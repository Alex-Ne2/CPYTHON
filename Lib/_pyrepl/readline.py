#   Copyright 2000-2010 Michael Hudson-Doyle <micahel@gmail.com>
#                       Alex Gaynor
#                       Antonio Cuni
#                       Armin Rigo
#                       Holger Krekel
#
#                        All Rights Reserved
#
#
# Permission to use, copy, modify, and distribute this software and
# its documentation for any purpose is hereby granted without fee,
# provided that the above copyright notice appear in all copies and
# that both that copyright notice and this permission notice appear in
# supporting documentation.
#
# THE AUTHOR MICHAEL HUDSON DISCLAIMS ALL WARRANTIES WITH REGARD TO
# THIS SOFTWARE, INCLUDING ALL IMPLIED WARRANTIES OF MERCHANTABILITY
# AND FITNESS, IN NO EVENT SHALL THE AUTHOR BE LIABLE FOR ANY SPECIAL,
# INDIRECT OR CONSEQUENTIAL DAMAGES OR ANY DAMAGES WHATSOEVER
# RESULTING FROM LOSS OF USE, DATA OR PROFITS, WHETHER IN AN ACTION OF
# CONTRACT, NEGLIGENCE OR OTHER TORTIOUS ACTION, ARISING OUT OF OR IN
# CONNECTION WITH THE USE OR PERFORMANCE OF THIS SOFTWARE.

"""A compatibility wrapper reimplementing the 'readline' standard module
on top of pyrepl.  Not all functionalities are supported.  Contains
extensions for multiline input.
"""

from __future__ import annotations

import warnings
from dataclasses import dataclass, field

import os
from site import gethistoryfile   # type: ignore[attr-defined]
import sys
from rlcompleter import Completer as RLCompleter

from . import commands, historical_reader
from .completing_reader import CompletingReader
from .unix_console import UnixConsole, _error

ENCODING = sys.getdefaultencoding() or "latin1"


# types
Command = commands.Command
from collections.abc import Callable, Collection
from .types import Callback, Completer, KeySpec, CommandName


MoreLinesCallable = Callable[[str], bool]


__all__ = [
    "add_history",
    "clear_history",
    "get_begidx",
    "get_completer",
    "get_completer_delims",
    "get_current_history_length",
    "get_endidx",
    "get_history_item",
    "get_history_length",
    "get_line_buffer",
    "insert_text",
    "parse_and_bind",
    "read_history_file",
    # "read_init_file",
    # "redisplay",
    "remove_history_item",
    "replace_history_item",
    "set_auto_history",
    "set_completer",
    "set_completer_delims",
    "set_history_length",
    # "set_pre_input_hook",
    "set_startup_hook",
    "write_history_file",
    # ---- multiline extensions ----
    "multiline_input",
]

# ____________________________________________________________

@dataclass
class ReadlineConfig:
    readline_completer: Completer | None = RLCompleter().complete
    completer_delims: frozenset[str] = frozenset(" \t\n`~!@#$%^&*()-=+[{]}\\|;:'\",<>/?")


@dataclass(kw_only=True)
class ReadlineAlikeReader(historical_reader.HistoricalReader, CompletingReader):
    # Class fields
    assume_immutable_completions = False
    use_brackets = False
    sort_in_column = True

    # Instance fields
    config: ReadlineConfig
    more_lines: MoreLinesCallable | None = None
    last_used_indentation: str | None = None

    def __post_init__(self) -> None:
        super().__post_init__()
        self.commands["maybe_accept"] = maybe_accept
        self.commands["maybe-accept"] = maybe_accept
        self.commands["backspace_dedent"] = backspace_dedent
        self.commands["backspace-dedent"] = backspace_dedent

    def error(self, msg: str = "none") -> None:
        pass  # don't show error messages by default

    def get_stem(self) -> str:
        b = self.buffer
        p = self.pos - 1
        completer_delims = self.config.completer_delims
        while p >= 0 and b[p] not in completer_delims:
            p -= 1
        return "".join(b[p + 1 : self.pos])

    def get_completions(self, stem: str) -> list[str]:
        if len(stem) == 0 and self.more_lines is not None:
            b = self.buffer
            p = self.pos
            while p > 0 and b[p - 1] != "\n":
                p -= 1
            num_spaces = 4 - ((self.pos - p) % 4)
            return [" " * num_spaces]
        result = []
        function = self.config.readline_completer
        if function is not None:
            try:
                stem = str(stem)  # rlcompleter.py seems to not like unicode
            except UnicodeEncodeError:
                pass  # but feed unicode anyway if we have no choice
            state = 0
            while True:
                try:
                    next = function(stem, state)
                except Exception:
                    break
                if not isinstance(next, str):
                    break
                result.append(next)
                state += 1
            # emulate the behavior of the standard readline that sorts
            # the completions before displaying them.
            result.sort()
        return result

    def get_trimmed_history(self, maxlength: int) -> list[str]:
        if maxlength >= 0:
            cut = len(self.history) - maxlength
            if cut < 0:
                cut = 0
        else:
            cut = 0
        return self.history[cut:]

    def update_last_used_indentation(self) -> None:
        indentation = _get_first_indentation(self.buffer)
        if indentation is not None:
            self.last_used_indentation = indentation

    # --- simplified support for reading multiline Python statements ---

    def collect_keymap(self) -> tuple[tuple[KeySpec, CommandName], ...]:
        return super().collect_keymap() + (
            (r"\n", "maybe-accept"),
            (r"\<backspace>", "backspace-dedent"),
        )

    def after_command(self, cmd: Command) -> None:
        super().after_command(cmd)
        if self.more_lines is None:
            # Force single-line input if we are in raw_input() mode.
            # Although there is no direct way to add a \n in this mode,
            # multiline buffers can still show up using various
            # commands, e.g. navigating the history.
            try:
                index = self.buffer.index("\n")
            except ValueError:
                pass
            else:
                self.buffer = self.buffer[:index]
                if self.pos > len(self.buffer):
                    self.pos = len(self.buffer)


def set_auto_history(_should_auto_add_history: bool) -> None:
    """Enable or disable automatic history"""
    historical_reader.should_auto_add_history = bool(_should_auto_add_history)


def _get_this_line_indent(buffer: list[str], pos: int) -> int:
    indent = 0
    while pos > 0 and buffer[pos - 1] in " \t":
        indent += 1
        pos -= 1
    if pos > 0 and buffer[pos - 1] == "\n":
        return indent
    return 0


def _get_previous_line_indent(buffer: list[str], pos: int) -> tuple[int, int | None]:
    prevlinestart = pos
    while prevlinestart > 0 and buffer[prevlinestart - 1] != "\n":
        prevlinestart -= 1
    prevlinetext = prevlinestart
    while prevlinetext < pos and buffer[prevlinetext] in " \t":
        prevlinetext += 1
    if prevlinetext == pos:
        indent = None
    else:
        indent = prevlinetext - prevlinestart
    return prevlinestart, indent


def _get_first_indentation(buffer: list[str]) -> str | None:
    indented_line_start = None
    for i in range(len(buffer)):
        if (i < len(buffer) - 1
            and buffer[i] == "\n"
            and buffer[i + 1] in " \t"
        ):
            indented_line_start = i + 1
        elif indented_line_start is not None and buffer[i] not in " \t\n":
            return ''.join(buffer[indented_line_start : i])
    return None


def _is_last_char_colon(buffer: list[str]) -> bool:
    i = len(buffer)
    while i > 0:
        i -= 1
        if buffer[i] not in " \t\n":  # ignore whitespaces
            return buffer[i] == ":"
    return False


class maybe_accept(commands.Command):
    def do(self) -> None:
        r: ReadlineAlikeReader
        r = self.reader  # type: ignore[assignment]
        r.dirty = True  # this is needed to hide the completion menu, if visible
        #
        # if there are already several lines and the cursor
        # is not on the last one, always insert a new \n.
        text = r.get_unicode()
        if "\n" in r.buffer[r.pos :] or (
            r.more_lines is not None and r.more_lines(text)
        ):
            #
            # auto-indent the next line like the previous line
            prevlinestart, indent = _get_previous_line_indent(r.buffer, r.pos)
            r.insert("\n")
            if not self.reader.paste_mode:
                if indent:
                    for i in range(prevlinestart, prevlinestart + indent):
                        r.insert(r.buffer[i])
                r.update_last_used_indentation()
                if _is_last_char_colon(r.buffer):
                    if r.last_used_indentation is not None:
                        indentation = r.last_used_indentation
                    else:
                        # default
                        indentation = " " * 4
                    r.insert(indentation)
        elif not self.reader.paste_mode:
            self.finish = True
        else:
            r.insert("\n")


class backspace_dedent(commands.Command):
    def do(self) -> None:
        r = self.reader
        b = r.buffer
        if r.pos > 0:
            repeat = 1
            if b[r.pos - 1] != "\n":
                indent = _get_this_line_indent(b, r.pos)
                if indent > 0:
                    ls = r.pos - indent
                    while ls > 0:
                        ls, pi = _get_previous_line_indent(b, ls - 1)
                        if pi is not None and pi < indent:
                            repeat = indent - pi
                            break
            r.pos -= repeat
            del b[r.pos : r.pos + repeat]
            r.dirty = True
        else:
            self.reader.error("can't backspace at start")


# ____________________________________________________________


@dataclass(slots=True)
class _ReadlineWrapper:
    f_in: int = -1
    f_out: int = -1
    reader: ReadlineAlikeReader | None = None
    saved_history_length: int = -1
    startup_hook: Callback | None = None
    config: ReadlineConfig = field(default_factory=ReadlineConfig)

    def __post_init__(self) -> None:
        if self.f_in == -1:
            self.f_in = os.dup(0)
        if self.f_out == -1:
            self.f_out = os.dup(1)

    def get_reader(self) -> ReadlineAlikeReader:
        if self.reader is None:
            console = UnixConsole(self.f_in, self.f_out, encoding=ENCODING)
            self.reader = ReadlineAlikeReader(console=console, config=self.config)
        return self.reader

    def input(self, prompt: object = "") -> str:
        try:
            reader = self.get_reader()
        except _error:
            assert raw_input is not None
            return raw_input(prompt)
        reader.ps1 = str(prompt)
        return reader.readline(startup_hook=self.startup_hook)

    def multiline_input(self, more_lines: MoreLinesCallable, ps1: str, ps2: str) -> str:
        """Read an input on possibly multiple lines, asking for more
        lines as long as 'more_lines(unicodetext)' returns an object whose
        boolean value is true.
        """
        reader = self.get_reader()
        saved = reader.more_lines
        try:
            reader.more_lines = more_lines
            reader.ps1 = reader.ps2 = ps1
<<<<<<< HEAD
            reader.ps3 = ps2
            reader.ps4 = ""
            return reader.readline()
=======
            reader.ps3 = reader.ps4 = ps2
            with warnings.catch_warnings(action="ignore"):
                return reader.readline(), reader.was_paste_mode_activated
>>>>>>> cd516cd1
        finally:
            reader.more_lines = saved
            reader.paste_mode = False

    def parse_and_bind(self, string: str) -> None:
        pass  # XXX we don't support parsing GNU-readline-style init files

    def set_completer(self, function: Completer | None = None) -> None:
        self.config.readline_completer = function

    def get_completer(self) -> Completer | None:
        return self.config.readline_completer

    def set_completer_delims(self, delimiters: Collection[str]) -> None:
        self.config.completer_delims = frozenset(delimiters)

    def get_completer_delims(self) -> str:
        return "".join(sorted(self.config.completer_delims))

    def _histline(self, line: str) -> str:
        line = line.rstrip("\n")
        return line

    def get_history_length(self) -> int:
        return self.saved_history_length

    def set_history_length(self, length: int) -> None:
        self.saved_history_length = length

    def get_current_history_length(self) -> int:
        return len(self.get_reader().history)

    def read_history_file(self, filename: str = gethistoryfile()) -> None:
        # multiline extension (really a hack) for the end of lines that
        # are actually continuations inside a single multiline_input()
        # history item: we use \r\n instead of just \n.  If the history
        # file is passed to GNU readline, the extra \r are just ignored.
        history = self.get_reader().history

        with open(os.path.expanduser(filename), 'rb') as f:
            lines = [line.decode('utf-8', errors='replace') for line in f.read().split(b'\n')]
            buffer = []
            for line in lines:
                # Ignore readline history file header
                if line.startswith("_HiStOrY_V2_"):
                    continue
                if line.endswith("\r"):
                    buffer.append(line+'\n')
                else:
                    line = self._histline(line)
                    if buffer:
                        line = "".join(buffer).replace("\r", "") + line
                        del buffer[:]
                    if line:
                        history.append(line)

    def write_history_file(self, filename: str = gethistoryfile()) -> None:
        maxlength = self.saved_history_length
        history = self.get_reader().get_trimmed_history(maxlength)
        with open(os.path.expanduser(filename), "w", encoding="utf-8") as f:
            for entry in history:
                entry = entry.replace("\n", "\r\n")  # multiline history support
                f.write(entry + "\n")

    def clear_history(self) -> None:
        del self.get_reader().history[:]

    def get_history_item(self, index: int) -> str | None:
        history = self.get_reader().history
        if 1 <= index <= len(history):
            return history[index - 1]
        else:
            return None  # like readline.c

    def remove_history_item(self, index: int) -> None:
        history = self.get_reader().history
        if 0 <= index < len(history):
            del history[index]
        else:
            raise ValueError("No history item at position %d" % index)
            # like readline.c

    def replace_history_item(self, index: int, line: str) -> None:
        history = self.get_reader().history
        if 0 <= index < len(history):
            history[index] = self._histline(line)
        else:
            raise ValueError("No history item at position %d" % index)
            # like readline.c

    def add_history(self, line: str) -> None:
        self.get_reader().history.append(self._histline(line))

    def set_startup_hook(self, function: Callback | None = None) -> None:
        self.startup_hook = function

    def get_line_buffer(self) -> bytes:
        buf_str = self.get_reader().get_unicode()
        return buf_str.encode(ENCODING)

    def _get_idxs(self) -> tuple[int, int]:
        start = cursor = self.get_reader().pos
        buf = self.get_line_buffer()
        for i in range(cursor - 1, -1, -1):
            if str(buf[i]) in self.get_completer_delims():
                break
            start = i
        return start, cursor

    def get_begidx(self) -> int:
        return self._get_idxs()[0]

    def get_endidx(self) -> int:
        return self._get_idxs()[1]

    def insert_text(self, text: str) -> None:
        self.get_reader().insert(text)


_wrapper = _ReadlineWrapper()

# ____________________________________________________________
# Public API

parse_and_bind = _wrapper.parse_and_bind
set_completer = _wrapper.set_completer
get_completer = _wrapper.get_completer
set_completer_delims = _wrapper.set_completer_delims
get_completer_delims = _wrapper.get_completer_delims
get_history_length = _wrapper.get_history_length
set_history_length = _wrapper.set_history_length
get_current_history_length = _wrapper.get_current_history_length
read_history_file = _wrapper.read_history_file
write_history_file = _wrapper.write_history_file
clear_history = _wrapper.clear_history
get_history_item = _wrapper.get_history_item
remove_history_item = _wrapper.remove_history_item
replace_history_item = _wrapper.replace_history_item
add_history = _wrapper.add_history
set_startup_hook = _wrapper.set_startup_hook
get_line_buffer = _wrapper.get_line_buffer
get_begidx = _wrapper.get_begidx
get_endidx = _wrapper.get_endidx
insert_text = _wrapper.insert_text

# Extension
multiline_input = _wrapper.multiline_input

# Internal hook
_get_reader = _wrapper.get_reader

# ____________________________________________________________
# Stubs


def _make_stub(_name: str, _ret: object) -> None:
    def stub(*args: object, **kwds: object) -> None:
        import warnings

        warnings.warn("readline.%s() not implemented" % _name, stacklevel=2)

    stub.__name__ = _name
    globals()[_name] = stub


for _name, _ret in [
    ("read_init_file", None),
    ("redisplay", None),
    ("set_pre_input_hook", None),
]:
    assert _name not in globals(), _name
    _make_stub(_name, _ret)

# ____________________________________________________________


def _setup() -> None:
    global raw_input
    if raw_input is not None:
        return  # don't run _setup twice

    try:
        f_in = sys.stdin.fileno()
        f_out = sys.stdout.fileno()
    except (AttributeError, ValueError):
        return
    if not os.isatty(f_in) or not os.isatty(f_out):
        return

    _wrapper.f_in = f_in
    _wrapper.f_out = f_out

    # this is not really what readline.c does.  Better than nothing I guess
    import builtins

    raw_input = builtins.input
    builtins.input = _wrapper.input


raw_input: Callable[[object], str] | None = None<|MERGE_RESOLUTION|>--- conflicted
+++ resolved
@@ -337,16 +337,12 @@
         saved = reader.more_lines
         try:
             reader.more_lines = more_lines
-            reader.ps1 = reader.ps2 = ps1
-<<<<<<< HEAD
+            reader.ps1 = ps1
+            reader.ps2 = ps1
             reader.ps3 = ps2
             reader.ps4 = ""
-            return reader.readline()
-=======
-            reader.ps3 = reader.ps4 = ps2
             with warnings.catch_warnings(action="ignore"):
-                return reader.readline(), reader.was_paste_mode_activated
->>>>>>> cd516cd1
+                return reader.readline()
         finally:
             reader.more_lines = saved
             reader.paste_mode = False
