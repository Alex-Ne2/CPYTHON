--- conflicted
+++ resolved
@@ -29,12 +29,8 @@
 
 
 from . import commands, console, input
-<<<<<<< HEAD
-from .utils import ANSI_ESCAPE_SEQUENCE, wlen, str_width
 from .utils import DEFAULT_PS1, DEFAULT_PS2, DEFAULT_PS3, DEFAULT_PS4
-=======
 from .utils import wlen, unbracket, disp_str
->>>>>>> 71da68d5
 from .trace import trace
 
 
