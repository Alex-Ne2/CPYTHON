#   Copyright 2000-2010 Michael Hudson-Doyle <micahel@gmail.com>
#                       Armin Rigo
#
#                        All Rights Reserved
#
#
# Permission to use, copy, modify, and distribute this software and
# its documentation for any purpose is hereby granted without fee,
# provided that the above copyright notice appear in all copies and
# that both that copyright notice and this permission notice appear in
# supporting documentation.
#
# THE AUTHOR MICHAEL HUDSON DISCLAIMS ALL WARRANTIES WITH REGARD TO
# THIS SOFTWARE, INCLUDING ALL IMPLIED WARRANTIES OF MERCHANTABILITY
# AND FITNESS, IN NO EVENT SHALL THE AUTHOR BE LIABLE FOR ANY SPECIAL,
# INDIRECT OR CONSEQUENTIAL DAMAGES OR ANY DAMAGES WHATSOEVER
# RESULTING FROM LOSS OF USE, DATA OR PROFITS, WHETHER IN AN ACTION OF
# CONTRACT, NEGLIGENCE OR OTHER TORTIOUS ACTION, ARISING OUT OF OR IN
# CONNECTION WITH THE USE OR PERFORMANCE OF THIS SOFTWARE.

"""This is an alternative to python_reader which tries to emulate
the CPython prompt as closely as possible, with the exception of
allowing multiline input and multiline history entries.
"""

from __future__ import annotations

import _sitebuiltins
import linecache
import sys
import code
from types import ModuleType

from .console import InteractiveColoredConsole
from .readline import _get_reader, multiline_input

_error: tuple[type[Exception], ...] | type[Exception]
try:
    from .unix_console import _error
except ModuleNotFoundError:
    from .windows_console import _error

def check() -> str:
    """Returns the error message if there is a problem initializing the state."""
    try:
        _get_reader()
    except _error as e:
        return str(e) or repr(e) or "unknown error"
    return ""


def _strip_final_indent(text: str) -> str:
    # kill spaces and tabs at the end, but only if they follow '\n'.
    # meant to remove the auto-indentation only (although it would of
    # course also remove explicitly-added indentation).
    short = text.rstrip(" \t")
    n = len(short)
    if n > 0 and text[n - 1] == "\n":
        return short
    return text


def _clear_screen():
    reader = _get_reader()
    reader.scheduled_commands.append("clear_screen")


REPL_COMMANDS = {
    "exit": _sitebuiltins.Quitter('exit', ''),
    "quit": _sitebuiltins.Quitter('quit' ,''),
    "copyright": _sitebuiltins._Printer('copyright', sys.copyright),
    "help": "help",
    "clear": _clear_screen,
}

<<<<<<< HEAD
=======
class InteractiveColoredConsole(code.InteractiveConsole):
    def __init__(
        self,
        locals: dict[str, object] | None = None,
        filename: str = "<console>",
        *,
        local_exit: bool = False,
    ) -> None:
        super().__init__(locals=locals, filename=filename, local_exit=local_exit)  # type: ignore[call-arg]
        self.can_colorize = _colorize.can_colorize()

    def showsyntaxerror(self, filename=None):
        super().showsyntaxerror(colorize=self.can_colorize)

    def showtraceback(self):
        super().showtraceback(colorize=self.can_colorize)

    def runsource(self, source, filename="<input>", symbol="single"):
        try:
            tree = ast.parse(source)
        except (OverflowError, SyntaxError, ValueError):
            self.showsyntaxerror(filename)
            return False
        if tree.body:
            *_, last_stmt = tree.body
        for stmt in tree.body:
            wrapper = ast.Interactive if stmt is last_stmt else ast.Module
            the_symbol = symbol if stmt is last_stmt else "exec"
            item = wrapper([stmt])
            try:
                code = compile(item, filename, the_symbol, dont_inherit=True)
            except (OverflowError, ValueError, SyntaxError):
                    self.showsyntaxerror(filename)
                    return False

            if code is None:
                return True

            self.runcode(code)
        return False


>>>>>>> bcc1be39
def run_multiline_interactive_console(
    mainmodule: ModuleType | None = None,
    future_flags: int = 0,
    console: code.InteractiveConsole | None = None,
) -> None:
    import __main__
    from .readline import _setup
    _setup()

    mainmodule = mainmodule or __main__
    if console is None:
        console = InteractiveColoredConsole(
            mainmodule.__dict__, filename="<stdin>"
        )
    if future_flags:
        console.compile.compiler.flags |= future_flags

    input_n = 0

    def maybe_run_command(statement: str) -> bool:
        statement = statement.strip()
        if statement in console.locals or statement not in REPL_COMMANDS:
            return False

        reader = _get_reader()
        reader.history.pop()  # skip internal commands in history
        command = REPL_COMMANDS[statement]
        if callable(command):
            command()
            return True

        if isinstance(command, str):
            # Internal readline commands require a prepared reader like
            # inside multiline_input.
            reader.prepare()
            reader.refresh()
            reader.do_cmd((command, [statement]))
            reader.restore()
            return True

        return False

    def more_lines(unicodetext: str) -> bool:
        # ooh, look at the hack:
        src = _strip_final_indent(unicodetext)
        try:
            code = console.compile(src, "<stdin>", "single")
        except (OverflowError, SyntaxError, ValueError):
            return False
        else:
            return code is None

    while 1:
        try:
            try:
                sys.stdout.flush()
            except Exception:
                pass

            ps1 = getattr(sys, "ps1", ">>> ")
            ps2 = getattr(sys, "ps2", "... ")
            try:
                statement = multiline_input(more_lines, ps1, ps2)
            except EOFError:
                break

            if maybe_run_command(statement):
                continue

            input_name = f"<python-input-{input_n}>"
            linecache._register_code(input_name, statement, "<stdin>")  # type: ignore[attr-defined]
            more = console.push(_strip_final_indent(statement), filename=input_name, _symbol="single")  # type: ignore[call-arg]
            assert not more
            input_n += 1
        except KeyboardInterrupt:
            console.write("\nKeyboardInterrupt\n")
            console.resetbuffer()
        except MemoryError:
            console.write("\nMemoryError\n")
            console.resetbuffer()<|MERGE_RESOLUTION|>--- conflicted
+++ resolved
@@ -73,51 +73,7 @@
     "clear": _clear_screen,
 }
 
-<<<<<<< HEAD
-=======
-class InteractiveColoredConsole(code.InteractiveConsole):
-    def __init__(
-        self,
-        locals: dict[str, object] | None = None,
-        filename: str = "<console>",
-        *,
-        local_exit: bool = False,
-    ) -> None:
-        super().__init__(locals=locals, filename=filename, local_exit=local_exit)  # type: ignore[call-arg]
-        self.can_colorize = _colorize.can_colorize()
 
-    def showsyntaxerror(self, filename=None):
-        super().showsyntaxerror(colorize=self.can_colorize)
-
-    def showtraceback(self):
-        super().showtraceback(colorize=self.can_colorize)
-
-    def runsource(self, source, filename="<input>", symbol="single"):
-        try:
-            tree = ast.parse(source)
-        except (OverflowError, SyntaxError, ValueError):
-            self.showsyntaxerror(filename)
-            return False
-        if tree.body:
-            *_, last_stmt = tree.body
-        for stmt in tree.body:
-            wrapper = ast.Interactive if stmt is last_stmt else ast.Module
-            the_symbol = symbol if stmt is last_stmt else "exec"
-            item = wrapper([stmt])
-            try:
-                code = compile(item, filename, the_symbol, dont_inherit=True)
-            except (OverflowError, ValueError, SyntaxError):
-                    self.showsyntaxerror(filename)
-                    return False
-
-            if code is None:
-                return True
-
-            self.runcode(code)
-        return False
-
-
->>>>>>> bcc1be39
 def run_multiline_interactive_console(
     mainmodule: ModuleType | None = None,
     future_flags: int = 0,
