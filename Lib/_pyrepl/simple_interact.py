#   Copyright 2000-2010 Michael Hudson-Doyle <micahel@gmail.com>
#                       Armin Rigo
#
#                        All Rights Reserved
#
#
# Permission to use, copy, modify, and distribute this software and
# its documentation for any purpose is hereby granted without fee,
# provided that the above copyright notice appear in all copies and
# that both that copyright notice and this permission notice appear in
# supporting documentation.
#
# THE AUTHOR MICHAEL HUDSON DISCLAIMS ALL WARRANTIES WITH REGARD TO
# THIS SOFTWARE, INCLUDING ALL IMPLIED WARRANTIES OF MERCHANTABILITY
# AND FITNESS, IN NO EVENT SHALL THE AUTHOR BE LIABLE FOR ANY SPECIAL,
# INDIRECT OR CONSEQUENTIAL DAMAGES OR ANY DAMAGES WHATSOEVER
# RESULTING FROM LOSS OF USE, DATA OR PROFITS, WHETHER IN AN ACTION OF
# CONTRACT, NEGLIGENCE OR OTHER TORTIOUS ACTION, ARISING OUT OF OR IN
# CONNECTION WITH THE USE OR PERFORMANCE OF THIS SOFTWARE.

"""This is an alternative to python_reader which tries to emulate
the CPython prompt as closely as possible, with the exception of
allowing multiline input and multiline history entries.
"""

from __future__ import annotations

import _sitebuiltins
import linecache
import builtins
import sys
import code
from types import ModuleType

from .console import InteractiveColoredConsole
from .readline import _get_reader, multiline_input

TYPE_CHECKING = False

if TYPE_CHECKING:
    from typing import Any


_error: tuple[type[Exception], ...] | type[Exception]
try:
    from .unix_console import _error
except ModuleNotFoundError:
    from .windows_console import _error

def check() -> str:
    """Returns the error message if there is a problem initializing the state."""
    try:
        _get_reader()
    except _error as e:
        return str(e) or repr(e) or "unknown error"
    return ""


def _strip_final_indent(text: str) -> str:
    # kill spaces and tabs at the end, but only if they follow '\n'.
    # meant to remove the auto-indentation only (although it would of
    # course also remove explicitly-added indentation).
    short = text.rstrip(" \t")
    n = len(short)
    if n > 0 and text[n - 1] == "\n":
        return short
    return text


def _clear_screen():
    reader = _get_reader()
    reader.scheduled_commands.append("clear_screen")


REPL_COMMANDS = {
    "exit": _sitebuiltins.Quitter('exit', ''),
    "quit": _sitebuiltins.Quitter('quit' ,''),
    "copyright": _sitebuiltins._Printer('copyright', sys.copyright),
    "help": "help",
    "clear": _clear_screen,
}

<<<<<<< HEAD

def default_namespace() -> dict[str, Any]:
    ns = {}
    for key, value in sys.modules["__main__"].__dict__.items():
        # avoid `getattr(value, "__module__", "")`,
        # as some objects raise `TypeError` on attribute access, etc.
        try:
            module = value.__module__
        except Exception:
            pass
        else:
            if module.split(".")[0] == "_pyrepl":
                continue
        ns[key] = value
    return ns

=======
>>>>>>> 22b0de27

def run_multiline_interactive_console(
    namespace: dict[str, Any],
    future_flags: int = 0,
    console: code.InteractiveConsole | None = None,
) -> None:
    from .readline import _setup
<<<<<<< HEAD
    namespace = mainmodule.__dict__ if mainmodule else default_namespace()
=======
>>>>>>> 22b0de27
    _setup(namespace)

    if console is None:
        console = InteractiveColoredConsole(
            namespace, filename="<stdin>"
        )
    if future_flags:
        console.compile.compiler.flags |= future_flags

    input_n = 0

    def maybe_run_command(statement: str) -> bool:
        statement = statement.strip()
        if statement in console.locals or statement not in REPL_COMMANDS:
            return False

        reader = _get_reader()
        reader.history.pop()  # skip internal commands in history
        command = REPL_COMMANDS[statement]
        if callable(command):
            command()
            return True

        if isinstance(command, str):
            # Internal readline commands require a prepared reader like
            # inside multiline_input.
            reader.prepare()
            reader.refresh()
            reader.do_cmd((command, [statement]))
            reader.restore()
            return True

        return False

    def more_lines(unicodetext: str) -> bool:
        # ooh, look at the hack:
        src = _strip_final_indent(unicodetext)
        try:
            code = console.compile(src, "<stdin>", "single")
        except (OverflowError, SyntaxError, ValueError):
            return False
        else:
            return code is None

    while 1:
        try:
            try:
                sys.stdout.flush()
            except Exception:
                pass

            ps1 = getattr(sys, "ps1", ">>> ")
            ps2 = getattr(sys, "ps2", "... ")
            try:
                statement = multiline_input(more_lines, ps1, ps2)
            except EOFError:
                break

            if maybe_run_command(statement):
                continue

            input_name = f"<python-input-{input_n}>"
            linecache._register_code(input_name, statement, "<stdin>")  # type: ignore[attr-defined]
            more = console.push(_strip_final_indent(statement), filename=input_name, _symbol="single")  # type: ignore[call-arg]
            assert not more
            input_n += 1
        except KeyboardInterrupt:
            console.write("KeyboardInterrupt\n")
            console.resetbuffer()
        except MemoryError:
            console.write("\nMemoryError\n")
            console.resetbuffer()<|MERGE_RESOLUTION|>--- conflicted
+++ resolved
@@ -80,25 +80,6 @@
     "clear": _clear_screen,
 }
 
-<<<<<<< HEAD
-
-def default_namespace() -> dict[str, Any]:
-    ns = {}
-    for key, value in sys.modules["__main__"].__dict__.items():
-        # avoid `getattr(value, "__module__", "")`,
-        # as some objects raise `TypeError` on attribute access, etc.
-        try:
-            module = value.__module__
-        except Exception:
-            pass
-        else:
-            if module.split(".")[0] == "_pyrepl":
-                continue
-        ns[key] = value
-    return ns
-
-=======
->>>>>>> 22b0de27
 
 def run_multiline_interactive_console(
     namespace: dict[str, Any],
@@ -106,10 +87,6 @@
     console: code.InteractiveConsole | None = None,
 ) -> None:
     from .readline import _setup
-<<<<<<< HEAD
-    namespace = mainmodule.__dict__ if mainmodule else default_namespace()
-=======
->>>>>>> 22b0de27
     _setup(namespace)
 
     if console is None:
