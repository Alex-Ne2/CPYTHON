--- conflicted
+++ resolved
@@ -35,18 +35,11 @@
 
 from .readline import _get_reader, multiline_input
 
-<<<<<<< HEAD
-try:
-    from .unix_console import _error
-except ModuleNotFoundError:
-    _error = OSError
-=======
 _error: tuple[type[Exception], ...] | type[Exception]
 try:
     from .unix_console import _error
 except ModuleNotFoundError:
     from .windows_console import _error
->>>>>>> d064124d
 
 def check() -> str:
     """Returns the error message if there is a problem initializing the state."""
