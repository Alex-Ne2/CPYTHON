# Author: Steven J. Bethard <steven.bethard@gmail.com>.
# New maintainer as of 29 August 2019:  Raymond Hettinger <raymond.hettinger@gmail.com>

"""Command-line parsing library

This module is an optparse-inspired command-line parsing library that:

    - handles both optional and positional arguments
    - produces highly informative usage messages
    - supports parsers that dispatch to sub-parsers

The following is a simple usage example that sums integers from the
command-line and writes the result to a file::

    parser = argparse.ArgumentParser(
        description='sum the integers at the command line')
    parser.add_argument(
        'integers', metavar='int', nargs='+', type=int,
        help='an integer to be summed')
    parser.add_argument(
        '--log', default=sys.stdout, type=argparse.FileType('w'),
        help='the file where the sum should be written')
    args = parser.parse_args()
    args.log.write('%s' % sum(args.integers))
    args.log.close()

The module contains the following public classes:

    - ArgumentParser -- The main entry point for command-line parsing. As the
        example above shows, the add_argument() method is used to populate
        the parser with actions for optional and positional arguments. Then
        the parse_args() method is invoked to convert the args at the
        command-line into an object with attributes.

    - ArgumentError -- The exception raised by ArgumentParser objects when
        there are errors with the parser's actions. Errors raised while
        parsing the command-line are caught by ArgumentParser and emitted
        as command-line messages.

    - FileType -- A factory for defining types of files to be created. As the
        example above shows, instances of FileType are typically passed as
        the type= argument of add_argument() calls.

    - Action -- The base class for parser actions. Typically actions are
        selected by passing strings like 'store_true' or 'append_const' to
        the action= argument of add_argument(). However, for greater
        customization of ArgumentParser actions, subclasses of Action may
        be defined and passed as the action= argument.

    - HelpFormatter, RawDescriptionHelpFormatter, RawTextHelpFormatter,
        ArgumentDefaultsHelpFormatter -- Formatter classes which
        may be passed as the formatter_class= argument to the
        ArgumentParser constructor. HelpFormatter is the default,
        RawDescriptionHelpFormatter and RawTextHelpFormatter tell the parser
        not to change the formatting for help text, and
        ArgumentDefaultsHelpFormatter adds information about argument defaults
        to the help.

All other classes in this module are considered implementation details.
(Also note that HelpFormatter and RawDescriptionHelpFormatter are only
considered public as object names -- the API of the formatter objects is
still considered an implementation detail.)
"""

__version__ = '1.1'
__all__ = [
    'ArgumentParser',
    'ArgumentError',
    'ArgumentTypeError',
    'BooleanOptionalAction',
    'FileType',
    'HelpFormatter',
    'ArgumentDefaultsHelpFormatter',
    'RawDescriptionHelpFormatter',
    'RawTextHelpFormatter',
    'MetavarTypeHelpFormatter',
    'Namespace',
    'Action',
    'ONE_OR_MORE',
    'OPTIONAL',
    'PARSER',
    'REMAINDER',
    'SUPPRESS',
    'ZERO_OR_MORE',
]


import os as _os
import re as _re
import sys as _sys

from gettext import gettext as _, ngettext

SUPPRESS = '==SUPPRESS=='

OPTIONAL = '?'
ZERO_OR_MORE = '*'
ONE_OR_MORE = '+'
PARSER = 'A...'
REMAINDER = '...'
_UNRECOGNIZED_ARGS_ATTR = '_unrecognized_args'

# =============================
# Utility functions and classes
# =============================

class _AttributeHolder(object):
    """Abstract base class that provides __repr__.

    The __repr__ method returns a string in the format::
        ClassName(attr=name, attr=name, ...)
    The attributes are determined either by a class-level attribute,
    '_kwarg_names', or by inspecting the instance __dict__.
    """

    def __repr__(self):
        type_name = type(self).__name__
        arg_strings = []
        star_args = {}
        for arg in self._get_args():
            arg_strings.append(repr(arg))
        for name, value in self._get_kwargs():
            if name.isidentifier():
                arg_strings.append('%s=%r' % (name, value))
            else:
                star_args[name] = value
        if star_args:
            arg_strings.append('**%s' % repr(star_args))
        return '%s(%s)' % (type_name, ', '.join(arg_strings))

    def _get_kwargs(self):
        return list(self.__dict__.items())

    def _get_args(self):
        return []


def _copy_items(items):
    if items is None:
        return []
    # The copy module is used only in the 'append' and 'append_const'
    # actions, and it is needed only when the default value isn't a list.
    # Delay its import for speeding up the common case.
    if type(items) is list:
        return items[:]
    import copy
    return copy.copy(items)


# ===============
# Formatting Help
# ===============


class HelpFormatter(object):
    """Formatter for generating usage messages and argument help strings.

    Only the name of this class is considered a public API. All the methods
    provided by the class are considered an implementation detail.
    """

    def __init__(self,
                 prog,
                 indent_increment=2,
                 max_help_position=24,
                 width=None):

        # default setting for width
        if width is None:
            import shutil
            width = shutil.get_terminal_size().columns
            width -= 2

        self._prog = prog
        self._indent_increment = indent_increment
        self._max_help_position = min(max_help_position,
                                      max(width - 20, indent_increment * 2))
        self._width = width

        self._current_indent = 0
        self._level = 0
        self._action_max_length = 0

        self._root_section = self._Section(self, None)
        self._current_section = self._root_section

        self._whitespace_matcher = _re.compile(r'\s+', _re.ASCII)
        self._long_break_matcher = _re.compile(r'\n\n\n+')

    # ===============================
    # Section and indentation methods
    # ===============================
    def _indent(self):
        self._current_indent += self._indent_increment
        self._level += 1

    def _dedent(self):
        self._current_indent -= self._indent_increment
        assert self._current_indent >= 0, 'Indent decreased below 0.'
        self._level -= 1

    class _Section(object):

        def __init__(self, formatter, parent, heading=None):
            self.formatter = formatter
            self.parent = parent
            self.heading = heading
            self.items = []

        def format_help(self):
            # format the indented section
            if self.parent is not None:
                self.formatter._indent()
            join = self.formatter._join_parts
            item_help = join([func(*args) for func, args in self.items])
            if self.parent is not None:
                self.formatter._dedent()

            # return nothing if the section was empty
            if not item_help:
                return ''

            # add the heading if the section was non-empty
            if self.heading is not SUPPRESS and self.heading is not None:
                current_indent = self.formatter._current_indent
                heading_text = _('%(heading)s:') % dict(heading=self.heading)
                heading = '%*s%s\n' % (current_indent, '', heading_text)
            else:
                heading = ''

            # join the section-initial newline, the heading and the help
            return join(['\n', heading, item_help, '\n'])

    def _add_item(self, func, args):
        self._current_section.items.append((func, args))

    # ========================
    # Message building methods
    # ========================
    def start_section(self, heading):
        self._indent()
        section = self._Section(self, self._current_section, heading)
        self._add_item(section.format_help, [])
        self._current_section = section

    def end_section(self):
        self._current_section = self._current_section.parent
        self._dedent()

    def add_text(self, text):
        if text is not SUPPRESS and text is not None:
            self._add_item(self._format_text, [text])

    def add_usage(self, usage, actions, groups, prefix=None):
        if usage is not SUPPRESS:
            args = usage, actions, groups, prefix
            self._add_item(self._format_usage, args)

    def add_argument(self, action):
        if action.help is not SUPPRESS:

            # find all invocations
            get_invocation = self._format_action_invocation
            invocation_lengths = [len(get_invocation(action)) + self._current_indent]
            for subaction in self._iter_indented_subactions(action):
                invocation_lengths.append(len(get_invocation(subaction)) + self._current_indent)

            # update the maximum item length
            action_length = max(invocation_lengths)
            self._action_max_length = max(self._action_max_length,
                                          action_length)

            # add the item to the list
            self._add_item(self._format_action, [action])

    def add_arguments(self, actions):
        for action in actions:
            self.add_argument(action)

    # =======================
    # Help-formatting methods
    # =======================
    def format_help(self):
        help = self._root_section.format_help()
        if help:
            help = self._long_break_matcher.sub('\n\n', help)
            help = help.strip('\n') + '\n'
        return help

    def _join_parts(self, part_strings):
        return ''.join([part
                        for part in part_strings
                        if part and part is not SUPPRESS])

    def _format_usage(self, usage, actions, groups, prefix):
        if prefix is None:
            prefix = _('usage: ')

        # if usage is specified, use that
        if usage is not None:
            usage = usage % dict(prog=self._prog)

        # if no optionals or positionals are available, usage is just prog
        elif usage is None and not actions:
            usage = '%(prog)s' % dict(prog=self._prog)

        # if optionals and positionals are available, calculate usage
        elif usage is None:
            prog = '%(prog)s' % dict(prog=self._prog)

            # split optionals from positionals
            optionals = []
            positionals = []
            for action in actions:
                if action.option_strings:
                    optionals.append(action)
                else:
                    positionals.append(action)

            # build full usage string
            format = self._format_actions_usage
            action_usage = format(optionals + positionals, groups)
            usage = ' '.join([s for s in [prog, action_usage] if s])

            # wrap the usage parts if it's too long
            text_width = self._width - self._current_indent
            if len(prefix) + len(usage) > text_width:

                # break usage into wrappable parts
                opt_parts = self._get_actions_usage_parts(optionals, groups)
                pos_parts = self._get_actions_usage_parts(positionals, groups)

                # helper for wrapping lines
                def get_lines(parts, indent, prefix=None):
                    lines = []
                    line = []
                    indent_length = len(indent)
                    if prefix is not None:
                        line_len = len(prefix) - 1
                    else:
                        line_len = indent_length - 1
                    for part in parts:
                        if line_len + 1 + len(part) > text_width and line:
                            lines.append(indent + ' '.join(line))
                            line = []
                            line_len = indent_length - 1
                        line.append(part)
                        line_len += len(part) + 1
                    if line:
                        lines.append(indent + ' '.join(line))
                    if prefix is not None:
                        lines[0] = lines[0][indent_length:]
                    return lines

                # if prog is short, follow it with optionals or positionals
                if len(prefix) + len(prog) <= 0.75 * text_width:
                    indent = ' ' * (len(prefix) + len(prog) + 1)
                    if opt_parts:
                        lines = get_lines([prog] + opt_parts, indent, prefix)
                        lines.extend(get_lines(pos_parts, indent))
                    elif pos_parts:
                        lines = get_lines([prog] + pos_parts, indent, prefix)
                    else:
                        lines = [prog]

                # if prog is long, put it on its own line
                else:
                    indent = ' ' * len(prefix)
                    parts = opt_parts + pos_parts
                    lines = get_lines(parts, indent)
                    if len(lines) > 1:
                        lines = []
                        lines.extend(get_lines(opt_parts, indent))
                        lines.extend(get_lines(pos_parts, indent))
                    lines = [prog] + lines

                # join lines into usage
                usage = '\n'.join(lines)

        # prefix with 'usage:'
        return '%s%s\n\n' % (prefix, usage)

    def _format_actions_usage(self, actions, groups):
        return ' '.join(self._get_actions_usage_parts(actions, groups))

    def _get_actions_usage_parts(self, actions, groups):
        # find group indices and identify actions in groups
        group_actions = set()
        inserts = {}
        for group in groups:
            if not group._group_actions:
                raise ValueError(f'empty group {group}')

            if all(action.help is SUPPRESS for action in group._group_actions):
                continue

            try:
                start = min(actions.index(item) for item in group._group_actions)
            except ValueError:
                continue
            else:
<<<<<<< HEAD
                group_action_count = len(group._group_actions)
                end = start + group_action_count
                if set(actions[start:end]) == set(group._group_actions):

                    suppressed_actions_count = 0
                    for action in group._group_actions:
                        group_actions.add(action)
                        if action.help is SUPPRESS:
                            suppressed_actions_count += 1

                    exposed_actions_count = group_action_count - suppressed_actions_count

                    if not group.required:
                        if start in inserts:
                            inserts[start] += ' ['
                        else:
                            inserts[start] = '['
                        if end in inserts:
                            inserts[end] += ']'
                        else:
                            inserts[end] = ']'
                    elif exposed_actions_count > 1:
                        if start in inserts:
                            inserts[start] += ' ('
                        else:
                            inserts[start] = '('
                        if end in inserts:
                            inserts[end] += ')'
                        else:
                            inserts[end] = ')'
                    for i in range(start + 1, end):
                        inserts[i] = '|'
=======
                end = start + len(group._group_actions)
                if actions[start:end] == group._group_actions:
                    group_actions.update(group._group_actions)
                    inserts[start, end] = group
>>>>>>> e69ff34e

        # collect all actions format strings
        parts = []
        for action in actions:

            # suppressed arguments are marked with None
            if action.help is SUPPRESS:
                part = None

            # produce all arg strings
            elif not action.option_strings:
                default = self._get_default_metavar_for_positional(action)
                part = self._format_args(action, default)

                # if it's in a group, strip the outer []
                if action in group_actions:
                    if part[0] == '[' and part[-1] == ']':
                        part = part[1:-1]

            # produce the first way to invoke the option in brackets
            else:
                option_string = action.option_strings[0]

                # if the Optional doesn't take a value, format is:
                #    -s or --long
                if action.nargs == 0:
                    part = action.format_usage()

                # if the Optional takes a value, format is:
                #    -s ARGS or --long ARGS
                else:
                    default = self._get_default_metavar_for_optional(action)
                    args_string = self._format_args(action, default)
                    part = '%s %s' % (option_string, args_string)

                # make it look optional if it's not required or in a group
                if not action.required and action not in group_actions:
                    part = '[%s]' % part

            # add the action string to the list
            parts.append(part)

        # group mutually exclusive actions
        inserted_separators_indices = set()
        for start, end in sorted(inserts, reverse=True):
            group = inserts[start, end]
            group_parts = [item for item in parts[start:end] if item is not None]
            group_size = len(group_parts)
            if group.required:
                open, close = "()" if group_size > 1 else ("", "")
            else:
                open, close = "[]"
            group_parts[0] = open + group_parts[0]
            group_parts[-1] = group_parts[-1] + close
            for i, part in enumerate(group_parts[:-1], start=start):
                # insert a separator if not already done in a nested group
                if i not in inserted_separators_indices:
                    parts[i] = part + ' |'
                    inserted_separators_indices.add(i)
            parts[start + group_size - 1] = group_parts[-1]
            for i in range(start + group_size, end):
                parts[i] = None

        # return the usage parts
        return [item for item in parts if item is not None]

    def _format_text(self, text):
        if '%(prog)' in text:
            text = text % dict(prog=self._prog)
        text_width = max(self._width - self._current_indent, 11)
        indent = ' ' * self._current_indent
        return self._fill_text(text, text_width, indent) + '\n\n'

    def _format_action(self, action):
        # determine the required width and the entry label
        help_position = min(self._action_max_length + 2,
                            self._max_help_position)
        help_width = max(self._width - help_position, 11)
        action_width = help_position - self._current_indent - 2
        action_header = self._format_action_invocation(action)

        # no help; start on same line and add a final newline
        if not action.help:
            tup = self._current_indent, '', action_header
            action_header = '%*s%s\n' % tup

        # short action name; start on the same line and pad two spaces
        elif len(action_header) <= action_width:
            tup = self._current_indent, '', action_width, action_header
            action_header = '%*s%-*s  ' % tup
            indent_first = 0

        # long action name; start on the next line
        else:
            tup = self._current_indent, '', action_header
            action_header = '%*s%s\n' % tup
            indent_first = help_position

        # collect the pieces of the action help
        parts = [action_header]

        # if there was help for the action, add lines of help text
        if action.help and action.help.strip():
            help_text = self._expand_help(action)
            if help_text:
                help_lines = self._split_lines(help_text, help_width)
                parts.append('%*s%s\n' % (indent_first, '', help_lines[0]))
                for line in help_lines[1:]:
                    parts.append('%*s%s\n' % (help_position, '', line))

        # or add a newline if the description doesn't end with one
        elif not action_header.endswith('\n'):
            parts.append('\n')

        # if there are any sub-actions, add their help as well
        for subaction in self._iter_indented_subactions(action):
            parts.append(self._format_action(subaction))

        # return a single string
        return self._join_parts(parts)

    def _format_action_invocation(self, action):
        if not action.option_strings:
            default = self._get_default_metavar_for_positional(action)
            metavar, = self._metavar_formatter(action, default)(1)
            return metavar

        else:

            # if the Optional doesn't take a value, format is:
            #    -s, --long
            if action.nargs == 0:
                return ', '.join(action.option_strings)

            # if the Optional takes a value, format is:
            #    -s, --long ARGS
            else:
                default = self._get_default_metavar_for_optional(action)
                args_string = self._format_args(action, default)
                return ', '.join(action.option_strings) + ' ' + args_string

    def _metavar_formatter(self, action, default_metavar):
        if action.metavar is not None:
            result = action.metavar
        elif action.choices is not None:
            choice_strs = [str(choice) for choice in action.choices]
            result = '{%s}' % ','.join(choice_strs)
        else:
            result = default_metavar

        def format(tuple_size):
            if isinstance(result, tuple):
                return result
            else:
                return (result, ) * tuple_size
        return format

    def _format_args(self, action, default_metavar):
        get_metavar = self._metavar_formatter(action, default_metavar)
        if action.nargs is None:
            result = '%s' % get_metavar(1)
        elif action.nargs == OPTIONAL:
            result = '[%s]' % get_metavar(1)
        elif action.nargs == ZERO_OR_MORE:
            metavar = get_metavar(1)
            if len(metavar) == 2:
                result = '[%s [%s ...]]' % metavar
            else:
                result = '[%s ...]' % metavar
        elif action.nargs == ONE_OR_MORE:
            result = '%s [%s ...]' % get_metavar(2)
        elif action.nargs == REMAINDER:
            result = '...'
        elif action.nargs == PARSER:
            result = '%s ...' % get_metavar(1)
        elif action.nargs == SUPPRESS:
            result = ''
        else:
            try:
                formats = ['%s' for _ in range(action.nargs)]
            except TypeError:
                raise ValueError("invalid nargs value") from None
            result = ' '.join(formats) % get_metavar(action.nargs)
        return result

    def _expand_help(self, action):
        params = dict(vars(action), prog=self._prog)
        for name in list(params):
            if params[name] is SUPPRESS:
                del params[name]
        for name in list(params):
            if hasattr(params[name], '__name__'):
                params[name] = params[name].__name__
        if params.get('choices') is not None:
            choices_str = ', '.join([str(c) for c in params['choices']])
            params['choices'] = choices_str
        return self._get_help_string(action) % params

    def _iter_indented_subactions(self, action):
        try:
            get_subactions = action._get_subactions
        except AttributeError:
            pass
        else:
            self._indent()
            yield from get_subactions()
            self._dedent()

    def _split_lines(self, text, width):
        text = self._whitespace_matcher.sub(' ', text).strip()
        # The textwrap module is used only for formatting help.
        # Delay its import for speeding up the common usage of argparse.
        import textwrap
        return textwrap.wrap(text, width)

    def _fill_text(self, text, width, indent):
        text = self._whitespace_matcher.sub(' ', text).strip()
        import textwrap
        return textwrap.fill(text, width,
                             initial_indent=indent,
                             subsequent_indent=indent)

    def _get_help_string(self, action):
        return action.help

    def _get_default_metavar_for_optional(self, action):
        return action.dest.upper()

    def _get_default_metavar_for_positional(self, action):
        return action.dest


class RawDescriptionHelpFormatter(HelpFormatter):
    """Help message formatter which retains any formatting in descriptions.

    Only the name of this class is considered a public API. All the methods
    provided by the class are considered an implementation detail.
    """

    def _fill_text(self, text, width, indent):
        return ''.join(indent + line for line in text.splitlines(keepends=True))


class RawTextHelpFormatter(RawDescriptionHelpFormatter):
    """Help message formatter which retains formatting of all help text.

    Only the name of this class is considered a public API. All the methods
    provided by the class are considered an implementation detail.
    """

    def _split_lines(self, text, width):
        return text.splitlines()


class ArgumentDefaultsHelpFormatter(HelpFormatter):
    """Help message formatter which adds default values to argument help.

    Only the name of this class is considered a public API. All the methods
    provided by the class are considered an implementation detail.
    """

    def _get_help_string(self, action):
        help = action.help
        if help is None:
            help = ''

        if '%(default)' not in help:
            if action.default is not SUPPRESS:
                defaulting_nargs = [OPTIONAL, ZERO_OR_MORE]
                if action.option_strings or action.nargs in defaulting_nargs:
                    help += _(' (default: %(default)s)')
        return help



class MetavarTypeHelpFormatter(HelpFormatter):
    """Help message formatter which uses the argument 'type' as the default
    metavar value (instead of the argument 'dest')

    Only the name of this class is considered a public API. All the methods
    provided by the class are considered an implementation detail.
    """

    def _get_default_metavar_for_optional(self, action):
        return action.type.__name__

    def _get_default_metavar_for_positional(self, action):
        return action.type.__name__


# =====================
# Options and Arguments
# =====================

def _get_action_name(argument):
    if argument is None:
        return None
    elif argument.option_strings:
        return '/'.join(argument.option_strings)
    elif argument.metavar not in (None, SUPPRESS):
        return argument.metavar
    elif argument.dest not in (None, SUPPRESS):
        return argument.dest
    elif argument.choices:
        return '{' + ','.join(argument.choices) + '}'
    else:
        return None


class ArgumentError(Exception):
    """An error from creating or using an argument (optional or positional).

    The string value of this exception is the message, augmented with
    information about the argument that caused it.
    """

    def __init__(self, argument, message):
        self.argument_name = _get_action_name(argument)
        self.message = message

    def __str__(self):
        if self.argument_name is None:
            format = '%(message)s'
        else:
            format = _('argument %(argument_name)s: %(message)s')
        return format % dict(message=self.message,
                             argument_name=self.argument_name)


class ArgumentTypeError(Exception):
    """An error from trying to convert a command line string to a type."""
    pass


# ==============
# Action classes
# ==============

class Action(_AttributeHolder):
    """Information about how to convert command line strings to Python objects.

    Action objects are used by an ArgumentParser to represent the information
    needed to parse a single argument from one or more strings from the
    command line. The keyword arguments to the Action constructor are also
    all attributes of Action instances.

    Keyword Arguments:

        - option_strings -- A list of command-line option strings which
            should be associated with this action.

        - dest -- The name of the attribute to hold the created object(s)

        - nargs -- The number of command-line arguments that should be
            consumed. By default, one argument will be consumed and a single
            value will be produced.  Other values include:
                - N (an integer) consumes N arguments (and produces a list)
                - '?' consumes zero or one arguments
                - '*' consumes zero or more arguments (and produces a list)
                - '+' consumes one or more arguments (and produces a list)
            Note that the difference between the default and nargs=1 is that
            with the default, a single value will be produced, while with
            nargs=1, a list containing a single value will be produced.

        - const -- The value to be produced if the option is specified and the
            option uses an action that takes no values.

        - default -- The value to be produced if the option is not specified.

        - type -- A callable that accepts a single string argument, and
            returns the converted value.  The standard Python types str, int,
            float, and complex are useful examples of such callables.  If None,
            str is used.

        - choices -- A container of values that should be allowed. If not None,
            after a command-line argument has been converted to the appropriate
            type, an exception will be raised if it is not a member of this
            collection.

        - required -- True if the action must always be specified at the
            command line. This is only meaningful for optional command-line
            arguments.

        - help -- The help string describing the argument.

        - metavar -- The name to be used for the option's argument with the
            help string. If None, the 'dest' value will be used as the name.
    """

    def __init__(self,
                 option_strings,
                 dest,
                 nargs=None,
                 const=None,
                 default=None,
                 type=None,
                 choices=None,
                 required=False,
                 help=None,
                 metavar=None,
                 deprecated=False):
        self.option_strings = option_strings
        self.dest = dest
        self.nargs = nargs
        self.const = const
        self.default = default
        self.type = type
        self.choices = choices
        self.required = required
        self.help = help
        self.metavar = metavar
        self.deprecated = deprecated

    def _get_kwargs(self):
        names = [
            'option_strings',
            'dest',
            'nargs',
            'const',
            'default',
            'type',
            'choices',
            'required',
            'help',
            'metavar',
            'deprecated',
        ]
        return [(name, getattr(self, name)) for name in names]

    def format_usage(self):
        return self.option_strings[0]

    def __call__(self, parser, namespace, values, option_string=None):
        raise NotImplementedError(_('.__call__() not defined'))


class BooleanOptionalAction(Action):
    def __init__(self,
                 option_strings,
                 dest,
                 default=None,
                 required=False,
                 help=None,
                 deprecated=False):

        _option_strings = []
        for option_string in option_strings:
            _option_strings.append(option_string)

            if option_string.startswith('--'):
                option_string = '--no-' + option_string[2:]
                _option_strings.append(option_string)

        super().__init__(
            option_strings=_option_strings,
            dest=dest,
            nargs=0,
            default=default,
            required=required,
            help=help,
            deprecated=deprecated)


    def __call__(self, parser, namespace, values, option_string=None):
        if option_string in self.option_strings:
            setattr(namespace, self.dest, not option_string.startswith('--no-'))

    def format_usage(self):
        return ' | '.join(self.option_strings)


class _StoreAction(Action):

    def __init__(self,
                 option_strings,
                 dest,
                 nargs=None,
                 const=None,
                 default=None,
                 type=None,
                 choices=None,
                 required=False,
                 help=None,
                 metavar=None,
                 deprecated=False):
        if nargs == 0:
            raise ValueError('nargs for store actions must be != 0; if you '
                             'have nothing to store, actions such as store '
                             'true or store const may be more appropriate')
        if const is not None and nargs != OPTIONAL:
            raise ValueError('nargs must be %r to supply const' % OPTIONAL)
        super(_StoreAction, self).__init__(
            option_strings=option_strings,
            dest=dest,
            nargs=nargs,
            const=const,
            default=default,
            type=type,
            choices=choices,
            required=required,
            help=help,
            metavar=metavar,
            deprecated=deprecated)

    def __call__(self, parser, namespace, values, option_string=None):
        setattr(namespace, self.dest, values)


class _StoreConstAction(Action):

    def __init__(self,
                 option_strings,
                 dest,
                 const=None,
                 default=None,
                 required=False,
                 help=None,
                 metavar=None,
                 deprecated=False):
        super(_StoreConstAction, self).__init__(
            option_strings=option_strings,
            dest=dest,
            nargs=0,
            const=const,
            default=default,
            required=required,
            help=help,
            deprecated=deprecated)

    def __call__(self, parser, namespace, values, option_string=None):
        setattr(namespace, self.dest, self.const)


class _StoreTrueAction(_StoreConstAction):

    def __init__(self,
                 option_strings,
                 dest,
                 default=False,
                 required=False,
                 help=None,
                 deprecated=False):
        super(_StoreTrueAction, self).__init__(
            option_strings=option_strings,
            dest=dest,
            const=True,
            deprecated=deprecated,
            required=required,
            help=help,
            default=default)


class _StoreFalseAction(_StoreConstAction):

    def __init__(self,
                 option_strings,
                 dest,
                 default=True,
                 required=False,
                 help=None,
                 deprecated=False):
        super(_StoreFalseAction, self).__init__(
            option_strings=option_strings,
            dest=dest,
            const=False,
            default=default,
            required=required,
            help=help,
            deprecated=deprecated)


class _AppendAction(Action):

    def __init__(self,
                 option_strings,
                 dest,
                 nargs=None,
                 const=None,
                 default=None,
                 type=None,
                 choices=None,
                 required=False,
                 help=None,
                 metavar=None,
                 deprecated=False):
        if nargs == 0:
            raise ValueError('nargs for append actions must be != 0; if arg '
                             'strings are not supplying the value to append, '
                             'the append const action may be more appropriate')
        if const is not None and nargs != OPTIONAL:
            raise ValueError('nargs must be %r to supply const' % OPTIONAL)
        super(_AppendAction, self).__init__(
            option_strings=option_strings,
            dest=dest,
            nargs=nargs,
            const=const,
            default=default,
            type=type,
            choices=choices,
            required=required,
            help=help,
            metavar=metavar,
            deprecated=deprecated)

    def __call__(self, parser, namespace, values, option_string=None):
        items = getattr(namespace, self.dest, None)
        items = _copy_items(items)
        items.append(values)
        setattr(namespace, self.dest, items)


class _AppendConstAction(Action):

    def __init__(self,
                 option_strings,
                 dest,
                 const=None,
                 default=None,
                 required=False,
                 help=None,
                 metavar=None,
                 deprecated=False):
        super(_AppendConstAction, self).__init__(
            option_strings=option_strings,
            dest=dest,
            nargs=0,
            const=const,
            default=default,
            required=required,
            help=help,
            metavar=metavar,
            deprecated=deprecated)

    def __call__(self, parser, namespace, values, option_string=None):
        items = getattr(namespace, self.dest, None)
        items = _copy_items(items)
        items.append(self.const)
        setattr(namespace, self.dest, items)


class _CountAction(Action):

    def __init__(self,
                 option_strings,
                 dest,
                 default=None,
                 required=False,
                 help=None,
                 deprecated=False):
        super(_CountAction, self).__init__(
            option_strings=option_strings,
            dest=dest,
            nargs=0,
            default=default,
            required=required,
            help=help,
            deprecated=deprecated)

    def __call__(self, parser, namespace, values, option_string=None):
        count = getattr(namespace, self.dest, None)
        if count is None:
            count = 0
        setattr(namespace, self.dest, count + 1)


class _HelpAction(Action):

    def __init__(self,
                 option_strings,
                 dest=SUPPRESS,
                 default=SUPPRESS,
                 help=None,
                 deprecated=False):
        super(_HelpAction, self).__init__(
            option_strings=option_strings,
            dest=dest,
            default=default,
            nargs=0,
            help=help,
            deprecated=deprecated)

    def __call__(self, parser, namespace, values, option_string=None):
        parser.print_help()
        parser.exit()


class _VersionAction(Action):

    def __init__(self,
                 option_strings,
                 version=None,
                 dest=SUPPRESS,
                 default=SUPPRESS,
                 help=None,
                 deprecated=False):
        if help is None:
            help = _("show program's version number and exit")
        super(_VersionAction, self).__init__(
            option_strings=option_strings,
            dest=dest,
            default=default,
            nargs=0,
            help=help)
        self.version = version

    def __call__(self, parser, namespace, values, option_string=None):
        version = self.version
        if version is None:
            version = parser.version
        formatter = parser._get_formatter()
        formatter.add_text(version)
        parser._print_message(formatter.format_help(), _sys.stdout)
        parser.exit()


class _SubParsersAction(Action):

    class _ChoicesPseudoAction(Action):

        def __init__(self, name, aliases, help):
            metavar = dest = name
            if aliases:
                metavar += ' (%s)' % ', '.join(aliases)
            sup = super(_SubParsersAction._ChoicesPseudoAction, self)
            sup.__init__(option_strings=[], dest=dest, help=help,
                         metavar=metavar)

    def __init__(self,
                 option_strings,
                 prog,
                 parser_class,
                 dest=SUPPRESS,
                 required=False,
                 help=None,
                 metavar=None):

        self._prog_prefix = prog
        self._parser_class = parser_class
        self._name_parser_map = {}
        self._choices_actions = []
        self._deprecated = set()

        super(_SubParsersAction, self).__init__(
            option_strings=option_strings,
            dest=dest,
            nargs=PARSER,
            choices=self._name_parser_map,
            required=required,
            help=help,
            metavar=metavar)

    def add_parser(self, name, *, deprecated=False, **kwargs):
        # set prog from the existing prefix
        if kwargs.get('prog') is None:
            kwargs['prog'] = '%s %s' % (self._prog_prefix, name)

        aliases = kwargs.pop('aliases', ())

        if name in self._name_parser_map:
            raise ArgumentError(self, _('conflicting subparser: %s') % name)
        for alias in aliases:
            if alias in self._name_parser_map:
                raise ArgumentError(
                    self, _('conflicting subparser alias: %s') % alias)

        # create a pseudo-action to hold the choice help
        if 'help' in kwargs:
            help = kwargs.pop('help')
            choice_action = self._ChoicesPseudoAction(name, aliases, help)
            self._choices_actions.append(choice_action)

        # create the parser and add it to the map
        parser = self._parser_class(**kwargs)
        self._name_parser_map[name] = parser

        # make parser available under aliases also
        for alias in aliases:
            self._name_parser_map[alias] = parser

        if deprecated:
            self._deprecated.add(name)
            self._deprecated.update(aliases)

        return parser

    def _get_subactions(self):
        return self._choices_actions

    def __call__(self, parser, namespace, values, option_string=None):
        parser_name = values[0]
        arg_strings = values[1:]

        # set the parser name if requested
        if self.dest is not SUPPRESS:
            setattr(namespace, self.dest, parser_name)

        # select the parser
        try:
            subparser = self._name_parser_map[parser_name]
        except KeyError:
            args = {'parser_name': parser_name,
                    'choices': ', '.join(self._name_parser_map)}
            msg = _('unknown parser %(parser_name)r (choices: %(choices)s)') % args
            raise ArgumentError(self, msg)

        if parser_name in self._deprecated:
            parser._warning(_("command '%(parser_name)s' is deprecated") %
                            {'parser_name': parser_name})

        # parse all the remaining options into the namespace
        # store any unrecognized options on the object, so that the top
        # level parser can decide what to do with them

        # In case this subparser defines new defaults, we parse them
        # in a new namespace object and then update the original
        # namespace for the relevant parts.
        subnamespace, arg_strings = subparser.parse_known_args(arg_strings, None)
        for key, value in vars(subnamespace).items():
            setattr(namespace, key, value)

        if arg_strings:
            vars(namespace).setdefault(_UNRECOGNIZED_ARGS_ATTR, [])
            getattr(namespace, _UNRECOGNIZED_ARGS_ATTR).extend(arg_strings)

class _ExtendAction(_AppendAction):
    def __call__(self, parser, namespace, values, option_string=None):
        items = getattr(namespace, self.dest, None)
        items = _copy_items(items)
        items.extend(values)
        setattr(namespace, self.dest, items)

# ==============
# Type classes
# ==============

class FileType(object):
    """Factory for creating file object types

    Instances of FileType are typically passed as type= arguments to the
    ArgumentParser add_argument() method.

    Keyword Arguments:
        - mode -- A string indicating how the file is to be opened. Accepts the
            same values as the builtin open() function.
        - bufsize -- The file's desired buffer size. Accepts the same values as
            the builtin open() function.
        - encoding -- The file's encoding. Accepts the same values as the
            builtin open() function.
        - errors -- A string indicating how encoding and decoding errors are to
            be handled. Accepts the same value as the builtin open() function.
    """

    def __init__(self, mode='r', bufsize=-1, encoding=None, errors=None):
        self._mode = mode
        self._bufsize = bufsize
        self._encoding = encoding
        self._errors = errors

    def __call__(self, string):
        # the special argument "-" means sys.std{in,out}
        if string == '-':
            if 'r' in self._mode:
                return _sys.stdin.buffer if 'b' in self._mode else _sys.stdin
            elif any(c in self._mode for c in 'wax'):
                return _sys.stdout.buffer if 'b' in self._mode else _sys.stdout
            else:
                msg = _('argument "-" with mode %r') % self._mode
                raise ValueError(msg)

        # all other arguments are used as file names
        try:
            return open(string, self._mode, self._bufsize, self._encoding,
                        self._errors)
        except OSError as e:
            args = {'filename': string, 'error': e}
            message = _("can't open '%(filename)s': %(error)s")
            raise ArgumentTypeError(message % args)

    def __repr__(self):
        args = self._mode, self._bufsize
        kwargs = [('encoding', self._encoding), ('errors', self._errors)]
        args_str = ', '.join([repr(arg) for arg in args if arg != -1] +
                             ['%s=%r' % (kw, arg) for kw, arg in kwargs
                              if arg is not None])
        return '%s(%s)' % (type(self).__name__, args_str)

# ===========================
# Optional and Positional Parsing
# ===========================

class Namespace(_AttributeHolder):
    """Simple object for storing attributes.

    Implements equality by attribute names and values, and provides a simple
    string representation.
    """

    def __init__(self, **kwargs):
        for name in kwargs:
            setattr(self, name, kwargs[name])

    def __eq__(self, other):
        if not isinstance(other, Namespace):
            return NotImplemented
        return vars(self) == vars(other)

    def __contains__(self, key):
        return key in self.__dict__


class _ActionsContainer(object):

    def __init__(self,
                 description,
                 prefix_chars,
                 argument_default,
                 conflict_handler):
        super(_ActionsContainer, self).__init__()

        self.description = description
        self.argument_default = argument_default
        self.prefix_chars = prefix_chars
        self.conflict_handler = conflict_handler

        # set up registries
        self._registries = {}

        # register actions
        self.register('action', None, _StoreAction)
        self.register('action', 'store', _StoreAction)
        self.register('action', 'store_const', _StoreConstAction)
        self.register('action', 'store_true', _StoreTrueAction)
        self.register('action', 'store_false', _StoreFalseAction)
        self.register('action', 'append', _AppendAction)
        self.register('action', 'append_const', _AppendConstAction)
        self.register('action', 'count', _CountAction)
        self.register('action', 'help', _HelpAction)
        self.register('action', 'version', _VersionAction)
        self.register('action', 'parsers', _SubParsersAction)
        self.register('action', 'extend', _ExtendAction)

        # raise an exception if the conflict handler is invalid
        self._get_handler()

        # action storage
        self._actions = []
        self._option_string_actions = {}

        # groups
        self._action_groups = []
        self._mutually_exclusive_groups = []

        # defaults storage
        self._defaults = {}

        # determines whether an "option" looks like a negative number
        self._negative_number_matcher = _re.compile(r'^-(?:\d+(?:_\d+)*(?:\.\d+(?:_\d+)*)?|\.\d+(?:_\d+)*)$')

        # whether or not there are any optionals that look like negative
        # numbers -- uses a list so it can be shared and edited
        self._has_negative_number_optionals = []

    # ====================
    # Registration methods
    # ====================
    def register(self, registry_name, value, object):
        registry = self._registries.setdefault(registry_name, {})
        registry[value] = object

    def _registry_get(self, registry_name, value, default=None):
        return self._registries[registry_name].get(value, default)

    # ==================================
    # Namespace default accessor methods
    # ==================================
    def set_defaults(self, **kwargs):
        self._defaults.update(kwargs)

        # if these defaults match any existing arguments, replace
        # the previous default on the object with the new one
        for action in self._actions:
            if action.dest in kwargs:
                action.default = kwargs[action.dest]

    def get_default(self, dest):
        for action in self._actions:
            if action.dest == dest and action.default is not None:
                return action.default
        return self._defaults.get(dest, None)


    # =======================
    # Adding argument actions
    # =======================
    def add_argument(self, *args, **kwargs):
        """
        add_argument(dest, ..., name=value, ...)
        add_argument(option_string, option_string, ..., name=value, ...)
        """

        # if no positional args are supplied or only one is supplied and
        # it doesn't look like an option string, parse a positional
        # argument
        chars = self.prefix_chars
        if not args or len(args) == 1 and args[0][0] not in chars:
            if args and 'dest' in kwargs:
                raise ValueError('dest supplied twice for positional argument')
            kwargs = self._get_positional_kwargs(*args, **kwargs)

        # otherwise, we're adding an optional argument
        else:
            kwargs = self._get_optional_kwargs(*args, **kwargs)

        # if no default was supplied, use the parser-level default
        if 'default' not in kwargs:
            dest = kwargs['dest']
            if dest in self._defaults:
                kwargs['default'] = self._defaults[dest]
            elif self.argument_default is not None:
                kwargs['default'] = self.argument_default

        # create the action object, and add it to the parser
        action_class = self._pop_action_class(kwargs)
        if not callable(action_class):
            raise ValueError('unknown action "%s"' % (action_class,))
        action = action_class(**kwargs)

        # raise an error if the action type is not callable
        type_func = self._registry_get('type', action.type, action.type)
        if not callable(type_func):
            raise ValueError('%r is not callable' % (type_func,))

        if type_func is FileType:
            raise ValueError('%r is a FileType class object, instance of it'
                             ' must be passed' % (type_func,))

        # raise an error if the metavar does not match the type
        if hasattr(self, "_get_formatter"):
            try:
                self._get_formatter()._format_args(action, None)
            except TypeError:
                raise ValueError("length of metavar tuple does not match nargs")

        return self._add_action(action)

    def add_argument_group(self, *args, **kwargs):
        group = _ArgumentGroup(self, *args, **kwargs)
        self._action_groups.append(group)
        return group

    def add_mutually_exclusive_group(self, **kwargs):
        group = _MutuallyExclusiveGroup(self, **kwargs)
        self._mutually_exclusive_groups.append(group)
        return group

    def _add_action(self, action):
        # resolve any conflicts
        self._check_conflict(action)

        # add to actions list
        self._actions.append(action)
        action.container = self

        # index the action by any option strings it has
        for option_string in action.option_strings:
            self._option_string_actions[option_string] = action

        # set the flag if any option strings look like negative numbers
        for option_string in action.option_strings:
            if self._negative_number_matcher.match(option_string):
                if not self._has_negative_number_optionals:
                    self._has_negative_number_optionals.append(True)

        # return the created action
        return action

    def _remove_action(self, action):
        self._actions.remove(action)

    def _add_container_actions(self, container):
        # collect groups by titles
        title_group_map = {}
        for group in self._action_groups:
            if group.title in title_group_map:
                # This branch could happen if a derived class added
                # groups with duplicated titles in __init__
                msg = _('cannot merge actions - two groups are named %r')
                raise ValueError(msg % (group.title))
            title_group_map[group.title] = group

        # map each action to its group
        group_map = {}
        for group in container._action_groups:

            # if a group with the title exists, use that, otherwise
            # create a new group matching the container's group
            if group.title not in title_group_map:
                title_group_map[group.title] = self.add_argument_group(
                    title=group.title,
                    description=group.description,
                    conflict_handler=group.conflict_handler)

            # map the actions to their new group
            for action in group._group_actions:
                group_map[action] = title_group_map[group.title]

        # add container's mutually exclusive groups
        # NOTE: if add_mutually_exclusive_group ever gains title= and
        # description= then this code will need to be expanded as above
        for group in container._mutually_exclusive_groups:
            mutex_group = self.add_mutually_exclusive_group(
                required=group.required)

            # map the actions to their new mutex group
            for action in group._group_actions:
                group_map[action] = mutex_group

        # add all actions to this container or their group
        for action in container._actions:
            group_map.get(action, self)._add_action(action)

    def _get_positional_kwargs(self, dest, **kwargs):
        # make sure required is not specified
        if 'required' in kwargs:
            msg = _("'required' is an invalid argument for positionals")
            raise TypeError(msg)

        # mark positional arguments as required if at least one is
        # always required
        nargs = kwargs.get('nargs')
        if nargs not in [OPTIONAL, ZERO_OR_MORE, REMAINDER, SUPPRESS, 0]:
            kwargs['required'] = True

        # return the keyword arguments with no option strings
        return dict(kwargs, dest=dest, option_strings=[])

    def _get_optional_kwargs(self, *args, **kwargs):
        # determine short and long option strings
        option_strings = []
        long_option_strings = []
        for option_string in args:
            # error on strings that don't start with an appropriate prefix
            if not option_string[0] in self.prefix_chars:
                args = {'option': option_string,
                        'prefix_chars': self.prefix_chars}
                msg = _('invalid option string %(option)r: '
                        'must start with a character %(prefix_chars)r')
                raise ValueError(msg % args)

            # strings starting with two prefix characters are long options
            option_strings.append(option_string)
            if len(option_string) > 1 and option_string[1] in self.prefix_chars:
                long_option_strings.append(option_string)

        # infer destination, '--foo-bar' -> 'foo_bar' and '-x' -> 'x'
        dest = kwargs.pop('dest', None)
        if dest is None:
            if long_option_strings:
                dest_option_string = long_option_strings[0]
            else:
                dest_option_string = option_strings[0]
            dest = dest_option_string.lstrip(self.prefix_chars)
            if not dest:
                msg = _('dest= is required for options like %r')
                raise ValueError(msg % option_string)
            dest = dest.replace('-', '_')

        # return the updated keyword arguments
        return dict(kwargs, dest=dest, option_strings=option_strings)

    def _pop_action_class(self, kwargs, default=None):
        action = kwargs.pop('action', default)
        return self._registry_get('action', action, action)

    def _get_handler(self):
        # determine function from conflict handler string
        handler_func_name = '_handle_conflict_%s' % self.conflict_handler
        try:
            return getattr(self, handler_func_name)
        except AttributeError:
            msg = _('invalid conflict_resolution value: %r')
            raise ValueError(msg % self.conflict_handler)

    def _check_conflict(self, action):

        # find all options that conflict with this option
        confl_optionals = []
        for option_string in action.option_strings:
            if option_string in self._option_string_actions:
                confl_optional = self._option_string_actions[option_string]
                confl_optionals.append((option_string, confl_optional))

        # resolve any conflicts
        if confl_optionals:
            conflict_handler = self._get_handler()
            conflict_handler(action, confl_optionals)

    def _handle_conflict_error(self, action, conflicting_actions):
        message = ngettext('conflicting option string: %s',
                           'conflicting option strings: %s',
                           len(conflicting_actions))
        conflict_string = ', '.join([option_string
                                     for option_string, action
                                     in conflicting_actions])
        raise ArgumentError(action, message % conflict_string)

    def _handle_conflict_resolve(self, action, conflicting_actions):

        # remove all conflicting options
        for option_string, action in conflicting_actions:

            # remove the conflicting option
            action.option_strings.remove(option_string)
            self._option_string_actions.pop(option_string, None)

            # if the option now has no option string, remove it from the
            # container holding it
            if not action.option_strings:
                action.container._remove_action(action)


class _ArgumentGroup(_ActionsContainer):

    def __init__(self, container, title=None, description=None, **kwargs):
        # add any missing keyword arguments by checking the container
        update = kwargs.setdefault
        update('conflict_handler', container.conflict_handler)
        update('prefix_chars', container.prefix_chars)
        update('argument_default', container.argument_default)
        super_init = super(_ArgumentGroup, self).__init__
        super_init(description=description, **kwargs)

        # group attributes
        self.title = title
        self._group_actions = []

        # share most attributes with the container
        self._registries = container._registries
        self._actions = container._actions
        self._option_string_actions = container._option_string_actions
        self._defaults = container._defaults
        self._has_negative_number_optionals = \
            container._has_negative_number_optionals
        self._mutually_exclusive_groups = container._mutually_exclusive_groups

    def _add_action(self, action):
        action = super(_ArgumentGroup, self)._add_action(action)
        self._group_actions.append(action)
        return action

    def _remove_action(self, action):
        super(_ArgumentGroup, self)._remove_action(action)
        self._group_actions.remove(action)

    def add_argument_group(self, *args, **kwargs):
        import warnings
        warnings.warn(
            "Nesting argument groups is deprecated.",
            category=DeprecationWarning,
            stacklevel=2
        )
        return super().add_argument_group(*args, **kwargs)


class _MutuallyExclusiveGroup(_ArgumentGroup):

    def __init__(self, container, required=False):
        super(_MutuallyExclusiveGroup, self).__init__(container)
        self.required = required
        self._container = container

    def _add_action(self, action):
        if action.required:
            msg = _('mutually exclusive arguments must be optional')
            raise ValueError(msg)
        action = self._container._add_action(action)
        self._group_actions.append(action)
        return action

    def _remove_action(self, action):
        self._container._remove_action(action)
        self._group_actions.remove(action)

    def add_mutually_exclusive_group(self, *args, **kwargs):
        import warnings
        warnings.warn(
            "Nesting mutually exclusive groups is deprecated.",
            category=DeprecationWarning,
            stacklevel=2
        )
        return super().add_mutually_exclusive_group(*args, **kwargs)


class ArgumentParser(_AttributeHolder, _ActionsContainer):
    """Object for parsing command line strings into Python objects.

    Keyword Arguments:
        - prog -- The name of the program (default:
            ``os.path.basename(sys.argv[0])``)
        - usage -- A usage message (default: auto-generated from arguments)
        - description -- A description of what the program does
        - epilog -- Text following the argument descriptions
        - parents -- Parsers whose arguments should be copied into this one
        - formatter_class -- HelpFormatter class for printing help messages
        - prefix_chars -- Characters that prefix optional arguments
        - fromfile_prefix_chars -- Characters that prefix files containing
            additional arguments
        - argument_default -- The default value for all arguments
        - conflict_handler -- String indicating how to handle conflicts
        - add_help -- Add a -h/-help option
        - allow_abbrev -- Allow long options to be abbreviated unambiguously
        - exit_on_error -- Determines whether or not ArgumentParser exits with
            error info when an error occurs
    """

    def __init__(self,
                 prog=None,
                 usage=None,
                 description=None,
                 epilog=None,
                 parents=[],
                 formatter_class=HelpFormatter,
                 prefix_chars='-',
                 fromfile_prefix_chars=None,
                 argument_default=None,
                 conflict_handler='error',
                 add_help=True,
                 allow_abbrev=True,
                 exit_on_error=True):

        superinit = super(ArgumentParser, self).__init__
        superinit(description=description,
                  prefix_chars=prefix_chars,
                  argument_default=argument_default,
                  conflict_handler=conflict_handler)

        # default setting for prog
        if prog is None:
            prog = _os.path.basename(_sys.argv[0])

        self.prog = prog
        self.usage = usage
        self.epilog = epilog
        self.formatter_class = formatter_class
        self.fromfile_prefix_chars = fromfile_prefix_chars
        self.add_help = add_help
        self.allow_abbrev = allow_abbrev
        self.exit_on_error = exit_on_error

        add_group = self.add_argument_group
        self._positionals = add_group(_('positional arguments'))
        self._optionals = add_group(_('options'))
        self._subparsers = None

        # register types
        def identity(string):
            return string
        self.register('type', None, identity)

        # add help argument if necessary
        # (using explicit default to override global argument_default)
        default_prefix = '-' if '-' in prefix_chars else prefix_chars[0]
        if self.add_help:
            self.add_argument(
                default_prefix+'h', default_prefix*2+'help',
                action='help', default=SUPPRESS,
                help=_('show this help message and exit'))

        # add parent arguments and defaults
        for parent in parents:
            if not isinstance(parent, ArgumentParser):
                raise TypeError('parents must be a list of ArgumentParser')
            self._add_container_actions(parent)
            defaults = parent._defaults
            self._defaults.update(defaults)

    # =======================
    # Pretty __repr__ methods
    # =======================
    def _get_kwargs(self):
        names = [
            'prog',
            'usage',
            'description',
            'formatter_class',
            'conflict_handler',
            'add_help',
        ]
        return [(name, getattr(self, name)) for name in names]

    # ==================================
    # Optional/Positional adding methods
    # ==================================
    def add_subparsers(self, **kwargs):
        if self._subparsers is not None:
            raise ArgumentError(None, _('cannot have multiple subparser arguments'))

        # add the parser class to the arguments if it's not present
        kwargs.setdefault('parser_class', type(self))

        if 'title' in kwargs or 'description' in kwargs:
            title = _(kwargs.pop('title', 'subcommands'))
            description = _(kwargs.pop('description', None))
            self._subparsers = self.add_argument_group(title, description)
        else:
            self._subparsers = self._positionals

        # prog defaults to the usage message of this parser, skipping
        # optional arguments and with no "usage:" prefix
        if kwargs.get('prog') is None:
            formatter = self._get_formatter()
            positionals = self._get_positional_actions()
            groups = self._mutually_exclusive_groups
            formatter.add_usage(self.usage, positionals, groups, '')
            kwargs['prog'] = formatter.format_help().strip()

        # create the parsers action and add it to the positionals list
        parsers_class = self._pop_action_class(kwargs, 'parsers')
        action = parsers_class(option_strings=[], **kwargs)
        self._subparsers._add_action(action)

        # return the created parsers action
        return action

    def _add_action(self, action):
        if action.option_strings:
            self._optionals._add_action(action)
        else:
            self._positionals._add_action(action)
        return action

    def _get_optional_actions(self):
        return [action
                for action in self._actions
                if action.option_strings]

    def _get_positional_actions(self):
        return [action
                for action in self._actions
                if not action.option_strings]

    # =====================================
    # Command line argument parsing methods
    # =====================================
    def parse_args(self, args=None, namespace=None):
        args, argv = self.parse_known_args(args, namespace)
        if argv:
            msg = _('unrecognized arguments: %s') % ' '.join(argv)
            if self.exit_on_error:
                self.error(msg)
            else:
                raise ArgumentError(None, msg)
        return args

    def parse_known_args(self, args=None, namespace=None):
        if args is None:
            # args default to the system args
            args = _sys.argv[1:]
        else:
            # make sure that args are mutable
            args = list(args)

        # default Namespace built from parser defaults
        if namespace is None:
            namespace = Namespace()

        # add any action defaults that aren't present
        for action in self._actions:
            if action.dest is not SUPPRESS:
                if not hasattr(namespace, action.dest):
                    if action.default is not SUPPRESS:
                        setattr(namespace, action.dest, action.default)

        # add any parser defaults that aren't present
        for dest in self._defaults:
            if not hasattr(namespace, dest):
                setattr(namespace, dest, self._defaults[dest])

        # parse the arguments and exit if there are any errors
        if self.exit_on_error:
            try:
                namespace, args = self._parse_known_args(args, namespace)
            except ArgumentError as err:
                self.error(str(err))
        else:
            namespace, args = self._parse_known_args(args, namespace)

        if hasattr(namespace, _UNRECOGNIZED_ARGS_ATTR):
            args.extend(getattr(namespace, _UNRECOGNIZED_ARGS_ATTR))
            delattr(namespace, _UNRECOGNIZED_ARGS_ATTR)
        return namespace, args

    def _parse_known_args(self, arg_strings, namespace):
        # replace arg strings that are file references
        if self.fromfile_prefix_chars is not None:
            arg_strings = self._read_args_from_files(arg_strings)

        # map all mutually exclusive arguments to the other arguments
        # they can't occur with
        action_conflicts = {}
        for mutex_group in self._mutually_exclusive_groups:
            group_actions = mutex_group._group_actions
            for i, mutex_action in enumerate(mutex_group._group_actions):
                conflicts = action_conflicts.setdefault(mutex_action, [])
                conflicts.extend(group_actions[:i])
                conflicts.extend(group_actions[i + 1:])

        # find all option indices, and determine the arg_string_pattern
        # which has an 'O' if there is an option at an index,
        # an 'A' if there is an argument, or a '-' if there is a '--'
        option_string_indices = {}
        arg_string_pattern_parts = []
        arg_strings_iter = iter(arg_strings)
        for i, arg_string in enumerate(arg_strings_iter):

            # all args after -- are non-options
            if arg_string == '--':
                arg_string_pattern_parts.append('-')
                for arg_string in arg_strings_iter:
                    arg_string_pattern_parts.append('A')

            # otherwise, add the arg to the arg strings
            # and note the index if it was an option
            else:
                option_tuple = self._parse_optional(arg_string)
                if option_tuple is None:
                    pattern = 'A'
                else:
                    option_string_indices[i] = option_tuple
                    pattern = 'O'
                arg_string_pattern_parts.append(pattern)

        # join the pieces together to form the pattern
        arg_strings_pattern = ''.join(arg_string_pattern_parts)

        # converts arg strings to the appropriate and then takes the action
        seen_actions = set()
        seen_non_default_actions = set()
        warned = set()

        def take_action(action, argument_strings, option_string=None):
            seen_actions.add(action)
            argument_values = self._get_values(action, argument_strings)

            # error if this argument is not allowed with other previously
            # seen arguments
            if action.option_strings or argument_strings:
                seen_non_default_actions.add(action)
                for conflict_action in action_conflicts.get(action, []):
                    if conflict_action in seen_non_default_actions:
                        msg = _('not allowed with argument %s')
                        action_name = _get_action_name(conflict_action)
                        raise ArgumentError(action, msg % action_name)

            # take the action if we didn't receive a SUPPRESS value
            # (e.g. from a default)
            if argument_values is not SUPPRESS:
                action(self, namespace, argument_values, option_string)

        # function to convert arg_strings into an optional action
        def consume_optional(start_index):

            # get the optional identified at this index
            option_tuple = option_string_indices[start_index]
            action, option_string, sep, explicit_arg = option_tuple

            # identify additional optionals in the same arg string
            # (e.g. -xyz is the same as -x -y -z if no args are required)
            match_argument = self._match_argument
            action_tuples = []
            while True:

                # if we found no optional action, skip it
                if action is None:
                    extras.append(arg_strings[start_index])
                    return start_index + 1

                # if there is an explicit argument, try to match the
                # optional's string arguments to only this
                if explicit_arg is not None:
                    arg_count = match_argument(action, 'A')

                    # if the action is a single-dash option and takes no
                    # arguments, try to parse more single-dash options out
                    # of the tail of the option string
                    chars = self.prefix_chars
                    if (
                        arg_count == 0
                        and option_string[1] not in chars
                        and explicit_arg != ''
                    ):
                        if sep or explicit_arg[0] in chars:
                            msg = _('ignored explicit argument %r')
                            raise ArgumentError(action, msg % explicit_arg)
                        action_tuples.append((action, [], option_string))
                        char = option_string[0]
                        option_string = char + explicit_arg[0]
                        optionals_map = self._option_string_actions
                        if option_string in optionals_map:
                            action = optionals_map[option_string]
                            explicit_arg = explicit_arg[1:]
                            if not explicit_arg:
                                sep = explicit_arg = None
                            elif explicit_arg[0] == '=':
                                sep = '='
                                explicit_arg = explicit_arg[1:]
                            else:
                                sep = ''
                        else:
                            extras.append(char + explicit_arg)
                            stop = start_index + 1
                            break
                    # if the action expect exactly one argument, we've
                    # successfully matched the option; exit the loop
                    elif arg_count == 1:
                        stop = start_index + 1
                        args = [explicit_arg]
                        action_tuples.append((action, args, option_string))
                        break

                    # error if a double-dash option did not use the
                    # explicit argument
                    else:
                        msg = _('ignored explicit argument %r')
                        raise ArgumentError(action, msg % explicit_arg)

                # if there is no explicit argument, try to match the
                # optional's string arguments with the following strings
                # if successful, exit the loop
                else:
                    start = start_index + 1
                    selected_patterns = arg_strings_pattern[start:]
                    arg_count = match_argument(action, selected_patterns)
                    stop = start + arg_count
                    args = arg_strings[start:stop]
                    action_tuples.append((action, args, option_string))
                    break

            # add the Optional to the list and return the index at which
            # the Optional's string args stopped
            assert action_tuples
            for action, args, option_string in action_tuples:
                if action.deprecated and option_string not in warned:
                    self._warning(_("option '%(option)s' is deprecated") %
                                  {'option': option_string})
                    warned.add(option_string)
                take_action(action, args, option_string)
            return stop

        # the list of Positionals left to be parsed; this is modified
        # by consume_positionals()
        positionals = self._get_positional_actions()

        # function to convert arg_strings into positional actions
        def consume_positionals(start_index):
            # match as many Positionals as possible
            match_partial = self._match_arguments_partial
            selected_pattern = arg_strings_pattern[start_index:]
            arg_counts = match_partial(positionals, selected_pattern)

            # slice off the appropriate arg strings for each Positional
            # and add the Positional and its args to the list
            for action, arg_count in zip(positionals, arg_counts):
                args = arg_strings[start_index: start_index + arg_count]
                # Strip out the first '--' if it is not in REMAINDER arg.
                if action.nargs == PARSER:
                    if arg_strings_pattern[start_index] == '-':
                        assert args[0] == '--'
                        args.remove('--')
                elif action.nargs != REMAINDER:
                    if (arg_strings_pattern.find('-', start_index,
                                                 start_index + arg_count) >= 0):
                        args.remove('--')
                start_index += arg_count
                if args and action.deprecated and action.dest not in warned:
                    self._warning(_("argument '%(argument_name)s' is deprecated") %
                                  {'argument_name': action.dest})
                    warned.add(action.dest)
                take_action(action, args)

            # slice off the Positionals that we just parsed and return the
            # index at which the Positionals' string args stopped
            positionals[:] = positionals[len(arg_counts):]
            return start_index

        # consume Positionals and Optionals alternately, until we have
        # passed the last option string
        extras = []
        start_index = 0
        if option_string_indices:
            max_option_string_index = max(option_string_indices)
        else:
            max_option_string_index = -1
        while start_index <= max_option_string_index:

            # consume any Positionals preceding the next option
            next_option_string_index = start_index
            while next_option_string_index <= max_option_string_index:
                if next_option_string_index in option_string_indices:
                    break
                next_option_string_index += 1
            if start_index != next_option_string_index:
                positionals_end_index = consume_positionals(start_index)

                # only try to parse the next optional if we didn't consume
                # the option string during the positionals parsing
                if positionals_end_index > start_index:
                    start_index = positionals_end_index
                    continue
                else:
                    start_index = positionals_end_index

            # if we consumed all the positionals we could and we're not
            # at the index of an option string, there were extra arguments
            if start_index not in option_string_indices:
                strings = arg_strings[start_index:next_option_string_index]
                extras.extend(strings)
                start_index = next_option_string_index

            # consume the next optional and any arguments for it
            start_index = consume_optional(start_index)

        # consume any positionals following the last Optional
        stop_index = consume_positionals(start_index)

        # if we didn't consume all the argument strings, there were extras
        extras.extend(arg_strings[stop_index:])

        # make sure all required actions were present and also convert
        # action defaults which were not given as arguments
        required_actions = []
        for action in self._actions:
            if action not in seen_actions:
                if action.required:
                    required_actions.append(_get_action_name(action))
                else:
                    # Convert action default now instead of doing it before
                    # parsing arguments to avoid calling convert functions
                    # twice (which may fail) if the argument was given, but
                    # only if it was defined already in the namespace
                    if (action.default is not None and
                        isinstance(action.default, str) and
                        hasattr(namespace, action.dest) and
                        action.default is getattr(namespace, action.dest)):
                        setattr(namespace, action.dest,
                                self._get_value(action, action.default))

        if required_actions:
            raise ArgumentError(None, _('the following arguments are required: %s') %
                       ', '.join(required_actions))

        # make sure all required groups had one option present
        for group in self._mutually_exclusive_groups:
            if group.required:
                for action in group._group_actions:
                    if action in seen_non_default_actions:
                        break

                # if no actions were used, report the error
                else:
                    names = [_get_action_name(action)
                             for action in group._group_actions
                             if action.help is not SUPPRESS]
                    msg = _('one of the arguments %s is required')
                    raise ArgumentError(None, msg % ' '.join(names))

        # return the updated namespace and the extra arguments
        return namespace, extras

    def _read_args_from_files(self, arg_strings):
        # expand arguments referencing files
        new_arg_strings = []
        for arg_string in arg_strings:

            # for regular arguments, just add them back into the list
            if not arg_string or arg_string[0] not in self.fromfile_prefix_chars:
                new_arg_strings.append(arg_string)

            # replace arguments referencing files with the file content
            else:
                try:
                    with open(arg_string[1:],
                              encoding=_sys.getfilesystemencoding(),
                              errors=_sys.getfilesystemencodeerrors()) as args_file:
                        arg_strings = []
                        for arg_line in args_file.read().splitlines():
                            for arg in self.convert_arg_line_to_args(arg_line):
                                arg_strings.append(arg)
                        arg_strings = self._read_args_from_files(arg_strings)
                        new_arg_strings.extend(arg_strings)
                except OSError as err:
                    raise ArgumentError(None, str(err))

        # return the modified argument list
        return new_arg_strings

    def convert_arg_line_to_args(self, arg_line):
        return [arg_line]

    def _match_argument(self, action, arg_strings_pattern):
        # match the pattern for this action to the arg strings
        nargs_pattern = self._get_nargs_pattern(action)
        match = _re.match(nargs_pattern, arg_strings_pattern)

        # raise an exception if we weren't able to find a match
        if match is None:
            nargs_errors = {
                None: _('expected one argument'),
                OPTIONAL: _('expected at most one argument'),
                ONE_OR_MORE: _('expected at least one argument'),
            }
            msg = nargs_errors.get(action.nargs)
            if msg is None:
                msg = ngettext('expected %s argument',
                               'expected %s arguments',
                               action.nargs) % action.nargs
            raise ArgumentError(action, msg)

        # return the number of arguments matched
        return len(match.group(1))

    def _match_arguments_partial(self, actions, arg_strings_pattern):
        # progressively shorten the actions list by slicing off the
        # final actions until we find a match
        result = []
        for i in range(len(actions), 0, -1):
            actions_slice = actions[:i]
            pattern = ''.join([self._get_nargs_pattern(action)
                               for action in actions_slice])
            match = _re.match(pattern, arg_strings_pattern)
            if match is not None:
                result.extend([len(string) for string in match.groups()])
                break

        # return the list of arg string counts
        return result

    def _parse_optional(self, arg_string):
        # if it's an empty string, it was meant to be a positional
        if not arg_string:
            return None

        # if it doesn't start with a prefix, it was meant to be positional
        if not arg_string[0] in self.prefix_chars:
            return None

        # if the option string is present in the parser, return the action
        if arg_string in self._option_string_actions:
            action = self._option_string_actions[arg_string]
            return action, arg_string, None, None

        # if it's just a single character, it was meant to be positional
        if len(arg_string) == 1:
            return None

        # if the option string before the "=" is present, return the action
        option_string, sep, explicit_arg = arg_string.partition('=')
        if sep and option_string in self._option_string_actions:
            action = self._option_string_actions[option_string]
            return action, option_string, sep, explicit_arg

        # search through all possible prefixes of the option string
        # and all actions in the parser for possible interpretations
        option_tuples = self._get_option_tuples(arg_string)

        # if multiple actions match, the option string was ambiguous
        if len(option_tuples) > 1:
            options = ', '.join([option_string
                for action, option_string, sep, explicit_arg in option_tuples])
            args = {'option': arg_string, 'matches': options}
            msg = _('ambiguous option: %(option)s could match %(matches)s')
            raise ArgumentError(None, msg % args)

        # if exactly one action matched, this segmentation is good,
        # so return the parsed action
        elif len(option_tuples) == 1:
            option_tuple, = option_tuples
            return option_tuple

        # if it was not found as an option, but it looks like a negative
        # number, it was meant to be positional
        # unless there are negative-number-like options
        if self._negative_number_matcher.match(arg_string):
            if not self._has_negative_number_optionals:
                return None

        # if it contains a space, it was meant to be a positional
        if ' ' in arg_string:
            return None

        # it was meant to be an optional but there is no such option
        # in this parser (though it might be a valid option in a subparser)
        return None, arg_string, None, None

    def _get_option_tuples(self, option_string):
        result = []

        # option strings starting with two prefix characters are only
        # split at the '='
        chars = self.prefix_chars
        if option_string[0] in chars and option_string[1] in chars:
            if self.allow_abbrev:
                option_prefix, sep, explicit_arg = option_string.partition('=')
                if not sep:
                    sep = explicit_arg = None
                for option_string in self._option_string_actions:
                    if option_string.startswith(option_prefix):
                        action = self._option_string_actions[option_string]
                        tup = action, option_string, sep, explicit_arg
                        result.append(tup)

        # single character options can be concatenated with their arguments
        # but multiple character options always have to have their argument
        # separate
        elif option_string[0] in chars and option_string[1] not in chars:
            option_prefix = option_string
            short_option_prefix = option_string[:2]
            short_explicit_arg = option_string[2:]

            for option_string in self._option_string_actions:
                if option_string == short_option_prefix:
                    action = self._option_string_actions[option_string]
                    tup = action, option_string, '', short_explicit_arg
                    result.append(tup)
                elif option_string.startswith(option_prefix):
                    action = self._option_string_actions[option_string]
                    tup = action, option_string, None, None
                    result.append(tup)

        # shouldn't ever get here
        else:
            raise ArgumentError(None, _('unexpected option string: %s') % option_string)

        # return the collected option tuples
        return result

    def _get_nargs_pattern(self, action):
        # in all examples below, we have to allow for '--' args
        # which are represented as '-' in the pattern
        nargs = action.nargs

        # the default (None) is assumed to be a single argument
        if nargs is None:
            nargs_pattern = '(-*A-*)'

        # allow zero or one arguments
        elif nargs == OPTIONAL:
            nargs_pattern = '(-*A?-*)'

        # allow zero or more arguments
        elif nargs == ZERO_OR_MORE:
            nargs_pattern = '(-*[A-]*)'

        # allow one or more arguments
        elif nargs == ONE_OR_MORE:
            nargs_pattern = '(-*A[A-]*)'

        # allow any number of options or arguments
        elif nargs == REMAINDER:
            nargs_pattern = '([-AO]*)'

        # allow one argument followed by any number of options or arguments
        elif nargs == PARSER:
            nargs_pattern = '(-*A[-AO]*)'

        # suppress action, like nargs=0
        elif nargs == SUPPRESS:
            nargs_pattern = '(-*-*)'

        # all others should be integers
        else:
            nargs_pattern = '(-*%s-*)' % '-*'.join('A' * nargs)

        # if this is an optional action, -- is not allowed
        if action.option_strings:
            nargs_pattern = nargs_pattern.replace('-*', '')
            nargs_pattern = nargs_pattern.replace('-', '')

        # return the pattern
        return nargs_pattern

    # ========================
    # Alt command line argument parsing, allowing free intermix
    # ========================

    def parse_intermixed_args(self, args=None, namespace=None):
        args, argv = self.parse_known_intermixed_args(args, namespace)
        if argv:
            msg = _('unrecognized arguments: %s') % ' '.join(argv)
            if self.exit_on_error:
                self.error(msg)
            else:
                raise ArgumentError(None, msg)
        return args

    def parse_known_intermixed_args(self, args=None, namespace=None):
        # returns a namespace and list of extras
        #
        # positional can be freely intermixed with optionals.  optionals are
        # first parsed with all positional arguments deactivated.  The 'extras'
        # are then parsed.  If the parser definition is incompatible with the
        # intermixed assumptions (e.g. use of REMAINDER, subparsers) a
        # TypeError is raised.
        #
        # positionals are 'deactivated' by setting nargs and default to
        # SUPPRESS.  This blocks the addition of that positional to the
        # namespace

        positionals = self._get_positional_actions()
        a = [action for action in positionals
             if action.nargs in [PARSER, REMAINDER]]
        if a:
            raise TypeError('parse_intermixed_args: positional arg'
                            ' with nargs=%s'%a[0].nargs)

        if [action.dest for group in self._mutually_exclusive_groups
            for action in group._group_actions if action in positionals]:
            raise TypeError('parse_intermixed_args: positional in'
                            ' mutuallyExclusiveGroup')

        try:
            save_usage = self.usage
            try:
                if self.usage is None:
                    # capture the full usage for use in error messages
                    self.usage = self.format_usage()[7:]
                for action in positionals:
                    # deactivate positionals
                    action.save_nargs = action.nargs
                    # action.nargs = 0
                    action.nargs = SUPPRESS
                    action.save_default = action.default
                    action.default = SUPPRESS
                namespace, remaining_args = self.parse_known_args(args,
                                                                  namespace)
                for action in positionals:
                    # remove the empty positional values from namespace
                    if (hasattr(namespace, action.dest)
                            and getattr(namespace, action.dest)==[]):
                        from warnings import warn
                        warn('Do not expect %s in %s' % (action.dest, namespace))
                        delattr(namespace, action.dest)
            finally:
                # restore nargs and usage before exiting
                for action in positionals:
                    action.nargs = action.save_nargs
                    action.default = action.save_default
            optionals = self._get_optional_actions()
            try:
                # parse positionals.  optionals aren't normally required, but
                # they could be, so make sure they aren't.
                for action in optionals:
                    action.save_required = action.required
                    action.required = False
                for group in self._mutually_exclusive_groups:
                    group.save_required = group.required
                    group.required = False
                namespace, extras = self.parse_known_args(remaining_args,
                                                          namespace)
            finally:
                # restore parser values before exiting
                for action in optionals:
                    action.required = action.save_required
                for group in self._mutually_exclusive_groups:
                    group.required = group.save_required
        finally:
            self.usage = save_usage
        return namespace, extras

    # ========================
    # Value conversion methods
    # ========================
    def _get_values(self, action, arg_strings):
        # optional argument produces a default when not present
        if not arg_strings and action.nargs == OPTIONAL:
            if action.option_strings:
                value = action.const
            else:
                value = action.default
            if isinstance(value, str):
                value = self._get_value(action, value)
                self._check_value(action, value)

        # when nargs='*' on a positional, if there were no command-line
        # args, use the default if it is anything other than None
        elif (not arg_strings and action.nargs == ZERO_OR_MORE and
              not action.option_strings):
            if action.default is not None:
                value = action.default
                self._check_value(action, value)
            else:
                # since arg_strings is always [] at this point
                # there is no need to use self._check_value(action, value)
                value = arg_strings

        # single argument or optional argument produces a single value
        elif len(arg_strings) == 1 and action.nargs in [None, OPTIONAL]:
            arg_string, = arg_strings
            value = self._get_value(action, arg_string)
            self._check_value(action, value)

        # REMAINDER arguments convert all values, checking none
        elif action.nargs == REMAINDER:
            value = [self._get_value(action, v) for v in arg_strings]

        # PARSER arguments convert all values, but check only the first
        elif action.nargs == PARSER:
            value = [self._get_value(action, v) for v in arg_strings]
            self._check_value(action, value[0])

        # SUPPRESS argument does not put anything in the namespace
        elif action.nargs == SUPPRESS:
            value = SUPPRESS

        # all other types of nargs produce a list
        else:
            value = [self._get_value(action, v) for v in arg_strings]
            for v in value:
                self._check_value(action, v)

        # return the converted value
        return value

    def _get_value(self, action, arg_string):
        type_func = self._registry_get('type', action.type, action.type)
        if not callable(type_func):
            msg = _('%r is not callable')
            raise ArgumentError(action, msg % type_func)

        # convert the value to the appropriate type
        try:
            result = type_func(arg_string)

        # ArgumentTypeErrors indicate errors
        except ArgumentTypeError as err:
            msg = str(err)
            raise ArgumentError(action, msg)

        # TypeErrors or ValueErrors also indicate errors
        except (TypeError, ValueError):
            name = getattr(action.type, '__name__', repr(action.type))
            args = {'type': name, 'value': arg_string}
            msg = _('invalid %(type)s value: %(value)r')
            raise ArgumentError(action, msg % args)

        # return the converted value
        return result

    def _check_value(self, action, value):
        # converted value must be one of the choices (if specified)
        if action.choices is not None and value not in action.choices:
            args = {'value': value,
                    'choices': ', '.join(map(repr, action.choices))}
            msg = _('invalid choice: %(value)r (choose from %(choices)s)')
            raise ArgumentError(action, msg % args)

    # =======================
    # Help-formatting methods
    # =======================
    def format_usage(self):
        formatter = self._get_formatter()
        formatter.add_usage(self.usage, self._actions,
                            self._mutually_exclusive_groups)
        return formatter.format_help()

    def format_help(self):
        formatter = self._get_formatter()

        # usage
        formatter.add_usage(self.usage, self._actions,
                            self._mutually_exclusive_groups)

        # description
        formatter.add_text(self.description)

        # positionals, optionals and user-defined groups
        for action_group in self._action_groups:
            formatter.start_section(action_group.title)
            formatter.add_text(action_group.description)
            formatter.add_arguments(action_group._group_actions)
            formatter.end_section()

        # epilog
        formatter.add_text(self.epilog)

        # determine help from format above
        return formatter.format_help()

    def _get_formatter(self):
        return self.formatter_class(prog=self.prog)

    # =====================
    # Help-printing methods
    # =====================
    def print_usage(self, file=None):
        if file is None:
            file = _sys.stdout
        self._print_message(self.format_usage(), file)

    def print_help(self, file=None):
        if file is None:
            file = _sys.stdout
        self._print_message(self.format_help(), file)

    def _print_message(self, message, file=None):
        if message:
            file = file or _sys.stderr
            try:
                file.write(message)
            except (AttributeError, OSError):
                pass

    # ===============
    # Exiting methods
    # ===============
    def exit(self, status=0, message=None):
        if message:
            self._print_message(message, _sys.stderr)
        _sys.exit(status)

    def error(self, message):
        """error(message: string)

        Prints a usage message incorporating the message to stderr and
        exits.

        If you override this in a subclass, it should not return -- it
        should either exit or raise an exception.
        """
        self.print_usage(_sys.stderr)
        args = {'prog': self.prog, 'message': message}
        self.exit(2, _('%(prog)s: error: %(message)s\n') % args)

    def _warning(self, message):
        args = {'prog': self.prog, 'message': message}
        self._print_message(_('%(prog)s: warning: %(message)s\n') % args, _sys.stderr)<|MERGE_RESOLUTION|>--- conflicted
+++ resolved
@@ -399,45 +399,10 @@
             except ValueError:
                 continue
             else:
-<<<<<<< HEAD
-                group_action_count = len(group._group_actions)
-                end = start + group_action_count
+                end = start + len(group._group_actions)
                 if set(actions[start:end]) == set(group._group_actions):
-
-                    suppressed_actions_count = 0
-                    for action in group._group_actions:
-                        group_actions.add(action)
-                        if action.help is SUPPRESS:
-                            suppressed_actions_count += 1
-
-                    exposed_actions_count = group_action_count - suppressed_actions_count
-
-                    if not group.required:
-                        if start in inserts:
-                            inserts[start] += ' ['
-                        else:
-                            inserts[start] = '['
-                        if end in inserts:
-                            inserts[end] += ']'
-                        else:
-                            inserts[end] = ']'
-                    elif exposed_actions_count > 1:
-                        if start in inserts:
-                            inserts[start] += ' ('
-                        else:
-                            inserts[start] = '('
-                        if end in inserts:
-                            inserts[end] += ')'
-                        else:
-                            inserts[end] = ')'
-                    for i in range(start + 1, end):
-                        inserts[i] = '|'
-=======
-                end = start + len(group._group_actions)
-                if actions[start:end] == group._group_actions:
                     group_actions.update(group._group_actions)
                     inserts[start, end] = group
->>>>>>> e69ff34e
 
         # collect all actions format strings
         parts = []
