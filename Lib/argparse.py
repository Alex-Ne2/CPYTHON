# Author: Steven J. Bethard <steven.bethard@gmail.com>.
# New maintainer as of 29 August 2019:  Raymond Hettinger <raymond.hettinger@gmail.com>

"""Command-line parsing library

This module is an optparse-inspired command-line parsing library that:

    - handles both optional and positional arguments
    - produces highly informative usage messages
    - supports parsers that dispatch to sub-parsers

The following is a simple usage example that sums integers from the
command-line and writes the result to a file::

    parser = argparse.ArgumentParser(
        description='sum the integers at the command line')
    parser.add_argument(
        'integers', metavar='int', nargs='+', type=int,
        help='an integer to be summed')
    parser.add_argument(
        '--log', default=sys.stdout, type=argparse.FileType('w'),
        help='the file where the sum should be written')
    args = parser.parse_args()
    args.log.write('%s' % sum(args.integers))
    args.log.close()

The module contains the following public classes:

    - ArgumentParser -- The main entry point for command-line parsing. As the
        example above shows, the add_argument() method is used to populate
        the parser with actions for optional and positional arguments. Then
        the parse_args() method is invoked to convert the args at the
        command-line into an object with attributes.

    - ArgumentError -- The exception raised by ArgumentParser objects when
        there are errors with the parser's actions. Errors raised while
        parsing the command-line are caught by ArgumentParser and emitted
        as command-line messages.

    - FileType -- A factory for defining types of files to be created. As the
        example above shows, instances of FileType are typically passed as
        the type= argument of add_argument() calls.

    - Action -- The base class for parser actions. Typically actions are
        selected by passing strings like 'store_true' or 'append_const' to
        the action= argument of add_argument(). However, for greater
        customization of ArgumentParser actions, subclasses of Action may
        be defined and passed as the action= argument.

    - HelpFormatter, RawDescriptionHelpFormatter, RawTextHelpFormatter,
        ArgumentDefaultsHelpFormatter -- Formatter classes which
        may be passed as the formatter_class= argument to the
        ArgumentParser constructor. HelpFormatter is the default,
        RawDescriptionHelpFormatter and RawTextHelpFormatter tell the parser
        not to change the formatting for help text, and
        ArgumentDefaultsHelpFormatter adds information about argument defaults
        to the help.

All other classes in this module are considered implementation details.
(Also note that HelpFormatter and RawDescriptionHelpFormatter are only
considered public as object names -- the API of the formatter objects is
still considered an implementation detail.)
"""

__version__ = '1.1'
__all__ = [
    'ArgumentParser',
    'ArgumentError',
    'ArgumentTypeError',
    'BooleanOptionalAction',
    'FileType',
    'HelpFormatter',
    'ArgumentDefaultsHelpFormatter',
    'RawDescriptionHelpFormatter',
    'RawTextHelpFormatter',
    'MetavarTypeHelpFormatter',
    'Namespace',
    'Action',
    'ONE_OR_MORE',
    'OPTIONAL',
    'PARSER',
    'REMAINDER',
    'SUPPRESS',
    'ZERO_OR_MORE',
]


import os as _os
import re as _re
import sys as _sys

from gettext import gettext as _, ngettext

SUPPRESS = '==SUPPRESS=='

OPTIONAL = '?'
ZERO_OR_MORE = '*'
ONE_OR_MORE = '+'
PARSER = 'A...'
REMAINDER = '...'
_UNRECOGNIZED_ARGS_ATTR = '_unrecognized_args'

# =============================
# Utility functions and classes
# =============================

class _AttributeHolder(object):
    """Abstract base class that provides __repr__.

    The __repr__ method returns a string in the format::
        ClassName(attr=name, attr=name, ...)
    The attributes are determined either by a class-level attribute,
    '_kwarg_names', or by inspecting the instance __dict__.
    """

    def __repr__(self):
        type_name = type(self).__name__
        arg_strings = []
        star_args = {}
        for arg in self._get_args():
            arg_strings.append(repr(arg))
        for name, value in self._get_kwargs():
            if name.isidentifier():
                arg_strings.append('%s=%r' % (name, value))
            else:
                star_args[name] = value
        if star_args:
            arg_strings.append('**%s' % repr(star_args))
        return '%s(%s)' % (type_name, ', '.join(arg_strings))

    def _get_kwargs(self):
        return list(self.__dict__.items())

    def _get_args(self):
        return []


def _copy_items(items):
    if items is None:
        return []
    # The copy module is used only in the 'append' and 'append_const'
    # actions, and it is needed only when the default value isn't a list.
    # Delay its import for speeding up the common case.
    if type(items) is list:
        return items[:]
    import copy
    return copy.copy(items)


# ===============
# Formatting Help
# ===============


class HelpFormatter(object):
    """Formatter for generating usage messages and argument help strings.

    Only the name of this class is considered a public API. All the methods
    provided by the class are considered an implementation detail.
    """

    def __init__(self,
                 prog,
                 indent_increment=2,
                 max_help_position=24,
                 width=None):

        # default setting for width
        if width is None:
            import shutil
            width = shutil.get_terminal_size().columns
            width -= 2

        self._prog = prog
        self._indent_increment = indent_increment
        self._max_help_position = min(max_help_position,
                                      max(width - 20, indent_increment * 2))
        self._width = width

        self._current_indent = 0
        self._level = 0
        self._action_max_length = 0

        self._root_section = self._Section(self, None)
        self._current_section = self._root_section

        self._whitespace_matcher = _re.compile(r'\s+', _re.ASCII)
        self._long_break_matcher = _re.compile(r'\n\n\n+')

    # ===============================
    # Section and indentation methods
    # ===============================
    def _indent(self):
        self._current_indent += self._indent_increment
        self._level += 1

    def _dedent(self):
        self._current_indent -= self._indent_increment
        assert self._current_indent >= 0, 'Indent decreased below 0.'
        self._level -= 1

    class _Section(object):

        def __init__(self, formatter, parent, heading=None):
            self.formatter = formatter
            self.parent = parent
            self.heading = heading
            self.items = []

        def format_help(self):
            # format the indented section
            if self.parent is not None:
                self.formatter._indent()
            join = self.formatter._join_parts
            item_help = join([func(*args) for func, args in self.items])
            if self.parent is not None:
                self.formatter._dedent()

            # return nothing if the section was empty
            if not item_help:
                return ''

            # add the heading if the section was non-empty
            if self.heading is not SUPPRESS and self.heading is not None:
                current_indent = self.formatter._current_indent
                heading = '%*s%s:\n' % (current_indent, '', self.heading)
            else:
                heading = ''

            # join the section-initial newline, the heading and the help
            return join(['\n', heading, item_help, '\n'])

    def _add_item(self, func, args):
        self._current_section.items.append((func, args))

    # ========================
    # Message building methods
    # ========================
    def start_section(self, heading):
        self._indent()
        section = self._Section(self, self._current_section, heading)
        self._add_item(section.format_help, [])
        self._current_section = section

    def end_section(self):
        self._current_section = self._current_section.parent
        self._dedent()

    def add_text(self, text):
        if text is not SUPPRESS and text is not None:
            self._add_item(self._format_text, [text])

    def add_usage(self, usage, actions, groups, prefix=None):
        if usage is not SUPPRESS:
            args = usage, actions, groups, prefix
            self._add_item(self._format_usage, args)

    def add_argument(self, action):
        if action.help is not SUPPRESS:

            # find all invocations
            get_invocation = self._format_action_invocation
            invocations = [get_invocation(action)]
            for subaction in self._iter_indented_subactions(action):
                invocations.append(get_invocation(subaction))

            # update the maximum item length
            invocation_length = max(map(len, invocations))
            action_length = invocation_length + self._current_indent
            self._action_max_length = max(self._action_max_length,
                                          action_length)

            # add the item to the list
            self._add_item(self._format_action, [action])

    def add_arguments(self, actions):
        for action in actions:
            self.add_argument(action)

    # =======================
    # Help-formatting methods
    # =======================
    def format_help(self):
        help = self._root_section.format_help()
        if help:
            help = self._long_break_matcher.sub('\n\n', help)
            help = help.strip('\n') + '\n'
        return help

    def _join_parts(self, part_strings):
        return ''.join([part
                        for part in part_strings
                        if part and part is not SUPPRESS])

    def _format_usage(self, usage, actions, groups, prefix):
        if prefix is None:
            prefix = _('usage: ')

        # if usage is specified, use that
        if usage is not None:
            usage = usage % dict(prog=self._prog)

        # if no optionals or positionals are available, usage is just prog
        elif usage is None and not actions:
            usage = '%(prog)s' % dict(prog=self._prog)

        # if optionals and positionals are available, calculate usage
        elif usage is None:
            prog = '%(prog)s' % dict(prog=self._prog)

            # split optionals from positionals
            optionals = []
            positionals = []
            for action in actions:
                if action.option_strings:
                    optionals.append(action)
                else:
                    positionals.append(action)

            # build full usage string
            format = self._format_actions_usage
            action_usage = format(optionals + positionals, groups)
            usage = ' '.join([s for s in [prog, action_usage] if s])

            # wrap the usage parts if it's too long
            text_width = self._width - self._current_indent
            if len(prefix) + len(usage) > text_width:

                # break usage into wrappable parts
                part_regexp = (
                    r'\(.*?\)+(?=\s|$)|'
                    r'\[.*?\]+(?=\s|$)|'
                    r'\S+'
                )
                opt_usage = format(optionals, groups)
                pos_usage = format(positionals, groups)
                opt_parts = _re.findall(part_regexp, opt_usage)
                pos_parts = _re.findall(part_regexp, pos_usage)
                assert ' '.join(opt_parts) == opt_usage
                assert ' '.join(pos_parts) == pos_usage

                # helper for wrapping lines
                def get_lines(parts, indent, prefix=None):
                    lines = []
                    line = []
                    indent_length = len(indent)
                    if prefix is not None:
                        line_len = len(prefix) - 1
                    else:
                        line_len = indent_length - 1
                    for part in parts:
                        if line_len + 1 + len(part) > text_width and line:
                            lines.append(indent + ' '.join(line))
                            line = []
                            line_len = indent_length - 1
                        line.append(part)
                        line_len += len(part) + 1
                    if line:
                        lines.append(indent + ' '.join(line))
                    if prefix is not None:
                        lines[0] = lines[0][indent_length:]
                    return lines

                # if prog is short, follow it with optionals or positionals
                if len(prefix) + len(prog) <= 0.75 * text_width:
                    indent = ' ' * (len(prefix) + len(prog) + 1)
                    if opt_parts:
                        lines = get_lines([prog] + opt_parts, indent, prefix)
                        lines.extend(get_lines(pos_parts, indent))
                    elif pos_parts:
                        lines = get_lines([prog] + pos_parts, indent, prefix)
                    else:
                        lines = [prog]

                # if prog is long, put it on its own line
                else:
                    indent = ' ' * len(prefix)
                    parts = opt_parts + pos_parts
                    lines = get_lines(parts, indent)
                    if len(lines) > 1:
                        lines = []
                        lines.extend(get_lines(opt_parts, indent))
                        lines.extend(get_lines(pos_parts, indent))
                    lines = [prog] + lines

                # join lines into usage
                usage = '\n'.join(lines)

        # prefix with 'usage:'
        return '%s%s\n\n' % (prefix, usage)

    def _format_actions_usage(self, actions, groups):
        # find group indices and identify actions in groups
        group_actions = set()
        inserts = {}
        for group in groups:
            if not group._group_actions:
                raise ValueError(f'empty group {group}')

            try:
                start = actions.index(group._group_actions[0])
            except ValueError:
                continue
            else:
                group_action_count = len(group._group_actions)
                end = start + group_action_count
                if actions[start:end] == group._group_actions:
<<<<<<< HEAD
                    if all((action.help is SUPPRESS for action in group._group_actions)):
                        continue
=======

                    suppressed_actions_count = 0
>>>>>>> 4a9e6497
                    for action in group._group_actions:
                        group_actions.add(action)
                        if action.help is SUPPRESS:
                            suppressed_actions_count += 1

                    exposed_actions_count = group_action_count - suppressed_actions_count

                    if not group.required:
                        if start in inserts:
                            inserts[start] += ' ['
                        else:
                            inserts[start] = '['
                        if end in inserts:
                            inserts[end] += ']'
                        else:
                            inserts[end] = ']'
                    elif exposed_actions_count > 1:
                        if start in inserts:
                            inserts[start] += ' ('
                        else:
                            inserts[start] = '('
                        if end in inserts:
                            inserts[end] += ')'
                        else:
                            inserts[end] = ')'
                    for i in range(start + 1, end):
                        inserts[i] = '|'

        # collect all actions format strings
        parts = []
        for i, action in enumerate(actions):

            # suppressed arguments are marked with None
            # remove | separators for suppressed arguments
            if action.help is SUPPRESS:
                parts.append(None)
                if inserts.get(i) == '|':
                    inserts.pop(i)
                elif inserts.get(i + 1) == '|':
                    inserts.pop(i + 1)

            # produce all arg strings
            elif not action.option_strings:
                default = self._get_default_metavar_for_positional(action)
                part = self._format_args(action, default)

                # if it's in a group, strip the outer []
                if action in group_actions:
                    if part[0] == '[' and part[-1] == ']':
                        part = part[1:-1]

                # add the action string to the list
                parts.append(part)

            # produce the first way to invoke the option in brackets
            else:
                option_string = action.option_strings[0]

                # if the Optional doesn't take a value, format is:
                #    -s or --long
                if action.nargs == 0:
                    part = action.format_usage()

                # if the Optional takes a value, format is:
                #    -s ARGS or --long ARGS
                else:
                    default = self._get_default_metavar_for_optional(action)
                    args_string = self._format_args(action, default)
                    part = '%s %s' % (option_string, args_string)

                # make it look optional if it's not required or in a group
                if not action.required and action not in group_actions:
                    part = '[%s]' % part

                # add the action string to the list
                parts.append(part)

        # insert things at the necessary indices
        for i in sorted(inserts, reverse=True):
            parts[i:i] = [inserts[i]]

        # join all the action items with spaces
        text = ' '.join([item for item in parts if item is not None])

        # clean up separators for mutually exclusive groups
        open = r'[\[(]'
        close = r'[\])]'
        text = _re.sub(r'(%s) ' % open, r'\1', text)
        text = _re.sub(r' (%s)' % close, r'\1', text)
        text = _re.sub(r'%s *%s' % (open, close), r'', text)
        text = text.strip()

        # return the text
        return text

    def _format_text(self, text):
        if '%(prog)' in text:
            text = text % dict(prog=self._prog)
        text_width = max(self._width - self._current_indent, 11)
        indent = ' ' * self._current_indent
        return self._fill_text(text, text_width, indent) + '\n\n'

    def _format_action(self, action):
        # determine the required width and the entry label
        help_position = min(self._action_max_length + 2,
                            self._max_help_position)
        help_width = max(self._width - help_position, 11)
        action_width = help_position - self._current_indent - 2
        action_header = self._format_action_invocation(action)

        # no help; start on same line and add a final newline
        if not action.help:
            tup = self._current_indent, '', action_header
            action_header = '%*s%s\n' % tup

        # short action name; start on the same line and pad two spaces
        elif len(action_header) <= action_width:
            tup = self._current_indent, '', action_width, action_header
            action_header = '%*s%-*s  ' % tup
            indent_first = 0

        # long action name; start on the next line
        else:
            tup = self._current_indent, '', action_header
            action_header = '%*s%s\n' % tup
            indent_first = help_position

        # collect the pieces of the action help
        parts = [action_header]

        # if there was help for the action, add lines of help text
        if action.help and action.help.strip():
            help_text = self._expand_help(action)
            if help_text:
                help_lines = self._split_lines(help_text, help_width)
                parts.append('%*s%s\n' % (indent_first, '', help_lines[0]))
                for line in help_lines[1:]:
                    parts.append('%*s%s\n' % (help_position, '', line))

        # or add a newline if the description doesn't end with one
        elif not action_header.endswith('\n'):
            parts.append('\n')

        # if there are any sub-actions, add their help as well
        for subaction in self._iter_indented_subactions(action):
            parts.append(self._format_action(subaction))

        # return a single string
        return self._join_parts(parts)

    def _format_action_invocation(self, action):
        if not action.option_strings:
            default = self._get_default_metavar_for_positional(action)
            metavar, = self._metavar_formatter(action, default)(1)
            return metavar

        else:

            # if the Optional doesn't take a value, format is:
            #    -s, --long
            if action.nargs == 0:
                return ', '.join(action.option_strings)

            # if the Optional takes a value, format is:
            #    -s, --long ARGS
            else:
                default = self._get_default_metavar_for_optional(action)
                args_string = self._format_args(action, default)
                return ', '.join(action.option_strings) + ' ' + args_string

    def _metavar_formatter(self, action, default_metavar):
        if action.metavar is not None:
            result = action.metavar
        elif action.choices is not None:
            choice_strs = [str(choice) for choice in action.choices]
            result = '{%s}' % ','.join(choice_strs)
        else:
            result = default_metavar

        def format(tuple_size):
            if isinstance(result, tuple):
                return result
            else:
                return (result, ) * tuple_size
        return format

    def _format_args(self, action, default_metavar):
        get_metavar = self._metavar_formatter(action, default_metavar)
        if action.nargs is None:
            result = '%s' % get_metavar(1)
        elif action.nargs == OPTIONAL:
            result = '[%s]' % get_metavar(1)
        elif action.nargs == ZERO_OR_MORE:
            metavar = get_metavar(1)
            if len(metavar) == 2:
                result = '[%s [%s ...]]' % metavar
            else:
                result = '[%s ...]' % metavar
        elif action.nargs == ONE_OR_MORE:
            result = '%s [%s ...]' % get_metavar(2)
        elif action.nargs == REMAINDER:
            result = '...'
        elif action.nargs == PARSER:
            result = '%s ...' % get_metavar(1)
        elif action.nargs == SUPPRESS:
            result = ''
        else:
            try:
                formats = ['%s' for _ in range(action.nargs)]
            except TypeError:
                raise ValueError("invalid nargs value") from None
            result = ' '.join(formats) % get_metavar(action.nargs)
        return result

    def _expand_help(self, action):
        params = dict(vars(action), prog=self._prog)
        for name in list(params):
            if params[name] is SUPPRESS:
                del params[name]
        for name in list(params):
            if hasattr(params[name], '__name__'):
                params[name] = params[name].__name__
        if params.get('choices') is not None:
            choices_str = ', '.join([str(c) for c in params['choices']])
            params['choices'] = choices_str
        return self._get_help_string(action) % params

    def _iter_indented_subactions(self, action):
        try:
            get_subactions = action._get_subactions
        except AttributeError:
            pass
        else:
            self._indent()
            yield from get_subactions()
            self._dedent()

    def _split_lines(self, text, width):
        text = self._whitespace_matcher.sub(' ', text).strip()
        # The textwrap module is used only for formatting help.
        # Delay its import for speeding up the common usage of argparse.
        import textwrap
        return textwrap.wrap(text, width)

    def _fill_text(self, text, width, indent):
        text = self._whitespace_matcher.sub(' ', text).strip()
        import textwrap
        return textwrap.fill(text, width,
                             initial_indent=indent,
                             subsequent_indent=indent)

    def _get_help_string(self, action):
        return action.help

    def _get_default_metavar_for_optional(self, action):
        return action.dest.upper()

    def _get_default_metavar_for_positional(self, action):
        return action.dest


class RawDescriptionHelpFormatter(HelpFormatter):
    """Help message formatter which retains any formatting in descriptions.

    Only the name of this class is considered a public API. All the methods
    provided by the class are considered an implementation detail.
    """

    def _fill_text(self, text, width, indent):
        return ''.join(indent + line for line in text.splitlines(keepends=True))


class RawTextHelpFormatter(RawDescriptionHelpFormatter):
    """Help message formatter which retains formatting of all help text.

    Only the name of this class is considered a public API. All the methods
    provided by the class are considered an implementation detail.
    """

    def _split_lines(self, text, width):
        return text.splitlines()


class ArgumentDefaultsHelpFormatter(HelpFormatter):
    """Help message formatter which adds default values to argument help.

    Only the name of this class is considered a public API. All the methods
    provided by the class are considered an implementation detail.
    """

    def _get_help_string(self, action):
        help = action.help
        if help is None:
            help = ''

        if '%(default)' not in help:
            if action.default is not SUPPRESS:
                defaulting_nargs = [OPTIONAL, ZERO_OR_MORE]
                if action.option_strings or action.nargs in defaulting_nargs:
                    help += ' (default: %(default)s)'
        return help



class MetavarTypeHelpFormatter(HelpFormatter):
    """Help message formatter which uses the argument 'type' as the default
    metavar value (instead of the argument 'dest')

    Only the name of this class is considered a public API. All the methods
    provided by the class are considered an implementation detail.
    """

    def _get_default_metavar_for_optional(self, action):
        return action.type.__name__

    def _get_default_metavar_for_positional(self, action):
        return action.type.__name__


# =====================
# Options and Arguments
# =====================

def _get_action_name(argument):
    if argument is None:
        return None
    elif argument.option_strings:
        return '/'.join(argument.option_strings)
    elif argument.metavar not in (None, SUPPRESS):
        return argument.metavar
    elif argument.dest not in (None, SUPPRESS):
        return argument.dest
    elif argument.choices:
        return '{' + ','.join(argument.choices) + '}'
    else:
        return None


class ArgumentError(Exception):
    """An error from creating or using an argument (optional or positional).

    The string value of this exception is the message, augmented with
    information about the argument that caused it.
    """

    def __init__(self, argument, message):
        self.argument_name = _get_action_name(argument)
        self.message = message

    def __str__(self):
        if self.argument_name is None:
            format = '%(message)s'
        else:
            format = _('argument %(argument_name)s: %(message)s')
        return format % dict(message=self.message,
                             argument_name=self.argument_name)


class ArgumentTypeError(Exception):
    """An error from trying to convert a command line string to a type."""
    pass


# ==============
# Action classes
# ==============

class Action(_AttributeHolder):
    """Information about how to convert command line strings to Python objects.

    Action objects are used by an ArgumentParser to represent the information
    needed to parse a single argument from one or more strings from the
    command line. The keyword arguments to the Action constructor are also
    all attributes of Action instances.

    Keyword Arguments:

        - option_strings -- A list of command-line option strings which
            should be associated with this action.

        - dest -- The name of the attribute to hold the created object(s)

        - nargs -- The number of command-line arguments that should be
            consumed. By default, one argument will be consumed and a single
            value will be produced.  Other values include:
                - N (an integer) consumes N arguments (and produces a list)
                - '?' consumes zero or one arguments
                - '*' consumes zero or more arguments (and produces a list)
                - '+' consumes one or more arguments (and produces a list)
            Note that the difference between the default and nargs=1 is that
            with the default, a single value will be produced, while with
            nargs=1, a list containing a single value will be produced.

        - const -- The value to be produced if the option is specified and the
            option uses an action that takes no values.

        - default -- The value to be produced if the option is not specified.

        - type -- A callable that accepts a single string argument, and
            returns the converted value.  The standard Python types str, int,
            float, and complex are useful examples of such callables.  If None,
            str is used.

        - choices -- A container of values that should be allowed. If not None,
            after a command-line argument has been converted to the appropriate
            type, an exception will be raised if it is not a member of this
            collection.

        - required -- True if the action must always be specified at the
            command line. This is only meaningful for optional command-line
            arguments.

        - help -- The help string describing the argument.

        - metavar -- The name to be used for the option's argument with the
            help string. If None, the 'dest' value will be used as the name.
    """

    def __init__(self,
                 option_strings,
                 dest,
                 nargs=None,
                 const=None,
                 default=None,
                 type=None,
                 choices=None,
                 required=False,
                 help=None,
                 metavar=None,
                 deprecated=False):
        self.option_strings = option_strings
        self.dest = dest
        self.nargs = nargs
        self.const = const
        self.default = default
        self.type = type
        self.choices = choices
        self.required = required
        self.help = help
        self.metavar = metavar
        self.deprecated = deprecated

    def _get_kwargs(self):
        names = [
            'option_strings',
            'dest',
            'nargs',
            'const',
            'default',
            'type',
            'choices',
            'required',
            'help',
            'metavar',
            'deprecated',
        ]
        return [(name, getattr(self, name)) for name in names]

    def format_usage(self):
        return self.option_strings[0]

    def __call__(self, parser, namespace, values, option_string=None):
        raise NotImplementedError(_('.__call__() not defined'))


# FIXME: remove together with `BooleanOptionalAction` deprecated arguments.
_deprecated_default = object()

class BooleanOptionalAction(Action):
    def __init__(self,
                 option_strings,
                 dest,
                 default=None,
                 type=_deprecated_default,
                 choices=_deprecated_default,
                 required=False,
                 help=None,
                 metavar=_deprecated_default,
                 deprecated=False):

        _option_strings = []
        for option_string in option_strings:
            _option_strings.append(option_string)

            if option_string.startswith('--'):
                option_string = '--no-' + option_string[2:]
                _option_strings.append(option_string)

        # We need `_deprecated` special value to ban explicit arguments that
        # match default value. Like:
        #   parser.add_argument('-f', action=BooleanOptionalAction, type=int)
        for field_name in ('type', 'choices', 'metavar'):
            if locals()[field_name] is not _deprecated_default:
                import warnings
                warnings._deprecated(
                    field_name,
                    "{name!r} is deprecated as of Python 3.12 and will be "
                    "removed in Python {remove}.",
                    remove=(3, 14))

        if type is _deprecated_default:
            type = None
        if choices is _deprecated_default:
            choices = None
        if metavar is _deprecated_default:
            metavar = None

        super().__init__(
            option_strings=_option_strings,
            dest=dest,
            nargs=0,
            default=default,
            type=type,
            choices=choices,
            required=required,
            help=help,
            metavar=metavar,
            deprecated=deprecated)


    def __call__(self, parser, namespace, values, option_string=None):
        if option_string in self.option_strings:
            setattr(namespace, self.dest, not option_string.startswith('--no-'))

    def format_usage(self):
        return ' | '.join(self.option_strings)


class _StoreAction(Action):

    def __init__(self,
                 option_strings,
                 dest,
                 nargs=None,
                 const=None,
                 default=None,
                 type=None,
                 choices=None,
                 required=False,
                 help=None,
                 metavar=None,
                 deprecated=False):
        if nargs == 0:
            raise ValueError('nargs for store actions must be != 0; if you '
                             'have nothing to store, actions such as store '
                             'true or store const may be more appropriate')
        if const is not None and nargs != OPTIONAL:
            raise ValueError('nargs must be %r to supply const' % OPTIONAL)
        super(_StoreAction, self).__init__(
            option_strings=option_strings,
            dest=dest,
            nargs=nargs,
            const=const,
            default=default,
            type=type,
            choices=choices,
            required=required,
            help=help,
            metavar=metavar,
            deprecated=deprecated)

    def __call__(self, parser, namespace, values, option_string=None):
        setattr(namespace, self.dest, values)


class _StoreConstAction(Action):

    def __init__(self,
                 option_strings,
                 dest,
                 const=None,
                 default=None,
                 required=False,
                 help=None,
                 metavar=None,
                 deprecated=False):
        super(_StoreConstAction, self).__init__(
            option_strings=option_strings,
            dest=dest,
            nargs=0,
            const=const,
            default=default,
            required=required,
            help=help,
            deprecated=deprecated)

    def __call__(self, parser, namespace, values, option_string=None):
        setattr(namespace, self.dest, self.const)


class _StoreTrueAction(_StoreConstAction):

    def __init__(self,
                 option_strings,
                 dest,
                 default=False,
                 required=False,
                 help=None,
                 deprecated=False):
        super(_StoreTrueAction, self).__init__(
            option_strings=option_strings,
            dest=dest,
            const=True,
            deprecated=deprecated,
            required=required,
            help=help,
            default=default)


class _StoreFalseAction(_StoreConstAction):

    def __init__(self,
                 option_strings,
                 dest,
                 default=True,
                 required=False,
                 help=None,
                 deprecated=False):
        super(_StoreFalseAction, self).__init__(
            option_strings=option_strings,
            dest=dest,
            const=False,
            default=default,
            required=required,
            help=help,
            deprecated=deprecated)


class _AppendAction(Action):

    def __init__(self,
                 option_strings,
                 dest,
                 nargs=None,
                 const=None,
                 default=None,
                 type=None,
                 choices=None,
                 required=False,
                 help=None,
                 metavar=None,
                 deprecated=False):
        if nargs == 0:
            raise ValueError('nargs for append actions must be != 0; if arg '
                             'strings are not supplying the value to append, '
                             'the append const action may be more appropriate')
        if const is not None and nargs != OPTIONAL:
            raise ValueError('nargs must be %r to supply const' % OPTIONAL)
        super(_AppendAction, self).__init__(
            option_strings=option_strings,
            dest=dest,
            nargs=nargs,
            const=const,
            default=default,
            type=type,
            choices=choices,
            required=required,
            help=help,
            metavar=metavar,
            deprecated=deprecated)

    def __call__(self, parser, namespace, values, option_string=None):
        items = getattr(namespace, self.dest, None)
        items = _copy_items(items)
        items.append(values)
        setattr(namespace, self.dest, items)


class _AppendConstAction(Action):

    def __init__(self,
                 option_strings,
                 dest,
                 const=None,
                 default=None,
                 required=False,
                 help=None,
                 metavar=None,
                 deprecated=False):
        super(_AppendConstAction, self).__init__(
            option_strings=option_strings,
            dest=dest,
            nargs=0,
            const=const,
            default=default,
            required=required,
            help=help,
            metavar=metavar,
            deprecated=deprecated)

    def __call__(self, parser, namespace, values, option_string=None):
        items = getattr(namespace, self.dest, None)
        items = _copy_items(items)
        items.append(self.const)
        setattr(namespace, self.dest, items)


class _CountAction(Action):

    def __init__(self,
                 option_strings,
                 dest,
                 default=None,
                 required=False,
                 help=None,
                 deprecated=False):
        super(_CountAction, self).__init__(
            option_strings=option_strings,
            dest=dest,
            nargs=0,
            default=default,
            required=required,
            help=help,
            deprecated=deprecated)

    def __call__(self, parser, namespace, values, option_string=None):
        count = getattr(namespace, self.dest, None)
        if count is None:
            count = 0
        setattr(namespace, self.dest, count + 1)


class _HelpAction(Action):

    def __init__(self,
                 option_strings,
                 dest=SUPPRESS,
                 default=SUPPRESS,
                 help=None,
                 deprecated=False):
        super(_HelpAction, self).__init__(
            option_strings=option_strings,
            dest=dest,
            default=default,
            nargs=0,
            help=help,
            deprecated=deprecated)

    def __call__(self, parser, namespace, values, option_string=None):
        parser.print_help()
        parser.exit()


class _VersionAction(Action):

    def __init__(self,
                 option_strings,
                 version=None,
                 dest=SUPPRESS,
                 default=SUPPRESS,
                 help="show program's version number and exit",
                 deprecated=False):
        super(_VersionAction, self).__init__(
            option_strings=option_strings,
            dest=dest,
            default=default,
            nargs=0,
            help=help)
        self.version = version

    def __call__(self, parser, namespace, values, option_string=None):
        version = self.version
        if version is None:
            version = parser.version
        formatter = parser._get_formatter()
        formatter.add_text(version)
        parser._print_message(formatter.format_help(), _sys.stdout)
        parser.exit()


class _SubParsersAction(Action):

    class _ChoicesPseudoAction(Action):

        def __init__(self, name, aliases, help):
            metavar = dest = name
            if aliases:
                metavar += ' (%s)' % ', '.join(aliases)
            sup = super(_SubParsersAction._ChoicesPseudoAction, self)
            sup.__init__(option_strings=[], dest=dest, help=help,
                         metavar=metavar)

    def __init__(self,
                 option_strings,
                 prog,
                 parser_class,
                 dest=SUPPRESS,
                 required=False,
                 help=None,
                 metavar=None):

        self._prog_prefix = prog
        self._parser_class = parser_class
        self._name_parser_map = {}
        self._choices_actions = []
        self._deprecated = set()

        super(_SubParsersAction, self).__init__(
            option_strings=option_strings,
            dest=dest,
            nargs=PARSER,
            choices=self._name_parser_map,
            required=required,
            help=help,
            metavar=metavar)

    def add_parser(self, name, *, deprecated=False, **kwargs):
        # set prog from the existing prefix
        if kwargs.get('prog') is None:
            kwargs['prog'] = '%s %s' % (self._prog_prefix, name)

        aliases = kwargs.pop('aliases', ())

        if name in self._name_parser_map:
            raise ArgumentError(self, _('conflicting subparser: %s') % name)
        for alias in aliases:
            if alias in self._name_parser_map:
                raise ArgumentError(
                    self, _('conflicting subparser alias: %s') % alias)

        # create a pseudo-action to hold the choice help
        if 'help' in kwargs:
            help = kwargs.pop('help')
            choice_action = self._ChoicesPseudoAction(name, aliases, help)
            self._choices_actions.append(choice_action)

        # create the parser and add it to the map
        parser = self._parser_class(**kwargs)
        self._name_parser_map[name] = parser

        # make parser available under aliases also
        for alias in aliases:
            self._name_parser_map[alias] = parser

        if deprecated:
            self._deprecated.add(name)
            self._deprecated.update(aliases)

        return parser

    def _get_subactions(self):
        return self._choices_actions

    def __call__(self, parser, namespace, values, option_string=None):
        parser_name = values[0]
        arg_strings = values[1:]

        # set the parser name if requested
        if self.dest is not SUPPRESS:
            setattr(namespace, self.dest, parser_name)

        # select the parser
        try:
            subparser = self._name_parser_map[parser_name]
        except KeyError:
            args = {'parser_name': parser_name,
                    'choices': ', '.join(self._name_parser_map)}
            msg = _('unknown parser %(parser_name)r (choices: %(choices)s)') % args
            raise ArgumentError(self, msg)

        if parser_name in self._deprecated:
            parser._warning(_("command '%(parser_name)s' is deprecated") %
                            {'parser_name': parser_name})

        # parse all the remaining options into the namespace
        # store any unrecognized options on the object, so that the top
        # level parser can decide what to do with them

        # In case this subparser defines new defaults, we parse them
        # in a new namespace object and then update the original
        # namespace for the relevant parts.
        subnamespace, arg_strings = subparser.parse_known_args(arg_strings, None)
        for key, value in vars(subnamespace).items():
            setattr(namespace, key, value)

        if arg_strings:
            vars(namespace).setdefault(_UNRECOGNIZED_ARGS_ATTR, [])
            getattr(namespace, _UNRECOGNIZED_ARGS_ATTR).extend(arg_strings)

class _ExtendAction(_AppendAction):
    def __call__(self, parser, namespace, values, option_string=None):
        items = getattr(namespace, self.dest, None)
        items = _copy_items(items)
        items.extend(values)
        setattr(namespace, self.dest, items)

# ==============
# Type classes
# ==============

class FileType(object):
    """Factory for creating file object types

    Instances of FileType are typically passed as type= arguments to the
    ArgumentParser add_argument() method.

    Keyword Arguments:
        - mode -- A string indicating how the file is to be opened. Accepts the
            same values as the builtin open() function.
        - bufsize -- The file's desired buffer size. Accepts the same values as
            the builtin open() function.
        - encoding -- The file's encoding. Accepts the same values as the
            builtin open() function.
        - errors -- A string indicating how encoding and decoding errors are to
            be handled. Accepts the same value as the builtin open() function.
    """

    def __init__(self, mode='r', bufsize=-1, encoding=None, errors=None):
        self._mode = mode
        self._bufsize = bufsize
        self._encoding = encoding
        self._errors = errors

    def __call__(self, string):
        # the special argument "-" means sys.std{in,out}
        if string == '-':
            if 'r' in self._mode:
                return _sys.stdin.buffer if 'b' in self._mode else _sys.stdin
            elif any(c in self._mode for c in 'wax'):
                return _sys.stdout.buffer if 'b' in self._mode else _sys.stdout
            else:
                msg = _('argument "-" with mode %r') % self._mode
                raise ValueError(msg)

        # all other arguments are used as file names
        try:
            return open(string, self._mode, self._bufsize, self._encoding,
                        self._errors)
        except OSError as e:
            args = {'filename': string, 'error': e}
            message = _("can't open '%(filename)s': %(error)s")
            raise ArgumentTypeError(message % args)

    def __repr__(self):
        args = self._mode, self._bufsize
        kwargs = [('encoding', self._encoding), ('errors', self._errors)]
        args_str = ', '.join([repr(arg) for arg in args if arg != -1] +
                             ['%s=%r' % (kw, arg) for kw, arg in kwargs
                              if arg is not None])
        return '%s(%s)' % (type(self).__name__, args_str)

# ===========================
# Optional and Positional Parsing
# ===========================

class Namespace(_AttributeHolder):
    """Simple object for storing attributes.

    Implements equality by attribute names and values, and provides a simple
    string representation.
    """

    def __init__(self, **kwargs):
        for name in kwargs:
            setattr(self, name, kwargs[name])

    def __eq__(self, other):
        if not isinstance(other, Namespace):
            return NotImplemented
        return vars(self) == vars(other)

    def __contains__(self, key):
        return key in self.__dict__


class _ActionsContainer(object):

    def __init__(self,
                 description,
                 prefix_chars,
                 argument_default,
                 conflict_handler):
        super(_ActionsContainer, self).__init__()

        self.description = description
        self.argument_default = argument_default
        self.prefix_chars = prefix_chars
        self.conflict_handler = conflict_handler

        # set up registries
        self._registries = {}

        # register actions
        self.register('action', None, _StoreAction)
        self.register('action', 'store', _StoreAction)
        self.register('action', 'store_const', _StoreConstAction)
        self.register('action', 'store_true', _StoreTrueAction)
        self.register('action', 'store_false', _StoreFalseAction)
        self.register('action', 'append', _AppendAction)
        self.register('action', 'append_const', _AppendConstAction)
        self.register('action', 'count', _CountAction)
        self.register('action', 'help', _HelpAction)
        self.register('action', 'version', _VersionAction)
        self.register('action', 'parsers', _SubParsersAction)
        self.register('action', 'extend', _ExtendAction)

        # raise an exception if the conflict handler is invalid
        self._get_handler()

        # action storage
        self._actions = []
        self._option_string_actions = {}

        # groups
        self._action_groups = []
        self._mutually_exclusive_groups = []

        # defaults storage
        self._defaults = {}

        # determines whether an "option" looks like a negative number
        self._negative_number_matcher = _re.compile(r'^-\d+$|^-\d*\.\d+$')

        # whether or not there are any optionals that look like negative
        # numbers -- uses a list so it can be shared and edited
        self._has_negative_number_optionals = []

    # ====================
    # Registration methods
    # ====================
    def register(self, registry_name, value, object):
        registry = self._registries.setdefault(registry_name, {})
        registry[value] = object

    def _registry_get(self, registry_name, value, default=None):
        return self._registries[registry_name].get(value, default)

    # ==================================
    # Namespace default accessor methods
    # ==================================
    def set_defaults(self, **kwargs):
        self._defaults.update(kwargs)

        # if these defaults match any existing arguments, replace
        # the previous default on the object with the new one
        for action in self._actions:
            if action.dest in kwargs:
                action.default = kwargs[action.dest]

    def get_default(self, dest):
        for action in self._actions:
            if action.dest == dest and action.default is not None:
                return action.default
        return self._defaults.get(dest, None)


    # =======================
    # Adding argument actions
    # =======================
    def add_argument(self, *args, **kwargs):
        """
        add_argument(dest, ..., name=value, ...)
        add_argument(option_string, option_string, ..., name=value, ...)
        """

        # if no positional args are supplied or only one is supplied and
        # it doesn't look like an option string, parse a positional
        # argument
        chars = self.prefix_chars
        if not args or len(args) == 1 and args[0][0] not in chars:
            if args and 'dest' in kwargs:
                raise ValueError('dest supplied twice for positional argument')
            kwargs = self._get_positional_kwargs(*args, **kwargs)

        # otherwise, we're adding an optional argument
        else:
            kwargs = self._get_optional_kwargs(*args, **kwargs)

        # if no default was supplied, use the parser-level default
        if 'default' not in kwargs:
            dest = kwargs['dest']
            if dest in self._defaults:
                kwargs['default'] = self._defaults[dest]
            elif self.argument_default is not None:
                kwargs['default'] = self.argument_default

        # create the action object, and add it to the parser
        action_class = self._pop_action_class(kwargs)
        if not callable(action_class):
            raise ValueError('unknown action "%s"' % (action_class,))
        action = action_class(**kwargs)

        # raise an error if the action type is not callable
        type_func = self._registry_get('type', action.type, action.type)
        if not callable(type_func):
            raise ValueError('%r is not callable' % (type_func,))

        if type_func is FileType:
            raise ValueError('%r is a FileType class object, instance of it'
                             ' must be passed' % (type_func,))

        # raise an error if the metavar does not match the type
        if hasattr(self, "_get_formatter"):
            try:
                self._get_formatter()._format_args(action, None)
            except TypeError:
                raise ValueError("length of metavar tuple does not match nargs")

        return self._add_action(action)

    def add_argument_group(self, *args, **kwargs):
        group = _ArgumentGroup(self, *args, **kwargs)
        self._action_groups.append(group)
        return group

    def add_mutually_exclusive_group(self, **kwargs):
        group = _MutuallyExclusiveGroup(self, **kwargs)
        self._mutually_exclusive_groups.append(group)
        return group

    def _add_action(self, action):
        # resolve any conflicts
        self._check_conflict(action)

        # add to actions list
        self._actions.append(action)
        action.container = self

        # index the action by any option strings it has
        for option_string in action.option_strings:
            self._option_string_actions[option_string] = action

        # set the flag if any option strings look like negative numbers
        for option_string in action.option_strings:
            if self._negative_number_matcher.match(option_string):
                if not self._has_negative_number_optionals:
                    self._has_negative_number_optionals.append(True)

        # return the created action
        return action

    def _remove_action(self, action):
        self._actions.remove(action)

    def _add_container_actions(self, container):
        # collect groups by titles
        title_group_map = {}
        for group in self._action_groups:
            if group.title in title_group_map:
                # This branch could happen if a derived class added
                # groups with duplicated titles in __init__
                msg = _('cannot merge actions - two groups are named %r')
                raise ValueError(msg % (group.title))
            title_group_map[group.title] = group

        # map each action to its group
        group_map = {}
        for group in container._action_groups:

            # if a group with the title exists, use that, otherwise
            # create a new group matching the container's group
            if group.title not in title_group_map:
                title_group_map[group.title] = self.add_argument_group(
                    title=group.title,
                    description=group.description,
                    conflict_handler=group.conflict_handler)

            # map the actions to their new group
            for action in group._group_actions:
                group_map[action] = title_group_map[group.title]

        # add container's mutually exclusive groups
        # NOTE: if add_mutually_exclusive_group ever gains title= and
        # description= then this code will need to be expanded as above
        for group in container._mutually_exclusive_groups:
            mutex_group = self.add_mutually_exclusive_group(
                required=group.required)

            # map the actions to their new mutex group
            for action in group._group_actions:
                group_map[action] = mutex_group

        # add all actions to this container or their group
        for action in container._actions:
            group_map.get(action, self)._add_action(action)

    def _get_positional_kwargs(self, dest, **kwargs):
        # make sure required is not specified
        if 'required' in kwargs:
            msg = _("'required' is an invalid argument for positionals")
            raise TypeError(msg)

        # mark positional arguments as required if at least one is
        # always required
        if kwargs.get('nargs') not in [OPTIONAL, ZERO_OR_MORE]:
            kwargs['required'] = True
        if kwargs.get('nargs') == ZERO_OR_MORE and 'default' not in kwargs:
            kwargs['required'] = True

        # return the keyword arguments with no option strings
        return dict(kwargs, dest=dest, option_strings=[])

    def _get_optional_kwargs(self, *args, **kwargs):
        # determine short and long option strings
        option_strings = []
        long_option_strings = []
        for option_string in args:
            # error on strings that don't start with an appropriate prefix
            if not option_string[0] in self.prefix_chars:
                args = {'option': option_string,
                        'prefix_chars': self.prefix_chars}
                msg = _('invalid option string %(option)r: '
                        'must start with a character %(prefix_chars)r')
                raise ValueError(msg % args)

            # strings starting with two prefix characters are long options
            option_strings.append(option_string)
            if len(option_string) > 1 and option_string[1] in self.prefix_chars:
                long_option_strings.append(option_string)

        # infer destination, '--foo-bar' -> 'foo_bar' and '-x' -> 'x'
        dest = kwargs.pop('dest', None)
        if dest is None:
            if long_option_strings:
                dest_option_string = long_option_strings[0]
            else:
                dest_option_string = option_strings[0]
            dest = dest_option_string.lstrip(self.prefix_chars)
            if not dest:
                msg = _('dest= is required for options like %r')
                raise ValueError(msg % option_string)
            dest = dest.replace('-', '_')

        # return the updated keyword arguments
        return dict(kwargs, dest=dest, option_strings=option_strings)

    def _pop_action_class(self, kwargs, default=None):
        action = kwargs.pop('action', default)
        return self._registry_get('action', action, action)

    def _get_handler(self):
        # determine function from conflict handler string
        handler_func_name = '_handle_conflict_%s' % self.conflict_handler
        try:
            return getattr(self, handler_func_name)
        except AttributeError:
            msg = _('invalid conflict_resolution value: %r')
            raise ValueError(msg % self.conflict_handler)

    def _check_conflict(self, action):

        # find all options that conflict with this option
        confl_optionals = []
        for option_string in action.option_strings:
            if option_string in self._option_string_actions:
                confl_optional = self._option_string_actions[option_string]
                confl_optionals.append((option_string, confl_optional))

        # resolve any conflicts
        if confl_optionals:
            conflict_handler = self._get_handler()
            conflict_handler(action, confl_optionals)

    def _handle_conflict_error(self, action, conflicting_actions):
        message = ngettext('conflicting option string: %s',
                           'conflicting option strings: %s',
                           len(conflicting_actions))
        conflict_string = ', '.join([option_string
                                     for option_string, action
                                     in conflicting_actions])
        raise ArgumentError(action, message % conflict_string)

    def _handle_conflict_resolve(self, action, conflicting_actions):

        # remove all conflicting options
        for option_string, action in conflicting_actions:

            # remove the conflicting option
            action.option_strings.remove(option_string)
            self._option_string_actions.pop(option_string, None)

            # if the option now has no option string, remove it from the
            # container holding it
            if not action.option_strings:
                action.container._remove_action(action)


class _ArgumentGroup(_ActionsContainer):

    def __init__(self, container, title=None, description=None, **kwargs):
        # add any missing keyword arguments by checking the container
        update = kwargs.setdefault
        update('conflict_handler', container.conflict_handler)
        update('prefix_chars', container.prefix_chars)
        update('argument_default', container.argument_default)
        super_init = super(_ArgumentGroup, self).__init__
        super_init(description=description, **kwargs)

        # group attributes
        self.title = title
        self._group_actions = []

        # share most attributes with the container
        self._registries = container._registries
        self._actions = container._actions
        self._option_string_actions = container._option_string_actions
        self._defaults = container._defaults
        self._has_negative_number_optionals = \
            container._has_negative_number_optionals
        self._mutually_exclusive_groups = container._mutually_exclusive_groups

    def _add_action(self, action):
        action = super(_ArgumentGroup, self)._add_action(action)
        self._group_actions.append(action)
        return action

    def _remove_action(self, action):
        super(_ArgumentGroup, self)._remove_action(action)
        self._group_actions.remove(action)

    def add_argument_group(self, *args, **kwargs):
        import warnings
        warnings.warn(
            "Nesting argument groups is deprecated.",
            category=DeprecationWarning,
            stacklevel=2
        )
        return super().add_argument_group(*args, **kwargs)


class _MutuallyExclusiveGroup(_ArgumentGroup):

    def __init__(self, container, required=False):
        super(_MutuallyExclusiveGroup, self).__init__(container)
        self.required = required
        self._container = container

    def _add_action(self, action):
        if action.required:
            msg = _('mutually exclusive arguments must be optional')
            raise ValueError(msg)
        action = self._container._add_action(action)
        self._group_actions.append(action)
        return action

    def _remove_action(self, action):
        self._container._remove_action(action)
        self._group_actions.remove(action)

    def add_mutually_exclusive_group(self, *args, **kwargs):
        import warnings
        warnings.warn(
            "Nesting mutually exclusive groups is deprecated.",
            category=DeprecationWarning,
            stacklevel=2
        )
        return super().add_mutually_exclusive_group(*args, **kwargs)


class ArgumentParser(_AttributeHolder, _ActionsContainer):
    """Object for parsing command line strings into Python objects.

    Keyword Arguments:
        - prog -- The name of the program (default:
            ``os.path.basename(sys.argv[0])``)
        - usage -- A usage message (default: auto-generated from arguments)
        - description -- A description of what the program does
        - epilog -- Text following the argument descriptions
        - parents -- Parsers whose arguments should be copied into this one
        - formatter_class -- HelpFormatter class for printing help messages
        - prefix_chars -- Characters that prefix optional arguments
        - fromfile_prefix_chars -- Characters that prefix files containing
            additional arguments
        - argument_default -- The default value for all arguments
        - conflict_handler -- String indicating how to handle conflicts
        - add_help -- Add a -h/-help option
        - allow_abbrev -- Allow long options to be abbreviated unambiguously
        - exit_on_error -- Determines whether or not ArgumentParser exits with
            error info when an error occurs
    """

    def __init__(self,
                 prog=None,
                 usage=None,
                 description=None,
                 epilog=None,
                 parents=[],
                 formatter_class=HelpFormatter,
                 prefix_chars='-',
                 fromfile_prefix_chars=None,
                 argument_default=None,
                 conflict_handler='error',
                 add_help=True,
                 allow_abbrev=True,
                 exit_on_error=True):

        superinit = super(ArgumentParser, self).__init__
        superinit(description=description,
                  prefix_chars=prefix_chars,
                  argument_default=argument_default,
                  conflict_handler=conflict_handler)

        # default setting for prog
        if prog is None:
            prog = _os.path.basename(_sys.argv[0])

        self.prog = prog
        self.usage = usage
        self.epilog = epilog
        self.formatter_class = formatter_class
        self.fromfile_prefix_chars = fromfile_prefix_chars
        self.add_help = add_help
        self.allow_abbrev = allow_abbrev
        self.exit_on_error = exit_on_error

        add_group = self.add_argument_group
        self._positionals = add_group(_('positional arguments'))
        self._optionals = add_group(_('options'))
        self._subparsers = None

        # register types
        def identity(string):
            return string
        self.register('type', None, identity)

        # add help argument if necessary
        # (using explicit default to override global argument_default)
        default_prefix = '-' if '-' in prefix_chars else prefix_chars[0]
        if self.add_help:
            self.add_argument(
                default_prefix+'h', default_prefix*2+'help',
                action='help', default=SUPPRESS,
                help=_('show this help message and exit'))

        # add parent arguments and defaults
        for parent in parents:
            if not isinstance(parent, ArgumentParser):
                raise TypeError('parents must be a list of ArgumentParser')
            self._add_container_actions(parent)
            defaults = parent._defaults
            self._defaults.update(defaults)

    # =======================
    # Pretty __repr__ methods
    # =======================
    def _get_kwargs(self):
        names = [
            'prog',
            'usage',
            'description',
            'formatter_class',
            'conflict_handler',
            'add_help',
        ]
        return [(name, getattr(self, name)) for name in names]

    # ==================================
    # Optional/Positional adding methods
    # ==================================
    def add_subparsers(self, **kwargs):
        if self._subparsers is not None:
            self.error(_('cannot have multiple subparser arguments'))

        # add the parser class to the arguments if it's not present
        kwargs.setdefault('parser_class', type(self))

        if 'title' in kwargs or 'description' in kwargs:
            title = _(kwargs.pop('title', 'subcommands'))
            description = _(kwargs.pop('description', None))
            self._subparsers = self.add_argument_group(title, description)
        else:
            self._subparsers = self._positionals

        # prog defaults to the usage message of this parser, skipping
        # optional arguments and with no "usage:" prefix
        if kwargs.get('prog') is None:
            formatter = self._get_formatter()
            positionals = self._get_positional_actions()
            groups = self._mutually_exclusive_groups
            formatter.add_usage(self.usage, positionals, groups, '')
            kwargs['prog'] = formatter.format_help().strip()

        # create the parsers action and add it to the positionals list
        parsers_class = self._pop_action_class(kwargs, 'parsers')
        action = parsers_class(option_strings=[], **kwargs)
        self._subparsers._add_action(action)

        # return the created parsers action
        return action

    def _add_action(self, action):
        if action.option_strings:
            self._optionals._add_action(action)
        else:
            self._positionals._add_action(action)
        return action

    def _get_optional_actions(self):
        return [action
                for action in self._actions
                if action.option_strings]

    def _get_positional_actions(self):
        return [action
                for action in self._actions
                if not action.option_strings]

    # =====================================
    # Command line argument parsing methods
    # =====================================
    def parse_args(self, args=None, namespace=None):
        args, argv = self.parse_known_args(args, namespace)
        if argv:
            msg = _('unrecognized arguments: %s')
            self.error(msg % ' '.join(argv))
        return args

    def parse_known_args(self, args=None, namespace=None):
        if args is None:
            # args default to the system args
            args = _sys.argv[1:]
        else:
            # make sure that args are mutable
            args = list(args)

        # default Namespace built from parser defaults
        if namespace is None:
            namespace = Namespace()

        # add any action defaults that aren't present
        for action in self._actions:
            if action.dest is not SUPPRESS:
                if not hasattr(namespace, action.dest):
                    if action.default is not SUPPRESS:
                        setattr(namespace, action.dest, action.default)

        # add any parser defaults that aren't present
        for dest in self._defaults:
            if not hasattr(namespace, dest):
                setattr(namespace, dest, self._defaults[dest])

        # parse the arguments and exit if there are any errors
        if self.exit_on_error:
            try:
                namespace, args = self._parse_known_args(args, namespace)
            except ArgumentError as err:
                self.error(str(err))
        else:
            namespace, args = self._parse_known_args(args, namespace)

        if hasattr(namespace, _UNRECOGNIZED_ARGS_ATTR):
            args.extend(getattr(namespace, _UNRECOGNIZED_ARGS_ATTR))
            delattr(namespace, _UNRECOGNIZED_ARGS_ATTR)
        return namespace, args

    def _parse_known_args(self, arg_strings, namespace):
        # replace arg strings that are file references
        if self.fromfile_prefix_chars is not None:
            arg_strings = self._read_args_from_files(arg_strings)

        # map all mutually exclusive arguments to the other arguments
        # they can't occur with
        action_conflicts = {}
        for mutex_group in self._mutually_exclusive_groups:
            group_actions = mutex_group._group_actions
            for i, mutex_action in enumerate(mutex_group._group_actions):
                conflicts = action_conflicts.setdefault(mutex_action, [])
                conflicts.extend(group_actions[:i])
                conflicts.extend(group_actions[i + 1:])

        # find all option indices, and determine the arg_string_pattern
        # which has an 'O' if there is an option at an index,
        # an 'A' if there is an argument, or a '-' if there is a '--'
        option_string_indices = {}
        arg_string_pattern_parts = []
        arg_strings_iter = iter(arg_strings)
        for i, arg_string in enumerate(arg_strings_iter):

            # all args after -- are non-options
            if arg_string == '--':
                arg_string_pattern_parts.append('-')
                for arg_string in arg_strings_iter:
                    arg_string_pattern_parts.append('A')

            # otherwise, add the arg to the arg strings
            # and note the index if it was an option
            else:
                option_tuple = self._parse_optional(arg_string)
                if option_tuple is None:
                    pattern = 'A'
                else:
                    option_string_indices[i] = option_tuple
                    pattern = 'O'
                arg_string_pattern_parts.append(pattern)

        # join the pieces together to form the pattern
        arg_strings_pattern = ''.join(arg_string_pattern_parts)

        # converts arg strings to the appropriate and then takes the action
        seen_actions = set()
        seen_non_default_actions = set()
        warned = set()

        def take_action(action, argument_strings, option_string=None):
            seen_actions.add(action)
            argument_values = self._get_values(action, argument_strings)

            # error if this argument is not allowed with other previously
            # seen arguments, assuming that actions that use the default
            # value don't really count as "present"
            if argument_values is not action.default:
                seen_non_default_actions.add(action)
                for conflict_action in action_conflicts.get(action, []):
                    if conflict_action in seen_non_default_actions:
                        msg = _('not allowed with argument %s')
                        action_name = _get_action_name(conflict_action)
                        raise ArgumentError(action, msg % action_name)

            # take the action if we didn't receive a SUPPRESS value
            # (e.g. from a default)
            if argument_values is not SUPPRESS:
                action(self, namespace, argument_values, option_string)

        # function to convert arg_strings into an optional action
        def consume_optional(start_index):

            # get the optional identified at this index
            option_tuple = option_string_indices[start_index]
            action, option_string, sep, explicit_arg = option_tuple

            # identify additional optionals in the same arg string
            # (e.g. -xyz is the same as -x -y -z if no args are required)
            match_argument = self._match_argument
            action_tuples = []
            while True:

                # if we found no optional action, skip it
                if action is None:
                    extras.append(arg_strings[start_index])
                    return start_index + 1

                # if there is an explicit argument, try to match the
                # optional's string arguments to only this
                if explicit_arg is not None:
                    arg_count = match_argument(action, 'A')

                    # if the action is a single-dash option and takes no
                    # arguments, try to parse more single-dash options out
                    # of the tail of the option string
                    chars = self.prefix_chars
                    if (
                        arg_count == 0
                        and option_string[1] not in chars
                        and explicit_arg != ''
                    ):
                        if sep or explicit_arg[0] in chars:
                            msg = _('ignored explicit argument %r')
                            raise ArgumentError(action, msg % explicit_arg)
                        action_tuples.append((action, [], option_string))
                        char = option_string[0]
                        option_string = char + explicit_arg[0]
                        optionals_map = self._option_string_actions
                        if option_string in optionals_map:
                            action = optionals_map[option_string]
                            explicit_arg = explicit_arg[1:]
                            if not explicit_arg:
                                sep = explicit_arg = None
                            elif explicit_arg[0] == '=':
                                sep = '='
                                explicit_arg = explicit_arg[1:]
                            else:
                                sep = ''
                        else:
                            extras.append(char + explicit_arg)
                            stop = start_index + 1
                            break
                    # if the action expect exactly one argument, we've
                    # successfully matched the option; exit the loop
                    elif arg_count == 1:
                        stop = start_index + 1
                        args = [explicit_arg]
                        action_tuples.append((action, args, option_string))
                        break

                    # error if a double-dash option did not use the
                    # explicit argument
                    else:
                        msg = _('ignored explicit argument %r')
                        raise ArgumentError(action, msg % explicit_arg)

                # if there is no explicit argument, try to match the
                # optional's string arguments with the following strings
                # if successful, exit the loop
                else:
                    start = start_index + 1
                    selected_patterns = arg_strings_pattern[start:]
                    arg_count = match_argument(action, selected_patterns)
                    stop = start + arg_count
                    args = arg_strings[start:stop]
                    action_tuples.append((action, args, option_string))
                    break

            # add the Optional to the list and return the index at which
            # the Optional's string args stopped
            assert action_tuples
            for action, args, option_string in action_tuples:
                if action.deprecated and option_string not in warned:
                    self._warning(_("option '%(option)s' is deprecated") %
                                  {'option': option_string})
                    warned.add(option_string)
                take_action(action, args, option_string)
            return stop

        # the list of Positionals left to be parsed; this is modified
        # by consume_positionals()
        positionals = self._get_positional_actions()

        # function to convert arg_strings into positional actions
        def consume_positionals(start_index):
            # match as many Positionals as possible
            match_partial = self._match_arguments_partial
            selected_pattern = arg_strings_pattern[start_index:]
            arg_counts = match_partial(positionals, selected_pattern)

            # slice off the appropriate arg strings for each Positional
            # and add the Positional and its args to the list
            for action, arg_count in zip(positionals, arg_counts):
                args = arg_strings[start_index: start_index + arg_count]
                start_index += arg_count
                if args and action.deprecated and action.dest not in warned:
                    self._warning(_("argument '%(argument_name)s' is deprecated") %
                                  {'argument_name': action.dest})
                    warned.add(action.dest)
                take_action(action, args)

            # slice off the Positionals that we just parsed and return the
            # index at which the Positionals' string args stopped
            positionals[:] = positionals[len(arg_counts):]
            return start_index

        # consume Positionals and Optionals alternately, until we have
        # passed the last option string
        extras = []
        start_index = 0
        if option_string_indices:
            max_option_string_index = max(option_string_indices)
        else:
            max_option_string_index = -1
        while start_index <= max_option_string_index:

            # consume any Positionals preceding the next option
            next_option_string_index = min([
                index
                for index in option_string_indices
                if index >= start_index])
            if start_index != next_option_string_index:
                positionals_end_index = consume_positionals(start_index)

                # only try to parse the next optional if we didn't consume
                # the option string during the positionals parsing
                if positionals_end_index > start_index:
                    start_index = positionals_end_index
                    continue
                else:
                    start_index = positionals_end_index

            # if we consumed all the positionals we could and we're not
            # at the index of an option string, there were extra arguments
            if start_index not in option_string_indices:
                strings = arg_strings[start_index:next_option_string_index]
                extras.extend(strings)
                start_index = next_option_string_index

            # consume the next optional and any arguments for it
            start_index = consume_optional(start_index)

        # consume any positionals following the last Optional
        stop_index = consume_positionals(start_index)

        # if we didn't consume all the argument strings, there were extras
        extras.extend(arg_strings[stop_index:])

        # make sure all required actions were present and also convert
        # action defaults which were not given as arguments
        required_actions = []
        for action in self._actions:
            if action not in seen_actions:
                if action.required:
                    required_actions.append(_get_action_name(action))
                else:
                    # Convert action default now instead of doing it before
                    # parsing arguments to avoid calling convert functions
                    # twice (which may fail) if the argument was given, but
                    # only if it was defined already in the namespace
                    if (action.default is not None and
                        isinstance(action.default, str) and
                        hasattr(namespace, action.dest) and
                        action.default is getattr(namespace, action.dest)):
                        setattr(namespace, action.dest,
                                self._get_value(action, action.default))

        if required_actions:
            self.error(_('the following arguments are required: %s') %
                       ', '.join(required_actions))

        # make sure all required groups had one option present
        for group in self._mutually_exclusive_groups:
            if group.required:
                for action in group._group_actions:
                    if action in seen_non_default_actions:
                        break

                # if no actions were used, report the error
                else:
                    names = [_get_action_name(action)
                             for action in group._group_actions
                             if action.help is not SUPPRESS]
                    msg = _('one of the arguments %s is required')
                    self.error(msg % ' '.join(names))

        # return the updated namespace and the extra arguments
        return namespace, extras

    def _read_args_from_files(self, arg_strings):
        # expand arguments referencing files
        new_arg_strings = []
        for arg_string in arg_strings:

            # for regular arguments, just add them back into the list
            if not arg_string or arg_string[0] not in self.fromfile_prefix_chars:
                new_arg_strings.append(arg_string)

            # replace arguments referencing files with the file content
            else:
                try:
                    with open(arg_string[1:],
                              encoding=_sys.getfilesystemencoding(),
                              errors=_sys.getfilesystemencodeerrors()) as args_file:
                        arg_strings = []
                        for arg_line in args_file.read().splitlines():
                            for arg in self.convert_arg_line_to_args(arg_line):
                                arg_strings.append(arg)
                        arg_strings = self._read_args_from_files(arg_strings)
                        new_arg_strings.extend(arg_strings)
                except OSError as err:
                    self.error(str(err))

        # return the modified argument list
        return new_arg_strings

    def convert_arg_line_to_args(self, arg_line):
        return [arg_line]

    def _match_argument(self, action, arg_strings_pattern):
        # match the pattern for this action to the arg strings
        nargs_pattern = self._get_nargs_pattern(action)
        match = _re.match(nargs_pattern, arg_strings_pattern)

        # raise an exception if we weren't able to find a match
        if match is None:
            nargs_errors = {
                None: _('expected one argument'),
                OPTIONAL: _('expected at most one argument'),
                ONE_OR_MORE: _('expected at least one argument'),
            }
            msg = nargs_errors.get(action.nargs)
            if msg is None:
                msg = ngettext('expected %s argument',
                               'expected %s arguments',
                               action.nargs) % action.nargs
            raise ArgumentError(action, msg)

        # return the number of arguments matched
        return len(match.group(1))

    def _match_arguments_partial(self, actions, arg_strings_pattern):
        # progressively shorten the actions list by slicing off the
        # final actions until we find a match
        result = []
        for i in range(len(actions), 0, -1):
            actions_slice = actions[:i]
            pattern = ''.join([self._get_nargs_pattern(action)
                               for action in actions_slice])
            match = _re.match(pattern, arg_strings_pattern)
            if match is not None:
                result.extend([len(string) for string in match.groups()])
                break

        # return the list of arg string counts
        return result

    def _parse_optional(self, arg_string):
        # if it's an empty string, it was meant to be a positional
        if not arg_string:
            return None

        # if it doesn't start with a prefix, it was meant to be positional
        if not arg_string[0] in self.prefix_chars:
            return None

        # if the option string is present in the parser, return the action
        if arg_string in self._option_string_actions:
            action = self._option_string_actions[arg_string]
            return action, arg_string, None, None

        # if it's just a single character, it was meant to be positional
        if len(arg_string) == 1:
            return None

        # if the option string before the "=" is present, return the action
        option_string, sep, explicit_arg = arg_string.partition('=')
        if sep and option_string in self._option_string_actions:
            action = self._option_string_actions[option_string]
            return action, option_string, sep, explicit_arg

        # search through all possible prefixes of the option string
        # and all actions in the parser for possible interpretations
        option_tuples = self._get_option_tuples(arg_string)

        # if multiple actions match, the option string was ambiguous
        if len(option_tuples) > 1:
            options = ', '.join([option_string
                for action, option_string, sep, explicit_arg in option_tuples])
            args = {'option': arg_string, 'matches': options}
            msg = _('ambiguous option: %(option)s could match %(matches)s')
            self.error(msg % args)

        # if exactly one action matched, this segmentation is good,
        # so return the parsed action
        elif len(option_tuples) == 1:
            option_tuple, = option_tuples
            return option_tuple

        # if it was not found as an option, but it looks like a negative
        # number, it was meant to be positional
        # unless there are negative-number-like options
        if self._negative_number_matcher.match(arg_string):
            if not self._has_negative_number_optionals:
                return None

        # if it contains a space, it was meant to be a positional
        if ' ' in arg_string:
            return None

        # it was meant to be an optional but there is no such option
        # in this parser (though it might be a valid option in a subparser)
        return None, arg_string, None, None

    def _get_option_tuples(self, option_string):
        result = []

        # option strings starting with two prefix characters are only
        # split at the '='
        chars = self.prefix_chars
        if option_string[0] in chars and option_string[1] in chars:
            if self.allow_abbrev:
                option_prefix, sep, explicit_arg = option_string.partition('=')
                if not sep:
                    sep = explicit_arg = None
                for option_string in self._option_string_actions:
                    if option_string.startswith(option_prefix):
                        action = self._option_string_actions[option_string]
                        tup = action, option_string, sep, explicit_arg
                        result.append(tup)

        # single character options can be concatenated with their arguments
        # but multiple character options always have to have their argument
        # separate
        elif option_string[0] in chars and option_string[1] not in chars:
            option_prefix = option_string
            short_option_prefix = option_string[:2]
            short_explicit_arg = option_string[2:]

            for option_string in self._option_string_actions:
                if option_string == short_option_prefix:
                    action = self._option_string_actions[option_string]
                    tup = action, option_string, '', short_explicit_arg
                    result.append(tup)
                elif option_string.startswith(option_prefix):
                    action = self._option_string_actions[option_string]
                    tup = action, option_string, None, None
                    result.append(tup)

        # shouldn't ever get here
        else:
            self.error(_('unexpected option string: %s') % option_string)

        # return the collected option tuples
        return result

    def _get_nargs_pattern(self, action):
        # in all examples below, we have to allow for '--' args
        # which are represented as '-' in the pattern
        nargs = action.nargs

        # the default (None) is assumed to be a single argument
        if nargs is None:
            nargs_pattern = '(-*A-*)'

        # allow zero or one arguments
        elif nargs == OPTIONAL:
            nargs_pattern = '(-*A?-*)'

        # allow zero or more arguments
        elif nargs == ZERO_OR_MORE:
            nargs_pattern = '(-*[A-]*)'

        # allow one or more arguments
        elif nargs == ONE_OR_MORE:
            nargs_pattern = '(-*A[A-]*)'

        # allow any number of options or arguments
        elif nargs == REMAINDER:
            nargs_pattern = '([-AO]*)'

        # allow one argument followed by any number of options or arguments
        elif nargs == PARSER:
            nargs_pattern = '(-*A[-AO]*)'

        # suppress action, like nargs=0
        elif nargs == SUPPRESS:
            nargs_pattern = '(-*-*)'

        # all others should be integers
        else:
            nargs_pattern = '(-*%s-*)' % '-*'.join('A' * nargs)

        # if this is an optional action, -- is not allowed
        if action.option_strings:
            nargs_pattern = nargs_pattern.replace('-*', '')
            nargs_pattern = nargs_pattern.replace('-', '')

        # return the pattern
        return nargs_pattern

    # ========================
    # Alt command line argument parsing, allowing free intermix
    # ========================

    def parse_intermixed_args(self, args=None, namespace=None):
        args, argv = self.parse_known_intermixed_args(args, namespace)
        if argv:
            msg = _('unrecognized arguments: %s')
            self.error(msg % ' '.join(argv))
        return args

    def parse_known_intermixed_args(self, args=None, namespace=None):
        # returns a namespace and list of extras
        #
        # positional can be freely intermixed with optionals.  optionals are
        # first parsed with all positional arguments deactivated.  The 'extras'
        # are then parsed.  If the parser definition is incompatible with the
        # intermixed assumptions (e.g. use of REMAINDER, subparsers) a
        # TypeError is raised.
        #
        # positionals are 'deactivated' by setting nargs and default to
        # SUPPRESS.  This blocks the addition of that positional to the
        # namespace

        positionals = self._get_positional_actions()
        a = [action for action in positionals
             if action.nargs in [PARSER, REMAINDER]]
        if a:
            raise TypeError('parse_intermixed_args: positional arg'
                            ' with nargs=%s'%a[0].nargs)

        if [action.dest for group in self._mutually_exclusive_groups
            for action in group._group_actions if action in positionals]:
            raise TypeError('parse_intermixed_args: positional in'
                            ' mutuallyExclusiveGroup')

        try:
            save_usage = self.usage
            try:
                if self.usage is None:
                    # capture the full usage for use in error messages
                    self.usage = self.format_usage()[7:]
                for action in positionals:
                    # deactivate positionals
                    action.save_nargs = action.nargs
                    # action.nargs = 0
                    action.nargs = SUPPRESS
                    action.save_default = action.default
                    action.default = SUPPRESS
                namespace, remaining_args = self.parse_known_args(args,
                                                                  namespace)
                for action in positionals:
                    # remove the empty positional values from namespace
                    if (hasattr(namespace, action.dest)
                            and getattr(namespace, action.dest)==[]):
                        from warnings import warn
                        warn('Do not expect %s in %s' % (action.dest, namespace))
                        delattr(namespace, action.dest)
            finally:
                # restore nargs and usage before exiting
                for action in positionals:
                    action.nargs = action.save_nargs
                    action.default = action.save_default
            optionals = self._get_optional_actions()
            try:
                # parse positionals.  optionals aren't normally required, but
                # they could be, so make sure they aren't.
                for action in optionals:
                    action.save_required = action.required
                    action.required = False
                for group in self._mutually_exclusive_groups:
                    group.save_required = group.required
                    group.required = False
                namespace, extras = self.parse_known_args(remaining_args,
                                                          namespace)
            finally:
                # restore parser values before exiting
                for action in optionals:
                    action.required = action.save_required
                for group in self._mutually_exclusive_groups:
                    group.required = group.save_required
        finally:
            self.usage = save_usage
        return namespace, extras

    # ========================
    # Value conversion methods
    # ========================
    def _get_values(self, action, arg_strings):
        # for everything but PARSER, REMAINDER args, strip out first '--'
        if not action.option_strings and action.nargs not in [PARSER, REMAINDER]:
            try:
                arg_strings.remove('--')
            except ValueError:
                pass

        # optional argument produces a default when not present
        if not arg_strings and action.nargs == OPTIONAL:
            if action.option_strings:
                value = action.const
            else:
                value = action.default
            if isinstance(value, str):
                value = self._get_value(action, value)
                self._check_value(action, value)

        # when nargs='*' on a positional, if there were no command-line
        # args, use the default if it is anything other than None
        elif (not arg_strings and action.nargs == ZERO_OR_MORE and
              not action.option_strings):
            if action.default is not None:
                value = action.default
                self._check_value(action, value)
            else:
                # since arg_strings is always [] at this point
                # there is no need to use self._check_value(action, value)
                value = arg_strings

        # single argument or optional argument produces a single value
        elif len(arg_strings) == 1 and action.nargs in [None, OPTIONAL]:
            arg_string, = arg_strings
            value = self._get_value(action, arg_string)
            self._check_value(action, value)

        # REMAINDER arguments convert all values, checking none
        elif action.nargs == REMAINDER:
            value = [self._get_value(action, v) for v in arg_strings]

        # PARSER arguments convert all values, but check only the first
        elif action.nargs == PARSER:
            value = [self._get_value(action, v) for v in arg_strings]
            self._check_value(action, value[0])

        # SUPPRESS argument does not put anything in the namespace
        elif action.nargs == SUPPRESS:
            value = SUPPRESS

        # all other types of nargs produce a list
        else:
            value = [self._get_value(action, v) for v in arg_strings]
            for v in value:
                self._check_value(action, v)

        # return the converted value
        return value

    def _get_value(self, action, arg_string):
        type_func = self._registry_get('type', action.type, action.type)
        if not callable(type_func):
            msg = _('%r is not callable')
            raise ArgumentError(action, msg % type_func)

        # convert the value to the appropriate type
        try:
            result = type_func(arg_string)

        # ArgumentTypeErrors indicate errors
        except ArgumentTypeError as err:
            msg = str(err)
            raise ArgumentError(action, msg)

        # TypeErrors or ValueErrors also indicate errors
        except (TypeError, ValueError):
            name = getattr(action.type, '__name__', repr(action.type))
            args = {'type': name, 'value': arg_string}
            msg = _('invalid %(type)s value: %(value)r')
            raise ArgumentError(action, msg % args)

        # return the converted value
        return result

    def _check_value(self, action, value):
        # converted value must be one of the choices (if specified)
        if action.choices is not None and value not in action.choices:
            args = {'value': value,
                    'choices': ', '.join(map(repr, action.choices))}
            msg = _('invalid choice: %(value)r (choose from %(choices)s)')
            raise ArgumentError(action, msg % args)

    # =======================
    # Help-formatting methods
    # =======================
    def format_usage(self):
        formatter = self._get_formatter()
        formatter.add_usage(self.usage, self._actions,
                            self._mutually_exclusive_groups)
        return formatter.format_help()

    def format_help(self):
        formatter = self._get_formatter()

        # usage
        formatter.add_usage(self.usage, self._actions,
                            self._mutually_exclusive_groups)

        # description
        formatter.add_text(self.description)

        # positionals, optionals and user-defined groups
        for action_group in self._action_groups:
            formatter.start_section(action_group.title)
            formatter.add_text(action_group.description)
            formatter.add_arguments(action_group._group_actions)
            formatter.end_section()

        # epilog
        formatter.add_text(self.epilog)

        # determine help from format above
        return formatter.format_help()

    def _get_formatter(self):
        return self.formatter_class(prog=self.prog)

    # =====================
    # Help-printing methods
    # =====================
    def print_usage(self, file=None):
        if file is None:
            file = _sys.stdout
        self._print_message(self.format_usage(), file)

    def print_help(self, file=None):
        if file is None:
            file = _sys.stdout
        self._print_message(self.format_help(), file)

    def _print_message(self, message, file=None):
        if message:
            file = file or _sys.stderr
            try:
                file.write(message)
            except (AttributeError, OSError):
                pass

    # ===============
    # Exiting methods
    # ===============
    def exit(self, status=0, message=None):
        if message:
            self._print_message(message, _sys.stderr)
        _sys.exit(status)

    def error(self, message):
        """error(message: string)

        Prints a usage message incorporating the message to stderr and
        exits.

        If you override this in a subclass, it should not return -- it
        should either exit or raise an exception.
        """
        self.print_usage(_sys.stderr)
        args = {'prog': self.prog, 'message': message}
        self.exit(2, _('%(prog)s: error: %(message)s\n') % args)

    def _warning(self, message):
        args = {'prog': self.prog, 'message': message}
        self._print_message(_('%(prog)s: warning: %(message)s\n') % args, _sys.stderr)<|MERGE_RESOLUTION|>--- conflicted
+++ resolved
@@ -405,13 +405,10 @@
                 group_action_count = len(group._group_actions)
                 end = start + group_action_count
                 if actions[start:end] == group._group_actions:
-<<<<<<< HEAD
                     if all((action.help is SUPPRESS for action in group._group_actions)):
                         continue
-=======
 
                     suppressed_actions_count = 0
->>>>>>> 4a9e6497
                     for action in group._group_actions:
                         group_actions.add(action)
                         if action.help is SUPPRESS:
