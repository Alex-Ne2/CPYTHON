--- conflicted
+++ resolved
@@ -8,894 +8,5 @@
 from ._abc import *
 from ._local import *
 
-<<<<<<< HEAD
-try:
-    import pwd
-except ImportError:
-    pwd = None
-try:
-    import grp
-except ImportError:
-    grp = None
-
-from . import _abc
-
-
-__all__ = [
-    "UnsupportedOperation",
-    "PurePath", "PurePosixPath", "PureWindowsPath",
-    "Path", "PosixPath", "WindowsPath",
-    ]
-
-
-class _PathParents(Sequence):
-    """This object provides sequence-like access to the logical ancestors
-    of a path.  Don't try to construct it yourself."""
-    __slots__ = ('_path', '_drv', '_root', '_tail')
-
-    def __init__(self, path):
-        self._path = path
-        self._drv = path.drive
-        self._root = path.root
-        self._tail = path._tail
-
-    def __len__(self):
-        return len(self._tail)
-
-    def __getitem__(self, idx):
-        if isinstance(idx, slice):
-            return tuple(self[i] for i in range(*idx.indices(len(self))))
-
-        if idx >= len(self) or idx < -len(self):
-            raise IndexError(idx)
-        if idx < 0:
-            idx += len(self)
-        return self._path._from_parsed_parts(self._drv, self._root,
-                                             self._tail[:-idx - 1])
-
-    def __repr__(self):
-        return "<{}.parents>".format(type(self._path).__name__)
-
-
-UnsupportedOperation = _abc.UnsupportedOperation
-
-
-class PurePath(_abc.PurePathBase):
-    """Base class for manipulating paths without I/O.
-
-    PurePath represents a filesystem path and offers operations which
-    don't imply any actual filesystem I/O.  Depending on your system,
-    instantiating a PurePath will return either a PurePosixPath or a
-    PureWindowsPath object.  You can also instantiate either of these classes
-    directly, regardless of your system.
-    """
-
-    __slots__ = (
-        # The `_raw_paths` slot stores unnormalized string paths. This is set
-        # in the `__init__()` method.
-        '_raw_paths',
-
-        # The `_drv`, `_root` and `_tail_cached` slots store parsed and
-        # normalized parts of the path. They are set when any of the `drive`,
-        # `root` or `_tail` properties are accessed for the first time. The
-        # three-part division corresponds to the result of
-        # `os.path.splitroot()`, except that the tail is further split on path
-        # separators (i.e. it is a list of strings), and that the root and
-        # tail are normalized.
-        '_drv', '_root', '_tail_cached',
-
-        # The `_str` slot stores the string representation of the path,
-        # computed from the drive, root and tail when `__str__()` is called
-        # for the first time. It's used to implement `_str_normcase`
-        '_str',
-
-        # The `_str_normcase_cached` slot stores the string path with
-        # normalized case. It is set when the `_str_normcase` property is
-        # accessed for the first time. It's used to implement `__eq__()`
-        # `__hash__()`, and `_parts_normcase`
-        '_str_normcase_cached',
-
-        # The `_parts_normcase_cached` slot stores the case-normalized
-        # string path after splitting on path separators. It's set when the
-        # `_parts_normcase` property is accessed for the first time. It's used
-        # to implement comparison methods like `__lt__()`.
-        '_parts_normcase_cached',
-
-        # The `_hash` slot stores the hash of the case-normalized string
-        # path. It's set when `__hash__()` is called for the first time.
-        '_hash',
-    )
-    parser = os.path
-    _globber = glob._Globber
-
-    def __new__(cls, *args, **kwargs):
-        """Construct a PurePath from one or several strings and or existing
-        PurePath objects.  The strings and path objects are combined so as
-        to yield a canonicalized path, which is incorporated into the
-        new PurePath object.
-        """
-        if cls is PurePath:
-            cls = PureWindowsPath if os.name == 'nt' else PurePosixPath
-        return object.__new__(cls)
-
-    def __init__(self, *args):
-        paths = []
-        for arg in args:
-            if isinstance(arg, PurePath):
-                if arg.parser is ntpath and self.parser is posixpath:
-                    # GH-103631: Convert separators for backwards compatibility.
-                    paths.extend(path.replace('\\', '/') for path in arg._raw_paths)
-                else:
-                    paths.extend(arg._raw_paths)
-            else:
-                try:
-                    path = os.fspath(arg)
-                except TypeError:
-                    path = arg
-                if not isinstance(path, str):
-                    raise TypeError(
-                        "argument should be a str or an os.PathLike "
-                        "object where __fspath__ returns a str, "
-                        f"not {type(path).__name__!r}")
-                paths.append(path)
-        # Avoid calling super().__init__, as an optimisation
-        self._raw_paths = paths
-
-    def joinpath(self, *pathsegments):
-        """Combine this path with one or several arguments, and return a
-        new path representing either a subpath (if all arguments are relative
-        paths) or a totally different path (if one of the arguments is
-        anchored).
-        """
-        return self.with_segments(self, *pathsegments)
-
-    def __truediv__(self, key):
-        try:
-            return self.with_segments(self, key)
-        except TypeError:
-            return NotImplemented
-
-    def __rtruediv__(self, key):
-        try:
-            return self.with_segments(key, self)
-        except TypeError:
-            return NotImplemented
-
-    def __reduce__(self):
-        return self.__class__, tuple(self._raw_paths)
-
-    def __repr__(self):
-        return "{}({!r})".format(self.__class__.__name__, self.as_posix())
-
-    def __fspath__(self):
-        return str(self)
-
-    def __bytes__(self):
-        """Return the bytes representation of the path.  This is only
-        recommended to use under Unix."""
-        return os.fsencode(self)
-
-    @property
-    def _str_normcase(self):
-        # String with normalized case, for hashing and equality checks
-        try:
-            return self._str_normcase_cached
-        except AttributeError:
-            if _abc._is_case_sensitive(self.parser):
-                self._str_normcase_cached = str(self)
-            else:
-                self._str_normcase_cached = str(self).lower()
-            return self._str_normcase_cached
-
-    def __hash__(self):
-        try:
-            return self._hash
-        except AttributeError:
-            self._hash = hash(self._str_normcase)
-            return self._hash
-
-    def __eq__(self, other):
-        if not isinstance(other, PurePath):
-            return NotImplemented
-        return self._str_normcase == other._str_normcase and self.parser is other.parser
-
-    @property
-    def _parts_normcase(self):
-        # Cached parts with normalized case, for comparisons.
-        try:
-            return self._parts_normcase_cached
-        except AttributeError:
-            self._parts_normcase_cached = self._str_normcase.split(self.parser.sep)
-            return self._parts_normcase_cached
-
-    def __lt__(self, other):
-        if not isinstance(other, PurePath) or self.parser is not other.parser:
-            return NotImplemented
-        return self._parts_normcase < other._parts_normcase
-
-    def __le__(self, other):
-        if not isinstance(other, PurePath) or self.parser is not other.parser:
-            return NotImplemented
-        return self._parts_normcase <= other._parts_normcase
-
-    def __gt__(self, other):
-        if not isinstance(other, PurePath) or self.parser is not other.parser:
-            return NotImplemented
-        return self._parts_normcase > other._parts_normcase
-
-    def __ge__(self, other):
-        if not isinstance(other, PurePath) or self.parser is not other.parser:
-            return NotImplemented
-        return self._parts_normcase >= other._parts_normcase
-
-    def __str__(self):
-        """Return the string representation of the path, suitable for
-        passing to system calls."""
-        try:
-            return self._str
-        except AttributeError:
-            self._str = self._format_parsed_parts(self.drive, self.root,
-                                                  self._tail) or '.'
-            return self._str
-
-    @classmethod
-    def _format_parsed_parts(cls, drv, root, tail):
-        if drv or root:
-            return drv + root + cls.parser.sep.join(tail)
-        elif tail and cls.parser.splitdrive(tail[0])[0]:
-            tail = ['.'] + tail
-        return cls.parser.sep.join(tail)
-
-    def _from_parsed_parts(self, drv, root, tail):
-        path = self._from_parsed_string(self._format_parsed_parts(drv, root, tail))
-        path._drv = drv
-        path._root = root
-        path._tail_cached = tail
-        return path
-
-    def _from_parsed_string(self, path_str):
-        path = self.with_segments(path_str)
-        path._str = path_str or '.'
-        return path
-
-    @classmethod
-    def _parse_path(cls, path):
-        if not path:
-            return '', '', []
-        sep = cls.parser.sep
-        altsep = cls.parser.altsep
-        if altsep:
-            path = path.replace(altsep, sep)
-        drv, root, rel = cls.parser.splitroot(path)
-        if not root and drv.startswith(sep) and not drv.endswith(sep):
-            drv_parts = drv.split(sep)
-            if len(drv_parts) == 4 and drv_parts[2] not in '?.':
-                # e.g. //server/share
-                root = sep
-            elif len(drv_parts) == 6:
-                # e.g. //?/unc/server/share
-                root = sep
-        parsed = [sys.intern(str(x)) for x in rel.split(sep) if x and x != '.']
-        return drv, root, parsed
-
-    @property
-    def _raw_path(self):
-        """The joined but unnormalized path."""
-        paths = self._raw_paths
-        if len(paths) == 0:
-            path = ''
-        elif len(paths) == 1:
-            path = paths[0]
-        else:
-            path = self.parser.join(*paths)
-        return path
-
-    @property
-    def drive(self):
-        """The drive prefix (letter or UNC path), if any."""
-        try:
-            return self._drv
-        except AttributeError:
-            self._drv, self._root, self._tail_cached = self._parse_path(self._raw_path)
-            return self._drv
-
-    @property
-    def root(self):
-        """The root of the path, if any."""
-        try:
-            return self._root
-        except AttributeError:
-            self._drv, self._root, self._tail_cached = self._parse_path(self._raw_path)
-            return self._root
-
-    @property
-    def _tail(self):
-        try:
-            return self._tail_cached
-        except AttributeError:
-            self._drv, self._root, self._tail_cached = self._parse_path(self._raw_path)
-            return self._tail_cached
-
-    @property
-    def anchor(self):
-        """The concatenation of the drive and root, or ''."""
-        return self.drive + self.root
-
-    @property
-    def parts(self):
-        """An object providing sequence-like access to the
-        components in the filesystem path."""
-        if self.drive or self.root:
-            return (self.drive + self.root,) + tuple(self._tail)
-        else:
-            return tuple(self._tail)
-
-    @property
-    def parent(self):
-        """The logical parent of the path."""
-        drv = self.drive
-        root = self.root
-        tail = self._tail
-        if not tail:
-            return self
-        return self._from_parsed_parts(drv, root, tail[:-1])
-
-    @property
-    def parents(self):
-        """A sequence of this path's logical parents."""
-        # The value of this property should not be cached on the path object,
-        # as doing so would introduce a reference cycle.
-        return _PathParents(self)
-
-    @property
-    def name(self):
-        """The final path component, if any."""
-        tail = self._tail
-        if not tail:
-            return ''
-        return tail[-1]
-
-    def with_name(self, name):
-        """Return a new path with the file name changed."""
-        p = self.parser
-        if not name or p.sep in name or (p.altsep and p.altsep in name) or name == '.':
-            raise ValueError(f"Invalid name {name!r}")
-        tail = self._tail.copy()
-        if not tail:
-            raise ValueError(f"{self!r} has an empty name")
-        tail[-1] = name
-        return self._from_parsed_parts(self.drive, self.root, tail)
-
-    def relative_to(self, other, /, *_deprecated, walk_up=False):
-        """Return the relative path to another path identified by the passed
-        arguments.  If the operation is not possible (because this is not
-        related to the other path), raise ValueError.
-
-        The *walk_up* parameter controls whether `..` may be used to resolve
-        the path.
-        """
-        if _deprecated:
-            msg = ("support for supplying more than one positional argument "
-                   "to pathlib.PurePath.relative_to() is deprecated and "
-                   "scheduled for removal in Python 3.14")
-            warnings.warn(msg, DeprecationWarning, stacklevel=2)
-            other = self.with_segments(other, *_deprecated)
-        elif not isinstance(other, PurePath):
-            other = self.with_segments(other)
-        for step, path in enumerate(chain([other], other.parents)):
-            if path == self or path in self.parents:
-                break
-            elif not walk_up:
-                raise ValueError(f"{str(self)!r} is not in the subpath of {str(other)!r}")
-            elif path.name == '..':
-                raise ValueError(f"'..' segment in {str(other)!r} cannot be walked")
-        else:
-            raise ValueError(f"{str(self)!r} and {str(other)!r} have different anchors")
-        parts = ['..'] * step + self._tail[len(path._tail):]
-        return self._from_parsed_parts('', '', parts)
-
-    def is_relative_to(self, other, /, *_deprecated):
-        """Return True if the path is relative to another path or False.
-        """
-        if _deprecated:
-            msg = ("support for supplying more than one argument to "
-                   "pathlib.PurePath.is_relative_to() is deprecated and "
-                   "scheduled for removal in Python 3.14")
-            warnings.warn(msg, DeprecationWarning, stacklevel=2)
-            other = self.with_segments(other, *_deprecated)
-        elif not isinstance(other, PurePath):
-            other = self.with_segments(other)
-        return other == self or other in self.parents
-
-    def is_absolute(self):
-        """True if the path is absolute (has both a root and, if applicable,
-        a drive)."""
-        if self.parser is posixpath:
-            # Optimization: work with raw paths on POSIX.
-            for path in self._raw_paths:
-                if path.startswith('/'):
-                    return True
-            return False
-        return self.parser.isabs(self)
-
-    def is_reserved(self):
-        """Return True if the path contains one of the special names reserved
-        by the system, if any."""
-        msg = ("pathlib.PurePath.is_reserved() is deprecated and scheduled "
-               "for removal in Python 3.15. Use os.path.isreserved() to "
-               "detect reserved paths on Windows.")
-        warnings.warn(msg, DeprecationWarning, stacklevel=2)
-        if self.parser is ntpath:
-            return self.parser.isreserved(self)
-        return False
-
-    def as_uri(self):
-        """Return the path as a URI."""
-        if not self.is_absolute():
-            raise ValueError("relative path can't be expressed as a file URI")
-
-        drive = self.drive
-        if len(drive) == 2 and drive[1] == ':':
-            # It's a path on a local drive => 'file:///c:/a/b'
-            prefix = 'file:///' + drive
-            path = self.as_posix()[2:]
-        elif drive:
-            # It's a path on a network drive => 'file://host/share/a/b'
-            prefix = 'file:'
-            path = self.as_posix()
-        else:
-            # It's a posix path => 'file:///etc/hosts'
-            prefix = 'file://'
-            path = str(self)
-        from urllib.parse import quote_from_bytes
-        return prefix + quote_from_bytes(os.fsencode(path))
-
-    @property
-    def _pattern_str(self):
-        """The path expressed as a string, for use in pattern-matching."""
-        # The string representation of an empty path is a single dot ('.'). Empty
-        # paths shouldn't match wildcards, so we change it to the empty string.
-        path_str = str(self)
-        return '' if path_str == '.' else path_str
-
-# Subclassing os.PathLike makes isinstance() checks slower,
-# which in turn makes Path construction slower. Register instead!
-os.PathLike.register(PurePath)
-
-
-class PurePosixPath(PurePath):
-    """PurePath subclass for non-Windows systems.
-
-    On a POSIX system, instantiating a PurePath should return this object.
-    However, you can also instantiate it directly on any system.
-    """
-    parser = posixpath
-    __slots__ = ()
-
-
-class PureWindowsPath(PurePath):
-    """PurePath subclass for Windows systems.
-
-    On a Windows system, instantiating a PurePath should return this object.
-    However, you can also instantiate it directly on any system.
-    """
-    parser = ntpath
-    __slots__ = ()
-
-
-class Path(_abc.PathBase, PurePath):
-    """PurePath subclass that can make system calls.
-
-    Path represents a filesystem path but unlike PurePath, also offers
-    methods to do system calls on path objects. Depending on your system,
-    instantiating a Path will return either a PosixPath or a WindowsPath
-    object. You can also instantiate a PosixPath or WindowsPath directly,
-    but cannot instantiate a WindowsPath on a POSIX system or vice versa.
-    """
-    __slots__ = ()
-    as_uri = PurePath.as_uri
-
-    @classmethod
-    def _unsupported_msg(cls, attribute):
-        return f"{cls.__name__}.{attribute} is unsupported on this system"
-
-    def __init__(self, *args, **kwargs):
-        if kwargs:
-            msg = ("support for supplying keyword arguments to pathlib.PurePath "
-                   "is deprecated and scheduled for removal in Python {remove}")
-            warnings._deprecated("pathlib.PurePath(**kwargs)", msg, remove=(3, 14))
-        super().__init__(*args)
-
-    def __new__(cls, *args, **kwargs):
-        if cls is Path:
-            cls = WindowsPath if os.name == 'nt' else PosixPath
-        return object.__new__(cls)
-
-    def stat(self, *, follow_symlinks=True):
-        """
-        Return the result of the stat() system call on this path, like
-        os.stat() does.
-        """
-        return os.stat(self, follow_symlinks=follow_symlinks)
-
-    def exists(self, *, follow_symlinks=True):
-        """
-        Whether this path exists.
-
-        This method normally follows symlinks; to check whether a symlink exists,
-        add the argument follow_symlinks=False.
-        """
-        if follow_symlinks:
-            return os.path.exists(self)
-        return os.path.lexists(self)
-
-    def is_dir(self, *, follow_symlinks=True):
-        """
-        Whether this path is a directory.
-        """
-        if follow_symlinks:
-            return os.path.isdir(self)
-        return _abc.PathBase.is_dir(self, follow_symlinks=follow_symlinks)
-
-    def is_file(self, *, follow_symlinks=True):
-        """
-        Whether this path is a regular file (also True for symlinks pointing
-        to regular files).
-        """
-        if follow_symlinks:
-            return os.path.isfile(self)
-        return _abc.PathBase.is_file(self, follow_symlinks=follow_symlinks)
-
-    def is_mount(self):
-        """
-        Check if this path is a mount point
-        """
-        return os.path.ismount(self)
-
-    def is_symlink(self):
-        """
-        Whether this path is a symbolic link.
-        """
-        return os.path.islink(self)
-
-    def is_junction(self):
-        """
-        Whether this path is a junction.
-        """
-        return os.path.isjunction(self)
-
-    def open(self, mode='r', buffering=-1, encoding=None,
-             errors=None, newline=None):
-        """
-        Open the file pointed by this path and return a file object, as
-        the built-in open() function does.
-        """
-        if "b" not in mode:
-            encoding = io.text_encoding(encoding)
-        return io.open(self, mode, buffering, encoding, errors, newline)
-
-    def read_text(self, encoding=None, errors=None, newline=None):
-        """
-        Open the file in text mode, read it, and close the file.
-        """
-        # Call io.text_encoding() here to ensure any warning is raised at an
-        # appropriate stack level.
-        encoding = io.text_encoding(encoding)
-        return _abc.PathBase.read_text(self, encoding, errors, newline)
-
-    def write_text(self, data, encoding=None, errors=None, newline=None):
-        """
-        Open the file in text mode, write to it, and close the file.
-        """
-        # Call io.text_encoding() here to ensure any warning is raised at an
-        # appropriate stack level.
-        encoding = io.text_encoding(encoding)
-        return _abc.PathBase.write_text(self, data, encoding, errors, newline)
-
-    _remove_leading_dot = operator.itemgetter(slice(2, None))
-    _remove_trailing_slash = operator.itemgetter(slice(-1))
-
-    def _filter_trailing_slash(self, paths):
-        sep = self.parser.sep
-        anchor_len = len(self.anchor)
-        for path_str in paths:
-            if len(path_str) > anchor_len and path_str[-1] == sep:
-                path_str = path_str[:-1]
-            yield path_str
-
-    def iterdir(self):
-        """Yield path objects of the directory contents.
-
-        The children are yielded in arbitrary order, and the
-        special entries '.' and '..' are not included.
-        """
-        root_dir = str(self)
-        with os.scandir(root_dir) as scandir_it:
-            paths = [entry.path for entry in scandir_it]
-        if root_dir == '.':
-            paths = map(self._remove_leading_dot, paths)
-        return map(self._from_parsed_string, paths)
-
-    def glob(self, pattern, *, case_sensitive=None, recurse_symlinks=False):
-        """Iterate over this subtree and yield all existing files (of any
-        kind, including directories) matching the given relative pattern.
-        """
-        sys.audit("pathlib.Path.glob", self, pattern)
-        if not isinstance(pattern, PurePath):
-            pattern = self.with_segments(pattern)
-        if pattern.anchor:
-            raise NotImplementedError("Non-relative patterns are unsupported")
-        parts = pattern._tail.copy()
-        if not parts:
-            raise ValueError("Unacceptable pattern: {!r}".format(pattern))
-        raw = pattern._raw_path
-        if raw[-1] in (self.parser.sep, self.parser.altsep):
-            # GH-65238: pathlib doesn't preserve trailing slash. Add it back.
-            parts.append('')
-        select = self._glob_selector(parts[::-1], case_sensitive, recurse_symlinks)
-        root = str(self)
-        paths = select(root)
-
-        # Normalize results
-        if root == '.':
-            paths = map(self._remove_leading_dot, paths)
-        if parts[-1] == '':
-            paths = map(self._remove_trailing_slash, paths)
-        elif parts[-1] == '**':
-            paths = self._filter_trailing_slash(paths)
-        paths = map(self._from_parsed_string, paths)
-        return paths
-
-    def rglob(self, pattern, *, case_sensitive=None, recurse_symlinks=False):
-        """Recursively yield all existing files (of any kind, including
-        directories) matching the given relative pattern, anywhere in
-        this subtree.
-        """
-        sys.audit("pathlib.Path.rglob", self, pattern)
-        if not isinstance(pattern, PurePath):
-            pattern = self.with_segments(pattern)
-        pattern = '**' / pattern
-        return self.glob(pattern, case_sensitive=case_sensitive, recurse_symlinks=recurse_symlinks)
-
-    def walk(self, top_down=True, on_error=None, follow_symlinks=False):
-        """Walk the directory tree from this directory, similar to os.walk()."""
-        sys.audit("pathlib.Path.walk", self, on_error, follow_symlinks)
-        root_dir = str(self)
-        results = self._globber.walk(root_dir, top_down, on_error, follow_symlinks)
-        for path_str, dirnames, filenames in results:
-            if root_dir == '.':
-                path_str = path_str[2:]
-            yield self._from_parsed_string(path_str), dirnames, filenames
-
-    def absolute(self):
-        """Return an absolute version of this path
-        No normalization or symlink resolution is performed.
-
-        Use resolve() to resolve symlinks and remove '..' segments.
-        """
-        if self.is_absolute():
-            return self
-        if self.root:
-            drive = os.path.splitroot(os.getcwd())[0]
-            return self._from_parsed_parts(drive, self.root, self._tail)
-        if self.drive:
-            # There is a CWD on each drive-letter drive.
-            cwd = os.path.abspath(self.drive)
-        else:
-            cwd = os.getcwd()
-        if not self._tail:
-            # Fast path for "empty" paths, e.g. Path("."), Path("") or Path().
-            # We pass only one argument to with_segments() to avoid the cost
-            # of joining, and we exploit the fact that getcwd() returns a
-            # fully-normalized string by storing it in _str. This is used to
-            # implement Path.cwd().
-            return self._from_parsed_string(cwd)
-        drive, root, rel = os.path.splitroot(cwd)
-        if not rel:
-            return self._from_parsed_parts(drive, root, self._tail)
-        tail = rel.split(self.parser.sep)
-        tail.extend(self._tail)
-        return self._from_parsed_parts(drive, root, tail)
-
-    def resolve(self, strict=False):
-        """
-        Make the path absolute, resolving all symlinks on the way and also
-        normalizing it.
-        """
-
-        return self.with_segments(os.path.realpath(self, strict=strict))
-
-    if pwd:
-        def owner(self, *, follow_symlinks=True):
-            """
-            Return the login name of the file owner.
-            """
-            uid = self.stat(follow_symlinks=follow_symlinks).st_uid
-            return pwd.getpwuid(uid).pw_name
-
-    if grp:
-        def group(self, *, follow_symlinks=True):
-            """
-            Return the group name of the file gid.
-            """
-            gid = self.stat(follow_symlinks=follow_symlinks).st_gid
-            return grp.getgrgid(gid).gr_name
-
-    if hasattr(os, "readlink"):
-        def readlink(self):
-            """
-            Return the path to which the symbolic link points.
-            """
-            return self.with_segments(os.readlink(self))
-
-    def touch(self, mode=0o666, exist_ok=True):
-        """
-        Create this file with the given access mode, if it doesn't exist.
-        """
-
-        if exist_ok:
-            # First try to bump modification time
-            # Implementation note: GNU touch uses the UTIME_NOW option of
-            # the utimensat() / futimens() functions.
-            try:
-                os.utime(self, None)
-            except OSError:
-                # Avoid exception chaining
-                pass
-            else:
-                return
-        flags = os.O_CREAT | os.O_WRONLY
-        if not exist_ok:
-            flags |= os.O_EXCL
-        fd = os.open(self, flags, mode)
-        os.close(fd)
-
-    def mkdir(self, mode=0o777, parents=False, exist_ok=False):
-        """
-        Create a new directory at this given path.
-        """
-        try:
-            os.mkdir(self, mode)
-        except FileNotFoundError:
-            if not parents or self.parent == self:
-                raise
-            self.parent.mkdir(parents=True, exist_ok=True)
-            self.mkdir(mode, parents=False, exist_ok=exist_ok)
-        except OSError:
-            # Cannot rely on checking for EEXIST, since the operating system
-            # could give priority to other errors like EACCES or EROFS
-            if not exist_ok or not self.is_dir():
-                raise
-
-    def chmod(self, mode, *, follow_symlinks=True):
-        """
-        Change the permissions of the path, like os.chmod().
-        """
-        os.chmod(self, mode, follow_symlinks=follow_symlinks)
-
-    def unlink(self, missing_ok=False):
-        """
-        Remove this file or link.
-        If the path is a directory, use rmdir() instead.
-        """
-        try:
-            os.unlink(self)
-        except FileNotFoundError:
-            if not missing_ok:
-                raise
-
-    def rmdir(self):
-        """
-        Remove this directory.  The directory must be empty.
-        """
-        os.rmdir(self)
-
-    def rename(self, target):
-        """
-        Rename this path to the target path.
-
-        The target path may be absolute or relative. Relative paths are
-        interpreted relative to the current working directory, *not* the
-        directory of the Path object.
-
-        Returns the new Path instance pointing to the target path.
-        """
-        os.rename(self, target)
-        return self.with_segments(target)
-
-    def replace(self, target):
-        """
-        Rename this path to the target path, overwriting if that path exists.
-
-        The target path may be absolute or relative. Relative paths are
-        interpreted relative to the current working directory, *not* the
-        directory of the Path object.
-
-        Returns the new Path instance pointing to the target path.
-        """
-        os.replace(self, target)
-        return self.with_segments(target)
-
-    if hasattr(os, "symlink"):
-        def symlink_to(self, target, target_is_directory=False):
-            """
-            Make this path a symlink pointing to the target path.
-            Note the order of arguments (link, target) is the reverse of os.symlink.
-            """
-            os.symlink(target, self, target_is_directory)
-
-    if hasattr(os, "link"):
-        def hardlink_to(self, target):
-            """
-            Make this path a hard link pointing to the same file as *target*.
-
-            Note the order of arguments (self, target) is the reverse of os.link's.
-            """
-            os.link(target, self)
-
-    def expanduser(self):
-        """ Return a new path with expanded ~ and ~user constructs
-        (as returned by os.path.expanduser)
-        """
-        if (not (self.drive or self.root) and
-            self._tail and self._tail[0][:1] == '~'):
-            homedir = os.path.expanduser(self._tail[0])
-            if homedir[:1] == "~":
-                raise RuntimeError("Could not determine home directory.")
-            drv, root, tail = self._parse_path(homedir)
-            return self._from_parsed_parts(drv, root, tail + self._tail[1:])
-
-        return self
-
-    @classmethod
-    def from_uri(cls, uri):
-        """Return a new path from the given 'file' URI."""
-        if not uri.startswith('file:'):
-            raise ValueError(f"URI does not start with 'file:': {uri!r}")
-        path = uri[5:]
-        if path[:3] == '///':
-            # Remove empty authority
-            path = path[2:]
-        elif path[:12] == '//localhost/':
-            # Remove 'localhost' authority
-            path = path[11:]
-        if path[:3] == '///' or (path[:1] == '/' and path[2:3] in ':|'):
-            # Remove slash before DOS device/UNC path
-            path = path[1:]
-        if path[1:2] == '|':
-            # Replace bar with colon in DOS drive
-            path = path[:1] + ':' + path[2:]
-        from urllib.parse import unquote_to_bytes
-        path = cls(os.fsdecode(unquote_to_bytes(path)))
-        if not path.is_absolute():
-            raise ValueError(f"URI is not absolute: {uri!r}")
-        return path
-
-
-class PosixPath(Path, PurePosixPath):
-    """Path subclass for non-Windows systems.
-
-    On a POSIX system, instantiating a Path should return this object.
-    """
-    __slots__ = ()
-
-    if os.name == 'nt':
-        def __new__(cls, *args, **kwargs):
-            raise UnsupportedOperation(
-                f"cannot instantiate {cls.__name__!r} on your system")
-
-class WindowsPath(Path, PureWindowsPath):
-    """Path subclass for Windows systems.
-
-    On a Windows system, instantiating a Path should return this object.
-    """
-    __slots__ = ()
-
-    if os.name != 'nt':
-        def __new__(cls, *args, **kwargs):
-            raise UnsupportedOperation(
-                f"cannot instantiate {cls.__name__!r} on your system")
-=======
 __all__ = (_abc.__all__ +
-           _local.__all__)
->>>>>>> 7b0c247f
+           _local.__all__)