"""
Low-level OS functionality wrappers used by pathlib.
"""

from errno import *
import os
import stat
import sys
try:
    import fcntl
except ImportError:
    fcntl = None
try:
    import posix
except ImportError:
    posix = None
try:
    import _winapi
except ImportError:
    _winapi = None


<<<<<<< HEAD
__all__ = ["UnsupportedOperation"]


class UnsupportedOperation(NotImplementedError):
    """An exception that is raised when an unsupported operation is attempted.
    """
    pass


def _get_copy_blocksize(infd):
=======
def get_copy_blocksize(infd):
>>>>>>> a6644d44
    """Determine blocksize for fastcopying on Linux.
    Hopefully the whole file will be copied in a single call.
    The copying itself should be performed in a loop 'till EOF is
    reached (0 return) so a blocksize smaller or bigger than the actual
    file size should not make any difference, also in case the file
    content changes while being copied.
    """
    try:
        blocksize = max(os.fstat(infd).st_size, 2 ** 23)  # min 8 MiB
    except OSError:
        blocksize = 2 ** 27  # 128 MiB
    # On 32-bit architectures truncate to 1 GiB to avoid OverflowError,
    # see gh-82500.
    if sys.maxsize < 2 ** 32:
        blocksize = min(blocksize, 2 ** 30)
    return blocksize


if fcntl and hasattr(fcntl, 'FICLONE'):
    def _ficlone(source_fd, target_fd):
        """
        Perform a lightweight copy of two files, where the data blocks are
        copied only when modified. This is known as Copy on Write (CoW),
        instantaneous copy or reflink.
        """
        fcntl.ioctl(target_fd, fcntl.FICLONE, source_fd)
else:
    _ficlone = None


if posix and hasattr(posix, '_fcopyfile'):
    def _fcopyfile(source_fd, target_fd):
        """
        Copy a regular file content using high-performance fcopyfile(3)
        syscall (macOS).
        """
        posix._fcopyfile(source_fd, target_fd, posix._COPYFILE_DATA)
else:
    _fcopyfile = None


if hasattr(os, 'copy_file_range'):
    def _copy_file_range(source_fd, target_fd):
        """
        Copy data from one regular mmap-like fd to another by using a
        high-performance copy_file_range(2) syscall that gives filesystems
        an opportunity to implement the use of reflinks or server-side
        copy.
        This should work on Linux >= 4.5 only.
        """
        blocksize = _get_copy_blocksize(source_fd)
        offset = 0
        while True:
            sent = os.copy_file_range(source_fd, target_fd, blocksize,
                                      offset_dst=offset)
            if sent == 0:
                break  # EOF
            offset += sent
else:
    _copy_file_range = None


if hasattr(os, 'sendfile'):
    def _sendfile(source_fd, target_fd):
        """Copy data from one regular mmap-like fd to another by using
        high-performance sendfile(2) syscall.
        This should work on Linux >= 2.6.33 only.
        """
        blocksize = _get_copy_blocksize(source_fd)
        offset = 0
        while True:
            sent = os.sendfile(target_fd, source_fd, offset, blocksize)
            if sent == 0:
                break  # EOF
            offset += sent
else:
    _sendfile = None


if _winapi and hasattr(_winapi, 'CopyFile2'):
    def copyfile(source, target):
        """
        Copy from one file to another using CopyFile2 (Windows only).
        """
        _winapi.CopyFile2(source, target, 0)
else:
    copyfile = None


def copyfileobj(source_f, target_f):
    """
    Copy data from file-like object source_f to file-like object target_f.
    """
    try:
        source_fd = source_f.fileno()
        target_fd = target_f.fileno()
    except Exception:
        pass  # Fall through to generic code.
    else:
        try:
            # Use OS copy-on-write where available.
            if _ficlone:
                try:
                    _ficlone(source_fd, target_fd)
                    return
                except OSError as err:
                    if err.errno not in (EBADF, EOPNOTSUPP, ETXTBSY, EXDEV):
                        raise err

            # Use OS copy where available.
            if _fcopyfile:
                try:
                    _fcopyfile(source_fd, target_fd)
                    return
                except OSError as err:
                    if err.errno not in (EINVAL, ENOTSUP):
                        raise err
            if _copy_file_range:
                try:
                    _copy_file_range(source_fd, target_fd)
                    return
                except OSError as err:
                    if err.errno not in (ETXTBSY, EXDEV):
                        raise err
            if _sendfile:
                try:
                    _sendfile(source_fd, target_fd)
                    return
                except OSError as err:
                    if err.errno != ENOTSOCK:
                        raise err
        except OSError as err:
            # Produce more useful error messages.
            err.filename = source_f.name
            err.filename2 = target_f.name
            raise err

    # Last resort: copy with fileobj read() and write().
    read_source = source_f.read
    write_target = target_f.write
    while buf := read_source(1024 * 1024):
        write_target(buf)


# Kinds of metadata supported by the operating system.
file_metadata_keys = {'mode', 'times_ns'}
if hasattr(os.stat_result, 'st_flags'):
    file_metadata_keys.add('flags')
if hasattr(os, 'listxattr'):
    file_metadata_keys.add('xattrs')
file_metadata_keys = frozenset(file_metadata_keys)


def read_file_metadata(path, keys=None, *, follow_symlinks=True):
    """
    Returns local path metadata as a dict with string keys.
    """
    if keys is None:
        keys = file_metadata_keys
    assert keys.issubset(file_metadata_keys)
    result = {}
    for key in keys:
        if key == 'xattrs':
            try:
                result['xattrs'] = [
                    (attr, os.getxattr(path, attr, follow_symlinks=follow_symlinks))
                    for attr in os.listxattr(path, follow_symlinks=follow_symlinks)]
            except OSError as err:
                if err.errno not in (EPERM, ENOTSUP, ENODATA, EINVAL, EACCES):
                    raise
            continue
        st = os.stat(path, follow_symlinks=follow_symlinks)
        if key == 'mode':
            result['mode'] = stat.S_IMODE(st.st_mode)
        elif key == 'times_ns':
            result['times_ns'] = st.st_atime_ns, st.st_mtime_ns
        elif key == 'flags':
            result['flags'] = st.st_flags
    return result


def write_file_metadata(path, metadata, *, follow_symlinks=True):
    """
    Sets local path metadata from the given dict with string keys.
    """
    assert frozenset(metadata.keys()).issubset(file_metadata_keys)

    def _nop(*args, ns=None, follow_symlinks=None):
        pass

    if follow_symlinks:
        # use the real function if it exists
        def lookup(name):
            return getattr(os, name, _nop)
    else:
        # use the real function only if it exists
        # *and* it supports follow_symlinks
        def lookup(name):
            fn = getattr(os, name, _nop)
            if fn in os.supports_follow_symlinks:
                return fn
            return _nop

    times_ns = metadata.get('times_ns')
    if times_ns is not None:
        lookup("utime")(path, ns=times_ns, follow_symlinks=follow_symlinks)
    # We must copy extended attributes before the file is (potentially)
    # chmod()'ed read-only, otherwise setxattr() will error with -EACCES.
    xattrs = metadata.get('xattrs')
    if xattrs is not None:
        for attr, value in xattrs:
            try:
                os.setxattr(path, attr, value, follow_symlinks=follow_symlinks)
            except OSError as e:
                if e.errno not in (EPERM, ENOTSUP, ENODATA, EINVAL, EACCES):
                    raise
    mode = metadata.get('mode')
    if mode is not None:
        try:
            lookup("chmod")(path, mode, follow_symlinks=follow_symlinks)
        except NotImplementedError:
            # if we got a NotImplementedError, it's because
            #   * follow_symlinks=False,
            #   * lchown() is unavailable, and
            #   * either
            #       * fchownat() is unavailable or
            #       * fchownat() doesn't implement AT_SYMLINK_NOFOLLOW.
            #         (it returned ENOSUP.)
            # therefore we're out of options--we simply cannot chown the
            # symlink.  give up, suppress the error.
            # (which is what shutil always did in this circumstance.)
            pass
    flags = metadata.get('flags')
    if flags is not None:
        try:
            lookup("chflags")(path, flags, follow_symlinks=follow_symlinks)
        except OSError as why:
            if why.errno not in (EOPNOTSUPP, ENOTSUP):
                raise<|MERGE_RESOLUTION|>--- conflicted
+++ resolved
@@ -20,20 +20,7 @@
     _winapi = None
 
 
-<<<<<<< HEAD
-__all__ = ["UnsupportedOperation"]
-
-
-class UnsupportedOperation(NotImplementedError):
-    """An exception that is raised when an unsupported operation is attempted.
-    """
-    pass
-
-
 def _get_copy_blocksize(infd):
-=======
-def get_copy_blocksize(infd):
->>>>>>> a6644d44
     """Determine blocksize for fastcopying on Linux.
     Hopefully the whole file will be copied in a single call.
     The copying itself should be performed in a loop 'till EOF is
