--- conflicted
+++ resolved
@@ -1100,20 +1100,9 @@
         """
         if not hasattr(target, 'with_segments'):
             target = self.with_segments(target)
-<<<<<<< HEAD
         ensure_distinct_paths(self, target)
         copy_file(self, target, follow_symlinks, dirs_exist_ok, preserve_metadata)
-        return target
-=======
-
-        # Delegate to the target path's CopyWriter object.
-        try:
-            create = target._copy_writer._create
-        except AttributeError:
-            raise TypeError(f"Target is not writable: {target}") from None
-        create(self, follow_symlinks, dirs_exist_ok, preserve_metadata)
         return target.joinpath()  # Empty join to ensure fresh metadata.
->>>>>>> 78e09a48
 
     def copy_into(self, target_dir, *, follow_symlinks=True,
                   dirs_exist_ok=False, preserve_metadata=False):
