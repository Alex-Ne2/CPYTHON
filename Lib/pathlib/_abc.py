--- conflicted
+++ resolved
@@ -12,11 +12,7 @@
 """
 
 import functools
-<<<<<<< HEAD
-=======
 import io
-import operator
->>>>>>> 01d91500
 import posixpath
 from errno import EINVAL
 from glob import _PathGlobber, _no_recurse_symlinks
@@ -45,8 +41,6 @@
     return path, names
 
 
-<<<<<<< HEAD
-=======
 def magic_open(path, mode='r', buffering=-1, encoding=None, errors=None,
                newline=None):
     """
@@ -81,22 +75,6 @@
     raise TypeError(f"{cls.__name__} can't be opened with mode {mode!r}")
 
 
-class PathGlobber(_GlobberBase):
-    """
-    Class providing shell-style globbing for path objects.
-    """
-
-    lexists = operator.methodcaller('exists', follow_symlinks=False)
-    add_slash = operator.methodcaller('joinpath', '')
-    scandir = operator.methodcaller('_scandir')
-
-    @staticmethod
-    def concat_path(path, text):
-        """Appends text to the given path."""
-        return path.with_segments(str(path) + text)
-
-
->>>>>>> 01d91500
 class CopyReader:
     """
     Class that implements the "read" part of copying between path objects.
