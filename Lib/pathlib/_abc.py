"""
Abstract base classes for rich path objects.

This module is published as a PyPI package called "pathlib-abc".

This module is also a *PRIVATE* part of the Python standard library, where
it's developed alongside pathlib. If it finds success and maturity as a PyPI
package, it could become a public part of the standard library.

Two base classes are defined here -- PurePathBase and PathBase -- that
resemble pathlib's PurePath and Path respectively.
"""

import functools
import posixpath
from errno import EINVAL
from glob import _PathGlobber, _no_recurse_symlinks
from stat import S_ISDIR, S_ISLNK, S_ISREG
from pathlib._os import copyfileobj


@functools.cache
def _is_case_sensitive(parser):
    return parser.normcase('Aa') == 'Aa'


<<<<<<< HEAD
=======
def _explode_path(path):
    """
    Split the path into a 2-tuple (anchor, parts), where *anchor* is the
    uppermost parent of the path (equivalent to path.parents[-1]), and
    *parts* is a reversed list of parts following the anchor.
    """
    split = path.parser.split
    path = str(path)
    parent, name = split(path)
    names = []
    while path != parent:
        names.append(name)
        path = parent
        parent, name = split(path)
    return path, names


class PathGlobber(_GlobberBase):
    """
    Class providing shell-style globbing for path objects.
    """

    lexists = operator.methodcaller('exists', follow_symlinks=False)
    add_slash = operator.methodcaller('joinpath', '')
    scandir = operator.methodcaller('_scandir')

    @staticmethod
    def concat_path(path, text):
        """Appends text to the given path."""
        return path.with_segments(str(path) + text)


class CopyWorker:
    """
    Class that implements copying between path objects. An instance of this
    class is available from the PathBase.copy property; it's made callable so
    that PathBase.copy() can be treated as a method.

    The target path's CopyWorker drives the process from its _create() method.
    Files and directories are exchanged by calling methods on the source and
    target paths, and metadata is exchanged by calling
    source.copy._read_metadata() and target.copy._write_metadata().
    """
    __slots__ = ('_path',)

    def __init__(self, path):
        self._path = path

    def __call__(self, target, follow_symlinks=True, dirs_exist_ok=False,
             preserve_metadata=False):
        """
        Recursively copy this file or directory tree to the given destination.
        """
        if not isinstance(target, PathBase):
            target = self._path.with_segments(target)

        # Delegate to the target path's CopyWorker object.
        return target.copy._create(self._path, follow_symlinks, dirs_exist_ok, preserve_metadata)

    _readable_metakeys = frozenset()

    def _read_metadata(self, metakeys, *, follow_symlinks=True):
        """
        Returns path metadata as a dict with string keys.
        """
        raise NotImplementedError

    _writable_metakeys = frozenset()

    def _write_metadata(self, metadata, *, follow_symlinks=True):
        """
        Sets path metadata from the given dict with string keys.
        """
        raise NotImplementedError

    def _create(self, source, follow_symlinks, dirs_exist_ok, preserve_metadata):
        self._ensure_distinct_path(source)
        if preserve_metadata:
            metakeys = self._writable_metakeys & source.copy._readable_metakeys
        else:
            metakeys = None
        if not follow_symlinks and source.is_symlink():
            self._create_symlink(source, metakeys)
        elif source.is_dir():
            self._create_dir(source, metakeys, follow_symlinks, dirs_exist_ok)
        else:
            self._create_file(source, metakeys)
        return self._path

    def _create_dir(self, source, metakeys, follow_symlinks, dirs_exist_ok):
        """Copy the given directory to our path."""
        children = list(source.iterdir())
        self._path.mkdir(exist_ok=dirs_exist_ok)
        for src in children:
            dst = self._path.joinpath(src.name)
            if not follow_symlinks and src.is_symlink():
                dst.copy._create_symlink(src, metakeys)
            elif src.is_dir():
                dst.copy._create_dir(src, metakeys, follow_symlinks, dirs_exist_ok)
            else:
                dst.copy._create_file(src, metakeys)
        if metakeys:
            metadata = source.copy._read_metadata(metakeys)
            if metadata:
                self._write_metadata(metadata)

    def _create_file(self, source, metakeys):
        """Copy the given file to our path."""
        self._ensure_different_file(source)
        with source.open('rb') as source_f:
            try:
                with self._path.open('wb') as target_f:
                    copyfileobj(source_f, target_f)
            except IsADirectoryError as e:
                if not self._path.exists():
                    # Raise a less confusing exception.
                    raise FileNotFoundError(
                        f'Directory does not exist: {self._path}') from e
                raise
        if metakeys:
            metadata = source.copy._read_metadata(metakeys)
            if metadata:
                self._write_metadata(metadata)

    def _create_symlink(self, source, metakeys):
        """Copy the given symbolic link to our path."""
        self._path.symlink_to(source.readlink())
        if metakeys:
            metadata = source.copy._read_metadata(metakeys, follow_symlinks=False)
            if metadata:
                self._write_metadata(metadata, follow_symlinks=False)

    def _ensure_different_file(self, source):
        """
        Raise OSError(EINVAL) if both paths refer to the same file.
        """
        pass

    def _ensure_distinct_path(self, source):
        """
        Raise OSError(EINVAL) if the other path is within this path.
        """
        # Note: there is no straightforward, foolproof algorithm to determine
        # if one directory is within another (a particularly perverse example
        # would be a single network share mounted in one location via NFS, and
        # in another location via CIFS), so we simply checks whether the
        # other path is lexically equal to, or within, this path.
        if source == self._path:
            err = OSError(EINVAL, "Source and target are the same path")
        elif source in self._path.parents:
            err = OSError(EINVAL, "Source path is a parent of target path")
        else:
            return
        err.filename = str(source)
        err.filename2 = str(self._path)
        raise err


>>>>>>> 8d9f52a7
class PurePathBase:
    """Base class for pure path objects.

    This class *does not* provide several magic methods that are defined in
    its subclass PurePath. They are: __init__, __fspath__, __bytes__,
    __reduce__, __hash__, __eq__, __lt__, __le__, __gt__, __ge__.
    """

    __slots__ = ()
    parser = posixpath
<<<<<<< HEAD
    _globber = _PathGlobber

    def __init__(self, *args):
        for arg in args:
            if not isinstance(arg, str):
                raise TypeError(
                    f"argument should be a str, not {type(arg).__name__!r}")
        self._raw_paths = list(args)
=======
>>>>>>> 8d9f52a7

    def with_segments(self, *pathsegments):
        """Construct a new path object from any number of path-like objects.
        Subclasses may override this method to customize how new path objects
        are created from methods like `iterdir()`.
        """
        raise NotImplementedError

    def __str__(self):
        """Return the string representation of the path, suitable for
        passing to system calls."""
        raise NotImplementedError

    def as_posix(self):
        """Return the string representation of the path with forward (/)
        slashes."""
        return str(self).replace(self.parser.sep, '/')

    @property
    def drive(self):
        """The drive prefix (letter or UNC path), if any."""
        return self.parser.splitdrive(self.anchor)[0]

    @property
    def root(self):
        """The root of the path, if any."""
        return self.parser.splitdrive(self.anchor)[1]

    @property
    def anchor(self):
        """The concatenation of the drive and root, or ''."""
        return _explode_path(self)[0]

    @property
    def name(self):
        """The final path component, if any."""
        return self.parser.split(str(self))[1]

    @property
    def suffix(self):
        """
        The final component's last suffix, if any.

        This includes the leading period. For example: '.txt'
        """
        return self.parser.splitext(self.name)[1]

    @property
    def suffixes(self):
        """
        A list of the final component's suffixes, if any.

        These include the leading periods. For example: ['.tar', '.gz']
        """
        split = self.parser.splitext
        stem, suffix = split(self.name)
        suffixes = []
        while suffix:
            suffixes.append(suffix)
            stem, suffix = split(stem)
        return suffixes[::-1]

    @property
    def stem(self):
        """The final path component, minus its last suffix."""
        return self.parser.splitext(self.name)[0]

    def with_name(self, name):
        """Return a new path with the file name changed."""
        split = self.parser.split
        if split(name)[0]:
            raise ValueError(f"Invalid name {name!r}")
        return self.with_segments(split(str(self))[0], name)

    def with_stem(self, stem):
        """Return a new path with the stem changed."""
        suffix = self.suffix
        if not suffix:
            return self.with_name(stem)
        elif not stem:
            # If the suffix is non-empty, we can't make the stem empty.
            raise ValueError(f"{self!r} has a non-empty suffix")
        else:
            return self.with_name(stem + suffix)

    def with_suffix(self, suffix):
        """Return a new path with the file suffix changed.  If the path
        has no suffix, add given suffix.  If the given suffix is an empty
        string, remove the suffix from the path.
        """
        stem = self.stem
        if not stem:
            # If the stem is empty, we can't make the suffix non-empty.
            raise ValueError(f"{self!r} has an empty name")
        elif suffix and not suffix.startswith('.'):
            raise ValueError(f"Invalid suffix {suffix!r}")
        else:
            return self.with_name(stem + suffix)

    def relative_to(self, other, *, walk_up=False):
        """Return the relative path to another path identified by the passed
        arguments.  If the operation is not possible (because this is not
        related to the other path), raise ValueError.

        The *walk_up* parameter controls whether `..` may be used to resolve
        the path.
        """
        if not isinstance(other, PurePathBase):
            other = self.with_segments(other)
        anchor0, parts0 = _explode_path(self)
        anchor1, parts1 = _explode_path(other)
        if anchor0 != anchor1:
            raise ValueError(f"{str(self)!r} and {str(other)!r} have different anchors")
        while parts0 and parts1 and parts0[-1] == parts1[-1]:
            parts0.pop()
            parts1.pop()
        for part in parts1:
            if not part or part == '.':
                pass
            elif not walk_up:
                raise ValueError(f"{str(self)!r} is not in the subpath of {str(other)!r}")
            elif part == '..':
                raise ValueError(f"'..' segment in {str(other)!r} cannot be walked")
            else:
                parts0.append('..')
        return self.with_segments(*reversed(parts0))

    def is_relative_to(self, other):
        """Return True if the path is relative to another path or False.
        """
        if not isinstance(other, PurePathBase):
            other = self.with_segments(other)
        anchor0, parts0 = _explode_path(self)
        anchor1, parts1 = _explode_path(other)
        if anchor0 != anchor1:
            return False
        while parts0 and parts1 and parts0[-1] == parts1[-1]:
            parts0.pop()
            parts1.pop()
        for part in parts1:
            if part and part != '.':
                return False
        return True

    @property
    def parts(self):
        """An object providing sequence-like access to the
        components in the filesystem path."""
        anchor, parts = _explode_path(self)
        if anchor:
            parts.append(anchor)
        return tuple(reversed(parts))

    def joinpath(self, *pathsegments):
        """Combine this path with one or several arguments, and return a
        new path representing either a subpath (if all arguments are relative
        paths) or a totally different path (if one of the arguments is
        anchored).
        """
        return self.with_segments(str(self), *pathsegments)

    def __truediv__(self, key):
        try:
            return self.with_segments(str(self), key)
        except TypeError:
            return NotImplemented

    def __rtruediv__(self, key):
        try:
            return self.with_segments(key, str(self))
        except TypeError:
            return NotImplemented

    @property
    def parent(self):
        """The logical parent of the path."""
        path = str(self)
        parent = self.parser.split(path)[0]
        if path != parent:
            return self.with_segments(parent)
        return self

    @property
    def parents(self):
        """A sequence of this path's logical parents."""
        split = self.parser.split
        path = str(self)
        parent = split(path)[0]
        parents = []
        while path != parent:
            parents.append(self.with_segments(parent))
            path = parent
            parent = split(path)[0]
        return tuple(parents)

    def is_absolute(self):
        """True if the path is absolute (has both a root and, if applicable,
        a drive)."""
        return self.parser.isabs(str(self))

    def match(self, path_pattern, *, case_sensitive=None):
        """
        Return True if this path matches the given pattern. If the pattern is
        relative, matching is done from the right; otherwise, the entire path
        is matched. The recursive wildcard '**' is *not* supported by this
        method.
        """
        if not isinstance(path_pattern, PurePathBase):
            path_pattern = self.with_segments(path_pattern)
        if case_sensitive is None:
            case_sensitive = _is_case_sensitive(self.parser)
        sep = path_pattern.parser.sep
        path_parts = self.parts[::-1]
        pattern_parts = path_pattern.parts[::-1]
        if not pattern_parts:
            raise ValueError("empty pattern")
        if len(path_parts) < len(pattern_parts):
            return False
        if len(path_parts) > len(pattern_parts) and path_pattern.anchor:
            return False
        globber = PathGlobber(sep, case_sensitive)
        for path_part, pattern_part in zip(path_parts, pattern_parts):
            match = globber.compile(pattern_part)
            if match(path_part) is None:
                return False
        return True

    def full_match(self, pattern, *, case_sensitive=None):
        """
        Return True if this path matches the given glob-style pattern. The
        pattern is matched against the entire path.
        """
        if not isinstance(pattern, PurePathBase):
            pattern = self.with_segments(pattern)
        if case_sensitive is None:
            case_sensitive = _is_case_sensitive(self.parser)
        globber = PathGlobber(pattern.parser.sep, case_sensitive, recursive=True)
        match = globber.compile(str(pattern))
        return match(str(self)) is not None



class PathBase(PurePathBase):
    """Base class for concrete path objects.

    This class provides dummy implementations for many methods that derived
    classes can override selectively; the default implementations raise
    NotImplementedError. The most basic methods, such as stat() and open(),
    directly raise NotImplementedError; these basic methods are called by
    other methods such as is_dir() and read_text().

    The Path class derives this class to implement local filesystem paths.
    Users may derive their own classes to implement virtual filesystem paths,
    such as paths in archive files or on remote storage systems.
    """
    __slots__ = ()

    @property
    def info(self):
        """
        A PathInfo object that exposes the file type and other file attributes
        of this path.
        """
        # TODO: make this abstract, delete PathBase.stat().
        return self

    def stat(self, *, follow_symlinks=True):
        """
        Return the result of the stat() system call on this path, like
        os.stat() does.
        """
        raise NotImplementedError

    # Convenience functions for querying the stat results

    def exists(self, *, follow_symlinks=True):
        """
        Whether this path exists.

        This method normally follows symlinks; to check whether a symlink exists,
        add the argument follow_symlinks=False.
        """
        try:
            self.stat(follow_symlinks=follow_symlinks)
        except (OSError, ValueError):
            return False
        return True

    def is_dir(self, *, follow_symlinks=True):
        """
        Whether this path is a directory.
        """
        try:
            return S_ISDIR(self.stat(follow_symlinks=follow_symlinks).st_mode)
        except (OSError, ValueError):
            return False

    def is_file(self, *, follow_symlinks=True):
        """
        Whether this path is a regular file (also True for symlinks pointing
        to regular files).
        """
        try:
            return S_ISREG(self.stat(follow_symlinks=follow_symlinks).st_mode)
        except (OSError, ValueError):
            return False

    def is_symlink(self):
        """
        Whether this path is a symbolic link.
        """
        try:
            return S_ISLNK(self.stat(follow_symlinks=False).st_mode)
        except (OSError, ValueError):
            return False

    def open(self, mode='r', buffering=-1, encoding=None,
             errors=None, newline=None):
        """
        Open the file pointed to by this path and return a file object, as
        the built-in open() function does.
        """
        raise NotImplementedError

    def read_bytes(self):
        """
        Open the file in bytes mode, read it, and close the file.
        """
        with self.open(mode='rb', buffering=0) as f:
            return f.read()

    def read_text(self, encoding=None, errors=None, newline=None):
        """
        Open the file in text mode, read it, and close the file.
        """
        with self.open(mode='r', encoding=encoding, errors=errors, newline=newline) as f:
            return f.read()

    def write_bytes(self, data):
        """
        Open the file in bytes mode, write to it, and close the file.
        """
        # type-check for the buffer interface before truncating the file
        view = memoryview(data)
        with self.open(mode='wb') as f:
            return f.write(view)

    def write_text(self, data, encoding=None, errors=None, newline=None):
        """
        Open the file in text mode, write to it, and close the file.
        """
        if not isinstance(data, str):
            raise TypeError('data must be str, not %s' %
                            data.__class__.__name__)
        with self.open(mode='w', encoding=encoding, errors=errors, newline=newline) as f:
            return f.write(data)

    def iterdir(self):
        """Yield path objects of the directory contents.

        The children are yielded in arbitrary order, and the
        special entries '.' and '..' are not included.
        """
        raise NotImplementedError

    def glob(self, pattern, *, case_sensitive=None, recurse_symlinks=True):
        """Iterate over this subtree and yield all existing files (of any
        kind, including directories) matching the given relative pattern.
        """
        if not isinstance(pattern, PurePathBase):
            pattern = self.with_segments(pattern)
        anchor, parts = _explode_path(pattern)
        if anchor:
            raise NotImplementedError("Non-relative patterns are unsupported")
        if case_sensitive is None:
            case_sensitive = _is_case_sensitive(self.parser)
            case_pedantic = False
        elif case_sensitive == _is_case_sensitive(self.parser):
            case_pedantic = False
        else:
            case_pedantic = True
        recursive = True if recurse_symlinks else _no_recurse_symlinks
        globber = PathGlobber(self.parser.sep, case_sensitive, case_pedantic, recursive)
        select = globber.selector(parts)
        return select(self)

    def rglob(self, pattern, *, case_sensitive=None, recurse_symlinks=True):
        """Recursively yield all existing files (of any kind, including
        directories) matching the given relative pattern, anywhere in
        this subtree.
        """
        if not isinstance(pattern, PurePathBase):
            pattern = self.with_segments(pattern)
        pattern = '**' / pattern
        return self.glob(pattern, case_sensitive=case_sensitive, recurse_symlinks=recurse_symlinks)

    def walk(self, top_down=True, on_error=None, follow_symlinks=False):
        """Walk the directory tree from this directory, similar to os.walk()."""
        paths = [self]
        while paths:
            path = paths.pop()
            if isinstance(path, tuple):
                yield path
                continue
            dirnames = []
            filenames = []
            if not top_down:
                paths.append((path, dirnames, filenames))
            try:
                for child in path.iterdir():
                    try:
                        if child.info.is_dir(follow_symlinks=follow_symlinks):
                            if not top_down:
                                paths.append(child)
                            dirnames.append(child.name)
                        else:
                            filenames.append(child.name)
                    except OSError:
                        filenames.append(child.name)
            except OSError as error:
                if on_error is not None:
                    on_error(error)
                if not top_down:
                    while not isinstance(paths.pop(), tuple):
                        pass
                continue
            if top_down:
                yield path, dirnames, filenames
                paths += [path.joinpath(d) for d in reversed(dirnames)]

    def readlink(self):
        """
        Return the path to which the symbolic link points.
        """
        raise NotImplementedError

    def symlink_to(self, target, target_is_directory=False):
        """
        Make this path a symlink pointing to the target path.
        Note the order of arguments (link, target) is the reverse of os.symlink.
        """
        raise NotImplementedError

    def mkdir(self, mode=0o777, parents=False, exist_ok=False):
        """
        Create a new directory at this given path.
        """
        raise NotImplementedError

    copy = property(CopyWorker, doc=CopyWorker.__call__.__doc__)

    def copy_into(self, target_dir, *, follow_symlinks=True,
                  dirs_exist_ok=False, preserve_metadata=False):
        """
        Copy this file or directory tree into the given existing directory.
        """
        name = self.name
        if not name:
            raise ValueError(f"{self!r} has an empty name")
        elif isinstance(target_dir, PathBase):
            target = target_dir / name
        else:
            target = self.with_segments(target_dir, name)
        return self.copy(target, follow_symlinks=follow_symlinks,
                         dirs_exist_ok=dirs_exist_ok,
                         preserve_metadata=preserve_metadata)

    def _delete(self):
        """
        Delete this file or directory (including all sub-directories).
        """
        raise NotImplementedError

    def move(self, target):
        """
        Recursively move this file or directory tree to the given destination.
        """
        target = self.copy(target, follow_symlinks=False, preserve_metadata=True)
        self._delete()
        return target

    def move_into(self, target_dir):
        """
        Move this file or directory tree into the given existing directory.
        """
        name = self.name
        if not name:
            raise ValueError(f"{self!r} has an empty name")
        elif isinstance(target_dir, PathBase):
            target = target_dir / name
        else:
            target = self.with_segments(target_dir, name)
        return self.move(target)<|MERGE_RESOLUTION|>--- conflicted
+++ resolved
@@ -24,8 +24,6 @@
     return parser.normcase('Aa') == 'Aa'
 
 
-<<<<<<< HEAD
-=======
 def _explode_path(path):
     """
     Split the path into a 2-tuple (anchor, parts), where *anchor* is the
@@ -41,21 +39,6 @@
         path = parent
         parent, name = split(path)
     return path, names
-
-
-class PathGlobber(_GlobberBase):
-    """
-    Class providing shell-style globbing for path objects.
-    """
-
-    lexists = operator.methodcaller('exists', follow_symlinks=False)
-    add_slash = operator.methodcaller('joinpath', '')
-    scandir = operator.methodcaller('_scandir')
-
-    @staticmethod
-    def concat_path(path, text):
-        """Appends text to the given path."""
-        return path.with_segments(str(path) + text)
 
 
 class CopyWorker:
@@ -184,7 +167,6 @@
         raise err
 
 
->>>>>>> 8d9f52a7
 class PurePathBase:
     """Base class for pure path objects.
 
@@ -195,17 +177,6 @@
 
     __slots__ = ()
     parser = posixpath
-<<<<<<< HEAD
-    _globber = _PathGlobber
-
-    def __init__(self, *args):
-        for arg in args:
-            if not isinstance(arg, str):
-                raise TypeError(
-                    f"argument should be a str, not {type(arg).__name__!r}")
-        self._raw_paths = list(args)
-=======
->>>>>>> 8d9f52a7
 
     def with_segments(self, *pathsegments):
         """Construct a new path object from any number of path-like objects.
@@ -426,7 +397,7 @@
             return False
         if len(path_parts) > len(pattern_parts) and path_pattern.anchor:
             return False
-        globber = PathGlobber(sep, case_sensitive)
+        globber = _PathGlobber(sep, case_sensitive)
         for path_part, pattern_part in zip(path_parts, pattern_parts):
             match = globber.compile(pattern_part)
             if match(path_part) is None:
@@ -442,7 +413,7 @@
             pattern = self.with_segments(pattern)
         if case_sensitive is None:
             case_sensitive = _is_case_sensitive(self.parser)
-        globber = PathGlobber(pattern.parser.sep, case_sensitive, recursive=True)
+        globber = _PathGlobber(pattern.parser.sep, case_sensitive, recursive=True)
         match = globber.compile(str(pattern))
         return match(str(self)) is not None
 
@@ -588,7 +559,7 @@
         else:
             case_pedantic = True
         recursive = True if recurse_symlinks else _no_recurse_symlinks
-        globber = PathGlobber(self.parser.sep, case_sensitive, case_pedantic, recursive)
+        globber = _PathGlobber(self.parser.sep, case_sensitive, case_pedantic, recursive)
         select = globber.selector(parts)
         return select(self)
 
