--- conflicted
+++ resolved
@@ -847,18 +847,14 @@
         """
         if not isinstance(target, PathBase):
             target = self.with_segments(target)
-<<<<<<< HEAD
-        if on_error is None:
-            def on_error(err):
-                raise err
         if target.is_relative_to(self):
             try:
                 raise OSError(f"Cannot copy {self!r} inside itself: {target!r}")
             except OSError as err:
+                if on_error is None:
+                    raise
                 on_error(err)
                 return
-=======
->>>>>>> a6644d44
         stack = [(self, target)]
         while stack:
             src, dst = stack.pop()
@@ -913,13 +909,7 @@
         """
         Recursively move this file or directory tree to the given destination.
         """
-        if not isinstance(target, PathBase):
-            target = self.with_segments(target)
-        if self.is_dir(follow_symlinks=False):
-            copy_source = self.copytree
-        else:
-            copy_source = self.copy
-        copy_source(target, follow_symlinks=False, preserve_metadata=True)
+        target = self.copy(target, follow_symlinks=False, preserve_metadata=True)
         self.delete()
         return target
 
