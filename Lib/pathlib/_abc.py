--- conflicted
+++ resolved
@@ -14,13 +14,8 @@
 import functools
 import posixpath
 from errno import EINVAL
-<<<<<<< HEAD
 from glob import _PathGlobber, _no_recurse_symlinks
-from stat import S_ISDIR, S_ISLNK, S_ISREG, S_ISSOCK, S_ISBLK, S_ISCHR, S_ISFIFO
-=======
-from glob import _GlobberBase, _no_recurse_symlinks
 from stat import S_ISDIR, S_ISLNK, S_ISREG
->>>>>>> 12b4f1a5
 from pathlib._os import copyfileobj
 
 
