--- conflicted
+++ resolved
@@ -808,18 +808,6 @@
         if pattern[-1] in (self.pathmod.sep, self.pathmod.altsep):
             # GH-65238: pathlib doesn't preserve trailing slash. Add it back.
             pattern_parts.append('')
-<<<<<<< HEAD
-        if pattern_parts[-1] == '**':
-            # GH-70303: '**' only matches directories. Add trailing slash.
-            import warnings
-            warnings.warn(
-                "Pattern ending '**' will match files and directories in a "
-                "future Python release. Add a trailing slash to match only "
-                "directories and remove this warning.",
-                FutureWarning, 3)
-            pattern_parts.append('')
-=======
->>>>>>> 3375dfed
 
         if case_sensitive is None:
             # TODO: evaluate case-sensitivity of each directory in _select_children().
