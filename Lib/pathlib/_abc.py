"""
Abstract base classes for rich path objects.

This module is published as a PyPI package called "pathlib-abc".

This module is also a *PRIVATE* part of the Python standard library, where
it's developed alongside pathlib. If it finds success and maturity as a PyPI
package, it could become a public part of the standard library.

Three base classes are defined here -- JoinablePath, ReadablePath and
WritablePath.
"""

import functools
import posixpath
from errno import EINVAL
from glob import _PathGlobber, _no_recurse_symlinks
from pathlib._os import copyfileobj


@functools.cache
def _is_case_sensitive(parser):
    return parser.normcase('Aa') == 'Aa'


def _explode_path(path):
    """
    Split the path into a 2-tuple (anchor, parts), where *anchor* is the
    uppermost parent of the path (equivalent to path.parents[-1]), and
    *parts* is a reversed list of parts following the anchor.
    """
    split = path.parser.split
    path = str(path)
    parent, name = split(path)
    names = []
    while path != parent:
        names.append(name)
        path = parent
        parent, name = split(path)
    return path, names


<<<<<<< HEAD
class CopyWorker:
=======
class PathGlobber(_GlobberBase):
    """
    Class providing shell-style globbing for path objects.
    """

    lexists = operator.methodcaller('exists', follow_symlinks=False)
    add_slash = operator.methodcaller('joinpath', '')
    scandir = operator.methodcaller('_scandir')

    @staticmethod
    def concat_path(path, text):
        """Appends text to the given path."""
        return path.with_segments(str(path) + text)


class CopyReader:
>>>>>>> 22a44218
    """
    Class that implements copying between path objects. An instance of this
    class is available from the ReadablePath.copy property; it's made callable
    so that ReadablePath.copy() can be treated as a method.

    The target path's CopyWriter drives the process from its _create() method.
    Files and directories are exchanged by calling methods on the source and
    target paths, and metadata is exchanged by calling
    source.copy._read_metadata() and target.copy._write_metadata().
    """
    __slots__ = ('_path',)

    def __init__(self, path):
        self._path = path

    def __call__(self, target, follow_symlinks=True, dirs_exist_ok=False,
             preserve_metadata=False):
        """
        Recursively copy this file or directory tree to the given destination.
        """
        if not isinstance(target, ReadablePath):
            target = self._path.with_segments(target)

        # Delegate to the target path's CopyWriter object.
        try:
            create = target.copy._create
        except AttributeError:
            raise TypeError(f"Target is not writable: {target}") from None
        return create(self._path, follow_symlinks, dirs_exist_ok, preserve_metadata)

    _readable_metakeys = frozenset()

    def _read_metadata(self, metakeys, *, follow_symlinks=True):
        """
        Returns path metadata as a dict with string keys.
        """
        raise NotImplementedError


class CopyWriter(CopyReader):
    __slots__ = ()

    _writable_metakeys = frozenset()

    def _write_metadata(self, metadata, *, follow_symlinks=True):
        """
        Sets path metadata from the given dict with string keys.
        """
        raise NotImplementedError

    def _create(self, source, follow_symlinks, dirs_exist_ok, preserve_metadata):
        self._ensure_distinct_path(source)
        if preserve_metadata:
            metakeys = self._writable_metakeys & source.copy._readable_metakeys
        else:
            metakeys = None
        if not follow_symlinks and source.is_symlink():
            self._create_symlink(source, metakeys)
        elif source.is_dir():
            self._create_dir(source, metakeys, follow_symlinks, dirs_exist_ok)
        else:
            self._create_file(source, metakeys)
        return self._path

    def _create_dir(self, source, metakeys, follow_symlinks, dirs_exist_ok):
        """Copy the given directory to our path."""
        children = list(source.iterdir())
        self._path.mkdir(exist_ok=dirs_exist_ok)
        for src in children:
            dst = self._path.joinpath(src.name)
            if not follow_symlinks and src.is_symlink():
                dst.copy._create_symlink(src, metakeys)
            elif src.is_dir():
                dst.copy._create_dir(src, metakeys, follow_symlinks, dirs_exist_ok)
            else:
                dst.copy._create_file(src, metakeys)
        if metakeys:
            metadata = source.copy._read_metadata(metakeys)
            if metadata:
                self._write_metadata(metadata)

    def _create_file(self, source, metakeys):
        """Copy the given file to our path."""
        self._ensure_different_file(source)
        with source.open('rb') as source_f:
            try:
                with self._path.open('wb') as target_f:
                    copyfileobj(source_f, target_f)
            except IsADirectoryError as e:
                if not self._path.exists():
                    # Raise a less confusing exception.
                    raise FileNotFoundError(
                        f'Directory does not exist: {self._path}') from e
                raise
        if metakeys:
            metadata = source.copy._read_metadata(metakeys)
            if metadata:
                self._write_metadata(metadata)

    def _create_symlink(self, source, metakeys):
        """Copy the given symbolic link to our path."""
        self._path.symlink_to(source.readlink())
        if metakeys:
            metadata = source.copy._read_metadata(metakeys, follow_symlinks=False)
            if metadata:
                self._write_metadata(metadata, follow_symlinks=False)

    def _ensure_different_file(self, source):
        """
        Raise OSError(EINVAL) if both paths refer to the same file.
        """
        pass

    def _ensure_distinct_path(self, source):
        """
        Raise OSError(EINVAL) if the other path is within this path.
        """
        # Note: there is no straightforward, foolproof algorithm to determine
        # if one directory is within another (a particularly perverse example
        # would be a single network share mounted in one location via NFS, and
        # in another location via CIFS), so we simply checks whether the
        # other path is lexically equal to, or within, this path.
        if source == self._path:
            err = OSError(EINVAL, "Source and target are the same path")
        elif source in self._path.parents:
            err = OSError(EINVAL, "Source path is a parent of target path")
        else:
            return
        err.filename = str(source)
        err.filename2 = str(self._path)
        raise err


class JoinablePath:
    """Base class for pure path objects.

    This class *does not* provide several magic methods that are defined in
    its subclass PurePath. They are: __init__, __fspath__, __bytes__,
    __reduce__, __hash__, __eq__, __lt__, __le__, __gt__, __ge__.
    """

    __slots__ = ()
    parser = posixpath

    def with_segments(self, *pathsegments):
        """Construct a new path object from any number of path-like objects.
        Subclasses may override this method to customize how new path objects
        are created from methods like `iterdir()`.
        """
        raise NotImplementedError

    def __str__(self):
        """Return the string representation of the path, suitable for
        passing to system calls."""
        raise NotImplementedError

    @property
    def anchor(self):
        """The concatenation of the drive and root, or ''."""
        return _explode_path(self)[0]

    @property
    def name(self):
        """The final path component, if any."""
        return self.parser.split(str(self))[1]

    @property
    def suffix(self):
        """
        The final component's last suffix, if any.

        This includes the leading period. For example: '.txt'
        """
        return self.parser.splitext(self.name)[1]

    @property
    def suffixes(self):
        """
        A list of the final component's suffixes, if any.

        These include the leading periods. For example: ['.tar', '.gz']
        """
        split = self.parser.splitext
        stem, suffix = split(self.name)
        suffixes = []
        while suffix:
            suffixes.append(suffix)
            stem, suffix = split(stem)
        return suffixes[::-1]

    @property
    def stem(self):
        """The final path component, minus its last suffix."""
        return self.parser.splitext(self.name)[0]

    def with_name(self, name):
        """Return a new path with the file name changed."""
        split = self.parser.split
        if split(name)[0]:
            raise ValueError(f"Invalid name {name!r}")
        return self.with_segments(split(str(self))[0], name)

    def with_stem(self, stem):
        """Return a new path with the stem changed."""
        suffix = self.suffix
        if not suffix:
            return self.with_name(stem)
        elif not stem:
            # If the suffix is non-empty, we can't make the stem empty.
            raise ValueError(f"{self!r} has a non-empty suffix")
        else:
            return self.with_name(stem + suffix)

    def with_suffix(self, suffix):
        """Return a new path with the file suffix changed.  If the path
        has no suffix, add given suffix.  If the given suffix is an empty
        string, remove the suffix from the path.
        """
        stem = self.stem
        if not stem:
            # If the stem is empty, we can't make the suffix non-empty.
            raise ValueError(f"{self!r} has an empty name")
        elif suffix and not suffix.startswith('.'):
            raise ValueError(f"Invalid suffix {suffix!r}")
        else:
            return self.with_name(stem + suffix)

    @property
    def parts(self):
        """An object providing sequence-like access to the
        components in the filesystem path."""
        anchor, parts = _explode_path(self)
        if anchor:
            parts.append(anchor)
        return tuple(reversed(parts))

    def joinpath(self, *pathsegments):
        """Combine this path with one or several arguments, and return a
        new path representing either a subpath (if all arguments are relative
        paths) or a totally different path (if one of the arguments is
        anchored).
        """
        return self.with_segments(str(self), *pathsegments)

    def __truediv__(self, key):
        try:
            return self.with_segments(str(self), key)
        except TypeError:
            return NotImplemented

    def __rtruediv__(self, key):
        try:
            return self.with_segments(key, str(self))
        except TypeError:
            return NotImplemented

    @property
    def parent(self):
        """The logical parent of the path."""
        path = str(self)
        parent = self.parser.split(path)[0]
        if path != parent:
            return self.with_segments(parent)
        return self

    @property
    def parents(self):
        """A sequence of this path's logical parents."""
        split = self.parser.split
        path = str(self)
        parent = split(path)[0]
        parents = []
        while path != parent:
            parents.append(self.with_segments(parent))
            path = parent
            parent = split(path)[0]
        return tuple(parents)

    def match(self, path_pattern, *, case_sensitive=None):
        """
        Return True if this path matches the given pattern. If the pattern is
        relative, matching is done from the right; otherwise, the entire path
        is matched. The recursive wildcard '**' is *not* supported by this
        method.
        """
        if not isinstance(path_pattern, JoinablePath):
            path_pattern = self.with_segments(path_pattern)
        if case_sensitive is None:
            case_sensitive = _is_case_sensitive(self.parser)
        sep = path_pattern.parser.sep
        path_parts = self.parts[::-1]
        pattern_parts = path_pattern.parts[::-1]
        if not pattern_parts:
            raise ValueError("empty pattern")
        if len(path_parts) < len(pattern_parts):
            return False
        if len(path_parts) > len(pattern_parts) and path_pattern.anchor:
            return False
        globber = _PathGlobber(sep, case_sensitive)
        for path_part, pattern_part in zip(path_parts, pattern_parts):
            match = globber.compile(pattern_part)
            if match(path_part) is None:
                return False
        return True

    def full_match(self, pattern, *, case_sensitive=None):
        """
        Return True if this path matches the given glob-style pattern. The
        pattern is matched against the entire path.
        """
        if not isinstance(pattern, JoinablePath):
            pattern = self.with_segments(pattern)
        if case_sensitive is None:
            case_sensitive = _is_case_sensitive(self.parser)
        globber = _PathGlobber(pattern.parser.sep, case_sensitive, recursive=True)
        match = globber.compile(str(pattern))
        return match(str(self)) is not None



class ReadablePath(JoinablePath):
    """Base class for concrete path objects.

    This class provides dummy implementations for many methods that derived
    classes can override selectively; the default implementations raise
    NotImplementedError. The most basic methods, such as stat() and open(),
    directly raise NotImplementedError; these basic methods are called by
    other methods such as is_dir() and read_text().

    The Path class derives this class to implement local filesystem paths.
    Users may derive their own classes to implement virtual filesystem paths,
    such as paths in archive files or on remote storage systems.
    """
    __slots__ = ()

    @property
    def info(self):
        """
        A PathInfo object that exposes the file type and other file attributes
        of this path.
        """
        raise NotImplementedError

    def exists(self, *, follow_symlinks=True):
        """
        Whether this path exists.

        This method normally follows symlinks; to check whether a symlink exists,
        add the argument follow_symlinks=False.
        """
        info = self.joinpath().info
        return info.exists(follow_symlinks=follow_symlinks)

    def is_dir(self, *, follow_symlinks=True):
        """
        Whether this path is a directory.
        """
        info = self.joinpath().info
        return info.is_dir(follow_symlinks=follow_symlinks)

    def is_file(self, *, follow_symlinks=True):
        """
        Whether this path is a regular file (also True for symlinks pointing
        to regular files).
        """
        info = self.joinpath().info
        return info.is_file(follow_symlinks=follow_symlinks)

    def is_symlink(self):
        """
        Whether this path is a symbolic link.
        """
        info = self.joinpath().info
        return info.is_symlink()

    def open(self, mode='r', buffering=-1, encoding=None,
             errors=None, newline=None):
        """
        Open the file pointed to by this path and return a file object, as
        the built-in open() function does.
        """
        raise NotImplementedError

    def read_bytes(self):
        """
        Open the file in bytes mode, read it, and close the file.
        """
        with self.open(mode='rb', buffering=0) as f:
            return f.read()

    def read_text(self, encoding=None, errors=None, newline=None):
        """
        Open the file in text mode, read it, and close the file.
        """
        with self.open(mode='r', encoding=encoding, errors=errors, newline=newline) as f:
            return f.read()

<<<<<<< HEAD
    def write_bytes(self, data):
        """
        Open the file in bytes mode, write to it, and close the file.
        """
        # type-check for the buffer interface before truncating the file
        view = memoryview(data)
        with self.open(mode='wb') as f:
            return f.write(view)

    def write_text(self, data, encoding=None, errors=None, newline=None):
        """
        Open the file in text mode, write to it, and close the file.
        """
        if not isinstance(data, str):
            raise TypeError('data must be str, not %s' %
                            data.__class__.__name__)
        with self.open(mode='w', encoding=encoding, errors=errors, newline=newline) as f:
            return f.write(data)
=======
    def _scandir(self):
        """Yield os.DirEntry-like objects of the directory contents.

        The children are yielded in arbitrary order, and the
        special entries '.' and '..' are not included.
        """
        import contextlib
        return contextlib.nullcontext(self.iterdir())
>>>>>>> 22a44218

    def iterdir(self):
        """Yield path objects of the directory contents.

        The children are yielded in arbitrary order, and the
        special entries '.' and '..' are not included.
        """
        raise NotImplementedError

    def glob(self, pattern, *, case_sensitive=None, recurse_symlinks=True):
        """Iterate over this subtree and yield all existing files (of any
        kind, including directories) matching the given relative pattern.
        """
        if not isinstance(pattern, JoinablePath):
            pattern = self.with_segments(pattern)
        anchor, parts = _explode_path(pattern)
        if anchor:
            raise NotImplementedError("Non-relative patterns are unsupported")
        if case_sensitive is None:
            case_sensitive = _is_case_sensitive(self.parser)
            case_pedantic = False
        elif case_sensitive == _is_case_sensitive(self.parser):
            case_pedantic = False
        else:
            case_pedantic = True
        recursive = True if recurse_symlinks else _no_recurse_symlinks
        globber = _PathGlobber(self.parser.sep, case_sensitive, case_pedantic, recursive)
        select = globber.selector(parts)
        return select(self)

    def rglob(self, pattern, *, case_sensitive=None, recurse_symlinks=True):
        """Recursively yield all existing files (of any kind, including
        directories) matching the given relative pattern, anywhere in
        this subtree.
        """
        if not isinstance(pattern, JoinablePath):
            pattern = self.with_segments(pattern)
        pattern = '**' / pattern
        return self.glob(pattern, case_sensitive=case_sensitive, recurse_symlinks=recurse_symlinks)

    def walk(self, top_down=True, on_error=None, follow_symlinks=False):
        """Walk the directory tree from this directory, similar to os.walk()."""
        paths = [self]
        while paths:
            path = paths.pop()
            if isinstance(path, tuple):
                yield path
                continue
            dirnames = []
            filenames = []
            if not top_down:
                paths.append((path, dirnames, filenames))
            try:
                for child in path.iterdir():
                    try:
                        if child.info.is_dir(follow_symlinks=follow_symlinks):
                            if not top_down:
                                paths.append(child)
                            dirnames.append(child.name)
                        else:
                            filenames.append(child.name)
                    except OSError:
                        filenames.append(child.name)
            except OSError as error:
                if on_error is not None:
                    on_error(error)
                if not top_down:
                    while not isinstance(paths.pop(), tuple):
                        pass
                continue
            if top_down:
                yield path, dirnames, filenames
                paths += [path.joinpath(d) for d in reversed(dirnames)]

    def readlink(self):
        """
        Return the path to which the symbolic link points.
        """
        raise NotImplementedError

    copy = property(CopyReader, doc=CopyReader.__call__.__doc__)

    def copy_into(self, target_dir, *, follow_symlinks=True,
                  dirs_exist_ok=False, preserve_metadata=False):
        """
        Copy this file or directory tree into the given existing directory.
        """
        name = self.name
        if not name:
            raise ValueError(f"{self!r} has an empty name")
        elif isinstance(target_dir, ReadablePath):
            target = target_dir / name
        else:
            target = self.with_segments(target_dir, name)
        return self.copy(target, follow_symlinks=follow_symlinks,
                         dirs_exist_ok=dirs_exist_ok,
                         preserve_metadata=preserve_metadata)


class WritablePath(ReadablePath):
    __slots__ = ()

    def symlink_to(self, target, target_is_directory=False):
        """
        Make this path a symlink pointing to the target path.
        Note the order of arguments (link, target) is the reverse of os.symlink.
        """
        raise NotImplementedError

    def mkdir(self, mode=0o777, parents=False, exist_ok=False):
        """
        Create a new directory at this given path.
        """
        raise NotImplementedError

    def write_bytes(self, data):
        """
        Open the file in bytes mode, write to it, and close the file.
        """
        # type-check for the buffer interface before truncating the file
        view = memoryview(data)
        with self.open(mode='wb') as f:
            return f.write(view)

    def write_text(self, data, encoding=None, errors=None, newline=None):
        """
        Open the file in text mode, write to it, and close the file.
        """
        if not isinstance(data, str):
            raise TypeError('data must be str, not %s' %
                            data.__class__.__name__)
        with self.open(mode='w', encoding=encoding, errors=errors, newline=newline) as f:
            return f.write(data)

    copy = property(CopyWriter, doc=CopyWriter.__call__.__doc__)<|MERGE_RESOLUTION|>--- conflicted
+++ resolved
@@ -40,26 +40,7 @@
     return path, names
 
 
-<<<<<<< HEAD
-class CopyWorker:
-=======
-class PathGlobber(_GlobberBase):
-    """
-    Class providing shell-style globbing for path objects.
-    """
-
-    lexists = operator.methodcaller('exists', follow_symlinks=False)
-    add_slash = operator.methodcaller('joinpath', '')
-    scandir = operator.methodcaller('_scandir')
-
-    @staticmethod
-    def concat_path(path, text):
-        """Appends text to the given path."""
-        return path.with_segments(str(path) + text)
-
-
 class CopyReader:
->>>>>>> 22a44218
     """
     Class that implements copying between path objects. An instance of this
     class is available from the ReadablePath.copy property; it's made callable
@@ -456,36 +437,6 @@
         """
         with self.open(mode='r', encoding=encoding, errors=errors, newline=newline) as f:
             return f.read()
-
-<<<<<<< HEAD
-    def write_bytes(self, data):
-        """
-        Open the file in bytes mode, write to it, and close the file.
-        """
-        # type-check for the buffer interface before truncating the file
-        view = memoryview(data)
-        with self.open(mode='wb') as f:
-            return f.write(view)
-
-    def write_text(self, data, encoding=None, errors=None, newline=None):
-        """
-        Open the file in text mode, write to it, and close the file.
-        """
-        if not isinstance(data, str):
-            raise TypeError('data must be str, not %s' %
-                            data.__class__.__name__)
-        with self.open(mode='w', encoding=encoding, errors=errors, newline=newline) as f:
-            return f.write(data)
-=======
-    def _scandir(self):
-        """Yield os.DirEntry-like objects of the directory contents.
-
-        The children are yielded in arbitrary order, and the
-        special entries '.' and '..' are not included.
-        """
-        import contextlib
-        return contextlib.nullcontext(self.iterdir())
->>>>>>> 22a44218
 
     def iterdir(self):
         """Yield path objects of the directory contents.
