--- conflicted
+++ resolved
@@ -8,10 +8,6 @@
 import annotationlib
 import abc
 from reprlib import recursive_repr
-<<<<<<< HEAD
-from types import GenericAlias
-=======
->>>>>>> 030b452e
 
 
 __all__ = ['dataclass',
