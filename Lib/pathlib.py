import fnmatch
import functools
import io
import ntpath
import os
import posixpath
import re
import sys
from _collections_abc import Sequence
<<<<<<< HEAD
from errno import EINVAL
=======
from errno import EINVAL, ENOENT, ENOTDIR, EBADF
>>>>>>> e0c19ddc
from operator import attrgetter
from stat import S_ISDIR, S_ISLNK, S_ISREG, S_ISSOCK, S_ISBLK, S_ISCHR, S_ISFIFO
from urllib.parse import quote_from_bytes as urlquote_from_bytes


supports_symlinks = True
if os.name == 'nt':
    import nt
    if sys.getwindowsversion()[:2] >= (6, 0):
        from nt import _getfinalpathname
    else:
        supports_symlinks = False
        _getfinalpathname = None
else:
    nt = None


__all__ = [
    "PurePath", "PurePosixPath", "PureWindowsPath",
    "Path", "PosixPath", "WindowsPath",
    ]

#
# Internals
#

# EBADF - guard agains macOS `stat` throwing EBADF
_IGNORED_ERROS = (ENOENT, ENOTDIR, EBADF)

def _is_wildcard_pattern(pat):
    # Whether this pattern needs actual matching using fnmatch, or can
    # be looked up directly as a file.
    return "*" in pat or "?" in pat or "[" in pat


class _Flavour(object):
    """A flavour implements a particular (platform-specific) set of path
    semantics."""

    def __init__(self):
        self.join = self.sep.join

    def parse_parts(self, parts):
        parsed = []
        sep = self.sep
        altsep = self.altsep
        drv = root = ''
        it = reversed(parts)
        for part in it:
            if not part:
                continue
            if altsep:
                part = part.replace(altsep, sep)
            drv, root, rel = self.splitroot(part)
            if sep in rel:
                for x in reversed(rel.split(sep)):
                    if x and x != '.':
                        parsed.append(sys.intern(x))
            else:
                if rel and rel != '.':
                    parsed.append(sys.intern(rel))
            if drv or root:
                if not drv:
                    # If no drive is present, try to find one in the previous
                    # parts. This makes the result of parsing e.g.
                    # ("C:", "/", "a") reasonably intuitive.
                    for part in it:
                        if not part:
                            continue
                        if altsep:
                            part = part.replace(altsep, sep)
                        drv = self.splitroot(part)[0]
                        if drv:
                            break
                break
        if drv or root:
            parsed.append(drv + root)
        parsed.reverse()
        return drv, root, parsed

    def join_parsed_parts(self, drv, root, parts, drv2, root2, parts2):
        """
        Join the two paths represented by the respective
        (drive, root, parts) tuples.  Return a new (drive, root, parts) tuple.
        """
        if root2:
            if not drv2 and drv:
                return drv, root2, [drv + root2] + parts2[1:]
        elif drv2:
            if drv2 == drv or self.casefold(drv2) == self.casefold(drv):
                # Same drive => second path is relative to the first
                return drv, root, parts + parts2[1:]
        else:
            # Second path is non-anchored (common case)
            return drv, root, parts + parts2
        return drv2, root2, parts2


class _WindowsFlavour(_Flavour):
    # Reference for Windows paths can be found at
    # http://msdn.microsoft.com/en-us/library/aa365247%28v=vs.85%29.aspx

    sep = '\\'
    altsep = '/'
    has_drv = True
    pathmod = ntpath

    is_supported = (os.name == 'nt')

    drive_letters = set('abcdefghijklmnopqrstuvwxyzABCDEFGHIJKLMNOPQRSTUVWXYZ')
    ext_namespace_prefix = '\\\\?\\'

    reserved_names = (
        {'CON', 'PRN', 'AUX', 'NUL'} |
        {'COM%d' % i for i in range(1, 10)} |
        {'LPT%d' % i for i in range(1, 10)}
        )

    # Interesting findings about extended paths:
    # - '\\?\c:\a', '//?/c:\a' and '//?/c:/a' are all supported
    #   but '\\?\c:/a' is not
    # - extended paths are always absolute; "relative" extended paths will
    #   fail.

    def splitroot(self, part, sep=sep):
        first = part[0:1]
        second = part[1:2]
        if (second == sep and first == sep):
            # XXX extended paths should also disable the collapsing of "."
            # components (according to MSDN docs).
            prefix, part = self._split_extended_path(part)
            first = part[0:1]
            second = part[1:2]
        else:
            prefix = ''
        third = part[2:3]
        if (second == sep and first == sep and third != sep):
            # is a UNC path:
            # vvvvvvvvvvvvvvvvvvvvv root
            # \\machine\mountpoint\directory\etc\...
            #            directory ^^^^^^^^^^^^^^
            index = part.find(sep, 2)
            if index != -1:
                index2 = part.find(sep, index + 1)
                # a UNC path can't have two slashes in a row
                # (after the initial two)
                if index2 != index + 1:
                    if index2 == -1:
                        index2 = len(part)
                    if prefix:
                        return prefix + part[1:index2], sep, part[index2+1:]
                    else:
                        return part[:index2], sep, part[index2+1:]
        drv = root = ''
        if second == ':' and first in self.drive_letters:
            drv = part[:2]
            part = part[2:]
            first = third
        if first == sep:
            root = first
            part = part.lstrip(sep)
        return prefix + drv, root, part

    def casefold(self, s):
        return s.lower()

    def casefold_parts(self, parts):
        return [p.lower() for p in parts]

    def resolve(self, path, strict=False):
        s = str(path)
        if not s:
            return os.getcwd()
        previous_s = None
        if _getfinalpathname is not None:
            if strict:
                return self._ext_to_normal(_getfinalpathname(s))
            else:
                tail_parts = []  # End of the path after the first one not found
                while True:
                    try:
                        s = self._ext_to_normal(_getfinalpathname(s))
                    except FileNotFoundError:
                        previous_s = s
                        s, tail = os.path.split(s)
                        tail_parts.append(tail)
                        if previous_s == s:
                            return path
                    else:
                        return os.path.join(s, *reversed(tail_parts))
        # Means fallback on absolute
        return None

    def _split_extended_path(self, s, ext_prefix=ext_namespace_prefix):
        prefix = ''
        if s.startswith(ext_prefix):
            prefix = s[:4]
            s = s[4:]
            if s.startswith('UNC\\'):
                prefix += s[:3]
                s = '\\' + s[3:]
        return prefix, s

    def _ext_to_normal(self, s):
        # Turn back an extended path into a normal DOS-like path
        return self._split_extended_path(s)[1]

    def is_reserved(self, parts):
        # NOTE: the rules for reserved names seem somewhat complicated
        # (e.g. r"..\NUL" is reserved but not r"foo\NUL").
        # We err on the side of caution and return True for paths which are
        # not considered reserved by Windows.
        if not parts:
            return False
        if parts[0].startswith('\\\\'):
            # UNC paths are never reserved
            return False
        return parts[-1].partition('.')[0].upper() in self.reserved_names

    def make_uri(self, path):
        # Under Windows, file URIs use the UTF-8 encoding.
        drive = path.drive
        if len(drive) == 2 and drive[1] == ':':
            # It's a path on a local drive => 'file:///c:/a/b'
            rest = path.as_posix()[2:].lstrip('/')
            return 'file:///%s/%s' % (
                drive, urlquote_from_bytes(rest.encode('utf-8')))
        else:
            # It's a path on a network drive => 'file://host/share/a/b'
            return 'file:' + urlquote_from_bytes(path.as_posix().encode('utf-8'))

    def gethomedir(self, username):
        if 'HOME' in os.environ:
            userhome = os.environ['HOME']
        elif 'USERPROFILE' in os.environ:
            userhome = os.environ['USERPROFILE']
        elif 'HOMEPATH' in os.environ:
            try:
                drv = os.environ['HOMEDRIVE']
            except KeyError:
                drv = ''
            userhome = drv + os.environ['HOMEPATH']
        else:
            raise RuntimeError("Can't determine home directory")

        if username:
            # Try to guess user home directory.  By default all users
            # directories are located in the same place and are named by
            # corresponding usernames.  If current user home directory points
            # to nonstandard place, this guess is likely wrong.
            if os.environ['USERNAME'] != username:
                drv, root, parts = self.parse_parts((userhome,))
                if parts[-1] != os.environ['USERNAME']:
                    raise RuntimeError("Can't determine home directory "
                                       "for %r" % username)
                parts[-1] = username
                if drv or root:
                    userhome = drv + root + self.join(parts[1:])
                else:
                    userhome = self.join(parts)
        return userhome

class _PosixFlavour(_Flavour):
    sep = '/'
    altsep = ''
    has_drv = False
    pathmod = posixpath

    is_supported = (os.name != 'nt')

    def splitroot(self, part, sep=sep):
        if part and part[0] == sep:
            stripped_part = part.lstrip(sep)
            # According to POSIX path resolution:
            # http://pubs.opengroup.org/onlinepubs/009695399/basedefs/xbd_chap04.html#tag_04_11
            # "A pathname that begins with two successive slashes may be
            # interpreted in an implementation-defined manner, although more
            # than two leading slashes shall be treated as a single slash".
            if len(part) - len(stripped_part) == 2:
                return '', sep * 2, stripped_part
            else:
                return '', sep, stripped_part
        else:
            return '', '', part

    def casefold(self, s):
        return s

    def casefold_parts(self, parts):
        return parts

    def resolve(self, path, strict=False):
        sep = self.sep
        accessor = path._accessor
        seen = {}
        def _resolve(path, rest):
            if rest.startswith(sep):
                path = ''

            for name in rest.split(sep):
                if not name or name == '.':
                    # current dir
                    continue
                if name == '..':
                    # parent dir
                    path, _, _ = path.rpartition(sep)
                    continue
                newpath = path + sep + name
                if newpath in seen:
                    # Already seen this path
                    path = seen[newpath]
                    if path is not None:
                        # use cached value
                        continue
                    # The symlink is not resolved, so we must have a symlink loop.
                    raise RuntimeError("Symlink loop from %r" % newpath)
                # Resolve the symbolic link
                try:
                    target = accessor.readlink(newpath)
                except OSError as e:
                    if e.errno != EINVAL and strict:
                        raise
                    # Not a symlink, or non-strict mode. We just leave the path
                    # untouched.
                    path = newpath
                else:
                    seen[newpath] = None # not resolved symlink
                    path = _resolve(path, target)
                    seen[newpath] = path # resolved symlink

            return path
        # NOTE: according to POSIX, getcwd() cannot contain path components
        # which are symlinks.
        base = '' if path.is_absolute() else os.getcwd()
        return _resolve(base, str(path)) or sep

    def is_reserved(self, parts):
        return False

    def make_uri(self, path):
        # We represent the path using the local filesystem encoding,
        # for portability to other applications.
        bpath = bytes(path)
        return 'file://' + urlquote_from_bytes(bpath)

    def gethomedir(self, username):
        if not username:
            try:
                return os.environ['HOME']
            except KeyError:
                import pwd
                return pwd.getpwuid(os.getuid()).pw_dir
        else:
            import pwd
            try:
                return pwd.getpwnam(username).pw_dir
            except KeyError:
                raise RuntimeError("Can't determine home directory "
                                   "for %r" % username)


_windows_flavour = _WindowsFlavour()
_posix_flavour = _PosixFlavour()


class _Accessor:
    """An accessor implements a particular (system-specific or not) way of
    accessing paths on the filesystem."""


class _NormalAccessor(_Accessor):

    stat = os.stat

    lstat = os.lstat

    open = os.open

    listdir = os.listdir

    scandir = os.scandir

    chmod = os.chmod

    if hasattr(os, "lchmod"):
        lchmod = os.lchmod
    else:
        def lchmod(self, pathobj, mode):
            raise NotImplementedError("lchmod() not available on this system")

    mkdir = os.mkdir

    unlink = os.unlink

    rmdir = os.rmdir

    rename = os.rename

    replace = os.replace

    if nt:
        if supports_symlinks:
            symlink = os.symlink
        else:
            def symlink(a, b, target_is_directory):
                raise NotImplementedError("symlink() not available on this system")
    else:
        # Under POSIX, os.symlink() takes two args
        @staticmethod
        def symlink(a, b, target_is_directory):
            return os.symlink(a, b)

    utime = os.utime

    # Helper for resolve()
    def readlink(self, path):
        return os.readlink(path)


_normal_accessor = _NormalAccessor()


#
# Globbing helpers
#

def _make_selector(pattern_parts):
    pat = pattern_parts[0]
    child_parts = pattern_parts[1:]
    if pat == '**':
        cls = _RecursiveWildcardSelector
    elif '**' in pat:
        raise ValueError("Invalid pattern: '**' can only be an entire path component")
    elif _is_wildcard_pattern(pat):
        cls = _WildcardSelector
    else:
        cls = _PreciseSelector
    return cls(pat, child_parts)

if hasattr(functools, "lru_cache"):
    _make_selector = functools.lru_cache()(_make_selector)


class _Selector:
    """A selector matches a specific glob pattern part against the children
    of a given path."""

    def __init__(self, child_parts):
        self.child_parts = child_parts
        if child_parts:
            self.successor = _make_selector(child_parts)
            self.dironly = True
        else:
            self.successor = _TerminatingSelector()
            self.dironly = False

    def select_from(self, parent_path):
        """Iterate over all child paths of `parent_path` matched by this
        selector.  This can contain parent_path itself."""
        path_cls = type(parent_path)
        is_dir = path_cls.is_dir
        exists = path_cls.exists
        scandir = parent_path._accessor.scandir
        if not is_dir(parent_path):
            return iter([])
        return self._select_from(parent_path, is_dir, exists, scandir)


class _TerminatingSelector:

    def _select_from(self, parent_path, is_dir, exists, scandir):
        yield parent_path


class _PreciseSelector(_Selector):

    def __init__(self, name, child_parts):
        self.name = name
        _Selector.__init__(self, child_parts)

    def _select_from(self, parent_path, is_dir, exists, scandir):
        try:
            path = parent_path._make_child_relpath(self.name)
            if (is_dir if self.dironly else exists)(path):
                for p in self.successor._select_from(path, is_dir, exists, scandir):
                    yield p
        except PermissionError:
            return


class _WildcardSelector(_Selector):

    def __init__(self, pat, child_parts):
        self.pat = re.compile(fnmatch.translate(pat))
        _Selector.__init__(self, child_parts)

    def _select_from(self, parent_path, is_dir, exists, scandir):
        try:
            cf = parent_path._flavour.casefold
            entries = list(scandir(parent_path))
            for entry in entries:
                if not self.dironly or entry.is_dir():
                    name = entry.name
                    casefolded = cf(name)
                    if self.pat.match(casefolded):
                        path = parent_path._make_child_relpath(name)
                        for p in self.successor._select_from(path, is_dir, exists, scandir):
                            yield p
        except PermissionError:
            return



class _RecursiveWildcardSelector(_Selector):

    def __init__(self, pat, child_parts):
        _Selector.__init__(self, child_parts)

    def _iterate_directories(self, parent_path, is_dir, scandir):
        yield parent_path
        try:
            entries = list(scandir(parent_path))
            for entry in entries:
                entry_is_dir = False
                try:
                    entry_is_dir = entry.is_dir()
                except OSError as e:
                    if e.errno not in _IGNORED_ERROS:
                        raise
                if entry_is_dir and not entry.is_symlink():
                    path = parent_path._make_child_relpath(entry.name)
                    for p in self._iterate_directories(path, is_dir, scandir):
                        yield p
        except PermissionError:
            return

    def _select_from(self, parent_path, is_dir, exists, scandir):
        try:
            yielded = set()
            try:
                successor_select = self.successor._select_from
                for starting_point in self._iterate_directories(parent_path, is_dir, scandir):
                    for p in successor_select(starting_point, is_dir, exists, scandir):
                        if p not in yielded:
                            yield p
                            yielded.add(p)
            finally:
                yielded.clear()
        except PermissionError:
            return


#
# Public API
#

class _PathParents(Sequence):
    """This object provides sequence-like access to the logical ancestors
    of a path.  Don't try to construct it yourself."""
    __slots__ = ('_pathcls', '_drv', '_root', '_parts')

    def __init__(self, path):
        # We don't store the instance to avoid reference cycles
        self._pathcls = type(path)
        self._drv = path._drv
        self._root = path._root
        self._parts = path._parts

    def __len__(self):
        if self._drv or self._root:
            return len(self._parts) - 1
        else:
            return len(self._parts)

    def __getitem__(self, idx):
        if idx < 0 or idx >= len(self):
            raise IndexError(idx)
        return self._pathcls._from_parsed_parts(self._drv, self._root,
                                                self._parts[:-idx - 1])

    def __repr__(self):
        return "<{}.parents>".format(self._pathcls.__name__)


class PurePath(object):
    """Base class for manipulating paths without I/O.

    PurePath represents a filesystem path and offers operations which
    don't imply any actual filesystem I/O.  Depending on your system,
    instantiating a PurePath will return either a PurePosixPath or a
    PureWindowsPath object.  You can also instantiate either of these classes
    directly, regardless of your system.
    """
    __slots__ = (
        '_drv', '_root', '_parts',
        '_str', '_hash', '_pparts', '_cached_cparts',
    )

    def __new__(cls, *args):
        """Construct a PurePath from one or several strings and or existing
        PurePath objects.  The strings and path objects are combined so as
        to yield a canonicalized path, which is incorporated into the
        new PurePath object.
        """
        if cls is PurePath:
            cls = PureWindowsPath if os.name == 'nt' else PurePosixPath
        return cls._from_parts(args)

    def __reduce__(self):
        # Using the parts tuple helps share interned path parts
        # when pickling related paths.
        return (self.__class__, tuple(self._parts))

    @classmethod
    def _parse_args(cls, args):
        # This is useful when you don't want to create an instance, just
        # canonicalize some constructor arguments.
        parts = []
        for a in args:
            if isinstance(a, PurePath):
                parts += a._parts
            else:
                a = os.fspath(a)
                if isinstance(a, str):
                    # Force-cast str subclasses to str (issue #21127)
                    parts.append(str(a))
                else:
                    raise TypeError(
                        "argument should be a str object or an os.PathLike "
                        "object returning str, not %r"
                        % type(a))
        return cls._flavour.parse_parts(parts)

    @classmethod
    def _from_parts(cls, args, init=True):
        # We need to call _parse_args on the instance, so as to get the
        # right flavour.
        self = object.__new__(cls)
        drv, root, parts = self._parse_args(args)
        self._drv = drv
        self._root = root
        self._parts = parts
        if init:
            self._init()
        return self

    @classmethod
    def _from_parsed_parts(cls, drv, root, parts, init=True):
        self = object.__new__(cls)
        self._drv = drv
        self._root = root
        self._parts = parts
        if init:
            self._init()
        return self

    @classmethod
    def _format_parsed_parts(cls, drv, root, parts):
        if drv or root:
            return drv + root + cls._flavour.join(parts[1:])
        else:
            return cls._flavour.join(parts)

    def _init(self):
        # Overridden in concrete Path
        pass

    def _make_child(self, args):
        drv, root, parts = self._parse_args(args)
        drv, root, parts = self._flavour.join_parsed_parts(
            self._drv, self._root, self._parts, drv, root, parts)
        return self._from_parsed_parts(drv, root, parts)

    def __str__(self):
        """Return the string representation of the path, suitable for
        passing to system calls."""
        try:
            return self._str
        except AttributeError:
            self._str = self._format_parsed_parts(self._drv, self._root,
                                                  self._parts) or '.'
            return self._str

    def __fspath__(self):
        return str(self)

    def as_posix(self):
        """Return the string representation of the path with forward (/)
        slashes."""
        f = self._flavour
        return str(self).replace(f.sep, '/')

    def __bytes__(self):
        """Return the bytes representation of the path.  This is only
        recommended to use under Unix."""
        return os.fsencode(self)

    def __repr__(self):
        return "{}({!r})".format(self.__class__.__name__, self.as_posix())

    def as_uri(self):
        """Return the path as a 'file' URI."""
        if not self.is_absolute():
            raise ValueError("relative path can't be expressed as a file URI")
        return self._flavour.make_uri(self)

    @property
    def _cparts(self):
        # Cached casefolded parts, for hashing and comparison
        try:
            return self._cached_cparts
        except AttributeError:
            self._cached_cparts = self._flavour.casefold_parts(self._parts)
            return self._cached_cparts

    def __eq__(self, other):
        if not isinstance(other, PurePath):
            return NotImplemented
        return self._cparts == other._cparts and self._flavour is other._flavour

    def __hash__(self):
        try:
            return self._hash
        except AttributeError:
            self._hash = hash(tuple(self._cparts))
            return self._hash

    def __lt__(self, other):
        if not isinstance(other, PurePath) or self._flavour is not other._flavour:
            return NotImplemented
        return self._cparts < other._cparts

    def __le__(self, other):
        if not isinstance(other, PurePath) or self._flavour is not other._flavour:
            return NotImplemented
        return self._cparts <= other._cparts

    def __gt__(self, other):
        if not isinstance(other, PurePath) or self._flavour is not other._flavour:
            return NotImplemented
        return self._cparts > other._cparts

    def __ge__(self, other):
        if not isinstance(other, PurePath) or self._flavour is not other._flavour:
            return NotImplemented
        return self._cparts >= other._cparts

    drive = property(attrgetter('_drv'),
                     doc="""The drive prefix (letter or UNC path), if any.""")

    root = property(attrgetter('_root'),
                    doc="""The root of the path, if any.""")

    @property
    def anchor(self):
        """The concatenation of the drive and root, or ''."""
        anchor = self._drv + self._root
        return anchor

    @property
    def name(self):
        """The final path component, if any."""
        parts = self._parts
        if len(parts) == (1 if (self._drv or self._root) else 0):
            return ''
        return parts[-1]

    @property
    def suffix(self):
        """The final component's last suffix, if any."""
        name = self.name
        i = name.rfind('.')
        if 0 < i < len(name) - 1:
            return name[i:]
        else:
            return ''

    @property
    def suffixes(self):
        """A list of the final component's suffixes, if any."""
        name = self.name
        if name.endswith('.'):
            return []
        name = name.lstrip('.')
        return ['.' + suffix for suffix in name.split('.')[1:]]

    @property
    def stem(self):
        """The final path component, minus its last suffix."""
        name = self.name
        i = name.rfind('.')
        if 0 < i < len(name) - 1:
            return name[:i]
        else:
            return name

    def with_name(self, name):
        """Return a new path with the file name changed."""
        if not self.name:
            raise ValueError("%r has an empty name" % (self,))
        drv, root, parts = self._flavour.parse_parts((name,))
        if (not name or name[-1] in [self._flavour.sep, self._flavour.altsep]
            or drv or root or len(parts) != 1):
            raise ValueError("Invalid name %r" % (name))
        return self._from_parsed_parts(self._drv, self._root,
                                       self._parts[:-1] + [name])

    def with_suffix(self, suffix):
        """Return a new path with the file suffix changed.  If the path
        has no suffix, add given suffix.  If the given suffix is an empty
        string, remove the suffix from the path.
        """
        f = self._flavour
        if f.sep in suffix or f.altsep and f.altsep in suffix:
            raise ValueError("Invalid suffix %r" % (suffix,))
        if suffix and not suffix.startswith('.') or suffix == '.':
            raise ValueError("Invalid suffix %r" % (suffix))
        name = self.name
        if not name:
            raise ValueError("%r has an empty name" % (self,))
        old_suffix = self.suffix
        if not old_suffix:
            name = name + suffix
        else:
            name = name[:-len(old_suffix)] + suffix
        return self._from_parsed_parts(self._drv, self._root,
                                       self._parts[:-1] + [name])

    def relative_to(self, *other):
        """Return the relative path to another path identified by the passed
        arguments.  If the operation is not possible (because this is not
        a subpath of the other path), raise ValueError.
        """
        # For the purpose of this method, drive and root are considered
        # separate parts, i.e.:
        #   Path('c:/').relative_to('c:')  gives Path('/')
        #   Path('c:/').relative_to('/')   raise ValueError
        if not other:
            raise TypeError("need at least one argument")
        parts = self._parts
        drv = self._drv
        root = self._root
        if root:
            abs_parts = [drv, root] + parts[1:]
        else:
            abs_parts = parts
        to_drv, to_root, to_parts = self._parse_args(other)
        if to_root:
            to_abs_parts = [to_drv, to_root] + to_parts[1:]
        else:
            to_abs_parts = to_parts
        n = len(to_abs_parts)
        cf = self._flavour.casefold_parts
        if (root or drv) if n == 0 else cf(abs_parts[:n]) != cf(to_abs_parts):
            formatted = self._format_parsed_parts(to_drv, to_root, to_parts)
            raise ValueError("{!r} does not start with {!r}"
                             .format(str(self), str(formatted)))
        return self._from_parsed_parts('', root if n == 1 else '',
                                       abs_parts[n:])

    @property
    def parts(self):
        """An object providing sequence-like access to the
        components in the filesystem path."""
        # We cache the tuple to avoid building a new one each time .parts
        # is accessed.  XXX is this necessary?
        try:
            return self._pparts
        except AttributeError:
            self._pparts = tuple(self._parts)
            return self._pparts

    def joinpath(self, *args):
        """Combine this path with one or several arguments, and return a
        new path representing either a subpath (if all arguments are relative
        paths) or a totally different path (if one of the arguments is
        anchored).
        """
        return self._make_child(args)

    def __truediv__(self, key):
        return self._make_child((key,))

    def __rtruediv__(self, key):
        return self._from_parts([key] + self._parts)

    @property
    def parent(self):
        """The logical parent of the path."""
        drv = self._drv
        root = self._root
        parts = self._parts
        if len(parts) == 1 and (drv or root):
            return self
        return self._from_parsed_parts(drv, root, parts[:-1])

    @property
    def parents(self):
        """A sequence of this path's logical parents."""
        return _PathParents(self)

    def is_absolute(self):
        """True if the path is absolute (has both a root and, if applicable,
        a drive)."""
        if not self._root:
            return False
        return not self._flavour.has_drv or bool(self._drv)

    def is_reserved(self):
        """Return True if the path contains one of the special names reserved
        by the system, if any."""
        return self._flavour.is_reserved(self._parts)

    def match(self, path_pattern):
        """
        Return True if this path matches the given pattern.
        """
        cf = self._flavour.casefold
        path_pattern = cf(path_pattern)
        drv, root, pat_parts = self._flavour.parse_parts((path_pattern,))
        if not pat_parts:
            raise ValueError("empty pattern")
        if drv and drv != cf(self._drv):
            return False
        if root and root != cf(self._root):
            return False
        parts = self._cparts
        if drv or root:
            if len(pat_parts) != len(parts):
                return False
            pat_parts = pat_parts[1:]
        elif len(pat_parts) > len(parts):
            return False
        for part, pat in zip(reversed(parts), reversed(pat_parts)):
            if not fnmatch.fnmatchcase(part, pat):
                return False
        return True

# Can't subclass os.PathLike from PurePath and keep the constructor
# optimizations in PurePath._parse_args().
os.PathLike.register(PurePath)


class PurePosixPath(PurePath):
    """PurePath subclass for non-Windows systems.

    On a POSIX system, instantiating a PurePath should return this object.
    However, you can also instantiate it directly on any system.
    """
    _flavour = _posix_flavour
    __slots__ = ()


class PureWindowsPath(PurePath):
    """PurePath subclass for Windows systems.

    On a Windows system, instantiating a PurePath should return this object.
    However, you can also instantiate it directly on any system.
    """
    _flavour = _windows_flavour
    __slots__ = ()


# Filesystem-accessing classes


class Path(PurePath):
    """PurePath subclass that can make system calls.

    Path represents a filesystem path but unlike PurePath, also offers
    methods to do system calls on path objects. Depending on your system,
    instantiating a Path will return either a PosixPath or a WindowsPath
    object. You can also instantiate a PosixPath or WindowsPath directly,
    but cannot instantiate a WindowsPath on a POSIX system or vice versa.
    """
    __slots__ = (
        '_accessor',
        '_closed',
    )

    def __new__(cls, *args, **kwargs):
        if cls is Path:
            cls = WindowsPath if os.name == 'nt' else PosixPath
        self = cls._from_parts(args, init=False)
        if not self._flavour.is_supported:
            raise NotImplementedError("cannot instantiate %r on your system"
                                      % (cls.__name__,))
        self._init()
        return self

    def _init(self,
              # Private non-constructor arguments
              template=None,
              ):
        self._closed = False
        if template is not None:
            self._accessor = template._accessor
        else:
            self._accessor = _normal_accessor

    def _make_child_relpath(self, part):
        # This is an optimization used for dir walking.  `part` must be
        # a single part relative to this path.
        parts = self._parts + [part]
        return self._from_parsed_parts(self._drv, self._root, parts)

    def __enter__(self):
        if self._closed:
            self._raise_closed()
        return self

    def __exit__(self, t, v, tb):
        self._closed = True

    def _raise_closed(self):
        raise ValueError("I/O operation on closed path")

    def _opener(self, name, flags, mode=0o666):
        # A stub for the opener argument to built-in open()
        return self._accessor.open(self, flags, mode)

    def _raw_open(self, flags, mode=0o777):
        """
        Open the file pointed by this path and return a file descriptor,
        as os.open() does.
        """
        if self._closed:
            self._raise_closed()
        return self._accessor.open(self, flags, mode)

    # Public API

    @classmethod
    def cwd(cls):
        """Return a new path pointing to the current working directory
        (as returned by os.getcwd()).
        """
        return cls(os.getcwd())

    @classmethod
    def home(cls):
        """Return a new path pointing to the user's home directory (as
        returned by os.path.expanduser('~')).
        """
        return cls(cls()._flavour.gethomedir(None))

    def samefile(self, other_path):
        """Return whether other_path is the same or not as this file
        (as returned by os.path.samefile()).
        """
        st = self.stat()
        try:
            other_st = other_path.stat()
        except AttributeError:
            other_st = os.stat(other_path)
        return os.path.samestat(st, other_st)

    def iterdir(self):
        """Iterate over the files in this directory.  Does not yield any
        result for the special paths '.' and '..'.
        """
        if self._closed:
            self._raise_closed()
        for name in self._accessor.listdir(self):
            if name in {'.', '..'}:
                # Yielding a path object for these makes little sense
                continue
            yield self._make_child_relpath(name)
            if self._closed:
                self._raise_closed()

    def glob(self, pattern):
        """Iterate over this subtree and yield all existing files (of any
        kind, including directories) matching the given pattern.
        """
        if not pattern:
            raise ValueError("Unacceptable pattern: {!r}".format(pattern))
        pattern = self._flavour.casefold(pattern)
        drv, root, pattern_parts = self._flavour.parse_parts((pattern,))
        if drv or root:
            raise NotImplementedError("Non-relative patterns are unsupported")
        selector = _make_selector(tuple(pattern_parts))
        for p in selector.select_from(self):
            yield p

    def rglob(self, pattern):
        """Recursively yield all existing files (of any kind, including
        directories) matching the given pattern, anywhere in this subtree.
        """
        pattern = self._flavour.casefold(pattern)
        drv, root, pattern_parts = self._flavour.parse_parts((pattern,))
        if drv or root:
            raise NotImplementedError("Non-relative patterns are unsupported")
        selector = _make_selector(("**",) + tuple(pattern_parts))
        for p in selector.select_from(self):
            yield p

    def absolute(self):
        """Return an absolute version of this path.  This function works
        even if the path doesn't point to anything.

        No normalization is done, i.e. all '.' and '..' will be kept along.
        Use resolve() to get the canonical path to a file.
        """
        # XXX untested yet!
        if self._closed:
            self._raise_closed()
        if self.is_absolute():
            return self
        # FIXME this must defer to the specific flavour (and, under Windows,
        # use nt._getfullpathname())
        obj = self._from_parts([os.getcwd()] + self._parts, init=False)
        obj._init(template=self)
        return obj

    def resolve(self, strict=False):
        """
        Make the path absolute, resolving all symlinks on the way and also
        normalizing it (for example turning slashes into backslashes under
        Windows).
        """
        if self._closed:
            self._raise_closed()
        s = self._flavour.resolve(self, strict=strict)
        if s is None:
            # No symlink resolution => for consistency, raise an error if
            # the path doesn't exist or is forbidden
            self.stat()
            s = str(self.absolute())
        # Now we have no symlinks in the path, it's safe to normalize it.
        normed = self._flavour.pathmod.normpath(s)
        obj = self._from_parts((normed,), init=False)
        obj._init(template=self)
        return obj

    def stat(self):
        """
        Return the result of the stat() system call on this path, like
        os.stat() does.
        """
        return self._accessor.stat(self)

    def owner(self):
        """
        Return the login name of the file owner.
        """
        import pwd
        return pwd.getpwuid(self.stat().st_uid).pw_name

    def group(self):
        """
        Return the group name of the file gid.
        """
        import grp
        return grp.getgrgid(self.stat().st_gid).gr_name

    def open(self, mode='r', buffering=-1, encoding=None,
             errors=None, newline=None):
        """
        Open the file pointed by this path and return a file object, as
        the built-in open() function does.
        """
        if self._closed:
            self._raise_closed()
        return io.open(self, mode, buffering, encoding, errors, newline,
                       opener=self._opener)

    def read_bytes(self):
        """
        Open the file in bytes mode, read it, and close the file.
        """
        with self.open(mode='rb') as f:
            return f.read()

    def read_text(self, encoding=None, errors=None):
        """
        Open the file in text mode, read it, and close the file.
        """
        with self.open(mode='r', encoding=encoding, errors=errors) as f:
            return f.read()

    def write_bytes(self, data):
        """
        Open the file in bytes mode, write to it, and close the file.
        """
        # type-check for the buffer interface before truncating the file
        view = memoryview(data)
        with self.open(mode='wb') as f:
            return f.write(view)

    def write_text(self, data, encoding=None, errors=None):
        """
        Open the file in text mode, write to it, and close the file.
        """
        if not isinstance(data, str):
            raise TypeError('data must be str, not %s' %
                            data.__class__.__name__)
        with self.open(mode='w', encoding=encoding, errors=errors) as f:
            return f.write(data)

    def touch(self, mode=0o666, exist_ok=True):
        """
        Create this file with the given access mode, if it doesn't exist.
        """
        if self._closed:
            self._raise_closed()
        if exist_ok:
            # First try to bump modification time
            # Implementation note: GNU touch uses the UTIME_NOW option of
            # the utimensat() / futimens() functions.
            try:
                self._accessor.utime(self, None)
            except OSError:
                # Avoid exception chaining
                pass
            else:
                return
        flags = os.O_CREAT | os.O_WRONLY
        if not exist_ok:
            flags |= os.O_EXCL
        fd = self._raw_open(flags, mode)
        os.close(fd)

    def mkdir(self, mode=0o777, parents=False, exist_ok=False):
        """
        Create a new directory at this given path.
        """
        if self._closed:
            self._raise_closed()
        try:
            self._accessor.mkdir(self, mode)
        except FileNotFoundError:
            if not parents or self.parent == self:
                raise
            self.parent.mkdir(parents=True, exist_ok=True)
            self.mkdir(mode, parents=False, exist_ok=exist_ok)
        except OSError:
            # Cannot rely on checking for EEXIST, since the operating system
            # could give priority to other errors like EACCES or EROFS
            if not exist_ok or not self.is_dir():
                raise

    def chmod(self, mode):
        """
        Change the permissions of the path, like os.chmod().
        """
        if self._closed:
            self._raise_closed()
        self._accessor.chmod(self, mode)

    def lchmod(self, mode):
        """
        Like chmod(), except if the path points to a symlink, the symlink's
        permissions are changed, rather than its target's.
        """
        if self._closed:
            self._raise_closed()
        self._accessor.lchmod(self, mode)

    def unlink(self):
        """
        Remove this file or link.
        If the path is a directory, use rmdir() instead.
        """
        if self._closed:
            self._raise_closed()
        self._accessor.unlink(self)

    def rmdir(self):
        """
        Remove this directory.  The directory must be empty.
        """
        if self._closed:
            self._raise_closed()
        self._accessor.rmdir(self)

    def lstat(self):
        """
        Like stat(), except if the path points to a symlink, the symlink's
        status information is returned, rather than its target's.
        """
        if self._closed:
            self._raise_closed()
        return self._accessor.lstat(self)

    def rename(self, target):
        """
        Rename this path to the given path.
        """
        if self._closed:
            self._raise_closed()
        self._accessor.rename(self, target)

    def replace(self, target):
        """
        Rename this path to the given path, clobbering the existing
        destination if it exists.
        """
        if self._closed:
            self._raise_closed()
        self._accessor.replace(self, target)

    def symlink_to(self, target, target_is_directory=False):
        """
        Make this path a symlink pointing to the given path.
        Note the order of arguments (self, target) is the reverse of os.symlink's.
        """
        if self._closed:
            self._raise_closed()
        self._accessor.symlink(target, self, target_is_directory)

    # Convenience functions for querying the stat results

    def exists(self):
        """
        Whether this path exists.
        """
        try:
            self.stat()
<<<<<<< HEAD
        except (FileNotFoundError, NotADirectoryError, ValueError):
=======
        except OSError as e:
            if e.errno not in _IGNORED_ERROS:
                raise
>>>>>>> e0c19ddc
            return False
        return True

    def is_dir(self):
        """
        Whether this path is a directory.
        """
        try:
            return S_ISDIR(self.stat().st_mode)
<<<<<<< HEAD
        except (FileNotFoundError, NotADirectoryError, ValueError):
=======
        except OSError as e:
            if e.errno not in _IGNORED_ERROS:
                raise
>>>>>>> e0c19ddc
            # Path doesn't exist or is a broken symlink
            # (see https://bitbucket.org/pitrou/pathlib/issue/12/)
            return False

    def is_file(self):
        """
        Whether this path is a regular file (also True for symlinks pointing
        to regular files).
        """
        try:
            return S_ISREG(self.stat().st_mode)
<<<<<<< HEAD
        except (FileNotFoundError, NotADirectoryError, ValueError):
=======
        except OSError as e:
            if e.errno not in _IGNORED_ERROS:
                raise
>>>>>>> e0c19ddc
            # Path doesn't exist or is a broken symlink
            # (see https://bitbucket.org/pitrou/pathlib/issue/12/)
            return False

    def is_mount(self):
        """
        Check if this path is a POSIX mount point
        """
        # Need to exist and be a dir
        if not self.exists() or not self.is_dir():
            return False

        parent = Path(self.parent)
        try:
            parent_dev = parent.stat().st_dev
        except OSError:
            return False

        dev = self.stat().st_dev
        if dev != parent_dev:
            return True
        ino = self.stat().st_ino
        parent_ino = parent.stat().st_ino
        return ino == parent_ino

    def is_symlink(self):
        """
        Whether this path is a symbolic link.
        """
        try:
            return S_ISLNK(self.lstat().st_mode)
<<<<<<< HEAD
        except (FileNotFoundError, NotADirectoryError, ValueError):
=======
        except OSError as e:
            if e.errno not in _IGNORED_ERROS:
                raise
>>>>>>> e0c19ddc
            # Path doesn't exist
            return False

    def is_block_device(self):
        """
        Whether this path is a block device.
        """
        try:
            return S_ISBLK(self.stat().st_mode)
<<<<<<< HEAD
        except (FileNotFoundError, NotADirectoryError, ValueError):
=======
        except OSError as e:
            if e.errno not in _IGNORED_ERROS:
                raise
>>>>>>> e0c19ddc
            # Path doesn't exist or is a broken symlink
            # (see https://bitbucket.org/pitrou/pathlib/issue/12/)
            return False

    def is_char_device(self):
        """
        Whether this path is a character device.
        """
        try:
            return S_ISCHR(self.stat().st_mode)
<<<<<<< HEAD
        except (FileNotFoundError, NotADirectoryError, ValueError):
=======
        except OSError as e:
            if e.errno not in _IGNORED_ERROS:
                raise
>>>>>>> e0c19ddc
            # Path doesn't exist or is a broken symlink
            # (see https://bitbucket.org/pitrou/pathlib/issue/12/)
            return False

    def is_fifo(self):
        """
        Whether this path is a FIFO.
        """
        try:
            return S_ISFIFO(self.stat().st_mode)
<<<<<<< HEAD
        except (FileNotFoundError, NotADirectoryError, ValueError):
=======
        except OSError as e:
            if e.errno not in _IGNORED_ERROS:
                raise
>>>>>>> e0c19ddc
            # Path doesn't exist or is a broken symlink
            # (see https://bitbucket.org/pitrou/pathlib/issue/12/)
            return False

    def is_socket(self):
        """
        Whether this path is a socket.
        """
        try:
            return S_ISSOCK(self.stat().st_mode)
<<<<<<< HEAD
        except (FileNotFoundError, NotADirectoryError, ValueError):
=======
        except OSError as e:
            if e.errno not in _IGNORED_ERROS:
                raise
>>>>>>> e0c19ddc
            # Path doesn't exist or is a broken symlink
            # (see https://bitbucket.org/pitrou/pathlib/issue/12/)
            return False

    def expanduser(self):
        """ Return a new path with expanded ~ and ~user constructs
        (as returned by os.path.expanduser)
        """
        if (not (self._drv or self._root) and
            self._parts and self._parts[0][:1] == '~'):
            homedir = self._flavour.gethomedir(self._parts[0][1:])
            return self._from_parts([homedir] + self._parts[1:])

        return self


class PosixPath(Path, PurePosixPath):
    """Path subclass for non-Windows systems.

    On a POSIX system, instantiating a Path should return this object.
    """
    __slots__ = ()

class WindowsPath(Path, PureWindowsPath):
    """Path subclass for Windows systems.

    On a Windows system, instantiating a Path should return this object.
    """
    __slots__ = ()

    def owner(self):
        raise NotImplementedError("Path.owner() is unsupported on this system")

    def group(self):
        raise NotImplementedError("Path.group() is unsupported on this system")

    def is_mount(self):
        raise NotImplementedError("Path.is_mount() is unsupported on this system")<|MERGE_RESOLUTION|>--- conflicted
+++ resolved
@@ -7,11 +7,7 @@
 import re
 import sys
 from _collections_abc import Sequence
-<<<<<<< HEAD
-from errno import EINVAL
-=======
 from errno import EINVAL, ENOENT, ENOTDIR, EBADF
->>>>>>> e0c19ddc
 from operator import attrgetter
 from stat import S_ISDIR, S_ISLNK, S_ISREG, S_ISSOCK, S_ISBLK, S_ISCHR, S_ISFIFO
 from urllib.parse import quote_from_bytes as urlquote_from_bytes
@@ -1331,13 +1327,12 @@
         """
         try:
             self.stat()
-<<<<<<< HEAD
-        except (FileNotFoundError, NotADirectoryError, ValueError):
-=======
         except OSError as e:
             if e.errno not in _IGNORED_ERROS:
                 raise
->>>>>>> e0c19ddc
+            return False
+        except ValueError:
+            # Non-encodable path
             return False
         return True
 
@@ -1347,16 +1342,15 @@
         """
         try:
             return S_ISDIR(self.stat().st_mode)
-<<<<<<< HEAD
-        except (FileNotFoundError, NotADirectoryError, ValueError):
-=======
         except OSError as e:
             if e.errno not in _IGNORED_ERROS:
                 raise
->>>>>>> e0c19ddc
             # Path doesn't exist or is a broken symlink
             # (see https://bitbucket.org/pitrou/pathlib/issue/12/)
             return False
+        except ValueError:
+            # Non-encodable path
+            return False
 
     def is_file(self):
         """
@@ -1365,15 +1359,14 @@
         """
         try:
             return S_ISREG(self.stat().st_mode)
-<<<<<<< HEAD
-        except (FileNotFoundError, NotADirectoryError, ValueError):
-=======
         except OSError as e:
             if e.errno not in _IGNORED_ERROS:
                 raise
->>>>>>> e0c19ddc
             # Path doesn't exist or is a broken symlink
             # (see https://bitbucket.org/pitrou/pathlib/issue/12/)
+            return False
+        except ValueError:
+            # Non-encodable path
             return False
 
     def is_mount(self):
@@ -1403,15 +1396,14 @@
         """
         try:
             return S_ISLNK(self.lstat().st_mode)
-<<<<<<< HEAD
-        except (FileNotFoundError, NotADirectoryError, ValueError):
-=======
         except OSError as e:
             if e.errno not in _IGNORED_ERROS:
                 raise
->>>>>>> e0c19ddc
             # Path doesn't exist
             return False
+        except ValueError:
+            # Non-encodable path
+            return False
 
     def is_block_device(self):
         """
@@ -1419,16 +1411,15 @@
         """
         try:
             return S_ISBLK(self.stat().st_mode)
-<<<<<<< HEAD
-        except (FileNotFoundError, NotADirectoryError, ValueError):
-=======
         except OSError as e:
             if e.errno not in _IGNORED_ERROS:
                 raise
->>>>>>> e0c19ddc
             # Path doesn't exist or is a broken symlink
             # (see https://bitbucket.org/pitrou/pathlib/issue/12/)
             return False
+        except ValueError:
+            # Non-encodable path
+            return False
 
     def is_char_device(self):
         """
@@ -1436,16 +1427,15 @@
         """
         try:
             return S_ISCHR(self.stat().st_mode)
-<<<<<<< HEAD
-        except (FileNotFoundError, NotADirectoryError, ValueError):
-=======
         except OSError as e:
             if e.errno not in _IGNORED_ERROS:
                 raise
->>>>>>> e0c19ddc
             # Path doesn't exist or is a broken symlink
             # (see https://bitbucket.org/pitrou/pathlib/issue/12/)
             return False
+        except ValueError:
+            # Non-encodable path
+            return False
 
     def is_fifo(self):
         """
@@ -1453,16 +1443,15 @@
         """
         try:
             return S_ISFIFO(self.stat().st_mode)
-<<<<<<< HEAD
-        except (FileNotFoundError, NotADirectoryError, ValueError):
-=======
         except OSError as e:
             if e.errno not in _IGNORED_ERROS:
                 raise
->>>>>>> e0c19ddc
             # Path doesn't exist or is a broken symlink
             # (see https://bitbucket.org/pitrou/pathlib/issue/12/)
             return False
+        except ValueError:
+            # Non-encodable path
+            return False
 
     def is_socket(self):
         """
@@ -1470,15 +1459,14 @@
         """
         try:
             return S_ISSOCK(self.stat().st_mode)
-<<<<<<< HEAD
-        except (FileNotFoundError, NotADirectoryError, ValueError):
-=======
         except OSError as e:
             if e.errno not in _IGNORED_ERROS:
                 raise
->>>>>>> e0c19ddc
             # Path doesn't exist or is a broken symlink
             # (see https://bitbucket.org/pitrou/pathlib/issue/12/)
+            return False
+        except ValueError:
+            # Non-encodable path
             return False
 
     def expanduser(self):
