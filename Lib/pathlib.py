--- conflicted
+++ resolved
@@ -62,102 +62,19 @@
 # Globbing helpers
 #
 
-@functools.lru_cache()
-<<<<<<< HEAD
-def _compile_pattern_part(pattern_part, case_sensitive):
+@functools.lru_cache(maxsize=256)
+def _compile_pattern(pat, case_sensitive):
     """Compile given glob pattern to a re.Pattern object (observing case
     sensitivity), or None if the pattern should match everything."""
-    if pattern_part == '*':
+    if pat == '*':
         return None
     flags = re.NOFLAG if case_sensitive else re.IGNORECASE
-    return re.compile(fnmatch.translate(pattern_part), flags=flags).fullmatch
+    return re.compile(fnmatch.translate(pat), flags).match
 
 
 def _select_children(paths, dir_only, match):
     """Yield direct children of given paths, filtering by name and type."""
     for path in paths:
-=======
-def _make_selector(pattern_parts, flavour, case_sensitive):
-    pat = pattern_parts[0]
-    if not pat:
-        return _TerminatingSelector()
-    if pat == '**':
-        child_parts_idx = 1
-        while child_parts_idx < len(pattern_parts) and pattern_parts[child_parts_idx] == '**':
-            child_parts_idx += 1
-        child_parts = pattern_parts[child_parts_idx:]
-        if '**' in child_parts:
-            cls = _DoubleRecursiveWildcardSelector
-        else:
-            cls = _RecursiveWildcardSelector
-    else:
-        child_parts = pattern_parts[1:]
-        if pat == '..':
-            cls = _ParentSelector
-        elif '**' in pat:
-            raise ValueError("Invalid pattern: '**' can only be an entire path component")
-        else:
-            cls = _WildcardSelector
-    return cls(pat, child_parts, flavour, case_sensitive)
-
-
-@functools.lru_cache(maxsize=256)
-def _compile_pattern(pat, case_sensitive):
-    flags = re.NOFLAG if case_sensitive else re.IGNORECASE
-    return re.compile(fnmatch.translate(pat), flags).match
-
-
-class _Selector:
-    """A selector matches a specific glob pattern part against the children
-    of a given path."""
-
-    def __init__(self, child_parts, flavour, case_sensitive):
-        self.child_parts = child_parts
-        if child_parts:
-            self.successor = _make_selector(child_parts, flavour, case_sensitive)
-            self.dironly = True
-        else:
-            self.successor = _TerminatingSelector()
-            self.dironly = False
-
-    def select_from(self, parent_path):
-        """Iterate over all child paths of `parent_path` matched by this
-        selector.  This can contain parent_path itself."""
-        path_cls = type(parent_path)
-        scandir = path_cls._scandir
-        if not parent_path.is_dir():
-            return iter([])
-        return self._select_from(parent_path, scandir)
-
-
-class _TerminatingSelector:
-
-    def _select_from(self, parent_path, scandir):
-        yield parent_path
-
-
-class _ParentSelector(_Selector):
-
-    def __init__(self, name, child_parts, flavour, case_sensitive):
-        _Selector.__init__(self, child_parts, flavour, case_sensitive)
-
-    def _select_from(self,  parent_path, scandir):
-        path = parent_path._make_child_relpath('..')
-        for p in self.successor._select_from(path, scandir):
-            yield p
-
-
-class _WildcardSelector(_Selector):
-
-    def __init__(self, pat, child_parts, flavour, case_sensitive):
-        _Selector.__init__(self, child_parts, flavour, case_sensitive)
-        if case_sensitive is None:
-            # TODO: evaluate case-sensitivity of each directory in _select_from()
-            case_sensitive = _is_case_sensitive(flavour)
-        self.match = _compile_pattern(pat, case_sensitive)
-
-    def _select_from(self, parent_path, scandir):
->>>>>>> dcdc90d3
         try:
             # We must close the scandir() object before proceeding to
             # avoid exhausting file descriptors when globbing deep trees.
@@ -703,7 +620,7 @@
             return False
         for part, pat in zip(reversed(parts), reversed(pat_parts)):
             match = _compile_pattern(pat, case_sensitive)
-            if not match(part):
+            if match is not None and not match(part):
                 return False
         return True
 
@@ -1047,7 +964,7 @@
                 raise ValueError("Invalid pattern: '**' can only be an entire path component")
             else:
                 dir_only = part_idx < len(pattern_parts)
-                match = _compile_pattern_part(part, case_sensitive)
+                match = _compile_pattern(part, case_sensitive)
                 paths = _select_children(paths, dir_only, match)
         return paths
 
