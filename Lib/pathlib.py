--- conflicted
+++ resolved
@@ -624,11 +624,7 @@
         return self._from_parsed_parts(self._drv, self._root,
                                        self._parts[:-1] + [name])
 
-<<<<<<< HEAD
-    def relative_to(self, other, /, *_deprecated):
-=======
-    def relative_to(self, *other, walk_up=False):
->>>>>>> ae234fbc
+    def relative_to(self, other, /, *_deprecated, walk_up=False):
         """Return the relative path to another path identified by the passed
         arguments.  If the operation is not possible (because this is not
         related to the other path), raise ValueError.
@@ -636,35 +632,17 @@
         The *walk_up* parameter controls whether `..` may be used to resolve
         the path.
         """
-<<<<<<< HEAD
-        # For the purpose of this method, drive and root are considered
-        # separate parts, i.e.:
-        #   Path('c:/').relative_to('c:')  gives Path('/')
-        #   Path('c:/').relative_to('/')   raise ValueError
         if _deprecated:
-            warnings.warn("support for supplying more than one argument to "
-                          "pathlib.PurePath.relative_to() is deprecated and "
-                          "scheduled for removal in Python 3.14.",
+            warnings.warn("support for supplying more than one positional "
+                          "argument to pathlib.PurePath.relative_to() is "
+                          "deprecated and scheduled for removal in Python "
+                          "3.14.",
                           DeprecationWarning, stacklevel=2)
-        parts = self._parts
-        drv = self._drv
-        root = self._root
-        if root:
-            abs_parts = [drv, root] + parts[1:]
-        else:
-            abs_parts = parts
-        to_drv, to_root, to_parts = self._parse_args((other,) + _deprecated)
-        if to_root:
-            to_abs_parts = [to_drv, to_root] + to_parts[1:]
-=======
-        if not other:
-            raise TypeError("need at least one argument")
         path_cls = type(self)
-        other = path_cls(*other)
+        other = path_cls(other, *_deprecated)
         for step, path in enumerate([other] + list(other.parents)):
             if self.is_relative_to(path):
                 break
->>>>>>> ae234fbc
         else:
             raise ValueError(f"{str(self)!r} and {str(other)!r} have different anchors")
         if step and not walk_up:
@@ -675,24 +653,14 @@
     def is_relative_to(self, other, /, *_deprecated):
         """Return True if the path is relative to another path or False.
         """
-<<<<<<< HEAD
         if _deprecated:
             warnings.warn("support for supplying more than one argument to "
                           "pathlib.PurePath.is_relative_to() is deprecated "
                           "and scheduled for removal in Python 3.14.",
                           DeprecationWarning, stacklevel=2)
-            other = self._from_parts((other,) + _deprecated)
-        try:
-            self.relative_to(other)
-            return True
-        except ValueError:
-            return False
-=======
-        if not other:
-            raise TypeError("need at least one argument")
-        other = type(self)(*other)
+            other = type(self)(other, *_deprecated)
+        other = type(self)(other, *_deprecated)
         return other == self or other in self.parents
->>>>>>> ae234fbc
 
     @property
     def parts(self):
