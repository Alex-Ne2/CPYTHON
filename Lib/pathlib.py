--- conflicted
+++ resolved
@@ -924,14 +924,7 @@
         """Iterate over the files in this directory.  Does not yield any
         result for the special paths '.' and '..'.
         """
-<<<<<<< HEAD
         for name in os.listdir(self):
-            if name in {'.', '..'}:
-                # Yielding a path object for these makes little sense
-                continue
-=======
-        for name in self._accessor.listdir(self):
->>>>>>> 30fb6d07
             yield self._make_child_relpath(name)
 
     def _scandir(self):
