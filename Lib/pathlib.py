--- conflicted
+++ resolved
@@ -5,11 +5,7 @@
 operating systems.
 """
 
-<<<<<<< HEAD
-=======
 import contextlib
-import fnmatch
->>>>>>> 89966a69
 import functools
 import glob
 import io
