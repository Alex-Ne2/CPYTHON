--- conflicted
+++ resolved
@@ -426,20 +426,12 @@
         """Return a new path with the file name changed."""
         m = self.pathmod
         if not name or m.sep in name or (m.altsep and m.altsep in name) or name == '.':
-<<<<<<< HEAD
-            raise ValueError("Invalid name %r" % (name))
-        tail = list(self._tail)
-        if not tail:
-            raise ValueError("%r has an empty name" % (self,))
-        idx = -1 if tail[-1] else -2
-        tail[idx] = name
-=======
             raise ValueError(f"Invalid name {name!r}")
         tail = self._tail.copy()
         if not tail:
             raise ValueError(f"{self!r} has an empty name")
-        tail[-1] = name
->>>>>>> fbb9027a
+        idx = -1 if tail[-1] else -2
+        tail[idx] = name
         return self._from_parsed_parts(self.drive, self.root, tail)
 
     def with_stem(self, stem):
@@ -451,18 +443,12 @@
         has no suffix, add given suffix.  If the given suffix is an empty
         string, remove the suffix from the path.
         """
-<<<<<<< HEAD
-        if suffix and not suffix.startswith('.') or suffix == '.':
-            raise ValueError("Invalid suffix %r" % (suffix))
-        return self.with_name(self.stem + suffix)
-=======
         if not suffix:
             return self.with_name(self.stem)
         elif suffix.startswith('.') and len(suffix) > 1:
             return self.with_name(self.stem + suffix)
         else:
             raise ValueError(f"Invalid suffix {suffix!r}")
->>>>>>> fbb9027a
 
     def relative_to(self, other, /, *_deprecated, walk_up=False):
         """Return the relative path to another path identified by the passed
@@ -1074,14 +1060,7 @@
         elif not path_pattern._tail:
             raise ValueError("Unacceptable pattern: {!r}".format(pattern))
 
-<<<<<<< HEAD
         pattern_parts = list(path_pattern._tail)
-=======
-        pattern_parts = path_pattern._tail.copy()
-        if pattern[-1] in (self.pathmod.sep, self.pathmod.altsep):
-            # GH-65238: pathlib doesn't preserve trailing slash. Add it back.
-            pattern_parts.append('')
->>>>>>> fbb9027a
         if pattern_parts[-1] == '**':
             # GH-70303: '**' only matches directories. Add trailing slash.
             warnings.warn(
