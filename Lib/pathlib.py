--- conflicted
+++ resolved
@@ -715,20 +715,8 @@
     def _make_child_relpath(self, part):
         # This is an optimization used for dir walking.  `part` must be
         # a single part relative to this path.
-<<<<<<< HEAD
-        drv = self._drv
-        root = self._root
-        parts = self._parts
-        if drv and not root and not parts:
-            sep = self._flavour.sep
-            if drv.startswith(sep) and not drv.endswith(sep):
-                # Incomplete UNC drive like '//foo'.
-                return self._from_parts([self, part])
-        return self._from_parsed_parts(drv, root, parts + [part])
-=======
         parts = self._parts + [part]
         return self._from_parsed_parts(self.drive, self.root, parts)
->>>>>>> 24facd60
 
     def __enter__(self):
         # In previous versions of pathlib, __exit__() marked this path as
