--- conflicted
+++ resolved
@@ -228,12 +228,6 @@
             if self._decompressor.eof:
                 # Continue to next stream.
                 self._decompressor = LZMADecompressor(**self._init_args)
-<<<<<<< HEAD
-
-            self._buffer = self._decompressor.decompress(rawblock)
-            self._buffer_offset = 0
-        return True
-=======
                 try:
                     self._buffer = self._decompressor.decompress(rawblock)
                 except LZMAError:
@@ -243,7 +237,8 @@
                     return False
             else:
                 self._buffer = self._decompressor.decompress(rawblock)
->>>>>>> cca12962
+            self._buffer_offset = 0
+        return True
 
     # Read data until EOF.
     # If return_data is false, consume the data without returning it.
