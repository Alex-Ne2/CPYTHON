
"""
opcode module - potentially shared between dis and other modules which
operate on bytecodes (e.g. peephole optimizers).
"""

__all__ = ["cmp_op", "hasconst", "hasname", "hasjrel", "hasjabs",
           "haslocal", "hascompare", "hasfree", "opname", "opmap",
           "HAVE_ARGUMENT", "EXTENDED_ARG", "hasnargs"]

# It's a chicken-and-egg I'm afraid:
# We're imported before _opcode's made.
# With exception unheeded
# (stack_effect is not needed)
# Both our chickens and eggs are allayed.
#     --Larry Hastings, 2013/11/23

try:
    from _opcode import stack_effect
    __all__.append('stack_effect')
except ImportError:
    pass

cmp_op = ('<', '<=', '==', '!=', '>', '>=')

hasconst = []
hasname = []
hasjrel = []
hasjabs = []
haslocal = []
hascompare = []
hasfree = []
hasnargs = [] # unused

opmap = {}
opname = ['<%r>' % (op,) for op in range(256)]

def def_op(name, op):
    opname[op] = name
    opmap[name] = op

def name_op(name, op):
    def_op(name, op)
    hasname.append(op)

def jrel_op(name, op):
    def_op(name, op)
    hasjrel.append(op)

def jabs_op(name, op):
    def_op(name, op)
    hasjabs.append(op)

# Instruction opcodes for compiled code
# Blank lines correspond to available opcodes

def_op('CACHE', 0)
def_op('POP_TOP', 1)
def_op('PUSH_NULL', 2)

def_op('NOP', 9)
def_op('UNARY_POSITIVE', 10)
def_op('UNARY_NEGATIVE', 11)
def_op('UNARY_NOT', 12)

def_op('UNARY_INVERT', 15)

def_op('BINARY_SUBSCR', 25)

def_op('GET_LEN', 30)
def_op('MATCH_MAPPING', 31)
def_op('MATCH_SEQUENCE', 32)
def_op('MATCH_KEYS', 33)

def_op('PUSH_EXC_INFO', 35)
def_op('CHECK_EXC_MATCH', 36)
def_op('CHECK_EG_MATCH', 37)

def_op('WITH_EXCEPT_START', 49)
def_op('GET_AITER', 50)
def_op('GET_ANEXT', 51)
def_op('BEFORE_ASYNC_WITH', 52)
def_op('BEFORE_WITH', 53)
def_op('END_ASYNC_FOR', 54)

def_op('STORE_SUBSCR', 60)
def_op('DELETE_SUBSCR', 61)

def_op('GET_ITER', 68)
def_op('GET_YIELD_FROM_ITER', 69)
def_op('PRINT_EXPR', 70)
def_op('LOAD_BUILD_CLASS', 71)

def_op('LOAD_ASSERTION_ERROR', 74)
def_op('RETURN_GENERATOR', 75)

def_op('LIST_TO_TUPLE', 82)
def_op('RETURN_VALUE', 83)
def_op('IMPORT_STAR', 84)
def_op('SETUP_ANNOTATIONS', 85)
def_op('YIELD_VALUE', 86)
def_op('ASYNC_GEN_WRAP', 87)
def_op('PREP_RERAISE_STAR', 88)
def_op('POP_EXCEPT', 89)

HAVE_ARGUMENT = 90              # Opcodes from here have an argument:

name_op('STORE_NAME', 90)       # Index in name list
name_op('DELETE_NAME', 91)      # ""
<<<<<<< HEAD
def_op('UNPACK_SEQUENCE', 92, 1)   # Number of tuple items
jrel_op('FOR_ITER', 93, 1)
=======
def_op('UNPACK_SEQUENCE', 92)   # Number of tuple items
jrel_op('FOR_ITER', 93)
>>>>>>> 859250cc
def_op('UNPACK_EX', 94)
name_op('STORE_ATTR', 95)       # Index in name list
name_op('DELETE_ATTR', 96)      # ""
name_op('STORE_GLOBAL', 97)     # ""
name_op('DELETE_GLOBAL', 98)    # ""
def_op('SWAP', 99)
def_op('LOAD_CONST', 100)       # Index in const list
hasconst.append(100)
name_op('LOAD_NAME', 101)       # Index in name list
def_op('BUILD_TUPLE', 102)      # Number of tuple items
def_op('BUILD_LIST', 103)       # Number of list items
def_op('BUILD_SET', 104)        # Number of set items
def_op('BUILD_MAP', 105)        # Number of dict entries
name_op('LOAD_ATTR', 106)       # Index in name list
def_op('COMPARE_OP', 107)       # Comparison operator
hascompare.append(107)
name_op('IMPORT_NAME', 108)     # Index in name list
name_op('IMPORT_FROM', 109)     # Index in name list
jrel_op('JUMP_FORWARD', 110)    # Number of words to skip
jrel_op('JUMP_IF_FALSE_OR_POP', 111) # Number of words to skip
jrel_op('JUMP_IF_TRUE_OR_POP', 112)  # ""
jrel_op('POP_JUMP_FORWARD_IF_FALSE', 114)
jrel_op('POP_JUMP_FORWARD_IF_TRUE', 115)
name_op('LOAD_GLOBAL', 116)     # Index in name list
def_op('IS_OP', 117)
def_op('CONTAINS_OP', 118)
def_op('RERAISE', 119)
def_op('COPY', 120)
def_op('BINARY_OP', 122)
jrel_op('SEND', 123) # Number of bytes to skip
def_op('LOAD_FAST', 124)        # Local variable number
haslocal.append(124)
def_op('STORE_FAST', 125)       # Local variable number
haslocal.append(125)
def_op('DELETE_FAST', 126)      # Local variable number
haslocal.append(126)
jrel_op('POP_JUMP_FORWARD_IF_NOT_NONE', 128)
jrel_op('POP_JUMP_FORWARD_IF_NONE', 129)
def_op('RAISE_VARARGS', 130)    # Number of raise arguments (1, 2, or 3)
def_op('GET_AWAITABLE', 131)
def_op('MAKE_FUNCTION', 132)    # Flags
def_op('BUILD_SLICE', 133)      # Number of items
jrel_op('JUMP_BACKWARD_NO_INTERRUPT', 134) # Number of words to skip (backwards)
def_op('MAKE_CELL', 135)
hasfree.append(135)
def_op('LOAD_CLOSURE', 136)
hasfree.append(136)
def_op('LOAD_DEREF', 137)
hasfree.append(137)
def_op('STORE_DEREF', 138)
hasfree.append(138)
def_op('DELETE_DEREF', 139)
hasfree.append(139)
jrel_op('JUMP_BACKWARD', 140)    # Number of words to skip (backwards)

def_op('CALL_FUNCTION_EX', 142)  # Flags

def_op('EXTENDED_ARG', 144)
EXTENDED_ARG = 144
def_op('LIST_APPEND', 145)
def_op('SET_ADD', 146)
def_op('MAP_ADD', 147)
def_op('LOAD_CLASSDEREF', 148)
hasfree.append(148)
def_op('COPY_FREE_VARS', 149)

def_op('RESUME', 151)
def_op('MATCH_CLASS', 152)

def_op('FORMAT_VALUE', 155)
def_op('BUILD_CONST_KEY_MAP', 156)
def_op('BUILD_STRING', 157)

name_op('LOAD_METHOD', 160)

def_op('LIST_EXTEND', 162)
def_op('SET_UPDATE', 163)
def_op('DICT_MERGE', 164)
def_op('DICT_UPDATE', 165)
def_op('PRECALL', 166)

def_op('CALL', 171)
def_op('KW_NAMES', 172)
hasconst.append(172)

jrel_op('POP_JUMP_BACKWARD_IF_NOT_NONE', 173)
jrel_op('POP_JUMP_BACKWARD_IF_NONE', 174)
jrel_op('POP_JUMP_BACKWARD_IF_FALSE', 175)
jrel_op('POP_JUMP_BACKWARD_IF_TRUE', 176)


del def_op, name_op, jrel_op, jabs_op

_nb_ops = [
    ("NB_ADD", "+"),
    ("NB_AND", "&"),
    ("NB_FLOOR_DIVIDE", "//"),
    ("NB_LSHIFT", "<<"),
    ("NB_MATRIX_MULTIPLY", "@"),
    ("NB_MULTIPLY", "*"),
    ("NB_REMAINDER", "%"),
    ("NB_OR", "|"),
    ("NB_POWER", "**"),
    ("NB_RSHIFT", ">>"),
    ("NB_SUBTRACT", "-"),
    ("NB_TRUE_DIVIDE", "/"),
    ("NB_XOR", "^"),
    ("NB_INPLACE_ADD", "+="),
    ("NB_INPLACE_AND", "&="),
    ("NB_INPLACE_FLOOR_DIVIDE", "//="),
    ("NB_INPLACE_LSHIFT", "<<="),
    ("NB_INPLACE_MATRIX_MULTIPLY", "@="),
    ("NB_INPLACE_MULTIPLY", "*="),
    ("NB_INPLACE_REMAINDER", "%="),
    ("NB_INPLACE_OR", "|="),
    ("NB_INPLACE_POWER", "**="),
    ("NB_INPLACE_RSHIFT", ">>="),
    ("NB_INPLACE_SUBTRACT", "-="),
    ("NB_INPLACE_TRUE_DIVIDE", "/="),
    ("NB_INPLACE_XOR", "^="),
]

_specializations = {
    "BINARY_OP": [
        "BINARY_OP_ADAPTIVE",
        "BINARY_OP_ADD_FLOAT",
        "BINARY_OP_ADD_INT",
        "BINARY_OP_ADD_UNICODE",
        "BINARY_OP_INPLACE_ADD_UNICODE",
        "BINARY_OP_MULTIPLY_FLOAT",
        "BINARY_OP_MULTIPLY_INT",
        "BINARY_OP_SUBTRACT_FLOAT",
        "BINARY_OP_SUBTRACT_INT",
    ],
    "BINARY_SUBSCR": [
        "BINARY_SUBSCR_ADAPTIVE",
        "BINARY_SUBSCR_DICT",
        "BINARY_SUBSCR_GETITEM",
        "BINARY_SUBSCR_LIST_INT",
        "BINARY_SUBSCR_TUPLE_INT",
    ],
    "CALL": [
        "CALL_ADAPTIVE",
        "CALL_PY_EXACT_ARGS",
        "CALL_PY_WITH_DEFAULTS",
    ],
    "COMPARE_OP": [
        "COMPARE_OP_ADAPTIVE",
        "COMPARE_OP_FLOAT_JUMP",
        "COMPARE_OP_INT_JUMP",
        "COMPARE_OP_STR_JUMP",
    ],
    "EXTENDED_ARG": [
        "EXTENDED_ARG_QUICK",
    ],
    "FOR_ITER": [
        "FOR_ITER_ADAPTIVE",
        "FOR_ITER_LIST",
        "FOR_ITER_RANGE",
    ],
    "JUMP_BACKWARD": [
        "JUMP_BACKWARD_QUICK",
    ],
    "LOAD_ATTR": [
        "LOAD_ATTR_ADAPTIVE",
        "LOAD_ATTR_INSTANCE_VALUE",
        "LOAD_ATTR_MODULE",
        "LOAD_ATTR_SLOT",
        "LOAD_ATTR_WITH_HINT",
    ],
    "LOAD_CONST": [
        "LOAD_CONST__LOAD_FAST",
    ],
    "LOAD_FAST": [
        "LOAD_FAST__LOAD_CONST",
        "LOAD_FAST__LOAD_FAST",
    ],
    "LOAD_GLOBAL": [
        "LOAD_GLOBAL_ADAPTIVE",
        "LOAD_GLOBAL_BUILTIN",
        "LOAD_GLOBAL_MODULE",
    ],
    "LOAD_METHOD": [
        "LOAD_METHOD_ADAPTIVE",
        "LOAD_METHOD_CLASS",
        "LOAD_METHOD_MODULE",
        "LOAD_METHOD_NO_DICT",
        "LOAD_METHOD_WITH_DICT",
        "LOAD_METHOD_WITH_VALUES",
    ],
    "PRECALL": [
        "PRECALL_ADAPTIVE",
        "PRECALL_BOUND_METHOD",
        "PRECALL_BUILTIN_CLASS",
        "PRECALL_BUILTIN_FAST_WITH_KEYWORDS",
        "PRECALL_METHOD_DESCRIPTOR_FAST_WITH_KEYWORDS",
        "PRECALL_NO_KW_BUILTIN_FAST",
        "PRECALL_NO_KW_BUILTIN_O",
        "PRECALL_NO_KW_ISINSTANCE",
        "PRECALL_NO_KW_LEN",
        "PRECALL_NO_KW_LIST_APPEND",
        "PRECALL_NO_KW_METHOD_DESCRIPTOR_FAST",
        "PRECALL_NO_KW_METHOD_DESCRIPTOR_NOARGS",
        "PRECALL_NO_KW_METHOD_DESCRIPTOR_O",
        "PRECALL_NO_KW_STR_1",
        "PRECALL_NO_KW_TUPLE_1",
        "PRECALL_NO_KW_TYPE_1",
        "PRECALL_PYFUNC",
    ],
    "RESUME": [
        "RESUME_QUICK",
    ],
    "STORE_ATTR": [
        "STORE_ATTR_ADAPTIVE",
        "STORE_ATTR_INSTANCE_VALUE",
        "STORE_ATTR_SLOT",
        "STORE_ATTR_WITH_HINT",
    ],
    "STORE_FAST": [
        "STORE_FAST__LOAD_FAST",
        "STORE_FAST__STORE_FAST",
    ],
    "STORE_SUBSCR": [
        "STORE_SUBSCR_ADAPTIVE",
        "STORE_SUBSCR_DICT",
        "STORE_SUBSCR_LIST_INT",
    ],
    "UNPACK_SEQUENCE": [
        "UNPACK_SEQUENCE_ADAPTIVE",
        "UNPACK_SEQUENCE_LIST",
        "UNPACK_SEQUENCE_TUPLE",
        "UNPACK_SEQUENCE_TWO_TUPLE",
    ],
}
_specialized_instructions = [
    opcode for family in _specializations.values() for opcode in family
]
_specialization_stats = [
    "success",
    "failure",
    "hit",
    "deferred",
    "miss",
    "deopt",
]

_cache_format = {
    "LOAD_GLOBAL": {
        "counter": 1,
        "index": 1,
        "module_keys_version": 2,
        "builtin_keys_version": 1,
    },
    "BINARY_OP": {
        "counter": 1,
    },
    "UNPACK_SEQUENCE": {
        "counter": 1,
    },
    "COMPARE_OP": {
        "counter": 1,
        "mask": 1,
    },
    "BINARY_SUBSCR": {
        "counter": 1,
        "type_version": 2,
        "func_version": 1,
    },
    "LOAD_ATTR": {
        "counter": 1,
        "version": 2,
        "index": 1,
    },
    "STORE_ATTR": {
        "counter": 1,
        "version": 2,
        "index": 1,
    },
    "LOAD_METHOD": {
        "counter": 1,
        "type_version": 2,
        "dict_offset": 1,
        "keys_version": 2,
        "descr": 4,
    },
    "CALL": {
        "counter": 1,
        "func_version": 2,
        "min_args": 1,
    },
    "PRECALL": {
        "counter": 1,
    },
    "STORE_SUBSCR": {
        "counter": 1,
    },
}

_inline_cache_entries = [
    sum(_cache_format.get(opname[opcode], {}).values()) for opcode in range(256)
]<|MERGE_RESOLUTION|>--- conflicted
+++ resolved
@@ -107,13 +107,8 @@
 
 name_op('STORE_NAME', 90)       # Index in name list
 name_op('DELETE_NAME', 91)      # ""
-<<<<<<< HEAD
-def_op('UNPACK_SEQUENCE', 92, 1)   # Number of tuple items
-jrel_op('FOR_ITER', 93, 1)
-=======
 def_op('UNPACK_SEQUENCE', 92)   # Number of tuple items
 jrel_op('FOR_ITER', 93)
->>>>>>> 859250cc
 def_op('UNPACK_EX', 94)
 name_op('STORE_ATTR', 95)       # Index in name list
 name_op('DELETE_ATTR', 96)      # ""
@@ -382,6 +377,9 @@
         "type_version": 2,
         "func_version": 1,
     },
+    "FOR_ITER": {
+        "counter": 1,
+    },
     "LOAD_ATTR": {
         "counter": 1,
         "version": 2,
