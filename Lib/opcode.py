
"""
opcode module - potentially shared between dis and other modules which
operate on bytecodes (e.g. peephole optimizers).
"""

__all__ = ["cmp_op", "hasconst", "hasname", "hasjrel", "hasjabs",
           "haslocal", "hascompare", "hasfree", "opname", "opmap",
           "HAVE_ARGUMENT", "EXTENDED_ARG", "hasnargs"]

# It's a chicken-and-egg I'm afraid:
# We're imported before _opcode's made.
# With exception unheeded
# (stack_effect is not needed)
# Both our chickens and eggs are allayed.
#     --Larry Hastings, 2013/11/23

try:
    from _opcode import stack_effect
    __all__.append('stack_effect')
except ImportError:
    pass

cmp_op = ('<', '<=', '==', '!=', '>', '>=')

hasconst = []
hasname = []
hasjrel = []
hasjabs = []
haslocal = []
hascompare = []
hasfree = []
hasnargs = [] # unused

opmap = {}
opname = ['<%r>' % (op,) for op in range(256)]

_inline_cache_entries = [0] * 256

def def_op(name, op, entries=0):
    opname[op] = name
    opmap[name] = op
    _inline_cache_entries[op] = entries

def name_op(name, op, entries=0):
    def_op(name, op, entries)
    hasname.append(op)

def jrel_op(name, op, entries=0):
    def_op(name, op, entries)
    hasjrel.append(op)

def jabs_op(name, op, entries=0):
    def_op(name, op, entries)
    hasjabs.append(op)

# Instruction opcodes for compiled code
# Blank lines correspond to available opcodes

def_op('CACHE', 0)
def_op('POP_TOP', 1)
def_op('PUSH_NULL', 2)

def_op('NOP', 9)
def_op('UNARY_POSITIVE', 10)
def_op('UNARY_NEGATIVE', 11)
def_op('UNARY_NOT', 12)

def_op('UNARY_INVERT', 15)

def_op('BINARY_SUBSCR', 25, 4)

def_op('GET_LEN', 30)
def_op('MATCH_MAPPING', 31)
def_op('MATCH_SEQUENCE', 32)
def_op('MATCH_KEYS', 33)

def_op('PUSH_EXC_INFO', 35)
def_op('CHECK_EXC_MATCH', 36)
def_op('CHECK_EG_MATCH', 37)

def_op('WITH_EXCEPT_START', 49)
def_op('GET_AITER', 50)
def_op('GET_ANEXT', 51)
def_op('BEFORE_ASYNC_WITH', 52)
def_op('BEFORE_WITH', 53)
def_op('END_ASYNC_FOR', 54)

def_op('STORE_SUBSCR', 60, 1)
def_op('DELETE_SUBSCR', 61)

def_op('GET_ITER', 68)
def_op('GET_YIELD_FROM_ITER', 69)
def_op('PRINT_EXPR', 70)
def_op('LOAD_BUILD_CLASS', 71)

def_op('LOAD_ASSERTION_ERROR', 74)
def_op('RETURN_GENERATOR', 75)

def_op('LIST_TO_TUPLE', 82)
def_op('RETURN_VALUE', 83)
def_op('IMPORT_STAR', 84)
def_op('SETUP_ANNOTATIONS', 85)
def_op('YIELD_VALUE', 86)
def_op('ASYNC_GEN_WRAP', 87)
def_op('PREP_RERAISE_STAR', 88)
def_op('POP_EXCEPT', 89)

HAVE_ARGUMENT = 90              # Opcodes from here have an argument:

name_op('STORE_NAME', 90)       # Index in name list
name_op('DELETE_NAME', 91)      # ""
def_op('UNPACK_SEQUENCE', 92, 1)   # Number of tuple items
jrel_op('FOR_ITER', 93)
def_op('UNPACK_EX', 94)
name_op('STORE_ATTR', 95, 4)       # Index in name list
name_op('DELETE_ATTR', 96)      # ""
name_op('STORE_GLOBAL', 97)     # ""
name_op('DELETE_GLOBAL', 98)    # ""
def_op('SWAP', 99)
def_op('LOAD_CONST', 100)       # Index in const list
hasconst.append(100)
name_op('LOAD_NAME', 101)       # Index in name list
def_op('BUILD_TUPLE', 102)      # Number of tuple items
def_op('BUILD_LIST', 103)       # Number of list items
def_op('BUILD_SET', 104)        # Number of set items
def_op('BUILD_MAP', 105)        # Number of dict entries
name_op('LOAD_ATTR', 106, 4)       # Index in name list
def_op('COMPARE_OP', 107, 2)       # Comparison operator
hascompare.append(107)
name_op('IMPORT_NAME', 108)     # Index in name list
name_op('IMPORT_FROM', 109)     # Index in name list
jrel_op('JUMP_FORWARD', 110)    # Number of words to skip
<<<<<<< HEAD
jrel_op('JUMP_IF_FALSE_OR_POP', 111) # Number of words to skip
jrel_op('JUMP_IF_TRUE_OR_POP', 112)  # ""
jabs_op('POP_JUMP_IF_FALSE', 114)    # Target byte offset from beginning of code
jabs_op('POP_JUMP_IF_TRUE', 115)     # ""
=======
jabs_op('JUMP_IF_FALSE_OR_POP', 111) # Target byte offset from beginning of code
jabs_op('JUMP_IF_TRUE_OR_POP', 112)  # ""
jrel_op('POP_JUMP_FORWARD_IF_FALSE', 114)
jrel_op('POP_JUMP_FORWARD_IF_TRUE', 115)
>>>>>>> f6e43e83
name_op('LOAD_GLOBAL', 116, 5)     # Index in name list
def_op('IS_OP', 117)
def_op('CONTAINS_OP', 118)
def_op('RERAISE', 119)
def_op('COPY', 120)
def_op('BINARY_OP', 122, 1)
jrel_op('SEND', 123) # Number of bytes to skip
def_op('LOAD_FAST', 124)        # Local variable number
haslocal.append(124)
def_op('STORE_FAST', 125)       # Local variable number
haslocal.append(125)
def_op('DELETE_FAST', 126)      # Local variable number
haslocal.append(126)
jrel_op('POP_JUMP_FORWARD_IF_NOT_NONE', 128)
jrel_op('POP_JUMP_FORWARD_IF_NONE', 129)
def_op('RAISE_VARARGS', 130)    # Number of raise arguments (1, 2, or 3)
def_op('GET_AWAITABLE', 131)
def_op('MAKE_FUNCTION', 132)    # Flags
def_op('BUILD_SLICE', 133)      # Number of items
jrel_op('JUMP_BACKWARD_NO_INTERRUPT', 134) # Number of words to skip (backwards)
def_op('MAKE_CELL', 135)
hasfree.append(135)
def_op('LOAD_CLOSURE', 136)
hasfree.append(136)
def_op('LOAD_DEREF', 137)
hasfree.append(137)
def_op('STORE_DEREF', 138)
hasfree.append(138)
def_op('DELETE_DEREF', 139)
hasfree.append(139)
jrel_op('JUMP_BACKWARD', 140)    # Number of words to skip (backwards)

def_op('CALL_FUNCTION_EX', 142)  # Flags

def_op('EXTENDED_ARG', 144)
EXTENDED_ARG = 144
def_op('LIST_APPEND', 145)
def_op('SET_ADD', 146)
def_op('MAP_ADD', 147)
def_op('LOAD_CLASSDEREF', 148)
hasfree.append(148)
def_op('COPY_FREE_VARS', 149)

def_op('RESUME', 151)
def_op('MATCH_CLASS', 152)

def_op('FORMAT_VALUE', 155)
def_op('BUILD_CONST_KEY_MAP', 156)
def_op('BUILD_STRING', 157)

name_op('LOAD_METHOD', 160, 10)

def_op('LIST_EXTEND', 162)
def_op('SET_UPDATE', 163)
def_op('DICT_MERGE', 164)
def_op('DICT_UPDATE', 165)
def_op('PRECALL', 166, 1)

def_op('CALL', 171, 4)
def_op('KW_NAMES', 172)
hasconst.append(172)

jrel_op('POP_JUMP_BACKWARD_IF_NOT_NONE', 173)
jrel_op('POP_JUMP_BACKWARD_IF_NONE', 174)
jrel_op('POP_JUMP_BACKWARD_IF_FALSE', 175)
jrel_op('POP_JUMP_BACKWARD_IF_TRUE', 176)


del def_op, name_op, jrel_op, jabs_op

_nb_ops = [
    ("NB_ADD", "+"),
    ("NB_AND", "&"),
    ("NB_FLOOR_DIVIDE", "//"),
    ("NB_LSHIFT", "<<"),
    ("NB_MATRIX_MULTIPLY", "@"),
    ("NB_MULTIPLY", "*"),
    ("NB_REMAINDER", "%"),
    ("NB_OR", "|"),
    ("NB_POWER", "**"),
    ("NB_RSHIFT", ">>"),
    ("NB_SUBTRACT", "-"),
    ("NB_TRUE_DIVIDE", "/"),
    ("NB_XOR", "^"),
    ("NB_INPLACE_ADD", "+="),
    ("NB_INPLACE_AND", "&="),
    ("NB_INPLACE_FLOOR_DIVIDE", "//="),
    ("NB_INPLACE_LSHIFT", "<<="),
    ("NB_INPLACE_MATRIX_MULTIPLY", "@="),
    ("NB_INPLACE_MULTIPLY", "*="),
    ("NB_INPLACE_REMAINDER", "%="),
    ("NB_INPLACE_OR", "|="),
    ("NB_INPLACE_POWER", "**="),
    ("NB_INPLACE_RSHIFT", ">>="),
    ("NB_INPLACE_SUBTRACT", "-="),
    ("NB_INPLACE_TRUE_DIVIDE", "/="),
    ("NB_INPLACE_XOR", "^="),
]

_specializations = {
    "BINARY_OP": [
        "BINARY_OP_ADAPTIVE",
        "BINARY_OP_ADD_FLOAT",
        "BINARY_OP_ADD_INT",
        "BINARY_OP_ADD_UNICODE",
        "BINARY_OP_INPLACE_ADD_UNICODE",
        "BINARY_OP_MULTIPLY_FLOAT",
        "BINARY_OP_MULTIPLY_INT",
        "BINARY_OP_SUBTRACT_FLOAT",
        "BINARY_OP_SUBTRACT_INT",
    ],
    "BINARY_SUBSCR": [
        "BINARY_SUBSCR_ADAPTIVE",
        "BINARY_SUBSCR_DICT",
        "BINARY_SUBSCR_GETITEM",
        "BINARY_SUBSCR_LIST_INT",
        "BINARY_SUBSCR_TUPLE_INT",
    ],
    "CALL": [
        "CALL_ADAPTIVE",
        "CALL_PY_EXACT_ARGS",
        "CALL_PY_WITH_DEFAULTS",
    ],
    "COMPARE_OP": [
        "COMPARE_OP_ADAPTIVE",
        "COMPARE_OP_FLOAT_JUMP",
        "COMPARE_OP_INT_JUMP",
        "COMPARE_OP_STR_JUMP",
    ],
    "JUMP_BACKWARD": [
        "JUMP_BACKWARD_QUICK",
    ],
    "LOAD_ATTR": [
        "LOAD_ATTR_ADAPTIVE",
        "LOAD_ATTR_INSTANCE_VALUE",
        "LOAD_ATTR_MODULE",
        "LOAD_ATTR_SLOT",
        "LOAD_ATTR_WITH_HINT",
    ],
    "LOAD_CONST": [
        "LOAD_CONST__LOAD_FAST",
    ],
    "LOAD_FAST": [
        "LOAD_FAST__LOAD_CONST",
        "LOAD_FAST__LOAD_FAST",
    ],
    "LOAD_GLOBAL": [
        "LOAD_GLOBAL_ADAPTIVE",
        "LOAD_GLOBAL_BUILTIN",
        "LOAD_GLOBAL_MODULE",
    ],
    "LOAD_METHOD": [
        "LOAD_METHOD_ADAPTIVE",
        "LOAD_METHOD_CLASS",
        "LOAD_METHOD_MODULE",
        "LOAD_METHOD_NO_DICT",
        "LOAD_METHOD_WITH_DICT",
        "LOAD_METHOD_WITH_VALUES",
    ],
    "PRECALL": [
        "PRECALL_ADAPTIVE",
        "PRECALL_BOUND_METHOD",
        "PRECALL_BUILTIN_CLASS",
        "PRECALL_BUILTIN_FAST_WITH_KEYWORDS",
        "PRECALL_METHOD_DESCRIPTOR_FAST_WITH_KEYWORDS",
        "PRECALL_NO_KW_BUILTIN_FAST",
        "PRECALL_NO_KW_BUILTIN_O",
        "PRECALL_NO_KW_ISINSTANCE",
        "PRECALL_NO_KW_LEN",
        "PRECALL_NO_KW_LIST_APPEND",
        "PRECALL_NO_KW_METHOD_DESCRIPTOR_FAST",
        "PRECALL_NO_KW_METHOD_DESCRIPTOR_NOARGS",
        "PRECALL_NO_KW_METHOD_DESCRIPTOR_O",
        "PRECALL_NO_KW_STR_1",
        "PRECALL_NO_KW_TUPLE_1",
        "PRECALL_NO_KW_TYPE_1",
        "PRECALL_PYFUNC",
    ],
    "RESUME": [
        "RESUME_QUICK",
    ],
    "STORE_ATTR": [
        "STORE_ATTR_ADAPTIVE",
        "STORE_ATTR_INSTANCE_VALUE",
        "STORE_ATTR_SLOT",
        "STORE_ATTR_WITH_HINT",
    ],
    "STORE_FAST": [
        "STORE_FAST__LOAD_FAST",
        "STORE_FAST__STORE_FAST",
    ],
    "STORE_SUBSCR": [
        "STORE_SUBSCR_ADAPTIVE",
        "STORE_SUBSCR_DICT",
        "STORE_SUBSCR_LIST_INT",
    ],
    "UNPACK_SEQUENCE": [
        "UNPACK_SEQUENCE_ADAPTIVE",
        "UNPACK_SEQUENCE_LIST",
        "UNPACK_SEQUENCE_TUPLE",
        "UNPACK_SEQUENCE_TWO_TUPLE",
    ],
}
_specialized_instructions = [
    opcode for family in _specializations.values() for opcode in family
]
_specialization_stats = [
    "success",
    "failure",
    "hit",
    "deferred",
    "miss",
    "deopt",
]<|MERGE_RESOLUTION|>--- conflicted
+++ resolved
@@ -131,17 +131,10 @@
 name_op('IMPORT_NAME', 108)     # Index in name list
 name_op('IMPORT_FROM', 109)     # Index in name list
 jrel_op('JUMP_FORWARD', 110)    # Number of words to skip
-<<<<<<< HEAD
 jrel_op('JUMP_IF_FALSE_OR_POP', 111) # Number of words to skip
 jrel_op('JUMP_IF_TRUE_OR_POP', 112)  # ""
-jabs_op('POP_JUMP_IF_FALSE', 114)    # Target byte offset from beginning of code
-jabs_op('POP_JUMP_IF_TRUE', 115)     # ""
-=======
-jabs_op('JUMP_IF_FALSE_OR_POP', 111) # Target byte offset from beginning of code
-jabs_op('JUMP_IF_TRUE_OR_POP', 112)  # ""
 jrel_op('POP_JUMP_FORWARD_IF_FALSE', 114)
 jrel_op('POP_JUMP_FORWARD_IF_TRUE', 115)
->>>>>>> f6e43e83
 name_op('LOAD_GLOBAL', 116, 5)     # Index in name list
 def_op('IS_OP', 117)
 def_op('CONTAINS_OP', 118)
