"""Guess the MIME type of a file.

This module defines two useful functions:

guess_type(url, strict=True) -- guess the MIME type and encoding of a URL.

guess_extension(type, strict=True) -- guess the extension for a given MIME type.

It also contains the following, for tuning the behavior:

Data:

knownfiles -- list of files to parse
inited -- flag set when init() has been called
suffix_map -- dictionary mapping suffixes to suffixes
encodings_map -- dictionary mapping suffixes to encodings
types_map -- dictionary mapping suffixes to types

Functions:

init([files]) -- parse a list of files, default knownfiles (on Windows, the
  default values are taken from the registry)
read_mime_types(file) -- parse one file, return a dictionary or None
"""

import os
import sys
import posixpath
import urllib.parse

try:
    from _winapi import _mimetypes_read_windows_registry
except ImportError:
    _mimetypes_read_windows_registry = None

try:
    import winreg as _winreg
except ImportError:
    _winreg = None

__all__ = [
    "knownfiles", "inited", "MimeTypes",
    "guess_type", "guess_all_extensions", "guess_extension",
    "add_type", "init", "read_mime_types",
    "suffix_map", "encodings_map", "types_map", "common_types"
]

knownfiles = [
    "/etc/mime.types",
    "/etc/httpd/mime.types",                    # Mac OS X
    "/etc/httpd/conf/mime.types",               # Apache
    "/etc/apache/mime.types",                   # Apache 1
    "/etc/apache2/mime.types",                  # Apache 2
    "/usr/local/etc/httpd/conf/mime.types",
    "/usr/local/lib/netscape/mime.types",
    "/usr/local/etc/httpd/conf/mime.types",     # Apache 1.2
    "/usr/local/etc/mime.types",                # Apache 1.3
    ]

inited = False
_db = None


class MimeTypes:
    """MIME-types datastore.

    This datastore can handle information from mime.types-style files
    and supports basic determination of MIME type from a filename or
    URL, and can guess a reasonable extension given a MIME type.
    """

    def __init__(self, filenames=(), strict=True):
        if not inited:
            init()
        self.encodings_map = _encodings_map_default.copy()
        self.suffix_map = _suffix_map_default.copy()
        self.types_map = ({}, {}) # dict for (non-strict, strict)
        self.types_map_inv = ({}, {})
        for (ext, type) in _types_map_default.items():
            self.add_type(type, ext, True)
        for (ext, type) in _common_types_default.items():
            self.add_type(type, ext, False)
        for name in filenames:
            self.read(name, strict)

    def add_type(self, type, ext, strict=True):
        """Add a mapping between a type and an extension.

        When the extension is already known, the new
        type will replace the old one. When the type
        is already known the extension will be added
        to the list of known extensions.

        If strict is true, information will be added to
        list of standard types, else to the list of non-standard
        types.
        """
        self.types_map[strict][ext] = type
        exts = self.types_map_inv[strict].setdefault(type, [])
        if ext not in exts:
            exts.append(ext)

    def guess_type(self, url, strict=True):
        """Guess the type of a file which is either a URL or a path-like object.

        Return value is a tuple (type, encoding) where type is None if
        the type can't be guessed (no or unknown suffix) or a string
        of the form type/subtype, usable for a MIME Content-type
        header; and encoding is None for no encoding or the name of
        the program used to encode (e.g. compress or gzip).  The
        mappings are table driven.  Encoding suffixes are case
        sensitive; type suffixes are first tried case sensitive, then
        case insensitive.

        The suffixes .tgz, .taz and .tz (case sensitive!) are all
        mapped to '.tar.gz'.  (This is table-driven too, using the
        dictionary suffix_map.)

        Optional `strict' argument when False adds a bunch of commonly found,
        but non-standard types.
        """
        url = os.fspath(url)
        p = urllib.parse.urlparse(url)
        if p.scheme and len(p.scheme) > 1:
            scheme = p.scheme
            url = p.path
        else:
            scheme = None
            url = os.path.splitdrive(url)[1]
        if scheme == 'data':
            # syntax of data URLs:
            # dataurl   := "data:" [ mediatype ] [ ";base64" ] "," data
            # mediatype := [ type "/" subtype ] *( ";" parameter )
            # data      := *urlchar
            # parameter := attribute "=" value
            # type/subtype defaults to "text/plain"
            comma = url.find(',')
            if comma < 0:
                # bad data URL
                return None, None
            semi = url.find(';', 0, comma)
            if semi >= 0:
                type = url[:semi]
            else:
                type = url[:comma]
            if '=' in type or '/' not in type:
                type = 'text/plain'
            return type, None           # never compressed, so encoding is None
        base, ext = posixpath.splitext(url)
        while (ext_lower := ext.lower()) in self.suffix_map:
            base, ext = posixpath.splitext(base + self.suffix_map[ext_lower])
        # encodings_map is case sensitive
        if ext in self.encodings_map:
            encoding = self.encodings_map[ext]
            base, ext = posixpath.splitext(base)
        else:
            encoding = None
        ext = ext.lower()
        types_map = self.types_map[True]
        if ext in types_map:
            return types_map[ext], encoding
        elif strict:
            return None, encoding
        types_map = self.types_map[False]
        if ext in types_map:
            return types_map[ext], encoding
        else:
            return None, encoding

    def guess_all_extensions(self, type, strict=True):
        """Guess the extensions for a file based on its MIME type.

        Return value is a list of strings giving the possible filename
        extensions, including the leading dot ('.').  The extension is not
        guaranteed to have been associated with any particular data stream,
        but would be mapped to the MIME type `type' by guess_type().

        Optional `strict' argument when false adds a bunch of commonly found,
        but non-standard types.
        """
        type = type.lower()
        extensions = list(self.types_map_inv[True].get(type, []))
        if not strict:
            for ext in self.types_map_inv[False].get(type, []):
                if ext not in extensions:
                    extensions.append(ext)
        return extensions

    def guess_extension(self, type, strict=True):
        """Guess the extension for a file based on its MIME type.

        Return value is a string giving a filename extension,
        including the leading dot ('.').  The extension is not
        guaranteed to have been associated with any particular data
        stream, but would be mapped to the MIME type `type' by
        guess_type().  If no extension can be guessed for `type', None
        is returned.

        Optional `strict' argument when false adds a bunch of commonly found,
        but non-standard types.
        """
        extensions = self.guess_all_extensions(type, strict)
        if not extensions:
            return None
        return extensions[0]

    def read(self, filename, strict=True):
        """
        Read a single mime.types-format file, specified by pathname.

        If strict is true, information will be added to
        list of standard types, else to the list of non-standard
        types.
        """
        with open(filename, encoding='utf-8') as fp:
            self.readfp(fp, strict)

    def readfp(self, fp, strict=True):
        """
        Read a single mime.types-format file.

        If strict is true, information will be added to
        list of standard types, else to the list of non-standard
        types.
        """
        while line := fp.readline():
            words = line.split()
            for i in range(len(words)):
                if words[i][0] == '#':
                    del words[i:]
                    break
            if not words:
                continue
            type, suffixes = words[0], words[1:]
            for suff in suffixes:
                self.add_type(type, '.' + suff, strict)

    def read_windows_registry(self, strict=True):
        """
        Load the MIME types database from Windows registry.

        If strict is true, information will be added to
        list of standard types, else to the list of non-standard
        types.
        """

        if not _mimetypes_read_windows_registry and not _winreg:
            return

        add_type = self.add_type
        if strict:
            add_type = lambda type, ext: self.add_type(type, ext, True)

        # Accelerated function if it is available
        if _mimetypes_read_windows_registry:
            _mimetypes_read_windows_registry(add_type)
        elif _winreg:
            self._read_windows_registry(add_type)

    @classmethod
    def _read_windows_registry(cls, add_type):
        def enum_types(mimedb):
            i = 0
            while True:
                try:
                    ctype = _winreg.EnumKey(mimedb, i)
                except OSError:
                    break
                else:
                    if '\0' not in ctype:
                        yield ctype
                i += 1

        with _winreg.OpenKey(_winreg.HKEY_CLASSES_ROOT, '') as hkcr:
            for subkeyname in enum_types(hkcr):
                try:
                    with _winreg.OpenKey(hkcr, subkeyname) as subkey:
                        # Only check file extensions
                        if not subkeyname.startswith("."):
                            continue
                        # raises OSError if no 'Content Type' value
                        mimetype, datatype = _winreg.QueryValueEx(
                            subkey, 'Content Type')
                        if datatype != _winreg.REG_SZ:
                            continue
                        add_type(mimetype, subkeyname)
                except OSError:
                    continue

def guess_type(url, strict=True):
    """Guess the type of a file based on its URL.

    Return value is a tuple (type, encoding) where type is None if the
    type can't be guessed (no or unknown suffix) or a string of the
    form type/subtype, usable for a MIME Content-type header; and
    encoding is None for no encoding or the name of the program used
    to encode (e.g. compress or gzip).  The mappings are table
    driven.  Encoding suffixes are case sensitive; type suffixes are
    first tried case sensitive, then case insensitive.

    The suffixes .tgz, .taz and .tz (case sensitive!) are all mapped
    to ".tar.gz".  (This is table-driven too, using the dictionary
    suffix_map).

    Optional `strict' argument when false adds a bunch of commonly found, but
    non-standard types.
    """
    if _db is None:
        init()
    return _db.guess_type(url, strict)


def guess_all_extensions(type, strict=True):
    """Guess the extensions for a file based on its MIME type.

    Return value is a list of strings giving the possible filename
    extensions, including the leading dot ('.').  The extension is not
    guaranteed to have been associated with any particular data
    stream, but would be mapped to the MIME type `type' by
    guess_type().  If no extension can be guessed for `type', None
    is returned.

    Optional `strict' argument when false adds a bunch of commonly found,
    but non-standard types.
    """
    if _db is None:
        init()
    return _db.guess_all_extensions(type, strict)

def guess_extension(type, strict=True):
    """Guess the extension for a file based on its MIME type.

    Return value is a string giving a filename extension, including the
    leading dot ('.').  The extension is not guaranteed to have been
    associated with any particular data stream, but would be mapped to the
    MIME type `type' by guess_type().  If no extension can be guessed for
    `type', None is returned.

    Optional `strict' argument when false adds a bunch of commonly found,
    but non-standard types.
    """
    if _db is None:
        init()
    return _db.guess_extension(type, strict)

def add_type(type, ext, strict=True):
    """Add a mapping between a type and an extension.

    When the extension is already known, the new
    type will replace the old one. When the type
    is already known the extension will be added
    to the list of known extensions.

    If strict is true, information will be added to
    list of standard types, else to the list of non-standard
    types.
    """
    if _db is None:
        init()
    return _db.add_type(type, ext, strict)


def init(files=None):
    global suffix_map, types_map, encodings_map, common_types
    global inited, _db
    inited = True    # so that MimeTypes.__init__() doesn't call us again

    if files is None or _db is None:
        db = MimeTypes()
        # Quick return if not supported
        db.read_windows_registry()

        if files is None:
            files = knownfiles
        else:
            files = knownfiles + list(files)
    else:
        db = _db

    for file in files:
        if os.path.isfile(file):
            db.read(file)
    encodings_map = db.encodings_map
    suffix_map = db.suffix_map
    types_map = db.types_map[True]
    common_types = db.types_map[False]
    # Make the DB a global variable now that it is fully initialized
    _db = db


def read_mime_types(file):
    try:
        f = open(file, encoding='utf-8')
    except OSError:
        return None
    with f:
        db = MimeTypes()
        db.readfp(f, True)
        return db.types_map[True]


def _default_mime_types():
    global suffix_map, _suffix_map_default
    global encodings_map, _encodings_map_default
    global types_map, _types_map_default
    global common_types, _common_types_default

    suffix_map = _suffix_map_default = {
        '.svgz': '.svg.gz',
        '.tgz': '.tar.gz',
        '.taz': '.tar.gz',
        '.tz': '.tar.gz',
        '.tbz2': '.tar.bz2',
        '.txz': '.tar.xz',
        }

    encodings_map = _encodings_map_default = {
        '.gz': 'gzip',
        '.Z': 'compress',
        '.bz2': 'bzip2',
        '.xz': 'xz',
        '.br': 'br',
        }

    # Before adding new types, make sure they are either registered with IANA,
    # at http://www.iana.org/assignments/media-types
    # or extensions, i.e. using the x- prefix

    # If you add to these, please keep them sorted by mime type.
    # Make sure the entry with the preferred file extension for a particular mime type
    # appears before any others of the same mimetype.
    types_map = _types_map_default = {
        '.js'     : 'text/javascript',
        '.mjs'    : 'text/javascript',
        '.json'   : 'application/json',
        '.webmanifest': 'application/manifest+json',
        '.doc'    : 'application/msword',
        '.dot'    : 'application/msword',
        '.wiz'    : 'application/msword',
        '.nq'     : 'application/n-quads',
        '.nt'     : 'application/n-triples',
        '.bin'    : 'application/octet-stream',
        '.a'      : 'application/octet-stream',
        '.dll'    : 'application/octet-stream',
        '.exe'    : 'application/octet-stream',
        '.o'      : 'application/octet-stream',
        '.obj'    : 'application/octet-stream',
        '.so'     : 'application/octet-stream',
        '.oda'    : 'application/oda',
        '.pdf'    : 'application/pdf',
        '.p7c'    : 'application/pkcs7-mime',
        '.ps'     : 'application/postscript',
        '.ai'     : 'application/postscript',
        '.eps'    : 'application/postscript',
        '.trig'   : 'application/trig',
        '.m3u'    : 'application/vnd.apple.mpegurl',
        '.m3u8'   : 'application/vnd.apple.mpegurl',
        '.xls'    : 'application/vnd.ms-excel',
        '.xlb'    : 'application/vnd.ms-excel',
        '.ppt'    : 'application/vnd.ms-powerpoint',
        '.pot'    : 'application/vnd.ms-powerpoint',
        '.ppa'    : 'application/vnd.ms-powerpoint',
        '.pps'    : 'application/vnd.ms-powerpoint',
        '.pwz'    : 'application/vnd.ms-powerpoint',
        '.wasm'   : 'application/wasm',
        '.bcpio'  : 'application/x-bcpio',
        '.cpio'   : 'application/x-cpio',
        '.csh'    : 'application/x-csh',
        '.dvi'    : 'application/x-dvi',
        '.gtar'   : 'application/x-gtar',
        '.hdf'    : 'application/x-hdf',
        '.h5'     : 'application/x-hdf5',
        '.latex'  : 'application/x-latex',
        '.mif'    : 'application/x-mif',
        '.cdf'    : 'application/x-netcdf',
        '.nc'     : 'application/x-netcdf',
        '.p12'    : 'application/x-pkcs12',
        '.pfx'    : 'application/x-pkcs12',
        '.ram'    : 'application/x-pn-realaudio',
        '.pyc'    : 'application/x-python-code',
        '.pyo'    : 'application/x-python-code',
        '.sh'     : 'application/x-sh',
        '.shar'   : 'application/x-shar',
        '.swf'    : 'application/x-shockwave-flash',
        '.sv4cpio': 'application/x-sv4cpio',
        '.sv4crc' : 'application/x-sv4crc',
        '.tar'    : 'application/x-tar',
        '.tcl'    : 'application/x-tcl',
        '.tex'    : 'application/x-tex',
        '.texi'   : 'application/x-texinfo',
        '.texinfo': 'application/x-texinfo',
        '.roff'   : 'application/x-troff',
        '.t'      : 'application/x-troff',
        '.tr'     : 'application/x-troff',
        '.man'    : 'application/x-troff-man',
        '.me'     : 'application/x-troff-me',
        '.ms'     : 'application/x-troff-ms',
        '.ustar'  : 'application/x-ustar',
        '.src'    : 'application/x-wais-source',
        '.xsl'    : 'application/xml',
        '.rdf'    : 'application/xml',
        '.wsdl'   : 'application/xml',
        '.xpdl'   : 'application/xml',
        '.zip'    : 'application/zip',
        '.3gp'    : 'audio/3gpp',
        '.3gpp'   : 'audio/3gpp',
        '.3g2'    : 'audio/3gpp2',
        '.3gpp2'  : 'audio/3gpp2',
        '.aac'    : 'audio/aac',
        '.adts'   : 'audio/aac',
        '.loas'   : 'audio/aac',
        '.ass'    : 'audio/aac',
        '.au'     : 'audio/basic',
        '.snd'    : 'audio/basic',
        '.mp3'    : 'audio/mpeg',
        '.mp2'    : 'audio/mpeg',
        '.opus'   : 'audio/opus',
        '.aif'    : 'audio/x-aiff',
        '.aifc'   : 'audio/x-aiff',
        '.aiff'   : 'audio/x-aiff',
        '.ra'     : 'audio/x-pn-realaudio',
        '.wav'    : 'audio/x-wav',
        '.avif'   : 'image/avif',
        '.bmp'    : 'image/bmp',
        '.gif'    : 'image/gif',
        '.ief'    : 'image/ief',
        '.jpg'    : 'image/jpeg',
        '.jpe'    : 'image/jpeg',
        '.jpeg'   : 'image/jpeg',
        '.heic'   : 'image/heic',
        '.heif'   : 'image/heif',
        '.png'    : 'image/png',
        '.svg'    : 'image/svg+xml',
        '.tiff'   : 'image/tiff',
        '.tif'    : 'image/tiff',
        '.ico'    : 'image/vnd.microsoft.icon',
        '.webp'   : 'image/webp',
        '.ras'    : 'image/x-cmu-raster',
        '.pnm'    : 'image/x-portable-anymap',
        '.pbm'    : 'image/x-portable-bitmap',
        '.pgm'    : 'image/x-portable-graymap',
        '.ppm'    : 'image/x-portable-pixmap',
        '.rgb'    : 'image/x-rgb',
        '.xbm'    : 'image/x-xbitmap',
        '.xpm'    : 'image/x-xpixmap',
        '.xwd'    : 'image/x-xwindowdump',
        '.eml'    : 'message/rfc822',
        '.mht'    : 'message/rfc822',
        '.mhtml'  : 'message/rfc822',
        '.nws'    : 'message/rfc822',
        '.css'    : 'text/css',
        '.csv'    : 'text/csv',
        '.html'   : 'text/html',
        '.htm'    : 'text/html',
<<<<<<< HEAD
        '.md'     : 'text/markdown',
        '.markdown': 'text/markdown',
=======
        '.n3'     : 'text/n3',
>>>>>>> aeb36c5b
        '.txt'    : 'text/plain',
        '.bat'    : 'text/plain',
        '.c'      : 'text/plain',
        '.h'      : 'text/plain',
        '.ksh'    : 'text/plain',
        '.pl'     : 'text/plain',
        '.srt'    : 'text/plain',
        '.rtx'    : 'text/richtext',
        '.rtf'    : 'text/rtf',
        '.tsv'    : 'text/tab-separated-values',
        '.vtt'    : 'text/vtt',
        '.py'     : 'text/x-python',
        '.etx'    : 'text/x-setext',
        '.sgm'    : 'text/x-sgml',
        '.sgml'   : 'text/x-sgml',
        '.vcf'    : 'text/x-vcard',
        '.xml'    : 'text/xml',
        '.mp4'    : 'video/mp4',
        '.mpeg'   : 'video/mpeg',
        '.m1v'    : 'video/mpeg',
        '.mpa'    : 'video/mpeg',
        '.mpe'    : 'video/mpeg',
        '.mpg'    : 'video/mpeg',
        '.mov'    : 'video/quicktime',
        '.qt'     : 'video/quicktime',
        '.webm'   : 'video/webm',
        '.avi'    : 'video/x-msvideo',
        '.movie'  : 'video/x-sgi-movie',
        }

    # These are non-standard types, commonly found in the wild.  They will
    # only match if strict=0 flag is given to the API methods.

    # Please sort these too
    common_types = _common_types_default = {
        '.rtf' : 'application/rtf',
        '.midi': 'audio/midi',
        '.mid' : 'audio/midi',
        '.jpg' : 'image/jpg',
        '.pict': 'image/pict',
        '.pct' : 'image/pict',
        '.pic' : 'image/pict',
        '.xul' : 'text/xul',
        }


_default_mime_types()


def _main():
    import getopt

    USAGE = """\
Usage: mimetypes.py [options] type

Options:
    --help / -h       -- print this message and exit
    --lenient / -l    -- additionally search of some common, but non-standard
                         types.
    --extension / -e  -- guess extension instead of type

More than one type argument may be given.
"""

    def usage(code, msg=''):
        print(USAGE)
        if msg: print(msg)
        sys.exit(code)

    try:
        opts, args = getopt.getopt(sys.argv[1:], 'hle',
                                   ['help', 'lenient', 'extension'])
    except getopt.error as msg:
        usage(1, msg)

    strict = 1
    extension = 0
    for opt, arg in opts:
        if opt in ('-h', '--help'):
            usage(0)
        elif opt in ('-l', '--lenient'):
            strict = 0
        elif opt in ('-e', '--extension'):
            extension = 1
    for gtype in args:
        if extension:
            guess = guess_extension(gtype, strict)
            if not guess: print("I don't know anything about type", gtype)
            else: print(guess)
        else:
            guess, encoding = guess_type(gtype, strict)
            if not guess: print("I don't know anything about type", gtype)
            else: print('type:', guess, 'encoding:', encoding)


if __name__ == '__main__':
    _main()<|MERGE_RESOLUTION|>--- conflicted
+++ resolved
@@ -552,12 +552,9 @@
         '.csv'    : 'text/csv',
         '.html'   : 'text/html',
         '.htm'    : 'text/html',
-<<<<<<< HEAD
         '.md'     : 'text/markdown',
         '.markdown': 'text/markdown',
-=======
         '.n3'     : 'text/n3',
->>>>>>> aeb36c5b
         '.txt'    : 'text/plain',
         '.bat'    : 'text/plain',
         '.c'      : 'text/plain',
