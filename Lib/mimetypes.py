"""Guess the MIME type of a file.

This module defines two useful functions:

guess_type(url, strict=True) -- guess the MIME type and encoding of a URL.

guess_extension(type, strict=True) -- guess the extension for a given MIME type.

It also contains the following, for tuning the behavior:

Data:

knownfiles -- list of files to parse
inited -- flag set when init() has been called
suffix_map -- dictionary mapping suffixes to suffixes
encodings_map -- dictionary mapping suffixes to encodings
types_map -- dictionary mapping suffixes to types

Functions:

init([files]) -- parse a list of files, default knownfiles (on Windows, the
  default values are taken from the registry)
read_mime_types(file) -- parse one file, return a dictionary or None
"""

import os
import sys
import posixpath
import urllib.parse
<<<<<<< HEAD
import warnings
=======

try:
    from _winapi import _mimetypes_read_windows_registry
except ImportError:
    _mimetypes_read_windows_registry = None

>>>>>>> 2b6f5c34
try:
    import winreg as _winreg
except ImportError:
    _winreg = None

__all__ = [
    "knownfiles", "inited", "MimeTypes",
    "guess_type", "guess_all_extensions", "guess_extension",
    "add_type", "init", "read_mime_types",
    "suffix_map", "encodings_map", "types_map", "common_types"
]

knownfiles = [
    "/etc/mime.types",
    "/etc/httpd/mime.types",                    # Mac OS X
    "/etc/httpd/conf/mime.types",               # Apache
    "/etc/apache/mime.types",                   # Apache 1
    "/etc/apache2/mime.types",                  # Apache 2
    "/usr/local/etc/httpd/conf/mime.types",
    "/usr/local/lib/netscape/mime.types",
    "/usr/local/etc/httpd/conf/mime.types",     # Apache 1.2
    "/usr/local/etc/mime.types",                # Apache 1.3
    ]

inited = False
_db = None


class MimeTypes:
    """MIME-types datastore.

    This datastore can handle information from mime.types-style files
    and supports basic determination of MIME type from a filename or
    URL, and can guess a reasonable extension given a MIME type.
    """

    def __init__(self, filenames=(), strict=True):
        if not inited:
            init()
        self.encodings_map = _encodings_map_default.copy()
        self.suffix_map = _suffix_map_default.copy()
        self.types_map = ({}, {}) # dict for (non-strict, strict)
        self.types_map_inv = ({}, {})
        for (ext, type) in _types_map_default.items():
            self.add_type(type, ext, True)
        for (ext, type) in _common_types_default.items():
            self.add_type(type, ext, False)
        for name in filenames:
            self.read(name, strict)

    def add_type(self, type, ext, strict=True):
        """Add a mapping between a type and an extension.

        When the extension is already known, the new
        type will replace the old one. When the type
        is already known the extension will be added
        to the list of known extensions.

        If strict is true, information will be added to
        list of standard types, else to the list of non-standard
        types.

        Non-empty extensions that don't start with a '.' are not
        valid, so a ValueError will be raised if they are
        specified.
        """
        if ext and not ext.startswith('.'):
            raise ValueError("Extensions should start with a '.' or be empty")
        self.types_map[strict][ext] = type
        exts = self.types_map_inv[strict].setdefault(type, [])
        if ext not in exts:
            exts.append(ext)

    def guess_type(self, url, strict=True):
        """Guess the type of a file which is either a URL or a path-like object.

        Return value is a tuple (type, encoding) where type is None if
        the type can't be guessed (no or unknown suffix) or a string
        of the form type/subtype, usable for a MIME Content-type
        header; and encoding is None for no encoding or the name of
        the program used to encode (e.g. compress or gzip).  The
        mappings are table driven.  Encoding suffixes are case
        sensitive; type suffixes are first tried case sensitive, then
        case insensitive.

        The suffixes .tgz, .taz and .tz (case sensitive!) are all
        mapped to '.tar.gz'.  (This is table-driven too, using the
        dictionary suffix_map.)

        Optional `strict' argument when False adds a bunch of commonly found,
        but non-standard types.
        """
        url = os.fspath(url)
        scheme, url = urllib.parse._splittype(url)
        if scheme == 'data':
            # syntax of data URLs:
            # dataurl   := "data:" [ mediatype ] [ ";base64" ] "," data
            # mediatype := [ type "/" subtype ] *( ";" parameter )
            # data      := *urlchar
            # parameter := attribute "=" value
            # type/subtype defaults to "text/plain"
            comma = url.find(',')
            if comma < 0:
                # bad data URL
                return None, None
            semi = url.find(';', 0, comma)
            if semi >= 0:
                type = url[:semi]
            else:
                type = url[:comma]
            if '=' in type or '/' not in type:
                type = 'text/plain'
            return type, None           # never compressed, so encoding is None
        base, ext = posixpath.splitext(url)
        while (ext_lower := ext.lower()) in self.suffix_map:
            base, ext = posixpath.splitext(base + self.suffix_map[ext_lower])
        # encodings_map is case sensitive
        if ext in self.encodings_map:
            encoding = self.encodings_map[ext]
            base, ext = posixpath.splitext(base)
        else:
            encoding = None
        ext = ext.lower()
        types_map = self.types_map[True]
        if ext in types_map:
            return types_map[ext], encoding
        elif strict:
            return None, encoding
        types_map = self.types_map[False]
        if ext in types_map:
            return types_map[ext], encoding
        else:
            return None, encoding

    def guess_all_extensions(self, type, strict=True):
        """Guess the extensions for a file based on its MIME type.

        Return value is a list of strings giving the possible filename
        extensions, including the leading dot ('.').  The extension is not
        guaranteed to have been associated with any particular data stream,
        but would be mapped to the MIME type `type' by guess_type().

        Optional `strict' argument when false adds a bunch of commonly found,
        but non-standard types.
        """
        type = type.lower()
        extensions = list(self.types_map_inv[True].get(type, []))
        if not strict:
            for ext in self.types_map_inv[False].get(type, []):
                if ext not in extensions:
                    extensions.append(ext)
        return extensions

    def guess_extension(self, type, strict=True):
        """Guess the extension for a file based on its MIME type.

        Return value is a string giving a filename extension,
        including the leading dot ('.').  The extension is not
        guaranteed to have been associated with any particular data
        stream, but would be mapped to the MIME type `type' by
        guess_type().  If no extension can be guessed for `type', None
        is returned.

        Optional `strict' argument when false adds a bunch of commonly found,
        but non-standard types.
        """
        extensions = self.guess_all_extensions(type, strict)
        if not extensions:
            return None
        return extensions[0]

    def read(self, filename, strict=True):
        """
        Read a single mime.types-format file, specified by pathname.

        If strict is true, information will be added to
        list of standard types, else to the list of non-standard
        types.
        """
        with open(filename, encoding='utf-8') as fp:
            self.readfp(fp, strict)

    def readfp(self, fp, strict=True):
        """
        Read a single mime.types-format file.

        If strict is true, information will be added to
        list of standard types, else to the list of non-standard
        types.
        """
        while line := fp.readline():
            words = line.split()
            for i in range(len(words)):
                if words[i][0] == '#':
                    del words[i:]
                    break
            if not words:
                continue
            type, suffixes = words[0], words[1:]
            for suff in suffixes:
                self.add_type(type, '.' + suff, strict)

    def read_windows_registry(self, strict=True):
        """
        Load the MIME types database from Windows registry.

        If strict is true, information will be added to
        list of standard types, else to the list of non-standard
        types.
        """

        if not _mimetypes_read_windows_registry and not _winreg:
            return

        add_type = self.add_type
        if strict:
            add_type = lambda type, ext: self.add_type(type, ext, True)

        # Accelerated function if it is available
        if _mimetypes_read_windows_registry:
            _mimetypes_read_windows_registry(add_type)
        elif _winreg:
            self._read_windows_registry(add_type)

    @classmethod
    def _read_windows_registry(cls, add_type):
        def enum_types(mimedb):
            i = 0
            while True:
                try:
                    ctype = _winreg.EnumKey(mimedb, i)
                except OSError:
                    break
                else:
                    if '\0' not in ctype:
                        yield ctype
                i += 1

        with _winreg.OpenKey(_winreg.HKEY_CLASSES_ROOT, '') as hkcr:
            for subkeyname in enum_types(hkcr):
                try:
                    with _winreg.OpenKey(hkcr, subkeyname) as subkey:
                        # Only check file extensions
                        if not subkeyname.startswith("."):
                            continue
                        # raises OSError if no 'Content Type' value
                        mimetype, datatype = _winreg.QueryValueEx(
                            subkey, 'Content Type')
                        if datatype != _winreg.REG_SZ:
                            continue
                        add_type(mimetype, subkeyname)
                except OSError:
                    continue

def guess_type(url, strict=True):
    """Guess the type of a file based on its URL.

    Return value is a tuple (type, encoding) where type is None if the
    type can't be guessed (no or unknown suffix) or a string of the
    form type/subtype, usable for a MIME Content-type header; and
    encoding is None for no encoding or the name of the program used
    to encode (e.g. compress or gzip).  The mappings are table
    driven.  Encoding suffixes are case sensitive; type suffixes are
    first tried case sensitive, then case insensitive.

    The suffixes .tgz, .taz and .tz (case sensitive!) are all mapped
    to ".tar.gz".  (This is table-driven too, using the dictionary
    suffix_map).

    Optional `strict' argument when false adds a bunch of commonly found, but
    non-standard types.
    """
    if _db is None:
        init()
    return _db.guess_type(url, strict)


def guess_all_extensions(type, strict=True):
    """Guess the extensions for a file based on its MIME type.

    Return value is a list of strings giving the possible filename
    extensions, including the leading dot ('.').  The extension is not
    guaranteed to have been associated with any particular data
    stream, but would be mapped to the MIME type `type' by
    guess_type().  If no extension can be guessed for `type', None
    is returned.

    Optional `strict' argument when false adds a bunch of commonly found,
    but non-standard types.
    """
    if _db is None:
        init()
    return _db.guess_all_extensions(type, strict)

def guess_extension(type, strict=True):
    """Guess the extension for a file based on its MIME type.

    Return value is a string giving a filename extension, including the
    leading dot ('.').  The extension is not guaranteed to have been
    associated with any particular data stream, but would be mapped to the
    MIME type `type' by guess_type().  If no extension can be guessed for
    `type', None is returned.

    Optional `strict' argument when false adds a bunch of commonly found,
    but non-standard types.
    """
    if _db is None:
        init()
    return _db.guess_extension(type, strict)

def add_type(type, ext, strict=True):
    """Add a mapping between a type and an extension.

    When the extension is already known, the new
    type will replace the old one. When the type
    is already known the extension will be added
    to the list of known extensions.

    If strict is true, information will be added to
    list of standard types, else to the list of non-standard
    types.
    """
    if _db is None:
        init()
    return _db.add_type(type, ext, strict)


def init(files=None):
    global suffix_map, types_map, encodings_map, common_types
    global inited, _db
    inited = True    # so that MimeTypes.__init__() doesn't call us again

    if files is None or _db is None:
        db = MimeTypes()
        # Quick return if not supported
        db.read_windows_registry()

        if files is None:
            files = knownfiles
        else:
            files = knownfiles + list(files)
    else:
        db = _db

    for file in files:
        if os.path.isfile(file):
            db.read(file)
    encodings_map = db.encodings_map
    suffix_map = db.suffix_map
    types_map = db.types_map[True]
    common_types = db.types_map[False]
    # Make the DB a global variable now that it is fully initialized
    _db = db


def read_mime_types(file):
    try:
        f = open(file, encoding='utf-8')
    except OSError:
        return None
    with f:
        db = MimeTypes()
        db.readfp(f, True)
        return db.types_map[True]


def _default_mime_types():
    global suffix_map, _suffix_map_default
    global encodings_map, _encodings_map_default
    global types_map, _types_map_default
    global common_types, _common_types_default

    suffix_map = _suffix_map_default = {
        '.svgz': '.svg.gz',
        '.tgz': '.tar.gz',
        '.taz': '.tar.gz',
        '.tz': '.tar.gz',
        '.tbz2': '.tar.bz2',
        '.txz': '.tar.xz',
        }

    encodings_map = _encodings_map_default = {
        '.gz': 'gzip',
        '.Z': 'compress',
        '.bz2': 'bzip2',
        '.xz': 'xz',
        '.br': 'br',
        }

    # Before adding new types, make sure they are either registered with IANA,
    # at http://www.iana.org/assignments/media-types
    # or extensions, i.e. using the x- prefix

    # If you add to these, please keep them sorted by mime type.
    # Make sure the entry with the preferred file extension for a particular mime type
    # appears before any others of the same mimetype.
    types_map = _types_map_default = {
        '.js'     : 'text/javascript',
        '.mjs'    : 'text/javascript',
        '.json'   : 'application/json',
        '.webmanifest': 'application/manifest+json',
        '.doc'    : 'application/msword',
        '.dot'    : 'application/msword',
        '.wiz'    : 'application/msword',
        '.nq'     : 'application/n-quads',
        '.nt'     : 'application/n-triples',
        '.bin'    : 'application/octet-stream',
        '.a'      : 'application/octet-stream',
        '.dll'    : 'application/octet-stream',
        '.exe'    : 'application/octet-stream',
        '.o'      : 'application/octet-stream',
        '.obj'    : 'application/octet-stream',
        '.so'     : 'application/octet-stream',
        '.oda'    : 'application/oda',
        '.pdf'    : 'application/pdf',
        '.p7c'    : 'application/pkcs7-mime',
        '.ps'     : 'application/postscript',
        '.ai'     : 'application/postscript',
        '.eps'    : 'application/postscript',
        '.trig'   : 'application/trig',
        '.m3u'    : 'application/vnd.apple.mpegurl',
        '.m3u8'   : 'application/vnd.apple.mpegurl',
        '.xls'    : 'application/vnd.ms-excel',
        '.xlb'    : 'application/vnd.ms-excel',
        '.ppt'    : 'application/vnd.ms-powerpoint',
        '.pot'    : 'application/vnd.ms-powerpoint',
        '.ppa'    : 'application/vnd.ms-powerpoint',
        '.pps'    : 'application/vnd.ms-powerpoint',
        '.pwz'    : 'application/vnd.ms-powerpoint',
        '.wasm'   : 'application/wasm',
        '.bcpio'  : 'application/x-bcpio',
        '.cpio'   : 'application/x-cpio',
        '.csh'    : 'application/x-csh',
        '.dvi'    : 'application/x-dvi',
        '.gtar'   : 'application/x-gtar',
        '.hdf'    : 'application/x-hdf',
        '.h5'     : 'application/x-hdf5',
        '.latex'  : 'application/x-latex',
        '.mif'    : 'application/x-mif',
        '.cdf'    : 'application/x-netcdf',
        '.nc'     : 'application/x-netcdf',
        '.p12'    : 'application/x-pkcs12',
        '.pfx'    : 'application/x-pkcs12',
        '.ram'    : 'application/x-pn-realaudio',
        '.pyc'    : 'application/x-python-code',
        '.pyo'    : 'application/x-python-code',
        '.sh'     : 'application/x-sh',
        '.shar'   : 'application/x-shar',
        '.swf'    : 'application/x-shockwave-flash',
        '.sv4cpio': 'application/x-sv4cpio',
        '.sv4crc' : 'application/x-sv4crc',
        '.tar'    : 'application/x-tar',
        '.tcl'    : 'application/x-tcl',
        '.tex'    : 'application/x-tex',
        '.texi'   : 'application/x-texinfo',
        '.texinfo': 'application/x-texinfo',
        '.roff'   : 'application/x-troff',
        '.t'      : 'application/x-troff',
        '.tr'     : 'application/x-troff',
        '.man'    : 'application/x-troff-man',
        '.me'     : 'application/x-troff-me',
        '.ms'     : 'application/x-troff-ms',
        '.ustar'  : 'application/x-ustar',
        '.src'    : 'application/x-wais-source',
        '.xsl'    : 'application/xml',
        '.rdf'    : 'application/xml',
        '.wsdl'   : 'application/xml',
        '.xpdl'   : 'application/xml',
        '.zip'    : 'application/zip',
        '.3gp'    : 'audio/3gpp',
        '.3gpp'   : 'audio/3gpp',
        '.3g2'    : 'audio/3gpp2',
        '.3gpp2'  : 'audio/3gpp2',
        '.aac'    : 'audio/aac',
        '.adts'   : 'audio/aac',
        '.loas'   : 'audio/aac',
        '.ass'    : 'audio/aac',
        '.au'     : 'audio/basic',
        '.snd'    : 'audio/basic',
        '.mp3'    : 'audio/mpeg',
        '.mp2'    : 'audio/mpeg',
        '.opus'   : 'audio/opus',
        '.aif'    : 'audio/x-aiff',
        '.aifc'   : 'audio/x-aiff',
        '.aiff'   : 'audio/x-aiff',
        '.ra'     : 'audio/x-pn-realaudio',
        '.wav'    : 'audio/x-wav',
        '.avif'   : 'image/avif',
        '.bmp'    : 'image/bmp',
        '.gif'    : 'image/gif',
        '.ief'    : 'image/ief',
        '.jpg'    : 'image/jpeg',
        '.jpe'    : 'image/jpeg',
        '.jpeg'   : 'image/jpeg',
        '.heic'   : 'image/heic',
        '.heif'   : 'image/heif',
        '.png'    : 'image/png',
        '.svg'    : 'image/svg+xml',
        '.tiff'   : 'image/tiff',
        '.tif'    : 'image/tiff',
        '.ico'    : 'image/vnd.microsoft.icon',
        '.ras'    : 'image/x-cmu-raster',
        '.pnm'    : 'image/x-portable-anymap',
        '.pbm'    : 'image/x-portable-bitmap',
        '.pgm'    : 'image/x-portable-graymap',
        '.ppm'    : 'image/x-portable-pixmap',
        '.rgb'    : 'image/x-rgb',
        '.xbm'    : 'image/x-xbitmap',
        '.xpm'    : 'image/x-xpixmap',
        '.xwd'    : 'image/x-xwindowdump',
        '.eml'    : 'message/rfc822',
        '.mht'    : 'message/rfc822',
        '.mhtml'  : 'message/rfc822',
        '.nws'    : 'message/rfc822',
        '.css'    : 'text/css',
        '.csv'    : 'text/csv',
        '.html'   : 'text/html',
        '.htm'    : 'text/html',
        '.n3'     : 'text/n3',
        '.txt'    : 'text/plain',
        '.bat'    : 'text/plain',
        '.c'      : 'text/plain',
        '.h'      : 'text/plain',
        '.ksh'    : 'text/plain',
        '.pl'     : 'text/plain',
        '.srt'    : 'text/plain',
        '.rtx'    : 'text/richtext',
        '.tsv'    : 'text/tab-separated-values',
        '.vtt'    : 'text/vtt',
        '.py'     : 'text/x-python',
        '.etx'    : 'text/x-setext',
        '.sgm'    : 'text/x-sgml',
        '.sgml'   : 'text/x-sgml',
        '.vcf'    : 'text/x-vcard',
        '.xml'    : 'text/xml',
        '.mp4'    : 'video/mp4',
        '.mpeg'   : 'video/mpeg',
        '.m1v'    : 'video/mpeg',
        '.mpa'    : 'video/mpeg',
        '.mpe'    : 'video/mpeg',
        '.mpg'    : 'video/mpeg',
        '.mov'    : 'video/quicktime',
        '.qt'     : 'video/quicktime',
        '.webm'   : 'video/webm',
        '.avi'    : 'video/x-msvideo',
        '.movie'  : 'video/x-sgi-movie',
        }

    # These are non-standard types, commonly found in the wild.  They will
    # only match if strict=0 flag is given to the API methods.

    # Please sort these too
    common_types = _common_types_default = {
        '.rtf' : 'application/rtf',
        '.midi': 'audio/midi',
        '.mid' : 'audio/midi',
        '.jpg' : 'image/jpg',
        '.pict': 'image/pict',
        '.pct' : 'image/pict',
        '.pic' : 'image/pict',
        '.webp': 'image/webp',
        '.xul' : 'text/xul',
        }


_default_mime_types()


def _main():
    import getopt

    USAGE = """\
Usage: mimetypes.py [options] type

Options:
    --help / -h       -- print this message and exit
    --lenient / -l    -- additionally search of some common, but non-standard
                         types.
    --extension / -e  -- guess extension instead of type

More than one type argument may be given.
"""

    def usage(code, msg=''):
        print(USAGE)
        if msg: print(msg)
        sys.exit(code)

    try:
        opts, args = getopt.getopt(sys.argv[1:], 'hle',
                                   ['help', 'lenient', 'extension'])
    except getopt.error as msg:
        usage(1, msg)

    strict = 1
    extension = 0
    for opt, arg in opts:
        if opt in ('-h', '--help'):
            usage(0)
        elif opt in ('-l', '--lenient'):
            strict = 0
        elif opt in ('-e', '--extension'):
            extension = 1
    for gtype in args:
        if extension:
            guess = guess_extension(gtype, strict)
            if not guess: print("I don't know anything about type", gtype)
            else: print(guess)
        else:
            guess, encoding = guess_type(gtype, strict)
            if not guess: print("I don't know anything about type", gtype)
            else: print('type:', guess, 'encoding:', encoding)


if __name__ == '__main__':
    _main()<|MERGE_RESOLUTION|>--- conflicted
+++ resolved
@@ -27,16 +27,13 @@
 import sys
 import posixpath
 import urllib.parse
-<<<<<<< HEAD
 import warnings
-=======
 
 try:
     from _winapi import _mimetypes_read_windows_registry
 except ImportError:
     _mimetypes_read_windows_registry = None
 
->>>>>>> 2b6f5c34
 try:
     import winreg as _winreg
 except ImportError:
