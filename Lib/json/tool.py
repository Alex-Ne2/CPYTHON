--- conflicted
+++ resolved
@@ -40,14 +40,9 @@
                         help='sort the output of dictionaries by key')
     options = parser.parse_args()
 
-    hook = collections.OrderedDict if options.sort_keys else None
     with options.infile as infile:
         try:
-<<<<<<< HEAD
-            obj = json.load(infile, object_pairs_hook=hook)
-=======
             obj = json.load(infile)
->>>>>>> 451d1eda
         except ValueError as e:
             raise SystemExit(e)
 
