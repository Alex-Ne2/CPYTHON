"""Implementation of JSONEncoder
"""
import re

try:
    from _json import encode_basestring_ascii as c_encode_basestring_ascii
except ImportError:
    c_encode_basestring_ascii = None
try:
    from _json import encode_basestring as c_encode_basestring
except ImportError:
    c_encode_basestring = None
try:
    from _json import make_encoder as c_make_encoder
except ImportError:
    c_make_encoder = None

ESCAPE = re.compile(r'[\x00-\x1f\\"\b\f\n\r\t]')
ESCAPE_ASCII = re.compile(r'([\\"]|[^\ -~])')
HAS_UTF8 = re.compile(b'[\x80-\xff]')
ESCAPE_DCT = {
    '\\': '\\\\',
    '"': '\\"',
    '\b': '\\b',
    '\f': '\\f',
    '\n': '\\n',
    '\r': '\\r',
    '\t': '\\t',
}
for i in range(0x20):
    ESCAPE_DCT.setdefault(chr(i), '\\u{0:04x}'.format(i))
    #ESCAPE_DCT.setdefault(chr(i), '\\u%04x' % (i,))
del i

INFINITY = float('inf')

def py_encode_basestring(s):
    """Return a JSON representation of a Python string

    """
    def replace(match):
        return ESCAPE_DCT[match.group(0)]
    return '"' + ESCAPE.sub(replace, s) + '"'


encode_basestring = (c_encode_basestring or py_encode_basestring)


def py_encode_basestring_ascii(s):
    """Return an ASCII-only JSON representation of a Python string

    """
    def replace(match):
        s = match.group(0)
        try:
            return ESCAPE_DCT[s]
        except KeyError:
            n = ord(s)
            if n < 0x10000:
                return '\\u{0:04x}'.format(n)
                #return '\\u%04x' % (n,)
            else:
                # surrogate pair
                n -= 0x10000
                s1 = 0xd800 | ((n >> 10) & 0x3ff)
                s2 = 0xdc00 | (n & 0x3ff)
                return '\\u{0:04x}\\u{1:04x}'.format(s1, s2)
    return '"' + ESCAPE_ASCII.sub(replace, s) + '"'


encode_basestring_ascii = (
    c_encode_basestring_ascii or py_encode_basestring_ascii)

class JSONEncoder(object):
    """Extensible JSON <https://json.org> encoder for Python data structures.

    Supports the following objects and types by default:

    +-------------------+---------------+
    | Python            | JSON          |
    +===================+===============+
    | dict              | object        |
    +-------------------+---------------+
    | list, tuple       | array         |
    +-------------------+---------------+
    | str               | string        |
    +-------------------+---------------+
    | int, float        | number        |
    +-------------------+---------------+
    | True              | true          |
    +-------------------+---------------+
    | False             | false         |
    +-------------------+---------------+
    | None              | null          |
    +-------------------+---------------+

    To extend this to recognize other objects, subclass and implement a
    ``.default()`` method with another method that returns a serializable
    object for ``o`` if possible, otherwise it should call the superclass
    implementation (to raise ``TypeError``).

    """
    item_separator = ', '
    key_separator = ': '
    def __init__(self, *, skipkeys=False, ensure_ascii=True,
            check_circular=True, allow_nan=True, sort_keys=False,
            indent=None, separators=None, default=None):
        """Constructor for JSONEncoder, with sensible defaults.

        If skipkeys is false, then it is a TypeError to attempt
        encoding of keys that are not str, int, float or None.  If
        skipkeys is True, such items are simply skipped.

        If ensure_ascii is true, the output is guaranteed to be str
        objects with all incoming non-ASCII characters escaped.  If
        ensure_ascii is false, the output can contain non-ASCII characters.

        If check_circular is true, then lists, dicts, and custom encoded
        objects will be checked for circular references during encoding to
        prevent an infinite recursion (which would cause an RecursionError).
        Otherwise, no such check takes place.

        If allow_nan is true, then NaN, Infinity, and -Infinity will be
        encoded as such.  This behavior is not JSON specification compliant,
        but is consistent with most JavaScript based encoders and decoders.
        Otherwise, it will be a ValueError to encode such floats.

        If sort_keys is true, then the output of dictionaries will be
        sorted by key; this is useful for regression tests to ensure
        that JSON serializations can be compared on a day-to-day basis.

        If indent is a non-negative integer, then JSON array
        elements and object members will be pretty-printed with that
        indent level.  An indent level of 0 will only insert newlines.
        None is the most compact representation.

        If specified, separators should be an (item_separator, key_separator)
        tuple.  The default is (', ', ': ') if *indent* is ``None`` and
        (',', ': ') otherwise.  To get the most compact JSON representation,
        you should specify (',', ':') to eliminate whitespace.

        If specified, default is a function that gets called for objects
        that can't otherwise be serialized.  It should return a JSON encodable
        version of the object or raise a ``TypeError``.

        """

        self.skipkeys = skipkeys
        self.ensure_ascii = ensure_ascii
        self.check_circular = check_circular
        self.allow_nan = allow_nan
        self.sort_keys = sort_keys
        self.indent = indent
        if separators is not None:
            self.item_separator, self.key_separator = separators
        elif indent is not None:
            self.item_separator = ','
        if default is not None:
            self.default = default

    def default(self, o):
        """Implement this method in a subclass such that it returns
        a serializable object for ``o``, or calls the base implementation
        (to raise a ``TypeError``).

        For example, to support arbitrary iterators, you could
        implement default like this::

            def default(self, o):
                try:
                    iterable = iter(o)
                except TypeError:
                    pass
                else:
                    return list(iterable)
                # Let the base class default method raise the TypeError
                return super().default(o)

        """
        raise TypeError(f'Object of type {o.__class__.__name__} '
                        f'is not JSON serializable')

    def encode(self, o):
        """Return a JSON string representation of a Python data structure.

        >>> from json.encoder import JSONEncoder
        >>> JSONEncoder().encode({"foo": ["bar", "baz"]})
        '{"foo": ["bar", "baz"]}'

        """
        # This is for extremely simple cases and benchmarks.
        if isinstance(o, str):
            if self.ensure_ascii:
                return encode_basestring_ascii(o)
            else:
                return encode_basestring(o)
        # This doesn't pass the iterator directly to ''.join() because the
        # exceptions aren't as detailed.  The list call should be roughly
        # equivalent to the PySequence_Fast that ''.join() would do.
        chunks = self.iterencode(o, _one_shot=True)
        if not isinstance(chunks, (list, tuple)):
            chunks = list(chunks)
        return ''.join(chunks)

    def iterencode(self, o, _one_shot=False):
        """Encode the given object and yield each string
        representation as available.

        For example::

            for chunk in JSONEncoder().iterencode(bigobject):
                mysocket.write(chunk)

        """
        if self.check_circular:
            markers = {}
        else:
            markers = None
        if self.ensure_ascii:
            _encoder = encode_basestring_ascii
        else:
            _encoder = encode_basestring

        def floatstr(o, allow_nan=self.allow_nan,
                _repr=float.__repr__, _inf=INFINITY, _neginf=-INFINITY):
            # Check for specials.  Note that this type of test is processor
            # and/or platform-specific, so do tests which don't depend on the
            # internals.

            if o != o:
                text = 'NaN'
            elif o == _inf:
                text = 'Infinity'
            elif o == _neginf:
                text = '-Infinity'
            else:
                return _repr(o)

            if not allow_nan:
                raise ValueError(
                    "Out of range float values are not JSON compliant: " +
                    repr(o))

            return text


        if self.indent is None or isinstance(self.indent, str):
            indent = self.indent
        else:
            indent = ' ' * self.indent
        if _one_shot and c_make_encoder is not None:
            _iterencode = c_make_encoder(
                markers, self.default, _encoder, indent,
                self.key_separator, self.item_separator, self.sort_keys,
                self.skipkeys, self.allow_nan)
            return _iterencode(o, 0)
        else:
            _iterencode = _make_iterencode(
                markers, self.default, _encoder, indent, floatstr,
                self.key_separator, self.item_separator, self.sort_keys,
                self.skipkeys, _one_shot)
            return _iterencode(o, '' if self.indent is None else '\n')

def _make_iterencode(markers, _default, _encoder, _indent, _floatstr,
        _key_separator, _item_separator, _sort_keys, _skipkeys, _one_shot,
        ## HACK: hand-optimized bytecode; turn globals into locals
        ValueError=ValueError,
        dict=dict,
        float=float,
        id=id,
        int=int,
        isinstance=isinstance,
        list=list,
        str=str,
        tuple=tuple,
        _intstr=int.__repr__,
    ):

<<<<<<< HEAD
    if _indent is not None and not isinstance(_indent, str):
        _indent = ' ' * _indent

    def _iterencode_list(lst, old_newline_indent):
=======
    def _iterencode_list(lst, _current_indent_level):
>>>>>>> c3f4a6b5
        if not lst:
            yield '[]'
            return
        if markers is not None:
            markerid = id(lst)
            if markerid in markers:
                raise ValueError("Circular reference detected")
            markers[markerid] = lst
        buf = '['
        if _indent is not None:
            newline_indent = old_newline_indent + _indent
            separator = _item_separator + newline_indent
            buf += newline_indent
        else:
            newline_indent = ''
            separator = _item_separator
        first = True
        for value in lst:
            if first:
                first = False
            else:
                buf = separator
            if isinstance(value, str):
                yield buf + _encoder(value)
            elif value is None:
                yield buf + 'null'
            elif value is True:
                yield buf + 'true'
            elif value is False:
                yield buf + 'false'
            elif isinstance(value, int):
                # Subclasses of int/float may override __repr__, but we still
                # want to encode them as integers/floats in JSON. One example
                # within the standard library is IntEnum.
                yield buf + _intstr(value)
            elif isinstance(value, float):
                # see comment above for int
                yield buf + _floatstr(value)
            else:
                yield buf
                if isinstance(value, (list, tuple)):
                    chunks = _iterencode_list(value, newline_indent)
                elif isinstance(value, dict):
                    chunks = _iterencode_dict(value, newline_indent)
                else:
                    chunks = _iterencode(value, newline_indent)
                yield from chunks
        if _indent is not None:
            yield old_newline_indent
        yield ']'
        if markers is not None:
            del markers[markerid]

    def _iterencode_dict(dct, old_newline_indent):
        if not dct:
            yield '{}'
            return
        if markers is not None:
            markerid = id(dct)
            if markerid in markers:
                raise ValueError("Circular reference detected")
            markers[markerid] = dct
        yield '{'
        if _indent is not None:
            newline_indent = old_newline_indent + _indent
            item_separator = _item_separator + newline_indent
            yield newline_indent
        else:
            newline_indent = ''
            item_separator = _item_separator
        first = True
        if _sort_keys:
            items = sorted(dct.items())
        else:
            items = dct.items()
        for key, value in items:
            if isinstance(key, str):
                pass
            # JavaScript is weakly typed for these, so it makes sense to
            # also allow them.  Many encoders seem to do something like this.
            elif isinstance(key, float):
                # see comment for int/float in _make_iterencode
                key = _floatstr(key)
            elif key is True:
                key = 'true'
            elif key is False:
                key = 'false'
            elif key is None:
                key = 'null'
            elif isinstance(key, int):
                # see comment for int/float in _make_iterencode
                key = _intstr(key)
            elif _skipkeys:
                continue
            else:
                raise TypeError(f'keys must be str, int, float, bool or None, '
                                f'not {key.__class__.__name__}')
            if first:
                first = False
            else:
                yield item_separator
            yield _encoder(key)
            yield _key_separator
            if isinstance(value, str):
                yield _encoder(value)
            elif value is None:
                yield 'null'
            elif value is True:
                yield 'true'
            elif value is False:
                yield 'false'
            elif isinstance(value, int):
                # see comment for int/float in _make_iterencode
                yield _intstr(value)
            elif isinstance(value, float):
                # see comment for int/float in _make_iterencode
                yield _floatstr(value)
            else:
                if isinstance(value, (list, tuple)):
                    chunks = _iterencode_list(value, newline_indent)
                elif isinstance(value, dict):
                    chunks = _iterencode_dict(value, newline_indent)
                else:
                    chunks = _iterencode(value, newline_indent)
                yield from chunks
        if _indent is not None:
            yield old_newline_indent
        yield '}'
        if markers is not None:
            del markers[markerid]

    def _iterencode(o, newline_indent):
        if isinstance(o, str):
            yield _encoder(o)
        elif o is None:
            yield 'null'
        elif o is True:
            yield 'true'
        elif o is False:
            yield 'false'
        elif isinstance(o, int):
            # see comment for int/float in _make_iterencode
            yield _intstr(o)
        elif isinstance(o, float):
            # see comment for int/float in _make_iterencode
            yield _floatstr(o)
        elif isinstance(o, (list, tuple)):
            yield from _iterencode_list(o, newline_indent)
        elif isinstance(o, dict):
            yield from _iterencode_dict(o, newline_indent)
        else:
            if markers is not None:
                markerid = id(o)
                if markerid in markers:
                    raise ValueError("Circular reference detected")
                markers[markerid] = o
            o = _default(o)
            yield from _iterencode(o, newline_indent)
            if markers is not None:
                del markers[markerid]
    return _iterencode<|MERGE_RESOLUTION|>--- conflicted
+++ resolved
@@ -276,14 +276,7 @@
         _intstr=int.__repr__,
     ):
 
-<<<<<<< HEAD
-    if _indent is not None and not isinstance(_indent, str):
-        _indent = ' ' * _indent
-
     def _iterencode_list(lst, old_newline_indent):
-=======
-    def _iterencode_list(lst, _current_indent_level):
->>>>>>> c3f4a6b5
         if not lst:
             yield '[]'
             return
