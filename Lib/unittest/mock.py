--- conflicted
+++ resolved
@@ -25,23 +25,15 @@
 
 __version__ = '1.0'
 
-<<<<<<< HEAD
-import asyncio
-=======
-
+import 
 import io
->>>>>>> 5765ecf7
 import inspect
 import pprint
 import sys
 import builtins
-<<<<<<< HEAD
 import fnmatch
-from types import ModuleType, CodeType
-=======
-from types import ModuleType, MethodType
+from types import CodeType, ModuleType, MethodType
 from unittest.util import safe_repr
->>>>>>> 5765ecf7
 from functools import wraps, partial
 
 
