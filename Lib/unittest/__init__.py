"""
Python unit testing framework, based on Erich Gamma's JUnit and Kent Beck's
Smalltalk testing framework (used with permission).

This module contains the core framework classes that form the basis of
specific test cases and suites (TestCase, TestSuite etc.), and also a
text-based utility class for running the tests and reporting the results
 (TextTestRunner).

Simple usage:

    import unittest

    class IntegerArithmeticTestCase(unittest.TestCase):
        def testAdd(self):  # test method names begin with 'test'
            self.assertEqual((1 + 2), 3)
            self.assertEqual(0 + 1, 1)
        def testMultiply(self):
            self.assertEqual((0 * 10), 0)
            self.assertEqual((5 * 8), 40)

    if __name__ == '__main__':
        unittest.main()

Further information is available in the bundled documentation, and from

  http://docs.python.org/library/unittest.html

Copyright (c) 1999-2003 Steve Purcell
Copyright (c) 2003-2010 Python Software Foundation
This module is free software, and you may redistribute it and/or modify
it under the same terms as Python itself, so long as this copyright message
and disclaimer are retained in their original form.

IN NO EVENT SHALL THE AUTHOR BE LIABLE TO ANY PARTY FOR DIRECT, INDIRECT,
SPECIAL, INCIDENTAL, OR CONSEQUENTIAL DAMAGES ARISING OUT OF THE USE OF
THIS CODE, EVEN IF THE AUTHOR HAS BEEN ADVISED OF THE POSSIBILITY OF SUCH
DAMAGE.

THE AUTHOR SPECIFICALLY DISCLAIMS ANY WARRANTIES, INCLUDING, BUT NOT
LIMITED TO, THE IMPLIED WARRANTIES OF MERCHANTABILITY AND FITNESS FOR A
PARTICULAR PURPOSE.  THE CODE PROVIDED HEREUNDER IS ON AN "AS IS" BASIS,
AND THERE IS NO OBLIGATION WHATSOEVER TO PROVIDE MAINTENANCE,
SUPPORT, UPDATES, ENHANCEMENTS, OR MODIFICATIONS.
"""

__all__ = ['TestResult', 'TestCase', 'IsolatedAsyncioTestCase', 'TestSuite',
           'TextTestRunner', 'TestLoader', 'FunctionTestCase', 'main',
           'defaultTestLoader', 'SkipTest', 'skip', 'skipIf', 'skipUnless',
           'expectedFailure', 'TextTestResult', 'installHandler',
           'registerResult', 'removeResult', 'removeHandler',
           'addModuleCleanup']

# Expose obsolete functions for backwards compatibility
# bpo-5846: Deprecated in Python 3.11, scheduled for removal in Python 3.13.
__all__.extend(['getTestCaseNames', 'makeSuite', 'findTestCases'])

__unittest = True

from .result import TestResult
from .case import (addModuleCleanup, TestCase, FunctionTestCase, SkipTest, skip,
                   skipIf, skipUnless, expectedFailure)
from .suite import BaseTestSuite, TestSuite
from .loader import TestLoader, defaultTestLoader
from .main import TestProgram, main
from .runner import TextTestRunner, TextTestResult
from .signals import installHandler, registerResult, removeResult, removeHandler
# IsolatedAsyncioTestCase will be imported lazily.

<<<<<<< HEAD
=======
# deprecated
_TextTestResult = TextTestResult

from .loader import (
    makeSuite as _makeSuite,
    findTestCases as _findTestCases,
    getTestCaseNames as _getTestCaseNames,
)

import warnings
def makeSuite(*args, **kwargs):
    warnings.warn(
        "unittest.makeSuite() is deprecated and will be removed in Python 3.13. "
        "Please use unittest.TestLoader.loadTestsFromTestCase() instead.",
        DeprecationWarning, stacklevel=2
    )
    return _makeSuite(*args, **kwargs)

def getTestCaseNames(*args, **kwargs):
    warnings.warn(
        "unittest.getTestCaseNames() is deprecated and will be removed in Python 3.13. "
        "Please use unittest.TestLoader.getTestCaseNames() instead.",
        DeprecationWarning, stacklevel=2
    )
    return _getTestCaseNames(*args, **kwargs)

def findTestCases(*args, **kwargs):
    warnings.warn(
        "unittest.findTestCases() is deprecated and will be removed in Python 3.13. "
        "Please use unittest.TestLoader.loadTestsFromModule() instead.",
        DeprecationWarning, stacklevel=2
    )
    return _findTestCases(*args, **kwargs)

>>>>>>> f4b94b1f
# There are no tests here, so don't try to run anything discovered from
# introspecting the symbols (e.g. FunctionTestCase). Instead, all our
# tests come from within unittest.test.
def load_tests(loader, tests, pattern):
    import os.path
    # top level directory cached on loader instance
    this_dir = os.path.dirname(__file__)
    return loader.discover(start_dir=this_dir, pattern=pattern)


# Lazy import of IsolatedAsyncioTestCase from .async_case
# It imports asyncio, which is relatively heavy, but most tests
# do not need it.

def __dir__():
    return globals().keys() | {'IsolatedAsyncioTestCase'}

def __getattr__(name):
    if name == 'IsolatedAsyncioTestCase':
        global IsolatedAsyncioTestCase
        from .async_case import IsolatedAsyncioTestCase
        return IsolatedAsyncioTestCase
    raise AttributeError(f"module {__name__!r} has no attribute {name!r}")<|MERGE_RESOLUTION|>--- conflicted
+++ resolved
@@ -67,11 +67,6 @@
 from .signals import installHandler, registerResult, removeResult, removeHandler
 # IsolatedAsyncioTestCase will be imported lazily.
 
-<<<<<<< HEAD
-=======
-# deprecated
-_TextTestResult = TextTestResult
-
 from .loader import (
     makeSuite as _makeSuite,
     findTestCases as _findTestCases,
@@ -103,7 +98,6 @@
     )
     return _findTestCases(*args, **kwargs)
 
->>>>>>> f4b94b1f
 # There are no tests here, so don't try to run anything discovered from
 # introspecting the symbols (e.g. FunctionTestCase). Instead, all our
 # tests come from within unittest.test.
