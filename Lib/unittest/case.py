"""Test case implementation"""

import sys
import functools
import difflib
import logging
import pprint
import re
import warnings
import collections
import contextlib
import traceback

from . import result
from .util import (strclass, safe_repr, _count_diff_all_purpose,
                   _count_diff_hashable, _common_shorten_repr)

__unittest = True

_subtest_msg_sentinel = object()

DIFF_OMITTED = ('\nDiff is %s characters long. '
                 'Set self.maxDiff to None to see it.')

class SkipTest(Exception):
    """
    Raise this exception in a test to skip it.

    Usually you can use TestCase.skipTest() or one of the skipping decorators
    instead of raising this directly.
    """

class _ShouldStop(Exception):
    """
    The test should stop.
    """

class _UnexpectedSuccess(Exception):
    """
    The test was supposed to fail, but it didn't!
    """


class _Outcome(object):
    def __init__(self, result=None):
        self.expecting_failure = False
        self.result = result
        self.result_supports_subtests = hasattr(result, "addSubTest")
        self.success = True
        self.skipped = []
        self.expectedFailure = None
        self.errors = []

    @contextlib.contextmanager
    def testPartExecutor(self, test_case, isTest=False):
        old_success = self.success
        self.success = True
        try:
            yield
        except KeyboardInterrupt:
            raise
        except SkipTest as e:
            self.success = False
            self.skipped.append((test_case, str(e)))
        except _ShouldStop:
            pass
        except:
            exc_info = sys.exc_info()
            if self.expecting_failure:
                self.expectedFailure = exc_info
            else:
                self.success = False
                self.errors.append((test_case, exc_info))
            # explicitly break a reference cycle:
            # exc_info -> frame -> exc_info
            exc_info = None
        else:
            if self.result_supports_subtests and self.success:
                self.errors.append((test_case, None))
        finally:
            self.success = self.success and old_success


def _id(obj):
    return obj


_module_cleanups = []
def addModuleCleanup(function, /, *args, **kwargs):
    """Same as addCleanup, except the cleanup items are called even if
    setUpModule fails (unlike tearDownModule)."""
    _module_cleanups.append((function, args, kwargs))
addModuleCleanup.__text_signature__ = '(function, /, *args, **kwargs)'


def doModuleCleanups():
    """Execute all module cleanup functions. Normally called for you after
    tearDownModule."""
    exceptions = []
    while _module_cleanups:
        function, args, kwargs = _module_cleanups.pop()
        try:
            function(*args, **kwargs)
        except Exception as exc:
            exceptions.append(exc)
    if exceptions:
        # Swallows all but first exception. If a multi-exception handler
        # gets written we should use that here instead.
        raise exceptions[0]


def skip(reason):
    """
    Unconditionally skip a test.
    """
    def decorator(test_item):
        if not isinstance(test_item, type):
            @functools.wraps(test_item)
            def skip_wrapper(*args, **kwargs):
                raise SkipTest(reason)
            test_item = skip_wrapper

        test_item.__unittest_skip__ = True
        test_item.__unittest_skip_why__ = reason
        return test_item
    return decorator

def skipIf(condition, reason):
    """
    Skip a test if the condition is true.
    """
    if condition:
        return skip(reason)
    return _id

def skipUnless(condition, reason):
    """
    Skip a test unless the condition is true.
    """
    if not condition:
        return skip(reason)
    return _id

def expectedFailure(test_item):
    test_item.__unittest_expecting_failure__ = True
    return test_item

def _is_subtype(expected, basetype):
    if isinstance(expected, tuple):
        return all(_is_subtype(e, basetype) for e in expected)
    return isinstance(expected, type) and issubclass(expected, basetype)

class _BaseTestCaseContext:

    def __init__(self, test_case):
        self.test_case = test_case

    def _raiseFailure(self, standardMsg):
        msg = self.test_case._formatMessage(self.msg, standardMsg)
        raise self.test_case.failureException(msg)

class _AssertRaisesBaseContext(_BaseTestCaseContext):

    def __init__(self, expected, test_case, expected_regex=None):
        _BaseTestCaseContext.__init__(self, test_case)
        self.expected = expected
        self.test_case = test_case
        if expected_regex is not None:
            expected_regex = re.compile(expected_regex)
        self.expected_regex = expected_regex
        self.obj_name = None
        self.msg = None

    def handle(self, name, args, kwargs):
        """
        If args is empty, assertRaises/Warns is being used as a
        context manager, so check for a 'msg' kwarg and return self.
        If args is not empty, call a callable passing positional and keyword
        arguments.
        """
        try:
            if not _is_subtype(self.expected, self._base_type):
                raise TypeError('%s() arg 1 must be %s' %
                                (name, self._base_type_str))
            if not args:
                self.msg = kwargs.pop('msg', None)
                if kwargs:
                    raise TypeError('%r is an invalid keyword argument for '
                                    'this function' % (next(iter(kwargs)),))
                return self

            callable_obj, *args = args
            try:
                self.obj_name = callable_obj.__name__
            except AttributeError:
                self.obj_name = str(callable_obj)
            with self:
                callable_obj(*args, **kwargs)
        finally:
            # bpo-23890: manually break a reference cycle
            self = None


class _AssertRaisesContext(_AssertRaisesBaseContext):
    """A context manager used to implement TestCase.assertRaises* methods."""

    _base_type = BaseException
    _base_type_str = 'an exception type or tuple of exception types'

    def __enter__(self):
        return self

    def __exit__(self, exc_type, exc_value, tb):
        if exc_type is None:
            try:
                exc_name = self.expected.__name__
            except AttributeError:
                exc_name = str(self.expected)
            if self.obj_name:
                self._raiseFailure("{} not raised by {}".format(exc_name,
                                                                self.obj_name))
            else:
                self._raiseFailure("{} not raised".format(exc_name))
        else:
            traceback.clear_frames(tb)
        if not issubclass(exc_type, self.expected):
            # let unexpected exceptions pass through
            return False
        # store exception, without traceback, for later retrieval
        self.exception = exc_value.with_traceback(None)
        if self.expected_regex is None:
            return True

        expected_regex = self.expected_regex
        if not expected_regex.search(str(exc_value)):
            self._raiseFailure('"{}" does not match "{}"'.format(
                     expected_regex.pattern, str(exc_value)))
        return True


class _AssertWarnsContext(_AssertRaisesBaseContext):
    """A context manager used to implement TestCase.assertWarns* methods."""

    _base_type = Warning
    _base_type_str = 'a warning type or tuple of warning types'

    def __enter__(self):
        # The __warningregistry__'s need to be in a pristine state for tests
        # to work properly.
        for v in sys.modules.values():
            if getattr(v, '__warningregistry__', None):
                v.__warningregistry__ = {}
        self.warnings_manager = warnings.catch_warnings(record=True)
        self.warnings = self.warnings_manager.__enter__()
        warnings.simplefilter("always", self.expected)
        return self

    def __exit__(self, exc_type, exc_value, tb):
        self.warnings_manager.__exit__(exc_type, exc_value, tb)
        if exc_type is not None:
            # let unexpected exceptions pass through
            return
        try:
            exc_name = self.expected.__name__
        except AttributeError:
            exc_name = str(self.expected)
        first_matching = None
        for m in self.warnings:
            w = m.message
            if not isinstance(w, self.expected):
                continue
            if first_matching is None:
                first_matching = w
            if (self.expected_regex is not None and
                not self.expected_regex.search(str(w))):
                continue
            # store warning for later retrieval
            self.warning = w
            self.filename = m.filename
            self.lineno = m.lineno
            return
        # Now we simply try to choose a helpful failure message
        if first_matching is not None:
            self._raiseFailure('"{}" does not match "{}"'.format(
                     self.expected_regex.pattern, str(first_matching)))
        if self.obj_name:
            self._raiseFailure("{} not triggered by {}".format(exc_name,
                                                               self.obj_name))
        else:
            self._raiseFailure("{} not triggered".format(exc_name))



_LoggingWatcher = collections.namedtuple("_LoggingWatcher",
                                         ["records", "output"])


class _CapturingHandler(logging.Handler):
    """
    A logging handler capturing all (raw and formatted) logging output.
    """

    def __init__(self):
        logging.Handler.__init__(self)
        self.watcher = _LoggingWatcher([], [])

    def flush(self):
        pass

    def emit(self, record):
        self.watcher.records.append(record)
        msg = self.format(record)
        self.watcher.output.append(msg)



class _AssertLogsContext(_BaseTestCaseContext):
    """A context manager used to implement TestCase.assertLogs()."""

    LOGGING_FORMAT = "%(levelname)s:%(name)s:%(message)s"

    def __init__(self, test_case, logger_name, level):
        _BaseTestCaseContext.__init__(self, test_case)
        self.logger_name = logger_name
        if level:
            self.level = logging._nameToLevel.get(level, level)
        else:
            self.level = logging.INFO
        self.msg = None

    def __enter__(self):
        if isinstance(self.logger_name, logging.Logger):
            logger = self.logger = self.logger_name
        else:
            logger = self.logger = logging.getLogger(self.logger_name)
        formatter = logging.Formatter(self.LOGGING_FORMAT)
        handler = _CapturingHandler()
        handler.setFormatter(formatter)
        self.watcher = handler.watcher
        self.old_handlers = logger.handlers[:]
        self.old_level = logger.level
        self.old_propagate = logger.propagate
        logger.handlers = [handler]
        logger.setLevel(self.level)
        logger.propagate = False
        return handler.watcher

    def __exit__(self, exc_type, exc_value, tb):
        self.logger.handlers = self.old_handlers
        self.logger.propagate = self.old_propagate
        self.logger.setLevel(self.old_level)
        if exc_type is not None:
            # let unexpected exceptions pass through
            return False
        if len(self.watcher.records) == 0:
            self._raiseFailure(
                "no logs of level {} or higher triggered on {}"
                .format(logging.getLevelName(self.level), self.logger.name))


class _OrderedChainMap(collections.ChainMap):
    def __iter__(self):
        seen = set()
        for mapping in self.maps:
            for k in mapping:
                if k not in seen:
                    seen.add(k)
                    yield k


class TestCase(object):
    """A class whose instances are single test cases.

    By default, the test code itself should be placed in a method named
    'runTest'.

    If the fixture may be used for many test cases, create as
    many test methods as are needed. When instantiating such a TestCase
    subclass, specify in the constructor arguments the name of the test method
    that the instance is to execute.

    Test authors should subclass TestCase for their own tests. Construction
    and deconstruction of the test's environment ('fixture') can be
    implemented by overriding the 'setUp' and 'tearDown' methods respectively.

    If it is necessary to override the __init__ method, the base class
    __init__ method must always be called. It is important that subclasses
    should not change the signature of their __init__ method, since instances
    of the classes are instantiated automatically by parts of the framework
    in order to be run.

    When subclassing TestCase, you can set these attributes:
    * failureException: determines which exception will be raised when
        the instance's assertion methods fail; test methods raising this
        exception will be deemed to have 'failed' rather than 'errored'.
    * longMessage: determines whether long messages (including repr of
        objects used in assert methods) will be printed on failure in *addition*
        to any explicit message passed.
    * maxDiff: sets the maximum length of a diff in failure messages
        by assert methods using difflib. It is looked up as an instance
        attribute so can be configured by individual tests if required.
    """

    failureException = AssertionError

    longMessage = True

    maxDiff = 80*8

    # If a string is longer than _diffThreshold, use normal comparison instead
    # of difflib.  See #11763.
    _diffThreshold = 2**16

    # Attribute used by TestSuite for classSetUp

    _classSetupFailed = False

    _class_cleanups = []

    def __init__(self, methodName='runTest'):
        """Create an instance of the class that will use the named test
           method when executed. Raises a ValueError if the instance does
           not have a method with the specified name.
        """
        self._testMethodName = methodName
        self._outcome = None
        self._testMethodDoc = 'No test'
        try:
            testMethod = getattr(self, methodName)
        except AttributeError:
            if methodName != 'runTest':
                # we allow instantiation with no explicit method name
                # but not an *incorrect* or missing method name
                raise ValueError("no such test method in %s: %s" %
                      (self.__class__, methodName))
        else:
            self._testMethodDoc = testMethod.__doc__
        self._cleanups = []
        self._subtest = None

        # Map types to custom assertEqual functions that will compare
        # instances of said type in more detail to generate a more useful
        # error message.
        self._type_equality_funcs = {}
        self.addTypeEqualityFunc(dict, 'assertDictEqual')
        self.addTypeEqualityFunc(list, 'assertListEqual')
        self.addTypeEqualityFunc(tuple, 'assertTupleEqual')
        self.addTypeEqualityFunc(set, 'assertSetEqual')
        self.addTypeEqualityFunc(frozenset, 'assertSetEqual')
        self.addTypeEqualityFunc(str, 'assertMultiLineEqual')

    def addTypeEqualityFunc(self, typeobj, function):
        """Add a type specific assertEqual style function to compare a type.

        This method is for use by TestCase subclasses that need to register
        their own type equality functions to provide nicer error messages.

        Args:
            typeobj: The data type to call this function on when both values
                    are of the same type in assertEqual().
            function: The callable taking two arguments and an optional
                    msg= argument that raises self.failureException with a
                    useful error message when the two arguments are not equal.
        """
        self._type_equality_funcs[typeobj] = function

    def addCleanup(self, function, /, *args, **kwargs):
        """Add a function, with arguments, to be called when the test is
        completed. Functions added are called on a LIFO basis and are
        called after tearDown on test failure or success.

        Cleanup items are called even if setUp fails (unlike tearDown)."""
        self._cleanups.append((function, args, kwargs))
    addCleanup.__text_signature__ = '($self, function, /, *args, **kwargs)'

<<<<<<< HEAD
    @classmethod
    def addClassCleanup(cls, function, /, *args, **kwargs):
=======
    def addClassCleanup(*args, **kwargs):
>>>>>>> 530f506a
        """Same as addCleanup, except the cleanup items are called even if
        setUpClass fails (unlike tearDownClass)."""
        cls._class_cleanups.append((function, args, kwargs))
    addClassCleanup.__text_signature__ = '($cls, function, /, *args, **kwargs)'
    addClassCleanup = classmethod(addClassCleanup)

    def setUp(self):
        "Hook method for setting up the test fixture before exercising it."
        pass

    def tearDown(self):
        "Hook method for deconstructing the test fixture after testing it."
        pass

    @classmethod
    def setUpClass(cls):
        "Hook method for setting up class fixture before running tests in the class."

    @classmethod
    def tearDownClass(cls):
        "Hook method for deconstructing the class fixture after running all tests in the class."

    def countTestCases(self):
        return 1

    def defaultTestResult(self):
        return result.TestResult()

    def shortDescription(self):
        """Returns a one-line description of the test, or None if no
        description has been provided.

        The default implementation of this method returns the first line of
        the specified test method's docstring.
        """
        doc = self._testMethodDoc
        return doc and doc.split("\n")[0].strip() or None


    def id(self):
        return "%s.%s" % (strclass(self.__class__), self._testMethodName)

    def __eq__(self, other):
        if type(self) is not type(other):
            return NotImplemented

        return self._testMethodName == other._testMethodName

    def __hash__(self):
        return hash((type(self), self._testMethodName))

    def __str__(self):
        return "%s (%s)" % (self._testMethodName, strclass(self.__class__))

    def __repr__(self):
        return "<%s testMethod=%s>" % \
               (strclass(self.__class__), self._testMethodName)

    def _addSkip(self, result, test_case, reason):
        addSkip = getattr(result, 'addSkip', None)
        if addSkip is not None:
            addSkip(test_case, reason)
        else:
            warnings.warn("TestResult has no addSkip method, skips not reported",
                          RuntimeWarning, 2)
            result.addSuccess(test_case)

    @contextlib.contextmanager
    def subTest(self, msg=_subtest_msg_sentinel, **params):
        """Return a context manager that will return the enclosed block
        of code in a subtest identified by the optional message and
        keyword parameters.  A failure in the subtest marks the test
        case as failed but resumes execution at the end of the enclosed
        block, allowing further test code to be executed.
        """
        if self._outcome is None or not self._outcome.result_supports_subtests:
            yield
            return
        parent = self._subtest
        if parent is None:
            params_map = _OrderedChainMap(params)
        else:
            params_map = parent.params.new_child(params)
        self._subtest = _SubTest(self, msg, params_map)
        try:
            with self._outcome.testPartExecutor(self._subtest, isTest=True):
                yield
            if not self._outcome.success:
                result = self._outcome.result
                if result is not None and result.failfast:
                    raise _ShouldStop
            elif self._outcome.expectedFailure:
                # If the test is expecting a failure, we really want to
                # stop now and register the expected failure.
                raise _ShouldStop
        finally:
            self._subtest = parent

    def _feedErrorsToResult(self, result, errors):
        for test, exc_info in errors:
            if isinstance(test, _SubTest):
                result.addSubTest(test.test_case, test, exc_info)
            elif exc_info is not None:
                if issubclass(exc_info[0], self.failureException):
                    result.addFailure(test, exc_info)
                else:
                    result.addError(test, exc_info)

    def _addExpectedFailure(self, result, exc_info):
        try:
            addExpectedFailure = result.addExpectedFailure
        except AttributeError:
            warnings.warn("TestResult has no addExpectedFailure method, reporting as passes",
                          RuntimeWarning)
            result.addSuccess(self)
        else:
            addExpectedFailure(self, exc_info)

    def _addUnexpectedSuccess(self, result):
        try:
            addUnexpectedSuccess = result.addUnexpectedSuccess
        except AttributeError:
            warnings.warn("TestResult has no addUnexpectedSuccess method, reporting as failure",
                          RuntimeWarning)
            # We need to pass an actual exception and traceback to addFailure,
            # otherwise the legacy result can choke.
            try:
                raise _UnexpectedSuccess from None
            except _UnexpectedSuccess:
                result.addFailure(self, sys.exc_info())
        else:
            addUnexpectedSuccess(self)

    def _callSetUp(self):
        self.setUp()

    def _callTestMethod(self, method):
        method()

    def _callTearDown(self):
        self.tearDown()

    def _callCleanup(self, function, /, *args, **kwargs):
        function(*args, **kwargs)

    def run(self, result=None):
        orig_result = result
        if result is None:
            result = self.defaultTestResult()
            startTestRun = getattr(result, 'startTestRun', None)
            if startTestRun is not None:
                startTestRun()

        result.startTest(self)

        testMethod = getattr(self, self._testMethodName)
        if (getattr(self.__class__, "__unittest_skip__", False) or
            getattr(testMethod, "__unittest_skip__", False)):
            # If the class or method was skipped.
            try:
                skip_why = (getattr(self.__class__, '__unittest_skip_why__', '')
                            or getattr(testMethod, '__unittest_skip_why__', ''))
                self._addSkip(result, self, skip_why)
            finally:
                result.stopTest(self)
            return
        expecting_failure_method = getattr(testMethod,
                                           "__unittest_expecting_failure__", False)
        expecting_failure_class = getattr(self,
                                          "__unittest_expecting_failure__", False)
        expecting_failure = expecting_failure_class or expecting_failure_method
        outcome = _Outcome(result)
        try:
            self._outcome = outcome

            with outcome.testPartExecutor(self):
                self._callSetUp()
            if outcome.success:
                outcome.expecting_failure = expecting_failure
                with outcome.testPartExecutor(self, isTest=True):
                    self._callTestMethod(testMethod)
                outcome.expecting_failure = False
                with outcome.testPartExecutor(self):
                    self._callTearDown()

            self.doCleanups()
            for test, reason in outcome.skipped:
                self._addSkip(result, test, reason)
            self._feedErrorsToResult(result, outcome.errors)
            if outcome.success:
                if expecting_failure:
                    if outcome.expectedFailure:
                        self._addExpectedFailure(result, outcome.expectedFailure)
                    else:
                        self._addUnexpectedSuccess(result)
                else:
                    result.addSuccess(self)
            return result
        finally:
            result.stopTest(self)
            if orig_result is None:
                stopTestRun = getattr(result, 'stopTestRun', None)
                if stopTestRun is not None:
                    stopTestRun()

            # explicitly break reference cycles:
            # outcome.errors -> frame -> outcome -> outcome.errors
            # outcome.expectedFailure -> frame -> outcome -> outcome.expectedFailure
            outcome.errors.clear()
            outcome.expectedFailure = None

            # clear the outcome, no more needed
            self._outcome = None

    def doCleanups(self):
        """Execute all cleanup functions. Normally called for you after
        tearDown."""
        outcome = self._outcome or _Outcome()
        while self._cleanups:
            function, args, kwargs = self._cleanups.pop()
            with outcome.testPartExecutor(self):
                self._callCleanup(function, *args, **kwargs)

        # return this for backwards compatibility
        # even though we no longer use it internally
        return outcome.success

    @classmethod
    def doClassCleanups(cls):
        """Execute all class cleanup functions. Normally called for you after
        tearDownClass."""
        cls.tearDown_exceptions = []
        while cls._class_cleanups:
            function, args, kwargs = cls._class_cleanups.pop()
            try:
                function(*args, **kwargs)
            except Exception as exc:
                cls.tearDown_exceptions.append(sys.exc_info())

    def __call__(self, *args, **kwds):
        return self.run(*args, **kwds)

    def debug(self):
        """Run the test without collecting errors in a TestResult"""
        self.setUp()
        getattr(self, self._testMethodName)()
        self.tearDown()
        while self._cleanups:
            function, args, kwargs = self._cleanups.pop(-1)
            function(*args, **kwargs)

    def skipTest(self, reason):
        """Skip this test."""
        raise SkipTest(reason)

    def fail(self, msg=None):
        """Fail immediately, with the given message."""
        raise self.failureException(msg)

    def assertFalse(self, expr, msg=None):
        """Check that the expression is false."""
        if expr:
            msg = self._formatMessage(msg, "%s is not false" % safe_repr(expr))
            raise self.failureException(msg)

    def assertTrue(self, expr, msg=None):
        """Check that the expression is true."""
        if not expr:
            msg = self._formatMessage(msg, "%s is not true" % safe_repr(expr))
            raise self.failureException(msg)

    def _formatMessage(self, msg, standardMsg):
        """Honour the longMessage attribute when generating failure messages.
        If longMessage is False this means:
        * Use only an explicit message if it is provided
        * Otherwise use the standard message for the assert

        If longMessage is True:
        * Use the standard message
        * If an explicit message is provided, plus ' : ' and the explicit message
        """
        if not self.longMessage:
            return msg or standardMsg
        if msg is None:
            return standardMsg
        try:
            # don't switch to '{}' formatting in Python 2.X
            # it changes the way unicode input is handled
            return '%s : %s' % (standardMsg, msg)
        except UnicodeDecodeError:
            return  '%s : %s' % (safe_repr(standardMsg), safe_repr(msg))

    def assertRaises(self, expected_exception, *args, **kwargs):
        """Fail unless an exception of class expected_exception is raised
           by the callable when invoked with specified positional and
           keyword arguments. If a different type of exception is
           raised, it will not be caught, and the test case will be
           deemed to have suffered an error, exactly as for an
           unexpected exception.

           If called with the callable and arguments omitted, will return a
           context object used like this::

                with self.assertRaises(SomeException):
                    do_something()

           An optional keyword argument 'msg' can be provided when assertRaises
           is used as a context object.

           The context manager keeps a reference to the exception as
           the 'exception' attribute. This allows you to inspect the
           exception after the assertion::

               with self.assertRaises(SomeException) as cm:
                   do_something()
               the_exception = cm.exception
               self.assertEqual(the_exception.error_code, 3)
        """
        context = _AssertRaisesContext(expected_exception, self)
        try:
            return context.handle('assertRaises', args, kwargs)
        finally:
            # bpo-23890: manually break a reference cycle
            context = None

    def assertWarns(self, expected_warning, *args, **kwargs):
        """Fail unless a warning of class warnClass is triggered
           by the callable when invoked with specified positional and
           keyword arguments.  If a different type of warning is
           triggered, it will not be handled: depending on the other
           warning filtering rules in effect, it might be silenced, printed
           out, or raised as an exception.

           If called with the callable and arguments omitted, will return a
           context object used like this::

                with self.assertWarns(SomeWarning):
                    do_something()

           An optional keyword argument 'msg' can be provided when assertWarns
           is used as a context object.

           The context manager keeps a reference to the first matching
           warning as the 'warning' attribute; similarly, the 'filename'
           and 'lineno' attributes give you information about the line
           of Python code from which the warning was triggered.
           This allows you to inspect the warning after the assertion::

               with self.assertWarns(SomeWarning) as cm:
                   do_something()
               the_warning = cm.warning
               self.assertEqual(the_warning.some_attribute, 147)
        """
        context = _AssertWarnsContext(expected_warning, self)
        return context.handle('assertWarns', args, kwargs)

    def assertLogs(self, logger=None, level=None):
        """Fail unless a log message of level *level* or higher is emitted
        on *logger_name* or its children.  If omitted, *level* defaults to
        INFO and *logger* defaults to the root logger.

        This method must be used as a context manager, and will yield
        a recording object with two attributes: `output` and `records`.
        At the end of the context manager, the `output` attribute will
        be a list of the matching formatted log messages and the
        `records` attribute will be a list of the corresponding LogRecord
        objects.

        Example::

            with self.assertLogs('foo', level='INFO') as cm:
                logging.getLogger('foo').info('first message')
                logging.getLogger('foo.bar').error('second message')
            self.assertEqual(cm.output, ['INFO:foo:first message',
                                         'ERROR:foo.bar:second message'])
        """
        return _AssertLogsContext(self, logger, level)

    def _getAssertEqualityFunc(self, first, second):
        """Get a detailed comparison function for the types of the two args.

        Returns: A callable accepting (first, second, msg=None) that will
        raise a failure exception if first != second with a useful human
        readable error message for those types.
        """
        #
        # NOTE(gregory.p.smith): I considered isinstance(first, type(second))
        # and vice versa.  I opted for the conservative approach in case
        # subclasses are not intended to be compared in detail to their super
        # class instances using a type equality func.  This means testing
        # subtypes won't automagically use the detailed comparison.  Callers
        # should use their type specific assertSpamEqual method to compare
        # subclasses if the detailed comparison is desired and appropriate.
        # See the discussion in http://bugs.python.org/issue2578.
        #
        if type(first) is type(second):
            asserter = self._type_equality_funcs.get(type(first))
            if asserter is not None:
                if isinstance(asserter, str):
                    asserter = getattr(self, asserter)
                return asserter

        return self._baseAssertEqual

    def _baseAssertEqual(self, first, second, msg=None):
        """The default assertEqual implementation, not type specific."""
        if not first == second:
            standardMsg = '%s != %s' % _common_shorten_repr(first, second)
            msg = self._formatMessage(msg, standardMsg)
            raise self.failureException(msg)

    def assertEqual(self, first, second, msg=None):
        """Fail if the two objects are unequal as determined by the '=='
           operator.
        """
        assertion_func = self._getAssertEqualityFunc(first, second)
        assertion_func(first, second, msg=msg)

    def assertNotEqual(self, first, second, msg=None):
        """Fail if the two objects are equal as determined by the '!='
           operator.
        """
        if not first != second:
            msg = self._formatMessage(msg, '%s == %s' % (safe_repr(first),
                                                          safe_repr(second)))
            raise self.failureException(msg)

    def assertAlmostEqual(self, first, second, places=None, msg=None,
                          delta=None):
        """Fail if the two objects are unequal as determined by their
           difference rounded to the given number of decimal places
           (default 7) and comparing to zero, or by comparing that the
           difference between the two objects is more than the given
           delta.

           Note that decimal places (from zero) are usually not the same
           as significant digits (measured from the most significant digit).

           If the two objects compare equal then they will automatically
           compare almost equal.
        """
        if first == second:
            # shortcut
            return
        if delta is not None and places is not None:
            raise TypeError("specify delta or places not both")

        diff = abs(first - second)
        if delta is not None:
            if diff <= delta:
                return

            standardMsg = '%s != %s within %s delta (%s difference)' % (
                safe_repr(first),
                safe_repr(second),
                safe_repr(delta),
                safe_repr(diff))
        else:
            if places is None:
                places = 7

            if round(diff, places) == 0:
                return

            standardMsg = '%s != %s within %r places (%s difference)' % (
                safe_repr(first),
                safe_repr(second),
                places,
                safe_repr(diff))
        msg = self._formatMessage(msg, standardMsg)
        raise self.failureException(msg)

    def assertNotAlmostEqual(self, first, second, places=None, msg=None,
                             delta=None):
        """Fail if the two objects are equal as determined by their
           difference rounded to the given number of decimal places
           (default 7) and comparing to zero, or by comparing that the
           difference between the two objects is less than the given delta.

           Note that decimal places (from zero) are usually not the same
           as significant digits (measured from the most significant digit).

           Objects that are equal automatically fail.
        """
        if delta is not None and places is not None:
            raise TypeError("specify delta or places not both")
        diff = abs(first - second)
        if delta is not None:
            if not (first == second) and diff > delta:
                return
            standardMsg = '%s == %s within %s delta (%s difference)' % (
                safe_repr(first),
                safe_repr(second),
                safe_repr(delta),
                safe_repr(diff))
        else:
            if places is None:
                places = 7
            if not (first == second) and round(diff, places) != 0:
                return
            standardMsg = '%s == %s within %r places' % (safe_repr(first),
                                                         safe_repr(second),
                                                         places)

        msg = self._formatMessage(msg, standardMsg)
        raise self.failureException(msg)

    def assertSequenceEqual(self, seq1, seq2, msg=None, seq_type=None):
        """An equality assertion for ordered sequences (like lists and tuples).

        For the purposes of this function, a valid ordered sequence type is one
        which can be indexed, has a length, and has an equality operator.

        Args:
            seq1: The first sequence to compare.
            seq2: The second sequence to compare.
            seq_type: The expected datatype of the sequences, or None if no
                    datatype should be enforced.
            msg: Optional message to use on failure instead of a list of
                    differences.
        """
        if seq_type is not None:
            seq_type_name = seq_type.__name__
            if not isinstance(seq1, seq_type):
                raise self.failureException('First sequence is not a %s: %s'
                                        % (seq_type_name, safe_repr(seq1)))
            if not isinstance(seq2, seq_type):
                raise self.failureException('Second sequence is not a %s: %s'
                                        % (seq_type_name, safe_repr(seq2)))
        else:
            seq_type_name = "sequence"

        differing = None
        try:
            len1 = len(seq1)
        except (TypeError, NotImplementedError):
            differing = 'First %s has no length.    Non-sequence?' % (
                    seq_type_name)

        if differing is None:
            try:
                len2 = len(seq2)
            except (TypeError, NotImplementedError):
                differing = 'Second %s has no length.    Non-sequence?' % (
                        seq_type_name)

        if differing is None:
            if seq1 == seq2:
                return

            differing = '%ss differ: %s != %s\n' % (
                    (seq_type_name.capitalize(),) +
                    _common_shorten_repr(seq1, seq2))

            for i in range(min(len1, len2)):
                try:
                    item1 = seq1[i]
                except (TypeError, IndexError, NotImplementedError):
                    differing += ('\nUnable to index element %d of first %s\n' %
                                 (i, seq_type_name))
                    break

                try:
                    item2 = seq2[i]
                except (TypeError, IndexError, NotImplementedError):
                    differing += ('\nUnable to index element %d of second %s\n' %
                                 (i, seq_type_name))
                    break

                if item1 != item2:
                    differing += ('\nFirst differing element %d:\n%s\n%s\n' %
                                 ((i,) + _common_shorten_repr(item1, item2)))
                    break
            else:
                if (len1 == len2 and seq_type is None and
                    type(seq1) != type(seq2)):
                    # The sequences are the same, but have differing types.
                    return

            if len1 > len2:
                differing += ('\nFirst %s contains %d additional '
                             'elements.\n' % (seq_type_name, len1 - len2))
                try:
                    differing += ('First extra element %d:\n%s\n' %
                                  (len2, safe_repr(seq1[len2])))
                except (TypeError, IndexError, NotImplementedError):
                    differing += ('Unable to index element %d '
                                  'of first %s\n' % (len2, seq_type_name))
            elif len1 < len2:
                differing += ('\nSecond %s contains %d additional '
                             'elements.\n' % (seq_type_name, len2 - len1))
                try:
                    differing += ('First extra element %d:\n%s\n' %
                                  (len1, safe_repr(seq2[len1])))
                except (TypeError, IndexError, NotImplementedError):
                    differing += ('Unable to index element %d '
                                  'of second %s\n' % (len1, seq_type_name))
        standardMsg = differing
        diffMsg = '\n' + '\n'.join(
            difflib.ndiff(pprint.pformat(seq1).splitlines(),
                          pprint.pformat(seq2).splitlines()))

        standardMsg = self._truncateMessage(standardMsg, diffMsg)
        msg = self._formatMessage(msg, standardMsg)
        self.fail(msg)

    def _truncateMessage(self, message, diff):
        max_diff = self.maxDiff
        if max_diff is None or len(diff) <= max_diff:
            return message + diff
        return message + (DIFF_OMITTED % len(diff))

    def assertListEqual(self, list1, list2, msg=None):
        """A list-specific equality assertion.

        Args:
            list1: The first list to compare.
            list2: The second list to compare.
            msg: Optional message to use on failure instead of a list of
                    differences.

        """
        self.assertSequenceEqual(list1, list2, msg, seq_type=list)

    def assertTupleEqual(self, tuple1, tuple2, msg=None):
        """A tuple-specific equality assertion.

        Args:
            tuple1: The first tuple to compare.
            tuple2: The second tuple to compare.
            msg: Optional message to use on failure instead of a list of
                    differences.
        """
        self.assertSequenceEqual(tuple1, tuple2, msg, seq_type=tuple)

    def assertSetEqual(self, set1, set2, msg=None):
        """A set-specific equality assertion.

        Args:
            set1: The first set to compare.
            set2: The second set to compare.
            msg: Optional message to use on failure instead of a list of
                    differences.

        assertSetEqual uses ducktyping to support different types of sets, and
        is optimized for sets specifically (parameters must support a
        difference method).
        """
        try:
            difference1 = set1.difference(set2)
        except TypeError as e:
            self.fail('invalid type when attempting set difference: %s' % e)
        except AttributeError as e:
            self.fail('first argument does not support set difference: %s' % e)

        try:
            difference2 = set2.difference(set1)
        except TypeError as e:
            self.fail('invalid type when attempting set difference: %s' % e)
        except AttributeError as e:
            self.fail('second argument does not support set difference: %s' % e)

        if not (difference1 or difference2):
            return

        lines = []
        if difference1:
            lines.append('Items in the first set but not the second:')
            for item in difference1:
                lines.append(repr(item))
        if difference2:
            lines.append('Items in the second set but not the first:')
            for item in difference2:
                lines.append(repr(item))

        standardMsg = '\n'.join(lines)
        self.fail(self._formatMessage(msg, standardMsg))

    def assertIn(self, member, container, msg=None):
        """Just like self.assertTrue(a in b), but with a nicer default message."""
        if member not in container:
            standardMsg = '%s not found in %s' % (safe_repr(member),
                                                  safe_repr(container))
            self.fail(self._formatMessage(msg, standardMsg))

    def assertNotIn(self, member, container, msg=None):
        """Just like self.assertTrue(a not in b), but with a nicer default message."""
        if member in container:
            standardMsg = '%s unexpectedly found in %s' % (safe_repr(member),
                                                        safe_repr(container))
            self.fail(self._formatMessage(msg, standardMsg))

    def assertIs(self, expr1, expr2, msg=None):
        """Just like self.assertTrue(a is b), but with a nicer default message."""
        if expr1 is not expr2:
            standardMsg = '%s is not %s' % (safe_repr(expr1),
                                             safe_repr(expr2))
            self.fail(self._formatMessage(msg, standardMsg))

    def assertIsNot(self, expr1, expr2, msg=None):
        """Just like self.assertTrue(a is not b), but with a nicer default message."""
        if expr1 is expr2:
            standardMsg = 'unexpectedly identical: %s' % (safe_repr(expr1),)
            self.fail(self._formatMessage(msg, standardMsg))

    def assertDictEqual(self, d1, d2, msg=None):
        self.assertIsInstance(d1, dict, 'First argument is not a dictionary')
        self.assertIsInstance(d2, dict, 'Second argument is not a dictionary')

        if d1 != d2:
            standardMsg = '%s != %s' % _common_shorten_repr(d1, d2)
            diff = ('\n' + '\n'.join(difflib.ndiff(
                           pprint.pformat(d1).splitlines(),
                           pprint.pformat(d2).splitlines())))
            standardMsg = self._truncateMessage(standardMsg, diff)
            self.fail(self._formatMessage(msg, standardMsg))

    def assertDictContainsSubset(self, subset, dictionary, msg=None):
        """Checks whether dictionary is a superset of subset."""
        warnings.warn('assertDictContainsSubset is deprecated',
                      DeprecationWarning)
        missing = []
        mismatched = []
        for key, value in subset.items():
            if key not in dictionary:
                missing.append(key)
            elif value != dictionary[key]:
                mismatched.append('%s, expected: %s, actual: %s' %
                                  (safe_repr(key), safe_repr(value),
                                   safe_repr(dictionary[key])))

        if not (missing or mismatched):
            return

        standardMsg = ''
        if missing:
            standardMsg = 'Missing: %s' % ','.join(safe_repr(m) for m in
                                                    missing)
        if mismatched:
            if standardMsg:
                standardMsg += '; '
            standardMsg += 'Mismatched values: %s' % ','.join(mismatched)

        self.fail(self._formatMessage(msg, standardMsg))


    def assertCountEqual(self, first, second, msg=None):
        """Asserts that two iterables have the same elements, the same number of
        times, without regard to order.

            self.assertEqual(Counter(list(first)),
                             Counter(list(second)))

         Example:
            - [0, 1, 1] and [1, 0, 1] compare equal.
            - [0, 0, 1] and [0, 1] compare unequal.

        """
        first_seq, second_seq = list(first), list(second)
        try:
            first = collections.Counter(first_seq)
            second = collections.Counter(second_seq)
        except TypeError:
            # Handle case with unhashable elements
            differences = _count_diff_all_purpose(first_seq, second_seq)
        else:
            if first == second:
                return
            differences = _count_diff_hashable(first_seq, second_seq)

        if differences:
            standardMsg = 'Element counts were not equal:\n'
            lines = ['First has %d, Second has %d:  %r' % diff for diff in differences]
            diffMsg = '\n'.join(lines)
            standardMsg = self._truncateMessage(standardMsg, diffMsg)
            msg = self._formatMessage(msg, standardMsg)
            self.fail(msg)

    def assertMultiLineEqual(self, first, second, msg=None):
        """Assert that two multi-line strings are equal."""
        self.assertIsInstance(first, str, 'First argument is not a string')
        self.assertIsInstance(second, str, 'Second argument is not a string')

        if first != second:
            # don't use difflib if the strings are too long
            if (len(first) > self._diffThreshold or
                len(second) > self._diffThreshold):
                self._baseAssertEqual(first, second, msg)
            firstlines = first.splitlines(keepends=True)
            secondlines = second.splitlines(keepends=True)
            if len(firstlines) == 1 and first.strip('\r\n') == first:
                firstlines = [first + '\n']
                secondlines = [second + '\n']
            standardMsg = '%s != %s' % _common_shorten_repr(first, second)
            diff = '\n' + ''.join(difflib.ndiff(firstlines, secondlines))
            standardMsg = self._truncateMessage(standardMsg, diff)
            self.fail(self._formatMessage(msg, standardMsg))

    def assertLess(self, a, b, msg=None):
        """Just like self.assertTrue(a < b), but with a nicer default message."""
        if not a < b:
            standardMsg = '%s not less than %s' % (safe_repr(a), safe_repr(b))
            self.fail(self._formatMessage(msg, standardMsg))

    def assertLessEqual(self, a, b, msg=None):
        """Just like self.assertTrue(a <= b), but with a nicer default message."""
        if not a <= b:
            standardMsg = '%s not less than or equal to %s' % (safe_repr(a), safe_repr(b))
            self.fail(self._formatMessage(msg, standardMsg))

    def assertGreater(self, a, b, msg=None):
        """Just like self.assertTrue(a > b), but with a nicer default message."""
        if not a > b:
            standardMsg = '%s not greater than %s' % (safe_repr(a), safe_repr(b))
            self.fail(self._formatMessage(msg, standardMsg))

    def assertGreaterEqual(self, a, b, msg=None):
        """Just like self.assertTrue(a >= b), but with a nicer default message."""
        if not a >= b:
            standardMsg = '%s not greater than or equal to %s' % (safe_repr(a), safe_repr(b))
            self.fail(self._formatMessage(msg, standardMsg))

    def assertIsNone(self, obj, msg=None):
        """Same as self.assertTrue(obj is None), with a nicer default message."""
        if obj is not None:
            standardMsg = '%s is not None' % (safe_repr(obj),)
            self.fail(self._formatMessage(msg, standardMsg))

    def assertIsNotNone(self, obj, msg=None):
        """Included for symmetry with assertIsNone."""
        if obj is None:
            standardMsg = 'unexpectedly None'
            self.fail(self._formatMessage(msg, standardMsg))

    def assertIsInstance(self, obj, cls, msg=None):
        """Same as self.assertTrue(isinstance(obj, cls)), with a nicer
        default message."""
        if not isinstance(obj, cls):
            standardMsg = '%s is not an instance of %r' % (safe_repr(obj), cls)
            self.fail(self._formatMessage(msg, standardMsg))

    def assertNotIsInstance(self, obj, cls, msg=None):
        """Included for symmetry with assertIsInstance."""
        if isinstance(obj, cls):
            standardMsg = '%s is an instance of %r' % (safe_repr(obj), cls)
            self.fail(self._formatMessage(msg, standardMsg))

    def assertRaisesRegex(self, expected_exception, expected_regex,
                          *args, **kwargs):
        """Asserts that the message in a raised exception matches a regex.

        Args:
            expected_exception: Exception class expected to be raised.
            expected_regex: Regex (re.Pattern object or string) expected
                    to be found in error message.
            args: Function to be called and extra positional args.
            kwargs: Extra kwargs.
            msg: Optional message used in case of failure. Can only be used
                    when assertRaisesRegex is used as a context manager.
        """
        context = _AssertRaisesContext(expected_exception, self, expected_regex)
        return context.handle('assertRaisesRegex', args, kwargs)

    def assertWarnsRegex(self, expected_warning, expected_regex,
                         *args, **kwargs):
        """Asserts that the message in a triggered warning matches a regexp.
        Basic functioning is similar to assertWarns() with the addition
        that only warnings whose messages also match the regular expression
        are considered successful matches.

        Args:
            expected_warning: Warning class expected to be triggered.
            expected_regex: Regex (re.Pattern object or string) expected
                    to be found in error message.
            args: Function to be called and extra positional args.
            kwargs: Extra kwargs.
            msg: Optional message used in case of failure. Can only be used
                    when assertWarnsRegex is used as a context manager.
        """
        context = _AssertWarnsContext(expected_warning, self, expected_regex)
        return context.handle('assertWarnsRegex', args, kwargs)

    def assertRegex(self, text, expected_regex, msg=None):
        """Fail the test unless the text matches the regular expression."""
        if isinstance(expected_regex, (str, bytes)):
            assert expected_regex, "expected_regex must not be empty."
            expected_regex = re.compile(expected_regex)
        if not expected_regex.search(text):
            standardMsg = "Regex didn't match: %r not found in %r" % (
                expected_regex.pattern, text)
            # _formatMessage ensures the longMessage option is respected
            msg = self._formatMessage(msg, standardMsg)
            raise self.failureException(msg)

    def assertNotRegex(self, text, unexpected_regex, msg=None):
        """Fail the test if the text matches the regular expression."""
        if isinstance(unexpected_regex, (str, bytes)):
            unexpected_regex = re.compile(unexpected_regex)
        match = unexpected_regex.search(text)
        if match:
            standardMsg = 'Regex matched: %r matches %r in %r' % (
                text[match.start() : match.end()],
                unexpected_regex.pattern,
                text)
            # _formatMessage ensures the longMessage option is respected
            msg = self._formatMessage(msg, standardMsg)
            raise self.failureException(msg)


    def _deprecate(original_func):
        def deprecated_func(*args, **kwargs):
            warnings.warn(
                'Please use {0} instead.'.format(original_func.__name__),
                DeprecationWarning, 2)
            return original_func(*args, **kwargs)
        return deprecated_func

    # see #9424
    failUnlessEqual = assertEquals = _deprecate(assertEqual)
    failIfEqual = assertNotEquals = _deprecate(assertNotEqual)
    failUnlessAlmostEqual = assertAlmostEquals = _deprecate(assertAlmostEqual)
    failIfAlmostEqual = assertNotAlmostEquals = _deprecate(assertNotAlmostEqual)
    failUnless = assert_ = _deprecate(assertTrue)
    failUnlessRaises = _deprecate(assertRaises)
    failIf = _deprecate(assertFalse)
    assertRaisesRegexp = _deprecate(assertRaisesRegex)
    assertRegexpMatches = _deprecate(assertRegex)
    assertNotRegexpMatches = _deprecate(assertNotRegex)



class FunctionTestCase(TestCase):
    """A test case that wraps a test function.

    This is useful for slipping pre-existing test functions into the
    unittest framework. Optionally, set-up and tidy-up functions can be
    supplied. As with TestCase, the tidy-up ('tearDown') function will
    always be called if the set-up ('setUp') function ran successfully.
    """

    def __init__(self, testFunc, setUp=None, tearDown=None, description=None):
        super(FunctionTestCase, self).__init__()
        self._setUpFunc = setUp
        self._tearDownFunc = tearDown
        self._testFunc = testFunc
        self._description = description

    def setUp(self):
        if self._setUpFunc is not None:
            self._setUpFunc()

    def tearDown(self):
        if self._tearDownFunc is not None:
            self._tearDownFunc()

    def runTest(self):
        self._testFunc()

    def id(self):
        return self._testFunc.__name__

    def __eq__(self, other):
        if not isinstance(other, self.__class__):
            return NotImplemented

        return self._setUpFunc == other._setUpFunc and \
               self._tearDownFunc == other._tearDownFunc and \
               self._testFunc == other._testFunc and \
               self._description == other._description

    def __hash__(self):
        return hash((type(self), self._setUpFunc, self._tearDownFunc,
                     self._testFunc, self._description))

    def __str__(self):
        return "%s (%s)" % (strclass(self.__class__),
                            self._testFunc.__name__)

    def __repr__(self):
        return "<%s tec=%s>" % (strclass(self.__class__),
                                     self._testFunc)

    def shortDescription(self):
        if self._description is not None:
            return self._description
        doc = self._testFunc.__doc__
        return doc and doc.split("\n")[0].strip() or None


class _SubTest(TestCase):

    def __init__(self, test_case, message, params):
        super().__init__()
        self._message = message
        self.test_case = test_case
        self.params = params
        self.failureException = test_case.failureException

    def runTest(self):
        raise NotImplementedError("subtests cannot be run directly")

    def _subDescription(self):
        parts = []
        if self._message is not _subtest_msg_sentinel:
            parts.append("[{}]".format(self._message))
        if self.params:
            params_desc = ', '.join(
                "{}={!r}".format(k, v)
                for (k, v) in self.params.items())
            parts.append("({})".format(params_desc))
        return " ".join(parts) or '(<subtest>)'

    def id(self):
        return "{} {}".format(self.test_case.id(), self._subDescription())

    def shortDescription(self):
        """Returns a one-line description of the subtest, or None if no
        description has been provided.
        """
        return self.test_case.shortDescription()

    def __str__(self):
        return "{} {}".format(self.test_case, self._subDescription())<|MERGE_RESOLUTION|>--- conflicted
+++ resolved
@@ -473,17 +473,11 @@
         self._cleanups.append((function, args, kwargs))
     addCleanup.__text_signature__ = '($self, function, /, *args, **kwargs)'
 
-<<<<<<< HEAD
     @classmethod
     def addClassCleanup(cls, function, /, *args, **kwargs):
-=======
-    def addClassCleanup(*args, **kwargs):
->>>>>>> 530f506a
         """Same as addCleanup, except the cleanup items are called even if
         setUpClass fails (unlike tearDownClass)."""
         cls._class_cleanups.append((function, args, kwargs))
-    addClassCleanup.__text_signature__ = '($cls, function, /, *args, **kwargs)'
-    addClassCleanup = classmethod(addClassCleanup)
 
     def setUp(self):
         "Hook method for setting up the test fixture before exercising it."
