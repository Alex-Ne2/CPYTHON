--- conflicted
+++ resolved
@@ -482,7 +482,26 @@
                          ['setUpClass', 'setUp', 'tearDownClass',
                           'cleanup_exc'])
 
-<<<<<<< HEAD
+    def test_with_errors_in_tearDownClass(self):
+        ordering = []
+        class TestableTest(unittest.TestCase):
+            @classmethod
+            def setUpClass(cls):
+                ordering.append('setUpClass')
+                cls.addClassCleanup(cleanup, ordering)
+            def testNothing(self):
+                ordering.append('test')
+            @classmethod
+            def tearDownClass(cls):
+                ordering.append('tearDownClass')
+                raise Exception('TearDownExc')
+
+        result = runTests(TestableTest)
+        self.assertEqual(result.errors[0][1].splitlines()[-1],
+                         'Exception: TearDownExc')
+        self.assertEqual(ordering,
+                         ['setUpClass', 'test', 'tearDownClass', 'cleanup_good'])
+
     def test_enterClassContext(self):
         class TestableTest(unittest.TestCase):
             def testNothing(self):
@@ -511,27 +530,6 @@
             TestableTest.enterClassContext(LacksExit())
 
         self.assertEqual(TestableTest._class_cleanups, [])
-=======
-    def test_with_errors_in_tearDownClass(self):
-        ordering = []
-        class TestableTest(unittest.TestCase):
-            @classmethod
-            def setUpClass(cls):
-                ordering.append('setUpClass')
-                cls.addClassCleanup(cleanup, ordering)
-            def testNothing(self):
-                ordering.append('test')
-            @classmethod
-            def tearDownClass(cls):
-                ordering.append('tearDownClass')
-                raise Exception('TearDownExc')
-
-        result = runTests(TestableTest)
-        self.assertEqual(result.errors[0][1].splitlines()[-1],
-                         'Exception: TearDownExc')
-        self.assertEqual(ordering,
-                         ['setUpClass', 'test', 'tearDownClass', 'cleanup_good'])
->>>>>>> 5277ffe1
 
 
 class TestModuleCleanUp(unittest.TestCase):
