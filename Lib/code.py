"""Utilities needed to emulate Python's interactive interpreter.

"""

# Inspired by similar code by Jeff Epler and Fredrik Lundh.


import builtins
import sys
import traceback
from codeop import CommandCompiler, compile_command

__all__ = ["InteractiveInterpreter", "InteractiveConsole", "interact",
           "compile_command"]

class InteractiveInterpreter:
    """Base class for InteractiveConsole.

    This class deals with parsing and interpreter state (the user's
    namespace); it doesn't deal with input buffering or prompting or
    input file naming (the filename is always passed in explicitly).

    """

    def __init__(self, locals=None):
        """Constructor.

        The optional 'locals' argument specifies a mapping to use as the
        namespace in which code will be executed; it defaults to a newly
        created dictionary with key "__name__" set to "__console__" and
        key "__doc__" set to None.

        """
        if locals is None:
            locals = {"__name__": "__console__", "__doc__": None}
        self.locals = locals
        self.compile = CommandCompiler()

    def runsource(self, source, filename="<input>", symbol="single"):
        """Compile and run some source in the interpreter.

        Arguments are as for compile_command().

        One of several things can happen:

        1) The input is incorrect; compile_command() raised an
        exception (SyntaxError or OverflowError).  A syntax traceback
        will be printed by calling the showsyntaxerror() method.

        2) The input is incomplete, and more input is required;
        compile_command() returned None.  Nothing happens.

        3) The input is complete; compile_command() returned a code
        object.  The code is executed by calling self.runcode() (which
        also handles run-time exceptions, except for SystemExit).

        The return value is True in case 2, False in the other cases (unless
        an exception is raised).  The return value can be used to
        decide whether to use sys.ps1 or sys.ps2 to prompt the next
        line.

        """
        try:
            code = self.compile(source, filename, symbol)
        except (OverflowError, SyntaxError, ValueError):
            # Case 1
            self.showsyntaxerror(filename, source=source)
            return False

        if code is None:
            # Case 2
            return True

        # Case 3
        self.runcode(code)
        return False

    def runcode(self, code):
        """Execute a code object.

        When an exception occurs, self.showtraceback() is called to
        display a traceback.  All exceptions are caught except
        SystemExit, which is reraised.

        A note about KeyboardInterrupt: this exception may occur
        elsewhere in this code, and may not always be caught.  The
        caller should be prepared to deal with it.

        """
        try:
            exec(code, self.locals)
        except SystemExit:
            raise
        except:
            self.showtraceback()

    def showsyntaxerror(self, filename=None):
        """Display the syntax error that just occurred.

        This doesn't display a stack trace because there isn't one.

        If a filename is given, it is stuffed in the exception instead
        of what was there before (because Python's parser always uses
        "<string>" when reading from a string).

        The output is written by self.write(), below.

        """
        try:
            typ, value, tb = sys.exc_info()
            if filename and typ is SyntaxError:
                # Work hard to stuff the correct filename in the exception
                try:
                    msg, (dummy_filename, lineno, offset, line) = value.args
                except ValueError:
                    # Not the format we expect; leave it alone
                    pass
                else:
                    # Stuff in the right filename
                    value = SyntaxError(msg, (filename, lineno, offset, line))
<<<<<<< HEAD
            source = kwargs.pop('source', "")
            self._showtraceback(typ, value, None, colorize, source)
=======
            self._showtraceback(typ, value, None)
>>>>>>> b0f462d4
        finally:
            typ = value = tb = None

    def showtraceback(self):
        """Display the exception that just occurred.

        We remove the first stack item because it is our own code.

        The output is written by self.write(), below.

        """
<<<<<<< HEAD
        colorize = kwargs.pop('colorize', False)
        source = kwargs.pop('source', '')
        try:
            typ, value, tb = sys.exc_info()
            self._showtraceback(typ, value, tb.tb_next, colorize, source)
        finally:
            typ = value = tb = None

    def _showtraceback(self, typ, value, tb, colorize, source):
=======
        try:
            typ, value, tb = sys.exc_info()
            self._showtraceback(typ, value, tb.tb_next)
        finally:
            typ = value = tb = None

    def _showtraceback(self, typ, value, tb):
>>>>>>> b0f462d4
        sys.last_type = typ
        sys.last_traceback = tb
        value = value.with_traceback(tb)
        # Set the line of text that the exception refers to
        if source and not value.text and typ is SyntaxError:
            value.text = source.splitlines()[value.lineno - 1]
        sys.last_exc = sys.last_value = value
        if sys.excepthook is sys.__excepthook__:
            self._excepthook(typ, value, tb)
        else:
            # If someone has set sys.excepthook, we let that take precedence
            # over self.write
            try:
                sys.excepthook(typ, value, tb)
            except SystemExit:
                raise
            except BaseException as e:
                e.__context__ = None
                e = e.with_traceback(e.__traceback__.tb_next)
                print('Error in sys.excepthook:', file=sys.stderr)
                sys.__excepthook__(type(e), e, e.__traceback__)
                print(file=sys.stderr)
                print('Original exception was:', file=sys.stderr)
                sys.__excepthook__(typ, value, tb)

    def _excepthook(self, typ, value, tb):
        # This method is being overwritten in
        # _pyrepl.console.InteractiveColoredConsole
        lines = traceback.format_exception(typ, value, tb)
        self.write(''.join(lines))

    def write(self, data):
        """Write a string.

        The base implementation writes to sys.stderr; a subclass may
        replace this with a different implementation.

        """
        sys.stderr.write(data)


class InteractiveConsole(InteractiveInterpreter):
    """Closely emulate the behavior of the interactive Python interpreter.

    This class builds on InteractiveInterpreter and adds prompting
    using the familiar sys.ps1 and sys.ps2, and input buffering.

    """

    def __init__(self, locals=None, filename="<console>", *, local_exit=False):
        """Constructor.

        The optional locals argument will be passed to the
        InteractiveInterpreter base class.

        The optional filename argument should specify the (file)name
        of the input stream; it will show up in tracebacks.

        """
        InteractiveInterpreter.__init__(self, locals)
        self.filename = filename
        self.local_exit = local_exit
        self.resetbuffer()

    def resetbuffer(self):
        """Reset the input buffer."""
        self.buffer = []

    def interact(self, banner=None, exitmsg=None):
        """Closely emulate the interactive Python console.

        The optional banner argument specifies the banner to print
        before the first interaction; by default it prints a banner
        similar to the one printed by the real Python interpreter,
        followed by the current class name in parentheses (so as not
        to confuse this with the real interpreter -- since it's so
        close!).

        The optional exitmsg argument specifies the exit message
        printed when exiting. Pass the empty string to suppress
        printing an exit message. If exitmsg is not given or None,
        a default message is printed.

        """
        try:
            sys.ps1
        except AttributeError:
            sys.ps1 = ">>> "
        try:
            sys.ps2
        except AttributeError:
            sys.ps2 = "... "
        cprt = 'Type "help", "copyright", "credits" or "license" for more information.'
        if banner is None:
            self.write("Python %s on %s\n%s\n(%s)\n" %
                       (sys.version, sys.platform, cprt,
                        self.__class__.__name__))
        elif banner:
            self.write("%s\n" % str(banner))
        more = 0

        # When the user uses exit() or quit() in their interactive shell
        # they probably just want to exit the created shell, not the whole
        # process. exit and quit in builtins closes sys.stdin which makes
        # it super difficult to restore
        #
        # When self.local_exit is True, we overwrite the builtins so
        # exit() and quit() only raises SystemExit and we can catch that
        # to only exit the interactive shell

        _exit = None
        _quit = None

        if self.local_exit:
            if hasattr(builtins, "exit"):
                _exit = builtins.exit
                builtins.exit = Quitter("exit")

            if hasattr(builtins, "quit"):
                _quit = builtins.quit
                builtins.quit = Quitter("quit")

        try:
            while True:
                try:
                    if more:
                        prompt = sys.ps2
                    else:
                        prompt = sys.ps1
                    try:
                        line = self.raw_input(prompt)
                    except EOFError:
                        self.write("\n")
                        break
                    else:
                        more = self.push(line)
                except KeyboardInterrupt:
                    self.write("\nKeyboardInterrupt\n")
                    self.resetbuffer()
                    more = 0
                except SystemExit as e:
                    if self.local_exit:
                        self.write("\n")
                        break
                    else:
                        raise e
        finally:
            # restore exit and quit in builtins if they were modified
            if _exit is not None:
                builtins.exit = _exit

            if _quit is not None:
                builtins.quit = _quit

            if exitmsg is None:
                self.write('now exiting %s...\n' % self.__class__.__name__)
            elif exitmsg != '':
                self.write('%s\n' % exitmsg)

    def push(self, line, filename=None, _symbol="single"):
        """Push a line to the interpreter.

        The line should not have a trailing newline; it may have
        internal newlines.  The line is appended to a buffer and the
        interpreter's runsource() method is called with the
        concatenated contents of the buffer as source.  If this
        indicates that the command was executed or invalid, the buffer
        is reset; otherwise, the command is incomplete, and the buffer
        is left as it was after the line was appended.  The return
        value is 1 if more input is required, 0 if the line was dealt
        with in some way (this is the same as runsource()).

        """
        self.buffer.append(line)
        source = "\n".join(self.buffer)
        if filename is None:
            filename = self.filename
        more = self.runsource(source, filename, symbol=_symbol)
        if not more:
            self.resetbuffer()
        return more

    def raw_input(self, prompt=""):
        """Write a prompt and read a line.

        The returned line does not include the trailing newline.
        When the user enters the EOF key sequence, EOFError is raised.

        The base implementation uses the built-in function
        input(); a subclass may replace this with a different
        implementation.

        """
        return input(prompt)


class Quitter:
    def __init__(self, name):
        self.name = name
        if sys.platform == "win32":
            self.eof = 'Ctrl-Z plus Return'
        else:
            self.eof = 'Ctrl-D (i.e. EOF)'

    def __repr__(self):
        return f'Use {self.name} or {self.eof} to exit'

    def __call__(self, code=None):
        raise SystemExit(code)


def interact(banner=None, readfunc=None, local=None, exitmsg=None, local_exit=False):
    """Closely emulate the interactive Python interpreter.

    This is a backwards compatible interface to the InteractiveConsole
    class.  When readfunc is not specified, it attempts to import the
    readline module to enable GNU readline if it is available.

    Arguments (all optional, all default to None):

    banner -- passed to InteractiveConsole.interact()
    readfunc -- if not None, replaces InteractiveConsole.raw_input()
    local -- passed to InteractiveInterpreter.__init__()
    exitmsg -- passed to InteractiveConsole.interact()
    local_exit -- passed to InteractiveConsole.__init__()

    """
    console = InteractiveConsole(local, local_exit=local_exit)
    if readfunc is not None:
        console.raw_input = readfunc
    else:
        try:
            import readline  # noqa: F401
        except ImportError:
            pass
    console.interact(banner, exitmsg)


if __name__ == "__main__":
    import argparse

    parser = argparse.ArgumentParser()
    parser.add_argument('-q', action='store_true',
                       help="don't print version and copyright messages")
    args = parser.parse_args()
    if args.q or sys.flags.quiet:
        banner = ''
    else:
        banner = None
    interact(banner)<|MERGE_RESOLUTION|>--- conflicted
+++ resolved
@@ -94,7 +94,7 @@
         except:
             self.showtraceback()
 
-    def showsyntaxerror(self, filename=None):
+    def showsyntaxerror(self, filename=None, **kwargs):
         """Display the syntax error that just occurred.
 
         This doesn't display a stack trace because there isn't one.
@@ -118,12 +118,8 @@
                 else:
                     # Stuff in the right filename
                     value = SyntaxError(msg, (filename, lineno, offset, line))
-<<<<<<< HEAD
             source = kwargs.pop('source', "")
-            self._showtraceback(typ, value, None, colorize, source)
-=======
-            self._showtraceback(typ, value, None)
->>>>>>> b0f462d4
+            self._showtraceback(typ, value, None, source)
         finally:
             typ = value = tb = None
 
@@ -135,25 +131,13 @@
         The output is written by self.write(), below.
 
         """
-<<<<<<< HEAD
-        colorize = kwargs.pop('colorize', False)
-        source = kwargs.pop('source', '')
         try:
             typ, value, tb = sys.exc_info()
-            self._showtraceback(typ, value, tb.tb_next, colorize, source)
+            self._showtraceback(typ, value, tb.tb_next, "")
         finally:
             typ = value = tb = None
 
-    def _showtraceback(self, typ, value, tb, colorize, source):
-=======
-        try:
-            typ, value, tb = sys.exc_info()
-            self._showtraceback(typ, value, tb.tb_next)
-        finally:
-            typ = value = tb = None
-
-    def _showtraceback(self, typ, value, tb):
->>>>>>> b0f462d4
+    def _showtraceback(self, typ, value, tb, source):
         sys.last_type = typ
         sys.last_traceback = tb
         value = value.with_traceback(tb)
