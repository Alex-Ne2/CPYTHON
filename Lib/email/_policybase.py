--- conflicted
+++ resolved
@@ -307,13 +307,9 @@
 
         """
         name, value = sourcelines[0].split(':', 1)
-<<<<<<< HEAD
         value = value + ''.join(sourcelines[1:])
         return (name, value.lstrip(" \r\n\t").rstrip('\r\n'))
-=======
-        value = value.lstrip('\t') + ''.join(sourcelines[1:])
-        return (name, value.rstrip('\r\n'))
->>>>>>> 7c2f6a06
+
 
     def header_store_parse(self, name, value):
         """+
