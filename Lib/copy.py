"""Generic (shallow and deep) copying operations.

Interface summary:

        import copy

        x = copy.copy(y)        # make a shallow copy of y
        x = copy.deepcopy(y)    # make a deep copy of y

For module specific errors, copy.Error is raised.

The difference between shallow and deep copying is only relevant for
compound objects (objects that contain other objects, like lists or
class instances).

- A shallow copy constructs a new compound object and then (to the
  extent possible) inserts *the same objects* into it that the
  original contains.

- A deep copy constructs a new compound object and then, recursively,
  inserts *copies* into it of the objects found in the original.

Two problems often exist with deep copy operations that don't exist
with shallow copy operations:

 a) recursive objects (compound objects that, directly or indirectly,
    contain a reference to themselves) may cause a recursive loop

 b) because deep copy copies *everything* it may copy too much, e.g.
    administrative data structures that should be shared even between
    copies

Python's deep copy operation avoids these problems by:

 a) keeping a table of objects already copied during the current
    copying pass

 b) letting user-defined classes override the copying operation or the
    set of components copied

This version does not copy types like module, class, function, method,
nor stack trace, stack frame, nor file, socket, window, nor any
similar types.

Classes can use the same interfaces to control copying that they use
to control pickling: they can define methods called __getinitargs__(),
__getstate__() and __setstate__().  See the documentation for module
"pickle" for information on these methods.
"""

import types
import weakref
from copyreg import dispatch_table

class Error(Exception):
    pass
error = Error   # backward compatibility

__all__ = ["Error", "copy", "deepcopy"]

def copy(x):
    """Shallow copy operation on arbitrary Python objects.

    See the module's __doc__ string for more info.
    """

    cls = type(x)

    copier = _copy_dispatch.get(cls)
    if copier:
        return copier(x)

    if issubclass(cls, type):
        # treat it as a regular class:
        return _copy_immutable(x)

    copier = getattr(cls, "__copy__", None)
    if copier is not None:
        return copier(x)

    reductor = dispatch_table.get(cls)
    if reductor is not None:
        rv = reductor(x)
    else:
        reductor = getattr(x, "__reduce_ex__", None)
        if reductor is not None:
            rv = reductor(4)
        else:
            reductor = getattr(x, "__reduce__", None)
            if reductor:
                rv = reductor()
            else:
                raise Error("un(shallow)copyable object of type %s" % cls)

    if isinstance(rv, str):
        return x
    return _reconstruct(x, None, *rv)


_copy_dispatch = d = {}

def _copy_immutable(x):
    return x
for t in (types.NoneType, int, float, bool, complex, str, tuple,
          bytes, frozenset, type, range, slice, property,
          types.BuiltinFunctionType, types.EllipsisType,
          types.NotImplementedType, types.FunctionType, types.CodeType,
          weakref.ref):
    d[t] = _copy_immutable

d[list] = list.copy
d[dict] = dict.copy
d[set] = set.copy
d[bytearray] = bytearray.copy

del d, t

def _deepcopy_fallback(x, memo=None, _nil=[]):
    """Deep copy operation on arbitrary Python objects.

    This is the fallback from the C accelerator, and the main implementation if the C accelerator is not available.

    See the module's __doc__ string for more info.
    """

    cls = type(x)

    if cls in _atomic_types:
        return x

    d = id(x)
    if memo is None:
        memo = {}
    else:
        y = memo.get(d, _nil)
        if y is not _nil:
            return y

    copier = _deepcopy_dispatch.get(cls)
    if copier is not None:
        y = copier(x, memo)
    else:
        if issubclass(cls, type):
            y = x # atomic copy
        else:
            copier = getattr(x, "__deepcopy__", None)
            if copier is not None:
                y = copier(memo)
            else:
                reductor = dispatch_table.get(cls)
                if reductor:
                    rv = reductor(x)
                else:
                    reductor = getattr(x, "__reduce_ex__", None)
                    if reductor is not None:
                        rv = reductor(4)
                    else:
                        reductor = getattr(x, "__reduce__", None)
                        if reductor:
                            rv = reductor()
                        else:
                            raise Error(
                                "un(deep)copyable object of type %s" % cls)
                if isinstance(rv, str):
                    y = x
                else:
                    y = _reconstruct(x, memo, *rv)

    # If is its own copy, don't memoize.
    if y is not x:
        memo[d] = y
        _keep_alive(x, memo) # Make sure x lives at least as long as d
    return y

<<<<<<< HEAD
try:
    from _copy import deepcopy
except ImportError:
    # the fallback is for projects like PyPy that reuse the stdlib
    deepcopy = _deepcopy_fallback
    deepcopy.__name__ = 'deepcopy'
=======
_atomic_types =  {types.NoneType, types.EllipsisType, types.NotImplementedType,
          int, float, bool, complex, bytes, str, types.CodeType, type, range,
          types.BuiltinFunctionType, types.FunctionType, weakref.ref, property}
>>>>>>> 34f5ae69

_deepcopy_dispatch = d = {}


def _deepcopy_list(x, memo, deepcopy=deepcopy):
    y = []
    memo[id(x)] = y
    append = y.append
    for a in x:
        append(deepcopy(a, memo))
    return y
d[list] = _deepcopy_list

def _deepcopy_tuple(x, memo, deepcopy=deepcopy):
    y = [deepcopy(a, memo) for a in x]
    # We're not going to put the tuple in the memo, but it's still important we
    # check for it, in case the tuple contains recursive mutable structures.
    try:
        return memo[id(x)]
    except KeyError:
        pass
    for k, j in zip(x, y):
        if k is not j:
            y = tuple(y)
            break
    else:
        y = x
    return y
d[tuple] = _deepcopy_tuple

def _deepcopy_dict(x, memo, deepcopy=deepcopy):
    y = {}
    memo[id(x)] = y
    for key, value in x.items():
        y[deepcopy(key, memo)] = deepcopy(value, memo)
    return y
d[dict] = _deepcopy_dict

def _deepcopy_method(x, memo): # Copy instance methods
    return type(x)(x.__func__, deepcopy(x.__self__, memo))
d[types.MethodType] = _deepcopy_method

del d

def _keep_alive(x, memo):
    """Keeps a reference to the object x in the memo.

    Because we remember objects by their id, we have
    to assure that possibly temporary objects are kept
    alive by referencing them.
    We store a reference at the id of the memo, which should
    normally not be used unless someone tries to deepcopy
    the memo itself...
    """
    try:
        memo[id(memo)].append(x)
    except KeyError:
        # aha, this is the first one :-)
        memo[id(memo)]=[x]

def _reconstruct(x, memo, func, args,
                 state=None, listiter=None, dictiter=None,
                 *, deepcopy=deepcopy):
    deep = memo is not None
    if deep and args:
        args = (deepcopy(arg, memo) for arg in args)
    y = func(*args)
    if deep:
        memo[id(x)] = y

    if state is not None:
        if deep:
            state = deepcopy(state, memo)
        if hasattr(y, '__setstate__'):
            y.__setstate__(state)
        else:
            if isinstance(state, tuple) and len(state) == 2:
                state, slotstate = state
            else:
                slotstate = None
            if state is not None:
                y.__dict__.update(state)
            if slotstate is not None:
                for key, value in slotstate.items():
                    setattr(y, key, value)

    if listiter is not None:
        if deep:
            for item in listiter:
                item = deepcopy(item, memo)
                y.append(item)
        else:
            for item in listiter:
                y.append(item)
    if dictiter is not None:
        if deep:
            for key, value in dictiter:
                key = deepcopy(key, memo)
                value = deepcopy(value, memo)
                y[key] = value
        else:
            for key, value in dictiter:
                y[key] = value
    return y

del types, weakref


def replace(obj, /, **changes):
    """Return a new object replacing specified fields with new values.

    This is especially useful for immutable objects, like named tuples or
    frozen dataclasses.
    """
    cls = obj.__class__
    func = getattr(cls, '__replace__', None)
    if func is None:
        raise TypeError(f"replace() does not support {cls.__name__} objects")
    return func(obj, **changes)<|MERGE_RESOLUTION|>--- conflicted
+++ resolved
@@ -172,18 +172,16 @@
         _keep_alive(x, memo) # Make sure x lives at least as long as d
     return y
 
-<<<<<<< HEAD
 try:
     from _copy import deepcopy
 except ImportError:
     # the fallback is for projects like PyPy that reuse the stdlib
     deepcopy = _deepcopy_fallback
     deepcopy.__name__ = 'deepcopy'
-=======
+
 _atomic_types =  {types.NoneType, types.EllipsisType, types.NotImplementedType,
           int, float, bool, complex, bytes, str, types.CodeType, type, range,
           types.BuiltinFunctionType, types.FunctionType, weakref.ref, property}
->>>>>>> 34f5ae69
 
 _deepcopy_dispatch = d = {}
 
