--- conflicted
+++ resolved
@@ -1577,15 +1577,11 @@
                     issubclass(base, Generic) and base._is_protocol):
                 raise TypeError('Protocols can only inherit from other'
                                 ' protocols, got %r' % base)
-<<<<<<< HEAD
 
         if '__init__' in cls.__dict__:
             raise TypeError('Protocols can not have __init__ method')
 
-        cls.__init__ = _no_init
-=======
         cls.__init__ = _no_init_or_replace_init
->>>>>>> f604cf1c
 
 
 class _AnnotatedAlias(_GenericAlias, _root=True):
