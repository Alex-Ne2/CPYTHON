"""
The typing module: Support for gradual typing as defined by PEP 484.

At large scale, the structure of the module is following:
* Imports and exports, all public names should be explicitly added to __all__.
* Internal helper functions: these should never be used in code outside this module.
* _SpecialForm and its instances (special forms):
  Any, NoReturn, Never, ClassVar, Union, Optional, Concatenate
* Classes whose instances can be type arguments in addition to types:
  ForwardRef, TypeVar and ParamSpec
* The core of internal generics API: _GenericAlias and _VariadicGenericAlias, the latter is
  currently only used by Tuple and Callable. All subscripted types like X[int], Union[int, str],
  etc., are instances of either of these classes.
* The public counterpart of the generics API consists of two classes: Generic and Protocol.
* Public helper functions: get_type_hints, overload, cast, no_type_check,
  no_type_check_decorator.
* Generic aliases for collections.abc ABCs and few additional protocols.
* Special types: NewType, NamedTuple, TypedDict.
* Wrapper submodules for re and io related types.
"""

from abc import abstractmethod, ABCMeta
import collections
import collections.abc
import contextlib
import functools
import operator
import re as stdlib_re  # Avoid confusion with the re we export.
import sys
import types
import warnings
from types import WrapperDescriptorType, MethodWrapperType, MethodDescriptorType, GenericAlias


try:
    from _typing import _idfunc
except ImportError:
    def _idfunc(_, x):
        return x

# Please keep __all__ alphabetized within each category.
__all__ = [
    # Super-special typing primitives.
    'Annotated',
    'Any',
    'Callable',
    'ClassVar',
    'Concatenate',
    'Final',
    'ForwardRef',
    'Generic',
    'Literal',
    'Optional',
    'ParamSpec',
    'Protocol',
    'Tuple',
    'Type',
    'TypeVar',
    'Union',

    # ABCs (from collections.abc).
    'AbstractSet',  # collections.abc.Set.
    'ByteString',
    'Container',
    'ContextManager',
    'Hashable',
    'ItemsView',
    'Iterable',
    'Iterator',
    'KeysView',
    'Mapping',
    'MappingView',
    'MutableMapping',
    'MutableSequence',
    'MutableSet',
    'Sequence',
    'Sized',
    'ValuesView',
    'Awaitable',
    'AsyncIterator',
    'AsyncIterable',
    'Coroutine',
    'Collection',
    'AsyncGenerator',
    'AsyncContextManager',

    # Structural checks, a.k.a. protocols.
    'Reversible',
    'SupportsAbs',
    'SupportsBytes',
    'SupportsComplex',
    'SupportsFloat',
    'SupportsIndex',
    'SupportsInt',
    'SupportsRound',

    # Concrete collection types.
    'ChainMap',
    'Counter',
    'Deque',
    'Dict',
    'DefaultDict',
    'List',
    'OrderedDict',
    'Set',
    'FrozenSet',
    'NamedTuple',  # Not really a type.
    'TypedDict',  # Not really a type.
    'Generator',

    # Other concrete types.
    'BinaryIO',
    'IO',
    'Match',
    'Pattern',
    'TextIO',

    # One-off things.
    'AnyStr',
    'assert_never',
    'cast',
    'final',
    'get_args',
    'get_origin',
    'get_type_hints',
    'is_typeddict',
    'Never',
    'NewType',
    'no_type_check',
    'no_type_check_decorator',
    'NoReturn',
    'overload',
    'ParamSpecArgs',
    'ParamSpecKwargs',
    'reveal_type',
    'runtime_checkable',
    'Text',
    'TYPE_CHECKING',
    'TypeAlias',
    'TypeGuard',
]

# The pseudo-submodules 're' and 'io' are part of the public
# namespace, but excluded from __all__ because they might stomp on
# legitimate imports of those modules.


def _type_convert(arg, module=None, *, allow_special_forms=False):
    """For converting None to type(None), and strings to ForwardRef."""
    if arg is None:
        return type(None)
    if isinstance(arg, str):
        return ForwardRef(arg, module=module, is_class=allow_special_forms)
    return arg


def _type_check(arg, msg, is_argument=True, module=None, *, allow_special_forms=False):
    """Check that the argument is a type, and return it (internal helper).

    As a special case, accept None and return type(None) instead. Also wrap strings
    into ForwardRef instances. Consider several corner cases, for example plain
    special forms like Union are not valid, while Union[int, str] is OK, etc.
    The msg argument is a human-readable error message, e.g::

        "Union[arg, ...]: arg should be a type."

    We append the repr() of the actual value (truncated to 100 chars).
    """
    invalid_generic_forms = (Generic, Protocol)
    if not allow_special_forms:
        invalid_generic_forms += (ClassVar,)
        if is_argument:
            invalid_generic_forms += (Final,)

    arg = _type_convert(arg, module=module, allow_special_forms=allow_special_forms)
    if (isinstance(arg, _GenericAlias) and
            arg.__origin__ in invalid_generic_forms):
        raise TypeError(f"{arg} is not valid as type argument")
<<<<<<< HEAD
    if arg in (Any, NoReturn, Never, ClassVar, Final):
=======
    if arg in (Any, NoReturn, ClassVar, Final, TypeAlias):
>>>>>>> 77b025be
        return arg
    if isinstance(arg, _SpecialForm) or arg in (Generic, Protocol):
        raise TypeError(f"Plain {arg} is not valid as type argument")
    if isinstance(arg, (type, TypeVar, ForwardRef, types.UnionType, ParamSpec)):
        return arg
    if not callable(arg):
        raise TypeError(f"{msg} Got {arg!r:.100}.")
    return arg


def _is_param_expr(arg):
    return arg is ... or isinstance(arg,
            (tuple, list, ParamSpec, _ConcatenateGenericAlias))


def _type_repr(obj):
    """Return the repr() of an object, special-casing types (internal helper).

    If obj is a type, we return a shorter version than the default
    type.__repr__, based on the module and qualified name, which is
    typically enough to uniquely identify a type.  For everything
    else, we fall back on repr(obj).
    """
    if isinstance(obj, types.GenericAlias):
        return repr(obj)
    if isinstance(obj, type):
        if obj.__module__ == 'builtins':
            return obj.__qualname__
        return f'{obj.__module__}.{obj.__qualname__}'
    if obj is ...:
        return('...')
    if isinstance(obj, types.FunctionType):
        return obj.__name__
    return repr(obj)


def _collect_type_vars(types_, typevar_types=None):
    """Collect all type variable contained
    in types in order of first appearance (lexicographic order). For example::

        _collect_type_vars((T, List[S, T])) == (T, S)
    """
    if typevar_types is None:
        typevar_types = TypeVar
    tvars = []
    for t in types_:
        if isinstance(t, typevar_types) and t not in tvars:
            tvars.append(t)
        if isinstance(t, (_GenericAlias, GenericAlias, types.UnionType)):
            tvars.extend([t for t in t.__parameters__ if t not in tvars])
    return tuple(tvars)


def _check_generic(cls, parameters, elen):
    """Check correct count for parameters of a generic cls (internal helper).
    This gives a nice error message in case of count mismatch.
    """
    if not elen:
        raise TypeError(f"{cls} is not a generic class")
    alen = len(parameters)
    if alen != elen:
        raise TypeError(f"Too {'many' if alen > elen else 'few'} arguments for {cls};"
                        f" actual {alen}, expected {elen}")

def _prepare_paramspec_params(cls, params):
    """Prepares the parameters for a Generic containing ParamSpec
    variables (internal helper).
    """
    # Special case where Z[[int, str, bool]] == Z[int, str, bool] in PEP 612.
    if (len(cls.__parameters__) == 1
            and params and not _is_param_expr(params[0])):
        assert isinstance(cls.__parameters__[0], ParamSpec)
        return (params,)
    else:
        _check_generic(cls, params, len(cls.__parameters__))
        _params = []
        # Convert lists to tuples to help other libraries cache the results.
        for p, tvar in zip(params, cls.__parameters__):
            if isinstance(tvar, ParamSpec) and isinstance(p, list):
                p = tuple(p)
            _params.append(p)
        return tuple(_params)

def _deduplicate(params):
    # Weed out strict duplicates, preserving the first of each occurrence.
    all_params = set(params)
    if len(all_params) < len(params):
        new_params = []
        for t in params:
            if t in all_params:
                new_params.append(t)
                all_params.remove(t)
        params = new_params
        assert not all_params, all_params
    return params


def _remove_dups_flatten(parameters):
    """An internal helper for Union creation and substitution: flatten Unions
    among parameters, then remove duplicates.
    """
    # Flatten out Union[Union[...], ...].
    params = []
    for p in parameters:
        if isinstance(p, (_UnionGenericAlias, types.UnionType)):
            params.extend(p.__args__)
        else:
            params.append(p)

    return tuple(_deduplicate(params))


def _flatten_literal_params(parameters):
    """An internal helper for Literal creation: flatten Literals among parameters"""
    params = []
    for p in parameters:
        if isinstance(p, _LiteralGenericAlias):
            params.extend(p.__args__)
        else:
            params.append(p)
    return tuple(params)


_cleanups = []


def _tp_cache(func=None, /, *, typed=False):
    """Internal wrapper caching __getitem__ of generic types with a fallback to
    original function for non-hashable arguments.
    """
    def decorator(func):
        cached = functools.lru_cache(typed=typed)(func)
        _cleanups.append(cached.cache_clear)

        @functools.wraps(func)
        def inner(*args, **kwds):
            try:
                return cached(*args, **kwds)
            except TypeError:
                pass  # All real errors (not unhashable args) are raised below.
            return func(*args, **kwds)
        return inner

    if func is not None:
        return decorator(func)

    return decorator

def _eval_type(t, globalns, localns, recursive_guard=frozenset()):
    """Evaluate all forward references in the given type t.
    For use of globalns and localns see the docstring for get_type_hints().
    recursive_guard is used to prevent prevent infinite recursion
    with recursive ForwardRef.
    """
    if isinstance(t, ForwardRef):
        return t._evaluate(globalns, localns, recursive_guard)
    if isinstance(t, (_GenericAlias, GenericAlias, types.UnionType)):
        ev_args = tuple(_eval_type(a, globalns, localns, recursive_guard) for a in t.__args__)
        if ev_args == t.__args__:
            return t
        if isinstance(t, GenericAlias):
            return GenericAlias(t.__origin__, ev_args)
        if isinstance(t, types.UnionType):
            return functools.reduce(operator.or_, ev_args)
        else:
            return t.copy_with(ev_args)
    return t


class _Final:
    """Mixin to prohibit subclassing"""

    __slots__ = ('__weakref__',)

    def __init_subclass__(cls, /, *args, **kwds):
        if '_root' not in kwds:
            raise TypeError("Cannot subclass special typing classes")

class _Immutable:
    """Mixin to indicate that object should not be copied."""
    __slots__ = ()

    def __copy__(self):
        return self

    def __deepcopy__(self, memo):
        return self


# Internal indicator of special typing constructs.
# See __doc__ instance attribute for specific docs.
class _SpecialForm(_Final, _root=True):
    __slots__ = ('_name', '__doc__', '_getitem')

    def __init__(self, getitem):
        self._getitem = getitem
        self._name = getitem.__name__
        self.__doc__ = getitem.__doc__

    def __getattr__(self, item):
        if item in {'__name__', '__qualname__'}:
            return self._name

        raise AttributeError(item)

    def __mro_entries__(self, bases):
        raise TypeError(f"Cannot subclass {self!r}")

    def __repr__(self):
        return 'typing.' + self._name

    def __reduce__(self):
        return self._name

    def __call__(self, *args, **kwds):
        raise TypeError(f"Cannot instantiate {self!r}")

    def __or__(self, other):
        return Union[self, other]

    def __ror__(self, other):
        return Union[other, self]

    def __instancecheck__(self, obj):
        raise TypeError(f"{self} cannot be used with isinstance()")

    def __subclasscheck__(self, cls):
        raise TypeError(f"{self} cannot be used with issubclass()")

    @_tp_cache
    def __getitem__(self, parameters):
        return self._getitem(self, parameters)


class _LiteralSpecialForm(_SpecialForm, _root=True):
    def __getitem__(self, parameters):
        if not isinstance(parameters, tuple):
            parameters = (parameters,)
        return self._getitem(self, *parameters)


@_SpecialForm
def Any(self, parameters):
    """Special type indicating an unconstrained type.

    - Any is compatible with every type.
    - Any assumed to have all methods.
    - All values assumed to be instances of Any.

    Note that all the above statements are true from the point of view of
    static type checkers. At runtime, Any should not be used with instance
    or class checks.
    """
    raise TypeError(f"{self} is not subscriptable")

@_SpecialForm
def NoReturn(self, parameters):
    """Special type indicating functions that never return.
    Example::

      from typing import NoReturn

      def stop() -> NoReturn:
          raise Exception('no way')

    Static type checkers treat this as a general bottom type,
    a type with no members. The typing.Never type provides a
    more explicit name for that concept.

    """
    raise TypeError(f"{self} is not subscriptable")

@_SpecialForm
def Never(self, parameters):
    """Notation for the bottom type, a type that has no members.

    This can be used to define a function that should never be
    called, or a function that never returns::

      from typing import Never

      def never_call_me(arg: Never) -> None:
          pass

      never_call_me(1)  # type checker error

      def stop() -> Never:
          return 1  # type checker error

    The assert_never() function uses the Never type to statically
    assert that code is unreachable.
    """
    raise TypeError(f"{self} is not subscriptable")

@_SpecialForm
def ClassVar(self, parameters):
    """Special type construct to mark class variables.

    An annotation wrapped in ClassVar indicates that a given
    attribute is intended to be used as a class variable and
    should not be set on instances of that class. Usage::

      class Starship:
          stats: ClassVar[Dict[str, int]] = {} # class variable
          damage: int = 10                     # instance variable

    ClassVar accepts only types and cannot be further subscribed.

    Note that ClassVar is not a class itself, and should not
    be used with isinstance() or issubclass().
    """
    item = _type_check(parameters, f'{self} accepts only single type.')
    return _GenericAlias(self, (item,))

@_SpecialForm
def Final(self, parameters):
    """Special typing construct to indicate final names to type checkers.

    A final name cannot be re-assigned or overridden in a subclass.
    For example:

      MAX_SIZE: Final = 9000
      MAX_SIZE += 1  # Error reported by type checker

      class Connection:
          TIMEOUT: Final[int] = 10

      class FastConnector(Connection):
          TIMEOUT = 1  # Error reported by type checker

    There is no runtime checking of these properties.
    """
    item = _type_check(parameters, f'{self} accepts only single type.')
    return _GenericAlias(self, (item,))

@_SpecialForm
def Union(self, parameters):
    """Union type; Union[X, Y] means either X or Y.

    To define a union, use e.g. Union[int, str].  Details:
    - The arguments must be types and there must be at least one.
    - None as an argument is a special case and is replaced by
      type(None).
    - Unions of unions are flattened, e.g.::

        Union[Union[int, str], float] == Union[int, str, float]

    - Unions of a single argument vanish, e.g.::

        Union[int] == int  # The constructor actually returns int

    - Redundant arguments are skipped, e.g.::

        Union[int, str, int] == Union[int, str]

    - When comparing unions, the argument order is ignored, e.g.::

        Union[int, str] == Union[str, int]

    - You cannot subclass or instantiate a union.
    - You can use Optional[X] as a shorthand for Union[X, None].
    """
    if parameters == ():
        raise TypeError("Cannot take a Union of no types.")
    if not isinstance(parameters, tuple):
        parameters = (parameters,)
    msg = "Union[arg, ...]: each arg must be a type."
    parameters = tuple(_type_check(p, msg) for p in parameters)
    parameters = _remove_dups_flatten(parameters)
    if len(parameters) == 1:
        return parameters[0]
    if len(parameters) == 2 and type(None) in parameters:
        return _UnionGenericAlias(self, parameters, name="Optional")
    return _UnionGenericAlias(self, parameters)

@_SpecialForm
def Optional(self, parameters):
    """Optional type.

    Optional[X] is equivalent to Union[X, None].
    """
    arg = _type_check(parameters, f"{self} requires a single type.")
    return Union[arg, type(None)]

@_LiteralSpecialForm
@_tp_cache(typed=True)
def Literal(self, *parameters):
    """Special typing form to define literal types (a.k.a. value types).

    This form can be used to indicate to type checkers that the corresponding
    variable or function parameter has a value equivalent to the provided
    literal (or one of several literals):

      def validate_simple(data: Any) -> Literal[True]:  # always returns True
          ...

      MODE = Literal['r', 'rb', 'w', 'wb']
      def open_helper(file: str, mode: MODE) -> str:
          ...

      open_helper('/some/path', 'r')  # Passes type check
      open_helper('/other/path', 'typo')  # Error in type checker

    Literal[...] cannot be subclassed. At runtime, an arbitrary value
    is allowed as type argument to Literal[...], but type checkers may
    impose restrictions.
    """
    # There is no '_type_check' call because arguments to Literal[...] are
    # values, not types.
    parameters = _flatten_literal_params(parameters)

    try:
        parameters = tuple(p for p, _ in _deduplicate(list(_value_and_type_iter(parameters))))
    except TypeError:  # unhashable parameters
        pass

    return _LiteralGenericAlias(self, parameters)


@_SpecialForm
def TypeAlias(self, parameters):
    """Special marker indicating that an assignment should
    be recognized as a proper type alias definition by type
    checkers.

    For example::

        Predicate: TypeAlias = Callable[..., bool]

    It's invalid when used anywhere except as in the example above.
    """
    raise TypeError(f"{self} is not subscriptable")


@_SpecialForm
def Concatenate(self, parameters):
    """Used in conjunction with ``ParamSpec`` and ``Callable`` to represent a
    higher order function which adds, removes or transforms parameters of a
    callable.

    For example::

       Callable[Concatenate[int, P], int]

    See PEP 612 for detailed information.
    """
    if parameters == ():
        raise TypeError("Cannot take a Concatenate of no types.")
    if not isinstance(parameters, tuple):
        parameters = (parameters,)
    if not isinstance(parameters[-1], ParamSpec):
        raise TypeError("The last parameter to Concatenate should be a "
                        "ParamSpec variable.")
    msg = "Concatenate[arg, ...]: each arg must be a type."
    parameters = (*(_type_check(p, msg) for p in parameters[:-1]), parameters[-1])
    return _ConcatenateGenericAlias(self, parameters)


@_SpecialForm
def TypeGuard(self, parameters):
    """Special typing form used to annotate the return type of a user-defined
    type guard function.  ``TypeGuard`` only accepts a single type argument.
    At runtime, functions marked this way should return a boolean.

    ``TypeGuard`` aims to benefit *type narrowing* -- a technique used by static
    type checkers to determine a more precise type of an expression within a
    program's code flow.  Usually type narrowing is done by analyzing
    conditional code flow and applying the narrowing to a block of code.  The
    conditional expression here is sometimes referred to as a "type guard".

    Sometimes it would be convenient to use a user-defined boolean function
    as a type guard.  Such a function should use ``TypeGuard[...]`` as its
    return type to alert static type checkers to this intention.

    Using  ``-> TypeGuard`` tells the static type checker that for a given
    function:

    1. The return value is a boolean.
    2. If the return value is ``True``, the type of its argument
       is the type inside ``TypeGuard``.

       For example::

          def is_str(val: Union[str, float]):
              # "isinstance" type guard
              if isinstance(val, str):
                  # Type of ``val`` is narrowed to ``str``
                  ...
              else:
                  # Else, type of ``val`` is narrowed to ``float``.
                  ...

    Strict type narrowing is not enforced -- ``TypeB`` need not be a narrower
    form of ``TypeA`` (it can even be a wider form) and this may lead to
    type-unsafe results.  The main reason is to allow for things like
    narrowing ``List[object]`` to ``List[str]`` even though the latter is not
    a subtype of the former, since ``List`` is invariant.  The responsibility of
    writing type-safe type guards is left to the user.

    ``TypeGuard`` also works with type variables.  For more information, see
    PEP 647 (User-Defined Type Guards).
    """
    item = _type_check(parameters, f'{self} accepts only single type.')
    return _GenericAlias(self, (item,))


class ForwardRef(_Final, _root=True):
    """Internal wrapper to hold a forward reference."""

    __slots__ = ('__forward_arg__', '__forward_code__',
                 '__forward_evaluated__', '__forward_value__',
                 '__forward_is_argument__', '__forward_is_class__',
                 '__forward_module__')

    def __init__(self, arg, is_argument=True, module=None, *, is_class=False):
        if not isinstance(arg, str):
            raise TypeError(f"Forward reference must be a string -- got {arg!r}")
        try:
            code = compile(arg, '<string>', 'eval')
        except SyntaxError:
            raise SyntaxError(f"Forward reference must be an expression -- got {arg!r}")
        self.__forward_arg__ = arg
        self.__forward_code__ = code
        self.__forward_evaluated__ = False
        self.__forward_value__ = None
        self.__forward_is_argument__ = is_argument
        self.__forward_is_class__ = is_class
        self.__forward_module__ = module

    def _evaluate(self, globalns, localns, recursive_guard):
        if self.__forward_arg__ in recursive_guard:
            return self
        if not self.__forward_evaluated__ or localns is not globalns:
            if globalns is None and localns is None:
                globalns = localns = {}
            elif globalns is None:
                globalns = localns
            elif localns is None:
                localns = globalns
            if self.__forward_module__ is not None:
                globalns = getattr(
                    sys.modules.get(self.__forward_module__, None), '__dict__', globalns
                )
            type_ = _type_check(
                eval(self.__forward_code__, globalns, localns),
                "Forward references must evaluate to types.",
                is_argument=self.__forward_is_argument__,
                allow_special_forms=self.__forward_is_class__,
            )
            self.__forward_value__ = _eval_type(
                type_, globalns, localns, recursive_guard | {self.__forward_arg__}
            )
            self.__forward_evaluated__ = True
        return self.__forward_value__

    def __eq__(self, other):
        if not isinstance(other, ForwardRef):
            return NotImplemented
        if self.__forward_evaluated__ and other.__forward_evaluated__:
            return (self.__forward_arg__ == other.__forward_arg__ and
                    self.__forward_value__ == other.__forward_value__)
        return self.__forward_arg__ == other.__forward_arg__

    def __hash__(self):
        return hash(self.__forward_arg__)

    def __or__(self, other):
        return Union[self, other]

    def __ror__(self, other):
        return Union[other, self]

    def __repr__(self):
        return f'ForwardRef({self.__forward_arg__!r})'

class _TypeVarLike:
    """Mixin for TypeVar-like types (TypeVar and ParamSpec)."""
    def __init__(self, bound, covariant, contravariant):
        """Used to setup TypeVars and ParamSpec's bound, covariant and
        contravariant attributes.
        """
        if covariant and contravariant:
            raise ValueError("Bivariant types are not supported.")
        self.__covariant__ = bool(covariant)
        self.__contravariant__ = bool(contravariant)
        if bound:
            self.__bound__ = _type_check(bound, "Bound must be a type.")
        else:
            self.__bound__ = None

    def __or__(self, right):
        return Union[self, right]

    def __ror__(self, left):
        return Union[left, self]

    def __repr__(self):
        if self.__covariant__:
            prefix = '+'
        elif self.__contravariant__:
            prefix = '-'
        else:
            prefix = '~'
        return prefix + self.__name__

    def __reduce__(self):
        return self.__name__


class TypeVar( _Final, _Immutable, _TypeVarLike, _root=True):
    """Type variable.

    Usage::

      T = TypeVar('T')  # Can be anything
      A = TypeVar('A', str, bytes)  # Must be str or bytes

    Type variables exist primarily for the benefit of static type
    checkers.  They serve as the parameters for generic types as well
    as for generic function definitions.  See class Generic for more
    information on generic types.  Generic functions work as follows:

      def repeat(x: T, n: int) -> List[T]:
          '''Return a list containing n references to x.'''
          return [x]*n

      def longest(x: A, y: A) -> A:
          '''Return the longest of two strings.'''
          return x if len(x) >= len(y) else y

    The latter example's signature is essentially the overloading
    of (str, str) -> str and (bytes, bytes) -> bytes.  Also note
    that if the arguments are instances of some subclass of str,
    the return type is still plain str.

    At runtime, isinstance(x, T) and issubclass(C, T) will raise TypeError.

    Type variables defined with covariant=True or contravariant=True
    can be used to declare covariant or contravariant generic types.
    See PEP 484 for more details. By default generic types are invariant
    in all type variables.

    Type variables can be introspected. e.g.:

      T.__name__ == 'T'
      T.__constraints__ == ()
      T.__covariant__ == False
      T.__contravariant__ = False
      A.__constraints__ == (str, bytes)

    Note that only type variables defined in global scope can be pickled.
    """

    def __init__(self, name, *constraints, bound=None,
                 covariant=False, contravariant=False):
        self.__name__ = name
        super().__init__(bound, covariant, contravariant)
        if constraints and bound is not None:
            raise TypeError("Constraints cannot be combined with bound=...")
        if constraints and len(constraints) == 1:
            raise TypeError("A single constraint is not allowed")
        msg = "TypeVar(name, constraint, ...): constraints must be types."
        self.__constraints__ = tuple(_type_check(t, msg) for t in constraints)
        def_mod = _caller()
        if def_mod != 'typing':
            self.__module__ = def_mod


class ParamSpecArgs(_Final, _Immutable, _root=True):
    """The args for a ParamSpec object.

    Given a ParamSpec object P, P.args is an instance of ParamSpecArgs.

    ParamSpecArgs objects have a reference back to their ParamSpec:

       P.args.__origin__ is P

    This type is meant for runtime introspection and has no special meaning to
    static type checkers.
    """
    def __init__(self, origin):
        self.__origin__ = origin

    def __repr__(self):
        return f"{self.__origin__.__name__}.args"


class ParamSpecKwargs(_Final, _Immutable, _root=True):
    """The kwargs for a ParamSpec object.

    Given a ParamSpec object P, P.kwargs is an instance of ParamSpecKwargs.

    ParamSpecKwargs objects have a reference back to their ParamSpec:

       P.kwargs.__origin__ is P

    This type is meant for runtime introspection and has no special meaning to
    static type checkers.
    """
    def __init__(self, origin):
        self.__origin__ = origin

    def __repr__(self):
        return f"{self.__origin__.__name__}.kwargs"


class ParamSpec(_Final, _Immutable, _TypeVarLike, _root=True):
    """Parameter specification variable.

    Usage::

       P = ParamSpec('P')

    Parameter specification variables exist primarily for the benefit of static
    type checkers.  They are used to forward the parameter types of one
    callable to another callable, a pattern commonly found in higher order
    functions and decorators.  They are only valid when used in ``Concatenate``,
    or as the first argument to ``Callable``, or as parameters for user-defined
    Generics.  See class Generic for more information on generic types.  An
    example for annotating a decorator::

       T = TypeVar('T')
       P = ParamSpec('P')

       def add_logging(f: Callable[P, T]) -> Callable[P, T]:
           '''A type-safe decorator to add logging to a function.'''
           def inner(*args: P.args, **kwargs: P.kwargs) -> T:
               logging.info(f'{f.__name__} was called')
               return f(*args, **kwargs)
           return inner

       @add_logging
       def add_two(x: float, y: float) -> float:
           '''Add two numbers together.'''
           return x + y

    Parameter specification variables defined with covariant=True or
    contravariant=True can be used to declare covariant or contravariant
    generic types.  These keyword arguments are valid, but their actual semantics
    are yet to be decided.  See PEP 612 for details.

    Parameter specification variables can be introspected. e.g.:

       P.__name__ == 'T'
       P.__bound__ == None
       P.__covariant__ == False
       P.__contravariant__ == False

    Note that only parameter specification variables defined in global scope can
    be pickled.
    """

    @property
    def args(self):
        return ParamSpecArgs(self)

    @property
    def kwargs(self):
        return ParamSpecKwargs(self)

    def __init__(self, name, *, bound=None, covariant=False, contravariant=False):
        self.__name__ = name
        super().__init__(bound, covariant, contravariant)
        def_mod = _caller()
        if def_mod != 'typing':
            self.__module__ = def_mod


def _is_dunder(attr):
    return attr.startswith('__') and attr.endswith('__')

class _BaseGenericAlias(_Final, _root=True):
    """The central part of internal API.

    This represents a generic version of type 'origin' with type arguments 'params'.
    There are two kind of these aliases: user defined and special. The special ones
    are wrappers around builtin collections and ABCs in collections.abc. These must
    have 'name' always set. If 'inst' is False, then the alias can't be instantiated,
    this is used by e.g. typing.List and typing.Dict.
    """
    def __init__(self, origin, *, inst=True, name=None):
        self._inst = inst
        self._name = name
        self.__origin__ = origin
        self.__slots__ = None  # This is not documented.

    def __call__(self, *args, **kwargs):
        if not self._inst:
            raise TypeError(f"Type {self._name} cannot be instantiated; "
                            f"use {self.__origin__.__name__}() instead")
        result = self.__origin__(*args, **kwargs)
        try:
            result.__orig_class__ = self
        except AttributeError:
            pass
        return result

    def __mro_entries__(self, bases):
        res = []
        if self.__origin__ not in bases:
            res.append(self.__origin__)
        i = bases.index(self)
        for b in bases[i+1:]:
            if isinstance(b, _BaseGenericAlias) or issubclass(b, Generic):
                break
        else:
            res.append(Generic)
        return tuple(res)

    def __getattr__(self, attr):
        if attr in {'__name__', '__qualname__'}:
            return self._name or self.__origin__.__name__

        # We are careful for copy and pickle.
        # Also for simplicity we just don't relay all dunder names
        if '__origin__' in self.__dict__ and not _is_dunder(attr):
            return getattr(self.__origin__, attr)
        raise AttributeError(attr)

    def __setattr__(self, attr, val):
        if _is_dunder(attr) or attr in {'_name', '_inst', '_nparams',
                                        '_typevar_types', '_paramspec_tvars'}:
            super().__setattr__(attr, val)
        else:
            setattr(self.__origin__, attr, val)

    def __instancecheck__(self, obj):
        return self.__subclasscheck__(type(obj))

    def __subclasscheck__(self, cls):
        raise TypeError("Subscripted generics cannot be used with"
                        " class and instance checks")

    def __dir__(self):
        return list(set(super().__dir__()
                + [attr for attr in dir(self.__origin__) if not _is_dunder(attr)]))

# Special typing constructs Union, Optional, Generic, Callable and Tuple
# use three special attributes for internal bookkeeping of generic types:
# * __parameters__ is a tuple of unique free type parameters of a generic
#   type, for example, Dict[T, T].__parameters__ == (T,);
# * __origin__ keeps a reference to a type that was subscripted,
#   e.g., Union[T, int].__origin__ == Union, or the non-generic version of
#   the type.
# * __args__ is a tuple of all arguments used in subscripting,
#   e.g., Dict[T, int].__args__ == (T, int).


class _GenericAlias(_BaseGenericAlias, _root=True):
    def __init__(self, origin, params, *, inst=True, name=None,
                 _typevar_types=TypeVar,
                 _paramspec_tvars=False):
        super().__init__(origin, inst=inst, name=name)
        if not isinstance(params, tuple):
            params = (params,)
        self.__args__ = tuple(... if a is _TypingEllipsis else
                              () if a is _TypingEmpty else
                              a for a in params)
        self.__parameters__ = _collect_type_vars(params, typevar_types=_typevar_types)
        self._typevar_types = _typevar_types
        self._paramspec_tvars = _paramspec_tvars
        if not name:
            self.__module__ = origin.__module__

    def __eq__(self, other):
        if not isinstance(other, _GenericAlias):
            return NotImplemented
        return (self.__origin__ == other.__origin__
                and self.__args__ == other.__args__)

    def __hash__(self):
        return hash((self.__origin__, self.__args__))

    def __or__(self, right):
        return Union[self, right]

    def __ror__(self, left):
        return Union[left, self]

    @_tp_cache
    def __getitem__(self, params):
        if self.__origin__ in (Generic, Protocol):
            # Can't subscript Generic[...] or Protocol[...].
            raise TypeError(f"Cannot subscript already-subscripted {self}")
        if not isinstance(params, tuple):
            params = (params,)
        params = tuple(_type_convert(p) for p in params)
        if (self._paramspec_tvars
                and any(isinstance(t, ParamSpec) for t in self.__parameters__)):
            params = _prepare_paramspec_params(self, params)
        else:
            _check_generic(self, params, len(self.__parameters__))

        subst = dict(zip(self.__parameters__, params))
        new_args = []
        for arg in self.__args__:
            if isinstance(arg, self._typevar_types):
                if isinstance(arg, ParamSpec):
                    arg = subst[arg]
                    if not _is_param_expr(arg):
                        raise TypeError(f"Expected a list of types, an ellipsis, "
                                        f"ParamSpec, or Concatenate. Got {arg}")
                else:
                    arg = subst[arg]
            elif isinstance(arg, (_GenericAlias, GenericAlias, types.UnionType)):
                subparams = arg.__parameters__
                if subparams:
                    subargs = tuple(subst[x] for x in subparams)
                    arg = arg[subargs]
            # Required to flatten out the args for CallableGenericAlias
            if self.__origin__ == collections.abc.Callable and isinstance(arg, tuple):
                new_args.extend(arg)
            else:
                new_args.append(arg)
        return self.copy_with(tuple(new_args))

    def copy_with(self, params):
        return self.__class__(self.__origin__, params, name=self._name, inst=self._inst)

    def __repr__(self):
        if self._name:
            name = 'typing.' + self._name
        else:
            name = _type_repr(self.__origin__)
        args = ", ".join([_type_repr(a) for a in self.__args__])
        return f'{name}[{args}]'

    def __reduce__(self):
        if self._name:
            origin = globals()[self._name]
        else:
            origin = self.__origin__
        args = tuple(self.__args__)
        if len(args) == 1 and not isinstance(args[0], tuple):
            args, = args
        return operator.getitem, (origin, args)

    def __mro_entries__(self, bases):
        if isinstance(self.__origin__, _SpecialForm):
            raise TypeError(f"Cannot subclass {self!r}")

        if self._name:  # generic version of an ABC or built-in class
            return super().__mro_entries__(bases)
        if self.__origin__ is Generic:
            if Protocol in bases:
                return ()
            i = bases.index(self)
            for b in bases[i+1:]:
                if isinstance(b, _BaseGenericAlias) and b is not self:
                    return ()
        return (self.__origin__,)


# _nparams is the number of accepted parameters, e.g. 0 for Hashable,
# 1 for List and 2 for Dict.  It may be -1 if variable number of
# parameters are accepted (needs custom __getitem__).

class _SpecialGenericAlias(_BaseGenericAlias, _root=True):
    def __init__(self, origin, nparams, *, inst=True, name=None):
        if name is None:
            name = origin.__name__
        super().__init__(origin, inst=inst, name=name)
        self._nparams = nparams
        if origin.__module__ == 'builtins':
            self.__doc__ = f'A generic version of {origin.__qualname__}.'
        else:
            self.__doc__ = f'A generic version of {origin.__module__}.{origin.__qualname__}.'

    @_tp_cache
    def __getitem__(self, params):
        if not isinstance(params, tuple):
            params = (params,)
        msg = "Parameters to generic types must be types."
        params = tuple(_type_check(p, msg) for p in params)
        _check_generic(self, params, self._nparams)
        return self.copy_with(params)

    def copy_with(self, params):
        return _GenericAlias(self.__origin__, params,
                             name=self._name, inst=self._inst)

    def __repr__(self):
        return 'typing.' + self._name

    def __subclasscheck__(self, cls):
        if isinstance(cls, _SpecialGenericAlias):
            return issubclass(cls.__origin__, self.__origin__)
        if not isinstance(cls, _GenericAlias):
            return issubclass(cls, self.__origin__)
        return super().__subclasscheck__(cls)

    def __reduce__(self):
        return self._name

    def __or__(self, right):
        return Union[self, right]

    def __ror__(self, left):
        return Union[left, self]

class _CallableGenericAlias(_GenericAlias, _root=True):
    def __repr__(self):
        assert self._name == 'Callable'
        args = self.__args__
        if len(args) == 2 and _is_param_expr(args[0]):
            return super().__repr__()
        return (f'typing.Callable'
                f'[[{", ".join([_type_repr(a) for a in args[:-1]])}], '
                f'{_type_repr(args[-1])}]')

    def __reduce__(self):
        args = self.__args__
        if not (len(args) == 2 and _is_param_expr(args[0])):
            args = list(args[:-1]), args[-1]
        return operator.getitem, (Callable, args)


class _CallableType(_SpecialGenericAlias, _root=True):
    def copy_with(self, params):
        return _CallableGenericAlias(self.__origin__, params,
                                     name=self._name, inst=self._inst,
                                     _typevar_types=(TypeVar, ParamSpec),
                                     _paramspec_tvars=True)

    def __getitem__(self, params):
        if not isinstance(params, tuple) or len(params) != 2:
            raise TypeError("Callable must be used as "
                            "Callable[[arg, ...], result].")
        args, result = params
        # This relaxes what args can be on purpose to allow things like
        # PEP 612 ParamSpec.  Responsibility for whether a user is using
        # Callable[...] properly is deferred to static type checkers.
        if isinstance(args, list):
            params = (tuple(args), result)
        else:
            params = (args, result)
        return self.__getitem_inner__(params)

    @_tp_cache
    def __getitem_inner__(self, params):
        args, result = params
        msg = "Callable[args, result]: result must be a type."
        result = _type_check(result, msg)
        if args is Ellipsis:
            return self.copy_with((_TypingEllipsis, result))
        if not isinstance(args, tuple):
            args = (args,)
        args = tuple(_type_convert(arg) for arg in args)
        params = args + (result,)
        return self.copy_with(params)


class _TupleType(_SpecialGenericAlias, _root=True):
    @_tp_cache
    def __getitem__(self, params):
        if params == ():
            return self.copy_with((_TypingEmpty,))
        if not isinstance(params, tuple):
            params = (params,)
        if len(params) == 2 and params[1] is ...:
            msg = "Tuple[t, ...]: t must be a type."
            p = _type_check(params[0], msg)
            return self.copy_with((p, _TypingEllipsis))
        msg = "Tuple[t0, t1, ...]: each t must be a type."
        params = tuple(_type_check(p, msg) for p in params)
        return self.copy_with(params)


class _UnionGenericAlias(_GenericAlias, _root=True):
    def copy_with(self, params):
        return Union[params]

    def __eq__(self, other):
        if not isinstance(other, (_UnionGenericAlias, types.UnionType)):
            return NotImplemented
        return set(self.__args__) == set(other.__args__)

    def __hash__(self):
        return hash(frozenset(self.__args__))

    def __repr__(self):
        args = self.__args__
        if len(args) == 2:
            if args[0] is type(None):
                return f'typing.Optional[{_type_repr(args[1])}]'
            elif args[1] is type(None):
                return f'typing.Optional[{_type_repr(args[0])}]'
        return super().__repr__()

    def __instancecheck__(self, obj):
        return self.__subclasscheck__(type(obj))

    def __subclasscheck__(self, cls):
        for arg in self.__args__:
            if issubclass(cls, arg):
                return True

    def __reduce__(self):
        func, (origin, args) = super().__reduce__()
        return func, (Union, args)


def _value_and_type_iter(parameters):
    return ((p, type(p)) for p in parameters)


class _LiteralGenericAlias(_GenericAlias, _root=True):

    def __eq__(self, other):
        if not isinstance(other, _LiteralGenericAlias):
            return NotImplemented

        return set(_value_and_type_iter(self.__args__)) == set(_value_and_type_iter(other.__args__))

    def __hash__(self):
        return hash(frozenset(_value_and_type_iter(self.__args__)))


class _ConcatenateGenericAlias(_GenericAlias, _root=True):
    def __init__(self, *args, **kwargs):
        super().__init__(*args, **kwargs,
                         _typevar_types=(TypeVar, ParamSpec),
                         _paramspec_tvars=True)

    def copy_with(self, params):
        if isinstance(params[-1], (list, tuple)):
            return (*params[:-1], *params[-1])
        if isinstance(params[-1], _ConcatenateGenericAlias):
            params = (*params[:-1], *params[-1].__args__)
        elif not isinstance(params[-1], ParamSpec):
            raise TypeError("The last parameter to Concatenate should be a "
                            "ParamSpec variable.")
        return super().copy_with(params)


class Generic:
    """Abstract base class for generic types.

    A generic type is typically declared by inheriting from
    this class parameterized with one or more type variables.
    For example, a generic mapping type might be defined as::

      class Mapping(Generic[KT, VT]):
          def __getitem__(self, key: KT) -> VT:
              ...
          # Etc.

    This class can then be used as follows::

      def lookup_name(mapping: Mapping[KT, VT], key: KT, default: VT) -> VT:
          try:
              return mapping[key]
          except KeyError:
              return default
    """
    __slots__ = ()
    _is_protocol = False

    @_tp_cache
    def __class_getitem__(cls, params):
        if not isinstance(params, tuple):
            params = (params,)
        if not params and cls is not Tuple:
            raise TypeError(
                f"Parameter list to {cls.__qualname__}[...] cannot be empty")
        params = tuple(_type_convert(p) for p in params)
        if cls in (Generic, Protocol):
            # Generic and Protocol can only be subscripted with unique type variables.
            if not all(isinstance(p, (TypeVar, ParamSpec)) for p in params):
                raise TypeError(
                    f"Parameters to {cls.__name__}[...] must all be type variables "
                    f"or parameter specification variables.")
            if len(set(params)) != len(params):
                raise TypeError(
                    f"Parameters to {cls.__name__}[...] must all be unique")
        else:
            # Subscripting a regular Generic subclass.
            if any(isinstance(t, ParamSpec) for t in cls.__parameters__):
                params = _prepare_paramspec_params(cls, params)
            else:
                _check_generic(cls, params, len(cls.__parameters__))
        return _GenericAlias(cls, params,
                             _typevar_types=(TypeVar, ParamSpec),
                             _paramspec_tvars=True)

    def __init_subclass__(cls, *args, **kwargs):
        super().__init_subclass__(*args, **kwargs)
        tvars = []
        if '__orig_bases__' in cls.__dict__:
            error = Generic in cls.__orig_bases__
        else:
            error = Generic in cls.__bases__ and cls.__name__ != 'Protocol'
        if error:
            raise TypeError("Cannot inherit from plain Generic")
        if '__orig_bases__' in cls.__dict__:
            tvars = _collect_type_vars(cls.__orig_bases__, (TypeVar, ParamSpec))
            # Look for Generic[T1, ..., Tn].
            # If found, tvars must be a subset of it.
            # If not found, tvars is it.
            # Also check for and reject plain Generic,
            # and reject multiple Generic[...].
            gvars = None
            for base in cls.__orig_bases__:
                if (isinstance(base, _GenericAlias) and
                        base.__origin__ is Generic):
                    if gvars is not None:
                        raise TypeError(
                            "Cannot inherit from Generic[...] multiple types.")
                    gvars = base.__parameters__
            if gvars is not None:
                tvarset = set(tvars)
                gvarset = set(gvars)
                if not tvarset <= gvarset:
                    s_vars = ', '.join(str(t) for t in tvars if t not in gvarset)
                    s_args = ', '.join(str(g) for g in gvars)
                    raise TypeError(f"Some type variables ({s_vars}) are"
                                    f" not listed in Generic[{s_args}]")
                tvars = gvars
        cls.__parameters__ = tuple(tvars)


class _TypingEmpty:
    """Internal placeholder for () or []. Used by TupleMeta and CallableMeta
    to allow empty list/tuple in specific places, without allowing them
    to sneak in where prohibited.
    """


class _TypingEllipsis:
    """Internal placeholder for ... (ellipsis)."""


_TYPING_INTERNALS = ['__parameters__', '__orig_bases__',  '__orig_class__',
                     '_is_protocol', '_is_runtime_protocol']

_SPECIAL_NAMES = ['__abstractmethods__', '__annotations__', '__dict__', '__doc__',
                  '__init__', '__module__', '__new__', '__slots__',
                  '__subclasshook__', '__weakref__', '__class_getitem__']

# These special attributes will be not collected as protocol members.
EXCLUDED_ATTRIBUTES = _TYPING_INTERNALS + _SPECIAL_NAMES + ['_MutableMapping__marker']


def _get_protocol_attrs(cls):
    """Collect protocol members from a protocol class objects.

    This includes names actually defined in the class dictionary, as well
    as names that appear in annotations. Special names (above) are skipped.
    """
    attrs = set()
    for base in cls.__mro__[:-1]:  # without object
        if base.__name__ in ('Protocol', 'Generic'):
            continue
        annotations = getattr(base, '__annotations__', {})
        for attr in list(base.__dict__.keys()) + list(annotations.keys()):
            if not attr.startswith('_abc_') and attr not in EXCLUDED_ATTRIBUTES:
                attrs.add(attr)
    return attrs


def _is_callable_members_only(cls):
    # PEP 544 prohibits using issubclass() with protocols that have non-method members.
    return all(callable(getattr(cls, attr, None)) for attr in _get_protocol_attrs(cls))


def _no_init_or_replace_init(self, *args, **kwargs):
    cls = type(self)

    if cls._is_protocol:
        raise TypeError('Protocols cannot be instantiated')

    # Already using a custom `__init__`. No need to calculate correct
    # `__init__` to call. This can lead to RecursionError. See bpo-45121.
    if cls.__init__ is not _no_init_or_replace_init:
        return

    # Initially, `__init__` of a protocol subclass is set to `_no_init_or_replace_init`.
    # The first instantiation of the subclass will call `_no_init_or_replace_init` which
    # searches for a proper new `__init__` in the MRO. The new `__init__`
    # replaces the subclass' old `__init__` (ie `_no_init_or_replace_init`). Subsequent
    # instantiation of the protocol subclass will thus use the new
    # `__init__` and no longer call `_no_init_or_replace_init`.
    for base in cls.__mro__:
        init = base.__dict__.get('__init__', _no_init_or_replace_init)
        if init is not _no_init_or_replace_init:
            cls.__init__ = init
            break
    else:
        # should not happen
        cls.__init__ = object.__init__

    cls.__init__(self, *args, **kwargs)


def _caller(depth=1, default='__main__'):
    try:
        return sys._getframe(depth + 1).f_globals.get('__name__', default)
    except (AttributeError, ValueError):  # For platforms without _getframe()
        return None


def _allow_reckless_class_checks(depth=3):
    """Allow instance and class checks for special stdlib modules.

    The abc and functools modules indiscriminately call isinstance() and
    issubclass() on the whole MRO of a user class, which may contain protocols.
    """
    return _caller(depth) in {'abc', 'functools', None}


_PROTO_ALLOWLIST = {
    'collections.abc': [
        'Callable', 'Awaitable', 'Iterable', 'Iterator', 'AsyncIterable',
        'Hashable', 'Sized', 'Container', 'Collection', 'Reversible',
    ],
    'contextlib': ['AbstractContextManager', 'AbstractAsyncContextManager'],
}


class _ProtocolMeta(ABCMeta):
    # This metaclass is really unfortunate and exists only because of
    # the lack of __instancehook__.
    def __instancecheck__(cls, instance):
        # We need this method for situations where attributes are
        # assigned in __init__.
        if (
            getattr(cls, '_is_protocol', False) and
            not getattr(cls, '_is_runtime_protocol', False) and
            not _allow_reckless_class_checks(depth=2)
        ):
            raise TypeError("Instance and class checks can only be used with"
                            " @runtime_checkable protocols")

        if ((not getattr(cls, '_is_protocol', False) or
                _is_callable_members_only(cls)) and
                issubclass(instance.__class__, cls)):
            return True
        if cls._is_protocol:
            if all(hasattr(instance, attr) and
                    # All *methods* can be blocked by setting them to None.
                    (not callable(getattr(cls, attr, None)) or
                     getattr(instance, attr) is not None)
                    for attr in _get_protocol_attrs(cls)):
                return True
        return super().__instancecheck__(instance)


class Protocol(Generic, metaclass=_ProtocolMeta):
    """Base class for protocol classes.

    Protocol classes are defined as::

        class Proto(Protocol):
            def meth(self) -> int:
                ...

    Such classes are primarily used with static type checkers that recognize
    structural subtyping (static duck-typing), for example::

        class C:
            def meth(self) -> int:
                return 0

        def func(x: Proto) -> int:
            return x.meth()

        func(C())  # Passes static type check

    See PEP 544 for details. Protocol classes decorated with
    @typing.runtime_checkable act as simple-minded runtime protocols that check
    only the presence of given attributes, ignoring their type signatures.
    Protocol classes can be generic, they are defined as::

        class GenProto(Protocol[T]):
            def meth(self) -> T:
                ...
    """
    __slots__ = ()
    _is_protocol = True
    _is_runtime_protocol = False

    def __init_subclass__(cls, *args, **kwargs):
        super().__init_subclass__(*args, **kwargs)

        # Determine if this is a protocol or a concrete subclass.
        if not cls.__dict__.get('_is_protocol', False):
            cls._is_protocol = any(b is Protocol for b in cls.__bases__)

        # Set (or override) the protocol subclass hook.
        def _proto_hook(other):
            if not cls.__dict__.get('_is_protocol', False):
                return NotImplemented

            # First, perform various sanity checks.
            if not getattr(cls, '_is_runtime_protocol', False):
                if _allow_reckless_class_checks():
                    return NotImplemented
                raise TypeError("Instance and class checks can only be used with"
                                " @runtime_checkable protocols")
            if not _is_callable_members_only(cls):
                if _allow_reckless_class_checks():
                    return NotImplemented
                raise TypeError("Protocols with non-method members"
                                " don't support issubclass()")
            if not isinstance(other, type):
                # Same error message as for issubclass(1, int).
                raise TypeError('issubclass() arg 1 must be a class')

            # Second, perform the actual structural compatibility check.
            for attr in _get_protocol_attrs(cls):
                for base in other.__mro__:
                    # Check if the members appears in the class dictionary...
                    if attr in base.__dict__:
                        if base.__dict__[attr] is None:
                            return NotImplemented
                        break

                    # ...or in annotations, if it is a sub-protocol.
                    annotations = getattr(base, '__annotations__', {})
                    if (isinstance(annotations, collections.abc.Mapping) and
                            attr in annotations and
                            issubclass(other, Generic) and other._is_protocol):
                        break
                else:
                    return NotImplemented
            return True

        if '__subclasshook__' not in cls.__dict__:
            cls.__subclasshook__ = _proto_hook

        # We have nothing more to do for non-protocols...
        if not cls._is_protocol:
            return

        # ... otherwise check consistency of bases, and prohibit instantiation.
        for base in cls.__bases__:
            if not (base in (object, Generic) or
                    base.__module__ in _PROTO_ALLOWLIST and
                    base.__name__ in _PROTO_ALLOWLIST[base.__module__] or
                    issubclass(base, Generic) and base._is_protocol):
                raise TypeError('Protocols can only inherit from other'
                                ' protocols, got %r' % base)
        cls.__init__ = _no_init_or_replace_init


class _AnnotatedAlias(_GenericAlias, _root=True):
    """Runtime representation of an annotated type.

    At its core 'Annotated[t, dec1, dec2, ...]' is an alias for the type 't'
    with extra annotations. The alias behaves like a normal typing alias,
    instantiating is the same as instantiating the underlying type, binding
    it to types is also the same.
    """
    def __init__(self, origin, metadata):
        if isinstance(origin, _AnnotatedAlias):
            metadata = origin.__metadata__ + metadata
            origin = origin.__origin__
        super().__init__(origin, origin)
        self.__metadata__ = metadata

    def copy_with(self, params):
        assert len(params) == 1
        new_type = params[0]
        return _AnnotatedAlias(new_type, self.__metadata__)

    def __repr__(self):
        return "typing.Annotated[{}, {}]".format(
            _type_repr(self.__origin__),
            ", ".join(repr(a) for a in self.__metadata__)
        )

    def __reduce__(self):
        return operator.getitem, (
            Annotated, (self.__origin__,) + self.__metadata__
        )

    def __eq__(self, other):
        if not isinstance(other, _AnnotatedAlias):
            return NotImplemented
        return (self.__origin__ == other.__origin__
                and self.__metadata__ == other.__metadata__)

    def __hash__(self):
        return hash((self.__origin__, self.__metadata__))

    def __getattr__(self, attr):
        if attr in {'__name__', '__qualname__'}:
            return 'Annotated'
        return super().__getattr__(attr)


class Annotated:
    """Add context specific metadata to a type.

    Example: Annotated[int, runtime_check.Unsigned] indicates to the
    hypothetical runtime_check module that this type is an unsigned int.
    Every other consumer of this type can ignore this metadata and treat
    this type as int.

    The first argument to Annotated must be a valid type.

    Details:

    - It's an error to call `Annotated` with less than two arguments.
    - Nested Annotated are flattened::

        Annotated[Annotated[T, Ann1, Ann2], Ann3] == Annotated[T, Ann1, Ann2, Ann3]

    - Instantiating an annotated type is equivalent to instantiating the
    underlying type::

        Annotated[C, Ann1](5) == C(5)

    - Annotated can be used as a generic type alias::

        Optimized = Annotated[T, runtime.Optimize()]
        Optimized[int] == Annotated[int, runtime.Optimize()]

        OptimizedList = Annotated[List[T], runtime.Optimize()]
        OptimizedList[int] == Annotated[List[int], runtime.Optimize()]
    """

    __slots__ = ()

    def __new__(cls, *args, **kwargs):
        raise TypeError("Type Annotated cannot be instantiated.")

    @_tp_cache
    def __class_getitem__(cls, params):
        if not isinstance(params, tuple) or len(params) < 2:
            raise TypeError("Annotated[...] should be used "
                            "with at least two arguments (a type and an "
                            "annotation).")
        msg = "Annotated[t, ...]: t must be a type."
        origin = _type_check(params[0], msg, allow_special_forms=True)
        metadata = tuple(params[1:])
        return _AnnotatedAlias(origin, metadata)

    def __init_subclass__(cls, *args, **kwargs):
        raise TypeError(
            "Cannot subclass {}.Annotated".format(cls.__module__)
        )


def runtime_checkable(cls):
    """Mark a protocol class as a runtime protocol.

    Such protocol can be used with isinstance() and issubclass().
    Raise TypeError if applied to a non-protocol class.
    This allows a simple-minded structural check very similar to
    one trick ponies in collections.abc such as Iterable.
    For example::

        @runtime_checkable
        class Closable(Protocol):
            def close(self): ...

        assert isinstance(open('/some/file'), Closable)

    Warning: this will check only the presence of the required methods,
    not their type signatures!
    """
    if not issubclass(cls, Generic) or not cls._is_protocol:
        raise TypeError('@runtime_checkable can be only applied to protocol classes,'
                        ' got %r' % cls)
    cls._is_runtime_protocol = True
    return cls


def cast(typ, val):
    """Cast a value to a type.

    This returns the value unchanged.  To the type checker this
    signals that the return value has the designated type, but at
    runtime we intentionally don't check anything (we want this
    to be as fast as possible).
    """
    return val


def _get_defaults(func):
    """Internal helper to extract the default arguments, by name."""
    try:
        code = func.__code__
    except AttributeError:
        # Some built-in functions don't have __code__, __defaults__, etc.
        return {}
    pos_count = code.co_argcount
    arg_names = code.co_varnames
    arg_names = arg_names[:pos_count]
    defaults = func.__defaults__ or ()
    kwdefaults = func.__kwdefaults__
    res = dict(kwdefaults) if kwdefaults else {}
    pos_offset = pos_count - len(defaults)
    for name, value in zip(arg_names[pos_offset:], defaults):
        assert name not in res
        res[name] = value
    return res


_allowed_types = (types.FunctionType, types.BuiltinFunctionType,
                  types.MethodType, types.ModuleType,
                  WrapperDescriptorType, MethodWrapperType, MethodDescriptorType)


def get_type_hints(obj, globalns=None, localns=None, include_extras=False):
    """Return type hints for an object.

    This is often the same as obj.__annotations__, but it handles
    forward references encoded as string literals, adds Optional[t] if a
    default value equal to None is set and recursively replaces all
    'Annotated[T, ...]' with 'T' (unless 'include_extras=True').

    The argument may be a module, class, method, or function. The annotations
    are returned as a dictionary. For classes, annotations include also
    inherited members.

    TypeError is raised if the argument is not of a type that can contain
    annotations, and an empty dictionary is returned if no annotations are
    present.

    BEWARE -- the behavior of globalns and localns is counterintuitive
    (unless you are familiar with how eval() and exec() work).  The
    search order is locals first, then globals.

    - If no dict arguments are passed, an attempt is made to use the
      globals from obj (or the respective module's globals for classes),
      and these are also used as the locals.  If the object does not appear
      to have globals, an empty dictionary is used.  For classes, the search
      order is globals first then locals.

    - If one dict argument is passed, it is used for both globals and
      locals.

    - If two dict arguments are passed, they specify globals and
      locals, respectively.
    """

    if getattr(obj, '__no_type_check__', None):
        return {}
    # Classes require a special treatment.
    if isinstance(obj, type):
        hints = {}
        for base in reversed(obj.__mro__):
            if globalns is None:
                base_globals = getattr(sys.modules.get(base.__module__, None), '__dict__', {})
            else:
                base_globals = globalns
            ann = base.__dict__.get('__annotations__', {})
            if isinstance(ann, types.GetSetDescriptorType):
                ann = {}
            base_locals = dict(vars(base)) if localns is None else localns
            if localns is None and globalns is None:
                # This is surprising, but required.  Before Python 3.10,
                # get_type_hints only evaluated the globalns of
                # a class.  To maintain backwards compatibility, we reverse
                # the globalns and localns order so that eval() looks into
                # *base_globals* first rather than *base_locals*.
                # This only affects ForwardRefs.
                base_globals, base_locals = base_locals, base_globals
            for name, value in ann.items():
                if value is None:
                    value = type(None)
                if isinstance(value, str):
                    value = ForwardRef(value, is_argument=False, is_class=True)
                value = _eval_type(value, base_globals, base_locals)
                hints[name] = value
        return hints if include_extras else {k: _strip_annotations(t) for k, t in hints.items()}

    if globalns is None:
        if isinstance(obj, types.ModuleType):
            globalns = obj.__dict__
        else:
            nsobj = obj
            # Find globalns for the unwrapped object.
            while hasattr(nsobj, '__wrapped__'):
                nsobj = nsobj.__wrapped__
            globalns = getattr(nsobj, '__globals__', {})
        if localns is None:
            localns = globalns
    elif localns is None:
        localns = globalns
    hints = getattr(obj, '__annotations__', None)
    if hints is None:
        # Return empty annotations for something that _could_ have them.
        if isinstance(obj, _allowed_types):
            return {}
        else:
            raise TypeError('{!r} is not a module, class, method, '
                            'or function.'.format(obj))
    defaults = _get_defaults(obj)
    hints = dict(hints)
    for name, value in hints.items():
        if value is None:
            value = type(None)
        if isinstance(value, str):
            # class-level forward refs were handled above, this must be either
            # a module-level annotation or a function argument annotation
            value = ForwardRef(
                value,
                is_argument=not isinstance(obj, types.ModuleType),
                is_class=False,
            )
        value = _eval_type(value, globalns, localns)
        if name in defaults and defaults[name] is None:
            value = Optional[value]
        hints[name] = value
    return hints if include_extras else {k: _strip_annotations(t) for k, t in hints.items()}


def _strip_annotations(t):
    """Strips the annotations from a given type.
    """
    if isinstance(t, _AnnotatedAlias):
        return _strip_annotations(t.__origin__)
    if isinstance(t, _GenericAlias):
        stripped_args = tuple(_strip_annotations(a) for a in t.__args__)
        if stripped_args == t.__args__:
            return t
        return t.copy_with(stripped_args)
    if isinstance(t, GenericAlias):
        stripped_args = tuple(_strip_annotations(a) for a in t.__args__)
        if stripped_args == t.__args__:
            return t
        return GenericAlias(t.__origin__, stripped_args)
    if isinstance(t, types.UnionType):
        stripped_args = tuple(_strip_annotations(a) for a in t.__args__)
        if stripped_args == t.__args__:
            return t
        return functools.reduce(operator.or_, stripped_args)

    return t


def get_origin(tp):
    """Get the unsubscripted version of a type.

    This supports generic types, Callable, Tuple, Union, Literal, Final, ClassVar
    and Annotated. Return None for unsupported types. Examples::

        get_origin(Literal[42]) is Literal
        get_origin(int) is None
        get_origin(ClassVar[int]) is ClassVar
        get_origin(Generic) is Generic
        get_origin(Generic[T]) is Generic
        get_origin(Union[T, int]) is Union
        get_origin(List[Tuple[T, T]][int]) == list
        get_origin(P.args) is P
    """
    if isinstance(tp, _AnnotatedAlias):
        return Annotated
    if isinstance(tp, (_BaseGenericAlias, GenericAlias,
                       ParamSpecArgs, ParamSpecKwargs)):
        return tp.__origin__
    if tp is Generic:
        return Generic
    if isinstance(tp, types.UnionType):
        return types.UnionType
    return None


def get_args(tp):
    """Get type arguments with all substitutions performed.

    For unions, basic simplifications used by Union constructor are performed.
    Examples::
        get_args(Dict[str, int]) == (str, int)
        get_args(int) == ()
        get_args(Union[int, Union[T, int], str][int]) == (int, str)
        get_args(Union[int, Tuple[T, int]][str]) == (int, Tuple[str, int])
        get_args(Callable[[], T][int]) == ([], int)
    """
    if isinstance(tp, _AnnotatedAlias):
        return (tp.__origin__,) + tp.__metadata__
    if isinstance(tp, (_GenericAlias, GenericAlias)):
        res = tp.__args__
        if (tp.__origin__ is collections.abc.Callable
                and not (len(res) == 2 and _is_param_expr(res[0]))):
            res = (list(res[:-1]), res[-1])
        return res
    if isinstance(tp, types.UnionType):
        return tp.__args__
    return ()


def is_typeddict(tp):
    """Check if an annotation is a TypedDict class

    For example::
        class Film(TypedDict):
            title: str
            year: int

        is_typeddict(Film)  # => True
        is_typeddict(Union[list, str])  # => False
    """
    return isinstance(tp, _TypedDictMeta)


def assert_never(arg: Never, /) -> Never:
    """Statically assert that a line of code is unreachable.

    Example::

        def int_or_str(arg: int | str) -> None:
            match arg:
                case int():
                    print("It's an int")
                case str():
                    print("It's a str")
                case _:
                    assert_never(arg)

    If a type checker finds that a call to assert_never() is
    reachable, it will emit an error.

    At runtime, this throws an exception when called.

    """
    raise RuntimeError("Expected code to be unreachable")


def no_type_check(arg):
    """Decorator to indicate that annotations are not type hints.

    The argument must be a class or function; if it is a class, it
    applies recursively to all methods and classes defined in that class
    (but not to methods defined in its superclasses or subclasses).

    This mutates the function(s) or class(es) in place.
    """
    if isinstance(arg, type):
        arg_attrs = arg.__dict__.copy()
        for attr, val in arg.__dict__.items():
            if val in arg.__bases__ + (arg,):
                arg_attrs.pop(attr)
        for obj in arg_attrs.values():
            if isinstance(obj, types.FunctionType):
                obj.__no_type_check__ = True
            if isinstance(obj, type):
                no_type_check(obj)
    try:
        arg.__no_type_check__ = True
    except TypeError:  # built-in classes
        pass
    return arg


def no_type_check_decorator(decorator):
    """Decorator to give another decorator the @no_type_check effect.

    This wraps the decorator with something that wraps the decorated
    function in @no_type_check.
    """

    @functools.wraps(decorator)
    def wrapped_decorator(*args, **kwds):
        func = decorator(*args, **kwds)
        func = no_type_check(func)
        return func

    return wrapped_decorator


def _overload_dummy(*args, **kwds):
    """Helper for @overload to raise when called."""
    raise NotImplementedError(
        "You should not call an overloaded function. "
        "A series of @overload-decorated functions "
        "outside a stub module should always be followed "
        "by an implementation that is not @overload-ed.")


def overload(func):
    """Decorator for overloaded functions/methods.

    In a stub file, place two or more stub definitions for the same
    function in a row, each decorated with @overload.  For example:

      @overload
      def utf8(value: None) -> None: ...
      @overload
      def utf8(value: bytes) -> bytes: ...
      @overload
      def utf8(value: str) -> bytes: ...

    In a non-stub file (i.e. a regular .py file), do the same but
    follow it with an implementation.  The implementation should *not*
    be decorated with @overload.  For example:

      @overload
      def utf8(value: None) -> None: ...
      @overload
      def utf8(value: bytes) -> bytes: ...
      @overload
      def utf8(value: str) -> bytes: ...
      def utf8(value):
          # implementation goes here
    """
    return _overload_dummy


def final(f):
    """A decorator to indicate final methods and final classes.

    Use this decorator to indicate to type checkers that the decorated
    method cannot be overridden, and decorated class cannot be subclassed.
    For example:

      class Base:
          @final
          def done(self) -> None:
              ...
      class Sub(Base):
          def done(self) -> None:  # Error reported by type checker
                ...

      @final
      class Leaf:
          ...
      class Other(Leaf):  # Error reported by type checker
          ...

    There is no runtime checking of these properties. The decorator
    sets the ``__final__`` attribute to ``True`` on the decorated object
    to allow runtime introspection.
    """
    try:
        f.__final__ = True
    except (AttributeError, TypeError):
        # Skip the attribute silently if it is not writable.
        # AttributeError happens if the object has __slots__ or a
        # read-only property, TypeError if it's a builtin class.
        pass
    return f


# Some unconstrained type variables.  These are used by the container types.
# (These are not for export.)
T = TypeVar('T')  # Any type.
KT = TypeVar('KT')  # Key type.
VT = TypeVar('VT')  # Value type.
T_co = TypeVar('T_co', covariant=True)  # Any type covariant containers.
V_co = TypeVar('V_co', covariant=True)  # Any type covariant containers.
VT_co = TypeVar('VT_co', covariant=True)  # Value type covariant containers.
T_contra = TypeVar('T_contra', contravariant=True)  # Ditto contravariant.
# Internal type variable used for Type[].
CT_co = TypeVar('CT_co', covariant=True, bound=type)

# A useful type variable with constraints.  This represents string types.
# (This one *is* for export!)
AnyStr = TypeVar('AnyStr', bytes, str)


# Various ABCs mimicking those in collections.abc.
_alias = _SpecialGenericAlias

Hashable = _alias(collections.abc.Hashable, 0)  # Not generic.
Awaitable = _alias(collections.abc.Awaitable, 1)
Coroutine = _alias(collections.abc.Coroutine, 3)
AsyncIterable = _alias(collections.abc.AsyncIterable, 1)
AsyncIterator = _alias(collections.abc.AsyncIterator, 1)
Iterable = _alias(collections.abc.Iterable, 1)
Iterator = _alias(collections.abc.Iterator, 1)
Reversible = _alias(collections.abc.Reversible, 1)
Sized = _alias(collections.abc.Sized, 0)  # Not generic.
Container = _alias(collections.abc.Container, 1)
Collection = _alias(collections.abc.Collection, 1)
Callable = _CallableType(collections.abc.Callable, 2)
Callable.__doc__ = \
    """Callable type; Callable[[int], str] is a function of (int) -> str.

    The subscription syntax must always be used with exactly two
    values: the argument list and the return type.  The argument list
    must be a list of types or ellipsis; the return type must be a single type.

    There is no syntax to indicate optional or keyword arguments,
    such function types are rarely used as callback types.
    """
AbstractSet = _alias(collections.abc.Set, 1, name='AbstractSet')
MutableSet = _alias(collections.abc.MutableSet, 1)
# NOTE: Mapping is only covariant in the value type.
Mapping = _alias(collections.abc.Mapping, 2)
MutableMapping = _alias(collections.abc.MutableMapping, 2)
Sequence = _alias(collections.abc.Sequence, 1)
MutableSequence = _alias(collections.abc.MutableSequence, 1)
ByteString = _alias(collections.abc.ByteString, 0)  # Not generic
# Tuple accepts variable number of parameters.
Tuple = _TupleType(tuple, -1, inst=False, name='Tuple')
Tuple.__doc__ = \
    """Tuple type; Tuple[X, Y] is the cross-product type of X and Y.

    Example: Tuple[T1, T2] is a tuple of two elements corresponding
    to type variables T1 and T2.  Tuple[int, float, str] is a tuple
    of an int, a float and a string.

    To specify a variable-length tuple of homogeneous type, use Tuple[T, ...].
    """
List = _alias(list, 1, inst=False, name='List')
Deque = _alias(collections.deque, 1, name='Deque')
Set = _alias(set, 1, inst=False, name='Set')
FrozenSet = _alias(frozenset, 1, inst=False, name='FrozenSet')
MappingView = _alias(collections.abc.MappingView, 1)
KeysView = _alias(collections.abc.KeysView, 1)
ItemsView = _alias(collections.abc.ItemsView, 2)
ValuesView = _alias(collections.abc.ValuesView, 1)
ContextManager = _alias(contextlib.AbstractContextManager, 1, name='ContextManager')
AsyncContextManager = _alias(contextlib.AbstractAsyncContextManager, 1, name='AsyncContextManager')
Dict = _alias(dict, 2, inst=False, name='Dict')
DefaultDict = _alias(collections.defaultdict, 2, name='DefaultDict')
OrderedDict = _alias(collections.OrderedDict, 2)
Counter = _alias(collections.Counter, 1)
ChainMap = _alias(collections.ChainMap, 2)
Generator = _alias(collections.abc.Generator, 3)
AsyncGenerator = _alias(collections.abc.AsyncGenerator, 2)
Type = _alias(type, 1, inst=False, name='Type')
Type.__doc__ = \
    """A special construct usable to annotate class objects.

    For example, suppose we have the following classes::

      class User: ...  # Abstract base for User classes
      class BasicUser(User): ...
      class ProUser(User): ...
      class TeamUser(User): ...

    And a function that takes a class argument that's a subclass of
    User and returns an instance of the corresponding class::

      U = TypeVar('U', bound=User)
      def new_user(user_class: Type[U]) -> U:
          user = user_class()
          # (Here we could write the user object to a database)
          return user

      joe = new_user(BasicUser)

    At this point the type checker knows that joe has type BasicUser.
    """


@runtime_checkable
class SupportsInt(Protocol):
    """An ABC with one abstract method __int__."""
    __slots__ = ()

    @abstractmethod
    def __int__(self) -> int:
        pass


@runtime_checkable
class SupportsFloat(Protocol):
    """An ABC with one abstract method __float__."""
    __slots__ = ()

    @abstractmethod
    def __float__(self) -> float:
        pass


@runtime_checkable
class SupportsComplex(Protocol):
    """An ABC with one abstract method __complex__."""
    __slots__ = ()

    @abstractmethod
    def __complex__(self) -> complex:
        pass


@runtime_checkable
class SupportsBytes(Protocol):
    """An ABC with one abstract method __bytes__."""
    __slots__ = ()

    @abstractmethod
    def __bytes__(self) -> bytes:
        pass


@runtime_checkable
class SupportsIndex(Protocol):
    """An ABC with one abstract method __index__."""
    __slots__ = ()

    @abstractmethod
    def __index__(self) -> int:
        pass


@runtime_checkable
class SupportsAbs(Protocol[T_co]):
    """An ABC with one abstract method __abs__ that is covariant in its return type."""
    __slots__ = ()

    @abstractmethod
    def __abs__(self) -> T_co:
        pass


@runtime_checkable
class SupportsRound(Protocol[T_co]):
    """An ABC with one abstract method __round__ that is covariant in its return type."""
    __slots__ = ()

    @abstractmethod
    def __round__(self, ndigits: int = 0) -> T_co:
        pass


def _make_nmtuple(name, types, module, defaults = ()):
    fields = [n for n, t in types]
    types = {n: _type_check(t, f"field {n} annotation must be a type")
             for n, t in types}
    nm_tpl = collections.namedtuple(name, fields,
                                    defaults=defaults, module=module)
    nm_tpl.__annotations__ = nm_tpl.__new__.__annotations__ = types
    return nm_tpl


# attributes prohibited to set in NamedTuple class syntax
_prohibited = frozenset({'__new__', '__init__', '__slots__', '__getnewargs__',
                         '_fields', '_field_defaults',
                         '_make', '_replace', '_asdict', '_source'})

_special = frozenset({'__module__', '__name__', '__annotations__'})


class NamedTupleMeta(type):

    def __new__(cls, typename, bases, ns):
        assert bases[0] is _NamedTuple
        types = ns.get('__annotations__', {})
        default_names = []
        for field_name in types:
            if field_name in ns:
                default_names.append(field_name)
            elif default_names:
                raise TypeError(f"Non-default namedtuple field {field_name} "
                                f"cannot follow default field"
                                f"{'s' if len(default_names) > 1 else ''} "
                                f"{', '.join(default_names)}")
        nm_tpl = _make_nmtuple(typename, types.items(),
                               defaults=[ns[n] for n in default_names],
                               module=ns['__module__'])
        # update from user namespace without overriding special namedtuple attributes
        for key in ns:
            if key in _prohibited:
                raise AttributeError("Cannot overwrite NamedTuple attribute " + key)
            elif key not in _special and key not in nm_tpl._fields:
                setattr(nm_tpl, key, ns[key])
        return nm_tpl


def NamedTuple(typename, fields=None, /, **kwargs):
    """Typed version of namedtuple.

    Usage in Python versions >= 3.6::

        class Employee(NamedTuple):
            name: str
            id: int

    This is equivalent to::

        Employee = collections.namedtuple('Employee', ['name', 'id'])

    The resulting class has an extra __annotations__ attribute, giving a
    dict that maps field names to types.  (The field names are also in
    the _fields attribute, which is part of the namedtuple API.)
    Alternative equivalent keyword syntax is also accepted::

        Employee = NamedTuple('Employee', name=str, id=int)

    In Python versions <= 3.5 use::

        Employee = NamedTuple('Employee', [('name', str), ('id', int)])
    """
    if fields is None:
        fields = kwargs.items()
    elif kwargs:
        raise TypeError("Either list of fields or keywords"
                        " can be provided to NamedTuple, not both")
    return _make_nmtuple(typename, fields, module=_caller())

_NamedTuple = type.__new__(NamedTupleMeta, 'NamedTuple', (), {})

def _namedtuple_mro_entries(bases):
    if len(bases) > 1:
        raise TypeError("Multiple inheritance with NamedTuple is not supported")
    assert bases[0] is NamedTuple
    return (_NamedTuple,)

NamedTuple.__mro_entries__ = _namedtuple_mro_entries


class _TypedDictMeta(type):
    def __new__(cls, name, bases, ns, total=True):
        """Create new typed dict class object.

        This method is called when TypedDict is subclassed,
        or when TypedDict is instantiated. This way
        TypedDict supports all three syntax forms described in its docstring.
        Subclasses and instances of TypedDict return actual dictionaries.
        """
        for base in bases:
            if type(base) is not _TypedDictMeta:
                raise TypeError('cannot inherit from both a TypedDict type '
                                'and a non-TypedDict base class')
        tp_dict = type.__new__(_TypedDictMeta, name, (dict,), ns)

        annotations = {}
        own_annotations = ns.get('__annotations__', {})
        own_annotation_keys = set(own_annotations.keys())
        msg = "TypedDict('Name', {f0: t0, f1: t1, ...}); each t must be a type"
        own_annotations = {
            n: _type_check(tp, msg, module=tp_dict.__module__)
            for n, tp in own_annotations.items()
        }
        required_keys = set()
        optional_keys = set()

        for base in bases:
            annotations.update(base.__dict__.get('__annotations__', {}))
            required_keys.update(base.__dict__.get('__required_keys__', ()))
            optional_keys.update(base.__dict__.get('__optional_keys__', ()))

        annotations.update(own_annotations)
        if total:
            required_keys.update(own_annotation_keys)
        else:
            optional_keys.update(own_annotation_keys)

        tp_dict.__annotations__ = annotations
        tp_dict.__required_keys__ = frozenset(required_keys)
        tp_dict.__optional_keys__ = frozenset(optional_keys)
        if not hasattr(tp_dict, '__total__'):
            tp_dict.__total__ = total
        return tp_dict

    __call__ = dict  # static method

    def __subclasscheck__(cls, other):
        # Typed dicts are only for static structural subtyping.
        raise TypeError('TypedDict does not support instance and class checks')

    __instancecheck__ = __subclasscheck__


def TypedDict(typename, fields=None, /, *, total=True, **kwargs):
    """A simple typed namespace. At runtime it is equivalent to a plain dict.

    TypedDict creates a dictionary type that expects all of its
    instances to have a certain set of keys, where each key is
    associated with a value of a consistent type. This expectation
    is not checked at runtime but is only enforced by type checkers.
    Usage::

        class Point2D(TypedDict):
            x: int
            y: int
            label: str

        a: Point2D = {'x': 1, 'y': 2, 'label': 'good'}  # OK
        b: Point2D = {'z': 3, 'label': 'bad'}           # Fails type check

        assert Point2D(x=1, y=2, label='first') == dict(x=1, y=2, label='first')

    The type info can be accessed via the Point2D.__annotations__ dict, and
    the Point2D.__required_keys__ and Point2D.__optional_keys__ frozensets.
    TypedDict supports two additional equivalent forms::

        Point2D = TypedDict('Point2D', x=int, y=int, label=str)
        Point2D = TypedDict('Point2D', {'x': int, 'y': int, 'label': str})

    By default, all keys must be present in a TypedDict. It is possible
    to override this by specifying totality.
    Usage::

        class point2D(TypedDict, total=False):
            x: int
            y: int

    This means that a point2D TypedDict can have any of the keys omitted.A type
    checker is only expected to support a literal False or True as the value of
    the total argument. True is the default, and makes all items defined in the
    class body be required.

    The class syntax is only supported in Python 3.6+, while two other
    syntax forms work for Python 2.7 and 3.2+
    """
    if fields is None:
        fields = kwargs
    elif kwargs:
        raise TypeError("TypedDict takes either a dict or keyword arguments,"
                        " but not both")

    ns = {'__annotations__': dict(fields)}
    module = _caller()
    if module is not None:
        # Setting correct module is necessary to make typed dict classes pickleable.
        ns['__module__'] = module

    return _TypedDictMeta(typename, (), ns, total=total)

_TypedDict = type.__new__(_TypedDictMeta, 'TypedDict', (), {})
TypedDict.__mro_entries__ = lambda bases: (_TypedDict,)


class NewType:
    """NewType creates simple unique types with almost zero
    runtime overhead. NewType(name, tp) is considered a subtype of tp
    by static type checkers. At runtime, NewType(name, tp) returns
    a dummy callable that simply returns its argument. Usage::

        UserId = NewType('UserId', int)

        def name_by_id(user_id: UserId) -> str:
            ...

        UserId('user')          # Fails type check

        name_by_id(42)          # Fails type check
        name_by_id(UserId(42))  # OK

        num = UserId(5) + 1     # type: int
    """

    __call__ = _idfunc

    def __init__(self, name, tp):
        self.__qualname__ = name
        if '.' in name:
            name = name.rpartition('.')[-1]
        self.__name__ = name
        self.__supertype__ = tp
        def_mod = _caller()
        if def_mod != 'typing':
            self.__module__ = def_mod

    def __repr__(self):
        return f'{self.__module__}.{self.__qualname__}'

    def __reduce__(self):
        return self.__qualname__

    def __or__(self, other):
        return Union[self, other]

    def __ror__(self, other):
        return Union[other, self]


# Python-version-specific alias (Python 2: unicode; Python 3: str)
Text = str


# Constant that's True when type checking, but False here.
TYPE_CHECKING = False


class IO(Generic[AnyStr]):
    """Generic base class for TextIO and BinaryIO.

    This is an abstract, generic version of the return of open().

    NOTE: This does not distinguish between the different possible
    classes (text vs. binary, read vs. write vs. read/write,
    append-only, unbuffered).  The TextIO and BinaryIO subclasses
    below capture the distinctions between text vs. binary, which is
    pervasive in the interface; however we currently do not offer a
    way to track the other distinctions in the type system.
    """

    __slots__ = ()

    @property
    @abstractmethod
    def mode(self) -> str:
        pass

    @property
    @abstractmethod
    def name(self) -> str:
        pass

    @abstractmethod
    def close(self) -> None:
        pass

    @property
    @abstractmethod
    def closed(self) -> bool:
        pass

    @abstractmethod
    def fileno(self) -> int:
        pass

    @abstractmethod
    def flush(self) -> None:
        pass

    @abstractmethod
    def isatty(self) -> bool:
        pass

    @abstractmethod
    def read(self, n: int = -1) -> AnyStr:
        pass

    @abstractmethod
    def readable(self) -> bool:
        pass

    @abstractmethod
    def readline(self, limit: int = -1) -> AnyStr:
        pass

    @abstractmethod
    def readlines(self, hint: int = -1) -> List[AnyStr]:
        pass

    @abstractmethod
    def seek(self, offset: int, whence: int = 0) -> int:
        pass

    @abstractmethod
    def seekable(self) -> bool:
        pass

    @abstractmethod
    def tell(self) -> int:
        pass

    @abstractmethod
    def truncate(self, size: int = None) -> int:
        pass

    @abstractmethod
    def writable(self) -> bool:
        pass

    @abstractmethod
    def write(self, s: AnyStr) -> int:
        pass

    @abstractmethod
    def writelines(self, lines: List[AnyStr]) -> None:
        pass

    @abstractmethod
    def __enter__(self) -> 'IO[AnyStr]':
        pass

    @abstractmethod
    def __exit__(self, type, value, traceback) -> None:
        pass


class BinaryIO(IO[bytes]):
    """Typed version of the return of open() in binary mode."""

    __slots__ = ()

    @abstractmethod
    def write(self, s: Union[bytes, bytearray]) -> int:
        pass

    @abstractmethod
    def __enter__(self) -> 'BinaryIO':
        pass


class TextIO(IO[str]):
    """Typed version of the return of open() in text mode."""

    __slots__ = ()

    @property
    @abstractmethod
    def buffer(self) -> BinaryIO:
        pass

    @property
    @abstractmethod
    def encoding(self) -> str:
        pass

    @property
    @abstractmethod
    def errors(self) -> Optional[str]:
        pass

    @property
    @abstractmethod
    def line_buffering(self) -> bool:
        pass

    @property
    @abstractmethod
    def newlines(self) -> Any:
        pass

    @abstractmethod
    def __enter__(self) -> 'TextIO':
        pass


class _DeprecatedType(type):
    def __getattribute__(cls, name):
        if name not in ("__dict__", "__module__") and name in cls.__dict__:
            warnings.warn(
                f"{cls.__name__} is deprecated, import directly "
                f"from typing instead. {cls.__name__} will be removed "
                "in Python 3.12.",
                DeprecationWarning,
                stacklevel=2,
            )
        return super().__getattribute__(name)


class io(metaclass=_DeprecatedType):
    """Wrapper namespace for IO generic classes."""

    __all__ = ['IO', 'TextIO', 'BinaryIO']
    IO = IO
    TextIO = TextIO
    BinaryIO = BinaryIO


io.__name__ = __name__ + '.io'
sys.modules[io.__name__] = io

Pattern = _alias(stdlib_re.Pattern, 1)
Match = _alias(stdlib_re.Match, 1)

class re(metaclass=_DeprecatedType):
    """Wrapper namespace for re type aliases."""

    __all__ = ['Pattern', 'Match']
    Pattern = Pattern
    Match = Match


re.__name__ = __name__ + '.re'
sys.modules[re.__name__] = re


def reveal_type(obj: T, /) -> T:
    """Reveal the inferred type of a variable.

    When a static type checker encounters a call to ``reveal_type()``,
    it will emit the inferred type of the argument::

        x: int = 1
        reveal_type(x)

    Running a static type checker (e.g., ``mypy``) on this example
    will produce output similar to 'Revealed type is "builtins.int"'.

    At runtime, the function prints the runtime type of the
    argument and returns it unchanged.

    """
    print(f"Runtime type is {type(obj).__name__!r}", file=sys.stderr)
    return obj<|MERGE_RESOLUTION|>--- conflicted
+++ resolved
@@ -176,11 +176,7 @@
     if (isinstance(arg, _GenericAlias) and
             arg.__origin__ in invalid_generic_forms):
         raise TypeError(f"{arg} is not valid as type argument")
-<<<<<<< HEAD
-    if arg in (Any, NoReturn, Never, ClassVar, Final):
-=======
-    if arg in (Any, NoReturn, ClassVar, Final, TypeAlias):
->>>>>>> 77b025be
+    if arg in (Any, NoReturn, Never, ClassVar, Final, TypeAlias):
         return arg
     if isinstance(arg, _SpecialForm) or arg in (Generic, Protocol):
         raise TypeError(f"Plain {arg} is not valid as type argument")
