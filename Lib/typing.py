--- conflicted
+++ resolved
@@ -344,25 +344,7 @@
         return False
     return not t
 
-<<<<<<< HEAD
-=======
-def _remove_dups_flatten(parameters):
-    """Internal helper for Union creation and substitution.
-
-    Flatten Unions among parameters, then remove duplicates.
-    """
-    # Flatten out Union[Union[...], ...].
-    params = []
-    for p in parameters:
-        if isinstance(p, (_UnionGenericAlias, types.UnionType)):
-            params.extend(p.__args__)
-        else:
-            params.append(p)
-
-    return tuple(_deduplicate(params, unhashable_fallback=True))
-
-
->>>>>>> df4784b3
+
 def _flatten_literal_params(parameters):
     """Internal helper for Literal creation: flatten Literals among parameters."""
     params = []
@@ -1526,12 +1508,7 @@
         return isinstance(inst, Union)
 
     def __eq__(self, other):
-<<<<<<< HEAD
         warnings._deprecated("_UnionGenericAlias", remove=(3, 15))
-        if other is Union or other is _UnionGenericAlias:
-            return True
-        return NotImplemented
-=======
         if not isinstance(other, (_UnionGenericAlias, types.UnionType)):
             return NotImplemented
         try:  # fast path
@@ -1541,7 +1518,6 @@
 
     def __hash__(self):
         return hash(frozenset(self.__args__))
->>>>>>> df4784b3
 
 
 class _UnionGenericAlias(metaclass=_UnionGenericAliasMeta):
