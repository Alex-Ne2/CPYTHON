--- conflicted
+++ resolved
@@ -295,30 +295,7 @@
         self.custom_theme = tracers.add(
                 StringVar(parent), self.var_changed_custom_theme)
         self.fg_bg_toggle = BooleanVar(parent)
-<<<<<<< HEAD
-        self.color = StringVar(parent)
-        self.is_builtin_theme = BooleanVar(parent)
-        self.highlight_target = StringVar(parent)
-
-        self.parenstyle = StringVar(parent)
-        self.parenstyle.set(idleConf.GetOption(
-            'main','Theme','parenstyle', default='opener'))
-        self.bell = BooleanVar(parent)
-        self.bell.set(idleConf.GetOption(
-            'main','Theme','bell', default=True))
-
-        self.flash_delay = IntVar(parent)
-        self.flash_delay.set(idleConf.GetOption(
-            'main','Theme','flash-delay', default=500))
-        self.num_lines = IntVar(parent)
-        self.num_lines.set(idleConf.GetOption(
-            'main','Theme','numlines', default=3))
-
-        ##widget creation
-        #body frame
-        frame = self.tab_pages.pages['Highlighting'].frame
-        #body section frames
-=======
+
         self.color = tracers.add(
                 StringVar(parent), self.var_changed_color)
         self.is_builtin_theme = tracers.add(
@@ -326,18 +303,39 @@
         self.highlight_target = tracers.add(
                 StringVar(parent), self.var_changed_highlight_target)
 
+        
+        self.parenstyle = tracers.add(
+                StringVar(parent), self.var_changed_parenstyle)
+        self.bell = tracers.add(
+                StringVar(parent), self.var_changed_bell)
+        self.flash_delay = tracers.add(
+                StringVar(parent), self.var_changed_flash_delay)
+        self.num_lines = tracers.add(
+                StringVar(parent), self.var_changed_num_lines)
+
+        self.parenstyle.set(idleConf.GetOption(
+            'main','Theme','parenstyle', default='opener'))
+        self.bell.set(idleConf.GetOption(
+            'main','Theme','bell', default=True))
+        self.flash_delay.set(idleConf.GetOption(
+            'main','Theme','flash-delay', default=500))
+        self.num_lines.set(idleConf.GetOption(
+            'main','Theme','numlines', default=3))
+                          
         # Widget creation:
         # body frame and section frames
         frame = Frame(self.note)
->>>>>>> 778928b0
+
         frame_custom = LabelFrame(frame, borderwidth=2, relief=GROOVE,
                                  text=' Custom Highlighting ')
         frame_theme = LabelFrame(frame, borderwidth=2, relief=GROOVE,
                                 text=' Highlighting Theme ')
+        
         frame_paren = LabelFrame(frame, borderwidth=2, relief=GROOVE,
                                 text=' Matched Parenthetics ')
         frame_code = LabelFrame(frame, borderwidth=2, relief=GROOVE,
                                 text=' Code Context ')
+        
         #frame_custom
         text = self.highlight_sample = frame.highlight_sample = Text(
                 frame_custom, relief=SOLID, borderwidth=1,
@@ -346,12 +344,10 @@
         text=self.highlight_sample
         text.bind('<Double-Button-1>', lambda e: 'break')
         text.bind('<B1-Motion>', lambda e: 'break')
-<<<<<<< HEAD
+
         text_and_tags=(
             ('Class CodeContext\n', 'codecontext'),
-=======
-        text_and_tags=(('\n', 'normal'),
->>>>>>> 778928b0
+
             ('#you can click here', 'comment'), ('\n', 'normal'),
             ('#to choose items', 'comment'), ('\n', 'normal'),
             ('def', 'keyword'), (' ', 'normal'),
@@ -486,162 +482,7 @@
             paint_theme_sample
             set_highlight_target
         """
-<<<<<<< HEAD
-        parent = self.parent
-        self.win_width = StringVar(parent)
-        self.win_height = StringVar(parent)
-        self.startup_edit = IntVar(parent)
-        self.autosave = IntVar(parent)
-        self.autocomplete_wait = IntVar(parent)
-        self.autocomplete_wait.set(idleConf.GetOption(
-            'main','General','autocomplete_wait', default=2000))
-        self.formatp_maxw = IntVar(parent)
-        self.formatp_maxw.set(idleConf.GetOption(
-            'main','General','formatp_maxw', default=72))
-
-        #widget creation
-        #body
-        frame = self.tab_pages.pages['General'].frame
-        #body section frames
-        frame_run = LabelFrame(frame, borderwidth=2, relief=GROOVE,
-                              text=' Startup Preferences ')
-        frame_save = LabelFrame(frame, borderwidth=2, relief=GROOVE,
-                               text=' autosave Preferences ')
-        frame_win_size = Frame(frame, borderwidth=2, relief=GROOVE)
-        frame_extras = Frame(frame, borderwidth=2, relief=GROOVE)
-        frame_help = LabelFrame(frame, borderwidth=2, relief=GROOVE,
-                               text=' Additional Help Sources ')
-        #frame_run
-        startup_title = Label(frame_run, text='At Startup')
-        self.radio_startup_edit = Radiobutton(
-                frame_run, variable=self.startup_edit, value=1,
-                text="Open Edit Window")
-        self.radio_startup_shell = Radiobutton(
-                frame_run, variable=self.startup_edit, value=0,
-                text='Open Shell Window')
-        #frame_save
-        run_save_title = Label(frame_save, text='At Start of Run (F5)  ')
-        self.radio_save_ask = Radiobutton(
-                frame_save, variable=self.autosave, value=0,
-                text="Prompt to Save")
-        self.radio_save_auto = Radiobutton(
-                frame_save, variable=self.autosave, value=1,
-                text='No Prompt')
-        #frame_win_size
-        win_size_title = Label(
-                frame_win_size, text='Initial Window Size  (in characters)')
-        win_width_title = Label(frame_win_size, text='Width')
-        self.entry_win_width = Entry(
-                frame_win_size, textvariable=self.win_width, width=3)
-        win_height_title = Label(frame_win_size, text='Height')
-        self.entry_win_height = Entry(
-                frame_win_size, textvariable=self.win_height, width=3)
-        #frame extras
-        autocomplete_wait_title = Label(frame_extras, text='AutoComplete Popup Wait')
-        self.entry_autocomplete_wait = Entry(
-                frame_extras, textvariable=self.autocomplete_wait, width=6)
-        formatp_maxw_title = Label(frame_extras, text='Format Paragraph Max Width')
-        self.entry_formatp_maxw = Entry(
-                frame_extras, textvariable=self.formatp_maxw, width=3)
-        #frame_help
-        frame_helplist = Frame(frame_help)
-        frame_helplist_buttons = Frame(frame_helplist)
-        scroll_helplist = Scrollbar(frame_helplist)
-        self.list_help = Listbox(
-                frame_helplist, height=5, takefocus=FALSE,
-                exportselection=FALSE)
-        scroll_helplist.config(command=self.list_help.yview)
-        self.list_help.config(yscrollcommand=scroll_helplist.set)
-        self.list_help.bind('<ButtonRelease-1>', self.help_source_selected)
-        self.button_helplist_edit = Button(
-                frame_helplist_buttons, text='Edit', state=DISABLED,
-                width=8, command=self.helplist_item_edit)
-        self.button_helplist_add = Button(
-                frame_helplist_buttons, text='Add',
-                width=8, command=self.helplist_item_add)
-        self.button_helplist_remove = Button(
-                frame_helplist_buttons, text='Remove', state=DISABLED,
-                width=8, command=self.helplist_item_remove)
-
-        #widget packing
-        #body
-        frame_run.pack(side=TOP, padx=5, pady=5, fill=X)
-        frame_save.pack(side=TOP, padx=5, pady=5, fill=X)
-        frame_win_size.pack(side=TOP, padx=5, pady=5, fill=X)
-        frame_extras.pack(side=TOP, padx=5, pady=5, fill=X)
-        frame_help.pack(side=TOP, padx=5, pady=5, expand=TRUE, fill=BOTH)
-        #frame_run
-        startup_title.pack(side=LEFT, anchor=W, padx=5, pady=5)
-        self.radio_startup_shell.pack(side=RIGHT, anchor=W, padx=5, pady=5)
-        self.radio_startup_edit.pack(side=RIGHT, anchor=W, padx=5, pady=5)
-        #frame_save
-        run_save_title.pack(side=LEFT, anchor=W, padx=5, pady=5)
-        self.radio_save_auto.pack(side=RIGHT, anchor=W, padx=5, pady=5)
-        self.radio_save_ask.pack(side=RIGHT, anchor=W, padx=5, pady=5)
-        #frame_win_size
-        win_size_title.pack(side=LEFT, anchor=W, padx=5, pady=5)
-        self.entry_win_height.pack(side=RIGHT, anchor=E, padx=10, pady=5)
-        win_height_title.pack(side=RIGHT, anchor=E, pady=5)
-        self.entry_win_width.pack(side=RIGHT, anchor=E, padx=10, pady=5)
-        win_width_title.pack(side=RIGHT, anchor=E, pady=5)
-        #frame extras
-        self.entry_autocomplete_wait.pack(side=RIGHT, anchor=E, padx=10, pady=5)
-        autocomplete_wait_title.pack(side=RIGHT, anchor=E, pady=5)
-        self.entry_formatp_maxw.pack(side=RIGHT, anchor=E, padx=10, pady=5)
-        formatp_maxw_title.pack(side=RIGHT, anchor=E, pady=5)
-        #frame_help
-        frame_helplist_buttons.pack(side=RIGHT, padx=5, pady=5, fill=Y)
-        frame_helplist.pack(side=TOP, padx=5, pady=5, expand=TRUE, fill=BOTH)
-        scroll_helplist.pack(side=RIGHT, anchor=W, fill=Y)
-        self.list_help.pack(side=LEFT, anchor=E, expand=TRUE, fill=BOTH)
-        self.button_helplist_edit.pack(side=TOP, anchor=W, pady=5)
-        self.button_helplist_add.pack(side=TOP, anchor=W)
-        self.button_helplist_remove.pack(side=TOP, anchor=W, pady=5)
-        return frame
-
-    def attach_var_callbacks(self):
-        "Attach callbacks to variables that can be changed."
-        self.font_size.trace_add('write', self.var_changed_font)
-        self.font_name.trace_add('write', self.var_changed_font)
-        self.font_bold.trace_add('write', self.var_changed_font)
-        self.space_num.trace_add('write', self.var_changed_space_num)
-        self.color.trace_add('write', self.var_changed_color)
-        self.builtin_theme.trace_add('write', self.var_changed_builtin_theme)
-        self.custom_theme.trace_add('write', self.var_changed_custom_theme)
-        self.is_builtin_theme.trace_add('write', self.var_changed_is_builtin_theme)
-        self.highlight_target.trace_add('write', self.var_changed_highlight_target)
-        self.keybinding.trace_add('write', self.var_changed_keybinding)
-        self.builtin_keys.trace_add('write', self.var_changed_builtin_keys)
-        self.custom_keys.trace_add('write', self.var_changed_custom_keys)
-        self.are_keys_builtin.trace_add('write', self.var_changed_are_keys_builtin)
-        self.win_width.trace_add('write', self.var_changed_win_width)
-        self.win_height.trace_add('write', self.var_changed_win_height)
-        self.startup_edit.trace_add('write', self.var_changed_startup_edit)
-        self.autosave.trace_add('write', self.var_changed_autosave)
-
-        self.parenstyle.trace_add('write', self.var_changed_parenstyle)
-        self.bell.trace_add('write', self.var_changed_bell)
-        self.flash_delay.trace_add('write', self.var_changed_flash_delay)
-        self.num_lines.trace_add('write', self.var_changed_num_lines)
-        self.formatp_maxw.trace_add('write', self.var_changed_formatp_maxw)
-        self.autocomplete_wait.trace_add('write',self.var_changed_autocomplete_wait)
-
-    def remove_var_callbacks(self):
-        "Remove callbacks to prevent memory leaks."
-        for var in (
-                self.font_size, self.font_name, self.font_bold,
-                self.space_num, self.color, self.builtin_theme,
-                self.custom_theme, self.is_builtin_theme, self.highlight_target,
-                self.keybinding, self.builtin_keys, self.custom_keys,
-                self.are_keys_builtin, self.win_width, self.win_height,
-                self.startup_edit, self.autosave,
-                self.parenstyle, self.bell, self.flash_delay, self.num_lines):
-            var.trace_remove('write', var.trace_info()[0][1])
-
-    def var_changed_color(self, *params):
-        "Process change to color choice."
-        self.on_new_color_set()
-=======
+
         # Set current theme type radiobutton.
         self.is_builtin_theme.set(idleConf.GetOption(
                 'main', 'Theme', 'default', type='bool', default=1))
@@ -673,7 +514,7 @@
         self.opt_menu_highlight_target.SetMenu(theme_names, theme_names[0])
         self.paint_theme_sample()
         self.set_highlight_target()
->>>>>>> 778928b0
+
 
     def var_changed_builtin_theme(self, *params):
         """Process new builtin theme selection.
@@ -723,59 +564,20 @@
         "Process change to color choice."
         self.on_new_color_set()
 
+
+        self.parenstyle = tracers.add(
+                StringVar(parent), self.var_changed_parenstyle)
+        self.bell = tracers.add(
+                StringVar(parent), self.var_changed_bell)
+        self.flash_delay = tracers.add(
+                StringVar(parent), self.var_changed_flash_delay)
+        self.num_lines = tracers.add(
+                StringVar(parent), self.var_changed_num_lines)
+
+        
     def var_changed_highlight_target(self, *params):
         "Process selection of new target tag for highlighting."
         self.set_highlight_target()
-
-    def set_theme_type(self):
-        """Set available screen options based on builtin or custom theme.
-
-<<<<<<< HEAD
-    def var_changed_custom_keys(self, *params):
-        "Process selection of custom key set."
-        value = self.custom_keys.get()
-        if value != '- no custom keys -':
-            changes.add_option('main', 'Keys', 'name', value)
-            self.load_keys_list(value)
-
-    def var_changed_are_keys_builtin(self, *params):
-        "Process toggle between builtin key set and custom key set."
-        value = self.are_keys_builtin.get()
-        changes.add_option('main', 'Keys', 'default', value)
-        if value:
-            self.var_changed_builtin_keys()
-        else:
-            self.var_changed_custom_keys()
-
-    def var_changed_win_width(self, *params):
-        "Store change to window width."
-        value = self.win_width.get()
-        changes.add_option('main', 'EditorWindow', 'width', value)
-
-    def var_changed_win_height(self, *params):
-        "Store change to window height."
-        value = self.win_height.get()
-        changes.add_option('main', 'EditorWindow', 'height', value)
-
-    def var_changed_formatp_maxw(self, *params):
-        "Store change to format paragraph max width."
-        value = self.formatp_maxw.get()
-        changes.add_option('main', 'General', 'formatp_maxw', value)
-
-    def var_changed_autocomplete_wait(self, *params):
-        "Store change to autocomplete popup wait time."
-        value = self.autocomplete_wait.get()
-        changes.add_option('main', 'General', 'autocomplete_wait', value)
-
-    def var_changed_startup_edit(self, *params):
-        "Store change to toggle for starting IDLE in the editor or shell."
-        value = self.startup_edit.get()
-        changes.add_option('main', 'General', 'editor-on-startup', value)
-
-    def var_changed_autosave(self, *params):
-        "Store change to autosave."
-        value = self.autosave.get()
-        changes.add_option('main', 'General', 'autosave', value)
 
     def var_changed_parenstyle(self, *params):
         "Store change to parenthetics display style."
@@ -800,8 +602,7 @@
     def set_theme_type(self):
         """Set available screen options based on builtin or custom theme.
 
-=======
->>>>>>> 778928b0
+
         Attributes accessed:
             is_builtin_theme
 
