--- conflicted
+++ resolved
@@ -198,26 +198,6 @@
 
     def deactivate_current_config(self):
         """Remove current key bindings.
-
-<<<<<<< HEAD
-    def create_page_highlight(self):
-        """Return frame of widgets for Highlighting tab.
-
-        Tk Variables:
-            color: Color of selected target.
-            builtin_theme: Menu variable for built-in theme.
-            custom_theme: Menu variable for custom theme.
-            fg_bg_toggle: Toggle for foreground/background color.
-                Note: this has no callback.
-            is_builtin_theme: Selector for built-in or custom theme.
-            highlight_target: Menu variable for the highlight tag target.
-            parenstyle: Menu option for style of paren highlight used.
-            bell: Menu variable for whether parens bells on error.
-            flash_delay: Menu variable for length of time paren
-                highlights display.
-            num_lines: Menu variable for number of lines  Code Context
-                displays.
-=======
         Iterate over window instances defined in parent and remove
         the keybindings.
         """
@@ -226,7 +206,9 @@
         win_instances = self.parent.instance_dict.keys()
         for instance in win_instances:
             instance.RemoveKeybindings()
->>>>>>> a6296d34
+
+    
+
 
     def activate_config_changes(self):
         """Apply configuration changes to current windows.
@@ -234,198 +216,7 @@
         Dynamically update the current parent window instances
         with some of the configuration changes.
         """
-<<<<<<< HEAD
-        self.theme_elements={
-            'Normal Text': ('normal', '00'),
-            'Python Keywords': ('keyword', '01'),
-            'Python Definitions': ('definition', '02'),
-            'Python Builtins': ('builtin', '03'),
-            'Python Comments': ('comment', '04'),
-            'Python Strings': ('string', '05'),
-            'Selected Text': ('hilite', '06'),
-            'Found Text': ('hit', '07'),
-            'Cursor': ('cursor', '08'),
-            'Editor Breakpoint': ('break', '09'),
-            'Shell Normal Text': ('console', '10'),
-            'Shell Error Text': ('error', '11'),
-            'Shell Stdout Text': ('stdout', '12'),
-            'Shell Stderr Text': ('stderr', '13'),
-            'Code Context Text': ('codecontext', '14'),
-            'Matched Parenthetics': ('parenmatch', '15'),
-            }
-        parent = self.parent
-        self.builtin_theme = tracers.add(
-                StringVar(parent), self.var_changed_builtin_theme)
-        self.custom_theme = tracers.add(
-                StringVar(parent), self.var_changed_custom_theme)
-        self.fg_bg_toggle = BooleanVar(parent)
-
-        self.color = tracers.add(
-                StringVar(parent), self.var_changed_color)
-        self.is_builtin_theme = tracers.add(
-                BooleanVar(parent), self.var_changed_is_builtin_theme)
-        self.highlight_target = tracers.add(
-                StringVar(parent), self.var_changed_highlight_target)
-
-
-        self.parenstyle = tracers.add(
-                StringVar(parent), self.var_changed_parenstyle)
-        self.bell = tracers.add(
-                StringVar(parent), self.var_changed_bell)
-        self.flash_delay = tracers.add(
-                StringVar(parent), self.var_changed_flash_delay)
-        self.num_lines = tracers.add(
-                StringVar(parent), self.var_changed_num_lines)
-
-        self.parenstyle.set(idleConf.GetOption(
-            'main','Theme','parenstyle', default='opener'))
-        self.bell.set(idleConf.GetOption(
-            'main','Theme','bell', default=True))
-        self.flash_delay.set(idleConf.GetOption(
-            'main','Theme','flash-delay', default=500))
-        self.num_lines.set(idleConf.GetOption(
-            'main','Theme','numlines', default=3))
-
-        # Widget creation:
-        # body frame and section frames
-        frame = Frame(self.note)
-
-        frame_custom = LabelFrame(frame, borderwidth=2, relief=GROOVE,
-                                 text=' Custom Highlighting ')
-        frame_theme = LabelFrame(frame, borderwidth=2, relief=GROOVE,
-                                text=' Highlighting Theme ')
-
-        frame_paren = LabelFrame(frame, borderwidth=2, relief=GROOVE,
-                                text=' Matched Parenthetics ')
-        frame_code = LabelFrame(frame, borderwidth=2, relief=GROOVE,
-                                text=' Code Context ')
-
-        #frame_custom
-        text = self.highlight_sample = frame.highlight_sample = Text(
-                frame_custom, relief=SOLID, borderwidth=1,
-                font=('courier', 12, ''), cursor='hand2', width=21, height=13,
-                takefocus=FALSE, highlightthickness=0, wrap=NONE)
-        text=self.highlight_sample
-        text.bind('<Double-Button-1>', lambda e: 'break')
-        text.bind('<B1-Motion>', lambda e: 'break')
-
-        text_and_tags=(
-            ('Class CodeContext\n', 'codecontext'),
-
-            ('#you can click here', 'comment'), ('\n', 'normal'),
-            ('#to choose items', 'comment'), ('\n', 'normal'),
-            ('def', 'keyword'), (' ', 'normal'),
-            ('func', 'definition'), ('(param):\n  ', 'normal'),
-            ('(parenthetics)','parenmatch'),
-            ('"""string"""', 'string'), ('\n  var0 = ', 'normal'),
-            ("'string'", 'string'), ('\n  var1 = ', 'normal'),
-            ("'selected'", 'hilite'), ('\n  var2 = ', 'normal'),
-            ("'found'", 'hit'), ('\n  var3 = ', 'normal'),
-            ('list', 'builtin'), ('(', 'normal'),
-            ('None', 'keyword'), (')\n', 'normal'),
-            ('  breakpoint("line")', 'break'), ('\n\n', 'normal'),
-            (' error ', 'error'), (' ', 'normal'),
-            ('cursor |', 'cursor'), ('\n ', 'normal'),
-            ('shell', 'console'), (' ', 'normal'),
-            ('stdout', 'stdout'), (' ', 'normal'),
-            ('stderr', 'stderr'), ('\n\n', 'normal'))
-        for texttag in text_and_tags:
-            text.insert(END, texttag[0], texttag[1])
-        for element in self.theme_elements:
-            def tem(event, elem=element):
-                event.widget.winfo_toplevel().highlight_target.set(elem)
-            text.tag_bind(
-                    self.theme_elements[element][0], '<ButtonPress-1>', tem)
-        text['state'] = DISABLED
-        self.frame_color_set = Frame(frame_custom, relief=SOLID, borderwidth=1)
-        frame_fg_bg_toggle = Frame(frame_custom)
-        button_set_color = Button(
-                self.frame_color_set, text='Choose Color for :',
-                command=self.get_color, highlightthickness=0)
-        self.opt_menu_highlight_target = DynOptionMenu(
-                self.frame_color_set, self.highlight_target, None,
-                highlightthickness=0) #, command=self.set_highlight_targetBinding
-        self.radio_fg = Radiobutton(
-                frame_fg_bg_toggle, variable=self.fg_bg_toggle, value=1,
-                text='Foreground', command=self.set_color_sample_binding)
-        self.radio_bg=Radiobutton(
-                frame_fg_bg_toggle, variable=self.fg_bg_toggle, value=0,
-                text='Background', command=self.set_color_sample_binding)
-        self.fg_bg_toggle.set(1)
-        button_save_custom_theme = Button(
-                frame_custom, text='Save as New Custom Theme',
-                command=self.save_as_new_theme)
-        #frame_theme
-        theme_type_title = Label(frame_theme, text='Select : ')
-        self.radio_theme_builtin = Radiobutton(
-                frame_theme, variable=self.is_builtin_theme, value=1,
-                command=self.set_theme_type, text='a Built-in Theme')
-        self.radio_theme_custom = Radiobutton(
-                frame_theme, variable=self.is_builtin_theme, value=0,
-                command=self.set_theme_type, text='a Custom Theme')
-        self.opt_menu_theme_builtin = DynOptionMenu(
-                frame_theme, self.builtin_theme, None, command=None)
-        self.opt_menu_theme_custom=DynOptionMenu(
-                frame_theme, self.custom_theme, None, command=None)
-        self.button_delete_custom_theme=Button(
-                frame_theme, text='Delete Custom Theme',
-                command=self.delete_custom_theme)
-        self.new_custom_theme = Label(frame_theme, bd=2)
-
-        #frame_paren
-        self.opt_menu_pstyle = OptionMenu(
-                frame_paren, self.parenstyle, "opener","parens","expression")#todo: figure out how to make it work
-
-        flash_label = Label(frame_paren, text='Time Displayed : \n(0 is until given input)')
-
-        self.entry_flash = Entry(
-                frame_paren, textvariable=self.flash_delay, width=4)
-        self.check_bell = Checkbutton(
-                frame_paren, text="Bell", variable=self.bell)
-        #frame_code
-        lines_label = Label(frame_code, text='Lines : ')
-        self.entry_num_lines = Entry(
-                frame_code, textvariable=self.num_lines, width=3)
-
-        ##widget packing
-        #body
-        frame_custom.pack(side=LEFT, padx=5, pady=5, expand=TRUE, fill=BOTH)
-        frame_theme.pack(side=TOP, padx=5, pady=5, fill=X)
-        frame_paren.pack(side=TOP, padx=5, pady=5, fill=X)
-        frame_code.pack(side=TOP, padx=5, pady=5, fill=X)
-
-        #frame_custom
-        self.frame_color_set.pack(side=TOP, padx=5, pady=5, expand=TRUE, fill=X)
-        frame_fg_bg_toggle.pack(side=TOP, padx=5, pady=0)
-        self.highlight_sample.pack(
-                side=TOP, padx=5, pady=5, expand=TRUE, fill=BOTH)
-        button_set_color.pack(side=TOP, expand=TRUE, fill=X, padx=8, pady=4)
-        self.opt_menu_highlight_target.pack(
-                side=TOP, expand=TRUE, fill=X, padx=8, pady=3)
-        self.radio_fg.pack(side=LEFT, anchor=E)
-        self.radio_bg.pack(side=RIGHT, anchor=W)
-        button_save_custom_theme.pack(side=BOTTOM, fill=X, padx=5, pady=5)
-        #frame_theme
-        theme_type_title.pack(side=TOP, anchor=W, padx=5, pady=5)
-        self.radio_theme_builtin.pack(side=TOP, anchor=W, padx=5)
-        self.radio_theme_custom.pack(side=TOP, anchor=W, padx=5, pady=2)
-        self.opt_menu_theme_builtin.pack(side=TOP, fill=X, padx=5, pady=5)
-        self.opt_menu_theme_custom.pack(side=TOP, fill=X, anchor=W, padx=5, pady=5)
-        self.button_delete_custom_theme.pack(side=TOP, fill=X, padx=5, pady=5)
-        self.new_custom_theme.pack(side=TOP, fill=X, pady=5)
-
-        #frame_paren
-        self.opt_menu_pstyle.pack(side=TOP,anchor=W,padx=5, fill=X)
-        self.check_bell.pack(side=TOP, anchor=W,padx=5)
-        flash_label.pack(side=LEFT, anchor=W, padx=5)
-        self.entry_flash.pack(side=LEFT, fill=X,anchor=W,padx=5)
-        #frame_code
-        lines_label.pack(side=LEFT, anchor=W, padx=5)
-        self.entry_num_lines.pack(side=LEFT,anchor=W,padx=5)
-
-
-        return frame
-=======
+
         win_instances = self.parent.instance_dict.keys()
         for instance in win_instances:
             instance.ResetColorizer()
@@ -438,7 +229,6 @@
         """Part of the config dialog used for configuring IDLE extensions.
 
         This code is generic - it works for any and all IDLE extensions.
->>>>>>> a6296d34
 
         IDLE extensions save their configuration options using idleConf.
         This code reads the current configuration using idleConf, supplies a
@@ -453,57 +243,7 @@
         which are boolean, and can be toggled with a True/False button.
 
         Methods:
-<<<<<<< HEAD
-            set_theme_type
-            paint_theme_sample
-            set_highlight_target
-        """
-
-        # Set current theme type radiobutton.
-        self.is_builtin_theme.set(idleConf.GetOption(
-                'main', 'Theme', 'default', type='bool', default=1))
-        # Set current theme.
-        current_option = idleConf.CurrentTheme()
-        # Load available theme option menus.
-        if self.is_builtin_theme.get():  # Default theme selected.
-            item_list = idleConf.GetSectionList('default', 'highlight')
-            item_list.sort()
-            self.opt_menu_theme_builtin.SetMenu(item_list, current_option)
-            item_list = idleConf.GetSectionList('user', 'highlight')
-            item_list.sort()
-            if not item_list:
-                self.radio_theme_custom['state'] = DISABLED
-                self.custom_theme.set('- no custom themes -')
-            else:
-                self.opt_menu_theme_custom.SetMenu(item_list, item_list[0])
-        else:  # User theme selected.
-            item_list = idleConf.GetSectionList('user', 'highlight')
-            item_list.sort()
-            self.opt_menu_theme_custom.SetMenu(item_list, current_option)
-            item_list = idleConf.GetSectionList('default', 'highlight')
-            item_list.sort()
-            self.opt_menu_theme_builtin.SetMenu(item_list, item_list[0])
-        self.set_theme_type()
-        # Load theme element option menu.
-        theme_names = list(self.theme_elements.keys())
-        theme_names.sort(key=lambda x: self.theme_elements[x][1])
-        self.opt_menu_highlight_target.SetMenu(theme_names, theme_names[0])
-        self.paint_theme_sample()
-        self.set_highlight_target()
-
-
-    def var_changed_builtin_theme(self, *params):
-        """Process new builtin theme selection.
-
-        Add the changed theme's name to the changed_items and recreate
-        the sample with the values from the selected theme.
-=======
-            load_extensions:
-            extension_selected: Handle selection from list.
-            create_extension_frame: Hold widgets for one extension.
-            set_extension_value: Set in userCfg['extensions'].
-            save_all_changed_extensions: Call extension page Save().
->>>>>>> a6296d34
+
         """
         parent = self.parent
         frame = Frame(self.note)
@@ -551,56 +291,7 @@
 
         for ext_name in self.extensions:
             opt_list = sorted(self.ext_defaultCfg.GetOptionList(ext_name))
-
-<<<<<<< HEAD
-
-        self.parenstyle = tracers.add(
-                StringVar(parent), self.var_changed_parenstyle)
-        self.bell = tracers.add(
-                StringVar(parent), self.var_changed_bell)
-        self.flash_delay = tracers.add(
-                StringVar(parent), self.var_changed_flash_delay)
-        self.num_lines = tracers.add(
-                StringVar(parent), self.var_changed_num_lines)
-
-
-    def var_changed_highlight_target(self, *params):
-        "Process selection of new target tag for highlighting."
-        self.set_highlight_target()
-
-    def var_changed_parenstyle(self, *params):
-        "Store change to parenthetics display style."
-        value=self.parenstyle.get()
-        changes.add_option('main', 'Theme', 'parenstyle', value)
-
-    def var_changed_bell(self, *params):
-        "Store change to parenthtics bell (on/off)."
-        value=self.bell.get()
-        changes.add_option('main', 'Theme', 'bell', value)
-
-    def var_changed_flash_delay(self, *params):
-        "Store change to parenthetics flash delay."
-        value=self.flash_delay.get()
-        changes.add_option('main', 'Theme', 'flash-delay', value)
-
-    def var_changed_num_lines(self, *params):
-        "Store change to code context - number of lines displayed."
-        value=self.num_lines.get()
-        changes.add_option('main', 'Theme', 'numlines', value)
-
-    def set_theme_type(self):
-        """Set available screen options based on builtin or custom theme.
-
-
-        Attributes accessed:
-            is_builtin_theme
-
-        Attributes updated:
-            opt_menu_theme_builtin
-            opt_menu_theme_custom
-            button_delete_custom_theme
-            radio_theme_custom
-=======
+            
             # Bring 'enable' options to the beginning of the list.
             enables = [opt_name for opt_name in opt_list
                        if opt_name.startswith('enable')]
@@ -629,7 +320,6 @@
                     value = def_obj  # Bad values overwritten by entry.
                 var = StringVar(self)
                 var.set(str(value))
->>>>>>> a6296d34
 
                 self.extensions[ext_name].append({'name': opt_name,
                                                   'type': opt_type,
@@ -1408,18 +1098,7 @@
             save_new
             set_theme_type
         """
-<<<<<<< HEAD
-        win_instances = self.parent.instance_dict.keys()
-        for instance in win_instances:
-            instance.ResetColorizer()
-            instance.ResetFont()
-            instance.set_notabs_indentwidth()
-            instance.ApplyKeybindings()
-            instance.reset_help_menu_entries()
-            instance.insParenMatch.reset()
-            instance.insCodeContext.reset()
-            instance.insAutoComplete.reset()
-=======
+
         if self.theme_source.get():
             theme_type = 'default'
             theme_name = self.builtin_name.get()
@@ -1440,7 +1119,6 @@
         self.customlist.SetMenu(custom_theme_list, new_theme_name)
         self.theme_source.set(0)
         self.set_theme_type()
->>>>>>> a6296d34
 
     def set_highlight_target(self):
         """Set fg/bg toggle and color based on highlight tag target.
