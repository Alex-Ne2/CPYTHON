--- conflicted
+++ resolved
@@ -10,10 +10,7 @@
 import linecache
 import queue
 import sys
-<<<<<<< HEAD
 import signal
-=======
->>>>>>> 45d014e0
 import textwrap
 import time
 import traceback
@@ -564,10 +561,7 @@
         quitting = True
         thread.interrupt_main()
 
-<<<<<<< HEAD
-=======
-
->>>>>>> 45d014e0
+
 class Executive:
 
     def __init__(self, rpchandler):
@@ -582,12 +576,8 @@
     def runcode(self, code):
         global interruptable, finish
         try:
-<<<<<<< HEAD
-            self.usr_exc_info = None
+            self.user_exc_info = None
             finish = False
-=======
-            self.user_exc_info = None
->>>>>>> 45d014e0
             interruptable = True
             try:
                 exec(code, self.locals)
