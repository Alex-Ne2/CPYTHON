--- conflicted
+++ resolved
@@ -562,18 +562,12 @@
 
     def __init__(self, rpchandler):
         self.rpchandler = rpchandler
-<<<<<<< HEAD
-        self.locals = __main__.__dict__
-        self.calltip = calltip.Calltip()
-        self.autocomplete = autocomplete.AutoComplete(namespace=self.locals)
-=======
         if idlelib.testing is False:
             self.locals = __main__.__dict__
             self.calltip = calltip.Calltip()
-            self.autocomplete = autocomplete.AutoComplete()
+            self.autocomplete = autocomplete.AutoComplete(namespace=self.locals)
         else:
             self.locals = {}
->>>>>>> 276643e2
 
     def runcode(self, code):
         global interruptable
