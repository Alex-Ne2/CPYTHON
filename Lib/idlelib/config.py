"""idlelib.config -- Manage IDLE configuration information.

The comments at the beginning of config-main.def describe the
configuration files and the design implemented to update user
configuration information.  In particular, user configuration choices
which duplicate the defaults will be removed from the user's
configuration files, and if a user file becomes empty, it will be
deleted.

The configuration database maps options to values.  Conceptually, the
database keys are tuples (config-type, section, item).  As implemented,
there are  separate dicts for default and user values.  Each has
config-type keys 'main', 'extensions', 'highlight', and 'keys'.  The
value for each key is a ConfigParser instance that maps section and item
to values.  For 'main' and 'extensions', user values override
default values.  For 'highlight' and 'keys', user sections augment the
default sections (and must, therefore, have distinct names).

Throughout this module there is an emphasis on returning usable defaults
when a problem occurs in returning a requested configuration value back to
idle. This is to allow IDLE to continue to function in spite of errors in
the retrieval of config information. When a default is returned instead of
a requested config value, a message is printed to stderr to aid in
configuration problem notification and resolution.
"""
# TODOs added Oct 2014, tjr

from configparser import ConfigParser
import os
import sys

from tkinter.font import Font
import idlelib

class InvalidConfigType(Exception): pass
class InvalidConfigSet(Exception): pass
class InvalidTheme(Exception): pass

class IdleConfParser(ConfigParser):
    """
    A ConfigParser specialised for idle configuration file handling
    """
    def __init__(self, cfgFile, cfgDefaults=None):
        """
        cfgFile - string, fully specified configuration file name
        """
        self.file = cfgFile  # This is currently '' when testing.
        ConfigParser.__init__(self, defaults=cfgDefaults, strict=False)

    def Get(self, section, option, type=None, default=None, raw=False):
        """
        Get an option value for given section/option or return default.
        If type is specified, return as type.
        """
        # TODO Use default as fallback, at least if not None
        # Should also print Warning(file, section, option).
        # Currently may raise ValueError
        if not self.has_option(section, option):
            return default
        if type == 'bool':
            return self.getboolean(section, option)
        elif type == 'int':
            return self.getint(section, option)
        else:
            return self.get(section, option, raw=raw)

    def GetOptionList(self, section):
        "Return a list of options for given section, else []."
        if self.has_section(section):
            return self.options(section)
        else:  #return a default value
            return []

    def Load(self):
        "Load the configuration file from disk."
        if self.file:
            self.read(self.file)

class IdleUserConfParser(IdleConfParser):
    """
    IdleConfigParser specialised for user configuration handling.
    """

    def SetOption(self, section, option, value):
        """Return True if option is added or changed to value, else False.

        Add section if required.  False means option already had value.
        """
        if self.has_option(section, option):
            if self.get(section, option) == value:
                return False
            else:
                self.set(section, option, value)
                return True
        else:
            if not self.has_section(section):
                self.add_section(section)
            self.set(section, option, value)
            return True

    def RemoveOption(self, section, option):
        """Return True if option is removed from section, else False.

        False if either section does not exist or did not have option.
        """
        if self.has_section(section):
            return self.remove_option(section, option)
        return False

    def AddSection(self, section):
        "If section doesn't exist, add it."
        if not self.has_section(section):
            self.add_section(section)

    def RemoveEmptySections(self):
        "Remove any sections that have no options."
        for section in self.sections():
            if not self.GetOptionList(section):
                self.remove_section(section)

    def IsEmpty(self):
        "Return True if no sections after removing empty sections."
        self.RemoveEmptySections()
        return not self.sections()

    def Save(self):
        """Update user configuration file.

        If self not empty after removing empty sections, write the file
        to disk. Otherwise, remove the file from disk if it exists.
        """
        fname = self.file
        if fname and fname[0] != '#':
            if not self.IsEmpty():
                try:
                    cfgFile = open(fname, 'w')
                except OSError:
                    os.unlink(fname)
                    cfgFile = open(fname, 'w')
                with cfgFile:
                    self.write(cfgFile)
            elif os.path.exists(self.file):
                os.remove(self.file)

class IdleConf:
    """Hold config parsers for all idle config files in singleton instance.

    Default config files, self.defaultCfg --
        for config_type in self.config_types:
            (idle install dir)/config-{config-type}.def

    User config files, self.userCfg --
        for config_type in self.config_types:
        (user home dir)/.idlerc/config-{config-type}.cfg
    """
    def __init__(self, _utest=False):
        self.config_types = ('main', 'highlight', 'keys', 'extensions')
        self.defaultCfg = {}
        self.userCfg = {}
        self.cfg = {}  # TODO use to select userCfg vs defaultCfg
        # self.blink_off_time = <first editor text>['insertofftime']
<<<<<<< HEAD
        # See https://bugs.python.org/issue4630#msg356516
=======
        # See https://bugs.python.org/issue4630#msg356516.
>>>>>>> 357f5a1f

        if not _utest:
            self.CreateConfigHandlers()
            self.LoadCfgFiles()

    def CreateConfigHandlers(self):
        "Populate default and user config parser dictionaries."
        idledir = os.path.dirname(__file__)
        self.userdir = userdir = '' if idlelib.testing else self.GetUserCfgDir()
        for cfg_type in self.config_types:
            self.defaultCfg[cfg_type] = IdleConfParser(
                os.path.join(idledir, f'config-{cfg_type}.def'))
            self.userCfg[cfg_type] = IdleUserConfParser(
                os.path.join(userdir or '#', f'config-{cfg_type}.cfg'))

    def GetUserCfgDir(self):
        """Return a filesystem directory for storing user config files.

        Creates it if required.
        """
        cfgDir = '.idlerc'
        userDir = os.path.expanduser('~')
        if userDir != '~': # expanduser() found user home dir
            if not os.path.exists(userDir):
                if not idlelib.testing:
                    warn = ('\n Warning: os.path.expanduser("~") points to\n ' +
                            userDir + ',\n but the path does not exist.')
                    try:
                        print(warn, file=sys.stderr)
                    except OSError:
                        pass
                userDir = '~'
        if userDir == "~": # still no path to home!
            # traditionally IDLE has defaulted to os.getcwd(), is this adequate?
            userDir = os.getcwd()
        userDir = os.path.join(userDir, cfgDir)
        if not os.path.exists(userDir):
            try:
                os.mkdir(userDir)
            except OSError:
                if not idlelib.testing:
                    warn = ('\n Warning: unable to create user config directory\n' +
                            userDir + '\n Check path and permissions.\n Exiting!\n')
                    try:
                        print(warn, file=sys.stderr)
                    except OSError:
                        pass
                raise SystemExit
        # TODO continue without userDIr instead of exit
        return userDir

    def GetOption(self, configType, section, option, default=None, type=None,
                  warn_on_default=True, raw=False):
        """Return a value for configType section option, or default.

        If type is not None, return a value of that type.  Also pass raw
        to the config parser.  First try to return a valid value
        (including type) from a user configuration. If that fails, try
        the default configuration. If that fails, return default, with a
        default of None.

        Warn if either user or default configurations have an invalid value.
        Warn if default is returned and warn_on_default is True.
        """
        try:
            if self.userCfg[configType].has_option(section, option):
                return self.userCfg[configType].Get(section, option,
                                                    type=type, raw=raw)
        except ValueError:
            warning = ('\n Warning: config.py - IdleConf.GetOption -\n'
                       ' invalid %r value for configuration option %r\n'
                       ' from section %r: %r' %
                       (type, option, section,
                       self.userCfg[configType].Get(section, option, raw=raw)))
            _warn(warning, configType, section, option)
        try:
            if self.defaultCfg[configType].has_option(section,option):
                return self.defaultCfg[configType].Get(
                        section, option, type=type, raw=raw)
        except ValueError:
            pass
        #returning default, print warning
        if warn_on_default:
            warning = ('\n Warning: config.py - IdleConf.GetOption -\n'
                       ' problem retrieving configuration option %r\n'
                       ' from section %r.\n'
                       ' returning default value: %r' %
                       (option, section, default))
            _warn(warning, configType, section, option)
        return default

    def SetOption(self, configType, section, option, value):
        """Set section option to value in user config file."""
        self.userCfg[configType].SetOption(section, option, value)

    def GetSectionList(self, configSet, configType):
        """Return sections for configSet configType configuration.

        configSet must be either 'user' or 'default'
        configType must be in self.config_types.
        """
        if not (configType in self.config_types):
            raise InvalidConfigType('Invalid configType specified')
        if configSet == 'user':
            cfgParser = self.userCfg[configType]
        elif configSet == 'default':
            cfgParser=self.defaultCfg[configType]
        else:
            raise InvalidConfigSet('Invalid configSet specified')
        return cfgParser.sections()

    def GetHighlight(self, theme, element):
        """Return dict of theme element highlight colors.

        The keys are 'foreground' and 'background'.  The values are
        tkinter color strings for configuring backgrounds and tags.
        """
        cfg = ('default' if self.defaultCfg['highlight'].has_section(theme)
               else 'user')
        theme_dict = self.GetThemeDict(cfg, theme)
        fore = theme_dict[element + '-foreground']
        if element == 'cursor':
            element = 'normal'
        back = theme_dict[element + '-background']
        return {"foreground": fore, "background": back}

    def GetThemeDict(self, type, themeName):
        """Return {option:value} dict for elements in themeName.

        type - string, 'default' or 'user' theme type
        themeName - string, theme name
        Values are loaded over ultimate fallback defaults to guarantee
        that all theme elements are present in a newly created theme.
        """
        if type == 'user':
            cfgParser = self.userCfg['highlight']
        elif type == 'default':
            cfgParser = self.defaultCfg['highlight']
        else:
            raise InvalidTheme('Invalid theme type specified')
        # Provide foreground and background colors for each theme
        # element (other than cursor) even though some values are not
        # yet used by idle, to allow for their use in the future.
        # Default values are generally black and white.
        # TODO copy theme from a class attribute.
        theme ={'normal-foreground':'#000000',
                'normal-background':'#ffffff',
                'keyword-foreground':'#000000',
                'keyword-background':'#ffffff',
                'builtin-foreground':'#000000',
                'builtin-background':'#ffffff',
                'comment-foreground':'#000000',
                'comment-background':'#ffffff',
                'string-foreground':'#000000',
                'string-background':'#ffffff',
                'definition-foreground':'#000000',
                'definition-background':'#ffffff',
                'hilite-foreground':'#000000',
                'hilite-background':'gray',
                'break-foreground':'#ffffff',
                'break-background':'#000000',
                'hit-foreground':'#ffffff',
                'hit-background':'#000000',
                'error-foreground':'#ffffff',
                'error-background':'#000000',
                'context-foreground':'#000000',
                'context-background':'#ffffff',
                'linenumber-foreground':'#000000',
                'linenumber-background':'#ffffff',
                #cursor (only foreground can be set)
                'cursor-foreground':'#000000',
                #shell window
                'stdout-foreground':'#000000',
                'stdout-background':'#ffffff',
                'stderr-foreground':'#000000',
                'stderr-background':'#ffffff',
                'console-foreground':'#000000',
                'console-background':'#ffffff',
                }
        for element in theme:
            if not (cfgParser.has_option(themeName, element) or
                    # Skip warning for new elements.
                    element.startswith(('context-', 'linenumber-'))):
                # Print warning that will return a default color
                warning = ('\n Warning: config.IdleConf.GetThemeDict'
                           ' -\n problem retrieving theme element %r'
                           '\n from theme %r.\n'
                           ' returning default color: %r' %
                           (element, themeName, theme[element]))
                _warn(warning, 'highlight', themeName, element)
            theme[element] = cfgParser.Get(
                    themeName, element, default=theme[element])
        return theme

    def CurrentTheme(self):
        "Return the name of the currently active text color theme."
        return self.current_colors_and_keys('Theme')

    def CurrentKeys(self):
        """Return the name of the currently active key set."""
        return self.current_colors_and_keys('Keys')

    def current_colors_and_keys(self, section):
        """Return the currently active name for Theme or Keys section.

        idlelib.config-main.def ('default') includes these sections

        [Theme]
        default= 1
        name= IDLE Classic
        name2=

        [Keys]
        default= 1
        name=
        name2=

        Item 'name2', is used for built-in ('default') themes and keys
        added after 2015 Oct 1 and 2016 July 1.  This kludge is needed
        because setting 'name' to a builtin not defined in older IDLEs
        to display multiple error messages or quit.
        See https://bugs.python.org/issue25313.
        When default = True, 'name2' takes precedence over 'name',
        while older IDLEs will just use name.  When default = False,
        'name2' may still be set, but it is ignored.
        """
        cfgname = 'highlight' if section == 'Theme' else 'keys'
        default = self.GetOption('main', section, 'default',
                                 type='bool', default=True)
        name = ''
        if default:
            name = self.GetOption('main', section, 'name2', default='')
        if not name:
            name = self.GetOption('main', section, 'name', default='')
        if name:
            source = self.defaultCfg if default else self.userCfg
            if source[cfgname].has_section(name):
                return name
        return "IDLE Classic" if section == 'Theme' else self.default_keys()

    @staticmethod
    def default_keys():
        if sys.platform[:3] == 'win':
            return 'IDLE Classic Windows'
        elif sys.platform == 'darwin':
            return 'IDLE Classic OSX'
        else:
            return 'IDLE Modern Unix'

    def GetExtensions(self, active_only=True,
                      editor_only=False, shell_only=False):
        """Return extensions in default and user config-extensions files.

        If active_only True, only return active (enabled) extensions
        and optionally only editor or shell extensions.
        If active_only False, return all extensions.
        """
        extns = self.RemoveKeyBindNames(
                self.GetSectionList('default', 'extensions'))
        userExtns = self.RemoveKeyBindNames(
                self.GetSectionList('user', 'extensions'))
        for extn in userExtns:
            if extn not in extns: #user has added own extension
                extns.append(extn)
        for extn in ('AutoComplete','CodeContext',
                     'FormatParagraph','ParenMatch'):
            extns.remove(extn)
            # specific exclusions because we are storing config for mainlined old
            # extensions in config-extensions.def for backward compatibility
        if active_only:
            activeExtns = []
            for extn in extns:
                if self.GetOption('extensions', extn, 'enable', default=True,
                                  type='bool'):
                    #the extension is enabled
                    if editor_only or shell_only:  # TODO both True contradict
                        if editor_only:
                            option = "enable_editor"
                        else:
                            option = "enable_shell"
                        if self.GetOption('extensions', extn,option,
                                          default=True, type='bool',
                                          warn_on_default=False):
                            activeExtns.append(extn)
                    else:
                        activeExtns.append(extn)
            return activeExtns
        else:
            return extns

    def RemoveKeyBindNames(self, extnNameList):
        "Return extnNameList with keybinding section names removed."
        return [n for n in extnNameList if not n.endswith(('_bindings', '_cfgBindings'))]

    def GetExtnNameForEvent(self, virtualEvent):
        """Return the name of the extension binding virtualEvent, or None.

        virtualEvent - string, name of the virtual event to test for,
                       without the enclosing '<< >>'
        """
        extName = None
        vEvent = '<<' + virtualEvent + '>>'
        for extn in self.GetExtensions(active_only=0):
            for event in self.GetExtensionKeys(extn):
                if event == vEvent:
                    extName = extn  # TODO return here?
        return extName

    def GetExtensionKeys(self, extensionName):
        """Return dict: {configurable extensionName event : active keybinding}.

        Events come from default config extension_cfgBindings section.
        Keybindings come from GetCurrentKeySet() active key dict,
        where previously used bindings are disabled.
        """
        keysName = extensionName + '_cfgBindings'
        activeKeys = self.GetCurrentKeySet()
        extKeys = {}
        if self.defaultCfg['extensions'].has_section(keysName):
            eventNames = self.defaultCfg['extensions'].GetOptionList(keysName)
            for eventName in eventNames:
                event = '<<' + eventName + '>>'
                binding = activeKeys[event]
                extKeys[event] = binding
        return extKeys

    def __GetRawExtensionKeys(self,extensionName):
        """Return dict {configurable extensionName event : keybinding list}.

        Events come from default config extension_cfgBindings section.
        Keybindings list come from the splitting of GetOption, which
        tries user config before default config.
        """
        keysName = extensionName+'_cfgBindings'
        extKeys = {}
        if self.defaultCfg['extensions'].has_section(keysName):
            eventNames = self.defaultCfg['extensions'].GetOptionList(keysName)
            for eventName in eventNames:
                binding = self.GetOption(
                        'extensions', keysName, eventName, default='').split()
                event = '<<' + eventName + '>>'
                extKeys[event] = binding
        return extKeys

    def GetExtensionBindings(self, extensionName):
        """Return dict {extensionName event : active or defined keybinding}.

        Augment self.GetExtensionKeys(extensionName) with mapping of non-
        configurable events (from default config) to GetOption splits,
        as in self.__GetRawExtensionKeys.
        """
        bindsName = extensionName + '_bindings'
        extBinds = self.GetExtensionKeys(extensionName)
        #add the non-configurable bindings
        if self.defaultCfg['extensions'].has_section(bindsName):
            eventNames = self.defaultCfg['extensions'].GetOptionList(bindsName)
            for eventName in eventNames:
                binding = self.GetOption(
                        'extensions', bindsName, eventName, default='').split()
                event = '<<' + eventName + '>>'
                extBinds[event] = binding

        return extBinds

    def GetKeyBinding(self, keySetName, eventStr):
        """Return the keybinding list for keySetName eventStr.

        keySetName - name of key binding set (config-keys section).
        eventStr - virtual event, including brackets, as in '<<event>>'.
        """
        eventName = eventStr[2:-2] #trim off the angle brackets
        binding = self.GetOption('keys', keySetName, eventName, default='',
                                 warn_on_default=False).split()
        return binding

    def GetCurrentKeySet(self):
        "Return CurrentKeys with 'darwin' modifications."
        result = self.GetKeySet(self.CurrentKeys())

        if sys.platform == "darwin":
            # macOS (OS X) Tk variants do not support the "Alt"
            # keyboard modifier.  Replace it with "Option".
            # TODO (Ned?): the "Option" modifier does not work properly
            #     for Cocoa Tk and XQuartz Tk so we should not use it
            #     in the default 'OSX' keyset.
            for k, v in result.items():
                v2 = [ x.replace('<Alt-', '<Option-') for x in v ]
                if v != v2:
                    result[k] = v2

        return result

    def GetKeySet(self, keySetName):
        """Return event-key dict for keySetName core plus active extensions.

        If a binding defined in an extension is already in use, the
        extension binding is disabled by being set to ''
        """
        keySet = self.GetCoreKeys(keySetName)
        activeExtns = self.GetExtensions(active_only=1)
        for extn in activeExtns:
            extKeys = self.__GetRawExtensionKeys(extn)
            if extKeys: #the extension defines keybindings
                for event in extKeys:
                    if extKeys[event] in keySet.values():
                        #the binding is already in use
                        extKeys[event] = '' #disable this binding
                    keySet[event] = extKeys[event] #add binding
        return keySet

    def IsCoreBinding(self, virtualEvent):
        """Return True if the virtual event is one of the core idle key events.

        virtualEvent - string, name of the virtual event to test for,
                       without the enclosing '<< >>'
        """
        return ('<<'+virtualEvent+'>>') in self.GetCoreKeys()

# TODO make keyBindings a file or class attribute used for test above
# and copied in function below.

    former_extension_events = {  #  Those with user-configurable keys.
        '<<force-open-completions>>', '<<expand-word>>',
        '<<force-open-calltip>>', '<<flash-paren>>', '<<format-paragraph>>',
         '<<run-module>>', '<<check-module>>', '<<zoom-height>>',
         '<<run-custom>>',
         }

    def GetCoreKeys(self, keySetName=None):
        """Return dict of core virtual-key keybindings for keySetName.

        The default keySetName None corresponds to the keyBindings base
        dict. If keySetName is not None, bindings from the config
        file(s) are loaded _over_ these defaults, so if there is a
        problem getting any core binding there will be an 'ultimate last
        resort fallback' to the CUA-ish bindings defined here.
        """
        # TODO: = dict(sorted([(v-event, keys), ...]))?
        keyBindings={
            # vitual-event: list of key events.
            '<<copy>>': ['<Control-c>', '<Control-C>'],
            '<<cut>>': ['<Control-x>', '<Control-X>'],
            '<<paste>>': ['<Control-v>', '<Control-V>'],
            '<<beginning-of-line>>': ['<Control-a>', '<Home>'],
            '<<center-insert>>': ['<Control-l>'],
            '<<close-all-windows>>': ['<Control-q>'],
            '<<close-window>>': ['<Alt-F4>'],
            '<<do-nothing>>': ['<Control-x>'],
            '<<end-of-file>>': ['<Control-d>'],
            '<<python-docs>>': ['<F1>'],
            '<<python-context-help>>': ['<Shift-F1>'],
            '<<history-next>>': ['<Alt-n>'],
            '<<history-previous>>': ['<Alt-p>'],
            '<<interrupt-execution>>': ['<Control-c>'],
            '<<view-restart>>': ['<F6>'],
            '<<restart-shell>>': ['<Control-F6>'],
            '<<open-class-browser>>': ['<Alt-c>'],
            '<<open-module>>': ['<Alt-m>'],
            '<<open-new-window>>': ['<Control-n>'],
            '<<open-window-from-file>>': ['<Control-o>'],
            '<<plain-newline-and-indent>>': ['<Control-j>'],
            '<<print-window>>': ['<Control-p>'],
            '<<redo>>': ['<Control-y>'],
            '<<remove-selection>>': ['<Escape>'],
            '<<save-copy-of-window-as-file>>': ['<Alt-Shift-S>'],
            '<<save-window-as-file>>': ['<Alt-s>'],
            '<<save-window>>': ['<Control-s>'],
            '<<select-all>>': ['<Alt-a>'],
            '<<toggle-auto-coloring>>': ['<Control-slash>'],
            '<<undo>>': ['<Control-z>'],
            '<<find-again>>': ['<Control-g>', '<F3>'],
            '<<find-in-files>>': ['<Alt-F3>'],
            '<<find-selection>>': ['<Control-F3>'],
            '<<find>>': ['<Control-f>'],
            '<<replace>>': ['<Control-h>'],
            '<<goto-line>>': ['<Alt-g>'],
            '<<smart-backspace>>': ['<Key-BackSpace>'],
            '<<newline-and-indent>>': ['<Key-Return>', '<Key-KP_Enter>'],
            '<<smart-indent>>': ['<Key-Tab>'],
            '<<indent-region>>': ['<Control-Key-bracketright>'],
            '<<dedent-region>>': ['<Control-Key-bracketleft>'],
            '<<comment-region>>': ['<Alt-Key-3>'],
            '<<uncomment-region>>': ['<Alt-Key-4>'],
            '<<tabify-region>>': ['<Alt-Key-5>'],
            '<<untabify-region>>': ['<Alt-Key-6>'],
            '<<toggle-tabs>>': ['<Alt-Key-t>'],
            '<<change-indentwidth>>': ['<Alt-Key-u>'],
            '<<del-word-left>>': ['<Control-Key-BackSpace>'],
            '<<del-word-right>>': ['<Control-Key-Delete>'],
            '<<force-open-completions>>': ['<Control-Key-space>'],
            '<<expand-word>>': ['<Alt-Key-slash>'],
            '<<force-open-calltip>>': ['<Control-Key-backslash>'],
            '<<flash-paren>>': ['<Control-Key-0>'],
            '<<format-paragraph>>': ['<Alt-Key-q>'],
            '<<run-module>>': ['<Key-F5>'],
            '<<run-custom>>': ['<Shift-Key-F5>'],
            '<<check-module>>': ['<Alt-Key-x>'],
            '<<zoom-height>>': ['<Alt-Key-2>'],
            }

        if keySetName:
            if not (self.userCfg['keys'].has_section(keySetName) or
                    self.defaultCfg['keys'].has_section(keySetName)):
                warning = (
                    '\n Warning: config.py - IdleConf.GetCoreKeys -\n'
                    ' key set %r is not defined, using default bindings.' %
                    (keySetName,)
                )
                _warn(warning, 'keys', keySetName)
            else:
                for event in keyBindings:
                    binding = self.GetKeyBinding(keySetName, event)
                    if binding:
                        keyBindings[event] = binding
                    # Otherwise return default in keyBindings.
                    elif event not in self.former_extension_events:
                        warning = (
                            '\n Warning: config.py - IdleConf.GetCoreKeys -\n'
                            ' problem retrieving key binding for event %r\n'
                            ' from key set %r.\n'
                            ' returning default value: %r' %
                            (event, keySetName, keyBindings[event])
                        )
                        _warn(warning, 'keys', keySetName, event)
        return keyBindings

    def GetExtraHelpSourceList(self, configSet):
        """Return list of extra help sources from a given configSet.

        Valid configSets are 'user' or 'default'.  Return a list of tuples of
        the form (menu_item , path_to_help_file , option), or return the empty
        list.  'option' is the sequence number of the help resource.  'option'
        values determine the position of the menu items on the Help menu,
        therefore the returned list must be sorted by 'option'.

        """
        helpSources = []
        if configSet == 'user':
            cfgParser = self.userCfg['main']
        elif configSet == 'default':
            cfgParser = self.defaultCfg['main']
        else:
            raise InvalidConfigSet('Invalid configSet specified')
        options=cfgParser.GetOptionList('HelpFiles')
        for option in options:
            value=cfgParser.Get('HelpFiles', option, default=';')
            if value.find(';') == -1: #malformed config entry with no ';'
                menuItem = '' #make these empty
                helpPath = '' #so value won't be added to list
            else: #config entry contains ';' as expected
                value=value.split(';')
                menuItem=value[0].strip()
                helpPath=value[1].strip()
            if menuItem and helpPath: #neither are empty strings
                helpSources.append( (menuItem,helpPath,option) )
        helpSources.sort(key=lambda x: x[2])
        return helpSources

    def GetAllExtraHelpSourcesList(self):
        """Return a list of the details of all additional help sources.

        Tuples in the list are those of GetExtraHelpSourceList.
        """
        allHelpSources = (self.GetExtraHelpSourceList('default') +
                self.GetExtraHelpSourceList('user') )
        return allHelpSources

    def GetFont(self, root, configType, section):
        """Retrieve a font from configuration (font, font-size, font-bold)
        Intercept the special value 'TkFixedFont' and substitute
        the actual font, factoring in some tweaks if needed for
        appearance sakes.

        The 'root' parameter can normally be any valid Tkinter widget.

        Return a tuple (family, size, weight) suitable for passing
        to tkinter.Font
        """
        family = self.GetOption(configType, section, 'font', default='courier')
        size = self.GetOption(configType, section, 'font-size', type='int',
                              default='10')
        bold = self.GetOption(configType, section, 'font-bold', default=0,
                              type='bool')
        if (family == 'TkFixedFont'):
            f = Font(name='TkFixedFont', exists=True, root=root)
            actualFont = Font.actual(f)
            family = actualFont['family']
            size = actualFont['size']
            if size <= 0:
                size = 10  # if font in pixels, ignore actual size
            bold = actualFont['weight'] == 'bold'
        return (family, size, 'bold' if bold else 'normal')

    def LoadCfgFiles(self):
        "Load all configuration files."
        for key in self.defaultCfg:
            self.defaultCfg[key].Load()
            self.userCfg[key].Load() #same keys

    def SaveUserCfgFiles(self):
        "Write all loaded user configuration files to disk."
        for key in self.userCfg:
            self.userCfg[key].Save()


idleConf = IdleConf()

_warned = set()
def _warn(msg, *key):
    key = (msg,) + key
    if key not in _warned:
        try:
            print(msg, file=sys.stderr)
        except OSError:
            pass
        _warned.add(key)


class ConfigChanges(dict):
    """Manage a user's proposed configuration option changes.

    Names used across multiple methods:
        page -- one of the 4 top-level dicts representing a
                .idlerc/config-x.cfg file.
        config_type -- name of a page.
        section -- a section within a page/file.
        option -- name of an option within a section.
        value -- value for the option.

    Methods
        add_option: Add option and value to changes.
        save_option: Save option and value to config parser.
        save_all: Save all the changes to the config parser and file.
        delete_section: If section exists,
                        delete from changes, userCfg, and file.
        clear: Clear all changes by clearing each page.
    """
    def __init__(self):
        "Create a page for each configuration file"
        self.pages = []  # List of unhashable dicts.
        for config_type in idleConf.config_types:
            self[config_type] = {}
            self.pages.append(self[config_type])

    def add_option(self, config_type, section, item, value):
        "Add item/value pair for config_type and section."
        page = self[config_type]
        value = str(value)  # Make sure we use a string.
        if section not in page:
            page[section] = {}
        page[section][item] = value

    @staticmethod
    def save_option(config_type, section, item, value):
        """Return True if the configuration value was added or changed.

        Helper for save_all.
        """
        if idleConf.defaultCfg[config_type].has_option(section, item):
            if idleConf.defaultCfg[config_type].Get(section, item) == value:
                # The setting equals a default setting, remove it from user cfg.
                return idleConf.userCfg[config_type].RemoveOption(section, item)
        # If we got here, set the option.
        return idleConf.userCfg[config_type].SetOption(section, item, value)

    def save_all(self):
        """Save configuration changes to the user config file.

        Clear self in preparation for additional changes.
        Return changed for testing.
        """
        idleConf.userCfg['main'].Save()

        changed = False
        for config_type in self:
            cfg_type_changed = False
            page = self[config_type]
            for section in page:
                if section == 'HelpFiles':  # Remove it for replacement.
                    idleConf.userCfg['main'].remove_section('HelpFiles')
                    cfg_type_changed = True
                for item, value in page[section].items():
                    if self.save_option(config_type, section, item, value):
                        cfg_type_changed = True
            if cfg_type_changed:
                idleConf.userCfg[config_type].Save()
                changed = True
        for config_type in ['keys', 'highlight']:
            # Save these even if unchanged!
            idleConf.userCfg[config_type].Save()
        self.clear()
        # ConfigDialog caller must add the following call
        # self.save_all_changed_extensions()  # Uses a different mechanism.
        return changed

    def delete_section(self, config_type, section):
        """Delete a section from self, userCfg, and file.

        Used to delete custom themes and keysets.
        """
        if section in self[config_type]:
            del self[config_type][section]
        configpage = idleConf.userCfg[config_type]
        configpage.remove_section(section)
        configpage.Save()

    def clear(self):
        """Clear all 4 pages.

        Called in save_all after saving to idleConf.
        XXX Mark window *title* when there are changes; unmark here.
        """
        for page in self.pages:
            page.clear()


# TODO Revise test output, write expanded unittest
def _dump():  # htest # (not really, but ignore in coverage)
    from zlib import crc32
    line, crc = 0, 0

    def sprint(obj):
        nonlocal line, crc
        txt = str(obj)
        line += 1
        crc = crc32(txt.encode(encoding='utf-8'), crc)
        print(txt)
        #print('***', line, crc, '***')  # Uncomment for diagnosis.

    def dumpCfg(cfg):
        print('\n', cfg, '\n')  # Cfg has variable '0xnnnnnnnn' address.
        for key in sorted(cfg):
            sections = cfg[key].sections()
            sprint(key)
            sprint(sections)
            for section in sections:
                options = cfg[key].options(section)
                sprint(section)
                sprint(options)
                for option in options:
                    sprint(option + ' = ' + cfg[key].Get(section, option))

    dumpCfg(idleConf.defaultCfg)
    dumpCfg(idleConf.userCfg)
    print('\nlines = ', line, ', crc = ', crc, sep='')


if __name__ == '__main__':
    from unittest import main
    main('idlelib.idle_test.test_config', verbosity=2, exit=False)

    _dump()
    # Run revised _dump() (700+ lines) as htest?  More sorting.
    # Perhaps as window with tabs for textviews, making it config viewer.<|MERGE_RESOLUTION|>--- conflicted
+++ resolved
@@ -158,12 +158,9 @@
         self.defaultCfg = {}
         self.userCfg = {}
         self.cfg = {}  # TODO use to select userCfg vs defaultCfg
+
+        # See https://bugs.python.org/issue4630#msg356516 for following.
         # self.blink_off_time = <first editor text>['insertofftime']
-<<<<<<< HEAD
-        # See https://bugs.python.org/issue4630#msg356516
-=======
-        # See https://bugs.python.org/issue4630#msg356516.
->>>>>>> 357f5a1f
 
         if not _utest:
             self.CreateConfigHandlers()
