--- conflicted
+++ resolved
@@ -4,15 +4,10 @@
 """
 
 from idlelib import help_about
-import unittest
 from test.support import requires, findfile
-<<<<<<< HEAD
-from tkinter import Tk, TclError, font
 import unittest
 from unittest import mock
-=======
-from tkinter import Tk, TclError
->>>>>>> db584bda
+from tkinter import Tk, TclError, font
 from idlelib.idle_test.mock_idle import Func
 from idlelib.idle_test.mock_tk import Mbox_func
 from idlelib import textview
