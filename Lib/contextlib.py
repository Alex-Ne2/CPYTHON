--- conflicted
+++ resolved
@@ -5,14 +5,9 @@
 from collections import deque
 from functools import wraps
 
-<<<<<<< HEAD
-__all__ = ["asynccontextmanager", "contextmanager", "closing",
+__all__ = ["asynccontextmanager", "contextmanager", "closing", "nullcontext",
            "AbstractContextManager", "AbstractAsyncContextManager",
            "ContextDecorator", "ExitStack",
-=======
-__all__ = ["asynccontextmanager", "contextmanager", "closing", "nullcontext",
-           "AbstractContextManager", "ContextDecorator", "ExitStack",
->>>>>>> bfbf04ef
            "redirect_stdout", "redirect_stderr", "suppress"]
 
 
