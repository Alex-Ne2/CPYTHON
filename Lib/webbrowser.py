#! /usr/bin/env python3
"""Interfaces for launching and remotely controlling web browsers."""
# Maintained by Georg Brandl.

import os
import shlex
import shutil
import sys
import subprocess
import threading
import warnings

__all__ = ["Error", "open", "open_new", "open_new_tab", "get", "register"]

class Error(Exception):
    pass

_lock = threading.RLock()
_browsers = {}                  # Dictionary of available browser controllers
_tryorder = None                # Preference order of available browsers
_os_preferred_browser = None    # The preferred browser

def register(name, klass, instance=None, *, preferred=False):
    """Register a browser connector."""
    with _lock:
        if _tryorder is None:
            register_standard_browsers()
        _browsers[name.lower()] = [klass, instance]

        # Preferred browsers go to the front of the list.
        # Need to match to the default browser returned by xdg-settings, which
        # may be of the form e.g. "firefox.desktop".
        if preferred or (_os_preferred_browser and name in _os_preferred_browser):
            _tryorder.insert(0, name)
        else:
            _tryorder.append(name)

def get(using=None):
    """Return a browser launcher instance appropriate for the environment."""
    if _tryorder is None:
        with _lock:
            if _tryorder is None:
                register_standard_browsers()
    if using is not None:
        alternatives = [using]
    else:
        alternatives = _tryorder
    for browser in alternatives:
        if '%s' in browser:
            # User gave us a command line, split it into name and args
            browser = shlex.split(browser)
            if browser[-1] == '&':
                return BackgroundBrowser(browser[:-1])
            else:
                return GenericBrowser(browser)
        else:
            # User gave us a browser name or path.
            try:
                command = _browsers[browser.lower()]
            except KeyError:
                command = _synthesize(browser)
            if command[1] is not None:
                return command[1]
            elif command[0] is not None:
                return command[0]()
    raise Error("could not locate runnable browser")

# Please note: the following definition hides a builtin function.
# It is recommended one does "import webbrowser" and uses webbrowser.open(url)
# instead of "from webbrowser import *".

def open(url, new=0, autoraise=True):
    """Display url using the default browser.

    If possible, open url in a location determined by new.
    - 0: the same browser window (the default).
    - 1: a new browser window.
    - 2: a new browser page ("tab").
    If possible, autoraise raises the window (the default) or not.
    """
    if _tryorder is None:
        with _lock:
            if _tryorder is None:
                register_standard_browsers()
    for name in _tryorder:
        browser = get(name)
        if browser.open(url, new, autoraise):
            return True
    return False

def open_new(url):
    """Open url in a new window of the default browser.

    If not possible, then open url in the only browser window.
    """
    return open(url, 1)

def open_new_tab(url):
    """Open url in a new page ("tab") of the default browser.

    If not possible, then the behavior becomes equivalent to open_new().
    """
    return open(url, 2)


def _synthesize(browser, *, preferred=False):
    """Attempt to synthesize a controller based on existing controllers.

    This is useful to create a controller when a user specifies a path to
    an entry in the BROWSER environment variable -- we can copy a general
    controller to operate using a specific installation of the desired
    browser in this way.

    If we can't create a controller in this way, or if there is no
    executable for the requested browser, return [None, None].

    """
    cmd = browser.split()[0]
    if not shutil.which(cmd):
        return [None, None]
    name = os.path.basename(cmd)
    try:
        command = _browsers[name.lower()]
    except KeyError:
        return [None, None]
    # now attempt to clone to fit the new name:
    controller = command[1]
    if controller and name.lower() == controller.basename:
        import copy
        controller = copy.copy(controller)
        controller.name = browser
        controller.basename = os.path.basename(browser)
        register(browser, None, instance=controller, preferred=preferred)
        return [None, controller]
    return [None, None]


# General parent classes

class BaseBrowser(object):
    """Parent class for all browsers. Do not use directly."""

    args = ['%s']

    def __init__(self, name=""):
        self.name = name
        self.basename = name

    def open(self, url, new=0, autoraise=True):
        raise NotImplementedError

    def open_new(self, url):
        return self.open(url, 1)

    def open_new_tab(self, url):
        return self.open(url, 2)


class GenericBrowser(BaseBrowser):
    """Class for all browsers started with a command
       and without remote functionality."""

    def __init__(self, name):
        if isinstance(name, str):
            self.name = name
            self.args = ["%s"]
        else:
            # name should be a list with arguments
            self.name = name[0]
            self.args = name[1:]
        self.basename = os.path.basename(self.name)

    def open(self, url, new=0, autoraise=True):
        sys.audit("webbrowser.open", url)
        cmdline = [self.name] + [arg.replace("%s", url)
                                 for arg in self.args]
        try:
            if sys.platform[:3] == 'win':
                p = subprocess.Popen(cmdline)
            else:
                p = subprocess.Popen(cmdline, close_fds=True)
            return not p.wait()
        except OSError:
            return False


class BackgroundBrowser(GenericBrowser):
    """Class for all browsers which are to be started in the
       background."""

    def open(self, url, new=0, autoraise=True):
        cmdline = [self.name] + [arg.replace("%s", url)
                                 for arg in self.args]
        sys.audit("webbrowser.open", url)
        try:
            if sys.platform[:3] == 'win':
                p = subprocess.Popen(cmdline)
            else:
                p = subprocess.Popen(cmdline, close_fds=True,
                                     start_new_session=True)
            return (p.poll() is None)
        except OSError:
            return False


class UnixBrowser(BaseBrowser):
    """Parent class for all Unix browsers with remote functionality."""

    raise_opts = None
    background = False
    redirect_stdout = True
    # In remote_args, %s will be replaced with the requested URL.  %action will
    # be replaced depending on the value of 'new' passed to open.
    # remote_action is used for new=0 (open).  If newwin is not None, it is
    # used for new=1 (open_new).  If newtab is not None, it is used for
    # new=3 (open_new_tab).  After both substitutions are made, any empty
    # strings in the transformed remote_args list will be removed.
    remote_args = ['%action', '%s']
    remote_action = None
    remote_action_newwin = None
    remote_action_newtab = None

    def _invoke(self, args, remote, autoraise, url=None):
        raise_opt = []
        if remote and self.raise_opts:
            # use autoraise argument only for remote invocation
            autoraise = int(autoraise)
            opt = self.raise_opts[autoraise]
            if opt: raise_opt = [opt]

        cmdline = [self.name] + raise_opt + args

        if remote or self.background:
            inout = subprocess.DEVNULL
        else:
            # for TTY browsers, we need stdin/out
            inout = None
        p = subprocess.Popen(cmdline, close_fds=True, stdin=inout,
                             stdout=(self.redirect_stdout and inout or None),
                             stderr=inout, start_new_session=True)
        if remote:
            # wait at most five seconds. If the subprocess is not finished, the
            # remote invocation has (hopefully) started a new instance.
            try:
                rc = p.wait(5)
                # if remote call failed, open() will try direct invocation
                return not rc
            except subprocess.TimeoutExpired:
                return True
        elif self.background:
            if p.poll() is None:
                return True
            else:
                return False
        else:
            return not p.wait()

    def open(self, url, new=0, autoraise=True):
        sys.audit("webbrowser.open", url)
        if new == 0:
            action = self.remote_action
        elif new == 1:
            action = self.remote_action_newwin
        elif new == 2:
            if self.remote_action_newtab is None:
                action = self.remote_action_newwin
            else:
                action = self.remote_action_newtab
        else:
            raise Error("Bad 'new' parameter to open(); " +
                        "expected 0, 1, or 2, got %s" % new)

        args = [arg.replace("%s", url).replace("%action", action)
                for arg in self.remote_args]
        args = [arg for arg in args if arg]
        success = self._invoke(args, True, autoraise, url)
        if not success:
            # remote invocation failed, try straight way
            args = [arg.replace("%s", url) for arg in self.args]
            return self._invoke(args, False, False)
        else:
            return True


class Mozilla(UnixBrowser):
    """Launcher class for Mozilla browsers."""

    remote_args = ['%action', '%s']
    remote_action = ""
    remote_action_newwin = "-new-window"
    remote_action_newtab = "-new-tab"
    background = True


class Epiphany(UnixBrowser):
    """Launcher class for Epiphany browser."""

    raise_opts = ["-noraise", ""]
    remote_args = ['%action', '%s']
    remote_action = "-n"
    remote_action_newwin = "-w"
    background = True


class Chrome(UnixBrowser):
    "Launcher class for Google Chrome browser."

    remote_args = ['%action', '%s']
    remote_action = ""
    remote_action_newwin = "--new-window"
    remote_action_newtab = ""
    background = True

Chromium = Chrome


class Opera(UnixBrowser):
    "Launcher class for Opera browser."

    remote_args = ['%action', '%s']
    remote_action = ""
    remote_action_newwin = "--new-window"
    remote_action_newtab = ""
    background = True


class Elinks(UnixBrowser):
    "Launcher class for Elinks browsers."

    remote_args = ['-remote', 'openURL(%s%action)']
    remote_action = ""
    remote_action_newwin = ",new-window"
    remote_action_newtab = ",new-tab"
    background = False

    # elinks doesn't like its stdout to be redirected -
    # it uses redirected stdout as a signal to do -dump
    redirect_stdout = False


class Konqueror(BaseBrowser):
    """Controller for the KDE File Manager (kfm, or Konqueror).

    See the output of ``kfmclient --commands``
    for more information on the Konqueror remote-control interface.
    """

    def open(self, url, new=0, autoraise=True):
        sys.audit("webbrowser.open", url)
        # XXX Currently I know no way to prevent KFM from opening a new win.
        if new == 2:
            action = "newTab"
        else:
            action = "openURL"

        devnull = subprocess.DEVNULL

        try:
            p = subprocess.Popen(["kfmclient", action, url],
                                 close_fds=True, stdin=devnull,
                                 stdout=devnull, stderr=devnull)
        except OSError:
            # fall through to next variant
            pass
        else:
            p.wait()
            # kfmclient's return code unfortunately has no meaning as it seems
            return True

        try:
            p = subprocess.Popen(["konqueror", "--silent", url],
                                 close_fds=True, stdin=devnull,
                                 stdout=devnull, stderr=devnull,
                                 start_new_session=True)
        except OSError:
            # fall through to next variant
            pass
        else:
            if p.poll() is None:
                # Should be running now.
                return True

        try:
            p = subprocess.Popen(["kfm", "-d", url],
                                 close_fds=True, stdin=devnull,
                                 stdout=devnull, stderr=devnull,
                                 start_new_session=True)
        except OSError:
            return False
        else:
            return (p.poll() is None)


    def open(self, url, new=0, autoraise=True):
        sys.audit("webbrowser.open", url)
        if new:
            ok = self._remote("LOADNEW " + url)
        else:
            ok = self._remote("LOAD " + url)
        return ok


class Edge(UnixBrowser):
    "Launcher class for Microsoft Edge browser."

    remote_args = ['%action', '%s']
    remote_action = ""
    remote_action_newwin = "--new-window"
    remote_action_newtab = ""
    background = True


#
# Platform support for Unix
#

# These are the right tests because all these Unix browsers require either
# a console terminal or an X display to run.

def register_X_browsers():

    # use xdg-open if around
    if shutil.which("xdg-open"):
        register("xdg-open", None, BackgroundBrowser("xdg-open"))

    # Opens an appropriate browser for the URL scheme according to
    # freedesktop.org settings (GNOME, KDE, XFCE, etc.)
    if shutil.which("gio"):
        register("gio", None, BackgroundBrowser(["gio", "open", "--", "%s"]))

    # Equivalent of gio open before 2015
    if "GNOME_DESKTOP_SESSION_ID" in os.environ and shutil.which("gvfs-open"):
        register("gvfs-open", None, BackgroundBrowser("gvfs-open"))

    # The default KDE browser
    if "KDE_FULL_SESSION" in os.environ and shutil.which("kfmclient"):
        register("kfmclient", Konqueror, Konqueror("kfmclient"))

    # Common symbolic link for the default X11 browser
    if shutil.which("x-www-browser"):
        register("x-www-browser", None, BackgroundBrowser("x-www-browser"))

    # The Mozilla browsers
    for browser in ("firefox", "iceweasel", "seamonkey", "mozilla-firefox",
                    "mozilla"):
        if shutil.which(browser):
            register(browser, None, Mozilla(browser))

    # Konqueror/kfm, the KDE browser.
    if shutil.which("kfm"):
        register("kfm", Konqueror, Konqueror("kfm"))
    elif shutil.which("konqueror"):
        register("konqueror", Konqueror, Konqueror("konqueror"))

    # Gnome's Epiphany
    if shutil.which("epiphany"):
        register("epiphany", None, Epiphany("epiphany"))

    # Google Chrome/Chromium browsers
    for browser in ("google-chrome", "chrome", "chromium", "chromium-browser"):
        if shutil.which(browser):
            register(browser, None, Chrome(browser))

    # Opera, quite popular
    if shutil.which("opera"):
        register("opera", None, Opera("opera"))

<<<<<<< HEAD
=======

    if shutil.which("microsoft-edge"):
        register("microsoft-edge", None, Edge("microsoft-edge"))

>>>>>>> 581a91a6

def register_standard_browsers():
    global _tryorder
    _tryorder = []

    if sys.platform == 'darwin':
        register("MacOSX", None, MacOSXOSAScript('default'))
        register("chrome", None, MacOSXOSAScript('chrome'))
        register("firefox", None, MacOSXOSAScript('firefox'))
        register("safari", None, MacOSXOSAScript('safari'))
        # OS X can use below Unix support (but we prefer using the OS X
        # specific stuff)

    if sys.platform == "serenityos":
        # SerenityOS webbrowser, simply called "Browser".
        register("Browser", None, BackgroundBrowser("Browser"))

    if sys.platform[:3] == "win":
        # First try to use the default Windows browser
        register("windows-default", WindowsDefault)

        # Detect some common Windows browsers, fallback to Microsoft Edge
        # location in 64-bit Windows
        edge64 = os.path.join(os.environ.get("PROGRAMFILES(x86)", "C:\\Program Files (x86)"),
                              "Microsoft\\Edge\\Application\\msedge.exe")
        # location in 32-bit Windows
        edge32 = os.path.join(os.environ.get("PROGRAMFILES", "C:\\Program Files"),
                              "Microsoft\\Edge\\Application\\msedge.exe")
        for browser in ("firefox", "seamonkey", "mozilla", "chrome",
                        "opera", edge64, edge32):
            if shutil.which(browser):
                register(browser, None, BackgroundBrowser(browser))
        if shutil.which("MicrosoftEdge.exe"):
            register("microsoft-edge", None, Edge("MicrosoftEdge.exe"))
    else:
        # Prefer X browsers if present
        if os.environ.get("DISPLAY") or os.environ.get("WAYLAND_DISPLAY"):
            try:
                cmd = "xdg-settings get default-web-browser".split()
                raw_result = subprocess.check_output(cmd, stderr=subprocess.DEVNULL)
                result = raw_result.decode().strip()
            except (FileNotFoundError, subprocess.CalledProcessError, PermissionError, NotADirectoryError) :
                pass
            else:
                global _os_preferred_browser
                _os_preferred_browser = result

            register_X_browsers()

        # Also try console browsers
        if os.environ.get("TERM"):
            # Common symbolic link for the default text-based browser
            if shutil.which("www-browser"):
                register("www-browser", None, GenericBrowser("www-browser"))
            # The Links/elinks browsers <http://links.twibright.com/>
            if shutil.which("links"):
                register("links", None, GenericBrowser("links"))
            if shutil.which("elinks"):
                register("elinks", None, Elinks("elinks"))
            # The Lynx browser <https://lynx.invisible-island.net/>, <http://lynx.browser.org/>
            if shutil.which("lynx"):
                register("lynx", None, GenericBrowser("lynx"))
            # The w3m browser <http://w3m.sourceforge.net/>
            if shutil.which("w3m"):
                register("w3m", None, GenericBrowser("w3m"))

    # OK, now that we know what the default preference orders for each
    # platform are, allow user to override them with the BROWSER variable.
    if "BROWSER" in os.environ:
        userchoices = os.environ["BROWSER"].split(os.pathsep)
        userchoices.reverse()

        # Treat choices in same way as if passed into get() but do register
        # and prepend to _tryorder
        for cmdline in userchoices:
            if cmdline != '':
                cmd = _synthesize(cmdline, preferred=True)
                if cmd[1] is None:
                    register(cmdline, None, GenericBrowser(cmdline), preferred=True)

    # what to do if _tryorder is now empty?


#
# Platform support for Windows
#

if sys.platform[:3] == "win":
    class WindowsDefault(BaseBrowser):
        def open(self, url, new=0, autoraise=True):
            sys.audit("webbrowser.open", url)
            try:
                os.startfile(url)
            except OSError:
                # [Error 22] No application is associated with the specified
                # file for this operation: '<URL>'
                return False
            else:
                return True

#
# Platform support for MacOS
#

if sys.platform == 'darwin':
    # Adapted from patch submitted to SourceForge by Steven J. Burr
    class MacOSX(BaseBrowser):
        """Launcher class for Aqua browsers on Mac OS X

        Optionally specify a browser name on instantiation.  Note that this
        will not work for Aqua browsers if the user has moved the application
        package after installation.

        If no browser is specified, the default browser, as specified in the
        Internet System Preferences panel, will be used.
        """
        def __init__(self, name):
            warnings.warn(f'{self.__class__.__name__} is deprecated in 3.11'
                          ' use MacOSXOSAScript instead.', DeprecationWarning, stacklevel=2)
            self.name = name

        def open(self, url, new=0, autoraise=True):
            sys.audit("webbrowser.open", url)
            assert "'" not in url
            # hack for local urls
            if not ':' in url:
                url = 'file:'+url

            # new must be 0 or 1
            new = int(bool(new))
            if self.name == "default":
                # User called open, open_new or get without a browser parameter
                script = 'open location "%s"' % url.replace('"', '%22') # opens in default browser
            else:
                # User called get and chose a browser
                if self.name == "OmniWeb":
                    toWindow = ""
                else:
                    # Include toWindow parameter of OpenURL command for browsers
                    # that support it.  0 == new window; -1 == existing
                    toWindow = "toWindow %d" % (new - 1)
                cmd = 'OpenURL "%s"' % url.replace('"', '%22')
                script = '''tell application "%s"
                                activate
                                %s %s
                            end tell''' % (self.name, cmd, toWindow)
            # Open pipe to AppleScript through osascript command
            osapipe = os.popen("osascript", "w")
            if osapipe is None:
                return False
            # Write script to osascript's stdin
            osapipe.write(script)
            rc = osapipe.close()
            return not rc

    class MacOSXOSAScript(BaseBrowser):
        def __init__(self, name='default'):
            super().__init__(name)

        @property
        def _name(self):
            warnings.warn(f'{self.__class__.__name__}._name is deprecated in 3.11'
                          f' use {self.__class__.__name__}.name instead.',
                          DeprecationWarning, stacklevel=2)
            return self.name

        @_name.setter
        def _name(self, val):
            warnings.warn(f'{self.__class__.__name__}._name is deprecated in 3.11'
                          f' use {self.__class__.__name__}.name instead.',
                          DeprecationWarning, stacklevel=2)
            self.name = val

        def open(self, url, new=0, autoraise=True):
            if self.name == 'default':
                script = 'open location "%s"' % url.replace('"', '%22') # opens in default browser
            else:
                script = f'''
                   tell application "%s"
                       activate
                       open location "%s"
                   end
                   '''%(self.name, url.replace('"', '%22'))

            osapipe = os.popen("osascript", "w")
            if osapipe is None:
                return False

            osapipe.write(script)
            rc = osapipe.close()
            return not rc


def main():
    import getopt
    usage = """Usage: %s [-n | -t | -h] url
    -n: open new window
    -t: open new tab
    -h, --help: show help""" % sys.argv[0]
    try:
        opts, args = getopt.getopt(sys.argv[1:], 'ntdh',['help'])
    except getopt.error as msg:
        print(msg, file=sys.stderr)
        print(usage, file=sys.stderr)
        sys.exit(1)
    new_win = 0
    for o, a in opts:
        if o == '-n': new_win = 1
        elif o == '-t': new_win = 2
        elif o == '-h' or o == '--help':
            print(usage, file=sys.stderr)
            sys.exit()
    if len(args) != 1:
        print(usage, file=sys.stderr)
        sys.exit(1)

    url = args[0]
    open(url, new_win)

    print("\a")

if __name__ == "__main__":
    main()<|MERGE_RESOLUTION|>--- conflicted
+++ resolved
@@ -465,13 +465,10 @@
     if shutil.which("opera"):
         register("opera", None, Opera("opera"))
 
-<<<<<<< HEAD
-=======
 
     if shutil.which("microsoft-edge"):
         register("microsoft-edge", None, Edge("microsoft-edge"))
 
->>>>>>> 581a91a6
 
 def register_standard_browsers():
     global _tryorder
