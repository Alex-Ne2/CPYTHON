#! /usr/bin/env python3

'''SMTP/ESMTP client class.

This should follow RFC 821 (SMTP), RFC 1869 (ESMTP), RFC 2554 (SMTP
Authentication) and RFC 2487 (Secure SMTP over TLS).

Notes:

Please remember, when doing ESMTP, that the names of the SMTP service
extensions are NOT the same thing as the option keywords for the RCPT
and MAIL commands!

Example:

  >>> import smtplib
  >>> s=smtplib.SMTP("localhost")
  >>> print(s.help())
  This is Sendmail version 8.8.4
  Topics:
      HELO    EHLO    MAIL    RCPT    DATA
      RSET    NOOP    QUIT    HELP    VRFY
      EXPN    VERB    ETRN    DSN
  For more info use "HELP <topic>".
  To report bugs in the implementation send email to
      sendmail-bugs@sendmail.org.
  For local information send email to Postmaster at your site.
  End of HELP info
  >>> s.putcmd("vrfy","someone@here")
  >>> s.getreply()
  (250, "Somebody OverHere <somebody@here.my.org>")
  >>> s.quit()
'''

# Author: The Dragon De Monsyne <dragondm@integral.org>
# ESMTP support, test code and doc fixes added by
#     Eric S. Raymond <esr@thyrsus.com>
# Better RFC 821 compliance (MAIL and RCPT, and CRLF in data)
#     by Carey Evans <c.evans@clear.net.nz>, for picky mail servers.
# RFC 2554 (authentication) support by Gerhard Haering <gerhard@bigfoot.de>.
#
# This was modified from the Python 1.5 library HTTP lib.

import socket
import io
import re
import email.utils
import email.message
import email.generator
import base64
import hmac
import copy
from email.base64mime import body_encode as encode_base64
from sys import stderr

__all__ = ["SMTPException", "SMTPServerDisconnected", "SMTPResponseException",
           "SMTPSenderRefused", "SMTPRecipientsRefused", "SMTPDataError",
           "SMTPConnectError", "SMTPHeloError", "SMTPAuthenticationError",
           "quoteaddr", "quotedata", "SMTP"]

SMTP_PORT = 25
SMTP_SSL_PORT = 465
CRLF = "\r\n"
bCRLF = b"\r\n"
_MAXLINE = 8192 # more than 8 times larger than RFC 821, 4.5.3

OLDSTYLE_AUTH = re.compile(r"auth=(.*)", re.I)

# Exception classes used by this module.
class SMTPException(OSError):
    """Base class for all exceptions raised by this module."""

class SMTPServerDisconnected(SMTPException):
    """Not connected to any SMTP server.

    This exception is raised when the server unexpectedly disconnects,
    or when an attempt is made to use the SMTP instance before
    connecting it to a server.
    """

class SMTPResponseException(SMTPException):
    """Base class for all exceptions that include an SMTP error code.

    These exceptions are generated in some instances when the SMTP
    server returns an error code.  The error code is stored in the
    `smtp_code' attribute of the error, and the `smtp_error' attribute
    is set to the error message.
    """

    def __init__(self, code, msg):
        self.smtp_code = code
        self.smtp_error = msg
        self.args = (code, msg)

class SMTPSenderRefused(SMTPResponseException):
    """Sender address refused.

    In addition to the attributes set by on all SMTPResponseException
    exceptions, this sets `sender' to the string that the SMTP refused.
    """

    def __init__(self, code, msg, sender):
        self.smtp_code = code
        self.smtp_error = msg
        self.sender = sender
        self.args = (code, msg, sender)

class SMTPRecipientsRefused(SMTPException):
    """All recipient addresses refused.

    The errors for each recipient are accessible through the attribute
    'recipients', which is a dictionary of exactly the same sort as
    SMTP.sendmail() returns.
    """

    def __init__(self, recipients):
        self.recipients = recipients
        self.args = (recipients,)


class SMTPDataError(SMTPResponseException):
    """The SMTP server didn't accept the data."""

class SMTPConnectError(SMTPResponseException):
    """Error during connection establishment."""

class SMTPHeloError(SMTPResponseException):
    """The server refused our HELO reply."""

class SMTPAuthenticationError(SMTPResponseException):
    """Authentication error.

    Most probably the server didn't accept the username/password
    combination provided.
    """

def quoteaddr(addrstring):
    """Quote a subset of the email addresses defined by RFC 821.

    Should be able to handle anything email.utils.parseaddr can handle.
    """
    displayname, addr = email.utils.parseaddr(addrstring)
    if (displayname, addr) == ('', ''):
        # parseaddr couldn't parse it, use it as is and hope for the best.
        if addrstring.strip().startswith('<'):
            return addrstring
        return "<%s>" % addrstring
    return "<%s>" % addr

def _addr_only(addrstring):
    displayname, addr = email.utils.parseaddr(addrstring)
    if (displayname, addr) == ('', ''):
        # parseaddr couldn't parse it, so use it as is.
        return addrstring
    return addr

# Legacy method kept for backward compatibility.
def quotedata(data):
    """Quote data for email.

    Double leading '.', and change Unix newline '\\n', or Mac '\\r' into
    Internet CRLF end-of-line.
    """
    return re.sub(r'(?m)^\.', '..',
        re.sub(r'(?:\r\n|\n|\r(?!\n))', CRLF, data))

def _quote_periods(bindata):
    return re.sub(br'(?m)^\.', b'..', bindata)

def _fix_eols(data):
    return  re.sub(r'(?:\r\n|\n|\r(?!\n))', CRLF, data)

try:
    import ssl
except ImportError:
    _have_ssl = False
else:
    _have_ssl = True


class SMTP:
    """This class manages a connection to an SMTP or ESMTP server.
    SMTP Objects:
        SMTP objects have the following attributes:
            helo_resp
                This is the message given by the server in response to the
                most recent HELO command.

            ehlo_resp
                This is the message given by the server in response to the
                most recent EHLO command. This is usually multiline.

            does_esmtp
                This is a True value _after you do an EHLO command_, if the
                server supports ESMTP.

            esmtp_features
                This is a dictionary, which, if the server supports ESMTP,
                will _after you do an EHLO command_, contain the names of the
                SMTP service extensions this server supports, and their
                parameters (if any).

                Note, all extension names are mapped to lower case in the
                dictionary.

        See each method's docstrings for details.  In general, there is a
        method of the same name to perform each SMTP command.  There is also a
        method called 'sendmail' that will do an entire mail transaction.
        """
    debuglevel = 0
    file = None
    helo_resp = None
    ehlo_msg = "ehlo"
    ehlo_resp = None
    does_esmtp = 0
    default_port = SMTP_PORT

    def __init__(self, host='', port=0, local_hostname=None,
                 timeout=socket._GLOBAL_DEFAULT_TIMEOUT,
                 source_address=None):
        """Initialize a new instance.

        If specified, `host' is the name of the remote host to which to
        connect.  If specified, `port' specifies the port to which to connect.
        By default, smtplib.SMTP_PORT is used.  If a host is specified the
        connect method is called, and if it returns anything other than a
        success code an SMTPConnectError is raised.  If specified,
        `local_hostname` is used as the FQDN of the local host in the HELO/EHLO
        command.  Otherwise, the local hostname is found using
        socket.getfqdn(). The `source_address` parameter takes a 2-tuple (host,
        port) for the socket to bind to as its source address before
        connecting. If the host is '' and port is 0, the OS default behavior
        will be used.

        """
        self._host = host
        self.timeout = timeout
        self.esmtp_features = {}
        self.source_address = source_address

        if host:
            (code, msg) = self.connect(host, port)
            if code != 220:
                raise SMTPConnectError(code, msg)
        if local_hostname is not None:
            self.local_hostname = local_hostname
        else:
            # RFC 2821 says we should use the fqdn in the EHLO/HELO verb, and
            # if that can't be calculated, that we should use a domain literal
            # instead (essentially an encoded IP address like [A.B.C.D]).
            fqdn = socket.getfqdn()
            if '.' in fqdn:
                self.local_hostname = fqdn
            else:
                # We can't find an fqdn hostname, so use a domain literal
                addr = '127.0.0.1'
                try:
                    addr = socket.gethostbyname(socket.gethostname())
                except socket.gaierror:
                    pass
                self.local_hostname = '[%s]' % addr

    def __enter__(self):
        return self

    def __exit__(self, *args):
        try:
            code, message = self.docmd("QUIT")
            if code != 221:
                raise SMTPResponseException(code, message)
        except SMTPServerDisconnected:
            pass
        finally:
            self.close()

    def set_debuglevel(self, debuglevel):
        """Set the debug output level.

        A non-false value results in debug messages for connection and for all
        messages sent to and received from the server.

        """
        self.debuglevel = debuglevel

    def _get_socket(self, host, port, timeout):
        # This makes it simpler for SMTP_SSL to use the SMTP connect code
        # and just alter the socket connection bit.
        if self.debuglevel > 0:
            print('connect: to', (host, port), self.source_address,
                                 file=stderr)
        return socket.create_connection((host, port), timeout,
                                        self.source_address)

    def connect(self, host='localhost', port=0, source_address=None):
        """Connect to a host on a given port.

        If the hostname ends with a colon (`:') followed by a number, and
        there is no port specified, that suffix will be stripped off and the
        number interpreted as the port number to use.

        Note: This method is automatically invoked by __init__, if a host is
        specified during instantiation.

        """

        if source_address:
            self.source_address = source_address

        if not port and (host.find(':') == host.rfind(':')):
            i = host.rfind(':')
            if i >= 0:
                host, port = host[:i], host[i + 1:]
                try:
                    port = int(port)
                except ValueError:
                    raise OSError("nonnumeric port")
        if not port:
            port = self.default_port
        if self.debuglevel > 0:
            print('connect:', (host, port), file=stderr)
        self.sock = self._get_socket(host, port, self.timeout)
        self.file = None
        (code, msg) = self.getreply()
        if self.debuglevel > 0:
            print("connect:", msg, file=stderr)
        return (code, msg)

    def send(self, s):
        """Send `s' to the server."""
        if self.debuglevel > 0:
            print('send:', repr(s), file=stderr)
        if hasattr(self, 'sock') and self.sock:
            if isinstance(s, str):
                s = s.encode("ascii")
            try:
                self.sock.sendall(s)
            except OSError:
                self.close()
                raise SMTPServerDisconnected('Server not connected')
        else:
            raise SMTPServerDisconnected('please run connect() first')

    def putcmd(self, cmd, args=""):
        """Send a command to the server."""
        if args == "":
            str = '%s%s' % (cmd, CRLF)
        else:
            str = '%s %s%s' % (cmd, args, CRLF)
        self.send(str)

    def getreply(self):
        """Get a reply from the server.

        Returns a tuple consisting of:

          - server response code (e.g. '250', or such, if all goes well)
            Note: returns -1 if it can't read response code.

          - server response string corresponding to response code (multiline
            responses are converted to a single, multiline string).

        Raises SMTPServerDisconnected if end-of-file is reached.
        """
        resp = []
        if self.file is None:
            self.file = self.sock.makefile('rb')
        while 1:
            try:
<<<<<<< HEAD
                line = self.file.readline()
            except OSError as e:
=======
                line = self.file.readline(_MAXLINE + 1)
            except socket.error as e:
>>>>>>> f0560d95
                self.close()
                raise SMTPServerDisconnected("Connection unexpectedly closed: "
                                             + str(e))
            if not line:
                self.close()
                raise SMTPServerDisconnected("Connection unexpectedly closed")
            if self.debuglevel > 0:
                print('reply:', repr(line), file=stderr)
            if len(line) > _MAXLINE:
                raise SMTPResponseException(500, "Line too long.")
            resp.append(line[4:].strip(b' \t\r\n'))
            code = line[:3]
            # Check that the error code is syntactically correct.
            # Don't attempt to read a continuation line if it is broken.
            try:
                errcode = int(code)
            except ValueError:
                errcode = -1
                break
            # Check if multiline response.
            if line[3:4] != b"-":
                break

        errmsg = b"\n".join(resp)
        if self.debuglevel > 0:
            print('reply: retcode (%s); Msg: %s' % (errcode, errmsg),
                                                    file=stderr)
        return errcode, errmsg

    def docmd(self, cmd, args=""):
        """Send a command, and return its response code."""
        self.putcmd(cmd, args)
        return self.getreply()

    # std smtp commands
    def helo(self, name=''):
        """SMTP 'helo' command.
        Hostname to send for this command defaults to the FQDN of the local
        host.
        """
        self.putcmd("helo", name or self.local_hostname)
        (code, msg) = self.getreply()
        self.helo_resp = msg
        return (code, msg)

    def ehlo(self, name=''):
        """ SMTP 'ehlo' command.
        Hostname to send for this command defaults to the FQDN of the local
        host.
        """
        self.esmtp_features = {}
        self.putcmd(self.ehlo_msg, name or self.local_hostname)
        (code, msg) = self.getreply()
        # According to RFC1869 some (badly written)
        # MTA's will disconnect on an ehlo. Toss an exception if
        # that happens -ddm
        if code == -1 and len(msg) == 0:
            self.close()
            raise SMTPServerDisconnected("Server not connected")
        self.ehlo_resp = msg
        if code != 250:
            return (code, msg)
        self.does_esmtp = 1
        #parse the ehlo response -ddm
        assert isinstance(self.ehlo_resp, bytes), repr(self.ehlo_resp)
        resp = self.ehlo_resp.decode("latin-1").split('\n')
        del resp[0]
        for each in resp:
            # To be able to communicate with as many SMTP servers as possible,
            # we have to take the old-style auth advertisement into account,
            # because:
            # 1) Else our SMTP feature parser gets confused.
            # 2) There are some servers that only advertise the auth methods we
            #    support using the old style.
            auth_match = OLDSTYLE_AUTH.match(each)
            if auth_match:
                # This doesn't remove duplicates, but that's no problem
                self.esmtp_features["auth"] = self.esmtp_features.get("auth", "") \
                        + " " + auth_match.groups(0)[0]
                continue

            # RFC 1869 requires a space between ehlo keyword and parameters.
            # It's actually stricter, in that only spaces are allowed between
            # parameters, but were not going to check for that here.  Note
            # that the space isn't present if there are no parameters.
            m = re.match(r'(?P<feature>[A-Za-z0-9][A-Za-z0-9\-]*) ?', each)
            if m:
                feature = m.group("feature").lower()
                params = m.string[m.end("feature"):].strip()
                if feature == "auth":
                    self.esmtp_features[feature] = self.esmtp_features.get(feature, "") \
                            + " " + params
                else:
                    self.esmtp_features[feature] = params
        return (code, msg)

    def has_extn(self, opt):
        """Does the server support a given SMTP service extension?"""
        return opt.lower() in self.esmtp_features

    def help(self, args=''):
        """SMTP 'help' command.
        Returns help text from server."""
        self.putcmd("help", args)
        return self.getreply()[1]

    def rset(self):
        """SMTP 'rset' command -- resets session."""
        return self.docmd("rset")

    def noop(self):
        """SMTP 'noop' command -- doesn't do anything :>"""
        return self.docmd("noop")

    def mail(self, sender, options=[]):
        """SMTP 'mail' command -- begins mail xfer session."""
        optionlist = ''
        if options and self.does_esmtp:
            optionlist = ' ' + ' '.join(options)
        self.putcmd("mail", "FROM:%s%s" % (quoteaddr(sender), optionlist))
        return self.getreply()

    def rcpt(self, recip, options=[]):
        """SMTP 'rcpt' command -- indicates 1 recipient for this mail."""
        optionlist = ''
        if options and self.does_esmtp:
            optionlist = ' ' + ' '.join(options)
        self.putcmd("rcpt", "TO:%s%s" % (quoteaddr(recip), optionlist))
        return self.getreply()

    def data(self, msg):
        """SMTP 'DATA' command -- sends message data to server.

        Automatically quotes lines beginning with a period per rfc821.
        Raises SMTPDataError if there is an unexpected reply to the
        DATA command; the return value from this method is the final
        response code received when the all data is sent.  If msg
        is a string, lone '\r' and '\n' characters are converted to
        '\r\n' characters.  If msg is bytes, it is transmitted as is.
        """
        self.putcmd("data")
        (code, repl) = self.getreply()
        if self.debuglevel > 0:
            print("data:", (code, repl), file=stderr)
        if code != 354:
            raise SMTPDataError(code, repl)
        else:
            if isinstance(msg, str):
                msg = _fix_eols(msg).encode('ascii')
            q = _quote_periods(msg)
            if q[-2:] != bCRLF:
                q = q + bCRLF
            q = q + b"." + bCRLF
            self.send(q)
            (code, msg) = self.getreply()
            if self.debuglevel > 0:
                print("data:", (code, msg), file=stderr)
            return (code, msg)

    def verify(self, address):
        """SMTP 'verify' command -- checks for address validity."""
        self.putcmd("vrfy", _addr_only(address))
        return self.getreply()
    # a.k.a.
    vrfy = verify

    def expn(self, address):
        """SMTP 'expn' command -- expands a mailing list."""
        self.putcmd("expn", _addr_only(address))
        return self.getreply()

    # some useful methods

    def ehlo_or_helo_if_needed(self):
        """Call self.ehlo() and/or self.helo() if needed.

        If there has been no previous EHLO or HELO command this session, this
        method tries ESMTP EHLO first.

        This method may raise the following exceptions:

         SMTPHeloError            The server didn't reply properly to
                                  the helo greeting.
        """
        if self.helo_resp is None and self.ehlo_resp is None:
            if not (200 <= self.ehlo()[0] <= 299):
                (code, resp) = self.helo()
                if not (200 <= code <= 299):
                    raise SMTPHeloError(code, resp)

    def login(self, user, password):
        """Log in on an SMTP server that requires authentication.

        The arguments are:
            - user:     The user name to authenticate with.
            - password: The password for the authentication.

        If there has been no previous EHLO or HELO command this session, this
        method tries ESMTP EHLO first.

        This method will return normally if the authentication was successful.

        This method may raise the following exceptions:

         SMTPHeloError            The server didn't reply properly to
                                  the helo greeting.
         SMTPAuthenticationError  The server didn't accept the username/
                                  password combination.
         SMTPException            No suitable authentication method was
                                  found.
        """

        def encode_cram_md5(challenge, user, password):
            challenge = base64.decodebytes(challenge)
            response = user + " " + hmac.HMAC(password.encode('ascii'),
                                              challenge, 'md5').hexdigest()
            return encode_base64(response.encode('ascii'), eol='')

        def encode_plain(user, password):
            s = "\0%s\0%s" % (user, password)
            return encode_base64(s.encode('ascii'), eol='')

        AUTH_PLAIN = "PLAIN"
        AUTH_CRAM_MD5 = "CRAM-MD5"
        AUTH_LOGIN = "LOGIN"

        self.ehlo_or_helo_if_needed()

        if not self.has_extn("auth"):
            raise SMTPException("SMTP AUTH extension not supported by server.")

        # Authentication methods the server claims to support
        advertised_authlist = self.esmtp_features["auth"].split()

        # List of authentication methods we support: from preferred to
        # less preferred methods. Except for the purpose of testing the weaker
        # ones, we prefer stronger methods like CRAM-MD5:
        preferred_auths = [AUTH_CRAM_MD5, AUTH_PLAIN, AUTH_LOGIN]

        # We try the authentication methods the server advertises, but only the
        # ones *we* support. And in our preferred order.
        authlist = [auth for auth in preferred_auths if auth in advertised_authlist]
        if not authlist:
            raise SMTPException("No suitable authentication method found.")

        # Some servers advertise authentication methods they don't really
        # support, so if authentication fails, we continue until we've tried
        # all methods.
        for authmethod in authlist:
            if authmethod == AUTH_CRAM_MD5:
                (code, resp) = self.docmd("AUTH", AUTH_CRAM_MD5)
                if code == 334:
                    (code, resp) = self.docmd(encode_cram_md5(resp, user, password))
            elif authmethod == AUTH_PLAIN:
                (code, resp) = self.docmd("AUTH",
                    AUTH_PLAIN + " " + encode_plain(user, password))
            elif authmethod == AUTH_LOGIN:
                (code, resp) = self.docmd("AUTH",
                    "%s %s" % (AUTH_LOGIN, encode_base64(user.encode('ascii'), eol='')))
                if code == 334:
                    (code, resp) = self.docmd(encode_base64(password.encode('ascii'), eol=''))

            # 235 == 'Authentication successful'
            # 503 == 'Error: already authenticated'
            if code in (235, 503):
                return (code, resp)

        # We could not login sucessfully. Return result of last attempt.
        raise SMTPAuthenticationError(code, resp)

    def starttls(self, keyfile=None, certfile=None, context=None):
        """Puts the connection to the SMTP server into TLS mode.

        If there has been no previous EHLO or HELO command this session, this
        method tries ESMTP EHLO first.

        If the server supports TLS, this will encrypt the rest of the SMTP
        session. If you provide the keyfile and certfile parameters,
        the identity of the SMTP server and client can be checked. This,
        however, depends on whether the socket module really checks the
        certificates.

        This method may raise the following exceptions:

         SMTPHeloError            The server didn't reply properly to
                                  the helo greeting.
        """
        self.ehlo_or_helo_if_needed()
        if not self.has_extn("starttls"):
            raise SMTPException("STARTTLS extension not supported by server.")
        (resp, reply) = self.docmd("STARTTLS")
        if resp == 220:
            if not _have_ssl:
                raise RuntimeError("No SSL support included in this Python")
            if context is not None and keyfile is not None:
                raise ValueError("context and keyfile arguments are mutually "
                                 "exclusive")
            if context is not None and certfile is not None:
                raise ValueError("context and certfile arguments are mutually "
                                 "exclusive")
            if context is None:
                context = ssl._create_stdlib_context(certfile=certfile,
                                                     keyfile=keyfile)
            server_hostname = self._host if ssl.HAS_SNI else None
            self.sock = context.wrap_socket(self.sock,
                                            server_hostname=server_hostname)
            self.file = None
            # RFC 3207:
            # The client MUST discard any knowledge obtained from
            # the server, such as the list of SMTP service extensions,
            # which was not obtained from the TLS negotiation itself.
            self.helo_resp = None
            self.ehlo_resp = None
            self.esmtp_features = {}
            self.does_esmtp = 0
        return (resp, reply)

    def sendmail(self, from_addr, to_addrs, msg, mail_options=[],
                 rcpt_options=[]):
        """This command performs an entire mail transaction.

        The arguments are:
            - from_addr    : The address sending this mail.
            - to_addrs     : A list of addresses to send this mail to.  A bare
                             string will be treated as a list with 1 address.
            - msg          : The message to send.
            - mail_options : List of ESMTP options (such as 8bitmime) for the
                             mail command.
            - rcpt_options : List of ESMTP options (such as DSN commands) for
                             all the rcpt commands.

        msg may be a string containing characters in the ASCII range, or a byte
        string.  A string is encoded to bytes using the ascii codec, and lone
        \\r and \\n characters are converted to \\r\\n characters.

        If there has been no previous EHLO or HELO command this session, this
        method tries ESMTP EHLO first.  If the server does ESMTP, message size
        and each of the specified options will be passed to it.  If EHLO
        fails, HELO will be tried and ESMTP options suppressed.

        This method will return normally if the mail is accepted for at least
        one recipient.  It returns a dictionary, with one entry for each
        recipient that was refused.  Each entry contains a tuple of the SMTP
        error code and the accompanying error message sent by the server.

        This method may raise the following exceptions:

         SMTPHeloError          The server didn't reply properly to
                                the helo greeting.
         SMTPRecipientsRefused  The server rejected ALL recipients
                                (no mail was sent).
         SMTPSenderRefused      The server didn't accept the from_addr.
         SMTPDataError          The server replied with an unexpected
                                error code (other than a refusal of
                                a recipient).

        Note: the connection will be open even after an exception is raised.

        Example:

         >>> import smtplib
         >>> s=smtplib.SMTP("localhost")
         >>> tolist=["one@one.org","two@two.org","three@three.org","four@four.org"]
         >>> msg = '''\\
         ... From: Me@my.org
         ... Subject: testin'...
         ...
         ... This is a test '''
         >>> s.sendmail("me@my.org",tolist,msg)
         { "three@three.org" : ( 550 ,"User unknown" ) }
         >>> s.quit()

        In the above example, the message was accepted for delivery to three
        of the four addresses, and one was rejected, with the error code
        550.  If all addresses are accepted, then the method will return an
        empty dictionary.

        """
        self.ehlo_or_helo_if_needed()
        esmtp_opts = []
        if isinstance(msg, str):
            msg = _fix_eols(msg).encode('ascii')
        if self.does_esmtp:
            # Hmmm? what's this? -ddm
            # self.esmtp_features['7bit']=""
            if self.has_extn('size'):
                esmtp_opts.append("size=%d" % len(msg))
            for option in mail_options:
                esmtp_opts.append(option)
        (code, resp) = self.mail(from_addr, esmtp_opts)
        if code != 250:
            if code == 421:
                self.close()
            else:
                self.rset()
            raise SMTPSenderRefused(code, resp, from_addr)
        senderrs = {}
        if isinstance(to_addrs, str):
            to_addrs = [to_addrs]
        for each in to_addrs:
            (code, resp) = self.rcpt(each, rcpt_options)
            if (code != 250) and (code != 251):
                senderrs[each] = (code, resp)
            if code == 421:
                self.close()
                raise SMTPRecipientsRefused(senderrs)
        if len(senderrs) == len(to_addrs):
            # the server refused all our recipients
            self.rset()
            raise SMTPRecipientsRefused(senderrs)
        (code, resp) = self.data(msg)
        if code != 250:
            if code == 421:
                self.close()
            else:
                self.rset()
            raise SMTPDataError(code, resp)
        #if we got here then somebody got our mail
        return senderrs

    def send_message(self, msg, from_addr=None, to_addrs=None,
                mail_options=[], rcpt_options={}):
        """Converts message to a bytestring and passes it to sendmail.

        The arguments are as for sendmail, except that msg is an
        email.message.Message object.  If from_addr is None or to_addrs is
        None, these arguments are taken from the headers of the Message as
        described in RFC 2822 (a ValueError is raised if there is more than
        one set of 'Resent-' headers).  Regardless of the values of from_addr and
        to_addr, any Bcc field (or Resent-Bcc field, when the Message is a
        resent) of the Message object won't be transmitted.  The Message
        object is then serialized using email.generator.BytesGenerator and
        sendmail is called to transmit the message.

        """
        # 'Resent-Date' is a mandatory field if the Message is resent (RFC 2822
        # Section 3.6.6). In such a case, we use the 'Resent-*' fields.  However,
        # if there is more than one 'Resent-' block there's no way to
        # unambiguously determine which one is the most recent in all cases,
        # so rather than guess we raise a ValueError in that case.
        #
        # TODO implement heuristics to guess the correct Resent-* block with an
        # option allowing the user to enable the heuristics.  (It should be
        # possible to guess correctly almost all of the time.)

        resent = msg.get_all('Resent-Date')
        if resent is None:
            header_prefix = ''
        elif len(resent) == 1:
            header_prefix = 'Resent-'
        else:
            raise ValueError("message has more than one 'Resent-' header block")
        if from_addr is None:
            # Prefer the sender field per RFC 2822:3.6.2.
            from_addr = (msg[header_prefix + 'Sender']
                           if (header_prefix + 'Sender') in msg
                           else msg[header_prefix + 'From'])
        if to_addrs is None:
            addr_fields = [f for f in (msg[header_prefix + 'To'],
                                       msg[header_prefix + 'Bcc'],
                                       msg[header_prefix + 'Cc']) if f is not None]
            to_addrs = [a[1] for a in email.utils.getaddresses(addr_fields)]
        # Make a local copy so we can delete the bcc headers.
        msg_copy = copy.copy(msg)
        del msg_copy['Bcc']
        del msg_copy['Resent-Bcc']
        with io.BytesIO() as bytesmsg:
            g = email.generator.BytesGenerator(bytesmsg)
            g.flatten(msg_copy, linesep='\r\n')
            flatmsg = bytesmsg.getvalue()
        return self.sendmail(from_addr, to_addrs, flatmsg, mail_options,
                             rcpt_options)

    def close(self):
        """Close the connection to the SMTP server."""
        if self.file:
            self.file.close()
        self.file = None
        if self.sock:
            self.sock.close()
        self.sock = None

    def quit(self):
        """Terminate the SMTP session."""
        res = self.docmd("quit")
        self.close()
        return res

if _have_ssl:

    class SMTP_SSL(SMTP):
        """ This is a subclass derived from SMTP that connects over an SSL
        encrypted socket (to use this class you need a socket module that was
        compiled with SSL support). If host is not specified, '' (the local
        host) is used. If port is omitted, the standard SMTP-over-SSL port
        (465) is used.  local_hostname and source_address have the same meaning
        as they do in the SMTP class.  keyfile and certfile are also optional -
        they can contain a PEM formatted private key and certificate chain file
        for the SSL connection. context also optional, can contain a
        SSLContext, and is an alternative to keyfile and certfile; If it is
        specified both keyfile and certfile must be None.

        """

        default_port = SMTP_SSL_PORT

        def __init__(self, host='', port=0, local_hostname=None,
                     keyfile=None, certfile=None,
                     timeout=socket._GLOBAL_DEFAULT_TIMEOUT,
                     source_address=None, context=None):
            if context is not None and keyfile is not None:
                raise ValueError("context and keyfile arguments are mutually "
                                 "exclusive")
            if context is not None and certfile is not None:
                raise ValueError("context and certfile arguments are mutually "
                                 "exclusive")
            self.keyfile = keyfile
            self.certfile = certfile
            if context is None:
                context = ssl._create_stdlib_context(certfile=certfile,
                                                     keyfile=keyfile)
            self.context = context
            SMTP.__init__(self, host, port, local_hostname, timeout,
                    source_address)

        def _get_socket(self, host, port, timeout):
            if self.debuglevel > 0:
                print('connect:', (host, port), file=stderr)
            new_socket = socket.create_connection((host, port), timeout,
                    self.source_address)
            server_hostname = self._host if ssl.HAS_SNI else None
            new_socket = self.context.wrap_socket(new_socket,
                                                  server_hostname=server_hostname)
            return new_socket

    __all__.append("SMTP_SSL")

#
# LMTP extension
#
LMTP_PORT = 2003

class LMTP(SMTP):
    """LMTP - Local Mail Transfer Protocol

    The LMTP protocol, which is very similar to ESMTP, is heavily based
    on the standard SMTP client. It's common to use Unix sockets for
    LMTP, so our connect() method must support that as well as a regular
    host:port server.  local_hostname and source_address have the same
    meaning as they do in the SMTP class.  To specify a Unix socket,
    you must use an absolute path as the host, starting with a '/'.

    Authentication is supported, using the regular SMTP mechanism. When
    using a Unix socket, LMTP generally don't support or require any
    authentication, but your mileage might vary."""

    ehlo_msg = "lhlo"

    def __init__(self, host='', port=LMTP_PORT, local_hostname=None,
            source_address=None):
        """Initialize a new instance."""
        SMTP.__init__(self, host, port, local_hostname=local_hostname,
                      source_address=source_address)

    def connect(self, host='localhost', port=0, source_address=None):
        """Connect to the LMTP daemon, on either a Unix or a TCP socket."""
        if host[0] != '/':
            return SMTP.connect(self, host, port, source_address=source_address)

        # Handle Unix-domain sockets.
        try:
            self.sock = socket.socket(socket.AF_UNIX, socket.SOCK_STREAM)
            self.file = None
            self.sock.connect(host)
        except OSError:
            if self.debuglevel > 0:
                print('connect fail:', host, file=stderr)
            if self.sock:
                self.sock.close()
            self.sock = None
            raise
        (code, msg) = self.getreply()
        if self.debuglevel > 0:
            print('connect:', msg, file=stderr)
        return (code, msg)


# Test the sendmail method, which tests most of the others.
# Note: This always sends to localhost.
if __name__ == '__main__':
    import sys

    def prompt(prompt):
        sys.stdout.write(prompt + ": ")
        sys.stdout.flush()
        return sys.stdin.readline().strip()

    fromaddr = prompt("From")
    toaddrs = prompt("To").split(',')
    print("Enter message, end with ^D:")
    msg = ''
    while 1:
        line = sys.stdin.readline()
        if not line:
            break
        msg = msg + line
    print("Message length is %d" % len(msg))

    server = SMTP('localhost')
    server.set_debuglevel(1)
    server.sendmail(fromaddr, toaddrs, msg)
    server.quit()<|MERGE_RESOLUTION|>--- conflicted
+++ resolved
@@ -366,13 +366,8 @@
             self.file = self.sock.makefile('rb')
         while 1:
             try:
-<<<<<<< HEAD
-                line = self.file.readline()
+                line = self.file.readline(_MAXLINE + 1)
             except OSError as e:
-=======
-                line = self.file.readline(_MAXLINE + 1)
-            except socket.error as e:
->>>>>>> f0560d95
                 self.close()
                 raise SMTPServerDisconnected("Connection unexpectedly closed: "
                                              + str(e))
