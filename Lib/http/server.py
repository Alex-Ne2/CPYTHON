--- conflicted
+++ resolved
@@ -996,12 +996,8 @@
             print("\nKeyboard interrupt received, exiting.")
             sys.exit(0)
 
-<<<<<<< HEAD
+
 def _main(args=None):
-=======
-
-if __name__ == '__main__':
->>>>>>> af6b3b82
     import argparse
     import contextlib
 
