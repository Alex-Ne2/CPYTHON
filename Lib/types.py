"""
Define names for built-in types that aren't directly accessible as a builtin.
"""
import sys

# Iterators in Python aren't a matter of type but of protocol.  A large
# and changing number of builtin types implement *some* flavor of
# iterator.  Don't check the type!  Use hasattr to check for both
# "__iter__" and "__next__" attributes instead.

def _f(): pass
FunctionType = type(_f)
LambdaType = type(lambda: None)         # Same as FunctionType
CodeType = type(_f.__code__)
MappingProxyType = type(type.__dict__)
SimpleNamespace = type(sys.implementation)

def _g():
    yield 1
GeneratorType = type(_g())

async def _c(): pass
_c = _c()
CoroutineType = type(_c)
_c.close()  # Prevent ResourceWarning

async def _ag():
    yield
_ag = _ag()
AsyncGeneratorType = type(_ag)

class _C:
    def _m(self): pass
MethodType = type(_C()._m)

BuiltinFunctionType = type(len)
BuiltinMethodType = type([].append)     # Same as BuiltinFunctionType

WrapperDescriptorType = type(object.__init__)
MethodWrapperType = type(object().__str__)
MethodDescriptorType = type(str.join)
ClassMethodDescriptorType = type(dict.__dict__['fromkeys'])

ModuleType = type(sys)

try:
    raise TypeError
except TypeError:
    tb = sys.exc_info()[2]
    TracebackType = type(tb)
    FrameType = type(tb.tb_frame)
    tb = None; del tb

# For Jython, the following two types are identical
GetSetDescriptorType = type(FunctionType.__code__)
MemberDescriptorType = type(FunctionType.__globals__)

del sys, _f, _g, _C, _c,                           # Not for export


# Provide a PEP 3115 compliant mechanism for class creation
def new_class(name, bases=(), kwds=None, exec_body=None):
    """Create a class object dynamically using the appropriate metaclass."""
    resolved_bases = resolve_bases(bases)
    meta, ns, kwds = prepare_class(name, resolved_bases, kwds)
    if exec_body is not None:
        exec_body(ns)
    if resolved_bases is not bases:
        ns['__orig_bases__'] = bases
    return meta(name, resolved_bases, ns, **kwds)

def resolve_bases(bases):
    """Resolve MRO entries dynamically as specified by PEP 560."""
    new_bases = list(bases)
    updated = False
<<<<<<< HEAD
=======
    shift = 0
>>>>>>> 44d1a591
    for i, base in enumerate(bases):
        if isinstance(base, type):
            continue
        if not hasattr(base, "__mro_entries__"):
            continue
        new_base = base.__mro_entries__(bases)
        updated = True
        if not isinstance(new_base, tuple):
            raise TypeError("__mro_entries__ must return a tuple")
        else:
<<<<<<< HEAD
            new_bases[i:i+1] = new_base
=======
            new_bases[i+shift:i+shift+1] = new_base
            shift += len(new_base) - 1
>>>>>>> 44d1a591
    if not updated:
        return bases
    return tuple(new_bases)

def prepare_class(name, bases=(), kwds=None):
    """Call the __prepare__ method of the appropriate metaclass.

    Returns (metaclass, namespace, kwds) as a 3-tuple

    *metaclass* is the appropriate metaclass
    *namespace* is the prepared class namespace
    *kwds* is an updated copy of the passed in kwds argument with any
    'metaclass' entry removed. If no kwds argument is passed in, this will
    be an empty dict.
    """
    if kwds is None:
        kwds = {}
    else:
        kwds = dict(kwds) # Don't alter the provided mapping
    if 'metaclass' in kwds:
        meta = kwds.pop('metaclass')
    else:
        if bases:
            meta = type(bases[0])
        else:
            meta = type
    if isinstance(meta, type):
        # when meta is a type, we first determine the most-derived metaclass
        # instead of invoking the initial candidate directly
        meta = _calculate_meta(meta, bases)
    if hasattr(meta, '__prepare__'):
        ns = meta.__prepare__(name, bases, **kwds)
    else:
        ns = {}
    return meta, ns, kwds

def _calculate_meta(meta, bases):
    """Calculate the most derived metaclass."""
    winner = meta
    for base in bases:
        base_meta = type(base)
        if issubclass(winner, base_meta):
            continue
        if issubclass(base_meta, winner):
            winner = base_meta
            continue
        # else:
        raise TypeError("metaclass conflict: "
                        "the metaclass of a derived class "
                        "must be a (non-strict) subclass "
                        "of the metaclasses of all its bases")
    return winner

class DynamicClassAttribute:
    """Route attribute access on a class to __getattr__.

    This is a descriptor, used to define attributes that act differently when
    accessed through an instance and through a class.  Instance access remains
    normal, but access to an attribute through a class will be routed to the
    class's __getattr__ method; this is done by raising AttributeError.

    This allows one to have properties active on an instance, and have virtual
    attributes on the class with the same name (see Enum for an example).

    """
    def __init__(self, fget=None, fset=None, fdel=None, doc=None):
        self.fget = fget
        self.fset = fset
        self.fdel = fdel
        # next two lines make DynamicClassAttribute act the same as property
        self.__doc__ = doc or fget.__doc__
        self.overwrite_doc = doc is None
        # support for abstract methods
        self.__isabstractmethod__ = bool(getattr(fget, '__isabstractmethod__', False))

    def __get__(self, instance, ownerclass=None):
        if instance is None:
            if self.__isabstractmethod__:
                return self
            raise AttributeError()
        elif self.fget is None:
            raise AttributeError("unreadable attribute")
        return self.fget(instance)

    def __set__(self, instance, value):
        if self.fset is None:
            raise AttributeError("can't set attribute")
        self.fset(instance, value)

    def __delete__(self, instance):
        if self.fdel is None:
            raise AttributeError("can't delete attribute")
        self.fdel(instance)

    def getter(self, fget):
        fdoc = fget.__doc__ if self.overwrite_doc else None
        result = type(self)(fget, self.fset, self.fdel, fdoc or self.__doc__)
        result.overwrite_doc = self.overwrite_doc
        return result

    def setter(self, fset):
        result = type(self)(self.fget, fset, self.fdel, self.__doc__)
        result.overwrite_doc = self.overwrite_doc
        return result

    def deleter(self, fdel):
        result = type(self)(self.fget, self.fset, fdel, self.__doc__)
        result.overwrite_doc = self.overwrite_doc
        return result


class _GeneratorWrapper:
    # TODO: Implement this in C.
    def __init__(self, gen):
        self.__wrapped = gen
        self.__isgen = gen.__class__ is GeneratorType
        self.__name__ = getattr(gen, '__name__', None)
        self.__qualname__ = getattr(gen, '__qualname__', None)
    def send(self, val):
        return self.__wrapped.send(val)
    def throw(self, tp, *rest):
        return self.__wrapped.throw(tp, *rest)
    def close(self):
        return self.__wrapped.close()
    @property
    def gi_code(self):
        return self.__wrapped.gi_code
    @property
    def gi_frame(self):
        return self.__wrapped.gi_frame
    @property
    def gi_running(self):
        return self.__wrapped.gi_running
    @property
    def gi_yieldfrom(self):
        return self.__wrapped.gi_yieldfrom
    cr_code = gi_code
    cr_frame = gi_frame
    cr_running = gi_running
    cr_await = gi_yieldfrom
    def __next__(self):
        return next(self.__wrapped)
    def __iter__(self):
        if self.__isgen:
            return self.__wrapped
        return self
    __await__ = __iter__

def coroutine(func):
    """Convert regular generator function to a coroutine."""

    if not callable(func):
        raise TypeError('types.coroutine() expects a callable')

    if (func.__class__ is FunctionType and
        getattr(func, '__code__', None).__class__ is CodeType):

        co_flags = func.__code__.co_flags

        # Check if 'func' is a coroutine function.
        # (0x180 == CO_COROUTINE | CO_ITERABLE_COROUTINE)
        if co_flags & 0x180:
            return func

        # Check if 'func' is a generator function.
        # (0x20 == CO_GENERATOR)
        if co_flags & 0x20:
            # TODO: Implement this in C.
            co = func.__code__
            func.__code__ = CodeType(
                co.co_argcount, co.co_kwonlyargcount, co.co_nlocals,
                co.co_stacksize,
                co.co_flags | 0x100,  # 0x100 == CO_ITERABLE_COROUTINE
                co.co_code,
                co.co_consts, co.co_names, co.co_varnames, co.co_filename,
                co.co_name, co.co_firstlineno, co.co_lnotab, co.co_freevars,
                co.co_cellvars)
            return func

    # The following code is primarily to support functions that
    # return generator-like objects (for instance generators
    # compiled with Cython).

    # Delay functools and _collections_abc import for speeding up types import.
    import functools
    import _collections_abc
    @functools.wraps(func)
    def wrapped(*args, **kwargs):
        coro = func(*args, **kwargs)
        if (coro.__class__ is CoroutineType or
            coro.__class__ is GeneratorType and coro.gi_code.co_flags & 0x100):
            # 'coro' is a native coroutine object or an iterable coroutine
            return coro
        if (isinstance(coro, _collections_abc.Generator) and
            not isinstance(coro, _collections_abc.Coroutine)):
            # 'coro' is either a pure Python generator iterator, or it
            # implements collections.abc.Generator (and does not implement
            # collections.abc.Coroutine).
            return _GeneratorWrapper(coro)
        # 'coro' is either an instance of collections.abc.Coroutine or
        # some other object -- pass it through.
        return coro

    return wrapped


__all__ = [n for n in globals() if n[:1] != '_']<|MERGE_RESOLUTION|>--- conflicted
+++ resolved
@@ -73,10 +73,7 @@
     """Resolve MRO entries dynamically as specified by PEP 560."""
     new_bases = list(bases)
     updated = False
-<<<<<<< HEAD
-=======
     shift = 0
->>>>>>> 44d1a591
     for i, base in enumerate(bases):
         if isinstance(base, type):
             continue
@@ -87,12 +84,8 @@
         if not isinstance(new_base, tuple):
             raise TypeError("__mro_entries__ must return a tuple")
         else:
-<<<<<<< HEAD
-            new_bases[i:i+1] = new_base
-=======
             new_bases[i+shift:i+shift+1] = new_base
             shift += len(new_base) - 1
->>>>>>> 44d1a591
     if not updated:
         return bases
     return tuple(new_bases)
