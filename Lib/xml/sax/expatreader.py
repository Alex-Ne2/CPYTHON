"""
SAX driver for the pyexpat C module.  This driver works with
pyexpat.__version__ == '2.22'.
"""

version = "0.20"

from xml.sax._exceptions import *
from xml.sax.handler import feature_validation, feature_namespaces
from xml.sax.handler import feature_namespace_prefixes
from xml.sax.handler import feature_external_ges, feature_external_pes
from xml.sax.handler import feature_string_interning
from xml.sax.handler import property_xml_string, property_interning_dict

# xml.parsers.expat does not raise ImportError in Jython
import sys
if sys.platform[:4] == "java":
    raise SAXReaderNotAvailable("expat not available in Java", None)
del sys

try:
    from xml.parsers import expat
except ImportError:
    raise SAXReaderNotAvailable("expat not supported", None)
else:
    if not hasattr(expat, "ParserCreate"):
        raise SAXReaderNotAvailable("expat not supported", None)
from xml.sax import xmlreader, saxutils, handler

AttributesImpl = xmlreader.AttributesImpl
AttributesNSImpl = xmlreader.AttributesNSImpl

# If we're using a sufficiently recent version of Python, we can use
# weak references to avoid cycles between the parser and content
# handler, otherwise we'll just have to pretend.
try:
    import _weakref
except ImportError:
    def _mkproxy(o):
        return o
else:
    import weakref
    _mkproxy = weakref.proxy
    del weakref, _weakref

class _ClosedParser:
    pass

# --- ExpatLocator

class ExpatLocator(xmlreader.Locator):
    """Locator for use with the ExpatParser class.

    This uses a weak reference to the parser object to avoid creating
    a circular reference between the parser and the content handler.
    """
    def __init__(self, parser):
        self._ref = _mkproxy(parser)

    def getColumnNumber(self):
        parser = self._ref
        if parser._parser is None:
            return None
        return parser._parser.ErrorColumnNumber

    def getLineNumber(self):
        parser = self._ref
        if parser._parser is None:
            return 1
        return parser._parser.ErrorLineNumber

    def getPublicId(self):
        parser = self._ref
        if parser is None:
            return None
        return parser._source.getPublicId()

    def getSystemId(self):
        parser = self._ref
        if parser is None:
            return None
        return parser._source.getSystemId()


# --- ExpatParser

class ExpatParser(xmlreader.IncrementalParser, xmlreader.Locator):
    """SAX driver for the pyexpat C module."""

    def __init__(self, namespaceHandling=0, bufsize=2**16-20):
        xmlreader.IncrementalParser.__init__(self, bufsize)
        self._source = xmlreader.InputSource()
        self._parser = None
        self._namespaces = namespaceHandling
        self._lex_handler_prop = None
        self._parsing = 0
        self._entity_stack = []
        self._external_ges = 1
        self._interning = None

    # XMLReader methods

    def parse(self, source):
        "Parse an XML document from a URL or an InputSource."
        source = saxutils.prepare_input_source(source)

        self._source = source
        self.reset()
        self._cont_handler.setDocumentLocator(ExpatLocator(self))
        xmlreader.IncrementalParser.parse(self, source)

    def prepareParser(self, source):
        if source.getSystemId() is not None:
            self._parser.SetBase(source.getSystemId())

    # Redefined setContentHandler to allow changing handlers during parsing

    def setContentHandler(self, handler):
        xmlreader.IncrementalParser.setContentHandler(self, handler)
        if self._parsing:
            self._reset_cont_handler()

    def getFeature(self, name):
        if name == feature_namespaces:
            return self._namespaces
        elif name == feature_string_interning:
            return self._interning is not None
        elif name in (feature_validation, feature_external_pes,
                      feature_namespace_prefixes):
            return 0
        elif name == feature_external_ges:
            return self._external_ges
        raise SAXNotRecognizedException("Feature '%s' not recognized" % name)

    def setFeature(self, name, state):
        if self._parsing:
            raise SAXNotSupportedException("Cannot set features while parsing")

        if name == feature_namespaces:
            self._namespaces = state
        elif name == feature_external_ges:
            self._external_ges = state
        elif name == feature_string_interning:
            if state:
                if self._interning is None:
                    self._interning = {}
            else:
                self._interning = None
        elif name == feature_validation:
            if state:
                raise SAXNotSupportedException(
                    "expat does not support validation")
        elif name == feature_external_pes:
            if state:
                raise SAXNotSupportedException(
                    "expat does not read external parameter entities")
        elif name == feature_namespace_prefixes:
            if state:
                raise SAXNotSupportedException(
                    "expat does not report namespace prefixes")
        else:
            raise SAXNotRecognizedException(
                "Feature '%s' not recognized" % name)

    def getProperty(self, name):
        if name == handler.property_lexical_handler:
            return self._lex_handler_prop
        elif name == property_interning_dict:
            return self._interning
        elif name == property_xml_string:
            if self._parser:
                if hasattr(self._parser, "GetInputContext"):
                    return self._parser.GetInputContext()
                else:
                    raise SAXNotRecognizedException(
                        "This version of expat does not support getting"
                        " the XML string")
            else:
                raise SAXNotSupportedException(
                    "XML string cannot be returned when not parsing")
        raise SAXNotRecognizedException("Property '%s' not recognized" % name)

    def setProperty(self, name, value):
        if name == handler.property_lexical_handler:
            self._lex_handler_prop = value
            if self._parsing:
                self._reset_lex_handler_prop()
        elif name == property_interning_dict:
            self._interning = value
        elif name == property_xml_string:
            raise SAXNotSupportedException("Property '%s' cannot be set" %
                                           name)
        else:
            raise SAXNotRecognizedException("Property '%s' not recognized" %
                                            name)

    # IncrementalParser methods

    def feed(self, data, isFinal = 0):
        if not self._parsing:
            self.reset()
            self._parsing = 1
            self._cont_handler.startDocument()

        try:
            # The isFinal parameter is internal to the expat reader.
            # If it is set to true, expat will check validity of the entire
            # document. When feeding chunks, they are not normally final -
            # except when invoked from close.
            self._parser.Parse(data, isFinal)
        except expat.error as e:
            exc = SAXParseException(expat.ErrorString(e.code), e, self)
            # FIXME: when to invoke error()?
            self._err_handler.fatalError(exc)

    def close(self):
        if (self._entity_stack or self._parser is None or
            isinstance(self._parser, _ClosedParser)):
            # If we are completing an external entity, do nothing here
            return
        try:
            self.feed("", isFinal = 1)
            self._cont_handler.endDocument()
            self._parsing = 0
            # break cycle created by expat handlers pointing to our methods
            self._parser = None
<<<<<<< HEAD
            try:
                file = self._source.getCharacterStream()
                if file is not None:
                    file.close()
            finally:
                file = self._source.getByteStream()
                if file is not None:
                    file.close()
=======
        finally:
            self._parsing = 0
            if self._parser is not None:
                # Keep ErrorColumnNumber and ErrorLineNumber after closing.
                parser = _ClosedParser()
                parser.ErrorColumnNumber = self._parser.ErrorColumnNumber
                parser.ErrorLineNumber = self._parser.ErrorLineNumber
                self._parser = parser
            bs = self._source.getByteStream()
            if bs is not None:
                bs.close()
>>>>>>> f3aff0dc

    def _reset_cont_handler(self):
        self._parser.ProcessingInstructionHandler = \
                                    self._cont_handler.processingInstruction
        self._parser.CharacterDataHandler = self._cont_handler.characters

    def _reset_lex_handler_prop(self):
        lex = self._lex_handler_prop
        parser = self._parser
        if lex is None:
            parser.CommentHandler = None
            parser.StartCdataSectionHandler = None
            parser.EndCdataSectionHandler = None
            parser.StartDoctypeDeclHandler = None
            parser.EndDoctypeDeclHandler = None
        else:
            parser.CommentHandler = lex.comment
            parser.StartCdataSectionHandler = lex.startCDATA
            parser.EndCdataSectionHandler = lex.endCDATA
            parser.StartDoctypeDeclHandler = self.start_doctype_decl
            parser.EndDoctypeDeclHandler = lex.endDTD

    def reset(self):
        if self._namespaces:
            self._parser = expat.ParserCreate(self._source.getEncoding(), " ",
                                              intern=self._interning)
            self._parser.namespace_prefixes = 1
            self._parser.StartElementHandler = self.start_element_ns
            self._parser.EndElementHandler = self.end_element_ns
        else:
            self._parser = expat.ParserCreate(self._source.getEncoding(),
                                              intern = self._interning)
            self._parser.StartElementHandler = self.start_element
            self._parser.EndElementHandler = self.end_element

        self._reset_cont_handler()
        self._parser.UnparsedEntityDeclHandler = self.unparsed_entity_decl
        self._parser.NotationDeclHandler = self.notation_decl
        self._parser.StartNamespaceDeclHandler = self.start_namespace_decl
        self._parser.EndNamespaceDeclHandler = self.end_namespace_decl

        self._decl_handler_prop = None
        if self._lex_handler_prop:
            self._reset_lex_handler_prop()
#         self._parser.DefaultHandler =
#         self._parser.DefaultHandlerExpand =
#         self._parser.NotStandaloneHandler =
        self._parser.ExternalEntityRefHandler = self.external_entity_ref
        try:
            self._parser.SkippedEntityHandler = self.skipped_entity_handler
        except AttributeError:
            # This pyexpat does not support SkippedEntity
            pass
        self._parser.SetParamEntityParsing(
            expat.XML_PARAM_ENTITY_PARSING_UNLESS_STANDALONE)

        self._parsing = 0
        self._entity_stack = []

    # Locator methods

    def getColumnNumber(self):
        if self._parser is None:
            return None
        return self._parser.ErrorColumnNumber

    def getLineNumber(self):
        if self._parser is None:
            return 1
        return self._parser.ErrorLineNumber

    def getPublicId(self):
        return self._source.getPublicId()

    def getSystemId(self):
        return self._source.getSystemId()

    # event handlers
    def start_element(self, name, attrs):
        self._cont_handler.startElement(name, AttributesImpl(attrs))

    def end_element(self, name):
        self._cont_handler.endElement(name)

    def start_element_ns(self, name, attrs):
        pair = name.split()
        if len(pair) == 1:
            # no namespace
            pair = (None, name)
        elif len(pair) == 3:
            pair = pair[0], pair[1]
        else:
            # default namespace
            pair = tuple(pair)

        newattrs = {}
        qnames = {}
        for (aname, value) in attrs.items():
            parts = aname.split()
            length = len(parts)
            if length == 1:
                # no namespace
                qname = aname
                apair = (None, aname)
            elif length == 3:
                qname = "%s:%s" % (parts[2], parts[1])
                apair = parts[0], parts[1]
            else:
                # default namespace
                qname = parts[1]
                apair = tuple(parts)

            newattrs[apair] = value
            qnames[apair] = qname

        self._cont_handler.startElementNS(pair, None,
                                          AttributesNSImpl(newattrs, qnames))

    def end_element_ns(self, name):
        pair = name.split()
        if len(pair) == 1:
            pair = (None, name)
        elif len(pair) == 3:
            pair = pair[0], pair[1]
        else:
            pair = tuple(pair)

        self._cont_handler.endElementNS(pair, None)

    # this is not used (call directly to ContentHandler)
    def processing_instruction(self, target, data):
        self._cont_handler.processingInstruction(target, data)

    # this is not used (call directly to ContentHandler)
    def character_data(self, data):
        self._cont_handler.characters(data)

    def start_namespace_decl(self, prefix, uri):
        self._cont_handler.startPrefixMapping(prefix, uri)

    def end_namespace_decl(self, prefix):
        self._cont_handler.endPrefixMapping(prefix)

    def start_doctype_decl(self, name, sysid, pubid, has_internal_subset):
        self._lex_handler_prop.startDTD(name, pubid, sysid)

    def unparsed_entity_decl(self, name, base, sysid, pubid, notation_name):
        self._dtd_handler.unparsedEntityDecl(name, pubid, sysid, notation_name)

    def notation_decl(self, name, base, sysid, pubid):
        self._dtd_handler.notationDecl(name, pubid, sysid)

    def external_entity_ref(self, context, base, sysid, pubid):
        if not self._external_ges:
            return 1

        source = self._ent_handler.resolveEntity(pubid, sysid)
        source = saxutils.prepare_input_source(source,
                                               self._source.getSystemId() or
                                               "")

        self._entity_stack.append((self._parser, self._source))
        self._parser = self._parser.ExternalEntityParserCreate(context)
        self._source = source

        try:
            xmlreader.IncrementalParser.parse(self, source)
        except:
            return 0  # FIXME: save error info here?

        (self._parser, self._source) = self._entity_stack[-1]
        del self._entity_stack[-1]
        return 1

    def skipped_entity_handler(self, name, is_pe):
        if is_pe:
            # The SAX spec requires to report skipped PEs with a '%'
            name = '%'+name
        self._cont_handler.skippedEntity(name)

# ---

def create_parser(*args, **kwargs):
    return ExpatParser(*args, **kwargs)

# ---

if __name__ == "__main__":
    import xml.sax.saxutils
    p = create_parser()
    p.setContentHandler(xml.sax.saxutils.XMLGenerator())
    p.setErrorHandler(xml.sax.ErrorHandler())
    p.parse("http://www.ibiblio.org/xml/examples/shakespeare/hamlet.xml")<|MERGE_RESOLUTION|>--- conflicted
+++ resolved
@@ -224,7 +224,14 @@
             self._parsing = 0
             # break cycle created by expat handlers pointing to our methods
             self._parser = None
-<<<<<<< HEAD
+        finally:
+            self._parsing = 0
+            if self._parser is not None:
+                # Keep ErrorColumnNumber and ErrorLineNumber after closing.
+                parser = _ClosedParser()
+                parser.ErrorColumnNumber = self._parser.ErrorColumnNumber
+                parser.ErrorLineNumber = self._parser.ErrorLineNumber
+                self._parser = parser
             try:
                 file = self._source.getCharacterStream()
                 if file is not None:
@@ -233,19 +240,6 @@
                 file = self._source.getByteStream()
                 if file is not None:
                     file.close()
-=======
-        finally:
-            self._parsing = 0
-            if self._parser is not None:
-                # Keep ErrorColumnNumber and ErrorLineNumber after closing.
-                parser = _ClosedParser()
-                parser.ErrorColumnNumber = self._parser.ErrorColumnNumber
-                parser.ErrorLineNumber = self._parser.ErrorLineNumber
-                self._parser = parser
-            bs = self._source.getByteStream()
-            if bs is not None:
-                bs.close()
->>>>>>> f3aff0dc
 
     def _reset_cont_handler(self):
         self._parser.ProcessingInstructionHandler = \
