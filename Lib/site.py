--- conflicted
+++ resolved
@@ -509,16 +509,12 @@
             console_error = [_pyrepl.windows_console._error]
             real_readline = False
         import rlcompleter  # noqa: F401
-<<<<<<< HEAD
-        import _pyrepl.readline
-=======
         if PYTHON_BASIC_REPL:
             CAN_USE_PYREPL = False
         else:
             import _pyrepl.readline
             import _pyrepl.unix_console
             from _pyrepl.main import CAN_USE_PYREPL
->>>>>>> 3024b16d
     except ImportError:
         return
 
@@ -550,18 +546,14 @@
 
         if CAN_USE_PYREPL:
             readline_module = _pyrepl.readline
-            exceptions = (OSError, *_pyrepl.unix_console._error)
+            exceptions = (OSError, *console_error)
         else:
             readline_module = readline
             exceptions = OSError
 
         try:
             readline_module.read_history_file(history)
-<<<<<<< HEAD
-        except (OSError, * console_error):
-=======
         except exceptions:
->>>>>>> 3024b16d
             pass
 
         def write_history():
