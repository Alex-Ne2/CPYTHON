--- conflicted
+++ resolved
@@ -762,11 +762,7 @@
         RAISE_SYNTAX_ERROR_INVALID_TARGET(STAR_TARGETS, a) }
     | (star_targets '=')* a=yield_expr '=' { RAISE_SYNTAX_ERROR_KNOWN_LOCATION(a, "assignment to yield expression not possible") }
     | a=star_expressions augassign (yield_expr | star_expressions) {
-<<<<<<< HEAD
         RAISE_SYNTAX_ERROR_KNOWN_LOCATION(
-=======
-        RAISE_SYNTAX_ERROR_KNOWN_LOCATION( 
->>>>>>> 2515a282
             a,
             "'%s' is an illegal expression for augmented assignment",
             _PyPegen_get_expr_name(a)
