--- conflicted
+++ resolved
@@ -347,12 +347,8 @@
 param[arg_ty]: a=NAME b=annotation? { _PyAST_arg(a->v.Name.id, b, NULL, EXTRA) }
 param_star_annotation[arg_ty]: a=NAME b=star_annotation { _PyAST_arg(a->v.Name.id, b, NULL, EXTRA) }
 annotation[expr_ty]: ':' a=expression { a }
-<<<<<<< HEAD
 star_annotation[expr_ty]: ':' a=star_expression { a }
-default[expr_ty]: '=' a=expression { a }
-=======
 default[expr_ty]: '=' a=expression { a } | invalid_default
->>>>>>> 795b365e
 
 # If statement
 # ------------
