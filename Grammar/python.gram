# Simplified grammar for Python

@bytecode True
@trailer '''
void *
_PyPegen_parse(Parser *p)
{
    // Initialize keywords
    p->keywords = reserved_keywords;
    p->n_keyword_lists = n_keyword_lists;

    // Run parser
    void *result = NULL;
    if (p->start_rule == Py_file_input) {
        result = file_rule(p);
    } else if (p->start_rule == Py_single_input) {
        result = interactive_rule(p);
    } else if (p->start_rule == Py_eval_input) {
        result = eval_rule(p);
    } else if (p->start_rule == Py_fstring_input) {
        result = fstring_rule(p);
    }

    return result;
}

// The end
'''
file[mod_ty]: a=[statements] ENDMARKER { Module(a, NULL, p->arena) }
interactive[mod_ty]: a=statement_newline { Interactive(a, p->arena) }
eval[mod_ty]: a=expressions NEWLINE* ENDMARKER { Expression(a, p->arena) }
fstring[expr_ty]: star_expressions

statements[asdl_seq*]: a=statement+ { _PyPegen_seq_flatten(p, a) }
statement[asdl_seq*]: a=compound_stmt { _PyPegen_singleton_seq(p, a) } | simple_stmt
statement_newline[asdl_seq*]:
    | a=compound_stmt NEWLINE { _PyPegen_singleton_seq(p, a) }
    | simple_stmt
    | NEWLINE { _PyPegen_singleton_seq(p, CHECK(_Py_Pass(EXTRA))) }
    | ENDMARKER { _PyPegen_interactive_exit(p) }
simple_stmt[asdl_seq*]:
    | a=small_stmt !';' NEWLINE { _PyPegen_singleton_seq(p, a) } # Not needed, there for speedup
    | a=';'.small_stmt+ [';'] NEWLINE { a }
# NOTE: assignment MUST precede expression, else parsing a simple assignment
# will throw a SyntaxError.
small_stmt[stmt_ty] (memo):
    | assignment
    | e=star_expressions { _Py_Expr(e, EXTRA) }
    | &'return' return_stmt
    | &('import' | 'from') import_stmt
    | &'raise' raise_stmt
    | 'pass' { _Py_Pass(EXTRA) }
    | &'del' del_stmt
    | &'yield' yield_stmt
    | &'assert' assert_stmt
    | 'break' { _Py_Break(EXTRA) }
    | 'continue' { _Py_Continue(EXTRA) }
    | &'global' global_stmt
    | &'nonlocal' nonlocal_stmt
compound_stmt[stmt_ty]:
    | &('def' | '@' | ASYNC) function_def
    | &'if' if_stmt
    | &('class' | '@') class_def
    | &('with' | ASYNC) with_stmt
    | &('for' | ASYNC) for_stmt
    | &'try' try_stmt
    | &'while' while_stmt

# NOTE: annotated_rhs may start with 'yield'; yield_expr must start with 'yield'
assignment:
    | a=NAME ':' b=expression c=['=' d=annotated_rhs { d }] {
        _Py_AnnAssign(CHECK(_PyPegen_set_expr_context(p, a, Store)), b, c, 1, EXTRA) }
    | a=('(' b=inside_paren_ann_assign_target ')' { b }
         | ann_assign_subscript_attribute_target) ':' b=expression c=['=' d=annotated_rhs { d }] {
        _Py_AnnAssign(a, b, c, 0, EXTRA)}
    | a=(z=star_targets '=' { z })+ b=(yield_expr | star_expressions) {
         _Py_Assign(a, b, NULL, EXTRA) }
    | a=target b=augassign c=(yield_expr | star_expressions) {
         _Py_AugAssign(a, b->kind, c, EXTRA) }
    | invalid_assignment

augassign[AugOperator*]:
    | '+=' {_PyPegen_augoperator(p, Add)}
    | '-=' {_PyPegen_augoperator(p, Sub)}
    | '*=' {_PyPegen_augoperator(p, Mult)}
    | '@=' {_PyPegen_augoperator(p, MatMult)}
    | '/=' {_PyPegen_augoperator(p, Div)}
    | '%=' {_PyPegen_augoperator(p, Mod)}
    | '&=' {_PyPegen_augoperator(p, BitAnd)}
    | '|=' {_PyPegen_augoperator(p, BitOr)}
    | '^=' {_PyPegen_augoperator(p, BitXor)}
    | '<<=' {_PyPegen_augoperator(p, LShift)}
    | '>>=' {_PyPegen_augoperator(p, RShift)}
    | '**=' {_PyPegen_augoperator(p, Pow)}
    | '//=' {_PyPegen_augoperator(p, FloorDiv)}

global_stmt[stmt_ty]: 'global' a=','.NAME+ {
    _Py_Global(CHECK(_PyPegen_map_names_to_ids(p, a)), EXTRA) }
nonlocal_stmt[stmt_ty]: 'nonlocal' a=','.NAME+ {
    _Py_Nonlocal(CHECK(_PyPegen_map_names_to_ids(p, a)), EXTRA) }

yield_stmt[stmt_ty]: y=yield_expr { _Py_Expr(y, EXTRA) }

assert_stmt[stmt_ty]: 'assert' a=expression b=[',' z=expression { z }] { _Py_Assert(a, b, EXTRA) }

del_stmt[stmt_ty]: 'del' a=del_targets { _Py_Delete(a, EXTRA) }

import_stmt[stmt_ty]: import_name | import_from
import_name[stmt_ty]: 'import' a=dotted_as_names { _Py_Import(a, EXTRA) }
# note below: the ('.' | '...') is necessary because '...' is tokenized as ELLIPSIS
import_from[stmt_ty]:
    | 'from' a=('.' | '...')* b=dotted_name 'import' c=import_from_targets {
        _Py_ImportFrom(b->v.Name.id, c, _PyPegen_seq_count_dots(a), EXTRA) }
    | 'from' a=('.' | '...')+ 'import' b=import_from_targets {
        _Py_ImportFrom(NULL, b, _PyPegen_seq_count_dots(a), EXTRA) }
import_from_targets[asdl_seq*]:
    | '(' a=import_from_as_names [','] ')' { a }
    | import_from_as_names
    | '*' { _PyPegen_singleton_seq(p, CHECK(_PyPegen_alias_for_star(p))) }
import_from_as_names[asdl_seq*]:
    | a=','.import_from_as_name+ { a }
import_from_as_name[alias_ty]:
    | a=NAME b=['as' z=NAME { z }] { _Py_alias(a->v.Name.id,
                                               (b) ? ((expr_ty) b)->v.Name.id : NULL,
                                               p->arena) }
dotted_as_names[asdl_seq*]:
    | a=','.dotted_as_name+ { a }
dotted_as_name[alias_ty]:
    | a=dotted_name b=['as' z=NAME { z }] { _Py_alias(a->v.Name.id,
                                                      (b) ? ((expr_ty) b)->v.Name.id : NULL,
                                                      p->arena) }
dotted_name[expr_ty]:
    | a=dotted_name '.' b=NAME { _PyPegen_join_names_with_dot(p, a, b) }
    | NAME

if_stmt[stmt_ty]:
    | 'if' a=named_expression ':' b=block c=elif_stmt { _Py_If(a, b, CHECK(_PyPegen_singleton_seq(p, c)), EXTRA) }
    | 'if' a=named_expression ':' b=block c=[else_block] { _Py_If(a, b, c, EXTRA) }
elif_stmt[stmt_ty]:
    | 'elif' a=named_expression ':' b=block c=elif_stmt { _Py_If(a, b, CHECK(_PyPegen_singleton_seq(p, c)), EXTRA) }
    | 'elif' a=named_expression ':' b=block c=[else_block] { _Py_If(a, b, c, EXTRA) }
else_block[asdl_seq*]: 'else' ':' b=block { b }

while_stmt[stmt_ty]:
    | 'while' a=named_expression ':' b=block c=[else_block] { _Py_While(a, b, c, EXTRA) }

for_stmt[stmt_ty]:
    | is_async=[ASYNC] 'for' t=star_targets 'in' ex=star_expressions ':' b=block el=[else_block] {
        (is_async ? _Py_AsyncFor : _Py_For)(t, ex, b, el, NULL, EXTRA) }

with_stmt[stmt_ty]:
    | is_async=[ASYNC] 'with' '(' a=','.with_item+ ')' ':' b=block {
        (is_async ? _Py_AsyncWith : _Py_With)(a, b, NULL, EXTRA) }
    | is_async=[ASYNC] 'with' a=','.with_item+ ':' b=block {
        (is_async ? _Py_AsyncWith : _Py_With)(a, b, NULL, EXTRA) }
with_item[withitem_ty]:
    | e=expression o=['as' t=target { t }] { _Py_withitem(e, o, p->arena) }

try_stmt[stmt_ty]:
    | 'try' ':' b=block f=finally_block { _Py_Try(b, NULL, NULL, f, EXTRA) }
    | 'try' ':' b=block ex=except_block+ el=[else_block] f=[finally_block] { _Py_Try(b, ex, el, f, EXTRA) }
except_block[excepthandler_ty]:
    | 'except' e=expression t=['as' z=target { z }] ':' b=block {
        _Py_ExceptHandler(e, (t) ? ((expr_ty) t)->v.Name.id : NULL, b, EXTRA) }
    | 'except' ':' b=block { _Py_ExceptHandler(NULL, NULL, b, EXTRA) }
finally_block[asdl_seq*]: 'finally' ':' a=block { a }

return_stmt[stmt_ty]:
    | 'return' a=[star_expressions] { _Py_Return(a, EXTRA) }

raise_stmt[stmt_ty]:
    | 'raise' a=expression b=['from' z=expression { z }] { _Py_Raise(a, b, EXTRA) }
    | 'raise' { _Py_Raise(NULL, NULL, EXTRA) }

function_def[stmt_ty]:
    | d=decorators f=function_def_raw { _PyPegen_function_def_decorators(p, d, f) }
    | function_def_raw

function_def_raw[stmt_ty]:
    | is_async=[ASYNC] 'def' n=NAME '(' params=[parameters] ')' a=['->' z=annotation { z }] ':' b=block {
        (is_async ? _Py_AsyncFunctionDef : _Py_FunctionDef)(n->v.Name.id,
                             (params) ? params : CHECK(_PyPegen_empty_arguments(p)),
                             b, NULL, a, NULL, EXTRA) }

parameters[arguments_ty]:
    | a=slash_without_default b=[',' x=plain_names { x }] c=[',' y=names_with_default { y }] d=[',' z=[star_etc] { z }] {
        _PyPegen_make_arguments(p, a, NULL, b, c, d) }
    | a=slash_with_default b=[',' y=names_with_default { y }] c=[',' z=[star_etc] { z }] {
        _PyPegen_make_arguments(p, NULL, a, NULL, b, c) }
    | a=plain_names b=[',' y=names_with_default { y }] c=[',' z=[star_etc] { z }] {
        _PyPegen_make_arguments(p, NULL, NULL, a, b, c) }
    | a=names_with_default b=[',' z=[star_etc] { z }] { _PyPegen_make_arguments(p, NULL, NULL, NULL, a, b)}
    | a=star_etc { _PyPegen_make_arguments(p, NULL, NULL, NULL, NULL, a) }
slash_without_default[asdl_seq*]: a=plain_names ',' '/' { a }
slash_with_default[SlashWithDefault*]: a=[n=plain_names ',' { n }] b=names_with_default ',' '/' {
    _PyPegen_slash_with_default(p, a, b) }
star_etc[StarEtc*]:
    | '*' a=plain_name b=name_with_optional_default* c=[',' d=kwds { d }] [','] {
        _PyPegen_star_etc(p, a, b, c) }
    | '*' b=name_with_optional_default+ c=[',' d=kwds { d }] [','] {
        _PyPegen_star_etc(p, NULL, b, c) }
    | a=kwds [','] { _PyPegen_star_etc(p, NULL, NULL, a) }
name_with_optional_default[NameDefaultPair*]:
    | ',' a=plain_name b=['=' e=expression { e }] { _PyPegen_name_default_pair(p, a, b) }
names_with_default[asdl_seq*]: a=','.name_with_default+ { a }
name_with_default[NameDefaultPair*]:
    | n=plain_name '=' e=expression { _PyPegen_name_default_pair(p, n, e) }
plain_names[asdl_seq*] (memo): a=','.(plain_name !'=')+ { a }
plain_name[arg_ty]:
    | a=NAME b=[':' z=annotation { z }] { _Py_arg(a->v.Name.id, b, NULL, EXTRA) }
kwds[arg_ty]:
    | '**' a=plain_name { a }
annotation[expr_ty]: expression

decorators[asdl_seq*]: a=('@' f=named_expression NEWLINE { f })+ { a }

class_def[stmt_ty]:
    | a=decorators b=class_def_raw { _PyPegen_class_def_decorators(p, a, b) }
    | class_def_raw
class_def_raw[stmt_ty]:
    | 'class' a=NAME b=['(' z=[arguments] ')' { z }] ':' c=block {
        _Py_ClassDef(a->v.Name.id,
                     (b) ? ((expr_ty) b)->v.Call.args : NULL,
                     (b) ? ((expr_ty) b)->v.Call.keywords : NULL,
                     c, NULL, EXTRA) }

block[asdl_seq*] (memo):
    | NEWLINE INDENT a=statements DEDENT { a }
    | simple_stmt
    | invalid_block

expressions_list[asdl_seq*]: a=','.star_expression+ [','] { a }
star_expressions[expr_ty]:
    | a=star_expression b=(',' c=star_expression { c })+ [','] {
        _Py_Tuple(CHECK(_PyPegen_seq_insert_in_front(p, a, b)), Load, EXTRA) }
    | a=star_expression ',' { _Py_Tuple(CHECK(_PyPegen_singleton_seq(p, a)), Load, EXTRA) }
    | star_expression
star_expression[expr_ty] (memo):
    | '*' a=bitwise_or { _Py_Starred(a, Load, EXTRA) }
    | expression

star_named_expressions[asdl_seq*]: a=','.star_named_expression+ [','] { a }
star_named_expression[expr_ty]:
    | '*' a=bitwise_or { _Py_Starred(a, Load, EXTRA) }
    | named_expression
named_expression[expr_ty]:
    | a=NAME ':=' b=expression { _Py_NamedExpr(CHECK(_PyPegen_set_expr_context(p, a, Store)), b, EXTRA) }
    | expression !':='
    | invalid_named_expression

annotated_rhs[expr_ty]: yield_expr | star_expressions

expressions[expr_ty]:
    | a=expression b=(',' c=expression { c })+ [','] {
        _Py_Tuple(CHECK(_PyPegen_seq_insert_in_front(p, a, b)), Load, EXTRA) }
    | a=expression ',' { _Py_Tuple(CHECK(_PyPegen_singleton_seq(p, a)), Load, EXTRA) }
    | expression
expression[expr_ty] (memo):
    | a=disjunction 'if' b=disjunction 'else' c=expression { _Py_IfExp(b, a, c, EXTRA) }
    | disjunction
    | lambdef

lambdef[expr_ty]:
    | 'lambda' a=[lambda_parameters] ':' b=expression { _Py_Lambda((a) ? a : CHECK(_PyPegen_empty_arguments(p)), b, EXTRA) }
lambda_parameters[arguments_ty]:
    | a=lambda_slash_without_default b=[',' x=lambda_plain_names { x }] c=[',' y=lambda_names_with_default { y }] d=[',' z=[lambda_star_etc] { z }] {
        _PyPegen_make_arguments(p, a, NULL, b, c, d) }
    | a=lambda_slash_with_default b=[',' y=lambda_names_with_default { y }] c=[',' z=[lambda_star_etc] { z }] {
        _PyPegen_make_arguments(p, NULL, a, NULL, b, c) }
    | a=lambda_plain_names b=[',' y=lambda_names_with_default { y }] c=[',' z=[lambda_star_etc] { z }] {
        _PyPegen_make_arguments(p, NULL, NULL, a, b, c) }
    | a=lambda_names_with_default b=[',' z=[lambda_star_etc] { z }] { _PyPegen_make_arguments(p, NULL, NULL, NULL, a, b)}
    | a=lambda_star_etc { _PyPegen_make_arguments(p, NULL, NULL, NULL, NULL, a) }
lambda_slash_without_default[asdl_seq*]: a=lambda_plain_names ',' '/' { a }
lambda_slash_with_default[SlashWithDefault*]: a=[n=lambda_plain_names ',' { n }] b=lambda_names_with_default ',' '/' {
    _PyPegen_slash_with_default(p, a, b) }
lambda_star_etc[StarEtc*]:
    | '*' a=lambda_plain_name b=lambda_name_with_optional_default* c=[',' d=lambda_kwds { d }] [','] {
        _PyPegen_star_etc(p, a, b, c) }
    | '*' b=lambda_name_with_optional_default+ c=[',' d=lambda_kwds { d }] [','] {
        _PyPegen_star_etc(p, NULL, b, c) }
    | a=lambda_kwds [','] { _PyPegen_star_etc(p, NULL, NULL, a) }
lambda_name_with_optional_default[NameDefaultPair*]:
    | ',' a=lambda_plain_name b=['=' e=expression { e }] { _PyPegen_name_default_pair(p, a, b) }
lambda_names_with_default[asdl_seq*]: a=','.lambda_name_with_default+ { a }
lambda_name_with_default[NameDefaultPair*]:
    | n=lambda_plain_name '=' e=expression { _PyPegen_name_default_pair(p, n, e) }
lambda_plain_names[asdl_seq*]: a=','.(lambda_plain_name !'=')+ { a }
lambda_plain_name[arg_ty]: a=NAME { _Py_arg(a->v.Name.id, NULL, NULL, EXTRA) }
lambda_kwds[arg_ty]: '**' a=lambda_plain_name { a }

disjunction[expr_ty] (memo):
    | a=conjunction b=('or' c=conjunction { c })+ { _Py_BoolOp(
        Or,
        CHECK(_PyPegen_seq_insert_in_front(p, a, b)),
        EXTRA) }
    | conjunction
conjunction[expr_ty] (memo):
    | a=inversion b=('and' c=inversion { c })+ { _Py_BoolOp(
        And,
        CHECK(_PyPegen_seq_insert_in_front(p, a, b)),
        EXTRA) }
    | inversion
inversion[expr_ty] (memo):
    | 'not' a=inversion { _Py_UnaryOp(Not, a, EXTRA) }
    | comparison
comparison[expr_ty]:
    | a=bitwise_or b=compare_op_bitwise_or_pair+ {
        _Py_Compare(a, CHECK(_PyPegen_get_cmpops(p, b)), CHECK(_PyPegen_get_exprs(p, b)), EXTRA) }
    | bitwise_or
compare_op_bitwise_or_pair[CmpopExprPair*]:
    | eq_bitwise_or
    | noteq_bitwise_or
    | lte_bitwise_or
    | lt_bitwise_or
    | gte_bitwise_or
    | gt_bitwise_or
    | notin_bitwise_or
    | in_bitwise_or
    | isnot_bitwise_or
    | is_bitwise_or
eq_bitwise_or[CmpopExprPair*]: '==' a=bitwise_or { _PyPegen_cmpop_expr_pair(p, Eq, a) }
noteq_bitwise_or[CmpopExprPair*]: '!=' a=bitwise_or { _PyPegen_cmpop_expr_pair(p, NotEq, a) }
lte_bitwise_or[CmpopExprPair*]: '<=' a=bitwise_or { _PyPegen_cmpop_expr_pair(p, LtE, a) }
lt_bitwise_or[CmpopExprPair*]: '<' a=bitwise_or { _PyPegen_cmpop_expr_pair(p, Lt, a) }
gte_bitwise_or[CmpopExprPair*]: '>=' a=bitwise_or { _PyPegen_cmpop_expr_pair(p, GtE, a) }
gt_bitwise_or[CmpopExprPair*]: '>' a=bitwise_or { _PyPegen_cmpop_expr_pair(p, Gt, a) }
notin_bitwise_or[CmpopExprPair*]: 'not' 'in' a=bitwise_or { _PyPegen_cmpop_expr_pair(p, NotIn, a) }
in_bitwise_or[CmpopExprPair*]: 'in' a=bitwise_or { _PyPegen_cmpop_expr_pair(p, In, a) }
isnot_bitwise_or[CmpopExprPair*]: 'is' 'not' a=bitwise_or { _PyPegen_cmpop_expr_pair(p, IsNot, a) }
is_bitwise_or[CmpopExprPair*]: 'is' a=bitwise_or { _PyPegen_cmpop_expr_pair(p, Is, a) }

bitwise_or[expr_ty]:
    | a=bitwise_or '|' b=bitwise_xor { _Py_BinOp(a, BitOr, b, EXTRA) }
    | bitwise_xor
bitwise_xor[expr_ty]:
    | a=bitwise_xor '^' b=bitwise_and { _Py_BinOp(a, BitXor, b, EXTRA) }
    | bitwise_and
bitwise_and[expr_ty]:
    | a=bitwise_and '&' b=shift_expr { _Py_BinOp(a, BitAnd, b, EXTRA) }
    | shift_expr
shift_expr[expr_ty]:
    | a=shift_expr '<<' b=sum { _Py_BinOp(a, LShift, b, EXTRA) }
    | a=shift_expr '>>' b=sum { _Py_BinOp(a, RShift, b, EXTRA) }
    | sum

sum[expr_ty]:
    | a=sum '+' b=term { _Py_BinOp(a, Add, b, EXTRA) }
    | a=sum '-' b=term { _Py_BinOp(a, Sub, b, EXTRA) }
    | term
term[expr_ty]:
    | a=term '*' b=factor { _Py_BinOp(a, Mult, b, EXTRA) }
    | a=term '/' b=factor { _Py_BinOp(a, Div, b, EXTRA) }
    | a=term '//' b=factor { _Py_BinOp(a, FloorDiv, b, EXTRA) }
    | a=term '%' b=factor { _Py_BinOp(a, Mod, b, EXTRA) }
    | a=term '@' b=factor { _Py_BinOp(a, MatMult, b, EXTRA) }
    | factor
factor[expr_ty] (memo):
    | '+' a=factor { _Py_UnaryOp(UAdd, a, EXTRA) }
    | '-' a=factor { _Py_UnaryOp(USub, a, EXTRA) }
    | '~' a=factor { _Py_UnaryOp(Invert, a, EXTRA) }
    | power
power[expr_ty]:
    | a=await_primary '**' b=factor { _Py_BinOp(a, Pow, b, EXTRA) }
    | await_primary
await_primary[expr_ty] (memo):
    | AWAIT a=primary { _Py_Await(a, EXTRA) }
    | primary
primary[expr_ty]:
    | a=primary '.' b=NAME { _Py_Attribute(a, b->v.Name.id, Load, EXTRA) }
    | a=primary b=genexp { _Py_Call(a, CHECK(_PyPegen_singleton_seq(p, b)), NULL, EXTRA) }
    | a=primary '(' b=[arguments] ')' {
        _Py_Call(a,
                 (b) ? ((expr_ty) b)->v.Call.args : NULL,
                 (b) ? ((expr_ty) b)->v.Call.keywords : NULL,
                 EXTRA) }
    | a=primary '[' b=slices ']' { _Py_Subscript(a, b, Load, EXTRA) }
    | atom

slices[expr_ty]:
    | a=slice !',' { a }
    | a=','.slice+ [','] { _Py_Tuple(a, Load, EXTRA) }
slice[expr_ty]:
    | a=[expression] ':' b=[expression] c=[':' d=[expression] { d }] { _Py_Slice(a, b, c, EXTRA) }
    | a=expression { a }
atom[expr_ty]:
    | NAME
    | 'True' { _Py_Constant(Py_True, NULL, EXTRA) }
    | 'False' { _Py_Constant(Py_False, NULL, EXTRA) }
    | 'None' { _Py_Constant(Py_None, NULL, EXTRA) }
    | '__new_parser__' { _PyPegen_raise_syntax_error(p, "You found it!") }
    | &STRING strings
    | NUMBER
    | &'(' (tuple | group | genexp)
    | &'[' (list | listcomp)
    | &'{' (dict | set | dictcomp | setcomp)
    | '...' { _Py_Constant(Py_Ellipsis, NULL, EXTRA) }

strings[expr_ty] (memo): a=STRING+ { _PyPegen_concatenate_strings(p, a) }
list[expr_ty]:
    | '[' a=[star_named_expressions] ']' { _Py_List(a, Load, EXTRA) }
listcomp[expr_ty]:
    | '[' a=named_expression b=for_if_clauses ']' { _Py_ListComp(a, b, EXTRA) }
    | invalid_comprehension
tuple[expr_ty]:
    | '(' a=[y=star_named_expression ',' z=[star_named_expressions] { _PyPegen_seq_insert_in_front(p, y, z) } ] ')' {
        _Py_Tuple(a, Load, EXTRA) }
group[expr_ty]: '(' a=(yield_expr | named_expression) ')' { a }
genexp[expr_ty]:
    | '(' a=expression b=for_if_clauses ')' { _Py_GeneratorExp(a, b, EXTRA) }
    | invalid_comprehension
set[expr_ty]: '{' a=expressions_list '}' { _Py_Set(a, EXTRA) }
setcomp[expr_ty]:
    | '{' a=expression b=for_if_clauses '}' { _Py_SetComp(a, b, EXTRA) }
    | invalid_comprehension
dict[expr_ty]:
    | '{' a=[kvpairs] '}' { _Py_Dict(CHECK(_PyPegen_get_keys(p, a)),
                                     CHECK(_PyPegen_get_values(p, a)), EXTRA) }
dictcomp[expr_ty]:
    | '{' a=kvpair b=for_if_clauses '}' { _Py_DictComp(a->key, a->value, b, EXTRA) }
kvpairs[asdl_seq*]: a=','.kvpair+ [','] { a }
kvpair[KeyValuePair*]:
    | '**' a=bitwise_or { _PyPegen_key_value_pair(p, NULL, a) }
    | a=expression ':' b=expression { _PyPegen_key_value_pair(p, a, b) }
for_if_clauses[asdl_seq*]:
    | a=(y=[ASYNC] 'for' a=star_targets 'in' b=disjunction c=('if' z=disjunction { z })*
        { _Py_comprehension(a, b, c, y != NULL, p->arena) })+ { a }

yield_expr[expr_ty]:
    | 'yield' 'from' a=expression { _Py_YieldFrom(a, EXTRA) }
    | 'yield' a=[star_expressions] { _Py_Yield(a, EXTRA) }

arguments[expr_ty] (memo):
    | a=args [','] &')' { a }
    | incorrect_arguments
args[expr_ty]:
    | a=starred_expression b=[',' c=args { c }] {
        _Py_Call(_PyPegen_dummy_name(p),
                 (b) ? CHECK(_PyPegen_seq_insert_in_front(p, a, ((expr_ty) b)->v.Call.args))
                     : CHECK(_PyPegen_singleton_seq(p, a)),
                 (b) ? ((expr_ty) b)->v.Call.keywords : NULL,
                 EXTRA) }
    | a=kwargs { _Py_Call(_PyPegen_dummy_name(p),
                          CHECK_NULL_ALLOWED(_PyPegen_seq_extract_starred_exprs(p, a)),
                          CHECK_NULL_ALLOWED(_PyPegen_seq_delete_starred_exprs(p, a)),
                          EXTRA) }
    | a=named_expression b=[',' c=args { c }] {
        _Py_Call(_PyPegen_dummy_name(p),
                 (b) ? CHECK(_PyPegen_seq_insert_in_front(p, a, ((expr_ty) b)->v.Call.args))
                     : CHECK(_PyPegen_singleton_seq(p, a)),
                 (b) ? ((expr_ty) b)->v.Call.keywords : NULL,
                 EXTRA) }
kwargs[asdl_seq*]:
    | a=','.kwarg_or_starred+ ',' b=','.kwarg_or_double_starred+ { _PyPegen_join_sequences(p, a, b) }
    | ','.kwarg_or_starred+
    | ','.kwarg_or_double_starred+
starred_expression[expr_ty]:
    | '*' a=expression { _Py_Starred(a, Load, EXTRA) }
kwarg_or_starred[KeywordOrStarred*]:
    | a=NAME '=' b=expression {
        _PyPegen_keyword_or_starred(p, CHECK(_Py_keyword(a->v.Name.id, b, EXTRA)), 1) }
    | a=starred_expression { _PyPegen_keyword_or_starred(p, a, 0) }
kwarg_or_double_starred[KeywordOrStarred*]:
    | a=NAME '=' b=expression {
        _PyPegen_keyword_or_starred(p, CHECK(_Py_keyword(a->v.Name.id, b, EXTRA)), 1) }
    | '**' a=expression { _PyPegen_keyword_or_starred(p, CHECK(_Py_keyword(NULL, a, EXTRA)), 1) }

# NOTE: star_targets may contain *bitwise_or, targets may not.
star_targets[expr_ty]:
    | a=star_target !',' { a }
    | a=star_target b=(',' c=star_target { c })* [','] {
        _Py_Tuple(CHECK(_PyPegen_seq_insert_in_front(p, a, b)), Store, EXTRA) }
star_targets_seq[asdl_seq*]: a=','.star_target+ [','] { a }
star_target[expr_ty] (memo):
    | '*' a=bitwise_or { _Py_Starred(CHECK(_PyPegen_set_expr_context(p, a, Store)), Store, EXTRA) }
    | a=t_primary '.' b=NAME !t_lookahead { _Py_Attribute(a, b->v.Name.id, Store, EXTRA) }
    | a=t_primary '[' b=slices ']' !t_lookahead { _Py_Subscript(a, b, Store, EXTRA) }
    | star_atom
star_atom[expr_ty]:
    | a=NAME { _PyPegen_set_expr_context(p, a, Store) }
    | '(' a=star_target ')' { _PyPegen_set_expr_context(p, a, Store) }
    | '(' a=[star_targets_seq] ')' { _Py_Tuple(a, Store, EXTRA) }
    | '[' a=[star_targets_seq] ']' { _Py_List(a, Store, EXTRA) }

inside_paren_ann_assign_target[expr_ty]:
    | ann_assign_subscript_attribute_target
    | a=NAME { _PyPegen_set_expr_context(p, a, Store) }
    | '(' a=inside_paren_ann_assign_target ')' { a }

ann_assign_subscript_attribute_target[expr_ty]:
    | a=t_primary '.' b=NAME !t_lookahead { _Py_Attribute(a, b->v.Name.id, Store, EXTRA) }
    | a=t_primary '[' b=slices ']' !t_lookahead { _Py_Subscript(a, b, Store, EXTRA) }

del_targets[asdl_seq*]: a=','.del_target+ [','] { a }
del_target[expr_ty] (memo):
    | a=t_primary '.' b=NAME !t_lookahead { _Py_Attribute(a, b->v.Name.id, Del, EXTRA) }
    | a=t_primary '[' b=slices ']' !t_lookahead { _Py_Subscript(a, b, Del, EXTRA) }
    | del_t_atom
del_t_atom[expr_ty]:
    | a=NAME { _PyPegen_set_expr_context(p, a, Del) }
    | '(' a=del_target ')' { _PyPegen_set_expr_context(p, a, Del) }
    | '(' a=[del_targets] ')' { _Py_Tuple(a, Del, EXTRA) }
    | '[' a=[del_targets] ']' { _Py_List(a, Del, EXTRA) }

targets[asdl_seq*]: a=','.target+ [','] { a }
target[expr_ty] (memo):
    | a=t_primary '.' b=NAME !t_lookahead { _Py_Attribute(a, b->v.Name.id, Store, EXTRA) }
    | a=t_primary '[' b=slices ']' !t_lookahead { _Py_Subscript(a, b, Store, EXTRA) }
    | t_atom
t_primary[expr_ty]:
    | a=t_primary '.' b=NAME &t_lookahead { _Py_Attribute(a, b->v.Name.id, Load, EXTRA) }
    | a=t_primary '[' b=slices ']' &t_lookahead { _Py_Subscript(a, b, Load, EXTRA) }
    | a=t_primary b=genexp &t_lookahead { _Py_Call(a, CHECK(_PyPegen_singleton_seq(p, b)), NULL, EXTRA) }
    | a=t_primary '(' b=[arguments] ')' &t_lookahead {
        _Py_Call(a,
                 (b) ? ((expr_ty) b)->v.Call.args : NULL,
                 (b) ? ((expr_ty) b)->v.Call.keywords : NULL,
                 EXTRA) }
    | a=atom &t_lookahead { a }
t_lookahead: '(' | '[' | '.'
t_atom[expr_ty]:
    | a=NAME { _PyPegen_set_expr_context(p, a, Store) }
    | '(' a=target ')' { _PyPegen_set_expr_context(p, a, Store) }
    | '(' b=[targets] ')' { _Py_Tuple(b, Store, EXTRA) }
    | '[' b=[targets] ']' { _Py_List(b, Store, EXTRA) }


# From here on, there are rules for invalid syntax with specialised error messages
incorrect_arguments:
    | args ',' '*' { RAISE_SYNTAX_ERROR("iterable argument unpacking follows keyword argument unpacking") }
    | a=args ',' args { _PyPegen_arguments_parsing_error(p, a) }
invalid_named_expression:
    | a=expression ':=' expression {
        RAISE_SYNTAX_ERROR("cannot use assignment expressions with %s", _PyPegen_get_expr_name(a)) }
invalid_assignment:
    | list ':' { RAISE_SYNTAX_ERROR("only single target (not list) can be annotated") }
    | tuple ':' { RAISE_SYNTAX_ERROR("only single target (not tuple) can be annotated") }
    | expression ':' expression ['=' annotated_rhs] {
        RAISE_SYNTAX_ERROR("illegal target for annotation") }
    | a=expression ('=' | augassign) (yield_expr | star_expressions) {
        RAISE_SYNTAX_ERROR("cannot assign to %s", _PyPegen_get_expr_name(a)) }
invalid_block:
<<<<<<< HEAD
    | NEWLINE !INDENT { _PyPegen_raise_syntax_error(p, "expected an indented block") }
invalid_comprehension:
    | ('[' | '(' | '{') '*' expression for_if_clauses {
        _PyPegen_raise_syntax_error(p, "iterable unpacking cannot be used in comprehension") }
=======
    | NEWLINE !INDENT { RAISE_INDENTATION_ERROR("expected an indented block") }
>>>>>>> a9d309cb
<|MERGE_RESOLUTION|>--- conflicted
+++ resolved
@@ -540,11 +540,7 @@
     | a=expression ('=' | augassign) (yield_expr | star_expressions) {
         RAISE_SYNTAX_ERROR("cannot assign to %s", _PyPegen_get_expr_name(a)) }
 invalid_block:
-<<<<<<< HEAD
-    | NEWLINE !INDENT { _PyPegen_raise_syntax_error(p, "expected an indented block") }
+    | NEWLINE !INDENT { RAISE_SYNTAX_ERROR("expected an indented block") }
 invalid_comprehension:
     | ('[' | '(' | '{') '*' expression for_if_clauses {
-        _PyPegen_raise_syntax_error(p, "iterable unpacking cannot be used in comprehension") }
-=======
-    | NEWLINE !INDENT { RAISE_INDENTATION_ERROR("expected an indented block") }
->>>>>>> a9d309cb
+        RAISE_SYNTAX_ERROR("iterable unpacking cannot be used in comprehension") }