# Simplified grammar for Python

@bytecode True
@trailer '''
void *
_PyPegen_parse(Parser *p)
{
    // Initialize keywords
    p->keywords = reserved_keywords;
    p->n_keyword_lists = n_keyword_lists;

    // Run parser
    void *result = NULL;
    if (p->start_rule == Py_file_input) {
        result = file_rule(p);
    } else if (p->start_rule == Py_single_input) {
        result = interactive_rule(p);
    } else if (p->start_rule == Py_eval_input) {
        result = eval_rule(p);
    } else if (p->start_rule == Py_func_type_input) {
        result = func_type_rule(p);
    } else if (p->start_rule == Py_fstring_input) {
        result = fstring_rule(p);
    }

    return result;
}

// The end
'''
file[mod_ty]: a=[statements] ENDMARKER { _PyPegen_make_module(p, a) }
interactive[mod_ty]: a=statement_newline { Interactive(a, p->arena) }
eval[mod_ty]: a=expressions NEWLINE* ENDMARKER { Expression(a, p->arena) }
func_type[mod_ty]: '(' a=[type_expressions] ')' '->' b=expression NEWLINE* ENDMARKER { FunctionType(a, b, p->arena) }
fstring[expr_ty]: star_expressions

# type_expressions allow */** but ignore them
type_expressions[asdl_seq*]:
    | a=','.expression+ ',' '*' b=expression ',' '**' c=expression {
        _PyPegen_seq_append_to_end(p, CHECK(_PyPegen_seq_append_to_end(p, a, b)), c) }
    | a=','.expression+ ',' '*' b=expression { _PyPegen_seq_append_to_end(p, a, b) }
    | a=','.expression+ ',' '**' b=expression { _PyPegen_seq_append_to_end(p, a, b) }
    | '*' a=expression ',' '**' b=expression {
        _PyPegen_seq_append_to_end(p, CHECK(_PyPegen_singleton_seq(p, a)), b) }
    | '*' a=expression { _PyPegen_singleton_seq(p, a) }
    | '**' a=expression { _PyPegen_singleton_seq(p, a) }
    | ','.expression+

statements[asdl_seq*]: a=statement+ { _PyPegen_seq_flatten(p, a) }
statement[asdl_seq*]: a=compound_stmt { _PyPegen_singleton_seq(p, a) } | simple_stmt
statement_newline[asdl_seq*]:
    | a=compound_stmt NEWLINE { _PyPegen_singleton_seq(p, a) }
    | simple_stmt
    | NEWLINE { _PyPegen_singleton_seq(p, CHECK(_Py_Pass(EXTRA))) }
    | ENDMARKER { _PyPegen_interactive_exit(p) }
simple_stmt[asdl_seq*]:
    | a=small_stmt !';' NEWLINE { _PyPegen_singleton_seq(p, a) } # Not needed, there for speedup
    | a=';'.small_stmt+ [';'] NEWLINE { a }
# NOTE: assignment MUST precede expression, else parsing a simple assignment
# will throw a SyntaxError.
small_stmt[stmt_ty] (memo):
    | assignment
    | e=star_expressions { _Py_Expr(e, EXTRA) }
    | &'return' return_stmt
    | &('import' | 'from') import_stmt
    | &'raise' raise_stmt
    | 'pass' { _Py_Pass(EXTRA) }
    | &'del' del_stmt
    | &'yield' yield_stmt
    | &'assert' assert_stmt
    | 'break' { _Py_Break(EXTRA) }
    | 'continue' { _Py_Continue(EXTRA) }
    | &'global' global_stmt
    | &'nonlocal' nonlocal_stmt
compound_stmt[stmt_ty]:
    | &('def' | '@' | ASYNC) function_def
    | &'if' if_stmt
    | &('class' | '@') class_def
    | &('with' | ASYNC) with_stmt
    | &('for' | ASYNC) for_stmt
    | &'try' try_stmt
    | &'while' while_stmt

# NOTE: annotated_rhs may start with 'yield'; yield_expr must start with 'yield'
assignment[stmt_ty]:
    | a=NAME ':' b=expression c=['=' d=annotated_rhs { d }] {
        CHECK_VERSION(
            6,
            "Variable annotation syntax is",
            _Py_AnnAssign(CHECK(_PyPegen_set_expr_context(p, a, Store)), b, c, 1, EXTRA)
        ) }
    | a=('(' b=single_target ')' { b }
         | single_subscript_attribute_target) ':' b=expression c=['=' d=annotated_rhs { d }] {
        CHECK_VERSION(6, "Variable annotations syntax is", _Py_AnnAssign(a, b, c, 0, EXTRA)) }
    | a=(z=star_targets '=' { z })+ ~ b=(yield_expr | star_expressions) tc=[TYPE_COMMENT] {
         _Py_Assign(a, b, NEW_TYPE_COMMENT(p, tc), EXTRA) }
    | a=single_target b=augassign ~ c=(yield_expr | star_expressions) {
         _Py_AugAssign(a, b->kind, c, EXTRA) }
    | invalid_assignment

augassign[AugOperator*]:
    | '+=' { _PyPegen_augoperator(p, Add) }
    | '-=' { _PyPegen_augoperator(p, Sub) }
    | '*=' { _PyPegen_augoperator(p, Mult) }
    | '@=' { CHECK_VERSION(5, "The '@' operator is", _PyPegen_augoperator(p, MatMult)) }
    | '/=' { _PyPegen_augoperator(p, Div) }
    | '%=' { _PyPegen_augoperator(p, Mod) }
    | '&=' { _PyPegen_augoperator(p, BitAnd) }
    | '|=' { _PyPegen_augoperator(p, BitOr) }
    | '^=' { _PyPegen_augoperator(p, BitXor) }
    | '<<=' { _PyPegen_augoperator(p, LShift) }
    | '>>=' { _PyPegen_augoperator(p, RShift) }
    | '**=' { _PyPegen_augoperator(p, Pow) }
    | '//=' { _PyPegen_augoperator(p, FloorDiv) }

global_stmt[stmt_ty]: 'global' a=','.NAME+ {
    _Py_Global(CHECK(_PyPegen_map_names_to_ids(p, a)), EXTRA) }
nonlocal_stmt[stmt_ty]: 'nonlocal' a=','.NAME+ {
    _Py_Nonlocal(CHECK(_PyPegen_map_names_to_ids(p, a)), EXTRA) }

yield_stmt[stmt_ty]: y=yield_expr { _Py_Expr(y, EXTRA) }

assert_stmt[stmt_ty]: 'assert' a=expression b=[',' z=expression { z }] { _Py_Assert(a, b, EXTRA) }

del_stmt[stmt_ty]:
    | 'del' a=del_targets &(';' | NEWLINE) { _Py_Delete(a, EXTRA) }
    | invalid_del_stmt

import_stmt[stmt_ty]: import_name | import_from
import_name[stmt_ty]: 'import' a=dotted_as_names { _Py_Import(a, EXTRA) }
# note below: the ('.' | '...') is necessary because '...' is tokenized as ELLIPSIS
import_from[stmt_ty]:
    | 'from' a=('.' | '...')* b=dotted_name 'import' c=import_from_targets {
        _Py_ImportFrom(b->v.Name.id, c, _PyPegen_seq_count_dots(a), EXTRA) }
    | 'from' a=('.' | '...')+ 'import' b=import_from_targets {
        _Py_ImportFrom(NULL, b, _PyPegen_seq_count_dots(a), EXTRA) }
import_from_targets[asdl_seq*]:
    | '(' a=import_from_as_names [','] ')' { a }
    | import_from_as_names !','
    | '*' { _PyPegen_singleton_seq(p, CHECK(_PyPegen_alias_for_star(p))) }
    | invalid_import_from_targets
import_from_as_names[asdl_seq*]:
    | a=','.import_from_as_name+ { a }
import_from_as_name[alias_ty]:
    | a=NAME b=['as' z=NAME { z }] { _Py_alias(a->v.Name.id,
                                               (b) ? ((expr_ty) b)->v.Name.id : NULL,
                                               p->arena) }
dotted_as_names[asdl_seq*]:
    | a=','.dotted_as_name+ { a }
dotted_as_name[alias_ty]:
    | a=dotted_name b=['as' z=NAME { z }] { _Py_alias(a->v.Name.id,
                                                      (b) ? ((expr_ty) b)->v.Name.id : NULL,
                                                      p->arena) }
dotted_name[expr_ty]:
    | a=dotted_name '.' b=NAME { _PyPegen_join_names_with_dot(p, a, b) }
    | NAME

if_stmt[stmt_ty]:
    | 'if' a=named_expression ':' b=block c=elif_stmt { _Py_If(a, b, CHECK(_PyPegen_singleton_seq(p, c)), EXTRA) }
    | 'if' a=named_expression ':' b=block c=[else_block] { _Py_If(a, b, c, EXTRA) }
elif_stmt[stmt_ty]:
    | 'elif' a=named_expression ':' b=block c=elif_stmt { _Py_If(a, b, CHECK(_PyPegen_singleton_seq(p, c)), EXTRA) }
    | 'elif' a=named_expression ':' b=block c=[else_block] { _Py_If(a, b, c, EXTRA) }
else_block[asdl_seq*]: 'else' ':' b=block { b }

while_stmt[stmt_ty]:
    | 'while' a=named_expression ':' b=block c=[else_block] { _Py_While(a, b, c, EXTRA) }

for_stmt[stmt_ty]:
    | 'for' t=star_targets 'in' ~ ex=star_expressions ':' tc=[TYPE_COMMENT] b=block el=[else_block] {
        _Py_For(t, ex, b, el, NEW_TYPE_COMMENT(p, tc), EXTRA) }
    | ASYNC 'for' t=star_targets 'in' ~ ex=star_expressions ':' tc=[TYPE_COMMENT] b=block el=[else_block] {
        CHECK_VERSION(5, "Async for loops are", _Py_AsyncFor(t, ex, b, el, NEW_TYPE_COMMENT(p, tc), EXTRA)) }
    | invalid_for_target

with_stmt[stmt_ty]:
    | 'with' '(' a=','.with_item+ ','? ')' ':' b=block {
        _Py_With(a, b, NULL, EXTRA) }
    | 'with' a=','.with_item+ ':' tc=[TYPE_COMMENT] b=block {
        _Py_With(a, b, NEW_TYPE_COMMENT(p, tc), EXTRA) }
    | ASYNC 'with' '(' a=','.with_item+ ','? ')' ':' b=block {
       CHECK_VERSION(5, "Async with statements are", _Py_AsyncWith(a, b, NULL, EXTRA)) }
    | ASYNC 'with' a=','.with_item+ ':' tc=[TYPE_COMMENT] b=block {
       CHECK_VERSION(5, "Async with statements are", _Py_AsyncWith(a, b, NEW_TYPE_COMMENT(p, tc), EXTRA)) }
with_item[withitem_ty]:
    | e=expression 'as' t=target &(',' | ')' | ':') { _Py_withitem(e, t, p->arena) }
    | invalid_with_item
    | e=expression { _Py_withitem(e, NULL, p->arena) }

try_stmt[stmt_ty]:
    | 'try' ':' b=block f=finally_block { _Py_Try(b, NULL, NULL, f, EXTRA) }
    | 'try' ':' b=block ex=except_block+ el=[else_block] f=[finally_block] { _Py_Try(b, ex, el, f, EXTRA) }
except_block[excepthandler_ty]:
    | 'except' e=expression t=['as' z=NAME { z }] ':' b=block {
        _Py_ExceptHandler(e, (t) ? ((expr_ty) t)->v.Name.id : NULL, b, EXTRA) }
    | 'except' ':' b=block { _Py_ExceptHandler(NULL, NULL, b, EXTRA) }
finally_block[asdl_seq*]: 'finally' ':' a=block { a }

return_stmt[stmt_ty]:
    | 'return' a=[star_expressions] { _Py_Return(a, EXTRA) }

raise_stmt[stmt_ty]:
    | 'raise' a=expression b=['from' z=expression { z }] { _Py_Raise(a, b, EXTRA) }
    | 'raise' { _Py_Raise(NULL, NULL, EXTRA) }

function_def[stmt_ty]:
    | d=decorators f=function_def_raw { _PyPegen_function_def_decorators(p, d, f) }
    | function_def_raw

function_def_raw[stmt_ty]:
    | 'def' n=NAME '(' params=[params] ')' a=['->' z=expression { z }] ':' tc=[func_type_comment] b=block {
        _Py_FunctionDef(n->v.Name.id,
                        (params) ? params : CHECK(_PyPegen_empty_arguments(p)),
                        b, NULL, a, NEW_TYPE_COMMENT(p, tc), EXTRA) }
    | ASYNC 'def' n=NAME '(' params=[params] ')' a=['->' z=expression { z }] ':' tc=[func_type_comment] b=block {
        CHECK_VERSION(
            5,
            "Async functions are",
            _Py_AsyncFunctionDef(n->v.Name.id,
                            (params) ? params : CHECK(_PyPegen_empty_arguments(p)),
                            b, NULL, a, NEW_TYPE_COMMENT(p, tc), EXTRA)
        ) }
func_type_comment[Token*]:
    | NEWLINE t=TYPE_COMMENT &(NEWLINE INDENT) { t }  # Must be followed by indented block
    | invalid_double_type_comments
    | TYPE_COMMENT

params[arguments_ty]:
    | invalid_parameters
    | parameters

parameters[arguments_ty]:
    | a=slash_no_default b=param_no_default* c=param_with_default* d=[star_etc] {
        _PyPegen_make_arguments(p, a, NULL, b, c, d) }
    | a=slash_with_default b=param_with_default* c=[star_etc] {
        _PyPegen_make_arguments(p, NULL, a, NULL, b, c) }
    | a=param_no_default+ b=param_with_default* c=[star_etc] {
        _PyPegen_make_arguments(p, NULL, NULL, a, b, c) }
    | a=param_with_default+ b=[star_etc] { _PyPegen_make_arguments(p, NULL, NULL, NULL, a, b)}
    | a=star_etc { _PyPegen_make_arguments(p, NULL, NULL, NULL, NULL, a) }

# Some duplication here because we can't write (',' | &')'),
# which is because we don't support empty alternatives (yet).
#
slash_no_default[asdl_seq*]:
    | a=param_no_default+ '/' ',' { a }
    | a=param_no_default+ '/' &')' { a }
slash_with_default[SlashWithDefault*]:
    | a=param_no_default* b=param_with_default+ '/' ',' { _PyPegen_slash_with_default(p, a, b) }
    | a=param_no_default* b=param_with_default+ '/' &')' { _PyPegen_slash_with_default(p, a, b) }

star_etc[StarEtc*]:
    | '*' a=param_no_default b=param_maybe_default* c=[kwds] {
        _PyPegen_star_etc(p, a, b, c) }
    | '*' ',' b=param_maybe_default+ c=[kwds] {
        _PyPegen_star_etc(p, NULL, b, c) }
    | a=kwds { _PyPegen_star_etc(p, NULL, NULL, a) }
    | invalid_star_etc

kwds[arg_ty]: '**' a=param_no_default { a }

# One parameter.  This *includes* a following comma and type comment.
#
# There are three styles:
# - No default
# - With default
# - Maybe with default
#
# There are two alternative forms of each, to deal with type comments:
# - Ends in a comma followed by an optional type comment
# - No comma, optional type comment, must be followed by close paren
# The latter form is for a final parameter without trailing comma.
#
param_no_default[arg_ty]:
    | a=param ',' tc=TYPE_COMMENT? { _PyPegen_add_type_comment_to_arg(p, a, tc) }
    | a=param tc=TYPE_COMMENT? &')' { _PyPegen_add_type_comment_to_arg(p, a, tc) }
param_with_default[NameDefaultPair*]:
    | a=param c=default ',' tc=TYPE_COMMENT? { _PyPegen_name_default_pair(p, a, c, tc) }
    | a=param c=default tc=TYPE_COMMENT? &')' { _PyPegen_name_default_pair(p, a, c, tc) }
param_maybe_default[NameDefaultPair*]:
    | a=param c=default? ',' tc=TYPE_COMMENT? { _PyPegen_name_default_pair(p, a, c, tc) }
    | a=param c=default? tc=TYPE_COMMENT? &')' { _PyPegen_name_default_pair(p, a, c, tc) }
param[arg_ty]: a=NAME b=annotation? { _Py_arg(a->v.Name.id, b, NULL, EXTRA) }

annotation[expr_ty]: ':' a=expression { a }
default[expr_ty]: '=' a=expression { a }

decorators[asdl_seq*]: a=('@' f=named_expression NEWLINE { f })+ { a }

class_def[stmt_ty]:
    | a=decorators b=class_def_raw { _PyPegen_class_def_decorators(p, a, b) }
    | class_def_raw
class_def_raw[stmt_ty]:
    | 'class' a=NAME b=['(' z=[arguments] ')' { z }] ':' c=block {
        _Py_ClassDef(a->v.Name.id,
                     (b) ? ((expr_ty) b)->v.Call.args : NULL,
                     (b) ? ((expr_ty) b)->v.Call.keywords : NULL,
                     c, NULL, EXTRA) }

block[asdl_seq*] (memo):
    | NEWLINE INDENT a=statements DEDENT { a }
    | simple_stmt
    | invalid_block

expressions_list[asdl_seq*]: a=','.star_expression+ [','] { a }
star_expressions[expr_ty]:
    | a=star_expression b=(',' c=star_expression { c })+ [','] {
        _Py_Tuple(CHECK(_PyPegen_seq_insert_in_front(p, a, b)), Load, EXTRA) }
    | a=star_expression ',' { _Py_Tuple(CHECK(_PyPegen_singleton_seq(p, a)), Load, EXTRA) }
    | star_expression
star_expression[expr_ty] (memo):
    | '*' a=bitwise_or { _Py_Starred(a, Load, EXTRA) }
    | expression

star_named_expressions[asdl_seq*]: a=','.star_named_expression+ [','] { a }
star_named_expression[expr_ty]:
    | '*' a=bitwise_or { _Py_Starred(a, Load, EXTRA) }
    | named_expression
named_expression[expr_ty]:
    | a=NAME ':=' ~ b=expression { _Py_NamedExpr(CHECK(_PyPegen_set_expr_context(p, a, Store)), b, EXTRA) }
    | expression !':='
    | invalid_named_expression

annotated_rhs[expr_ty]: yield_expr | star_expressions

expressions[expr_ty]:
    | a=expression b=(',' c=expression { c })+ [','] {
        _Py_Tuple(CHECK(_PyPegen_seq_insert_in_front(p, a, b)), Load, EXTRA) }
    | a=expression ',' { _Py_Tuple(CHECK(_PyPegen_singleton_seq(p, a)), Load, EXTRA) }
    | expression
expression[expr_ty] (memo):
    | a=disjunction 'if' b=disjunction 'else' c=expression { _Py_IfExp(b, a, c, EXTRA) }
    | disjunction
    | lambdef

lambdef[expr_ty]:
    | 'lambda' a=[lambda_parameters] ':' b=expression { _Py_Lambda((a) ? a : CHECK(_PyPegen_empty_arguments(p)), b, EXTRA) }

# lambda_parameters etc. duplicates parameters but without annotations
# or type comments, and if there's no comma after a parameter, we expect
# a colon, not a close parenthesis.  (For more, see parameters above.)
#
lambda_parameters[arguments_ty]:
    | a=lambda_slash_no_default b=lambda_param_no_default* c=lambda_param_with_default* d=[lambda_star_etc] {
        _PyPegen_make_arguments(p, a, NULL, b, c, d) }
    | a=lambda_slash_with_default b=lambda_param_with_default* c=[lambda_star_etc] {
        _PyPegen_make_arguments(p, NULL, a, NULL, b, c) }
    | a=lambda_param_no_default+ b=lambda_param_with_default* c=[lambda_star_etc] {
        _PyPegen_make_arguments(p, NULL, NULL, a, b, c) }
    | a=lambda_param_with_default+ b=[lambda_star_etc] { _PyPegen_make_arguments(p, NULL, NULL, NULL, a, b)}
    | a=lambda_star_etc { _PyPegen_make_arguments(p, NULL, NULL, NULL, NULL, a) }

lambda_slash_no_default[asdl_seq*]:
    | a=lambda_param_no_default+ '/' ',' { a }
    | a=lambda_param_no_default+ '/' &':' { a }
lambda_slash_with_default[SlashWithDefault*]:
    | a=lambda_param_no_default* b=lambda_param_with_default+ '/' ',' { _PyPegen_slash_with_default(p, a, b) }
    | a=lambda_param_no_default* b=lambda_param_with_default+ '/' &':' { _PyPegen_slash_with_default(p, a, b) }

lambda_star_etc[StarEtc*]:
    | '*' a=lambda_param_no_default b=lambda_param_maybe_default* c=[lambda_kwds] {
        _PyPegen_star_etc(p, a, b, c) }
    | '*' ',' b=lambda_param_maybe_default+ c=[lambda_kwds] {
        _PyPegen_star_etc(p, NULL, b, c) }
    | a=lambda_kwds { _PyPegen_star_etc(p, NULL, NULL, a) }
    | invalid_lambda_star_etc

lambda_kwds[arg_ty]: '**' a=lambda_param_no_default { a }

lambda_param_no_default[arg_ty]:
    | a=lambda_param ',' { a }
    | a=lambda_param &':' { a }
lambda_param_with_default[NameDefaultPair*]:
    | a=lambda_param c=default ',' { _PyPegen_name_default_pair(p, a, c, NULL) }
    | a=lambda_param c=default &':' { _PyPegen_name_default_pair(p, a, c, NULL) }
lambda_param_maybe_default[NameDefaultPair*]:
    | a=lambda_param c=default? ',' { _PyPegen_name_default_pair(p, a, c, NULL) }
    | a=lambda_param c=default? &':' { _PyPegen_name_default_pair(p, a, c, NULL) }
lambda_param[arg_ty]: a=NAME { _Py_arg(a->v.Name.id, NULL, NULL, EXTRA) }

disjunction[expr_ty] (memo):
    | a=conjunction b=('or' c=conjunction { c })+ { _Py_BoolOp(
        Or,
        CHECK(_PyPegen_seq_insert_in_front(p, a, b)),
        EXTRA) }
    | conjunction
conjunction[expr_ty] (memo):
    | a=inversion b=('and' c=inversion { c })+ { _Py_BoolOp(
        And,
        CHECK(_PyPegen_seq_insert_in_front(p, a, b)),
        EXTRA) }
    | inversion
inversion[expr_ty] (memo):
    | 'not' a=inversion { _Py_UnaryOp(Not, a, EXTRA) }
    | comparison
comparison[expr_ty]:
    | a=bitwise_or b=compare_op_bitwise_or_pair+ {
        _Py_Compare(a, CHECK(_PyPegen_get_cmpops(p, b)), CHECK(_PyPegen_get_exprs(p, b)), EXTRA) }
    | bitwise_or
compare_op_bitwise_or_pair[CmpopExprPair*]:
    | eq_bitwise_or
    | noteq_bitwise_or
    | lte_bitwise_or
    | lt_bitwise_or
    | gte_bitwise_or
    | gt_bitwise_or
    | notin_bitwise_or
    | in_bitwise_or
    | isnot_bitwise_or
    | is_bitwise_or
eq_bitwise_or[CmpopExprPair*]: '==' a=bitwise_or { _PyPegen_cmpop_expr_pair(p, Eq, a) }
noteq_bitwise_or[CmpopExprPair*]:
    | (tok='!=' {_PyPegen_check_barry_as_flufl(p) ? NULL : tok}) a=bitwise_or {_PyPegen_cmpop_expr_pair(p, NotEq, a) }
lte_bitwise_or[CmpopExprPair*]: '<=' a=bitwise_or { _PyPegen_cmpop_expr_pair(p, LtE, a) }
lt_bitwise_or[CmpopExprPair*]: '<' a=bitwise_or { _PyPegen_cmpop_expr_pair(p, Lt, a) }
gte_bitwise_or[CmpopExprPair*]: '>=' a=bitwise_or { _PyPegen_cmpop_expr_pair(p, GtE, a) }
gt_bitwise_or[CmpopExprPair*]: '>' a=bitwise_or { _PyPegen_cmpop_expr_pair(p, Gt, a) }
notin_bitwise_or[CmpopExprPair*]: 'not' 'in' a=bitwise_or { _PyPegen_cmpop_expr_pair(p, NotIn, a) }
in_bitwise_or[CmpopExprPair*]: 'in' a=bitwise_or { _PyPegen_cmpop_expr_pair(p, In, a) }
isnot_bitwise_or[CmpopExprPair*]: 'is' 'not' a=bitwise_or { _PyPegen_cmpop_expr_pair(p, IsNot, a) }
is_bitwise_or[CmpopExprPair*]: 'is' a=bitwise_or { _PyPegen_cmpop_expr_pair(p, Is, a) }

bitwise_or[expr_ty]:
    | a=bitwise_or '|' b=bitwise_xor { _Py_BinOp(a, BitOr, b, EXTRA) }
    | bitwise_xor
bitwise_xor[expr_ty]:
    | a=bitwise_xor '^' b=bitwise_and { _Py_BinOp(a, BitXor, b, EXTRA) }
    | bitwise_and
bitwise_and[expr_ty]:
    | a=bitwise_and '&' b=shift_expr { _Py_BinOp(a, BitAnd, b, EXTRA) }
    | shift_expr
shift_expr[expr_ty]:
    | a=shift_expr '<<' b=sum { _Py_BinOp(a, LShift, b, EXTRA) }
    | a=shift_expr '>>' b=sum { _Py_BinOp(a, RShift, b, EXTRA) }
    | sum

sum[expr_ty]:
    | a=sum '+' b=term { _Py_BinOp(a, Add, b, EXTRA) }
    | a=sum '-' b=term { _Py_BinOp(a, Sub, b, EXTRA) }
    | term
term[expr_ty]:
    | a=term '*' b=factor { _Py_BinOp(a, Mult, b, EXTRA) }
    | a=term '/' b=factor { _Py_BinOp(a, Div, b, EXTRA) }
    | a=term '//' b=factor { _Py_BinOp(a, FloorDiv, b, EXTRA) }
    | a=term '%' b=factor { _Py_BinOp(a, Mod, b, EXTRA) }
    | a=term '@' b=factor { CHECK_VERSION(5, "The '@' operator is", _Py_BinOp(a, MatMult, b, EXTRA)) }
    | factor
factor[expr_ty] (memo):
    | '+' a=factor { _Py_UnaryOp(UAdd, a, EXTRA) }
    | '-' a=factor { _Py_UnaryOp(USub, a, EXTRA) }
    | '~' a=factor { _Py_UnaryOp(Invert, a, EXTRA) }
    | power
power[expr_ty]:
    | a=await_primary '**' b=factor { _Py_BinOp(a, Pow, b, EXTRA) }
    | await_primary
await_primary[expr_ty] (memo):
    | AWAIT a=primary { CHECK_VERSION(5, "Await expressions are", _Py_Await(a, EXTRA)) }
    | primary
primary[expr_ty]:
    | a=primary '.' b=NAME { _Py_Attribute(a, b->v.Name.id, Load, EXTRA) }
    | a=primary b=genexp { _Py_Call(a, CHECK(_PyPegen_singleton_seq(p, b)), NULL, EXTRA) }
    | a=primary '(' b=[arguments] ')' {
        _Py_Call(a,
                 (b) ? ((expr_ty) b)->v.Call.args : NULL,
                 (b) ? ((expr_ty) b)->v.Call.keywords : NULL,
                 EXTRA) }
    | a=primary '[' b=slices ']' { _Py_Subscript(a, b, Load, EXTRA) }
    | atom

slices[expr_ty]:
    | a=slice !',' { a }
    | a=','.slice+ [','] { _Py_Tuple(a, Load, EXTRA) }
slice[expr_ty]:
    | a=[expression] ':' b=[expression] c=[':' d=[expression] { d }] { _Py_Slice(a, b, c, EXTRA) }
    | a=expression { a }
atom[expr_ty]:
    | NAME
    | 'True' { _Py_Constant(Py_True, NULL, EXTRA) }
    | 'False' { _Py_Constant(Py_False, NULL, EXTRA) }
    | 'None' { _Py_Constant(Py_None, NULL, EXTRA) }
    | '__new_parser__' { RAISE_SYNTAX_ERROR("You found it!") }
    | &STRING strings
    | NUMBER
    | &'(' (tuple | group | genexp)
    | &'[' (list | listcomp)
    | &'{' (dict | set | dictcomp | setcomp)
    | '...' { _Py_Constant(Py_Ellipsis, NULL, EXTRA) }

strings[expr_ty] (memo): a=STRING+ { _PyPegen_concatenate_strings(p, a) }
list[expr_ty]:
    | '[' a=[star_named_expressions] ']' { _Py_List(a, Load, EXTRA) }
listcomp[expr_ty]:
    | '[' a=named_expression ~ b=for_if_clauses ']' { _Py_ListComp(a, b, EXTRA) }
    | invalid_comprehension
tuple[expr_ty]:
    | '(' a=[y=star_named_expression ',' z=[star_named_expressions] { _PyPegen_seq_insert_in_front(p, y, z) } ] ')' {
        _Py_Tuple(a, Load, EXTRA) }
group[expr_ty]:
    | '(' a=(yield_expr | named_expression) ')' { a }
    | invalid_group
genexp[expr_ty]:
    | '(' a=expression ~ b=for_if_clauses ')' { _Py_GeneratorExp(a, b, EXTRA) }
    | invalid_comprehension
set[expr_ty]: '{' a=expressions_list '}' { _Py_Set(a, EXTRA) }
setcomp[expr_ty]:
    | '{' a=expression ~ b=for_if_clauses '}' { _Py_SetComp(a, b, EXTRA) }
    | invalid_comprehension
dict[expr_ty]:
    | '{' a=[double_starred_kvpairs] '}' {
        _Py_Dict(CHECK(_PyPegen_get_keys(p, a)), CHECK(_PyPegen_get_values(p, a)), EXTRA) }
dictcomp[expr_ty]:
    | '{' a=kvpair b=for_if_clauses '}' { _Py_DictComp(a->key, a->value, b, EXTRA) }
    | invalid_dict_comprehension
double_starred_kvpairs[asdl_seq*]: a=','.double_starred_kvpair+ [','] { a }
double_starred_kvpair[KeyValuePair*]:
    | '**' a=bitwise_or { _PyPegen_key_value_pair(p, NULL, a) }
    | kvpair
kvpair[KeyValuePair*]: a=expression ':' b=expression { _PyPegen_key_value_pair(p, a, b) }
for_if_clauses[asdl_seq*]:
    | for_if_clause+
for_if_clause[comprehension_ty]:
    | ASYNC 'for' a=star_targets 'in' ~ b=disjunction c=('if' z=disjunction { z })* {
        CHECK_VERSION(6, "Async comprehensions are", _Py_comprehension(a, b, c, 1, p->arena)) }
    | 'for' a=star_targets 'in' ~ b=disjunction c=('if' z=disjunction { z })* {
        _Py_comprehension(a, b, c, 0, p->arena) }
    | invalid_for_target

yield_expr[expr_ty]:
    | 'yield' 'from' a=expression { _Py_YieldFrom(a, EXTRA) }
    | 'yield' a=[star_expressions] { _Py_Yield(a, EXTRA) }

arguments[expr_ty] (memo):
    | a=args [','] &')' { a }
    | incorrect_arguments
args[expr_ty]:
    | a=starred_expression b=[',' c=args { c }] {
        _Py_Call(_PyPegen_dummy_name(p),
                 (b) ? CHECK(_PyPegen_seq_insert_in_front(p, a, ((expr_ty) b)->v.Call.args))
                     : CHECK(_PyPegen_singleton_seq(p, a)),
                 (b) ? ((expr_ty) b)->v.Call.keywords : NULL,
                 EXTRA) }
    | a=kwargs { _Py_Call(_PyPegen_dummy_name(p),
                          CHECK_NULL_ALLOWED(_PyPegen_seq_extract_starred_exprs(p, a)),
                          CHECK_NULL_ALLOWED(_PyPegen_seq_delete_starred_exprs(p, a)),
                          EXTRA) }
    | a=named_expression b=[',' c=args { c }] {
        _Py_Call(_PyPegen_dummy_name(p),
                 (b) ? CHECK(_PyPegen_seq_insert_in_front(p, a, ((expr_ty) b)->v.Call.args))
                     : CHECK(_PyPegen_singleton_seq(p, a)),
                 (b) ? ((expr_ty) b)->v.Call.keywords : NULL,
                 EXTRA) }
kwargs[asdl_seq*]:
    | a=','.kwarg_or_starred+ ',' b=','.kwarg_or_double_starred+ { _PyPegen_join_sequences(p, a, b) }
    | ','.kwarg_or_starred+
    | ','.kwarg_or_double_starred+
starred_expression[expr_ty]:
    | '*' a=expression { _Py_Starred(a, Load, EXTRA) }
kwarg_or_starred[KeywordOrStarred*]:
    | a=NAME '=' b=expression {
        _PyPegen_keyword_or_starred(p, CHECK(_Py_keyword(a->v.Name.id, b, EXTRA)), 1) }
    | a=starred_expression { _PyPegen_keyword_or_starred(p, a, 0) }
    | invalid_kwarg
kwarg_or_double_starred[KeywordOrStarred*]:
    | a=NAME '=' b=expression {
        _PyPegen_keyword_or_starred(p, CHECK(_Py_keyword(a->v.Name.id, b, EXTRA)), 1) }
    | '**' a=expression { _PyPegen_keyword_or_starred(p, CHECK(_Py_keyword(NULL, a, EXTRA)), 1) }
    | invalid_kwarg

# NOTE: star_targets may contain *bitwise_or, targets may not.
star_targets[expr_ty]:
    | a=star_target !',' { a }
    | a=star_target b=(',' c=star_target { c })* [','] {
        _Py_Tuple(CHECK(_PyPegen_seq_insert_in_front(p, a, b)), Store, EXTRA) }
star_targets_seq[asdl_seq*]: a=','.star_target+ [','] { a }
star_target[expr_ty] (memo):
    | '*' a=(!'*' star_target) {
        _Py_Starred(CHECK(_PyPegen_set_expr_context(p, a, Store)), Store, EXTRA) }
    | a=t_primary '.' b=NAME !t_lookahead { _Py_Attribute(a, b->v.Name.id, Store, EXTRA) }
    | a=t_primary '[' b=slices ']' !t_lookahead { _Py_Subscript(a, b, Store, EXTRA) }
    | star_atom
star_atom[expr_ty]:
    | a=NAME { _PyPegen_set_expr_context(p, a, Store) }
    | '(' a=star_target ')' { _PyPegen_set_expr_context(p, a, Store) }
    | '(' a=[star_targets_seq] ')' { _Py_Tuple(a, Store, EXTRA) }
    | '[' a=[star_targets_seq] ']' { _Py_List(a, Store, EXTRA) }

single_target[expr_ty]:
    | single_subscript_attribute_target
    | a=NAME { _PyPegen_set_expr_context(p, a, Store) }
    | '(' a=single_target ')' { a }
single_subscript_attribute_target[expr_ty]:
    | a=t_primary '.' b=NAME !t_lookahead { _Py_Attribute(a, b->v.Name.id, Store, EXTRA) }
    | a=t_primary '[' b=slices ']' !t_lookahead { _Py_Subscript(a, b, Store, EXTRA) }

del_targets[asdl_seq*]: a=','.del_target+ [','] { a }
del_target[expr_ty] (memo):
    | a=t_primary '.' b=NAME !t_lookahead { _Py_Attribute(a, b->v.Name.id, Del, EXTRA) }
    | a=t_primary '[' b=slices ']' !t_lookahead { _Py_Subscript(a, b, Del, EXTRA) }
    | del_t_atom
del_t_atom[expr_ty]:
    | a=NAME { _PyPegen_set_expr_context(p, a, Del) }
    | '(' a=del_target ')' { _PyPegen_set_expr_context(p, a, Del) }
    | '(' a=[del_targets] ')' { _Py_Tuple(a, Del, EXTRA) }
    | '[' a=[del_targets] ']' { _Py_List(a, Del, EXTRA) }

targets[asdl_seq*]: a=','.target+ [','] { a }
target[expr_ty] (memo):
    | a=t_primary '.' b=NAME !t_lookahead { _Py_Attribute(a, b->v.Name.id, Store, EXTRA) }
    | a=t_primary '[' b=slices ']' !t_lookahead { _Py_Subscript(a, b, Store, EXTRA) }
    | t_atom
t_primary[expr_ty]:
    | a=t_primary '.' b=NAME &t_lookahead { _Py_Attribute(a, b->v.Name.id, Load, EXTRA) }
    | a=t_primary '[' b=slices ']' &t_lookahead { _Py_Subscript(a, b, Load, EXTRA) }
    | a=t_primary b=genexp &t_lookahead { _Py_Call(a, CHECK(_PyPegen_singleton_seq(p, b)), NULL, EXTRA) }
    | a=t_primary '(' b=[arguments] ')' &t_lookahead {
        _Py_Call(a,
                 (b) ? ((expr_ty) b)->v.Call.args : NULL,
                 (b) ? ((expr_ty) b)->v.Call.keywords : NULL,
                 EXTRA) }
    | a=atom &t_lookahead { a }
t_lookahead: '(' | '[' | '.'
t_atom[expr_ty]:
    | a=NAME { _PyPegen_set_expr_context(p, a, Store) }
    | '(' a=target ')' { _PyPegen_set_expr_context(p, a, Store) }
    | '(' b=[targets] ')' { _Py_Tuple(b, Store, EXTRA) }
    | '[' b=[targets] ']' { _Py_List(b, Store, EXTRA) }


# From here on, there are rules for invalid syntax with specialised error messages
incorrect_arguments:
    | args ',' '*' { RAISE_SYNTAX_ERROR("iterable argument unpacking follows keyword argument unpacking") }
    | a=expression for_if_clauses ',' [args | expression for_if_clauses] {
        RAISE_SYNTAX_ERROR_KNOWN_LOCATION(a, "Generator expression must be parenthesized") }
    | a=args for_if_clauses { _PyPegen_nonparen_genexp_in_call(p, a) }
    | args ',' a=expression for_if_clauses {
        RAISE_SYNTAX_ERROR_KNOWN_LOCATION(a, "Generator expression must be parenthesized") }
    | a=args ',' args { _PyPegen_arguments_parsing_error(p, a) }
invalid_kwarg:
    | a=expression '=' {
        RAISE_SYNTAX_ERROR_KNOWN_LOCATION(
            a, "expression cannot contain assignment, perhaps you meant \"==\"?") }
invalid_named_expression:
    | a=expression ':=' expression {
        RAISE_SYNTAX_ERROR_KNOWN_LOCATION(
            a, "cannot use assignment expressions with %s", _PyPegen_get_expr_name(a)) }
invalid_assignment:
    | a=list ':' { RAISE_SYNTAX_ERROR_KNOWN_LOCATION(a, "only single target (not list) can be annotated") }
    | a=tuple ':' { RAISE_SYNTAX_ERROR_KNOWN_LOCATION(a, "only single target (not tuple) can be annotated") }
    | a=star_named_expression ',' star_named_expressions* ':' {
        RAISE_SYNTAX_ERROR_KNOWN_LOCATION(a, "only single target (not tuple) can be annotated") }
    | a=expression ':' expression ['=' annotated_rhs] {
        RAISE_SYNTAX_ERROR_KNOWN_LOCATION(a, "illegal target for annotation") }
    | a=star_expressions '=' (yield_expr | star_expressions) {
        RAISE_SYNTAX_ERROR_KNOWN_LOCATION(
            GET_INVALID_TARGET(a),
            "cannot assign to %s", _PyPegen_get_expr_name(GET_INVALID_TARGET(a))) }
    | a=star_expressions augassign (yield_expr | star_expressions) {
        RAISE_SYNTAX_ERROR_KNOWN_LOCATION( 
            a, 
            "'%s' is an illegal expression for augmented assignment",
            _PyPegen_get_expr_name(a)
        )}
invalid_del_stmt:
    | 'del' a=star_expressions {
        GET_INVALID_DEL_TARGET(a) != NULL ?
        RAISE_SYNTAX_ERROR_KNOWN_LOCATION(
            GET_INVALID_DEL_TARGET(a),
            "cannot delete %s", _PyPegen_get_expr_name(GET_INVALID_DEL_TARGET(a))
        ) :
        RAISE_SYNTAX_ERROR("invalid syntax") }
invalid_block:
    | NEWLINE !INDENT { RAISE_INDENTATION_ERROR("expected an indented block") }
invalid_comprehension:
    | ('[' | '(' | '{') a=starred_expression for_if_clauses {
        RAISE_SYNTAX_ERROR_KNOWN_LOCATION(a, "iterable unpacking cannot be used in comprehension") }
invalid_dict_comprehension:
    | '{' a='**' bitwise_or for_if_clauses '}' {
        RAISE_SYNTAX_ERROR_KNOWN_LOCATION(a, "dict unpacking cannot be used in dict comprehension") }
invalid_parameters:
    | param_no_default* (slash_with_default | param_with_default+) param_no_default {
        RAISE_SYNTAX_ERROR("non-default argument follows default argument") }
invalid_star_etc:
    | '*' (')' | ',' (')' | '**')) { RAISE_SYNTAX_ERROR("named arguments must follow bare *") }
    | '*' ',' TYPE_COMMENT { RAISE_SYNTAX_ERROR("bare * has associated type comment") }
invalid_lambda_star_etc:
    | '*' (':' | ',' (':' | '**')) { RAISE_SYNTAX_ERROR("named arguments must follow bare *") }
invalid_double_type_comments:
    | TYPE_COMMENT NEWLINE TYPE_COMMENT NEWLINE INDENT {
        RAISE_SYNTAX_ERROR("Cannot have two type comments on def") }
<<<<<<< HEAD
invalid_with_item:
    | expression 'as' a=expression {
        RAISE_SYNTAX_ERROR_KNOWN_LOCATION(
            GET_INVALID_TARGET(a),
            "cannot assign to %s", _PyPegen_get_expr_name(GET_INVALID_TARGET(a))
        ) }

invalid_for_target:
    | ASYNC? 'for' a=star_expressions {
        GET_INVALID_FOR_TARGET(a) != NULL ?
        RAISE_SYNTAX_ERROR_KNOWN_LOCATION(
            GET_INVALID_FOR_TARGET(a),
            "cannot assign to %s", _PyPegen_get_expr_name(GET_INVALID_FOR_TARGET(a))
        ) :
        RAISE_SYNTAX_ERROR("invalid syntax") }

invalid_group:
    | '(' a=starred_expression ')' {
        RAISE_SYNTAX_ERROR_KNOWN_LOCATION(a, "can't use starred expression here") }
=======
invalid_del_target:
    | a=star_expression &del_target_end {
        RAISE_SYNTAX_ERROR_KNOWN_LOCATION(a, "cannot delete %s", _PyPegen_get_expr_name(a)) }
invalid_import_from_targets:
    | import_from_as_names ',' {
        RAISE_SYNTAX_ERROR("trailing comma not allowed without surrounding parentheses") }
>>>>>>> 1cba1c9a
<|MERGE_RESOLUTION|>--- conflicted
+++ resolved
@@ -687,7 +687,6 @@
 invalid_double_type_comments:
     | TYPE_COMMENT NEWLINE TYPE_COMMENT NEWLINE INDENT {
         RAISE_SYNTAX_ERROR("Cannot have two type comments on def") }
-<<<<<<< HEAD
 invalid_with_item:
     | expression 'as' a=expression {
         RAISE_SYNTAX_ERROR_KNOWN_LOCATION(
@@ -707,11 +706,6 @@
 invalid_group:
     | '(' a=starred_expression ')' {
         RAISE_SYNTAX_ERROR_KNOWN_LOCATION(a, "can't use starred expression here") }
-=======
-invalid_del_target:
-    | a=star_expression &del_target_end {
-        RAISE_SYNTAX_ERROR_KNOWN_LOCATION(a, "cannot delete %s", _PyPegen_get_expr_name(a)) }
 invalid_import_from_targets:
     | import_from_as_names ',' {
-        RAISE_SYNTAX_ERROR("trailing comma not allowed without surrounding parentheses") }
->>>>>>> 1cba1c9a
+        RAISE_SYNTAX_ERROR("trailing comma not allowed without surrounding parentheses") }