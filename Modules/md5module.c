/* MD5 module */

/* This module provides an interface to the MD5 algorithm */

/* See below for information about the original code this module was
   based upon. Additional work performed by:

   Andrew Kuchling (amk@amk.ca)
   Greg Stein (gstein@lyra.org)
   Trevor Perrin (trevp@trevp.net)

   Copyright (C) 2005-2007   Gregory P. Smith (greg@krypto.org)
   Licensed to PSF under a Contributor Agreement.

*/

/* MD5 objects */

#ifndef Py_BUILD_CORE_BUILTIN
#  define Py_BUILD_CORE_MODULE 1
#endif

#include "Python.h"
#include "pycore_strhex.h" // _Py_strhex()

#include "hashlib.h"

/*[clinic input]
module _md5
class MD5Type "MD5object *" "&PyType_Type"
[clinic start generated code]*/
/*[clinic end generated code: output=da39a3ee5e6b4b0d input=6e5261719957a912]*/

/* The MD5 block size and message digest sizes, in bytes */

#define MD5_BLOCKSIZE    64
#define MD5_DIGESTSIZE   16

#include "_hacl/Hacl_Hash_MD5.h"

typedef struct {
    HASHLIB_OBJECT_HEAD
    Hacl_Hash_MD5_state_t *hash_state;
} MD5object;

#define _MD5object_CAST(op)     ((MD5object *)(op))

#include "clinic/md5module.c.h"


typedef struct {
    PyTypeObject* md5_type;
} MD5State;

static inline MD5State*
md5_get_state(PyObject *module)
{
    void *state = PyModule_GetState(module);
    assert(state != NULL);
    return (MD5State *)state;
}

static MD5object *
newMD5object(MD5State * st)
{
    MD5object *md5 = PyObject_GC_New(MD5object, st->md5_type);
    if (!md5) {
        return NULL;
    }
    HASHLIB_INIT_MUTEX(md5);

    PyObject_GC_Track(md5);
    return md5;
}

/* Internal methods for a hash object */
static int
MD5_traverse(PyObject *ptr, visitproc visit, void *arg)
{
    Py_VISIT(Py_TYPE(ptr));
    return 0;
}

static void
MD5_dealloc(PyObject *op)
{
    MD5object *ptr = _MD5object_CAST(op);
    Hacl_Hash_MD5_free(ptr->hash_state);
    PyTypeObject *tp = Py_TYPE(op);
    PyObject_GC_UnTrack(ptr);
    PyObject_GC_Del(ptr);
    Py_DECREF(tp);
}


/* External methods for a hash object */

/*[clinic input]
MD5Type.copy

    cls: defining_class

Return a copy of the hash object.
[clinic start generated code]*/

static PyObject *
MD5Type_copy_impl(MD5object *self, PyTypeObject *cls)
/*[clinic end generated code: output=bf055e08244bf5ee input=d89087dcfb2a8620]*/
{
    MD5State *st = PyType_GetModuleState(cls);

    MD5object *newobj;
    if ((newobj = newMD5object(st)) == NULL) {
        return NULL;
    }

    HASHLIB_ACQUIRE_LOCK(self);
    newobj->hash_state = Hacl_Hash_MD5_copy(self->hash_state);
    HASHLIB_RELEASE_LOCK(self);
    if (newobj->hash_state == NULL) {
        Py_DECREF(newobj);
        return PyErr_NoMemory();
    }
    return (PyObject *)newobj;
}

/*[clinic input]
MD5Type.digest

Return the digest value as a bytes object.
[clinic start generated code]*/

static PyObject *
MD5Type_digest_impl(MD5object *self)
/*[clinic end generated code: output=eb691dc4190a07ec input=bc0c4397c2994be6]*/
{
<<<<<<< HEAD
    unsigned char digest[MD5_DIGESTSIZE];
    HASHLIB_ACQUIRE_LOCK(self);
=======
    uint8_t digest[MD5_DIGESTSIZE];
    ENTER_HASHLIB(self);
>>>>>>> eec7a8ff
    Hacl_Hash_MD5_digest(self->hash_state, digest);
    HASHLIB_RELEASE_LOCK(self);
    return PyBytes_FromStringAndSize((const char *)digest, MD5_DIGESTSIZE);
}

/*[clinic input]
MD5Type.hexdigest

Return the digest value as a string of hexadecimal digits.
[clinic start generated code]*/

static PyObject *
MD5Type_hexdigest_impl(MD5object *self)
/*[clinic end generated code: output=17badced1f3ac932 input=b60b19de644798dd]*/
{
<<<<<<< HEAD
    unsigned char digest[MD5_DIGESTSIZE];
    HASHLIB_ACQUIRE_LOCK(self);
    Hacl_Hash_MD5_digest(self->hash_state, digest);
    HASHLIB_RELEASE_LOCK(self);

    const char *hexdigits = "0123456789abcdef";
    char digest_hex[MD5_DIGESTSIZE * 2];
    char *str = digest_hex;
    for (size_t i=0; i < MD5_DIGESTSIZE; i++) {
        unsigned char byte = digest[i];
        *str++ = hexdigits[byte >> 4];
        *str++ = hexdigits[byte & 0x0f];
    }
    return PyUnicode_FromStringAndSize(digest_hex, sizeof(digest_hex));
=======
    uint8_t digest[MD5_DIGESTSIZE];
    ENTER_HASHLIB(self);
    Hacl_Hash_MD5_digest(self->hash_state, digest);
    LEAVE_HASHLIB(self);
    return _Py_strhex((const char *)digest, MD5_DIGESTSIZE);
>>>>>>> eec7a8ff
}

static void
_hacl_md5_state_update(Hacl_Hash_MD5_state_t *state,
                       uint8_t *buf, Py_ssize_t len)
{
    assert(len >= 0);
    /*
     * Note: we explicitly ignore the error code on the basis that it would
     * take more than 1 billion years to overflow the maximum admissible length
     * for MD5 (2^61 - 1).
     */
#if PY_SSIZE_T_MAX > UINT32_MAX
    while (len > UINT32_MAX) {
        (void)Hacl_Hash_MD5_update(state, buf, UINT32_MAX);
        len -= UINT32_MAX;
        buf += UINT32_MAX;
    }
#endif
    /* cast to uint32_t is now safe */
    (void)Hacl_Hash_MD5_update(state, buf, (uint32_t)len);
}

/*[clinic input]
MD5Type.update

    obj: object
    /

Update this hash object's state with the provided string.
[clinic start generated code]*/

static PyObject *
MD5Type_update_impl(MD5object *self, PyObject *obj)
/*[clinic end generated code: output=b0fed9a7ce7ad253 input=6e1efcd9ecf17032]*/
{
    Py_buffer buf;
    GET_BUFFER_VIEW_OR_ERROUT(obj, &buf);
    HASHLIB_EXTERNAL_INSTRUCTIONS_LOCKED(
        self, buf.len,
        _hacl_md5_state_update(self->hash_state, buf.buf, buf.len)
    );
    PyBuffer_Release(&buf);
    Py_RETURN_NONE;
}

static PyMethodDef MD5_methods[] = {
    MD5TYPE_COPY_METHODDEF
    MD5TYPE_DIGEST_METHODDEF
    MD5TYPE_HEXDIGEST_METHODDEF
    MD5TYPE_UPDATE_METHODDEF
    {NULL,        NULL}         /* sentinel */
};

static PyObject *
MD5_get_block_size(PyObject *Py_UNUSED(self), void *Py_UNUSED(closure))
{
    return PyLong_FromLong(MD5_BLOCKSIZE);
}

static PyObject *
MD5_get_name(PyObject *Py_UNUSED(self), void *Py_UNUSED(closure))
{
    return PyUnicode_FromStringAndSize("md5", 3);
}

static PyObject *
md5_get_digest_size(PyObject *Py_UNUSED(self), void *Py_UNUSED(closure))
{
    return PyLong_FromLong(MD5_DIGESTSIZE);
}

static PyGetSetDef MD5_getseters[] = {
    {"block_size", MD5_get_block_size, NULL, NULL, NULL},
    {"name", MD5_get_name, NULL, NULL, NULL},
    {"digest_size", md5_get_digest_size, NULL, NULL, NULL},
    {NULL}  /* Sentinel */
};

static PyType_Slot md5_type_slots[] = {
    {Py_tp_dealloc, MD5_dealloc},
    {Py_tp_methods, MD5_methods},
    {Py_tp_getset, MD5_getseters},
    {Py_tp_traverse, MD5_traverse},
    {0,0}
};

static PyType_Spec md5_type_spec = {
    .name = "_md5.md5",
    .basicsize =  sizeof(MD5object),
    .flags = (Py_TPFLAGS_DEFAULT | Py_TPFLAGS_DISALLOW_INSTANTIATION |
              Py_TPFLAGS_IMMUTABLETYPE | Py_TPFLAGS_HAVE_GC),
    .slots = md5_type_slots
};

/* The single module-level function: new() */

/*[clinic input]
_md5.md5

    data: object(c_default="NULL") = b''
    *
    usedforsecurity: bool = True
    string as string_obj: object(c_default="NULL") = None

Return a new MD5 hash object; optionally initialized with a string.
[clinic start generated code]*/

static PyObject *
_md5_md5_impl(PyObject *module, PyObject *data, int usedforsecurity,
              PyObject *string_obj)
/*[clinic end generated code: output=d45e187d3d16f3a8 input=7ea5c5366dbb44bf]*/
{
    PyObject *string;
    if (_Py_hashlib_data_argument(&string, data, string_obj) < 0) {
        return NULL;
    }

    MD5object *new;
    Py_buffer buf;

    if (string) {
        GET_BUFFER_VIEW_OR_ERROUT(string, &buf);
    }

    MD5State *st = md5_get_state(module);
    if ((new = newMD5object(st)) == NULL) {
        if (string) {
            PyBuffer_Release(&buf);
        }
        return NULL;
    }

    new->hash_state = Hacl_Hash_MD5_malloc();
    if (new->hash_state == NULL) {
        Py_DECREF(new);
        if (string) {
            PyBuffer_Release(&buf);
        }
        return PyErr_NoMemory();
    }

    if (string) {
        /* Do not use self->mutex here as this is the constructor
         * where it is not yet possible to have concurrent access. */
        HASHLIB_EXTERNAL_INSTRUCTIONS_UNLOCKED(
            buf.len,
            _hacl_md5_state_update(new->hash_state, buf.buf, buf.len)
        );
        PyBuffer_Release(&buf);
    }

    return (PyObject *)new;
}


/* List of functions exported by this module */

static struct PyMethodDef MD5_functions[] = {
    _MD5_MD5_METHODDEF
    {NULL,      NULL}            /* Sentinel */
};

static int
_md5_traverse(PyObject *module, visitproc visit, void *arg)
{
    MD5State *state = md5_get_state(module);
    Py_VISIT(state->md5_type);
    return 0;
}

static int
_md5_clear(PyObject *module)
{
    MD5State *state = md5_get_state(module);
    Py_CLEAR(state->md5_type);
    return 0;
}

static void
_md5_free(void *module)
{
    _md5_clear((PyObject *)module);
}

/* Initialize this module. */
static int
md5_exec(PyObject *m)
{
    MD5State *st = md5_get_state(m);

    st->md5_type = (PyTypeObject *)PyType_FromModuleAndSpec(
        m, &md5_type_spec, NULL);

    if (PyModule_AddObjectRef(m, "MD5Type", (PyObject *)st->md5_type) < 0) {
        return -1;
    }
    if (PyModule_AddIntConstant(m, "_GIL_MINSIZE", HASHLIB_GIL_MINSIZE) < 0) {
        return -1;
    }

    return 0;
}

static PyModuleDef_Slot _md5_slots[] = {
    {Py_mod_exec, md5_exec},
    {Py_mod_multiple_interpreters, Py_MOD_PER_INTERPRETER_GIL_SUPPORTED},
    {Py_mod_gil, Py_MOD_GIL_NOT_USED},
    {0, NULL}
};


static struct PyModuleDef _md5module = {
    PyModuleDef_HEAD_INIT,
    .m_name = "_md5",
    .m_size = sizeof(MD5State),
    .m_methods = MD5_functions,
    .m_slots = _md5_slots,
    .m_traverse = _md5_traverse,
    .m_clear = _md5_clear,
    .m_free = _md5_free,
};

PyMODINIT_FUNC
PyInit__md5(void)
{
    return PyModuleDef_Init(&_md5module);
}<|MERGE_RESOLUTION|>--- conflicted
+++ resolved
@@ -134,13 +134,8 @@
 MD5Type_digest_impl(MD5object *self)
 /*[clinic end generated code: output=eb691dc4190a07ec input=bc0c4397c2994be6]*/
 {
-<<<<<<< HEAD
-    unsigned char digest[MD5_DIGESTSIZE];
+    uint8_t digest[MD5_DIGESTSIZE];
     HASHLIB_ACQUIRE_LOCK(self);
-=======
-    uint8_t digest[MD5_DIGESTSIZE];
-    ENTER_HASHLIB(self);
->>>>>>> eec7a8ff
     Hacl_Hash_MD5_digest(self->hash_state, digest);
     HASHLIB_RELEASE_LOCK(self);
     return PyBytes_FromStringAndSize((const char *)digest, MD5_DIGESTSIZE);
@@ -156,28 +151,11 @@
 MD5Type_hexdigest_impl(MD5object *self)
 /*[clinic end generated code: output=17badced1f3ac932 input=b60b19de644798dd]*/
 {
-<<<<<<< HEAD
-    unsigned char digest[MD5_DIGESTSIZE];
+    uint8_t digest[MD5_DIGESTSIZE];
     HASHLIB_ACQUIRE_LOCK(self);
     Hacl_Hash_MD5_digest(self->hash_state, digest);
     HASHLIB_RELEASE_LOCK(self);
-
-    const char *hexdigits = "0123456789abcdef";
-    char digest_hex[MD5_DIGESTSIZE * 2];
-    char *str = digest_hex;
-    for (size_t i=0; i < MD5_DIGESTSIZE; i++) {
-        unsigned char byte = digest[i];
-        *str++ = hexdigits[byte >> 4];
-        *str++ = hexdigits[byte & 0x0f];
-    }
-    return PyUnicode_FromStringAndSize(digest_hex, sizeof(digest_hex));
-=======
-    uint8_t digest[MD5_DIGESTSIZE];
-    ENTER_HASHLIB(self);
-    Hacl_Hash_MD5_digest(self->hash_state, digest);
-    LEAVE_HASHLIB(self);
     return _Py_strhex((const char *)digest, MD5_DIGESTSIZE);
->>>>>>> eec7a8ff
 }
 
 static void
