/*
 * Support routines from the Windows API
 *
 * This module was originally created by merging PC/_subprocess.c with
 * Modules/_multiprocessing/win32_functions.c.
 *
 * Copyright (c) 2004 by Fredrik Lundh <fredrik@pythonware.com>
 * Copyright (c) 2004 by Secret Labs AB, http://www.pythonware.com
 * Copyright (c) 2004 by Peter Astrand <astrand@lysator.liu.se>
 *
 * By obtaining, using, and/or copying this software and/or its
 * associated documentation, you agree that you have read, understood,
 * and will comply with the following terms and conditions:
 *
 * Permission to use, copy, modify, and distribute this software and
 * its associated documentation for any purpose and without fee is
 * hereby granted, provided that the above copyright notice appears in
 * all copies, and that both that copyright notice and this permission
 * notice appear in supporting documentation, and that the name of the
 * authors not be used in advertising or publicity pertaining to
 * distribution of the software without specific, written prior
 * permission.
 *
 * THE AUTHORS DISCLAIMS ALL WARRANTIES WITH REGARD TO THIS SOFTWARE,
 * INCLUDING ALL IMPLIED WARRANTIES OF MERCHANTABILITY AND FITNESS.
 * IN NO EVENT SHALL THE AUTHORS BE LIABLE FOR ANY SPECIAL, INDIRECT OR
 * CONSEQUENTIAL DAMAGES OR ANY DAMAGES WHATSOEVER RESULTING FROM LOSS
 * OF USE, DATA OR PROFITS, WHETHER IN AN ACTION OF CONTRACT,
 * NEGLIGENCE OR OTHER TORTIOUS ACTION, ARISING OUT OF OR IN CONNECTION
 * WITH THE USE OR PERFORMANCE OF THIS SOFTWARE.
 *
 */

/* Licensed to PSF under a Contributor Agreement. */
/* See http://www.python.org/2.4/license for licensing details. */

#include "Python.h"
#include "structmember.h"

#define WINDOWS_LEAN_AND_MEAN
#include "windows.h"
#include <crtdbg.h>
#include "winreparse.h"

#if defined(MS_WIN32) && !defined(MS_WIN64)
#define HANDLE_TO_PYNUM(handle) \
    PyLong_FromUnsignedLong((unsigned long) handle)
#define PYNUM_TO_HANDLE(obj) ((HANDLE)PyLong_AsUnsignedLong(obj))
#define F_POINTER "k"
#define T_POINTER T_ULONG
#else
#define HANDLE_TO_PYNUM(handle) \
    PyLong_FromUnsignedLongLong((unsigned long long) handle)
#define PYNUM_TO_HANDLE(obj) ((HANDLE)PyLong_AsUnsignedLongLong(obj))
#define F_POINTER "K"
#define T_POINTER T_ULONGLONG
#endif

#define F_HANDLE F_POINTER
#define F_DWORD "k"

#define T_HANDLE T_POINTER

/* Grab CancelIoEx dynamically from kernel32 */
static int has_CancelIoEx = -1;
static BOOL (CALLBACK *Py_CancelIoEx)(HANDLE, LPOVERLAPPED);

static int
check_CancelIoEx()
{
    if (has_CancelIoEx == -1)
    {
        HINSTANCE hKernel32 = GetModuleHandle("KERNEL32");
        * (FARPROC *) &Py_CancelIoEx = GetProcAddress(hKernel32,
                                                      "CancelIoEx");
        has_CancelIoEx = (Py_CancelIoEx != NULL);
    }
    return has_CancelIoEx;
}


/*
 * A Python object wrapping an OVERLAPPED structure and other useful data
 * for overlapped I/O
 */

typedef struct {
    PyObject_HEAD
    OVERLAPPED overlapped;
    /* For convenience, we store the file handle too */
    HANDLE handle;
    /* Whether there's I/O in flight */
    int pending;
    /* Whether I/O completed successfully */
    int completed;
    /* Buffer used for reading (optional) */
    PyObject *read_buffer;
    /* Buffer used for writing (optional) */
    Py_buffer write_buffer;
} OverlappedObject;

static void
overlapped_dealloc(OverlappedObject *self)
{
    DWORD bytes;
    int err = GetLastError();

    if (self->pending) {
        if (check_CancelIoEx() &&
            Py_CancelIoEx(self->handle, &self->overlapped) &&
            GetOverlappedResult(self->handle, &self->overlapped, &bytes, TRUE))
        {
            /* The operation is no longer pending -- nothing to do. */
        }
        else if (_Py_IsFinalizing())
        {
            /* The operation is still pending -- give a warning.  This
               will probably only happen on Windows XP. */
            PyErr_SetString(PyExc_RuntimeError,
                            "I/O operations still in flight while destroying "
                            "Overlapped object, the process may crash");
            PyErr_WriteUnraisable(NULL);
        }
        else
        {
            /* The operation is still pending, but the process is
               probably about to exit, so we need not worry too much
               about memory leaks.  Leaking self prevents a potential
               crash.  This can happen when a daemon thread is cleaned
               up at exit -- see #19565.  We only expect to get here
               on Windows XP. */
            CloseHandle(self->overlapped.hEvent);
            SetLastError(err);
            return;
        }
    }

    CloseHandle(self->overlapped.hEvent);
    SetLastError(err);
    if (self->write_buffer.obj)
        PyBuffer_Release(&self->write_buffer);
    Py_CLEAR(self->read_buffer);
    PyObject_Del(self);
}

/*[clinic input]
module _winapi
class _winapi.Overlapped "OverlappedObject *" "&OverlappedType"
[clinic start generated code]*/
/*[clinic end generated code: output=da39a3ee5e6b4b0d input=c13d3f5fd1dabb84]*/

/*[python input]
def create_converter(type_, format_unit):
    name = type_ + '_converter'
    # registered upon creation by CConverter's metaclass
    type(name, (CConverter,), {'type': type_, 'format_unit': format_unit})

# format unit differs between platforms for these
create_converter('HANDLE', '" F_HANDLE "')
create_converter('HMODULE', '" F_HANDLE "')
create_converter('LPSECURITY_ATTRIBUTES', '" F_POINTER "')

create_converter('BOOL', 'i') # F_BOOL used previously (always 'i')
create_converter('DWORD', 'k') # F_DWORD is always "k" (which is much shorter)
create_converter('LPCTSTR', 's')
create_converter('LPWSTR', 'u')
create_converter('UINT', 'I') # F_UINT used previously (always 'I')

class HANDLE_return_converter(CReturnConverter):
    type = 'HANDLE'

    def render(self, function, data):
        self.declare(data)
        self.err_occurred_if("_return_value == INVALID_HANDLE_VALUE", data)
        data.return_conversion.append(
            'if (_return_value == NULL) {\n    Py_RETURN_NONE;\n}\n')
        data.return_conversion.append(
            'return_value = HANDLE_TO_PYNUM(_return_value);\n')

class DWORD_return_converter(CReturnConverter):
    type = 'DWORD'

    def render(self, function, data):
        self.declare(data)
        self.err_occurred_if("_return_value == PY_DWORD_MAX", data)
        data.return_conversion.append(
            'return_value = Py_BuildValue("k", _return_value);\n')
[python start generated code]*/
/*[python end generated code: output=da39a3ee5e6b4b0d input=4527052fe06e5823]*/

#include "clinic/_winapi.c.h"

/*[clinic input]
_winapi.Overlapped.GetOverlappedResult

    wait: bool
    /
[clinic start generated code]*/

static PyObject *
_winapi_Overlapped_GetOverlappedResult_impl(OverlappedObject *self, int wait)
/*[clinic end generated code: output=bdd0c1ed6518cd03 input=194505ee8e0e3565]*/
{
    BOOL res;
    DWORD transferred = 0;
    DWORD err;

    Py_BEGIN_ALLOW_THREADS
    res = GetOverlappedResult(self->handle, &self->overlapped, &transferred,
                              wait != 0);
    Py_END_ALLOW_THREADS

    err = res ? ERROR_SUCCESS : GetLastError();
    switch (err) {
        case ERROR_SUCCESS:
        case ERROR_MORE_DATA:
        case ERROR_OPERATION_ABORTED:
            self->completed = 1;
            self->pending = 0;
            break;
        case ERROR_IO_INCOMPLETE:
            break;
        default:
            self->pending = 0;
            return PyErr_SetExcFromWindowsErr(PyExc_OSError, err);
    }
    if (self->completed && self->read_buffer != NULL) {
        assert(PyBytes_CheckExact(self->read_buffer));
        if (transferred != PyBytes_GET_SIZE(self->read_buffer) &&
            _PyBytes_Resize(&self->read_buffer, transferred))
            return NULL;
    }
    return Py_BuildValue("II", (unsigned) transferred, (unsigned) err);
}

/*[clinic input]
_winapi.Overlapped.getbuffer
[clinic start generated code]*/

static PyObject *
_winapi_Overlapped_getbuffer_impl(OverlappedObject *self)
/*[clinic end generated code: output=95a3eceefae0f748 input=347fcfd56b4ceabd]*/
{
    PyObject *res;
    if (!self->completed) {
        PyErr_SetString(PyExc_ValueError,
                        "can't get read buffer before GetOverlappedResult() "
                        "signals the operation completed");
        return NULL;
    }
    res = self->read_buffer ? self->read_buffer : Py_None;
    Py_INCREF(res);
    return res;
}

/*[clinic input]
_winapi.Overlapped.cancel
[clinic start generated code]*/

static PyObject *
_winapi_Overlapped_cancel_impl(OverlappedObject *self)
/*[clinic end generated code: output=fcb9ab5df4ebdae5 input=cbf3da142290039f]*/
{
    BOOL res = TRUE;

    if (self->pending) {
        Py_BEGIN_ALLOW_THREADS
        if (check_CancelIoEx())
            res = Py_CancelIoEx(self->handle, &self->overlapped);
        else
            res = CancelIo(self->handle);
        Py_END_ALLOW_THREADS
    }

    /* CancelIoEx returns ERROR_NOT_FOUND if the I/O completed in-between */
    if (!res && GetLastError() != ERROR_NOT_FOUND)
        return PyErr_SetExcFromWindowsErr(PyExc_OSError, 0);
    self->pending = 0;
    Py_RETURN_NONE;
}

static PyMethodDef overlapped_methods[] = {
    _WINAPI_OVERLAPPED_GETOVERLAPPEDRESULT_METHODDEF
    _WINAPI_OVERLAPPED_GETBUFFER_METHODDEF
    _WINAPI_OVERLAPPED_CANCEL_METHODDEF
    {NULL}
};

static PyMemberDef overlapped_members[] = {
    {"event", T_HANDLE,
     offsetof(OverlappedObject, overlapped) + offsetof(OVERLAPPED, hEvent),
     READONLY, "overlapped event handle"},
    {NULL}
};

PyTypeObject OverlappedType = {
    PyVarObject_HEAD_INIT(NULL, 0)
    /* tp_name           */ "_winapi.Overlapped",
    /* tp_basicsize      */ sizeof(OverlappedObject),
    /* tp_itemsize       */ 0,
    /* tp_dealloc        */ (destructor) overlapped_dealloc,
    /* tp_print          */ 0,
    /* tp_getattr        */ 0,
    /* tp_setattr        */ 0,
    /* tp_reserved       */ 0,
    /* tp_repr           */ 0,
    /* tp_as_number      */ 0,
    /* tp_as_sequence    */ 0,
    /* tp_as_mapping     */ 0,
    /* tp_hash           */ 0,
    /* tp_call           */ 0,
    /* tp_str            */ 0,
    /* tp_getattro       */ 0,
    /* tp_setattro       */ 0,
    /* tp_as_buffer      */ 0,
    /* tp_flags          */ Py_TPFLAGS_DEFAULT,
    /* tp_doc            */ "OVERLAPPED structure wrapper",
    /* tp_traverse       */ 0,
    /* tp_clear          */ 0,
    /* tp_richcompare    */ 0,
    /* tp_weaklistoffset */ 0,
    /* tp_iter           */ 0,
    /* tp_iternext       */ 0,
    /* tp_methods        */ overlapped_methods,
    /* tp_members        */ overlapped_members,
    /* tp_getset         */ 0,
    /* tp_base           */ 0,
    /* tp_dict           */ 0,
    /* tp_descr_get      */ 0,
    /* tp_descr_set      */ 0,
    /* tp_dictoffset     */ 0,
    /* tp_init           */ 0,
    /* tp_alloc          */ 0,
    /* tp_new            */ 0,
};

static OverlappedObject *
new_overlapped(HANDLE handle)
{
    OverlappedObject *self;

    self = PyObject_New(OverlappedObject, &OverlappedType);
    if (!self)
        return NULL;
    self->handle = handle;
    self->read_buffer = NULL;
    self->pending = 0;
    self->completed = 0;
    memset(&self->overlapped, 0, sizeof(OVERLAPPED));
    memset(&self->write_buffer, 0, sizeof(Py_buffer));
    /* Manual reset, initially non-signalled */
    self->overlapped.hEvent = CreateEvent(NULL, TRUE, FALSE, NULL);
    return self;
}

/* -------------------------------------------------------------------- */
/* windows API functions */

/*[clinic input]
_winapi.CloseHandle

    handle: HANDLE
    /

Close handle.
[clinic start generated code]*/

static PyObject *
_winapi_CloseHandle_impl(PyObject *module, HANDLE handle)
/*[clinic end generated code: output=7ad37345f07bd782 input=7f0e4ac36e0352b8]*/
{
    BOOL success;

    Py_BEGIN_ALLOW_THREADS
    success = CloseHandle(handle);
    Py_END_ALLOW_THREADS

    if (!success)
        return PyErr_SetFromWindowsErr(0);

    Py_RETURN_NONE;
}

/*[clinic input]
_winapi.ConnectNamedPipe

    handle: HANDLE
    overlapped as use_overlapped: bool(accept={int}) = False
[clinic start generated code]*/

static PyObject *
_winapi_ConnectNamedPipe_impl(PyObject *module, HANDLE handle,
                              int use_overlapped)
/*[clinic end generated code: output=335a0e7086800671 input=34f937c1c86e5e68]*/
{
    BOOL success;
    OverlappedObject *overlapped = NULL;

    if (use_overlapped) {
        overlapped = new_overlapped(handle);
        if (!overlapped)
            return NULL;
    }

    Py_BEGIN_ALLOW_THREADS
    success = ConnectNamedPipe(handle,
                               overlapped ? &overlapped->overlapped : NULL);
    Py_END_ALLOW_THREADS

    if (overlapped) {
        int err = GetLastError();
        /* Overlapped ConnectNamedPipe never returns a success code */
        assert(success == 0);
        if (err == ERROR_IO_PENDING)
            overlapped->pending = 1;
        else if (err == ERROR_PIPE_CONNECTED)
            SetEvent(overlapped->overlapped.hEvent);
        else {
            Py_DECREF(overlapped);
            return PyErr_SetFromWindowsErr(err);
        }
        return (PyObject *) overlapped;
    }
    if (!success)
        return PyErr_SetFromWindowsErr(0);

    Py_RETURN_NONE;
}

/*[clinic input]
_winapi.CreateFile -> HANDLE

    file_name: LPCTSTR
    desired_access: DWORD
    share_mode: DWORD
    security_attributes: LPSECURITY_ATTRIBUTES
    creation_disposition: DWORD
    flags_and_attributes: DWORD
    template_file: HANDLE
    /
[clinic start generated code]*/

static HANDLE
_winapi_CreateFile_impl(PyObject *module, LPCTSTR file_name,
                        DWORD desired_access, DWORD share_mode,
                        LPSECURITY_ATTRIBUTES security_attributes,
                        DWORD creation_disposition,
                        DWORD flags_and_attributes, HANDLE template_file)
/*[clinic end generated code: output=417ddcebfc5a3d53 input=6423c3e40372dbd5]*/
{
    HANDLE handle;

    Py_BEGIN_ALLOW_THREADS
    handle = CreateFile(file_name, desired_access,
                        share_mode, security_attributes,
                        creation_disposition,
                        flags_and_attributes, template_file);
    Py_END_ALLOW_THREADS

    if (handle == INVALID_HANDLE_VALUE)
        PyErr_SetFromWindowsErr(0);

    return handle;
}

/*[clinic input]
_winapi.CreateJunction

    src_path: LPWSTR
    dst_path: LPWSTR
    /
[clinic start generated code]*/

static PyObject *
_winapi_CreateJunction_impl(PyObject *module, LPWSTR src_path,
                            LPWSTR dst_path)
/*[clinic end generated code: output=66b7eb746e1dfa25 input=8cd1f9964b6e3d36]*/
{
    /* Privilege adjustment */
    HANDLE token = NULL;
    TOKEN_PRIVILEGES tp;

    /* Reparse data buffer */
    const USHORT prefix_len = 4;
    USHORT print_len = 0;
    USHORT rdb_size = 0;
    _Py_PREPARSE_DATA_BUFFER rdb = NULL;

    /* Junction point creation */
    HANDLE junction = NULL;
    DWORD ret = 0;

    if (src_path == NULL || dst_path == NULL)
        return PyErr_SetFromWindowsErr(ERROR_INVALID_PARAMETER);

    if (wcsncmp(src_path, L"\\??\\", prefix_len) == 0)
        return PyErr_SetFromWindowsErr(ERROR_INVALID_PARAMETER);

    /* Adjust privileges to allow rewriting directory entry as a
       junction point. */
    if (!OpenProcessToken(GetCurrentProcess(), TOKEN_ADJUST_PRIVILEGES, &token))
        goto cleanup;

    if (!LookupPrivilegeValue(NULL, SE_RESTORE_NAME, &tp.Privileges[0].Luid))
        goto cleanup;

    tp.PrivilegeCount = 1;
    tp.Privileges[0].Attributes = SE_PRIVILEGE_ENABLED;
    if (!AdjustTokenPrivileges(token, FALSE, &tp, sizeof(TOKEN_PRIVILEGES),
                               NULL, NULL))
        goto cleanup;

    if (GetFileAttributesW(src_path) == INVALID_FILE_ATTRIBUTES)
        goto cleanup;

    /* Store the absolute link target path length in print_len. */
    print_len = (USHORT)GetFullPathNameW(src_path, 0, NULL, NULL);
    if (print_len == 0)
        goto cleanup;

    /* NUL terminator should not be part of print_len. */
    --print_len;

    /* REPARSE_DATA_BUFFER usage is heavily under-documented, especially for
       junction points. Here's what I've learned along the way:
       - A junction point has two components: a print name and a substitute
         name. They both describe the link target, but the substitute name is
         the physical target and the print name is shown in directory listings.
       - The print name must be a native name, prefixed with "\??\".
       - Both names are stored after each other in the same buffer (the
         PathBuffer) and both must be NUL-terminated.
       - There are four members defining their respective offset and length
         inside PathBuffer: SubstituteNameOffset, SubstituteNameLength,
         PrintNameOffset and PrintNameLength.
       - The total size we need to allocate for the REPARSE_DATA_BUFFER, thus,
         is the sum of:
         - the fixed header size (REPARSE_DATA_BUFFER_HEADER_SIZE)
         - the size of the MountPointReparseBuffer member without the PathBuffer
         - the size of the prefix ("\??\") in bytes
         - the size of the print name in bytes
         - the size of the substitute name in bytes
         - the size of two NUL terminators in bytes */
    rdb_size = _Py_REPARSE_DATA_BUFFER_HEADER_SIZE +
        sizeof(rdb->MountPointReparseBuffer) -
        sizeof(rdb->MountPointReparseBuffer.PathBuffer) +
        /* Two +1's for NUL terminators. */
        (prefix_len + print_len + 1 + print_len + 1) * sizeof(WCHAR);
    rdb = (_Py_PREPARSE_DATA_BUFFER)PyMem_RawMalloc(rdb_size);
    if (rdb == NULL)
        goto cleanup;

    memset(rdb, 0, rdb_size);
    rdb->ReparseTag = IO_REPARSE_TAG_MOUNT_POINT;
    rdb->ReparseDataLength = rdb_size - _Py_REPARSE_DATA_BUFFER_HEADER_SIZE;
    rdb->MountPointReparseBuffer.SubstituteNameOffset = 0;
    rdb->MountPointReparseBuffer.SubstituteNameLength =
        (prefix_len + print_len) * sizeof(WCHAR);
    rdb->MountPointReparseBuffer.PrintNameOffset =
        rdb->MountPointReparseBuffer.SubstituteNameLength + sizeof(WCHAR);
    rdb->MountPointReparseBuffer.PrintNameLength = print_len * sizeof(WCHAR);

    /* Store the full native path of link target at the substitute name
       offset (0). */
    wcscpy(rdb->MountPointReparseBuffer.PathBuffer, L"\\??\\");
    if (GetFullPathNameW(src_path, print_len + 1,
                         rdb->MountPointReparseBuffer.PathBuffer + prefix_len,
                         NULL) == 0)
        goto cleanup;

    /* Copy everything but the native prefix to the print name offset. */
    wcscpy(rdb->MountPointReparseBuffer.PathBuffer +
             prefix_len + print_len + 1,
             rdb->MountPointReparseBuffer.PathBuffer + prefix_len);

    /* Create a directory for the junction point. */
    if (!CreateDirectoryW(dst_path, NULL))
        goto cleanup;

    junction = CreateFileW(dst_path, GENERIC_READ | GENERIC_WRITE, 0, NULL,
        OPEN_EXISTING,
        FILE_FLAG_OPEN_REPARSE_POINT | FILE_FLAG_BACKUP_SEMANTICS, NULL);
    if (junction == INVALID_HANDLE_VALUE)
        goto cleanup;

    /* Make the directory entry a junction point. */
    if (!DeviceIoControl(junction, FSCTL_SET_REPARSE_POINT, rdb, rdb_size,
                         NULL, 0, &ret, NULL))
        goto cleanup;

cleanup:
    ret = GetLastError();

    CloseHandle(token);
    CloseHandle(junction);
    PyMem_RawFree(rdb);

    if (ret != 0)
        return PyErr_SetFromWindowsErr(ret);

    Py_RETURN_NONE;
}

/*[clinic input]
_winapi.CreateNamedPipe -> HANDLE

    name: LPCTSTR
    open_mode: DWORD
    pipe_mode: DWORD
    max_instances: DWORD
    out_buffer_size: DWORD
    in_buffer_size: DWORD
    default_timeout: DWORD
    security_attributes: LPSECURITY_ATTRIBUTES
    /
[clinic start generated code]*/

static HANDLE
_winapi_CreateNamedPipe_impl(PyObject *module, LPCTSTR name, DWORD open_mode,
                             DWORD pipe_mode, DWORD max_instances,
                             DWORD out_buffer_size, DWORD in_buffer_size,
                             DWORD default_timeout,
                             LPSECURITY_ATTRIBUTES security_attributes)
/*[clinic end generated code: output=80f8c07346a94fbc input=5a73530b84d8bc37]*/
{
    HANDLE handle;

    Py_BEGIN_ALLOW_THREADS
    handle = CreateNamedPipe(name, open_mode, pipe_mode,
                             max_instances, out_buffer_size,
                             in_buffer_size, default_timeout,
                             security_attributes);
    Py_END_ALLOW_THREADS

    if (handle == INVALID_HANDLE_VALUE)
        PyErr_SetFromWindowsErr(0);

    return handle;
}

/*[clinic input]
_winapi.CreatePipe

    pipe_attrs: object
        Ignored internally, can be None.
    size: DWORD
    /

Create an anonymous pipe.

Returns a 2-tuple of handles, to the read and write ends of the pipe.
[clinic start generated code]*/

static PyObject *
_winapi_CreatePipe_impl(PyObject *module, PyObject *pipe_attrs, DWORD size)
/*[clinic end generated code: output=1c4411d8699f0925 input=c4f2cfa56ef68d90]*/
{
    HANDLE read_pipe;
    HANDLE write_pipe;
    BOOL result;

    Py_BEGIN_ALLOW_THREADS
    result = CreatePipe(&read_pipe, &write_pipe, NULL, size);
    Py_END_ALLOW_THREADS

    if (! result)
        return PyErr_SetFromWindowsErr(GetLastError());

    return Py_BuildValue(
        "NN", HANDLE_TO_PYNUM(read_pipe), HANDLE_TO_PYNUM(write_pipe));
}

/* helpers for createprocess */

static unsigned long
getulong(PyObject* obj, const char* name)
{
    PyObject* value;
    unsigned long ret;

    value = PyObject_GetAttrString(obj, name);
    if (! value) {
        PyErr_Clear(); /* FIXME: propagate error? */
        return 0;
    }
    ret = PyLong_AsUnsignedLong(value);
    Py_DECREF(value);
    return ret;
}

static HANDLE
gethandle(PyObject* obj, const char* name)
{
    PyObject* value;
    HANDLE ret;

    value = PyObject_GetAttrString(obj, name);
    if (! value) {
        PyErr_Clear(); /* FIXME: propagate error? */
        return NULL;
    }
    if (value == Py_None)
        ret = NULL;
    else
        ret = PYNUM_TO_HANDLE(value);
    Py_DECREF(value);
    return ret;
}

static PyObject*
getenvironment(PyObject* environment)
{
    Py_ssize_t i, envsize, totalsize;
    Py_UCS4 *buffer = NULL, *p, *end;
    PyObject *keys, *values, *res;

    /* convert environment dictionary to windows environment string */
    if (! PyMapping_Check(environment)) {
        PyErr_SetString(
            PyExc_TypeError, "environment must be dictionary or None");
        return NULL;
    }

    keys = PyMapping_Keys(environment);
    if (!keys) {
        return NULL;
    }
    values = PyMapping_Values(environment);
    if (!values) {
        goto error;
    }

    envsize = PySequence_Fast_GET_SIZE(keys);
    if (PySequence_Fast_GET_SIZE(values) != envsize) {
        PyErr_SetString(PyExc_RuntimeError,
            "environment changed size during iteration");
        goto error;
    }

    totalsize = 1; /* trailing null character */
    for (i = 0; i < envsize; i++) {
        PyObject* key = PySequence_Fast_GET_ITEM(keys, i);
        PyObject* value = PySequence_Fast_GET_ITEM(values, i);

        if (! PyUnicode_Check(key) || ! PyUnicode_Check(value)) {
            PyErr_SetString(PyExc_TypeError,
                "environment can only contain strings");
            goto error;
        }
        if (PyUnicode_FindChar(key, '\0', 0, PyUnicode_GET_LENGTH(key), 1) != -1 ||
            PyUnicode_FindChar(value, '\0', 0, PyUnicode_GET_LENGTH(value), 1) != -1)
        {
            PyErr_SetString(PyExc_ValueError, "embedded null character");
            goto error;
        }
        /* Search from index 1 because on Windows starting '=' is allowed for
           defining hidden environment variables. */
        if (PyUnicode_GET_LENGTH(key) == 0 ||
            PyUnicode_FindChar(key, '=', 1, PyUnicode_GET_LENGTH(key), 1) != -1)
        {
            PyErr_SetString(PyExc_ValueError, "illegal environment variable name");
            goto error;
        }
        if (totalsize > PY_SSIZE_T_MAX - PyUnicode_GET_LENGTH(key) - 1) {
            PyErr_SetString(PyExc_OverflowError, "environment too long");
            goto error;
        }
        totalsize += PyUnicode_GET_LENGTH(key) + 1;    /* +1 for '=' */
        if (totalsize > PY_SSIZE_T_MAX - PyUnicode_GET_LENGTH(value) - 1) {
            PyErr_SetString(PyExc_OverflowError, "environment too long");
            goto error;
        }
        totalsize += PyUnicode_GET_LENGTH(value) + 1;  /* +1 for '\0' */
    }

    buffer = PyMem_NEW(Py_UCS4, totalsize);
    if (! buffer) {
        PyErr_NoMemory();
        goto error;
    }
    p = buffer;
    end = buffer + totalsize;

    for (i = 0; i < envsize; i++) {
        PyObject* key = PySequence_Fast_GET_ITEM(keys, i);
        PyObject* value = PySequence_Fast_GET_ITEM(values, i);
        if (!PyUnicode_AsUCS4(key, p, end - p, 0))
            goto error;
        p += PyUnicode_GET_LENGTH(key);
        *p++ = '=';
        if (!PyUnicode_AsUCS4(value, p, end - p, 0))
            goto error;
        p += PyUnicode_GET_LENGTH(value);
        *p++ = '\0';
    }

    /* add trailing null byte */
    *p++ = '\0';
    assert(p == end);

    Py_XDECREF(keys);
    Py_XDECREF(values);

    res = PyUnicode_FromKindAndData(PyUnicode_4BYTE_KIND, buffer, p - buffer);
    PyMem_Free(buffer);
    return res;

 error:
    PyMem_Free(buffer);
    Py_XDECREF(keys);
    Py_XDECREF(values);
    return NULL;
}

static LPHANDLE
gethandlelist(PyObject *mapping, const char *name, Py_ssize_t *size)
{
    LPHANDLE ret = NULL;
    PyObject *value_fast = NULL;
    PyObject *value;
    Py_ssize_t i;

    value = PyMapping_GetItemString(mapping, name);
    if (!value) {
        PyErr_Clear();
        return NULL;
    }

    if (value == Py_None) {
        goto cleanup;
    }

    value_fast = PySequence_Fast(value, "handle_list must be a sequence or None");
    if (value_fast == NULL)
        goto cleanup;

    *size = PySequence_Fast_GET_SIZE(value_fast) * sizeof(HANDLE);

    /* Passing an empty array causes CreateProcess to fail so just don't set it */
    if (*size == 0) {
        goto cleanup;
    }

    ret = PyMem_Malloc(*size);
    if (ret == NULL)
        goto cleanup;

    for (i = 0; i < PySequence_Fast_GET_SIZE(value_fast); i++) {
        ret[i] = PYNUM_TO_HANDLE(PySequence_Fast_GET_ITEM(value_fast, i));
        if (ret[i] == (HANDLE)-1 && PyErr_Occurred()) {
            PyMem_Free(ret);
            ret = NULL;
            goto cleanup;
        }
    }

cleanup:
    Py_DECREF(value);
    Py_XDECREF(value_fast);
    return ret;
}

typedef struct {
    LPPROC_THREAD_ATTRIBUTE_LIST attribute_list;
    LPHANDLE handle_list;
} AttributeList;

static void
freeattributelist(AttributeList *attribute_list)
{
    if (attribute_list->attribute_list != NULL) {
        DeleteProcThreadAttributeList(attribute_list->attribute_list);
        PyMem_Free(attribute_list->attribute_list);
    }

    PyMem_Free(attribute_list->handle_list);

    memset(attribute_list, 0, sizeof(*attribute_list));
}

static int
getattributelist(PyObject *obj, const char *name, AttributeList *attribute_list)
{
    int ret = 0;
    DWORD err;
    BOOL result;
    PyObject *value;
    Py_ssize_t handle_list_size;
    DWORD attribute_count = 0;
    SIZE_T attribute_list_size = 0;

    value = PyObject_GetAttrString(obj, name);
    if (!value) {
        PyErr_Clear(); /* FIXME: propagate error? */
        return 0;
    }

    if (value == Py_None) {
        ret = 0;
        goto cleanup;
    }

    if (!PyMapping_Check(value)) {
        ret = -1;
        PyErr_Format(PyExc_TypeError, "%s must be a mapping or None", name);
        goto cleanup;
    }

    attribute_list->handle_list = gethandlelist(value, "handle_list", &handle_list_size);
    if (attribute_list->handle_list == NULL && PyErr_Occurred()) {
        ret = -1;
        goto cleanup;
    }

    if (attribute_list->handle_list != NULL)
        ++attribute_count;

    /* Get how many bytes we need for the attribute list */
    result = InitializeProcThreadAttributeList(NULL, attribute_count, 0, &attribute_list_size);
    if (result || GetLastError() != ERROR_INSUFFICIENT_BUFFER) {
        ret = -1;
        PyErr_SetFromWindowsErr(GetLastError());
        goto cleanup;
    }

    attribute_list->attribute_list = PyMem_Malloc(attribute_list_size);
    if (attribute_list->attribute_list == NULL) {
        ret = -1;
        goto cleanup;
    }

    result = InitializeProcThreadAttributeList(
        attribute_list->attribute_list,
        attribute_count,
        0,
        &attribute_list_size);
    if (!result) {
        err = GetLastError();

        /* So that we won't call DeleteProcThreadAttributeList */
        PyMem_Free(attribute_list->attribute_list);
        attribute_list->attribute_list = NULL;

        ret = -1;
        PyErr_SetFromWindowsErr(err);
        goto cleanup;
    }

    if (attribute_list->handle_list != NULL) {
        result = UpdateProcThreadAttribute(
            attribute_list->attribute_list,
            0,
            PROC_THREAD_ATTRIBUTE_HANDLE_LIST,
            attribute_list->handle_list,
            handle_list_size,
            NULL,
            NULL);
        if (!result) {
            ret = -1;
            PyErr_SetFromWindowsErr(GetLastError());
            goto cleanup;
        }
    }

cleanup:
    Py_DECREF(value);

    if (ret < 0)
        freeattributelist(attribute_list);

    return ret;
}

/*[clinic input]
_winapi.CreateProcess

    application_name: Py_UNICODE(accept={str, NoneType})
    command_line: Py_UNICODE(accept={str, NoneType})
    proc_attrs: object
        Ignored internally, can be None.
    thread_attrs: object
        Ignored internally, can be None.
    inherit_handles: BOOL
    creation_flags: DWORD
    env_mapping: object
    current_directory: Py_UNICODE(accept={str, NoneType})
    startup_info: object
    /

Create a new process and its primary thread.

The return value is a tuple of the process handle, thread handle,
process ID, and thread ID.
[clinic start generated code]*/

static PyObject *
_winapi_CreateProcess_impl(PyObject *module, Py_UNICODE *application_name,
                           Py_UNICODE *command_line, PyObject *proc_attrs,
                           PyObject *thread_attrs, BOOL inherit_handles,
                           DWORD creation_flags, PyObject *env_mapping,
                           Py_UNICODE *current_directory,
                           PyObject *startup_info)
/*[clinic end generated code: output=4652a33aff4b0ae1 input=4a43b05038d639bb]*/
{
    PyObject *ret = NULL;
    BOOL result;
    PROCESS_INFORMATION pi;
    STARTUPINFOEXW si;
    PyObject *environment = NULL;
    wchar_t *wenvironment;
    AttributeList attribute_list = {0};

    ZeroMemory(&si, sizeof(si));
    si.StartupInfo.cb = sizeof(si);

    /* note: we only support a small subset of all SI attributes */
    si.StartupInfo.dwFlags = getulong(startup_info, "dwFlags");
    si.StartupInfo.wShowWindow = (WORD)getulong(startup_info, "wShowWindow");
    si.StartupInfo.hStdInput = gethandle(startup_info, "hStdInput");
    si.StartupInfo.hStdOutput = gethandle(startup_info, "hStdOutput");
    si.StartupInfo.hStdError = gethandle(startup_info, "hStdError");
    if (PyErr_Occurred())
        goto cleanup;

    if (env_mapping != Py_None) {
        environment = getenvironment(env_mapping);
        if (environment == NULL) {
            goto cleanup;
        }
        /* contains embedded null characters */
        wenvironment = PyUnicode_AsUnicode(environment);
        if (wenvironment == NULL) {
            goto cleanup;
        }
    }
    else {
        environment = NULL;
        wenvironment = NULL;
    }

    if (getattributelist(startup_info, "lpAttributeList", &attribute_list) < 0)
        goto cleanup;

    si.lpAttributeList = attribute_list.attribute_list;

    Py_BEGIN_ALLOW_THREADS
    result = CreateProcessW(application_name,
                           command_line,
                           NULL,
                           NULL,
                           inherit_handles,
                           creation_flags | EXTENDED_STARTUPINFO_PRESENT |
                           CREATE_UNICODE_ENVIRONMENT,
                           wenvironment,
                           current_directory,
                           (LPSTARTUPINFOW)&si,
                           &pi);
    Py_END_ALLOW_THREADS

    if (!result) {
        PyErr_SetFromWindowsErr(GetLastError());
        goto cleanup;
    }

    ret = Py_BuildValue("NNkk",
                        HANDLE_TO_PYNUM(pi.hProcess),
                        HANDLE_TO_PYNUM(pi.hThread),
                        pi.dwProcessId,
                        pi.dwThreadId);

cleanup:
    Py_XDECREF(environment);
    freeattributelist(&attribute_list);

    return ret;
}

/*[clinic input]
_winapi.DuplicateHandle -> HANDLE

    source_process_handle: HANDLE
    source_handle: HANDLE
    target_process_handle: HANDLE
    desired_access: DWORD
    inherit_handle: BOOL
    options: DWORD = 0
    /

Return a duplicate handle object.

The duplicate handle refers to the same object as the original
handle. Therefore, any changes to the object are reflected
through both handles.
[clinic start generated code]*/

static HANDLE
_winapi_DuplicateHandle_impl(PyObject *module, HANDLE source_process_handle,
                             HANDLE source_handle,
                             HANDLE target_process_handle,
                             DWORD desired_access, BOOL inherit_handle,
                             DWORD options)
/*[clinic end generated code: output=ad9711397b5dcd4e input=b933e3f2356a8c12]*/
{
    HANDLE target_handle;
    BOOL result;

    Py_BEGIN_ALLOW_THREADS
    result = DuplicateHandle(
        source_process_handle,
        source_handle,
        target_process_handle,
        &target_handle,
        desired_access,
        inherit_handle,
        options
    );
    Py_END_ALLOW_THREADS

    if (! result) {
        PyErr_SetFromWindowsErr(GetLastError());
        return INVALID_HANDLE_VALUE;
    }

    return target_handle;
}

/*[clinic input]
_winapi.ExitProcess

    ExitCode: UINT
    /

[clinic start generated code]*/

static PyObject *
_winapi_ExitProcess_impl(PyObject *module, UINT ExitCode)
/*[clinic end generated code: output=a387deb651175301 input=4f05466a9406c558]*/
{
    #if defined(Py_DEBUG)
        SetErrorMode(SEM_FAILCRITICALERRORS|SEM_NOALIGNMENTFAULTEXCEPT|
                     SEM_NOGPFAULTERRORBOX|SEM_NOOPENFILEERRORBOX);
        _CrtSetReportMode(_CRT_ASSERT, _CRTDBG_MODE_DEBUG);
    #endif

    ExitProcess(ExitCode);

    return NULL;
}

/*[clinic input]
_winapi.GetCurrentProcess -> HANDLE

Return a handle object for the current process.
[clinic start generated code]*/

static HANDLE
_winapi_GetCurrentProcess_impl(PyObject *module)
/*[clinic end generated code: output=ddeb4dd2ffadf344 input=b213403fd4b96b41]*/
{
    return GetCurrentProcess();
}

/*[clinic input]
_winapi.GetExitCodeProcess -> DWORD

    process: HANDLE
    /

Return the termination status of the specified process.
[clinic start generated code]*/

static DWORD
_winapi_GetExitCodeProcess_impl(PyObject *module, HANDLE process)
/*[clinic end generated code: output=b4620bdf2bccf36b input=61b6bfc7dc2ee374]*/
{
    DWORD exit_code;
    BOOL result;

    result = GetExitCodeProcess(process, &exit_code);

    if (! result) {
        PyErr_SetFromWindowsErr(GetLastError());
        exit_code = PY_DWORD_MAX;
    }

    return exit_code;
}

/*[clinic input]
_winapi.GetLastError -> DWORD
[clinic start generated code]*/

static DWORD
_winapi_GetLastError_impl(PyObject *module)
/*[clinic end generated code: output=8585b827cb1a92c5 input=62d47fb9bce038ba]*/
{
    return GetLastError();
}

/*[clinic input]
_winapi.GetModuleFileName

    module_handle: HMODULE
    /

Return the fully-qualified path for the file that contains module.

The module must have been loaded by the current process.

The module parameter should be a handle to the loaded module
whose path is being requested. If this parameter is 0,
GetModuleFileName retrieves the path of the executable file
of the current process.
[clinic start generated code]*/

static PyObject *
_winapi_GetModuleFileName_impl(PyObject *module, HMODULE module_handle)
/*[clinic end generated code: output=85b4b728c5160306 input=6d66ff7deca5d11f]*/
{
    BOOL result;
    WCHAR filename[MAX_PATH];

    result = GetModuleFileNameW(module_handle, filename, MAX_PATH);
    filename[MAX_PATH-1] = '\0';

    if (! result)
        return PyErr_SetFromWindowsErr(GetLastError());

    return PyUnicode_FromWideChar(filename, wcslen(filename));
}

/*[clinic input]
_winapi.GetStdHandle -> HANDLE

    std_handle: DWORD
        One of STD_INPUT_HANDLE, STD_OUTPUT_HANDLE, or STD_ERROR_HANDLE.
    /

Return a handle to the specified standard device.

The integer associated with the handle object is returned.
[clinic start generated code]*/

static HANDLE
_winapi_GetStdHandle_impl(PyObject *module, DWORD std_handle)
/*[clinic end generated code: output=0e613001e73ab614 input=07016b06a2fc8826]*/
{
    HANDLE handle;

    Py_BEGIN_ALLOW_THREADS
    handle = GetStdHandle(std_handle);
    Py_END_ALLOW_THREADS

    if (handle == INVALID_HANDLE_VALUE)
        PyErr_SetFromWindowsErr(GetLastError());

    return handle;
}

/*[clinic input]
_winapi.GetVersion -> long

Return the version number of the current operating system.
[clinic start generated code]*/

static long
_winapi_GetVersion_impl(PyObject *module)
/*[clinic end generated code: output=e41f0db5a3b82682 input=e21dff8d0baeded2]*/
/* Disable deprecation warnings about GetVersionEx as the result is
   being passed straight through to the caller, who is responsible for
   using it correctly. */
#pragma warning(push)
#pragma warning(disable:4996)

{
    return GetVersion();
}

#pragma warning(pop)

/*[clinic input]
_winapi.OpenProcess -> HANDLE

    desired_access: DWORD
    inherit_handle: BOOL
    process_id: DWORD
    /
[clinic start generated code]*/

static HANDLE
_winapi_OpenProcess_impl(PyObject *module, DWORD desired_access,
                         BOOL inherit_handle, DWORD process_id)
/*[clinic end generated code: output=b42b6b81ea5a0fc3 input=ec98c4cf4ea2ec36]*/
{
    HANDLE handle;

    handle = OpenProcess(desired_access, inherit_handle, process_id);
    if (handle == NULL) {
        PyErr_SetFromWindowsErr(0);
        handle = INVALID_HANDLE_VALUE;
    }

    return handle;
}

/*[clinic input]
_winapi.PeekNamedPipe

    handle: HANDLE
    size: int = 0
    /
[clinic start generated code]*/

static PyObject *
_winapi_PeekNamedPipe_impl(PyObject *module, HANDLE handle, int size)
/*[clinic end generated code: output=d0c3e29e49d323dd input=c7aa53bfbce69d70]*/
{
    PyObject *buf = NULL;
    DWORD nread, navail, nleft;
    BOOL ret;

    if (size < 0) {
        PyErr_SetString(PyExc_ValueError, "negative size");
        return NULL;
    }

    if (size) {
        buf = PyBytes_FromStringAndSize(NULL, size);
        if (!buf)
            return NULL;
        Py_BEGIN_ALLOW_THREADS
        ret = PeekNamedPipe(handle, PyBytes_AS_STRING(buf), size, &nread,
                            &navail, &nleft);
        Py_END_ALLOW_THREADS
        if (!ret) {
            Py_DECREF(buf);
            return PyErr_SetExcFromWindowsErr(PyExc_OSError, 0);
        }
        if (_PyBytes_Resize(&buf, nread))
            return NULL;
        return Py_BuildValue("Nii", buf, navail, nleft);
    }
    else {
        Py_BEGIN_ALLOW_THREADS
        ret = PeekNamedPipe(handle, NULL, 0, NULL, &navail, &nleft);
        Py_END_ALLOW_THREADS
        if (!ret) {
            return PyErr_SetExcFromWindowsErr(PyExc_OSError, 0);
        }
        return Py_BuildValue("ii", navail, nleft);
    }
}

/*[clinic input]
_winapi.ReadFile

    handle: HANDLE
    size: int
    overlapped as use_overlapped: bool(accept={int}) = False
[clinic start generated code]*/

static PyObject *
_winapi_ReadFile_impl(PyObject *module, HANDLE handle, int size,
                      int use_overlapped)
/*[clinic end generated code: output=492029ca98161d84 input=3f0fde92f74de59a]*/
{
    DWORD nread;
    PyObject *buf;
    BOOL ret;
    DWORD err;
    OverlappedObject *overlapped = NULL;

    buf = PyBytes_FromStringAndSize(NULL, size);
    if (!buf)
        return NULL;
    if (use_overlapped) {
        overlapped = new_overlapped(handle);
        if (!overlapped) {
            Py_DECREF(buf);
            return NULL;
        }
        /* Steals reference to buf */
        overlapped->read_buffer = buf;
    }

    Py_BEGIN_ALLOW_THREADS
    ret = ReadFile(handle, PyBytes_AS_STRING(buf), size, &nread,
                   overlapped ? &overlapped->overlapped : NULL);
    Py_END_ALLOW_THREADS

    err = ret ? 0 : GetLastError();

    if (overlapped) {
        if (!ret) {
            if (err == ERROR_IO_PENDING)
                overlapped->pending = 1;
            else if (err != ERROR_MORE_DATA) {
                Py_DECREF(overlapped);
                return PyErr_SetExcFromWindowsErr(PyExc_OSError, 0);
            }
        }
        return Py_BuildValue("NI", (PyObject *) overlapped, err);
    }

    if (!ret && err != ERROR_MORE_DATA) {
        Py_DECREF(buf);
        return PyErr_SetExcFromWindowsErr(PyExc_OSError, 0);
    }
    if (_PyBytes_Resize(&buf, nread))
        return NULL;
    return Py_BuildValue("NI", buf, err);
}

/*[clinic input]
_winapi.SetNamedPipeHandleState

    named_pipe: HANDLE
    mode: object
    max_collection_count: object
    collect_data_timeout: object
    /
[clinic start generated code]*/

static PyObject *
_winapi_SetNamedPipeHandleState_impl(PyObject *module, HANDLE named_pipe,
                                     PyObject *mode,
                                     PyObject *max_collection_count,
                                     PyObject *collect_data_timeout)
/*[clinic end generated code: output=f2129d222cbfa095 input=9142d72163d0faa6]*/
{
    PyObject *oArgs[3] = {mode, max_collection_count, collect_data_timeout};
    DWORD dwArgs[3], *pArgs[3] = {NULL, NULL, NULL};
    int i;

    PyErr_Clear();

    for (i = 0 ; i < 3 ; i++) {
        if (oArgs[i] != Py_None) {
            dwArgs[i] = PyLong_AsUnsignedLongMask(oArgs[i]);
            if (PyErr_Occurred())
                return NULL;
            pArgs[i] = &dwArgs[i];
        }
    }

    if (!SetNamedPipeHandleState(named_pipe, pArgs[0], pArgs[1], pArgs[2]))
        return PyErr_SetFromWindowsErr(0);

    Py_RETURN_NONE;
}


/*[clinic input]
_winapi.TerminateProcess

    handle: HANDLE
    exit_code: UINT
    /

Terminate the specified process and all of its threads.
[clinic start generated code]*/

static PyObject *
_winapi_TerminateProcess_impl(PyObject *module, HANDLE handle,
                              UINT exit_code)
/*[clinic end generated code: output=f4e99ac3f0b1f34a input=d6bc0aa1ee3bb4df]*/
{
    BOOL result;

    result = TerminateProcess(handle, exit_code);

    if (! result)
        return PyErr_SetFromWindowsErr(GetLastError());

    Py_RETURN_NONE;
}

/*[clinic input]
_winapi.WaitNamedPipe

    name: LPCTSTR
    timeout: DWORD
    /
[clinic start generated code]*/

static PyObject *
_winapi_WaitNamedPipe_impl(PyObject *module, LPCTSTR name, DWORD timeout)
/*[clinic end generated code: output=c2866f4439b1fe38 input=36fc781291b1862c]*/
{
    BOOL success;

    Py_BEGIN_ALLOW_THREADS
    success = WaitNamedPipe(name, timeout);
    Py_END_ALLOW_THREADS

    if (!success)
        return PyErr_SetFromWindowsErr(0);

    Py_RETURN_NONE;
}

/*[clinic input]
_winapi.WaitForMultipleObjects

    handle_seq: object
    wait_flag: BOOL
    milliseconds: DWORD(c_default='INFINITE') = _winapi.INFINITE
    /
[clinic start generated code]*/

static PyObject *
_winapi_WaitForMultipleObjects_impl(PyObject *module, PyObject *handle_seq,
                                    BOOL wait_flag, DWORD milliseconds)
/*[clinic end generated code: output=295e3f00b8e45899 input=36f76ca057cd28a0]*/
{
    DWORD result;
    HANDLE handles[MAXIMUM_WAIT_OBJECTS];
    HANDLE sigint_event = NULL;
    Py_ssize_t nhandles, i;

    if (!PySequence_Check(handle_seq)) {
        PyErr_Format(PyExc_TypeError,
                     "sequence type expected, got '%s'",
                     Py_TYPE(handle_seq)->tp_name);
        return NULL;
    }
    nhandles = PySequence_Length(handle_seq);
    if (nhandles == -1)
        return NULL;
    if (nhandles < 0 || nhandles >= MAXIMUM_WAIT_OBJECTS - 1) {
        PyErr_Format(PyExc_ValueError,
                     "need at most %zd handles, got a sequence of length %zd",
                     MAXIMUM_WAIT_OBJECTS - 1, nhandles);
        return NULL;
    }
    for (i = 0; i < nhandles; i++) {
        HANDLE h;
        PyObject *v = PySequence_GetItem(handle_seq, i);
        if (v == NULL)
            return NULL;
        if (!PyArg_Parse(v, F_HANDLE, &h)) {
            Py_DECREF(v);
            return NULL;
        }
        handles[i] = h;
        Py_DECREF(v);
    }
    /* If this is the main thread then make the wait interruptible
       by Ctrl-C unless we are waiting for *all* handles */
    if (!wait_flag && _PyOS_IsMainThread()) {
        sigint_event = _PyOS_SigintEvent();
        assert(sigint_event != NULL);
        handles[nhandles++] = sigint_event;
    }

    Py_BEGIN_ALLOW_THREADS
    if (sigint_event != NULL)
        ResetEvent(sigint_event);
    result = WaitForMultipleObjects((DWORD) nhandles, handles,
                                    wait_flag, milliseconds);
    Py_END_ALLOW_THREADS

    if (result == WAIT_FAILED)
        return PyErr_SetExcFromWindowsErr(PyExc_OSError, 0);
    else if (sigint_event != NULL && result == WAIT_OBJECT_0 + nhandles - 1) {
        errno = EINTR;
        return PyErr_SetFromErrno(PyExc_OSError);
    }

    return PyLong_FromLong((int) result);
}

/*[clinic input]
_winapi.WaitForSingleObject -> long

    handle: HANDLE
    milliseconds: DWORD
    /

Wait for a single object.

Wait until the specified object is in the signaled state or
the time-out interval elapses. The timeout value is specified
in milliseconds.
[clinic start generated code]*/

static long
_winapi_WaitForSingleObject_impl(PyObject *module, HANDLE handle,
                                 DWORD milliseconds)
/*[clinic end generated code: output=3c4715d8f1b39859 input=443d1ab076edc7b1]*/
{
    DWORD result;

    Py_BEGIN_ALLOW_THREADS
    result = WaitForSingleObject(handle, milliseconds);
    Py_END_ALLOW_THREADS

    if (result == WAIT_FAILED) {
        PyErr_SetFromWindowsErr(GetLastError());
        return -1;
    }

    return result;
}

/*[clinic input]
_winapi.WriteFile

    handle: HANDLE
    buffer: object
    overlapped as use_overlapped: bool(accept={int}) = False
[clinic start generated code]*/

static PyObject *
_winapi_WriteFile_impl(PyObject *module, HANDLE handle, PyObject *buffer,
                       int use_overlapped)
/*[clinic end generated code: output=2ca80f6bf3fa92e3 input=11eae2a03aa32731]*/
{
    Py_buffer _buf, *buf;
    DWORD len, written;
    BOOL ret;
    DWORD err;
    OverlappedObject *overlapped = NULL;

    if (use_overlapped) {
        overlapped = new_overlapped(handle);
        if (!overlapped)
            return NULL;
        buf = &overlapped->write_buffer;
    }
    else
        buf = &_buf;

    if (!PyArg_Parse(buffer, "y*", buf)) {
        Py_XDECREF(overlapped);
        return NULL;
    }

    Py_BEGIN_ALLOW_THREADS
    len = (DWORD)Py_MIN(buf->len, PY_DWORD_MAX);
    ret = WriteFile(handle, buf->buf, len, &written,
                    overlapped ? &overlapped->overlapped : NULL);
    Py_END_ALLOW_THREADS

    err = ret ? 0 : GetLastError();

    if (overlapped) {
        if (!ret) {
            if (err == ERROR_IO_PENDING)
                overlapped->pending = 1;
            else {
                Py_DECREF(overlapped);
                return PyErr_SetExcFromWindowsErr(PyExc_OSError, 0);
            }
        }
        return Py_BuildValue("NI", (PyObject *) overlapped, err);
    }

    PyBuffer_Release(buf);
    if (!ret)
        return PyErr_SetExcFromWindowsErr(PyExc_OSError, 0);
    return Py_BuildValue("II", written, err);
}

/*[clinic input]
_winapi.GetFileType -> DWORD

    handle: HANDLE
[clinic start generated code]*/

static DWORD
_winapi_GetFileType_impl(PyObject *module, HANDLE handle)
/*[clinic end generated code: output=92b8466ac76ecc17 input=0058366bc40bbfbf]*/
{
    DWORD result;

    Py_BEGIN_ALLOW_THREADS
    result = GetFileType(handle);
    Py_END_ALLOW_THREADS

    if (result == FILE_TYPE_UNKNOWN && GetLastError() != NO_ERROR) {
        PyErr_SetFromWindowsErr(0);
        return -1;
    }

    return result;
}


/*[clinic input]
_winapi.GetACP

Get the current Windows ANSI code page identifier.
[clinic start generated code]*/

static PyObject *
_winapi_GetACP_impl(PyObject *module)
/*[clinic end generated code: output=f7ee24bf705dbb88 input=1433c96d03a05229]*/
{
    return PyLong_FromUnsignedLong(GetACP());
}


static PyMethodDef winapi_functions[] = {
    _WINAPI_CLOSEHANDLE_METHODDEF
    _WINAPI_CONNECTNAMEDPIPE_METHODDEF
    _WINAPI_CREATEFILE_METHODDEF
    _WINAPI_CREATENAMEDPIPE_METHODDEF
    _WINAPI_CREATEPIPE_METHODDEF
    _WINAPI_CREATEPROCESS_METHODDEF
    _WINAPI_CREATEJUNCTION_METHODDEF
    _WINAPI_DUPLICATEHANDLE_METHODDEF
    _WINAPI_EXITPROCESS_METHODDEF
    _WINAPI_GETCURRENTPROCESS_METHODDEF
    _WINAPI_GETEXITCODEPROCESS_METHODDEF
    _WINAPI_GETLASTERROR_METHODDEF
    _WINAPI_GETMODULEFILENAME_METHODDEF
    _WINAPI_GETSTDHANDLE_METHODDEF
    _WINAPI_GETVERSION_METHODDEF
    _WINAPI_OPENPROCESS_METHODDEF
    _WINAPI_PEEKNAMEDPIPE_METHODDEF
    _WINAPI_READFILE_METHODDEF
    _WINAPI_SETNAMEDPIPEHANDLESTATE_METHODDEF
    _WINAPI_TERMINATEPROCESS_METHODDEF
    _WINAPI_WAITNAMEDPIPE_METHODDEF
    _WINAPI_WAITFORMULTIPLEOBJECTS_METHODDEF
    _WINAPI_WAITFORSINGLEOBJECT_METHODDEF
    _WINAPI_WRITEFILE_METHODDEF
<<<<<<< HEAD
    _WINAPI_GETFILETYPE_METHODDEF
=======
    _WINAPI_GETACP_METHODDEF
>>>>>>> 45700fb7
    {NULL, NULL}
};

static struct PyModuleDef winapi_module = {
    PyModuleDef_HEAD_INIT,
    "_winapi",
    NULL,
    -1,
    winapi_functions,
    NULL,
    NULL,
    NULL,
    NULL
};

#define WINAPI_CONSTANT(fmt, con) \
    PyDict_SetItemString(d, #con, Py_BuildValue(fmt, con))

PyMODINIT_FUNC
PyInit__winapi(void)
{
    PyObject *d;
    PyObject *m;

    if (PyType_Ready(&OverlappedType) < 0)
        return NULL;

    m = PyModule_Create(&winapi_module);
    if (m == NULL)
        return NULL;
    d = PyModule_GetDict(m);

    PyDict_SetItemString(d, "Overlapped", (PyObject *) &OverlappedType);

    /* constants */
    WINAPI_CONSTANT(F_DWORD, CREATE_NEW_CONSOLE);
    WINAPI_CONSTANT(F_DWORD, CREATE_NEW_PROCESS_GROUP);
    WINAPI_CONSTANT(F_DWORD, DUPLICATE_SAME_ACCESS);
    WINAPI_CONSTANT(F_DWORD, DUPLICATE_CLOSE_SOURCE);
    WINAPI_CONSTANT(F_DWORD, ERROR_ALREADY_EXISTS);
    WINAPI_CONSTANT(F_DWORD, ERROR_BROKEN_PIPE);
    WINAPI_CONSTANT(F_DWORD, ERROR_IO_PENDING);
    WINAPI_CONSTANT(F_DWORD, ERROR_MORE_DATA);
    WINAPI_CONSTANT(F_DWORD, ERROR_NETNAME_DELETED);
    WINAPI_CONSTANT(F_DWORD, ERROR_NO_SYSTEM_RESOURCES);
    WINAPI_CONSTANT(F_DWORD, ERROR_MORE_DATA);
    WINAPI_CONSTANT(F_DWORD, ERROR_NETNAME_DELETED);
    WINAPI_CONSTANT(F_DWORD, ERROR_NO_DATA);
    WINAPI_CONSTANT(F_DWORD, ERROR_NO_SYSTEM_RESOURCES);
    WINAPI_CONSTANT(F_DWORD, ERROR_OPERATION_ABORTED);
    WINAPI_CONSTANT(F_DWORD, ERROR_PIPE_BUSY);
    WINAPI_CONSTANT(F_DWORD, ERROR_PIPE_CONNECTED);
    WINAPI_CONSTANT(F_DWORD, ERROR_SEM_TIMEOUT);
    WINAPI_CONSTANT(F_DWORD, FILE_FLAG_FIRST_PIPE_INSTANCE);
    WINAPI_CONSTANT(F_DWORD, FILE_FLAG_OVERLAPPED);
    WINAPI_CONSTANT(F_DWORD, FILE_GENERIC_READ);
    WINAPI_CONSTANT(F_DWORD, FILE_GENERIC_WRITE);
    WINAPI_CONSTANT(F_DWORD, GENERIC_READ);
    WINAPI_CONSTANT(F_DWORD, GENERIC_WRITE);
    WINAPI_CONSTANT(F_DWORD, INFINITE);
    WINAPI_CONSTANT(F_DWORD, NMPWAIT_WAIT_FOREVER);
    WINAPI_CONSTANT(F_DWORD, OPEN_EXISTING);
    WINAPI_CONSTANT(F_DWORD, PIPE_ACCESS_DUPLEX);
    WINAPI_CONSTANT(F_DWORD, PIPE_ACCESS_INBOUND);
    WINAPI_CONSTANT(F_DWORD, PIPE_READMODE_MESSAGE);
    WINAPI_CONSTANT(F_DWORD, PIPE_TYPE_MESSAGE);
    WINAPI_CONSTANT(F_DWORD, PIPE_UNLIMITED_INSTANCES);
    WINAPI_CONSTANT(F_DWORD, PIPE_WAIT);
    WINAPI_CONSTANT(F_DWORD, PROCESS_ALL_ACCESS);
    WINAPI_CONSTANT(F_DWORD, PROCESS_DUP_HANDLE);
    WINAPI_CONSTANT(F_DWORD, STARTF_USESHOWWINDOW);
    WINAPI_CONSTANT(F_DWORD, STARTF_USESTDHANDLES);
    WINAPI_CONSTANT(F_DWORD, STD_INPUT_HANDLE);
    WINAPI_CONSTANT(F_DWORD, STD_OUTPUT_HANDLE);
    WINAPI_CONSTANT(F_DWORD, STD_ERROR_HANDLE);
    WINAPI_CONSTANT(F_DWORD, STILL_ACTIVE);
    WINAPI_CONSTANT(F_DWORD, SW_HIDE);
    WINAPI_CONSTANT(F_DWORD, WAIT_OBJECT_0);
    WINAPI_CONSTANT(F_DWORD, WAIT_ABANDONED_0);
    WINAPI_CONSTANT(F_DWORD, WAIT_TIMEOUT);

    WINAPI_CONSTANT(F_DWORD, ABOVE_NORMAL_PRIORITY_CLASS);
    WINAPI_CONSTANT(F_DWORD, BELOW_NORMAL_PRIORITY_CLASS);
    WINAPI_CONSTANT(F_DWORD, HIGH_PRIORITY_CLASS);
    WINAPI_CONSTANT(F_DWORD, IDLE_PRIORITY_CLASS);
    WINAPI_CONSTANT(F_DWORD, NORMAL_PRIORITY_CLASS);
    WINAPI_CONSTANT(F_DWORD, REALTIME_PRIORITY_CLASS);

    WINAPI_CONSTANT(F_DWORD, CREATE_NO_WINDOW);
    WINAPI_CONSTANT(F_DWORD, DETACHED_PROCESS);
    WINAPI_CONSTANT(F_DWORD, CREATE_DEFAULT_ERROR_MODE);
    WINAPI_CONSTANT(F_DWORD, CREATE_BREAKAWAY_FROM_JOB);

    WINAPI_CONSTANT(F_DWORD, FILE_TYPE_UNKNOWN);
    WINAPI_CONSTANT(F_DWORD, FILE_TYPE_DISK);
    WINAPI_CONSTANT(F_DWORD, FILE_TYPE_CHAR);
    WINAPI_CONSTANT(F_DWORD, FILE_TYPE_PIPE);
    WINAPI_CONSTANT(F_DWORD, FILE_TYPE_REMOTE);

    WINAPI_CONSTANT("i", NULL);

    return m;
}<|MERGE_RESOLUTION|>--- conflicted
+++ resolved
@@ -1662,6 +1662,19 @@
 }
 
 /*[clinic input]
+_winapi.GetACP
+
+Get the current Windows ANSI code page identifier.
+[clinic start generated code]*/
+
+static PyObject *
+_winapi_GetACP_impl(PyObject *module)
+/*[clinic end generated code: output=f7ee24bf705dbb88 input=1433c96d03a05229]*/
+{
+    return PyLong_FromUnsignedLong(GetACP());
+}
+
+/*[clinic input]
 _winapi.GetFileType -> DWORD
 
     handle: HANDLE
@@ -1683,20 +1696,6 @@
     }
 
     return result;
-}
-
-
-/*[clinic input]
-_winapi.GetACP
-
-Get the current Windows ANSI code page identifier.
-[clinic start generated code]*/
-
-static PyObject *
-_winapi_GetACP_impl(PyObject *module)
-/*[clinic end generated code: output=f7ee24bf705dbb88 input=1433c96d03a05229]*/
-{
-    return PyLong_FromUnsignedLong(GetACP());
 }
 
 
@@ -1725,11 +1724,8 @@
     _WINAPI_WAITFORMULTIPLEOBJECTS_METHODDEF
     _WINAPI_WAITFORSINGLEOBJECT_METHODDEF
     _WINAPI_WRITEFILE_METHODDEF
-<<<<<<< HEAD
+    _WINAPI_GETACP_METHODDEF
     _WINAPI_GETFILETYPE_METHODDEF
-=======
-    _WINAPI_GETACP_METHODDEF
->>>>>>> 45700fb7
     {NULL, NULL}
 };
 
