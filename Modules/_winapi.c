/*
 * Support routines from the Windows API
 *
 * This module was originally created by merging PC/_subprocess.c with
 * Modules/_multiprocessing/win32_functions.c.
 *
 * Copyright (c) 2004 by Fredrik Lundh <fredrik@pythonware.com>
 * Copyright (c) 2004 by Secret Labs AB, http://www.pythonware.com
 * Copyright (c) 2004 by Peter Astrand <astrand@lysator.liu.se>
 *
 * By obtaining, using, and/or copying this software and/or its
 * associated documentation, you agree that you have read, understood,
 * and will comply with the following terms and conditions:
 *
 * Permission to use, copy, modify, and distribute this software and
 * its associated documentation for any purpose and without fee is
 * hereby granted, provided that the above copyright notice appears in
 * all copies, and that both that copyright notice and this permission
 * notice appear in supporting documentation, and that the name of the
 * authors not be used in advertising or publicity pertaining to
 * distribution of the software without specific, written prior
 * permission.
 *
 * THE AUTHORS DISCLAIMS ALL WARRANTIES WITH REGARD TO THIS SOFTWARE,
 * INCLUDING ALL IMPLIED WARRANTIES OF MERCHANTABILITY AND FITNESS.
 * IN NO EVENT SHALL THE AUTHORS BE LIABLE FOR ANY SPECIAL, INDIRECT OR
 * CONSEQUENTIAL DAMAGES OR ANY DAMAGES WHATSOEVER RESULTING FROM LOSS
 * OF USE, DATA OR PROFITS, WHETHER IN AN ACTION OF CONTRACT,
 * NEGLIGENCE OR OTHER TORTIOUS ACTION, ARISING OUT OF OR IN CONNECTION
 * WITH THE USE OR PERFORMANCE OF THIS SOFTWARE.
 *
 */

/* Licensed to PSF under a Contributor Agreement. */
/* See http://www.python.org/2.4/license for licensing details. */

#include "Python.h"
#include "structmember.h"

#define WINDOWS_LEAN_AND_MEAN
#include "windows.h"
#include <crtdbg.h>
#include "winreparse.h"

#if defined(MS_WIN32) && !defined(MS_WIN64)
#define HANDLE_TO_PYNUM(handle) \
    PyLong_FromUnsignedLong((unsigned long) handle)
#define PYNUM_TO_HANDLE(obj) ((HANDLE)PyLong_AsUnsignedLong(obj))
#define F_POINTER "k"
#define T_POINTER T_ULONG
#else
#define HANDLE_TO_PYNUM(handle) \
    PyLong_FromUnsignedLongLong((unsigned long long) handle)
#define PYNUM_TO_HANDLE(obj) ((HANDLE)PyLong_AsUnsignedLongLong(obj))
#define F_POINTER "K"
#define T_POINTER T_ULONGLONG
#endif

#define F_HANDLE F_POINTER
#define F_DWORD "k"

#define T_HANDLE T_POINTER

#define DWORD_MAX 4294967295U

/* Grab CancelIoEx dynamically from kernel32 */
static int has_CancelIoEx = -1;
static BOOL (CALLBACK *Py_CancelIoEx)(HANDLE, LPOVERLAPPED);

static int
check_CancelIoEx()
{
    if (has_CancelIoEx == -1)
    {
        HINSTANCE hKernel32 = GetModuleHandle("KERNEL32");
        * (FARPROC *) &Py_CancelIoEx = GetProcAddress(hKernel32,
                                                      "CancelIoEx");
        has_CancelIoEx = (Py_CancelIoEx != NULL);
    }
    return has_CancelIoEx;
}


/*
 * A Python object wrapping an OVERLAPPED structure and other useful data
 * for overlapped I/O
 */

typedef struct {
    PyObject_HEAD
    OVERLAPPED overlapped;
    /* For convenience, we store the file handle too */
    HANDLE handle;
    /* Whether there's I/O in flight */
    int pending;
    /* Whether I/O completed successfully */
    int completed;
    /* Buffer used for reading (optional) */
    PyObject *read_buffer;
    /* Buffer used for writing (optional) */
    Py_buffer write_buffer;
} OverlappedObject;

static void
overlapped_dealloc(OverlappedObject *self)
{
    DWORD bytes;
    int err = GetLastError();

    if (self->pending) {
        if (check_CancelIoEx() &&
            Py_CancelIoEx(self->handle, &self->overlapped) &&
            GetOverlappedResult(self->handle, &self->overlapped, &bytes, TRUE))
        {
            /* The operation is no longer pending -- nothing to do. */
        }
        else if (_Py_Finalizing == NULL)
        {
            /* The operation is still pending -- give a warning.  This
               will probably only happen on Windows XP. */
            PyErr_SetString(PyExc_RuntimeError,
                            "I/O operations still in flight while destroying "
                            "Overlapped object, the process may crash");
            PyErr_WriteUnraisable(NULL);
        }
        else
        {
            /* The operation is still pending, but the process is
               probably about to exit, so we need not worry too much
               about memory leaks.  Leaking self prevents a potential
               crash.  This can happen when a daemon thread is cleaned
               up at exit -- see #19565.  We only expect to get here
               on Windows XP. */
            CloseHandle(self->overlapped.hEvent);
            SetLastError(err);
            return;
        }
    }

    CloseHandle(self->overlapped.hEvent);
    SetLastError(err);
    if (self->write_buffer.obj)
        PyBuffer_Release(&self->write_buffer);
    Py_CLEAR(self->read_buffer);
    PyObject_Del(self);
}

/*[clinic input]
module _winapi
class _winapi.Overlapped "OverlappedObject *" "&OverlappedType"
[clinic start generated code]*/
/*[clinic end generated code: output=da39a3ee5e6b4b0d input=c13d3f5fd1dabb84]*/

/*[python input]
def create_converter(type_, format_unit):
    name = type_ + '_converter'
    # registered upon creation by CConverter's metaclass
    type(name, (CConverter,), {'type': type_, 'format_unit': format_unit})

# format unit differs between platforms for these
create_converter('HANDLE', '" F_HANDLE "')
create_converter('HMODULE', '" F_HANDLE "')
create_converter('LPSECURITY_ATTRIBUTES', '" F_POINTER "')

create_converter('BOOL', 'i') # F_BOOL used previously (always 'i')
create_converter('DWORD', 'k') # F_DWORD is always "k" (which is much shorter)
create_converter('LPCTSTR', 's')
create_converter('LPWSTR', 'u')
create_converter('UINT', 'I') # F_UINT used previously (always 'I')

class HANDLE_return_converter(CReturnConverter):
    type = 'HANDLE'

    def render(self, function, data):
        self.declare(data)
        self.err_occurred_if("_return_value == INVALID_HANDLE_VALUE", data)
        data.return_conversion.append(
            'if (_return_value == NULL) {\n    Py_RETURN_NONE;\n}\n')
        data.return_conversion.append(
            'return_value = HANDLE_TO_PYNUM(_return_value);\n')

class DWORD_return_converter(CReturnConverter):
    type = 'DWORD'

    def render(self, function, data):
        self.declare(data)
        self.err_occurred_if("_return_value == DWORD_MAX", data)
        data.return_conversion.append(
            'return_value = Py_BuildValue("k", _return_value);\n')
[python start generated code]*/
/*[python end generated code: output=da39a3ee5e6b4b0d input=94819e72d2c6d558]*/

#include "clinic/_winapi.c.h"

/*[clinic input]
_winapi.Overlapped.GetOverlappedResult

    wait: bool
    /
[clinic start generated code]*/

static PyObject *
_winapi_Overlapped_GetOverlappedResult_impl(OverlappedObject *self, int wait)
/*[clinic end generated code: output=bdd0c1ed6518cd03 input=194505ee8e0e3565]*/
{
    BOOL res;
    DWORD transferred = 0;
    DWORD err;

    Py_BEGIN_ALLOW_THREADS
    res = GetOverlappedResult(self->handle, &self->overlapped, &transferred,
                              wait != 0);
    Py_END_ALLOW_THREADS

    err = res ? ERROR_SUCCESS : GetLastError();
    switch (err) {
        case ERROR_SUCCESS:
        case ERROR_MORE_DATA:
        case ERROR_OPERATION_ABORTED:
            self->completed = 1;
            self->pending = 0;
            break;
        case ERROR_IO_INCOMPLETE:
            break;
        default:
            self->pending = 0;
            return PyErr_SetExcFromWindowsErr(PyExc_OSError, err);
    }
    if (self->completed && self->read_buffer != NULL) {
        assert(PyBytes_CheckExact(self->read_buffer));
        if (transferred != PyBytes_GET_SIZE(self->read_buffer) &&
            _PyBytes_Resize(&self->read_buffer, transferred))
            return NULL;
    }
    return Py_BuildValue("II", (unsigned) transferred, (unsigned) err);
}

/*[clinic input]
_winapi.Overlapped.getbuffer
[clinic start generated code]*/

static PyObject *
_winapi_Overlapped_getbuffer_impl(OverlappedObject *self)
/*[clinic end generated code: output=95a3eceefae0f748 input=347fcfd56b4ceabd]*/
{
    PyObject *res;
    if (!self->completed) {
        PyErr_SetString(PyExc_ValueError,
                        "can't get read buffer before GetOverlappedResult() "
                        "signals the operation completed");
        return NULL;
    }
    res = self->read_buffer ? self->read_buffer : Py_None;
    Py_INCREF(res);
    return res;
}

/*[clinic input]
_winapi.Overlapped.cancel
[clinic start generated code]*/

static PyObject *
_winapi_Overlapped_cancel_impl(OverlappedObject *self)
/*[clinic end generated code: output=fcb9ab5df4ebdae5 input=cbf3da142290039f]*/
{
    BOOL res = TRUE;

    if (self->pending) {
        Py_BEGIN_ALLOW_THREADS
        if (check_CancelIoEx())
            res = Py_CancelIoEx(self->handle, &self->overlapped);
        else
            res = CancelIo(self->handle);
        Py_END_ALLOW_THREADS
    }

    /* CancelIoEx returns ERROR_NOT_FOUND if the I/O completed in-between */
    if (!res && GetLastError() != ERROR_NOT_FOUND)
        return PyErr_SetExcFromWindowsErr(PyExc_OSError, 0);
    self->pending = 0;
    Py_RETURN_NONE;
}

static PyMethodDef overlapped_methods[] = {
    _WINAPI_OVERLAPPED_GETOVERLAPPEDRESULT_METHODDEF
    _WINAPI_OVERLAPPED_GETBUFFER_METHODDEF
    _WINAPI_OVERLAPPED_CANCEL_METHODDEF
    {NULL}
};

static PyMemberDef overlapped_members[] = {
    {"event", T_HANDLE,
     offsetof(OverlappedObject, overlapped) + offsetof(OVERLAPPED, hEvent),
     READONLY, "overlapped event handle"},
    {NULL}
};

PyTypeObject OverlappedType = {
    PyVarObject_HEAD_INIT(NULL, 0)
    /* tp_name           */ "_winapi.Overlapped",
    /* tp_basicsize      */ sizeof(OverlappedObject),
    /* tp_itemsize       */ 0,
    /* tp_dealloc        */ (destructor) overlapped_dealloc,
    /* tp_print          */ 0,
    /* tp_getattr        */ 0,
    /* tp_setattr        */ 0,
    /* tp_reserved       */ 0,
    /* tp_repr           */ 0,
    /* tp_as_number      */ 0,
    /* tp_as_sequence    */ 0,
    /* tp_as_mapping     */ 0,
    /* tp_hash           */ 0,
    /* tp_call           */ 0,
    /* tp_str            */ 0,
    /* tp_getattro       */ 0,
    /* tp_setattro       */ 0,
    /* tp_as_buffer      */ 0,
    /* tp_flags          */ Py_TPFLAGS_DEFAULT,
    /* tp_doc            */ "OVERLAPPED structure wrapper",
    /* tp_traverse       */ 0,
    /* tp_clear          */ 0,
    /* tp_richcompare    */ 0,
    /* tp_weaklistoffset */ 0,
    /* tp_iter           */ 0,
    /* tp_iternext       */ 0,
    /* tp_methods        */ overlapped_methods,
    /* tp_members        */ overlapped_members,
    /* tp_getset         */ 0,
    /* tp_base           */ 0,
    /* tp_dict           */ 0,
    /* tp_descr_get      */ 0,
    /* tp_descr_set      */ 0,
    /* tp_dictoffset     */ 0,
    /* tp_init           */ 0,
    /* tp_alloc          */ 0,
    /* tp_new            */ 0,
};

static OverlappedObject *
new_overlapped(HANDLE handle)
{
    OverlappedObject *self;

    self = PyObject_New(OverlappedObject, &OverlappedType);
    if (!self)
        return NULL;
    self->handle = handle;
    self->read_buffer = NULL;
    self->pending = 0;
    self->completed = 0;
    memset(&self->overlapped, 0, sizeof(OVERLAPPED));
    memset(&self->write_buffer, 0, sizeof(Py_buffer));
    /* Manual reset, initially non-signalled */
    self->overlapped.hEvent = CreateEvent(NULL, TRUE, FALSE, NULL);
    return self;
}

/* -------------------------------------------------------------------- */
/* windows API functions */

/*[clinic input]
_winapi.CloseHandle

    handle: HANDLE
    /

Close handle.
[clinic start generated code]*/

static PyObject *
_winapi_CloseHandle_impl(PyObject *module, HANDLE handle)
/*[clinic end generated code: output=7ad37345f07bd782 input=7f0e4ac36e0352b8]*/
{
    BOOL success;

    Py_BEGIN_ALLOW_THREADS
    success = CloseHandle(handle);
    Py_END_ALLOW_THREADS

    if (!success)
        return PyErr_SetFromWindowsErr(0);

    Py_RETURN_NONE;
}

/*[clinic input]
_winapi.ConnectNamedPipe

    handle: HANDLE
    overlapped as use_overlapped: bool(accept={int}) = False
[clinic start generated code]*/

static PyObject *
_winapi_ConnectNamedPipe_impl(PyObject *module, HANDLE handle,
                              int use_overlapped)
/*[clinic end generated code: output=335a0e7086800671 input=34f937c1c86e5e68]*/
{
    BOOL success;
    OverlappedObject *overlapped = NULL;

    if (use_overlapped) {
        overlapped = new_overlapped(handle);
        if (!overlapped)
            return NULL;
    }

    Py_BEGIN_ALLOW_THREADS
    success = ConnectNamedPipe(handle,
                               overlapped ? &overlapped->overlapped : NULL);
    Py_END_ALLOW_THREADS

    if (overlapped) {
        int err = GetLastError();
        /* Overlapped ConnectNamedPipe never returns a success code */
        assert(success == 0);
        if (err == ERROR_IO_PENDING)
            overlapped->pending = 1;
        else if (err == ERROR_PIPE_CONNECTED)
            SetEvent(overlapped->overlapped.hEvent);
        else {
            Py_DECREF(overlapped);
            return PyErr_SetFromWindowsErr(err);
        }
        return (PyObject *) overlapped;
    }
    if (!success)
        return PyErr_SetFromWindowsErr(0);

    Py_RETURN_NONE;
}

/*[clinic input]
_winapi.CreateFile -> HANDLE

    file_name: LPCTSTR
    desired_access: DWORD
    share_mode: DWORD
    security_attributes: LPSECURITY_ATTRIBUTES
    creation_disposition: DWORD
    flags_and_attributes: DWORD
    template_file: HANDLE
    /
[clinic start generated code]*/

static HANDLE
_winapi_CreateFile_impl(PyObject *module, LPCTSTR file_name,
                        DWORD desired_access, DWORD share_mode,
                        LPSECURITY_ATTRIBUTES security_attributes,
                        DWORD creation_disposition,
                        DWORD flags_and_attributes, HANDLE template_file)
/*[clinic end generated code: output=417ddcebfc5a3d53 input=6423c3e40372dbd5]*/
{
    HANDLE handle;

    Py_BEGIN_ALLOW_THREADS
    handle = CreateFile(file_name, desired_access,
                        share_mode, security_attributes,
                        creation_disposition,
                        flags_and_attributes, template_file);
    Py_END_ALLOW_THREADS

    if (handle == INVALID_HANDLE_VALUE)
        PyErr_SetFromWindowsErr(0);

    return handle;
}

/*[clinic input]
_winapi.CreateJunction

    src_path: LPWSTR
    dst_path: LPWSTR
    /
[clinic start generated code]*/

static PyObject *
_winapi_CreateJunction_impl(PyObject *module, LPWSTR src_path,
                            LPWSTR dst_path)
/*[clinic end generated code: output=66b7eb746e1dfa25 input=8cd1f9964b6e3d36]*/
{
    /* Privilege adjustment */
    HANDLE token = NULL;
    TOKEN_PRIVILEGES tp;

    /* Reparse data buffer */
    const USHORT prefix_len = 4;
    USHORT print_len = 0;
    USHORT rdb_size = 0;
    _Py_PREPARSE_DATA_BUFFER rdb = NULL;

    /* Junction point creation */
    HANDLE junction = NULL;
    DWORD ret = 0;

    if (src_path == NULL || dst_path == NULL)
        return PyErr_SetFromWindowsErr(ERROR_INVALID_PARAMETER);

    if (wcsncmp(src_path, L"\\??\\", prefix_len) == 0)
        return PyErr_SetFromWindowsErr(ERROR_INVALID_PARAMETER);

    /* Adjust privileges to allow rewriting directory entry as a
       junction point. */
    if (!OpenProcessToken(GetCurrentProcess(), TOKEN_ADJUST_PRIVILEGES, &token))
        goto cleanup;

    if (!LookupPrivilegeValue(NULL, SE_RESTORE_NAME, &tp.Privileges[0].Luid))
        goto cleanup;

    tp.PrivilegeCount = 1;
    tp.Privileges[0].Attributes = SE_PRIVILEGE_ENABLED;
    if (!AdjustTokenPrivileges(token, FALSE, &tp, sizeof(TOKEN_PRIVILEGES),
                               NULL, NULL))
        goto cleanup;

    if (GetFileAttributesW(src_path) == INVALID_FILE_ATTRIBUTES)
        goto cleanup;

    /* Store the absolute link target path length in print_len. */
    print_len = (USHORT)GetFullPathNameW(src_path, 0, NULL, NULL);
    if (print_len == 0)
        goto cleanup;

    /* NUL terminator should not be part of print_len. */
    --print_len;

    /* REPARSE_DATA_BUFFER usage is heavily under-documented, especially for
       junction points. Here's what I've learned along the way:
       - A junction point has two components: a print name and a substitute
         name. They both describe the link target, but the substitute name is
         the physical target and the print name is shown in directory listings.
       - The print name must be a native name, prefixed with "\??\".
       - Both names are stored after each other in the same buffer (the
         PathBuffer) and both must be NUL-terminated.
       - There are four members defining their respective offset and length
         inside PathBuffer: SubstituteNameOffset, SubstituteNameLength,
         PrintNameOffset and PrintNameLength.
       - The total size we need to allocate for the REPARSE_DATA_BUFFER, thus,
         is the sum of:
         - the fixed header size (REPARSE_DATA_BUFFER_HEADER_SIZE)
         - the size of the MountPointReparseBuffer member without the PathBuffer
         - the size of the prefix ("\??\") in bytes
         - the size of the print name in bytes
         - the size of the substitute name in bytes
         - the size of two NUL terminators in bytes */
    rdb_size = _Py_REPARSE_DATA_BUFFER_HEADER_SIZE +
        sizeof(rdb->MountPointReparseBuffer) -
        sizeof(rdb->MountPointReparseBuffer.PathBuffer) +
        /* Two +1's for NUL terminators. */
        (prefix_len + print_len + 1 + print_len + 1) * sizeof(WCHAR);
    rdb = (_Py_PREPARSE_DATA_BUFFER)PyMem_RawMalloc(rdb_size);
    if (rdb == NULL)
        goto cleanup;

    memset(rdb, 0, rdb_size);
    rdb->ReparseTag = IO_REPARSE_TAG_MOUNT_POINT;
    rdb->ReparseDataLength = rdb_size - _Py_REPARSE_DATA_BUFFER_HEADER_SIZE;
    rdb->MountPointReparseBuffer.SubstituteNameOffset = 0;
    rdb->MountPointReparseBuffer.SubstituteNameLength =
        (prefix_len + print_len) * sizeof(WCHAR);
    rdb->MountPointReparseBuffer.PrintNameOffset =
        rdb->MountPointReparseBuffer.SubstituteNameLength + sizeof(WCHAR);
    rdb->MountPointReparseBuffer.PrintNameLength = print_len * sizeof(WCHAR);

    /* Store the full native path of link target at the substitute name
       offset (0). */
    wcscpy(rdb->MountPointReparseBuffer.PathBuffer, L"\\??\\");
    if (GetFullPathNameW(src_path, print_len + 1,
                         rdb->MountPointReparseBuffer.PathBuffer + prefix_len,
                         NULL) == 0)
        goto cleanup;

    /* Copy everything but the native prefix to the print name offset. */
    wcscpy(rdb->MountPointReparseBuffer.PathBuffer +
             prefix_len + print_len + 1,
             rdb->MountPointReparseBuffer.PathBuffer + prefix_len);

    /* Create a directory for the junction point. */
    if (!CreateDirectoryW(dst_path, NULL))
        goto cleanup;

    junction = CreateFileW(dst_path, GENERIC_READ | GENERIC_WRITE, 0, NULL,
        OPEN_EXISTING,
        FILE_FLAG_OPEN_REPARSE_POINT | FILE_FLAG_BACKUP_SEMANTICS, NULL);
    if (junction == INVALID_HANDLE_VALUE)
        goto cleanup;

    /* Make the directory entry a junction point. */
    if (!DeviceIoControl(junction, FSCTL_SET_REPARSE_POINT, rdb, rdb_size,
                         NULL, 0, &ret, NULL))
        goto cleanup;

cleanup:
    ret = GetLastError();

    CloseHandle(token);
    CloseHandle(junction);
    PyMem_RawFree(rdb);

    if (ret != 0)
        return PyErr_SetFromWindowsErr(ret);

    Py_RETURN_NONE;
}

/*[clinic input]
_winapi.CreateNamedPipe -> HANDLE

    name: LPCTSTR
    open_mode: DWORD
    pipe_mode: DWORD
    max_instances: DWORD
    out_buffer_size: DWORD
    in_buffer_size: DWORD
    default_timeout: DWORD
    security_attributes: LPSECURITY_ATTRIBUTES
    /
[clinic start generated code]*/

static HANDLE
_winapi_CreateNamedPipe_impl(PyObject *module, LPCTSTR name, DWORD open_mode,
                             DWORD pipe_mode, DWORD max_instances,
                             DWORD out_buffer_size, DWORD in_buffer_size,
                             DWORD default_timeout,
                             LPSECURITY_ATTRIBUTES security_attributes)
/*[clinic end generated code: output=80f8c07346a94fbc input=5a73530b84d8bc37]*/
{
    HANDLE handle;

    Py_BEGIN_ALLOW_THREADS
    handle = CreateNamedPipe(name, open_mode, pipe_mode,
                             max_instances, out_buffer_size,
                             in_buffer_size, default_timeout,
                             security_attributes);
    Py_END_ALLOW_THREADS

    if (handle == INVALID_HANDLE_VALUE)
        PyErr_SetFromWindowsErr(0);

    return handle;
}

/*[clinic input]
_winapi.CreatePipe

    pipe_attrs: object
        Ignored internally, can be None.
    size: DWORD
    /

Create an anonymous pipe.

Returns a 2-tuple of handles, to the read and write ends of the pipe.
[clinic start generated code]*/

static PyObject *
_winapi_CreatePipe_impl(PyObject *module, PyObject *pipe_attrs, DWORD size)
/*[clinic end generated code: output=1c4411d8699f0925 input=c4f2cfa56ef68d90]*/
{
    HANDLE read_pipe;
    HANDLE write_pipe;
    BOOL result;

    Py_BEGIN_ALLOW_THREADS
    result = CreatePipe(&read_pipe, &write_pipe, NULL, size);
    Py_END_ALLOW_THREADS

    if (! result)
        return PyErr_SetFromWindowsErr(GetLastError());

    return Py_BuildValue(
        "NN", HANDLE_TO_PYNUM(read_pipe), HANDLE_TO_PYNUM(write_pipe));
}

/* helpers for createprocess */

static unsigned long
getulong(PyObject* obj, const char* name)
{
    PyObject* value;
    unsigned long ret;

    value = PyObject_GetAttrString(obj, name);
    if (! value) {
        PyErr_Clear(); /* FIXME: propagate error? */
        return 0;
    }
    ret = PyLong_AsUnsignedLong(value);
    Py_DECREF(value);
    return ret;
}

static HANDLE
gethandle(PyObject* obj, const char* name)
{
    PyObject* value;
    HANDLE ret;

    value = PyObject_GetAttrString(obj, name);
    if (! value) {
        PyErr_Clear(); /* FIXME: propagate error? */
        return NULL;
    }
    if (value == Py_None)
        ret = NULL;
    else
        ret = PYNUM_TO_HANDLE(value);
    Py_DECREF(value);
    return ret;
}

static PyObject*
getenvironment(PyObject* environment)
{
    Py_ssize_t i, envsize, totalsize;
    Py_UCS4 *buffer = NULL, *p, *end;
    PyObject *keys, *values, *res;

    /* convert environment dictionary to windows environment string */
    if (! PyMapping_Check(environment)) {
        PyErr_SetString(
            PyExc_TypeError, "environment must be dictionary or None");
        return NULL;
    }

    keys = PyMapping_Keys(environment);
    values = PyMapping_Values(environment);
    if (!keys || !values)
        goto error;

    envsize = PySequence_Fast_GET_SIZE(keys);
    if (PySequence_Fast_GET_SIZE(values) != envsize) {
        PyErr_SetString(PyExc_RuntimeError,
            "environment changed size during iteration");
        goto error;
    }

    totalsize = 1; /* trailing null character */
    for (i = 0; i < envsize; i++) {
        PyObject* key = PySequence_Fast_GET_ITEM(keys, i);
        PyObject* value = PySequence_Fast_GET_ITEM(values, i);

        if (! PyUnicode_Check(key) || ! PyUnicode_Check(value)) {
            PyErr_SetString(PyExc_TypeError,
                "environment can only contain strings");
            goto error;
        }
        if (PyUnicode_FindChar(key, '\0', 0, PyUnicode_GET_LENGTH(key), 1) != -1 ||
            PyUnicode_FindChar(value, '\0', 0, PyUnicode_GET_LENGTH(value), 1) != -1)
        {
            PyErr_SetString(PyExc_ValueError, "embedded null character");
            goto error;
        }
<<<<<<< HEAD
=======
        /* Search from index 1 because on Windows starting '=' is allowed for
           defining hidden environment variables. */
        if (PyUnicode_GET_LENGTH(key) == 0 ||
            PyUnicode_FindChar(key, '=', 1, PyUnicode_GET_LENGTH(key), 1) != -1)
        {
            PyErr_SetString(PyExc_ValueError, "illegal environment variable name");
            goto error;
        }
>>>>>>> c38e32a1
        if (totalsize > PY_SSIZE_T_MAX - PyUnicode_GET_LENGTH(key) - 1) {
            PyErr_SetString(PyExc_OverflowError, "environment too long");
            goto error;
        }
        totalsize += PyUnicode_GET_LENGTH(key) + 1;    /* +1 for '=' */
        if (totalsize > PY_SSIZE_T_MAX - PyUnicode_GET_LENGTH(value) - 1) {
            PyErr_SetString(PyExc_OverflowError, "environment too long");
            goto error;
        }
        totalsize += PyUnicode_GET_LENGTH(value) + 1;  /* +1 for '\0' */
    }

    buffer = PyMem_NEW(Py_UCS4, totalsize);
    if (! buffer) {
        PyErr_NoMemory();
        goto error;
    }
    p = buffer;
    end = buffer + totalsize;

    for (i = 0; i < envsize; i++) {
        PyObject* key = PySequence_Fast_GET_ITEM(keys, i);
        PyObject* value = PySequence_Fast_GET_ITEM(values, i);
        if (!PyUnicode_AsUCS4(key, p, end - p, 0))
            goto error;
        p += PyUnicode_GET_LENGTH(key);
        *p++ = '=';
        if (!PyUnicode_AsUCS4(value, p, end - p, 0))
            goto error;
        p += PyUnicode_GET_LENGTH(value);
        *p++ = '\0';
    }

    /* add trailing null byte */
    *p++ = '\0';
    assert(p == end);

    Py_XDECREF(keys);
    Py_XDECREF(values);

    res = PyUnicode_FromKindAndData(PyUnicode_4BYTE_KIND, buffer, p - buffer);
    PyMem_Free(buffer);
    return res;

 error:
    PyMem_Free(buffer);
    Py_XDECREF(keys);
    Py_XDECREF(values);
    return NULL;
}

/*[clinic input]
_winapi.CreateProcess

    application_name: Py_UNICODE(accept={str, NoneType})
    command_line: Py_UNICODE(accept={str, NoneType})
    proc_attrs: object
        Ignored internally, can be None.
    thread_attrs: object
        Ignored internally, can be None.
    inherit_handles: BOOL
    creation_flags: DWORD
    env_mapping: object
    current_directory: Py_UNICODE(accept={str, NoneType})
    startup_info: object
    /

Create a new process and its primary thread.

The return value is a tuple of the process handle, thread handle,
process ID, and thread ID.
[clinic start generated code]*/

static PyObject *
_winapi_CreateProcess_impl(PyObject *module, Py_UNICODE *application_name,
                           Py_UNICODE *command_line, PyObject *proc_attrs,
                           PyObject *thread_attrs, BOOL inherit_handles,
                           DWORD creation_flags, PyObject *env_mapping,
                           Py_UNICODE *current_directory,
                           PyObject *startup_info)
/*[clinic end generated code: output=4652a33aff4b0ae1 input=4a43b05038d639bb]*/
{
    BOOL result;
    PROCESS_INFORMATION pi;
    STARTUPINFOW si;
    PyObject* environment;
    const wchar_t *wenvironment;
    Py_ssize_t wenvironment_size;

    ZeroMemory(&si, sizeof(si));
    si.cb = sizeof(si);

    /* note: we only support a small subset of all SI attributes */
    si.dwFlags = getulong(startup_info, "dwFlags");
    si.wShowWindow = (WORD)getulong(startup_info, "wShowWindow");
    si.hStdInput = gethandle(startup_info, "hStdInput");
    si.hStdOutput = gethandle(startup_info, "hStdOutput");
    si.hStdError = gethandle(startup_info, "hStdError");
    if (PyErr_Occurred())
        return NULL;

    if (env_mapping != Py_None) {
        environment = getenvironment(env_mapping);
        if (environment == NULL) {
            return NULL;
        }
        /* contains embedded null characters */
        wenvironment = PyUnicode_AsUnicode(environment);
        if (wenvironment == NULL) {
            Py_DECREF(environment);
            return NULL;
        }
    }
    else {
        environment = NULL;
        wenvironment = NULL;
    }

    Py_BEGIN_ALLOW_THREADS
    result = CreateProcessW(application_name,
                           command_line,
                           NULL,
                           NULL,
                           inherit_handles,
                           creation_flags | CREATE_UNICODE_ENVIRONMENT,
                           wenvironment,
                           current_directory,
                           &si,
                           &pi);
    Py_END_ALLOW_THREADS

    Py_XDECREF(environment);

    if (! result)
        return PyErr_SetFromWindowsErr(GetLastError());

    return Py_BuildValue("NNkk",
                         HANDLE_TO_PYNUM(pi.hProcess),
                         HANDLE_TO_PYNUM(pi.hThread),
                         pi.dwProcessId,
                         pi.dwThreadId);
}

/*[clinic input]
_winapi.DuplicateHandle -> HANDLE

    source_process_handle: HANDLE
    source_handle: HANDLE
    target_process_handle: HANDLE
    desired_access: DWORD
    inherit_handle: BOOL
    options: DWORD = 0
    /

Return a duplicate handle object.

The duplicate handle refers to the same object as the original
handle. Therefore, any changes to the object are reflected
through both handles.
[clinic start generated code]*/

static HANDLE
_winapi_DuplicateHandle_impl(PyObject *module, HANDLE source_process_handle,
                             HANDLE source_handle,
                             HANDLE target_process_handle,
                             DWORD desired_access, BOOL inherit_handle,
                             DWORD options)
/*[clinic end generated code: output=ad9711397b5dcd4e input=b933e3f2356a8c12]*/
{
    HANDLE target_handle;
    BOOL result;

    Py_BEGIN_ALLOW_THREADS
    result = DuplicateHandle(
        source_process_handle,
        source_handle,
        target_process_handle,
        &target_handle,
        desired_access,
        inherit_handle,
        options
    );
    Py_END_ALLOW_THREADS

    if (! result) {
        PyErr_SetFromWindowsErr(GetLastError());
        return INVALID_HANDLE_VALUE;
    }

    return target_handle;
}

/*[clinic input]
_winapi.ExitProcess

    ExitCode: UINT
    /

[clinic start generated code]*/

static PyObject *
_winapi_ExitProcess_impl(PyObject *module, UINT ExitCode)
/*[clinic end generated code: output=a387deb651175301 input=4f05466a9406c558]*/
{
    #if defined(Py_DEBUG)
        SetErrorMode(SEM_FAILCRITICALERRORS|SEM_NOALIGNMENTFAULTEXCEPT|
                     SEM_NOGPFAULTERRORBOX|SEM_NOOPENFILEERRORBOX);
        _CrtSetReportMode(_CRT_ASSERT, _CRTDBG_MODE_DEBUG);
    #endif

    ExitProcess(ExitCode);

    return NULL;
}

/*[clinic input]
_winapi.GetCurrentProcess -> HANDLE

Return a handle object for the current process.
[clinic start generated code]*/

static HANDLE
_winapi_GetCurrentProcess_impl(PyObject *module)
/*[clinic end generated code: output=ddeb4dd2ffadf344 input=b213403fd4b96b41]*/
{
    return GetCurrentProcess();
}

/*[clinic input]
_winapi.GetExitCodeProcess -> DWORD

    process: HANDLE
    /

Return the termination status of the specified process.
[clinic start generated code]*/

static DWORD
_winapi_GetExitCodeProcess_impl(PyObject *module, HANDLE process)
/*[clinic end generated code: output=b4620bdf2bccf36b input=61b6bfc7dc2ee374]*/
{
    DWORD exit_code;
    BOOL result;

    result = GetExitCodeProcess(process, &exit_code);

    if (! result) {
        PyErr_SetFromWindowsErr(GetLastError());
        exit_code = DWORD_MAX;
    }

    return exit_code;
}

/*[clinic input]
_winapi.GetLastError -> DWORD
[clinic start generated code]*/

static DWORD
_winapi_GetLastError_impl(PyObject *module)
/*[clinic end generated code: output=8585b827cb1a92c5 input=62d47fb9bce038ba]*/
{
    return GetLastError();
}

/*[clinic input]
_winapi.GetModuleFileName

    module_handle: HMODULE
    /

Return the fully-qualified path for the file that contains module.

The module must have been loaded by the current process.

The module parameter should be a handle to the loaded module
whose path is being requested. If this parameter is 0,
GetModuleFileName retrieves the path of the executable file
of the current process.
[clinic start generated code]*/

static PyObject *
_winapi_GetModuleFileName_impl(PyObject *module, HMODULE module_handle)
/*[clinic end generated code: output=85b4b728c5160306 input=6d66ff7deca5d11f]*/
{
    BOOL result;
    WCHAR filename[MAX_PATH];

    result = GetModuleFileNameW(module_handle, filename, MAX_PATH);
    filename[MAX_PATH-1] = '\0';

    if (! result)
        return PyErr_SetFromWindowsErr(GetLastError());

    return PyUnicode_FromWideChar(filename, wcslen(filename));
}

/*[clinic input]
_winapi.GetStdHandle -> HANDLE

    std_handle: DWORD
        One of STD_INPUT_HANDLE, STD_OUTPUT_HANDLE, or STD_ERROR_HANDLE.
    /

Return a handle to the specified standard device.

The integer associated with the handle object is returned.
[clinic start generated code]*/

static HANDLE
_winapi_GetStdHandle_impl(PyObject *module, DWORD std_handle)
/*[clinic end generated code: output=0e613001e73ab614 input=07016b06a2fc8826]*/
{
    HANDLE handle;

    Py_BEGIN_ALLOW_THREADS
    handle = GetStdHandle(std_handle);
    Py_END_ALLOW_THREADS

    if (handle == INVALID_HANDLE_VALUE)
        PyErr_SetFromWindowsErr(GetLastError());

    return handle;
}

/*[clinic input]
_winapi.GetVersion -> long

Return the version number of the current operating system.
[clinic start generated code]*/

static long
_winapi_GetVersion_impl(PyObject *module)
/*[clinic end generated code: output=e41f0db5a3b82682 input=e21dff8d0baeded2]*/
/* Disable deprecation warnings about GetVersionEx as the result is
   being passed straight through to the caller, who is responsible for
   using it correctly. */
#pragma warning(push)
#pragma warning(disable:4996)

{
    return GetVersion();
}

#pragma warning(pop)

/*[clinic input]
_winapi.OpenProcess -> HANDLE

    desired_access: DWORD
    inherit_handle: BOOL
    process_id: DWORD
    /
[clinic start generated code]*/

static HANDLE
_winapi_OpenProcess_impl(PyObject *module, DWORD desired_access,
                         BOOL inherit_handle, DWORD process_id)
/*[clinic end generated code: output=b42b6b81ea5a0fc3 input=ec98c4cf4ea2ec36]*/
{
    HANDLE handle;

    handle = OpenProcess(desired_access, inherit_handle, process_id);
    if (handle == NULL) {
        PyErr_SetFromWindowsErr(0);
        handle = INVALID_HANDLE_VALUE;
    }

    return handle;
}

/*[clinic input]
_winapi.PeekNamedPipe

    handle: HANDLE
    size: int = 0
    /
[clinic start generated code]*/

static PyObject *
_winapi_PeekNamedPipe_impl(PyObject *module, HANDLE handle, int size)
/*[clinic end generated code: output=d0c3e29e49d323dd input=c7aa53bfbce69d70]*/
{
    PyObject *buf = NULL;
    DWORD nread, navail, nleft;
    BOOL ret;

    if (size < 0) {
        PyErr_SetString(PyExc_ValueError, "negative size");
        return NULL;
    }

    if (size) {
        buf = PyBytes_FromStringAndSize(NULL, size);
        if (!buf)
            return NULL;
        Py_BEGIN_ALLOW_THREADS
        ret = PeekNamedPipe(handle, PyBytes_AS_STRING(buf), size, &nread,
                            &navail, &nleft);
        Py_END_ALLOW_THREADS
        if (!ret) {
            Py_DECREF(buf);
            return PyErr_SetExcFromWindowsErr(PyExc_OSError, 0);
        }
        if (_PyBytes_Resize(&buf, nread))
            return NULL;
        return Py_BuildValue("Nii", buf, navail, nleft);
    }
    else {
        Py_BEGIN_ALLOW_THREADS
        ret = PeekNamedPipe(handle, NULL, 0, NULL, &navail, &nleft);
        Py_END_ALLOW_THREADS
        if (!ret) {
            return PyErr_SetExcFromWindowsErr(PyExc_OSError, 0);
        }
        return Py_BuildValue("ii", navail, nleft);
    }
}

/*[clinic input]
_winapi.ReadFile

    handle: HANDLE
    size: int
    overlapped as use_overlapped: bool(accept={int}) = False
[clinic start generated code]*/

static PyObject *
_winapi_ReadFile_impl(PyObject *module, HANDLE handle, int size,
                      int use_overlapped)
/*[clinic end generated code: output=492029ca98161d84 input=3f0fde92f74de59a]*/
{
    DWORD nread;
    PyObject *buf;
    BOOL ret;
    DWORD err;
    OverlappedObject *overlapped = NULL;

    buf = PyBytes_FromStringAndSize(NULL, size);
    if (!buf)
        return NULL;
    if (use_overlapped) {
        overlapped = new_overlapped(handle);
        if (!overlapped) {
            Py_DECREF(buf);
            return NULL;
        }
        /* Steals reference to buf */
        overlapped->read_buffer = buf;
    }

    Py_BEGIN_ALLOW_THREADS
    ret = ReadFile(handle, PyBytes_AS_STRING(buf), size, &nread,
                   overlapped ? &overlapped->overlapped : NULL);
    Py_END_ALLOW_THREADS

    err = ret ? 0 : GetLastError();

    if (overlapped) {
        if (!ret) {
            if (err == ERROR_IO_PENDING)
                overlapped->pending = 1;
            else if (err != ERROR_MORE_DATA) {
                Py_DECREF(overlapped);
                return PyErr_SetExcFromWindowsErr(PyExc_OSError, 0);
            }
        }
        return Py_BuildValue("NI", (PyObject *) overlapped, err);
    }

    if (!ret && err != ERROR_MORE_DATA) {
        Py_DECREF(buf);
        return PyErr_SetExcFromWindowsErr(PyExc_OSError, 0);
    }
    if (_PyBytes_Resize(&buf, nread))
        return NULL;
    return Py_BuildValue("NI", buf, err);
}

/*[clinic input]
_winapi.SetNamedPipeHandleState

    named_pipe: HANDLE
    mode: object
    max_collection_count: object
    collect_data_timeout: object
    /
[clinic start generated code]*/

static PyObject *
_winapi_SetNamedPipeHandleState_impl(PyObject *module, HANDLE named_pipe,
                                     PyObject *mode,
                                     PyObject *max_collection_count,
                                     PyObject *collect_data_timeout)
/*[clinic end generated code: output=f2129d222cbfa095 input=9142d72163d0faa6]*/
{
    PyObject *oArgs[3] = {mode, max_collection_count, collect_data_timeout};
    DWORD dwArgs[3], *pArgs[3] = {NULL, NULL, NULL};
    int i;

    PyErr_Clear();

    for (i = 0 ; i < 3 ; i++) {
        if (oArgs[i] != Py_None) {
            dwArgs[i] = PyLong_AsUnsignedLongMask(oArgs[i]);
            if (PyErr_Occurred())
                return NULL;
            pArgs[i] = &dwArgs[i];
        }
    }

    if (!SetNamedPipeHandleState(named_pipe, pArgs[0], pArgs[1], pArgs[2]))
        return PyErr_SetFromWindowsErr(0);

    Py_RETURN_NONE;
}


/*[clinic input]
_winapi.TerminateProcess

    handle: HANDLE
    exit_code: UINT
    /

Terminate the specified process and all of its threads.
[clinic start generated code]*/

static PyObject *
_winapi_TerminateProcess_impl(PyObject *module, HANDLE handle,
                              UINT exit_code)
/*[clinic end generated code: output=f4e99ac3f0b1f34a input=d6bc0aa1ee3bb4df]*/
{
    BOOL result;

    result = TerminateProcess(handle, exit_code);

    if (! result)
        return PyErr_SetFromWindowsErr(GetLastError());

    Py_RETURN_NONE;
}

/*[clinic input]
_winapi.WaitNamedPipe

    name: LPCTSTR
    timeout: DWORD
    /
[clinic start generated code]*/

static PyObject *
_winapi_WaitNamedPipe_impl(PyObject *module, LPCTSTR name, DWORD timeout)
/*[clinic end generated code: output=c2866f4439b1fe38 input=36fc781291b1862c]*/
{
    BOOL success;

    Py_BEGIN_ALLOW_THREADS
    success = WaitNamedPipe(name, timeout);
    Py_END_ALLOW_THREADS

    if (!success)
        return PyErr_SetFromWindowsErr(0);

    Py_RETURN_NONE;
}

/*[clinic input]
_winapi.WaitForMultipleObjects

    handle_seq: object
    wait_flag: BOOL
    milliseconds: DWORD(c_default='INFINITE') = _winapi.INFINITE
    /
[clinic start generated code]*/

static PyObject *
_winapi_WaitForMultipleObjects_impl(PyObject *module, PyObject *handle_seq,
                                    BOOL wait_flag, DWORD milliseconds)
/*[clinic end generated code: output=295e3f00b8e45899 input=36f76ca057cd28a0]*/
{
    DWORD result;
    HANDLE handles[MAXIMUM_WAIT_OBJECTS];
    HANDLE sigint_event = NULL;
    Py_ssize_t nhandles, i;

    if (!PySequence_Check(handle_seq)) {
        PyErr_Format(PyExc_TypeError,
                     "sequence type expected, got '%s'",
                     Py_TYPE(handle_seq)->tp_name);
        return NULL;
    }
    nhandles = PySequence_Length(handle_seq);
    if (nhandles == -1)
        return NULL;
    if (nhandles < 0 || nhandles >= MAXIMUM_WAIT_OBJECTS - 1) {
        PyErr_Format(PyExc_ValueError,
                     "need at most %zd handles, got a sequence of length %zd",
                     MAXIMUM_WAIT_OBJECTS - 1, nhandles);
        return NULL;
    }
    for (i = 0; i < nhandles; i++) {
        HANDLE h;
        PyObject *v = PySequence_GetItem(handle_seq, i);
        if (v == NULL)
            return NULL;
        if (!PyArg_Parse(v, F_HANDLE, &h)) {
            Py_DECREF(v);
            return NULL;
        }
        handles[i] = h;
        Py_DECREF(v);
    }
    /* If this is the main thread then make the wait interruptible
       by Ctrl-C unless we are waiting for *all* handles */
    if (!wait_flag && _PyOS_IsMainThread()) {
        sigint_event = _PyOS_SigintEvent();
        assert(sigint_event != NULL);
        handles[nhandles++] = sigint_event;
    }

    Py_BEGIN_ALLOW_THREADS
    if (sigint_event != NULL)
        ResetEvent(sigint_event);
    result = WaitForMultipleObjects((DWORD) nhandles, handles,
                                    wait_flag, milliseconds);
    Py_END_ALLOW_THREADS

    if (result == WAIT_FAILED)
        return PyErr_SetExcFromWindowsErr(PyExc_OSError, 0);
    else if (sigint_event != NULL && result == WAIT_OBJECT_0 + nhandles - 1) {
        errno = EINTR;
        return PyErr_SetFromErrno(PyExc_OSError);
    }

    return PyLong_FromLong((int) result);
}

/*[clinic input]
_winapi.WaitForSingleObject -> long

    handle: HANDLE
    milliseconds: DWORD
    /

Wait for a single object.

Wait until the specified object is in the signaled state or
the time-out interval elapses. The timeout value is specified
in milliseconds.
[clinic start generated code]*/

static long
_winapi_WaitForSingleObject_impl(PyObject *module, HANDLE handle,
                                 DWORD milliseconds)
/*[clinic end generated code: output=3c4715d8f1b39859 input=443d1ab076edc7b1]*/
{
    DWORD result;

    Py_BEGIN_ALLOW_THREADS
    result = WaitForSingleObject(handle, milliseconds);
    Py_END_ALLOW_THREADS

    if (result == WAIT_FAILED) {
        PyErr_SetFromWindowsErr(GetLastError());
        return -1;
    }

    return result;
}

/*[clinic input]
_winapi.WriteFile

    handle: HANDLE
    buffer: object
    overlapped as use_overlapped: bool(accept={int}) = False
[clinic start generated code]*/

static PyObject *
_winapi_WriteFile_impl(PyObject *module, HANDLE handle, PyObject *buffer,
                       int use_overlapped)
/*[clinic end generated code: output=2ca80f6bf3fa92e3 input=11eae2a03aa32731]*/
{
    Py_buffer _buf, *buf;
    DWORD len, written;
    BOOL ret;
    DWORD err;
    OverlappedObject *overlapped = NULL;

    if (use_overlapped) {
        overlapped = new_overlapped(handle);
        if (!overlapped)
            return NULL;
        buf = &overlapped->write_buffer;
    }
    else
        buf = &_buf;

    if (!PyArg_Parse(buffer, "y*", buf)) {
        Py_XDECREF(overlapped);
        return NULL;
    }

    Py_BEGIN_ALLOW_THREADS
    len = (DWORD)Py_MIN(buf->len, DWORD_MAX);
    ret = WriteFile(handle, buf->buf, len, &written,
                    overlapped ? &overlapped->overlapped : NULL);
    Py_END_ALLOW_THREADS

    err = ret ? 0 : GetLastError();

    if (overlapped) {
        if (!ret) {
            if (err == ERROR_IO_PENDING)
                overlapped->pending = 1;
            else {
                Py_DECREF(overlapped);
                return PyErr_SetExcFromWindowsErr(PyExc_OSError, 0);
            }
        }
        return Py_BuildValue("NI", (PyObject *) overlapped, err);
    }

    PyBuffer_Release(buf);
    if (!ret)
        return PyErr_SetExcFromWindowsErr(PyExc_OSError, 0);
    return Py_BuildValue("II", written, err);
}


static PyMethodDef winapi_functions[] = {
    _WINAPI_CLOSEHANDLE_METHODDEF
    _WINAPI_CONNECTNAMEDPIPE_METHODDEF
    _WINAPI_CREATEFILE_METHODDEF
    _WINAPI_CREATENAMEDPIPE_METHODDEF
    _WINAPI_CREATEPIPE_METHODDEF
    _WINAPI_CREATEPROCESS_METHODDEF
    _WINAPI_CREATEJUNCTION_METHODDEF
    _WINAPI_DUPLICATEHANDLE_METHODDEF
    _WINAPI_EXITPROCESS_METHODDEF
    _WINAPI_GETCURRENTPROCESS_METHODDEF
    _WINAPI_GETEXITCODEPROCESS_METHODDEF
    _WINAPI_GETLASTERROR_METHODDEF
    _WINAPI_GETMODULEFILENAME_METHODDEF
    _WINAPI_GETSTDHANDLE_METHODDEF
    _WINAPI_GETVERSION_METHODDEF
    _WINAPI_OPENPROCESS_METHODDEF
    _WINAPI_PEEKNAMEDPIPE_METHODDEF
    _WINAPI_READFILE_METHODDEF
    _WINAPI_SETNAMEDPIPEHANDLESTATE_METHODDEF
    _WINAPI_TERMINATEPROCESS_METHODDEF
    _WINAPI_WAITNAMEDPIPE_METHODDEF
    _WINAPI_WAITFORMULTIPLEOBJECTS_METHODDEF
    _WINAPI_WAITFORSINGLEOBJECT_METHODDEF
    _WINAPI_WRITEFILE_METHODDEF
    {NULL, NULL}
};

static struct PyModuleDef winapi_module = {
    PyModuleDef_HEAD_INIT,
    "_winapi",
    NULL,
    -1,
    winapi_functions,
    NULL,
    NULL,
    NULL,
    NULL
};

#define WINAPI_CONSTANT(fmt, con) \
    PyDict_SetItemString(d, #con, Py_BuildValue(fmt, con))

PyMODINIT_FUNC
PyInit__winapi(void)
{
    PyObject *d;
    PyObject *m;

    if (PyType_Ready(&OverlappedType) < 0)
        return NULL;

    m = PyModule_Create(&winapi_module);
    if (m == NULL)
        return NULL;
    d = PyModule_GetDict(m);

    PyDict_SetItemString(d, "Overlapped", (PyObject *) &OverlappedType);

    /* constants */
    WINAPI_CONSTANT(F_DWORD, CREATE_NEW_CONSOLE);
    WINAPI_CONSTANT(F_DWORD, CREATE_NEW_PROCESS_GROUP);
    WINAPI_CONSTANT(F_DWORD, DUPLICATE_SAME_ACCESS);
    WINAPI_CONSTANT(F_DWORD, DUPLICATE_CLOSE_SOURCE);
    WINAPI_CONSTANT(F_DWORD, ERROR_ALREADY_EXISTS);
    WINAPI_CONSTANT(F_DWORD, ERROR_BROKEN_PIPE);
    WINAPI_CONSTANT(F_DWORD, ERROR_IO_PENDING);
    WINAPI_CONSTANT(F_DWORD, ERROR_MORE_DATA);
    WINAPI_CONSTANT(F_DWORD, ERROR_NETNAME_DELETED);
    WINAPI_CONSTANT(F_DWORD, ERROR_NO_SYSTEM_RESOURCES);
    WINAPI_CONSTANT(F_DWORD, ERROR_MORE_DATA);
    WINAPI_CONSTANT(F_DWORD, ERROR_NETNAME_DELETED);
    WINAPI_CONSTANT(F_DWORD, ERROR_NO_DATA);
    WINAPI_CONSTANT(F_DWORD, ERROR_NO_SYSTEM_RESOURCES);
    WINAPI_CONSTANT(F_DWORD, ERROR_OPERATION_ABORTED);
    WINAPI_CONSTANT(F_DWORD, ERROR_PIPE_BUSY);
    WINAPI_CONSTANT(F_DWORD, ERROR_PIPE_CONNECTED);
    WINAPI_CONSTANT(F_DWORD, ERROR_SEM_TIMEOUT);
    WINAPI_CONSTANT(F_DWORD, FILE_FLAG_FIRST_PIPE_INSTANCE);
    WINAPI_CONSTANT(F_DWORD, FILE_FLAG_OVERLAPPED);
    WINAPI_CONSTANT(F_DWORD, FILE_GENERIC_READ);
    WINAPI_CONSTANT(F_DWORD, FILE_GENERIC_WRITE);
    WINAPI_CONSTANT(F_DWORD, GENERIC_READ);
    WINAPI_CONSTANT(F_DWORD, GENERIC_WRITE);
    WINAPI_CONSTANT(F_DWORD, INFINITE);
    WINAPI_CONSTANT(F_DWORD, NMPWAIT_WAIT_FOREVER);
    WINAPI_CONSTANT(F_DWORD, OPEN_EXISTING);
    WINAPI_CONSTANT(F_DWORD, PIPE_ACCESS_DUPLEX);
    WINAPI_CONSTANT(F_DWORD, PIPE_ACCESS_INBOUND);
    WINAPI_CONSTANT(F_DWORD, PIPE_READMODE_MESSAGE);
    WINAPI_CONSTANT(F_DWORD, PIPE_TYPE_MESSAGE);
    WINAPI_CONSTANT(F_DWORD, PIPE_UNLIMITED_INSTANCES);
    WINAPI_CONSTANT(F_DWORD, PIPE_WAIT);
    WINAPI_CONSTANT(F_DWORD, PROCESS_ALL_ACCESS);
    WINAPI_CONSTANT(F_DWORD, PROCESS_DUP_HANDLE);
    WINAPI_CONSTANT(F_DWORD, STARTF_USESHOWWINDOW);
    WINAPI_CONSTANT(F_DWORD, STARTF_USESTDHANDLES);
    WINAPI_CONSTANT(F_DWORD, STD_INPUT_HANDLE);
    WINAPI_CONSTANT(F_DWORD, STD_OUTPUT_HANDLE);
    WINAPI_CONSTANT(F_DWORD, STD_ERROR_HANDLE);
    WINAPI_CONSTANT(F_DWORD, STILL_ACTIVE);
    WINAPI_CONSTANT(F_DWORD, SW_HIDE);
    WINAPI_CONSTANT(F_DWORD, WAIT_OBJECT_0);
    WINAPI_CONSTANT(F_DWORD, WAIT_ABANDONED_0);
    WINAPI_CONSTANT(F_DWORD, WAIT_TIMEOUT);

    WINAPI_CONSTANT("i", NULL);

    return m;
}<|MERGE_RESOLUTION|>--- conflicted
+++ resolved
@@ -750,8 +750,6 @@
             PyErr_SetString(PyExc_ValueError, "embedded null character");
             goto error;
         }
-<<<<<<< HEAD
-=======
         /* Search from index 1 because on Windows starting '=' is allowed for
            defining hidden environment variables. */
         if (PyUnicode_GET_LENGTH(key) == 0 ||
@@ -760,7 +758,6 @@
             PyErr_SetString(PyExc_ValueError, "illegal environment variable name");
             goto error;
         }
->>>>>>> c38e32a1
         if (totalsize > PY_SSIZE_T_MAX - PyUnicode_GET_LENGTH(key) - 1) {
             PyErr_SetString(PyExc_OverflowError, "environment too long");
             goto error;
