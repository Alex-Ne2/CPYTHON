--- conflicted
+++ resolved
@@ -360,29 +360,6 @@
     /* Add some symbolic constants to the module */
     if (ErrorObject == NULL) {
         ErrorObject = PyErr_NewException("xx.error", NULL, NULL);
-<<<<<<< HEAD
-    }
-    Py_XINCREF(ErrorObject);
-    if (PyModule_Add(m, "error", ErrorObject) < 0) {
-        goto fail;
-    }
-
-    /* Add Str */
-    if (PyType_Ready(&Str_Type) < 0)
-        goto fail;
-    Py_INCREF(&Str_Type);
-    if (PyModule_Add(m, "Str", (PyObject *)&Str_Type) < 0) {
-        goto fail;
-    }
-
-    /* Add Null */
-    if (PyType_Ready(&Null_Type) < 0)
-        goto fail;
-    Py_INCREF(&Null_Type);
-    if (PyModule_Add(m, "Null", (PyObject *)&Null_Type) < 0) {
-        goto fail;
-    }
-=======
         if (ErrorObject == NULL) {
             return -1;
         }
@@ -401,7 +378,6 @@
         return -1;
     }
 
->>>>>>> dac1e364
     return 0;
 }
 
