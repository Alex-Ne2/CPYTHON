--- conflicted
+++ resolved
@@ -8,10 +8,6 @@
 #include "pycore_modsupport.h"    // _PyArg_NoKeywords()
 #include "pycore_pylifecycle.h"
 #include "pycore_pystate.h"       // _PyThreadState_SetCurrent()
-<<<<<<< HEAD
-=======
-#include "pycore_sysmodule.h"     // _PySys_GetOptionalAttr()
->>>>>>> 0ef4ffee
 #include "pycore_time.h"          // _PyTime_FromSeconds()
 #include "pycore_weakref.h"       // _PyWeakref_GET_REF()
 
@@ -2253,11 +2249,7 @@
     PyObject *thread = PyStructSequence_GET_ITEM(args, 3);
 
     PyObject *file;
-<<<<<<< HEAD
     if (PySys_GetAttr( &_Py_ID(stderr), &file) < 0) {
-=======
-    if (_PySys_GetOptionalAttr( &_Py_ID(stderr), &file) < 0) {
->>>>>>> 0ef4ffee
         return NULL;
     }
     if (file == NULL || file == Py_None) {
