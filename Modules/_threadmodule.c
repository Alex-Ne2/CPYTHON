/* Thread module */
/* Interface to Sjoerd's portable C thread library */

#include "Python.h"
#include "pycore_fileutils.h"     // _PyFile_Flush
#include "pycore_interp.h"        // _PyInterpreterState.threads.count
#include "pycore_lock.h"
#include "pycore_modsupport.h"    // _PyArg_NoKeywords()
#include "pycore_moduleobject.h"  // _PyModule_GetState()
#include "pycore_object_deferred.h" // _PyObject_SetDeferredRefcount()
#include "pycore_pylifecycle.h"
#include "pycore_pystate.h"       // _PyThreadState_SetCurrent()
#include "pycore_sysmodule.h"     // _PySys_GetOptionalAttr()
#include "pycore_time.h"          // _PyTime_FromSeconds()
#include "pycore_weakref.h"       // _PyWeakref_GET_REF()

#include <stddef.h>               // offsetof()
#ifdef HAVE_SIGNAL_H
#  include <signal.h>             // SIGINT
#endif

// ThreadError is just an alias to PyExc_RuntimeError
#define ThreadError PyExc_RuntimeError

// Forward declarations
static struct PyModuleDef thread_module;

// Module state
typedef struct {
    PyTypeObject *excepthook_type;
    PyTypeObject *lock_type;
    PyTypeObject *rlock_type;
    PyTypeObject *local_type;
    PyTypeObject *local_dummy_type;
    PyTypeObject *thread_handle_type;

    // Linked list of handles to all non-daemon threads created by the
    // threading module. We wait for these to finish at shutdown.
    struct llist_node shutdown_handles;
} thread_module_state;

static inline thread_module_state*
get_thread_state(PyObject *module)
{
    void *state = _PyModule_GetState(module);
    assert(state != NULL);
    return (thread_module_state *)state;
}

static inline thread_module_state*
get_thread_state_by_cls(PyTypeObject *cls)
{
    // Use PyType_GetModuleByDef() to handle (R)Lock subclasses.
    PyObject *module = PyType_GetModuleByDef(cls, &thread_module);
    if (module == NULL) {
        return NULL;
    }
    return get_thread_state(module);
}


#ifdef MS_WINDOWS
typedef HRESULT (WINAPI *PF_GET_THREAD_DESCRIPTION)(HANDLE, PCWSTR*);
typedef HRESULT (WINAPI *PF_SET_THREAD_DESCRIPTION)(HANDLE, PCWSTR);
static PF_GET_THREAD_DESCRIPTION pGetThreadDescription = NULL;
static PF_SET_THREAD_DESCRIPTION pSetThreadDescription = NULL;
#endif


/*[clinic input]
module _thread
class _thread.lock "lockobject *" "clinic_state()->lock_type"
class _thread.RLock "rlockobject *" "clinic_state()->rlock_type"
[clinic start generated code]*/
/*[clinic end generated code: output=da39a3ee5e6b4b0d input=c5a0f8c492a0c263]*/

#define clinic_state() get_thread_state_by_cls(type)
#include "clinic/_threadmodule.c.h"
#undef clinic_state

// _ThreadHandle type

// Handles state transitions according to the following diagram:
//
//     NOT_STARTED -> STARTING -> RUNNING -> DONE
//                       |                    ^
//                       |                    |
//                       +----- error --------+
typedef enum {
    THREAD_HANDLE_NOT_STARTED = 1,
    THREAD_HANDLE_STARTING = 2,
    THREAD_HANDLE_RUNNING = 3,
    THREAD_HANDLE_DONE = 4,
} ThreadHandleState;

// A handle to wait for thread completion.
//
// This may be used to wait for threads that were spawned by the threading
// module as well as for the "main" thread of the threading module. In the
// former case an OS thread, identified by the `os_handle` field, will be
// associated with the handle. The handle "owns" this thread and ensures that
// the thread is either joined or detached after the handle is destroyed.
//
// Joining the handle is idempotent; the underlying OS thread, if any, is
// joined or detached only once. Concurrent join operations are serialized
// until it is their turn to execute or an earlier operation completes
// successfully. Once a join has completed successfully all future joins
// complete immediately.
//
// This must be separately reference counted because it may be destroyed
// in `thread_run()` after the PyThreadState has been destroyed.
typedef struct {
    struct llist_node node;  // linked list node (see _pythread_runtime_state)

    // linked list node (see thread_module_state)
    struct llist_node shutdown_node;

    // The `ident`, `os_handle`, `has_os_handle`, and `state` fields are
    // protected by `mutex`.
    PyThread_ident_t ident;
    PyThread_handle_t os_handle;
    int has_os_handle;

    // Holds a value from the `ThreadHandleState` enum.
    int state;

    PyMutex mutex;

    // Set immediately before `thread_run` returns to indicate that the OS
    // thread is about to exit. This is used to avoid false positives when
    // detecting self-join attempts. See the comment in `ThreadHandle_join()`
    // for a more detailed explanation.
    PyEvent thread_is_exiting;

    // Serializes calls to `join` and `set_done`.
    _PyOnceFlag once;

    Py_ssize_t refcount;
} ThreadHandle;

static inline int
get_thread_handle_state(ThreadHandle *handle)
{
    PyMutex_Lock(&handle->mutex);
    int state = handle->state;
    PyMutex_Unlock(&handle->mutex);
    return state;
}

static inline void
set_thread_handle_state(ThreadHandle *handle, ThreadHandleState state)
{
    PyMutex_Lock(&handle->mutex);
    handle->state = state;
    PyMutex_Unlock(&handle->mutex);
}

static PyThread_ident_t
ThreadHandle_ident(ThreadHandle *handle)
{
    PyMutex_Lock(&handle->mutex);
    PyThread_ident_t ident = handle->ident;
    PyMutex_Unlock(&handle->mutex);
    return ident;
}

static int
ThreadHandle_get_os_handle(ThreadHandle *handle, PyThread_handle_t *os_handle)
{
    PyMutex_Lock(&handle->mutex);
    int has_os_handle = handle->has_os_handle;
    if (has_os_handle) {
        *os_handle = handle->os_handle;
    }
    PyMutex_Unlock(&handle->mutex);
    return has_os_handle;
}

static void
add_to_shutdown_handles(thread_module_state *state, ThreadHandle *handle)
{
    HEAD_LOCK(&_PyRuntime);
    llist_insert_tail(&state->shutdown_handles, &handle->shutdown_node);
    HEAD_UNLOCK(&_PyRuntime);
}

static void
clear_shutdown_handles(thread_module_state *state)
{
    HEAD_LOCK(&_PyRuntime);
    struct llist_node *node;
    llist_for_each_safe(node, &state->shutdown_handles) {
        llist_remove(node);
    }
    HEAD_UNLOCK(&_PyRuntime);
}

static void
remove_from_shutdown_handles(ThreadHandle *handle)
{
    HEAD_LOCK(&_PyRuntime);
    if (handle->shutdown_node.next != NULL) {
        llist_remove(&handle->shutdown_node);
    }
    HEAD_UNLOCK(&_PyRuntime);
}

static ThreadHandle *
ThreadHandle_new(void)
{
    ThreadHandle *self =
        (ThreadHandle *)PyMem_RawCalloc(1, sizeof(ThreadHandle));
    if (self == NULL) {
        PyErr_NoMemory();
        return NULL;
    }
    self->ident = 0;
    self->os_handle = 0;
    self->has_os_handle = 0;
    self->thread_is_exiting = (PyEvent){0};
    self->mutex = (PyMutex){_Py_UNLOCKED};
    self->once = (_PyOnceFlag){0};
    self->state = THREAD_HANDLE_NOT_STARTED;
    self->refcount = 1;

    HEAD_LOCK(&_PyRuntime);
    llist_insert_tail(&_PyRuntime.threads.handles, &self->node);
    HEAD_UNLOCK(&_PyRuntime);

    return self;
}

static void
ThreadHandle_incref(ThreadHandle *self)
{
    _Py_atomic_add_ssize(&self->refcount, 1);
}

static int
detach_thread(ThreadHandle *self)
{
    if (!self->has_os_handle) {
        return 0;
    }
    // This is typically short so no need to release the GIL
    if (PyThread_detach_thread(self->os_handle)) {
        fprintf(stderr, "detach_thread: failed detaching thread\n");
        return -1;
    }
    return 0;
}

// NB: This may be called after the PyThreadState in `thread_run` has been
// deleted; it cannot call anything that relies on a valid PyThreadState
// existing.
static void
ThreadHandle_decref(ThreadHandle *self)
{
    if (_Py_atomic_add_ssize(&self->refcount, -1) > 1) {
        return;
    }

    // Remove ourself from the global list of handles
    HEAD_LOCK(&_PyRuntime);
    if (self->node.next != NULL) {
        llist_remove(&self->node);
    }
    HEAD_UNLOCK(&_PyRuntime);

    assert(self->shutdown_node.next == NULL);

    // It's safe to access state non-atomically:
    //   1. This is the destructor; nothing else holds a reference.
    //   2. The refcount going to zero is a "synchronizes-with" event; all
    //      changes from other threads are visible.
    if (self->state == THREAD_HANDLE_RUNNING && !detach_thread(self)) {
        self->state = THREAD_HANDLE_DONE;
    }

    PyMem_RawFree(self);
}

void
_PyThread_AfterFork(struct _pythread_runtime_state *state)
{
    // gh-115035: We mark ThreadHandles as not joinable early in the child's
    // after-fork handler. We do this before calling any Python code to ensure
    // that it happens before any ThreadHandles are deallocated, such as by a
    // GC cycle.
    PyThread_ident_t current = PyThread_get_thread_ident_ex();

    struct llist_node *node;
    llist_for_each_safe(node, &state->handles) {
        ThreadHandle *handle = llist_data(node, ThreadHandle, node);
        if (handle->ident == current) {
            continue;
        }

        // Mark all threads as done. Any attempts to join or detach the
        // underlying OS thread (if any) could crash. We are the only thread;
        // it's safe to set this non-atomically.
        handle->state = THREAD_HANDLE_DONE;
        handle->once = (_PyOnceFlag){_Py_ONCE_INITIALIZED};
        handle->mutex = (PyMutex){_Py_UNLOCKED};
        _PyEvent_Notify(&handle->thread_is_exiting);
        llist_remove(node);
        remove_from_shutdown_handles(handle);
    }
}

// bootstate is used to "bootstrap" new threads. Any arguments needed by
// `thread_run()`, which can only take a single argument due to platform
// limitations, are contained in bootstate.
struct bootstate {
    PyThreadState *tstate;
    PyObject *func;
    PyObject *args;
    PyObject *kwargs;
    ThreadHandle *handle;
    PyEvent handle_ready;
};

static void
thread_bootstate_free(struct bootstate *boot, int decref)
{
    if (decref) {
        Py_DECREF(boot->func);
        Py_DECREF(boot->args);
        Py_XDECREF(boot->kwargs);
    }
    ThreadHandle_decref(boot->handle);
    PyMem_RawFree(boot);
}

static void
thread_run(void *boot_raw)
{
    struct bootstate *boot = (struct bootstate *) boot_raw;
    PyThreadState *tstate = boot->tstate;

    // Wait until the handle is marked as running
    PyEvent_Wait(&boot->handle_ready);

    // `handle` needs to be manipulated after bootstate has been freed
    ThreadHandle *handle = boot->handle;
    ThreadHandle_incref(handle);

    // gh-108987: If _thread.start_new_thread() is called before or while
    // Python is being finalized, thread_run() can called *after*.
    // _PyRuntimeState_SetFinalizing() is called. At this point, all Python
    // threads must exit, except of the thread calling Py_Finalize() which
    // holds the GIL and must not exit.
    if (_PyThreadState_MustExit(tstate)) {
        // Don't call PyThreadState_Clear() nor _PyThreadState_DeleteCurrent().
        // These functions are called on tstate indirectly by Py_Finalize()
        // which calls _PyInterpreterState_Clear().
        //
        // Py_DECREF() cannot be called because the GIL is not held: leak
        // references on purpose. Python is being finalized anyway.
        thread_bootstate_free(boot, 0);
        goto exit;
    }

    _PyThreadState_Bind(tstate);
    PyEval_AcquireThread(tstate);
    _Py_atomic_add_ssize(&tstate->interp->threads.count, 1);

    PyObject *res = PyObject_Call(boot->func, boot->args, boot->kwargs);
    if (res == NULL) {
        if (PyErr_ExceptionMatches(PyExc_SystemExit))
            /* SystemExit is ignored silently */
            PyErr_Clear();
        else {
            PyErr_FormatUnraisable(
                "Exception ignored in thread started by %R", boot->func);
        }
    }
    else {
        Py_DECREF(res);
    }

    thread_bootstate_free(boot, 1);

    _Py_atomic_add_ssize(&tstate->interp->threads.count, -1);
    PyThreadState_Clear(tstate);
    _PyThreadState_DeleteCurrent(tstate);

exit:
    // Don't need to wait for this thread anymore
    remove_from_shutdown_handles(handle);

    _PyEvent_Notify(&handle->thread_is_exiting);
    ThreadHandle_decref(handle);

    // bpo-44434: Don't call explicitly PyThread_exit_thread(). On Linux with
    // the glibc, pthread_exit() can abort the whole process if dlopen() fails
    // to open the libgcc_s.so library (ex: EMFILE error).
    return;
}

static int
force_done(void *arg)
{
    ThreadHandle *handle = (ThreadHandle *)arg;
    assert(get_thread_handle_state(handle) == THREAD_HANDLE_STARTING);
    _PyEvent_Notify(&handle->thread_is_exiting);
    set_thread_handle_state(handle, THREAD_HANDLE_DONE);
    return 0;
}

static int
ThreadHandle_start(ThreadHandle *self, PyObject *func, PyObject *args,
                   PyObject *kwargs)
{
    // Mark the handle as starting to prevent any other threads from doing so
    PyMutex_Lock(&self->mutex);
    if (self->state != THREAD_HANDLE_NOT_STARTED) {
        PyMutex_Unlock(&self->mutex);
        PyErr_SetString(ThreadError, "thread already started");
        return -1;
    }
    self->state = THREAD_HANDLE_STARTING;
    PyMutex_Unlock(&self->mutex);

    // Do all the heavy lifting outside of the mutex. All other operations on
    // the handle should fail since the handle is in the starting state.

    // gh-109795: Use PyMem_RawMalloc() instead of PyMem_Malloc(),
    // because it should be possible to call thread_bootstate_free()
    // without holding the GIL.
    struct bootstate *boot = PyMem_RawMalloc(sizeof(struct bootstate));
    if (boot == NULL) {
        PyErr_NoMemory();
        goto start_failed;
    }
    PyInterpreterState *interp = _PyInterpreterState_GET();
    boot->tstate = _PyThreadState_New(interp, _PyThreadState_WHENCE_THREADING);
    if (boot->tstate == NULL) {
        PyMem_RawFree(boot);
        if (!PyErr_Occurred()) {
            PyErr_NoMemory();
        }
        goto start_failed;
    }
    boot->func = Py_NewRef(func);
    boot->args = Py_NewRef(args);
    boot->kwargs = Py_XNewRef(kwargs);
    boot->handle = self;
    ThreadHandle_incref(self);
    boot->handle_ready = (PyEvent){0};

    PyThread_ident_t ident;
    PyThread_handle_t os_handle;
    if (PyThread_start_joinable_thread(thread_run, boot, &ident, &os_handle)) {
        PyThreadState_Clear(boot->tstate);
        PyThreadState_Delete(boot->tstate);
        thread_bootstate_free(boot, 1);
        PyErr_SetString(ThreadError, "can't start new thread");
        goto start_failed;
    }

    // Mark the handle running
    PyMutex_Lock(&self->mutex);
    assert(self->state == THREAD_HANDLE_STARTING);
    self->ident = ident;
    self->has_os_handle = 1;
    self->os_handle = os_handle;
    self->state = THREAD_HANDLE_RUNNING;
    PyMutex_Unlock(&self->mutex);

    // Unblock the thread
    _PyEvent_Notify(&boot->handle_ready);

    return 0;

start_failed:
    _PyOnceFlag_CallOnce(&self->once, force_done, self);
    return -1;
}

static int
join_thread(void *arg)
{
    ThreadHandle *handle = (ThreadHandle*)arg;
    assert(get_thread_handle_state(handle) == THREAD_HANDLE_RUNNING);
    PyThread_handle_t os_handle;
    if (ThreadHandle_get_os_handle(handle, &os_handle)) {
        int err = 0;
        Py_BEGIN_ALLOW_THREADS
        err = PyThread_join_thread(os_handle);
        Py_END_ALLOW_THREADS
        if (err) {
            PyErr_SetString(ThreadError, "Failed joining thread");
            return -1;
        }
    }
    set_thread_handle_state(handle, THREAD_HANDLE_DONE);
    return 0;
}

static int
check_started(ThreadHandle *self)
{
    ThreadHandleState state = get_thread_handle_state(self);
    if (state < THREAD_HANDLE_RUNNING) {
        PyErr_SetString(ThreadError, "thread not started");
        return -1;
    }
    return 0;
}

static int
ThreadHandle_join(ThreadHandle *self, PyTime_t timeout_ns)
{
    if (check_started(self) < 0) {
        return -1;
    }

    // We want to perform this check outside of the `_PyOnceFlag` to prevent
    // deadlock in the scenario where another thread joins us and we then
    // attempt to join ourselves. However, it's not safe to check thread
    // identity once the handle's os thread has finished. We may end up reusing
    // the identity stored in the handle and erroneously think we are
    // attempting to join ourselves.
    //
    // To work around this, we set `thread_is_exiting` immediately before
    // `thread_run` returns.  We can be sure that we are not attempting to join
    // ourselves if the handle's thread is about to exit.
    if (!_PyEvent_IsSet(&self->thread_is_exiting)) {
        if (ThreadHandle_ident(self) == PyThread_get_thread_ident_ex()) {
            // PyThread_join_thread() would deadlock or error out.
            PyErr_SetString(ThreadError, "Cannot join current thread");
            return -1;
        }
        if (Py_IsFinalizing()) {
            // gh-123940: On finalization, other threads are prevented from
            // running Python code. They cannot finalize themselves,
            // so join() would hang forever (or until timeout).
            // We raise instead.
            PyErr_SetString(PyExc_PythonFinalizationError,
                            "cannot join thread at interpreter shutdown");
            return -1;
        }
    }

    // Wait until the deadline for the thread to exit.
    PyTime_t deadline = timeout_ns != -1 ? _PyDeadline_Init(timeout_ns) : 0;
    int detach = 1;
    while (!PyEvent_WaitTimed(&self->thread_is_exiting, timeout_ns, detach)) {
        if (deadline) {
            // _PyDeadline_Get will return a negative value if the deadline has
            // been exceeded.
            timeout_ns = Py_MAX(_PyDeadline_Get(deadline), 0);
        }

        if (timeout_ns) {
            // Interrupted
            if (Py_MakePendingCalls() < 0) {
                return -1;
            }
        }
        else {
            // Timed out
            return 0;
        }
    }

    if (_PyOnceFlag_CallOnce(&self->once, join_thread, self) == -1) {
        return -1;
    }
    assert(get_thread_handle_state(self) == THREAD_HANDLE_DONE);
    return 0;
}

static int
set_done(void *arg)
{
    ThreadHandle *handle = (ThreadHandle*)arg;
    assert(get_thread_handle_state(handle) == THREAD_HANDLE_RUNNING);
    if (detach_thread(handle) < 0) {
        PyErr_SetString(ThreadError, "failed detaching handle");
        return -1;
    }
    _PyEvent_Notify(&handle->thread_is_exiting);
    set_thread_handle_state(handle, THREAD_HANDLE_DONE);
    return 0;
}

static int
ThreadHandle_set_done(ThreadHandle *self)
{
    if (check_started(self) < 0) {
        return -1;
    }

    if (_PyOnceFlag_CallOnce(&self->once, set_done, self) ==
        -1) {
        return -1;
    }
    assert(get_thread_handle_state(self) == THREAD_HANDLE_DONE);
    return 0;
}

// A wrapper around a ThreadHandle.
typedef struct {
    PyObject_HEAD

    ThreadHandle *handle;
} PyThreadHandleObject;

#define PyThreadHandleObject_CAST(op)   ((PyThreadHandleObject *)(op))

static PyThreadHandleObject *
PyThreadHandleObject_new(PyTypeObject *type)
{
    ThreadHandle *handle = ThreadHandle_new();
    if (handle == NULL) {
        return NULL;
    }

    PyThreadHandleObject *self =
        (PyThreadHandleObject *)type->tp_alloc(type, 0);
    if (self == NULL) {
        ThreadHandle_decref(handle);
        return NULL;
    }

    self->handle = handle;

    return self;
}

static PyObject *
PyThreadHandleObject_tp_new(PyTypeObject *type, PyObject *args, PyObject *kwds)
{
    return (PyObject *)PyThreadHandleObject_new(type);
}

static int
PyThreadHandleObject_traverse(PyObject *self, visitproc visit, void *arg)
{
    Py_VISIT(Py_TYPE(self));
    return 0;
}

static void
PyThreadHandleObject_dealloc(PyObject *op)
{
    PyThreadHandleObject *self = PyThreadHandleObject_CAST(op);
    PyObject_GC_UnTrack(self);
    PyTypeObject *tp = Py_TYPE(self);
    ThreadHandle_decref(self->handle);
    tp->tp_free(self);
    Py_DECREF(tp);
}

static PyObject *
PyThreadHandleObject_repr(PyObject *op)
{
    PyThreadHandleObject *self = PyThreadHandleObject_CAST(op);
    PyThread_ident_t ident = ThreadHandle_ident(self->handle);
    return PyUnicode_FromFormat("<%s object: ident=%" PY_FORMAT_THREAD_IDENT_T ">",
                                Py_TYPE(self)->tp_name, ident);
}

static PyObject *
PyThreadHandleObject_get_ident(PyObject *op, void *Py_UNUSED(closure))
{
    PyThreadHandleObject *self = PyThreadHandleObject_CAST(op);
    return PyLong_FromUnsignedLongLong(ThreadHandle_ident(self->handle));
}

static PyObject *
PyThreadHandleObject_join(PyObject *op, PyObject *args)
{
    PyThreadHandleObject *self = PyThreadHandleObject_CAST(op);

    PyObject *timeout_obj = NULL;
    if (!PyArg_ParseTuple(args, "|O?:join", &timeout_obj)) {
        return NULL;
    }

    PyTime_t timeout_ns = -1;
    if (timeout_obj != NULL) {
        if (_PyTime_FromSecondsObject(&timeout_ns, timeout_obj,
                                      _PyTime_ROUND_TIMEOUT) < 0) {
            return NULL;
        }
    }

    if (ThreadHandle_join(self->handle, timeout_ns) < 0) {
        return NULL;
    }
    Py_RETURN_NONE;
}

static PyObject *
PyThreadHandleObject_is_done(PyObject *op, PyObject *Py_UNUSED(dummy))
{
    PyThreadHandleObject *self = PyThreadHandleObject_CAST(op);
    if (_PyEvent_IsSet(&self->handle->thread_is_exiting)) {
        Py_RETURN_TRUE;
    }
    else {
        Py_RETURN_FALSE;
    }
}

static PyObject *
PyThreadHandleObject_set_done(PyObject *op, PyObject *Py_UNUSED(dummy))
{
    PyThreadHandleObject *self = PyThreadHandleObject_CAST(op);
    if (ThreadHandle_set_done(self->handle) < 0) {
        return NULL;
    }
    Py_RETURN_NONE;
}

static PyGetSetDef ThreadHandle_getsetlist[] = {
    {"ident", PyThreadHandleObject_get_ident, NULL, NULL},
    {0},
};

static PyMethodDef ThreadHandle_methods[] = {
    {"join", PyThreadHandleObject_join, METH_VARARGS, NULL},
    {"_set_done", PyThreadHandleObject_set_done, METH_NOARGS, NULL},
    {"is_done", PyThreadHandleObject_is_done, METH_NOARGS, NULL},
    {0, 0}
};

static PyType_Slot ThreadHandle_Type_slots[] = {
    {Py_tp_dealloc, PyThreadHandleObject_dealloc},
    {Py_tp_repr, PyThreadHandleObject_repr},
    {Py_tp_getset, ThreadHandle_getsetlist},
    {Py_tp_traverse, PyThreadHandleObject_traverse},
    {Py_tp_methods, ThreadHandle_methods},
    {Py_tp_new, PyThreadHandleObject_tp_new},
    {0, 0}
};

static PyType_Spec ThreadHandle_Type_spec = {
    "_thread._ThreadHandle",
    sizeof(PyThreadHandleObject),
    0,
    Py_TPFLAGS_DEFAULT | Py_TPFLAGS_IMMUTABLETYPE | Py_TPFLAGS_HAVE_GC,
    ThreadHandle_Type_slots,
};

/* Lock objects */

typedef struct {
    PyObject_HEAD
    PyMutex lock;
} lockobject;

#define lockobject_CAST(op) ((lockobject *)(op))

static int
lock_traverse(PyObject *self, visitproc visit, void *arg)
{
    Py_VISIT(Py_TYPE(self));
    return 0;
}

static void
lock_dealloc(PyObject *self)
{
    PyObject_GC_UnTrack(self);
    PyObject_ClearWeakRefs(self);
    PyTypeObject *tp = Py_TYPE(self);
    tp->tp_free(self);
    Py_DECREF(tp);
}


static int
lock_acquire_parse_args(PyObject *args, PyObject *kwds,
                        PyTime_t *timeout)
{
    char *kwlist[] = {"blocking", "timeout", NULL};
    int blocking = 1;
    PyObject *timeout_obj = NULL;
    if (!PyArg_ParseTupleAndKeywords(args, kwds, "|pO:acquire", kwlist,
                                     &blocking, &timeout_obj))
        return -1;

    // XXX Use PyThread_ParseTimeoutArg().

    const PyTime_t unset_timeout = _PyTime_FromSeconds(-1);
    *timeout = unset_timeout;

    if (timeout_obj
        && _PyTime_FromSecondsObject(timeout,
                                     timeout_obj, _PyTime_ROUND_TIMEOUT) < 0)
        return -1;

    if (!blocking && *timeout != unset_timeout ) {
        PyErr_SetString(PyExc_ValueError,
                        "can't specify a timeout for a non-blocking call");
        return -1;
    }
    if (*timeout < 0 && *timeout != unset_timeout) {
        PyErr_SetString(PyExc_ValueError,
                        "timeout value must be a non-negative number");
        return -1;
    }
    if (!blocking)
        *timeout = 0;
    else if (*timeout != unset_timeout) {
        PyTime_t microseconds;

        microseconds = _PyTime_AsMicroseconds(*timeout, _PyTime_ROUND_TIMEOUT);
        if (microseconds > PY_TIMEOUT_MAX) {
            PyErr_SetString(PyExc_OverflowError,
                            "timeout value is too large");
            return -1;
        }
    }
    return 0;
}

static PyObject *
lock_PyThread_acquire_lock(PyObject *op, PyObject *args, PyObject *kwds)
{
    lockobject *self = lockobject_CAST(op);

    PyTime_t timeout;
    if (lock_acquire_parse_args(args, kwds, &timeout) < 0) {
        return NULL;
    }

    PyLockStatus r = _PyMutex_LockTimed(&self->lock, timeout,
                                        _PY_LOCK_HANDLE_SIGNALS | _PY_LOCK_DETACH);
    if (r == PY_LOCK_INTR) {
        return NULL;
    }

    return PyBool_FromLong(r == PY_LOCK_ACQUIRED);
}

PyDoc_STRVAR(acquire_doc,
"acquire($self, /, blocking=True, timeout=-1)\n\
--\n\
\n\
Lock the lock.  Without argument, this blocks if the lock is already\n\
locked (even by the same thread), waiting for another thread to release\n\
the lock, and return True once the lock is acquired.\n\
With an argument, this will only block if the argument is true,\n\
and the return value reflects whether the lock is acquired.\n\
The blocking operation is interruptible.");

PyDoc_STRVAR(acquire_lock_doc,
"acquire_lock($self, /, blocking=True, timeout=-1)\n\
--\n\
\n\
An obsolete synonym of acquire().");

PyDoc_STRVAR(enter_doc,
"__enter__($self, /)\n\
--\n\
\n\
Lock the lock.");

static PyObject *
lock_PyThread_release_lock(PyObject *op, PyObject *Py_UNUSED(dummy))
{
    lockobject *self = lockobject_CAST(op);
    /* Sanity check: the lock must be locked */
    if (_PyMutex_TryUnlock(&self->lock) < 0) {
        PyErr_SetString(ThreadError, "release unlocked lock");
        return NULL;
    }

    Py_RETURN_NONE;
}

PyDoc_STRVAR(release_doc,
"release($self, /)\n\
--\n\
\n\
Release the lock, allowing another thread that is blocked waiting for\n\
the lock to acquire the lock.  The lock must be in the locked state,\n\
but it needn't be locked by the same thread that unlocks it.");

PyDoc_STRVAR(release_lock_doc,
"release_lock($self, /)\n\
--\n\
\n\
An obsolete synonym of release().");

PyDoc_STRVAR(lock_exit_doc,
"__exit__($self, /, *exc_info)\n\
--\n\
\n\
Release the lock.");

static PyObject *
lock_locked_lock(PyObject *op, PyObject *Py_UNUSED(dummy))
{
    lockobject *self = lockobject_CAST(op);
    return PyBool_FromLong(PyMutex_IsLocked(&self->lock));
}

PyDoc_STRVAR(locked_doc,
"locked($self, /)\n\
--\n\
\n\
Return whether the lock is in the locked state.");

PyDoc_STRVAR(locked_lock_doc,
"locked_lock($self, /)\n\
--\n\
\n\
An obsolete synonym of locked().");

static PyObject *
lock_repr(PyObject *op)
{
    lockobject *self = lockobject_CAST(op);
    return PyUnicode_FromFormat("<%s %s object at %p>",
        PyMutex_IsLocked(&self->lock) ? "locked" : "unlocked", Py_TYPE(self)->tp_name, self);
}

#ifdef HAVE_FORK
static PyObject *
lock__at_fork_reinit(PyObject *op, PyObject *Py_UNUSED(dummy))
{
    lockobject *self = lockobject_CAST(op);
    _PyMutex_at_fork_reinit(&self->lock);
    Py_RETURN_NONE;
}
#endif  /* HAVE_FORK */

/*[clinic input]
@classmethod
_thread.lock.__new__ as lock_new
[clinic start generated code]*/

static PyObject *
lock_new_impl(PyTypeObject *type)
/*[clinic end generated code: output=eab660d5a4c05c8a input=260208a4e277d250]*/
{
    lockobject *self = (lockobject *)type->tp_alloc(type, 0);
    if (self == NULL) {
        return NULL;
    }
    self->lock = (PyMutex){0};
    return (PyObject *)self;
}


static PyMethodDef lock_methods[] = {
    {"acquire_lock", _PyCFunction_CAST(lock_PyThread_acquire_lock),
     METH_VARARGS | METH_KEYWORDS, acquire_lock_doc},
    {"acquire",      _PyCFunction_CAST(lock_PyThread_acquire_lock),
     METH_VARARGS | METH_KEYWORDS, acquire_doc},
    {"release_lock", lock_PyThread_release_lock,
     METH_NOARGS, release_lock_doc},
    {"release",      lock_PyThread_release_lock,
     METH_NOARGS, release_doc},
    {"locked_lock",  lock_locked_lock,
     METH_NOARGS, locked_lock_doc},
    {"locked",       lock_locked_lock,
     METH_NOARGS, locked_doc},
    {"__enter__",    _PyCFunction_CAST(lock_PyThread_acquire_lock),
     METH_VARARGS | METH_KEYWORDS, enter_doc},
    {"__exit__",    lock_PyThread_release_lock,
     METH_VARARGS, lock_exit_doc},
#ifdef HAVE_FORK
    {"_at_fork_reinit", lock__at_fork_reinit,
     METH_NOARGS, NULL},
#endif
    {NULL,           NULL}              /* sentinel */
};

PyDoc_STRVAR(lock_doc,
"lock()\n\
--\n\
\n\
A lock object is a synchronization primitive.  To create a lock,\n\
call threading.Lock().  Methods are:\n\
\n\
acquire() -- lock the lock, possibly blocking until it can be obtained\n\
release() -- unlock of the lock\n\
locked() -- test whether the lock is currently locked\n\
\n\
A lock is not owned by the thread that locked it; another thread may\n\
unlock it.  A thread attempting to lock a lock that it has already locked\n\
will block until another thread unlocks it.  Deadlocks may ensue.");

static PyType_Slot lock_type_slots[] = {
    {Py_tp_dealloc, lock_dealloc},
    {Py_tp_repr, lock_repr},
    {Py_tp_doc, (void *)lock_doc},
    {Py_tp_methods, lock_methods},
    {Py_tp_traverse, lock_traverse},
    {Py_tp_new, lock_new},
    {0, 0}
};

static PyType_Spec lock_type_spec = {
    .name = "_thread.lock",
    .basicsize = sizeof(lockobject),
    .flags = (Py_TPFLAGS_DEFAULT | Py_TPFLAGS_HAVE_GC |
              Py_TPFLAGS_IMMUTABLETYPE | Py_TPFLAGS_MANAGED_WEAKREF),
    .slots = lock_type_slots,
};

/* Recursive lock objects */

typedef struct {
    PyObject_HEAD
    _PyRecursiveMutex lock;
} rlockobject;

#define rlockobject_CAST(op)    ((rlockobject *)(op))

static int
rlock_traverse(PyObject *self, visitproc visit, void *arg)
{
    Py_VISIT(Py_TYPE(self));
    return 0;
}

static int
rlock_locked_impl(rlockobject *self)
{
    return PyMutex_IsLocked(&self->lock.mutex);
}

static void
rlock_dealloc(PyObject *self)
{
    PyObject_GC_UnTrack(self);
    PyObject_ClearWeakRefs(self);
    PyTypeObject *tp = Py_TYPE(self);
    tp->tp_free(self);
    Py_DECREF(tp);
}


static PyObject *
rlock_acquire(PyObject *op, PyObject *args, PyObject *kwds)
{
    rlockobject *self = rlockobject_CAST(op);
    PyTime_t timeout;

    if (lock_acquire_parse_args(args, kwds, &timeout) < 0) {
        return NULL;
    }

    PyLockStatus r = _PyRecursiveMutex_LockTimed(&self->lock, timeout,
                                                 _PY_LOCK_HANDLE_SIGNALS | _PY_LOCK_DETACH);
    if (r == PY_LOCK_INTR) {
        return NULL;
    }

    return PyBool_FromLong(r == PY_LOCK_ACQUIRED);
}

PyDoc_STRVAR(rlock_acquire_doc,
"acquire($self, /, blocking=True, timeout=-1)\n\
--\n\
\n\
Lock the lock.  `blocking` indicates whether we should wait\n\
for the lock to be available or not.  If `blocking` is False\n\
and another thread holds the lock, the method will return False\n\
immediately.  If `blocking` is True and another thread holds\n\
the lock, the method will wait for the lock to be released,\n\
take it and then return True.\n\
(note: the blocking operation is interruptible.)\n\
\n\
In all other cases, the method will return True immediately.\n\
Precisely, if the current thread already holds the lock, its\n\
internal counter is simply incremented. If nobody holds the lock,\n\
the lock is taken and its internal counter initialized to 1.");

PyDoc_STRVAR(rlock_enter_doc,
"__enter__($self, /)\n\
--\n\
\n\
Lock the lock.");

static PyObject *
rlock_release(PyObject *op, PyObject *Py_UNUSED(dummy))
{
    rlockobject *self = rlockobject_CAST(op);
    if (_PyRecursiveMutex_TryUnlock(&self->lock) < 0) {
        PyErr_SetString(PyExc_RuntimeError,
                        "cannot release un-acquired lock");
        return NULL;
    }
    Py_RETURN_NONE;
}

PyDoc_STRVAR(rlock_release_doc,
"release($self, /)\n\
--\n\
\n\
Release the lock, allowing another thread that is blocked waiting for\n\
the lock to acquire the lock.  The lock must be in the locked state,\n\
and must be locked by the same thread that unlocks it; otherwise a\n\
`RuntimeError` is raised.\n\
\n\
Do note that if the lock was acquire()d several times in a row by the\n\
current thread, release() needs to be called as many times for the lock\n\
to be available for other threads.");

PyDoc_STRVAR(rlock_exit_doc,
"__exit__($self, /, *exc_info)\n\
--\n\
\n\
Release the lock.");

static PyObject *
rlock_locked(PyObject *op, PyObject *Py_UNUSED(ignored))
{
    rlockobject *self = rlockobject_CAST(op);
    int is_locked = rlock_locked_impl(self);
    return PyBool_FromLong(is_locked);
}

PyDoc_STRVAR(rlock_locked_doc,
"locked()\n\
\n\
Return a boolean indicating whether this object is locked right now.");

static PyObject *
rlock_acquire_restore(PyObject *op, PyObject *args)
{
    rlockobject *self = rlockobject_CAST(op);
    PyThread_ident_t owner;
    Py_ssize_t count;

    if (!PyArg_ParseTuple(args, "(n" Py_PARSE_THREAD_IDENT_T "):_acquire_restore",
            &count, &owner))
        return NULL;

    _PyRecursiveMutex_Lock(&self->lock);
    _Py_atomic_store_ullong_relaxed(&self->lock.thread, owner);
    self->lock.level = (size_t)count - 1;
    Py_RETURN_NONE;
}

PyDoc_STRVAR(rlock_acquire_restore_doc,
"_acquire_restore($self, state, /)\n\
--\n\
\n\
For internal use by `threading.Condition`.");

static PyObject *
rlock_release_save(PyObject *op, PyObject *Py_UNUSED(dummy))
{
    rlockobject *self = rlockobject_CAST(op);

    if (!_PyRecursiveMutex_IsLockedByCurrentThread(&self->lock)) {
        PyErr_SetString(PyExc_RuntimeError,
                        "cannot release un-acquired lock");
        return NULL;
    }

    PyThread_ident_t owner = self->lock.thread;
    Py_ssize_t count = self->lock.level + 1;
    self->lock.level = 0;  // ensure the unlock releases the lock
    _PyRecursiveMutex_Unlock(&self->lock);
    return Py_BuildValue("n" Py_PARSE_THREAD_IDENT_T, count, owner);
}

PyDoc_STRVAR(rlock_release_save_doc,
"_release_save($self, /)\n\
--\n\
\n\
For internal use by `threading.Condition`.");

static PyObject *
rlock_recursion_count(PyObject *op, PyObject *Py_UNUSED(dummy))
{
    rlockobject *self = rlockobject_CAST(op);
    if (_PyRecursiveMutex_IsLockedByCurrentThread(&self->lock)) {
        return PyLong_FromSize_t(self->lock.level + 1);
    }
    return PyLong_FromLong(0);
}

PyDoc_STRVAR(rlock_recursion_count_doc,
"_recursion_count($self, /)\n\
--\n\
\n\
For internal use by reentrancy checks.");

static PyObject *
rlock_is_owned(PyObject *op, PyObject *Py_UNUSED(dummy))
{
    rlockobject *self = rlockobject_CAST(op);
    long owned = _PyRecursiveMutex_IsLockedByCurrentThread(&self->lock);
    return PyBool_FromLong(owned);
}

PyDoc_STRVAR(rlock_is_owned_doc,
"_is_owned($self, /)\n\
--\n\
\n\
For internal use by `threading.Condition`.");

/*[clinic input]
@classmethod
_thread.RLock.__new__ as rlock_new
[clinic start generated code]*/

static PyObject *
rlock_new_impl(PyTypeObject *type)
/*[clinic end generated code: output=bb4fb1edf6818df5 input=013591361bf1ac6e]*/
{
    rlockobject *self = (rlockobject *) type->tp_alloc(type, 0);
    if (self == NULL) {
        return NULL;
    }
    self->lock = (_PyRecursiveMutex){0};
    return (PyObject *) self;
}

static PyObject *
rlock_repr(PyObject *op)
{
    rlockobject *self = rlockobject_CAST(op);
    PyThread_ident_t owner = self->lock.thread;
    int locked = rlock_locked_impl(self);
<<<<<<< HEAD
    size_t count;
    if (locked) {
        count = self->lock.level + 1;
    }
    else {
        count = 0;
    }
=======
    size_t count = self->lock.level + 1;
>>>>>>> ec736e7d
    return PyUnicode_FromFormat(
        "<%s %s object owner=%" PY_FORMAT_THREAD_IDENT_T " count=%zu at %p>",
        locked ? "locked" : "unlocked",
        Py_TYPE(self)->tp_name, owner,
        count, self);
}


#ifdef HAVE_FORK
static PyObject *
rlock__at_fork_reinit(PyObject *op, PyObject *Py_UNUSED(dummy))
{
    rlockobject *self = rlockobject_CAST(op);
    self->lock = (_PyRecursiveMutex){0};
    Py_RETURN_NONE;
}
#endif  /* HAVE_FORK */


static PyMethodDef rlock_methods[] = {
    {"acquire",      _PyCFunction_CAST(rlock_acquire),
     METH_VARARGS | METH_KEYWORDS, rlock_acquire_doc},
    {"release",      rlock_release,
     METH_NOARGS, rlock_release_doc},
    {"locked",       rlock_locked,
     METH_NOARGS, rlock_locked_doc},
    {"_is_owned",     rlock_is_owned,
     METH_NOARGS, rlock_is_owned_doc},
    {"_acquire_restore", rlock_acquire_restore,
     METH_VARARGS, rlock_acquire_restore_doc},
    {"_release_save", rlock_release_save,
     METH_NOARGS, rlock_release_save_doc},
    {"_recursion_count", rlock_recursion_count,
     METH_NOARGS, rlock_recursion_count_doc},
    {"__enter__",    _PyCFunction_CAST(rlock_acquire),
     METH_VARARGS | METH_KEYWORDS, rlock_enter_doc},
    {"__exit__",    rlock_release,
     METH_VARARGS, rlock_exit_doc},
#ifdef HAVE_FORK
    {"_at_fork_reinit", rlock__at_fork_reinit,
     METH_NOARGS, NULL},
#endif
    {NULL,           NULL}              /* sentinel */
};


static PyType_Slot rlock_type_slots[] = {
    {Py_tp_dealloc, rlock_dealloc},
    {Py_tp_repr, rlock_repr},
    {Py_tp_methods, rlock_methods},
    {Py_tp_alloc, PyType_GenericAlloc},
    {Py_tp_new, rlock_new},
    {Py_tp_traverse, rlock_traverse},
    {0, 0},
};

static PyType_Spec rlock_type_spec = {
    .name = "_thread.RLock",
    .basicsize = sizeof(rlockobject),
    .flags = (Py_TPFLAGS_DEFAULT | Py_TPFLAGS_BASETYPE |
              Py_TPFLAGS_HAVE_GC | Py_TPFLAGS_IMMUTABLETYPE | Py_TPFLAGS_MANAGED_WEAKREF),
    .slots = rlock_type_slots,
};

/* Thread-local objects */

/* Quick overview:

   We need to be able to reclaim reference cycles as soon as possible
   (both when a thread is being terminated, or a thread-local object
    becomes unreachable from user data).  Constraints:
   - it must not be possible for thread-state dicts to be involved in
     reference cycles (otherwise the cyclic GC will refuse to consider
     objects referenced from a reachable thread-state dict, even though
     local_dealloc would clear them)
   - the death of a thread-state dict must still imply destruction of the
     corresponding local dicts in all thread-local objects.

   Our implementation uses small "localdummy" objects in order to break
   the reference chain. These trivial objects are hashable (using the
   default scheme of identity hashing) and weakrefable.

   Each thread-state holds two separate localdummy objects:

   - `threading_local_key` is used as a key to retrieve the locals dictionary
     for the thread in any `threading.local` object.
   - `threading_local_sentinel` is used to signal when a thread is being
     destroyed. Consequently, the associated thread-state must hold the only
     reference.

   Each `threading.local` object contains a dict mapping localdummy keys to
   locals dicts and a set containing weak references to localdummy
   sentinels. Each sentinel weak reference has a callback that removes itself
   and the locals dict for the key from the `threading.local` object when
   called.

   Therefore:
   - The thread-state only holds strong references to localdummy objects, which
     cannot participate in cycles.
   - Only outside objects (application- or library-level) hold strong
     references to the thread-local objects.
   - As soon as thread-state's sentinel dummy is destroyed the callbacks for
     all weakrefs attached to the sentinel are called, and destroy the
     corresponding local dicts from thread-local objects.
   - As soon as a thread-local object is destroyed, its local dicts are
     destroyed.
   - The GC can do its work correctly when a thread-local object is dangling,
     without any interference from the thread-state dicts.

   This dual key arrangement is necessary to ensure that `threading.local`
   values can be retrieved from finalizers. If we were to only keep a mapping
   of localdummy weakrefs to locals dicts it's possible that the weakrefs would
   be cleared before finalizers were called (GC currently clears weakrefs that
   are garbage before invoking finalizers), causing lookups in finalizers to
   fail.
*/

typedef struct {
    PyObject_HEAD
    PyObject *weakreflist;      /* List of weak references to self */
} localdummyobject;

#define localdummyobject_CAST(op)   ((localdummyobject *)(op))

static void
localdummy_dealloc(PyObject *op)
{
    localdummyobject *self = localdummyobject_CAST(op);
    if (self->weakreflist != NULL) {
        PyObject_ClearWeakRefs(op);
    }
    PyTypeObject *tp = Py_TYPE(self);
    tp->tp_free(self);
    Py_DECREF(tp);
}

static PyMemberDef local_dummy_type_members[] = {
    {"__weaklistoffset__", Py_T_PYSSIZET, offsetof(localdummyobject, weakreflist), Py_READONLY},
    {NULL},
};

static PyType_Slot local_dummy_type_slots[] = {
    {Py_tp_dealloc, localdummy_dealloc},
    {Py_tp_doc, "Thread-local dummy"},
    {Py_tp_members, local_dummy_type_members},
    {0, 0}
};

static PyType_Spec local_dummy_type_spec = {
    .name = "_thread._localdummy",
    .basicsize = sizeof(localdummyobject),
    .flags = (Py_TPFLAGS_DEFAULT | Py_TPFLAGS_DISALLOW_INSTANTIATION |
              Py_TPFLAGS_IMMUTABLETYPE),
    .slots = local_dummy_type_slots,
};


typedef struct {
    PyObject_HEAD
    PyObject *args;
    PyObject *kw;
    PyObject *weakreflist;      /* List of weak references to self */
    /* A {localdummy -> localdict} dict */
    PyObject *localdicts;
    /* A set of weakrefs to thread sentinels localdummies*/
    PyObject *thread_watchdogs;
} localobject;

#define localobject_CAST(op)    ((localobject *)(op))

/* Forward declaration */
static int create_localsdict(localobject *self, thread_module_state *state,
                             PyObject **localsdict, PyObject **sentinel_wr);
static PyObject *clear_locals(PyObject *meth_self, PyObject *dummyweakref);

/* Create a weakref to the sentinel localdummy for the current thread */
static PyObject *
create_sentinel_wr(localobject *self)
{
    static PyMethodDef wr_callback_def = {
        "clear_locals", clear_locals, METH_O
    };

    PyThreadState *tstate = PyThreadState_Get();

    /* We use a weak reference to self in the callback closure
       in order to avoid spurious reference cycles */
    PyObject *self_wr = PyWeakref_NewRef((PyObject *) self, NULL);
    if (self_wr == NULL) {
        return NULL;
    }

    PyObject *args = PyTuple_New(2);
    if (args == NULL) {
        Py_DECREF(self_wr);
        return NULL;
    }
    PyTuple_SET_ITEM(args, 0, self_wr);
    PyTuple_SET_ITEM(args, 1, Py_NewRef(tstate->threading_local_key));

    PyObject *cb = PyCFunction_New(&wr_callback_def, args);
    Py_DECREF(args);
    if (cb == NULL) {
        return NULL;
    }

    PyObject *wr = PyWeakref_NewRef(tstate->threading_local_sentinel, cb);
    Py_DECREF(cb);

    return wr;
}

static PyObject *
local_new(PyTypeObject *type, PyObject *args, PyObject *kw)
{
    if (type->tp_init == PyBaseObject_Type.tp_init) {
        int rc = 0;
        if (args != NULL)
            rc = PyObject_IsTrue(args);
        if (rc == 0 && kw != NULL)
            rc = PyObject_IsTrue(kw);
        if (rc != 0) {
            if (rc > 0) {
                PyErr_SetString(PyExc_TypeError,
                          "Initialization arguments are not supported");
            }
            return NULL;
        }
    }

    PyObject *module = PyType_GetModuleByDef(type, &thread_module);
    assert(module != NULL);
    thread_module_state *state = get_thread_state(module);

    localobject *self = (localobject *)type->tp_alloc(type, 0);
    if (self == NULL) {
        return NULL;
    }

    // gh-128691: Use deferred reference counting for thread-locals to avoid
    // contention on the shared object.
    _PyObject_SetDeferredRefcount((PyObject *)self);

    self->args = Py_XNewRef(args);
    self->kw = Py_XNewRef(kw);

    self->localdicts = PyDict_New();
    if (self->localdicts == NULL) {
        goto err;
    }

    self->thread_watchdogs = PySet_New(NULL);
    if (self->thread_watchdogs == NULL) {
        goto err;
    }

    PyObject *localsdict = NULL;
    PyObject *sentinel_wr = NULL;
    if (create_localsdict(self, state, &localsdict, &sentinel_wr) < 0) {
        goto err;
    }
    Py_DECREF(localsdict);
    Py_DECREF(sentinel_wr);

    return (PyObject *)self;

  err:
    Py_DECREF(self);
    return NULL;
}

static int
local_traverse(PyObject *op, visitproc visit, void *arg)
{
    localobject *self = localobject_CAST(op);
    Py_VISIT(Py_TYPE(self));
    Py_VISIT(self->args);
    Py_VISIT(self->kw);
    Py_VISIT(self->localdicts);
    Py_VISIT(self->thread_watchdogs);
    return 0;
}

static int
local_clear(PyObject *op)
{
    localobject *self = localobject_CAST(op);
    Py_CLEAR(self->args);
    Py_CLEAR(self->kw);
    Py_CLEAR(self->localdicts);
    Py_CLEAR(self->thread_watchdogs);
    return 0;
}

static void
local_dealloc(PyObject *op)
{
    localobject *self = localobject_CAST(op);
    /* Weakrefs must be invalidated right now, otherwise they can be used
       from code called below, which is very dangerous since Py_REFCNT(self) == 0 */
    if (self->weakreflist != NULL) {
        PyObject_ClearWeakRefs(op);
    }
    PyObject_GC_UnTrack(self);
    (void)local_clear(op);
    PyTypeObject *tp = Py_TYPE(self);
    tp->tp_free(self);
    Py_DECREF(tp);
}

/* Create the TLS key and sentinel if they don't exist */
static int
create_localdummies(thread_module_state *state)
{
    PyThreadState *tstate = _PyThreadState_GET();

    if (tstate->threading_local_key != NULL) {
        return 0;
    }

    PyTypeObject *ld_type = state->local_dummy_type;
    tstate->threading_local_key = ld_type->tp_alloc(ld_type, 0);
    if (tstate->threading_local_key == NULL) {
        return -1;
    }

    tstate->threading_local_sentinel = ld_type->tp_alloc(ld_type, 0);
    if (tstate->threading_local_sentinel == NULL) {
        Py_CLEAR(tstate->threading_local_key);
        return -1;
    }

    return 0;
}

/* Insert a localsdict and sentinel weakref for the current thread, placing
   strong references in localsdict and sentinel_wr, respectively.
*/
static int
create_localsdict(localobject *self, thread_module_state *state,
                  PyObject **localsdict, PyObject **sentinel_wr)
{
    PyThreadState *tstate = _PyThreadState_GET();
    PyObject *ldict = NULL;
    PyObject *wr = NULL;

    if (create_localdummies(state) < 0) {
        goto err;
    }

    /* Create and insert the locals dict and sentinel weakref */
    ldict = PyDict_New();
    if (ldict == NULL) {
        goto err;
    }

    if (PyDict_SetItem(self->localdicts, tstate->threading_local_key,
                       ldict) < 0)
    {
        goto err;
    }

    wr = create_sentinel_wr(self);
    if (wr == NULL) {
        PyObject *exc = PyErr_GetRaisedException();
        if (PyDict_DelItem(self->localdicts,
                           tstate->threading_local_key) < 0)
        {
            PyErr_FormatUnraisable("Exception ignored while deleting "
                                   "thread local of %R", self);
        }
        PyErr_SetRaisedException(exc);
        goto err;
    }

    if (PySet_Add(self->thread_watchdogs, wr) < 0) {
        PyObject *exc = PyErr_GetRaisedException();
        if (PyDict_DelItem(self->localdicts,
                           tstate->threading_local_key) < 0)
        {
            PyErr_FormatUnraisable("Exception ignored while deleting "
                                   "thread local of %R", self);
        }
        PyErr_SetRaisedException(exc);
        goto err;
    }

    *localsdict = ldict;
    *sentinel_wr = wr;
    return 0;

err:
    Py_XDECREF(ldict);
    Py_XDECREF(wr);
    return -1;
}

/* Return a strong reference to the locals dict for the current thread,
   creating it if necessary.
*/
static PyObject *
_ldict(localobject *self, thread_module_state *state)
{
    if (create_localdummies(state) < 0) {
        return NULL;
    }

    /* Check if a localsdict already exists */
    PyObject *ldict;
    PyThreadState *tstate = _PyThreadState_GET();
    if (PyDict_GetItemRef(self->localdicts, tstate->threading_local_key,
                          &ldict) < 0) {
        return NULL;
    }
    if (ldict != NULL) {
        return ldict;
    }

    /* threading.local hasn't been instantiated for this thread */
    PyObject *wr;
    if (create_localsdict(self, state, &ldict, &wr) < 0) {
        return NULL;
    }

    /* run __init__ if we're a subtype of `threading.local` */
    if (Py_TYPE(self)->tp_init != PyBaseObject_Type.tp_init &&
        Py_TYPE(self)->tp_init((PyObject *)self, self->args, self->kw) < 0) {
        /* we need to get rid of ldict from thread so
           we create a new one the next time we do an attr
           access */
        PyObject *exc = PyErr_GetRaisedException();
        if (PyDict_DelItem(self->localdicts,
                           tstate->threading_local_key) < 0)
        {
            PyErr_FormatUnraisable("Exception ignored while deleting "
                                   "thread local of %R", self);
            assert(!PyErr_Occurred());
        }
        if (PySet_Discard(self->thread_watchdogs, wr) < 0) {
            PyErr_FormatUnraisable("Exception ignored while discarding "
                                   "thread watchdog of %R", self);
        }
        PyErr_SetRaisedException(exc);
        Py_DECREF(ldict);
        Py_DECREF(wr);
        return NULL;
    }
    Py_DECREF(wr);

    return ldict;
}

static int
local_setattro(PyObject *op, PyObject *name, PyObject *v)
{
    localobject *self = localobject_CAST(op);
    PyObject *module = PyType_GetModuleByDef(Py_TYPE(self), &thread_module);
    assert(module != NULL);
    thread_module_state *state = get_thread_state(module);

    PyObject *ldict = _ldict(self, state);
    if (ldict == NULL) {
        goto err;
    }

    int r = PyObject_RichCompareBool(name, &_Py_ID(__dict__), Py_EQ);
    if (r == -1) {
        goto err;
    }
    if (r == 1) {
        PyErr_Format(PyExc_AttributeError,
                     "'%.100s' object attribute %R is read-only",
                     Py_TYPE(self)->tp_name, name);
        goto err;
    }

    int st = _PyObject_GenericSetAttrWithDict(op, name, v, ldict);
    Py_DECREF(ldict);
    return st;

err:
    Py_XDECREF(ldict);
    return -1;
}

static PyObject *local_getattro(PyObject *, PyObject *);

static PyMemberDef local_type_members[] = {
    {"__weaklistoffset__", Py_T_PYSSIZET, offsetof(localobject, weakreflist), Py_READONLY},
    {NULL},
};

static PyType_Slot local_type_slots[] = {
    {Py_tp_dealloc, local_dealloc},
    {Py_tp_getattro, local_getattro},
    {Py_tp_setattro, local_setattro},
    {Py_tp_doc, "_local()\n--\n\nThread-local data"},
    {Py_tp_traverse, local_traverse},
    {Py_tp_clear, local_clear},
    {Py_tp_new, local_new},
    {Py_tp_members, local_type_members},
    {0, 0}
};

static PyType_Spec local_type_spec = {
    .name = "_thread._local",
    .basicsize = sizeof(localobject),
    .flags = (Py_TPFLAGS_DEFAULT | Py_TPFLAGS_BASETYPE | Py_TPFLAGS_HAVE_GC |
              Py_TPFLAGS_IMMUTABLETYPE),
    .slots = local_type_slots,
};

static PyObject *
local_getattro(PyObject *op, PyObject *name)
{
    localobject *self = localobject_CAST(op);
    PyObject *module = PyType_GetModuleByDef(Py_TYPE(self), &thread_module);
    assert(module != NULL);
    thread_module_state *state = get_thread_state(module);

    PyObject *ldict = _ldict(self, state);
    if (ldict == NULL)
        return NULL;

    int r = PyObject_RichCompareBool(name, &_Py_ID(__dict__), Py_EQ);
    if (r == 1) {
        return ldict;
    }
    if (r == -1) {
        Py_DECREF(ldict);
        return NULL;
    }

    if (!Py_IS_TYPE(self, state->local_type)) {
        /* use generic lookup for subtypes */
        PyObject *res = _PyObject_GenericGetAttrWithDict(op, name, ldict, 0);
        Py_DECREF(ldict);
        return res;
    }

    /* Optimization: just look in dict ourselves */
    PyObject *value;
    if (PyDict_GetItemRef(ldict, name, &value) != 0) {
        // found or error
        Py_DECREF(ldict);
        return value;
    }

    /* Fall back on generic to get __class__ and __dict__ */
    PyObject *res = _PyObject_GenericGetAttrWithDict(op, name, ldict, 0);
    Py_DECREF(ldict);
    return res;
}

/* Called when a dummy is destroyed, indicating that the owning thread is being
 * cleared. */
static PyObject *
clear_locals(PyObject *locals_and_key, PyObject *dummyweakref)
{
    PyObject *localweakref = PyTuple_GetItem(locals_and_key, 0);
    localobject *self = localobject_CAST(_PyWeakref_GET_REF(localweakref));
    if (self == NULL) {
        Py_RETURN_NONE;
    }

    /* If the thread-local object is still alive and not being cleared,
       remove the corresponding local dict */
    if (self->localdicts != NULL) {
        PyObject *key = PyTuple_GetItem(locals_and_key, 1);
        if (PyDict_Pop(self->localdicts, key, NULL) < 0) {
            PyErr_FormatUnraisable("Exception ignored while clearing "
                                   "thread local %R", (PyObject *)self);
        }
    }
    if (self->thread_watchdogs != NULL) {
        if (PySet_Discard(self->thread_watchdogs, dummyweakref) < 0) {
            PyErr_FormatUnraisable("Exception ignored while clearing "
                                   "thread local %R", (PyObject *)self);
        }
    }

    Py_DECREF(self);
    Py_RETURN_NONE;
}

/* Module functions */

static PyObject *
thread_daemon_threads_allowed(PyObject *module, PyObject *Py_UNUSED(ignored))
{
    PyInterpreterState *interp = _PyInterpreterState_GET();
    if (interp->feature_flags & Py_RTFLAGS_DAEMON_THREADS) {
        Py_RETURN_TRUE;
    }
    else {
        Py_RETURN_FALSE;
    }
}

PyDoc_STRVAR(daemon_threads_allowed_doc,
"daemon_threads_allowed($module, /)\n\
--\n\
\n\
Return True if daemon threads are allowed in the current interpreter,\n\
and False otherwise.\n");

static int
do_start_new_thread(thread_module_state *state, PyObject *func, PyObject *args,
                    PyObject *kwargs, ThreadHandle *handle, int daemon)
{
    PyInterpreterState *interp = _PyInterpreterState_GET();
    if (!_PyInterpreterState_HasFeature(interp, Py_RTFLAGS_THREADS)) {
        PyErr_SetString(PyExc_RuntimeError,
                        "thread is not supported for isolated subinterpreters");
        return -1;
    }
    if (_PyInterpreterState_GetFinalizing(interp) != NULL) {
        PyErr_SetString(PyExc_PythonFinalizationError,
                        "can't create new thread at interpreter shutdown");
        return -1;
    }

    if (!daemon) {
        // Add the handle before starting the thread to avoid adding a handle
        // to a thread that has already finished (i.e. if the thread finishes
        // before the call to `ThreadHandle_start()` below returns).
        add_to_shutdown_handles(state, handle);
    }

    if (ThreadHandle_start(handle, func, args, kwargs) < 0) {
        if (!daemon) {
            remove_from_shutdown_handles(handle);
        }
        return -1;
    }

    return 0;
}

static PyObject *
thread_PyThread_start_new_thread(PyObject *module, PyObject *fargs)
{
    PyObject *func, *args, *kwargs = NULL;
    thread_module_state *state = get_thread_state(module);

    if (!PyArg_UnpackTuple(fargs, "start_new_thread", 2, 3,
                           &func, &args, &kwargs))
        return NULL;
    if (!PyCallable_Check(func)) {
        PyErr_SetString(PyExc_TypeError,
                        "first arg must be callable");
        return NULL;
    }
    if (!PyTuple_Check(args)) {
        PyErr_SetString(PyExc_TypeError,
                        "2nd arg must be a tuple");
        return NULL;
    }
    if (kwargs != NULL && !PyDict_Check(kwargs)) {
        PyErr_SetString(PyExc_TypeError,
                        "optional 3rd arg must be a dictionary");
        return NULL;
    }

    if (PySys_Audit("_thread.start_new_thread", "OOO",
                    func, args, kwargs ? kwargs : Py_None) < 0) {
        return NULL;
    }

    ThreadHandle *handle = ThreadHandle_new();
    if (handle == NULL) {
        return NULL;
    }

    int st =
        do_start_new_thread(state, func, args, kwargs, handle, /*daemon=*/1);
    if (st < 0) {
        ThreadHandle_decref(handle);
        return NULL;
    }
    PyThread_ident_t ident = ThreadHandle_ident(handle);
    ThreadHandle_decref(handle);
    return PyLong_FromUnsignedLongLong(ident);
}

PyDoc_STRVAR(start_new_thread_doc,
"start_new_thread($module, function, args, kwargs={}, /)\n\
--\n\
\n\
Start a new thread and return its identifier.\n\
\n\
The thread will call the function with positional arguments from the\n\
tuple args and keyword arguments taken from the optional dictionary\n\
kwargs.  The thread exits when the function returns; the return value\n\
is ignored.  The thread will also exit when the function raises an\n\
unhandled exception; a stack trace will be printed unless the exception\n\
is SystemExit.");

PyDoc_STRVAR(start_new_doc,
"start_new($module, function, args, kwargs={}, /)\n\
--\n\
\n\
An obsolete synonym of start_new_thread().");

static PyObject *
thread_PyThread_start_joinable_thread(PyObject *module, PyObject *fargs,
                                      PyObject *fkwargs)
{
    static char *keywords[] = {"function", "handle", "daemon", NULL};
    PyObject *func = NULL;
    int daemon = 1;
    thread_module_state *state = get_thread_state(module);
    PyObject *hobj = Py_None;
    if (!PyArg_ParseTupleAndKeywords(fargs, fkwargs,
                                     "O|O!?p:start_joinable_thread", keywords,
                                     &func, state->thread_handle_type, &hobj, &daemon)) {
        return NULL;
    }

    if (!PyCallable_Check(func)) {
        PyErr_SetString(PyExc_TypeError,
                        "thread function must be callable");
        return NULL;
    }

    if (PySys_Audit("_thread.start_joinable_thread", "OiO", func, daemon,
                    hobj) < 0) {
        return NULL;
    }

    if (hobj == Py_None) {
        hobj = (PyObject *)PyThreadHandleObject_new(state->thread_handle_type);
        if (hobj == NULL) {
            return NULL;
        }
    }
    else {
        Py_INCREF(hobj);
    }

    PyObject* args = PyTuple_New(0);
    if (args == NULL) {
        return NULL;
    }
    int st = do_start_new_thread(state, func, args,
                                 /*kwargs=*/ NULL, ((PyThreadHandleObject*)hobj)->handle, daemon);
    Py_DECREF(args);
    if (st < 0) {
        Py_DECREF(hobj);
        return NULL;
    }
    return (PyObject *) hobj;
}

PyDoc_STRVAR(start_joinable_doc,
"start_joinable_thread($module, /, function, handle=None, daemon=True)\n\
--\n\
\n\
*For internal use only*: start a new thread.\n\
\n\
Like start_new_thread(), this starts a new thread calling the given function.\n\
Unlike start_new_thread(), this returns a handle object with methods to join\n\
or detach the given thread.\n\
This function is not for third-party code, please use the\n\
`threading` module instead. During finalization the runtime will not wait for\n\
the thread to exit if daemon is True. If handle is provided it must be a\n\
newly created thread._ThreadHandle instance.");

static PyObject *
thread_PyThread_exit_thread(PyObject *self, PyObject *Py_UNUSED(ignored))
{
    PyErr_SetNone(PyExc_SystemExit);
    return NULL;
}

PyDoc_STRVAR(exit_doc,
"exit($module, /)\n\
--\n\
\n\
This is synonymous to ``raise SystemExit''.  It will cause the current\n\
thread to exit silently unless the exception is caught.");

PyDoc_STRVAR(exit_thread_doc,
"exit_thread($module, /)\n\
--\n\
\n\
An obsolete synonym of exit().");

static PyObject *
thread_PyThread_interrupt_main(PyObject *self, PyObject *args)
{
    int signum = SIGINT;
    if (!PyArg_ParseTuple(args, "|i:signum", &signum)) {
        return NULL;
    }

    if (PyErr_SetInterruptEx(signum)) {
        PyErr_SetString(PyExc_ValueError, "signal number out of range");
        return NULL;
    }
    Py_RETURN_NONE;
}

PyDoc_STRVAR(interrupt_doc,
"interrupt_main($module, signum=signal.SIGINT, /)\n\
--\n\
\n\
Simulate the arrival of the given signal in the main thread,\n\
where the corresponding signal handler will be executed.\n\
If *signum* is omitted, SIGINT is assumed.\n\
A subthread can use this function to interrupt the main thread.\n\
\n\
Note: the default signal handler for SIGINT raises ``KeyboardInterrupt``."
);

static PyObject *
thread_PyThread_allocate_lock(PyObject *module, PyObject *Py_UNUSED(ignored))
{
    thread_module_state *state = get_thread_state(module);
    return lock_new_impl(state->lock_type);
}

PyDoc_STRVAR(allocate_lock_doc,
"allocate_lock($module, /)\n\
--\n\
\n\
Create a new lock object. See help(type(threading.Lock())) for\n\
information about locks.");

PyDoc_STRVAR(allocate_doc,
"allocate($module, /)\n\
--\n\
\n\
An obsolete synonym of allocate_lock().");

static PyObject *
thread_get_ident(PyObject *self, PyObject *Py_UNUSED(ignored))
{
    PyThread_ident_t ident = PyThread_get_thread_ident_ex();
    if (ident == PYTHREAD_INVALID_THREAD_ID) {
        PyErr_SetString(ThreadError, "no current thread ident");
        return NULL;
    }
    return PyLong_FromUnsignedLongLong(ident);
}

PyDoc_STRVAR(get_ident_doc,
"get_ident($module, /)\n\
--\n\
\n\
Return a non-zero integer that uniquely identifies the current thread\n\
amongst other threads that exist simultaneously.\n\
This may be used to identify per-thread resources.\n\
Even though on some platforms threads identities may appear to be\n\
allocated consecutive numbers starting at 1, this behavior should not\n\
be relied upon, and the number should be seen purely as a magic cookie.\n\
A thread's identity may be reused for another thread after it exits.");

#ifdef PY_HAVE_THREAD_NATIVE_ID
static PyObject *
thread_get_native_id(PyObject *self, PyObject *Py_UNUSED(ignored))
{
    unsigned long native_id = PyThread_get_thread_native_id();
    return PyLong_FromUnsignedLong(native_id);
}

PyDoc_STRVAR(get_native_id_doc,
"get_native_id($module, /)\n\
--\n\
\n\
Return a non-negative integer identifying the thread as reported\n\
by the OS (kernel). This may be used to uniquely identify a\n\
particular thread within a system.");
#endif

static PyObject *
thread__count(PyObject *self, PyObject *Py_UNUSED(ignored))
{
    PyInterpreterState *interp = _PyInterpreterState_GET();
    return PyLong_FromSsize_t(_Py_atomic_load_ssize(&interp->threads.count));
}

PyDoc_STRVAR(_count_doc,
"_count($module, /)\n\
--\n\
\n\
Return the number of currently running Python threads, excluding\n\
the main thread. The returned number comprises all threads created\n\
through `start_new_thread()` as well as `threading.Thread`, and not\n\
yet finished.\n\
\n\
This function is meant for internal and specialized purposes only.\n\
In most applications `threading.enumerate()` should be used instead.");

static PyObject *
thread_stack_size(PyObject *self, PyObject *args)
{
    size_t old_size;
    Py_ssize_t new_size = 0;
    int rc;

    if (!PyArg_ParseTuple(args, "|n:stack_size", &new_size))
        return NULL;

    if (new_size < 0) {
        PyErr_SetString(PyExc_ValueError,
                        "size must be 0 or a positive value");
        return NULL;
    }

    old_size = PyThread_get_stacksize();

    rc = PyThread_set_stacksize((size_t) new_size);
    if (rc == -1) {
        PyErr_Format(PyExc_ValueError,
                     "size not valid: %zd bytes",
                     new_size);
        return NULL;
    }
    if (rc == -2) {
        PyErr_SetString(ThreadError,
                        "setting stack size not supported");
        return NULL;
    }

    return PyLong_FromSsize_t((Py_ssize_t) old_size);
}

PyDoc_STRVAR(stack_size_doc,
"stack_size($module, size=0, /)\n\
--\n\
\n\
Return the thread stack size used when creating new threads.  The\n\
optional size argument specifies the stack size (in bytes) to be used\n\
for subsequently created threads, and must be 0 (use platform or\n\
configured default) or a positive integer value of at least 32,768 (32k).\n\
If changing the thread stack size is unsupported, a ThreadError\n\
exception is raised.  If the specified size is invalid, a ValueError\n\
exception is raised, and the stack size is unmodified.  32k bytes\n\
 currently the minimum supported stack size value to guarantee\n\
sufficient stack space for the interpreter itself.\n\
\n\
Note that some platforms may have particular restrictions on values for\n\
the stack size, such as requiring a minimum stack size larger than 32 KiB or\n\
requiring allocation in multiples of the system memory page size\n\
- platform documentation should be referred to for more information\n\
(4 KiB pages are common; using multiples of 4096 for the stack size is\n\
the suggested approach in the absence of more specific information).");

static int
thread_excepthook_file(PyObject *file, PyObject *exc_type, PyObject *exc_value,
                       PyObject *exc_traceback, PyObject *thread)
{
    /* print(f"Exception in thread {thread.name}:", file=file) */
    if (PyFile_WriteString("Exception in thread ", file) < 0) {
        return -1;
    }

    PyObject *name = NULL;
    if (thread != Py_None) {
        if (PyObject_GetOptionalAttr(thread, &_Py_ID(name), &name) < 0) {
            return -1;
        }
    }
    if (name != NULL) {
        if (PyFile_WriteObject(name, file, Py_PRINT_RAW) < 0) {
            Py_DECREF(name);
            return -1;
        }
        Py_DECREF(name);
    }
    else {
        PyThread_ident_t ident = PyThread_get_thread_ident_ex();
        PyObject *str = PyUnicode_FromFormat("%" PY_FORMAT_THREAD_IDENT_T, ident);
        if (str != NULL) {
            if (PyFile_WriteObject(str, file, Py_PRINT_RAW) < 0) {
                Py_DECREF(str);
                return -1;
            }
            Py_DECREF(str);
        }
        else {
            PyErr_Clear();

            if (PyFile_WriteString("<failed to get thread name>", file) < 0) {
                return -1;
            }
        }
    }

    if (PyFile_WriteString(":\n", file) < 0) {
        return -1;
    }

    /* Display the traceback */
    _PyErr_Display(file, exc_type, exc_value, exc_traceback);

    /* Call file.flush() */
    if (_PyFile_Flush(file) < 0) {
        return -1;
    }

    return 0;
}


PyDoc_STRVAR(ExceptHookArgs__doc__,
"ExceptHookArgs\n\
\n\
Type used to pass arguments to threading.excepthook.");

static PyStructSequence_Field ExceptHookArgs_fields[] = {
    {"exc_type", "Exception type"},
    {"exc_value", "Exception value"},
    {"exc_traceback", "Exception traceback"},
    {"thread", "Thread"},
    {0}
};

static PyStructSequence_Desc ExceptHookArgs_desc = {
    .name = "_thread._ExceptHookArgs",
    .doc = ExceptHookArgs__doc__,
    .fields = ExceptHookArgs_fields,
    .n_in_sequence = 4
};


static PyObject *
thread_excepthook(PyObject *module, PyObject *args)
{
    thread_module_state *state = get_thread_state(module);

    if (!Py_IS_TYPE(args, state->excepthook_type)) {
        PyErr_SetString(PyExc_TypeError,
                        "_thread.excepthook argument type "
                        "must be ExceptHookArgs");
        return NULL;
    }

    /* Borrowed reference */
    PyObject *exc_type = PyStructSequence_GET_ITEM(args, 0);
    if (exc_type == PyExc_SystemExit) {
        /* silently ignore SystemExit */
        Py_RETURN_NONE;
    }

    /* Borrowed references */
    PyObject *exc_value = PyStructSequence_GET_ITEM(args, 1);
    PyObject *exc_tb = PyStructSequence_GET_ITEM(args, 2);
    PyObject *thread = PyStructSequence_GET_ITEM(args, 3);

    PyObject *file;
    if (_PySys_GetOptionalAttr( &_Py_ID(stderr), &file) < 0) {
        return NULL;
    }
    if (file == NULL || file == Py_None) {
        Py_XDECREF(file);
        if (thread == Py_None) {
            /* do nothing if sys.stderr is None and thread is None */
            Py_RETURN_NONE;
        }

        file = PyObject_GetAttrString(thread, "_stderr");
        if (file == NULL) {
            return NULL;
        }
        if (file == Py_None) {
            Py_DECREF(file);
            /* do nothing if sys.stderr is None and sys.stderr was None
               when the thread was created */
            Py_RETURN_NONE;
        }
    }

    int res = thread_excepthook_file(file, exc_type, exc_value, exc_tb,
                                     thread);
    Py_DECREF(file);
    if (res < 0) {
        return NULL;
    }

    Py_RETURN_NONE;
}

PyDoc_STRVAR(excepthook_doc,
"_excepthook($module, (exc_type, exc_value, exc_traceback, thread), /)\n\
--\n\
\n\
Handle uncaught Thread.run() exception.");

static PyObject *
thread__is_main_interpreter(PyObject *module, PyObject *Py_UNUSED(ignored))
{
    PyInterpreterState *interp = _PyInterpreterState_GET();
    return PyBool_FromLong(_Py_IsMainInterpreter(interp));
}

PyDoc_STRVAR(thread__is_main_interpreter_doc,
"_is_main_interpreter($module, /)\n\
--\n\
\n\
Return True if the current interpreter is the main Python interpreter.");

static PyObject *
thread_shutdown(PyObject *self, PyObject *args)
{
    PyThread_ident_t ident = PyThread_get_thread_ident_ex();
    thread_module_state *state = get_thread_state(self);

    for (;;) {
        ThreadHandle *handle = NULL;

        // Find a thread that's not yet finished.
        HEAD_LOCK(&_PyRuntime);
        struct llist_node *node;
        llist_for_each_safe(node, &state->shutdown_handles) {
            ThreadHandle *cur = llist_data(node, ThreadHandle, shutdown_node);
            if (cur->ident != ident) {
                ThreadHandle_incref(cur);
                handle = cur;
                break;
            }
        }
        HEAD_UNLOCK(&_PyRuntime);

        if (!handle) {
            // No more threads to wait on!
            break;
        }

        // Wait for the thread to finish. If we're interrupted, such
        // as by a ctrl-c we print the error and exit early.
        if (ThreadHandle_join(handle, -1) < 0) {
            PyErr_FormatUnraisable("Exception ignored while joining a thread "
                                   "in _thread._shutdown()");
            ThreadHandle_decref(handle);
            Py_RETURN_NONE;
        }

        ThreadHandle_decref(handle);
    }

    Py_RETURN_NONE;
}

PyDoc_STRVAR(shutdown_doc,
"_shutdown($module, /)\n\
--\n\
\n\
Wait for all non-daemon threads (other than the calling thread) to stop.");

static PyObject *
thread__make_thread_handle(PyObject *module, PyObject *identobj)
{
    thread_module_state *state = get_thread_state(module);
    if (!PyLong_Check(identobj)) {
        PyErr_SetString(PyExc_TypeError, "ident must be an integer");
        return NULL;
    }
    PyThread_ident_t ident = PyLong_AsUnsignedLongLong(identobj);
    if (PyErr_Occurred()) {
        return NULL;
    }
    PyThreadHandleObject *hobj =
        PyThreadHandleObject_new(state->thread_handle_type);
    if (hobj == NULL) {
        return NULL;
    }
    PyMutex_Lock(&hobj->handle->mutex);
    hobj->handle->ident = ident;
    hobj->handle->state = THREAD_HANDLE_RUNNING;
    PyMutex_Unlock(&hobj->handle->mutex);
    return (PyObject*) hobj;
}

PyDoc_STRVAR(thread__make_thread_handle_doc,
"_make_thread_handle($module, ident, /)\n\
--\n\
\n\
Internal only. Make a thread handle for threads not spawned\n\
by the _thread or threading module.");

static PyObject *
thread__get_main_thread_ident(PyObject *module, PyObject *Py_UNUSED(ignored))
{
    return PyLong_FromUnsignedLongLong(_PyRuntime.main_thread);
}

PyDoc_STRVAR(thread__get_main_thread_ident_doc,
"_get_main_thread_ident($module, /)\n\
--\n\
\n\
Internal only. Return a non-zero integer that uniquely identifies the main thread\n\
of the main interpreter.");

#if defined(__OpenBSD__)
    /* pthread_*_np functions, especially pthread_{get,set}_name_np().
       pthread_np.h exists on both OpenBSD and FreeBSD but the latter declares
       pthread_getname_np() and pthread_setname_np() in pthread.h as long as
       __BSD_VISIBLE remains set.
     */
#   include <pthread_np.h>
#endif

#if defined(HAVE_PTHREAD_GETNAME_NP) || defined(HAVE_PTHREAD_GET_NAME_NP) || defined(MS_WINDOWS)
/*[clinic input]
_thread._get_name

Get the name of the current thread.
[clinic start generated code]*/

static PyObject *
_thread__get_name_impl(PyObject *module)
/*[clinic end generated code: output=20026e7ee3da3dd7 input=35cec676833d04c8]*/
{
#ifndef MS_WINDOWS
    // Linux and macOS are limited to respectively 16 and 64 bytes
    char name[100];
    pthread_t thread = pthread_self();
#ifdef HAVE_PTHREAD_GETNAME_NP
    int rc = pthread_getname_np(thread, name, Py_ARRAY_LENGTH(name));
#else /* defined(HAVE_PTHREAD_GET_NAME_NP) */
    int rc = 0; /* pthread_get_name_np() returns void */
    pthread_get_name_np(thread, name, Py_ARRAY_LENGTH(name));
#endif
    if (rc) {
        errno = rc;
        return PyErr_SetFromErrno(PyExc_OSError);
    }

#ifdef __sun
    return PyUnicode_DecodeUTF8(name, strlen(name), "surrogateescape");
#else
    return PyUnicode_DecodeFSDefault(name);
#endif
#else
    // Windows implementation
    assert(pGetThreadDescription != NULL);

    wchar_t *name;
    HRESULT hr = pGetThreadDescription(GetCurrentThread(), &name);
    if (FAILED(hr)) {
        PyErr_SetFromWindowsErr(0);
        return NULL;
    }

    PyObject *name_obj = PyUnicode_FromWideChar(name, -1);
    LocalFree(name);
    return name_obj;
#endif
}
#endif  // HAVE_PTHREAD_GETNAME_NP || HAVE_PTHREAD_GET_NAME_NP || MS_WINDOWS


#if defined(HAVE_PTHREAD_SETNAME_NP) || defined(HAVE_PTHREAD_SET_NAME_NP) || defined(MS_WINDOWS)
/*[clinic input]
_thread.set_name

    name as name_obj: unicode

Set the name of the current thread.
[clinic start generated code]*/

static PyObject *
_thread_set_name_impl(PyObject *module, PyObject *name_obj)
/*[clinic end generated code: output=402b0c68e0c0daed input=7e7acd98261be82f]*/
{
#ifndef MS_WINDOWS
#ifdef __sun
    // Solaris always uses UTF-8
    const char *encoding = "utf-8";
#else
    // Encode the thread name to the filesystem encoding using the "replace"
    // error handler
    PyInterpreterState *interp = _PyInterpreterState_GET();
    const char *encoding = interp->unicode.fs_codec.encoding;
#endif
    PyObject *name_encoded;
    name_encoded = PyUnicode_AsEncodedString(name_obj, encoding, "replace");
    if (name_encoded == NULL) {
        return NULL;
    }

#ifdef _PYTHREAD_NAME_MAXLEN
    // Truncate to _PYTHREAD_NAME_MAXLEN bytes + the NUL byte if needed
    if (PyBytes_GET_SIZE(name_encoded) > _PYTHREAD_NAME_MAXLEN) {
        PyObject *truncated;
        truncated = PyBytes_FromStringAndSize(PyBytes_AS_STRING(name_encoded),
                                              _PYTHREAD_NAME_MAXLEN);
        if (truncated == NULL) {
            Py_DECREF(name_encoded);
            return NULL;
        }
        Py_SETREF(name_encoded, truncated);
    }
#endif

    const char *name = PyBytes_AS_STRING(name_encoded);
#ifdef __APPLE__
    int rc = pthread_setname_np(name);
#elif defined(__NetBSD__)
    pthread_t thread = pthread_self();
    int rc = pthread_setname_np(thread, "%s", (void *)name);
#elif defined(HAVE_PTHREAD_SETNAME_NP)
    pthread_t thread = pthread_self();
    int rc = pthread_setname_np(thread, name);
#else /* defined(HAVE_PTHREAD_SET_NAME_NP) */
    pthread_t thread = pthread_self();
    int rc = 0; /* pthread_set_name_np() returns void */
    pthread_set_name_np(thread, name);
#endif
    Py_DECREF(name_encoded);
    if (rc) {
        errno = rc;
        return PyErr_SetFromErrno(PyExc_OSError);
    }
    Py_RETURN_NONE;
#else
    // Windows implementation
    assert(pSetThreadDescription != NULL);

    Py_ssize_t len;
    wchar_t *name = PyUnicode_AsWideCharString(name_obj, &len);
    if (name == NULL) {
        return NULL;
    }

    if (len > _PYTHREAD_NAME_MAXLEN) {
        // Truncate the name
        Py_UCS4 ch = name[_PYTHREAD_NAME_MAXLEN-1];
        if (Py_UNICODE_IS_HIGH_SURROGATE(ch)) {
            name[_PYTHREAD_NAME_MAXLEN-1] = 0;
        }
        else {
            name[_PYTHREAD_NAME_MAXLEN] = 0;
        }
    }

    HRESULT hr = pSetThreadDescription(GetCurrentThread(), name);
    PyMem_Free(name);
    if (FAILED(hr)) {
        PyErr_SetFromWindowsErr((int)hr);
        return NULL;
    }
    Py_RETURN_NONE;
#endif
}
#endif  // HAVE_PTHREAD_SETNAME_NP || HAVE_PTHREAD_SET_NAME_NP || MS_WINDOWS


static PyMethodDef thread_methods[] = {
    {"start_new_thread",        thread_PyThread_start_new_thread,
     METH_VARARGS, start_new_thread_doc},
    {"start_new",               thread_PyThread_start_new_thread,
     METH_VARARGS, start_new_doc},
    {"start_joinable_thread",   _PyCFunction_CAST(thread_PyThread_start_joinable_thread),
     METH_VARARGS | METH_KEYWORDS, start_joinable_doc},
    {"daemon_threads_allowed",  thread_daemon_threads_allowed,
     METH_NOARGS, daemon_threads_allowed_doc},
    {"allocate_lock",           thread_PyThread_allocate_lock,
     METH_NOARGS, allocate_lock_doc},
    {"allocate",                thread_PyThread_allocate_lock,
     METH_NOARGS, allocate_doc},
    {"exit_thread",             thread_PyThread_exit_thread,
     METH_NOARGS, exit_thread_doc},
    {"exit",                    thread_PyThread_exit_thread,
     METH_NOARGS, exit_doc},
    {"interrupt_main",          thread_PyThread_interrupt_main,
     METH_VARARGS, interrupt_doc},
    {"get_ident",               thread_get_ident,
     METH_NOARGS, get_ident_doc},
#ifdef PY_HAVE_THREAD_NATIVE_ID
    {"get_native_id",           thread_get_native_id,
     METH_NOARGS, get_native_id_doc},
#endif
    {"_count",                  thread__count,
     METH_NOARGS, _count_doc},
    {"stack_size",              thread_stack_size,
     METH_VARARGS, stack_size_doc},
    {"_excepthook",             thread_excepthook,
     METH_O, excepthook_doc},
    {"_is_main_interpreter",    thread__is_main_interpreter,
     METH_NOARGS, thread__is_main_interpreter_doc},
    {"_shutdown",               thread_shutdown,
     METH_NOARGS, shutdown_doc},
    {"_make_thread_handle", thread__make_thread_handle,
     METH_O, thread__make_thread_handle_doc},
    {"_get_main_thread_ident", thread__get_main_thread_ident,
     METH_NOARGS, thread__get_main_thread_ident_doc},
    _THREAD_SET_NAME_METHODDEF
    _THREAD__GET_NAME_METHODDEF
    {NULL,                      NULL}           /* sentinel */
};


/* Initialization function */

static int
thread_module_exec(PyObject *module)
{
    thread_module_state *state = get_thread_state(module);
    PyObject *d = PyModule_GetDict(module);

    // Initialize the C thread library
    PyThread_init_thread();

    // _ThreadHandle
    state->thread_handle_type = (PyTypeObject *)PyType_FromSpec(&ThreadHandle_Type_spec);
    if (state->thread_handle_type == NULL) {
        return -1;
    }
    if (PyDict_SetItemString(d, "_ThreadHandle", (PyObject *)state->thread_handle_type) < 0) {
        return -1;
    }

    // Lock
    state->lock_type = (PyTypeObject *)PyType_FromModuleAndSpec(module, &lock_type_spec, NULL);
    if (state->lock_type == NULL) {
        return -1;
    }
    if (PyModule_AddType(module, state->lock_type) < 0) {
        return -1;
    }
    // Old alias: lock -> LockType
    if (PyDict_SetItemString(d, "LockType", (PyObject *)state->lock_type) < 0) {
        return -1;
    }

    // RLock
    state->rlock_type = (PyTypeObject *)PyType_FromModuleAndSpec(module, &rlock_type_spec, NULL);
    if (state->rlock_type == NULL) {
        return -1;
    }
    if (PyModule_AddType(module, state->rlock_type) < 0) {
        return -1;
    }

    // Local dummy
    state->local_dummy_type = (PyTypeObject *)PyType_FromSpec(&local_dummy_type_spec);
    if (state->local_dummy_type == NULL) {
        return -1;
    }

    // Local
    state->local_type = (PyTypeObject *)PyType_FromModuleAndSpec(module, &local_type_spec, NULL);
    if (state->local_type == NULL) {
        return -1;
    }
    if (PyModule_AddType(module, state->local_type) < 0) {
        return -1;
    }

    // Add module attributes
    if (PyDict_SetItemString(d, "error", ThreadError) < 0) {
        return -1;
    }

    // _ExceptHookArgs type
    state->excepthook_type = PyStructSequence_NewType(&ExceptHookArgs_desc);
    if (state->excepthook_type == NULL) {
        return -1;
    }
    if (PyModule_AddType(module, state->excepthook_type) < 0) {
        return -1;
    }

    // TIMEOUT_MAX
    double timeout_max = (double)PY_TIMEOUT_MAX * 1e-6;
    double time_max = PyTime_AsSecondsDouble(PyTime_MAX);
    timeout_max = Py_MIN(timeout_max, time_max);
    // Round towards minus infinity
    timeout_max = floor(timeout_max);

    if (PyModule_Add(module, "TIMEOUT_MAX",
                        PyFloat_FromDouble(timeout_max)) < 0) {
        return -1;
    }

    llist_init(&state->shutdown_handles);

#ifdef _PYTHREAD_NAME_MAXLEN
    if (PyModule_AddIntConstant(module, "_NAME_MAXLEN",
                                _PYTHREAD_NAME_MAXLEN) < 0) {
        return -1;
    }
#endif

#ifdef MS_WINDOWS
    HMODULE kernelbase = GetModuleHandleW(L"kernelbase.dll");
    if (kernelbase != NULL) {
        if (pGetThreadDescription == NULL) {
            pGetThreadDescription = (PF_GET_THREAD_DESCRIPTION)GetProcAddress(
                                        kernelbase, "GetThreadDescription");
        }
        if (pSetThreadDescription == NULL) {
            pSetThreadDescription = (PF_SET_THREAD_DESCRIPTION)GetProcAddress(
                                        kernelbase, "SetThreadDescription");
        }
    }

    if (pGetThreadDescription == NULL) {
        if (PyObject_DelAttrString(module, "_get_name") < 0) {
            return -1;
        }
    }
    if (pSetThreadDescription == NULL) {
        if (PyObject_DelAttrString(module, "set_name") < 0) {
            return -1;
        }
    }
#endif

    return 0;
}


static int
thread_module_traverse(PyObject *module, visitproc visit, void *arg)
{
    thread_module_state *state = get_thread_state(module);
    Py_VISIT(state->excepthook_type);
    Py_VISIT(state->lock_type);
    Py_VISIT(state->rlock_type);
    Py_VISIT(state->local_type);
    Py_VISIT(state->local_dummy_type);
    Py_VISIT(state->thread_handle_type);
    return 0;
}

static int
thread_module_clear(PyObject *module)
{
    thread_module_state *state = get_thread_state(module);
    Py_CLEAR(state->excepthook_type);
    Py_CLEAR(state->lock_type);
    Py_CLEAR(state->rlock_type);
    Py_CLEAR(state->local_type);
    Py_CLEAR(state->local_dummy_type);
    Py_CLEAR(state->thread_handle_type);
    // Remove any remaining handles (e.g. if shutdown exited early due to
    // interrupt) so that attempts to unlink the handle after our module state
    // is destroyed do not crash.
    clear_shutdown_handles(state);
    return 0;
}

static void
thread_module_free(void *module)
{
    (void)thread_module_clear((PyObject *)module);
}



PyDoc_STRVAR(thread_doc,
"This module provides primitive operations to write multi-threaded programs.\n\
The 'threading' module provides a more convenient interface.");

static PyModuleDef_Slot thread_module_slots[] = {
    {Py_mod_exec, thread_module_exec},
    {Py_mod_multiple_interpreters, Py_MOD_PER_INTERPRETER_GIL_SUPPORTED},
    {Py_mod_gil, Py_MOD_GIL_NOT_USED},
    {0, NULL}
};

static struct PyModuleDef thread_module = {
    PyModuleDef_HEAD_INIT,
    .m_name = "_thread",
    .m_doc = thread_doc,
    .m_size = sizeof(thread_module_state),
    .m_methods = thread_methods,
    .m_traverse = thread_module_traverse,
    .m_clear = thread_module_clear,
    .m_free = thread_module_free,
    .m_slots = thread_module_slots,
};

PyMODINIT_FUNC
PyInit__thread(void)
{
    return PyModuleDef_Init(&thread_module);
}<|MERGE_RESOLUTION|>--- conflicted
+++ resolved
@@ -1225,7 +1225,6 @@
     rlockobject *self = rlockobject_CAST(op);
     PyThread_ident_t owner = self->lock.thread;
     int locked = rlock_locked_impl(self);
-<<<<<<< HEAD
     size_t count;
     if (locked) {
         count = self->lock.level + 1;
@@ -1233,9 +1232,6 @@
     else {
         count = 0;
     }
-=======
-    size_t count = self->lock.level + 1;
->>>>>>> ec736e7d
     return PyUnicode_FromFormat(
         "<%s %s object owner=%" PY_FORMAT_THREAD_IDENT_T " count=%zu at %p>",
         locked ? "locked" : "unlocked",
