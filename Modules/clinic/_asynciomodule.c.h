--- conflicted
+++ resolved
@@ -1525,9 +1525,6 @@
 exit:
     return return_value;
 }
-<<<<<<< HEAD
-/*[clinic end generated code: output=35e3e0394ea06ade input=a9049054013a1b77]*/
-=======
 
 PyDoc_STRVAR(_asyncio_all_tasks__doc__,
 "all_tasks($module, /, loop=None)\n"
@@ -1588,5 +1585,4 @@
 exit:
     return return_value;
 }
-/*[clinic end generated code: output=ffe9b71bc65888b3 input=a9049054013a1b77]*/
->>>>>>> 2c472d36
+/*[clinic end generated code: output=295cbb5db45fd5a5 input=a9049054013a1b77]*/