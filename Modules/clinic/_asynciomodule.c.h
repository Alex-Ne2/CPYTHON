--- conflicted
+++ resolved
@@ -518,7 +518,84 @@
     return return_value;
 }
 
-<<<<<<< HEAD
+PyDoc_STRVAR(_asyncio__get_running_loop__doc__,
+"_get_running_loop($module, /)\n"
+"--\n"
+"\n"
+"Return the running event loop or None.\n"
+"\n"
+"This is a low-level function intended to be used by event loops.\n"
+"This function is thread-specific.");
+
+#define _ASYNCIO__GET_RUNNING_LOOP_METHODDEF    \
+    {"_get_running_loop", (PyCFunction)_asyncio__get_running_loop, METH_NOARGS, _asyncio__get_running_loop__doc__},
+
+static PyObject *
+_asyncio__get_running_loop_impl(PyObject *module);
+
+static PyObject *
+_asyncio__get_running_loop(PyObject *module, PyObject *Py_UNUSED(ignored))
+{
+    return _asyncio__get_running_loop_impl(module);
+}
+
+PyDoc_STRVAR(_asyncio__set_running_loop__doc__,
+"_set_running_loop($module, loop, /)\n"
+"--\n"
+"\n"
+"Set the running event loop.\n"
+"\n"
+"This is a low-level function intended to be used by event loops.\n"
+"This function is thread-specific.");
+
+#define _ASYNCIO__SET_RUNNING_LOOP_METHODDEF    \
+    {"_set_running_loop", (PyCFunction)_asyncio__set_running_loop, METH_O, _asyncio__set_running_loop__doc__},
+
+PyDoc_STRVAR(_asyncio_get_event_loop__doc__,
+"get_event_loop($module, /)\n"
+"--\n"
+"\n"
+"Return an asyncio event loop.\n"
+"\n"
+"When called from a coroutine or a callback (e.g. scheduled with\n"
+"call_soon or similar API), this function will always return the\n"
+"running event loop.\n"
+"\n"
+"If there is no running event loop set, the function will return\n"
+"the result of `get_event_loop_policy().get_event_loop()` call.");
+
+#define _ASYNCIO_GET_EVENT_LOOP_METHODDEF    \
+    {"get_event_loop", (PyCFunction)_asyncio_get_event_loop, METH_NOARGS, _asyncio_get_event_loop__doc__},
+
+static PyObject *
+_asyncio_get_event_loop_impl(PyObject *module);
+
+static PyObject *
+_asyncio_get_event_loop(PyObject *module, PyObject *Py_UNUSED(ignored))
+{
+    return _asyncio_get_event_loop_impl(module);
+}
+
+PyDoc_STRVAR(_asyncio_get_running_loop__doc__,
+"get_running_loop($module, /)\n"
+"--\n"
+"\n"
+"Return the running event loop.  Raise a RuntimeError if there is none.\n"
+"\n"
+"This function is thread-specific.");
+
+#define _ASYNCIO_GET_RUNNING_LOOP_METHODDEF    \
+    {"get_running_loop", (PyCFunction)_asyncio_get_running_loop, METH_NOARGS, _asyncio_get_running_loop__doc__},
+
+static PyObject *
+_asyncio_get_running_loop_impl(PyObject *module);
+
+static PyObject *
+_asyncio_get_running_loop(PyObject *module, PyObject *Py_UNUSED(ignored))
+{
+    return _asyncio_get_running_loop_impl(module);
+}
+
 PyDoc_STRVAR(_asyncio__register_task__doc__,
 "_register_task($module, /, loop, task)\n"
 "--\n"
@@ -622,84 +699,4 @@
 exit:
     return return_value;
 }
-/*[clinic end generated code: output=632fdda92fb111c7 input=a9049054013a1b77]*/
-=======
-PyDoc_STRVAR(_asyncio__get_running_loop__doc__,
-"_get_running_loop($module, /)\n"
-"--\n"
-"\n"
-"Return the running event loop or None.\n"
-"\n"
-"This is a low-level function intended to be used by event loops.\n"
-"This function is thread-specific.");
-
-#define _ASYNCIO__GET_RUNNING_LOOP_METHODDEF    \
-    {"_get_running_loop", (PyCFunction)_asyncio__get_running_loop, METH_NOARGS, _asyncio__get_running_loop__doc__},
-
-static PyObject *
-_asyncio__get_running_loop_impl(PyObject *module);
-
-static PyObject *
-_asyncio__get_running_loop(PyObject *module, PyObject *Py_UNUSED(ignored))
-{
-    return _asyncio__get_running_loop_impl(module);
-}
-
-PyDoc_STRVAR(_asyncio__set_running_loop__doc__,
-"_set_running_loop($module, loop, /)\n"
-"--\n"
-"\n"
-"Set the running event loop.\n"
-"\n"
-"This is a low-level function intended to be used by event loops.\n"
-"This function is thread-specific.");
-
-#define _ASYNCIO__SET_RUNNING_LOOP_METHODDEF    \
-    {"_set_running_loop", (PyCFunction)_asyncio__set_running_loop, METH_O, _asyncio__set_running_loop__doc__},
-
-PyDoc_STRVAR(_asyncio_get_event_loop__doc__,
-"get_event_loop($module, /)\n"
-"--\n"
-"\n"
-"Return an asyncio event loop.\n"
-"\n"
-"When called from a coroutine or a callback (e.g. scheduled with\n"
-"call_soon or similar API), this function will always return the\n"
-"running event loop.\n"
-"\n"
-"If there is no running event loop set, the function will return\n"
-"the result of `get_event_loop_policy().get_event_loop()` call.");
-
-#define _ASYNCIO_GET_EVENT_LOOP_METHODDEF    \
-    {"get_event_loop", (PyCFunction)_asyncio_get_event_loop, METH_NOARGS, _asyncio_get_event_loop__doc__},
-
-static PyObject *
-_asyncio_get_event_loop_impl(PyObject *module);
-
-static PyObject *
-_asyncio_get_event_loop(PyObject *module, PyObject *Py_UNUSED(ignored))
-{
-    return _asyncio_get_event_loop_impl(module);
-}
-
-PyDoc_STRVAR(_asyncio_get_running_loop__doc__,
-"get_running_loop($module, /)\n"
-"--\n"
-"\n"
-"Return the running event loop.  Raise a RuntimeError if there is none.\n"
-"\n"
-"This function is thread-specific.");
-
-#define _ASYNCIO_GET_RUNNING_LOOP_METHODDEF    \
-    {"get_running_loop", (PyCFunction)_asyncio_get_running_loop, METH_NOARGS, _asyncio_get_running_loop__doc__},
-
-static PyObject *
-_asyncio_get_running_loop_impl(PyObject *module);
-
-static PyObject *
-_asyncio_get_running_loop(PyObject *module, PyObject *Py_UNUSED(ignored))
-{
-    return _asyncio_get_running_loop_impl(module);
-}
-/*[clinic end generated code: output=d40b94e629571d48 input=a9049054013a1b77]*/
->>>>>>> eadad1b9
+/*[clinic end generated code: output=1adc920ab25fdde1 input=a9049054013a1b77]*/