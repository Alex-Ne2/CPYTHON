--- conflicted
+++ resolved
@@ -514,50 +514,6 @@
     return _ssl__SSLContext_get_ciphers_impl(self);
 }
 
-<<<<<<< HEAD
-#endif /* (OPENSSL_VERSION_NUMBER >= 0x10002000UL) */
-
-PyDoc_STRVAR(_ssl__SSLContext__set_npn_protocols__doc__,
-"_set_npn_protocols($self, protos, /)\n"
-"--\n"
-"\n");
-
-#define _SSL__SSLCONTEXT__SET_NPN_PROTOCOLS_METHODDEF    \
-    {"_set_npn_protocols", (PyCFunction)_ssl__SSLContext__set_npn_protocols, METH_O, _ssl__SSLContext__set_npn_protocols__doc__},
-
-static PyObject *
-_ssl__SSLContext__set_npn_protocols_impl(PySSLContext *self,
-                                         Py_buffer *protos);
-
-static PyObject *
-_ssl__SSLContext__set_npn_protocols(PySSLContext *self, PyObject *arg)
-{
-    PyObject *return_value = NULL;
-    Py_buffer protos;
-    /* initializers for protos */
-    protos.buf = NULL;
-    protos.obj = NULL;
-
-    if (PyObject_GetBuffer(arg, &protos, PyBUF_SIMPLE) != 0) {
-        goto exit;
-    }
-    if (!PyBuffer_IsContiguous(&protos, 'C')) {
-        _PyArg_BadArgument("_set_npn_protocols", 0, "contiguous buffer", arg);
-        goto exit;
-    }
-    return_value = _ssl__SSLContext__set_npn_protocols_impl(self, &protos);
-
-exit:
-    /* Cleanup for protos */
-    if (protos.obj) {
-       PyBuffer_Release(&protos);
-    }
-
-    return return_value;
-}
-
-=======
->>>>>>> 85c7bf5b
 PyDoc_STRVAR(_ssl__SSLContext__set_alpn_protocols__doc__,
 "_set_alpn_protocols($self, protos, /)\n"
 "--\n"
@@ -1601,8 +1557,4 @@
 #ifndef _SSL_ENUM_CRLS_METHODDEF
     #define _SSL_ENUM_CRLS_METHODDEF
 #endif /* !defined(_SSL_ENUM_CRLS_METHODDEF) */
-<<<<<<< HEAD
-/*[clinic end generated code: output=588ee1fbd560ace3 input=a9049054013a1b77]*/
-=======
-/*[clinic end generated code: output=4d9b81fa81f520f0 input=a9049054013a1b77]*/
->>>>>>> 85c7bf5b
+/*[clinic end generated code: output=50dd10e786addad1 input=a9049054013a1b77]*/