/*[clinic input]
preserve
[clinic start generated code]*/

#if defined(Py_BUILD_CORE) && !defined(Py_BUILD_CORE_MODULE)
#  include "pycore_gc.h"          // PyGC_Head
#  include "pycore_runtime.h"     // _Py_ID()
#endif
<<<<<<< HEAD
#include "pycore_long.h"          // _PyLong_Size_t_Converter()
=======
#include "pycore_critical_section.h"// Py_BEGIN_CRITICAL_SECTION()
>>>>>>> 64173cd6
#include "pycore_modsupport.h"    // _PyArg_CheckPositional()

PyDoc_STRVAR(_ssl__SSLSocket_do_handshake__doc__,
"do_handshake($self, /)\n"
"--\n"
"\n");

#define _SSL__SSLSOCKET_DO_HANDSHAKE_METHODDEF    \
    {"do_handshake", (PyCFunction)_ssl__SSLSocket_do_handshake, METH_NOARGS, _ssl__SSLSocket_do_handshake__doc__},

static PyObject *
_ssl__SSLSocket_do_handshake_impl(PySSLSocket *self);

static PyObject *
_ssl__SSLSocket_do_handshake(PySSLSocket *self, PyObject *Py_UNUSED(ignored))
{
    PyObject *return_value = NULL;

    Py_BEGIN_CRITICAL_SECTION(self);
    return_value = _ssl__SSLSocket_do_handshake_impl(self);
    Py_END_CRITICAL_SECTION();

    return return_value;
}

PyDoc_STRVAR(_ssl__test_decode_cert__doc__,
"_test_decode_cert($module, path, /)\n"
"--\n"
"\n");

#define _SSL__TEST_DECODE_CERT_METHODDEF    \
    {"_test_decode_cert", (PyCFunction)_ssl__test_decode_cert, METH_O, _ssl__test_decode_cert__doc__},

static PyObject *
_ssl__test_decode_cert_impl(PyObject *module, PyObject *path);

static PyObject *
_ssl__test_decode_cert(PyObject *module, PyObject *arg)
{
    PyObject *return_value = NULL;
    PyObject *path;

    if (!PyUnicode_FSConverter(arg, &path)) {
        goto exit;
    }
    return_value = _ssl__test_decode_cert_impl(module, path);

exit:
    return return_value;
}

PyDoc_STRVAR(_ssl__SSLSocket_getpeercert__doc__,
"getpeercert($self, der=False, /)\n"
"--\n"
"\n"
"Returns the certificate for the peer.\n"
"\n"
"If no certificate was provided, returns None.  If a certificate was\n"
"provided, but not validated, returns an empty dictionary.  Otherwise\n"
"returns a dict containing information about the peer certificate.\n"
"\n"
"If the optional argument is True, returns a DER-encoded copy of the\n"
"peer certificate, or None if no certificate was provided.  This will\n"
"return the certificate even if it wasn\'t validated.");

#define _SSL__SSLSOCKET_GETPEERCERT_METHODDEF    \
    {"getpeercert", _PyCFunction_CAST(_ssl__SSLSocket_getpeercert), METH_FASTCALL, _ssl__SSLSocket_getpeercert__doc__},

static PyObject *
_ssl__SSLSocket_getpeercert_impl(PySSLSocket *self, int binary_mode);

static PyObject *
_ssl__SSLSocket_getpeercert(PySSLSocket *self, PyObject *const *args, Py_ssize_t nargs)
{
    PyObject *return_value = NULL;
    int binary_mode = 0;

    if (!_PyArg_CheckPositional("getpeercert", nargs, 0, 1)) {
        goto exit;
    }
    if (nargs < 1) {
        goto skip_optional;
    }
    binary_mode = PyObject_IsTrue(args[0]);
    if (binary_mode < 0) {
        goto exit;
    }
skip_optional:
    Py_BEGIN_CRITICAL_SECTION(self);
    return_value = _ssl__SSLSocket_getpeercert_impl(self, binary_mode);
    Py_END_CRITICAL_SECTION();

exit:
    return return_value;
}

PyDoc_STRVAR(_ssl__SSLSocket_get_verified_chain__doc__,
"get_verified_chain($self, /)\n"
"--\n"
"\n");

#define _SSL__SSLSOCKET_GET_VERIFIED_CHAIN_METHODDEF    \
    {"get_verified_chain", (PyCFunction)_ssl__SSLSocket_get_verified_chain, METH_NOARGS, _ssl__SSLSocket_get_verified_chain__doc__},

static PyObject *
_ssl__SSLSocket_get_verified_chain_impl(PySSLSocket *self);

static PyObject *
_ssl__SSLSocket_get_verified_chain(PySSLSocket *self, PyObject *Py_UNUSED(ignored))
{
    PyObject *return_value = NULL;

    Py_BEGIN_CRITICAL_SECTION(self);
    return_value = _ssl__SSLSocket_get_verified_chain_impl(self);
    Py_END_CRITICAL_SECTION();

    return return_value;
}

PyDoc_STRVAR(_ssl__SSLSocket_get_unverified_chain__doc__,
"get_unverified_chain($self, /)\n"
"--\n"
"\n");

#define _SSL__SSLSOCKET_GET_UNVERIFIED_CHAIN_METHODDEF    \
    {"get_unverified_chain", (PyCFunction)_ssl__SSLSocket_get_unverified_chain, METH_NOARGS, _ssl__SSLSocket_get_unverified_chain__doc__},

static PyObject *
_ssl__SSLSocket_get_unverified_chain_impl(PySSLSocket *self);

static PyObject *
_ssl__SSLSocket_get_unverified_chain(PySSLSocket *self, PyObject *Py_UNUSED(ignored))
{
    PyObject *return_value = NULL;

    Py_BEGIN_CRITICAL_SECTION(self);
    return_value = _ssl__SSLSocket_get_unverified_chain_impl(self);
    Py_END_CRITICAL_SECTION();

    return return_value;
}

PyDoc_STRVAR(_ssl__SSLSocket_shared_ciphers__doc__,
"shared_ciphers($self, /)\n"
"--\n"
"\n");

#define _SSL__SSLSOCKET_SHARED_CIPHERS_METHODDEF    \
    {"shared_ciphers", (PyCFunction)_ssl__SSLSocket_shared_ciphers, METH_NOARGS, _ssl__SSLSocket_shared_ciphers__doc__},

static PyObject *
_ssl__SSLSocket_shared_ciphers_impl(PySSLSocket *self);

static PyObject *
_ssl__SSLSocket_shared_ciphers(PySSLSocket *self, PyObject *Py_UNUSED(ignored))
{
    PyObject *return_value = NULL;

    Py_BEGIN_CRITICAL_SECTION(self);
    return_value = _ssl__SSLSocket_shared_ciphers_impl(self);
    Py_END_CRITICAL_SECTION();

    return return_value;
}

PyDoc_STRVAR(_ssl__SSLSocket_cipher__doc__,
"cipher($self, /)\n"
"--\n"
"\n");

#define _SSL__SSLSOCKET_CIPHER_METHODDEF    \
    {"cipher", (PyCFunction)_ssl__SSLSocket_cipher, METH_NOARGS, _ssl__SSLSocket_cipher__doc__},

static PyObject *
_ssl__SSLSocket_cipher_impl(PySSLSocket *self);

static PyObject *
_ssl__SSLSocket_cipher(PySSLSocket *self, PyObject *Py_UNUSED(ignored))
{
    PyObject *return_value = NULL;

    Py_BEGIN_CRITICAL_SECTION(self);
    return_value = _ssl__SSLSocket_cipher_impl(self);
    Py_END_CRITICAL_SECTION();

    return return_value;
}

PyDoc_STRVAR(_ssl__SSLSocket_version__doc__,
"version($self, /)\n"
"--\n"
"\n");

#define _SSL__SSLSOCKET_VERSION_METHODDEF    \
    {"version", (PyCFunction)_ssl__SSLSocket_version, METH_NOARGS, _ssl__SSLSocket_version__doc__},

static PyObject *
_ssl__SSLSocket_version_impl(PySSLSocket *self);

static PyObject *
_ssl__SSLSocket_version(PySSLSocket *self, PyObject *Py_UNUSED(ignored))
{
    PyObject *return_value = NULL;

    Py_BEGIN_CRITICAL_SECTION(self);
    return_value = _ssl__SSLSocket_version_impl(self);
    Py_END_CRITICAL_SECTION();

    return return_value;
}

PyDoc_STRVAR(_ssl__SSLSocket_selected_alpn_protocol__doc__,
"selected_alpn_protocol($self, /)\n"
"--\n"
"\n");

#define _SSL__SSLSOCKET_SELECTED_ALPN_PROTOCOL_METHODDEF    \
    {"selected_alpn_protocol", (PyCFunction)_ssl__SSLSocket_selected_alpn_protocol, METH_NOARGS, _ssl__SSLSocket_selected_alpn_protocol__doc__},

static PyObject *
_ssl__SSLSocket_selected_alpn_protocol_impl(PySSLSocket *self);

static PyObject *
_ssl__SSLSocket_selected_alpn_protocol(PySSLSocket *self, PyObject *Py_UNUSED(ignored))
{
    PyObject *return_value = NULL;

    Py_BEGIN_CRITICAL_SECTION(self);
    return_value = _ssl__SSLSocket_selected_alpn_protocol_impl(self);
    Py_END_CRITICAL_SECTION();

    return return_value;
}

PyDoc_STRVAR(_ssl__SSLSocket_compression__doc__,
"compression($self, /)\n"
"--\n"
"\n");

#define _SSL__SSLSOCKET_COMPRESSION_METHODDEF    \
    {"compression", (PyCFunction)_ssl__SSLSocket_compression, METH_NOARGS, _ssl__SSLSocket_compression__doc__},

static PyObject *
_ssl__SSLSocket_compression_impl(PySSLSocket *self);

static PyObject *
_ssl__SSLSocket_compression(PySSLSocket *self, PyObject *Py_UNUSED(ignored))
{
    return _ssl__SSLSocket_compression_impl(self);
}

<<<<<<< HEAD
PyDoc_STRVAR(_ssl__SSLSocket_uses_ktls_for_send__doc__,
"uses_ktls_for_send($self, /)\n"
"--\n"
"\n"
"Check if the Kernel TLS data-path is used for sending.");

#define _SSL__SSLSOCKET_USES_KTLS_FOR_SEND_METHODDEF    \
    {"uses_ktls_for_send", (PyCFunction)_ssl__SSLSocket_uses_ktls_for_send, METH_NOARGS, _ssl__SSLSocket_uses_ktls_for_send__doc__},

static PyObject *
_ssl__SSLSocket_uses_ktls_for_send_impl(PySSLSocket *self);

static PyObject *
_ssl__SSLSocket_uses_ktls_for_send(PySSLSocket *self, PyObject *Py_UNUSED(ignored))
{
    return _ssl__SSLSocket_uses_ktls_for_send_impl(self);
}

PyDoc_STRVAR(_ssl__SSLSocket_uses_ktls_for_read__doc__,
"uses_ktls_for_read($self, /)\n"
"--\n"
"\n"
"Check if the Kernel TLS data-path is used for receiving.");

#define _SSL__SSLSOCKET_USES_KTLS_FOR_READ_METHODDEF    \
    {"uses_ktls_for_read", (PyCFunction)_ssl__SSLSocket_uses_ktls_for_read, METH_NOARGS, _ssl__SSLSocket_uses_ktls_for_read__doc__},

static PyObject *
_ssl__SSLSocket_uses_ktls_for_read_impl(PySSLSocket *self);

static PyObject *
_ssl__SSLSocket_uses_ktls_for_read(PySSLSocket *self, PyObject *Py_UNUSED(ignored))
{
    return _ssl__SSLSocket_uses_ktls_for_read_impl(self);
}

#if defined(BIO_get_ktls_send)

PyDoc_STRVAR(_ssl__SSLSocket_sendfile__doc__,
"sendfile($self, fd, offset, size, flags=0, /)\n"
"--\n"
"\n"
"Write size bytes from offset in the file descriptor fd to the SSL connection.\n"
"\n"
"This method uses the zero-copy technique and returns the number of bytes\n"
"written. It should be called only when Kernel TLS is used for sending data in\n"
"the connection.\n"
"\n"
"The meaning of flags is platform dependent.");

#define _SSL__SSLSOCKET_SENDFILE_METHODDEF    \
    {"sendfile", _PyCFunction_CAST(_ssl__SSLSocket_sendfile), METH_FASTCALL, _ssl__SSLSocket_sendfile__doc__},

static PyObject *
_ssl__SSLSocket_sendfile_impl(PySSLSocket *self, int fd, Py_off_t offset,
                              size_t size, int flags);

static PyObject *
_ssl__SSLSocket_sendfile(PySSLSocket *self, PyObject *const *args, Py_ssize_t nargs)
{
    PyObject *return_value = NULL;
    int fd;
    Py_off_t offset;
    size_t size;
    int flags = 0;

    if (!_PyArg_CheckPositional("sendfile", nargs, 3, 4)) {
        goto exit;
    }
    fd = PyLong_AsInt(args[0]);
    if (fd == -1 && PyErr_Occurred()) {
        goto exit;
    }
    if (!Py_off_t_converter(args[1], &offset)) {
        goto exit;
    }
    if (!_PyLong_Size_t_Converter(args[2], &size)) {
        goto exit;
    }
    if (nargs < 4) {
        goto skip_optional;
    }
    flags = PyLong_AsInt(args[3]);
    if (flags == -1 && PyErr_Occurred()) {
        goto exit;
    }
skip_optional:
    return_value = _ssl__SSLSocket_sendfile_impl(self, fd, offset, size, flags);

exit:
    return return_value;
}

#endif /* defined(BIO_get_ktls_send) */
=======
PyDoc_STRVAR(_ssl__SSLSocket_context__doc__,
"This changes the context associated with the SSLSocket.\n"
"\n"
"This is typically used from within a callback function set by the sni_callback\n"
"on the SSLContext to change the certificate information associated with the\n"
"SSLSocket before the cryptographic exchange handshake messages.");
#if defined(_ssl__SSLSocket_context_DOCSTR)
#   undef _ssl__SSLSocket_context_DOCSTR
#endif
#define _ssl__SSLSocket_context_DOCSTR _ssl__SSLSocket_context__doc__

#if !defined(_ssl__SSLSocket_context_DOCSTR)
#  define _ssl__SSLSocket_context_DOCSTR NULL
#endif
#if defined(_SSL__SSLSOCKET_CONTEXT_GETSETDEF)
#  undef _SSL__SSLSOCKET_CONTEXT_GETSETDEF
#  define _SSL__SSLSOCKET_CONTEXT_GETSETDEF {"context", (getter)_ssl__SSLSocket_context_get, (setter)_ssl__SSLSocket_context_set, _ssl__SSLSocket_context_DOCSTR},
#else
#  define _SSL__SSLSOCKET_CONTEXT_GETSETDEF {"context", (getter)_ssl__SSLSocket_context_get, NULL, _ssl__SSLSocket_context_DOCSTR},
#endif

static PyObject *
_ssl__SSLSocket_context_get_impl(PySSLSocket *self);

static PyObject *
_ssl__SSLSocket_context_get(PySSLSocket *self, void *Py_UNUSED(context))
{
    PyObject *return_value = NULL;

    Py_BEGIN_CRITICAL_SECTION(self);
    return_value = _ssl__SSLSocket_context_get_impl(self);
    Py_END_CRITICAL_SECTION();

    return return_value;
}

#if !defined(_ssl__SSLSocket_context_DOCSTR)
#  define _ssl__SSLSocket_context_DOCSTR NULL
#endif
#if defined(_SSL__SSLSOCKET_CONTEXT_GETSETDEF)
#  undef _SSL__SSLSOCKET_CONTEXT_GETSETDEF
#  define _SSL__SSLSOCKET_CONTEXT_GETSETDEF {"context", (getter)_ssl__SSLSocket_context_get, (setter)_ssl__SSLSocket_context_set, _ssl__SSLSocket_context_DOCSTR},
#else
#  define _SSL__SSLSOCKET_CONTEXT_GETSETDEF {"context", NULL, (setter)_ssl__SSLSocket_context_set, NULL},
#endif

static int
_ssl__SSLSocket_context_set_impl(PySSLSocket *self, PyObject *value);

static int
_ssl__SSLSocket_context_set(PySSLSocket *self, PyObject *value, void *Py_UNUSED(context))
{
    int return_value;

    Py_BEGIN_CRITICAL_SECTION(self);
    return_value = _ssl__SSLSocket_context_set_impl(self, value);
    Py_END_CRITICAL_SECTION();

    return return_value;
}

PyDoc_STRVAR(_ssl__SSLSocket_server_side__doc__,
"Whether this is a server-side socket.");
#if defined(_ssl__SSLSocket_server_side_DOCSTR)
#   undef _ssl__SSLSocket_server_side_DOCSTR
#endif
#define _ssl__SSLSocket_server_side_DOCSTR _ssl__SSLSocket_server_side__doc__

#if !defined(_ssl__SSLSocket_server_side_DOCSTR)
#  define _ssl__SSLSocket_server_side_DOCSTR NULL
#endif
#if defined(_SSL__SSLSOCKET_SERVER_SIDE_GETSETDEF)
#  undef _SSL__SSLSOCKET_SERVER_SIDE_GETSETDEF
#  define _SSL__SSLSOCKET_SERVER_SIDE_GETSETDEF {"server_side", (getter)_ssl__SSLSocket_server_side_get, (setter)_ssl__SSLSocket_server_side_set, _ssl__SSLSocket_server_side_DOCSTR},
#else
#  define _SSL__SSLSOCKET_SERVER_SIDE_GETSETDEF {"server_side", (getter)_ssl__SSLSocket_server_side_get, NULL, _ssl__SSLSocket_server_side_DOCSTR},
#endif

static PyObject *
_ssl__SSLSocket_server_side_get_impl(PySSLSocket *self);

static PyObject *
_ssl__SSLSocket_server_side_get(PySSLSocket *self, void *Py_UNUSED(context))
{
    PyObject *return_value = NULL;

    Py_BEGIN_CRITICAL_SECTION(self);
    return_value = _ssl__SSLSocket_server_side_get_impl(self);
    Py_END_CRITICAL_SECTION();

    return return_value;
}

PyDoc_STRVAR(_ssl__SSLSocket_server_hostname__doc__,
"The currently set server hostname (for SNI).");
#if defined(_ssl__SSLSocket_server_hostname_DOCSTR)
#   undef _ssl__SSLSocket_server_hostname_DOCSTR
#endif
#define _ssl__SSLSocket_server_hostname_DOCSTR _ssl__SSLSocket_server_hostname__doc__

#if !defined(_ssl__SSLSocket_server_hostname_DOCSTR)
#  define _ssl__SSLSocket_server_hostname_DOCSTR NULL
#endif
#if defined(_SSL__SSLSOCKET_SERVER_HOSTNAME_GETSETDEF)
#  undef _SSL__SSLSOCKET_SERVER_HOSTNAME_GETSETDEF
#  define _SSL__SSLSOCKET_SERVER_HOSTNAME_GETSETDEF {"server_hostname", (getter)_ssl__SSLSocket_server_hostname_get, (setter)_ssl__SSLSocket_server_hostname_set, _ssl__SSLSocket_server_hostname_DOCSTR},
#else
#  define _SSL__SSLSOCKET_SERVER_HOSTNAME_GETSETDEF {"server_hostname", (getter)_ssl__SSLSocket_server_hostname_get, NULL, _ssl__SSLSocket_server_hostname_DOCSTR},
#endif

static PyObject *
_ssl__SSLSocket_server_hostname_get_impl(PySSLSocket *self);

static PyObject *
_ssl__SSLSocket_server_hostname_get(PySSLSocket *self, void *Py_UNUSED(context))
{
    PyObject *return_value = NULL;

    Py_BEGIN_CRITICAL_SECTION(self);
    return_value = _ssl__SSLSocket_server_hostname_get_impl(self);
    Py_END_CRITICAL_SECTION();

    return return_value;
}

PyDoc_STRVAR(_ssl__SSLSocket_owner__doc__,
"The Python-level owner of this object.\n"
"\n"
"Passed as \"self\" in servername callback.");
#if defined(_ssl__SSLSocket_owner_DOCSTR)
#   undef _ssl__SSLSocket_owner_DOCSTR
#endif
#define _ssl__SSLSocket_owner_DOCSTR _ssl__SSLSocket_owner__doc__

#if !defined(_ssl__SSLSocket_owner_DOCSTR)
#  define _ssl__SSLSocket_owner_DOCSTR NULL
#endif
#if defined(_SSL__SSLSOCKET_OWNER_GETSETDEF)
#  undef _SSL__SSLSOCKET_OWNER_GETSETDEF
#  define _SSL__SSLSOCKET_OWNER_GETSETDEF {"owner", (getter)_ssl__SSLSocket_owner_get, (setter)_ssl__SSLSocket_owner_set, _ssl__SSLSocket_owner_DOCSTR},
#else
#  define _SSL__SSLSOCKET_OWNER_GETSETDEF {"owner", (getter)_ssl__SSLSocket_owner_get, NULL, _ssl__SSLSocket_owner_DOCSTR},
#endif

static PyObject *
_ssl__SSLSocket_owner_get_impl(PySSLSocket *self);

static PyObject *
_ssl__SSLSocket_owner_get(PySSLSocket *self, void *Py_UNUSED(context))
{
    PyObject *return_value = NULL;

    Py_BEGIN_CRITICAL_SECTION(self);
    return_value = _ssl__SSLSocket_owner_get_impl(self);
    Py_END_CRITICAL_SECTION();

    return return_value;
}

#if !defined(_ssl__SSLSocket_owner_DOCSTR)
#  define _ssl__SSLSocket_owner_DOCSTR NULL
#endif
#if defined(_SSL__SSLSOCKET_OWNER_GETSETDEF)
#  undef _SSL__SSLSOCKET_OWNER_GETSETDEF
#  define _SSL__SSLSOCKET_OWNER_GETSETDEF {"owner", (getter)_ssl__SSLSocket_owner_get, (setter)_ssl__SSLSocket_owner_set, _ssl__SSLSocket_owner_DOCSTR},
#else
#  define _SSL__SSLSOCKET_OWNER_GETSETDEF {"owner", NULL, (setter)_ssl__SSLSocket_owner_set, NULL},
#endif

static int
_ssl__SSLSocket_owner_set_impl(PySSLSocket *self, PyObject *value);

static int
_ssl__SSLSocket_owner_set(PySSLSocket *self, PyObject *value, void *Py_UNUSED(context))
{
    int return_value;

    Py_BEGIN_CRITICAL_SECTION(self);
    return_value = _ssl__SSLSocket_owner_set_impl(self, value);
    Py_END_CRITICAL_SECTION();

    return return_value;
}
>>>>>>> 64173cd6

PyDoc_STRVAR(_ssl__SSLSocket_write__doc__,
"write($self, b, /)\n"
"--\n"
"\n"
"Writes the bytes-like object b into the SSL object.\n"
"\n"
"Returns the number of bytes written.");

#define _SSL__SSLSOCKET_WRITE_METHODDEF    \
    {"write", (PyCFunction)_ssl__SSLSocket_write, METH_O, _ssl__SSLSocket_write__doc__},

static PyObject *
_ssl__SSLSocket_write_impl(PySSLSocket *self, Py_buffer *b);

static PyObject *
_ssl__SSLSocket_write(PySSLSocket *self, PyObject *arg)
{
    PyObject *return_value = NULL;
    Py_buffer b = {NULL, NULL};

    if (PyObject_GetBuffer(arg, &b, PyBUF_SIMPLE) != 0) {
        goto exit;
    }
    Py_BEGIN_CRITICAL_SECTION(self);
    return_value = _ssl__SSLSocket_write_impl(self, &b);
    Py_END_CRITICAL_SECTION();

exit:
    /* Cleanup for b */
    if (b.obj) {
       PyBuffer_Release(&b);
    }

    return return_value;
}

PyDoc_STRVAR(_ssl__SSLSocket_pending__doc__,
"pending($self, /)\n"
"--\n"
"\n"
"Returns the number of already decrypted bytes available for read, pending on the connection.");

#define _SSL__SSLSOCKET_PENDING_METHODDEF    \
    {"pending", (PyCFunction)_ssl__SSLSocket_pending, METH_NOARGS, _ssl__SSLSocket_pending__doc__},

static PyObject *
_ssl__SSLSocket_pending_impl(PySSLSocket *self);

static PyObject *
_ssl__SSLSocket_pending(PySSLSocket *self, PyObject *Py_UNUSED(ignored))
{
    PyObject *return_value = NULL;

    Py_BEGIN_CRITICAL_SECTION(self);
    return_value = _ssl__SSLSocket_pending_impl(self);
    Py_END_CRITICAL_SECTION();

    return return_value;
}

PyDoc_STRVAR(_ssl__SSLSocket_read__doc__,
"read(size, [buffer])\n"
"Read up to size bytes from the SSL socket.");

#define _SSL__SSLSOCKET_READ_METHODDEF    \
    {"read", (PyCFunction)_ssl__SSLSocket_read, METH_VARARGS, _ssl__SSLSocket_read__doc__},

static PyObject *
_ssl__SSLSocket_read_impl(PySSLSocket *self, Py_ssize_t len,
                          int group_right_1, Py_buffer *buffer);

static PyObject *
_ssl__SSLSocket_read(PySSLSocket *self, PyObject *args)
{
    PyObject *return_value = NULL;
    Py_ssize_t len;
    int group_right_1 = 0;
    Py_buffer buffer = {NULL, NULL};

    switch (PyTuple_GET_SIZE(args)) {
        case 1:
            if (!PyArg_ParseTuple(args, "n:read", &len)) {
                goto exit;
            }
            break;
        case 2:
            if (!PyArg_ParseTuple(args, "nw*:read", &len, &buffer)) {
                goto exit;
            }
            group_right_1 = 1;
            break;
        default:
            PyErr_SetString(PyExc_TypeError, "_ssl._SSLSocket.read requires 1 to 2 arguments");
            goto exit;
    }
    Py_BEGIN_CRITICAL_SECTION(self);
    return_value = _ssl__SSLSocket_read_impl(self, len, group_right_1, &buffer);
    Py_END_CRITICAL_SECTION();

exit:
    /* Cleanup for buffer */
    if (buffer.obj) {
       PyBuffer_Release(&buffer);
    }

    return return_value;
}

PyDoc_STRVAR(_ssl__SSLSocket_shutdown__doc__,
"shutdown($self, /)\n"
"--\n"
"\n"
"Does the SSL shutdown handshake with the remote end.");

#define _SSL__SSLSOCKET_SHUTDOWN_METHODDEF    \
    {"shutdown", (PyCFunction)_ssl__SSLSocket_shutdown, METH_NOARGS, _ssl__SSLSocket_shutdown__doc__},

static PyObject *
_ssl__SSLSocket_shutdown_impl(PySSLSocket *self);

static PyObject *
_ssl__SSLSocket_shutdown(PySSLSocket *self, PyObject *Py_UNUSED(ignored))
{
    PyObject *return_value = NULL;

    Py_BEGIN_CRITICAL_SECTION(self);
    return_value = _ssl__SSLSocket_shutdown_impl(self);
    Py_END_CRITICAL_SECTION();

    return return_value;
}

PyDoc_STRVAR(_ssl__SSLSocket_get_channel_binding__doc__,
"get_channel_binding($self, /, cb_type=\'tls-unique\')\n"
"--\n"
"\n"
"Get channel binding data for current connection.\n"
"\n"
"Raise ValueError if the requested `cb_type` is not supported.  Return bytes\n"
"of the data or None if the data is not available (e.g. before the handshake).\n"
"Only \'tls-unique\' channel binding data from RFC 5929 is supported.");

#define _SSL__SSLSOCKET_GET_CHANNEL_BINDING_METHODDEF    \
    {"get_channel_binding", _PyCFunction_CAST(_ssl__SSLSocket_get_channel_binding), METH_FASTCALL|METH_KEYWORDS, _ssl__SSLSocket_get_channel_binding__doc__},

static PyObject *
_ssl__SSLSocket_get_channel_binding_impl(PySSLSocket *self,
                                         const char *cb_type);

static PyObject *
_ssl__SSLSocket_get_channel_binding(PySSLSocket *self, PyObject *const *args, Py_ssize_t nargs, PyObject *kwnames)
{
    PyObject *return_value = NULL;
    #if defined(Py_BUILD_CORE) && !defined(Py_BUILD_CORE_MODULE)

    #define NUM_KEYWORDS 1
    static struct {
        PyGC_Head _this_is_not_used;
        PyObject_VAR_HEAD
        PyObject *ob_item[NUM_KEYWORDS];
    } _kwtuple = {
        .ob_base = PyVarObject_HEAD_INIT(&PyTuple_Type, NUM_KEYWORDS)
        .ob_item = { &_Py_ID(cb_type), },
    };
    #undef NUM_KEYWORDS
    #define KWTUPLE (&_kwtuple.ob_base.ob_base)

    #else  // !Py_BUILD_CORE
    #  define KWTUPLE NULL
    #endif  // !Py_BUILD_CORE

    static const char * const _keywords[] = {"cb_type", NULL};
    static _PyArg_Parser _parser = {
        .keywords = _keywords,
        .fname = "get_channel_binding",
        .kwtuple = KWTUPLE,
    };
    #undef KWTUPLE
    PyObject *argsbuf[1];
    Py_ssize_t noptargs = nargs + (kwnames ? PyTuple_GET_SIZE(kwnames) : 0) - 0;
    const char *cb_type = "tls-unique";

    args = _PyArg_UnpackKeywords(args, nargs, NULL, kwnames, &_parser,
            /*minpos*/ 0, /*maxpos*/ 1, /*minkw*/ 0, /*varpos*/ 0, argsbuf);
    if (!args) {
        goto exit;
    }
    if (!noptargs) {
        goto skip_optional_pos;
    }
    if (!PyUnicode_Check(args[0])) {
        _PyArg_BadArgument("get_channel_binding", "argument 'cb_type'", "str", args[0]);
        goto exit;
    }
    Py_ssize_t cb_type_length;
    cb_type = PyUnicode_AsUTF8AndSize(args[0], &cb_type_length);
    if (cb_type == NULL) {
        goto exit;
    }
    if (strlen(cb_type) != (size_t)cb_type_length) {
        PyErr_SetString(PyExc_ValueError, "embedded null character");
        goto exit;
    }
skip_optional_pos:
    Py_BEGIN_CRITICAL_SECTION(self);
    return_value = _ssl__SSLSocket_get_channel_binding_impl(self, cb_type);
    Py_END_CRITICAL_SECTION();

exit:
    return return_value;
}

PyDoc_STRVAR(_ssl__SSLSocket_verify_client_post_handshake__doc__,
"verify_client_post_handshake($self, /)\n"
"--\n"
"\n"
"Initiate TLS 1.3 post-handshake authentication");

#define _SSL__SSLSOCKET_VERIFY_CLIENT_POST_HANDSHAKE_METHODDEF    \
    {"verify_client_post_handshake", (PyCFunction)_ssl__SSLSocket_verify_client_post_handshake, METH_NOARGS, _ssl__SSLSocket_verify_client_post_handshake__doc__},

static PyObject *
_ssl__SSLSocket_verify_client_post_handshake_impl(PySSLSocket *self);

static PyObject *
_ssl__SSLSocket_verify_client_post_handshake(PySSLSocket *self, PyObject *Py_UNUSED(ignored))
{
    PyObject *return_value = NULL;

    Py_BEGIN_CRITICAL_SECTION(self);
    return_value = _ssl__SSLSocket_verify_client_post_handshake_impl(self);
    Py_END_CRITICAL_SECTION();

    return return_value;
}

PyDoc_STRVAR(_ssl__SSLSocket_session__doc__,
"The underlying SSLSession object.");
#if defined(_ssl__SSLSocket_session_DOCSTR)
#   undef _ssl__SSLSocket_session_DOCSTR
#endif
#define _ssl__SSLSocket_session_DOCSTR _ssl__SSLSocket_session__doc__

#if !defined(_ssl__SSLSocket_session_DOCSTR)
#  define _ssl__SSLSocket_session_DOCSTR NULL
#endif
#if defined(_SSL__SSLSOCKET_SESSION_GETSETDEF)
#  undef _SSL__SSLSOCKET_SESSION_GETSETDEF
#  define _SSL__SSLSOCKET_SESSION_GETSETDEF {"session", (getter)_ssl__SSLSocket_session_get, (setter)_ssl__SSLSocket_session_set, _ssl__SSLSocket_session_DOCSTR},
#else
#  define _SSL__SSLSOCKET_SESSION_GETSETDEF {"session", (getter)_ssl__SSLSocket_session_get, NULL, _ssl__SSLSocket_session_DOCSTR},
#endif

static PyObject *
_ssl__SSLSocket_session_get_impl(PySSLSocket *self);

static PyObject *
_ssl__SSLSocket_session_get(PySSLSocket *self, void *Py_UNUSED(context))
{
    PyObject *return_value = NULL;

    Py_BEGIN_CRITICAL_SECTION(self);
    return_value = _ssl__SSLSocket_session_get_impl(self);
    Py_END_CRITICAL_SECTION();

    return return_value;
}

#if !defined(_ssl__SSLSocket_session_DOCSTR)
#  define _ssl__SSLSocket_session_DOCSTR NULL
#endif
#if defined(_SSL__SSLSOCKET_SESSION_GETSETDEF)
#  undef _SSL__SSLSOCKET_SESSION_GETSETDEF
#  define _SSL__SSLSOCKET_SESSION_GETSETDEF {"session", (getter)_ssl__SSLSocket_session_get, (setter)_ssl__SSLSocket_session_set, _ssl__SSLSocket_session_DOCSTR},
#else
#  define _SSL__SSLSOCKET_SESSION_GETSETDEF {"session", NULL, (setter)_ssl__SSLSocket_session_set, NULL},
#endif

static int
_ssl__SSLSocket_session_set_impl(PySSLSocket *self, PyObject *value);

static int
_ssl__SSLSocket_session_set(PySSLSocket *self, PyObject *value, void *Py_UNUSED(context))
{
    int return_value;

    Py_BEGIN_CRITICAL_SECTION(self);
    return_value = _ssl__SSLSocket_session_set_impl(self, value);
    Py_END_CRITICAL_SECTION();

    return return_value;
}

PyDoc_STRVAR(_ssl__SSLSocket_session_reused__doc__,
"Was the client session reused during handshake?");
#if defined(_ssl__SSLSocket_session_reused_DOCSTR)
#   undef _ssl__SSLSocket_session_reused_DOCSTR
#endif
#define _ssl__SSLSocket_session_reused_DOCSTR _ssl__SSLSocket_session_reused__doc__

#if !defined(_ssl__SSLSocket_session_reused_DOCSTR)
#  define _ssl__SSLSocket_session_reused_DOCSTR NULL
#endif
#if defined(_SSL__SSLSOCKET_SESSION_REUSED_GETSETDEF)
#  undef _SSL__SSLSOCKET_SESSION_REUSED_GETSETDEF
#  define _SSL__SSLSOCKET_SESSION_REUSED_GETSETDEF {"session_reused", (getter)_ssl__SSLSocket_session_reused_get, (setter)_ssl__SSLSocket_session_reused_set, _ssl__SSLSocket_session_reused_DOCSTR},
#else
#  define _SSL__SSLSOCKET_SESSION_REUSED_GETSETDEF {"session_reused", (getter)_ssl__SSLSocket_session_reused_get, NULL, _ssl__SSLSocket_session_reused_DOCSTR},
#endif

static PyObject *
_ssl__SSLSocket_session_reused_get_impl(PySSLSocket *self);

static PyObject *
_ssl__SSLSocket_session_reused_get(PySSLSocket *self, void *Py_UNUSED(context))
{
    PyObject *return_value = NULL;

    Py_BEGIN_CRITICAL_SECTION(self);
    return_value = _ssl__SSLSocket_session_reused_get_impl(self);
    Py_END_CRITICAL_SECTION();

    return return_value;
}

static PyObject *
_ssl__SSLContext_impl(PyTypeObject *type, int proto_version);

static PyObject *
_ssl__SSLContext(PyTypeObject *type, PyObject *args, PyObject *kwargs)
{
    PyObject *return_value = NULL;
    PyTypeObject *base_tp = get_state_type(type)->PySSLContext_Type;
    int proto_version;

    if ((type == base_tp || type->tp_init == base_tp->tp_init) &&
        !_PyArg_NoKeywords("_SSLContext", kwargs)) {
        goto exit;
    }
    if (!_PyArg_CheckPositional("_SSLContext", PyTuple_GET_SIZE(args), 1, 1)) {
        goto exit;
    }
    proto_version = PyLong_AsInt(PyTuple_GET_ITEM(args, 0));
    if (proto_version == -1 && PyErr_Occurred()) {
        goto exit;
    }
    Py_BEGIN_CRITICAL_SECTION(type);
    return_value = _ssl__SSLContext_impl(type, proto_version);
    Py_END_CRITICAL_SECTION();

exit:
    return return_value;
}

PyDoc_STRVAR(_ssl__SSLContext_set_ciphers__doc__,
"set_ciphers($self, cipherlist, /)\n"
"--\n"
"\n");

#define _SSL__SSLCONTEXT_SET_CIPHERS_METHODDEF    \
    {"set_ciphers", (PyCFunction)_ssl__SSLContext_set_ciphers, METH_O, _ssl__SSLContext_set_ciphers__doc__},

static PyObject *
_ssl__SSLContext_set_ciphers_impl(PySSLContext *self, const char *cipherlist);

static PyObject *
_ssl__SSLContext_set_ciphers(PySSLContext *self, PyObject *arg)
{
    PyObject *return_value = NULL;
    const char *cipherlist;

    if (!PyUnicode_Check(arg)) {
        _PyArg_BadArgument("set_ciphers", "argument", "str", arg);
        goto exit;
    }
    Py_ssize_t cipherlist_length;
    cipherlist = PyUnicode_AsUTF8AndSize(arg, &cipherlist_length);
    if (cipherlist == NULL) {
        goto exit;
    }
    if (strlen(cipherlist) != (size_t)cipherlist_length) {
        PyErr_SetString(PyExc_ValueError, "embedded null character");
        goto exit;
    }
    Py_BEGIN_CRITICAL_SECTION(self);
    return_value = _ssl__SSLContext_set_ciphers_impl(self, cipherlist);
    Py_END_CRITICAL_SECTION();

exit:
    return return_value;
}

PyDoc_STRVAR(_ssl__SSLContext_get_ciphers__doc__,
"get_ciphers($self, /)\n"
"--\n"
"\n");

#define _SSL__SSLCONTEXT_GET_CIPHERS_METHODDEF    \
    {"get_ciphers", (PyCFunction)_ssl__SSLContext_get_ciphers, METH_NOARGS, _ssl__SSLContext_get_ciphers__doc__},

static PyObject *
_ssl__SSLContext_get_ciphers_impl(PySSLContext *self);

static PyObject *
_ssl__SSLContext_get_ciphers(PySSLContext *self, PyObject *Py_UNUSED(ignored))
{
    PyObject *return_value = NULL;

    Py_BEGIN_CRITICAL_SECTION(self);
    return_value = _ssl__SSLContext_get_ciphers_impl(self);
    Py_END_CRITICAL_SECTION();

    return return_value;
}

PyDoc_STRVAR(_ssl__SSLContext__set_alpn_protocols__doc__,
"_set_alpn_protocols($self, protos, /)\n"
"--\n"
"\n");

#define _SSL__SSLCONTEXT__SET_ALPN_PROTOCOLS_METHODDEF    \
    {"_set_alpn_protocols", (PyCFunction)_ssl__SSLContext__set_alpn_protocols, METH_O, _ssl__SSLContext__set_alpn_protocols__doc__},

static PyObject *
_ssl__SSLContext__set_alpn_protocols_impl(PySSLContext *self,
                                          Py_buffer *protos);

static PyObject *
_ssl__SSLContext__set_alpn_protocols(PySSLContext *self, PyObject *arg)
{
    PyObject *return_value = NULL;
    Py_buffer protos = {NULL, NULL};

    if (PyObject_GetBuffer(arg, &protos, PyBUF_SIMPLE) != 0) {
        goto exit;
    }
    Py_BEGIN_CRITICAL_SECTION(self);
    return_value = _ssl__SSLContext__set_alpn_protocols_impl(self, &protos);
    Py_END_CRITICAL_SECTION();

exit:
    /* Cleanup for protos */
    if (protos.obj) {
       PyBuffer_Release(&protos);
    }

    return return_value;
}

#if !defined(_ssl__SSLContext_verify_mode_DOCSTR)
#  define _ssl__SSLContext_verify_mode_DOCSTR NULL
#endif
#if defined(_SSL__SSLCONTEXT_VERIFY_MODE_GETSETDEF)
#  undef _SSL__SSLCONTEXT_VERIFY_MODE_GETSETDEF
#  define _SSL__SSLCONTEXT_VERIFY_MODE_GETSETDEF {"verify_mode", (getter)_ssl__SSLContext_verify_mode_get, (setter)_ssl__SSLContext_verify_mode_set, _ssl__SSLContext_verify_mode_DOCSTR},
#else
#  define _SSL__SSLCONTEXT_VERIFY_MODE_GETSETDEF {"verify_mode", (getter)_ssl__SSLContext_verify_mode_get, NULL, _ssl__SSLContext_verify_mode_DOCSTR},
#endif

static PyObject *
_ssl__SSLContext_verify_mode_get_impl(PySSLContext *self);

static PyObject *
_ssl__SSLContext_verify_mode_get(PySSLContext *self, void *Py_UNUSED(context))
{
    PyObject *return_value = NULL;

    Py_BEGIN_CRITICAL_SECTION(self);
    return_value = _ssl__SSLContext_verify_mode_get_impl(self);
    Py_END_CRITICAL_SECTION();

    return return_value;
}

#if !defined(_ssl__SSLContext_verify_mode_DOCSTR)
#  define _ssl__SSLContext_verify_mode_DOCSTR NULL
#endif
#if defined(_SSL__SSLCONTEXT_VERIFY_MODE_GETSETDEF)
#  undef _SSL__SSLCONTEXT_VERIFY_MODE_GETSETDEF
#  define _SSL__SSLCONTEXT_VERIFY_MODE_GETSETDEF {"verify_mode", (getter)_ssl__SSLContext_verify_mode_get, (setter)_ssl__SSLContext_verify_mode_set, _ssl__SSLContext_verify_mode_DOCSTR},
#else
#  define _SSL__SSLCONTEXT_VERIFY_MODE_GETSETDEF {"verify_mode", NULL, (setter)_ssl__SSLContext_verify_mode_set, NULL},
#endif

static int
_ssl__SSLContext_verify_mode_set_impl(PySSLContext *self, PyObject *value);

static int
_ssl__SSLContext_verify_mode_set(PySSLContext *self, PyObject *value, void *Py_UNUSED(context))
{
    int return_value;

    Py_BEGIN_CRITICAL_SECTION(self);
    return_value = _ssl__SSLContext_verify_mode_set_impl(self, value);
    Py_END_CRITICAL_SECTION();

    return return_value;
}

#if !defined(_ssl__SSLContext_verify_flags_DOCSTR)
#  define _ssl__SSLContext_verify_flags_DOCSTR NULL
#endif
#if defined(_SSL__SSLCONTEXT_VERIFY_FLAGS_GETSETDEF)
#  undef _SSL__SSLCONTEXT_VERIFY_FLAGS_GETSETDEF
#  define _SSL__SSLCONTEXT_VERIFY_FLAGS_GETSETDEF {"verify_flags", (getter)_ssl__SSLContext_verify_flags_get, (setter)_ssl__SSLContext_verify_flags_set, _ssl__SSLContext_verify_flags_DOCSTR},
#else
#  define _SSL__SSLCONTEXT_VERIFY_FLAGS_GETSETDEF {"verify_flags", (getter)_ssl__SSLContext_verify_flags_get, NULL, _ssl__SSLContext_verify_flags_DOCSTR},
#endif

static PyObject *
_ssl__SSLContext_verify_flags_get_impl(PySSLContext *self);

static PyObject *
_ssl__SSLContext_verify_flags_get(PySSLContext *self, void *Py_UNUSED(context))
{
    PyObject *return_value = NULL;

    Py_BEGIN_CRITICAL_SECTION(self);
    return_value = _ssl__SSLContext_verify_flags_get_impl(self);
    Py_END_CRITICAL_SECTION();

    return return_value;
}

#if !defined(_ssl__SSLContext_verify_flags_DOCSTR)
#  define _ssl__SSLContext_verify_flags_DOCSTR NULL
#endif
#if defined(_SSL__SSLCONTEXT_VERIFY_FLAGS_GETSETDEF)
#  undef _SSL__SSLCONTEXT_VERIFY_FLAGS_GETSETDEF
#  define _SSL__SSLCONTEXT_VERIFY_FLAGS_GETSETDEF {"verify_flags", (getter)_ssl__SSLContext_verify_flags_get, (setter)_ssl__SSLContext_verify_flags_set, _ssl__SSLContext_verify_flags_DOCSTR},
#else
#  define _SSL__SSLCONTEXT_VERIFY_FLAGS_GETSETDEF {"verify_flags", NULL, (setter)_ssl__SSLContext_verify_flags_set, NULL},
#endif

static int
_ssl__SSLContext_verify_flags_set_impl(PySSLContext *self, PyObject *value);

static int
_ssl__SSLContext_verify_flags_set(PySSLContext *self, PyObject *value, void *Py_UNUSED(context))
{
    int return_value;

    Py_BEGIN_CRITICAL_SECTION(self);
    return_value = _ssl__SSLContext_verify_flags_set_impl(self, value);
    Py_END_CRITICAL_SECTION();

    return return_value;
}

#if !defined(_ssl__SSLContext_minimum_version_DOCSTR)
#  define _ssl__SSLContext_minimum_version_DOCSTR NULL
#endif
#if defined(_SSL__SSLCONTEXT_MINIMUM_VERSION_GETSETDEF)
#  undef _SSL__SSLCONTEXT_MINIMUM_VERSION_GETSETDEF
#  define _SSL__SSLCONTEXT_MINIMUM_VERSION_GETSETDEF {"minimum_version", (getter)_ssl__SSLContext_minimum_version_get, (setter)_ssl__SSLContext_minimum_version_set, _ssl__SSLContext_minimum_version_DOCSTR},
#else
#  define _SSL__SSLCONTEXT_MINIMUM_VERSION_GETSETDEF {"minimum_version", (getter)_ssl__SSLContext_minimum_version_get, NULL, _ssl__SSLContext_minimum_version_DOCSTR},
#endif

static PyObject *
_ssl__SSLContext_minimum_version_get_impl(PySSLContext *self);

static PyObject *
_ssl__SSLContext_minimum_version_get(PySSLContext *self, void *Py_UNUSED(context))
{
    PyObject *return_value = NULL;

    Py_BEGIN_CRITICAL_SECTION(self);
    return_value = _ssl__SSLContext_minimum_version_get_impl(self);
    Py_END_CRITICAL_SECTION();

    return return_value;
}

#if !defined(_ssl__SSLContext_minimum_version_DOCSTR)
#  define _ssl__SSLContext_minimum_version_DOCSTR NULL
#endif
#if defined(_SSL__SSLCONTEXT_MINIMUM_VERSION_GETSETDEF)
#  undef _SSL__SSLCONTEXT_MINIMUM_VERSION_GETSETDEF
#  define _SSL__SSLCONTEXT_MINIMUM_VERSION_GETSETDEF {"minimum_version", (getter)_ssl__SSLContext_minimum_version_get, (setter)_ssl__SSLContext_minimum_version_set, _ssl__SSLContext_minimum_version_DOCSTR},
#else
#  define _SSL__SSLCONTEXT_MINIMUM_VERSION_GETSETDEF {"minimum_version", NULL, (setter)_ssl__SSLContext_minimum_version_set, NULL},
#endif

static int
_ssl__SSLContext_minimum_version_set_impl(PySSLContext *self,
                                          PyObject *value);

static int
_ssl__SSLContext_minimum_version_set(PySSLContext *self, PyObject *value, void *Py_UNUSED(context))
{
    int return_value;

    Py_BEGIN_CRITICAL_SECTION(self);
    return_value = _ssl__SSLContext_minimum_version_set_impl(self, value);
    Py_END_CRITICAL_SECTION();

    return return_value;
}

#if !defined(_ssl__SSLContext_maximum_version_DOCSTR)
#  define _ssl__SSLContext_maximum_version_DOCSTR NULL
#endif
#if defined(_SSL__SSLCONTEXT_MAXIMUM_VERSION_GETSETDEF)
#  undef _SSL__SSLCONTEXT_MAXIMUM_VERSION_GETSETDEF
#  define _SSL__SSLCONTEXT_MAXIMUM_VERSION_GETSETDEF {"maximum_version", (getter)_ssl__SSLContext_maximum_version_get, (setter)_ssl__SSLContext_maximum_version_set, _ssl__SSLContext_maximum_version_DOCSTR},
#else
#  define _SSL__SSLCONTEXT_MAXIMUM_VERSION_GETSETDEF {"maximum_version", (getter)_ssl__SSLContext_maximum_version_get, NULL, _ssl__SSLContext_maximum_version_DOCSTR},
#endif

static PyObject *
_ssl__SSLContext_maximum_version_get_impl(PySSLContext *self);

static PyObject *
_ssl__SSLContext_maximum_version_get(PySSLContext *self, void *Py_UNUSED(context))
{
    PyObject *return_value = NULL;

    Py_BEGIN_CRITICAL_SECTION(self);
    return_value = _ssl__SSLContext_maximum_version_get_impl(self);
    Py_END_CRITICAL_SECTION();

    return return_value;
}

#if !defined(_ssl__SSLContext_maximum_version_DOCSTR)
#  define _ssl__SSLContext_maximum_version_DOCSTR NULL
#endif
#if defined(_SSL__SSLCONTEXT_MAXIMUM_VERSION_GETSETDEF)
#  undef _SSL__SSLCONTEXT_MAXIMUM_VERSION_GETSETDEF
#  define _SSL__SSLCONTEXT_MAXIMUM_VERSION_GETSETDEF {"maximum_version", (getter)_ssl__SSLContext_maximum_version_get, (setter)_ssl__SSLContext_maximum_version_set, _ssl__SSLContext_maximum_version_DOCSTR},
#else
#  define _SSL__SSLCONTEXT_MAXIMUM_VERSION_GETSETDEF {"maximum_version", NULL, (setter)_ssl__SSLContext_maximum_version_set, NULL},
#endif

static int
_ssl__SSLContext_maximum_version_set_impl(PySSLContext *self,
                                          PyObject *value);

static int
_ssl__SSLContext_maximum_version_set(PySSLContext *self, PyObject *value, void *Py_UNUSED(context))
{
    int return_value;

    Py_BEGIN_CRITICAL_SECTION(self);
    return_value = _ssl__SSLContext_maximum_version_set_impl(self, value);
    Py_END_CRITICAL_SECTION();

    return return_value;
}

PyDoc_STRVAR(_ssl__SSLContext_num_tickets__doc__,
"Control the number of TLSv1.3 session tickets.");
#if defined(_ssl__SSLContext_num_tickets_DOCSTR)
#   undef _ssl__SSLContext_num_tickets_DOCSTR
#endif
#define _ssl__SSLContext_num_tickets_DOCSTR _ssl__SSLContext_num_tickets__doc__

#if !defined(_ssl__SSLContext_num_tickets_DOCSTR)
#  define _ssl__SSLContext_num_tickets_DOCSTR NULL
#endif
#if defined(_SSL__SSLCONTEXT_NUM_TICKETS_GETSETDEF)
#  undef _SSL__SSLCONTEXT_NUM_TICKETS_GETSETDEF
#  define _SSL__SSLCONTEXT_NUM_TICKETS_GETSETDEF {"num_tickets", (getter)_ssl__SSLContext_num_tickets_get, (setter)_ssl__SSLContext_num_tickets_set, _ssl__SSLContext_num_tickets_DOCSTR},
#else
#  define _SSL__SSLCONTEXT_NUM_TICKETS_GETSETDEF {"num_tickets", (getter)_ssl__SSLContext_num_tickets_get, NULL, _ssl__SSLContext_num_tickets_DOCSTR},
#endif

static PyObject *
_ssl__SSLContext_num_tickets_get_impl(PySSLContext *self);

static PyObject *
_ssl__SSLContext_num_tickets_get(PySSLContext *self, void *Py_UNUSED(context))
{
    PyObject *return_value = NULL;

    Py_BEGIN_CRITICAL_SECTION(self);
    return_value = _ssl__SSLContext_num_tickets_get_impl(self);
    Py_END_CRITICAL_SECTION();

    return return_value;
}

#if !defined(_ssl__SSLContext_num_tickets_DOCSTR)
#  define _ssl__SSLContext_num_tickets_DOCSTR NULL
#endif
#if defined(_SSL__SSLCONTEXT_NUM_TICKETS_GETSETDEF)
#  undef _SSL__SSLCONTEXT_NUM_TICKETS_GETSETDEF
#  define _SSL__SSLCONTEXT_NUM_TICKETS_GETSETDEF {"num_tickets", (getter)_ssl__SSLContext_num_tickets_get, (setter)_ssl__SSLContext_num_tickets_set, _ssl__SSLContext_num_tickets_DOCSTR},
#else
#  define _SSL__SSLCONTEXT_NUM_TICKETS_GETSETDEF {"num_tickets", NULL, (setter)_ssl__SSLContext_num_tickets_set, NULL},
#endif

static int
_ssl__SSLContext_num_tickets_set_impl(PySSLContext *self, PyObject *value);

static int
_ssl__SSLContext_num_tickets_set(PySSLContext *self, PyObject *value, void *Py_UNUSED(context))
{
    int return_value;

    Py_BEGIN_CRITICAL_SECTION(self);
    return_value = _ssl__SSLContext_num_tickets_set_impl(self, value);
    Py_END_CRITICAL_SECTION();

    return return_value;
}

PyDoc_STRVAR(_ssl__SSLContext_security_level__doc__,
"The current security level.");
#if defined(_ssl__SSLContext_security_level_DOCSTR)
#   undef _ssl__SSLContext_security_level_DOCSTR
#endif
#define _ssl__SSLContext_security_level_DOCSTR _ssl__SSLContext_security_level__doc__

#if !defined(_ssl__SSLContext_security_level_DOCSTR)
#  define _ssl__SSLContext_security_level_DOCSTR NULL
#endif
#if defined(_SSL__SSLCONTEXT_SECURITY_LEVEL_GETSETDEF)
#  undef _SSL__SSLCONTEXT_SECURITY_LEVEL_GETSETDEF
#  define _SSL__SSLCONTEXT_SECURITY_LEVEL_GETSETDEF {"security_level", (getter)_ssl__SSLContext_security_level_get, (setter)_ssl__SSLContext_security_level_set, _ssl__SSLContext_security_level_DOCSTR},
#else
#  define _SSL__SSLCONTEXT_SECURITY_LEVEL_GETSETDEF {"security_level", (getter)_ssl__SSLContext_security_level_get, NULL, _ssl__SSLContext_security_level_DOCSTR},
#endif

static PyObject *
_ssl__SSLContext_security_level_get_impl(PySSLContext *self);

static PyObject *
_ssl__SSLContext_security_level_get(PySSLContext *self, void *Py_UNUSED(context))
{
    PyObject *return_value = NULL;

    Py_BEGIN_CRITICAL_SECTION(self);
    return_value = _ssl__SSLContext_security_level_get_impl(self);
    Py_END_CRITICAL_SECTION();

    return return_value;
}

#if !defined(_ssl__SSLContext_options_DOCSTR)
#  define _ssl__SSLContext_options_DOCSTR NULL
#endif
#if defined(_SSL__SSLCONTEXT_OPTIONS_GETSETDEF)
#  undef _SSL__SSLCONTEXT_OPTIONS_GETSETDEF
#  define _SSL__SSLCONTEXT_OPTIONS_GETSETDEF {"options", (getter)_ssl__SSLContext_options_get, (setter)_ssl__SSLContext_options_set, _ssl__SSLContext_options_DOCSTR},
#else
#  define _SSL__SSLCONTEXT_OPTIONS_GETSETDEF {"options", (getter)_ssl__SSLContext_options_get, NULL, _ssl__SSLContext_options_DOCSTR},
#endif

static PyObject *
_ssl__SSLContext_options_get_impl(PySSLContext *self);

static PyObject *
_ssl__SSLContext_options_get(PySSLContext *self, void *Py_UNUSED(context))
{
    PyObject *return_value = NULL;

    Py_BEGIN_CRITICAL_SECTION(self);
    return_value = _ssl__SSLContext_options_get_impl(self);
    Py_END_CRITICAL_SECTION();

    return return_value;
}

#if !defined(_ssl__SSLContext_options_DOCSTR)
#  define _ssl__SSLContext_options_DOCSTR NULL
#endif
#if defined(_SSL__SSLCONTEXT_OPTIONS_GETSETDEF)
#  undef _SSL__SSLCONTEXT_OPTIONS_GETSETDEF
#  define _SSL__SSLCONTEXT_OPTIONS_GETSETDEF {"options", (getter)_ssl__SSLContext_options_get, (setter)_ssl__SSLContext_options_set, _ssl__SSLContext_options_DOCSTR},
#else
#  define _SSL__SSLCONTEXT_OPTIONS_GETSETDEF {"options", NULL, (setter)_ssl__SSLContext_options_set, NULL},
#endif

static int
_ssl__SSLContext_options_set_impl(PySSLContext *self, PyObject *value);

static int
_ssl__SSLContext_options_set(PySSLContext *self, PyObject *value, void *Py_UNUSED(context))
{
    int return_value;

    Py_BEGIN_CRITICAL_SECTION(self);
    return_value = _ssl__SSLContext_options_set_impl(self, value);
    Py_END_CRITICAL_SECTION();

    return return_value;
}

#if !defined(_ssl__SSLContext__host_flags_DOCSTR)
#  define _ssl__SSLContext__host_flags_DOCSTR NULL
#endif
#if defined(_SSL__SSLCONTEXT__HOST_FLAGS_GETSETDEF)
#  undef _SSL__SSLCONTEXT__HOST_FLAGS_GETSETDEF
#  define _SSL__SSLCONTEXT__HOST_FLAGS_GETSETDEF {"_host_flags", (getter)_ssl__SSLContext__host_flags_get, (setter)_ssl__SSLContext__host_flags_set, _ssl__SSLContext__host_flags_DOCSTR},
#else
#  define _SSL__SSLCONTEXT__HOST_FLAGS_GETSETDEF {"_host_flags", (getter)_ssl__SSLContext__host_flags_get, NULL, _ssl__SSLContext__host_flags_DOCSTR},
#endif

static PyObject *
_ssl__SSLContext__host_flags_get_impl(PySSLContext *self);

static PyObject *
_ssl__SSLContext__host_flags_get(PySSLContext *self, void *Py_UNUSED(context))
{
    PyObject *return_value = NULL;

    Py_BEGIN_CRITICAL_SECTION(self);
    return_value = _ssl__SSLContext__host_flags_get_impl(self);
    Py_END_CRITICAL_SECTION();

    return return_value;
}

#if !defined(_ssl__SSLContext__host_flags_DOCSTR)
#  define _ssl__SSLContext__host_flags_DOCSTR NULL
#endif
#if defined(_SSL__SSLCONTEXT__HOST_FLAGS_GETSETDEF)
#  undef _SSL__SSLCONTEXT__HOST_FLAGS_GETSETDEF
#  define _SSL__SSLCONTEXT__HOST_FLAGS_GETSETDEF {"_host_flags", (getter)_ssl__SSLContext__host_flags_get, (setter)_ssl__SSLContext__host_flags_set, _ssl__SSLContext__host_flags_DOCSTR},
#else
#  define _SSL__SSLCONTEXT__HOST_FLAGS_GETSETDEF {"_host_flags", NULL, (setter)_ssl__SSLContext__host_flags_set, NULL},
#endif

static int
_ssl__SSLContext__host_flags_set_impl(PySSLContext *self, PyObject *value);

static int
_ssl__SSLContext__host_flags_set(PySSLContext *self, PyObject *value, void *Py_UNUSED(context))
{
    int return_value;

    Py_BEGIN_CRITICAL_SECTION(self);
    return_value = _ssl__SSLContext__host_flags_set_impl(self, value);
    Py_END_CRITICAL_SECTION();

    return return_value;
}

#if !defined(_ssl__SSLContext_check_hostname_DOCSTR)
#  define _ssl__SSLContext_check_hostname_DOCSTR NULL
#endif
#if defined(_SSL__SSLCONTEXT_CHECK_HOSTNAME_GETSETDEF)
#  undef _SSL__SSLCONTEXT_CHECK_HOSTNAME_GETSETDEF
#  define _SSL__SSLCONTEXT_CHECK_HOSTNAME_GETSETDEF {"check_hostname", (getter)_ssl__SSLContext_check_hostname_get, (setter)_ssl__SSLContext_check_hostname_set, _ssl__SSLContext_check_hostname_DOCSTR},
#else
#  define _SSL__SSLCONTEXT_CHECK_HOSTNAME_GETSETDEF {"check_hostname", (getter)_ssl__SSLContext_check_hostname_get, NULL, _ssl__SSLContext_check_hostname_DOCSTR},
#endif

static PyObject *
_ssl__SSLContext_check_hostname_get_impl(PySSLContext *self);

static PyObject *
_ssl__SSLContext_check_hostname_get(PySSLContext *self, void *Py_UNUSED(context))
{
    PyObject *return_value = NULL;

    Py_BEGIN_CRITICAL_SECTION(self);
    return_value = _ssl__SSLContext_check_hostname_get_impl(self);
    Py_END_CRITICAL_SECTION();

    return return_value;
}

#if !defined(_ssl__SSLContext_check_hostname_DOCSTR)
#  define _ssl__SSLContext_check_hostname_DOCSTR NULL
#endif
#if defined(_SSL__SSLCONTEXT_CHECK_HOSTNAME_GETSETDEF)
#  undef _SSL__SSLCONTEXT_CHECK_HOSTNAME_GETSETDEF
#  define _SSL__SSLCONTEXT_CHECK_HOSTNAME_GETSETDEF {"check_hostname", (getter)_ssl__SSLContext_check_hostname_get, (setter)_ssl__SSLContext_check_hostname_set, _ssl__SSLContext_check_hostname_DOCSTR},
#else
#  define _SSL__SSLCONTEXT_CHECK_HOSTNAME_GETSETDEF {"check_hostname", NULL, (setter)_ssl__SSLContext_check_hostname_set, NULL},
#endif

static int
_ssl__SSLContext_check_hostname_set_impl(PySSLContext *self, PyObject *value);

static int
_ssl__SSLContext_check_hostname_set(PySSLContext *self, PyObject *value, void *Py_UNUSED(context))
{
    int return_value;

    Py_BEGIN_CRITICAL_SECTION(self);
    return_value = _ssl__SSLContext_check_hostname_set_impl(self, value);
    Py_END_CRITICAL_SECTION();

    return return_value;
}

#if !defined(_ssl__SSLContext_protocol_DOCSTR)
#  define _ssl__SSLContext_protocol_DOCSTR NULL
#endif
#if defined(_SSL__SSLCONTEXT_PROTOCOL_GETSETDEF)
#  undef _SSL__SSLCONTEXT_PROTOCOL_GETSETDEF
#  define _SSL__SSLCONTEXT_PROTOCOL_GETSETDEF {"protocol", (getter)_ssl__SSLContext_protocol_get, (setter)_ssl__SSLContext_protocol_set, _ssl__SSLContext_protocol_DOCSTR},
#else
#  define _SSL__SSLCONTEXT_PROTOCOL_GETSETDEF {"protocol", (getter)_ssl__SSLContext_protocol_get, NULL, _ssl__SSLContext_protocol_DOCSTR},
#endif

static PyObject *
_ssl__SSLContext_protocol_get_impl(PySSLContext *self);

static PyObject *
_ssl__SSLContext_protocol_get(PySSLContext *self, void *Py_UNUSED(context))
{
    PyObject *return_value = NULL;

    Py_BEGIN_CRITICAL_SECTION(self);
    return_value = _ssl__SSLContext_protocol_get_impl(self);
    Py_END_CRITICAL_SECTION();

    return return_value;
}

PyDoc_STRVAR(_ssl__SSLContext_load_cert_chain__doc__,
"load_cert_chain($self, /, certfile, keyfile=None, password=None)\n"
"--\n"
"\n");

#define _SSL__SSLCONTEXT_LOAD_CERT_CHAIN_METHODDEF    \
    {"load_cert_chain", _PyCFunction_CAST(_ssl__SSLContext_load_cert_chain), METH_FASTCALL|METH_KEYWORDS, _ssl__SSLContext_load_cert_chain__doc__},

static PyObject *
_ssl__SSLContext_load_cert_chain_impl(PySSLContext *self, PyObject *certfile,
                                      PyObject *keyfile, PyObject *password);

static PyObject *
_ssl__SSLContext_load_cert_chain(PySSLContext *self, PyObject *const *args, Py_ssize_t nargs, PyObject *kwnames)
{
    PyObject *return_value = NULL;
    #if defined(Py_BUILD_CORE) && !defined(Py_BUILD_CORE_MODULE)

    #define NUM_KEYWORDS 3
    static struct {
        PyGC_Head _this_is_not_used;
        PyObject_VAR_HEAD
        PyObject *ob_item[NUM_KEYWORDS];
    } _kwtuple = {
        .ob_base = PyVarObject_HEAD_INIT(&PyTuple_Type, NUM_KEYWORDS)
        .ob_item = { &_Py_ID(certfile), &_Py_ID(keyfile), &_Py_ID(password), },
    };
    #undef NUM_KEYWORDS
    #define KWTUPLE (&_kwtuple.ob_base.ob_base)

    #else  // !Py_BUILD_CORE
    #  define KWTUPLE NULL
    #endif  // !Py_BUILD_CORE

    static const char * const _keywords[] = {"certfile", "keyfile", "password", NULL};
    static _PyArg_Parser _parser = {
        .keywords = _keywords,
        .fname = "load_cert_chain",
        .kwtuple = KWTUPLE,
    };
    #undef KWTUPLE
    PyObject *argsbuf[3];
    Py_ssize_t noptargs = nargs + (kwnames ? PyTuple_GET_SIZE(kwnames) : 0) - 1;
    PyObject *certfile;
    PyObject *keyfile = Py_None;
    PyObject *password = Py_None;

    args = _PyArg_UnpackKeywords(args, nargs, NULL, kwnames, &_parser,
            /*minpos*/ 1, /*maxpos*/ 3, /*minkw*/ 0, /*varpos*/ 0, argsbuf);
    if (!args) {
        goto exit;
    }
    certfile = args[0];
    if (!noptargs) {
        goto skip_optional_pos;
    }
    if (args[1]) {
        keyfile = args[1];
        if (!--noptargs) {
            goto skip_optional_pos;
        }
    }
    password = args[2];
skip_optional_pos:
    Py_BEGIN_CRITICAL_SECTION(self);
    return_value = _ssl__SSLContext_load_cert_chain_impl(self, certfile, keyfile, password);
    Py_END_CRITICAL_SECTION();

exit:
    return return_value;
}

PyDoc_STRVAR(_ssl__SSLContext_load_verify_locations__doc__,
"load_verify_locations($self, /, cafile=None, capath=None, cadata=None)\n"
"--\n"
"\n");

#define _SSL__SSLCONTEXT_LOAD_VERIFY_LOCATIONS_METHODDEF    \
    {"load_verify_locations", _PyCFunction_CAST(_ssl__SSLContext_load_verify_locations), METH_FASTCALL|METH_KEYWORDS, _ssl__SSLContext_load_verify_locations__doc__},

static PyObject *
_ssl__SSLContext_load_verify_locations_impl(PySSLContext *self,
                                            PyObject *cafile,
                                            PyObject *capath,
                                            PyObject *cadata);

static PyObject *
_ssl__SSLContext_load_verify_locations(PySSLContext *self, PyObject *const *args, Py_ssize_t nargs, PyObject *kwnames)
{
    PyObject *return_value = NULL;
    #if defined(Py_BUILD_CORE) && !defined(Py_BUILD_CORE_MODULE)

    #define NUM_KEYWORDS 3
    static struct {
        PyGC_Head _this_is_not_used;
        PyObject_VAR_HEAD
        PyObject *ob_item[NUM_KEYWORDS];
    } _kwtuple = {
        .ob_base = PyVarObject_HEAD_INIT(&PyTuple_Type, NUM_KEYWORDS)
        .ob_item = { &_Py_ID(cafile), &_Py_ID(capath), &_Py_ID(cadata), },
    };
    #undef NUM_KEYWORDS
    #define KWTUPLE (&_kwtuple.ob_base.ob_base)

    #else  // !Py_BUILD_CORE
    #  define KWTUPLE NULL
    #endif  // !Py_BUILD_CORE

    static const char * const _keywords[] = {"cafile", "capath", "cadata", NULL};
    static _PyArg_Parser _parser = {
        .keywords = _keywords,
        .fname = "load_verify_locations",
        .kwtuple = KWTUPLE,
    };
    #undef KWTUPLE
    PyObject *argsbuf[3];
    Py_ssize_t noptargs = nargs + (kwnames ? PyTuple_GET_SIZE(kwnames) : 0) - 0;
    PyObject *cafile = Py_None;
    PyObject *capath = Py_None;
    PyObject *cadata = Py_None;

    args = _PyArg_UnpackKeywords(args, nargs, NULL, kwnames, &_parser,
            /*minpos*/ 0, /*maxpos*/ 3, /*minkw*/ 0, /*varpos*/ 0, argsbuf);
    if (!args) {
        goto exit;
    }
    if (!noptargs) {
        goto skip_optional_pos;
    }
    if (args[0]) {
        cafile = args[0];
        if (!--noptargs) {
            goto skip_optional_pos;
        }
    }
    if (args[1]) {
        capath = args[1];
        if (!--noptargs) {
            goto skip_optional_pos;
        }
    }
    cadata = args[2];
skip_optional_pos:
    Py_BEGIN_CRITICAL_SECTION(self);
    return_value = _ssl__SSLContext_load_verify_locations_impl(self, cafile, capath, cadata);
    Py_END_CRITICAL_SECTION();

exit:
    return return_value;
}

PyDoc_STRVAR(_ssl__SSLContext_load_dh_params__doc__,
"load_dh_params($self, path, /)\n"
"--\n"
"\n");

#define _SSL__SSLCONTEXT_LOAD_DH_PARAMS_METHODDEF    \
    {"load_dh_params", (PyCFunction)_ssl__SSLContext_load_dh_params, METH_O, _ssl__SSLContext_load_dh_params__doc__},

static PyObject *
_ssl__SSLContext_load_dh_params_impl(PySSLContext *self, PyObject *filepath);

static PyObject *
_ssl__SSLContext_load_dh_params(PySSLContext *self, PyObject *filepath)
{
    PyObject *return_value = NULL;

    Py_BEGIN_CRITICAL_SECTION(self);
    return_value = _ssl__SSLContext_load_dh_params_impl(self, filepath);
    Py_END_CRITICAL_SECTION();

    return return_value;
}

PyDoc_STRVAR(_ssl__SSLContext__wrap_socket__doc__,
"_wrap_socket($self, /, sock, server_side, server_hostname=None, *,\n"
"             owner=None, session=None)\n"
"--\n"
"\n");

#define _SSL__SSLCONTEXT__WRAP_SOCKET_METHODDEF    \
    {"_wrap_socket", _PyCFunction_CAST(_ssl__SSLContext__wrap_socket), METH_FASTCALL|METH_KEYWORDS, _ssl__SSLContext__wrap_socket__doc__},

static PyObject *
_ssl__SSLContext__wrap_socket_impl(PySSLContext *self, PyObject *sock,
                                   int server_side, PyObject *hostname_obj,
                                   PyObject *owner, PyObject *session);

static PyObject *
_ssl__SSLContext__wrap_socket(PySSLContext *self, PyObject *const *args, Py_ssize_t nargs, PyObject *kwnames)
{
    PyObject *return_value = NULL;
    #if defined(Py_BUILD_CORE) && !defined(Py_BUILD_CORE_MODULE)

    #define NUM_KEYWORDS 5
    static struct {
        PyGC_Head _this_is_not_used;
        PyObject_VAR_HEAD
        PyObject *ob_item[NUM_KEYWORDS];
    } _kwtuple = {
        .ob_base = PyVarObject_HEAD_INIT(&PyTuple_Type, NUM_KEYWORDS)
        .ob_item = { &_Py_ID(sock), &_Py_ID(server_side), &_Py_ID(server_hostname), &_Py_ID(owner), &_Py_ID(session), },
    };
    #undef NUM_KEYWORDS
    #define KWTUPLE (&_kwtuple.ob_base.ob_base)

    #else  // !Py_BUILD_CORE
    #  define KWTUPLE NULL
    #endif  // !Py_BUILD_CORE

    static const char * const _keywords[] = {"sock", "server_side", "server_hostname", "owner", "session", NULL};
    static _PyArg_Parser _parser = {
        .keywords = _keywords,
        .fname = "_wrap_socket",
        .kwtuple = KWTUPLE,
    };
    #undef KWTUPLE
    PyObject *argsbuf[5];
    Py_ssize_t noptargs = nargs + (kwnames ? PyTuple_GET_SIZE(kwnames) : 0) - 2;
    PyObject *sock;
    int server_side;
    PyObject *hostname_obj = Py_None;
    PyObject *owner = Py_None;
    PyObject *session = Py_None;

    args = _PyArg_UnpackKeywords(args, nargs, NULL, kwnames, &_parser,
            /*minpos*/ 2, /*maxpos*/ 3, /*minkw*/ 0, /*varpos*/ 0, argsbuf);
    if (!args) {
        goto exit;
    }
    if (!PyObject_TypeCheck(args[0], get_state_ctx(self)->Sock_Type)) {
        _PyArg_BadArgument("_wrap_socket", "argument 'sock'", (get_state_ctx(self)->Sock_Type)->tp_name, args[0]);
        goto exit;
    }
    sock = args[0];
    server_side = PyObject_IsTrue(args[1]);
    if (server_side < 0) {
        goto exit;
    }
    if (!noptargs) {
        goto skip_optional_pos;
    }
    if (args[2]) {
        hostname_obj = args[2];
        if (!--noptargs) {
            goto skip_optional_pos;
        }
    }
skip_optional_pos:
    if (!noptargs) {
        goto skip_optional_kwonly;
    }
    if (args[3]) {
        owner = args[3];
        if (!--noptargs) {
            goto skip_optional_kwonly;
        }
    }
    session = args[4];
skip_optional_kwonly:
    Py_BEGIN_CRITICAL_SECTION(self);
    return_value = _ssl__SSLContext__wrap_socket_impl(self, sock, server_side, hostname_obj, owner, session);
    Py_END_CRITICAL_SECTION();

exit:
    return return_value;
}

PyDoc_STRVAR(_ssl__SSLContext__wrap_bio__doc__,
"_wrap_bio($self, /, incoming, outgoing, server_side,\n"
"          server_hostname=None, *, owner=None, session=None)\n"
"--\n"
"\n");

#define _SSL__SSLCONTEXT__WRAP_BIO_METHODDEF    \
    {"_wrap_bio", _PyCFunction_CAST(_ssl__SSLContext__wrap_bio), METH_FASTCALL|METH_KEYWORDS, _ssl__SSLContext__wrap_bio__doc__},

static PyObject *
_ssl__SSLContext__wrap_bio_impl(PySSLContext *self, PySSLMemoryBIO *incoming,
                                PySSLMemoryBIO *outgoing, int server_side,
                                PyObject *hostname_obj, PyObject *owner,
                                PyObject *session);

static PyObject *
_ssl__SSLContext__wrap_bio(PySSLContext *self, PyObject *const *args, Py_ssize_t nargs, PyObject *kwnames)
{
    PyObject *return_value = NULL;
    #if defined(Py_BUILD_CORE) && !defined(Py_BUILD_CORE_MODULE)

    #define NUM_KEYWORDS 6
    static struct {
        PyGC_Head _this_is_not_used;
        PyObject_VAR_HEAD
        PyObject *ob_item[NUM_KEYWORDS];
    } _kwtuple = {
        .ob_base = PyVarObject_HEAD_INIT(&PyTuple_Type, NUM_KEYWORDS)
        .ob_item = { &_Py_ID(incoming), &_Py_ID(outgoing), &_Py_ID(server_side), &_Py_ID(server_hostname), &_Py_ID(owner), &_Py_ID(session), },
    };
    #undef NUM_KEYWORDS
    #define KWTUPLE (&_kwtuple.ob_base.ob_base)

    #else  // !Py_BUILD_CORE
    #  define KWTUPLE NULL
    #endif  // !Py_BUILD_CORE

    static const char * const _keywords[] = {"incoming", "outgoing", "server_side", "server_hostname", "owner", "session", NULL};
    static _PyArg_Parser _parser = {
        .keywords = _keywords,
        .fname = "_wrap_bio",
        .kwtuple = KWTUPLE,
    };
    #undef KWTUPLE
    PyObject *argsbuf[6];
    Py_ssize_t noptargs = nargs + (kwnames ? PyTuple_GET_SIZE(kwnames) : 0) - 3;
    PySSLMemoryBIO *incoming;
    PySSLMemoryBIO *outgoing;
    int server_side;
    PyObject *hostname_obj = Py_None;
    PyObject *owner = Py_None;
    PyObject *session = Py_None;

    args = _PyArg_UnpackKeywords(args, nargs, NULL, kwnames, &_parser,
            /*minpos*/ 3, /*maxpos*/ 4, /*minkw*/ 0, /*varpos*/ 0, argsbuf);
    if (!args) {
        goto exit;
    }
    if (!PyObject_TypeCheck(args[0], get_state_ctx(self)->PySSLMemoryBIO_Type)) {
        _PyArg_BadArgument("_wrap_bio", "argument 'incoming'", (get_state_ctx(self)->PySSLMemoryBIO_Type)->tp_name, args[0]);
        goto exit;
    }
    incoming = (PySSLMemoryBIO *)args[0];
    if (!PyObject_TypeCheck(args[1], get_state_ctx(self)->PySSLMemoryBIO_Type)) {
        _PyArg_BadArgument("_wrap_bio", "argument 'outgoing'", (get_state_ctx(self)->PySSLMemoryBIO_Type)->tp_name, args[1]);
        goto exit;
    }
    outgoing = (PySSLMemoryBIO *)args[1];
    server_side = PyObject_IsTrue(args[2]);
    if (server_side < 0) {
        goto exit;
    }
    if (!noptargs) {
        goto skip_optional_pos;
    }
    if (args[3]) {
        hostname_obj = args[3];
        if (!--noptargs) {
            goto skip_optional_pos;
        }
    }
skip_optional_pos:
    if (!noptargs) {
        goto skip_optional_kwonly;
    }
    if (args[4]) {
        owner = args[4];
        if (!--noptargs) {
            goto skip_optional_kwonly;
        }
    }
    session = args[5];
skip_optional_kwonly:
    Py_BEGIN_CRITICAL_SECTION(self);
    return_value = _ssl__SSLContext__wrap_bio_impl(self, incoming, outgoing, server_side, hostname_obj, owner, session);
    Py_END_CRITICAL_SECTION();

exit:
    return return_value;
}

PyDoc_STRVAR(_ssl__SSLContext_session_stats__doc__,
"session_stats($self, /)\n"
"--\n"
"\n");

#define _SSL__SSLCONTEXT_SESSION_STATS_METHODDEF    \
    {"session_stats", (PyCFunction)_ssl__SSLContext_session_stats, METH_NOARGS, _ssl__SSLContext_session_stats__doc__},

static PyObject *
_ssl__SSLContext_session_stats_impl(PySSLContext *self);

static PyObject *
_ssl__SSLContext_session_stats(PySSLContext *self, PyObject *Py_UNUSED(ignored))
{
    PyObject *return_value = NULL;

    Py_BEGIN_CRITICAL_SECTION(self);
    return_value = _ssl__SSLContext_session_stats_impl(self);
    Py_END_CRITICAL_SECTION();

    return return_value;
}

PyDoc_STRVAR(_ssl__SSLContext_set_default_verify_paths__doc__,
"set_default_verify_paths($self, /)\n"
"--\n"
"\n");

#define _SSL__SSLCONTEXT_SET_DEFAULT_VERIFY_PATHS_METHODDEF    \
    {"set_default_verify_paths", (PyCFunction)_ssl__SSLContext_set_default_verify_paths, METH_NOARGS, _ssl__SSLContext_set_default_verify_paths__doc__},

static PyObject *
_ssl__SSLContext_set_default_verify_paths_impl(PySSLContext *self);

static PyObject *
_ssl__SSLContext_set_default_verify_paths(PySSLContext *self, PyObject *Py_UNUSED(ignored))
{
    PyObject *return_value = NULL;

    Py_BEGIN_CRITICAL_SECTION(self);
    return_value = _ssl__SSLContext_set_default_verify_paths_impl(self);
    Py_END_CRITICAL_SECTION();

    return return_value;
}

PyDoc_STRVAR(_ssl__SSLContext_set_ecdh_curve__doc__,
"set_ecdh_curve($self, name, /)\n"
"--\n"
"\n");

#define _SSL__SSLCONTEXT_SET_ECDH_CURVE_METHODDEF    \
    {"set_ecdh_curve", (PyCFunction)_ssl__SSLContext_set_ecdh_curve, METH_O, _ssl__SSLContext_set_ecdh_curve__doc__},

static PyObject *
_ssl__SSLContext_set_ecdh_curve_impl(PySSLContext *self, PyObject *name);

static PyObject *
_ssl__SSLContext_set_ecdh_curve(PySSLContext *self, PyObject *name)
{
    PyObject *return_value = NULL;

    Py_BEGIN_CRITICAL_SECTION(self);
    return_value = _ssl__SSLContext_set_ecdh_curve_impl(self, name);
    Py_END_CRITICAL_SECTION();

    return return_value;
}

PyDoc_STRVAR(_ssl__SSLContext_sni_callback__doc__,
"Set a callback that will be called when a server name is provided by the SSL/TLS client in the SNI extension.\n"
"\n"
"If the argument is None then the callback is disabled. The method is called\n"
"with the SSLSocket, the server name as a string, and the SSLContext object.\n"
"\n"
"See RFC 6066 for details of the SNI extension.");
#if defined(_ssl__SSLContext_sni_callback_DOCSTR)
#   undef _ssl__SSLContext_sni_callback_DOCSTR
#endif
#define _ssl__SSLContext_sni_callback_DOCSTR _ssl__SSLContext_sni_callback__doc__

#if !defined(_ssl__SSLContext_sni_callback_DOCSTR)
#  define _ssl__SSLContext_sni_callback_DOCSTR NULL
#endif
#if defined(_SSL__SSLCONTEXT_SNI_CALLBACK_GETSETDEF)
#  undef _SSL__SSLCONTEXT_SNI_CALLBACK_GETSETDEF
#  define _SSL__SSLCONTEXT_SNI_CALLBACK_GETSETDEF {"sni_callback", (getter)_ssl__SSLContext_sni_callback_get, (setter)_ssl__SSLContext_sni_callback_set, _ssl__SSLContext_sni_callback_DOCSTR},
#else
#  define _SSL__SSLCONTEXT_SNI_CALLBACK_GETSETDEF {"sni_callback", (getter)_ssl__SSLContext_sni_callback_get, NULL, _ssl__SSLContext_sni_callback_DOCSTR},
#endif

static PyObject *
_ssl__SSLContext_sni_callback_get_impl(PySSLContext *self);

static PyObject *
_ssl__SSLContext_sni_callback_get(PySSLContext *self, void *Py_UNUSED(context))
{
    PyObject *return_value = NULL;

    Py_BEGIN_CRITICAL_SECTION(self);
    return_value = _ssl__SSLContext_sni_callback_get_impl(self);
    Py_END_CRITICAL_SECTION();

    return return_value;
}

#if !defined(_ssl__SSLContext_sni_callback_DOCSTR)
#  define _ssl__SSLContext_sni_callback_DOCSTR NULL
#endif
#if defined(_SSL__SSLCONTEXT_SNI_CALLBACK_GETSETDEF)
#  undef _SSL__SSLCONTEXT_SNI_CALLBACK_GETSETDEF
#  define _SSL__SSLCONTEXT_SNI_CALLBACK_GETSETDEF {"sni_callback", (getter)_ssl__SSLContext_sni_callback_get, (setter)_ssl__SSLContext_sni_callback_set, _ssl__SSLContext_sni_callback_DOCSTR},
#else
#  define _SSL__SSLCONTEXT_SNI_CALLBACK_GETSETDEF {"sni_callback", NULL, (setter)_ssl__SSLContext_sni_callback_set, NULL},
#endif

static int
_ssl__SSLContext_sni_callback_set_impl(PySSLContext *self, PyObject *value);

static int
_ssl__SSLContext_sni_callback_set(PySSLContext *self, PyObject *value, void *Py_UNUSED(context))
{
    int return_value;

    Py_BEGIN_CRITICAL_SECTION(self);
    return_value = _ssl__SSLContext_sni_callback_set_impl(self, value);
    Py_END_CRITICAL_SECTION();

    return return_value;
}

PyDoc_STRVAR(_ssl__SSLContext_cert_store_stats__doc__,
"cert_store_stats($self, /)\n"
"--\n"
"\n"
"Returns quantities of loaded X.509 certificates.\n"
"\n"
"X.509 certificates with a CA extension and certificate revocation lists\n"
"inside the context\'s cert store.\n"
"\n"
"NOTE: Certificates in a capath directory aren\'t loaded unless they have\n"
"been used at least once.");

#define _SSL__SSLCONTEXT_CERT_STORE_STATS_METHODDEF    \
    {"cert_store_stats", (PyCFunction)_ssl__SSLContext_cert_store_stats, METH_NOARGS, _ssl__SSLContext_cert_store_stats__doc__},

static PyObject *
_ssl__SSLContext_cert_store_stats_impl(PySSLContext *self);

static PyObject *
_ssl__SSLContext_cert_store_stats(PySSLContext *self, PyObject *Py_UNUSED(ignored))
{
    PyObject *return_value = NULL;

    Py_BEGIN_CRITICAL_SECTION(self);
    return_value = _ssl__SSLContext_cert_store_stats_impl(self);
    Py_END_CRITICAL_SECTION();

    return return_value;
}

PyDoc_STRVAR(_ssl__SSLContext_get_ca_certs__doc__,
"get_ca_certs($self, /, binary_form=False)\n"
"--\n"
"\n"
"Returns a list of dicts with information of loaded CA certs.\n"
"\n"
"If the optional argument is True, returns a DER-encoded copy of the CA\n"
"certificate.\n"
"\n"
"NOTE: Certificates in a capath directory aren\'t loaded unless they have\n"
"been used at least once.");

#define _SSL__SSLCONTEXT_GET_CA_CERTS_METHODDEF    \
    {"get_ca_certs", _PyCFunction_CAST(_ssl__SSLContext_get_ca_certs), METH_FASTCALL|METH_KEYWORDS, _ssl__SSLContext_get_ca_certs__doc__},

static PyObject *
_ssl__SSLContext_get_ca_certs_impl(PySSLContext *self, int binary_form);

static PyObject *
_ssl__SSLContext_get_ca_certs(PySSLContext *self, PyObject *const *args, Py_ssize_t nargs, PyObject *kwnames)
{
    PyObject *return_value = NULL;
    #if defined(Py_BUILD_CORE) && !defined(Py_BUILD_CORE_MODULE)

    #define NUM_KEYWORDS 1
    static struct {
        PyGC_Head _this_is_not_used;
        PyObject_VAR_HEAD
        PyObject *ob_item[NUM_KEYWORDS];
    } _kwtuple = {
        .ob_base = PyVarObject_HEAD_INIT(&PyTuple_Type, NUM_KEYWORDS)
        .ob_item = { &_Py_ID(binary_form), },
    };
    #undef NUM_KEYWORDS
    #define KWTUPLE (&_kwtuple.ob_base.ob_base)

    #else  // !Py_BUILD_CORE
    #  define KWTUPLE NULL
    #endif  // !Py_BUILD_CORE

    static const char * const _keywords[] = {"binary_form", NULL};
    static _PyArg_Parser _parser = {
        .keywords = _keywords,
        .fname = "get_ca_certs",
        .kwtuple = KWTUPLE,
    };
    #undef KWTUPLE
    PyObject *argsbuf[1];
    Py_ssize_t noptargs = nargs + (kwnames ? PyTuple_GET_SIZE(kwnames) : 0) - 0;
    int binary_form = 0;

    args = _PyArg_UnpackKeywords(args, nargs, NULL, kwnames, &_parser,
            /*minpos*/ 0, /*maxpos*/ 1, /*minkw*/ 0, /*varpos*/ 0, argsbuf);
    if (!args) {
        goto exit;
    }
    if (!noptargs) {
        goto skip_optional_pos;
    }
    binary_form = PyObject_IsTrue(args[0]);
    if (binary_form < 0) {
        goto exit;
    }
skip_optional_pos:
    Py_BEGIN_CRITICAL_SECTION(self);
    return_value = _ssl__SSLContext_get_ca_certs_impl(self, binary_form);
    Py_END_CRITICAL_SECTION();

exit:
    return return_value;
}

PyDoc_STRVAR(_ssl__SSLContext_set_psk_client_callback__doc__,
"set_psk_client_callback($self, /, callback)\n"
"--\n"
"\n");

#define _SSL__SSLCONTEXT_SET_PSK_CLIENT_CALLBACK_METHODDEF    \
    {"set_psk_client_callback", _PyCFunction_CAST(_ssl__SSLContext_set_psk_client_callback), METH_FASTCALL|METH_KEYWORDS, _ssl__SSLContext_set_psk_client_callback__doc__},

static PyObject *
_ssl__SSLContext_set_psk_client_callback_impl(PySSLContext *self,
                                              PyObject *callback);

static PyObject *
_ssl__SSLContext_set_psk_client_callback(PySSLContext *self, PyObject *const *args, Py_ssize_t nargs, PyObject *kwnames)
{
    PyObject *return_value = NULL;
    #if defined(Py_BUILD_CORE) && !defined(Py_BUILD_CORE_MODULE)

    #define NUM_KEYWORDS 1
    static struct {
        PyGC_Head _this_is_not_used;
        PyObject_VAR_HEAD
        PyObject *ob_item[NUM_KEYWORDS];
    } _kwtuple = {
        .ob_base = PyVarObject_HEAD_INIT(&PyTuple_Type, NUM_KEYWORDS)
        .ob_item = { &_Py_ID(callback), },
    };
    #undef NUM_KEYWORDS
    #define KWTUPLE (&_kwtuple.ob_base.ob_base)

    #else  // !Py_BUILD_CORE
    #  define KWTUPLE NULL
    #endif  // !Py_BUILD_CORE

    static const char * const _keywords[] = {"callback", NULL};
    static _PyArg_Parser _parser = {
        .keywords = _keywords,
        .fname = "set_psk_client_callback",
        .kwtuple = KWTUPLE,
    };
    #undef KWTUPLE
    PyObject *argsbuf[1];
    PyObject *callback;

    args = _PyArg_UnpackKeywords(args, nargs, NULL, kwnames, &_parser,
            /*minpos*/ 1, /*maxpos*/ 1, /*minkw*/ 0, /*varpos*/ 0, argsbuf);
    if (!args) {
        goto exit;
    }
    callback = args[0];
    Py_BEGIN_CRITICAL_SECTION(self);
    return_value = _ssl__SSLContext_set_psk_client_callback_impl(self, callback);
    Py_END_CRITICAL_SECTION();

exit:
    return return_value;
}

PyDoc_STRVAR(_ssl__SSLContext_set_psk_server_callback__doc__,
"set_psk_server_callback($self, /, callback, identity_hint=None)\n"
"--\n"
"\n");

#define _SSL__SSLCONTEXT_SET_PSK_SERVER_CALLBACK_METHODDEF    \
    {"set_psk_server_callback", _PyCFunction_CAST(_ssl__SSLContext_set_psk_server_callback), METH_FASTCALL|METH_KEYWORDS, _ssl__SSLContext_set_psk_server_callback__doc__},

static PyObject *
_ssl__SSLContext_set_psk_server_callback_impl(PySSLContext *self,
                                              PyObject *callback,
                                              const char *identity_hint);

static PyObject *
_ssl__SSLContext_set_psk_server_callback(PySSLContext *self, PyObject *const *args, Py_ssize_t nargs, PyObject *kwnames)
{
    PyObject *return_value = NULL;
    #if defined(Py_BUILD_CORE) && !defined(Py_BUILD_CORE_MODULE)

    #define NUM_KEYWORDS 2
    static struct {
        PyGC_Head _this_is_not_used;
        PyObject_VAR_HEAD
        PyObject *ob_item[NUM_KEYWORDS];
    } _kwtuple = {
        .ob_base = PyVarObject_HEAD_INIT(&PyTuple_Type, NUM_KEYWORDS)
        .ob_item = { &_Py_ID(callback), &_Py_ID(identity_hint), },
    };
    #undef NUM_KEYWORDS
    #define KWTUPLE (&_kwtuple.ob_base.ob_base)

    #else  // !Py_BUILD_CORE
    #  define KWTUPLE NULL
    #endif  // !Py_BUILD_CORE

    static const char * const _keywords[] = {"callback", "identity_hint", NULL};
    static _PyArg_Parser _parser = {
        .keywords = _keywords,
        .fname = "set_psk_server_callback",
        .kwtuple = KWTUPLE,
    };
    #undef KWTUPLE
    PyObject *argsbuf[2];
    Py_ssize_t noptargs = nargs + (kwnames ? PyTuple_GET_SIZE(kwnames) : 0) - 1;
    PyObject *callback;
    const char *identity_hint = NULL;

    args = _PyArg_UnpackKeywords(args, nargs, NULL, kwnames, &_parser,
            /*minpos*/ 1, /*maxpos*/ 2, /*minkw*/ 0, /*varpos*/ 0, argsbuf);
    if (!args) {
        goto exit;
    }
    callback = args[0];
    if (!noptargs) {
        goto skip_optional_pos;
    }
    if (args[1] == Py_None) {
        identity_hint = NULL;
    }
    else if (PyUnicode_Check(args[1])) {
        Py_ssize_t identity_hint_length;
        identity_hint = PyUnicode_AsUTF8AndSize(args[1], &identity_hint_length);
        if (identity_hint == NULL) {
            goto exit;
        }
        if (strlen(identity_hint) != (size_t)identity_hint_length) {
            PyErr_SetString(PyExc_ValueError, "embedded null character");
            goto exit;
        }
    }
    else {
        _PyArg_BadArgument("set_psk_server_callback", "argument 'identity_hint'", "str or None", args[1]);
        goto exit;
    }
skip_optional_pos:
    Py_BEGIN_CRITICAL_SECTION(self);
    return_value = _ssl__SSLContext_set_psk_server_callback_impl(self, callback, identity_hint);
    Py_END_CRITICAL_SECTION();

exit:
    return return_value;
}

static PyObject *
_ssl_MemoryBIO_impl(PyTypeObject *type);

static PyObject *
_ssl_MemoryBIO(PyTypeObject *type, PyObject *args, PyObject *kwargs)
{
    PyObject *return_value = NULL;
    PyTypeObject *base_tp = get_state_type(type)->PySSLMemoryBIO_Type;

    if ((type == base_tp || type->tp_init == base_tp->tp_init) &&
        !_PyArg_NoPositional("MemoryBIO", args)) {
        goto exit;
    }
    if ((type == base_tp || type->tp_init == base_tp->tp_init) &&
        !_PyArg_NoKeywords("MemoryBIO", kwargs)) {
        goto exit;
    }
    Py_BEGIN_CRITICAL_SECTION(type);
    return_value = _ssl_MemoryBIO_impl(type);
    Py_END_CRITICAL_SECTION();

exit:
    return return_value;
}

PyDoc_STRVAR(_ssl_MemoryBIO_pending__doc__,
"The number of bytes pending in the memory BIO.");
#if defined(_ssl_MemoryBIO_pending_DOCSTR)
#   undef _ssl_MemoryBIO_pending_DOCSTR
#endif
#define _ssl_MemoryBIO_pending_DOCSTR _ssl_MemoryBIO_pending__doc__

#if !defined(_ssl_MemoryBIO_pending_DOCSTR)
#  define _ssl_MemoryBIO_pending_DOCSTR NULL
#endif
#if defined(_SSL_MEMORYBIO_PENDING_GETSETDEF)
#  undef _SSL_MEMORYBIO_PENDING_GETSETDEF
#  define _SSL_MEMORYBIO_PENDING_GETSETDEF {"pending", (getter)_ssl_MemoryBIO_pending_get, (setter)_ssl_MemoryBIO_pending_set, _ssl_MemoryBIO_pending_DOCSTR},
#else
#  define _SSL_MEMORYBIO_PENDING_GETSETDEF {"pending", (getter)_ssl_MemoryBIO_pending_get, NULL, _ssl_MemoryBIO_pending_DOCSTR},
#endif

static PyObject *
_ssl_MemoryBIO_pending_get_impl(PySSLMemoryBIO *self);

static PyObject *
_ssl_MemoryBIO_pending_get(PySSLMemoryBIO *self, void *Py_UNUSED(context))
{
    PyObject *return_value = NULL;

    Py_BEGIN_CRITICAL_SECTION(self);
    return_value = _ssl_MemoryBIO_pending_get_impl(self);
    Py_END_CRITICAL_SECTION();

    return return_value;
}

PyDoc_STRVAR(_ssl_MemoryBIO_eof__doc__,
"Whether the memory BIO is at EOF.");
#if defined(_ssl_MemoryBIO_eof_DOCSTR)
#   undef _ssl_MemoryBIO_eof_DOCSTR
#endif
#define _ssl_MemoryBIO_eof_DOCSTR _ssl_MemoryBIO_eof__doc__

#if !defined(_ssl_MemoryBIO_eof_DOCSTR)
#  define _ssl_MemoryBIO_eof_DOCSTR NULL
#endif
#if defined(_SSL_MEMORYBIO_EOF_GETSETDEF)
#  undef _SSL_MEMORYBIO_EOF_GETSETDEF
#  define _SSL_MEMORYBIO_EOF_GETSETDEF {"eof", (getter)_ssl_MemoryBIO_eof_get, (setter)_ssl_MemoryBIO_eof_set, _ssl_MemoryBIO_eof_DOCSTR},
#else
#  define _SSL_MEMORYBIO_EOF_GETSETDEF {"eof", (getter)_ssl_MemoryBIO_eof_get, NULL, _ssl_MemoryBIO_eof_DOCSTR},
#endif

static PyObject *
_ssl_MemoryBIO_eof_get_impl(PySSLMemoryBIO *self);

static PyObject *
_ssl_MemoryBIO_eof_get(PySSLMemoryBIO *self, void *Py_UNUSED(context))
{
    PyObject *return_value = NULL;

    Py_BEGIN_CRITICAL_SECTION(self);
    return_value = _ssl_MemoryBIO_eof_get_impl(self);
    Py_END_CRITICAL_SECTION();

    return return_value;
}

PyDoc_STRVAR(_ssl_MemoryBIO_read__doc__,
"read($self, size=-1, /)\n"
"--\n"
"\n"
"Read up to size bytes from the memory BIO.\n"
"\n"
"If size is not specified, read the entire buffer.\n"
"If the return value is an empty bytes instance, this means either\n"
"EOF or that no data is available. Use the \"eof\" property to\n"
"distinguish between the two.");

#define _SSL_MEMORYBIO_READ_METHODDEF    \
    {"read", _PyCFunction_CAST(_ssl_MemoryBIO_read), METH_FASTCALL, _ssl_MemoryBIO_read__doc__},

static PyObject *
_ssl_MemoryBIO_read_impl(PySSLMemoryBIO *self, int len);

static PyObject *
_ssl_MemoryBIO_read(PySSLMemoryBIO *self, PyObject *const *args, Py_ssize_t nargs)
{
    PyObject *return_value = NULL;
    int len = -1;

    if (!_PyArg_CheckPositional("read", nargs, 0, 1)) {
        goto exit;
    }
    if (nargs < 1) {
        goto skip_optional;
    }
    len = PyLong_AsInt(args[0]);
    if (len == -1 && PyErr_Occurred()) {
        goto exit;
    }
skip_optional:
    Py_BEGIN_CRITICAL_SECTION(self);
    return_value = _ssl_MemoryBIO_read_impl(self, len);
    Py_END_CRITICAL_SECTION();

exit:
    return return_value;
}

PyDoc_STRVAR(_ssl_MemoryBIO_write__doc__,
"write($self, b, /)\n"
"--\n"
"\n"
"Writes the bytes b into the memory BIO.\n"
"\n"
"Returns the number of bytes written.");

#define _SSL_MEMORYBIO_WRITE_METHODDEF    \
    {"write", (PyCFunction)_ssl_MemoryBIO_write, METH_O, _ssl_MemoryBIO_write__doc__},

static PyObject *
_ssl_MemoryBIO_write_impl(PySSLMemoryBIO *self, Py_buffer *b);

static PyObject *
_ssl_MemoryBIO_write(PySSLMemoryBIO *self, PyObject *arg)
{
    PyObject *return_value = NULL;
    Py_buffer b = {NULL, NULL};

    if (PyObject_GetBuffer(arg, &b, PyBUF_SIMPLE) != 0) {
        goto exit;
    }
    Py_BEGIN_CRITICAL_SECTION(self);
    return_value = _ssl_MemoryBIO_write_impl(self, &b);
    Py_END_CRITICAL_SECTION();

exit:
    /* Cleanup for b */
    if (b.obj) {
       PyBuffer_Release(&b);
    }

    return return_value;
}

PyDoc_STRVAR(_ssl_MemoryBIO_write_eof__doc__,
"write_eof($self, /)\n"
"--\n"
"\n"
"Write an EOF marker to the memory BIO.\n"
"\n"
"When all data has been read, the \"eof\" property will be True.");

#define _SSL_MEMORYBIO_WRITE_EOF_METHODDEF    \
    {"write_eof", (PyCFunction)_ssl_MemoryBIO_write_eof, METH_NOARGS, _ssl_MemoryBIO_write_eof__doc__},

static PyObject *
_ssl_MemoryBIO_write_eof_impl(PySSLMemoryBIO *self);

static PyObject *
_ssl_MemoryBIO_write_eof(PySSLMemoryBIO *self, PyObject *Py_UNUSED(ignored))
{
    PyObject *return_value = NULL;

    Py_BEGIN_CRITICAL_SECTION(self);
    return_value = _ssl_MemoryBIO_write_eof_impl(self);
    Py_END_CRITICAL_SECTION();

    return return_value;
}

PyDoc_STRVAR(_ssl_SSLSession_time__doc__,
"Session creation time (seconds since epoch).");
#if defined(_ssl_SSLSession_time_DOCSTR)
#   undef _ssl_SSLSession_time_DOCSTR
#endif
#define _ssl_SSLSession_time_DOCSTR _ssl_SSLSession_time__doc__

#if !defined(_ssl_SSLSession_time_DOCSTR)
#  define _ssl_SSLSession_time_DOCSTR NULL
#endif
#if defined(_SSL_SSLSESSION_TIME_GETSETDEF)
#  undef _SSL_SSLSESSION_TIME_GETSETDEF
#  define _SSL_SSLSESSION_TIME_GETSETDEF {"time", (getter)_ssl_SSLSession_time_get, (setter)_ssl_SSLSession_time_set, _ssl_SSLSession_time_DOCSTR},
#else
#  define _SSL_SSLSESSION_TIME_GETSETDEF {"time", (getter)_ssl_SSLSession_time_get, NULL, _ssl_SSLSession_time_DOCSTR},
#endif

static PyObject *
_ssl_SSLSession_time_get_impl(PySSLSession *self);

static PyObject *
_ssl_SSLSession_time_get(PySSLSession *self, void *Py_UNUSED(context))
{
    PyObject *return_value = NULL;

    Py_BEGIN_CRITICAL_SECTION(self);
    return_value = _ssl_SSLSession_time_get_impl(self);
    Py_END_CRITICAL_SECTION();

    return return_value;
}

PyDoc_STRVAR(_ssl_SSLSession_timeout__doc__,
"Session timeout (delta in seconds).");
#if defined(_ssl_SSLSession_timeout_DOCSTR)
#   undef _ssl_SSLSession_timeout_DOCSTR
#endif
#define _ssl_SSLSession_timeout_DOCSTR _ssl_SSLSession_timeout__doc__

#if !defined(_ssl_SSLSession_timeout_DOCSTR)
#  define _ssl_SSLSession_timeout_DOCSTR NULL
#endif
#if defined(_SSL_SSLSESSION_TIMEOUT_GETSETDEF)
#  undef _SSL_SSLSESSION_TIMEOUT_GETSETDEF
#  define _SSL_SSLSESSION_TIMEOUT_GETSETDEF {"timeout", (getter)_ssl_SSLSession_timeout_get, (setter)_ssl_SSLSession_timeout_set, _ssl_SSLSession_timeout_DOCSTR},
#else
#  define _SSL_SSLSESSION_TIMEOUT_GETSETDEF {"timeout", (getter)_ssl_SSLSession_timeout_get, NULL, _ssl_SSLSession_timeout_DOCSTR},
#endif

static PyObject *
_ssl_SSLSession_timeout_get_impl(PySSLSession *self);

static PyObject *
_ssl_SSLSession_timeout_get(PySSLSession *self, void *Py_UNUSED(context))
{
    PyObject *return_value = NULL;

    Py_BEGIN_CRITICAL_SECTION(self);
    return_value = _ssl_SSLSession_timeout_get_impl(self);
    Py_END_CRITICAL_SECTION();

    return return_value;
}

PyDoc_STRVAR(_ssl_SSLSession_ticket_lifetime_hint__doc__,
"Ticket life time hint.");
#if defined(_ssl_SSLSession_ticket_lifetime_hint_DOCSTR)
#   undef _ssl_SSLSession_ticket_lifetime_hint_DOCSTR
#endif
#define _ssl_SSLSession_ticket_lifetime_hint_DOCSTR _ssl_SSLSession_ticket_lifetime_hint__doc__

#if !defined(_ssl_SSLSession_ticket_lifetime_hint_DOCSTR)
#  define _ssl_SSLSession_ticket_lifetime_hint_DOCSTR NULL
#endif
#if defined(_SSL_SSLSESSION_TICKET_LIFETIME_HINT_GETSETDEF)
#  undef _SSL_SSLSESSION_TICKET_LIFETIME_HINT_GETSETDEF
#  define _SSL_SSLSESSION_TICKET_LIFETIME_HINT_GETSETDEF {"ticket_lifetime_hint", (getter)_ssl_SSLSession_ticket_lifetime_hint_get, (setter)_ssl_SSLSession_ticket_lifetime_hint_set, _ssl_SSLSession_ticket_lifetime_hint_DOCSTR},
#else
#  define _SSL_SSLSESSION_TICKET_LIFETIME_HINT_GETSETDEF {"ticket_lifetime_hint", (getter)_ssl_SSLSession_ticket_lifetime_hint_get, NULL, _ssl_SSLSession_ticket_lifetime_hint_DOCSTR},
#endif

static PyObject *
_ssl_SSLSession_ticket_lifetime_hint_get_impl(PySSLSession *self);

static PyObject *
_ssl_SSLSession_ticket_lifetime_hint_get(PySSLSession *self, void *Py_UNUSED(context))
{
    PyObject *return_value = NULL;

    Py_BEGIN_CRITICAL_SECTION(self);
    return_value = _ssl_SSLSession_ticket_lifetime_hint_get_impl(self);
    Py_END_CRITICAL_SECTION();

    return return_value;
}

PyDoc_STRVAR(_ssl_SSLSession_id__doc__,
"Session ID.");
#if defined(_ssl_SSLSession_id_DOCSTR)
#   undef _ssl_SSLSession_id_DOCSTR
#endif
#define _ssl_SSLSession_id_DOCSTR _ssl_SSLSession_id__doc__

#if !defined(_ssl_SSLSession_id_DOCSTR)
#  define _ssl_SSLSession_id_DOCSTR NULL
#endif
#if defined(_SSL_SSLSESSION_ID_GETSETDEF)
#  undef _SSL_SSLSESSION_ID_GETSETDEF
#  define _SSL_SSLSESSION_ID_GETSETDEF {"id", (getter)_ssl_SSLSession_id_get, (setter)_ssl_SSLSession_id_set, _ssl_SSLSession_id_DOCSTR},
#else
#  define _SSL_SSLSESSION_ID_GETSETDEF {"id", (getter)_ssl_SSLSession_id_get, NULL, _ssl_SSLSession_id_DOCSTR},
#endif

static PyObject *
_ssl_SSLSession_id_get_impl(PySSLSession *self);

static PyObject *
_ssl_SSLSession_id_get(PySSLSession *self, void *Py_UNUSED(context))
{
    PyObject *return_value = NULL;

    Py_BEGIN_CRITICAL_SECTION(self);
    return_value = _ssl_SSLSession_id_get_impl(self);
    Py_END_CRITICAL_SECTION();

    return return_value;
}

PyDoc_STRVAR(_ssl_SSLSession_has_ticket__doc__,
"Does the session contain a ticket?");
#if defined(_ssl_SSLSession_has_ticket_DOCSTR)
#   undef _ssl_SSLSession_has_ticket_DOCSTR
#endif
#define _ssl_SSLSession_has_ticket_DOCSTR _ssl_SSLSession_has_ticket__doc__

#if !defined(_ssl_SSLSession_has_ticket_DOCSTR)
#  define _ssl_SSLSession_has_ticket_DOCSTR NULL
#endif
#if defined(_SSL_SSLSESSION_HAS_TICKET_GETSETDEF)
#  undef _SSL_SSLSESSION_HAS_TICKET_GETSETDEF
#  define _SSL_SSLSESSION_HAS_TICKET_GETSETDEF {"has_ticket", (getter)_ssl_SSLSession_has_ticket_get, (setter)_ssl_SSLSession_has_ticket_set, _ssl_SSLSession_has_ticket_DOCSTR},
#else
#  define _SSL_SSLSESSION_HAS_TICKET_GETSETDEF {"has_ticket", (getter)_ssl_SSLSession_has_ticket_get, NULL, _ssl_SSLSession_has_ticket_DOCSTR},
#endif

static PyObject *
_ssl_SSLSession_has_ticket_get_impl(PySSLSession *self);

static PyObject *
_ssl_SSLSession_has_ticket_get(PySSLSession *self, void *Py_UNUSED(context))
{
    PyObject *return_value = NULL;

    Py_BEGIN_CRITICAL_SECTION(self);
    return_value = _ssl_SSLSession_has_ticket_get_impl(self);
    Py_END_CRITICAL_SECTION();

    return return_value;
}

PyDoc_STRVAR(_ssl_RAND_add__doc__,
"RAND_add($module, string, entropy, /)\n"
"--\n"
"\n"
"Mix string into the OpenSSL PRNG state.\n"
"\n"
"entropy (a float) is a lower bound on the entropy contained in\n"
"string.  See RFC 4086.");

#define _SSL_RAND_ADD_METHODDEF    \
    {"RAND_add", _PyCFunction_CAST(_ssl_RAND_add), METH_FASTCALL, _ssl_RAND_add__doc__},

static PyObject *
_ssl_RAND_add_impl(PyObject *module, Py_buffer *view, double entropy);

static PyObject *
_ssl_RAND_add(PyObject *module, PyObject *const *args, Py_ssize_t nargs)
{
    PyObject *return_value = NULL;
    Py_buffer view = {NULL, NULL};
    double entropy;

    if (!_PyArg_CheckPositional("RAND_add", nargs, 2, 2)) {
        goto exit;
    }
    if (PyUnicode_Check(args[0])) {
        Py_ssize_t len;
        const char *ptr = PyUnicode_AsUTF8AndSize(args[0], &len);
        if (ptr == NULL) {
            goto exit;
        }
        if (PyBuffer_FillInfo(&view, args[0], (void *)ptr, len, 1, PyBUF_SIMPLE) < 0) {
            goto exit;
        }
    }
    else { /* any bytes-like object */
        if (PyObject_GetBuffer(args[0], &view, PyBUF_SIMPLE) != 0) {
            goto exit;
        }
    }
    if (PyFloat_CheckExact(args[1])) {
        entropy = PyFloat_AS_DOUBLE(args[1]);
    }
    else
    {
        entropy = PyFloat_AsDouble(args[1]);
        if (entropy == -1.0 && PyErr_Occurred()) {
            goto exit;
        }
    }
    Py_BEGIN_CRITICAL_SECTION(module);
    return_value = _ssl_RAND_add_impl(module, &view, entropy);
    Py_END_CRITICAL_SECTION();

exit:
    /* Cleanup for view */
    if (view.obj) {
       PyBuffer_Release(&view);
    }

    return return_value;
}

PyDoc_STRVAR(_ssl_RAND_bytes__doc__,
"RAND_bytes($module, n, /)\n"
"--\n"
"\n"
"Generate n cryptographically strong pseudo-random bytes.");

#define _SSL_RAND_BYTES_METHODDEF    \
    {"RAND_bytes", (PyCFunction)_ssl_RAND_bytes, METH_O, _ssl_RAND_bytes__doc__},

static PyObject *
_ssl_RAND_bytes_impl(PyObject *module, int n);

static PyObject *
_ssl_RAND_bytes(PyObject *module, PyObject *arg)
{
    PyObject *return_value = NULL;
    int n;

    n = PyLong_AsInt(arg);
    if (n == -1 && PyErr_Occurred()) {
        goto exit;
    }
    Py_BEGIN_CRITICAL_SECTION(module);
    return_value = _ssl_RAND_bytes_impl(module, n);
    Py_END_CRITICAL_SECTION();

exit:
    return return_value;
}

PyDoc_STRVAR(_ssl_RAND_status__doc__,
"RAND_status($module, /)\n"
"--\n"
"\n"
"Returns True if the OpenSSL PRNG has been seeded with enough data and False if not.\n"
"\n"
"It is necessary to seed the PRNG with RAND_add() on some platforms before\n"
"using the ssl() function.");

#define _SSL_RAND_STATUS_METHODDEF    \
    {"RAND_status", (PyCFunction)_ssl_RAND_status, METH_NOARGS, _ssl_RAND_status__doc__},

static PyObject *
_ssl_RAND_status_impl(PyObject *module);

static PyObject *
_ssl_RAND_status(PyObject *module, PyObject *Py_UNUSED(ignored))
{
    PyObject *return_value = NULL;

    Py_BEGIN_CRITICAL_SECTION(module);
    return_value = _ssl_RAND_status_impl(module);
    Py_END_CRITICAL_SECTION();

    return return_value;
}

PyDoc_STRVAR(_ssl_get_default_verify_paths__doc__,
"get_default_verify_paths($module, /)\n"
"--\n"
"\n"
"Return search paths and environment vars that are used by SSLContext\'s set_default_verify_paths() to load default CAs.\n"
"\n"
"The values are \'cert_file_env\', \'cert_file\', \'cert_dir_env\', \'cert_dir\'.");

#define _SSL_GET_DEFAULT_VERIFY_PATHS_METHODDEF    \
    {"get_default_verify_paths", (PyCFunction)_ssl_get_default_verify_paths, METH_NOARGS, _ssl_get_default_verify_paths__doc__},

static PyObject *
_ssl_get_default_verify_paths_impl(PyObject *module);

static PyObject *
_ssl_get_default_verify_paths(PyObject *module, PyObject *Py_UNUSED(ignored))
{
    PyObject *return_value = NULL;

    Py_BEGIN_CRITICAL_SECTION(module);
    return_value = _ssl_get_default_verify_paths_impl(module);
    Py_END_CRITICAL_SECTION();

    return return_value;
}

PyDoc_STRVAR(_ssl_txt2obj__doc__,
"txt2obj($module, /, txt, name=False)\n"
"--\n"
"\n"
"Lookup NID, short name, long name and OID of an ASN1_OBJECT.\n"
"\n"
"By default objects are looked up by OID. With name=True short and\n"
"long name are also matched.");

#define _SSL_TXT2OBJ_METHODDEF    \
    {"txt2obj", _PyCFunction_CAST(_ssl_txt2obj), METH_FASTCALL|METH_KEYWORDS, _ssl_txt2obj__doc__},

static PyObject *
_ssl_txt2obj_impl(PyObject *module, const char *txt, int name);

static PyObject *
_ssl_txt2obj(PyObject *module, PyObject *const *args, Py_ssize_t nargs, PyObject *kwnames)
{
    PyObject *return_value = NULL;
    #if defined(Py_BUILD_CORE) && !defined(Py_BUILD_CORE_MODULE)

    #define NUM_KEYWORDS 2
    static struct {
        PyGC_Head _this_is_not_used;
        PyObject_VAR_HEAD
        PyObject *ob_item[NUM_KEYWORDS];
    } _kwtuple = {
        .ob_base = PyVarObject_HEAD_INIT(&PyTuple_Type, NUM_KEYWORDS)
        .ob_item = { &_Py_ID(txt), &_Py_ID(name), },
    };
    #undef NUM_KEYWORDS
    #define KWTUPLE (&_kwtuple.ob_base.ob_base)

    #else  // !Py_BUILD_CORE
    #  define KWTUPLE NULL
    #endif  // !Py_BUILD_CORE

    static const char * const _keywords[] = {"txt", "name", NULL};
    static _PyArg_Parser _parser = {
        .keywords = _keywords,
        .fname = "txt2obj",
        .kwtuple = KWTUPLE,
    };
    #undef KWTUPLE
    PyObject *argsbuf[2];
    Py_ssize_t noptargs = nargs + (kwnames ? PyTuple_GET_SIZE(kwnames) : 0) - 1;
    const char *txt;
    int name = 0;

    args = _PyArg_UnpackKeywords(args, nargs, NULL, kwnames, &_parser,
            /*minpos*/ 1, /*maxpos*/ 2, /*minkw*/ 0, /*varpos*/ 0, argsbuf);
    if (!args) {
        goto exit;
    }
    if (!PyUnicode_Check(args[0])) {
        _PyArg_BadArgument("txt2obj", "argument 'txt'", "str", args[0]);
        goto exit;
    }
    Py_ssize_t txt_length;
    txt = PyUnicode_AsUTF8AndSize(args[0], &txt_length);
    if (txt == NULL) {
        goto exit;
    }
    if (strlen(txt) != (size_t)txt_length) {
        PyErr_SetString(PyExc_ValueError, "embedded null character");
        goto exit;
    }
    if (!noptargs) {
        goto skip_optional_pos;
    }
    name = PyObject_IsTrue(args[1]);
    if (name < 0) {
        goto exit;
    }
skip_optional_pos:
    Py_BEGIN_CRITICAL_SECTION(module);
    return_value = _ssl_txt2obj_impl(module, txt, name);
    Py_END_CRITICAL_SECTION();

exit:
    return return_value;
}

PyDoc_STRVAR(_ssl_nid2obj__doc__,
"nid2obj($module, nid, /)\n"
"--\n"
"\n"
"Lookup NID, short name, long name and OID of an ASN1_OBJECT by NID.");

#define _SSL_NID2OBJ_METHODDEF    \
    {"nid2obj", (PyCFunction)_ssl_nid2obj, METH_O, _ssl_nid2obj__doc__},

static PyObject *
_ssl_nid2obj_impl(PyObject *module, int nid);

static PyObject *
_ssl_nid2obj(PyObject *module, PyObject *arg)
{
    PyObject *return_value = NULL;
    int nid;

    nid = PyLong_AsInt(arg);
    if (nid == -1 && PyErr_Occurred()) {
        goto exit;
    }
    Py_BEGIN_CRITICAL_SECTION(module);
    return_value = _ssl_nid2obj_impl(module, nid);
    Py_END_CRITICAL_SECTION();

exit:
    return return_value;
}

#if defined(_MSC_VER)

PyDoc_STRVAR(_ssl_enum_certificates__doc__,
"enum_certificates($module, /, store_name)\n"
"--\n"
"\n"
"Retrieve certificates from Windows\' cert store.\n"
"\n"
"store_name may be one of \'CA\', \'ROOT\' or \'MY\'.  The system may provide\n"
"more cert storages, too.  The function returns a list of (bytes,\n"
"encoding_type, trust) tuples.  The encoding_type flag can be interpreted\n"
"with X509_ASN_ENCODING or PKCS_7_ASN_ENCODING. The trust setting is either\n"
"a set of OIDs or the boolean True.");

#define _SSL_ENUM_CERTIFICATES_METHODDEF    \
    {"enum_certificates", _PyCFunction_CAST(_ssl_enum_certificates), METH_FASTCALL|METH_KEYWORDS, _ssl_enum_certificates__doc__},

static PyObject *
_ssl_enum_certificates_impl(PyObject *module, const char *store_name);

static PyObject *
_ssl_enum_certificates(PyObject *module, PyObject *const *args, Py_ssize_t nargs, PyObject *kwnames)
{
    PyObject *return_value = NULL;
    #if defined(Py_BUILD_CORE) && !defined(Py_BUILD_CORE_MODULE)

    #define NUM_KEYWORDS 1
    static struct {
        PyGC_Head _this_is_not_used;
        PyObject_VAR_HEAD
        PyObject *ob_item[NUM_KEYWORDS];
    } _kwtuple = {
        .ob_base = PyVarObject_HEAD_INIT(&PyTuple_Type, NUM_KEYWORDS)
        .ob_item = { &_Py_ID(store_name), },
    };
    #undef NUM_KEYWORDS
    #define KWTUPLE (&_kwtuple.ob_base.ob_base)

    #else  // !Py_BUILD_CORE
    #  define KWTUPLE NULL
    #endif  // !Py_BUILD_CORE

    static const char * const _keywords[] = {"store_name", NULL};
    static _PyArg_Parser _parser = {
        .keywords = _keywords,
        .fname = "enum_certificates",
        .kwtuple = KWTUPLE,
    };
    #undef KWTUPLE
    PyObject *argsbuf[1];
    const char *store_name;

    args = _PyArg_UnpackKeywords(args, nargs, NULL, kwnames, &_parser,
            /*minpos*/ 1, /*maxpos*/ 1, /*minkw*/ 0, /*varpos*/ 0, argsbuf);
    if (!args) {
        goto exit;
    }
    if (!PyUnicode_Check(args[0])) {
        _PyArg_BadArgument("enum_certificates", "argument 'store_name'", "str", args[0]);
        goto exit;
    }
    Py_ssize_t store_name_length;
    store_name = PyUnicode_AsUTF8AndSize(args[0], &store_name_length);
    if (store_name == NULL) {
        goto exit;
    }
    if (strlen(store_name) != (size_t)store_name_length) {
        PyErr_SetString(PyExc_ValueError, "embedded null character");
        goto exit;
    }
    Py_BEGIN_CRITICAL_SECTION(module);
    return_value = _ssl_enum_certificates_impl(module, store_name);
    Py_END_CRITICAL_SECTION();

exit:
    return return_value;
}

#endif /* defined(_MSC_VER) */

#if defined(_MSC_VER)

PyDoc_STRVAR(_ssl_enum_crls__doc__,
"enum_crls($module, /, store_name)\n"
"--\n"
"\n"
"Retrieve CRLs from Windows\' cert store.\n"
"\n"
"store_name may be one of \'CA\', \'ROOT\' or \'MY\'.  The system may provide\n"
"more cert storages, too.  The function returns a list of (bytes,\n"
"encoding_type) tuples.  The encoding_type flag can be interpreted with\n"
"X509_ASN_ENCODING or PKCS_7_ASN_ENCODING.");

#define _SSL_ENUM_CRLS_METHODDEF    \
    {"enum_crls", _PyCFunction_CAST(_ssl_enum_crls), METH_FASTCALL|METH_KEYWORDS, _ssl_enum_crls__doc__},

static PyObject *
_ssl_enum_crls_impl(PyObject *module, const char *store_name);

static PyObject *
_ssl_enum_crls(PyObject *module, PyObject *const *args, Py_ssize_t nargs, PyObject *kwnames)
{
    PyObject *return_value = NULL;
    #if defined(Py_BUILD_CORE) && !defined(Py_BUILD_CORE_MODULE)

    #define NUM_KEYWORDS 1
    static struct {
        PyGC_Head _this_is_not_used;
        PyObject_VAR_HEAD
        PyObject *ob_item[NUM_KEYWORDS];
    } _kwtuple = {
        .ob_base = PyVarObject_HEAD_INIT(&PyTuple_Type, NUM_KEYWORDS)
        .ob_item = { &_Py_ID(store_name), },
    };
    #undef NUM_KEYWORDS
    #define KWTUPLE (&_kwtuple.ob_base.ob_base)

    #else  // !Py_BUILD_CORE
    #  define KWTUPLE NULL
    #endif  // !Py_BUILD_CORE

    static const char * const _keywords[] = {"store_name", NULL};
    static _PyArg_Parser _parser = {
        .keywords = _keywords,
        .fname = "enum_crls",
        .kwtuple = KWTUPLE,
    };
    #undef KWTUPLE
    PyObject *argsbuf[1];
    const char *store_name;

    args = _PyArg_UnpackKeywords(args, nargs, NULL, kwnames, &_parser,
            /*minpos*/ 1, /*maxpos*/ 1, /*minkw*/ 0, /*varpos*/ 0, argsbuf);
    if (!args) {
        goto exit;
    }
    if (!PyUnicode_Check(args[0])) {
        _PyArg_BadArgument("enum_crls", "argument 'store_name'", "str", args[0]);
        goto exit;
    }
    Py_ssize_t store_name_length;
    store_name = PyUnicode_AsUTF8AndSize(args[0], &store_name_length);
    if (store_name == NULL) {
        goto exit;
    }
    if (strlen(store_name) != (size_t)store_name_length) {
        PyErr_SetString(PyExc_ValueError, "embedded null character");
        goto exit;
    }
    Py_BEGIN_CRITICAL_SECTION(module);
    return_value = _ssl_enum_crls_impl(module, store_name);
    Py_END_CRITICAL_SECTION();

exit:
    return return_value;
}

#endif /* defined(_MSC_VER) */

#ifndef _SSL__SSLSOCKET_SENDFILE_METHODDEF
    #define _SSL__SSLSOCKET_SENDFILE_METHODDEF
#endif /* !defined(_SSL__SSLSOCKET_SENDFILE_METHODDEF) */

#ifndef _SSL_ENUM_CERTIFICATES_METHODDEF
    #define _SSL_ENUM_CERTIFICATES_METHODDEF
#endif /* !defined(_SSL_ENUM_CERTIFICATES_METHODDEF) */

#ifndef _SSL_ENUM_CRLS_METHODDEF
    #define _SSL_ENUM_CRLS_METHODDEF
#endif /* !defined(_SSL_ENUM_CRLS_METHODDEF) */
<<<<<<< HEAD
/*[clinic end generated code: output=684ed25b085cf7bf input=a9049054013a1b77]*/
=======
/*[clinic end generated code: output=e71f1ef621aead08 input=a9049054013a1b77]*/
>>>>>>> 64173cd6
<|MERGE_RESOLUTION|>--- conflicted
+++ resolved
@@ -6,11 +6,8 @@
 #  include "pycore_gc.h"          // PyGC_Head
 #  include "pycore_runtime.h"     // _Py_ID()
 #endif
-<<<<<<< HEAD
+#include "pycore_critical_section.h"// Py_BEGIN_CRITICAL_SECTION()
 #include "pycore_long.h"          // _PyLong_Size_t_Converter()
-=======
-#include "pycore_critical_section.h"// Py_BEGIN_CRITICAL_SECTION()
->>>>>>> 64173cd6
 #include "pycore_modsupport.h"    // _PyArg_CheckPositional()
 
 PyDoc_STRVAR(_ssl__SSLSocket_do_handshake__doc__,
@@ -262,102 +259,6 @@
     return _ssl__SSLSocket_compression_impl(self);
 }
 
-<<<<<<< HEAD
-PyDoc_STRVAR(_ssl__SSLSocket_uses_ktls_for_send__doc__,
-"uses_ktls_for_send($self, /)\n"
-"--\n"
-"\n"
-"Check if the Kernel TLS data-path is used for sending.");
-
-#define _SSL__SSLSOCKET_USES_KTLS_FOR_SEND_METHODDEF    \
-    {"uses_ktls_for_send", (PyCFunction)_ssl__SSLSocket_uses_ktls_for_send, METH_NOARGS, _ssl__SSLSocket_uses_ktls_for_send__doc__},
-
-static PyObject *
-_ssl__SSLSocket_uses_ktls_for_send_impl(PySSLSocket *self);
-
-static PyObject *
-_ssl__SSLSocket_uses_ktls_for_send(PySSLSocket *self, PyObject *Py_UNUSED(ignored))
-{
-    return _ssl__SSLSocket_uses_ktls_for_send_impl(self);
-}
-
-PyDoc_STRVAR(_ssl__SSLSocket_uses_ktls_for_read__doc__,
-"uses_ktls_for_read($self, /)\n"
-"--\n"
-"\n"
-"Check if the Kernel TLS data-path is used for receiving.");
-
-#define _SSL__SSLSOCKET_USES_KTLS_FOR_READ_METHODDEF    \
-    {"uses_ktls_for_read", (PyCFunction)_ssl__SSLSocket_uses_ktls_for_read, METH_NOARGS, _ssl__SSLSocket_uses_ktls_for_read__doc__},
-
-static PyObject *
-_ssl__SSLSocket_uses_ktls_for_read_impl(PySSLSocket *self);
-
-static PyObject *
-_ssl__SSLSocket_uses_ktls_for_read(PySSLSocket *self, PyObject *Py_UNUSED(ignored))
-{
-    return _ssl__SSLSocket_uses_ktls_for_read_impl(self);
-}
-
-#if defined(BIO_get_ktls_send)
-
-PyDoc_STRVAR(_ssl__SSLSocket_sendfile__doc__,
-"sendfile($self, fd, offset, size, flags=0, /)\n"
-"--\n"
-"\n"
-"Write size bytes from offset in the file descriptor fd to the SSL connection.\n"
-"\n"
-"This method uses the zero-copy technique and returns the number of bytes\n"
-"written. It should be called only when Kernel TLS is used for sending data in\n"
-"the connection.\n"
-"\n"
-"The meaning of flags is platform dependent.");
-
-#define _SSL__SSLSOCKET_SENDFILE_METHODDEF    \
-    {"sendfile", _PyCFunction_CAST(_ssl__SSLSocket_sendfile), METH_FASTCALL, _ssl__SSLSocket_sendfile__doc__},
-
-static PyObject *
-_ssl__SSLSocket_sendfile_impl(PySSLSocket *self, int fd, Py_off_t offset,
-                              size_t size, int flags);
-
-static PyObject *
-_ssl__SSLSocket_sendfile(PySSLSocket *self, PyObject *const *args, Py_ssize_t nargs)
-{
-    PyObject *return_value = NULL;
-    int fd;
-    Py_off_t offset;
-    size_t size;
-    int flags = 0;
-
-    if (!_PyArg_CheckPositional("sendfile", nargs, 3, 4)) {
-        goto exit;
-    }
-    fd = PyLong_AsInt(args[0]);
-    if (fd == -1 && PyErr_Occurred()) {
-        goto exit;
-    }
-    if (!Py_off_t_converter(args[1], &offset)) {
-        goto exit;
-    }
-    if (!_PyLong_Size_t_Converter(args[2], &size)) {
-        goto exit;
-    }
-    if (nargs < 4) {
-        goto skip_optional;
-    }
-    flags = PyLong_AsInt(args[3]);
-    if (flags == -1 && PyErr_Occurred()) {
-        goto exit;
-    }
-skip_optional:
-    return_value = _ssl__SSLSocket_sendfile_impl(self, fd, offset, size, flags);
-
-exit:
-    return return_value;
-}
-
-#endif /* defined(BIO_get_ktls_send) */
-=======
 PyDoc_STRVAR(_ssl__SSLSocket_context__doc__,
 "This changes the context associated with the SSLSocket.\n"
 "\n"
@@ -541,7 +442,103 @@
 
     return return_value;
 }
->>>>>>> 64173cd6
+
+PyDoc_STRVAR(_ssl__SSLSocket_uses_ktls_for_send__doc__,
+"uses_ktls_for_send($self, /)\n"
+"--\n"
+"\n"
+"Check if the Kernel TLS data-path is used for sending.");
+
+#define _SSL__SSLSOCKET_USES_KTLS_FOR_SEND_METHODDEF    \
+    {"uses_ktls_for_send", (PyCFunction)_ssl__SSLSocket_uses_ktls_for_send, METH_NOARGS, _ssl__SSLSocket_uses_ktls_for_send__doc__},
+
+static PyObject *
+_ssl__SSLSocket_uses_ktls_for_send_impl(PySSLSocket *self);
+
+static PyObject *
+_ssl__SSLSocket_uses_ktls_for_send(PySSLSocket *self, PyObject *Py_UNUSED(ignored))
+{
+    return _ssl__SSLSocket_uses_ktls_for_send_impl(self);
+}
+
+PyDoc_STRVAR(_ssl__SSLSocket_uses_ktls_for_read__doc__,
+"uses_ktls_for_read($self, /)\n"
+"--\n"
+"\n"
+"Check if the Kernel TLS data-path is used for receiving.");
+
+#define _SSL__SSLSOCKET_USES_KTLS_FOR_READ_METHODDEF    \
+    {"uses_ktls_for_read", (PyCFunction)_ssl__SSLSocket_uses_ktls_for_read, METH_NOARGS, _ssl__SSLSocket_uses_ktls_for_read__doc__},
+
+static PyObject *
+_ssl__SSLSocket_uses_ktls_for_read_impl(PySSLSocket *self);
+
+static PyObject *
+_ssl__SSLSocket_uses_ktls_for_read(PySSLSocket *self, PyObject *Py_UNUSED(ignored))
+{
+    return _ssl__SSLSocket_uses_ktls_for_read_impl(self);
+}
+
+#if defined(BIO_get_ktls_send)
+
+PyDoc_STRVAR(_ssl__SSLSocket_sendfile__doc__,
+"sendfile($self, fd, offset, size, flags=0, /)\n"
+"--\n"
+"\n"
+"Write size bytes from offset in the file descriptor fd to the SSL connection.\n"
+"\n"
+"This method uses the zero-copy technique and returns the number of bytes\n"
+"written. It should be called only when Kernel TLS is used for sending data in\n"
+"the connection.\n"
+"\n"
+"The meaning of flags is platform dependent.");
+
+#define _SSL__SSLSOCKET_SENDFILE_METHODDEF    \
+    {"sendfile", _PyCFunction_CAST(_ssl__SSLSocket_sendfile), METH_FASTCALL, _ssl__SSLSocket_sendfile__doc__},
+
+static PyObject *
+_ssl__SSLSocket_sendfile_impl(PySSLSocket *self, int fd, Py_off_t offset,
+                              size_t size, int flags);
+
+static PyObject *
+_ssl__SSLSocket_sendfile(PySSLSocket *self, PyObject *const *args, Py_ssize_t nargs)
+{
+    PyObject *return_value = NULL;
+    int fd;
+    Py_off_t offset;
+    size_t size;
+    int flags = 0;
+
+    if (!_PyArg_CheckPositional("sendfile", nargs, 3, 4)) {
+        goto exit;
+    }
+    fd = PyLong_AsInt(args[0]);
+    if (fd == -1 && PyErr_Occurred()) {
+        goto exit;
+    }
+    if (!Py_off_t_converter(args[1], &offset)) {
+        goto exit;
+    }
+    if (!_PyLong_Size_t_Converter(args[2], &size)) {
+        goto exit;
+    }
+    if (nargs < 4) {
+        goto skip_optional;
+    }
+    flags = PyLong_AsInt(args[3]);
+    if (flags == -1 && PyErr_Occurred()) {
+        goto exit;
+    }
+skip_optional:
+    Py_BEGIN_CRITICAL_SECTION(self);
+    return_value = _ssl__SSLSocket_sendfile_impl(self, fd, offset, size, flags);
+    Py_END_CRITICAL_SECTION();
+
+exit:
+    return return_value;
+}
+
+#endif /* defined(BIO_get_ktls_send) */
 
 PyDoc_STRVAR(_ssl__SSLSocket_write__doc__,
 "write($self, b, /)\n"
@@ -2983,8 +2980,4 @@
 #ifndef _SSL_ENUM_CRLS_METHODDEF
     #define _SSL_ENUM_CRLS_METHODDEF
 #endif /* !defined(_SSL_ENUM_CRLS_METHODDEF) */
-<<<<<<< HEAD
-/*[clinic end generated code: output=684ed25b085cf7bf input=a9049054013a1b77]*/
-=======
-/*[clinic end generated code: output=e71f1ef621aead08 input=a9049054013a1b77]*/
->>>>>>> 64173cd6
+/*[clinic end generated code: output=38efd95f62abba77 input=a9049054013a1b77]*/