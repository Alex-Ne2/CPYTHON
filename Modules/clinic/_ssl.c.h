/*[clinic input]
preserve
[clinic start generated code]*/

#if defined(Py_BUILD_CORE) && !defined(Py_BUILD_CORE_MODULE)
#  include "pycore_gc.h"          // PyGC_Head
#  include "pycore_runtime.h"     // _Py_ID()
#endif
#include "pycore_critical_section.h"// Py_BEGIN_CRITICAL_SECTION()
#include "pycore_long.h"          // _PyLong_Size_t_Converter()
#include "pycore_modsupport.h"    // _PyArg_CheckPositional()

PyDoc_STRVAR(_ssl__SSLSocket_do_handshake__doc__,
"do_handshake($self, /)\n"
"--\n"
"\n");

#define _SSL__SSLSOCKET_DO_HANDSHAKE_METHODDEF    \
    {"do_handshake", (PyCFunction)_ssl__SSLSocket_do_handshake, METH_NOARGS, _ssl__SSLSocket_do_handshake__doc__},

static PyObject *
_ssl__SSLSocket_do_handshake_impl(PySSLSocket *self);

static PyObject *
_ssl__SSLSocket_do_handshake(PyObject *self, PyObject *Py_UNUSED(ignored))
{
    PyObject *return_value = NULL;

    Py_BEGIN_CRITICAL_SECTION(self);
    return_value = _ssl__SSLSocket_do_handshake_impl((PySSLSocket *)self);
    Py_END_CRITICAL_SECTION();

    return return_value;
}

PyDoc_STRVAR(_ssl__test_decode_cert__doc__,
"_test_decode_cert($module, path, /)\n"
"--\n"
"\n");

#define _SSL__TEST_DECODE_CERT_METHODDEF    \
    {"_test_decode_cert", (PyCFunction)_ssl__test_decode_cert, METH_O, _ssl__test_decode_cert__doc__},

static PyObject *
_ssl__test_decode_cert_impl(PyObject *module, PyObject *path);

static PyObject *
_ssl__test_decode_cert(PyObject *module, PyObject *arg)
{
    PyObject *return_value = NULL;
    PyObject *path;

    if (!PyUnicode_FSConverter(arg, &path)) {
        goto exit;
    }
    return_value = _ssl__test_decode_cert_impl(module, path);

exit:
    return return_value;
}

PyDoc_STRVAR(_ssl__SSLSocket_getpeercert__doc__,
"getpeercert($self, der=False, /)\n"
"--\n"
"\n"
"Returns the certificate for the peer.\n"
"\n"
"If no certificate was provided, returns None.  If a certificate was\n"
"provided, but not validated, returns an empty dictionary.  Otherwise\n"
"returns a dict containing information about the peer certificate.\n"
"\n"
"If the optional argument is True, returns a DER-encoded copy of the\n"
"peer certificate, or None if no certificate was provided.  This will\n"
"return the certificate even if it wasn\'t validated.");

#define _SSL__SSLSOCKET_GETPEERCERT_METHODDEF    \
    {"getpeercert", _PyCFunction_CAST(_ssl__SSLSocket_getpeercert), METH_FASTCALL, _ssl__SSLSocket_getpeercert__doc__},

static PyObject *
_ssl__SSLSocket_getpeercert_impl(PySSLSocket *self, int binary_mode);

static PyObject *
_ssl__SSLSocket_getpeercert(PyObject *self, PyObject *const *args, Py_ssize_t nargs)
{
    PyObject *return_value = NULL;
    int binary_mode = 0;

    if (!_PyArg_CheckPositional("getpeercert", nargs, 0, 1)) {
        goto exit;
    }
    if (nargs < 1) {
        goto skip_optional;
    }
    binary_mode = PyObject_IsTrue(args[0]);
    if (binary_mode < 0) {
        goto exit;
    }
skip_optional:
    Py_BEGIN_CRITICAL_SECTION(self);
    return_value = _ssl__SSLSocket_getpeercert_impl((PySSLSocket *)self, binary_mode);
    Py_END_CRITICAL_SECTION();

exit:
    return return_value;
}

PyDoc_STRVAR(_ssl__SSLSocket_get_verified_chain__doc__,
"get_verified_chain($self, /)\n"
"--\n"
"\n");

#define _SSL__SSLSOCKET_GET_VERIFIED_CHAIN_METHODDEF    \
    {"get_verified_chain", (PyCFunction)_ssl__SSLSocket_get_verified_chain, METH_NOARGS, _ssl__SSLSocket_get_verified_chain__doc__},

static PyObject *
_ssl__SSLSocket_get_verified_chain_impl(PySSLSocket *self);

static PyObject *
_ssl__SSLSocket_get_verified_chain(PyObject *self, PyObject *Py_UNUSED(ignored))
{
    PyObject *return_value = NULL;

    Py_BEGIN_CRITICAL_SECTION(self);
    return_value = _ssl__SSLSocket_get_verified_chain_impl((PySSLSocket *)self);
    Py_END_CRITICAL_SECTION();

    return return_value;
}

PyDoc_STRVAR(_ssl__SSLSocket_get_unverified_chain__doc__,
"get_unverified_chain($self, /)\n"
"--\n"
"\n");

#define _SSL__SSLSOCKET_GET_UNVERIFIED_CHAIN_METHODDEF    \
    {"get_unverified_chain", (PyCFunction)_ssl__SSLSocket_get_unverified_chain, METH_NOARGS, _ssl__SSLSocket_get_unverified_chain__doc__},

static PyObject *
_ssl__SSLSocket_get_unverified_chain_impl(PySSLSocket *self);

static PyObject *
_ssl__SSLSocket_get_unverified_chain(PyObject *self, PyObject *Py_UNUSED(ignored))
{
    PyObject *return_value = NULL;

    Py_BEGIN_CRITICAL_SECTION(self);
    return_value = _ssl__SSLSocket_get_unverified_chain_impl((PySSLSocket *)self);
    Py_END_CRITICAL_SECTION();

    return return_value;
}

PyDoc_STRVAR(_ssl__SSLSocket_shared_ciphers__doc__,
"shared_ciphers($self, /)\n"
"--\n"
"\n");

#define _SSL__SSLSOCKET_SHARED_CIPHERS_METHODDEF    \
    {"shared_ciphers", (PyCFunction)_ssl__SSLSocket_shared_ciphers, METH_NOARGS, _ssl__SSLSocket_shared_ciphers__doc__},

static PyObject *
_ssl__SSLSocket_shared_ciphers_impl(PySSLSocket *self);

static PyObject *
_ssl__SSLSocket_shared_ciphers(PyObject *self, PyObject *Py_UNUSED(ignored))
{
    PyObject *return_value = NULL;

    Py_BEGIN_CRITICAL_SECTION(self);
    return_value = _ssl__SSLSocket_shared_ciphers_impl((PySSLSocket *)self);
    Py_END_CRITICAL_SECTION();

    return return_value;
}

PyDoc_STRVAR(_ssl__SSLSocket_cipher__doc__,
"cipher($self, /)\n"
"--\n"
"\n");

#define _SSL__SSLSOCKET_CIPHER_METHODDEF    \
    {"cipher", (PyCFunction)_ssl__SSLSocket_cipher, METH_NOARGS, _ssl__SSLSocket_cipher__doc__},

static PyObject *
_ssl__SSLSocket_cipher_impl(PySSLSocket *self);

static PyObject *
_ssl__SSLSocket_cipher(PyObject *self, PyObject *Py_UNUSED(ignored))
{
    PyObject *return_value = NULL;

    Py_BEGIN_CRITICAL_SECTION(self);
    return_value = _ssl__SSLSocket_cipher_impl((PySSLSocket *)self);
    Py_END_CRITICAL_SECTION();

    return return_value;
}

PyDoc_STRVAR(_ssl__SSLSocket_version__doc__,
"version($self, /)\n"
"--\n"
"\n");

#define _SSL__SSLSOCKET_VERSION_METHODDEF    \
    {"version", (PyCFunction)_ssl__SSLSocket_version, METH_NOARGS, _ssl__SSLSocket_version__doc__},

static PyObject *
_ssl__SSLSocket_version_impl(PySSLSocket *self);

static PyObject *
_ssl__SSLSocket_version(PyObject *self, PyObject *Py_UNUSED(ignored))
{
    PyObject *return_value = NULL;

    Py_BEGIN_CRITICAL_SECTION(self);
    return_value = _ssl__SSLSocket_version_impl((PySSLSocket *)self);
    Py_END_CRITICAL_SECTION();

    return return_value;
}

PyDoc_STRVAR(_ssl__SSLSocket_selected_alpn_protocol__doc__,
"selected_alpn_protocol($self, /)\n"
"--\n"
"\n");

#define _SSL__SSLSOCKET_SELECTED_ALPN_PROTOCOL_METHODDEF    \
    {"selected_alpn_protocol", (PyCFunction)_ssl__SSLSocket_selected_alpn_protocol, METH_NOARGS, _ssl__SSLSocket_selected_alpn_protocol__doc__},

static PyObject *
_ssl__SSLSocket_selected_alpn_protocol_impl(PySSLSocket *self);

static PyObject *
_ssl__SSLSocket_selected_alpn_protocol(PyObject *self, PyObject *Py_UNUSED(ignored))
{
    PyObject *return_value = NULL;

    Py_BEGIN_CRITICAL_SECTION(self);
    return_value = _ssl__SSLSocket_selected_alpn_protocol_impl((PySSLSocket *)self);
    Py_END_CRITICAL_SECTION();

    return return_value;
}

PyDoc_STRVAR(_ssl__SSLSocket_compression__doc__,
"compression($self, /)\n"
"--\n"
"\n");

#define _SSL__SSLSOCKET_COMPRESSION_METHODDEF    \
    {"compression", (PyCFunction)_ssl__SSLSocket_compression, METH_NOARGS, _ssl__SSLSocket_compression__doc__},

static PyObject *
_ssl__SSLSocket_compression_impl(PySSLSocket *self);

static PyObject *
_ssl__SSLSocket_compression(PyObject *self, PyObject *Py_UNUSED(ignored))
{
    return _ssl__SSLSocket_compression_impl((PySSLSocket *)self);
}

PyDoc_STRVAR(_ssl__SSLSocket_context__doc__,
"This changes the context associated with the SSLSocket.\n"
"\n"
"This is typically used from within a callback function set by the sni_callback\n"
"on the SSLContext to change the certificate information associated with the\n"
"SSLSocket before the cryptographic exchange handshake messages.");
#if defined(_ssl__SSLSocket_context_DOCSTR)
#   undef _ssl__SSLSocket_context_DOCSTR
#endif
#define _ssl__SSLSocket_context_DOCSTR _ssl__SSLSocket_context__doc__

#if !defined(_ssl__SSLSocket_context_DOCSTR)
#  define _ssl__SSLSocket_context_DOCSTR NULL
#endif
#if defined(_SSL__SSLSOCKET_CONTEXT_GETSETDEF)
#  undef _SSL__SSLSOCKET_CONTEXT_GETSETDEF
#  define _SSL__SSLSOCKET_CONTEXT_GETSETDEF {"context", (getter)_ssl__SSLSocket_context_get, (setter)_ssl__SSLSocket_context_set, _ssl__SSLSocket_context_DOCSTR},
#else
#  define _SSL__SSLSOCKET_CONTEXT_GETSETDEF {"context", (getter)_ssl__SSLSocket_context_get, NULL, _ssl__SSLSocket_context_DOCSTR},
#endif

static PyObject *
_ssl__SSLSocket_context_get_impl(PySSLSocket *self);

static PyObject *
_ssl__SSLSocket_context_get(PyObject *self, void *Py_UNUSED(context))
{
    PyObject *return_value = NULL;

    Py_BEGIN_CRITICAL_SECTION(self);
    return_value = _ssl__SSLSocket_context_get_impl((PySSLSocket *)self);
    Py_END_CRITICAL_SECTION();

    return return_value;
}

#if !defined(_ssl__SSLSocket_context_DOCSTR)
#  define _ssl__SSLSocket_context_DOCSTR NULL
#endif
#if defined(_SSL__SSLSOCKET_CONTEXT_GETSETDEF)
#  undef _SSL__SSLSOCKET_CONTEXT_GETSETDEF
#  define _SSL__SSLSOCKET_CONTEXT_GETSETDEF {"context", (getter)_ssl__SSLSocket_context_get, (setter)_ssl__SSLSocket_context_set, _ssl__SSLSocket_context_DOCSTR},
#else
#  define _SSL__SSLSOCKET_CONTEXT_GETSETDEF {"context", NULL, (setter)_ssl__SSLSocket_context_set, NULL},
#endif

static int
_ssl__SSLSocket_context_set_impl(PySSLSocket *self, PyObject *value);

static int
_ssl__SSLSocket_context_set(PyObject *self, PyObject *value, void *Py_UNUSED(context))
{
    int return_value;

    Py_BEGIN_CRITICAL_SECTION(self);
    return_value = _ssl__SSLSocket_context_set_impl((PySSLSocket *)self, value);
    Py_END_CRITICAL_SECTION();

    return return_value;
}

PyDoc_STRVAR(_ssl__SSLSocket_server_side__doc__,
"Whether this is a server-side socket.");
#if defined(_ssl__SSLSocket_server_side_DOCSTR)
#   undef _ssl__SSLSocket_server_side_DOCSTR
#endif
#define _ssl__SSLSocket_server_side_DOCSTR _ssl__SSLSocket_server_side__doc__

#if !defined(_ssl__SSLSocket_server_side_DOCSTR)
#  define _ssl__SSLSocket_server_side_DOCSTR NULL
#endif
#if defined(_SSL__SSLSOCKET_SERVER_SIDE_GETSETDEF)
#  undef _SSL__SSLSOCKET_SERVER_SIDE_GETSETDEF
#  define _SSL__SSLSOCKET_SERVER_SIDE_GETSETDEF {"server_side", (getter)_ssl__SSLSocket_server_side_get, (setter)_ssl__SSLSocket_server_side_set, _ssl__SSLSocket_server_side_DOCSTR},
#else
#  define _SSL__SSLSOCKET_SERVER_SIDE_GETSETDEF {"server_side", (getter)_ssl__SSLSocket_server_side_get, NULL, _ssl__SSLSocket_server_side_DOCSTR},
#endif

static PyObject *
_ssl__SSLSocket_server_side_get_impl(PySSLSocket *self);

static PyObject *
_ssl__SSLSocket_server_side_get(PyObject *self, void *Py_UNUSED(context))
{
    PyObject *return_value = NULL;

    Py_BEGIN_CRITICAL_SECTION(self);
    return_value = _ssl__SSLSocket_server_side_get_impl((PySSLSocket *)self);
    Py_END_CRITICAL_SECTION();

    return return_value;
}

PyDoc_STRVAR(_ssl__SSLSocket_server_hostname__doc__,
"The currently set server hostname (for SNI).");
#if defined(_ssl__SSLSocket_server_hostname_DOCSTR)
#   undef _ssl__SSLSocket_server_hostname_DOCSTR
#endif
#define _ssl__SSLSocket_server_hostname_DOCSTR _ssl__SSLSocket_server_hostname__doc__

#if !defined(_ssl__SSLSocket_server_hostname_DOCSTR)
#  define _ssl__SSLSocket_server_hostname_DOCSTR NULL
#endif
#if defined(_SSL__SSLSOCKET_SERVER_HOSTNAME_GETSETDEF)
#  undef _SSL__SSLSOCKET_SERVER_HOSTNAME_GETSETDEF
#  define _SSL__SSLSOCKET_SERVER_HOSTNAME_GETSETDEF {"server_hostname", (getter)_ssl__SSLSocket_server_hostname_get, (setter)_ssl__SSLSocket_server_hostname_set, _ssl__SSLSocket_server_hostname_DOCSTR},
#else
#  define _SSL__SSLSOCKET_SERVER_HOSTNAME_GETSETDEF {"server_hostname", (getter)_ssl__SSLSocket_server_hostname_get, NULL, _ssl__SSLSocket_server_hostname_DOCSTR},
#endif

static PyObject *
_ssl__SSLSocket_server_hostname_get_impl(PySSLSocket *self);

static PyObject *
_ssl__SSLSocket_server_hostname_get(PyObject *self, void *Py_UNUSED(context))
{
    PyObject *return_value = NULL;

    Py_BEGIN_CRITICAL_SECTION(self);
    return_value = _ssl__SSLSocket_server_hostname_get_impl((PySSLSocket *)self);
    Py_END_CRITICAL_SECTION();

    return return_value;
}

PyDoc_STRVAR(_ssl__SSLSocket_owner__doc__,
"The Python-level owner of this object.\n"
"\n"
"Passed as \"self\" in servername callback.");
#if defined(_ssl__SSLSocket_owner_DOCSTR)
#   undef _ssl__SSLSocket_owner_DOCSTR
#endif
#define _ssl__SSLSocket_owner_DOCSTR _ssl__SSLSocket_owner__doc__

#if !defined(_ssl__SSLSocket_owner_DOCSTR)
#  define _ssl__SSLSocket_owner_DOCSTR NULL
#endif
#if defined(_SSL__SSLSOCKET_OWNER_GETSETDEF)
#  undef _SSL__SSLSOCKET_OWNER_GETSETDEF
#  define _SSL__SSLSOCKET_OWNER_GETSETDEF {"owner", (getter)_ssl__SSLSocket_owner_get, (setter)_ssl__SSLSocket_owner_set, _ssl__SSLSocket_owner_DOCSTR},
#else
#  define _SSL__SSLSOCKET_OWNER_GETSETDEF {"owner", (getter)_ssl__SSLSocket_owner_get, NULL, _ssl__SSLSocket_owner_DOCSTR},
#endif

static PyObject *
_ssl__SSLSocket_owner_get_impl(PySSLSocket *self);

static PyObject *
_ssl__SSLSocket_owner_get(PyObject *self, void *Py_UNUSED(context))
{
    PyObject *return_value = NULL;

    Py_BEGIN_CRITICAL_SECTION(self);
    return_value = _ssl__SSLSocket_owner_get_impl((PySSLSocket *)self);
    Py_END_CRITICAL_SECTION();

    return return_value;
}

#if !defined(_ssl__SSLSocket_owner_DOCSTR)
#  define _ssl__SSLSocket_owner_DOCSTR NULL
#endif
#if defined(_SSL__SSLSOCKET_OWNER_GETSETDEF)
#  undef _SSL__SSLSOCKET_OWNER_GETSETDEF
#  define _SSL__SSLSOCKET_OWNER_GETSETDEF {"owner", (getter)_ssl__SSLSocket_owner_get, (setter)_ssl__SSLSocket_owner_set, _ssl__SSLSocket_owner_DOCSTR},
#else
#  define _SSL__SSLSOCKET_OWNER_GETSETDEF {"owner", NULL, (setter)_ssl__SSLSocket_owner_set, NULL},
#endif

static int
_ssl__SSLSocket_owner_set_impl(PySSLSocket *self, PyObject *value);

static int
_ssl__SSLSocket_owner_set(PyObject *self, PyObject *value, void *Py_UNUSED(context))
{
    int return_value;

    Py_BEGIN_CRITICAL_SECTION(self);
    return_value = _ssl__SSLSocket_owner_set_impl((PySSLSocket *)self, value);
    Py_END_CRITICAL_SECTION();

    return return_value;
}

PyDoc_STRVAR(_ssl__SSLSocket_uses_ktls_for_send__doc__,
"uses_ktls_for_send($self, /)\n"
"--\n"
"\n"
"Check if the Kernel TLS data-path is used for sending.");

#define _SSL__SSLSOCKET_USES_KTLS_FOR_SEND_METHODDEF    \
    {"uses_ktls_for_send", (PyCFunction)_ssl__SSLSocket_uses_ktls_for_send, METH_NOARGS, _ssl__SSLSocket_uses_ktls_for_send__doc__},

static PyObject *
_ssl__SSLSocket_uses_ktls_for_send_impl(PySSLSocket *self);

static PyObject *
_ssl__SSLSocket_uses_ktls_for_send(PySSLSocket *self, PyObject *Py_UNUSED(ignored))
{
    return _ssl__SSLSocket_uses_ktls_for_send_impl(self);
}

PyDoc_STRVAR(_ssl__SSLSocket_uses_ktls_for_read__doc__,
"uses_ktls_for_read($self, /)\n"
"--\n"
"\n"
"Check if the Kernel TLS data-path is used for receiving.");

#define _SSL__SSLSOCKET_USES_KTLS_FOR_READ_METHODDEF    \
    {"uses_ktls_for_read", (PyCFunction)_ssl__SSLSocket_uses_ktls_for_read, METH_NOARGS, _ssl__SSLSocket_uses_ktls_for_read__doc__},

static PyObject *
_ssl__SSLSocket_uses_ktls_for_read_impl(PySSLSocket *self);

static PyObject *
_ssl__SSLSocket_uses_ktls_for_read(PySSLSocket *self, PyObject *Py_UNUSED(ignored))
{
    return _ssl__SSLSocket_uses_ktls_for_read_impl(self);
}

#if defined(BIO_get_ktls_send)

PyDoc_STRVAR(_ssl__SSLSocket_sendfile__doc__,
"sendfile($self, fd, offset, size, flags=0, /)\n"
"--\n"
"\n"
"Write size bytes from offset in the file descriptor fd to the SSL connection.\n"
"\n"
"This method uses the zero-copy technique and returns the number of bytes\n"
"written. It should be called only when Kernel TLS is used for sending data in\n"
"the connection.\n"
"\n"
"The meaning of flags is platform dependent.");

#define _SSL__SSLSOCKET_SENDFILE_METHODDEF    \
    {"sendfile", _PyCFunction_CAST(_ssl__SSLSocket_sendfile), METH_FASTCALL, _ssl__SSLSocket_sendfile__doc__},

static PyObject *
_ssl__SSLSocket_sendfile_impl(PySSLSocket *self, int fd, Py_off_t offset,
                              size_t size, int flags);

static PyObject *
_ssl__SSLSocket_sendfile(PySSLSocket *self, PyObject *const *args, Py_ssize_t nargs)
{
    PyObject *return_value = NULL;
    int fd;
    Py_off_t offset;
    size_t size;
    int flags = 0;

    if (!_PyArg_CheckPositional("sendfile", nargs, 3, 4)) {
        goto exit;
    }
    fd = PyLong_AsInt(args[0]);
    if (fd == -1 && PyErr_Occurred()) {
        goto exit;
    }
    if (!Py_off_t_converter(args[1], &offset)) {
        goto exit;
    }
    if (!_PyLong_Size_t_Converter(args[2], &size)) {
        goto exit;
    }
    if (nargs < 4) {
        goto skip_optional;
    }
    flags = PyLong_AsInt(args[3]);
    if (flags == -1 && PyErr_Occurred()) {
        goto exit;
    }
skip_optional:
    Py_BEGIN_CRITICAL_SECTION(self);
    return_value = _ssl__SSLSocket_sendfile_impl(self, fd, offset, size, flags);
    Py_END_CRITICAL_SECTION();

exit:
    return return_value;
}

#endif /* defined(BIO_get_ktls_send) */

PyDoc_STRVAR(_ssl__SSLSocket_write__doc__,
"write($self, b, /)\n"
"--\n"
"\n"
"Writes the bytes-like object b into the SSL object.\n"
"\n"
"Returns the number of bytes written.");

#define _SSL__SSLSOCKET_WRITE_METHODDEF    \
    {"write", (PyCFunction)_ssl__SSLSocket_write, METH_O, _ssl__SSLSocket_write__doc__},

static PyObject *
_ssl__SSLSocket_write_impl(PySSLSocket *self, Py_buffer *b);

static PyObject *
_ssl__SSLSocket_write(PyObject *self, PyObject *arg)
{
    PyObject *return_value = NULL;
    Py_buffer b = {NULL, NULL};

    if (PyObject_GetBuffer(arg, &b, PyBUF_SIMPLE) != 0) {
        goto exit;
    }
    Py_BEGIN_CRITICAL_SECTION(self);
    return_value = _ssl__SSLSocket_write_impl((PySSLSocket *)self, &b);
    Py_END_CRITICAL_SECTION();

exit:
    /* Cleanup for b */
    if (b.obj) {
       PyBuffer_Release(&b);
    }

    return return_value;
}

PyDoc_STRVAR(_ssl__SSLSocket_pending__doc__,
"pending($self, /)\n"
"--\n"
"\n"
"Returns the number of already decrypted bytes available for read, pending on the connection.");

#define _SSL__SSLSOCKET_PENDING_METHODDEF    \
    {"pending", (PyCFunction)_ssl__SSLSocket_pending, METH_NOARGS, _ssl__SSLSocket_pending__doc__},

static PyObject *
_ssl__SSLSocket_pending_impl(PySSLSocket *self);

static PyObject *
_ssl__SSLSocket_pending(PyObject *self, PyObject *Py_UNUSED(ignored))
{
    PyObject *return_value = NULL;

    Py_BEGIN_CRITICAL_SECTION(self);
    return_value = _ssl__SSLSocket_pending_impl((PySSLSocket *)self);
    Py_END_CRITICAL_SECTION();

    return return_value;
}

PyDoc_STRVAR(_ssl__SSLSocket_read__doc__,
"read(size, [buffer])\n"
"Read up to size bytes from the SSL socket.");

#define _SSL__SSLSOCKET_READ_METHODDEF    \
    {"read", (PyCFunction)_ssl__SSLSocket_read, METH_VARARGS, _ssl__SSLSocket_read__doc__},

static PyObject *
_ssl__SSLSocket_read_impl(PySSLSocket *self, Py_ssize_t len,
                          int group_right_1, Py_buffer *buffer);

static PyObject *
_ssl__SSLSocket_read(PyObject *self, PyObject *args)
{
    PyObject *return_value = NULL;
    Py_ssize_t len;
    int group_right_1 = 0;
    Py_buffer buffer = {NULL, NULL};

    switch (PyTuple_GET_SIZE(args)) {
        case 1:
            if (!PyArg_ParseTuple(args, "n:read", &len)) {
                goto exit;
            }
            break;
        case 2:
            if (!PyArg_ParseTuple(args, "nw*:read", &len, &buffer)) {
                goto exit;
            }
            group_right_1 = 1;
            break;
        default:
            PyErr_SetString(PyExc_TypeError, "_ssl._SSLSocket.read requires 1 to 2 arguments");
            goto exit;
    }
    Py_BEGIN_CRITICAL_SECTION(self);
    return_value = _ssl__SSLSocket_read_impl((PySSLSocket *)self, len, group_right_1, &buffer);
    Py_END_CRITICAL_SECTION();

exit:
    /* Cleanup for buffer */
    if (buffer.obj) {
       PyBuffer_Release(&buffer);
    }

    return return_value;
}

PyDoc_STRVAR(_ssl__SSLSocket_shutdown__doc__,
"shutdown($self, /)\n"
"--\n"
"\n"
"Does the SSL shutdown handshake with the remote end.");

#define _SSL__SSLSOCKET_SHUTDOWN_METHODDEF    \
    {"shutdown", (PyCFunction)_ssl__SSLSocket_shutdown, METH_NOARGS, _ssl__SSLSocket_shutdown__doc__},

static PyObject *
_ssl__SSLSocket_shutdown_impl(PySSLSocket *self);

static PyObject *
_ssl__SSLSocket_shutdown(PyObject *self, PyObject *Py_UNUSED(ignored))
{
    PyObject *return_value = NULL;

    Py_BEGIN_CRITICAL_SECTION(self);
    return_value = _ssl__SSLSocket_shutdown_impl((PySSLSocket *)self);
    Py_END_CRITICAL_SECTION();

    return return_value;
}

PyDoc_STRVAR(_ssl__SSLSocket_get_channel_binding__doc__,
"get_channel_binding($self, /, cb_type=\'tls-unique\')\n"
"--\n"
"\n"
"Get channel binding data for current connection.\n"
"\n"
"Raise ValueError if the requested `cb_type` is not supported.  Return bytes\n"
"of the data or None if the data is not available (e.g. before the handshake).\n"
"Only \'tls-unique\' channel binding data from RFC 5929 is supported.");

#define _SSL__SSLSOCKET_GET_CHANNEL_BINDING_METHODDEF    \
    {"get_channel_binding", _PyCFunction_CAST(_ssl__SSLSocket_get_channel_binding), METH_FASTCALL|METH_KEYWORDS, _ssl__SSLSocket_get_channel_binding__doc__},

static PyObject *
_ssl__SSLSocket_get_channel_binding_impl(PySSLSocket *self,
                                         const char *cb_type);

static PyObject *
_ssl__SSLSocket_get_channel_binding(PyObject *self, PyObject *const *args, Py_ssize_t nargs, PyObject *kwnames)
{
    PyObject *return_value = NULL;
    #if defined(Py_BUILD_CORE) && !defined(Py_BUILD_CORE_MODULE)

    #define NUM_KEYWORDS 1
    static struct {
        PyGC_Head _this_is_not_used;
        PyObject_VAR_HEAD
        PyObject *ob_item[NUM_KEYWORDS];
    } _kwtuple = {
        .ob_base = PyVarObject_HEAD_INIT(&PyTuple_Type, NUM_KEYWORDS)
        .ob_item = { &_Py_ID(cb_type), },
    };
    #undef NUM_KEYWORDS
    #define KWTUPLE (&_kwtuple.ob_base.ob_base)

    #else  // !Py_BUILD_CORE
    #  define KWTUPLE NULL
    #endif  // !Py_BUILD_CORE

    static const char * const _keywords[] = {"cb_type", NULL};
    static _PyArg_Parser _parser = {
        .keywords = _keywords,
        .fname = "get_channel_binding",
        .kwtuple = KWTUPLE,
    };
    #undef KWTUPLE
    PyObject *argsbuf[1];
    Py_ssize_t noptargs = nargs + (kwnames ? PyTuple_GET_SIZE(kwnames) : 0) - 0;
    const char *cb_type = "tls-unique";

    args = _PyArg_UnpackKeywords(args, nargs, NULL, kwnames, &_parser,
            /*minpos*/ 0, /*maxpos*/ 1, /*minkw*/ 0, /*varpos*/ 0, argsbuf);
    if (!args) {
        goto exit;
    }
    if (!noptargs) {
        goto skip_optional_pos;
    }
    if (!PyUnicode_Check(args[0])) {
        _PyArg_BadArgument("get_channel_binding", "argument 'cb_type'", "str", args[0]);
        goto exit;
    }
    Py_ssize_t cb_type_length;
    cb_type = PyUnicode_AsUTF8AndSize(args[0], &cb_type_length);
    if (cb_type == NULL) {
        goto exit;
    }
    if (strlen(cb_type) != (size_t)cb_type_length) {
        PyErr_SetString(PyExc_ValueError, "embedded null character");
        goto exit;
    }
skip_optional_pos:
    Py_BEGIN_CRITICAL_SECTION(self);
    return_value = _ssl__SSLSocket_get_channel_binding_impl((PySSLSocket *)self, cb_type);
    Py_END_CRITICAL_SECTION();

exit:
    return return_value;
}

PyDoc_STRVAR(_ssl__SSLSocket_verify_client_post_handshake__doc__,
"verify_client_post_handshake($self, /)\n"
"--\n"
"\n"
"Initiate TLS 1.3 post-handshake authentication");

#define _SSL__SSLSOCKET_VERIFY_CLIENT_POST_HANDSHAKE_METHODDEF    \
    {"verify_client_post_handshake", (PyCFunction)_ssl__SSLSocket_verify_client_post_handshake, METH_NOARGS, _ssl__SSLSocket_verify_client_post_handshake__doc__},

static PyObject *
_ssl__SSLSocket_verify_client_post_handshake_impl(PySSLSocket *self);

static PyObject *
_ssl__SSLSocket_verify_client_post_handshake(PyObject *self, PyObject *Py_UNUSED(ignored))
{
    PyObject *return_value = NULL;

    Py_BEGIN_CRITICAL_SECTION(self);
    return_value = _ssl__SSLSocket_verify_client_post_handshake_impl((PySSLSocket *)self);
    Py_END_CRITICAL_SECTION();

    return return_value;
}

PyDoc_STRVAR(_ssl__SSLSocket_session__doc__,
"The underlying SSLSession object.");
#if defined(_ssl__SSLSocket_session_DOCSTR)
#   undef _ssl__SSLSocket_session_DOCSTR
#endif
#define _ssl__SSLSocket_session_DOCSTR _ssl__SSLSocket_session__doc__

#if !defined(_ssl__SSLSocket_session_DOCSTR)
#  define _ssl__SSLSocket_session_DOCSTR NULL
#endif
#if defined(_SSL__SSLSOCKET_SESSION_GETSETDEF)
#  undef _SSL__SSLSOCKET_SESSION_GETSETDEF
#  define _SSL__SSLSOCKET_SESSION_GETSETDEF {"session", (getter)_ssl__SSLSocket_session_get, (setter)_ssl__SSLSocket_session_set, _ssl__SSLSocket_session_DOCSTR},
#else
#  define _SSL__SSLSOCKET_SESSION_GETSETDEF {"session", (getter)_ssl__SSLSocket_session_get, NULL, _ssl__SSLSocket_session_DOCSTR},
#endif

static PyObject *
_ssl__SSLSocket_session_get_impl(PySSLSocket *self);

static PyObject *
_ssl__SSLSocket_session_get(PyObject *self, void *Py_UNUSED(context))
{
    PyObject *return_value = NULL;

    Py_BEGIN_CRITICAL_SECTION(self);
    return_value = _ssl__SSLSocket_session_get_impl((PySSLSocket *)self);
    Py_END_CRITICAL_SECTION();

    return return_value;
}

#if !defined(_ssl__SSLSocket_session_DOCSTR)
#  define _ssl__SSLSocket_session_DOCSTR NULL
#endif
#if defined(_SSL__SSLSOCKET_SESSION_GETSETDEF)
#  undef _SSL__SSLSOCKET_SESSION_GETSETDEF
#  define _SSL__SSLSOCKET_SESSION_GETSETDEF {"session", (getter)_ssl__SSLSocket_session_get, (setter)_ssl__SSLSocket_session_set, _ssl__SSLSocket_session_DOCSTR},
#else
#  define _SSL__SSLSOCKET_SESSION_GETSETDEF {"session", NULL, (setter)_ssl__SSLSocket_session_set, NULL},
#endif

static int
_ssl__SSLSocket_session_set_impl(PySSLSocket *self, PyObject *value);

static int
_ssl__SSLSocket_session_set(PyObject *self, PyObject *value, void *Py_UNUSED(context))
{
    int return_value;

    Py_BEGIN_CRITICAL_SECTION(self);
    return_value = _ssl__SSLSocket_session_set_impl((PySSLSocket *)self, value);
    Py_END_CRITICAL_SECTION();

    return return_value;
}

PyDoc_STRVAR(_ssl__SSLSocket_session_reused__doc__,
"Was the client session reused during handshake?");
#if defined(_ssl__SSLSocket_session_reused_DOCSTR)
#   undef _ssl__SSLSocket_session_reused_DOCSTR
#endif
#define _ssl__SSLSocket_session_reused_DOCSTR _ssl__SSLSocket_session_reused__doc__

#if !defined(_ssl__SSLSocket_session_reused_DOCSTR)
#  define _ssl__SSLSocket_session_reused_DOCSTR NULL
#endif
#if defined(_SSL__SSLSOCKET_SESSION_REUSED_GETSETDEF)
#  undef _SSL__SSLSOCKET_SESSION_REUSED_GETSETDEF
#  define _SSL__SSLSOCKET_SESSION_REUSED_GETSETDEF {"session_reused", (getter)_ssl__SSLSocket_session_reused_get, (setter)_ssl__SSLSocket_session_reused_set, _ssl__SSLSocket_session_reused_DOCSTR},
#else
#  define _SSL__SSLSOCKET_SESSION_REUSED_GETSETDEF {"session_reused", (getter)_ssl__SSLSocket_session_reused_get, NULL, _ssl__SSLSocket_session_reused_DOCSTR},
#endif

static PyObject *
_ssl__SSLSocket_session_reused_get_impl(PySSLSocket *self);

static PyObject *
_ssl__SSLSocket_session_reused_get(PyObject *self, void *Py_UNUSED(context))
{
    PyObject *return_value = NULL;

    Py_BEGIN_CRITICAL_SECTION(self);
    return_value = _ssl__SSLSocket_session_reused_get_impl((PySSLSocket *)self);
    Py_END_CRITICAL_SECTION();

    return return_value;
}

static PyObject *
_ssl__SSLContext_impl(PyTypeObject *type, int proto_version);

static PyObject *
_ssl__SSLContext(PyTypeObject *type, PyObject *args, PyObject *kwargs)
{
    PyObject *return_value = NULL;
    PyTypeObject *base_tp = get_state_type(type)->PySSLContext_Type;
    int proto_version;

    if ((type == base_tp || type->tp_init == base_tp->tp_init) &&
        !_PyArg_NoKeywords("_SSLContext", kwargs)) {
        goto exit;
    }
    if (!_PyArg_CheckPositional("_SSLContext", PyTuple_GET_SIZE(args), 1, 1)) {
        goto exit;
    }
    proto_version = PyLong_AsInt(PyTuple_GET_ITEM(args, 0));
    if (proto_version == -1 && PyErr_Occurred()) {
        goto exit;
    }
    Py_BEGIN_CRITICAL_SECTION(type);
    return_value = _ssl__SSLContext_impl(type, proto_version);
    Py_END_CRITICAL_SECTION();

exit:
    return return_value;
}

PyDoc_STRVAR(_ssl__SSLContext_set_ciphers__doc__,
"set_ciphers($self, cipherlist, /)\n"
"--\n"
"\n");

#define _SSL__SSLCONTEXT_SET_CIPHERS_METHODDEF    \
    {"set_ciphers", (PyCFunction)_ssl__SSLContext_set_ciphers, METH_O, _ssl__SSLContext_set_ciphers__doc__},

static PyObject *
_ssl__SSLContext_set_ciphers_impl(PySSLContext *self, const char *cipherlist);

static PyObject *
_ssl__SSLContext_set_ciphers(PyObject *self, PyObject *arg)
{
    PyObject *return_value = NULL;
    const char *cipherlist;

    if (!PyUnicode_Check(arg)) {
        _PyArg_BadArgument("set_ciphers", "argument", "str", arg);
        goto exit;
    }
    Py_ssize_t cipherlist_length;
    cipherlist = PyUnicode_AsUTF8AndSize(arg, &cipherlist_length);
    if (cipherlist == NULL) {
        goto exit;
    }
    if (strlen(cipherlist) != (size_t)cipherlist_length) {
        PyErr_SetString(PyExc_ValueError, "embedded null character");
        goto exit;
    }
    Py_BEGIN_CRITICAL_SECTION(self);
    return_value = _ssl__SSLContext_set_ciphers_impl((PySSLContext *)self, cipherlist);
    Py_END_CRITICAL_SECTION();

exit:
    return return_value;
}

PyDoc_STRVAR(_ssl__SSLContext_get_ciphers__doc__,
"get_ciphers($self, /)\n"
"--\n"
"\n");

#define _SSL__SSLCONTEXT_GET_CIPHERS_METHODDEF    \
    {"get_ciphers", (PyCFunction)_ssl__SSLContext_get_ciphers, METH_NOARGS, _ssl__SSLContext_get_ciphers__doc__},

static PyObject *
_ssl__SSLContext_get_ciphers_impl(PySSLContext *self);

static PyObject *
_ssl__SSLContext_get_ciphers(PyObject *self, PyObject *Py_UNUSED(ignored))
{
    PyObject *return_value = NULL;

    Py_BEGIN_CRITICAL_SECTION(self);
    return_value = _ssl__SSLContext_get_ciphers_impl((PySSLContext *)self);
    Py_END_CRITICAL_SECTION();

    return return_value;
}

PyDoc_STRVAR(_ssl__SSLContext__set_alpn_protocols__doc__,
"_set_alpn_protocols($self, protos, /)\n"
"--\n"
"\n");

#define _SSL__SSLCONTEXT__SET_ALPN_PROTOCOLS_METHODDEF    \
    {"_set_alpn_protocols", (PyCFunction)_ssl__SSLContext__set_alpn_protocols, METH_O, _ssl__SSLContext__set_alpn_protocols__doc__},

static PyObject *
_ssl__SSLContext__set_alpn_protocols_impl(PySSLContext *self,
                                          Py_buffer *protos);

static PyObject *
_ssl__SSLContext__set_alpn_protocols(PyObject *self, PyObject *arg)
{
    PyObject *return_value = NULL;
    Py_buffer protos = {NULL, NULL};

    if (PyObject_GetBuffer(arg, &protos, PyBUF_SIMPLE) != 0) {
        goto exit;
    }
    Py_BEGIN_CRITICAL_SECTION(self);
    return_value = _ssl__SSLContext__set_alpn_protocols_impl((PySSLContext *)self, &protos);
    Py_END_CRITICAL_SECTION();

exit:
    /* Cleanup for protos */
    if (protos.obj) {
       PyBuffer_Release(&protos);
    }

    return return_value;
}

#if !defined(_ssl__SSLContext_verify_mode_DOCSTR)
#  define _ssl__SSLContext_verify_mode_DOCSTR NULL
#endif
#if defined(_SSL__SSLCONTEXT_VERIFY_MODE_GETSETDEF)
#  undef _SSL__SSLCONTEXT_VERIFY_MODE_GETSETDEF
#  define _SSL__SSLCONTEXT_VERIFY_MODE_GETSETDEF {"verify_mode", (getter)_ssl__SSLContext_verify_mode_get, (setter)_ssl__SSLContext_verify_mode_set, _ssl__SSLContext_verify_mode_DOCSTR},
#else
#  define _SSL__SSLCONTEXT_VERIFY_MODE_GETSETDEF {"verify_mode", (getter)_ssl__SSLContext_verify_mode_get, NULL, _ssl__SSLContext_verify_mode_DOCSTR},
#endif

static PyObject *
_ssl__SSLContext_verify_mode_get_impl(PySSLContext *self);

static PyObject *
_ssl__SSLContext_verify_mode_get(PyObject *self, void *Py_UNUSED(context))
{
    PyObject *return_value = NULL;

    Py_BEGIN_CRITICAL_SECTION(self);
    return_value = _ssl__SSLContext_verify_mode_get_impl((PySSLContext *)self);
    Py_END_CRITICAL_SECTION();

    return return_value;
}

#if !defined(_ssl__SSLContext_verify_mode_DOCSTR)
#  define _ssl__SSLContext_verify_mode_DOCSTR NULL
#endif
#if defined(_SSL__SSLCONTEXT_VERIFY_MODE_GETSETDEF)
#  undef _SSL__SSLCONTEXT_VERIFY_MODE_GETSETDEF
#  define _SSL__SSLCONTEXT_VERIFY_MODE_GETSETDEF {"verify_mode", (getter)_ssl__SSLContext_verify_mode_get, (setter)_ssl__SSLContext_verify_mode_set, _ssl__SSLContext_verify_mode_DOCSTR},
#else
#  define _SSL__SSLCONTEXT_VERIFY_MODE_GETSETDEF {"verify_mode", NULL, (setter)_ssl__SSLContext_verify_mode_set, NULL},
#endif

static int
_ssl__SSLContext_verify_mode_set_impl(PySSLContext *self, PyObject *value);

static int
_ssl__SSLContext_verify_mode_set(PyObject *self, PyObject *value, void *Py_UNUSED(context))
{
    int return_value;

    Py_BEGIN_CRITICAL_SECTION(self);
    return_value = _ssl__SSLContext_verify_mode_set_impl((PySSLContext *)self, value);
    Py_END_CRITICAL_SECTION();

    return return_value;
}

#if !defined(_ssl__SSLContext_verify_flags_DOCSTR)
#  define _ssl__SSLContext_verify_flags_DOCSTR NULL
#endif
#if defined(_SSL__SSLCONTEXT_VERIFY_FLAGS_GETSETDEF)
#  undef _SSL__SSLCONTEXT_VERIFY_FLAGS_GETSETDEF
#  define _SSL__SSLCONTEXT_VERIFY_FLAGS_GETSETDEF {"verify_flags", (getter)_ssl__SSLContext_verify_flags_get, (setter)_ssl__SSLContext_verify_flags_set, _ssl__SSLContext_verify_flags_DOCSTR},
#else
#  define _SSL__SSLCONTEXT_VERIFY_FLAGS_GETSETDEF {"verify_flags", (getter)_ssl__SSLContext_verify_flags_get, NULL, _ssl__SSLContext_verify_flags_DOCSTR},
#endif

static PyObject *
_ssl__SSLContext_verify_flags_get_impl(PySSLContext *self);

static PyObject *
_ssl__SSLContext_verify_flags_get(PyObject *self, void *Py_UNUSED(context))
{
    PyObject *return_value = NULL;

    Py_BEGIN_CRITICAL_SECTION(self);
    return_value = _ssl__SSLContext_verify_flags_get_impl((PySSLContext *)self);
    Py_END_CRITICAL_SECTION();

    return return_value;
}

#if !defined(_ssl__SSLContext_verify_flags_DOCSTR)
#  define _ssl__SSLContext_verify_flags_DOCSTR NULL
#endif
#if defined(_SSL__SSLCONTEXT_VERIFY_FLAGS_GETSETDEF)
#  undef _SSL__SSLCONTEXT_VERIFY_FLAGS_GETSETDEF
#  define _SSL__SSLCONTEXT_VERIFY_FLAGS_GETSETDEF {"verify_flags", (getter)_ssl__SSLContext_verify_flags_get, (setter)_ssl__SSLContext_verify_flags_set, _ssl__SSLContext_verify_flags_DOCSTR},
#else
#  define _SSL__SSLCONTEXT_VERIFY_FLAGS_GETSETDEF {"verify_flags", NULL, (setter)_ssl__SSLContext_verify_flags_set, NULL},
#endif

static int
_ssl__SSLContext_verify_flags_set_impl(PySSLContext *self, PyObject *value);

static int
_ssl__SSLContext_verify_flags_set(PyObject *self, PyObject *value, void *Py_UNUSED(context))
{
    int return_value;

    Py_BEGIN_CRITICAL_SECTION(self);
    return_value = _ssl__SSLContext_verify_flags_set_impl((PySSLContext *)self, value);
    Py_END_CRITICAL_SECTION();

    return return_value;
}

#if !defined(_ssl__SSLContext_minimum_version_DOCSTR)
#  define _ssl__SSLContext_minimum_version_DOCSTR NULL
#endif
#if defined(_SSL__SSLCONTEXT_MINIMUM_VERSION_GETSETDEF)
#  undef _SSL__SSLCONTEXT_MINIMUM_VERSION_GETSETDEF
#  define _SSL__SSLCONTEXT_MINIMUM_VERSION_GETSETDEF {"minimum_version", (getter)_ssl__SSLContext_minimum_version_get, (setter)_ssl__SSLContext_minimum_version_set, _ssl__SSLContext_minimum_version_DOCSTR},
#else
#  define _SSL__SSLCONTEXT_MINIMUM_VERSION_GETSETDEF {"minimum_version", (getter)_ssl__SSLContext_minimum_version_get, NULL, _ssl__SSLContext_minimum_version_DOCSTR},
#endif

static PyObject *
_ssl__SSLContext_minimum_version_get_impl(PySSLContext *self);

static PyObject *
_ssl__SSLContext_minimum_version_get(PyObject *self, void *Py_UNUSED(context))
{
    PyObject *return_value = NULL;

    Py_BEGIN_CRITICAL_SECTION(self);
    return_value = _ssl__SSLContext_minimum_version_get_impl((PySSLContext *)self);
    Py_END_CRITICAL_SECTION();

    return return_value;
}

#if !defined(_ssl__SSLContext_minimum_version_DOCSTR)
#  define _ssl__SSLContext_minimum_version_DOCSTR NULL
#endif
#if defined(_SSL__SSLCONTEXT_MINIMUM_VERSION_GETSETDEF)
#  undef _SSL__SSLCONTEXT_MINIMUM_VERSION_GETSETDEF
#  define _SSL__SSLCONTEXT_MINIMUM_VERSION_GETSETDEF {"minimum_version", (getter)_ssl__SSLContext_minimum_version_get, (setter)_ssl__SSLContext_minimum_version_set, _ssl__SSLContext_minimum_version_DOCSTR},
#else
#  define _SSL__SSLCONTEXT_MINIMUM_VERSION_GETSETDEF {"minimum_version", NULL, (setter)_ssl__SSLContext_minimum_version_set, NULL},
#endif

static int
_ssl__SSLContext_minimum_version_set_impl(PySSLContext *self,
                                          PyObject *value);

static int
_ssl__SSLContext_minimum_version_set(PyObject *self, PyObject *value, void *Py_UNUSED(context))
{
    int return_value;

    Py_BEGIN_CRITICAL_SECTION(self);
    return_value = _ssl__SSLContext_minimum_version_set_impl((PySSLContext *)self, value);
    Py_END_CRITICAL_SECTION();

    return return_value;
}

#if !defined(_ssl__SSLContext_maximum_version_DOCSTR)
#  define _ssl__SSLContext_maximum_version_DOCSTR NULL
#endif
#if defined(_SSL__SSLCONTEXT_MAXIMUM_VERSION_GETSETDEF)
#  undef _SSL__SSLCONTEXT_MAXIMUM_VERSION_GETSETDEF
#  define _SSL__SSLCONTEXT_MAXIMUM_VERSION_GETSETDEF {"maximum_version", (getter)_ssl__SSLContext_maximum_version_get, (setter)_ssl__SSLContext_maximum_version_set, _ssl__SSLContext_maximum_version_DOCSTR},
#else
#  define _SSL__SSLCONTEXT_MAXIMUM_VERSION_GETSETDEF {"maximum_version", (getter)_ssl__SSLContext_maximum_version_get, NULL, _ssl__SSLContext_maximum_version_DOCSTR},
#endif

static PyObject *
_ssl__SSLContext_maximum_version_get_impl(PySSLContext *self);

static PyObject *
_ssl__SSLContext_maximum_version_get(PyObject *self, void *Py_UNUSED(context))
{
    PyObject *return_value = NULL;

    Py_BEGIN_CRITICAL_SECTION(self);
    return_value = _ssl__SSLContext_maximum_version_get_impl((PySSLContext *)self);
    Py_END_CRITICAL_SECTION();

    return return_value;
}

#if !defined(_ssl__SSLContext_maximum_version_DOCSTR)
#  define _ssl__SSLContext_maximum_version_DOCSTR NULL
#endif
#if defined(_SSL__SSLCONTEXT_MAXIMUM_VERSION_GETSETDEF)
#  undef _SSL__SSLCONTEXT_MAXIMUM_VERSION_GETSETDEF
#  define _SSL__SSLCONTEXT_MAXIMUM_VERSION_GETSETDEF {"maximum_version", (getter)_ssl__SSLContext_maximum_version_get, (setter)_ssl__SSLContext_maximum_version_set, _ssl__SSLContext_maximum_version_DOCSTR},
#else
#  define _SSL__SSLCONTEXT_MAXIMUM_VERSION_GETSETDEF {"maximum_version", NULL, (setter)_ssl__SSLContext_maximum_version_set, NULL},
#endif

static int
_ssl__SSLContext_maximum_version_set_impl(PySSLContext *self,
                                          PyObject *value);

static int
_ssl__SSLContext_maximum_version_set(PyObject *self, PyObject *value, void *Py_UNUSED(context))
{
    int return_value;

    Py_BEGIN_CRITICAL_SECTION(self);
    return_value = _ssl__SSLContext_maximum_version_set_impl((PySSLContext *)self, value);
    Py_END_CRITICAL_SECTION();

    return return_value;
}

PyDoc_STRVAR(_ssl__SSLContext_num_tickets__doc__,
"Control the number of TLSv1.3 session tickets.");
#if defined(_ssl__SSLContext_num_tickets_DOCSTR)
#   undef _ssl__SSLContext_num_tickets_DOCSTR
#endif
#define _ssl__SSLContext_num_tickets_DOCSTR _ssl__SSLContext_num_tickets__doc__

#if !defined(_ssl__SSLContext_num_tickets_DOCSTR)
#  define _ssl__SSLContext_num_tickets_DOCSTR NULL
#endif
#if defined(_SSL__SSLCONTEXT_NUM_TICKETS_GETSETDEF)
#  undef _SSL__SSLCONTEXT_NUM_TICKETS_GETSETDEF
#  define _SSL__SSLCONTEXT_NUM_TICKETS_GETSETDEF {"num_tickets", (getter)_ssl__SSLContext_num_tickets_get, (setter)_ssl__SSLContext_num_tickets_set, _ssl__SSLContext_num_tickets_DOCSTR},
#else
#  define _SSL__SSLCONTEXT_NUM_TICKETS_GETSETDEF {"num_tickets", (getter)_ssl__SSLContext_num_tickets_get, NULL, _ssl__SSLContext_num_tickets_DOCSTR},
#endif

static PyObject *
_ssl__SSLContext_num_tickets_get_impl(PySSLContext *self);

static PyObject *
_ssl__SSLContext_num_tickets_get(PyObject *self, void *Py_UNUSED(context))
{
    PyObject *return_value = NULL;

    Py_BEGIN_CRITICAL_SECTION(self);
    return_value = _ssl__SSLContext_num_tickets_get_impl((PySSLContext *)self);
    Py_END_CRITICAL_SECTION();

    return return_value;
}

#if !defined(_ssl__SSLContext_num_tickets_DOCSTR)
#  define _ssl__SSLContext_num_tickets_DOCSTR NULL
#endif
#if defined(_SSL__SSLCONTEXT_NUM_TICKETS_GETSETDEF)
#  undef _SSL__SSLCONTEXT_NUM_TICKETS_GETSETDEF
#  define _SSL__SSLCONTEXT_NUM_TICKETS_GETSETDEF {"num_tickets", (getter)_ssl__SSLContext_num_tickets_get, (setter)_ssl__SSLContext_num_tickets_set, _ssl__SSLContext_num_tickets_DOCSTR},
#else
#  define _SSL__SSLCONTEXT_NUM_TICKETS_GETSETDEF {"num_tickets", NULL, (setter)_ssl__SSLContext_num_tickets_set, NULL},
#endif

static int
_ssl__SSLContext_num_tickets_set_impl(PySSLContext *self, PyObject *value);

static int
_ssl__SSLContext_num_tickets_set(PyObject *self, PyObject *value, void *Py_UNUSED(context))
{
    int return_value;

    Py_BEGIN_CRITICAL_SECTION(self);
    return_value = _ssl__SSLContext_num_tickets_set_impl((PySSLContext *)self, value);
    Py_END_CRITICAL_SECTION();

    return return_value;
}

PyDoc_STRVAR(_ssl__SSLContext_security_level__doc__,
"The current security level.");
#if defined(_ssl__SSLContext_security_level_DOCSTR)
#   undef _ssl__SSLContext_security_level_DOCSTR
#endif
#define _ssl__SSLContext_security_level_DOCSTR _ssl__SSLContext_security_level__doc__

#if !defined(_ssl__SSLContext_security_level_DOCSTR)
#  define _ssl__SSLContext_security_level_DOCSTR NULL
#endif
#if defined(_SSL__SSLCONTEXT_SECURITY_LEVEL_GETSETDEF)
#  undef _SSL__SSLCONTEXT_SECURITY_LEVEL_GETSETDEF
#  define _SSL__SSLCONTEXT_SECURITY_LEVEL_GETSETDEF {"security_level", (getter)_ssl__SSLContext_security_level_get, (setter)_ssl__SSLContext_security_level_set, _ssl__SSLContext_security_level_DOCSTR},
#else
#  define _SSL__SSLCONTEXT_SECURITY_LEVEL_GETSETDEF {"security_level", (getter)_ssl__SSLContext_security_level_get, NULL, _ssl__SSLContext_security_level_DOCSTR},
#endif

static PyObject *
_ssl__SSLContext_security_level_get_impl(PySSLContext *self);

static PyObject *
_ssl__SSLContext_security_level_get(PyObject *self, void *Py_UNUSED(context))
{
    PyObject *return_value = NULL;

    Py_BEGIN_CRITICAL_SECTION(self);
    return_value = _ssl__SSLContext_security_level_get_impl((PySSLContext *)self);
    Py_END_CRITICAL_SECTION();

    return return_value;
}

#if !defined(_ssl__SSLContext_options_DOCSTR)
#  define _ssl__SSLContext_options_DOCSTR NULL
#endif
#if defined(_SSL__SSLCONTEXT_OPTIONS_GETSETDEF)
#  undef _SSL__SSLCONTEXT_OPTIONS_GETSETDEF
#  define _SSL__SSLCONTEXT_OPTIONS_GETSETDEF {"options", (getter)_ssl__SSLContext_options_get, (setter)_ssl__SSLContext_options_set, _ssl__SSLContext_options_DOCSTR},
#else
#  define _SSL__SSLCONTEXT_OPTIONS_GETSETDEF {"options", (getter)_ssl__SSLContext_options_get, NULL, _ssl__SSLContext_options_DOCSTR},
#endif

static PyObject *
_ssl__SSLContext_options_get_impl(PySSLContext *self);

static PyObject *
_ssl__SSLContext_options_get(PyObject *self, void *Py_UNUSED(context))
{
    PyObject *return_value = NULL;

    Py_BEGIN_CRITICAL_SECTION(self);
    return_value = _ssl__SSLContext_options_get_impl((PySSLContext *)self);
    Py_END_CRITICAL_SECTION();

    return return_value;
}

#if !defined(_ssl__SSLContext_options_DOCSTR)
#  define _ssl__SSLContext_options_DOCSTR NULL
#endif
#if defined(_SSL__SSLCONTEXT_OPTIONS_GETSETDEF)
#  undef _SSL__SSLCONTEXT_OPTIONS_GETSETDEF
#  define _SSL__SSLCONTEXT_OPTIONS_GETSETDEF {"options", (getter)_ssl__SSLContext_options_get, (setter)_ssl__SSLContext_options_set, _ssl__SSLContext_options_DOCSTR},
#else
#  define _SSL__SSLCONTEXT_OPTIONS_GETSETDEF {"options", NULL, (setter)_ssl__SSLContext_options_set, NULL},
#endif

static int
_ssl__SSLContext_options_set_impl(PySSLContext *self, PyObject *value);

static int
_ssl__SSLContext_options_set(PyObject *self, PyObject *value, void *Py_UNUSED(context))
{
    int return_value;

    Py_BEGIN_CRITICAL_SECTION(self);
    return_value = _ssl__SSLContext_options_set_impl((PySSLContext *)self, value);
    Py_END_CRITICAL_SECTION();

    return return_value;
}

#if !defined(_ssl__SSLContext__host_flags_DOCSTR)
#  define _ssl__SSLContext__host_flags_DOCSTR NULL
#endif
#if defined(_SSL__SSLCONTEXT__HOST_FLAGS_GETSETDEF)
#  undef _SSL__SSLCONTEXT__HOST_FLAGS_GETSETDEF
#  define _SSL__SSLCONTEXT__HOST_FLAGS_GETSETDEF {"_host_flags", (getter)_ssl__SSLContext__host_flags_get, (setter)_ssl__SSLContext__host_flags_set, _ssl__SSLContext__host_flags_DOCSTR},
#else
#  define _SSL__SSLCONTEXT__HOST_FLAGS_GETSETDEF {"_host_flags", (getter)_ssl__SSLContext__host_flags_get, NULL, _ssl__SSLContext__host_flags_DOCSTR},
#endif

static PyObject *
_ssl__SSLContext__host_flags_get_impl(PySSLContext *self);

static PyObject *
_ssl__SSLContext__host_flags_get(PyObject *self, void *Py_UNUSED(context))
{
    PyObject *return_value = NULL;

    Py_BEGIN_CRITICAL_SECTION(self);
    return_value = _ssl__SSLContext__host_flags_get_impl((PySSLContext *)self);
    Py_END_CRITICAL_SECTION();

    return return_value;
}

#if !defined(_ssl__SSLContext__host_flags_DOCSTR)
#  define _ssl__SSLContext__host_flags_DOCSTR NULL
#endif
#if defined(_SSL__SSLCONTEXT__HOST_FLAGS_GETSETDEF)
#  undef _SSL__SSLCONTEXT__HOST_FLAGS_GETSETDEF
#  define _SSL__SSLCONTEXT__HOST_FLAGS_GETSETDEF {"_host_flags", (getter)_ssl__SSLContext__host_flags_get, (setter)_ssl__SSLContext__host_flags_set, _ssl__SSLContext__host_flags_DOCSTR},
#else
#  define _SSL__SSLCONTEXT__HOST_FLAGS_GETSETDEF {"_host_flags", NULL, (setter)_ssl__SSLContext__host_flags_set, NULL},
#endif

static int
_ssl__SSLContext__host_flags_set_impl(PySSLContext *self, PyObject *value);

static int
_ssl__SSLContext__host_flags_set(PyObject *self, PyObject *value, void *Py_UNUSED(context))
{
    int return_value;

    Py_BEGIN_CRITICAL_SECTION(self);
    return_value = _ssl__SSLContext__host_flags_set_impl((PySSLContext *)self, value);
    Py_END_CRITICAL_SECTION();

    return return_value;
}

#if !defined(_ssl__SSLContext_check_hostname_DOCSTR)
#  define _ssl__SSLContext_check_hostname_DOCSTR NULL
#endif
#if defined(_SSL__SSLCONTEXT_CHECK_HOSTNAME_GETSETDEF)
#  undef _SSL__SSLCONTEXT_CHECK_HOSTNAME_GETSETDEF
#  define _SSL__SSLCONTEXT_CHECK_HOSTNAME_GETSETDEF {"check_hostname", (getter)_ssl__SSLContext_check_hostname_get, (setter)_ssl__SSLContext_check_hostname_set, _ssl__SSLContext_check_hostname_DOCSTR},
#else
#  define _SSL__SSLCONTEXT_CHECK_HOSTNAME_GETSETDEF {"check_hostname", (getter)_ssl__SSLContext_check_hostname_get, NULL, _ssl__SSLContext_check_hostname_DOCSTR},
#endif

static PyObject *
_ssl__SSLContext_check_hostname_get_impl(PySSLContext *self);

static PyObject *
_ssl__SSLContext_check_hostname_get(PyObject *self, void *Py_UNUSED(context))
{
    PyObject *return_value = NULL;

    Py_BEGIN_CRITICAL_SECTION(self);
    return_value = _ssl__SSLContext_check_hostname_get_impl((PySSLContext *)self);
    Py_END_CRITICAL_SECTION();

    return return_value;
}

#if !defined(_ssl__SSLContext_check_hostname_DOCSTR)
#  define _ssl__SSLContext_check_hostname_DOCSTR NULL
#endif
#if defined(_SSL__SSLCONTEXT_CHECK_HOSTNAME_GETSETDEF)
#  undef _SSL__SSLCONTEXT_CHECK_HOSTNAME_GETSETDEF
#  define _SSL__SSLCONTEXT_CHECK_HOSTNAME_GETSETDEF {"check_hostname", (getter)_ssl__SSLContext_check_hostname_get, (setter)_ssl__SSLContext_check_hostname_set, _ssl__SSLContext_check_hostname_DOCSTR},
#else
#  define _SSL__SSLCONTEXT_CHECK_HOSTNAME_GETSETDEF {"check_hostname", NULL, (setter)_ssl__SSLContext_check_hostname_set, NULL},
#endif

static int
_ssl__SSLContext_check_hostname_set_impl(PySSLContext *self, PyObject *value);

static int
_ssl__SSLContext_check_hostname_set(PyObject *self, PyObject *value, void *Py_UNUSED(context))
{
    int return_value;

    Py_BEGIN_CRITICAL_SECTION(self);
    return_value = _ssl__SSLContext_check_hostname_set_impl((PySSLContext *)self, value);
    Py_END_CRITICAL_SECTION();

    return return_value;
}

#if !defined(_ssl__SSLContext_protocol_DOCSTR)
#  define _ssl__SSLContext_protocol_DOCSTR NULL
#endif
#if defined(_SSL__SSLCONTEXT_PROTOCOL_GETSETDEF)
#  undef _SSL__SSLCONTEXT_PROTOCOL_GETSETDEF
#  define _SSL__SSLCONTEXT_PROTOCOL_GETSETDEF {"protocol", (getter)_ssl__SSLContext_protocol_get, (setter)_ssl__SSLContext_protocol_set, _ssl__SSLContext_protocol_DOCSTR},
#else
#  define _SSL__SSLCONTEXT_PROTOCOL_GETSETDEF {"protocol", (getter)_ssl__SSLContext_protocol_get, NULL, _ssl__SSLContext_protocol_DOCSTR},
#endif

static PyObject *
_ssl__SSLContext_protocol_get_impl(PySSLContext *self);

static PyObject *
_ssl__SSLContext_protocol_get(PyObject *self, void *Py_UNUSED(context))
{
    PyObject *return_value = NULL;

    Py_BEGIN_CRITICAL_SECTION(self);
    return_value = _ssl__SSLContext_protocol_get_impl((PySSLContext *)self);
    Py_END_CRITICAL_SECTION();

    return return_value;
}

PyDoc_STRVAR(_ssl__SSLContext_load_cert_chain__doc__,
"load_cert_chain($self, /, certfile, keyfile=None, password=None)\n"
"--\n"
"\n");

#define _SSL__SSLCONTEXT_LOAD_CERT_CHAIN_METHODDEF    \
    {"load_cert_chain", _PyCFunction_CAST(_ssl__SSLContext_load_cert_chain), METH_FASTCALL|METH_KEYWORDS, _ssl__SSLContext_load_cert_chain__doc__},

static PyObject *
_ssl__SSLContext_load_cert_chain_impl(PySSLContext *self, PyObject *certfile,
                                      PyObject *keyfile, PyObject *password);

static PyObject *
_ssl__SSLContext_load_cert_chain(PyObject *self, PyObject *const *args, Py_ssize_t nargs, PyObject *kwnames)
{
    PyObject *return_value = NULL;
    #if defined(Py_BUILD_CORE) && !defined(Py_BUILD_CORE_MODULE)

    #define NUM_KEYWORDS 3
    static struct {
        PyGC_Head _this_is_not_used;
        PyObject_VAR_HEAD
        PyObject *ob_item[NUM_KEYWORDS];
    } _kwtuple = {
        .ob_base = PyVarObject_HEAD_INIT(&PyTuple_Type, NUM_KEYWORDS)
        .ob_item = { &_Py_ID(certfile), &_Py_ID(keyfile), &_Py_ID(password), },
    };
    #undef NUM_KEYWORDS
    #define KWTUPLE (&_kwtuple.ob_base.ob_base)

    #else  // !Py_BUILD_CORE
    #  define KWTUPLE NULL
    #endif  // !Py_BUILD_CORE

    static const char * const _keywords[] = {"certfile", "keyfile", "password", NULL};
    static _PyArg_Parser _parser = {
        .keywords = _keywords,
        .fname = "load_cert_chain",
        .kwtuple = KWTUPLE,
    };
    #undef KWTUPLE
    PyObject *argsbuf[3];
    Py_ssize_t noptargs = nargs + (kwnames ? PyTuple_GET_SIZE(kwnames) : 0) - 1;
    PyObject *certfile;
    PyObject *keyfile = Py_None;
    PyObject *password = Py_None;

    args = _PyArg_UnpackKeywords(args, nargs, NULL, kwnames, &_parser,
            /*minpos*/ 1, /*maxpos*/ 3, /*minkw*/ 0, /*varpos*/ 0, argsbuf);
    if (!args) {
        goto exit;
    }
    certfile = args[0];
    if (!noptargs) {
        goto skip_optional_pos;
    }
    if (args[1]) {
        keyfile = args[1];
        if (!--noptargs) {
            goto skip_optional_pos;
        }
    }
    password = args[2];
skip_optional_pos:
    Py_BEGIN_CRITICAL_SECTION(self);
    return_value = _ssl__SSLContext_load_cert_chain_impl((PySSLContext *)self, certfile, keyfile, password);
    Py_END_CRITICAL_SECTION();

exit:
    return return_value;
}

PyDoc_STRVAR(_ssl__SSLContext_load_verify_locations__doc__,
"load_verify_locations($self, /, cafile=None, capath=None, cadata=None)\n"
"--\n"
"\n");

#define _SSL__SSLCONTEXT_LOAD_VERIFY_LOCATIONS_METHODDEF    \
    {"load_verify_locations", _PyCFunction_CAST(_ssl__SSLContext_load_verify_locations), METH_FASTCALL|METH_KEYWORDS, _ssl__SSLContext_load_verify_locations__doc__},

static PyObject *
_ssl__SSLContext_load_verify_locations_impl(PySSLContext *self,
                                            PyObject *cafile,
                                            PyObject *capath,
                                            PyObject *cadata);

static PyObject *
_ssl__SSLContext_load_verify_locations(PyObject *self, PyObject *const *args, Py_ssize_t nargs, PyObject *kwnames)
{
    PyObject *return_value = NULL;
    #if defined(Py_BUILD_CORE) && !defined(Py_BUILD_CORE_MODULE)

    #define NUM_KEYWORDS 3
    static struct {
        PyGC_Head _this_is_not_used;
        PyObject_VAR_HEAD
        PyObject *ob_item[NUM_KEYWORDS];
    } _kwtuple = {
        .ob_base = PyVarObject_HEAD_INIT(&PyTuple_Type, NUM_KEYWORDS)
        .ob_item = { &_Py_ID(cafile), &_Py_ID(capath), &_Py_ID(cadata), },
    };
    #undef NUM_KEYWORDS
    #define KWTUPLE (&_kwtuple.ob_base.ob_base)

    #else  // !Py_BUILD_CORE
    #  define KWTUPLE NULL
    #endif  // !Py_BUILD_CORE

    static const char * const _keywords[] = {"cafile", "capath", "cadata", NULL};
    static _PyArg_Parser _parser = {
        .keywords = _keywords,
        .fname = "load_verify_locations",
        .kwtuple = KWTUPLE,
    };
    #undef KWTUPLE
    PyObject *argsbuf[3];
    Py_ssize_t noptargs = nargs + (kwnames ? PyTuple_GET_SIZE(kwnames) : 0) - 0;
    PyObject *cafile = Py_None;
    PyObject *capath = Py_None;
    PyObject *cadata = Py_None;

    args = _PyArg_UnpackKeywords(args, nargs, NULL, kwnames, &_parser,
            /*minpos*/ 0, /*maxpos*/ 3, /*minkw*/ 0, /*varpos*/ 0, argsbuf);
    if (!args) {
        goto exit;
    }
    if (!noptargs) {
        goto skip_optional_pos;
    }
    if (args[0]) {
        cafile = args[0];
        if (!--noptargs) {
            goto skip_optional_pos;
        }
    }
    if (args[1]) {
        capath = args[1];
        if (!--noptargs) {
            goto skip_optional_pos;
        }
    }
    cadata = args[2];
skip_optional_pos:
    Py_BEGIN_CRITICAL_SECTION(self);
    return_value = _ssl__SSLContext_load_verify_locations_impl((PySSLContext *)self, cafile, capath, cadata);
    Py_END_CRITICAL_SECTION();

exit:
    return return_value;
}

PyDoc_STRVAR(_ssl__SSLContext_load_dh_params__doc__,
"load_dh_params($self, path, /)\n"
"--\n"
"\n");

#define _SSL__SSLCONTEXT_LOAD_DH_PARAMS_METHODDEF    \
    {"load_dh_params", (PyCFunction)_ssl__SSLContext_load_dh_params, METH_O, _ssl__SSLContext_load_dh_params__doc__},

static PyObject *
_ssl__SSLContext_load_dh_params_impl(PySSLContext *self, PyObject *filepath);

static PyObject *
_ssl__SSLContext_load_dh_params(PySSLContext *self, PyObject *filepath)
{
    PyObject *return_value = NULL;

    Py_BEGIN_CRITICAL_SECTION(self);
    return_value = _ssl__SSLContext_load_dh_params_impl((PySSLContext *)self, filepath);
    Py_END_CRITICAL_SECTION();

    return return_value;
}

PyDoc_STRVAR(_ssl__SSLContext__wrap_socket__doc__,
"_wrap_socket($self, /, sock, server_side, server_hostname=None, *,\n"
"             owner=None, session=None)\n"
"--\n"
"\n");

#define _SSL__SSLCONTEXT__WRAP_SOCKET_METHODDEF    \
    {"_wrap_socket", _PyCFunction_CAST(_ssl__SSLContext__wrap_socket), METH_FASTCALL|METH_KEYWORDS, _ssl__SSLContext__wrap_socket__doc__},

static PyObject *
_ssl__SSLContext__wrap_socket_impl(PySSLContext *self, PyObject *sock,
                                   int server_side, PyObject *hostname_obj,
                                   PyObject *owner, PyObject *session);

static PyObject *
_ssl__SSLContext__wrap_socket(PyObject *self, PyObject *const *args, Py_ssize_t nargs, PyObject *kwnames)
{
    PyObject *return_value = NULL;
    #if defined(Py_BUILD_CORE) && !defined(Py_BUILD_CORE_MODULE)

    #define NUM_KEYWORDS 5
    static struct {
        PyGC_Head _this_is_not_used;
        PyObject_VAR_HEAD
        PyObject *ob_item[NUM_KEYWORDS];
    } _kwtuple = {
        .ob_base = PyVarObject_HEAD_INIT(&PyTuple_Type, NUM_KEYWORDS)
        .ob_item = { &_Py_ID(sock), &_Py_ID(server_side), &_Py_ID(server_hostname), &_Py_ID(owner), &_Py_ID(session), },
    };
    #undef NUM_KEYWORDS
    #define KWTUPLE (&_kwtuple.ob_base.ob_base)

    #else  // !Py_BUILD_CORE
    #  define KWTUPLE NULL
    #endif  // !Py_BUILD_CORE

    static const char * const _keywords[] = {"sock", "server_side", "server_hostname", "owner", "session", NULL};
    static _PyArg_Parser _parser = {
        .keywords = _keywords,
        .fname = "_wrap_socket",
        .kwtuple = KWTUPLE,
    };
    #undef KWTUPLE
    PyObject *argsbuf[5];
    Py_ssize_t noptargs = nargs + (kwnames ? PyTuple_GET_SIZE(kwnames) : 0) - 2;
    PyObject *sock;
    int server_side;
    PyObject *hostname_obj = Py_None;
    PyObject *owner = Py_None;
    PyObject *session = Py_None;

    args = _PyArg_UnpackKeywords(args, nargs, NULL, kwnames, &_parser,
            /*minpos*/ 2, /*maxpos*/ 3, /*minkw*/ 0, /*varpos*/ 0, argsbuf);
    if (!args) {
        goto exit;
    }
    if (!PyObject_TypeCheck(args[0], get_state_ctx(self)->Sock_Type)) {
        _PyArg_BadArgument("_wrap_socket", "argument 'sock'", (get_state_ctx(self)->Sock_Type)->tp_name, args[0]);
        goto exit;
    }
    sock = args[0];
    server_side = PyObject_IsTrue(args[1]);
    if (server_side < 0) {
        goto exit;
    }
    if (!noptargs) {
        goto skip_optional_pos;
    }
    if (args[2]) {
        hostname_obj = args[2];
        if (!--noptargs) {
            goto skip_optional_pos;
        }
    }
skip_optional_pos:
    if (!noptargs) {
        goto skip_optional_kwonly;
    }
    if (args[3]) {
        owner = args[3];
        if (!--noptargs) {
            goto skip_optional_kwonly;
        }
    }
    session = args[4];
skip_optional_kwonly:
    Py_BEGIN_CRITICAL_SECTION(self);
    return_value = _ssl__SSLContext__wrap_socket_impl((PySSLContext *)self, sock, server_side, hostname_obj, owner, session);
    Py_END_CRITICAL_SECTION();

exit:
    return return_value;
}

PyDoc_STRVAR(_ssl__SSLContext__wrap_bio__doc__,
"_wrap_bio($self, /, incoming, outgoing, server_side,\n"
"          server_hostname=None, *, owner=None, session=None)\n"
"--\n"
"\n");

#define _SSL__SSLCONTEXT__WRAP_BIO_METHODDEF    \
    {"_wrap_bio", _PyCFunction_CAST(_ssl__SSLContext__wrap_bio), METH_FASTCALL|METH_KEYWORDS, _ssl__SSLContext__wrap_bio__doc__},

static PyObject *
_ssl__SSLContext__wrap_bio_impl(PySSLContext *self, PySSLMemoryBIO *incoming,
                                PySSLMemoryBIO *outgoing, int server_side,
                                PyObject *hostname_obj, PyObject *owner,
                                PyObject *session);

static PyObject *
_ssl__SSLContext__wrap_bio(PyObject *self, PyObject *const *args, Py_ssize_t nargs, PyObject *kwnames)
{
    PyObject *return_value = NULL;
    #if defined(Py_BUILD_CORE) && !defined(Py_BUILD_CORE_MODULE)

    #define NUM_KEYWORDS 6
    static struct {
        PyGC_Head _this_is_not_used;
        PyObject_VAR_HEAD
        PyObject *ob_item[NUM_KEYWORDS];
    } _kwtuple = {
        .ob_base = PyVarObject_HEAD_INIT(&PyTuple_Type, NUM_KEYWORDS)
        .ob_item = { &_Py_ID(incoming), &_Py_ID(outgoing), &_Py_ID(server_side), &_Py_ID(server_hostname), &_Py_ID(owner), &_Py_ID(session), },
    };
    #undef NUM_KEYWORDS
    #define KWTUPLE (&_kwtuple.ob_base.ob_base)

    #else  // !Py_BUILD_CORE
    #  define KWTUPLE NULL
    #endif  // !Py_BUILD_CORE

    static const char * const _keywords[] = {"incoming", "outgoing", "server_side", "server_hostname", "owner", "session", NULL};
    static _PyArg_Parser _parser = {
        .keywords = _keywords,
        .fname = "_wrap_bio",
        .kwtuple = KWTUPLE,
    };
    #undef KWTUPLE
    PyObject *argsbuf[6];
    Py_ssize_t noptargs = nargs + (kwnames ? PyTuple_GET_SIZE(kwnames) : 0) - 3;
    PySSLMemoryBIO *incoming;
    PySSLMemoryBIO *outgoing;
    int server_side;
    PyObject *hostname_obj = Py_None;
    PyObject *owner = Py_None;
    PyObject *session = Py_None;

    args = _PyArg_UnpackKeywords(args, nargs, NULL, kwnames, &_parser,
            /*minpos*/ 3, /*maxpos*/ 4, /*minkw*/ 0, /*varpos*/ 0, argsbuf);
    if (!args) {
        goto exit;
    }
    if (!PyObject_TypeCheck(args[0], get_state_ctx(self)->PySSLMemoryBIO_Type)) {
        _PyArg_BadArgument("_wrap_bio", "argument 'incoming'", (get_state_ctx(self)->PySSLMemoryBIO_Type)->tp_name, args[0]);
        goto exit;
    }
    incoming = (PySSLMemoryBIO *)args[0];
    if (!PyObject_TypeCheck(args[1], get_state_ctx(self)->PySSLMemoryBIO_Type)) {
        _PyArg_BadArgument("_wrap_bio", "argument 'outgoing'", (get_state_ctx(self)->PySSLMemoryBIO_Type)->tp_name, args[1]);
        goto exit;
    }
    outgoing = (PySSLMemoryBIO *)args[1];
    server_side = PyObject_IsTrue(args[2]);
    if (server_side < 0) {
        goto exit;
    }
    if (!noptargs) {
        goto skip_optional_pos;
    }
    if (args[3]) {
        hostname_obj = args[3];
        if (!--noptargs) {
            goto skip_optional_pos;
        }
    }
skip_optional_pos:
    if (!noptargs) {
        goto skip_optional_kwonly;
    }
    if (args[4]) {
        owner = args[4];
        if (!--noptargs) {
            goto skip_optional_kwonly;
        }
    }
    session = args[5];
skip_optional_kwonly:
    Py_BEGIN_CRITICAL_SECTION(self);
    return_value = _ssl__SSLContext__wrap_bio_impl((PySSLContext *)self, incoming, outgoing, server_side, hostname_obj, owner, session);
    Py_END_CRITICAL_SECTION();

exit:
    return return_value;
}

PyDoc_STRVAR(_ssl__SSLContext_session_stats__doc__,
"session_stats($self, /)\n"
"--\n"
"\n");

#define _SSL__SSLCONTEXT_SESSION_STATS_METHODDEF    \
    {"session_stats", (PyCFunction)_ssl__SSLContext_session_stats, METH_NOARGS, _ssl__SSLContext_session_stats__doc__},

static PyObject *
_ssl__SSLContext_session_stats_impl(PySSLContext *self);

static PyObject *
_ssl__SSLContext_session_stats(PyObject *self, PyObject *Py_UNUSED(ignored))
{
    PyObject *return_value = NULL;

    Py_BEGIN_CRITICAL_SECTION(self);
    return_value = _ssl__SSLContext_session_stats_impl((PySSLContext *)self);
    Py_END_CRITICAL_SECTION();

    return return_value;
}

PyDoc_STRVAR(_ssl__SSLContext_set_default_verify_paths__doc__,
"set_default_verify_paths($self, /)\n"
"--\n"
"\n");

#define _SSL__SSLCONTEXT_SET_DEFAULT_VERIFY_PATHS_METHODDEF    \
    {"set_default_verify_paths", (PyCFunction)_ssl__SSLContext_set_default_verify_paths, METH_NOARGS, _ssl__SSLContext_set_default_verify_paths__doc__},

static PyObject *
_ssl__SSLContext_set_default_verify_paths_impl(PySSLContext *self);

static PyObject *
_ssl__SSLContext_set_default_verify_paths(PyObject *self, PyObject *Py_UNUSED(ignored))
{
    PyObject *return_value = NULL;

    Py_BEGIN_CRITICAL_SECTION(self);
    return_value = _ssl__SSLContext_set_default_verify_paths_impl((PySSLContext *)self);
    Py_END_CRITICAL_SECTION();

    return return_value;
}

PyDoc_STRVAR(_ssl__SSLContext_set_ecdh_curve__doc__,
"set_ecdh_curve($self, name, /)\n"
"--\n"
"\n");

#define _SSL__SSLCONTEXT_SET_ECDH_CURVE_METHODDEF    \
    {"set_ecdh_curve", (PyCFunction)_ssl__SSLContext_set_ecdh_curve, METH_O, _ssl__SSLContext_set_ecdh_curve__doc__},

static PyObject *
_ssl__SSLContext_set_ecdh_curve_impl(PySSLContext *self, PyObject *name);

static PyObject *
_ssl__SSLContext_set_ecdh_curve(PySSLContext *self, PyObject *name)
{
    PyObject *return_value = NULL;

    Py_BEGIN_CRITICAL_SECTION(self);
    return_value = _ssl__SSLContext_set_ecdh_curve_impl((PySSLContext *)self, name);
    Py_END_CRITICAL_SECTION();

    return return_value;
}

PyDoc_STRVAR(_ssl__SSLContext_sni_callback__doc__,
"Set a callback that will be called when a server name is provided by the SSL/TLS client in the SNI extension.\n"
"\n"
"If the argument is None then the callback is disabled. The method is called\n"
"with the SSLSocket, the server name as a string, and the SSLContext object.\n"
"\n"
"See RFC 6066 for details of the SNI extension.");
#if defined(_ssl__SSLContext_sni_callback_DOCSTR)
#   undef _ssl__SSLContext_sni_callback_DOCSTR
#endif
#define _ssl__SSLContext_sni_callback_DOCSTR _ssl__SSLContext_sni_callback__doc__

#if !defined(_ssl__SSLContext_sni_callback_DOCSTR)
#  define _ssl__SSLContext_sni_callback_DOCSTR NULL
#endif
#if defined(_SSL__SSLCONTEXT_SNI_CALLBACK_GETSETDEF)
#  undef _SSL__SSLCONTEXT_SNI_CALLBACK_GETSETDEF
#  define _SSL__SSLCONTEXT_SNI_CALLBACK_GETSETDEF {"sni_callback", (getter)_ssl__SSLContext_sni_callback_get, (setter)_ssl__SSLContext_sni_callback_set, _ssl__SSLContext_sni_callback_DOCSTR},
#else
#  define _SSL__SSLCONTEXT_SNI_CALLBACK_GETSETDEF {"sni_callback", (getter)_ssl__SSLContext_sni_callback_get, NULL, _ssl__SSLContext_sni_callback_DOCSTR},
#endif

static PyObject *
_ssl__SSLContext_sni_callback_get_impl(PySSLContext *self);

static PyObject *
_ssl__SSLContext_sni_callback_get(PyObject *self, void *Py_UNUSED(context))
{
    PyObject *return_value = NULL;

    Py_BEGIN_CRITICAL_SECTION(self);
    return_value = _ssl__SSLContext_sni_callback_get_impl((PySSLContext *)self);
    Py_END_CRITICAL_SECTION();

    return return_value;
}

#if !defined(_ssl__SSLContext_sni_callback_DOCSTR)
#  define _ssl__SSLContext_sni_callback_DOCSTR NULL
#endif
#if defined(_SSL__SSLCONTEXT_SNI_CALLBACK_GETSETDEF)
#  undef _SSL__SSLCONTEXT_SNI_CALLBACK_GETSETDEF
#  define _SSL__SSLCONTEXT_SNI_CALLBACK_GETSETDEF {"sni_callback", (getter)_ssl__SSLContext_sni_callback_get, (setter)_ssl__SSLContext_sni_callback_set, _ssl__SSLContext_sni_callback_DOCSTR},
#else
#  define _SSL__SSLCONTEXT_SNI_CALLBACK_GETSETDEF {"sni_callback", NULL, (setter)_ssl__SSLContext_sni_callback_set, NULL},
#endif

static int
_ssl__SSLContext_sni_callback_set_impl(PySSLContext *self, PyObject *value);

static int
_ssl__SSLContext_sni_callback_set(PyObject *self, PyObject *value, void *Py_UNUSED(context))
{
    int return_value;

    Py_BEGIN_CRITICAL_SECTION(self);
    return_value = _ssl__SSLContext_sni_callback_set_impl((PySSLContext *)self, value);
    Py_END_CRITICAL_SECTION();

    return return_value;
}

PyDoc_STRVAR(_ssl__SSLContext_cert_store_stats__doc__,
"cert_store_stats($self, /)\n"
"--\n"
"\n"
"Returns quantities of loaded X.509 certificates.\n"
"\n"
"X.509 certificates with a CA extension and certificate revocation lists\n"
"inside the context\'s cert store.\n"
"\n"
"NOTE: Certificates in a capath directory aren\'t loaded unless they have\n"
"been used at least once.");

#define _SSL__SSLCONTEXT_CERT_STORE_STATS_METHODDEF    \
    {"cert_store_stats", (PyCFunction)_ssl__SSLContext_cert_store_stats, METH_NOARGS, _ssl__SSLContext_cert_store_stats__doc__},

static PyObject *
_ssl__SSLContext_cert_store_stats_impl(PySSLContext *self);

static PyObject *
_ssl__SSLContext_cert_store_stats(PyObject *self, PyObject *Py_UNUSED(ignored))
{
    PyObject *return_value = NULL;

    Py_BEGIN_CRITICAL_SECTION(self);
    return_value = _ssl__SSLContext_cert_store_stats_impl((PySSLContext *)self);
    Py_END_CRITICAL_SECTION();

    return return_value;
}

PyDoc_STRVAR(_ssl__SSLContext_get_ca_certs__doc__,
"get_ca_certs($self, /, binary_form=False)\n"
"--\n"
"\n"
"Returns a list of dicts with information of loaded CA certs.\n"
"\n"
"If the optional argument is True, returns a DER-encoded copy of the CA\n"
"certificate.\n"
"\n"
"NOTE: Certificates in a capath directory aren\'t loaded unless they have\n"
"been used at least once.");

#define _SSL__SSLCONTEXT_GET_CA_CERTS_METHODDEF    \
    {"get_ca_certs", _PyCFunction_CAST(_ssl__SSLContext_get_ca_certs), METH_FASTCALL|METH_KEYWORDS, _ssl__SSLContext_get_ca_certs__doc__},

static PyObject *
_ssl__SSLContext_get_ca_certs_impl(PySSLContext *self, int binary_form);

static PyObject *
_ssl__SSLContext_get_ca_certs(PyObject *self, PyObject *const *args, Py_ssize_t nargs, PyObject *kwnames)
{
    PyObject *return_value = NULL;
    #if defined(Py_BUILD_CORE) && !defined(Py_BUILD_CORE_MODULE)

    #define NUM_KEYWORDS 1
    static struct {
        PyGC_Head _this_is_not_used;
        PyObject_VAR_HEAD
        PyObject *ob_item[NUM_KEYWORDS];
    } _kwtuple = {
        .ob_base = PyVarObject_HEAD_INIT(&PyTuple_Type, NUM_KEYWORDS)
        .ob_item = { &_Py_ID(binary_form), },
    };
    #undef NUM_KEYWORDS
    #define KWTUPLE (&_kwtuple.ob_base.ob_base)

    #else  // !Py_BUILD_CORE
    #  define KWTUPLE NULL
    #endif  // !Py_BUILD_CORE

    static const char * const _keywords[] = {"binary_form", NULL};
    static _PyArg_Parser _parser = {
        .keywords = _keywords,
        .fname = "get_ca_certs",
        .kwtuple = KWTUPLE,
    };
    #undef KWTUPLE
    PyObject *argsbuf[1];
    Py_ssize_t noptargs = nargs + (kwnames ? PyTuple_GET_SIZE(kwnames) : 0) - 0;
    int binary_form = 0;

    args = _PyArg_UnpackKeywords(args, nargs, NULL, kwnames, &_parser,
            /*minpos*/ 0, /*maxpos*/ 1, /*minkw*/ 0, /*varpos*/ 0, argsbuf);
    if (!args) {
        goto exit;
    }
    if (!noptargs) {
        goto skip_optional_pos;
    }
    binary_form = PyObject_IsTrue(args[0]);
    if (binary_form < 0) {
        goto exit;
    }
skip_optional_pos:
    Py_BEGIN_CRITICAL_SECTION(self);
    return_value = _ssl__SSLContext_get_ca_certs_impl((PySSLContext *)self, binary_form);
    Py_END_CRITICAL_SECTION();

exit:
    return return_value;
}

PyDoc_STRVAR(_ssl__SSLContext_set_psk_client_callback__doc__,
"set_psk_client_callback($self, /, callback)\n"
"--\n"
"\n");

#define _SSL__SSLCONTEXT_SET_PSK_CLIENT_CALLBACK_METHODDEF    \
    {"set_psk_client_callback", _PyCFunction_CAST(_ssl__SSLContext_set_psk_client_callback), METH_FASTCALL|METH_KEYWORDS, _ssl__SSLContext_set_psk_client_callback__doc__},

static PyObject *
_ssl__SSLContext_set_psk_client_callback_impl(PySSLContext *self,
                                              PyObject *callback);

static PyObject *
_ssl__SSLContext_set_psk_client_callback(PyObject *self, PyObject *const *args, Py_ssize_t nargs, PyObject *kwnames)
{
    PyObject *return_value = NULL;
    #if defined(Py_BUILD_CORE) && !defined(Py_BUILD_CORE_MODULE)

    #define NUM_KEYWORDS 1
    static struct {
        PyGC_Head _this_is_not_used;
        PyObject_VAR_HEAD
        PyObject *ob_item[NUM_KEYWORDS];
    } _kwtuple = {
        .ob_base = PyVarObject_HEAD_INIT(&PyTuple_Type, NUM_KEYWORDS)
        .ob_item = { &_Py_ID(callback), },
    };
    #undef NUM_KEYWORDS
    #define KWTUPLE (&_kwtuple.ob_base.ob_base)

    #else  // !Py_BUILD_CORE
    #  define KWTUPLE NULL
    #endif  // !Py_BUILD_CORE

    static const char * const _keywords[] = {"callback", NULL};
    static _PyArg_Parser _parser = {
        .keywords = _keywords,
        .fname = "set_psk_client_callback",
        .kwtuple = KWTUPLE,
    };
    #undef KWTUPLE
    PyObject *argsbuf[1];
    PyObject *callback;

    args = _PyArg_UnpackKeywords(args, nargs, NULL, kwnames, &_parser,
            /*minpos*/ 1, /*maxpos*/ 1, /*minkw*/ 0, /*varpos*/ 0, argsbuf);
    if (!args) {
        goto exit;
    }
    callback = args[0];
    Py_BEGIN_CRITICAL_SECTION(self);
    return_value = _ssl__SSLContext_set_psk_client_callback_impl((PySSLContext *)self, callback);
    Py_END_CRITICAL_SECTION();

exit:
    return return_value;
}

PyDoc_STRVAR(_ssl__SSLContext_set_psk_server_callback__doc__,
"set_psk_server_callback($self, /, callback, identity_hint=None)\n"
"--\n"
"\n");

#define _SSL__SSLCONTEXT_SET_PSK_SERVER_CALLBACK_METHODDEF    \
    {"set_psk_server_callback", _PyCFunction_CAST(_ssl__SSLContext_set_psk_server_callback), METH_FASTCALL|METH_KEYWORDS, _ssl__SSLContext_set_psk_server_callback__doc__},

static PyObject *
_ssl__SSLContext_set_psk_server_callback_impl(PySSLContext *self,
                                              PyObject *callback,
                                              const char *identity_hint);

static PyObject *
_ssl__SSLContext_set_psk_server_callback(PyObject *self, PyObject *const *args, Py_ssize_t nargs, PyObject *kwnames)
{
    PyObject *return_value = NULL;
    #if defined(Py_BUILD_CORE) && !defined(Py_BUILD_CORE_MODULE)

    #define NUM_KEYWORDS 2
    static struct {
        PyGC_Head _this_is_not_used;
        PyObject_VAR_HEAD
        PyObject *ob_item[NUM_KEYWORDS];
    } _kwtuple = {
        .ob_base = PyVarObject_HEAD_INIT(&PyTuple_Type, NUM_KEYWORDS)
        .ob_item = { &_Py_ID(callback), &_Py_ID(identity_hint), },
    };
    #undef NUM_KEYWORDS
    #define KWTUPLE (&_kwtuple.ob_base.ob_base)

    #else  // !Py_BUILD_CORE
    #  define KWTUPLE NULL
    #endif  // !Py_BUILD_CORE

    static const char * const _keywords[] = {"callback", "identity_hint", NULL};
    static _PyArg_Parser _parser = {
        .keywords = _keywords,
        .fname = "set_psk_server_callback",
        .kwtuple = KWTUPLE,
    };
    #undef KWTUPLE
    PyObject *argsbuf[2];
    Py_ssize_t noptargs = nargs + (kwnames ? PyTuple_GET_SIZE(kwnames) : 0) - 1;
    PyObject *callback;
    const char *identity_hint = NULL;

    args = _PyArg_UnpackKeywords(args, nargs, NULL, kwnames, &_parser,
            /*minpos*/ 1, /*maxpos*/ 2, /*minkw*/ 0, /*varpos*/ 0, argsbuf);
    if (!args) {
        goto exit;
    }
    callback = args[0];
    if (!noptargs) {
        goto skip_optional_pos;
    }
    if (args[1] == Py_None) {
        identity_hint = NULL;
    }
    else if (PyUnicode_Check(args[1])) {
        Py_ssize_t identity_hint_length;
        identity_hint = PyUnicode_AsUTF8AndSize(args[1], &identity_hint_length);
        if (identity_hint == NULL) {
            goto exit;
        }
        if (strlen(identity_hint) != (size_t)identity_hint_length) {
            PyErr_SetString(PyExc_ValueError, "embedded null character");
            goto exit;
        }
    }
    else {
        _PyArg_BadArgument("set_psk_server_callback", "argument 'identity_hint'", "str or None", args[1]);
        goto exit;
    }
skip_optional_pos:
    Py_BEGIN_CRITICAL_SECTION(self);
    return_value = _ssl__SSLContext_set_psk_server_callback_impl((PySSLContext *)self, callback, identity_hint);
    Py_END_CRITICAL_SECTION();

exit:
    return return_value;
}

static PyObject *
_ssl_MemoryBIO_impl(PyTypeObject *type);

static PyObject *
_ssl_MemoryBIO(PyTypeObject *type, PyObject *args, PyObject *kwargs)
{
    PyObject *return_value = NULL;
    PyTypeObject *base_tp = get_state_type(type)->PySSLMemoryBIO_Type;

    if ((type == base_tp || type->tp_init == base_tp->tp_init) &&
        !_PyArg_NoPositional("MemoryBIO", args)) {
        goto exit;
    }
    if ((type == base_tp || type->tp_init == base_tp->tp_init) &&
        !_PyArg_NoKeywords("MemoryBIO", kwargs)) {
        goto exit;
    }
    Py_BEGIN_CRITICAL_SECTION(type);
    return_value = _ssl_MemoryBIO_impl(type);
    Py_END_CRITICAL_SECTION();

exit:
    return return_value;
}

PyDoc_STRVAR(_ssl_MemoryBIO_pending__doc__,
"The number of bytes pending in the memory BIO.");
#if defined(_ssl_MemoryBIO_pending_DOCSTR)
#   undef _ssl_MemoryBIO_pending_DOCSTR
#endif
#define _ssl_MemoryBIO_pending_DOCSTR _ssl_MemoryBIO_pending__doc__

#if !defined(_ssl_MemoryBIO_pending_DOCSTR)
#  define _ssl_MemoryBIO_pending_DOCSTR NULL
#endif
#if defined(_SSL_MEMORYBIO_PENDING_GETSETDEF)
#  undef _SSL_MEMORYBIO_PENDING_GETSETDEF
#  define _SSL_MEMORYBIO_PENDING_GETSETDEF {"pending", (getter)_ssl_MemoryBIO_pending_get, (setter)_ssl_MemoryBIO_pending_set, _ssl_MemoryBIO_pending_DOCSTR},
#else
#  define _SSL_MEMORYBIO_PENDING_GETSETDEF {"pending", (getter)_ssl_MemoryBIO_pending_get, NULL, _ssl_MemoryBIO_pending_DOCSTR},
#endif

static PyObject *
_ssl_MemoryBIO_pending_get_impl(PySSLMemoryBIO *self);

static PyObject *
_ssl_MemoryBIO_pending_get(PyObject *self, void *Py_UNUSED(context))
{
    PyObject *return_value = NULL;

    Py_BEGIN_CRITICAL_SECTION(self);
    return_value = _ssl_MemoryBIO_pending_get_impl((PySSLMemoryBIO *)self);
    Py_END_CRITICAL_SECTION();

    return return_value;
}

PyDoc_STRVAR(_ssl_MemoryBIO_eof__doc__,
"Whether the memory BIO is at EOF.");
#if defined(_ssl_MemoryBIO_eof_DOCSTR)
#   undef _ssl_MemoryBIO_eof_DOCSTR
#endif
#define _ssl_MemoryBIO_eof_DOCSTR _ssl_MemoryBIO_eof__doc__

#if !defined(_ssl_MemoryBIO_eof_DOCSTR)
#  define _ssl_MemoryBIO_eof_DOCSTR NULL
#endif
#if defined(_SSL_MEMORYBIO_EOF_GETSETDEF)
#  undef _SSL_MEMORYBIO_EOF_GETSETDEF
#  define _SSL_MEMORYBIO_EOF_GETSETDEF {"eof", (getter)_ssl_MemoryBIO_eof_get, (setter)_ssl_MemoryBIO_eof_set, _ssl_MemoryBIO_eof_DOCSTR},
#else
#  define _SSL_MEMORYBIO_EOF_GETSETDEF {"eof", (getter)_ssl_MemoryBIO_eof_get, NULL, _ssl_MemoryBIO_eof_DOCSTR},
#endif

static PyObject *
_ssl_MemoryBIO_eof_get_impl(PySSLMemoryBIO *self);

static PyObject *
_ssl_MemoryBIO_eof_get(PyObject *self, void *Py_UNUSED(context))
{
    PyObject *return_value = NULL;

    Py_BEGIN_CRITICAL_SECTION(self);
    return_value = _ssl_MemoryBIO_eof_get_impl((PySSLMemoryBIO *)self);
    Py_END_CRITICAL_SECTION();

    return return_value;
}

PyDoc_STRVAR(_ssl_MemoryBIO_read__doc__,
"read($self, size=-1, /)\n"
"--\n"
"\n"
"Read up to size bytes from the memory BIO.\n"
"\n"
"If size is not specified, read the entire buffer.\n"
"If the return value is an empty bytes instance, this means either\n"
"EOF or that no data is available. Use the \"eof\" property to\n"
"distinguish between the two.");

#define _SSL_MEMORYBIO_READ_METHODDEF    \
    {"read", _PyCFunction_CAST(_ssl_MemoryBIO_read), METH_FASTCALL, _ssl_MemoryBIO_read__doc__},

static PyObject *
_ssl_MemoryBIO_read_impl(PySSLMemoryBIO *self, int len);

static PyObject *
_ssl_MemoryBIO_read(PyObject *self, PyObject *const *args, Py_ssize_t nargs)
{
    PyObject *return_value = NULL;
    int len = -1;

    if (!_PyArg_CheckPositional("read", nargs, 0, 1)) {
        goto exit;
    }
    if (nargs < 1) {
        goto skip_optional;
    }
    len = PyLong_AsInt(args[0]);
    if (len == -1 && PyErr_Occurred()) {
        goto exit;
    }
skip_optional:
    Py_BEGIN_CRITICAL_SECTION(self);
    return_value = _ssl_MemoryBIO_read_impl((PySSLMemoryBIO *)self, len);
    Py_END_CRITICAL_SECTION();

exit:
    return return_value;
}

PyDoc_STRVAR(_ssl_MemoryBIO_write__doc__,
"write($self, b, /)\n"
"--\n"
"\n"
"Writes the bytes b into the memory BIO.\n"
"\n"
"Returns the number of bytes written.");

#define _SSL_MEMORYBIO_WRITE_METHODDEF    \
    {"write", (PyCFunction)_ssl_MemoryBIO_write, METH_O, _ssl_MemoryBIO_write__doc__},

static PyObject *
_ssl_MemoryBIO_write_impl(PySSLMemoryBIO *self, Py_buffer *b);

static PyObject *
_ssl_MemoryBIO_write(PyObject *self, PyObject *arg)
{
    PyObject *return_value = NULL;
    Py_buffer b = {NULL, NULL};

    if (PyObject_GetBuffer(arg, &b, PyBUF_SIMPLE) != 0) {
        goto exit;
    }
    Py_BEGIN_CRITICAL_SECTION(self);
    return_value = _ssl_MemoryBIO_write_impl((PySSLMemoryBIO *)self, &b);
    Py_END_CRITICAL_SECTION();

exit:
    /* Cleanup for b */
    if (b.obj) {
       PyBuffer_Release(&b);
    }

    return return_value;
}

PyDoc_STRVAR(_ssl_MemoryBIO_write_eof__doc__,
"write_eof($self, /)\n"
"--\n"
"\n"
"Write an EOF marker to the memory BIO.\n"
"\n"
"When all data has been read, the \"eof\" property will be True.");

#define _SSL_MEMORYBIO_WRITE_EOF_METHODDEF    \
    {"write_eof", (PyCFunction)_ssl_MemoryBIO_write_eof, METH_NOARGS, _ssl_MemoryBIO_write_eof__doc__},

static PyObject *
_ssl_MemoryBIO_write_eof_impl(PySSLMemoryBIO *self);

static PyObject *
_ssl_MemoryBIO_write_eof(PyObject *self, PyObject *Py_UNUSED(ignored))
{
    PyObject *return_value = NULL;

    Py_BEGIN_CRITICAL_SECTION(self);
    return_value = _ssl_MemoryBIO_write_eof_impl((PySSLMemoryBIO *)self);
    Py_END_CRITICAL_SECTION();

    return return_value;
}

PyDoc_STRVAR(_ssl_SSLSession_time__doc__,
"Session creation time (seconds since epoch).");
#if defined(_ssl_SSLSession_time_DOCSTR)
#   undef _ssl_SSLSession_time_DOCSTR
#endif
#define _ssl_SSLSession_time_DOCSTR _ssl_SSLSession_time__doc__

#if !defined(_ssl_SSLSession_time_DOCSTR)
#  define _ssl_SSLSession_time_DOCSTR NULL
#endif
#if defined(_SSL_SSLSESSION_TIME_GETSETDEF)
#  undef _SSL_SSLSESSION_TIME_GETSETDEF
#  define _SSL_SSLSESSION_TIME_GETSETDEF {"time", (getter)_ssl_SSLSession_time_get, (setter)_ssl_SSLSession_time_set, _ssl_SSLSession_time_DOCSTR},
#else
#  define _SSL_SSLSESSION_TIME_GETSETDEF {"time", (getter)_ssl_SSLSession_time_get, NULL, _ssl_SSLSession_time_DOCSTR},
#endif

static PyObject *
_ssl_SSLSession_time_get_impl(PySSLSession *self);

static PyObject *
_ssl_SSLSession_time_get(PyObject *self, void *Py_UNUSED(context))
{
    PyObject *return_value = NULL;

    Py_BEGIN_CRITICAL_SECTION(self);
    return_value = _ssl_SSLSession_time_get_impl((PySSLSession *)self);
    Py_END_CRITICAL_SECTION();

    return return_value;
}

PyDoc_STRVAR(_ssl_SSLSession_timeout__doc__,
"Session timeout (delta in seconds).");
#if defined(_ssl_SSLSession_timeout_DOCSTR)
#   undef _ssl_SSLSession_timeout_DOCSTR
#endif
#define _ssl_SSLSession_timeout_DOCSTR _ssl_SSLSession_timeout__doc__

#if !defined(_ssl_SSLSession_timeout_DOCSTR)
#  define _ssl_SSLSession_timeout_DOCSTR NULL
#endif
#if defined(_SSL_SSLSESSION_TIMEOUT_GETSETDEF)
#  undef _SSL_SSLSESSION_TIMEOUT_GETSETDEF
#  define _SSL_SSLSESSION_TIMEOUT_GETSETDEF {"timeout", (getter)_ssl_SSLSession_timeout_get, (setter)_ssl_SSLSession_timeout_set, _ssl_SSLSession_timeout_DOCSTR},
#else
#  define _SSL_SSLSESSION_TIMEOUT_GETSETDEF {"timeout", (getter)_ssl_SSLSession_timeout_get, NULL, _ssl_SSLSession_timeout_DOCSTR},
#endif

static PyObject *
_ssl_SSLSession_timeout_get_impl(PySSLSession *self);

static PyObject *
_ssl_SSLSession_timeout_get(PyObject *self, void *Py_UNUSED(context))
{
    PyObject *return_value = NULL;

    Py_BEGIN_CRITICAL_SECTION(self);
    return_value = _ssl_SSLSession_timeout_get_impl((PySSLSession *)self);
    Py_END_CRITICAL_SECTION();

    return return_value;
}

PyDoc_STRVAR(_ssl_SSLSession_ticket_lifetime_hint__doc__,
"Ticket life time hint.");
#if defined(_ssl_SSLSession_ticket_lifetime_hint_DOCSTR)
#   undef _ssl_SSLSession_ticket_lifetime_hint_DOCSTR
#endif
#define _ssl_SSLSession_ticket_lifetime_hint_DOCSTR _ssl_SSLSession_ticket_lifetime_hint__doc__

#if !defined(_ssl_SSLSession_ticket_lifetime_hint_DOCSTR)
#  define _ssl_SSLSession_ticket_lifetime_hint_DOCSTR NULL
#endif
#if defined(_SSL_SSLSESSION_TICKET_LIFETIME_HINT_GETSETDEF)
#  undef _SSL_SSLSESSION_TICKET_LIFETIME_HINT_GETSETDEF
#  define _SSL_SSLSESSION_TICKET_LIFETIME_HINT_GETSETDEF {"ticket_lifetime_hint", (getter)_ssl_SSLSession_ticket_lifetime_hint_get, (setter)_ssl_SSLSession_ticket_lifetime_hint_set, _ssl_SSLSession_ticket_lifetime_hint_DOCSTR},
#else
#  define _SSL_SSLSESSION_TICKET_LIFETIME_HINT_GETSETDEF {"ticket_lifetime_hint", (getter)_ssl_SSLSession_ticket_lifetime_hint_get, NULL, _ssl_SSLSession_ticket_lifetime_hint_DOCSTR},
#endif

static PyObject *
_ssl_SSLSession_ticket_lifetime_hint_get_impl(PySSLSession *self);

static PyObject *
_ssl_SSLSession_ticket_lifetime_hint_get(PyObject *self, void *Py_UNUSED(context))
{
    PyObject *return_value = NULL;

    Py_BEGIN_CRITICAL_SECTION(self);
    return_value = _ssl_SSLSession_ticket_lifetime_hint_get_impl((PySSLSession *)self);
    Py_END_CRITICAL_SECTION();

    return return_value;
}

PyDoc_STRVAR(_ssl_SSLSession_id__doc__,
"Session ID.");
#if defined(_ssl_SSLSession_id_DOCSTR)
#   undef _ssl_SSLSession_id_DOCSTR
#endif
#define _ssl_SSLSession_id_DOCSTR _ssl_SSLSession_id__doc__

#if !defined(_ssl_SSLSession_id_DOCSTR)
#  define _ssl_SSLSession_id_DOCSTR NULL
#endif
#if defined(_SSL_SSLSESSION_ID_GETSETDEF)
#  undef _SSL_SSLSESSION_ID_GETSETDEF
#  define _SSL_SSLSESSION_ID_GETSETDEF {"id", (getter)_ssl_SSLSession_id_get, (setter)_ssl_SSLSession_id_set, _ssl_SSLSession_id_DOCSTR},
#else
#  define _SSL_SSLSESSION_ID_GETSETDEF {"id", (getter)_ssl_SSLSession_id_get, NULL, _ssl_SSLSession_id_DOCSTR},
#endif

static PyObject *
_ssl_SSLSession_id_get_impl(PySSLSession *self);

static PyObject *
_ssl_SSLSession_id_get(PyObject *self, void *Py_UNUSED(context))
{
    PyObject *return_value = NULL;

    Py_BEGIN_CRITICAL_SECTION(self);
    return_value = _ssl_SSLSession_id_get_impl((PySSLSession *)self);
    Py_END_CRITICAL_SECTION();

    return return_value;
}

PyDoc_STRVAR(_ssl_SSLSession_has_ticket__doc__,
"Does the session contain a ticket?");
#if defined(_ssl_SSLSession_has_ticket_DOCSTR)
#   undef _ssl_SSLSession_has_ticket_DOCSTR
#endif
#define _ssl_SSLSession_has_ticket_DOCSTR _ssl_SSLSession_has_ticket__doc__

#if !defined(_ssl_SSLSession_has_ticket_DOCSTR)
#  define _ssl_SSLSession_has_ticket_DOCSTR NULL
#endif
#if defined(_SSL_SSLSESSION_HAS_TICKET_GETSETDEF)
#  undef _SSL_SSLSESSION_HAS_TICKET_GETSETDEF
#  define _SSL_SSLSESSION_HAS_TICKET_GETSETDEF {"has_ticket", (getter)_ssl_SSLSession_has_ticket_get, (setter)_ssl_SSLSession_has_ticket_set, _ssl_SSLSession_has_ticket_DOCSTR},
#else
#  define _SSL_SSLSESSION_HAS_TICKET_GETSETDEF {"has_ticket", (getter)_ssl_SSLSession_has_ticket_get, NULL, _ssl_SSLSession_has_ticket_DOCSTR},
#endif

static PyObject *
_ssl_SSLSession_has_ticket_get_impl(PySSLSession *self);

static PyObject *
_ssl_SSLSession_has_ticket_get(PyObject *self, void *Py_UNUSED(context))
{
    PyObject *return_value = NULL;

    Py_BEGIN_CRITICAL_SECTION(self);
    return_value = _ssl_SSLSession_has_ticket_get_impl((PySSLSession *)self);
    Py_END_CRITICAL_SECTION();

    return return_value;
}

PyDoc_STRVAR(_ssl_RAND_add__doc__,
"RAND_add($module, string, entropy, /)\n"
"--\n"
"\n"
"Mix string into the OpenSSL PRNG state.\n"
"\n"
"entropy (a float) is a lower bound on the entropy contained in\n"
"string.  See RFC 4086.");

#define _SSL_RAND_ADD_METHODDEF    \
    {"RAND_add", _PyCFunction_CAST(_ssl_RAND_add), METH_FASTCALL, _ssl_RAND_add__doc__},

static PyObject *
_ssl_RAND_add_impl(PyObject *module, Py_buffer *view, double entropy);

static PyObject *
_ssl_RAND_add(PyObject *module, PyObject *const *args, Py_ssize_t nargs)
{
    PyObject *return_value = NULL;
    Py_buffer view = {NULL, NULL};
    double entropy;

    if (!_PyArg_CheckPositional("RAND_add", nargs, 2, 2)) {
        goto exit;
    }
    if (PyUnicode_Check(args[0])) {
        Py_ssize_t len;
        const char *ptr = PyUnicode_AsUTF8AndSize(args[0], &len);
        if (ptr == NULL) {
            goto exit;
        }
        if (PyBuffer_FillInfo(&view, args[0], (void *)ptr, len, 1, PyBUF_SIMPLE) < 0) {
            goto exit;
        }
    }
    else { /* any bytes-like object */
        if (PyObject_GetBuffer(args[0], &view, PyBUF_SIMPLE) != 0) {
            goto exit;
        }
    }
    if (PyFloat_CheckExact(args[1])) {
        entropy = PyFloat_AS_DOUBLE(args[1]);
    }
    else
    {
        entropy = PyFloat_AsDouble(args[1]);
        if (entropy == -1.0 && PyErr_Occurred()) {
            goto exit;
        }
    }
    Py_BEGIN_CRITICAL_SECTION(module);
    return_value = _ssl_RAND_add_impl(module, &view, entropy);
    Py_END_CRITICAL_SECTION();

exit:
    /* Cleanup for view */
    if (view.obj) {
       PyBuffer_Release(&view);
    }

    return return_value;
}

PyDoc_STRVAR(_ssl_RAND_bytes__doc__,
"RAND_bytes($module, n, /)\n"
"--\n"
"\n"
"Generate n cryptographically strong pseudo-random bytes.");

#define _SSL_RAND_BYTES_METHODDEF    \
    {"RAND_bytes", (PyCFunction)_ssl_RAND_bytes, METH_O, _ssl_RAND_bytes__doc__},

static PyObject *
_ssl_RAND_bytes_impl(PyObject *module, int n);

static PyObject *
_ssl_RAND_bytes(PyObject *module, PyObject *arg)
{
    PyObject *return_value = NULL;
    int n;

    n = PyLong_AsInt(arg);
    if (n == -1 && PyErr_Occurred()) {
        goto exit;
    }
    Py_BEGIN_CRITICAL_SECTION(module);
    return_value = _ssl_RAND_bytes_impl(module, n);
    Py_END_CRITICAL_SECTION();

exit:
    return return_value;
}

PyDoc_STRVAR(_ssl_RAND_status__doc__,
"RAND_status($module, /)\n"
"--\n"
"\n"
"Returns True if the OpenSSL PRNG has been seeded with enough data and False if not.\n"
"\n"
"It is necessary to seed the PRNG with RAND_add() on some platforms before\n"
"using the ssl() function.");

#define _SSL_RAND_STATUS_METHODDEF    \
    {"RAND_status", (PyCFunction)_ssl_RAND_status, METH_NOARGS, _ssl_RAND_status__doc__},

static PyObject *
_ssl_RAND_status_impl(PyObject *module);

static PyObject *
_ssl_RAND_status(PyObject *module, PyObject *Py_UNUSED(ignored))
{
    PyObject *return_value = NULL;

    Py_BEGIN_CRITICAL_SECTION(module);
    return_value = _ssl_RAND_status_impl(module);
    Py_END_CRITICAL_SECTION();

    return return_value;
}

PyDoc_STRVAR(_ssl_get_default_verify_paths__doc__,
"get_default_verify_paths($module, /)\n"
"--\n"
"\n"
"Return search paths and environment vars that are used by SSLContext\'s set_default_verify_paths() to load default CAs.\n"
"\n"
"The values are \'cert_file_env\', \'cert_file\', \'cert_dir_env\', \'cert_dir\'.");

#define _SSL_GET_DEFAULT_VERIFY_PATHS_METHODDEF    \
    {"get_default_verify_paths", (PyCFunction)_ssl_get_default_verify_paths, METH_NOARGS, _ssl_get_default_verify_paths__doc__},

static PyObject *
_ssl_get_default_verify_paths_impl(PyObject *module);

static PyObject *
_ssl_get_default_verify_paths(PyObject *module, PyObject *Py_UNUSED(ignored))
{
    PyObject *return_value = NULL;

    Py_BEGIN_CRITICAL_SECTION(module);
    return_value = _ssl_get_default_verify_paths_impl(module);
    Py_END_CRITICAL_SECTION();

    return return_value;
}

PyDoc_STRVAR(_ssl_txt2obj__doc__,
"txt2obj($module, /, txt, name=False)\n"
"--\n"
"\n"
"Lookup NID, short name, long name and OID of an ASN1_OBJECT.\n"
"\n"
"By default objects are looked up by OID. With name=True short and\n"
"long name are also matched.");

#define _SSL_TXT2OBJ_METHODDEF    \
    {"txt2obj", _PyCFunction_CAST(_ssl_txt2obj), METH_FASTCALL|METH_KEYWORDS, _ssl_txt2obj__doc__},

static PyObject *
_ssl_txt2obj_impl(PyObject *module, const char *txt, int name);

static PyObject *
_ssl_txt2obj(PyObject *module, PyObject *const *args, Py_ssize_t nargs, PyObject *kwnames)
{
    PyObject *return_value = NULL;
    #if defined(Py_BUILD_CORE) && !defined(Py_BUILD_CORE_MODULE)

    #define NUM_KEYWORDS 2
    static struct {
        PyGC_Head _this_is_not_used;
        PyObject_VAR_HEAD
        PyObject *ob_item[NUM_KEYWORDS];
    } _kwtuple = {
        .ob_base = PyVarObject_HEAD_INIT(&PyTuple_Type, NUM_KEYWORDS)
        .ob_item = { &_Py_ID(txt), &_Py_ID(name), },
    };
    #undef NUM_KEYWORDS
    #define KWTUPLE (&_kwtuple.ob_base.ob_base)

    #else  // !Py_BUILD_CORE
    #  define KWTUPLE NULL
    #endif  // !Py_BUILD_CORE

    static const char * const _keywords[] = {"txt", "name", NULL};
    static _PyArg_Parser _parser = {
        .keywords = _keywords,
        .fname = "txt2obj",
        .kwtuple = KWTUPLE,
    };
    #undef KWTUPLE
    PyObject *argsbuf[2];
    Py_ssize_t noptargs = nargs + (kwnames ? PyTuple_GET_SIZE(kwnames) : 0) - 1;
    const char *txt;
    int name = 0;

    args = _PyArg_UnpackKeywords(args, nargs, NULL, kwnames, &_parser,
            /*minpos*/ 1, /*maxpos*/ 2, /*minkw*/ 0, /*varpos*/ 0, argsbuf);
    if (!args) {
        goto exit;
    }
    if (!PyUnicode_Check(args[0])) {
        _PyArg_BadArgument("txt2obj", "argument 'txt'", "str", args[0]);
        goto exit;
    }
    Py_ssize_t txt_length;
    txt = PyUnicode_AsUTF8AndSize(args[0], &txt_length);
    if (txt == NULL) {
        goto exit;
    }
    if (strlen(txt) != (size_t)txt_length) {
        PyErr_SetString(PyExc_ValueError, "embedded null character");
        goto exit;
    }
    if (!noptargs) {
        goto skip_optional_pos;
    }
    name = PyObject_IsTrue(args[1]);
    if (name < 0) {
        goto exit;
    }
skip_optional_pos:
    Py_BEGIN_CRITICAL_SECTION(module);
    return_value = _ssl_txt2obj_impl(module, txt, name);
    Py_END_CRITICAL_SECTION();

exit:
    return return_value;
}

PyDoc_STRVAR(_ssl_nid2obj__doc__,
"nid2obj($module, nid, /)\n"
"--\n"
"\n"
"Lookup NID, short name, long name and OID of an ASN1_OBJECT by NID.");

#define _SSL_NID2OBJ_METHODDEF    \
    {"nid2obj", (PyCFunction)_ssl_nid2obj, METH_O, _ssl_nid2obj__doc__},

static PyObject *
_ssl_nid2obj_impl(PyObject *module, int nid);

static PyObject *
_ssl_nid2obj(PyObject *module, PyObject *arg)
{
    PyObject *return_value = NULL;
    int nid;

    nid = PyLong_AsInt(arg);
    if (nid == -1 && PyErr_Occurred()) {
        goto exit;
    }
    Py_BEGIN_CRITICAL_SECTION(module);
    return_value = _ssl_nid2obj_impl(module, nid);
    Py_END_CRITICAL_SECTION();

exit:
    return return_value;
}

#if defined(_MSC_VER)

PyDoc_STRVAR(_ssl_enum_certificates__doc__,
"enum_certificates($module, /, store_name)\n"
"--\n"
"\n"
"Retrieve certificates from Windows\' cert store.\n"
"\n"
"store_name may be one of \'CA\', \'ROOT\' or \'MY\'.  The system may provide\n"
"more cert storages, too.  The function returns a list of (bytes,\n"
"encoding_type, trust) tuples.  The encoding_type flag can be interpreted\n"
"with X509_ASN_ENCODING or PKCS_7_ASN_ENCODING. The trust setting is either\n"
"a set of OIDs or the boolean True.");

#define _SSL_ENUM_CERTIFICATES_METHODDEF    \
    {"enum_certificates", _PyCFunction_CAST(_ssl_enum_certificates), METH_FASTCALL|METH_KEYWORDS, _ssl_enum_certificates__doc__},

static PyObject *
_ssl_enum_certificates_impl(PyObject *module, const char *store_name);

static PyObject *
_ssl_enum_certificates(PyObject *module, PyObject *const *args, Py_ssize_t nargs, PyObject *kwnames)
{
    PyObject *return_value = NULL;
    #if defined(Py_BUILD_CORE) && !defined(Py_BUILD_CORE_MODULE)

    #define NUM_KEYWORDS 1
    static struct {
        PyGC_Head _this_is_not_used;
        PyObject_VAR_HEAD
        PyObject *ob_item[NUM_KEYWORDS];
    } _kwtuple = {
        .ob_base = PyVarObject_HEAD_INIT(&PyTuple_Type, NUM_KEYWORDS)
        .ob_item = { &_Py_ID(store_name), },
    };
    #undef NUM_KEYWORDS
    #define KWTUPLE (&_kwtuple.ob_base.ob_base)

    #else  // !Py_BUILD_CORE
    #  define KWTUPLE NULL
    #endif  // !Py_BUILD_CORE

    static const char * const _keywords[] = {"store_name", NULL};
    static _PyArg_Parser _parser = {
        .keywords = _keywords,
        .fname = "enum_certificates",
        .kwtuple = KWTUPLE,
    };
    #undef KWTUPLE
    PyObject *argsbuf[1];
    const char *store_name;

    args = _PyArg_UnpackKeywords(args, nargs, NULL, kwnames, &_parser,
            /*minpos*/ 1, /*maxpos*/ 1, /*minkw*/ 0, /*varpos*/ 0, argsbuf);
    if (!args) {
        goto exit;
    }
    if (!PyUnicode_Check(args[0])) {
        _PyArg_BadArgument("enum_certificates", "argument 'store_name'", "str", args[0]);
        goto exit;
    }
    Py_ssize_t store_name_length;
    store_name = PyUnicode_AsUTF8AndSize(args[0], &store_name_length);
    if (store_name == NULL) {
        goto exit;
    }
    if (strlen(store_name) != (size_t)store_name_length) {
        PyErr_SetString(PyExc_ValueError, "embedded null character");
        goto exit;
    }
    Py_BEGIN_CRITICAL_SECTION(module);
    return_value = _ssl_enum_certificates_impl(module, store_name);
    Py_END_CRITICAL_SECTION();

exit:
    return return_value;
}

#endif /* defined(_MSC_VER) */

#if defined(_MSC_VER)

PyDoc_STRVAR(_ssl_enum_crls__doc__,
"enum_crls($module, /, store_name)\n"
"--\n"
"\n"
"Retrieve CRLs from Windows\' cert store.\n"
"\n"
"store_name may be one of \'CA\', \'ROOT\' or \'MY\'.  The system may provide\n"
"more cert storages, too.  The function returns a list of (bytes,\n"
"encoding_type) tuples.  The encoding_type flag can be interpreted with\n"
"X509_ASN_ENCODING or PKCS_7_ASN_ENCODING.");

#define _SSL_ENUM_CRLS_METHODDEF    \
    {"enum_crls", _PyCFunction_CAST(_ssl_enum_crls), METH_FASTCALL|METH_KEYWORDS, _ssl_enum_crls__doc__},

static PyObject *
_ssl_enum_crls_impl(PyObject *module, const char *store_name);

static PyObject *
_ssl_enum_crls(PyObject *module, PyObject *const *args, Py_ssize_t nargs, PyObject *kwnames)
{
    PyObject *return_value = NULL;
    #if defined(Py_BUILD_CORE) && !defined(Py_BUILD_CORE_MODULE)

    #define NUM_KEYWORDS 1
    static struct {
        PyGC_Head _this_is_not_used;
        PyObject_VAR_HEAD
        PyObject *ob_item[NUM_KEYWORDS];
    } _kwtuple = {
        .ob_base = PyVarObject_HEAD_INIT(&PyTuple_Type, NUM_KEYWORDS)
        .ob_item = { &_Py_ID(store_name), },
    };
    #undef NUM_KEYWORDS
    #define KWTUPLE (&_kwtuple.ob_base.ob_base)

    #else  // !Py_BUILD_CORE
    #  define KWTUPLE NULL
    #endif  // !Py_BUILD_CORE

    static const char * const _keywords[] = {"store_name", NULL};
    static _PyArg_Parser _parser = {
        .keywords = _keywords,
        .fname = "enum_crls",
        .kwtuple = KWTUPLE,
    };
    #undef KWTUPLE
    PyObject *argsbuf[1];
    const char *store_name;

    args = _PyArg_UnpackKeywords(args, nargs, NULL, kwnames, &_parser,
            /*minpos*/ 1, /*maxpos*/ 1, /*minkw*/ 0, /*varpos*/ 0, argsbuf);
    if (!args) {
        goto exit;
    }
    if (!PyUnicode_Check(args[0])) {
        _PyArg_BadArgument("enum_crls", "argument 'store_name'", "str", args[0]);
        goto exit;
    }
    Py_ssize_t store_name_length;
    store_name = PyUnicode_AsUTF8AndSize(args[0], &store_name_length);
    if (store_name == NULL) {
        goto exit;
    }
    if (strlen(store_name) != (size_t)store_name_length) {
        PyErr_SetString(PyExc_ValueError, "embedded null character");
        goto exit;
    }
    Py_BEGIN_CRITICAL_SECTION(module);
    return_value = _ssl_enum_crls_impl(module, store_name);
    Py_END_CRITICAL_SECTION();

exit:
    return return_value;
}

#endif /* defined(_MSC_VER) */

#ifndef _SSL__SSLSOCKET_SENDFILE_METHODDEF
    #define _SSL__SSLSOCKET_SENDFILE_METHODDEF
#endif /* !defined(_SSL__SSLSOCKET_SENDFILE_METHODDEF) */

#ifndef _SSL_ENUM_CERTIFICATES_METHODDEF
    #define _SSL_ENUM_CERTIFICATES_METHODDEF
#endif /* !defined(_SSL_ENUM_CERTIFICATES_METHODDEF) */

#ifndef _SSL_ENUM_CRLS_METHODDEF
    #define _SSL_ENUM_CRLS_METHODDEF
#endif /* !defined(_SSL_ENUM_CRLS_METHODDEF) */
<<<<<<< HEAD
/*[clinic end generated code: output=38efd95f62abba77 input=a9049054013a1b77]*/
=======
/*[clinic end generated code: output=bededfb2b927bd41 input=a9049054013a1b77]*/
>>>>>>> 75b628ad
<|MERGE_RESOLUTION|>--- conflicted
+++ resolved
@@ -456,9 +456,9 @@
 _ssl__SSLSocket_uses_ktls_for_send_impl(PySSLSocket *self);
 
 static PyObject *
-_ssl__SSLSocket_uses_ktls_for_send(PySSLSocket *self, PyObject *Py_UNUSED(ignored))
-{
-    return _ssl__SSLSocket_uses_ktls_for_send_impl(self);
+_ssl__SSLSocket_uses_ktls_for_send(PyObject *self, PyObject *Py_UNUSED(ignored))
+{
+    return _ssl__SSLSocket_uses_ktls_for_send_impl((PySSLSocket *)self);
 }
 
 PyDoc_STRVAR(_ssl__SSLSocket_uses_ktls_for_read__doc__,
@@ -474,9 +474,9 @@
 _ssl__SSLSocket_uses_ktls_for_read_impl(PySSLSocket *self);
 
 static PyObject *
-_ssl__SSLSocket_uses_ktls_for_read(PySSLSocket *self, PyObject *Py_UNUSED(ignored))
-{
-    return _ssl__SSLSocket_uses_ktls_for_read_impl(self);
+_ssl__SSLSocket_uses_ktls_for_read(PyObject *self, PyObject *Py_UNUSED(ignored))
+{
+    return _ssl__SSLSocket_uses_ktls_for_read_impl((PySSLSocket *)self);
 }
 
 #if defined(BIO_get_ktls_send)
@@ -501,7 +501,7 @@
                               size_t size, int flags);
 
 static PyObject *
-_ssl__SSLSocket_sendfile(PySSLSocket *self, PyObject *const *args, Py_ssize_t nargs)
+_ssl__SSLSocket_sendfile(PyObject *self, PyObject *const *args, Py_ssize_t nargs)
 {
     PyObject *return_value = NULL;
     int fd;
@@ -531,7 +531,7 @@
     }
 skip_optional:
     Py_BEGIN_CRITICAL_SECTION(self);
-    return_value = _ssl__SSLSocket_sendfile_impl(self, fd, offset, size, flags);
+    return_value = _ssl__SSLSocket_sendfile_impl((PySSLSocket *)self, fd, offset, size, flags);
     Py_END_CRITICAL_SECTION();
 
 exit:
@@ -2980,8 +2980,4 @@
 #ifndef _SSL_ENUM_CRLS_METHODDEF
     #define _SSL_ENUM_CRLS_METHODDEF
 #endif /* !defined(_SSL_ENUM_CRLS_METHODDEF) */
-<<<<<<< HEAD
-/*[clinic end generated code: output=38efd95f62abba77 input=a9049054013a1b77]*/
-=======
-/*[clinic end generated code: output=bededfb2b927bd41 input=a9049054013a1b77]*/
->>>>>>> 75b628ad
+/*[clinic end generated code: output=555961a2857e98a0 input=a9049054013a1b77]*/