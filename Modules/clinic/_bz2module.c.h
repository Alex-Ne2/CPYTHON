--- conflicted
+++ resolved
@@ -104,12 +104,8 @@
     if (compresslevel == -1 && PyErr_Occurred()) {
         goto exit;
     }
-<<<<<<< HEAD
+skip_optional:
     return_value = _bz2_BZ2Compressor_impl(type, compresslevel);
-=======
-skip_optional:
-    return_value = _bz2_BZ2Compressor___init___impl((BZ2Compressor *)self, compresslevel);
->>>>>>> f665b96e
 
 exit:
     return return_value;
@@ -224,8 +220,4 @@
 exit:
     return return_value;
 }
-<<<<<<< HEAD
-/*[clinic end generated code: output=558c3b1efdd19d66 input=a9049054013a1b77]*/
-=======
-/*[clinic end generated code: output=8e123f4eec497655 input=a9049054013a1b77]*/
->>>>>>> f665b96e
+/*[clinic end generated code: output=fa4e2b7b8ab3176f input=a9049054013a1b77]*/