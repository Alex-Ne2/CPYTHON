--- conflicted
+++ resolved
@@ -941,7 +941,6 @@
 exit:
     return return_value;
 }
-<<<<<<< HEAD
 
 PyDoc_STRVAR(_winapi_GetFileType__doc__,
 "GetFileType($module, /, handle)\n"
@@ -976,7 +975,4 @@
 exit:
     return return_value;
 }
-/*[clinic end generated code: output=90c10be97410f00e input=a9049054013a1b77]*/
-=======
-/*[clinic end generated code: output=9555c16ed2d95a9f input=a9049054013a1b77]*/
->>>>>>> 171b9a35
+/*[clinic end generated code: output=8d86fb942381bad0 input=a9049054013a1b77]*/