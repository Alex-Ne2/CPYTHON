--- conflicted
+++ resolved
@@ -24,7 +24,7 @@
 "digest($self, /)\n"
 "--\n"
 "\n"
-"Return the digest value as a string of binary data.");
+"Return the digest value as a bytes object.");
 
 #define EVP_DIGEST_METHODDEF    \
     {"digest", (PyCFunction)EVP_digest, METH_NOARGS, EVP_digest__doc__},
@@ -117,7 +117,7 @@
 "The MD5 and SHA1 algorithms are always supported.");
 
 #define EVP_NEW_METHODDEF    \
-    {"new", (PyCFunction)EVP_new, METH_FASTCALL|METH_KEYWORDS, EVP_new__doc__},
+    {"new", (PyCFunction)(void(*)(void))EVP_new, METH_FASTCALL|METH_KEYWORDS, EVP_new__doc__},
 
 static PyObject *
 EVP_new_impl(PyObject *module, PyObject *name_obj, PyObject *data_obj);
@@ -151,7 +151,7 @@
 "Password based key derivation function 2 (PKCS #5 v2.0) with HMAC as pseudorandom function.");
 
 #define PBKDF2_HMAC_METHODDEF    \
-    {"pbkdf2_hmac", (PyCFunction)pbkdf2_hmac, METH_FASTCALL|METH_KEYWORDS, pbkdf2_hmac__doc__},
+    {"pbkdf2_hmac", (PyCFunction)(void(*)(void))pbkdf2_hmac, METH_FASTCALL|METH_KEYWORDS, pbkdf2_hmac__doc__},
 
 static PyObject *
 pbkdf2_hmac_impl(PyObject *module, const char *hash_name,
@@ -292,8 +292,4 @@
 #ifndef _HASHLIB_SCRYPT_METHODDEF
     #define _HASHLIB_SCRYPT_METHODDEF
 #endif /* !defined(_HASHLIB_SCRYPT_METHODDEF) */
-<<<<<<< HEAD
-/*[clinic end generated code: output=239faa50f6fdcb82 input=a9049054013a1b77]*/
-=======
-/*[clinic end generated code: output=acf668396f59f2b6 input=a9049054013a1b77]*/
->>>>>>> 34ae04f7
+/*[clinic end generated code: output=cae09468e2cdbefe input=a9049054013a1b77]*/