/*[clinic input]
preserve
[clinic start generated code]*/

#if defined(Py_BUILD_CORE) && !defined(Py_BUILD_CORE_MODULE)
#  include "pycore_gc.h"            // PyGC_Head
#  include "pycore_runtime.h"       // _Py_ID()
#endif


PyDoc_STRVAR(EVP_copy__doc__,
"copy($self, /)\n"
"--\n"
"\n"
"Return a copy of the hash object.");

#define EVP_COPY_METHODDEF    \
    {"copy", (PyCFunction)EVP_copy, METH_NOARGS, EVP_copy__doc__},

static PyObject *
EVP_copy_impl(EVPobject *self);

static PyObject *
EVP_copy(EVPobject *self, PyObject *Py_UNUSED(ignored))
{
    return EVP_copy_impl(self);
}

PyDoc_STRVAR(EVP_digest__doc__,
"digest($self, /)\n"
"--\n"
"\n"
"Return the digest value as a bytes object.");

#define EVP_DIGEST_METHODDEF    \
    {"digest", (PyCFunction)EVP_digest, METH_NOARGS, EVP_digest__doc__},

static PyObject *
EVP_digest_impl(EVPobject *self);

static PyObject *
EVP_digest(EVPobject *self, PyObject *Py_UNUSED(ignored))
{
    return EVP_digest_impl(self);
}

PyDoc_STRVAR(EVP_hexdigest__doc__,
"hexdigest($self, /)\n"
"--\n"
"\n"
"Return the digest value as a string of hexadecimal digits.");

#define EVP_HEXDIGEST_METHODDEF    \
    {"hexdigest", (PyCFunction)EVP_hexdigest, METH_NOARGS, EVP_hexdigest__doc__},

static PyObject *
EVP_hexdigest_impl(EVPobject *self);

static PyObject *
EVP_hexdigest(EVPobject *self, PyObject *Py_UNUSED(ignored))
{
    return EVP_hexdigest_impl(self);
}

PyDoc_STRVAR(EVP_update__doc__,
"update($self, obj, /)\n"
"--\n"
"\n"
"Update this hash object\'s state with the provided string.");

#define EVP_UPDATE_METHODDEF    \
    {"update", (PyCFunction)EVP_update, METH_O, EVP_update__doc__},

#if defined(PY_OPENSSL_HAS_SHAKE)

PyDoc_STRVAR(EVPXOF_digest__doc__,
"digest($self, /, length)\n"
"--\n"
"\n"
"Return the digest value as a bytes object.");

#define EVPXOF_DIGEST_METHODDEF    \
    {"digest", _PyCFunction_CAST(EVPXOF_digest), METH_FASTCALL|METH_KEYWORDS, EVPXOF_digest__doc__},

static PyObject *
EVPXOF_digest_impl(EVPobject *self, Py_ssize_t length);

static PyObject *
EVPXOF_digest(EVPobject *self, PyObject *const *args, Py_ssize_t nargs, PyObject *kwnames)
{
    PyObject *return_value = NULL;
    #if defined(Py_BUILD_CORE) && !defined(Py_BUILD_CORE_MODULE)

    #define NUM_KEYWORDS 1
    static struct {
        PyGC_Head _this_is_not_used;
        PyObject_VAR_HEAD
        PyObject *ob_item[NUM_KEYWORDS];
    } _kwtuple = {
        .ob_base = PyVarObject_HEAD_INIT(&PyTuple_Type, NUM_KEYWORDS)
        .ob_item = { &_Py_ID(length), },
    };
    #undef NUM_KEYWORDS
    #define KWTUPLE (&_kwtuple.ob_base.ob_base)

    #else  // !Py_BUILD_CORE
    #  define KWTUPLE NULL
    #endif  // !Py_BUILD_CORE

    static const char * const _keywords[] = {"length", NULL};
    static _PyArg_Parser _parser = {
        .keywords = _keywords,
        .fname = "digest",
        .kwtuple = KWTUPLE,
    };
    #undef KWTUPLE
    PyObject *argsbuf[1];
    Py_ssize_t length;

    args = _PyArg_UnpackKeywords(args, nargs, NULL, kwnames, &_parser, 1, 1, 0, argsbuf);
    if (!args) {
        goto exit;
    }
    {
        Py_ssize_t ival = -1;
        PyObject *iobj = _PyNumber_Index(args[0]);
        if (iobj != NULL) {
            ival = PyLong_AsSsize_t(iobj);
            Py_DECREF(iobj);
        }
        if (ival == -1 && PyErr_Occurred()) {
            goto exit;
        }
        length = ival;
    }
    return_value = EVPXOF_digest_impl(self, length);

exit:
    return return_value;
}

#endif /* defined(PY_OPENSSL_HAS_SHAKE) */

#if defined(PY_OPENSSL_HAS_SHAKE)

PyDoc_STRVAR(EVPXOF_hexdigest__doc__,
"hexdigest($self, /, length)\n"
"--\n"
"\n"
"Return the digest value as a string of hexadecimal digits.");

#define EVPXOF_HEXDIGEST_METHODDEF    \
    {"hexdigest", _PyCFunction_CAST(EVPXOF_hexdigest), METH_FASTCALL|METH_KEYWORDS, EVPXOF_hexdigest__doc__},

static PyObject *
EVPXOF_hexdigest_impl(EVPobject *self, Py_ssize_t length);

static PyObject *
EVPXOF_hexdigest(EVPobject *self, PyObject *const *args, Py_ssize_t nargs, PyObject *kwnames)
{
    PyObject *return_value = NULL;
    #if defined(Py_BUILD_CORE) && !defined(Py_BUILD_CORE_MODULE)

    #define NUM_KEYWORDS 1
    static struct {
        PyGC_Head _this_is_not_used;
        PyObject_VAR_HEAD
        PyObject *ob_item[NUM_KEYWORDS];
    } _kwtuple = {
        .ob_base = PyVarObject_HEAD_INIT(&PyTuple_Type, NUM_KEYWORDS)
        .ob_item = { &_Py_ID(length), },
    };
    #undef NUM_KEYWORDS
    #define KWTUPLE (&_kwtuple.ob_base.ob_base)

    #else  // !Py_BUILD_CORE
    #  define KWTUPLE NULL
    #endif  // !Py_BUILD_CORE

    static const char * const _keywords[] = {"length", NULL};
    static _PyArg_Parser _parser = {
        .keywords = _keywords,
        .fname = "hexdigest",
        .kwtuple = KWTUPLE,
    };
    #undef KWTUPLE
    PyObject *argsbuf[1];
    Py_ssize_t length;

    args = _PyArg_UnpackKeywords(args, nargs, NULL, kwnames, &_parser, 1, 1, 0, argsbuf);
    if (!args) {
        goto exit;
    }
    {
        Py_ssize_t ival = -1;
        PyObject *iobj = _PyNumber_Index(args[0]);
        if (iobj != NULL) {
            ival = PyLong_AsSsize_t(iobj);
            Py_DECREF(iobj);
        }
        if (ival == -1 && PyErr_Occurred()) {
            goto exit;
        }
        length = ival;
    }
    return_value = EVPXOF_hexdigest_impl(self, length);

exit:
    return return_value;
}

#endif /* defined(PY_OPENSSL_HAS_SHAKE) */

PyDoc_STRVAR(EVP_new__doc__,
"new($module, /, name, string=b\'\', *, usedforsecurity=True)\n"
"--\n"
"\n"
"Return a new hash object using the named algorithm.\n"
"\n"
"An optional string argument may be provided and will be\n"
"automatically hashed.\n"
"\n"
"The MD5 and SHA1 algorithms are always supported.");

#define EVP_NEW_METHODDEF    \
    {"new", _PyCFunction_CAST(EVP_new), METH_FASTCALL|METH_KEYWORDS, EVP_new__doc__},

static PyObject *
EVP_new_impl(PyObject *module, PyObject *name_obj, PyObject *data_obj,
             int usedforsecurity);

static PyObject *
EVP_new(PyObject *module, PyObject *const *args, Py_ssize_t nargs, PyObject *kwnames)
{
    PyObject *return_value = NULL;
    #if defined(Py_BUILD_CORE) && !defined(Py_BUILD_CORE_MODULE)

    #define NUM_KEYWORDS 3
    static struct {
        PyGC_Head _this_is_not_used;
        PyObject_VAR_HEAD
        PyObject *ob_item[NUM_KEYWORDS];
    } _kwtuple = {
        .ob_base = PyVarObject_HEAD_INIT(&PyTuple_Type, NUM_KEYWORDS)
        .ob_item = { &_Py_ID(name), &_Py_ID(string), &_Py_ID(usedforsecurity), },
    };
    #undef NUM_KEYWORDS
    #define KWTUPLE (&_kwtuple.ob_base.ob_base)

    #else  // !Py_BUILD_CORE
    #  define KWTUPLE NULL
    #endif  // !Py_BUILD_CORE

    static const char * const _keywords[] = {"name", "string", "usedforsecurity", NULL};
    static _PyArg_Parser _parser = {
        .keywords = _keywords,
        .fname = "new",
        .kwtuple = KWTUPLE,
    };
    #undef KWTUPLE
    PyObject *argsbuf[3];
    Py_ssize_t noptargs = nargs + (kwnames ? PyTuple_GET_SIZE(kwnames) : 0) - 1;
    PyObject *name_obj;
    PyObject *data_obj = NULL;
    int usedforsecurity = 1;

    args = _PyArg_UnpackKeywords(args, nargs, NULL, kwnames, &_parser, 1, 2, 0, argsbuf);
    if (!args) {
        goto exit;
    }
    name_obj = args[0];
    if (!noptargs) {
        goto skip_optional_pos;
    }
    if (args[1]) {
        data_obj = args[1];
        if (!--noptargs) {
            goto skip_optional_pos;
        }
    }
skip_optional_pos:
    if (!noptargs) {
        goto skip_optional_kwonly;
    }
    usedforsecurity = PyObject_IsTrue(args[2]);
    if (usedforsecurity < 0) {
        goto exit;
    }
skip_optional_kwonly:
    return_value = EVP_new_impl(module, name_obj, data_obj, usedforsecurity);

exit:
    return return_value;
}

PyDoc_STRVAR(_hashlib_openssl_md5__doc__,
"openssl_md5($module, /, string=b\'\', *, usedforsecurity=True)\n"
"--\n"
"\n"
"Returns a md5 hash object; optionally initialized with a string");

#define _HASHLIB_OPENSSL_MD5_METHODDEF    \
    {"openssl_md5", _PyCFunction_CAST(_hashlib_openssl_md5), METH_FASTCALL|METH_KEYWORDS, _hashlib_openssl_md5__doc__},

static PyObject *
_hashlib_openssl_md5_impl(PyObject *module, PyObject *data_obj,
                          int usedforsecurity);

static PyObject *
_hashlib_openssl_md5(PyObject *module, PyObject *const *args, Py_ssize_t nargs, PyObject *kwnames)
{
    PyObject *return_value = NULL;
    #if defined(Py_BUILD_CORE) && !defined(Py_BUILD_CORE_MODULE)

    #define NUM_KEYWORDS 2
    static struct {
        PyGC_Head _this_is_not_used;
        PyObject_VAR_HEAD
        PyObject *ob_item[NUM_KEYWORDS];
    } _kwtuple = {
        .ob_base = PyVarObject_HEAD_INIT(&PyTuple_Type, NUM_KEYWORDS)
        .ob_item = { &_Py_ID(string), &_Py_ID(usedforsecurity), },
    };
    #undef NUM_KEYWORDS
    #define KWTUPLE (&_kwtuple.ob_base.ob_base)

    #else  // !Py_BUILD_CORE
    #  define KWTUPLE NULL
    #endif  // !Py_BUILD_CORE

    static const char * const _keywords[] = {"string", "usedforsecurity", NULL};
    static _PyArg_Parser _parser = {
        .keywords = _keywords,
        .fname = "openssl_md5",
        .kwtuple = KWTUPLE,
    };
    #undef KWTUPLE
    PyObject *argsbuf[2];
    Py_ssize_t noptargs = nargs + (kwnames ? PyTuple_GET_SIZE(kwnames) : 0) - 0;
    PyObject *data_obj = NULL;
    int usedforsecurity = 1;

    args = _PyArg_UnpackKeywords(args, nargs, NULL, kwnames, &_parser, 0, 1, 0, argsbuf);
    if (!args) {
        goto exit;
    }
    if (!noptargs) {
        goto skip_optional_pos;
    }
    if (args[0]) {
        data_obj = args[0];
        if (!--noptargs) {
            goto skip_optional_pos;
        }
    }
skip_optional_pos:
    if (!noptargs) {
        goto skip_optional_kwonly;
    }
    usedforsecurity = PyObject_IsTrue(args[1]);
    if (usedforsecurity < 0) {
        goto exit;
    }
skip_optional_kwonly:
    return_value = _hashlib_openssl_md5_impl(module, data_obj, usedforsecurity);

exit:
    return return_value;
}

PyDoc_STRVAR(_hashlib_openssl_sha1__doc__,
"openssl_sha1($module, /, string=b\'\', *, usedforsecurity=True)\n"
"--\n"
"\n"
"Returns a sha1 hash object; optionally initialized with a string");

#define _HASHLIB_OPENSSL_SHA1_METHODDEF    \
    {"openssl_sha1", _PyCFunction_CAST(_hashlib_openssl_sha1), METH_FASTCALL|METH_KEYWORDS, _hashlib_openssl_sha1__doc__},

static PyObject *
_hashlib_openssl_sha1_impl(PyObject *module, PyObject *data_obj,
                           int usedforsecurity);

static PyObject *
_hashlib_openssl_sha1(PyObject *module, PyObject *const *args, Py_ssize_t nargs, PyObject *kwnames)
{
    PyObject *return_value = NULL;
    #if defined(Py_BUILD_CORE) && !defined(Py_BUILD_CORE_MODULE)

    #define NUM_KEYWORDS 2
    static struct {
        PyGC_Head _this_is_not_used;
        PyObject_VAR_HEAD
        PyObject *ob_item[NUM_KEYWORDS];
    } _kwtuple = {
        .ob_base = PyVarObject_HEAD_INIT(&PyTuple_Type, NUM_KEYWORDS)
        .ob_item = { &_Py_ID(string), &_Py_ID(usedforsecurity), },
    };
    #undef NUM_KEYWORDS
    #define KWTUPLE (&_kwtuple.ob_base.ob_base)

    #else  // !Py_BUILD_CORE
    #  define KWTUPLE NULL
    #endif  // !Py_BUILD_CORE

    static const char * const _keywords[] = {"string", "usedforsecurity", NULL};
    static _PyArg_Parser _parser = {
        .keywords = _keywords,
        .fname = "openssl_sha1",
        .kwtuple = KWTUPLE,
    };
    #undef KWTUPLE
    PyObject *argsbuf[2];
    Py_ssize_t noptargs = nargs + (kwnames ? PyTuple_GET_SIZE(kwnames) : 0) - 0;
    PyObject *data_obj = NULL;
    int usedforsecurity = 1;

    args = _PyArg_UnpackKeywords(args, nargs, NULL, kwnames, &_parser, 0, 1, 0, argsbuf);
    if (!args) {
        goto exit;
    }
    if (!noptargs) {
        goto skip_optional_pos;
    }
    if (args[0]) {
        data_obj = args[0];
        if (!--noptargs) {
            goto skip_optional_pos;
        }
    }
skip_optional_pos:
    if (!noptargs) {
        goto skip_optional_kwonly;
    }
    usedforsecurity = PyObject_IsTrue(args[1]);
    if (usedforsecurity < 0) {
        goto exit;
    }
skip_optional_kwonly:
    return_value = _hashlib_openssl_sha1_impl(module, data_obj, usedforsecurity);

exit:
    return return_value;
}

PyDoc_STRVAR(_hashlib_openssl_sha224__doc__,
"openssl_sha224($module, /, string=b\'\', *, usedforsecurity=True)\n"
"--\n"
"\n"
"Returns a sha224 hash object; optionally initialized with a string");

#define _HASHLIB_OPENSSL_SHA224_METHODDEF    \
    {"openssl_sha224", _PyCFunction_CAST(_hashlib_openssl_sha224), METH_FASTCALL|METH_KEYWORDS, _hashlib_openssl_sha224__doc__},

static PyObject *
_hashlib_openssl_sha224_impl(PyObject *module, PyObject *data_obj,
                             int usedforsecurity);

static PyObject *
_hashlib_openssl_sha224(PyObject *module, PyObject *const *args, Py_ssize_t nargs, PyObject *kwnames)
{
    PyObject *return_value = NULL;
    #if defined(Py_BUILD_CORE) && !defined(Py_BUILD_CORE_MODULE)

    #define NUM_KEYWORDS 2
    static struct {
        PyGC_Head _this_is_not_used;
        PyObject_VAR_HEAD
        PyObject *ob_item[NUM_KEYWORDS];
    } _kwtuple = {
        .ob_base = PyVarObject_HEAD_INIT(&PyTuple_Type, NUM_KEYWORDS)
        .ob_item = { &_Py_ID(string), &_Py_ID(usedforsecurity), },
    };
    #undef NUM_KEYWORDS
    #define KWTUPLE (&_kwtuple.ob_base.ob_base)

    #else  // !Py_BUILD_CORE
    #  define KWTUPLE NULL
    #endif  // !Py_BUILD_CORE

    static const char * const _keywords[] = {"string", "usedforsecurity", NULL};
    static _PyArg_Parser _parser = {
        .keywords = _keywords,
        .fname = "openssl_sha224",
        .kwtuple = KWTUPLE,
    };
    #undef KWTUPLE
    PyObject *argsbuf[2];
    Py_ssize_t noptargs = nargs + (kwnames ? PyTuple_GET_SIZE(kwnames) : 0) - 0;
    PyObject *data_obj = NULL;
    int usedforsecurity = 1;

    args = _PyArg_UnpackKeywords(args, nargs, NULL, kwnames, &_parser, 0, 1, 0, argsbuf);
    if (!args) {
        goto exit;
    }
    if (!noptargs) {
        goto skip_optional_pos;
    }
    if (args[0]) {
        data_obj = args[0];
        if (!--noptargs) {
            goto skip_optional_pos;
        }
    }
skip_optional_pos:
    if (!noptargs) {
        goto skip_optional_kwonly;
    }
    usedforsecurity = PyObject_IsTrue(args[1]);
    if (usedforsecurity < 0) {
        goto exit;
    }
skip_optional_kwonly:
    return_value = _hashlib_openssl_sha224_impl(module, data_obj, usedforsecurity);

exit:
    return return_value;
}

PyDoc_STRVAR(_hashlib_openssl_sha256__doc__,
"openssl_sha256($module, /, string=b\'\', *, usedforsecurity=True)\n"
"--\n"
"\n"
"Returns a sha256 hash object; optionally initialized with a string");

#define _HASHLIB_OPENSSL_SHA256_METHODDEF    \
    {"openssl_sha256", _PyCFunction_CAST(_hashlib_openssl_sha256), METH_FASTCALL|METH_KEYWORDS, _hashlib_openssl_sha256__doc__},

static PyObject *
_hashlib_openssl_sha256_impl(PyObject *module, PyObject *data_obj,
                             int usedforsecurity);

static PyObject *
_hashlib_openssl_sha256(PyObject *module, PyObject *const *args, Py_ssize_t nargs, PyObject *kwnames)
{
    PyObject *return_value = NULL;
    #if defined(Py_BUILD_CORE) && !defined(Py_BUILD_CORE_MODULE)

    #define NUM_KEYWORDS 2
    static struct {
        PyGC_Head _this_is_not_used;
        PyObject_VAR_HEAD
        PyObject *ob_item[NUM_KEYWORDS];
    } _kwtuple = {
        .ob_base = PyVarObject_HEAD_INIT(&PyTuple_Type, NUM_KEYWORDS)
        .ob_item = { &_Py_ID(string), &_Py_ID(usedforsecurity), },
    };
    #undef NUM_KEYWORDS
    #define KWTUPLE (&_kwtuple.ob_base.ob_base)

    #else  // !Py_BUILD_CORE
    #  define KWTUPLE NULL
    #endif  // !Py_BUILD_CORE

    static const char * const _keywords[] = {"string", "usedforsecurity", NULL};
    static _PyArg_Parser _parser = {
        .keywords = _keywords,
        .fname = "openssl_sha256",
        .kwtuple = KWTUPLE,
    };
    #undef KWTUPLE
    PyObject *argsbuf[2];
    Py_ssize_t noptargs = nargs + (kwnames ? PyTuple_GET_SIZE(kwnames) : 0) - 0;
    PyObject *data_obj = NULL;
    int usedforsecurity = 1;

    args = _PyArg_UnpackKeywords(args, nargs, NULL, kwnames, &_parser, 0, 1, 0, argsbuf);
    if (!args) {
        goto exit;
    }
    if (!noptargs) {
        goto skip_optional_pos;
    }
    if (args[0]) {
        data_obj = args[0];
        if (!--noptargs) {
            goto skip_optional_pos;
        }
    }
skip_optional_pos:
    if (!noptargs) {
        goto skip_optional_kwonly;
    }
    usedforsecurity = PyObject_IsTrue(args[1]);
    if (usedforsecurity < 0) {
        goto exit;
    }
skip_optional_kwonly:
    return_value = _hashlib_openssl_sha256_impl(module, data_obj, usedforsecurity);

exit:
    return return_value;
}

PyDoc_STRVAR(_hashlib_openssl_sha384__doc__,
"openssl_sha384($module, /, string=b\'\', *, usedforsecurity=True)\n"
"--\n"
"\n"
"Returns a sha384 hash object; optionally initialized with a string");

#define _HASHLIB_OPENSSL_SHA384_METHODDEF    \
    {"openssl_sha384", _PyCFunction_CAST(_hashlib_openssl_sha384), METH_FASTCALL|METH_KEYWORDS, _hashlib_openssl_sha384__doc__},

static PyObject *
_hashlib_openssl_sha384_impl(PyObject *module, PyObject *data_obj,
                             int usedforsecurity);

static PyObject *
_hashlib_openssl_sha384(PyObject *module, PyObject *const *args, Py_ssize_t nargs, PyObject *kwnames)
{
    PyObject *return_value = NULL;
    #if defined(Py_BUILD_CORE) && !defined(Py_BUILD_CORE_MODULE)

    #define NUM_KEYWORDS 2
    static struct {
        PyGC_Head _this_is_not_used;
        PyObject_VAR_HEAD
        PyObject *ob_item[NUM_KEYWORDS];
    } _kwtuple = {
        .ob_base = PyVarObject_HEAD_INIT(&PyTuple_Type, NUM_KEYWORDS)
        .ob_item = { &_Py_ID(string), &_Py_ID(usedforsecurity), },
    };
    #undef NUM_KEYWORDS
    #define KWTUPLE (&_kwtuple.ob_base.ob_base)

    #else  // !Py_BUILD_CORE
    #  define KWTUPLE NULL
    #endif  // !Py_BUILD_CORE

    static const char * const _keywords[] = {"string", "usedforsecurity", NULL};
    static _PyArg_Parser _parser = {
        .keywords = _keywords,
        .fname = "openssl_sha384",
        .kwtuple = KWTUPLE,
    };
    #undef KWTUPLE
    PyObject *argsbuf[2];
    Py_ssize_t noptargs = nargs + (kwnames ? PyTuple_GET_SIZE(kwnames) : 0) - 0;
    PyObject *data_obj = NULL;
    int usedforsecurity = 1;

    args = _PyArg_UnpackKeywords(args, nargs, NULL, kwnames, &_parser, 0, 1, 0, argsbuf);
    if (!args) {
        goto exit;
    }
    if (!noptargs) {
        goto skip_optional_pos;
    }
    if (args[0]) {
        data_obj = args[0];
        if (!--noptargs) {
            goto skip_optional_pos;
        }
    }
skip_optional_pos:
    if (!noptargs) {
        goto skip_optional_kwonly;
    }
    usedforsecurity = PyObject_IsTrue(args[1]);
    if (usedforsecurity < 0) {
        goto exit;
    }
skip_optional_kwonly:
    return_value = _hashlib_openssl_sha384_impl(module, data_obj, usedforsecurity);

exit:
    return return_value;
}

PyDoc_STRVAR(_hashlib_openssl_sha512__doc__,
"openssl_sha512($module, /, string=b\'\', *, usedforsecurity=True)\n"
"--\n"
"\n"
"Returns a sha512 hash object; optionally initialized with a string");

#define _HASHLIB_OPENSSL_SHA512_METHODDEF    \
    {"openssl_sha512", _PyCFunction_CAST(_hashlib_openssl_sha512), METH_FASTCALL|METH_KEYWORDS, _hashlib_openssl_sha512__doc__},

static PyObject *
_hashlib_openssl_sha512_impl(PyObject *module, PyObject *data_obj,
                             int usedforsecurity);

static PyObject *
_hashlib_openssl_sha512(PyObject *module, PyObject *const *args, Py_ssize_t nargs, PyObject *kwnames)
{
    PyObject *return_value = NULL;
    #if defined(Py_BUILD_CORE) && !defined(Py_BUILD_CORE_MODULE)

    #define NUM_KEYWORDS 2
    static struct {
        PyGC_Head _this_is_not_used;
        PyObject_VAR_HEAD
        PyObject *ob_item[NUM_KEYWORDS];
    } _kwtuple = {
        .ob_base = PyVarObject_HEAD_INIT(&PyTuple_Type, NUM_KEYWORDS)
        .ob_item = { &_Py_ID(string), &_Py_ID(usedforsecurity), },
    };
    #undef NUM_KEYWORDS
    #define KWTUPLE (&_kwtuple.ob_base.ob_base)

    #else  // !Py_BUILD_CORE
    #  define KWTUPLE NULL
    #endif  // !Py_BUILD_CORE

    static const char * const _keywords[] = {"string", "usedforsecurity", NULL};
    static _PyArg_Parser _parser = {
        .keywords = _keywords,
        .fname = "openssl_sha512",
        .kwtuple = KWTUPLE,
    };
    #undef KWTUPLE
    PyObject *argsbuf[2];
    Py_ssize_t noptargs = nargs + (kwnames ? PyTuple_GET_SIZE(kwnames) : 0) - 0;
    PyObject *data_obj = NULL;
    int usedforsecurity = 1;

    args = _PyArg_UnpackKeywords(args, nargs, NULL, kwnames, &_parser, 0, 1, 0, argsbuf);
    if (!args) {
        goto exit;
    }
    if (!noptargs) {
        goto skip_optional_pos;
    }
    if (args[0]) {
        data_obj = args[0];
        if (!--noptargs) {
            goto skip_optional_pos;
        }
    }
skip_optional_pos:
    if (!noptargs) {
        goto skip_optional_kwonly;
    }
    usedforsecurity = PyObject_IsTrue(args[1]);
    if (usedforsecurity < 0) {
        goto exit;
    }
skip_optional_kwonly:
    return_value = _hashlib_openssl_sha512_impl(module, data_obj, usedforsecurity);

exit:
    return return_value;
}

#if defined(PY_OPENSSL_HAS_SHA3)

PyDoc_STRVAR(_hashlib_openssl_sha3_224__doc__,
"openssl_sha3_224($module, /, string=b\'\', *, usedforsecurity=True)\n"
"--\n"
"\n"
"Returns a sha3-224 hash object; optionally initialized with a string");

#define _HASHLIB_OPENSSL_SHA3_224_METHODDEF    \
    {"openssl_sha3_224", _PyCFunction_CAST(_hashlib_openssl_sha3_224), METH_FASTCALL|METH_KEYWORDS, _hashlib_openssl_sha3_224__doc__},

static PyObject *
_hashlib_openssl_sha3_224_impl(PyObject *module, PyObject *data_obj,
                               int usedforsecurity);

static PyObject *
_hashlib_openssl_sha3_224(PyObject *module, PyObject *const *args, Py_ssize_t nargs, PyObject *kwnames)
{
    PyObject *return_value = NULL;
    #if defined(Py_BUILD_CORE) && !defined(Py_BUILD_CORE_MODULE)

    #define NUM_KEYWORDS 2
    static struct {
        PyGC_Head _this_is_not_used;
        PyObject_VAR_HEAD
        PyObject *ob_item[NUM_KEYWORDS];
    } _kwtuple = {
        .ob_base = PyVarObject_HEAD_INIT(&PyTuple_Type, NUM_KEYWORDS)
        .ob_item = { &_Py_ID(string), &_Py_ID(usedforsecurity), },
    };
    #undef NUM_KEYWORDS
    #define KWTUPLE (&_kwtuple.ob_base.ob_base)

    #else  // !Py_BUILD_CORE
    #  define KWTUPLE NULL
    #endif  // !Py_BUILD_CORE

    static const char * const _keywords[] = {"string", "usedforsecurity", NULL};
    static _PyArg_Parser _parser = {
        .keywords = _keywords,
        .fname = "openssl_sha3_224",
        .kwtuple = KWTUPLE,
    };
    #undef KWTUPLE
    PyObject *argsbuf[2];
    Py_ssize_t noptargs = nargs + (kwnames ? PyTuple_GET_SIZE(kwnames) : 0) - 0;
    PyObject *data_obj = NULL;
    int usedforsecurity = 1;

    args = _PyArg_UnpackKeywords(args, nargs, NULL, kwnames, &_parser, 0, 1, 0, argsbuf);
    if (!args) {
        goto exit;
    }
    if (!noptargs) {
        goto skip_optional_pos;
    }
    if (args[0]) {
        data_obj = args[0];
        if (!--noptargs) {
            goto skip_optional_pos;
        }
    }
skip_optional_pos:
    if (!noptargs) {
        goto skip_optional_kwonly;
    }
    usedforsecurity = PyObject_IsTrue(args[1]);
    if (usedforsecurity < 0) {
        goto exit;
    }
skip_optional_kwonly:
    return_value = _hashlib_openssl_sha3_224_impl(module, data_obj, usedforsecurity);

exit:
    return return_value;
}

#endif /* defined(PY_OPENSSL_HAS_SHA3) */

#if defined(PY_OPENSSL_HAS_SHA3)

PyDoc_STRVAR(_hashlib_openssl_sha3_256__doc__,
"openssl_sha3_256($module, /, string=b\'\', *, usedforsecurity=True)\n"
"--\n"
"\n"
"Returns a sha3-256 hash object; optionally initialized with a string");

#define _HASHLIB_OPENSSL_SHA3_256_METHODDEF    \
    {"openssl_sha3_256", _PyCFunction_CAST(_hashlib_openssl_sha3_256), METH_FASTCALL|METH_KEYWORDS, _hashlib_openssl_sha3_256__doc__},

static PyObject *
_hashlib_openssl_sha3_256_impl(PyObject *module, PyObject *data_obj,
                               int usedforsecurity);

static PyObject *
_hashlib_openssl_sha3_256(PyObject *module, PyObject *const *args, Py_ssize_t nargs, PyObject *kwnames)
{
    PyObject *return_value = NULL;
    #if defined(Py_BUILD_CORE) && !defined(Py_BUILD_CORE_MODULE)

    #define NUM_KEYWORDS 2
    static struct {
        PyGC_Head _this_is_not_used;
        PyObject_VAR_HEAD
        PyObject *ob_item[NUM_KEYWORDS];
    } _kwtuple = {
        .ob_base = PyVarObject_HEAD_INIT(&PyTuple_Type, NUM_KEYWORDS)
        .ob_item = { &_Py_ID(string), &_Py_ID(usedforsecurity), },
    };
    #undef NUM_KEYWORDS
    #define KWTUPLE (&_kwtuple.ob_base.ob_base)

    #else  // !Py_BUILD_CORE
    #  define KWTUPLE NULL
    #endif  // !Py_BUILD_CORE

    static const char * const _keywords[] = {"string", "usedforsecurity", NULL};
    static _PyArg_Parser _parser = {
        .keywords = _keywords,
        .fname = "openssl_sha3_256",
        .kwtuple = KWTUPLE,
    };
    #undef KWTUPLE
    PyObject *argsbuf[2];
    Py_ssize_t noptargs = nargs + (kwnames ? PyTuple_GET_SIZE(kwnames) : 0) - 0;
    PyObject *data_obj = NULL;
    int usedforsecurity = 1;

    args = _PyArg_UnpackKeywords(args, nargs, NULL, kwnames, &_parser, 0, 1, 0, argsbuf);
    if (!args) {
        goto exit;
    }
    if (!noptargs) {
        goto skip_optional_pos;
    }
    if (args[0]) {
        data_obj = args[0];
        if (!--noptargs) {
            goto skip_optional_pos;
        }
    }
skip_optional_pos:
    if (!noptargs) {
        goto skip_optional_kwonly;
    }
    usedforsecurity = PyObject_IsTrue(args[1]);
    if (usedforsecurity < 0) {
        goto exit;
    }
skip_optional_kwonly:
    return_value = _hashlib_openssl_sha3_256_impl(module, data_obj, usedforsecurity);

exit:
    return return_value;
}

#endif /* defined(PY_OPENSSL_HAS_SHA3) */

#if defined(PY_OPENSSL_HAS_SHA3)

PyDoc_STRVAR(_hashlib_openssl_sha3_384__doc__,
"openssl_sha3_384($module, /, string=b\'\', *, usedforsecurity=True)\n"
"--\n"
"\n"
"Returns a sha3-384 hash object; optionally initialized with a string");

#define _HASHLIB_OPENSSL_SHA3_384_METHODDEF    \
    {"openssl_sha3_384", _PyCFunction_CAST(_hashlib_openssl_sha3_384), METH_FASTCALL|METH_KEYWORDS, _hashlib_openssl_sha3_384__doc__},

static PyObject *
_hashlib_openssl_sha3_384_impl(PyObject *module, PyObject *data_obj,
                               int usedforsecurity);

static PyObject *
_hashlib_openssl_sha3_384(PyObject *module, PyObject *const *args, Py_ssize_t nargs, PyObject *kwnames)
{
    PyObject *return_value = NULL;
    #if defined(Py_BUILD_CORE) && !defined(Py_BUILD_CORE_MODULE)

    #define NUM_KEYWORDS 2
    static struct {
        PyGC_Head _this_is_not_used;
        PyObject_VAR_HEAD
        PyObject *ob_item[NUM_KEYWORDS];
    } _kwtuple = {
        .ob_base = PyVarObject_HEAD_INIT(&PyTuple_Type, NUM_KEYWORDS)
        .ob_item = { &_Py_ID(string), &_Py_ID(usedforsecurity), },
    };
    #undef NUM_KEYWORDS
    #define KWTUPLE (&_kwtuple.ob_base.ob_base)

    #else  // !Py_BUILD_CORE
    #  define KWTUPLE NULL
    #endif  // !Py_BUILD_CORE

    static const char * const _keywords[] = {"string", "usedforsecurity", NULL};
    static _PyArg_Parser _parser = {
        .keywords = _keywords,
        .fname = "openssl_sha3_384",
        .kwtuple = KWTUPLE,
    };
    #undef KWTUPLE
    PyObject *argsbuf[2];
    Py_ssize_t noptargs = nargs + (kwnames ? PyTuple_GET_SIZE(kwnames) : 0) - 0;
    PyObject *data_obj = NULL;
    int usedforsecurity = 1;

    args = _PyArg_UnpackKeywords(args, nargs, NULL, kwnames, &_parser, 0, 1, 0, argsbuf);
    if (!args) {
        goto exit;
    }
    if (!noptargs) {
        goto skip_optional_pos;
    }
    if (args[0]) {
        data_obj = args[0];
        if (!--noptargs) {
            goto skip_optional_pos;
        }
    }
skip_optional_pos:
    if (!noptargs) {
        goto skip_optional_kwonly;
    }
    usedforsecurity = PyObject_IsTrue(args[1]);
    if (usedforsecurity < 0) {
        goto exit;
    }
skip_optional_kwonly:
    return_value = _hashlib_openssl_sha3_384_impl(module, data_obj, usedforsecurity);

exit:
    return return_value;
}

#endif /* defined(PY_OPENSSL_HAS_SHA3) */

#if defined(PY_OPENSSL_HAS_SHA3)

PyDoc_STRVAR(_hashlib_openssl_sha3_512__doc__,
"openssl_sha3_512($module, /, string=b\'\', *, usedforsecurity=True)\n"
"--\n"
"\n"
"Returns a sha3-512 hash object; optionally initialized with a string");

#define _HASHLIB_OPENSSL_SHA3_512_METHODDEF    \
    {"openssl_sha3_512", _PyCFunction_CAST(_hashlib_openssl_sha3_512), METH_FASTCALL|METH_KEYWORDS, _hashlib_openssl_sha3_512__doc__},

static PyObject *
_hashlib_openssl_sha3_512_impl(PyObject *module, PyObject *data_obj,
                               int usedforsecurity);

static PyObject *
_hashlib_openssl_sha3_512(PyObject *module, PyObject *const *args, Py_ssize_t nargs, PyObject *kwnames)
{
    PyObject *return_value = NULL;
    #if defined(Py_BUILD_CORE) && !defined(Py_BUILD_CORE_MODULE)

    #define NUM_KEYWORDS 2
    static struct {
        PyGC_Head _this_is_not_used;
        PyObject_VAR_HEAD
        PyObject *ob_item[NUM_KEYWORDS];
    } _kwtuple = {
        .ob_base = PyVarObject_HEAD_INIT(&PyTuple_Type, NUM_KEYWORDS)
        .ob_item = { &_Py_ID(string), &_Py_ID(usedforsecurity), },
    };
    #undef NUM_KEYWORDS
    #define KWTUPLE (&_kwtuple.ob_base.ob_base)

    #else  // !Py_BUILD_CORE
    #  define KWTUPLE NULL
    #endif  // !Py_BUILD_CORE

    static const char * const _keywords[] = {"string", "usedforsecurity", NULL};
    static _PyArg_Parser _parser = {
        .keywords = _keywords,
        .fname = "openssl_sha3_512",
        .kwtuple = KWTUPLE,
    };
    #undef KWTUPLE
    PyObject *argsbuf[2];
    Py_ssize_t noptargs = nargs + (kwnames ? PyTuple_GET_SIZE(kwnames) : 0) - 0;
    PyObject *data_obj = NULL;
    int usedforsecurity = 1;

    args = _PyArg_UnpackKeywords(args, nargs, NULL, kwnames, &_parser, 0, 1, 0, argsbuf);
    if (!args) {
        goto exit;
    }
    if (!noptargs) {
        goto skip_optional_pos;
    }
    if (args[0]) {
        data_obj = args[0];
        if (!--noptargs) {
            goto skip_optional_pos;
        }
    }
skip_optional_pos:
    if (!noptargs) {
        goto skip_optional_kwonly;
    }
    usedforsecurity = PyObject_IsTrue(args[1]);
    if (usedforsecurity < 0) {
        goto exit;
    }
skip_optional_kwonly:
    return_value = _hashlib_openssl_sha3_512_impl(module, data_obj, usedforsecurity);

exit:
    return return_value;
}

#endif /* defined(PY_OPENSSL_HAS_SHA3) */

#if defined(PY_OPENSSL_HAS_SHAKE)

PyDoc_STRVAR(_hashlib_openssl_shake_128__doc__,
"openssl_shake_128($module, /, string=b\'\', *, usedforsecurity=True)\n"
"--\n"
"\n"
"Returns a shake-128 variable hash object; optionally initialized with a string");

#define _HASHLIB_OPENSSL_SHAKE_128_METHODDEF    \
    {"openssl_shake_128", _PyCFunction_CAST(_hashlib_openssl_shake_128), METH_FASTCALL|METH_KEYWORDS, _hashlib_openssl_shake_128__doc__},

static PyObject *
_hashlib_openssl_shake_128_impl(PyObject *module, PyObject *data_obj,
                                int usedforsecurity);

static PyObject *
_hashlib_openssl_shake_128(PyObject *module, PyObject *const *args, Py_ssize_t nargs, PyObject *kwnames)
{
    PyObject *return_value = NULL;
    #if defined(Py_BUILD_CORE) && !defined(Py_BUILD_CORE_MODULE)

    #define NUM_KEYWORDS 2
    static struct {
        PyGC_Head _this_is_not_used;
        PyObject_VAR_HEAD
        PyObject *ob_item[NUM_KEYWORDS];
    } _kwtuple = {
        .ob_base = PyVarObject_HEAD_INIT(&PyTuple_Type, NUM_KEYWORDS)
        .ob_item = { &_Py_ID(string), &_Py_ID(usedforsecurity), },
    };
    #undef NUM_KEYWORDS
    #define KWTUPLE (&_kwtuple.ob_base.ob_base)

    #else  // !Py_BUILD_CORE
    #  define KWTUPLE NULL
    #endif  // !Py_BUILD_CORE

    static const char * const _keywords[] = {"string", "usedforsecurity", NULL};
    static _PyArg_Parser _parser = {
        .keywords = _keywords,
        .fname = "openssl_shake_128",
        .kwtuple = KWTUPLE,
    };
    #undef KWTUPLE
    PyObject *argsbuf[2];
    Py_ssize_t noptargs = nargs + (kwnames ? PyTuple_GET_SIZE(kwnames) : 0) - 0;
    PyObject *data_obj = NULL;
    int usedforsecurity = 1;

    args = _PyArg_UnpackKeywords(args, nargs, NULL, kwnames, &_parser, 0, 1, 0, argsbuf);
    if (!args) {
        goto exit;
    }
    if (!noptargs) {
        goto skip_optional_pos;
    }
    if (args[0]) {
        data_obj = args[0];
        if (!--noptargs) {
            goto skip_optional_pos;
        }
    }
skip_optional_pos:
    if (!noptargs) {
        goto skip_optional_kwonly;
    }
    usedforsecurity = PyObject_IsTrue(args[1]);
    if (usedforsecurity < 0) {
        goto exit;
    }
skip_optional_kwonly:
    return_value = _hashlib_openssl_shake_128_impl(module, data_obj, usedforsecurity);

exit:
    return return_value;
}

#endif /* defined(PY_OPENSSL_HAS_SHAKE) */

#if defined(PY_OPENSSL_HAS_SHAKE)

PyDoc_STRVAR(_hashlib_openssl_shake_256__doc__,
"openssl_shake_256($module, /, string=b\'\', *, usedforsecurity=True)\n"
"--\n"
"\n"
"Returns a shake-256 variable hash object; optionally initialized with a string");

#define _HASHLIB_OPENSSL_SHAKE_256_METHODDEF    \
    {"openssl_shake_256", _PyCFunction_CAST(_hashlib_openssl_shake_256), METH_FASTCALL|METH_KEYWORDS, _hashlib_openssl_shake_256__doc__},

static PyObject *
_hashlib_openssl_shake_256_impl(PyObject *module, PyObject *data_obj,
                                int usedforsecurity);

static PyObject *
_hashlib_openssl_shake_256(PyObject *module, PyObject *const *args, Py_ssize_t nargs, PyObject *kwnames)
{
    PyObject *return_value = NULL;
    #if defined(Py_BUILD_CORE) && !defined(Py_BUILD_CORE_MODULE)

    #define NUM_KEYWORDS 2
    static struct {
        PyGC_Head _this_is_not_used;
        PyObject_VAR_HEAD
        PyObject *ob_item[NUM_KEYWORDS];
    } _kwtuple = {
        .ob_base = PyVarObject_HEAD_INIT(&PyTuple_Type, NUM_KEYWORDS)
        .ob_item = { &_Py_ID(string), &_Py_ID(usedforsecurity), },
    };
    #undef NUM_KEYWORDS
    #define KWTUPLE (&_kwtuple.ob_base.ob_base)

    #else  // !Py_BUILD_CORE
    #  define KWTUPLE NULL
    #endif  // !Py_BUILD_CORE

    static const char * const _keywords[] = {"string", "usedforsecurity", NULL};
    static _PyArg_Parser _parser = {
        .keywords = _keywords,
        .fname = "openssl_shake_256",
        .kwtuple = KWTUPLE,
    };
    #undef KWTUPLE
    PyObject *argsbuf[2];
    Py_ssize_t noptargs = nargs + (kwnames ? PyTuple_GET_SIZE(kwnames) : 0) - 0;
    PyObject *data_obj = NULL;
    int usedforsecurity = 1;

    args = _PyArg_UnpackKeywords(args, nargs, NULL, kwnames, &_parser, 0, 1, 0, argsbuf);
    if (!args) {
        goto exit;
    }
    if (!noptargs) {
        goto skip_optional_pos;
    }
    if (args[0]) {
        data_obj = args[0];
        if (!--noptargs) {
            goto skip_optional_pos;
        }
    }
skip_optional_pos:
    if (!noptargs) {
        goto skip_optional_kwonly;
    }
    usedforsecurity = PyObject_IsTrue(args[1]);
    if (usedforsecurity < 0) {
        goto exit;
    }
skip_optional_kwonly:
    return_value = _hashlib_openssl_shake_256_impl(module, data_obj, usedforsecurity);

exit:
    return return_value;
}

#endif /* defined(PY_OPENSSL_HAS_SHAKE) */

PyDoc_STRVAR(pbkdf2_hmac__doc__,
"pbkdf2_hmac($module, /, hash_name, password, salt, iterations,\n"
"            dklen=None)\n"
"--\n"
"\n"
"Password based key derivation function 2 (PKCS #5 v2.0) with HMAC as pseudorandom function.");

#define PBKDF2_HMAC_METHODDEF    \
    {"pbkdf2_hmac", _PyCFunction_CAST(pbkdf2_hmac), METH_FASTCALL|METH_KEYWORDS, pbkdf2_hmac__doc__},

static PyObject *
pbkdf2_hmac_impl(PyObject *module, const char *hash_name,
                 Py_buffer *password, Py_buffer *salt, long iterations,
                 PyObject *dklen_obj);

static PyObject *
pbkdf2_hmac(PyObject *module, PyObject *const *args, Py_ssize_t nargs, PyObject *kwnames)
{
    PyObject *return_value = NULL;
    #if defined(Py_BUILD_CORE) && !defined(Py_BUILD_CORE_MODULE)

    #define NUM_KEYWORDS 5
    static struct {
        PyGC_Head _this_is_not_used;
        PyObject_VAR_HEAD
        PyObject *ob_item[NUM_KEYWORDS];
    } _kwtuple = {
        .ob_base = PyVarObject_HEAD_INIT(&PyTuple_Type, NUM_KEYWORDS)
        .ob_item = { &_Py_ID(hash_name), &_Py_ID(password), &_Py_ID(salt), &_Py_ID(iterations), &_Py_ID(dklen), },
    };
    #undef NUM_KEYWORDS
    #define KWTUPLE (&_kwtuple.ob_base.ob_base)

    #else  // !Py_BUILD_CORE
    #  define KWTUPLE NULL
    #endif  // !Py_BUILD_CORE

    static const char * const _keywords[] = {"hash_name", "password", "salt", "iterations", "dklen", NULL};
    static _PyArg_Parser _parser = {
        .keywords = _keywords,
        .fname = "pbkdf2_hmac",
        .kwtuple = KWTUPLE,
    };
    #undef KWTUPLE
    PyObject *argsbuf[5];
    Py_ssize_t noptargs = nargs + (kwnames ? PyTuple_GET_SIZE(kwnames) : 0) - 4;
    const char *hash_name;
    Py_buffer password;
    Py_buffer salt;
    long iterations;
    PyObject *dklen_obj = Py_None;
    /* initializers for password */
    password.buf = NULL;
    password.obj = NULL;

    /* initializers for salt */
    salt.buf = NULL;
    salt.obj = NULL;

    args = _PyArg_UnpackKeywords(args, nargs, NULL, kwnames, &_parser, 4, 5, 0, argsbuf);
    if (!args) {
        goto exit;
    }
    if (!PyUnicode_Check(args[0])) {
        _PyArg_BadArgument("pbkdf2_hmac", "argument 'hash_name'", "str", args[0]);
        goto exit;
    }
    Py_ssize_t hash_name_length;
    hash_name = PyUnicode_AsUTF8AndSize(args[0], &hash_name_length);
    if (hash_name == NULL) {
        goto exit;
    }
    if (strlen(hash_name) != (size_t)hash_name_length) {
        PyErr_SetString(PyExc_ValueError, "embedded null character");
        goto exit;
    }
    if (PyObject_GetBuffer(args[1], &password, PyBUF_SIMPLE) != 0) {
        goto exit;
    }
    if (!PyBuffer_IsContiguous(&password, 'C')) {
        _PyArg_BadArgument("pbkdf2_hmac", "argument 'password'", "contiguous buffer", args[1]);
        goto exit;
    }
    if (PyObject_GetBuffer(args[2], &salt, PyBUF_SIMPLE) != 0) {
        goto exit;
    }
    if (!PyBuffer_IsContiguous(&salt, 'C')) {
        _PyArg_BadArgument("pbkdf2_hmac", "argument 'salt'", "contiguous buffer", args[2]);
        goto exit;
    }
    iterations = PyLong_AsLong(args[3]);
    if (iterations == -1 && PyErr_Occurred()) {
        goto exit;
    }
    if (!noptargs) {
        goto skip_optional_pos;
    }
    dklen_obj = args[4];
skip_optional_pos:
    return_value = pbkdf2_hmac_impl(module, hash_name, &password, &salt, iterations, dklen_obj);

exit:
    /* Cleanup for password */
    if (password.obj) {
       PyBuffer_Release(&password);
    }
    /* Cleanup for salt */
    if (salt.obj) {
       PyBuffer_Release(&salt);
    }

    return return_value;
}

#if defined(PY_OPENSSL_HAS_SCRYPT)

PyDoc_STRVAR(_hashlib_scrypt__doc__,
"scrypt($module, /, password, *, salt=None, n=None, r=None, p=None,\n"
"       maxmem=0, dklen=64)\n"
"--\n"
"\n"
"scrypt password-based key derivation function.");

#define _HASHLIB_SCRYPT_METHODDEF    \
    {"scrypt", _PyCFunction_CAST(_hashlib_scrypt), METH_FASTCALL|METH_KEYWORDS, _hashlib_scrypt__doc__},

static PyObject *
_hashlib_scrypt_impl(PyObject *module, Py_buffer *password, Py_buffer *salt,
                     PyObject *n_obj, PyObject *r_obj, PyObject *p_obj,
                     long maxmem, long dklen);

static PyObject *
_hashlib_scrypt(PyObject *module, PyObject *const *args, Py_ssize_t nargs, PyObject *kwnames)
{
    PyObject *return_value = NULL;
    #if defined(Py_BUILD_CORE) && !defined(Py_BUILD_CORE_MODULE)

    #define NUM_KEYWORDS 7
    static struct {
        PyGC_Head _this_is_not_used;
        PyObject_VAR_HEAD
        PyObject *ob_item[NUM_KEYWORDS];
    } _kwtuple = {
        .ob_base = PyVarObject_HEAD_INIT(&PyTuple_Type, NUM_KEYWORDS)
        .ob_item = { &_Py_ID(password), &_Py_ID(salt), &_Py_ID(n), &_Py_ID(r), &_Py_ID(p), &_Py_ID(maxmem), &_Py_ID(dklen), },
    };
    #undef NUM_KEYWORDS
    #define KWTUPLE (&_kwtuple.ob_base.ob_base)

    #else  // !Py_BUILD_CORE
    #  define KWTUPLE NULL
    #endif  // !Py_BUILD_CORE

    static const char * const _keywords[] = {"password", "salt", "n", "r", "p", "maxmem", "dklen", NULL};
    static _PyArg_Parser _parser = {
        .keywords = _keywords,
        .fname = "scrypt",
        .kwtuple = KWTUPLE,
    };
    #undef KWTUPLE
    PyObject *argsbuf[7];
    Py_ssize_t noptargs = nargs + (kwnames ? PyTuple_GET_SIZE(kwnames) : 0) - 1;
    Py_buffer password;
    Py_buffer salt;
    PyObject *n_obj = Py_None;
    PyObject *r_obj = Py_None;
    PyObject *p_obj = Py_None;
    long maxmem = 0;
    long dklen = 64;
    /* initializers for password */
    password.buf = NULL;
    password.obj = NULL;

    /* initializers for salt */
    salt.buf = NULL;
    salt.obj = NULL;

    args = _PyArg_UnpackKeywords(args, nargs, NULL, kwnames, &_parser, 1, 1, 0, argsbuf);
    if (!args) {
        goto exit;
    }
    if (PyObject_GetBuffer(args[0], &password, PyBUF_SIMPLE) != 0) {
        goto exit;
    }
    if (!PyBuffer_IsContiguous(&password, 'C')) {
        _PyArg_BadArgument("scrypt", "argument 'password'", "contiguous buffer", args[0]);
        goto exit;
    }
    if (!noptargs) {
        goto skip_optional_kwonly;
    }
    if (args[1]) {
        if (PyObject_GetBuffer(args[1], &salt, PyBUF_SIMPLE) != 0) {
            goto exit;
        }
        if (!PyBuffer_IsContiguous(&salt, 'C')) {
            _PyArg_BadArgument("scrypt", "argument 'salt'", "contiguous buffer", args[1]);
            goto exit;
        }
        if (!--noptargs) {
            goto skip_optional_kwonly;
        }
    }
    if (args[2]) {
        if (!PyLong_Check(args[2])) {
            _PyArg_BadArgument("scrypt", "argument 'n'", "int", args[2]);
            goto exit;
        }
        n_obj = args[2];
        if (!--noptargs) {
            goto skip_optional_kwonly;
        }
    }
    if (args[3]) {
        if (!PyLong_Check(args[3])) {
            _PyArg_BadArgument("scrypt", "argument 'r'", "int", args[3]);
            goto exit;
        }
        r_obj = args[3];
        if (!--noptargs) {
            goto skip_optional_kwonly;
        }
    }
    if (args[4]) {
        if (!PyLong_Check(args[4])) {
            _PyArg_BadArgument("scrypt", "argument 'p'", "int", args[4]);
            goto exit;
        }
        p_obj = args[4];
        if (!--noptargs) {
            goto skip_optional_kwonly;
        }
    }
    if (args[5]) {
        maxmem = PyLong_AsLong(args[5]);
        if (maxmem == -1 && PyErr_Occurred()) {
            goto exit;
        }
        if (!--noptargs) {
            goto skip_optional_kwonly;
        }
    }
    dklen = PyLong_AsLong(args[6]);
    if (dklen == -1 && PyErr_Occurred()) {
        goto exit;
    }
skip_optional_kwonly:
    return_value = _hashlib_scrypt_impl(module, &password, &salt, n_obj, r_obj, p_obj, maxmem, dklen);

exit:
    /* Cleanup for password */
    if (password.obj) {
       PyBuffer_Release(&password);
    }
    /* Cleanup for salt */
    if (salt.obj) {
       PyBuffer_Release(&salt);
    }

    return return_value;
}

#endif /* defined(PY_OPENSSL_HAS_SCRYPT) */

PyDoc_STRVAR(_hashlib_hmac_singleshot__doc__,
"hmac_digest($module, /, key, msg, digest)\n"
"--\n"
"\n"
"Single-shot HMAC.");

#define _HASHLIB_HMAC_SINGLESHOT_METHODDEF    \
    {"hmac_digest", _PyCFunction_CAST(_hashlib_hmac_singleshot), METH_FASTCALL|METH_KEYWORDS, _hashlib_hmac_singleshot__doc__},

static PyObject *
_hashlib_hmac_singleshot_impl(PyObject *module, Py_buffer *key,
                              Py_buffer *msg, PyObject *digest);

static PyObject *
_hashlib_hmac_singleshot(PyObject *module, PyObject *const *args, Py_ssize_t nargs, PyObject *kwnames)
{
    PyObject *return_value = NULL;
    #if defined(Py_BUILD_CORE) && !defined(Py_BUILD_CORE_MODULE)

    #define NUM_KEYWORDS 3
    static struct {
        PyGC_Head _this_is_not_used;
        PyObject_VAR_HEAD
        PyObject *ob_item[NUM_KEYWORDS];
    } _kwtuple = {
        .ob_base = PyVarObject_HEAD_INIT(&PyTuple_Type, NUM_KEYWORDS)
        .ob_item = { &_Py_ID(key), &_Py_ID(msg), &_Py_ID(digest), },
    };
    #undef NUM_KEYWORDS
    #define KWTUPLE (&_kwtuple.ob_base.ob_base)

    #else  // !Py_BUILD_CORE
    #  define KWTUPLE NULL
    #endif  // !Py_BUILD_CORE

    static const char * const _keywords[] = {"key", "msg", "digest", NULL};
    static _PyArg_Parser _parser = {
        .keywords = _keywords,
        .fname = "hmac_digest",
        .kwtuple = KWTUPLE,
    };
    #undef KWTUPLE
    PyObject *argsbuf[3];
<<<<<<< HEAD
    Py_buffer key;
    Py_buffer msg;
    const char *digest;
    /* initializers for key */
    key.buf = NULL;
    key.obj = NULL;

    /* initializers for msg */
    msg.buf = NULL;
    msg.obj = NULL;
=======
    Py_buffer key = {NULL, NULL};
    Py_buffer msg = {NULL, NULL};
    PyObject *digest;
>>>>>>> 85c7bf5b

    args = _PyArg_UnpackKeywords(args, nargs, NULL, kwnames, &_parser, 3, 3, 0, argsbuf);
    if (!args) {
        goto exit;
    }
    if (PyObject_GetBuffer(args[0], &key, PyBUF_SIMPLE) != 0) {
        goto exit;
    }
    if (!PyBuffer_IsContiguous(&key, 'C')) {
        _PyArg_BadArgument("hmac_digest", "argument 'key'", "contiguous buffer", args[0]);
        goto exit;
    }
    if (PyObject_GetBuffer(args[1], &msg, PyBUF_SIMPLE) != 0) {
        goto exit;
    }
    if (!PyBuffer_IsContiguous(&msg, 'C')) {
        _PyArg_BadArgument("hmac_digest", "argument 'msg'", "contiguous buffer", args[1]);
        goto exit;
    }
    digest = args[2];
    return_value = _hashlib_hmac_singleshot_impl(module, &key, &msg, digest);

exit:
    /* Cleanup for key */
    if (key.obj) {
       PyBuffer_Release(&key);
    }
    /* Cleanup for msg */
    if (msg.obj) {
       PyBuffer_Release(&msg);
    }

    return return_value;
}

PyDoc_STRVAR(_hashlib_hmac_new__doc__,
"hmac_new($module, /, key, msg=b\'\', digestmod=None)\n"
"--\n"
"\n"
"Return a new hmac object.");

#define _HASHLIB_HMAC_NEW_METHODDEF    \
    {"hmac_new", _PyCFunction_CAST(_hashlib_hmac_new), METH_FASTCALL|METH_KEYWORDS, _hashlib_hmac_new__doc__},

static PyObject *
_hashlib_hmac_new_impl(PyObject *module, Py_buffer *key, PyObject *msg_obj,
                       PyObject *digestmod);

static PyObject *
_hashlib_hmac_new(PyObject *module, PyObject *const *args, Py_ssize_t nargs, PyObject *kwnames)
{
    PyObject *return_value = NULL;
    #if defined(Py_BUILD_CORE) && !defined(Py_BUILD_CORE_MODULE)

    #define NUM_KEYWORDS 3
    static struct {
        PyGC_Head _this_is_not_used;
        PyObject_VAR_HEAD
        PyObject *ob_item[NUM_KEYWORDS];
    } _kwtuple = {
        .ob_base = PyVarObject_HEAD_INIT(&PyTuple_Type, NUM_KEYWORDS)
        .ob_item = { &_Py_ID(key), &_Py_ID(msg), &_Py_ID(digestmod), },
    };
    #undef NUM_KEYWORDS
    #define KWTUPLE (&_kwtuple.ob_base.ob_base)

    #else  // !Py_BUILD_CORE
    #  define KWTUPLE NULL
    #endif  // !Py_BUILD_CORE

    static const char * const _keywords[] = {"key", "msg", "digestmod", NULL};
    static _PyArg_Parser _parser = {
        .keywords = _keywords,
        .fname = "hmac_new",
        .kwtuple = KWTUPLE,
    };
    #undef KWTUPLE
    PyObject *argsbuf[3];
    Py_ssize_t noptargs = nargs + (kwnames ? PyTuple_GET_SIZE(kwnames) : 0) - 1;
    Py_buffer key = {NULL, NULL};
    PyObject *msg_obj = NULL;
    PyObject *digestmod = NULL;

    args = _PyArg_UnpackKeywords(args, nargs, NULL, kwnames, &_parser, 1, 3, 0, argsbuf);
    if (!args) {
        goto exit;
    }
    if (PyObject_GetBuffer(args[0], &key, PyBUF_SIMPLE) != 0) {
        goto exit;
    }
    if (!PyBuffer_IsContiguous(&key, 'C')) {
        _PyArg_BadArgument("hmac_new", "argument 'key'", "contiguous buffer", args[0]);
        goto exit;
    }
    if (!noptargs) {
        goto skip_optional_pos;
    }
    if (args[1]) {
        msg_obj = args[1];
        if (!--noptargs) {
            goto skip_optional_pos;
        }
    }
    digestmod = args[2];
skip_optional_pos:
    return_value = _hashlib_hmac_new_impl(module, &key, msg_obj, digestmod);

exit:
    /* Cleanup for key */
    if (key.obj) {
       PyBuffer_Release(&key);
    }

    return return_value;
}

PyDoc_STRVAR(_hashlib_HMAC_copy__doc__,
"copy($self, /)\n"
"--\n"
"\n"
"Return a copy (\"clone\") of the HMAC object.");

#define _HASHLIB_HMAC_COPY_METHODDEF    \
    {"copy", (PyCFunction)_hashlib_HMAC_copy, METH_NOARGS, _hashlib_HMAC_copy__doc__},

static PyObject *
_hashlib_HMAC_copy_impl(HMACobject *self);

static PyObject *
_hashlib_HMAC_copy(HMACobject *self, PyObject *Py_UNUSED(ignored))
{
    return _hashlib_HMAC_copy_impl(self);
}

PyDoc_STRVAR(_hashlib_HMAC_update__doc__,
"update($self, /, msg)\n"
"--\n"
"\n"
"Update the HMAC object with msg.");

#define _HASHLIB_HMAC_UPDATE_METHODDEF    \
    {"update", _PyCFunction_CAST(_hashlib_HMAC_update), METH_FASTCALL|METH_KEYWORDS, _hashlib_HMAC_update__doc__},

static PyObject *
_hashlib_HMAC_update_impl(HMACobject *self, PyObject *msg);

static PyObject *
_hashlib_HMAC_update(HMACobject *self, PyObject *const *args, Py_ssize_t nargs, PyObject *kwnames)
{
    PyObject *return_value = NULL;
    #if defined(Py_BUILD_CORE) && !defined(Py_BUILD_CORE_MODULE)

    #define NUM_KEYWORDS 1
    static struct {
        PyGC_Head _this_is_not_used;
        PyObject_VAR_HEAD
        PyObject *ob_item[NUM_KEYWORDS];
    } _kwtuple = {
        .ob_base = PyVarObject_HEAD_INIT(&PyTuple_Type, NUM_KEYWORDS)
        .ob_item = { &_Py_ID(msg), },
    };
    #undef NUM_KEYWORDS
    #define KWTUPLE (&_kwtuple.ob_base.ob_base)

    #else  // !Py_BUILD_CORE
    #  define KWTUPLE NULL
    #endif  // !Py_BUILD_CORE

    static const char * const _keywords[] = {"msg", NULL};
    static _PyArg_Parser _parser = {
        .keywords = _keywords,
        .fname = "update",
        .kwtuple = KWTUPLE,
    };
    #undef KWTUPLE
    PyObject *argsbuf[1];
    PyObject *msg;

    args = _PyArg_UnpackKeywords(args, nargs, NULL, kwnames, &_parser, 1, 1, 0, argsbuf);
    if (!args) {
        goto exit;
    }
    msg = args[0];
    return_value = _hashlib_HMAC_update_impl(self, msg);

exit:
    return return_value;
}

PyDoc_STRVAR(_hashlib_HMAC_digest__doc__,
"digest($self, /)\n"
"--\n"
"\n"
"Return the digest of the bytes passed to the update() method so far.");

#define _HASHLIB_HMAC_DIGEST_METHODDEF    \
    {"digest", (PyCFunction)_hashlib_HMAC_digest, METH_NOARGS, _hashlib_HMAC_digest__doc__},

static PyObject *
_hashlib_HMAC_digest_impl(HMACobject *self);

static PyObject *
_hashlib_HMAC_digest(HMACobject *self, PyObject *Py_UNUSED(ignored))
{
    return _hashlib_HMAC_digest_impl(self);
}

PyDoc_STRVAR(_hashlib_HMAC_hexdigest__doc__,
"hexdigest($self, /)\n"
"--\n"
"\n"
"Return hexadecimal digest of the bytes passed to the update() method so far.\n"
"\n"
"This may be used to exchange the value safely in email or other non-binary\n"
"environments.");

#define _HASHLIB_HMAC_HEXDIGEST_METHODDEF    \
    {"hexdigest", (PyCFunction)_hashlib_HMAC_hexdigest, METH_NOARGS, _hashlib_HMAC_hexdigest__doc__},

static PyObject *
_hashlib_HMAC_hexdigest_impl(HMACobject *self);

static PyObject *
_hashlib_HMAC_hexdigest(HMACobject *self, PyObject *Py_UNUSED(ignored))
{
    return _hashlib_HMAC_hexdigest_impl(self);
}

PyDoc_STRVAR(_hashlib_get_fips_mode__doc__,
"get_fips_mode($module, /)\n"
"--\n"
"\n"
"Determine the OpenSSL FIPS mode of operation.\n"
"\n"
"For OpenSSL 3.0.0 and newer it returns the state of the default provider\n"
"in the default OSSL context. It\'s not quite the same as FIPS_mode() but good\n"
"enough for unittests.\n"
"\n"
"Effectively any non-zero return value indicates FIPS mode;\n"
"values other than 1 may have additional significance.");

#define _HASHLIB_GET_FIPS_MODE_METHODDEF    \
    {"get_fips_mode", (PyCFunction)_hashlib_get_fips_mode, METH_NOARGS, _hashlib_get_fips_mode__doc__},

static int
_hashlib_get_fips_mode_impl(PyObject *module);

static PyObject *
_hashlib_get_fips_mode(PyObject *module, PyObject *Py_UNUSED(ignored))
{
    PyObject *return_value = NULL;
    int _return_value;

    _return_value = _hashlib_get_fips_mode_impl(module);
    if ((_return_value == -1) && PyErr_Occurred()) {
        goto exit;
    }
    return_value = PyLong_FromLong((long)_return_value);

exit:
    return return_value;
}

PyDoc_STRVAR(_hashlib_compare_digest__doc__,
"compare_digest($module, a, b, /)\n"
"--\n"
"\n"
"Return \'a == b\'.\n"
"\n"
"This function uses an approach designed to prevent\n"
"timing analysis, making it appropriate for cryptography.\n"
"\n"
"a and b must both be of the same type: either str (ASCII only),\n"
"or any bytes-like object.\n"
"\n"
"Note: If a and b are of different lengths, or if an error occurs,\n"
"a timing attack could theoretically reveal information about the\n"
"types and lengths of a and b--but not their values.");

#define _HASHLIB_COMPARE_DIGEST_METHODDEF    \
    {"compare_digest", _PyCFunction_CAST(_hashlib_compare_digest), METH_FASTCALL, _hashlib_compare_digest__doc__},

static PyObject *
_hashlib_compare_digest_impl(PyObject *module, PyObject *a, PyObject *b);

static PyObject *
_hashlib_compare_digest(PyObject *module, PyObject *const *args, Py_ssize_t nargs)
{
    PyObject *return_value = NULL;
    PyObject *a;
    PyObject *b;

    if (!_PyArg_CheckPositional("compare_digest", nargs, 2, 2)) {
        goto exit;
    }
    a = args[0];
    b = args[1];
    return_value = _hashlib_compare_digest_impl(module, a, b);

exit:
    return return_value;
}

#ifndef EVPXOF_DIGEST_METHODDEF
    #define EVPXOF_DIGEST_METHODDEF
#endif /* !defined(EVPXOF_DIGEST_METHODDEF) */

#ifndef EVPXOF_HEXDIGEST_METHODDEF
    #define EVPXOF_HEXDIGEST_METHODDEF
#endif /* !defined(EVPXOF_HEXDIGEST_METHODDEF) */

#ifndef _HASHLIB_OPENSSL_SHA3_224_METHODDEF
    #define _HASHLIB_OPENSSL_SHA3_224_METHODDEF
#endif /* !defined(_HASHLIB_OPENSSL_SHA3_224_METHODDEF) */

#ifndef _HASHLIB_OPENSSL_SHA3_256_METHODDEF
    #define _HASHLIB_OPENSSL_SHA3_256_METHODDEF
#endif /* !defined(_HASHLIB_OPENSSL_SHA3_256_METHODDEF) */

#ifndef _HASHLIB_OPENSSL_SHA3_384_METHODDEF
    #define _HASHLIB_OPENSSL_SHA3_384_METHODDEF
#endif /* !defined(_HASHLIB_OPENSSL_SHA3_384_METHODDEF) */

#ifndef _HASHLIB_OPENSSL_SHA3_512_METHODDEF
    #define _HASHLIB_OPENSSL_SHA3_512_METHODDEF
#endif /* !defined(_HASHLIB_OPENSSL_SHA3_512_METHODDEF) */

#ifndef _HASHLIB_OPENSSL_SHAKE_128_METHODDEF
    #define _HASHLIB_OPENSSL_SHAKE_128_METHODDEF
#endif /* !defined(_HASHLIB_OPENSSL_SHAKE_128_METHODDEF) */

#ifndef _HASHLIB_OPENSSL_SHAKE_256_METHODDEF
    #define _HASHLIB_OPENSSL_SHAKE_256_METHODDEF
#endif /* !defined(_HASHLIB_OPENSSL_SHAKE_256_METHODDEF) */

#ifndef _HASHLIB_SCRYPT_METHODDEF
    #define _HASHLIB_SCRYPT_METHODDEF
#endif /* !defined(_HASHLIB_SCRYPT_METHODDEF) */
<<<<<<< HEAD
/*[clinic end generated code: output=c1317fcf49df8067 input=a9049054013a1b77]*/
=======
/*[clinic end generated code: output=b339e255db698147 input=a9049054013a1b77]*/
>>>>>>> 85c7bf5b
<|MERGE_RESOLUTION|>--- conflicted
+++ resolved
@@ -1524,10 +1524,9 @@
     };
     #undef KWTUPLE
     PyObject *argsbuf[3];
-<<<<<<< HEAD
     Py_buffer key;
     Py_buffer msg;
-    const char *digest;
+    PyObject *digest;
     /* initializers for key */
     key.buf = NULL;
     key.obj = NULL;
@@ -1535,11 +1534,6 @@
     /* initializers for msg */
     msg.buf = NULL;
     msg.obj = NULL;
-=======
-    Py_buffer key = {NULL, NULL};
-    Py_buffer msg = {NULL, NULL};
-    PyObject *digest;
->>>>>>> 85c7bf5b
 
     args = _PyArg_UnpackKeywords(args, nargs, NULL, kwnames, &_parser, 3, 3, 0, argsbuf);
     if (!args) {
@@ -1619,9 +1613,12 @@
     #undef KWTUPLE
     PyObject *argsbuf[3];
     Py_ssize_t noptargs = nargs + (kwnames ? PyTuple_GET_SIZE(kwnames) : 0) - 1;
-    Py_buffer key = {NULL, NULL};
+    Py_buffer key;
     PyObject *msg_obj = NULL;
     PyObject *digestmod = NULL;
+    /* initializers for key */
+    key.buf = NULL;
+    key.obj = NULL;
 
     args = _PyArg_UnpackKeywords(args, nargs, NULL, kwnames, &_parser, 1, 3, 0, argsbuf);
     if (!args) {
@@ -1878,8 +1875,4 @@
 #ifndef _HASHLIB_SCRYPT_METHODDEF
     #define _HASHLIB_SCRYPT_METHODDEF
 #endif /* !defined(_HASHLIB_SCRYPT_METHODDEF) */
-<<<<<<< HEAD
-/*[clinic end generated code: output=c1317fcf49df8067 input=a9049054013a1b77]*/
-=======
-/*[clinic end generated code: output=b339e255db698147 input=a9049054013a1b77]*/
->>>>>>> 85c7bf5b
+/*[clinic end generated code: output=2dc62ed4db907266 input=a9049054013a1b77]*/