/*[clinic input]
preserve
[clinic start generated code]*/

#if defined(Py_BUILD_CORE) && !defined(Py_BUILD_CORE_MODULE)
#  include "pycore_gc.h"          // PyGC_Head
#  include "pycore_runtime.h"     // _Py_ID()
#endif
#include "pycore_abstract.h"      // _PyNumber_Index()
#include "pycore_fileutils.h"     // _PyLong_FileDescriptor_Converter()
#include "pycore_long.h"          // _PyLong_UnsignedInt_Converter()
#include "pycore_modsupport.h"    // _PyArg_UnpackKeywords()

PyDoc_STRVAR(os_stat__doc__,
"stat($module, /, path, *, dir_fd=None, follow_symlinks=True)\n"
"--\n"
"\n"
"Perform a stat system call on the given path.\n"
"\n"
"  path\n"
"    Path to be examined; can be string, bytes, a path-like object or\n"
"    open-file-descriptor int.\n"
"  dir_fd\n"
"    If not None, it should be a file descriptor open to a directory,\n"
"    and path should be a relative string; path will then be relative to\n"
"    that directory.\n"
"  follow_symlinks\n"
"    If False, and the last element of the path is a symbolic link,\n"
"    stat will examine the symbolic link itself instead of the file\n"
"    the link points to.\n"
"\n"
"dir_fd and follow_symlinks may not be implemented\n"
"  on your platform.  If they are unavailable, using them will raise a\n"
"  NotImplementedError.\n"
"\n"
"It\'s an error to use dir_fd or follow_symlinks when specifying path as\n"
"  an open file descriptor.");

#define OS_STAT_METHODDEF    \
    {"stat", _PyCFunction_CAST(os_stat), METH_FASTCALL|METH_KEYWORDS, os_stat__doc__},

static PyObject *
os_stat_impl(PyObject *module, path_t *path, int dir_fd, int follow_symlinks);

static PyObject *
os_stat(PyObject *module, PyObject *const *args, Py_ssize_t nargs, PyObject *kwnames)
{
    PyObject *return_value = NULL;
    #if defined(Py_BUILD_CORE) && !defined(Py_BUILD_CORE_MODULE)

    #define NUM_KEYWORDS 3
    static struct {
        PyGC_Head _this_is_not_used;
        PyObject_VAR_HEAD
        PyObject *ob_item[NUM_KEYWORDS];
    } _kwtuple = {
        .ob_base = PyVarObject_HEAD_INIT(&PyTuple_Type, NUM_KEYWORDS)
        .ob_item = { &_Py_ID(path), &_Py_ID(dir_fd), &_Py_ID(follow_symlinks), },
    };
    #undef NUM_KEYWORDS
    #define KWTUPLE (&_kwtuple.ob_base.ob_base)

    #else  // !Py_BUILD_CORE
    #  define KWTUPLE NULL
    #endif  // !Py_BUILD_CORE

    static const char * const _keywords[] = {"path", "dir_fd", "follow_symlinks", NULL};
    static _PyArg_Parser _parser = {
        .keywords = _keywords,
        .fname = "stat",
        .kwtuple = KWTUPLE,
    };
    #undef KWTUPLE
    PyObject *argsbuf[3];
    Py_ssize_t noptargs = nargs + (kwnames ? PyTuple_GET_SIZE(kwnames) : 0) - 1;
    path_t path = PATH_T_INITIALIZE("stat", "path", 0, 1);
    int dir_fd = DEFAULT_DIR_FD;
    int follow_symlinks = 1;

    args = _PyArg_UnpackKeywords(args, nargs, NULL, kwnames, &_parser, 1, 1, 0, argsbuf);
    if (!args) {
        goto exit;
    }
    if (!path_converter(args[0], &path)) {
        goto exit;
    }
    if (!noptargs) {
        goto skip_optional_kwonly;
    }
    if (args[1]) {
        if (!FSTATAT_DIR_FD_CONVERTER(args[1], &dir_fd)) {
            goto exit;
        }
        if (!--noptargs) {
            goto skip_optional_kwonly;
        }
    }
    follow_symlinks = PyObject_IsTrue(args[2]);
    if (follow_symlinks < 0) {
        goto exit;
    }
skip_optional_kwonly:
    return_value = os_stat_impl(module, &path, dir_fd, follow_symlinks);

exit:
    /* Cleanup for path */
    path_cleanup(&path);

    return return_value;
}

PyDoc_STRVAR(os_lstat__doc__,
"lstat($module, /, path, *, dir_fd=None)\n"
"--\n"
"\n"
"Perform a stat system call on the given path, without following symbolic links.\n"
"\n"
"Like stat(), but do not follow symbolic links.\n"
"Equivalent to stat(path, follow_symlinks=False).");

#define OS_LSTAT_METHODDEF    \
    {"lstat", _PyCFunction_CAST(os_lstat), METH_FASTCALL|METH_KEYWORDS, os_lstat__doc__},

static PyObject *
os_lstat_impl(PyObject *module, path_t *path, int dir_fd);

static PyObject *
os_lstat(PyObject *module, PyObject *const *args, Py_ssize_t nargs, PyObject *kwnames)
{
    PyObject *return_value = NULL;
    #if defined(Py_BUILD_CORE) && !defined(Py_BUILD_CORE_MODULE)

    #define NUM_KEYWORDS 2
    static struct {
        PyGC_Head _this_is_not_used;
        PyObject_VAR_HEAD
        PyObject *ob_item[NUM_KEYWORDS];
    } _kwtuple = {
        .ob_base = PyVarObject_HEAD_INIT(&PyTuple_Type, NUM_KEYWORDS)
        .ob_item = { &_Py_ID(path), &_Py_ID(dir_fd), },
    };
    #undef NUM_KEYWORDS
    #define KWTUPLE (&_kwtuple.ob_base.ob_base)

    #else  // !Py_BUILD_CORE
    #  define KWTUPLE NULL
    #endif  // !Py_BUILD_CORE

    static const char * const _keywords[] = {"path", "dir_fd", NULL};
    static _PyArg_Parser _parser = {
        .keywords = _keywords,
        .fname = "lstat",
        .kwtuple = KWTUPLE,
    };
    #undef KWTUPLE
    PyObject *argsbuf[2];
    Py_ssize_t noptargs = nargs + (kwnames ? PyTuple_GET_SIZE(kwnames) : 0) - 1;
    path_t path = PATH_T_INITIALIZE("lstat", "path", 0, 0);
    int dir_fd = DEFAULT_DIR_FD;

    args = _PyArg_UnpackKeywords(args, nargs, NULL, kwnames, &_parser, 1, 1, 0, argsbuf);
    if (!args) {
        goto exit;
    }
    if (!path_converter(args[0], &path)) {
        goto exit;
    }
    if (!noptargs) {
        goto skip_optional_kwonly;
    }
    if (!FSTATAT_DIR_FD_CONVERTER(args[1], &dir_fd)) {
        goto exit;
    }
skip_optional_kwonly:
    return_value = os_lstat_impl(module, &path, dir_fd);

exit:
    /* Cleanup for path */
    path_cleanup(&path);

    return return_value;
}

PyDoc_STRVAR(os_access__doc__,
"access($module, /, path, mode, *, dir_fd=None, effective_ids=False,\n"
"       follow_symlinks=True)\n"
"--\n"
"\n"
"Use the real uid/gid to test for access to a path.\n"
"\n"
"  path\n"
"    Path to be tested; can be string, bytes, or a path-like object.\n"
"  mode\n"
"    Operating-system mode bitfield.  Can be F_OK to test existence,\n"
"    or the inclusive-OR of R_OK, W_OK, and X_OK.\n"
"  dir_fd\n"
"    If not None, it should be a file descriptor open to a directory,\n"
"    and path should be relative; path will then be relative to that\n"
"    directory.\n"
"  effective_ids\n"
"    If True, access will use the effective uid/gid instead of\n"
"    the real uid/gid.\n"
"  follow_symlinks\n"
"    If False, and the last element of the path is a symbolic link,\n"
"    access will examine the symbolic link itself instead of the file\n"
"    the link points to.\n"
"\n"
"dir_fd, effective_ids, and follow_symlinks may not be implemented\n"
"  on your platform.  If they are unavailable, using them will raise a\n"
"  NotImplementedError.\n"
"\n"
"Note that most operations will use the effective uid/gid, therefore this\n"
"  routine can be used in a suid/sgid environment to test if the invoking user\n"
"  has the specified access to the path.");

#define OS_ACCESS_METHODDEF    \
    {"access", _PyCFunction_CAST(os_access), METH_FASTCALL|METH_KEYWORDS, os_access__doc__},

static int
os_access_impl(PyObject *module, path_t *path, int mode, int dir_fd,
               int effective_ids, int follow_symlinks);

static PyObject *
os_access(PyObject *module, PyObject *const *args, Py_ssize_t nargs, PyObject *kwnames)
{
    PyObject *return_value = NULL;
    #if defined(Py_BUILD_CORE) && !defined(Py_BUILD_CORE_MODULE)

    #define NUM_KEYWORDS 5
    static struct {
        PyGC_Head _this_is_not_used;
        PyObject_VAR_HEAD
        PyObject *ob_item[NUM_KEYWORDS];
    } _kwtuple = {
        .ob_base = PyVarObject_HEAD_INIT(&PyTuple_Type, NUM_KEYWORDS)
        .ob_item = { &_Py_ID(path), &_Py_ID(mode), &_Py_ID(dir_fd), &_Py_ID(effective_ids), &_Py_ID(follow_symlinks), },
    };
    #undef NUM_KEYWORDS
    #define KWTUPLE (&_kwtuple.ob_base.ob_base)

    #else  // !Py_BUILD_CORE
    #  define KWTUPLE NULL
    #endif  // !Py_BUILD_CORE

    static const char * const _keywords[] = {"path", "mode", "dir_fd", "effective_ids", "follow_symlinks", NULL};
    static _PyArg_Parser _parser = {
        .keywords = _keywords,
        .fname = "access",
        .kwtuple = KWTUPLE,
    };
    #undef KWTUPLE
    PyObject *argsbuf[5];
    Py_ssize_t noptargs = nargs + (kwnames ? PyTuple_GET_SIZE(kwnames) : 0) - 2;
    path_t path = PATH_T_INITIALIZE("access", "path", 0, 0);
    int mode;
    int dir_fd = DEFAULT_DIR_FD;
    int effective_ids = 0;
    int follow_symlinks = 1;
    int _return_value;

    args = _PyArg_UnpackKeywords(args, nargs, NULL, kwnames, &_parser, 2, 2, 0, argsbuf);
    if (!args) {
        goto exit;
    }
    if (!path_converter(args[0], &path)) {
        goto exit;
    }
    mode = PyLong_AsInt(args[1]);
    if (mode == -1 && PyErr_Occurred()) {
        goto exit;
    }
    if (!noptargs) {
        goto skip_optional_kwonly;
    }
    if (args[2]) {
        if (!FACCESSAT_DIR_FD_CONVERTER(args[2], &dir_fd)) {
            goto exit;
        }
        if (!--noptargs) {
            goto skip_optional_kwonly;
        }
    }
    if (args[3]) {
        effective_ids = PyObject_IsTrue(args[3]);
        if (effective_ids < 0) {
            goto exit;
        }
        if (!--noptargs) {
            goto skip_optional_kwonly;
        }
    }
    follow_symlinks = PyObject_IsTrue(args[4]);
    if (follow_symlinks < 0) {
        goto exit;
    }
skip_optional_kwonly:
    _return_value = os_access_impl(module, &path, mode, dir_fd, effective_ids, follow_symlinks);
    if ((_return_value == -1) && PyErr_Occurred()) {
        goto exit;
    }
    return_value = PyBool_FromLong((long)_return_value);

exit:
    /* Cleanup for path */
    path_cleanup(&path);

    return return_value;
}

#if defined(HAVE_TTYNAME)

PyDoc_STRVAR(os_ttyname__doc__,
"ttyname($module, fd, /)\n"
"--\n"
"\n"
"Return the name of the terminal device connected to \'fd\'.\n"
"\n"
"  fd\n"
"    Integer file descriptor handle.");

#define OS_TTYNAME_METHODDEF    \
    {"ttyname", (PyCFunction)os_ttyname, METH_O, os_ttyname__doc__},

static PyObject *
os_ttyname_impl(PyObject *module, int fd);

static PyObject *
os_ttyname(PyObject *module, PyObject *arg)
{
    PyObject *return_value = NULL;
    int fd;

    fd = PyLong_AsInt(arg);
    if (fd == -1 && PyErr_Occurred()) {
        goto exit;
    }
    return_value = os_ttyname_impl(module, fd);

exit:
    return return_value;
}

#endif /* defined(HAVE_TTYNAME) */

#if defined(HAVE_CTERMID)

PyDoc_STRVAR(os_ctermid__doc__,
"ctermid($module, /)\n"
"--\n"
"\n"
"Return the name of the controlling terminal for this process.");

#define OS_CTERMID_METHODDEF    \
    {"ctermid", (PyCFunction)os_ctermid, METH_NOARGS, os_ctermid__doc__},

static PyObject *
os_ctermid_impl(PyObject *module);

static PyObject *
os_ctermid(PyObject *module, PyObject *Py_UNUSED(ignored))
{
    return os_ctermid_impl(module);
}

#endif /* defined(HAVE_CTERMID) */

PyDoc_STRVAR(os_chdir__doc__,
"chdir($module, /, path)\n"
"--\n"
"\n"
"Change the current working directory to the specified path.\n"
"\n"
"path may always be specified as a string.\n"
"On some platforms, path may also be specified as an open file descriptor.\n"
"  If this functionality is unavailable, using it raises an exception.");

#define OS_CHDIR_METHODDEF    \
    {"chdir", _PyCFunction_CAST(os_chdir), METH_FASTCALL|METH_KEYWORDS, os_chdir__doc__},

static PyObject *
os_chdir_impl(PyObject *module, path_t *path);

static PyObject *
os_chdir(PyObject *module, PyObject *const *args, Py_ssize_t nargs, PyObject *kwnames)
{
    PyObject *return_value = NULL;
    #if defined(Py_BUILD_CORE) && !defined(Py_BUILD_CORE_MODULE)

    #define NUM_KEYWORDS 1
    static struct {
        PyGC_Head _this_is_not_used;
        PyObject_VAR_HEAD
        PyObject *ob_item[NUM_KEYWORDS];
    } _kwtuple = {
        .ob_base = PyVarObject_HEAD_INIT(&PyTuple_Type, NUM_KEYWORDS)
        .ob_item = { &_Py_ID(path), },
    };
    #undef NUM_KEYWORDS
    #define KWTUPLE (&_kwtuple.ob_base.ob_base)

    #else  // !Py_BUILD_CORE
    #  define KWTUPLE NULL
    #endif  // !Py_BUILD_CORE

    static const char * const _keywords[] = {"path", NULL};
    static _PyArg_Parser _parser = {
        .keywords = _keywords,
        .fname = "chdir",
        .kwtuple = KWTUPLE,
    };
    #undef KWTUPLE
    PyObject *argsbuf[1];
    path_t path = PATH_T_INITIALIZE("chdir", "path", 0, PATH_HAVE_FCHDIR);

    args = _PyArg_UnpackKeywords(args, nargs, NULL, kwnames, &_parser, 1, 1, 0, argsbuf);
    if (!args) {
        goto exit;
    }
    if (!path_converter(args[0], &path)) {
        goto exit;
    }
    return_value = os_chdir_impl(module, &path);

exit:
    /* Cleanup for path */
    path_cleanup(&path);

    return return_value;
}

#if defined(HAVE_FCHDIR)

PyDoc_STRVAR(os_fchdir__doc__,
"fchdir($module, /, fd)\n"
"--\n"
"\n"
"Change to the directory of the given file descriptor.\n"
"\n"
"fd must be opened on a directory, not a file.\n"
"Equivalent to os.chdir(fd).");

#define OS_FCHDIR_METHODDEF    \
    {"fchdir", _PyCFunction_CAST(os_fchdir), METH_FASTCALL|METH_KEYWORDS, os_fchdir__doc__},

static PyObject *
os_fchdir_impl(PyObject *module, int fd);

static PyObject *
os_fchdir(PyObject *module, PyObject *const *args, Py_ssize_t nargs, PyObject *kwnames)
{
    PyObject *return_value = NULL;
    #if defined(Py_BUILD_CORE) && !defined(Py_BUILD_CORE_MODULE)

    #define NUM_KEYWORDS 1
    static struct {
        PyGC_Head _this_is_not_used;
        PyObject_VAR_HEAD
        PyObject *ob_item[NUM_KEYWORDS];
    } _kwtuple = {
        .ob_base = PyVarObject_HEAD_INIT(&PyTuple_Type, NUM_KEYWORDS)
        .ob_item = { &_Py_ID(fd), },
    };
    #undef NUM_KEYWORDS
    #define KWTUPLE (&_kwtuple.ob_base.ob_base)

    #else  // !Py_BUILD_CORE
    #  define KWTUPLE NULL
    #endif  // !Py_BUILD_CORE

    static const char * const _keywords[] = {"fd", NULL};
    static _PyArg_Parser _parser = {
        .keywords = _keywords,
        .fname = "fchdir",
        .kwtuple = KWTUPLE,
    };
    #undef KWTUPLE
    PyObject *argsbuf[1];
    int fd;

    args = _PyArg_UnpackKeywords(args, nargs, NULL, kwnames, &_parser, 1, 1, 0, argsbuf);
    if (!args) {
        goto exit;
    }
    if (!_PyLong_FileDescriptor_Converter(args[0], &fd)) {
        goto exit;
    }
    return_value = os_fchdir_impl(module, fd);

exit:
    return return_value;
}

#endif /* defined(HAVE_FCHDIR) */

PyDoc_STRVAR(os_chmod__doc__,
"chmod($module, /, path, mode, *, dir_fd=None,\n"
"      follow_symlinks=(os.name != \'nt\'))\n"
"--\n"
"\n"
"Change the access permissions of a file.\n"
"\n"
"  path\n"
"    Path to be modified.  May always be specified as a str, bytes, or a path-like object.\n"
"    On some platforms, path may also be specified as an open file descriptor.\n"
"    If this functionality is unavailable, using it raises an exception.\n"
"  mode\n"
"    Operating-system mode bitfield.\n"
"    Be careful when using number literals for *mode*. The conventional UNIX notation for\n"
"    numeric modes uses an octal base, which needs to be indicated with a ``0o`` prefix in\n"
"    Python.\n"
"  dir_fd\n"
"    If not None, it should be a file descriptor open to a directory,\n"
"    and path should be relative; path will then be relative to that\n"
"    directory.\n"
"  follow_symlinks\n"
"    If False, and the last element of the path is a symbolic link,\n"
"    chmod will modify the symbolic link itself instead of the file\n"
"    the link points to.\n"
"\n"
"It is an error to use dir_fd or follow_symlinks when specifying path as\n"
"  an open file descriptor.\n"
"dir_fd and follow_symlinks may not be implemented on your platform.\n"
"  If they are unavailable, using them will raise a NotImplementedError.");

#define OS_CHMOD_METHODDEF    \
    {"chmod", _PyCFunction_CAST(os_chmod), METH_FASTCALL|METH_KEYWORDS, os_chmod__doc__},

static PyObject *
os_chmod_impl(PyObject *module, path_t *path, int mode, int dir_fd,
              int follow_symlinks);

static PyObject *
os_chmod(PyObject *module, PyObject *const *args, Py_ssize_t nargs, PyObject *kwnames)
{
    PyObject *return_value = NULL;
    #if defined(Py_BUILD_CORE) && !defined(Py_BUILD_CORE_MODULE)

    #define NUM_KEYWORDS 4
    static struct {
        PyGC_Head _this_is_not_used;
        PyObject_VAR_HEAD
        PyObject *ob_item[NUM_KEYWORDS];
    } _kwtuple = {
        .ob_base = PyVarObject_HEAD_INIT(&PyTuple_Type, NUM_KEYWORDS)
        .ob_item = { &_Py_ID(path), &_Py_ID(mode), &_Py_ID(dir_fd), &_Py_ID(follow_symlinks), },
    };
    #undef NUM_KEYWORDS
    #define KWTUPLE (&_kwtuple.ob_base.ob_base)

    #else  // !Py_BUILD_CORE
    #  define KWTUPLE NULL
    #endif  // !Py_BUILD_CORE

    static const char * const _keywords[] = {"path", "mode", "dir_fd", "follow_symlinks", NULL};
    static _PyArg_Parser _parser = {
        .keywords = _keywords,
        .fname = "chmod",
        .kwtuple = KWTUPLE,
    };
    #undef KWTUPLE
    PyObject *argsbuf[4];
    Py_ssize_t noptargs = nargs + (kwnames ? PyTuple_GET_SIZE(kwnames) : 0) - 2;
    path_t path = PATH_T_INITIALIZE("chmod", "path", 0, PATH_HAVE_FCHMOD);
    int mode;
    int dir_fd = DEFAULT_DIR_FD;
    int follow_symlinks = CHMOD_DEFAULT_FOLLOW_SYMLINKS;

    args = _PyArg_UnpackKeywords(args, nargs, NULL, kwnames, &_parser, 2, 2, 0, argsbuf);
    if (!args) {
        goto exit;
    }
    if (!path_converter(args[0], &path)) {
        goto exit;
    }
    mode = PyLong_AsInt(args[1]);
    if (mode == -1 && PyErr_Occurred()) {
        goto exit;
    }
    if (!noptargs) {
        goto skip_optional_kwonly;
    }
    if (args[2]) {
        if (!FCHMODAT_DIR_FD_CONVERTER(args[2], &dir_fd)) {
            goto exit;
        }
        if (!--noptargs) {
            goto skip_optional_kwonly;
        }
    }
    follow_symlinks = PyObject_IsTrue(args[3]);
    if (follow_symlinks < 0) {
        goto exit;
    }
skip_optional_kwonly:
    return_value = os_chmod_impl(module, &path, mode, dir_fd, follow_symlinks);

exit:
    /* Cleanup for path */
    path_cleanup(&path);

    return return_value;
}

#if (defined(HAVE_FCHMOD) || defined(MS_WINDOWS))

PyDoc_STRVAR(os_fchmod__doc__,
"fchmod($module, /, fd, mode)\n"
"--\n"
"\n"
"Change the access permissions of the file given by file descriptor fd.\n"
"\n"
"  fd\n"
"    The file descriptor of the file to be modified.\n"
"  mode\n"
"    Operating-system mode bitfield.\n"
"    Be careful when using number literals for *mode*. The conventional UNIX notation for\n"
"    numeric modes uses an octal base, which needs to be indicated with a ``0o`` prefix in\n"
"    Python.\n"
"\n"
"Equivalent to os.chmod(fd, mode).");

#define OS_FCHMOD_METHODDEF    \
    {"fchmod", _PyCFunction_CAST(os_fchmod), METH_FASTCALL|METH_KEYWORDS, os_fchmod__doc__},

static PyObject *
os_fchmod_impl(PyObject *module, int fd, int mode);

static PyObject *
os_fchmod(PyObject *module, PyObject *const *args, Py_ssize_t nargs, PyObject *kwnames)
{
    PyObject *return_value = NULL;
    #if defined(Py_BUILD_CORE) && !defined(Py_BUILD_CORE_MODULE)

    #define NUM_KEYWORDS 2
    static struct {
        PyGC_Head _this_is_not_used;
        PyObject_VAR_HEAD
        PyObject *ob_item[NUM_KEYWORDS];
    } _kwtuple = {
        .ob_base = PyVarObject_HEAD_INIT(&PyTuple_Type, NUM_KEYWORDS)
        .ob_item = { &_Py_ID(fd), &_Py_ID(mode), },
    };
    #undef NUM_KEYWORDS
    #define KWTUPLE (&_kwtuple.ob_base.ob_base)

    #else  // !Py_BUILD_CORE
    #  define KWTUPLE NULL
    #endif  // !Py_BUILD_CORE

    static const char * const _keywords[] = {"fd", "mode", NULL};
    static _PyArg_Parser _parser = {
        .keywords = _keywords,
        .fname = "fchmod",
        .kwtuple = KWTUPLE,
    };
    #undef KWTUPLE
    PyObject *argsbuf[2];
    int fd;
    int mode;

    args = _PyArg_UnpackKeywords(args, nargs, NULL, kwnames, &_parser, 2, 2, 0, argsbuf);
    if (!args) {
        goto exit;
    }
    fd = PyLong_AsInt(args[0]);
    if (fd == -1 && PyErr_Occurred()) {
        goto exit;
    }
    mode = PyLong_AsInt(args[1]);
    if (mode == -1 && PyErr_Occurred()) {
        goto exit;
    }
    return_value = os_fchmod_impl(module, fd, mode);

exit:
    return return_value;
}

#endif /* (defined(HAVE_FCHMOD) || defined(MS_WINDOWS)) */

#if (defined(HAVE_LCHMOD) || defined(MS_WINDOWS))

PyDoc_STRVAR(os_lchmod__doc__,
"lchmod($module, /, path, mode)\n"
"--\n"
"\n"
"Change the access permissions of a file, without following symbolic links.\n"
"\n"
"If path is a symlink, this affects the link itself rather than the target.\n"
"Equivalent to chmod(path, mode, follow_symlinks=False).\"");

#define OS_LCHMOD_METHODDEF    \
    {"lchmod", _PyCFunction_CAST(os_lchmod), METH_FASTCALL|METH_KEYWORDS, os_lchmod__doc__},

static PyObject *
os_lchmod_impl(PyObject *module, path_t *path, int mode);

static PyObject *
os_lchmod(PyObject *module, PyObject *const *args, Py_ssize_t nargs, PyObject *kwnames)
{
    PyObject *return_value = NULL;
    #if defined(Py_BUILD_CORE) && !defined(Py_BUILD_CORE_MODULE)

    #define NUM_KEYWORDS 2
    static struct {
        PyGC_Head _this_is_not_used;
        PyObject_VAR_HEAD
        PyObject *ob_item[NUM_KEYWORDS];
    } _kwtuple = {
        .ob_base = PyVarObject_HEAD_INIT(&PyTuple_Type, NUM_KEYWORDS)
        .ob_item = { &_Py_ID(path), &_Py_ID(mode), },
    };
    #undef NUM_KEYWORDS
    #define KWTUPLE (&_kwtuple.ob_base.ob_base)

    #else  // !Py_BUILD_CORE
    #  define KWTUPLE NULL
    #endif  // !Py_BUILD_CORE

    static const char * const _keywords[] = {"path", "mode", NULL};
    static _PyArg_Parser _parser = {
        .keywords = _keywords,
        .fname = "lchmod",
        .kwtuple = KWTUPLE,
    };
    #undef KWTUPLE
    PyObject *argsbuf[2];
    path_t path = PATH_T_INITIALIZE("lchmod", "path", 0, 0);
    int mode;

    args = _PyArg_UnpackKeywords(args, nargs, NULL, kwnames, &_parser, 2, 2, 0, argsbuf);
    if (!args) {
        goto exit;
    }
    if (!path_converter(args[0], &path)) {
        goto exit;
    }
    mode = PyLong_AsInt(args[1]);
    if (mode == -1 && PyErr_Occurred()) {
        goto exit;
    }
    return_value = os_lchmod_impl(module, &path, mode);

exit:
    /* Cleanup for path */
    path_cleanup(&path);

    return return_value;
}

#endif /* (defined(HAVE_LCHMOD) || defined(MS_WINDOWS)) */

#if defined(HAVE_CHFLAGS)

PyDoc_STRVAR(os_chflags__doc__,
"chflags($module, /, path, flags, follow_symlinks=True)\n"
"--\n"
"\n"
"Set file flags.\n"
"\n"
"If follow_symlinks is False, and the last element of the path is a symbolic\n"
"  link, chflags will change flags on the symbolic link itself instead of the\n"
"  file the link points to.\n"
"follow_symlinks may not be implemented on your platform.  If it is\n"
"unavailable, using it will raise a NotImplementedError.");

#define OS_CHFLAGS_METHODDEF    \
    {"chflags", _PyCFunction_CAST(os_chflags), METH_FASTCALL|METH_KEYWORDS, os_chflags__doc__},

static PyObject *
os_chflags_impl(PyObject *module, path_t *path, unsigned long flags,
                int follow_symlinks);

static PyObject *
os_chflags(PyObject *module, PyObject *const *args, Py_ssize_t nargs, PyObject *kwnames)
{
    PyObject *return_value = NULL;
    #if defined(Py_BUILD_CORE) && !defined(Py_BUILD_CORE_MODULE)

    #define NUM_KEYWORDS 3
    static struct {
        PyGC_Head _this_is_not_used;
        PyObject_VAR_HEAD
        PyObject *ob_item[NUM_KEYWORDS];
    } _kwtuple = {
        .ob_base = PyVarObject_HEAD_INIT(&PyTuple_Type, NUM_KEYWORDS)
        .ob_item = { &_Py_ID(path), &_Py_ID(flags), &_Py_ID(follow_symlinks), },
    };
    #undef NUM_KEYWORDS
    #define KWTUPLE (&_kwtuple.ob_base.ob_base)

    #else  // !Py_BUILD_CORE
    #  define KWTUPLE NULL
    #endif  // !Py_BUILD_CORE

    static const char * const _keywords[] = {"path", "flags", "follow_symlinks", NULL};
    static _PyArg_Parser _parser = {
        .keywords = _keywords,
        .fname = "chflags",
        .kwtuple = KWTUPLE,
    };
    #undef KWTUPLE
    PyObject *argsbuf[3];
    Py_ssize_t noptargs = nargs + (kwnames ? PyTuple_GET_SIZE(kwnames) : 0) - 2;
    path_t path = PATH_T_INITIALIZE("chflags", "path", 0, 0);
    unsigned long flags;
    int follow_symlinks = 1;

    args = _PyArg_UnpackKeywords(args, nargs, NULL, kwnames, &_parser, 2, 3, 0, argsbuf);
    if (!args) {
        goto exit;
    }
    if (!path_converter(args[0], &path)) {
        goto exit;
    }
    if (!PyLong_Check(args[1])) {
        _PyArg_BadArgument("chflags", "argument 'flags'", "int", args[1]);
        goto exit;
    }
    flags = PyLong_AsUnsignedLongMask(args[1]);
    if (!noptargs) {
        goto skip_optional_pos;
    }
    follow_symlinks = PyObject_IsTrue(args[2]);
    if (follow_symlinks < 0) {
        goto exit;
    }
skip_optional_pos:
    return_value = os_chflags_impl(module, &path, flags, follow_symlinks);

exit:
    /* Cleanup for path */
    path_cleanup(&path);

    return return_value;
}

#endif /* defined(HAVE_CHFLAGS) */

#if defined(HAVE_LCHFLAGS)

PyDoc_STRVAR(os_lchflags__doc__,
"lchflags($module, /, path, flags)\n"
"--\n"
"\n"
"Set file flags.\n"
"\n"
"This function will not follow symbolic links.\n"
"Equivalent to chflags(path, flags, follow_symlinks=False).");

#define OS_LCHFLAGS_METHODDEF    \
    {"lchflags", _PyCFunction_CAST(os_lchflags), METH_FASTCALL|METH_KEYWORDS, os_lchflags__doc__},

static PyObject *
os_lchflags_impl(PyObject *module, path_t *path, unsigned long flags);

static PyObject *
os_lchflags(PyObject *module, PyObject *const *args, Py_ssize_t nargs, PyObject *kwnames)
{
    PyObject *return_value = NULL;
    #if defined(Py_BUILD_CORE) && !defined(Py_BUILD_CORE_MODULE)

    #define NUM_KEYWORDS 2
    static struct {
        PyGC_Head _this_is_not_used;
        PyObject_VAR_HEAD
        PyObject *ob_item[NUM_KEYWORDS];
    } _kwtuple = {
        .ob_base = PyVarObject_HEAD_INIT(&PyTuple_Type, NUM_KEYWORDS)
        .ob_item = { &_Py_ID(path), &_Py_ID(flags), },
    };
    #undef NUM_KEYWORDS
    #define KWTUPLE (&_kwtuple.ob_base.ob_base)

    #else  // !Py_BUILD_CORE
    #  define KWTUPLE NULL
    #endif  // !Py_BUILD_CORE

    static const char * const _keywords[] = {"path", "flags", NULL};
    static _PyArg_Parser _parser = {
        .keywords = _keywords,
        .fname = "lchflags",
        .kwtuple = KWTUPLE,
    };
    #undef KWTUPLE
    PyObject *argsbuf[2];
    path_t path = PATH_T_INITIALIZE("lchflags", "path", 0, 0);
    unsigned long flags;

    args = _PyArg_UnpackKeywords(args, nargs, NULL, kwnames, &_parser, 2, 2, 0, argsbuf);
    if (!args) {
        goto exit;
    }
    if (!path_converter(args[0], &path)) {
        goto exit;
    }
    if (!PyLong_Check(args[1])) {
        _PyArg_BadArgument("lchflags", "argument 'flags'", "int", args[1]);
        goto exit;
    }
    flags = PyLong_AsUnsignedLongMask(args[1]);
    return_value = os_lchflags_impl(module, &path, flags);

exit:
    /* Cleanup for path */
    path_cleanup(&path);

    return return_value;
}

#endif /* defined(HAVE_LCHFLAGS) */

#if defined(HAVE_CHROOT)

PyDoc_STRVAR(os_chroot__doc__,
"chroot($module, /, path)\n"
"--\n"
"\n"
"Change root directory to path.");

#define OS_CHROOT_METHODDEF    \
    {"chroot", _PyCFunction_CAST(os_chroot), METH_FASTCALL|METH_KEYWORDS, os_chroot__doc__},

static PyObject *
os_chroot_impl(PyObject *module, path_t *path);

static PyObject *
os_chroot(PyObject *module, PyObject *const *args, Py_ssize_t nargs, PyObject *kwnames)
{
    PyObject *return_value = NULL;
    #if defined(Py_BUILD_CORE) && !defined(Py_BUILD_CORE_MODULE)

    #define NUM_KEYWORDS 1
    static struct {
        PyGC_Head _this_is_not_used;
        PyObject_VAR_HEAD
        PyObject *ob_item[NUM_KEYWORDS];
    } _kwtuple = {
        .ob_base = PyVarObject_HEAD_INIT(&PyTuple_Type, NUM_KEYWORDS)
        .ob_item = { &_Py_ID(path), },
    };
    #undef NUM_KEYWORDS
    #define KWTUPLE (&_kwtuple.ob_base.ob_base)

    #else  // !Py_BUILD_CORE
    #  define KWTUPLE NULL
    #endif  // !Py_BUILD_CORE

    static const char * const _keywords[] = {"path", NULL};
    static _PyArg_Parser _parser = {
        .keywords = _keywords,
        .fname = "chroot",
        .kwtuple = KWTUPLE,
    };
    #undef KWTUPLE
    PyObject *argsbuf[1];
    path_t path = PATH_T_INITIALIZE("chroot", "path", 0, 0);

    args = _PyArg_UnpackKeywords(args, nargs, NULL, kwnames, &_parser, 1, 1, 0, argsbuf);
    if (!args) {
        goto exit;
    }
    if (!path_converter(args[0], &path)) {
        goto exit;
    }
    return_value = os_chroot_impl(module, &path);

exit:
    /* Cleanup for path */
    path_cleanup(&path);

    return return_value;
}

#endif /* defined(HAVE_CHROOT) */

#if defined(HAVE_FSYNC)

PyDoc_STRVAR(os_fsync__doc__,
"fsync($module, /, fd)\n"
"--\n"
"\n"
"Force write of fd to disk.");

#define OS_FSYNC_METHODDEF    \
    {"fsync", _PyCFunction_CAST(os_fsync), METH_FASTCALL|METH_KEYWORDS, os_fsync__doc__},

static PyObject *
os_fsync_impl(PyObject *module, int fd);

static PyObject *
os_fsync(PyObject *module, PyObject *const *args, Py_ssize_t nargs, PyObject *kwnames)
{
    PyObject *return_value = NULL;
    #if defined(Py_BUILD_CORE) && !defined(Py_BUILD_CORE_MODULE)

    #define NUM_KEYWORDS 1
    static struct {
        PyGC_Head _this_is_not_used;
        PyObject_VAR_HEAD
        PyObject *ob_item[NUM_KEYWORDS];
    } _kwtuple = {
        .ob_base = PyVarObject_HEAD_INIT(&PyTuple_Type, NUM_KEYWORDS)
        .ob_item = { &_Py_ID(fd), },
    };
    #undef NUM_KEYWORDS
    #define KWTUPLE (&_kwtuple.ob_base.ob_base)

    #else  // !Py_BUILD_CORE
    #  define KWTUPLE NULL
    #endif  // !Py_BUILD_CORE

    static const char * const _keywords[] = {"fd", NULL};
    static _PyArg_Parser _parser = {
        .keywords = _keywords,
        .fname = "fsync",
        .kwtuple = KWTUPLE,
    };
    #undef KWTUPLE
    PyObject *argsbuf[1];
    int fd;

    args = _PyArg_UnpackKeywords(args, nargs, NULL, kwnames, &_parser, 1, 1, 0, argsbuf);
    if (!args) {
        goto exit;
    }
    if (!_PyLong_FileDescriptor_Converter(args[0], &fd)) {
        goto exit;
    }
    return_value = os_fsync_impl(module, fd);

exit:
    return return_value;
}

#endif /* defined(HAVE_FSYNC) */

#if defined(HAVE_SYNC)

PyDoc_STRVAR(os_sync__doc__,
"sync($module, /)\n"
"--\n"
"\n"
"Force write of everything to disk.");

#define OS_SYNC_METHODDEF    \
    {"sync", (PyCFunction)os_sync, METH_NOARGS, os_sync__doc__},

static PyObject *
os_sync_impl(PyObject *module);

static PyObject *
os_sync(PyObject *module, PyObject *Py_UNUSED(ignored))
{
    return os_sync_impl(module);
}

#endif /* defined(HAVE_SYNC) */

#if defined(HAVE_FDATASYNC)

PyDoc_STRVAR(os_fdatasync__doc__,
"fdatasync($module, /, fd)\n"
"--\n"
"\n"
"Force write of fd to disk without forcing update of metadata.");

#define OS_FDATASYNC_METHODDEF    \
    {"fdatasync", _PyCFunction_CAST(os_fdatasync), METH_FASTCALL|METH_KEYWORDS, os_fdatasync__doc__},

static PyObject *
os_fdatasync_impl(PyObject *module, int fd);

static PyObject *
os_fdatasync(PyObject *module, PyObject *const *args, Py_ssize_t nargs, PyObject *kwnames)
{
    PyObject *return_value = NULL;
    #if defined(Py_BUILD_CORE) && !defined(Py_BUILD_CORE_MODULE)

    #define NUM_KEYWORDS 1
    static struct {
        PyGC_Head _this_is_not_used;
        PyObject_VAR_HEAD
        PyObject *ob_item[NUM_KEYWORDS];
    } _kwtuple = {
        .ob_base = PyVarObject_HEAD_INIT(&PyTuple_Type, NUM_KEYWORDS)
        .ob_item = { &_Py_ID(fd), },
    };
    #undef NUM_KEYWORDS
    #define KWTUPLE (&_kwtuple.ob_base.ob_base)

    #else  // !Py_BUILD_CORE
    #  define KWTUPLE NULL
    #endif  // !Py_BUILD_CORE

    static const char * const _keywords[] = {"fd", NULL};
    static _PyArg_Parser _parser = {
        .keywords = _keywords,
        .fname = "fdatasync",
        .kwtuple = KWTUPLE,
    };
    #undef KWTUPLE
    PyObject *argsbuf[1];
    int fd;

    args = _PyArg_UnpackKeywords(args, nargs, NULL, kwnames, &_parser, 1, 1, 0, argsbuf);
    if (!args) {
        goto exit;
    }
    if (!_PyLong_FileDescriptor_Converter(args[0], &fd)) {
        goto exit;
    }
    return_value = os_fdatasync_impl(module, fd);

exit:
    return return_value;
}

#endif /* defined(HAVE_FDATASYNC) */

#if defined(HAVE_CHOWN)

PyDoc_STRVAR(os_chown__doc__,
"chown($module, /, path, uid, gid, *, dir_fd=None, follow_symlinks=True)\n"
"--\n"
"\n"
"Change the owner and group id of path to the numeric uid and gid.\\\n"
"\n"
"  path\n"
"    Path to be examined; can be string, bytes, a path-like object, or open-file-descriptor int.\n"
"  dir_fd\n"
"    If not None, it should be a file descriptor open to a directory,\n"
"    and path should be relative; path will then be relative to that\n"
"    directory.\n"
"  follow_symlinks\n"
"    If False, and the last element of the path is a symbolic link,\n"
"    stat will examine the symbolic link itself instead of the file\n"
"    the link points to.\n"
"\n"
"path may always be specified as a string.\n"
"On some platforms, path may also be specified as an open file descriptor.\n"
"  If this functionality is unavailable, using it raises an exception.\n"
"If dir_fd is not None, it should be a file descriptor open to a directory,\n"
"  and path should be relative; path will then be relative to that directory.\n"
"If follow_symlinks is False, and the last element of the path is a symbolic\n"
"  link, chown will modify the symbolic link itself instead of the file the\n"
"  link points to.\n"
"It is an error to use dir_fd or follow_symlinks when specifying path as\n"
"  an open file descriptor.\n"
"dir_fd and follow_symlinks may not be implemented on your platform.\n"
"  If they are unavailable, using them will raise a NotImplementedError.");

#define OS_CHOWN_METHODDEF    \
    {"chown", _PyCFunction_CAST(os_chown), METH_FASTCALL|METH_KEYWORDS, os_chown__doc__},

static PyObject *
os_chown_impl(PyObject *module, path_t *path, uid_t uid, gid_t gid,
              int dir_fd, int follow_symlinks);

static PyObject *
os_chown(PyObject *module, PyObject *const *args, Py_ssize_t nargs, PyObject *kwnames)
{
    PyObject *return_value = NULL;
    #if defined(Py_BUILD_CORE) && !defined(Py_BUILD_CORE_MODULE)

    #define NUM_KEYWORDS 5
    static struct {
        PyGC_Head _this_is_not_used;
        PyObject_VAR_HEAD
        PyObject *ob_item[NUM_KEYWORDS];
    } _kwtuple = {
        .ob_base = PyVarObject_HEAD_INIT(&PyTuple_Type, NUM_KEYWORDS)
        .ob_item = { &_Py_ID(path), &_Py_ID(uid), &_Py_ID(gid), &_Py_ID(dir_fd), &_Py_ID(follow_symlinks), },
    };
    #undef NUM_KEYWORDS
    #define KWTUPLE (&_kwtuple.ob_base.ob_base)

    #else  // !Py_BUILD_CORE
    #  define KWTUPLE NULL
    #endif  // !Py_BUILD_CORE

    static const char * const _keywords[] = {"path", "uid", "gid", "dir_fd", "follow_symlinks", NULL};
    static _PyArg_Parser _parser = {
        .keywords = _keywords,
        .fname = "chown",
        .kwtuple = KWTUPLE,
    };
    #undef KWTUPLE
    PyObject *argsbuf[5];
    Py_ssize_t noptargs = nargs + (kwnames ? PyTuple_GET_SIZE(kwnames) : 0) - 3;
    path_t path = PATH_T_INITIALIZE("chown", "path", 0, PATH_HAVE_FCHOWN);
    uid_t uid;
    gid_t gid;
    int dir_fd = DEFAULT_DIR_FD;
    int follow_symlinks = 1;

    args = _PyArg_UnpackKeywords(args, nargs, NULL, kwnames, &_parser, 3, 3, 0, argsbuf);
    if (!args) {
        goto exit;
    }
    if (!path_converter(args[0], &path)) {
        goto exit;
    }
    if (!_Py_Uid_Converter(args[1], &uid)) {
        goto exit;
    }
    if (!_Py_Gid_Converter(args[2], &gid)) {
        goto exit;
    }
    if (!noptargs) {
        goto skip_optional_kwonly;
    }
    if (args[3]) {
        if (!FCHOWNAT_DIR_FD_CONVERTER(args[3], &dir_fd)) {
            goto exit;
        }
        if (!--noptargs) {
            goto skip_optional_kwonly;
        }
    }
    follow_symlinks = PyObject_IsTrue(args[4]);
    if (follow_symlinks < 0) {
        goto exit;
    }
skip_optional_kwonly:
    return_value = os_chown_impl(module, &path, uid, gid, dir_fd, follow_symlinks);

exit:
    /* Cleanup for path */
    path_cleanup(&path);

    return return_value;
}

#endif /* defined(HAVE_CHOWN) */

#if defined(HAVE_FCHOWN)

PyDoc_STRVAR(os_fchown__doc__,
"fchown($module, /, fd, uid, gid)\n"
"--\n"
"\n"
"Change the owner and group id of the file specified by file descriptor.\n"
"\n"
"Equivalent to os.chown(fd, uid, gid).");

#define OS_FCHOWN_METHODDEF    \
    {"fchown", _PyCFunction_CAST(os_fchown), METH_FASTCALL|METH_KEYWORDS, os_fchown__doc__},

static PyObject *
os_fchown_impl(PyObject *module, int fd, uid_t uid, gid_t gid);

static PyObject *
os_fchown(PyObject *module, PyObject *const *args, Py_ssize_t nargs, PyObject *kwnames)
{
    PyObject *return_value = NULL;
    #if defined(Py_BUILD_CORE) && !defined(Py_BUILD_CORE_MODULE)

    #define NUM_KEYWORDS 3
    static struct {
        PyGC_Head _this_is_not_used;
        PyObject_VAR_HEAD
        PyObject *ob_item[NUM_KEYWORDS];
    } _kwtuple = {
        .ob_base = PyVarObject_HEAD_INIT(&PyTuple_Type, NUM_KEYWORDS)
        .ob_item = { &_Py_ID(fd), &_Py_ID(uid), &_Py_ID(gid), },
    };
    #undef NUM_KEYWORDS
    #define KWTUPLE (&_kwtuple.ob_base.ob_base)

    #else  // !Py_BUILD_CORE
    #  define KWTUPLE NULL
    #endif  // !Py_BUILD_CORE

    static const char * const _keywords[] = {"fd", "uid", "gid", NULL};
    static _PyArg_Parser _parser = {
        .keywords = _keywords,
        .fname = "fchown",
        .kwtuple = KWTUPLE,
    };
    #undef KWTUPLE
    PyObject *argsbuf[3];
    int fd;
    uid_t uid;
    gid_t gid;

    args = _PyArg_UnpackKeywords(args, nargs, NULL, kwnames, &_parser, 3, 3, 0, argsbuf);
    if (!args) {
        goto exit;
    }
    fd = PyLong_AsInt(args[0]);
    if (fd == -1 && PyErr_Occurred()) {
        goto exit;
    }
    if (!_Py_Uid_Converter(args[1], &uid)) {
        goto exit;
    }
    if (!_Py_Gid_Converter(args[2], &gid)) {
        goto exit;
    }
    return_value = os_fchown_impl(module, fd, uid, gid);

exit:
    return return_value;
}

#endif /* defined(HAVE_FCHOWN) */

#if defined(HAVE_LCHOWN)

PyDoc_STRVAR(os_lchown__doc__,
"lchown($module, /, path, uid, gid)\n"
"--\n"
"\n"
"Change the owner and group id of path to the numeric uid and gid.\n"
"\n"
"This function will not follow symbolic links.\n"
"Equivalent to os.chown(path, uid, gid, follow_symlinks=False).");

#define OS_LCHOWN_METHODDEF    \
    {"lchown", _PyCFunction_CAST(os_lchown), METH_FASTCALL|METH_KEYWORDS, os_lchown__doc__},

static PyObject *
os_lchown_impl(PyObject *module, path_t *path, uid_t uid, gid_t gid);

static PyObject *
os_lchown(PyObject *module, PyObject *const *args, Py_ssize_t nargs, PyObject *kwnames)
{
    PyObject *return_value = NULL;
    #if defined(Py_BUILD_CORE) && !defined(Py_BUILD_CORE_MODULE)

    #define NUM_KEYWORDS 3
    static struct {
        PyGC_Head _this_is_not_used;
        PyObject_VAR_HEAD
        PyObject *ob_item[NUM_KEYWORDS];
    } _kwtuple = {
        .ob_base = PyVarObject_HEAD_INIT(&PyTuple_Type, NUM_KEYWORDS)
        .ob_item = { &_Py_ID(path), &_Py_ID(uid), &_Py_ID(gid), },
    };
    #undef NUM_KEYWORDS
    #define KWTUPLE (&_kwtuple.ob_base.ob_base)

    #else  // !Py_BUILD_CORE
    #  define KWTUPLE NULL
    #endif  // !Py_BUILD_CORE

    static const char * const _keywords[] = {"path", "uid", "gid", NULL};
    static _PyArg_Parser _parser = {
        .keywords = _keywords,
        .fname = "lchown",
        .kwtuple = KWTUPLE,
    };
    #undef KWTUPLE
    PyObject *argsbuf[3];
    path_t path = PATH_T_INITIALIZE("lchown", "path", 0, 0);
    uid_t uid;
    gid_t gid;

    args = _PyArg_UnpackKeywords(args, nargs, NULL, kwnames, &_parser, 3, 3, 0, argsbuf);
    if (!args) {
        goto exit;
    }
    if (!path_converter(args[0], &path)) {
        goto exit;
    }
    if (!_Py_Uid_Converter(args[1], &uid)) {
        goto exit;
    }
    if (!_Py_Gid_Converter(args[2], &gid)) {
        goto exit;
    }
    return_value = os_lchown_impl(module, &path, uid, gid);

exit:
    /* Cleanup for path */
    path_cleanup(&path);

    return return_value;
}

#endif /* defined(HAVE_LCHOWN) */

PyDoc_STRVAR(os_getcwd__doc__,
"getcwd($module, /)\n"
"--\n"
"\n"
"Return a unicode string representing the current working directory.");

#define OS_GETCWD_METHODDEF    \
    {"getcwd", (PyCFunction)os_getcwd, METH_NOARGS, os_getcwd__doc__},

static PyObject *
os_getcwd_impl(PyObject *module);

static PyObject *
os_getcwd(PyObject *module, PyObject *Py_UNUSED(ignored))
{
    return os_getcwd_impl(module);
}

PyDoc_STRVAR(os_getcwdb__doc__,
"getcwdb($module, /)\n"
"--\n"
"\n"
"Return a bytes string representing the current working directory.");

#define OS_GETCWDB_METHODDEF    \
    {"getcwdb", (PyCFunction)os_getcwdb, METH_NOARGS, os_getcwdb__doc__},

static PyObject *
os_getcwdb_impl(PyObject *module);

static PyObject *
os_getcwdb(PyObject *module, PyObject *Py_UNUSED(ignored))
{
    return os_getcwdb_impl(module);
}

#if defined(HAVE_LINK)

PyDoc_STRVAR(os_link__doc__,
"link($module, /, src, dst, *, src_dir_fd=None, dst_dir_fd=None,\n"
"     follow_symlinks=True)\n"
"--\n"
"\n"
"Create a hard link to a file.\n"
"\n"
"If either src_dir_fd or dst_dir_fd is not None, it should be a file\n"
"  descriptor open to a directory, and the respective path string (src or dst)\n"
"  should be relative; the path will then be relative to that directory.\n"
"If follow_symlinks is False, and the last element of src is a symbolic\n"
"  link, link will create a link to the symbolic link itself instead of the\n"
"  file the link points to.\n"
"src_dir_fd, dst_dir_fd, and follow_symlinks may not be implemented on your\n"
"  platform.  If they are unavailable, using them will raise a\n"
"  NotImplementedError.");

#define OS_LINK_METHODDEF    \
    {"link", _PyCFunction_CAST(os_link), METH_FASTCALL|METH_KEYWORDS, os_link__doc__},

static PyObject *
os_link_impl(PyObject *module, path_t *src, path_t *dst, int src_dir_fd,
             int dst_dir_fd, int follow_symlinks);

static PyObject *
os_link(PyObject *module, PyObject *const *args, Py_ssize_t nargs, PyObject *kwnames)
{
    PyObject *return_value = NULL;
    #if defined(Py_BUILD_CORE) && !defined(Py_BUILD_CORE_MODULE)

    #define NUM_KEYWORDS 5
    static struct {
        PyGC_Head _this_is_not_used;
        PyObject_VAR_HEAD
        PyObject *ob_item[NUM_KEYWORDS];
    } _kwtuple = {
        .ob_base = PyVarObject_HEAD_INIT(&PyTuple_Type, NUM_KEYWORDS)
        .ob_item = { &_Py_ID(src), &_Py_ID(dst), &_Py_ID(src_dir_fd), &_Py_ID(dst_dir_fd), &_Py_ID(follow_symlinks), },
    };
    #undef NUM_KEYWORDS
    #define KWTUPLE (&_kwtuple.ob_base.ob_base)

    #else  // !Py_BUILD_CORE
    #  define KWTUPLE NULL
    #endif  // !Py_BUILD_CORE

    static const char * const _keywords[] = {"src", "dst", "src_dir_fd", "dst_dir_fd", "follow_symlinks", NULL};
    static _PyArg_Parser _parser = {
        .keywords = _keywords,
        .fname = "link",
        .kwtuple = KWTUPLE,
    };
    #undef KWTUPLE
    PyObject *argsbuf[5];
    Py_ssize_t noptargs = nargs + (kwnames ? PyTuple_GET_SIZE(kwnames) : 0) - 2;
    path_t src = PATH_T_INITIALIZE("link", "src", 0, 0);
    path_t dst = PATH_T_INITIALIZE("link", "dst", 0, 0);
    int src_dir_fd = DEFAULT_DIR_FD;
    int dst_dir_fd = DEFAULT_DIR_FD;
    int follow_symlinks = 1;

    args = _PyArg_UnpackKeywords(args, nargs, NULL, kwnames, &_parser, 2, 2, 0, argsbuf);
    if (!args) {
        goto exit;
    }
    if (!path_converter(args[0], &src)) {
        goto exit;
    }
    if (!path_converter(args[1], &dst)) {
        goto exit;
    }
    if (!noptargs) {
        goto skip_optional_kwonly;
    }
    if (args[2]) {
        if (!dir_fd_converter(args[2], &src_dir_fd)) {
            goto exit;
        }
        if (!--noptargs) {
            goto skip_optional_kwonly;
        }
    }
    if (args[3]) {
        if (!dir_fd_converter(args[3], &dst_dir_fd)) {
            goto exit;
        }
        if (!--noptargs) {
            goto skip_optional_kwonly;
        }
    }
    follow_symlinks = PyObject_IsTrue(args[4]);
    if (follow_symlinks < 0) {
        goto exit;
    }
skip_optional_kwonly:
    return_value = os_link_impl(module, &src, &dst, src_dir_fd, dst_dir_fd, follow_symlinks);

exit:
    /* Cleanup for src */
    path_cleanup(&src);
    /* Cleanup for dst */
    path_cleanup(&dst);

    return return_value;
}

#endif /* defined(HAVE_LINK) */

PyDoc_STRVAR(os_listdir__doc__,
"listdir($module, /, path=None)\n"
"--\n"
"\n"
"Return a list containing the names of the files in the directory.\n"
"\n"
"path can be specified as either str, bytes, or a path-like object.  If path is bytes,\n"
"  the filenames returned will also be bytes; in all other circumstances\n"
"  the filenames returned will be str.\n"
"If path is None, uses the path=\'.\'.\n"
"On some platforms, path may also be specified as an open file descriptor;\\\n"
"  the file descriptor must refer to a directory.\n"
"  If this functionality is unavailable, using it raises NotImplementedError.\n"
"\n"
"The list is in arbitrary order.  It does not include the special\n"
"entries \'.\' and \'..\' even if they are present in the directory.");

#define OS_LISTDIR_METHODDEF    \
    {"listdir", _PyCFunction_CAST(os_listdir), METH_FASTCALL|METH_KEYWORDS, os_listdir__doc__},

static PyObject *
os_listdir_impl(PyObject *module, path_t *path);

static PyObject *
os_listdir(PyObject *module, PyObject *const *args, Py_ssize_t nargs, PyObject *kwnames)
{
    PyObject *return_value = NULL;
    #if defined(Py_BUILD_CORE) && !defined(Py_BUILD_CORE_MODULE)

    #define NUM_KEYWORDS 1
    static struct {
        PyGC_Head _this_is_not_used;
        PyObject_VAR_HEAD
        PyObject *ob_item[NUM_KEYWORDS];
    } _kwtuple = {
        .ob_base = PyVarObject_HEAD_INIT(&PyTuple_Type, NUM_KEYWORDS)
        .ob_item = { &_Py_ID(path), },
    };
    #undef NUM_KEYWORDS
    #define KWTUPLE (&_kwtuple.ob_base.ob_base)

    #else  // !Py_BUILD_CORE
    #  define KWTUPLE NULL
    #endif  // !Py_BUILD_CORE

    static const char * const _keywords[] = {"path", NULL};
    static _PyArg_Parser _parser = {
        .keywords = _keywords,
        .fname = "listdir",
        .kwtuple = KWTUPLE,
    };
    #undef KWTUPLE
    PyObject *argsbuf[1];
    Py_ssize_t noptargs = nargs + (kwnames ? PyTuple_GET_SIZE(kwnames) : 0) - 0;
    path_t path = PATH_T_INITIALIZE("listdir", "path", 1, PATH_HAVE_FDOPENDIR);

    args = _PyArg_UnpackKeywords(args, nargs, NULL, kwnames, &_parser, 0, 1, 0, argsbuf);
    if (!args) {
        goto exit;
    }
    if (!noptargs) {
        goto skip_optional_pos;
    }
    if (!path_converter(args[0], &path)) {
        goto exit;
    }
skip_optional_pos:
    return_value = os_listdir_impl(module, &path);

exit:
    /* Cleanup for path */
    path_cleanup(&path);

    return return_value;
}

#if defined(MS_WINDOWS)

PyDoc_STRVAR(os_listdrives__doc__,
"listdrives($module, /)\n"
"--\n"
"\n"
"Return a list containing the names of drives in the system.\n"
"\n"
"A drive name typically looks like \'C:\\\\\'.");

#define OS_LISTDRIVES_METHODDEF    \
    {"listdrives", (PyCFunction)os_listdrives, METH_NOARGS, os_listdrives__doc__},

static PyObject *
os_listdrives_impl(PyObject *module);

static PyObject *
os_listdrives(PyObject *module, PyObject *Py_UNUSED(ignored))
{
    return os_listdrives_impl(module);
}

#endif /* defined(MS_WINDOWS) */

#if defined(MS_WINDOWS)

PyDoc_STRVAR(os_listvolumes__doc__,
"listvolumes($module, /)\n"
"--\n"
"\n"
"Return a list containing the volumes in the system.\n"
"\n"
"Volumes are typically represented as a GUID path.");

#define OS_LISTVOLUMES_METHODDEF    \
    {"listvolumes", (PyCFunction)os_listvolumes, METH_NOARGS, os_listvolumes__doc__},

static PyObject *
os_listvolumes_impl(PyObject *module);

static PyObject *
os_listvolumes(PyObject *module, PyObject *Py_UNUSED(ignored))
{
    return os_listvolumes_impl(module);
}

#endif /* defined(MS_WINDOWS) */

#if defined(MS_WINDOWS)

PyDoc_STRVAR(os_listmounts__doc__,
"listmounts($module, /, volume)\n"
"--\n"
"\n"
"Return a list containing mount points for a particular volume.\n"
"\n"
"\'volume\' should be a GUID path as returned from os.listvolumes.");

#define OS_LISTMOUNTS_METHODDEF    \
    {"listmounts", _PyCFunction_CAST(os_listmounts), METH_FASTCALL|METH_KEYWORDS, os_listmounts__doc__},

static PyObject *
os_listmounts_impl(PyObject *module, path_t *volume);

static PyObject *
os_listmounts(PyObject *module, PyObject *const *args, Py_ssize_t nargs, PyObject *kwnames)
{
    PyObject *return_value = NULL;
    #if defined(Py_BUILD_CORE) && !defined(Py_BUILD_CORE_MODULE)

    #define NUM_KEYWORDS 1
    static struct {
        PyGC_Head _this_is_not_used;
        PyObject_VAR_HEAD
        PyObject *ob_item[NUM_KEYWORDS];
    } _kwtuple = {
        .ob_base = PyVarObject_HEAD_INIT(&PyTuple_Type, NUM_KEYWORDS)
        .ob_item = { &_Py_ID(volume), },
    };
    #undef NUM_KEYWORDS
    #define KWTUPLE (&_kwtuple.ob_base.ob_base)

    #else  // !Py_BUILD_CORE
    #  define KWTUPLE NULL
    #endif  // !Py_BUILD_CORE

    static const char * const _keywords[] = {"volume", NULL};
    static _PyArg_Parser _parser = {
        .keywords = _keywords,
        .fname = "listmounts",
        .kwtuple = KWTUPLE,
    };
    #undef KWTUPLE
    PyObject *argsbuf[1];
    path_t volume = PATH_T_INITIALIZE("listmounts", "volume", 0, 0);

    args = _PyArg_UnpackKeywords(args, nargs, NULL, kwnames, &_parser, 1, 1, 0, argsbuf);
    if (!args) {
        goto exit;
    }
    if (!path_converter(args[0], &volume)) {
        goto exit;
    }
    return_value = os_listmounts_impl(module, &volume);

exit:
    /* Cleanup for volume */
    path_cleanup(&volume);

    return return_value;
}

#endif /* defined(MS_WINDOWS) */

#if defined(MS_WINDOWS)

PyDoc_STRVAR(os__path_isdevdrive__doc__,
"_path_isdevdrive($module, /, path)\n"
"--\n"
"\n"
"Determines whether the specified path is on a Windows Dev Drive.");

#define OS__PATH_ISDEVDRIVE_METHODDEF    \
    {"_path_isdevdrive", _PyCFunction_CAST(os__path_isdevdrive), METH_FASTCALL|METH_KEYWORDS, os__path_isdevdrive__doc__},

static PyObject *
os__path_isdevdrive_impl(PyObject *module, path_t *path);

static PyObject *
os__path_isdevdrive(PyObject *module, PyObject *const *args, Py_ssize_t nargs, PyObject *kwnames)
{
    PyObject *return_value = NULL;
    #if defined(Py_BUILD_CORE) && !defined(Py_BUILD_CORE_MODULE)

    #define NUM_KEYWORDS 1
    static struct {
        PyGC_Head _this_is_not_used;
        PyObject_VAR_HEAD
        PyObject *ob_item[NUM_KEYWORDS];
    } _kwtuple = {
        .ob_base = PyVarObject_HEAD_INIT(&PyTuple_Type, NUM_KEYWORDS)
        .ob_item = { &_Py_ID(path), },
    };
    #undef NUM_KEYWORDS
    #define KWTUPLE (&_kwtuple.ob_base.ob_base)

    #else  // !Py_BUILD_CORE
    #  define KWTUPLE NULL
    #endif  // !Py_BUILD_CORE

    static const char * const _keywords[] = {"path", NULL};
    static _PyArg_Parser _parser = {
        .keywords = _keywords,
        .fname = "_path_isdevdrive",
        .kwtuple = KWTUPLE,
    };
    #undef KWTUPLE
    PyObject *argsbuf[1];
    path_t path = PATH_T_INITIALIZE("_path_isdevdrive", "path", 0, 0);

    args = _PyArg_UnpackKeywords(args, nargs, NULL, kwnames, &_parser, 1, 1, 0, argsbuf);
    if (!args) {
        goto exit;
    }
    if (!path_converter(args[0], &path)) {
        goto exit;
    }
    return_value = os__path_isdevdrive_impl(module, &path);

exit:
    /* Cleanup for path */
    path_cleanup(&path);

    return return_value;
}

#endif /* defined(MS_WINDOWS) */

#if defined(MS_WINDOWS)

PyDoc_STRVAR(os__getfullpathname__doc__,
"_getfullpathname($module, path, /)\n"
"--\n"
"\n");

#define OS__GETFULLPATHNAME_METHODDEF    \
    {"_getfullpathname", (PyCFunction)os__getfullpathname, METH_O, os__getfullpathname__doc__},

static PyObject *
os__getfullpathname_impl(PyObject *module, path_t *path);

static PyObject *
os__getfullpathname(PyObject *module, PyObject *arg)
{
    PyObject *return_value = NULL;
    path_t path = PATH_T_INITIALIZE("_getfullpathname", "path", 0, 0);

    if (!path_converter(arg, &path)) {
        goto exit;
    }
    return_value = os__getfullpathname_impl(module, &path);

exit:
    /* Cleanup for path */
    path_cleanup(&path);

    return return_value;
}

#endif /* defined(MS_WINDOWS) */

#if defined(MS_WINDOWS)

PyDoc_STRVAR(os__getfinalpathname__doc__,
"_getfinalpathname($module, path, /)\n"
"--\n"
"\n"
"A helper function for samepath on windows.");

#define OS__GETFINALPATHNAME_METHODDEF    \
    {"_getfinalpathname", (PyCFunction)os__getfinalpathname, METH_O, os__getfinalpathname__doc__},

static PyObject *
os__getfinalpathname_impl(PyObject *module, path_t *path);

static PyObject *
os__getfinalpathname(PyObject *module, PyObject *arg)
{
    PyObject *return_value = NULL;
    path_t path = PATH_T_INITIALIZE("_getfinalpathname", "path", 0, 0);

    if (!path_converter(arg, &path)) {
        goto exit;
    }
    return_value = os__getfinalpathname_impl(module, &path);

exit:
    /* Cleanup for path */
    path_cleanup(&path);

    return return_value;
}

#endif /* defined(MS_WINDOWS) */

#if defined(MS_WINDOWS)

PyDoc_STRVAR(os__findfirstfile__doc__,
"_findfirstfile($module, path, /)\n"
"--\n"
"\n"
"A function to get the real file name without accessing the file in Windows.");

#define OS__FINDFIRSTFILE_METHODDEF    \
    {"_findfirstfile", (PyCFunction)os__findfirstfile, METH_O, os__findfirstfile__doc__},

static PyObject *
os__findfirstfile_impl(PyObject *module, path_t *path);

static PyObject *
os__findfirstfile(PyObject *module, PyObject *arg)
{
    PyObject *return_value = NULL;
    path_t path = PATH_T_INITIALIZE("_findfirstfile", "path", 0, 0);

    if (!path_converter(arg, &path)) {
        goto exit;
    }
    return_value = os__findfirstfile_impl(module, &path);

exit:
    /* Cleanup for path */
    path_cleanup(&path);

    return return_value;
}

#endif /* defined(MS_WINDOWS) */

#if defined(MS_WINDOWS)

PyDoc_STRVAR(os__getvolumepathname__doc__,
"_getvolumepathname($module, /, path)\n"
"--\n"
"\n"
"A helper function for ismount on Win32.");

#define OS__GETVOLUMEPATHNAME_METHODDEF    \
    {"_getvolumepathname", _PyCFunction_CAST(os__getvolumepathname), METH_FASTCALL|METH_KEYWORDS, os__getvolumepathname__doc__},

static PyObject *
os__getvolumepathname_impl(PyObject *module, path_t *path);

static PyObject *
os__getvolumepathname(PyObject *module, PyObject *const *args, Py_ssize_t nargs, PyObject *kwnames)
{
    PyObject *return_value = NULL;
    #if defined(Py_BUILD_CORE) && !defined(Py_BUILD_CORE_MODULE)

    #define NUM_KEYWORDS 1
    static struct {
        PyGC_Head _this_is_not_used;
        PyObject_VAR_HEAD
        PyObject *ob_item[NUM_KEYWORDS];
    } _kwtuple = {
        .ob_base = PyVarObject_HEAD_INIT(&PyTuple_Type, NUM_KEYWORDS)
        .ob_item = { &_Py_ID(path), },
    };
    #undef NUM_KEYWORDS
    #define KWTUPLE (&_kwtuple.ob_base.ob_base)

    #else  // !Py_BUILD_CORE
    #  define KWTUPLE NULL
    #endif  // !Py_BUILD_CORE

    static const char * const _keywords[] = {"path", NULL};
    static _PyArg_Parser _parser = {
        .keywords = _keywords,
        .fname = "_getvolumepathname",
        .kwtuple = KWTUPLE,
    };
    #undef KWTUPLE
    PyObject *argsbuf[1];
    path_t path = PATH_T_INITIALIZE("_getvolumepathname", "path", 0, 0);

    args = _PyArg_UnpackKeywords(args, nargs, NULL, kwnames, &_parser, 1, 1, 0, argsbuf);
    if (!args) {
        goto exit;
    }
    if (!path_converter(args[0], &path)) {
        goto exit;
    }
    return_value = os__getvolumepathname_impl(module, &path);

exit:
    /* Cleanup for path */
    path_cleanup(&path);

    return return_value;
}

#endif /* defined(MS_WINDOWS) */

#if defined(MS_WINDOWS)

PyDoc_STRVAR(os__path_splitroot__doc__,
"_path_splitroot($module, /, path)\n"
"--\n"
"\n"
"Removes everything after the root on Win32.");

#define OS__PATH_SPLITROOT_METHODDEF    \
    {"_path_splitroot", _PyCFunction_CAST(os__path_splitroot), METH_FASTCALL|METH_KEYWORDS, os__path_splitroot__doc__},

static PyObject *
os__path_splitroot_impl(PyObject *module, path_t *path);

static PyObject *
os__path_splitroot(PyObject *module, PyObject *const *args, Py_ssize_t nargs, PyObject *kwnames)
{
    PyObject *return_value = NULL;
    #if defined(Py_BUILD_CORE) && !defined(Py_BUILD_CORE_MODULE)

    #define NUM_KEYWORDS 1
    static struct {
        PyGC_Head _this_is_not_used;
        PyObject_VAR_HEAD
        PyObject *ob_item[NUM_KEYWORDS];
    } _kwtuple = {
        .ob_base = PyVarObject_HEAD_INIT(&PyTuple_Type, NUM_KEYWORDS)
        .ob_item = { &_Py_ID(path), },
    };
    #undef NUM_KEYWORDS
    #define KWTUPLE (&_kwtuple.ob_base.ob_base)

    #else  // !Py_BUILD_CORE
    #  define KWTUPLE NULL
    #endif  // !Py_BUILD_CORE

    static const char * const _keywords[] = {"path", NULL};
    static _PyArg_Parser _parser = {
        .keywords = _keywords,
        .fname = "_path_splitroot",
        .kwtuple = KWTUPLE,
    };
    #undef KWTUPLE
    PyObject *argsbuf[1];
    path_t path = PATH_T_INITIALIZE("_path_splitroot", "path", 0, 0);

    args = _PyArg_UnpackKeywords(args, nargs, NULL, kwnames, &_parser, 1, 1, 0, argsbuf);
    if (!args) {
        goto exit;
    }
    if (!path_converter(args[0], &path)) {
        goto exit;
    }
    return_value = os__path_splitroot_impl(module, &path);

exit:
    /* Cleanup for path */
    path_cleanup(&path);

    return return_value;
}

#endif /* defined(MS_WINDOWS) */

#if defined(MS_WINDOWS)

PyDoc_STRVAR(os__path_isdir__doc__,
"_path_isdir($module, /, s)\n"
"--\n"
"\n"
"Return true if the pathname refers to an existing directory.");

#define OS__PATH_ISDIR_METHODDEF    \
    {"_path_isdir", _PyCFunction_CAST(os__path_isdir), METH_FASTCALL|METH_KEYWORDS, os__path_isdir__doc__},

static PyObject *
os__path_isdir_impl(PyObject *module, PyObject *s);

static PyObject *
os__path_isdir(PyObject *module, PyObject *const *args, Py_ssize_t nargs, PyObject *kwnames)
{
    PyObject *return_value = NULL;
    #if defined(Py_BUILD_CORE) && !defined(Py_BUILD_CORE_MODULE)

    #define NUM_KEYWORDS 1
    static struct {
        PyGC_Head _this_is_not_used;
        PyObject_VAR_HEAD
        PyObject *ob_item[NUM_KEYWORDS];
    } _kwtuple = {
        .ob_base = PyVarObject_HEAD_INIT(&PyTuple_Type, NUM_KEYWORDS)
        .ob_item = { &_Py_ID(s), },
    };
    #undef NUM_KEYWORDS
    #define KWTUPLE (&_kwtuple.ob_base.ob_base)

    #else  // !Py_BUILD_CORE
    #  define KWTUPLE NULL
    #endif  // !Py_BUILD_CORE

    static const char * const _keywords[] = {"s", NULL};
    static _PyArg_Parser _parser = {
        .keywords = _keywords,
        .fname = "_path_isdir",
        .kwtuple = KWTUPLE,
    };
    #undef KWTUPLE
    PyObject *argsbuf[1];
    PyObject *s;

    args = _PyArg_UnpackKeywords(args, nargs, NULL, kwnames, &_parser, 1, 1, 0, argsbuf);
    if (!args) {
        goto exit;
    }
    s = args[0];
    return_value = os__path_isdir_impl(module, s);

exit:
    return return_value;
}

#endif /* defined(MS_WINDOWS) */

#if defined(MS_WINDOWS)

PyDoc_STRVAR(os__path_isfile__doc__,
"_path_isfile($module, /, path)\n"
"--\n"
"\n"
"Test whether a path is a regular file");

#define OS__PATH_ISFILE_METHODDEF    \
    {"_path_isfile", _PyCFunction_CAST(os__path_isfile), METH_FASTCALL|METH_KEYWORDS, os__path_isfile__doc__},

static PyObject *
os__path_isfile_impl(PyObject *module, PyObject *path);

static PyObject *
os__path_isfile(PyObject *module, PyObject *const *args, Py_ssize_t nargs, PyObject *kwnames)
{
    PyObject *return_value = NULL;
    #if defined(Py_BUILD_CORE) && !defined(Py_BUILD_CORE_MODULE)

    #define NUM_KEYWORDS 1
    static struct {
        PyGC_Head _this_is_not_used;
        PyObject_VAR_HEAD
        PyObject *ob_item[NUM_KEYWORDS];
    } _kwtuple = {
        .ob_base = PyVarObject_HEAD_INIT(&PyTuple_Type, NUM_KEYWORDS)
        .ob_item = { &_Py_ID(path), },
    };
    #undef NUM_KEYWORDS
    #define KWTUPLE (&_kwtuple.ob_base.ob_base)

    #else  // !Py_BUILD_CORE
    #  define KWTUPLE NULL
    #endif  // !Py_BUILD_CORE

    static const char * const _keywords[] = {"path", NULL};
    static _PyArg_Parser _parser = {
        .keywords = _keywords,
        .fname = "_path_isfile",
        .kwtuple = KWTUPLE,
    };
    #undef KWTUPLE
    PyObject *argsbuf[1];
    PyObject *path;

    args = _PyArg_UnpackKeywords(args, nargs, NULL, kwnames, &_parser, 1, 1, 0, argsbuf);
    if (!args) {
        goto exit;
    }
    path = args[0];
    return_value = os__path_isfile_impl(module, path);

exit:
    return return_value;
}

#endif /* defined(MS_WINDOWS) */

#if defined(MS_WINDOWS)

PyDoc_STRVAR(os__path_exists__doc__,
"_path_exists($module, /, path)\n"
"--\n"
"\n"
"Test whether a path exists.  Returns False for broken symbolic links");

#define OS__PATH_EXISTS_METHODDEF    \
    {"_path_exists", _PyCFunction_CAST(os__path_exists), METH_FASTCALL|METH_KEYWORDS, os__path_exists__doc__},

static PyObject *
os__path_exists_impl(PyObject *module, PyObject *path);

static PyObject *
os__path_exists(PyObject *module, PyObject *const *args, Py_ssize_t nargs, PyObject *kwnames)
{
    PyObject *return_value = NULL;
    #if defined(Py_BUILD_CORE) && !defined(Py_BUILD_CORE_MODULE)

    #define NUM_KEYWORDS 1
    static struct {
        PyGC_Head _this_is_not_used;
        PyObject_VAR_HEAD
        PyObject *ob_item[NUM_KEYWORDS];
    } _kwtuple = {
        .ob_base = PyVarObject_HEAD_INIT(&PyTuple_Type, NUM_KEYWORDS)
        .ob_item = { &_Py_ID(path), },
    };
    #undef NUM_KEYWORDS
    #define KWTUPLE (&_kwtuple.ob_base.ob_base)

    #else  // !Py_BUILD_CORE
    #  define KWTUPLE NULL
    #endif  // !Py_BUILD_CORE

    static const char * const _keywords[] = {"path", NULL};
    static _PyArg_Parser _parser = {
        .keywords = _keywords,
        .fname = "_path_exists",
        .kwtuple = KWTUPLE,
    };
    #undef KWTUPLE
    PyObject *argsbuf[1];
    PyObject *path;

    args = _PyArg_UnpackKeywords(args, nargs, NULL, kwnames, &_parser, 1, 1, 0, argsbuf);
    if (!args) {
        goto exit;
    }
    path = args[0];
    return_value = os__path_exists_impl(module, path);

exit:
    return return_value;
}

#endif /* defined(MS_WINDOWS) */

#if defined(MS_WINDOWS)

PyDoc_STRVAR(os__path_islink__doc__,
"_path_islink($module, /, path)\n"
"--\n"
"\n"
"Test whether a path is a symbolic link");

#define OS__PATH_ISLINK_METHODDEF    \
    {"_path_islink", _PyCFunction_CAST(os__path_islink), METH_FASTCALL|METH_KEYWORDS, os__path_islink__doc__},

static PyObject *
os__path_islink_impl(PyObject *module, PyObject *path);

static PyObject *
os__path_islink(PyObject *module, PyObject *const *args, Py_ssize_t nargs, PyObject *kwnames)
{
    PyObject *return_value = NULL;
    #if defined(Py_BUILD_CORE) && !defined(Py_BUILD_CORE_MODULE)

    #define NUM_KEYWORDS 1
    static struct {
        PyGC_Head _this_is_not_used;
        PyObject_VAR_HEAD
        PyObject *ob_item[NUM_KEYWORDS];
    } _kwtuple = {
        .ob_base = PyVarObject_HEAD_INIT(&PyTuple_Type, NUM_KEYWORDS)
        .ob_item = { &_Py_ID(path), },
    };
    #undef NUM_KEYWORDS
    #define KWTUPLE (&_kwtuple.ob_base.ob_base)

    #else  // !Py_BUILD_CORE
    #  define KWTUPLE NULL
    #endif  // !Py_BUILD_CORE

    static const char * const _keywords[] = {"path", NULL};
    static _PyArg_Parser _parser = {
        .keywords = _keywords,
        .fname = "_path_islink",
        .kwtuple = KWTUPLE,
    };
    #undef KWTUPLE
    PyObject *argsbuf[1];
    PyObject *path;

    args = _PyArg_UnpackKeywords(args, nargs, NULL, kwnames, &_parser, 1, 1, 0, argsbuf);
    if (!args) {
        goto exit;
    }
    path = args[0];
    return_value = os__path_islink_impl(module, path);

exit:
    return return_value;
}

#endif /* defined(MS_WINDOWS) */

PyDoc_STRVAR(os__path_normpath__doc__,
"_path_normpath($module, /, path)\n"
"--\n"
"\n"
"Basic path normalization.");

#define OS__PATH_NORMPATH_METHODDEF    \
    {"_path_normpath", _PyCFunction_CAST(os__path_normpath), METH_FASTCALL|METH_KEYWORDS, os__path_normpath__doc__},

static PyObject *
os__path_normpath_impl(PyObject *module, PyObject *path);

static PyObject *
os__path_normpath(PyObject *module, PyObject *const *args, Py_ssize_t nargs, PyObject *kwnames)
{
    PyObject *return_value = NULL;
    #if defined(Py_BUILD_CORE) && !defined(Py_BUILD_CORE_MODULE)

    #define NUM_KEYWORDS 1
    static struct {
        PyGC_Head _this_is_not_used;
        PyObject_VAR_HEAD
        PyObject *ob_item[NUM_KEYWORDS];
    } _kwtuple = {
        .ob_base = PyVarObject_HEAD_INIT(&PyTuple_Type, NUM_KEYWORDS)
        .ob_item = { &_Py_ID(path), },
    };
    #undef NUM_KEYWORDS
    #define KWTUPLE (&_kwtuple.ob_base.ob_base)

    #else  // !Py_BUILD_CORE
    #  define KWTUPLE NULL
    #endif  // !Py_BUILD_CORE

    static const char * const _keywords[] = {"path", NULL};
    static _PyArg_Parser _parser = {
        .keywords = _keywords,
        .fname = "_path_normpath",
        .kwtuple = KWTUPLE,
    };
    #undef KWTUPLE
    PyObject *argsbuf[1];
    PyObject *path;

    args = _PyArg_UnpackKeywords(args, nargs, NULL, kwnames, &_parser, 1, 1, 0, argsbuf);
    if (!args) {
        goto exit;
    }
    path = args[0];
    return_value = os__path_normpath_impl(module, path);

exit:
    return return_value;
}

PyDoc_STRVAR(os_mkdir__doc__,
"mkdir($module, /, path, mode=511, *, dir_fd=None)\n"
"--\n"
"\n"
"Create a directory.\n"
"\n"
"If dir_fd is not None, it should be a file descriptor open to a directory,\n"
"  and path should be relative; path will then be relative to that directory.\n"
"dir_fd may not be implemented on your platform.\n"
"  If it is unavailable, using it will raise a NotImplementedError.\n"
"\n"
"The mode argument is ignored on Windows. Where it is used, the current umask\n"
"value is first masked out.");

#define OS_MKDIR_METHODDEF    \
    {"mkdir", _PyCFunction_CAST(os_mkdir), METH_FASTCALL|METH_KEYWORDS, os_mkdir__doc__},

static PyObject *
os_mkdir_impl(PyObject *module, path_t *path, int mode, int dir_fd);

static PyObject *
os_mkdir(PyObject *module, PyObject *const *args, Py_ssize_t nargs, PyObject *kwnames)
{
    PyObject *return_value = NULL;
    #if defined(Py_BUILD_CORE) && !defined(Py_BUILD_CORE_MODULE)

    #define NUM_KEYWORDS 3
    static struct {
        PyGC_Head _this_is_not_used;
        PyObject_VAR_HEAD
        PyObject *ob_item[NUM_KEYWORDS];
    } _kwtuple = {
        .ob_base = PyVarObject_HEAD_INIT(&PyTuple_Type, NUM_KEYWORDS)
        .ob_item = { &_Py_ID(path), &_Py_ID(mode), &_Py_ID(dir_fd), },
    };
    #undef NUM_KEYWORDS
    #define KWTUPLE (&_kwtuple.ob_base.ob_base)

    #else  // !Py_BUILD_CORE
    #  define KWTUPLE NULL
    #endif  // !Py_BUILD_CORE

    static const char * const _keywords[] = {"path", "mode", "dir_fd", NULL};
    static _PyArg_Parser _parser = {
        .keywords = _keywords,
        .fname = "mkdir",
        .kwtuple = KWTUPLE,
    };
    #undef KWTUPLE
    PyObject *argsbuf[3];
    Py_ssize_t noptargs = nargs + (kwnames ? PyTuple_GET_SIZE(kwnames) : 0) - 1;
    path_t path = PATH_T_INITIALIZE("mkdir", "path", 0, 0);
    int mode = 511;
    int dir_fd = DEFAULT_DIR_FD;

    args = _PyArg_UnpackKeywords(args, nargs, NULL, kwnames, &_parser, 1, 2, 0, argsbuf);
    if (!args) {
        goto exit;
    }
    if (!path_converter(args[0], &path)) {
        goto exit;
    }
    if (!noptargs) {
        goto skip_optional_pos;
    }
    if (args[1]) {
        mode = PyLong_AsInt(args[1]);
        if (mode == -1 && PyErr_Occurred()) {
            goto exit;
        }
        if (!--noptargs) {
            goto skip_optional_pos;
        }
    }
skip_optional_pos:
    if (!noptargs) {
        goto skip_optional_kwonly;
    }
    if (!MKDIRAT_DIR_FD_CONVERTER(args[2], &dir_fd)) {
        goto exit;
    }
skip_optional_kwonly:
    return_value = os_mkdir_impl(module, &path, mode, dir_fd);

exit:
    /* Cleanup for path */
    path_cleanup(&path);

    return return_value;
}

#if defined(HAVE_NICE)

PyDoc_STRVAR(os_nice__doc__,
"nice($module, increment, /)\n"
"--\n"
"\n"
"Add increment to the priority of process and return the new priority.");

#define OS_NICE_METHODDEF    \
    {"nice", (PyCFunction)os_nice, METH_O, os_nice__doc__},

static PyObject *
os_nice_impl(PyObject *module, int increment);

static PyObject *
os_nice(PyObject *module, PyObject *arg)
{
    PyObject *return_value = NULL;
    int increment;

    increment = PyLong_AsInt(arg);
    if (increment == -1 && PyErr_Occurred()) {
        goto exit;
    }
    return_value = os_nice_impl(module, increment);

exit:
    return return_value;
}

#endif /* defined(HAVE_NICE) */

#if defined(HAVE_GETPRIORITY)

PyDoc_STRVAR(os_getpriority__doc__,
"getpriority($module, /, which, who)\n"
"--\n"
"\n"
"Return program scheduling priority.");

#define OS_GETPRIORITY_METHODDEF    \
    {"getpriority", _PyCFunction_CAST(os_getpriority), METH_FASTCALL|METH_KEYWORDS, os_getpriority__doc__},

static PyObject *
os_getpriority_impl(PyObject *module, int which, int who);

static PyObject *
os_getpriority(PyObject *module, PyObject *const *args, Py_ssize_t nargs, PyObject *kwnames)
{
    PyObject *return_value = NULL;
    #if defined(Py_BUILD_CORE) && !defined(Py_BUILD_CORE_MODULE)

    #define NUM_KEYWORDS 2
    static struct {
        PyGC_Head _this_is_not_used;
        PyObject_VAR_HEAD
        PyObject *ob_item[NUM_KEYWORDS];
    } _kwtuple = {
        .ob_base = PyVarObject_HEAD_INIT(&PyTuple_Type, NUM_KEYWORDS)
        .ob_item = { &_Py_ID(which), &_Py_ID(who), },
    };
    #undef NUM_KEYWORDS
    #define KWTUPLE (&_kwtuple.ob_base.ob_base)

    #else  // !Py_BUILD_CORE
    #  define KWTUPLE NULL
    #endif  // !Py_BUILD_CORE

    static const char * const _keywords[] = {"which", "who", NULL};
    static _PyArg_Parser _parser = {
        .keywords = _keywords,
        .fname = "getpriority",
        .kwtuple = KWTUPLE,
    };
    #undef KWTUPLE
    PyObject *argsbuf[2];
    int which;
    int who;

    args = _PyArg_UnpackKeywords(args, nargs, NULL, kwnames, &_parser, 2, 2, 0, argsbuf);
    if (!args) {
        goto exit;
    }
    which = PyLong_AsInt(args[0]);
    if (which == -1 && PyErr_Occurred()) {
        goto exit;
    }
    who = PyLong_AsInt(args[1]);
    if (who == -1 && PyErr_Occurred()) {
        goto exit;
    }
    return_value = os_getpriority_impl(module, which, who);

exit:
    return return_value;
}

#endif /* defined(HAVE_GETPRIORITY) */

#if defined(HAVE_SETPRIORITY)

PyDoc_STRVAR(os_setpriority__doc__,
"setpriority($module, /, which, who, priority)\n"
"--\n"
"\n"
"Set program scheduling priority.");

#define OS_SETPRIORITY_METHODDEF    \
    {"setpriority", _PyCFunction_CAST(os_setpriority), METH_FASTCALL|METH_KEYWORDS, os_setpriority__doc__},

static PyObject *
os_setpriority_impl(PyObject *module, int which, int who, int priority);

static PyObject *
os_setpriority(PyObject *module, PyObject *const *args, Py_ssize_t nargs, PyObject *kwnames)
{
    PyObject *return_value = NULL;
    #if defined(Py_BUILD_CORE) && !defined(Py_BUILD_CORE_MODULE)

    #define NUM_KEYWORDS 3
    static struct {
        PyGC_Head _this_is_not_used;
        PyObject_VAR_HEAD
        PyObject *ob_item[NUM_KEYWORDS];
    } _kwtuple = {
        .ob_base = PyVarObject_HEAD_INIT(&PyTuple_Type, NUM_KEYWORDS)
        .ob_item = { &_Py_ID(which), &_Py_ID(who), &_Py_ID(priority), },
    };
    #undef NUM_KEYWORDS
    #define KWTUPLE (&_kwtuple.ob_base.ob_base)

    #else  // !Py_BUILD_CORE
    #  define KWTUPLE NULL
    #endif  // !Py_BUILD_CORE

    static const char * const _keywords[] = {"which", "who", "priority", NULL};
    static _PyArg_Parser _parser = {
        .keywords = _keywords,
        .fname = "setpriority",
        .kwtuple = KWTUPLE,
    };
    #undef KWTUPLE
    PyObject *argsbuf[3];
    int which;
    int who;
    int priority;

    args = _PyArg_UnpackKeywords(args, nargs, NULL, kwnames, &_parser, 3, 3, 0, argsbuf);
    if (!args) {
        goto exit;
    }
    which = PyLong_AsInt(args[0]);
    if (which == -1 && PyErr_Occurred()) {
        goto exit;
    }
    who = PyLong_AsInt(args[1]);
    if (who == -1 && PyErr_Occurred()) {
        goto exit;
    }
    priority = PyLong_AsInt(args[2]);
    if (priority == -1 && PyErr_Occurred()) {
        goto exit;
    }
    return_value = os_setpriority_impl(module, which, who, priority);

exit:
    return return_value;
}

#endif /* defined(HAVE_SETPRIORITY) */

PyDoc_STRVAR(os_rename__doc__,
"rename($module, /, src, dst, *, src_dir_fd=None, dst_dir_fd=None)\n"
"--\n"
"\n"
"Rename a file or directory.\n"
"\n"
"If either src_dir_fd or dst_dir_fd is not None, it should be a file\n"
"  descriptor open to a directory, and the respective path string (src or dst)\n"
"  should be relative; the path will then be relative to that directory.\n"
"src_dir_fd and dst_dir_fd, may not be implemented on your platform.\n"
"  If they are unavailable, using them will raise a NotImplementedError.");

#define OS_RENAME_METHODDEF    \
    {"rename", _PyCFunction_CAST(os_rename), METH_FASTCALL|METH_KEYWORDS, os_rename__doc__},

static PyObject *
os_rename_impl(PyObject *module, path_t *src, path_t *dst, int src_dir_fd,
               int dst_dir_fd);

static PyObject *
os_rename(PyObject *module, PyObject *const *args, Py_ssize_t nargs, PyObject *kwnames)
{
    PyObject *return_value = NULL;
    #if defined(Py_BUILD_CORE) && !defined(Py_BUILD_CORE_MODULE)

    #define NUM_KEYWORDS 4
    static struct {
        PyGC_Head _this_is_not_used;
        PyObject_VAR_HEAD
        PyObject *ob_item[NUM_KEYWORDS];
    } _kwtuple = {
        .ob_base = PyVarObject_HEAD_INIT(&PyTuple_Type, NUM_KEYWORDS)
        .ob_item = { &_Py_ID(src), &_Py_ID(dst), &_Py_ID(src_dir_fd), &_Py_ID(dst_dir_fd), },
    };
    #undef NUM_KEYWORDS
    #define KWTUPLE (&_kwtuple.ob_base.ob_base)

    #else  // !Py_BUILD_CORE
    #  define KWTUPLE NULL
    #endif  // !Py_BUILD_CORE

    static const char * const _keywords[] = {"src", "dst", "src_dir_fd", "dst_dir_fd", NULL};
    static _PyArg_Parser _parser = {
        .keywords = _keywords,
        .fname = "rename",
        .kwtuple = KWTUPLE,
    };
    #undef KWTUPLE
    PyObject *argsbuf[4];
    Py_ssize_t noptargs = nargs + (kwnames ? PyTuple_GET_SIZE(kwnames) : 0) - 2;
    path_t src = PATH_T_INITIALIZE("rename", "src", 0, 0);
    path_t dst = PATH_T_INITIALIZE("rename", "dst", 0, 0);
    int src_dir_fd = DEFAULT_DIR_FD;
    int dst_dir_fd = DEFAULT_DIR_FD;

    args = _PyArg_UnpackKeywords(args, nargs, NULL, kwnames, &_parser, 2, 2, 0, argsbuf);
    if (!args) {
        goto exit;
    }
    if (!path_converter(args[0], &src)) {
        goto exit;
    }
    if (!path_converter(args[1], &dst)) {
        goto exit;
    }
    if (!noptargs) {
        goto skip_optional_kwonly;
    }
    if (args[2]) {
        if (!dir_fd_converter(args[2], &src_dir_fd)) {
            goto exit;
        }
        if (!--noptargs) {
            goto skip_optional_kwonly;
        }
    }
    if (!dir_fd_converter(args[3], &dst_dir_fd)) {
        goto exit;
    }
skip_optional_kwonly:
    return_value = os_rename_impl(module, &src, &dst, src_dir_fd, dst_dir_fd);

exit:
    /* Cleanup for src */
    path_cleanup(&src);
    /* Cleanup for dst */
    path_cleanup(&dst);

    return return_value;
}

PyDoc_STRVAR(os_replace__doc__,
"replace($module, /, src, dst, *, src_dir_fd=None, dst_dir_fd=None)\n"
"--\n"
"\n"
"Rename a file or directory, overwriting the destination.\n"
"\n"
"If either src_dir_fd or dst_dir_fd is not None, it should be a file\n"
"  descriptor open to a directory, and the respective path string (src or dst)\n"
"  should be relative; the path will then be relative to that directory.\n"
"src_dir_fd and dst_dir_fd, may not be implemented on your platform.\n"
"  If they are unavailable, using them will raise a NotImplementedError.");

#define OS_REPLACE_METHODDEF    \
    {"replace", _PyCFunction_CAST(os_replace), METH_FASTCALL|METH_KEYWORDS, os_replace__doc__},

static PyObject *
os_replace_impl(PyObject *module, path_t *src, path_t *dst, int src_dir_fd,
                int dst_dir_fd);

static PyObject *
os_replace(PyObject *module, PyObject *const *args, Py_ssize_t nargs, PyObject *kwnames)
{
    PyObject *return_value = NULL;
    #if defined(Py_BUILD_CORE) && !defined(Py_BUILD_CORE_MODULE)

    #define NUM_KEYWORDS 4
    static struct {
        PyGC_Head _this_is_not_used;
        PyObject_VAR_HEAD
        PyObject *ob_item[NUM_KEYWORDS];
    } _kwtuple = {
        .ob_base = PyVarObject_HEAD_INIT(&PyTuple_Type, NUM_KEYWORDS)
        .ob_item = { &_Py_ID(src), &_Py_ID(dst), &_Py_ID(src_dir_fd), &_Py_ID(dst_dir_fd), },
    };
    #undef NUM_KEYWORDS
    #define KWTUPLE (&_kwtuple.ob_base.ob_base)

    #else  // !Py_BUILD_CORE
    #  define KWTUPLE NULL
    #endif  // !Py_BUILD_CORE

    static const char * const _keywords[] = {"src", "dst", "src_dir_fd", "dst_dir_fd", NULL};
    static _PyArg_Parser _parser = {
        .keywords = _keywords,
        .fname = "replace",
        .kwtuple = KWTUPLE,
    };
    #undef KWTUPLE
    PyObject *argsbuf[4];
    Py_ssize_t noptargs = nargs + (kwnames ? PyTuple_GET_SIZE(kwnames) : 0) - 2;
    path_t src = PATH_T_INITIALIZE("replace", "src", 0, 0);
    path_t dst = PATH_T_INITIALIZE("replace", "dst", 0, 0);
    int src_dir_fd = DEFAULT_DIR_FD;
    int dst_dir_fd = DEFAULT_DIR_FD;

    args = _PyArg_UnpackKeywords(args, nargs, NULL, kwnames, &_parser, 2, 2, 0, argsbuf);
    if (!args) {
        goto exit;
    }
    if (!path_converter(args[0], &src)) {
        goto exit;
    }
    if (!path_converter(args[1], &dst)) {
        goto exit;
    }
    if (!noptargs) {
        goto skip_optional_kwonly;
    }
    if (args[2]) {
        if (!dir_fd_converter(args[2], &src_dir_fd)) {
            goto exit;
        }
        if (!--noptargs) {
            goto skip_optional_kwonly;
        }
    }
    if (!dir_fd_converter(args[3], &dst_dir_fd)) {
        goto exit;
    }
skip_optional_kwonly:
    return_value = os_replace_impl(module, &src, &dst, src_dir_fd, dst_dir_fd);

exit:
    /* Cleanup for src */
    path_cleanup(&src);
    /* Cleanup for dst */
    path_cleanup(&dst);

    return return_value;
}

PyDoc_STRVAR(os_rmdir__doc__,
"rmdir($module, /, path, *, dir_fd=None)\n"
"--\n"
"\n"
"Remove a directory.\n"
"\n"
"If dir_fd is not None, it should be a file descriptor open to a directory,\n"
"  and path should be relative; path will then be relative to that directory.\n"
"dir_fd may not be implemented on your platform.\n"
"  If it is unavailable, using it will raise a NotImplementedError.");

#define OS_RMDIR_METHODDEF    \
    {"rmdir", _PyCFunction_CAST(os_rmdir), METH_FASTCALL|METH_KEYWORDS, os_rmdir__doc__},

static PyObject *
os_rmdir_impl(PyObject *module, path_t *path, int dir_fd);

static PyObject *
os_rmdir(PyObject *module, PyObject *const *args, Py_ssize_t nargs, PyObject *kwnames)
{
    PyObject *return_value = NULL;
    #if defined(Py_BUILD_CORE) && !defined(Py_BUILD_CORE_MODULE)

    #define NUM_KEYWORDS 2
    static struct {
        PyGC_Head _this_is_not_used;
        PyObject_VAR_HEAD
        PyObject *ob_item[NUM_KEYWORDS];
    } _kwtuple = {
        .ob_base = PyVarObject_HEAD_INIT(&PyTuple_Type, NUM_KEYWORDS)
        .ob_item = { &_Py_ID(path), &_Py_ID(dir_fd), },
    };
    #undef NUM_KEYWORDS
    #define KWTUPLE (&_kwtuple.ob_base.ob_base)

    #else  // !Py_BUILD_CORE
    #  define KWTUPLE NULL
    #endif  // !Py_BUILD_CORE

    static const char * const _keywords[] = {"path", "dir_fd", NULL};
    static _PyArg_Parser _parser = {
        .keywords = _keywords,
        .fname = "rmdir",
        .kwtuple = KWTUPLE,
    };
    #undef KWTUPLE
    PyObject *argsbuf[2];
    Py_ssize_t noptargs = nargs + (kwnames ? PyTuple_GET_SIZE(kwnames) : 0) - 1;
    path_t path = PATH_T_INITIALIZE("rmdir", "path", 0, 0);
    int dir_fd = DEFAULT_DIR_FD;

    args = _PyArg_UnpackKeywords(args, nargs, NULL, kwnames, &_parser, 1, 1, 0, argsbuf);
    if (!args) {
        goto exit;
    }
    if (!path_converter(args[0], &path)) {
        goto exit;
    }
    if (!noptargs) {
        goto skip_optional_kwonly;
    }
    if (!UNLINKAT_DIR_FD_CONVERTER(args[1], &dir_fd)) {
        goto exit;
    }
skip_optional_kwonly:
    return_value = os_rmdir_impl(module, &path, dir_fd);

exit:
    /* Cleanup for path */
    path_cleanup(&path);

    return return_value;
}

#if defined(HAVE_SYSTEM) && defined(MS_WINDOWS)

PyDoc_STRVAR(os_system__doc__,
"system($module, /, command)\n"
"--\n"
"\n"
"Execute the command in a subshell.");

#define OS_SYSTEM_METHODDEF    \
    {"system", _PyCFunction_CAST(os_system), METH_FASTCALL|METH_KEYWORDS, os_system__doc__},

static long
os_system_impl(PyObject *module, const wchar_t *command);

static PyObject *
os_system(PyObject *module, PyObject *const *args, Py_ssize_t nargs, PyObject *kwnames)
{
    PyObject *return_value = NULL;
    #if defined(Py_BUILD_CORE) && !defined(Py_BUILD_CORE_MODULE)

    #define NUM_KEYWORDS 1
    static struct {
        PyGC_Head _this_is_not_used;
        PyObject_VAR_HEAD
        PyObject *ob_item[NUM_KEYWORDS];
    } _kwtuple = {
        .ob_base = PyVarObject_HEAD_INIT(&PyTuple_Type, NUM_KEYWORDS)
        .ob_item = { &_Py_ID(command), },
    };
    #undef NUM_KEYWORDS
    #define KWTUPLE (&_kwtuple.ob_base.ob_base)

    #else  // !Py_BUILD_CORE
    #  define KWTUPLE NULL
    #endif  // !Py_BUILD_CORE

    static const char * const _keywords[] = {"command", NULL};
    static _PyArg_Parser _parser = {
        .keywords = _keywords,
        .fname = "system",
        .kwtuple = KWTUPLE,
    };
    #undef KWTUPLE
    PyObject *argsbuf[1];
    const wchar_t *command = NULL;
    long _return_value;

    args = _PyArg_UnpackKeywords(args, nargs, NULL, kwnames, &_parser, 1, 1, 0, argsbuf);
    if (!args) {
        goto exit;
    }
    if (!PyUnicode_Check(args[0])) {
        _PyArg_BadArgument("system", "argument 'command'", "str", args[0]);
        goto exit;
    }
    command = PyUnicode_AsWideCharString(args[0], NULL);
    if (command == NULL) {
        goto exit;
    }
    _return_value = os_system_impl(module, command);
    if ((_return_value == -1) && PyErr_Occurred()) {
        goto exit;
    }
    return_value = PyLong_FromLong(_return_value);

exit:
    /* Cleanup for command */
    PyMem_Free((void *)command);

    return return_value;
}

#endif /* defined(HAVE_SYSTEM) && defined(MS_WINDOWS) */

#if defined(HAVE_SYSTEM) && !defined(MS_WINDOWS)

PyDoc_STRVAR(os_system__doc__,
"system($module, /, command)\n"
"--\n"
"\n"
"Execute the command in a subshell.");

#define OS_SYSTEM_METHODDEF    \
    {"system", _PyCFunction_CAST(os_system), METH_FASTCALL|METH_KEYWORDS, os_system__doc__},

static long
os_system_impl(PyObject *module, PyObject *command);

static PyObject *
os_system(PyObject *module, PyObject *const *args, Py_ssize_t nargs, PyObject *kwnames)
{
    PyObject *return_value = NULL;
    #if defined(Py_BUILD_CORE) && !defined(Py_BUILD_CORE_MODULE)

    #define NUM_KEYWORDS 1
    static struct {
        PyGC_Head _this_is_not_used;
        PyObject_VAR_HEAD
        PyObject *ob_item[NUM_KEYWORDS];
    } _kwtuple = {
        .ob_base = PyVarObject_HEAD_INIT(&PyTuple_Type, NUM_KEYWORDS)
        .ob_item = { &_Py_ID(command), },
    };
    #undef NUM_KEYWORDS
    #define KWTUPLE (&_kwtuple.ob_base.ob_base)

    #else  // !Py_BUILD_CORE
    #  define KWTUPLE NULL
    #endif  // !Py_BUILD_CORE

    static const char * const _keywords[] = {"command", NULL};
    static _PyArg_Parser _parser = {
        .keywords = _keywords,
        .fname = "system",
        .kwtuple = KWTUPLE,
    };
    #undef KWTUPLE
    PyObject *argsbuf[1];
    PyObject *command = NULL;
    long _return_value;

    args = _PyArg_UnpackKeywords(args, nargs, NULL, kwnames, &_parser, 1, 1, 0, argsbuf);
    if (!args) {
        goto exit;
    }
    if (!PyUnicode_FSConverter(args[0], &command)) {
        goto exit;
    }
    _return_value = os_system_impl(module, command);
    if ((_return_value == -1) && PyErr_Occurred()) {
        goto exit;
    }
    return_value = PyLong_FromLong(_return_value);

exit:
    /* Cleanup for command */
    Py_XDECREF(command);

    return return_value;
}

#endif /* defined(HAVE_SYSTEM) && !defined(MS_WINDOWS) */

#if defined(HAVE_UMASK)

PyDoc_STRVAR(os_umask__doc__,
"umask($module, mask, /)\n"
"--\n"
"\n"
"Set the current numeric umask and return the previous umask.");

#define OS_UMASK_METHODDEF    \
    {"umask", (PyCFunction)os_umask, METH_O, os_umask__doc__},

static PyObject *
os_umask_impl(PyObject *module, int mask);

static PyObject *
os_umask(PyObject *module, PyObject *arg)
{
    PyObject *return_value = NULL;
    int mask;

    mask = PyLong_AsInt(arg);
    if (mask == -1 && PyErr_Occurred()) {
        goto exit;
    }
    return_value = os_umask_impl(module, mask);

exit:
    return return_value;
}

#endif /* defined(HAVE_UMASK) */

PyDoc_STRVAR(os_unlink__doc__,
"unlink($module, /, path, *, dir_fd=None)\n"
"--\n"
"\n"
"Remove a file (same as remove()).\n"
"\n"
"If dir_fd is not None, it should be a file descriptor open to a directory,\n"
"  and path should be relative; path will then be relative to that directory.\n"
"dir_fd may not be implemented on your platform.\n"
"  If it is unavailable, using it will raise a NotImplementedError.");

#define OS_UNLINK_METHODDEF    \
    {"unlink", _PyCFunction_CAST(os_unlink), METH_FASTCALL|METH_KEYWORDS, os_unlink__doc__},

static PyObject *
os_unlink_impl(PyObject *module, path_t *path, int dir_fd);

static PyObject *
os_unlink(PyObject *module, PyObject *const *args, Py_ssize_t nargs, PyObject *kwnames)
{
    PyObject *return_value = NULL;
    #if defined(Py_BUILD_CORE) && !defined(Py_BUILD_CORE_MODULE)

    #define NUM_KEYWORDS 2
    static struct {
        PyGC_Head _this_is_not_used;
        PyObject_VAR_HEAD
        PyObject *ob_item[NUM_KEYWORDS];
    } _kwtuple = {
        .ob_base = PyVarObject_HEAD_INIT(&PyTuple_Type, NUM_KEYWORDS)
        .ob_item = { &_Py_ID(path), &_Py_ID(dir_fd), },
    };
    #undef NUM_KEYWORDS
    #define KWTUPLE (&_kwtuple.ob_base.ob_base)

    #else  // !Py_BUILD_CORE
    #  define KWTUPLE NULL
    #endif  // !Py_BUILD_CORE

    static const char * const _keywords[] = {"path", "dir_fd", NULL};
    static _PyArg_Parser _parser = {
        .keywords = _keywords,
        .fname = "unlink",
        .kwtuple = KWTUPLE,
    };
    #undef KWTUPLE
    PyObject *argsbuf[2];
    Py_ssize_t noptargs = nargs + (kwnames ? PyTuple_GET_SIZE(kwnames) : 0) - 1;
    path_t path = PATH_T_INITIALIZE("unlink", "path", 0, 0);
    int dir_fd = DEFAULT_DIR_FD;

    args = _PyArg_UnpackKeywords(args, nargs, NULL, kwnames, &_parser, 1, 1, 0, argsbuf);
    if (!args) {
        goto exit;
    }
    if (!path_converter(args[0], &path)) {
        goto exit;
    }
    if (!noptargs) {
        goto skip_optional_kwonly;
    }
    if (!UNLINKAT_DIR_FD_CONVERTER(args[1], &dir_fd)) {
        goto exit;
    }
skip_optional_kwonly:
    return_value = os_unlink_impl(module, &path, dir_fd);

exit:
    /* Cleanup for path */
    path_cleanup(&path);

    return return_value;
}

PyDoc_STRVAR(os_remove__doc__,
"remove($module, /, path, *, dir_fd=None)\n"
"--\n"
"\n"
"Remove a file (same as unlink()).\n"
"\n"
"If dir_fd is not None, it should be a file descriptor open to a directory,\n"
"  and path should be relative; path will then be relative to that directory.\n"
"dir_fd may not be implemented on your platform.\n"
"  If it is unavailable, using it will raise a NotImplementedError.");

#define OS_REMOVE_METHODDEF    \
    {"remove", _PyCFunction_CAST(os_remove), METH_FASTCALL|METH_KEYWORDS, os_remove__doc__},

static PyObject *
os_remove_impl(PyObject *module, path_t *path, int dir_fd);

static PyObject *
os_remove(PyObject *module, PyObject *const *args, Py_ssize_t nargs, PyObject *kwnames)
{
    PyObject *return_value = NULL;
    #if defined(Py_BUILD_CORE) && !defined(Py_BUILD_CORE_MODULE)

    #define NUM_KEYWORDS 2
    static struct {
        PyGC_Head _this_is_not_used;
        PyObject_VAR_HEAD
        PyObject *ob_item[NUM_KEYWORDS];
    } _kwtuple = {
        .ob_base = PyVarObject_HEAD_INIT(&PyTuple_Type, NUM_KEYWORDS)
        .ob_item = { &_Py_ID(path), &_Py_ID(dir_fd), },
    };
    #undef NUM_KEYWORDS
    #define KWTUPLE (&_kwtuple.ob_base.ob_base)

    #else  // !Py_BUILD_CORE
    #  define KWTUPLE NULL
    #endif  // !Py_BUILD_CORE

    static const char * const _keywords[] = {"path", "dir_fd", NULL};
    static _PyArg_Parser _parser = {
        .keywords = _keywords,
        .fname = "remove",
        .kwtuple = KWTUPLE,
    };
    #undef KWTUPLE
    PyObject *argsbuf[2];
    Py_ssize_t noptargs = nargs + (kwnames ? PyTuple_GET_SIZE(kwnames) : 0) - 1;
    path_t path = PATH_T_INITIALIZE("remove", "path", 0, 0);
    int dir_fd = DEFAULT_DIR_FD;

    args = _PyArg_UnpackKeywords(args, nargs, NULL, kwnames, &_parser, 1, 1, 0, argsbuf);
    if (!args) {
        goto exit;
    }
    if (!path_converter(args[0], &path)) {
        goto exit;
    }
    if (!noptargs) {
        goto skip_optional_kwonly;
    }
    if (!UNLINKAT_DIR_FD_CONVERTER(args[1], &dir_fd)) {
        goto exit;
    }
skip_optional_kwonly:
    return_value = os_remove_impl(module, &path, dir_fd);

exit:
    /* Cleanup for path */
    path_cleanup(&path);

    return return_value;
}

#if defined(HAVE_UNAME)

PyDoc_STRVAR(os_uname__doc__,
"uname($module, /)\n"
"--\n"
"\n"
"Return an object identifying the current operating system.\n"
"\n"
"The object behaves like a named tuple with the following fields:\n"
"  (sysname, nodename, release, version, machine)");

#define OS_UNAME_METHODDEF    \
    {"uname", (PyCFunction)os_uname, METH_NOARGS, os_uname__doc__},

static PyObject *
os_uname_impl(PyObject *module);

static PyObject *
os_uname(PyObject *module, PyObject *Py_UNUSED(ignored))
{
    return os_uname_impl(module);
}

#endif /* defined(HAVE_UNAME) */

PyDoc_STRVAR(os_utime__doc__,
"utime($module, /, path, times=None, *, ns=<unrepresentable>,\n"
"      dir_fd=None, follow_symlinks=True)\n"
"--\n"
"\n"
"Set the access and modified time of path.\n"
"\n"
"path may always be specified as a string.\n"
"On some platforms, path may also be specified as an open file descriptor.\n"
"  If this functionality is unavailable, using it raises an exception.\n"
"\n"
"If times is not None, it must be a tuple (atime, mtime);\n"
"    atime and mtime should be expressed as float seconds since the epoch.\n"
"If ns is specified, it must be a tuple (atime_ns, mtime_ns);\n"
"    atime_ns and mtime_ns should be expressed as integer nanoseconds\n"
"    since the epoch.\n"
"If times is None and ns is unspecified, utime uses the current time.\n"
"Specifying tuples for both times and ns is an error.\n"
"\n"
"If dir_fd is not None, it should be a file descriptor open to a directory,\n"
"  and path should be relative; path will then be relative to that directory.\n"
"If follow_symlinks is False, and the last element of the path is a symbolic\n"
"  link, utime will modify the symbolic link itself instead of the file the\n"
"  link points to.\n"
"It is an error to use dir_fd or follow_symlinks when specifying path\n"
"  as an open file descriptor.\n"
"dir_fd and follow_symlinks may not be available on your platform.\n"
"  If they are unavailable, using them will raise a NotImplementedError.");

#define OS_UTIME_METHODDEF    \
    {"utime", _PyCFunction_CAST(os_utime), METH_FASTCALL|METH_KEYWORDS, os_utime__doc__},

static PyObject *
os_utime_impl(PyObject *module, path_t *path, PyObject *times, PyObject *ns,
              int dir_fd, int follow_symlinks);

static PyObject *
os_utime(PyObject *module, PyObject *const *args, Py_ssize_t nargs, PyObject *kwnames)
{
    PyObject *return_value = NULL;
    #if defined(Py_BUILD_CORE) && !defined(Py_BUILD_CORE_MODULE)

    #define NUM_KEYWORDS 5
    static struct {
        PyGC_Head _this_is_not_used;
        PyObject_VAR_HEAD
        PyObject *ob_item[NUM_KEYWORDS];
    } _kwtuple = {
        .ob_base = PyVarObject_HEAD_INIT(&PyTuple_Type, NUM_KEYWORDS)
        .ob_item = { &_Py_ID(path), &_Py_ID(times), &_Py_ID(ns), &_Py_ID(dir_fd), &_Py_ID(follow_symlinks), },
    };
    #undef NUM_KEYWORDS
    #define KWTUPLE (&_kwtuple.ob_base.ob_base)

    #else  // !Py_BUILD_CORE
    #  define KWTUPLE NULL
    #endif  // !Py_BUILD_CORE

    static const char * const _keywords[] = {"path", "times", "ns", "dir_fd", "follow_symlinks", NULL};
    static _PyArg_Parser _parser = {
        .keywords = _keywords,
        .fname = "utime",
        .kwtuple = KWTUPLE,
    };
    #undef KWTUPLE
    PyObject *argsbuf[5];
    Py_ssize_t noptargs = nargs + (kwnames ? PyTuple_GET_SIZE(kwnames) : 0) - 1;
    path_t path = PATH_T_INITIALIZE("utime", "path", 0, PATH_UTIME_HAVE_FD);
    PyObject *times = Py_None;
    PyObject *ns = NULL;
    int dir_fd = DEFAULT_DIR_FD;
    int follow_symlinks = 1;

    args = _PyArg_UnpackKeywords(args, nargs, NULL, kwnames, &_parser, 1, 2, 0, argsbuf);
    if (!args) {
        goto exit;
    }
    if (!path_converter(args[0], &path)) {
        goto exit;
    }
    if (!noptargs) {
        goto skip_optional_pos;
    }
    if (args[1]) {
        times = args[1];
        if (!--noptargs) {
            goto skip_optional_pos;
        }
    }
skip_optional_pos:
    if (!noptargs) {
        goto skip_optional_kwonly;
    }
    if (args[2]) {
        ns = args[2];
        if (!--noptargs) {
            goto skip_optional_kwonly;
        }
    }
    if (args[3]) {
        if (!FUTIMENSAT_DIR_FD_CONVERTER(args[3], &dir_fd)) {
            goto exit;
        }
        if (!--noptargs) {
            goto skip_optional_kwonly;
        }
    }
    follow_symlinks = PyObject_IsTrue(args[4]);
    if (follow_symlinks < 0) {
        goto exit;
    }
skip_optional_kwonly:
    return_value = os_utime_impl(module, &path, times, ns, dir_fd, follow_symlinks);

exit:
    /* Cleanup for path */
    path_cleanup(&path);

    return return_value;
}

PyDoc_STRVAR(os__exit__doc__,
"_exit($module, /, status)\n"
"--\n"
"\n"
"Exit to the system with specified status, without normal exit processing.");

#define OS__EXIT_METHODDEF    \
    {"_exit", _PyCFunction_CAST(os__exit), METH_FASTCALL|METH_KEYWORDS, os__exit__doc__},

static PyObject *
os__exit_impl(PyObject *module, int status);

static PyObject *
os__exit(PyObject *module, PyObject *const *args, Py_ssize_t nargs, PyObject *kwnames)
{
    PyObject *return_value = NULL;
    #if defined(Py_BUILD_CORE) && !defined(Py_BUILD_CORE_MODULE)

    #define NUM_KEYWORDS 1
    static struct {
        PyGC_Head _this_is_not_used;
        PyObject_VAR_HEAD
        PyObject *ob_item[NUM_KEYWORDS];
    } _kwtuple = {
        .ob_base = PyVarObject_HEAD_INIT(&PyTuple_Type, NUM_KEYWORDS)
        .ob_item = { &_Py_ID(status), },
    };
    #undef NUM_KEYWORDS
    #define KWTUPLE (&_kwtuple.ob_base.ob_base)

    #else  // !Py_BUILD_CORE
    #  define KWTUPLE NULL
    #endif  // !Py_BUILD_CORE

    static const char * const _keywords[] = {"status", NULL};
    static _PyArg_Parser _parser = {
        .keywords = _keywords,
        .fname = "_exit",
        .kwtuple = KWTUPLE,
    };
    #undef KWTUPLE
    PyObject *argsbuf[1];
    int status;

    args = _PyArg_UnpackKeywords(args, nargs, NULL, kwnames, &_parser, 1, 1, 0, argsbuf);
    if (!args) {
        goto exit;
    }
    status = PyLong_AsInt(args[0]);
    if (status == -1 && PyErr_Occurred()) {
        goto exit;
    }
    return_value = os__exit_impl(module, status);

exit:
    return return_value;
}

#if defined(HAVE_EXECV)

PyDoc_STRVAR(os_execv__doc__,
"execv($module, path, argv, /)\n"
"--\n"
"\n"
"Execute an executable path with arguments, replacing current process.\n"
"\n"
"  path\n"
"    Path of executable file.\n"
"  argv\n"
"    Tuple or list of strings.");

#define OS_EXECV_METHODDEF    \
    {"execv", _PyCFunction_CAST(os_execv), METH_FASTCALL, os_execv__doc__},

static PyObject *
os_execv_impl(PyObject *module, path_t *path, PyObject *argv);

static PyObject *
os_execv(PyObject *module, PyObject *const *args, Py_ssize_t nargs)
{
    PyObject *return_value = NULL;
    path_t path = PATH_T_INITIALIZE("execv", "path", 0, 0);
    PyObject *argv;

    if (!_PyArg_CheckPositional("execv", nargs, 2, 2)) {
        goto exit;
    }
    if (!path_converter(args[0], &path)) {
        goto exit;
    }
    argv = args[1];
    return_value = os_execv_impl(module, &path, argv);

exit:
    /* Cleanup for path */
    path_cleanup(&path);

    return return_value;
}

#endif /* defined(HAVE_EXECV) */

#if defined(HAVE_EXECV)

PyDoc_STRVAR(os_execve__doc__,
"execve($module, /, path, argv, env)\n"
"--\n"
"\n"
"Execute an executable path with arguments, replacing current process.\n"
"\n"
"  path\n"
"    Path of executable file.\n"
"  argv\n"
"    Tuple or list of strings.\n"
"  env\n"
"    Dictionary of strings mapping to strings.");

#define OS_EXECVE_METHODDEF    \
    {"execve", _PyCFunction_CAST(os_execve), METH_FASTCALL|METH_KEYWORDS, os_execve__doc__},

static PyObject *
os_execve_impl(PyObject *module, path_t *path, PyObject *argv, PyObject *env);

static PyObject *
os_execve(PyObject *module, PyObject *const *args, Py_ssize_t nargs, PyObject *kwnames)
{
    PyObject *return_value = NULL;
    #if defined(Py_BUILD_CORE) && !defined(Py_BUILD_CORE_MODULE)

    #define NUM_KEYWORDS 3
    static struct {
        PyGC_Head _this_is_not_used;
        PyObject_VAR_HEAD
        PyObject *ob_item[NUM_KEYWORDS];
    } _kwtuple = {
        .ob_base = PyVarObject_HEAD_INIT(&PyTuple_Type, NUM_KEYWORDS)
        .ob_item = { &_Py_ID(path), &_Py_ID(argv), &_Py_ID(env), },
    };
    #undef NUM_KEYWORDS
    #define KWTUPLE (&_kwtuple.ob_base.ob_base)

    #else  // !Py_BUILD_CORE
    #  define KWTUPLE NULL
    #endif  // !Py_BUILD_CORE

    static const char * const _keywords[] = {"path", "argv", "env", NULL};
    static _PyArg_Parser _parser = {
        .keywords = _keywords,
        .fname = "execve",
        .kwtuple = KWTUPLE,
    };
    #undef KWTUPLE
    PyObject *argsbuf[3];
    path_t path = PATH_T_INITIALIZE("execve", "path", 0, PATH_HAVE_FEXECVE);
    PyObject *argv;
    PyObject *env;

    args = _PyArg_UnpackKeywords(args, nargs, NULL, kwnames, &_parser, 3, 3, 0, argsbuf);
    if (!args) {
        goto exit;
    }
    if (!path_converter(args[0], &path)) {
        goto exit;
    }
    argv = args[1];
    env = args[2];
    return_value = os_execve_impl(module, &path, argv, env);

exit:
    /* Cleanup for path */
    path_cleanup(&path);

    return return_value;
}

#endif /* defined(HAVE_EXECV) */

#if defined(HAVE_POSIX_SPAWN)

PyDoc_STRVAR(os_posix_spawn__doc__,
"posix_spawn($module, path, argv, env, /, *, file_actions=(),\n"
"            setpgroup=<unrepresentable>, resetids=False, setsid=False,\n"
"            setsigmask=(), setsigdef=(), scheduler=<unrepresentable>)\n"
"--\n"
"\n"
"Execute the program specified by path in a new process.\n"
"\n"
"  path\n"
"    Path of executable file.\n"
"  argv\n"
"    Tuple or list of strings.\n"
"  env\n"
"    Dictionary of strings mapping to strings.\n"
"  file_actions\n"
"    A sequence of file action tuples.\n"
"  setpgroup\n"
"    The pgroup to use with the POSIX_SPAWN_SETPGROUP flag.\n"
"  resetids\n"
"    If the value is `true` the POSIX_SPAWN_RESETIDS will be activated.\n"
"  setsid\n"
"    If the value is `true` the POSIX_SPAWN_SETSID or POSIX_SPAWN_SETSID_NP will be activated.\n"
"  setsigmask\n"
"    The sigmask to use with the POSIX_SPAWN_SETSIGMASK flag.\n"
"  setsigdef\n"
"    The sigmask to use with the POSIX_SPAWN_SETSIGDEF flag.\n"
"  scheduler\n"
"    A tuple with the scheduler policy (optional) and parameters.");

#define OS_POSIX_SPAWN_METHODDEF    \
    {"posix_spawn", _PyCFunction_CAST(os_posix_spawn), METH_FASTCALL|METH_KEYWORDS, os_posix_spawn__doc__},

static PyObject *
os_posix_spawn_impl(PyObject *module, path_t *path, PyObject *argv,
                    PyObject *env, PyObject *file_actions,
                    PyObject *setpgroup, int resetids, int setsid,
                    PyObject *setsigmask, PyObject *setsigdef,
                    PyObject *scheduler);

static PyObject *
os_posix_spawn(PyObject *module, PyObject *const *args, Py_ssize_t nargs, PyObject *kwnames)
{
    PyObject *return_value = NULL;
    #if defined(Py_BUILD_CORE) && !defined(Py_BUILD_CORE_MODULE)

    #define NUM_KEYWORDS 7
    static struct {
        PyGC_Head _this_is_not_used;
        PyObject_VAR_HEAD
        PyObject *ob_item[NUM_KEYWORDS];
    } _kwtuple = {
        .ob_base = PyVarObject_HEAD_INIT(&PyTuple_Type, NUM_KEYWORDS)
        .ob_item = { &_Py_ID(file_actions), &_Py_ID(setpgroup), &_Py_ID(resetids), &_Py_ID(setsid), &_Py_ID(setsigmask), &_Py_ID(setsigdef), &_Py_ID(scheduler), },
    };
    #undef NUM_KEYWORDS
    #define KWTUPLE (&_kwtuple.ob_base.ob_base)

    #else  // !Py_BUILD_CORE
    #  define KWTUPLE NULL
    #endif  // !Py_BUILD_CORE

    static const char * const _keywords[] = {"", "", "", "file_actions", "setpgroup", "resetids", "setsid", "setsigmask", "setsigdef", "scheduler", NULL};
    static _PyArg_Parser _parser = {
        .keywords = _keywords,
        .fname = "posix_spawn",
        .kwtuple = KWTUPLE,
    };
    #undef KWTUPLE
    PyObject *argsbuf[10];
    Py_ssize_t noptargs = nargs + (kwnames ? PyTuple_GET_SIZE(kwnames) : 0) - 3;
    path_t path = PATH_T_INITIALIZE("posix_spawn", "path", 0, 0);
    PyObject *argv;
    PyObject *env;
    PyObject *file_actions = NULL;
    PyObject *setpgroup = NULL;
    int resetids = 0;
    int setsid = 0;
    PyObject *setsigmask = NULL;
    PyObject *setsigdef = NULL;
    PyObject *scheduler = NULL;

    args = _PyArg_UnpackKeywords(args, nargs, NULL, kwnames, &_parser, 3, 3, 0, argsbuf);
    if (!args) {
        goto exit;
    }
    if (!path_converter(args[0], &path)) {
        goto exit;
    }
    argv = args[1];
    env = args[2];
    if (!noptargs) {
        goto skip_optional_kwonly;
    }
    if (args[3]) {
        file_actions = args[3];
        if (!--noptargs) {
            goto skip_optional_kwonly;
        }
    }
    if (args[4]) {
        setpgroup = args[4];
        if (!--noptargs) {
            goto skip_optional_kwonly;
        }
    }
    if (args[5]) {
        resetids = PyObject_IsTrue(args[5]);
        if (resetids < 0) {
            goto exit;
        }
        if (!--noptargs) {
            goto skip_optional_kwonly;
        }
    }
    if (args[6]) {
        setsid = PyObject_IsTrue(args[6]);
        if (setsid < 0) {
            goto exit;
        }
        if (!--noptargs) {
            goto skip_optional_kwonly;
        }
    }
    if (args[7]) {
        setsigmask = args[7];
        if (!--noptargs) {
            goto skip_optional_kwonly;
        }
    }
    if (args[8]) {
        setsigdef = args[8];
        if (!--noptargs) {
            goto skip_optional_kwonly;
        }
    }
    scheduler = args[9];
skip_optional_kwonly:
    return_value = os_posix_spawn_impl(module, &path, argv, env, file_actions, setpgroup, resetids, setsid, setsigmask, setsigdef, scheduler);

exit:
    /* Cleanup for path */
    path_cleanup(&path);

    return return_value;
}

#endif /* defined(HAVE_POSIX_SPAWN) */

#if defined(HAVE_POSIX_SPAWNP)

PyDoc_STRVAR(os_posix_spawnp__doc__,
"posix_spawnp($module, path, argv, env, /, *, file_actions=(),\n"
"             setpgroup=<unrepresentable>, resetids=False, setsid=False,\n"
"             setsigmask=(), setsigdef=(), scheduler=<unrepresentable>)\n"
"--\n"
"\n"
"Execute the program specified by path in a new process.\n"
"\n"
"  path\n"
"    Path of executable file.\n"
"  argv\n"
"    Tuple or list of strings.\n"
"  env\n"
"    Dictionary of strings mapping to strings.\n"
"  file_actions\n"
"    A sequence of file action tuples.\n"
"  setpgroup\n"
"    The pgroup to use with the POSIX_SPAWN_SETPGROUP flag.\n"
"  resetids\n"
"    If the value is `True` the POSIX_SPAWN_RESETIDS will be activated.\n"
"  setsid\n"
"    If the value is `True` the POSIX_SPAWN_SETSID or POSIX_SPAWN_SETSID_NP will be activated.\n"
"  setsigmask\n"
"    The sigmask to use with the POSIX_SPAWN_SETSIGMASK flag.\n"
"  setsigdef\n"
"    The sigmask to use with the POSIX_SPAWN_SETSIGDEF flag.\n"
"  scheduler\n"
"    A tuple with the scheduler policy (optional) and parameters.");

#define OS_POSIX_SPAWNP_METHODDEF    \
    {"posix_spawnp", _PyCFunction_CAST(os_posix_spawnp), METH_FASTCALL|METH_KEYWORDS, os_posix_spawnp__doc__},

static PyObject *
os_posix_spawnp_impl(PyObject *module, path_t *path, PyObject *argv,
                     PyObject *env, PyObject *file_actions,
                     PyObject *setpgroup, int resetids, int setsid,
                     PyObject *setsigmask, PyObject *setsigdef,
                     PyObject *scheduler);

static PyObject *
os_posix_spawnp(PyObject *module, PyObject *const *args, Py_ssize_t nargs, PyObject *kwnames)
{
    PyObject *return_value = NULL;
    #if defined(Py_BUILD_CORE) && !defined(Py_BUILD_CORE_MODULE)

    #define NUM_KEYWORDS 7
    static struct {
        PyGC_Head _this_is_not_used;
        PyObject_VAR_HEAD
        PyObject *ob_item[NUM_KEYWORDS];
    } _kwtuple = {
        .ob_base = PyVarObject_HEAD_INIT(&PyTuple_Type, NUM_KEYWORDS)
        .ob_item = { &_Py_ID(file_actions), &_Py_ID(setpgroup), &_Py_ID(resetids), &_Py_ID(setsid), &_Py_ID(setsigmask), &_Py_ID(setsigdef), &_Py_ID(scheduler), },
    };
    #undef NUM_KEYWORDS
    #define KWTUPLE (&_kwtuple.ob_base.ob_base)

    #else  // !Py_BUILD_CORE
    #  define KWTUPLE NULL
    #endif  // !Py_BUILD_CORE

    static const char * const _keywords[] = {"", "", "", "file_actions", "setpgroup", "resetids", "setsid", "setsigmask", "setsigdef", "scheduler", NULL};
    static _PyArg_Parser _parser = {
        .keywords = _keywords,
        .fname = "posix_spawnp",
        .kwtuple = KWTUPLE,
    };
    #undef KWTUPLE
    PyObject *argsbuf[10];
    Py_ssize_t noptargs = nargs + (kwnames ? PyTuple_GET_SIZE(kwnames) : 0) - 3;
    path_t path = PATH_T_INITIALIZE("posix_spawnp", "path", 0, 0);
    PyObject *argv;
    PyObject *env;
    PyObject *file_actions = NULL;
    PyObject *setpgroup = NULL;
    int resetids = 0;
    int setsid = 0;
    PyObject *setsigmask = NULL;
    PyObject *setsigdef = NULL;
    PyObject *scheduler = NULL;

    args = _PyArg_UnpackKeywords(args, nargs, NULL, kwnames, &_parser, 3, 3, 0, argsbuf);
    if (!args) {
        goto exit;
    }
    if (!path_converter(args[0], &path)) {
        goto exit;
    }
    argv = args[1];
    env = args[2];
    if (!noptargs) {
        goto skip_optional_kwonly;
    }
    if (args[3]) {
        file_actions = args[3];
        if (!--noptargs) {
            goto skip_optional_kwonly;
        }
    }
    if (args[4]) {
        setpgroup = args[4];
        if (!--noptargs) {
            goto skip_optional_kwonly;
        }
    }
    if (args[5]) {
        resetids = PyObject_IsTrue(args[5]);
        if (resetids < 0) {
            goto exit;
        }
        if (!--noptargs) {
            goto skip_optional_kwonly;
        }
    }
    if (args[6]) {
        setsid = PyObject_IsTrue(args[6]);
        if (setsid < 0) {
            goto exit;
        }
        if (!--noptargs) {
            goto skip_optional_kwonly;
        }
    }
    if (args[7]) {
        setsigmask = args[7];
        if (!--noptargs) {
            goto skip_optional_kwonly;
        }
    }
    if (args[8]) {
        setsigdef = args[8];
        if (!--noptargs) {
            goto skip_optional_kwonly;
        }
    }
    scheduler = args[9];
skip_optional_kwonly:
    return_value = os_posix_spawnp_impl(module, &path, argv, env, file_actions, setpgroup, resetids, setsid, setsigmask, setsigdef, scheduler);

exit:
    /* Cleanup for path */
    path_cleanup(&path);

    return return_value;
}

#endif /* defined(HAVE_POSIX_SPAWNP) */

#if (defined(HAVE_SPAWNV) || defined(HAVE_WSPAWNV) || defined(HAVE_RTPSPAWN))

PyDoc_STRVAR(os_spawnv__doc__,
"spawnv($module, mode, path, argv, /)\n"
"--\n"
"\n"
"Execute the program specified by path in a new process.\n"
"\n"
"  mode\n"
"    Mode of process creation.\n"
"  path\n"
"    Path of executable file.\n"
"  argv\n"
"    Tuple or list of strings.");

#define OS_SPAWNV_METHODDEF    \
    {"spawnv", _PyCFunction_CAST(os_spawnv), METH_FASTCALL, os_spawnv__doc__},

static PyObject *
os_spawnv_impl(PyObject *module, int mode, path_t *path, PyObject *argv);

static PyObject *
os_spawnv(PyObject *module, PyObject *const *args, Py_ssize_t nargs)
{
    PyObject *return_value = NULL;
    int mode;
    path_t path = PATH_T_INITIALIZE("spawnv", "path", 0, 0);
    PyObject *argv;

    if (!_PyArg_CheckPositional("spawnv", nargs, 3, 3)) {
        goto exit;
    }
    mode = PyLong_AsInt(args[0]);
    if (mode == -1 && PyErr_Occurred()) {
        goto exit;
    }
    if (!path_converter(args[1], &path)) {
        goto exit;
    }
    argv = args[2];
    return_value = os_spawnv_impl(module, mode, &path, argv);

exit:
    /* Cleanup for path */
    path_cleanup(&path);

    return return_value;
}

#endif /* (defined(HAVE_SPAWNV) || defined(HAVE_WSPAWNV) || defined(HAVE_RTPSPAWN)) */

#if (defined(HAVE_SPAWNV) || defined(HAVE_WSPAWNV) || defined(HAVE_RTPSPAWN))

PyDoc_STRVAR(os_spawnve__doc__,
"spawnve($module, mode, path, argv, env, /)\n"
"--\n"
"\n"
"Execute the program specified by path in a new process.\n"
"\n"
"  mode\n"
"    Mode of process creation.\n"
"  path\n"
"    Path of executable file.\n"
"  argv\n"
"    Tuple or list of strings.\n"
"  env\n"
"    Dictionary of strings mapping to strings.");

#define OS_SPAWNVE_METHODDEF    \
    {"spawnve", _PyCFunction_CAST(os_spawnve), METH_FASTCALL, os_spawnve__doc__},

static PyObject *
os_spawnve_impl(PyObject *module, int mode, path_t *path, PyObject *argv,
                PyObject *env);

static PyObject *
os_spawnve(PyObject *module, PyObject *const *args, Py_ssize_t nargs)
{
    PyObject *return_value = NULL;
    int mode;
    path_t path = PATH_T_INITIALIZE("spawnve", "path", 0, 0);
    PyObject *argv;
    PyObject *env;

    if (!_PyArg_CheckPositional("spawnve", nargs, 4, 4)) {
        goto exit;
    }
    mode = PyLong_AsInt(args[0]);
    if (mode == -1 && PyErr_Occurred()) {
        goto exit;
    }
    if (!path_converter(args[1], &path)) {
        goto exit;
    }
    argv = args[2];
    env = args[3];
    return_value = os_spawnve_impl(module, mode, &path, argv, env);

exit:
    /* Cleanup for path */
    path_cleanup(&path);

    return return_value;
}

#endif /* (defined(HAVE_SPAWNV) || defined(HAVE_WSPAWNV) || defined(HAVE_RTPSPAWN)) */

#if defined(HAVE_FORK)

PyDoc_STRVAR(os_register_at_fork__doc__,
"register_at_fork($module, /, *, before=<unrepresentable>,\n"
"                 after_in_child=<unrepresentable>,\n"
"                 after_in_parent=<unrepresentable>)\n"
"--\n"
"\n"
"Register callables to be called when forking a new process.\n"
"\n"
"  before\n"
"    A callable to be called in the parent before the fork() syscall.\n"
"  after_in_child\n"
"    A callable to be called in the child after fork().\n"
"  after_in_parent\n"
"    A callable to be called in the parent after fork().\n"
"\n"
"\'before\' callbacks are called in reverse order.\n"
"\'after_in_child\' and \'after_in_parent\' callbacks are called in order.");

#define OS_REGISTER_AT_FORK_METHODDEF    \
    {"register_at_fork", _PyCFunction_CAST(os_register_at_fork), METH_FASTCALL|METH_KEYWORDS, os_register_at_fork__doc__},

static PyObject *
os_register_at_fork_impl(PyObject *module, PyObject *before,
                         PyObject *after_in_child, PyObject *after_in_parent);

static PyObject *
os_register_at_fork(PyObject *module, PyObject *const *args, Py_ssize_t nargs, PyObject *kwnames)
{
    PyObject *return_value = NULL;
    #if defined(Py_BUILD_CORE) && !defined(Py_BUILD_CORE_MODULE)

    #define NUM_KEYWORDS 3
    static struct {
        PyGC_Head _this_is_not_used;
        PyObject_VAR_HEAD
        PyObject *ob_item[NUM_KEYWORDS];
    } _kwtuple = {
        .ob_base = PyVarObject_HEAD_INIT(&PyTuple_Type, NUM_KEYWORDS)
        .ob_item = { &_Py_ID(before), &_Py_ID(after_in_child), &_Py_ID(after_in_parent), },
    };
    #undef NUM_KEYWORDS
    #define KWTUPLE (&_kwtuple.ob_base.ob_base)

    #else  // !Py_BUILD_CORE
    #  define KWTUPLE NULL
    #endif  // !Py_BUILD_CORE

    static const char * const _keywords[] = {"before", "after_in_child", "after_in_parent", NULL};
    static _PyArg_Parser _parser = {
        .keywords = _keywords,
        .fname = "register_at_fork",
        .kwtuple = KWTUPLE,
    };
    #undef KWTUPLE
    PyObject *argsbuf[3];
    Py_ssize_t noptargs = nargs + (kwnames ? PyTuple_GET_SIZE(kwnames) : 0) - 0;
    PyObject *before = NULL;
    PyObject *after_in_child = NULL;
    PyObject *after_in_parent = NULL;

    args = _PyArg_UnpackKeywords(args, nargs, NULL, kwnames, &_parser, 0, 0, 0, argsbuf);
    if (!args) {
        goto exit;
    }
    if (!noptargs) {
        goto skip_optional_kwonly;
    }
    if (args[0]) {
        before = args[0];
        if (!--noptargs) {
            goto skip_optional_kwonly;
        }
    }
    if (args[1]) {
        after_in_child = args[1];
        if (!--noptargs) {
            goto skip_optional_kwonly;
        }
    }
    after_in_parent = args[2];
skip_optional_kwonly:
    return_value = os_register_at_fork_impl(module, before, after_in_child, after_in_parent);

exit:
    return return_value;
}

#endif /* defined(HAVE_FORK) */

#if defined(HAVE_FORK1)

PyDoc_STRVAR(os_fork1__doc__,
"fork1($module, /)\n"
"--\n"
"\n"
"Fork a child process with a single multiplexed (i.e., not bound) thread.\n"
"\n"
"Return 0 to child process and PID of child to parent process.");

#define OS_FORK1_METHODDEF    \
    {"fork1", (PyCFunction)os_fork1, METH_NOARGS, os_fork1__doc__},

static PyObject *
os_fork1_impl(PyObject *module);

static PyObject *
os_fork1(PyObject *module, PyObject *Py_UNUSED(ignored))
{
    return os_fork1_impl(module);
}

#endif /* defined(HAVE_FORK1) */

#if defined(HAVE_FORK)

PyDoc_STRVAR(os_fork__doc__,
"fork($module, /)\n"
"--\n"
"\n"
"Fork a child process.\n"
"\n"
"Return 0 to child process and PID of child to parent process.");

#define OS_FORK_METHODDEF    \
    {"fork", (PyCFunction)os_fork, METH_NOARGS, os_fork__doc__},

static PyObject *
os_fork_impl(PyObject *module);

static PyObject *
os_fork(PyObject *module, PyObject *Py_UNUSED(ignored))
{
    return os_fork_impl(module);
}

#endif /* defined(HAVE_FORK) */

#if defined(HAVE_SCHED_H) && defined(HAVE_SCHED_GET_PRIORITY_MAX)

PyDoc_STRVAR(os_sched_get_priority_max__doc__,
"sched_get_priority_max($module, /, policy)\n"
"--\n"
"\n"
"Get the maximum scheduling priority for policy.");

#define OS_SCHED_GET_PRIORITY_MAX_METHODDEF    \
    {"sched_get_priority_max", _PyCFunction_CAST(os_sched_get_priority_max), METH_FASTCALL|METH_KEYWORDS, os_sched_get_priority_max__doc__},

static PyObject *
os_sched_get_priority_max_impl(PyObject *module, int policy);

static PyObject *
os_sched_get_priority_max(PyObject *module, PyObject *const *args, Py_ssize_t nargs, PyObject *kwnames)
{
    PyObject *return_value = NULL;
    #if defined(Py_BUILD_CORE) && !defined(Py_BUILD_CORE_MODULE)

    #define NUM_KEYWORDS 1
    static struct {
        PyGC_Head _this_is_not_used;
        PyObject_VAR_HEAD
        PyObject *ob_item[NUM_KEYWORDS];
    } _kwtuple = {
        .ob_base = PyVarObject_HEAD_INIT(&PyTuple_Type, NUM_KEYWORDS)
        .ob_item = { &_Py_ID(policy), },
    };
    #undef NUM_KEYWORDS
    #define KWTUPLE (&_kwtuple.ob_base.ob_base)

    #else  // !Py_BUILD_CORE
    #  define KWTUPLE NULL
    #endif  // !Py_BUILD_CORE

    static const char * const _keywords[] = {"policy", NULL};
    static _PyArg_Parser _parser = {
        .keywords = _keywords,
        .fname = "sched_get_priority_max",
        .kwtuple = KWTUPLE,
    };
    #undef KWTUPLE
    PyObject *argsbuf[1];
    int policy;

    args = _PyArg_UnpackKeywords(args, nargs, NULL, kwnames, &_parser, 1, 1, 0, argsbuf);
    if (!args) {
        goto exit;
    }
    policy = PyLong_AsInt(args[0]);
    if (policy == -1 && PyErr_Occurred()) {
        goto exit;
    }
    return_value = os_sched_get_priority_max_impl(module, policy);

exit:
    return return_value;
}

#endif /* defined(HAVE_SCHED_H) && defined(HAVE_SCHED_GET_PRIORITY_MAX) */

#if defined(HAVE_SCHED_H) && defined(HAVE_SCHED_GET_PRIORITY_MAX)

PyDoc_STRVAR(os_sched_get_priority_min__doc__,
"sched_get_priority_min($module, /, policy)\n"
"--\n"
"\n"
"Get the minimum scheduling priority for policy.");

#define OS_SCHED_GET_PRIORITY_MIN_METHODDEF    \
    {"sched_get_priority_min", _PyCFunction_CAST(os_sched_get_priority_min), METH_FASTCALL|METH_KEYWORDS, os_sched_get_priority_min__doc__},

static PyObject *
os_sched_get_priority_min_impl(PyObject *module, int policy);

static PyObject *
os_sched_get_priority_min(PyObject *module, PyObject *const *args, Py_ssize_t nargs, PyObject *kwnames)
{
    PyObject *return_value = NULL;
    #if defined(Py_BUILD_CORE) && !defined(Py_BUILD_CORE_MODULE)

    #define NUM_KEYWORDS 1
    static struct {
        PyGC_Head _this_is_not_used;
        PyObject_VAR_HEAD
        PyObject *ob_item[NUM_KEYWORDS];
    } _kwtuple = {
        .ob_base = PyVarObject_HEAD_INIT(&PyTuple_Type, NUM_KEYWORDS)
        .ob_item = { &_Py_ID(policy), },
    };
    #undef NUM_KEYWORDS
    #define KWTUPLE (&_kwtuple.ob_base.ob_base)

    #else  // !Py_BUILD_CORE
    #  define KWTUPLE NULL
    #endif  // !Py_BUILD_CORE

    static const char * const _keywords[] = {"policy", NULL};
    static _PyArg_Parser _parser = {
        .keywords = _keywords,
        .fname = "sched_get_priority_min",
        .kwtuple = KWTUPLE,
    };
    #undef KWTUPLE
    PyObject *argsbuf[1];
    int policy;

    args = _PyArg_UnpackKeywords(args, nargs, NULL, kwnames, &_parser, 1, 1, 0, argsbuf);
    if (!args) {
        goto exit;
    }
    policy = PyLong_AsInt(args[0]);
    if (policy == -1 && PyErr_Occurred()) {
        goto exit;
    }
    return_value = os_sched_get_priority_min_impl(module, policy);

exit:
    return return_value;
}

#endif /* defined(HAVE_SCHED_H) && defined(HAVE_SCHED_GET_PRIORITY_MAX) */

#if defined(HAVE_SCHED_H) && defined(HAVE_SCHED_SETSCHEDULER)

PyDoc_STRVAR(os_sched_getscheduler__doc__,
"sched_getscheduler($module, pid, /)\n"
"--\n"
"\n"
"Get the scheduling policy for the process identified by pid.\n"
"\n"
"Passing 0 for pid returns the scheduling policy for the calling process.");

#define OS_SCHED_GETSCHEDULER_METHODDEF    \
    {"sched_getscheduler", (PyCFunction)os_sched_getscheduler, METH_O, os_sched_getscheduler__doc__},

static PyObject *
os_sched_getscheduler_impl(PyObject *module, pid_t pid);

static PyObject *
os_sched_getscheduler(PyObject *module, PyObject *arg)
{
    PyObject *return_value = NULL;
    pid_t pid;

    if (!PyArg_Parse(arg, "" _Py_PARSE_PID ":sched_getscheduler", &pid)) {
        goto exit;
    }
    return_value = os_sched_getscheduler_impl(module, pid);

exit:
    return return_value;
}

#endif /* defined(HAVE_SCHED_H) && defined(HAVE_SCHED_SETSCHEDULER) */

#if defined(HAVE_SCHED_H) && (defined(HAVE_SCHED_SETPARAM) || defined(HAVE_SCHED_SETSCHEDULER) || defined(POSIX_SPAWN_SETSCHEDULER) || defined(POSIX_SPAWN_SETSCHEDPARAM))

PyDoc_STRVAR(os_sched_param__doc__,
"sched_param(sched_priority)\n"
"--\n"
"\n"
"Currently has only one field: sched_priority\n"
"\n"
"  sched_priority\n"
"    A scheduling parameter.");

static PyObject *
os_sched_param_impl(PyTypeObject *type, PyObject *sched_priority);

static PyObject *
os_sched_param(PyTypeObject *type, PyObject *args, PyObject *kwargs)
{
    PyObject *return_value = NULL;
    #if defined(Py_BUILD_CORE) && !defined(Py_BUILD_CORE_MODULE)

    #define NUM_KEYWORDS 1
    static struct {
        PyGC_Head _this_is_not_used;
        PyObject_VAR_HEAD
        PyObject *ob_item[NUM_KEYWORDS];
    } _kwtuple = {
        .ob_base = PyVarObject_HEAD_INIT(&PyTuple_Type, NUM_KEYWORDS)
        .ob_item = { &_Py_ID(sched_priority), },
    };
    #undef NUM_KEYWORDS
    #define KWTUPLE (&_kwtuple.ob_base.ob_base)

    #else  // !Py_BUILD_CORE
    #  define KWTUPLE NULL
    #endif  // !Py_BUILD_CORE

    static const char * const _keywords[] = {"sched_priority", NULL};
    static _PyArg_Parser _parser = {
        .keywords = _keywords,
        .fname = "sched_param",
        .kwtuple = KWTUPLE,
    };
    #undef KWTUPLE
    PyObject *argsbuf[1];
    PyObject * const *fastargs;
    Py_ssize_t nargs = PyTuple_GET_SIZE(args);
    PyObject *sched_priority;

    fastargs = _PyArg_UnpackKeywords(_PyTuple_CAST(args)->ob_item, nargs, kwargs, NULL, &_parser, 1, 1, 0, argsbuf);
    if (!fastargs) {
        goto exit;
    }
    sched_priority = fastargs[0];
    return_value = os_sched_param_impl(type, sched_priority);

exit:
    return return_value;
}

#endif /* defined(HAVE_SCHED_H) && (defined(HAVE_SCHED_SETPARAM) || defined(HAVE_SCHED_SETSCHEDULER) || defined(POSIX_SPAWN_SETSCHEDULER) || defined(POSIX_SPAWN_SETSCHEDPARAM)) */

#if defined(HAVE_SCHED_H) && defined(HAVE_SCHED_SETSCHEDULER)

PyDoc_STRVAR(os_sched_setscheduler__doc__,
"sched_setscheduler($module, pid, policy, param, /)\n"
"--\n"
"\n"
"Set the scheduling policy for the process identified by pid.\n"
"\n"
"If pid is 0, the calling process is changed.\n"
"param is an instance of sched_param.");

#define OS_SCHED_SETSCHEDULER_METHODDEF    \
    {"sched_setscheduler", _PyCFunction_CAST(os_sched_setscheduler), METH_FASTCALL, os_sched_setscheduler__doc__},

static PyObject *
os_sched_setscheduler_impl(PyObject *module, pid_t pid, int policy,
                           PyObject *param_obj);

static PyObject *
os_sched_setscheduler(PyObject *module, PyObject *const *args, Py_ssize_t nargs)
{
    PyObject *return_value = NULL;
    pid_t pid;
    int policy;
    PyObject *param_obj;

    if (!_PyArg_ParseStack(args, nargs, "" _Py_PARSE_PID "iO:sched_setscheduler",
        &pid, &policy, &param_obj)) {
        goto exit;
    }
    return_value = os_sched_setscheduler_impl(module, pid, policy, param_obj);

exit:
    return return_value;
}

#endif /* defined(HAVE_SCHED_H) && defined(HAVE_SCHED_SETSCHEDULER) */

#if defined(HAVE_SCHED_H) && defined(HAVE_SCHED_SETPARAM)

PyDoc_STRVAR(os_sched_getparam__doc__,
"sched_getparam($module, pid, /)\n"
"--\n"
"\n"
"Returns scheduling parameters for the process identified by pid.\n"
"\n"
"If pid is 0, returns parameters for the calling process.\n"
"Return value is an instance of sched_param.");

#define OS_SCHED_GETPARAM_METHODDEF    \
    {"sched_getparam", (PyCFunction)os_sched_getparam, METH_O, os_sched_getparam__doc__},

static PyObject *
os_sched_getparam_impl(PyObject *module, pid_t pid);

static PyObject *
os_sched_getparam(PyObject *module, PyObject *arg)
{
    PyObject *return_value = NULL;
    pid_t pid;

    if (!PyArg_Parse(arg, "" _Py_PARSE_PID ":sched_getparam", &pid)) {
        goto exit;
    }
    return_value = os_sched_getparam_impl(module, pid);

exit:
    return return_value;
}

#endif /* defined(HAVE_SCHED_H) && defined(HAVE_SCHED_SETPARAM) */

#if defined(HAVE_SCHED_H) && defined(HAVE_SCHED_SETPARAM)

PyDoc_STRVAR(os_sched_setparam__doc__,
"sched_setparam($module, pid, param, /)\n"
"--\n"
"\n"
"Set scheduling parameters for the process identified by pid.\n"
"\n"
"If pid is 0, sets parameters for the calling process.\n"
"param should be an instance of sched_param.");

#define OS_SCHED_SETPARAM_METHODDEF    \
    {"sched_setparam", _PyCFunction_CAST(os_sched_setparam), METH_FASTCALL, os_sched_setparam__doc__},

static PyObject *
os_sched_setparam_impl(PyObject *module, pid_t pid, PyObject *param_obj);

static PyObject *
os_sched_setparam(PyObject *module, PyObject *const *args, Py_ssize_t nargs)
{
    PyObject *return_value = NULL;
    pid_t pid;
    PyObject *param_obj;

    if (!_PyArg_ParseStack(args, nargs, "" _Py_PARSE_PID "O:sched_setparam",
        &pid, &param_obj)) {
        goto exit;
    }
    return_value = os_sched_setparam_impl(module, pid, param_obj);

exit:
    return return_value;
}

#endif /* defined(HAVE_SCHED_H) && defined(HAVE_SCHED_SETPARAM) */

#if defined(HAVE_SCHED_H) && defined(HAVE_SCHED_RR_GET_INTERVAL)

PyDoc_STRVAR(os_sched_rr_get_interval__doc__,
"sched_rr_get_interval($module, pid, /)\n"
"--\n"
"\n"
"Return the round-robin quantum for the process identified by pid, in seconds.\n"
"\n"
"Value returned is a float.");

#define OS_SCHED_RR_GET_INTERVAL_METHODDEF    \
    {"sched_rr_get_interval", (PyCFunction)os_sched_rr_get_interval, METH_O, os_sched_rr_get_interval__doc__},

static double
os_sched_rr_get_interval_impl(PyObject *module, pid_t pid);

static PyObject *
os_sched_rr_get_interval(PyObject *module, PyObject *arg)
{
    PyObject *return_value = NULL;
    pid_t pid;
    double _return_value;

    if (!PyArg_Parse(arg, "" _Py_PARSE_PID ":sched_rr_get_interval", &pid)) {
        goto exit;
    }
    _return_value = os_sched_rr_get_interval_impl(module, pid);
    if ((_return_value == -1.0) && PyErr_Occurred()) {
        goto exit;
    }
    return_value = PyFloat_FromDouble(_return_value);

exit:
    return return_value;
}

#endif /* defined(HAVE_SCHED_H) && defined(HAVE_SCHED_RR_GET_INTERVAL) */

#if defined(HAVE_SCHED_H)

PyDoc_STRVAR(os_sched_yield__doc__,
"sched_yield($module, /)\n"
"--\n"
"\n"
"Voluntarily relinquish the CPU.");

#define OS_SCHED_YIELD_METHODDEF    \
    {"sched_yield", (PyCFunction)os_sched_yield, METH_NOARGS, os_sched_yield__doc__},

static PyObject *
os_sched_yield_impl(PyObject *module);

static PyObject *
os_sched_yield(PyObject *module, PyObject *Py_UNUSED(ignored))
{
    return os_sched_yield_impl(module);
}

#endif /* defined(HAVE_SCHED_H) */

#if defined(HAVE_SCHED_H) && defined(HAVE_SCHED_SETAFFINITY)

PyDoc_STRVAR(os_sched_setaffinity__doc__,
"sched_setaffinity($module, pid, mask, /)\n"
"--\n"
"\n"
"Set the CPU affinity of the process identified by pid to mask.\n"
"\n"
"mask should be an iterable of integers identifying CPUs.");

#define OS_SCHED_SETAFFINITY_METHODDEF    \
    {"sched_setaffinity", _PyCFunction_CAST(os_sched_setaffinity), METH_FASTCALL, os_sched_setaffinity__doc__},

static PyObject *
os_sched_setaffinity_impl(PyObject *module, pid_t pid, PyObject *mask);

static PyObject *
os_sched_setaffinity(PyObject *module, PyObject *const *args, Py_ssize_t nargs)
{
    PyObject *return_value = NULL;
    pid_t pid;
    PyObject *mask;

    if (!_PyArg_ParseStack(args, nargs, "" _Py_PARSE_PID "O:sched_setaffinity",
        &pid, &mask)) {
        goto exit;
    }
    return_value = os_sched_setaffinity_impl(module, pid, mask);

exit:
    return return_value;
}

#endif /* defined(HAVE_SCHED_H) && defined(HAVE_SCHED_SETAFFINITY) */

#if defined(HAVE_SCHED_H) && defined(HAVE_SCHED_SETAFFINITY)

PyDoc_STRVAR(os_sched_getaffinity__doc__,
"sched_getaffinity($module, pid, /)\n"
"--\n"
"\n"
"Return the affinity of the process identified by pid (or the current process if zero).\n"
"\n"
"The affinity is returned as a set of CPU identifiers.");

#define OS_SCHED_GETAFFINITY_METHODDEF    \
    {"sched_getaffinity", (PyCFunction)os_sched_getaffinity, METH_O, os_sched_getaffinity__doc__},

static PyObject *
os_sched_getaffinity_impl(PyObject *module, pid_t pid);

static PyObject *
os_sched_getaffinity(PyObject *module, PyObject *arg)
{
    PyObject *return_value = NULL;
    pid_t pid;

    if (!PyArg_Parse(arg, "" _Py_PARSE_PID ":sched_getaffinity", &pid)) {
        goto exit;
    }
    return_value = os_sched_getaffinity_impl(module, pid);

exit:
    return return_value;
}

#endif /* defined(HAVE_SCHED_H) && defined(HAVE_SCHED_SETAFFINITY) */

#if defined(HAVE_POSIX_OPENPT)

PyDoc_STRVAR(os_posix_openpt__doc__,
"posix_openpt($module, oflag, /)\n"
"--\n"
"\n"
"Open and return a file descriptor for a master pseudo-terminal device.\n"
"\n"
"Performs a posix_openpt() C function call. The oflag argument is used to\n"
"set file status flags and file access modes as specified in the manual page\n"
"of posix_openpt() of your system.");

#define OS_POSIX_OPENPT_METHODDEF    \
    {"posix_openpt", (PyCFunction)os_posix_openpt, METH_O, os_posix_openpt__doc__},

static int
os_posix_openpt_impl(PyObject *module, int oflag);

static PyObject *
os_posix_openpt(PyObject *module, PyObject *arg)
{
    PyObject *return_value = NULL;
    int oflag;
    int _return_value;

    oflag = _PyLong_AsInt(arg);
    if (oflag == -1 && PyErr_Occurred()) {
        goto exit;
    }
    _return_value = os_posix_openpt_impl(module, oflag);
    if ((_return_value == -1) && PyErr_Occurred()) {
        goto exit;
    }
    return_value = PyLong_FromLong((long)_return_value);

exit:
    return return_value;
}

#endif /* defined(HAVE_POSIX_OPENPT) */

#if defined(HAVE_GRANTPT)

PyDoc_STRVAR(os_grantpt__doc__,
"grantpt($module, fd, /)\n"
"--\n"
"\n"
"Grant access to the slave pseudo-terminal device.\n"
"\n"
"  fd\n"
"    File descriptor of a master pseudo-terminal device.\n"
"\n"
"Performs a grantpt() C function call.");

#define OS_GRANTPT_METHODDEF    \
    {"grantpt", (PyCFunction)os_grantpt, METH_O, os_grantpt__doc__},

static PyObject *
os_grantpt_impl(PyObject *module, int fd);

static PyObject *
os_grantpt(PyObject *module, PyObject *arg)
{
    PyObject *return_value = NULL;
    int fd;

    if (!_PyLong_FileDescriptor_Converter(arg, &fd)) {
        goto exit;
    }
    return_value = os_grantpt_impl(module, fd);

exit:
    return return_value;
}

#endif /* defined(HAVE_GRANTPT) */

#if defined(HAVE_UNLOCKPT)

PyDoc_STRVAR(os_unlockpt__doc__,
"unlockpt($module, fd, /)\n"
"--\n"
"\n"
"Unlock a pseudo-terminal master/slave pair.\n"
"\n"
"  fd\n"
"    File descriptor of a master pseudo-terminal device.\n"
"\n"
"Performs an unlockpt() C function call.");

#define OS_UNLOCKPT_METHODDEF    \
    {"unlockpt", (PyCFunction)os_unlockpt, METH_O, os_unlockpt__doc__},

static PyObject *
os_unlockpt_impl(PyObject *module, int fd);

static PyObject *
os_unlockpt(PyObject *module, PyObject *arg)
{
    PyObject *return_value = NULL;
    int fd;

    if (!_PyLong_FileDescriptor_Converter(arg, &fd)) {
        goto exit;
    }
    return_value = os_unlockpt_impl(module, fd);

exit:
    return return_value;
}

#endif /* defined(HAVE_UNLOCKPT) */

#if defined(HAVE_PTSNAME)

PyDoc_STRVAR(os_ptsname__doc__,
"ptsname($module, fd, /)\n"
"--\n"
"\n"
"Return the name of the slave pseudo-terminal device.\n"
"\n"
"  fd\n"
"    File descriptor of a master pseudo-terminal device.\n"
"\n"
"Performs a ptsname() C function call.");

#define OS_PTSNAME_METHODDEF    \
    {"ptsname", (PyCFunction)os_ptsname, METH_O, os_ptsname__doc__},

static PyObject *
os_ptsname_impl(PyObject *module, int fd);

static PyObject *
os_ptsname(PyObject *module, PyObject *arg)
{
    PyObject *return_value = NULL;
    int fd;

    if (!_PyLong_FileDescriptor_Converter(arg, &fd)) {
        goto exit;
    }
    return_value = os_ptsname_impl(module, fd);

exit:
    return return_value;
}

#endif /* defined(HAVE_PTSNAME) */

#if (defined(HAVE_OPENPTY) || defined(HAVE__GETPTY) || defined(HAVE_DEV_PTMX))

PyDoc_STRVAR(os_openpty__doc__,
"openpty($module, /)\n"
"--\n"
"\n"
"Open a pseudo-terminal.\n"
"\n"
"Return a tuple of (master_fd, slave_fd) containing open file descriptors\n"
"for both the master and slave ends.");

#define OS_OPENPTY_METHODDEF    \
    {"openpty", (PyCFunction)os_openpty, METH_NOARGS, os_openpty__doc__},

static PyObject *
os_openpty_impl(PyObject *module);

static PyObject *
os_openpty(PyObject *module, PyObject *Py_UNUSED(ignored))
{
    return os_openpty_impl(module);
}

#endif /* (defined(HAVE_OPENPTY) || defined(HAVE__GETPTY) || defined(HAVE_DEV_PTMX)) */

#if (defined(HAVE_LOGIN_TTY) || defined(HAVE_FALLBACK_LOGIN_TTY))

PyDoc_STRVAR(os_login_tty__doc__,
"login_tty($module, fd, /)\n"
"--\n"
"\n"
"Prepare the tty of which fd is a file descriptor for a new login session.\n"
"\n"
"Make the calling process a session leader; make the tty the\n"
"controlling tty, the stdin, the stdout, and the stderr of the\n"
"calling process; close fd.");

#define OS_LOGIN_TTY_METHODDEF    \
    {"login_tty", (PyCFunction)os_login_tty, METH_O, os_login_tty__doc__},

static PyObject *
os_login_tty_impl(PyObject *module, int fd);

static PyObject *
os_login_tty(PyObject *module, PyObject *arg)
{
    PyObject *return_value = NULL;
    int fd;

    if (!_PyLong_FileDescriptor_Converter(arg, &fd)) {
        goto exit;
    }
    return_value = os_login_tty_impl(module, fd);

exit:
    return return_value;
}

#endif /* (defined(HAVE_LOGIN_TTY) || defined(HAVE_FALLBACK_LOGIN_TTY)) */

#if defined(HAVE_FORKPTY)

PyDoc_STRVAR(os_forkpty__doc__,
"forkpty($module, /)\n"
"--\n"
"\n"
"Fork a new process with a new pseudo-terminal as controlling tty.\n"
"\n"
"Returns a tuple of (pid, master_fd).\n"
"Like fork(), return pid of 0 to the child process,\n"
"and pid of child to the parent process.\n"
"To both, return fd of newly opened pseudo-terminal.");

#define OS_FORKPTY_METHODDEF    \
    {"forkpty", (PyCFunction)os_forkpty, METH_NOARGS, os_forkpty__doc__},

static PyObject *
os_forkpty_impl(PyObject *module);

static PyObject *
os_forkpty(PyObject *module, PyObject *Py_UNUSED(ignored))
{
    return os_forkpty_impl(module);
}

#endif /* defined(HAVE_FORKPTY) */

#if defined(HAVE_GETEGID)

PyDoc_STRVAR(os_getegid__doc__,
"getegid($module, /)\n"
"--\n"
"\n"
"Return the current process\'s effective group id.");

#define OS_GETEGID_METHODDEF    \
    {"getegid", (PyCFunction)os_getegid, METH_NOARGS, os_getegid__doc__},

static PyObject *
os_getegid_impl(PyObject *module);

static PyObject *
os_getegid(PyObject *module, PyObject *Py_UNUSED(ignored))
{
    return os_getegid_impl(module);
}

#endif /* defined(HAVE_GETEGID) */

#if defined(HAVE_GETEUID)

PyDoc_STRVAR(os_geteuid__doc__,
"geteuid($module, /)\n"
"--\n"
"\n"
"Return the current process\'s effective user id.");

#define OS_GETEUID_METHODDEF    \
    {"geteuid", (PyCFunction)os_geteuid, METH_NOARGS, os_geteuid__doc__},

static PyObject *
os_geteuid_impl(PyObject *module);

static PyObject *
os_geteuid(PyObject *module, PyObject *Py_UNUSED(ignored))
{
    return os_geteuid_impl(module);
}

#endif /* defined(HAVE_GETEUID) */

#if defined(HAVE_GETGID)

PyDoc_STRVAR(os_getgid__doc__,
"getgid($module, /)\n"
"--\n"
"\n"
"Return the current process\'s group id.");

#define OS_GETGID_METHODDEF    \
    {"getgid", (PyCFunction)os_getgid, METH_NOARGS, os_getgid__doc__},

static PyObject *
os_getgid_impl(PyObject *module);

static PyObject *
os_getgid(PyObject *module, PyObject *Py_UNUSED(ignored))
{
    return os_getgid_impl(module);
}

#endif /* defined(HAVE_GETGID) */

#if defined(HAVE_GETPID)

PyDoc_STRVAR(os_getpid__doc__,
"getpid($module, /)\n"
"--\n"
"\n"
"Return the current process id.");

#define OS_GETPID_METHODDEF    \
    {"getpid", (PyCFunction)os_getpid, METH_NOARGS, os_getpid__doc__},

static PyObject *
os_getpid_impl(PyObject *module);

static PyObject *
os_getpid(PyObject *module, PyObject *Py_UNUSED(ignored))
{
    return os_getpid_impl(module);
}

#endif /* defined(HAVE_GETPID) */

#if defined(HAVE_GETGROUPLIST) && defined(__APPLE__)

PyDoc_STRVAR(os_getgrouplist__doc__,
"getgrouplist($module, user, group, /)\n"
"--\n"
"\n"
"Returns a list of groups to which a user belongs.\n"
"\n"
"  user\n"
"    username to lookup\n"
"  group\n"
"    base group id of the user");

#define OS_GETGROUPLIST_METHODDEF    \
    {"getgrouplist", _PyCFunction_CAST(os_getgrouplist), METH_FASTCALL, os_getgrouplist__doc__},

static PyObject *
os_getgrouplist_impl(PyObject *module, const char *user, int basegid);

static PyObject *
os_getgrouplist(PyObject *module, PyObject *const *args, Py_ssize_t nargs)
{
    PyObject *return_value = NULL;
    const char *user;
    int basegid;

    if (!_PyArg_CheckPositional("getgrouplist", nargs, 2, 2)) {
        goto exit;
    }
    if (!PyUnicode_Check(args[0])) {
        _PyArg_BadArgument("getgrouplist", "argument 1", "str", args[0]);
        goto exit;
    }
    Py_ssize_t user_length;
    user = PyUnicode_AsUTF8AndSize(args[0], &user_length);
    if (user == NULL) {
        goto exit;
    }
    if (strlen(user) != (size_t)user_length) {
        PyErr_SetString(PyExc_ValueError, "embedded null character");
        goto exit;
    }
    basegid = PyLong_AsInt(args[1]);
    if (basegid == -1 && PyErr_Occurred()) {
        goto exit;
    }
    return_value = os_getgrouplist_impl(module, user, basegid);

exit:
    return return_value;
}

#endif /* defined(HAVE_GETGROUPLIST) && defined(__APPLE__) */

#if defined(HAVE_GETGROUPLIST) && !defined(__APPLE__)

PyDoc_STRVAR(os_getgrouplist__doc__,
"getgrouplist($module, user, group, /)\n"
"--\n"
"\n"
"Returns a list of groups to which a user belongs.\n"
"\n"
"  user\n"
"    username to lookup\n"
"  group\n"
"    base group id of the user");

#define OS_GETGROUPLIST_METHODDEF    \
    {"getgrouplist", _PyCFunction_CAST(os_getgrouplist), METH_FASTCALL, os_getgrouplist__doc__},

static PyObject *
os_getgrouplist_impl(PyObject *module, const char *user, gid_t basegid);

static PyObject *
os_getgrouplist(PyObject *module, PyObject *const *args, Py_ssize_t nargs)
{
    PyObject *return_value = NULL;
    const char *user;
    gid_t basegid;

    if (!_PyArg_CheckPositional("getgrouplist", nargs, 2, 2)) {
        goto exit;
    }
    if (!PyUnicode_Check(args[0])) {
        _PyArg_BadArgument("getgrouplist", "argument 1", "str", args[0]);
        goto exit;
    }
    Py_ssize_t user_length;
    user = PyUnicode_AsUTF8AndSize(args[0], &user_length);
    if (user == NULL) {
        goto exit;
    }
    if (strlen(user) != (size_t)user_length) {
        PyErr_SetString(PyExc_ValueError, "embedded null character");
        goto exit;
    }
    if (!_Py_Gid_Converter(args[1], &basegid)) {
        goto exit;
    }
    return_value = os_getgrouplist_impl(module, user, basegid);

exit:
    return return_value;
}

#endif /* defined(HAVE_GETGROUPLIST) && !defined(__APPLE__) */

#if defined(HAVE_GETGROUPS)

PyDoc_STRVAR(os_getgroups__doc__,
"getgroups($module, /)\n"
"--\n"
"\n"
"Return list of supplemental group IDs for the process.");

#define OS_GETGROUPS_METHODDEF    \
    {"getgroups", (PyCFunction)os_getgroups, METH_NOARGS, os_getgroups__doc__},

static PyObject *
os_getgroups_impl(PyObject *module);

static PyObject *
os_getgroups(PyObject *module, PyObject *Py_UNUSED(ignored))
{
    return os_getgroups_impl(module);
}

#endif /* defined(HAVE_GETGROUPS) */

#if defined(HAVE_INITGROUPS) && defined(__APPLE__)

PyDoc_STRVAR(os_initgroups__doc__,
"initgroups($module, username, gid, /)\n"
"--\n"
"\n"
"Initialize the group access list.\n"
"\n"
"Call the system initgroups() to initialize the group access list with all of\n"
"the groups of which the specified username is a member, plus the specified\n"
"group id.");

#define OS_INITGROUPS_METHODDEF    \
    {"initgroups", _PyCFunction_CAST(os_initgroups), METH_FASTCALL, os_initgroups__doc__},

static PyObject *
os_initgroups_impl(PyObject *module, PyObject *oname, int gid);

static PyObject *
os_initgroups(PyObject *module, PyObject *const *args, Py_ssize_t nargs)
{
    PyObject *return_value = NULL;
    PyObject *oname = NULL;
    int gid;

    if (!_PyArg_CheckPositional("initgroups", nargs, 2, 2)) {
        goto exit;
    }
    if (!PyUnicode_FSConverter(args[0], &oname)) {
        goto exit;
    }
    gid = PyLong_AsInt(args[1]);
    if (gid == -1 && PyErr_Occurred()) {
        goto exit;
    }
    return_value = os_initgroups_impl(module, oname, gid);

exit:
    /* Cleanup for oname */
    Py_XDECREF(oname);

    return return_value;
}

#endif /* defined(HAVE_INITGROUPS) && defined(__APPLE__) */

#if defined(HAVE_INITGROUPS) && !defined(__APPLE__)

PyDoc_STRVAR(os_initgroups__doc__,
"initgroups($module, username, gid, /)\n"
"--\n"
"\n"
"Initialize the group access list.\n"
"\n"
"Call the system initgroups() to initialize the group access list with all of\n"
"the groups of which the specified username is a member, plus the specified\n"
"group id.");

#define OS_INITGROUPS_METHODDEF    \
    {"initgroups", _PyCFunction_CAST(os_initgroups), METH_FASTCALL, os_initgroups__doc__},

static PyObject *
os_initgroups_impl(PyObject *module, PyObject *oname, gid_t gid);

static PyObject *
os_initgroups(PyObject *module, PyObject *const *args, Py_ssize_t nargs)
{
    PyObject *return_value = NULL;
    PyObject *oname = NULL;
    gid_t gid;

    if (!_PyArg_CheckPositional("initgroups", nargs, 2, 2)) {
        goto exit;
    }
    if (!PyUnicode_FSConverter(args[0], &oname)) {
        goto exit;
    }
    if (!_Py_Gid_Converter(args[1], &gid)) {
        goto exit;
    }
    return_value = os_initgroups_impl(module, oname, gid);

exit:
    /* Cleanup for oname */
    Py_XDECREF(oname);

    return return_value;
}

#endif /* defined(HAVE_INITGROUPS) && !defined(__APPLE__) */

#if defined(HAVE_GETPGID)

PyDoc_STRVAR(os_getpgid__doc__,
"getpgid($module, /, pid)\n"
"--\n"
"\n"
"Call the system call getpgid(), and return the result.");

#define OS_GETPGID_METHODDEF    \
    {"getpgid", _PyCFunction_CAST(os_getpgid), METH_FASTCALL|METH_KEYWORDS, os_getpgid__doc__},

static PyObject *
os_getpgid_impl(PyObject *module, pid_t pid);

static PyObject *
os_getpgid(PyObject *module, PyObject *const *args, Py_ssize_t nargs, PyObject *kwnames)
{
    PyObject *return_value = NULL;
    #if defined(Py_BUILD_CORE) && !defined(Py_BUILD_CORE_MODULE)

    #define NUM_KEYWORDS 1
    static struct {
        PyGC_Head _this_is_not_used;
        PyObject_VAR_HEAD
        PyObject *ob_item[NUM_KEYWORDS];
    } _kwtuple = {
        .ob_base = PyVarObject_HEAD_INIT(&PyTuple_Type, NUM_KEYWORDS)
        .ob_item = { &_Py_ID(pid), },
    };
    #undef NUM_KEYWORDS
    #define KWTUPLE (&_kwtuple.ob_base.ob_base)

    #else  // !Py_BUILD_CORE
    #  define KWTUPLE NULL
    #endif  // !Py_BUILD_CORE

    static const char * const _keywords[] = {"pid", NULL};
    static _PyArg_Parser _parser = {
        .keywords = _keywords,
        .format = "" _Py_PARSE_PID ":getpgid",
        .kwtuple = KWTUPLE,
    };
    #undef KWTUPLE
    pid_t pid;

    if (!_PyArg_ParseStackAndKeywords(args, nargs, kwnames, &_parser,
        &pid)) {
        goto exit;
    }
    return_value = os_getpgid_impl(module, pid);

exit:
    return return_value;
}

#endif /* defined(HAVE_GETPGID) */

#if defined(HAVE_GETPGRP)

PyDoc_STRVAR(os_getpgrp__doc__,
"getpgrp($module, /)\n"
"--\n"
"\n"
"Return the current process group id.");

#define OS_GETPGRP_METHODDEF    \
    {"getpgrp", (PyCFunction)os_getpgrp, METH_NOARGS, os_getpgrp__doc__},

static PyObject *
os_getpgrp_impl(PyObject *module);

static PyObject *
os_getpgrp(PyObject *module, PyObject *Py_UNUSED(ignored))
{
    return os_getpgrp_impl(module);
}

#endif /* defined(HAVE_GETPGRP) */

#if defined(HAVE_SETPGRP)

PyDoc_STRVAR(os_setpgrp__doc__,
"setpgrp($module, /)\n"
"--\n"
"\n"
"Make the current process the leader of its process group.");

#define OS_SETPGRP_METHODDEF    \
    {"setpgrp", (PyCFunction)os_setpgrp, METH_NOARGS, os_setpgrp__doc__},

static PyObject *
os_setpgrp_impl(PyObject *module);

static PyObject *
os_setpgrp(PyObject *module, PyObject *Py_UNUSED(ignored))
{
    return os_setpgrp_impl(module);
}

#endif /* defined(HAVE_SETPGRP) */

#if defined(HAVE_GETPPID)

PyDoc_STRVAR(os_getppid__doc__,
"getppid($module, /)\n"
"--\n"
"\n"
"Return the parent\'s process id.\n"
"\n"
"If the parent process has already exited, Windows machines will still\n"
"return its id; others systems will return the id of the \'init\' process (1).");

#define OS_GETPPID_METHODDEF    \
    {"getppid", (PyCFunction)os_getppid, METH_NOARGS, os_getppid__doc__},

static PyObject *
os_getppid_impl(PyObject *module);

static PyObject *
os_getppid(PyObject *module, PyObject *Py_UNUSED(ignored))
{
    return os_getppid_impl(module);
}

#endif /* defined(HAVE_GETPPID) */

#if defined(HAVE_GETLOGIN)

PyDoc_STRVAR(os_getlogin__doc__,
"getlogin($module, /)\n"
"--\n"
"\n"
"Return the actual login name.");

#define OS_GETLOGIN_METHODDEF    \
    {"getlogin", (PyCFunction)os_getlogin, METH_NOARGS, os_getlogin__doc__},

static PyObject *
os_getlogin_impl(PyObject *module);

static PyObject *
os_getlogin(PyObject *module, PyObject *Py_UNUSED(ignored))
{
    return os_getlogin_impl(module);
}

#endif /* defined(HAVE_GETLOGIN) */

#if defined(HAVE_GETUID)

PyDoc_STRVAR(os_getuid__doc__,
"getuid($module, /)\n"
"--\n"
"\n"
"Return the current process\'s user id.");

#define OS_GETUID_METHODDEF    \
    {"getuid", (PyCFunction)os_getuid, METH_NOARGS, os_getuid__doc__},

static PyObject *
os_getuid_impl(PyObject *module);

static PyObject *
os_getuid(PyObject *module, PyObject *Py_UNUSED(ignored))
{
    return os_getuid_impl(module);
}

#endif /* defined(HAVE_GETUID) */

#if defined(HAVE_KILL)

PyDoc_STRVAR(os_kill__doc__,
"kill($module, pid, signal, /)\n"
"--\n"
"\n"
"Kill a process with a signal.");

#define OS_KILL_METHODDEF    \
    {"kill", _PyCFunction_CAST(os_kill), METH_FASTCALL, os_kill__doc__},

static PyObject *
os_kill_impl(PyObject *module, pid_t pid, Py_ssize_t signal);

static PyObject *
os_kill(PyObject *module, PyObject *const *args, Py_ssize_t nargs)
{
    PyObject *return_value = NULL;
    pid_t pid;
    Py_ssize_t signal;

    if (!_PyArg_ParseStack(args, nargs, "" _Py_PARSE_PID "n:kill",
        &pid, &signal)) {
        goto exit;
    }
    return_value = os_kill_impl(module, pid, signal);

exit:
    return return_value;
}

#endif /* defined(HAVE_KILL) */

#if defined(HAVE_KILLPG)

PyDoc_STRVAR(os_killpg__doc__,
"killpg($module, pgid, signal, /)\n"
"--\n"
"\n"
"Kill a process group with a signal.");

#define OS_KILLPG_METHODDEF    \
    {"killpg", _PyCFunction_CAST(os_killpg), METH_FASTCALL, os_killpg__doc__},

static PyObject *
os_killpg_impl(PyObject *module, pid_t pgid, int signal);

static PyObject *
os_killpg(PyObject *module, PyObject *const *args, Py_ssize_t nargs)
{
    PyObject *return_value = NULL;
    pid_t pgid;
    int signal;

    if (!_PyArg_ParseStack(args, nargs, "" _Py_PARSE_PID "i:killpg",
        &pgid, &signal)) {
        goto exit;
    }
    return_value = os_killpg_impl(module, pgid, signal);

exit:
    return return_value;
}

#endif /* defined(HAVE_KILLPG) */

#if defined(HAVE_PLOCK)

PyDoc_STRVAR(os_plock__doc__,
"plock($module, op, /)\n"
"--\n"
"\n"
"Lock program segments into memory.\");");

#define OS_PLOCK_METHODDEF    \
    {"plock", (PyCFunction)os_plock, METH_O, os_plock__doc__},

static PyObject *
os_plock_impl(PyObject *module, int op);

static PyObject *
os_plock(PyObject *module, PyObject *arg)
{
    PyObject *return_value = NULL;
    int op;

    op = PyLong_AsInt(arg);
    if (op == -1 && PyErr_Occurred()) {
        goto exit;
    }
    return_value = os_plock_impl(module, op);

exit:
    return return_value;
}

#endif /* defined(HAVE_PLOCK) */

#if defined(HAVE_SETUID)

PyDoc_STRVAR(os_setuid__doc__,
"setuid($module, uid, /)\n"
"--\n"
"\n"
"Set the current process\'s user id.");

#define OS_SETUID_METHODDEF    \
    {"setuid", (PyCFunction)os_setuid, METH_O, os_setuid__doc__},

static PyObject *
os_setuid_impl(PyObject *module, uid_t uid);

static PyObject *
os_setuid(PyObject *module, PyObject *arg)
{
    PyObject *return_value = NULL;
    uid_t uid;

    if (!_Py_Uid_Converter(arg, &uid)) {
        goto exit;
    }
    return_value = os_setuid_impl(module, uid);

exit:
    return return_value;
}

#endif /* defined(HAVE_SETUID) */

#if defined(HAVE_SETEUID)

PyDoc_STRVAR(os_seteuid__doc__,
"seteuid($module, euid, /)\n"
"--\n"
"\n"
"Set the current process\'s effective user id.");

#define OS_SETEUID_METHODDEF    \
    {"seteuid", (PyCFunction)os_seteuid, METH_O, os_seteuid__doc__},

static PyObject *
os_seteuid_impl(PyObject *module, uid_t euid);

static PyObject *
os_seteuid(PyObject *module, PyObject *arg)
{
    PyObject *return_value = NULL;
    uid_t euid;

    if (!_Py_Uid_Converter(arg, &euid)) {
        goto exit;
    }
    return_value = os_seteuid_impl(module, euid);

exit:
    return return_value;
}

#endif /* defined(HAVE_SETEUID) */

#if defined(HAVE_SETEGID)

PyDoc_STRVAR(os_setegid__doc__,
"setegid($module, egid, /)\n"
"--\n"
"\n"
"Set the current process\'s effective group id.");

#define OS_SETEGID_METHODDEF    \
    {"setegid", (PyCFunction)os_setegid, METH_O, os_setegid__doc__},

static PyObject *
os_setegid_impl(PyObject *module, gid_t egid);

static PyObject *
os_setegid(PyObject *module, PyObject *arg)
{
    PyObject *return_value = NULL;
    gid_t egid;

    if (!_Py_Gid_Converter(arg, &egid)) {
        goto exit;
    }
    return_value = os_setegid_impl(module, egid);

exit:
    return return_value;
}

#endif /* defined(HAVE_SETEGID) */

#if defined(HAVE_SETREUID)

PyDoc_STRVAR(os_setreuid__doc__,
"setreuid($module, ruid, euid, /)\n"
"--\n"
"\n"
"Set the current process\'s real and effective user ids.");

#define OS_SETREUID_METHODDEF    \
    {"setreuid", _PyCFunction_CAST(os_setreuid), METH_FASTCALL, os_setreuid__doc__},

static PyObject *
os_setreuid_impl(PyObject *module, uid_t ruid, uid_t euid);

static PyObject *
os_setreuid(PyObject *module, PyObject *const *args, Py_ssize_t nargs)
{
    PyObject *return_value = NULL;
    uid_t ruid;
    uid_t euid;

    if (!_PyArg_CheckPositional("setreuid", nargs, 2, 2)) {
        goto exit;
    }
    if (!_Py_Uid_Converter(args[0], &ruid)) {
        goto exit;
    }
    if (!_Py_Uid_Converter(args[1], &euid)) {
        goto exit;
    }
    return_value = os_setreuid_impl(module, ruid, euid);

exit:
    return return_value;
}

#endif /* defined(HAVE_SETREUID) */

#if defined(HAVE_SETREGID)

PyDoc_STRVAR(os_setregid__doc__,
"setregid($module, rgid, egid, /)\n"
"--\n"
"\n"
"Set the current process\'s real and effective group ids.");

#define OS_SETREGID_METHODDEF    \
    {"setregid", _PyCFunction_CAST(os_setregid), METH_FASTCALL, os_setregid__doc__},

static PyObject *
os_setregid_impl(PyObject *module, gid_t rgid, gid_t egid);

static PyObject *
os_setregid(PyObject *module, PyObject *const *args, Py_ssize_t nargs)
{
    PyObject *return_value = NULL;
    gid_t rgid;
    gid_t egid;

    if (!_PyArg_CheckPositional("setregid", nargs, 2, 2)) {
        goto exit;
    }
    if (!_Py_Gid_Converter(args[0], &rgid)) {
        goto exit;
    }
    if (!_Py_Gid_Converter(args[1], &egid)) {
        goto exit;
    }
    return_value = os_setregid_impl(module, rgid, egid);

exit:
    return return_value;
}

#endif /* defined(HAVE_SETREGID) */

#if defined(HAVE_SETGID)

PyDoc_STRVAR(os_setgid__doc__,
"setgid($module, gid, /)\n"
"--\n"
"\n"
"Set the current process\'s group id.");

#define OS_SETGID_METHODDEF    \
    {"setgid", (PyCFunction)os_setgid, METH_O, os_setgid__doc__},

static PyObject *
os_setgid_impl(PyObject *module, gid_t gid);

static PyObject *
os_setgid(PyObject *module, PyObject *arg)
{
    PyObject *return_value = NULL;
    gid_t gid;

    if (!_Py_Gid_Converter(arg, &gid)) {
        goto exit;
    }
    return_value = os_setgid_impl(module, gid);

exit:
    return return_value;
}

#endif /* defined(HAVE_SETGID) */

#if defined(HAVE_SETGROUPS)

PyDoc_STRVAR(os_setgroups__doc__,
"setgroups($module, groups, /)\n"
"--\n"
"\n"
"Set the groups of the current process to list.");

#define OS_SETGROUPS_METHODDEF    \
    {"setgroups", (PyCFunction)os_setgroups, METH_O, os_setgroups__doc__},

#endif /* defined(HAVE_SETGROUPS) */

#if defined(HAVE_WAIT3)

PyDoc_STRVAR(os_wait3__doc__,
"wait3($module, /, options)\n"
"--\n"
"\n"
"Wait for completion of a child process.\n"
"\n"
"Returns a tuple of information about the child process:\n"
"  (pid, status, rusage)");

#define OS_WAIT3_METHODDEF    \
    {"wait3", _PyCFunction_CAST(os_wait3), METH_FASTCALL|METH_KEYWORDS, os_wait3__doc__},

static PyObject *
os_wait3_impl(PyObject *module, int options);

static PyObject *
os_wait3(PyObject *module, PyObject *const *args, Py_ssize_t nargs, PyObject *kwnames)
{
    PyObject *return_value = NULL;
    #if defined(Py_BUILD_CORE) && !defined(Py_BUILD_CORE_MODULE)

    #define NUM_KEYWORDS 1
    static struct {
        PyGC_Head _this_is_not_used;
        PyObject_VAR_HEAD
        PyObject *ob_item[NUM_KEYWORDS];
    } _kwtuple = {
        .ob_base = PyVarObject_HEAD_INIT(&PyTuple_Type, NUM_KEYWORDS)
        .ob_item = { &_Py_ID(options), },
    };
    #undef NUM_KEYWORDS
    #define KWTUPLE (&_kwtuple.ob_base.ob_base)

    #else  // !Py_BUILD_CORE
    #  define KWTUPLE NULL
    #endif  // !Py_BUILD_CORE

    static const char * const _keywords[] = {"options", NULL};
    static _PyArg_Parser _parser = {
        .keywords = _keywords,
        .fname = "wait3",
        .kwtuple = KWTUPLE,
    };
    #undef KWTUPLE
    PyObject *argsbuf[1];
    int options;

    args = _PyArg_UnpackKeywords(args, nargs, NULL, kwnames, &_parser, 1, 1, 0, argsbuf);
    if (!args) {
        goto exit;
    }
    options = PyLong_AsInt(args[0]);
    if (options == -1 && PyErr_Occurred()) {
        goto exit;
    }
    return_value = os_wait3_impl(module, options);

exit:
    return return_value;
}

#endif /* defined(HAVE_WAIT3) */

#if defined(HAVE_WAIT4)

PyDoc_STRVAR(os_wait4__doc__,
"wait4($module, /, pid, options)\n"
"--\n"
"\n"
"Wait for completion of a specific child process.\n"
"\n"
"Returns a tuple of information about the child process:\n"
"  (pid, status, rusage)");

#define OS_WAIT4_METHODDEF    \
    {"wait4", _PyCFunction_CAST(os_wait4), METH_FASTCALL|METH_KEYWORDS, os_wait4__doc__},

static PyObject *
os_wait4_impl(PyObject *module, pid_t pid, int options);

static PyObject *
os_wait4(PyObject *module, PyObject *const *args, Py_ssize_t nargs, PyObject *kwnames)
{
    PyObject *return_value = NULL;
    #if defined(Py_BUILD_CORE) && !defined(Py_BUILD_CORE_MODULE)

    #define NUM_KEYWORDS 2
    static struct {
        PyGC_Head _this_is_not_used;
        PyObject_VAR_HEAD
        PyObject *ob_item[NUM_KEYWORDS];
    } _kwtuple = {
        .ob_base = PyVarObject_HEAD_INIT(&PyTuple_Type, NUM_KEYWORDS)
        .ob_item = { &_Py_ID(pid), &_Py_ID(options), },
    };
    #undef NUM_KEYWORDS
    #define KWTUPLE (&_kwtuple.ob_base.ob_base)

    #else  // !Py_BUILD_CORE
    #  define KWTUPLE NULL
    #endif  // !Py_BUILD_CORE

    static const char * const _keywords[] = {"pid", "options", NULL};
    static _PyArg_Parser _parser = {
        .keywords = _keywords,
        .format = "" _Py_PARSE_PID "i:wait4",
        .kwtuple = KWTUPLE,
    };
    #undef KWTUPLE
    pid_t pid;
    int options;

    if (!_PyArg_ParseStackAndKeywords(args, nargs, kwnames, &_parser,
        &pid, &options)) {
        goto exit;
    }
    return_value = os_wait4_impl(module, pid, options);

exit:
    return return_value;
}

#endif /* defined(HAVE_WAIT4) */

#if defined(HAVE_WAITID)

PyDoc_STRVAR(os_waitid__doc__,
"waitid($module, idtype, id, options, /)\n"
"--\n"
"\n"
"Returns the result of waiting for a process or processes.\n"
"\n"
"  idtype\n"
"    Must be one of be P_PID, P_PGID or P_ALL.\n"
"  id\n"
"    The id to wait on.\n"
"  options\n"
"    Constructed from the ORing of one or more of WEXITED, WSTOPPED\n"
"    or WCONTINUED and additionally may be ORed with WNOHANG or WNOWAIT.\n"
"\n"
"Returns either waitid_result or None if WNOHANG is specified and there are\n"
"no children in a waitable state.");

#define OS_WAITID_METHODDEF    \
    {"waitid", _PyCFunction_CAST(os_waitid), METH_FASTCALL, os_waitid__doc__},

static PyObject *
os_waitid_impl(PyObject *module, idtype_t idtype, id_t id, int options);

static PyObject *
os_waitid(PyObject *module, PyObject *const *args, Py_ssize_t nargs)
{
    PyObject *return_value = NULL;
    idtype_t idtype;
    id_t id;
    int options;

    if (!_PyArg_ParseStack(args, nargs, "i" _Py_PARSE_PID "i:waitid",
        &idtype, &id, &options)) {
        goto exit;
    }
    return_value = os_waitid_impl(module, idtype, id, options);

exit:
    return return_value;
}

#endif /* defined(HAVE_WAITID) */

#if defined(HAVE_WAITPID)

PyDoc_STRVAR(os_waitpid__doc__,
"waitpid($module, pid, options, /)\n"
"--\n"
"\n"
"Wait for completion of a given child process.\n"
"\n"
"Returns a tuple of information regarding the child process:\n"
"    (pid, status)\n"
"\n"
"The options argument is ignored on Windows.");

#define OS_WAITPID_METHODDEF    \
    {"waitpid", _PyCFunction_CAST(os_waitpid), METH_FASTCALL, os_waitpid__doc__},

static PyObject *
os_waitpid_impl(PyObject *module, pid_t pid, int options);

static PyObject *
os_waitpid(PyObject *module, PyObject *const *args, Py_ssize_t nargs)
{
    PyObject *return_value = NULL;
    pid_t pid;
    int options;

    if (!_PyArg_ParseStack(args, nargs, "" _Py_PARSE_PID "i:waitpid",
        &pid, &options)) {
        goto exit;
    }
    return_value = os_waitpid_impl(module, pid, options);

exit:
    return return_value;
}

#endif /* defined(HAVE_WAITPID) */

#if !defined(HAVE_WAITPID) && defined(HAVE_CWAIT)

PyDoc_STRVAR(os_waitpid__doc__,
"waitpid($module, pid, options, /)\n"
"--\n"
"\n"
"Wait for completion of a given process.\n"
"\n"
"Returns a tuple of information regarding the process:\n"
"    (pid, status << 8)\n"
"\n"
"The options argument is ignored on Windows.");

#define OS_WAITPID_METHODDEF    \
    {"waitpid", _PyCFunction_CAST(os_waitpid), METH_FASTCALL, os_waitpid__doc__},

static PyObject *
os_waitpid_impl(PyObject *module, intptr_t pid, int options);

static PyObject *
os_waitpid(PyObject *module, PyObject *const *args, Py_ssize_t nargs)
{
    PyObject *return_value = NULL;
    intptr_t pid;
    int options;

    if (!_PyArg_ParseStack(args, nargs, "" _Py_PARSE_INTPTR "i:waitpid",
        &pid, &options)) {
        goto exit;
    }
    return_value = os_waitpid_impl(module, pid, options);

exit:
    return return_value;
}

#endif /* !defined(HAVE_WAITPID) && defined(HAVE_CWAIT) */

#if defined(HAVE_WAIT)

PyDoc_STRVAR(os_wait__doc__,
"wait($module, /)\n"
"--\n"
"\n"
"Wait for completion of a child process.\n"
"\n"
"Returns a tuple of information about the child process:\n"
"    (pid, status)");

#define OS_WAIT_METHODDEF    \
    {"wait", (PyCFunction)os_wait, METH_NOARGS, os_wait__doc__},

static PyObject *
os_wait_impl(PyObject *module);

static PyObject *
os_wait(PyObject *module, PyObject *Py_UNUSED(ignored))
{
    return os_wait_impl(module);
}

#endif /* defined(HAVE_WAIT) */

#if (defined(__linux__) && defined(__NR_pidfd_open))

PyDoc_STRVAR(os_pidfd_open__doc__,
"pidfd_open($module, /, pid, flags=0)\n"
"--\n"
"\n"
"Return a file descriptor referring to the process *pid*.\n"
"\n"
"The descriptor can be used to perform process management without races and\n"
"signals.");

#define OS_PIDFD_OPEN_METHODDEF    \
    {"pidfd_open", _PyCFunction_CAST(os_pidfd_open), METH_FASTCALL|METH_KEYWORDS, os_pidfd_open__doc__},

static PyObject *
os_pidfd_open_impl(PyObject *module, pid_t pid, unsigned int flags);

static PyObject *
os_pidfd_open(PyObject *module, PyObject *const *args, Py_ssize_t nargs, PyObject *kwnames)
{
    PyObject *return_value = NULL;
    #if defined(Py_BUILD_CORE) && !defined(Py_BUILD_CORE_MODULE)

    #define NUM_KEYWORDS 2
    static struct {
        PyGC_Head _this_is_not_used;
        PyObject_VAR_HEAD
        PyObject *ob_item[NUM_KEYWORDS];
    } _kwtuple = {
        .ob_base = PyVarObject_HEAD_INIT(&PyTuple_Type, NUM_KEYWORDS)
        .ob_item = { &_Py_ID(pid), &_Py_ID(flags), },
    };
    #undef NUM_KEYWORDS
    #define KWTUPLE (&_kwtuple.ob_base.ob_base)

    #else  // !Py_BUILD_CORE
    #  define KWTUPLE NULL
    #endif  // !Py_BUILD_CORE

    static const char * const _keywords[] = {"pid", "flags", NULL};
    static _PyArg_Parser _parser = {
        .keywords = _keywords,
        .format = "" _Py_PARSE_PID "|O&:pidfd_open",
        .kwtuple = KWTUPLE,
    };
    #undef KWTUPLE
    pid_t pid;
    unsigned int flags = 0;

    if (!_PyArg_ParseStackAndKeywords(args, nargs, kwnames, &_parser,
        &pid, _PyLong_UnsignedInt_Converter, &flags)) {
        goto exit;
    }
    return_value = os_pidfd_open_impl(module, pid, flags);

exit:
    return return_value;
}

#endif /* (defined(__linux__) && defined(__NR_pidfd_open)) */

#if defined(HAVE_SETNS)

PyDoc_STRVAR(os_setns__doc__,
"setns($module, /, fd, nstype=0)\n"
"--\n"
"\n"
"Move the calling thread into different namespaces.\n"
"\n"
"  fd\n"
"    A file descriptor to a namespace.\n"
"  nstype\n"
"    Type of namespace.");

#define OS_SETNS_METHODDEF    \
    {"setns", _PyCFunction_CAST(os_setns), METH_FASTCALL|METH_KEYWORDS, os_setns__doc__},

static PyObject *
os_setns_impl(PyObject *module, int fd, int nstype);

static PyObject *
os_setns(PyObject *module, PyObject *const *args, Py_ssize_t nargs, PyObject *kwnames)
{
    PyObject *return_value = NULL;
    #if defined(Py_BUILD_CORE) && !defined(Py_BUILD_CORE_MODULE)

    #define NUM_KEYWORDS 2
    static struct {
        PyGC_Head _this_is_not_used;
        PyObject_VAR_HEAD
        PyObject *ob_item[NUM_KEYWORDS];
    } _kwtuple = {
        .ob_base = PyVarObject_HEAD_INIT(&PyTuple_Type, NUM_KEYWORDS)
        .ob_item = { &_Py_ID(fd), &_Py_ID(nstype), },
    };
    #undef NUM_KEYWORDS
    #define KWTUPLE (&_kwtuple.ob_base.ob_base)

    #else  // !Py_BUILD_CORE
    #  define KWTUPLE NULL
    #endif  // !Py_BUILD_CORE

    static const char * const _keywords[] = {"fd", "nstype", NULL};
    static _PyArg_Parser _parser = {
        .keywords = _keywords,
        .fname = "setns",
        .kwtuple = KWTUPLE,
    };
    #undef KWTUPLE
    PyObject *argsbuf[2];
    Py_ssize_t noptargs = nargs + (kwnames ? PyTuple_GET_SIZE(kwnames) : 0) - 1;
    int fd;
    int nstype = 0;

    args = _PyArg_UnpackKeywords(args, nargs, NULL, kwnames, &_parser, 1, 2, 0, argsbuf);
    if (!args) {
        goto exit;
    }
    if (!_PyLong_FileDescriptor_Converter(args[0], &fd)) {
        goto exit;
    }
    if (!noptargs) {
        goto skip_optional_pos;
    }
    nstype = PyLong_AsInt(args[1]);
    if (nstype == -1 && PyErr_Occurred()) {
        goto exit;
    }
skip_optional_pos:
    return_value = os_setns_impl(module, fd, nstype);

exit:
    return return_value;
}

#endif /* defined(HAVE_SETNS) */

#if defined(HAVE_UNSHARE)

PyDoc_STRVAR(os_unshare__doc__,
"unshare($module, /, flags)\n"
"--\n"
"\n"
"Disassociate parts of a process (or thread) execution context.\n"
"\n"
"  flags\n"
"    Namespaces to be unshared.");

#define OS_UNSHARE_METHODDEF    \
    {"unshare", _PyCFunction_CAST(os_unshare), METH_FASTCALL|METH_KEYWORDS, os_unshare__doc__},

static PyObject *
os_unshare_impl(PyObject *module, int flags);

static PyObject *
os_unshare(PyObject *module, PyObject *const *args, Py_ssize_t nargs, PyObject *kwnames)
{
    PyObject *return_value = NULL;
    #if defined(Py_BUILD_CORE) && !defined(Py_BUILD_CORE_MODULE)

    #define NUM_KEYWORDS 1
    static struct {
        PyGC_Head _this_is_not_used;
        PyObject_VAR_HEAD
        PyObject *ob_item[NUM_KEYWORDS];
    } _kwtuple = {
        .ob_base = PyVarObject_HEAD_INIT(&PyTuple_Type, NUM_KEYWORDS)
        .ob_item = { &_Py_ID(flags), },
    };
    #undef NUM_KEYWORDS
    #define KWTUPLE (&_kwtuple.ob_base.ob_base)

    #else  // !Py_BUILD_CORE
    #  define KWTUPLE NULL
    #endif  // !Py_BUILD_CORE

    static const char * const _keywords[] = {"flags", NULL};
    static _PyArg_Parser _parser = {
        .keywords = _keywords,
        .fname = "unshare",
        .kwtuple = KWTUPLE,
    };
    #undef KWTUPLE
    PyObject *argsbuf[1];
    int flags;

    args = _PyArg_UnpackKeywords(args, nargs, NULL, kwnames, &_parser, 1, 1, 0, argsbuf);
    if (!args) {
        goto exit;
    }
    flags = PyLong_AsInt(args[0]);
    if (flags == -1 && PyErr_Occurred()) {
        goto exit;
    }
    return_value = os_unshare_impl(module, flags);

exit:
    return return_value;
}

#endif /* defined(HAVE_UNSHARE) */

#if (defined(HAVE_READLINK) || defined(MS_WINDOWS))

PyDoc_STRVAR(os_readlink__doc__,
"readlink($module, /, path, *, dir_fd=None)\n"
"--\n"
"\n"
"Return a string representing the path to which the symbolic link points.\n"
"\n"
"If dir_fd is not None, it should be a file descriptor open to a directory,\n"
"and path should be relative; path will then be relative to that directory.\n"
"\n"
"dir_fd may not be implemented on your platform.  If it is unavailable,\n"
"using it will raise a NotImplementedError.");

#define OS_READLINK_METHODDEF    \
    {"readlink", _PyCFunction_CAST(os_readlink), METH_FASTCALL|METH_KEYWORDS, os_readlink__doc__},

static PyObject *
os_readlink_impl(PyObject *module, path_t *path, int dir_fd);

static PyObject *
os_readlink(PyObject *module, PyObject *const *args, Py_ssize_t nargs, PyObject *kwnames)
{
    PyObject *return_value = NULL;
    #if defined(Py_BUILD_CORE) && !defined(Py_BUILD_CORE_MODULE)

    #define NUM_KEYWORDS 2
    static struct {
        PyGC_Head _this_is_not_used;
        PyObject_VAR_HEAD
        PyObject *ob_item[NUM_KEYWORDS];
    } _kwtuple = {
        .ob_base = PyVarObject_HEAD_INIT(&PyTuple_Type, NUM_KEYWORDS)
        .ob_item = { &_Py_ID(path), &_Py_ID(dir_fd), },
    };
    #undef NUM_KEYWORDS
    #define KWTUPLE (&_kwtuple.ob_base.ob_base)

    #else  // !Py_BUILD_CORE
    #  define KWTUPLE NULL
    #endif  // !Py_BUILD_CORE

    static const char * const _keywords[] = {"path", "dir_fd", NULL};
    static _PyArg_Parser _parser = {
        .keywords = _keywords,
        .fname = "readlink",
        .kwtuple = KWTUPLE,
    };
    #undef KWTUPLE
    PyObject *argsbuf[2];
    Py_ssize_t noptargs = nargs + (kwnames ? PyTuple_GET_SIZE(kwnames) : 0) - 1;
    path_t path = PATH_T_INITIALIZE("readlink", "path", 0, 0);
    int dir_fd = DEFAULT_DIR_FD;

    args = _PyArg_UnpackKeywords(args, nargs, NULL, kwnames, &_parser, 1, 1, 0, argsbuf);
    if (!args) {
        goto exit;
    }
    if (!path_converter(args[0], &path)) {
        goto exit;
    }
    if (!noptargs) {
        goto skip_optional_kwonly;
    }
    if (!READLINKAT_DIR_FD_CONVERTER(args[1], &dir_fd)) {
        goto exit;
    }
skip_optional_kwonly:
    return_value = os_readlink_impl(module, &path, dir_fd);

exit:
    /* Cleanup for path */
    path_cleanup(&path);

    return return_value;
}

#endif /* (defined(HAVE_READLINK) || defined(MS_WINDOWS)) */

#if defined(HAVE_SYMLINK)

PyDoc_STRVAR(os_symlink__doc__,
"symlink($module, /, src, dst, target_is_directory=False, *, dir_fd=None)\n"
"--\n"
"\n"
"Create a symbolic link pointing to src named dst.\n"
"\n"
"target_is_directory is required on Windows if the target is to be\n"
"  interpreted as a directory.  (On Windows, symlink requires\n"
"  Windows 6.0 or greater, and raises a NotImplementedError otherwise.)\n"
"  target_is_directory is ignored on non-Windows platforms.\n"
"\n"
"If dir_fd is not None, it should be a file descriptor open to a directory,\n"
"  and path should be relative; path will then be relative to that directory.\n"
"dir_fd may not be implemented on your platform.\n"
"  If it is unavailable, using it will raise a NotImplementedError.");

#define OS_SYMLINK_METHODDEF    \
    {"symlink", _PyCFunction_CAST(os_symlink), METH_FASTCALL|METH_KEYWORDS, os_symlink__doc__},

static PyObject *
os_symlink_impl(PyObject *module, path_t *src, path_t *dst,
                int target_is_directory, int dir_fd);

static PyObject *
os_symlink(PyObject *module, PyObject *const *args, Py_ssize_t nargs, PyObject *kwnames)
{
    PyObject *return_value = NULL;
    #if defined(Py_BUILD_CORE) && !defined(Py_BUILD_CORE_MODULE)

    #define NUM_KEYWORDS 4
    static struct {
        PyGC_Head _this_is_not_used;
        PyObject_VAR_HEAD
        PyObject *ob_item[NUM_KEYWORDS];
    } _kwtuple = {
        .ob_base = PyVarObject_HEAD_INIT(&PyTuple_Type, NUM_KEYWORDS)
        .ob_item = { &_Py_ID(src), &_Py_ID(dst), &_Py_ID(target_is_directory), &_Py_ID(dir_fd), },
    };
    #undef NUM_KEYWORDS
    #define KWTUPLE (&_kwtuple.ob_base.ob_base)

    #else  // !Py_BUILD_CORE
    #  define KWTUPLE NULL
    #endif  // !Py_BUILD_CORE

    static const char * const _keywords[] = {"src", "dst", "target_is_directory", "dir_fd", NULL};
    static _PyArg_Parser _parser = {
        .keywords = _keywords,
        .fname = "symlink",
        .kwtuple = KWTUPLE,
    };
    #undef KWTUPLE
    PyObject *argsbuf[4];
    Py_ssize_t noptargs = nargs + (kwnames ? PyTuple_GET_SIZE(kwnames) : 0) - 2;
    path_t src = PATH_T_INITIALIZE("symlink", "src", 0, 0);
    path_t dst = PATH_T_INITIALIZE("symlink", "dst", 0, 0);
    int target_is_directory = 0;
    int dir_fd = DEFAULT_DIR_FD;

    args = _PyArg_UnpackKeywords(args, nargs, NULL, kwnames, &_parser, 2, 3, 0, argsbuf);
    if (!args) {
        goto exit;
    }
    if (!path_converter(args[0], &src)) {
        goto exit;
    }
    if (!path_converter(args[1], &dst)) {
        goto exit;
    }
    if (!noptargs) {
        goto skip_optional_pos;
    }
    if (args[2]) {
        target_is_directory = PyObject_IsTrue(args[2]);
        if (target_is_directory < 0) {
            goto exit;
        }
        if (!--noptargs) {
            goto skip_optional_pos;
        }
    }
skip_optional_pos:
    if (!noptargs) {
        goto skip_optional_kwonly;
    }
    if (!SYMLINKAT_DIR_FD_CONVERTER(args[3], &dir_fd)) {
        goto exit;
    }
skip_optional_kwonly:
    return_value = os_symlink_impl(module, &src, &dst, target_is_directory, dir_fd);

exit:
    /* Cleanup for src */
    path_cleanup(&src);
    /* Cleanup for dst */
    path_cleanup(&dst);

    return return_value;
}

#endif /* defined(HAVE_SYMLINK) */

PyDoc_STRVAR(os_times__doc__,
"times($module, /)\n"
"--\n"
"\n"
"Return a collection containing process timing information.\n"
"\n"
"The object returned behaves like a named tuple with these fields:\n"
"  (utime, stime, cutime, cstime, elapsed_time)\n"
"All fields are floating point numbers.");

#define OS_TIMES_METHODDEF    \
    {"times", (PyCFunction)os_times, METH_NOARGS, os_times__doc__},

static PyObject *
os_times_impl(PyObject *module);

static PyObject *
os_times(PyObject *module, PyObject *Py_UNUSED(ignored))
{
    return os_times_impl(module);
}

#if defined(HAVE_TIMERFD_CREATE)

PyDoc_STRVAR(os_timerfd_create__doc__,
"timerfd_create($module, clockid, /, *, flags=0)\n"
"--\n"
"\n"
"Create and return a timer file descriptor.\n"
"\n"
"  clockid\n"
"    A valid clock ID constant as timer file descriptor.\n"
"\n"
"    time.CLOCK_REALTIME\n"
"    time.CLOCK_MONOTONIC\n"
"    time.CLOCK_BOOTTIME\n"
"  flags\n"
"    0 or a bit mask of os.TFD_NONBLOCK or os.TFD_CLOEXEC.\n"
"\n"
"    os.TFD_NONBLOCK\n"
"        If *TFD_NONBLOCK* is set as a flag, read doesn\'t blocks.\n"
"        If *TFD_NONBLOCK* is not set as a flag, read block until the timer fires.\n"
"\n"
"    os.TFD_CLOEXEC\n"
"        If *TFD_CLOEXEC* is set as a flag, enable the close-on-exec flag");

#define OS_TIMERFD_CREATE_METHODDEF    \
    {"timerfd_create", _PyCFunction_CAST(os_timerfd_create), METH_FASTCALL|METH_KEYWORDS, os_timerfd_create__doc__},

static PyObject *
os_timerfd_create_impl(PyObject *module, int clockid, int flags);

static PyObject *
os_timerfd_create(PyObject *module, PyObject *const *args, Py_ssize_t nargs, PyObject *kwnames)
{
    PyObject *return_value = NULL;
    #if defined(Py_BUILD_CORE) && !defined(Py_BUILD_CORE_MODULE)

    #define NUM_KEYWORDS 1
    static struct {
        PyGC_Head _this_is_not_used;
        PyObject_VAR_HEAD
        PyObject *ob_item[NUM_KEYWORDS];
    } _kwtuple = {
        .ob_base = PyVarObject_HEAD_INIT(&PyTuple_Type, NUM_KEYWORDS)
        .ob_item = { &_Py_ID(flags), },
    };
    #undef NUM_KEYWORDS
    #define KWTUPLE (&_kwtuple.ob_base.ob_base)

    #else  // !Py_BUILD_CORE
    #  define KWTUPLE NULL
    #endif  // !Py_BUILD_CORE

    static const char * const _keywords[] = {"", "flags", NULL};
    static _PyArg_Parser _parser = {
        .keywords = _keywords,
        .fname = "timerfd_create",
        .kwtuple = KWTUPLE,
    };
    #undef KWTUPLE
    PyObject *argsbuf[2];
    Py_ssize_t noptargs = nargs + (kwnames ? PyTuple_GET_SIZE(kwnames) : 0) - 1;
    int clockid;
    int flags = 0;

    args = _PyArg_UnpackKeywords(args, nargs, NULL, kwnames, &_parser, 1, 1, 0, argsbuf);
    if (!args) {
        goto exit;
    }
    clockid = PyLong_AsInt(args[0]);
    if (clockid == -1 && PyErr_Occurred()) {
        goto exit;
    }
    if (!noptargs) {
        goto skip_optional_kwonly;
    }
    flags = PyLong_AsInt(args[1]);
    if (flags == -1 && PyErr_Occurred()) {
        goto exit;
    }
skip_optional_kwonly:
    return_value = os_timerfd_create_impl(module, clockid, flags);

exit:
    return return_value;
}

#endif /* defined(HAVE_TIMERFD_CREATE) */

#if defined(HAVE_TIMERFD_CREATE)

PyDoc_STRVAR(os_timerfd_settime__doc__,
"timerfd_settime($module, fd, /, *, flags=0, initial=0.0, interval=0.0)\n"
"--\n"
"\n"
"Alter a timer file descriptor\'s internal timer in seconds.\n"
"\n"
"  fd\n"
"    A timer file descriptor.\n"
"  flags\n"
"    0 or a bit mask of TFD_TIMER_ABSTIME or TFD_TIMER_CANCEL_ON_SET.\n"
"  initial\n"
"    The initial expiration time, in seconds.\n"
"  interval\n"
"    The timer\'s interval, in seconds.");

#define OS_TIMERFD_SETTIME_METHODDEF    \
    {"timerfd_settime", _PyCFunction_CAST(os_timerfd_settime), METH_FASTCALL|METH_KEYWORDS, os_timerfd_settime__doc__},

static PyObject *
os_timerfd_settime_impl(PyObject *module, int fd, int flags, double initial,
                        double interval);

static PyObject *
os_timerfd_settime(PyObject *module, PyObject *const *args, Py_ssize_t nargs, PyObject *kwnames)
{
    PyObject *return_value = NULL;
    #if defined(Py_BUILD_CORE) && !defined(Py_BUILD_CORE_MODULE)

    #define NUM_KEYWORDS 3
    static struct {
        PyGC_Head _this_is_not_used;
        PyObject_VAR_HEAD
        PyObject *ob_item[NUM_KEYWORDS];
    } _kwtuple = {
        .ob_base = PyVarObject_HEAD_INIT(&PyTuple_Type, NUM_KEYWORDS)
        .ob_item = { &_Py_ID(flags), &_Py_ID(initial), &_Py_ID(interval), },
    };
    #undef NUM_KEYWORDS
    #define KWTUPLE (&_kwtuple.ob_base.ob_base)

    #else  // !Py_BUILD_CORE
    #  define KWTUPLE NULL
    #endif  // !Py_BUILD_CORE

    static const char * const _keywords[] = {"", "flags", "initial", "interval", NULL};
    static _PyArg_Parser _parser = {
        .keywords = _keywords,
        .fname = "timerfd_settime",
        .kwtuple = KWTUPLE,
    };
    #undef KWTUPLE
    PyObject *argsbuf[4];
    Py_ssize_t noptargs = nargs + (kwnames ? PyTuple_GET_SIZE(kwnames) : 0) - 1;
    int fd;
    int flags = 0;
    double initial = 0.0;
    double interval = 0.0;

    args = _PyArg_UnpackKeywords(args, nargs, NULL, kwnames, &_parser, 1, 1, 0, argsbuf);
    if (!args) {
        goto exit;
    }
    if (!_PyLong_FileDescriptor_Converter(args[0], &fd)) {
        goto exit;
    }
    if (!noptargs) {
        goto skip_optional_kwonly;
    }
    if (args[1]) {
        flags = PyLong_AsInt(args[1]);
        if (flags == -1 && PyErr_Occurred()) {
            goto exit;
        }
        if (!--noptargs) {
            goto skip_optional_kwonly;
        }
    }
    if (args[2]) {
        if (PyFloat_CheckExact(args[2])) {
            initial = PyFloat_AS_DOUBLE(args[2]);
        }
        else
        {
            initial = PyFloat_AsDouble(args[2]);
            if (initial == -1.0 && PyErr_Occurred()) {
                goto exit;
            }
        }
        if (!--noptargs) {
            goto skip_optional_kwonly;
        }
    }
    if (PyFloat_CheckExact(args[3])) {
        interval = PyFloat_AS_DOUBLE(args[3]);
    }
    else
    {
        interval = PyFloat_AsDouble(args[3]);
        if (interval == -1.0 && PyErr_Occurred()) {
            goto exit;
        }
    }
skip_optional_kwonly:
    return_value = os_timerfd_settime_impl(module, fd, flags, initial, interval);

exit:
    return return_value;
}

#endif /* defined(HAVE_TIMERFD_CREATE) */

#if defined(HAVE_TIMERFD_CREATE)

PyDoc_STRVAR(os_timerfd_settime_ns__doc__,
"timerfd_settime_ns($module, fd, /, *, flags=0, initial=0, interval=0)\n"
"--\n"
"\n"
"Alter a timer file descriptor\'s internal timer in nanoseconds.\n"
"\n"
"  fd\n"
"    A timer file descriptor.\n"
"  flags\n"
"    0 or a bit mask of TFD_TIMER_ABSTIME or TFD_TIMER_CANCEL_ON_SET.\n"
"  initial\n"
"    initial expiration timing in seconds.\n"
"  interval\n"
"    interval for the timer in seconds.");

#define OS_TIMERFD_SETTIME_NS_METHODDEF    \
    {"timerfd_settime_ns", _PyCFunction_CAST(os_timerfd_settime_ns), METH_FASTCALL|METH_KEYWORDS, os_timerfd_settime_ns__doc__},

static PyObject *
os_timerfd_settime_ns_impl(PyObject *module, int fd, int flags,
                           long long initial, long long interval);

static PyObject *
os_timerfd_settime_ns(PyObject *module, PyObject *const *args, Py_ssize_t nargs, PyObject *kwnames)
{
    PyObject *return_value = NULL;
    #if defined(Py_BUILD_CORE) && !defined(Py_BUILD_CORE_MODULE)

    #define NUM_KEYWORDS 3
    static struct {
        PyGC_Head _this_is_not_used;
        PyObject_VAR_HEAD
        PyObject *ob_item[NUM_KEYWORDS];
    } _kwtuple = {
        .ob_base = PyVarObject_HEAD_INIT(&PyTuple_Type, NUM_KEYWORDS)
        .ob_item = { &_Py_ID(flags), &_Py_ID(initial), &_Py_ID(interval), },
    };
    #undef NUM_KEYWORDS
    #define KWTUPLE (&_kwtuple.ob_base.ob_base)

    #else  // !Py_BUILD_CORE
    #  define KWTUPLE NULL
    #endif  // !Py_BUILD_CORE

    static const char * const _keywords[] = {"", "flags", "initial", "interval", NULL};
    static _PyArg_Parser _parser = {
        .keywords = _keywords,
        .fname = "timerfd_settime_ns",
        .kwtuple = KWTUPLE,
    };
    #undef KWTUPLE
    PyObject *argsbuf[4];
    Py_ssize_t noptargs = nargs + (kwnames ? PyTuple_GET_SIZE(kwnames) : 0) - 1;
    int fd;
    int flags = 0;
    long long initial = 0;
    long long interval = 0;

    args = _PyArg_UnpackKeywords(args, nargs, NULL, kwnames, &_parser, 1, 1, 0, argsbuf);
    if (!args) {
        goto exit;
    }
    if (!_PyLong_FileDescriptor_Converter(args[0], &fd)) {
        goto exit;
    }
    if (!noptargs) {
        goto skip_optional_kwonly;
    }
    if (args[1]) {
        flags = PyLong_AsInt(args[1]);
        if (flags == -1 && PyErr_Occurred()) {
            goto exit;
        }
        if (!--noptargs) {
            goto skip_optional_kwonly;
        }
    }
    if (args[2]) {
        initial = PyLong_AsLongLong(args[2]);
        if (initial == -1 && PyErr_Occurred()) {
            goto exit;
        }
        if (!--noptargs) {
            goto skip_optional_kwonly;
        }
    }
    interval = PyLong_AsLongLong(args[3]);
    if (interval == -1 && PyErr_Occurred()) {
        goto exit;
    }
skip_optional_kwonly:
    return_value = os_timerfd_settime_ns_impl(module, fd, flags, initial, interval);

exit:
    return return_value;
}

#endif /* defined(HAVE_TIMERFD_CREATE) */

#if defined(HAVE_TIMERFD_CREATE)

PyDoc_STRVAR(os_timerfd_gettime__doc__,
"timerfd_gettime($module, fd, /)\n"
"--\n"
"\n"
"Return a tuple of a timer file descriptor\'s (interval, next expiration) in float seconds.\n"
"\n"
"  fd\n"
"    A timer file descriptor.");

#define OS_TIMERFD_GETTIME_METHODDEF    \
    {"timerfd_gettime", (PyCFunction)os_timerfd_gettime, METH_O, os_timerfd_gettime__doc__},

static PyObject *
os_timerfd_gettime_impl(PyObject *module, int fd);

static PyObject *
os_timerfd_gettime(PyObject *module, PyObject *arg)
{
    PyObject *return_value = NULL;
    int fd;

    if (!_PyLong_FileDescriptor_Converter(arg, &fd)) {
        goto exit;
    }
    return_value = os_timerfd_gettime_impl(module, fd);

exit:
    return return_value;
}

#endif /* defined(HAVE_TIMERFD_CREATE) */

#if defined(HAVE_TIMERFD_CREATE)

PyDoc_STRVAR(os_timerfd_gettime_ns__doc__,
"timerfd_gettime_ns($module, fd, /)\n"
"--\n"
"\n"
"Return a tuple of a timer file descriptor\'s (interval, next expiration) in nanoseconds.\n"
"\n"
"  fd\n"
"    A timer file descriptor.");

#define OS_TIMERFD_GETTIME_NS_METHODDEF    \
    {"timerfd_gettime_ns", (PyCFunction)os_timerfd_gettime_ns, METH_O, os_timerfd_gettime_ns__doc__},

static PyObject *
os_timerfd_gettime_ns_impl(PyObject *module, int fd);

static PyObject *
os_timerfd_gettime_ns(PyObject *module, PyObject *arg)
{
    PyObject *return_value = NULL;
    int fd;

    if (!_PyLong_FileDescriptor_Converter(arg, &fd)) {
        goto exit;
    }
    return_value = os_timerfd_gettime_ns_impl(module, fd);

exit:
    return return_value;
}

#endif /* defined(HAVE_TIMERFD_CREATE) */

#if defined(HAVE_GETSID)

PyDoc_STRVAR(os_getsid__doc__,
"getsid($module, pid, /)\n"
"--\n"
"\n"
"Call the system call getsid(pid) and return the result.");

#define OS_GETSID_METHODDEF    \
    {"getsid", (PyCFunction)os_getsid, METH_O, os_getsid__doc__},

static PyObject *
os_getsid_impl(PyObject *module, pid_t pid);

static PyObject *
os_getsid(PyObject *module, PyObject *arg)
{
    PyObject *return_value = NULL;
    pid_t pid;

    if (!PyArg_Parse(arg, "" _Py_PARSE_PID ":getsid", &pid)) {
        goto exit;
    }
    return_value = os_getsid_impl(module, pid);

exit:
    return return_value;
}

#endif /* defined(HAVE_GETSID) */

#if defined(HAVE_SETSID)

PyDoc_STRVAR(os_setsid__doc__,
"setsid($module, /)\n"
"--\n"
"\n"
"Call the system call setsid().");

#define OS_SETSID_METHODDEF    \
    {"setsid", (PyCFunction)os_setsid, METH_NOARGS, os_setsid__doc__},

static PyObject *
os_setsid_impl(PyObject *module);

static PyObject *
os_setsid(PyObject *module, PyObject *Py_UNUSED(ignored))
{
    return os_setsid_impl(module);
}

#endif /* defined(HAVE_SETSID) */

#if defined(HAVE_SETPGID)

PyDoc_STRVAR(os_setpgid__doc__,
"setpgid($module, pid, pgrp, /)\n"
"--\n"
"\n"
"Call the system call setpgid(pid, pgrp).");

#define OS_SETPGID_METHODDEF    \
    {"setpgid", _PyCFunction_CAST(os_setpgid), METH_FASTCALL, os_setpgid__doc__},

static PyObject *
os_setpgid_impl(PyObject *module, pid_t pid, pid_t pgrp);

static PyObject *
os_setpgid(PyObject *module, PyObject *const *args, Py_ssize_t nargs)
{
    PyObject *return_value = NULL;
    pid_t pid;
    pid_t pgrp;

    if (!_PyArg_ParseStack(args, nargs, "" _Py_PARSE_PID "" _Py_PARSE_PID ":setpgid",
        &pid, &pgrp)) {
        goto exit;
    }
    return_value = os_setpgid_impl(module, pid, pgrp);

exit:
    return return_value;
}

#endif /* defined(HAVE_SETPGID) */

#if defined(HAVE_TCGETPGRP)

PyDoc_STRVAR(os_tcgetpgrp__doc__,
"tcgetpgrp($module, fd, /)\n"
"--\n"
"\n"
"Return the process group associated with the terminal specified by fd.");

#define OS_TCGETPGRP_METHODDEF    \
    {"tcgetpgrp", (PyCFunction)os_tcgetpgrp, METH_O, os_tcgetpgrp__doc__},

static PyObject *
os_tcgetpgrp_impl(PyObject *module, int fd);

static PyObject *
os_tcgetpgrp(PyObject *module, PyObject *arg)
{
    PyObject *return_value = NULL;
    int fd;

    fd = PyLong_AsInt(arg);
    if (fd == -1 && PyErr_Occurred()) {
        goto exit;
    }
    return_value = os_tcgetpgrp_impl(module, fd);

exit:
    return return_value;
}

#endif /* defined(HAVE_TCGETPGRP) */

#if defined(HAVE_TCSETPGRP)

PyDoc_STRVAR(os_tcsetpgrp__doc__,
"tcsetpgrp($module, fd, pgid, /)\n"
"--\n"
"\n"
"Set the process group associated with the terminal specified by fd.");

#define OS_TCSETPGRP_METHODDEF    \
    {"tcsetpgrp", _PyCFunction_CAST(os_tcsetpgrp), METH_FASTCALL, os_tcsetpgrp__doc__},

static PyObject *
os_tcsetpgrp_impl(PyObject *module, int fd, pid_t pgid);

static PyObject *
os_tcsetpgrp(PyObject *module, PyObject *const *args, Py_ssize_t nargs)
{
    PyObject *return_value = NULL;
    int fd;
    pid_t pgid;

    if (!_PyArg_ParseStack(args, nargs, "i" _Py_PARSE_PID ":tcsetpgrp",
        &fd, &pgid)) {
        goto exit;
    }
    return_value = os_tcsetpgrp_impl(module, fd, pgid);

exit:
    return return_value;
}

#endif /* defined(HAVE_TCSETPGRP) */

PyDoc_STRVAR(os_open__doc__,
"open($module, /, path, flags, mode=511, *, dir_fd=None)\n"
"--\n"
"\n"
"Open a file for low level IO.  Returns a file descriptor (integer).\n"
"\n"
"If dir_fd is not None, it should be a file descriptor open to a directory,\n"
"  and path should be relative; path will then be relative to that directory.\n"
"dir_fd may not be implemented on your platform.\n"
"  If it is unavailable, using it will raise a NotImplementedError.");

#define OS_OPEN_METHODDEF    \
    {"open", _PyCFunction_CAST(os_open), METH_FASTCALL|METH_KEYWORDS, os_open__doc__},

static int
os_open_impl(PyObject *module, path_t *path, int flags, int mode, int dir_fd);

static PyObject *
os_open(PyObject *module, PyObject *const *args, Py_ssize_t nargs, PyObject *kwnames)
{
    PyObject *return_value = NULL;
    #if defined(Py_BUILD_CORE) && !defined(Py_BUILD_CORE_MODULE)

    #define NUM_KEYWORDS 4
    static struct {
        PyGC_Head _this_is_not_used;
        PyObject_VAR_HEAD
        PyObject *ob_item[NUM_KEYWORDS];
    } _kwtuple = {
        .ob_base = PyVarObject_HEAD_INIT(&PyTuple_Type, NUM_KEYWORDS)
        .ob_item = { &_Py_ID(path), &_Py_ID(flags), &_Py_ID(mode), &_Py_ID(dir_fd), },
    };
    #undef NUM_KEYWORDS
    #define KWTUPLE (&_kwtuple.ob_base.ob_base)

    #else  // !Py_BUILD_CORE
    #  define KWTUPLE NULL
    #endif  // !Py_BUILD_CORE

    static const char * const _keywords[] = {"path", "flags", "mode", "dir_fd", NULL};
    static _PyArg_Parser _parser = {
        .keywords = _keywords,
        .fname = "open",
        .kwtuple = KWTUPLE,
    };
    #undef KWTUPLE
    PyObject *argsbuf[4];
    Py_ssize_t noptargs = nargs + (kwnames ? PyTuple_GET_SIZE(kwnames) : 0) - 2;
    path_t path = PATH_T_INITIALIZE("open", "path", 0, 0);
    int flags;
    int mode = 511;
    int dir_fd = DEFAULT_DIR_FD;
    int _return_value;

    args = _PyArg_UnpackKeywords(args, nargs, NULL, kwnames, &_parser, 2, 3, 0, argsbuf);
    if (!args) {
        goto exit;
    }
    if (!path_converter(args[0], &path)) {
        goto exit;
    }
    flags = PyLong_AsInt(args[1]);
    if (flags == -1 && PyErr_Occurred()) {
        goto exit;
    }
    if (!noptargs) {
        goto skip_optional_pos;
    }
    if (args[2]) {
        mode = PyLong_AsInt(args[2]);
        if (mode == -1 && PyErr_Occurred()) {
            goto exit;
        }
        if (!--noptargs) {
            goto skip_optional_pos;
        }
    }
skip_optional_pos:
    if (!noptargs) {
        goto skip_optional_kwonly;
    }
    if (!OPENAT_DIR_FD_CONVERTER(args[3], &dir_fd)) {
        goto exit;
    }
skip_optional_kwonly:
    _return_value = os_open_impl(module, &path, flags, mode, dir_fd);
    if ((_return_value == -1) && PyErr_Occurred()) {
        goto exit;
    }
    return_value = PyLong_FromLong((long)_return_value);

exit:
    /* Cleanup for path */
    path_cleanup(&path);

    return return_value;
}

PyDoc_STRVAR(os_close__doc__,
"close($module, /, fd)\n"
"--\n"
"\n"
"Close a file descriptor.");

#define OS_CLOSE_METHODDEF    \
    {"close", _PyCFunction_CAST(os_close), METH_FASTCALL|METH_KEYWORDS, os_close__doc__},

static PyObject *
os_close_impl(PyObject *module, int fd);

static PyObject *
os_close(PyObject *module, PyObject *const *args, Py_ssize_t nargs, PyObject *kwnames)
{
    PyObject *return_value = NULL;
    #if defined(Py_BUILD_CORE) && !defined(Py_BUILD_CORE_MODULE)

    #define NUM_KEYWORDS 1
    static struct {
        PyGC_Head _this_is_not_used;
        PyObject_VAR_HEAD
        PyObject *ob_item[NUM_KEYWORDS];
    } _kwtuple = {
        .ob_base = PyVarObject_HEAD_INIT(&PyTuple_Type, NUM_KEYWORDS)
        .ob_item = { &_Py_ID(fd), },
    };
    #undef NUM_KEYWORDS
    #define KWTUPLE (&_kwtuple.ob_base.ob_base)

    #else  // !Py_BUILD_CORE
    #  define KWTUPLE NULL
    #endif  // !Py_BUILD_CORE

    static const char * const _keywords[] = {"fd", NULL};
    static _PyArg_Parser _parser = {
        .keywords = _keywords,
        .fname = "close",
        .kwtuple = KWTUPLE,
    };
    #undef KWTUPLE
    PyObject *argsbuf[1];
    int fd;

    args = _PyArg_UnpackKeywords(args, nargs, NULL, kwnames, &_parser, 1, 1, 0, argsbuf);
    if (!args) {
        goto exit;
    }
    fd = PyLong_AsInt(args[0]);
    if (fd == -1 && PyErr_Occurred()) {
        goto exit;
    }
    return_value = os_close_impl(module, fd);

exit:
    return return_value;
}

PyDoc_STRVAR(os_closerange__doc__,
"closerange($module, fd_low, fd_high, /)\n"
"--\n"
"\n"
"Closes all file descriptors in [fd_low, fd_high), ignoring errors.");

#define OS_CLOSERANGE_METHODDEF    \
    {"closerange", _PyCFunction_CAST(os_closerange), METH_FASTCALL, os_closerange__doc__},

static PyObject *
os_closerange_impl(PyObject *module, int fd_low, int fd_high);

static PyObject *
os_closerange(PyObject *module, PyObject *const *args, Py_ssize_t nargs)
{
    PyObject *return_value = NULL;
    int fd_low;
    int fd_high;

    if (!_PyArg_CheckPositional("closerange", nargs, 2, 2)) {
        goto exit;
    }
    fd_low = PyLong_AsInt(args[0]);
    if (fd_low == -1 && PyErr_Occurred()) {
        goto exit;
    }
    fd_high = PyLong_AsInt(args[1]);
    if (fd_high == -1 && PyErr_Occurred()) {
        goto exit;
    }
    return_value = os_closerange_impl(module, fd_low, fd_high);

exit:
    return return_value;
}

PyDoc_STRVAR(os_dup__doc__,
"dup($module, fd, /)\n"
"--\n"
"\n"
"Return a duplicate of a file descriptor.");

#define OS_DUP_METHODDEF    \
    {"dup", (PyCFunction)os_dup, METH_O, os_dup__doc__},

static int
os_dup_impl(PyObject *module, int fd);

static PyObject *
os_dup(PyObject *module, PyObject *arg)
{
    PyObject *return_value = NULL;
    int fd;
    int _return_value;

    fd = PyLong_AsInt(arg);
    if (fd == -1 && PyErr_Occurred()) {
        goto exit;
    }
    _return_value = os_dup_impl(module, fd);
    if ((_return_value == -1) && PyErr_Occurred()) {
        goto exit;
    }
    return_value = PyLong_FromLong((long)_return_value);

exit:
    return return_value;
}

#if ((defined(HAVE_DUP3) || defined(F_DUPFD) || defined(MS_WINDOWS)))

PyDoc_STRVAR(os_dup2__doc__,
"dup2($module, /, fd, fd2, inheritable=True)\n"
"--\n"
"\n"
"Duplicate file descriptor.");

#define OS_DUP2_METHODDEF    \
    {"dup2", _PyCFunction_CAST(os_dup2), METH_FASTCALL|METH_KEYWORDS, os_dup2__doc__},

static int
os_dup2_impl(PyObject *module, int fd, int fd2, int inheritable);

static PyObject *
os_dup2(PyObject *module, PyObject *const *args, Py_ssize_t nargs, PyObject *kwnames)
{
    PyObject *return_value = NULL;
    #if defined(Py_BUILD_CORE) && !defined(Py_BUILD_CORE_MODULE)

    #define NUM_KEYWORDS 3
    static struct {
        PyGC_Head _this_is_not_used;
        PyObject_VAR_HEAD
        PyObject *ob_item[NUM_KEYWORDS];
    } _kwtuple = {
        .ob_base = PyVarObject_HEAD_INIT(&PyTuple_Type, NUM_KEYWORDS)
        .ob_item = { &_Py_ID(fd), &_Py_ID(fd2), &_Py_ID(inheritable), },
    };
    #undef NUM_KEYWORDS
    #define KWTUPLE (&_kwtuple.ob_base.ob_base)

    #else  // !Py_BUILD_CORE
    #  define KWTUPLE NULL
    #endif  // !Py_BUILD_CORE

    static const char * const _keywords[] = {"fd", "fd2", "inheritable", NULL};
    static _PyArg_Parser _parser = {
        .keywords = _keywords,
        .fname = "dup2",
        .kwtuple = KWTUPLE,
    };
    #undef KWTUPLE
    PyObject *argsbuf[3];
    Py_ssize_t noptargs = nargs + (kwnames ? PyTuple_GET_SIZE(kwnames) : 0) - 2;
    int fd;
    int fd2;
    int inheritable = 1;
    int _return_value;

    args = _PyArg_UnpackKeywords(args, nargs, NULL, kwnames, &_parser, 2, 3, 0, argsbuf);
    if (!args) {
        goto exit;
    }
    fd = PyLong_AsInt(args[0]);
    if (fd == -1 && PyErr_Occurred()) {
        goto exit;
    }
    fd2 = PyLong_AsInt(args[1]);
    if (fd2 == -1 && PyErr_Occurred()) {
        goto exit;
    }
    if (!noptargs) {
        goto skip_optional_pos;
    }
    inheritable = PyObject_IsTrue(args[2]);
    if (inheritable < 0) {
        goto exit;
    }
skip_optional_pos:
    _return_value = os_dup2_impl(module, fd, fd2, inheritable);
    if ((_return_value == -1) && PyErr_Occurred()) {
        goto exit;
    }
    return_value = PyLong_FromLong((long)_return_value);

exit:
    return return_value;
}

#endif /* ((defined(HAVE_DUP3) || defined(F_DUPFD) || defined(MS_WINDOWS))) */

#if defined(HAVE_LOCKF)

PyDoc_STRVAR(os_lockf__doc__,
"lockf($module, fd, command, length, /)\n"
"--\n"
"\n"
"Apply, test or remove a POSIX lock on an open file descriptor.\n"
"\n"
"  fd\n"
"    An open file descriptor.\n"
"  command\n"
"    One of F_LOCK, F_TLOCK, F_ULOCK or F_TEST.\n"
"  length\n"
"    The number of bytes to lock, starting at the current position.");

#define OS_LOCKF_METHODDEF    \
    {"lockf", _PyCFunction_CAST(os_lockf), METH_FASTCALL, os_lockf__doc__},

static PyObject *
os_lockf_impl(PyObject *module, int fd, int command, Py_off_t length);

static PyObject *
os_lockf(PyObject *module, PyObject *const *args, Py_ssize_t nargs)
{
    PyObject *return_value = NULL;
    int fd;
    int command;
    Py_off_t length;

    if (!_PyArg_CheckPositional("lockf", nargs, 3, 3)) {
        goto exit;
    }
    fd = PyLong_AsInt(args[0]);
    if (fd == -1 && PyErr_Occurred()) {
        goto exit;
    }
    command = PyLong_AsInt(args[1]);
    if (command == -1 && PyErr_Occurred()) {
        goto exit;
    }
    if (!Py_off_t_converter(args[2], &length)) {
        goto exit;
    }
    return_value = os_lockf_impl(module, fd, command, length);

exit:
    return return_value;
}

#endif /* defined(HAVE_LOCKF) */

PyDoc_STRVAR(os_lseek__doc__,
"lseek($module, fd, position, whence, /)\n"
"--\n"
"\n"
"Set the position of a file descriptor.  Return the new position.\n"
"\n"
"  fd\n"
"    An open file descriptor, as returned by os.open().\n"
"  position\n"
"    Position, interpreted relative to \'whence\'.\n"
"  whence\n"
"    The relative position to seek from. Valid values are:\n"
"    - SEEK_SET: seek from the start of the file.\n"
"    - SEEK_CUR: seek from the current file position.\n"
"    - SEEK_END: seek from the end of the file.\n"
"\n"
"The return value is the number of bytes relative to the beginning of the file.");

#define OS_LSEEK_METHODDEF    \
    {"lseek", _PyCFunction_CAST(os_lseek), METH_FASTCALL, os_lseek__doc__},

static Py_off_t
os_lseek_impl(PyObject *module, int fd, Py_off_t position, int how);

static PyObject *
os_lseek(PyObject *module, PyObject *const *args, Py_ssize_t nargs)
{
    PyObject *return_value = NULL;
    int fd;
    Py_off_t position;
    int how;
    Py_off_t _return_value;

    if (!_PyArg_CheckPositional("lseek", nargs, 3, 3)) {
        goto exit;
    }
    fd = PyLong_AsInt(args[0]);
    if (fd == -1 && PyErr_Occurred()) {
        goto exit;
    }
    if (!Py_off_t_converter(args[1], &position)) {
        goto exit;
    }
    how = PyLong_AsInt(args[2]);
    if (how == -1 && PyErr_Occurred()) {
        goto exit;
    }
    _return_value = os_lseek_impl(module, fd, position, how);
    if ((_return_value == -1) && PyErr_Occurred()) {
        goto exit;
    }
    return_value = PyLong_FromPy_off_t(_return_value);

exit:
    return return_value;
}

PyDoc_STRVAR(os_read__doc__,
"read($module, fd, length, /)\n"
"--\n"
"\n"
"Read from a file descriptor.  Returns a bytes object.");

#define OS_READ_METHODDEF    \
    {"read", _PyCFunction_CAST(os_read), METH_FASTCALL, os_read__doc__},

static PyObject *
os_read_impl(PyObject *module, int fd, Py_ssize_t length);

static PyObject *
os_read(PyObject *module, PyObject *const *args, Py_ssize_t nargs)
{
    PyObject *return_value = NULL;
    int fd;
    Py_ssize_t length;

    if (!_PyArg_CheckPositional("read", nargs, 2, 2)) {
        goto exit;
    }
    fd = PyLong_AsInt(args[0]);
    if (fd == -1 && PyErr_Occurred()) {
        goto exit;
    }
    {
        Py_ssize_t ival = -1;
        PyObject *iobj = _PyNumber_Index(args[1]);
        if (iobj != NULL) {
            ival = PyLong_AsSsize_t(iobj);
            Py_DECREF(iobj);
        }
        if (ival == -1 && PyErr_Occurred()) {
            goto exit;
        }
        length = ival;
    }
    return_value = os_read_impl(module, fd, length);

exit:
    return return_value;
}

#if defined(HAVE_READV)

PyDoc_STRVAR(os_readv__doc__,
"readv($module, fd, buffers, /)\n"
"--\n"
"\n"
"Read from a file descriptor fd into an iterable of buffers.\n"
"\n"
"The buffers should be mutable buffers accepting bytes.\n"
"readv will transfer data into each buffer until it is full\n"
"and then move on to the next buffer in the sequence to hold\n"
"the rest of the data.\n"
"\n"
"readv returns the total number of bytes read,\n"
"which may be less than the total capacity of all the buffers.");

#define OS_READV_METHODDEF    \
    {"readv", _PyCFunction_CAST(os_readv), METH_FASTCALL, os_readv__doc__},

static Py_ssize_t
os_readv_impl(PyObject *module, int fd, PyObject *buffers);

static PyObject *
os_readv(PyObject *module, PyObject *const *args, Py_ssize_t nargs)
{
    PyObject *return_value = NULL;
    int fd;
    PyObject *buffers;
    Py_ssize_t _return_value;

    if (!_PyArg_CheckPositional("readv", nargs, 2, 2)) {
        goto exit;
    }
    fd = PyLong_AsInt(args[0]);
    if (fd == -1 && PyErr_Occurred()) {
        goto exit;
    }
    buffers = args[1];
    _return_value = os_readv_impl(module, fd, buffers);
    if ((_return_value == -1) && PyErr_Occurred()) {
        goto exit;
    }
    return_value = PyLong_FromSsize_t(_return_value);

exit:
    return return_value;
}

#endif /* defined(HAVE_READV) */

#if defined(HAVE_PREAD)

PyDoc_STRVAR(os_pread__doc__,
"pread($module, fd, length, offset, /)\n"
"--\n"
"\n"
"Read a number of bytes from a file descriptor starting at a particular offset.\n"
"\n"
"Read length bytes from file descriptor fd, starting at offset bytes from\n"
"the beginning of the file.  The file offset remains unchanged.");

#define OS_PREAD_METHODDEF    \
    {"pread", _PyCFunction_CAST(os_pread), METH_FASTCALL, os_pread__doc__},

static PyObject *
os_pread_impl(PyObject *module, int fd, Py_ssize_t length, Py_off_t offset);

static PyObject *
os_pread(PyObject *module, PyObject *const *args, Py_ssize_t nargs)
{
    PyObject *return_value = NULL;
    int fd;
    Py_ssize_t length;
    Py_off_t offset;

    if (!_PyArg_CheckPositional("pread", nargs, 3, 3)) {
        goto exit;
    }
    fd = PyLong_AsInt(args[0]);
    if (fd == -1 && PyErr_Occurred()) {
        goto exit;
    }
    {
        Py_ssize_t ival = -1;
        PyObject *iobj = _PyNumber_Index(args[1]);
        if (iobj != NULL) {
            ival = PyLong_AsSsize_t(iobj);
            Py_DECREF(iobj);
        }
        if (ival == -1 && PyErr_Occurred()) {
            goto exit;
        }
        length = ival;
    }
    if (!Py_off_t_converter(args[2], &offset)) {
        goto exit;
    }
    return_value = os_pread_impl(module, fd, length, offset);

exit:
    return return_value;
}

#endif /* defined(HAVE_PREAD) */

#if (defined(HAVE_PREADV) || defined (HAVE_PREADV2))

PyDoc_STRVAR(os_preadv__doc__,
"preadv($module, fd, buffers, offset, flags=0, /)\n"
"--\n"
"\n"
"Reads from a file descriptor into a number of mutable bytes-like objects.\n"
"\n"
"Combines the functionality of readv() and pread(). As readv(), it will\n"
"transfer data into each buffer until it is full and then move on to the next\n"
"buffer in the sequence to hold the rest of the data. Its fourth argument,\n"
"specifies the file offset at which the input operation is to be performed. It\n"
"will return the total number of bytes read (which can be less than the total\n"
"capacity of all the objects).\n"
"\n"
"The flags argument contains a bitwise OR of zero or more of the following flags:\n"
"\n"
"- RWF_HIPRI\n"
"- RWF_NOWAIT\n"
"\n"
"Using non-zero flags requires Linux 4.6 or newer.");

#define OS_PREADV_METHODDEF    \
    {"preadv", _PyCFunction_CAST(os_preadv), METH_FASTCALL, os_preadv__doc__},

static Py_ssize_t
os_preadv_impl(PyObject *module, int fd, PyObject *buffers, Py_off_t offset,
               int flags);

static PyObject *
os_preadv(PyObject *module, PyObject *const *args, Py_ssize_t nargs)
{
    PyObject *return_value = NULL;
    int fd;
    PyObject *buffers;
    Py_off_t offset;
    int flags = 0;
    Py_ssize_t _return_value;

    if (!_PyArg_CheckPositional("preadv", nargs, 3, 4)) {
        goto exit;
    }
    fd = PyLong_AsInt(args[0]);
    if (fd == -1 && PyErr_Occurred()) {
        goto exit;
    }
    buffers = args[1];
    if (!Py_off_t_converter(args[2], &offset)) {
        goto exit;
    }
    if (nargs < 4) {
        goto skip_optional;
    }
    flags = PyLong_AsInt(args[3]);
    if (flags == -1 && PyErr_Occurred()) {
        goto exit;
    }
skip_optional:
    _return_value = os_preadv_impl(module, fd, buffers, offset, flags);
    if ((_return_value == -1) && PyErr_Occurred()) {
        goto exit;
    }
    return_value = PyLong_FromSsize_t(_return_value);

exit:
    return return_value;
}

#endif /* (defined(HAVE_PREADV) || defined (HAVE_PREADV2)) */

PyDoc_STRVAR(os_write__doc__,
"write($module, fd, data, /)\n"
"--\n"
"\n"
"Write a bytes object to a file descriptor.");

#define OS_WRITE_METHODDEF    \
    {"write", _PyCFunction_CAST(os_write), METH_FASTCALL, os_write__doc__},

static Py_ssize_t
os_write_impl(PyObject *module, int fd, Py_buffer *data);

static PyObject *
os_write(PyObject *module, PyObject *const *args, Py_ssize_t nargs)
{
    PyObject *return_value = NULL;
    int fd;
    Py_buffer data = {NULL, NULL};
    Py_ssize_t _return_value;

    if (!_PyArg_CheckPositional("write", nargs, 2, 2)) {
        goto exit;
    }
    fd = PyLong_AsInt(args[0]);
    if (fd == -1 && PyErr_Occurred()) {
        goto exit;
    }
    if (PyObject_GetBuffer(args[1], &data, PyBUF_SIMPLE) != 0) {
        goto exit;
    }
    _return_value = os_write_impl(module, fd, &data);
    if ((_return_value == -1) && PyErr_Occurred()) {
        goto exit;
    }
    return_value = PyLong_FromSsize_t(_return_value);

exit:
    /* Cleanup for data */
    if (data.obj) {
       PyBuffer_Release(&data);
    }

    return return_value;
}

#if defined(HAVE_SENDFILE) && defined(__APPLE__)

PyDoc_STRVAR(os_sendfile__doc__,
"sendfile($module, /, out_fd, in_fd, offset, count, headers=(),\n"
"         trailers=(), flags=0)\n"
"--\n"
"\n"
"Copy count bytes from file descriptor in_fd to file descriptor out_fd.");

#define OS_SENDFILE_METHODDEF    \
    {"sendfile", _PyCFunction_CAST(os_sendfile), METH_FASTCALL|METH_KEYWORDS, os_sendfile__doc__},

static PyObject *
os_sendfile_impl(PyObject *module, int out_fd, int in_fd, Py_off_t offset,
                 Py_off_t sbytes, PyObject *headers, PyObject *trailers,
                 int flags);

static PyObject *
os_sendfile(PyObject *module, PyObject *const *args, Py_ssize_t nargs, PyObject *kwnames)
{
    PyObject *return_value = NULL;
    #if defined(Py_BUILD_CORE) && !defined(Py_BUILD_CORE_MODULE)

    #define NUM_KEYWORDS 7
    static struct {
        PyGC_Head _this_is_not_used;
        PyObject_VAR_HEAD
        PyObject *ob_item[NUM_KEYWORDS];
    } _kwtuple = {
        .ob_base = PyVarObject_HEAD_INIT(&PyTuple_Type, NUM_KEYWORDS)
        .ob_item = { &_Py_ID(out_fd), &_Py_ID(in_fd), &_Py_ID(offset), &_Py_ID(count), &_Py_ID(headers), &_Py_ID(trailers), &_Py_ID(flags), },
    };
    #undef NUM_KEYWORDS
    #define KWTUPLE (&_kwtuple.ob_base.ob_base)

    #else  // !Py_BUILD_CORE
    #  define KWTUPLE NULL
    #endif  // !Py_BUILD_CORE

    static const char * const _keywords[] = {"out_fd", "in_fd", "offset", "count", "headers", "trailers", "flags", NULL};
    static _PyArg_Parser _parser = {
        .keywords = _keywords,
        .fname = "sendfile",
        .kwtuple = KWTUPLE,
    };
    #undef KWTUPLE
    PyObject *argsbuf[7];
    Py_ssize_t noptargs = nargs + (kwnames ? PyTuple_GET_SIZE(kwnames) : 0) - 4;
    int out_fd;
    int in_fd;
    Py_off_t offset;
    Py_off_t sbytes;
    PyObject *headers = NULL;
    PyObject *trailers = NULL;
    int flags = 0;

    args = _PyArg_UnpackKeywords(args, nargs, NULL, kwnames, &_parser, 4, 7, 0, argsbuf);
    if (!args) {
        goto exit;
    }
    out_fd = PyLong_AsInt(args[0]);
    if (out_fd == -1 && PyErr_Occurred()) {
        goto exit;
    }
    in_fd = PyLong_AsInt(args[1]);
    if (in_fd == -1 && PyErr_Occurred()) {
        goto exit;
    }
    if (!Py_off_t_converter(args[2], &offset)) {
        goto exit;
    }
    if (!Py_off_t_converter(args[3], &sbytes)) {
        goto exit;
    }
    if (!noptargs) {
        goto skip_optional_pos;
    }
    if (args[4]) {
        headers = args[4];
        if (!--noptargs) {
            goto skip_optional_pos;
        }
    }
    if (args[5]) {
        trailers = args[5];
        if (!--noptargs) {
            goto skip_optional_pos;
        }
    }
    flags = PyLong_AsInt(args[6]);
    if (flags == -1 && PyErr_Occurred()) {
        goto exit;
    }
skip_optional_pos:
    return_value = os_sendfile_impl(module, out_fd, in_fd, offset, sbytes, headers, trailers, flags);

exit:
    return return_value;
}

#endif /* defined(HAVE_SENDFILE) && defined(__APPLE__) */

#if defined(HAVE_SENDFILE) && !defined(__APPLE__) && (defined(__FreeBSD__) || defined(__DragonFly__))

PyDoc_STRVAR(os_sendfile__doc__,
"sendfile($module, /, out_fd, in_fd, offset, count, headers=(),\n"
"         trailers=(), flags=0)\n"
"--\n"
"\n"
"Copy count bytes from file descriptor in_fd to file descriptor out_fd.");

#define OS_SENDFILE_METHODDEF    \
    {"sendfile", _PyCFunction_CAST(os_sendfile), METH_FASTCALL|METH_KEYWORDS, os_sendfile__doc__},

static PyObject *
os_sendfile_impl(PyObject *module, int out_fd, int in_fd, Py_off_t offset,
                 Py_ssize_t count, PyObject *headers, PyObject *trailers,
                 int flags);

static PyObject *
os_sendfile(PyObject *module, PyObject *const *args, Py_ssize_t nargs, PyObject *kwnames)
{
    PyObject *return_value = NULL;
    #if defined(Py_BUILD_CORE) && !defined(Py_BUILD_CORE_MODULE)

    #define NUM_KEYWORDS 7
    static struct {
        PyGC_Head _this_is_not_used;
        PyObject_VAR_HEAD
        PyObject *ob_item[NUM_KEYWORDS];
    } _kwtuple = {
        .ob_base = PyVarObject_HEAD_INIT(&PyTuple_Type, NUM_KEYWORDS)
        .ob_item = { &_Py_ID(out_fd), &_Py_ID(in_fd), &_Py_ID(offset), &_Py_ID(count), &_Py_ID(headers), &_Py_ID(trailers), &_Py_ID(flags), },
    };
    #undef NUM_KEYWORDS
    #define KWTUPLE (&_kwtuple.ob_base.ob_base)

    #else  // !Py_BUILD_CORE
    #  define KWTUPLE NULL
    #endif  // !Py_BUILD_CORE

    static const char * const _keywords[] = {"out_fd", "in_fd", "offset", "count", "headers", "trailers", "flags", NULL};
    static _PyArg_Parser _parser = {
        .keywords = _keywords,
        .fname = "sendfile",
        .kwtuple = KWTUPLE,
    };
    #undef KWTUPLE
    PyObject *argsbuf[7];
    Py_ssize_t noptargs = nargs + (kwnames ? PyTuple_GET_SIZE(kwnames) : 0) - 4;
    int out_fd;
    int in_fd;
    Py_off_t offset;
    Py_ssize_t count;
    PyObject *headers = NULL;
    PyObject *trailers = NULL;
    int flags = 0;

    args = _PyArg_UnpackKeywords(args, nargs, NULL, kwnames, &_parser, 4, 7, 0, argsbuf);
    if (!args) {
        goto exit;
    }
    out_fd = PyLong_AsInt(args[0]);
    if (out_fd == -1 && PyErr_Occurred()) {
        goto exit;
    }
    in_fd = PyLong_AsInt(args[1]);
    if (in_fd == -1 && PyErr_Occurred()) {
        goto exit;
    }
    if (!Py_off_t_converter(args[2], &offset)) {
        goto exit;
    }
    {
        Py_ssize_t ival = -1;
        PyObject *iobj = _PyNumber_Index(args[3]);
        if (iobj != NULL) {
            ival = PyLong_AsSsize_t(iobj);
            Py_DECREF(iobj);
        }
        if (ival == -1 && PyErr_Occurred()) {
            goto exit;
        }
        count = ival;
    }
    if (!noptargs) {
        goto skip_optional_pos;
    }
    if (args[4]) {
        headers = args[4];
        if (!--noptargs) {
            goto skip_optional_pos;
        }
    }
    if (args[5]) {
        trailers = args[5];
        if (!--noptargs) {
            goto skip_optional_pos;
        }
    }
    flags = PyLong_AsInt(args[6]);
    if (flags == -1 && PyErr_Occurred()) {
        goto exit;
    }
skip_optional_pos:
    return_value = os_sendfile_impl(module, out_fd, in_fd, offset, count, headers, trailers, flags);

exit:
    return return_value;
}

#endif /* defined(HAVE_SENDFILE) && !defined(__APPLE__) && (defined(__FreeBSD__) || defined(__DragonFly__)) */

#if defined(HAVE_SENDFILE) && !defined(__APPLE__) && !(defined(__FreeBSD__) || defined(__DragonFly__))

PyDoc_STRVAR(os_sendfile__doc__,
"sendfile($module, /, out_fd, in_fd, offset, count)\n"
"--\n"
"\n"
"Copy count bytes from file descriptor in_fd to file descriptor out_fd.");

#define OS_SENDFILE_METHODDEF    \
    {"sendfile", _PyCFunction_CAST(os_sendfile), METH_FASTCALL|METH_KEYWORDS, os_sendfile__doc__},

static PyObject *
os_sendfile_impl(PyObject *module, int out_fd, int in_fd, PyObject *offobj,
                 Py_ssize_t count);

static PyObject *
os_sendfile(PyObject *module, PyObject *const *args, Py_ssize_t nargs, PyObject *kwnames)
{
    PyObject *return_value = NULL;
    #if defined(Py_BUILD_CORE) && !defined(Py_BUILD_CORE_MODULE)

    #define NUM_KEYWORDS 4
    static struct {
        PyGC_Head _this_is_not_used;
        PyObject_VAR_HEAD
        PyObject *ob_item[NUM_KEYWORDS];
    } _kwtuple = {
        .ob_base = PyVarObject_HEAD_INIT(&PyTuple_Type, NUM_KEYWORDS)
        .ob_item = { &_Py_ID(out_fd), &_Py_ID(in_fd), &_Py_ID(offset), &_Py_ID(count), },
    };
    #undef NUM_KEYWORDS
    #define KWTUPLE (&_kwtuple.ob_base.ob_base)

    #else  // !Py_BUILD_CORE
    #  define KWTUPLE NULL
    #endif  // !Py_BUILD_CORE

    static const char * const _keywords[] = {"out_fd", "in_fd", "offset", "count", NULL};
    static _PyArg_Parser _parser = {
        .keywords = _keywords,
        .fname = "sendfile",
        .kwtuple = KWTUPLE,
    };
    #undef KWTUPLE
    PyObject *argsbuf[4];
    int out_fd;
    int in_fd;
    PyObject *offobj;
    Py_ssize_t count;

    args = _PyArg_UnpackKeywords(args, nargs, NULL, kwnames, &_parser, 4, 4, 0, argsbuf);
    if (!args) {
        goto exit;
    }
    out_fd = PyLong_AsInt(args[0]);
    if (out_fd == -1 && PyErr_Occurred()) {
        goto exit;
    }
    in_fd = PyLong_AsInt(args[1]);
    if (in_fd == -1 && PyErr_Occurred()) {
        goto exit;
    }
    offobj = args[2];
    {
        Py_ssize_t ival = -1;
        PyObject *iobj = _PyNumber_Index(args[3]);
        if (iobj != NULL) {
            ival = PyLong_AsSsize_t(iobj);
            Py_DECREF(iobj);
        }
        if (ival == -1 && PyErr_Occurred()) {
            goto exit;
        }
        count = ival;
    }
    return_value = os_sendfile_impl(module, out_fd, in_fd, offobj, count);

exit:
    return return_value;
}

#endif /* defined(HAVE_SENDFILE) && !defined(__APPLE__) && !(defined(__FreeBSD__) || defined(__DragonFly__)) */

#if defined(__APPLE__)

PyDoc_STRVAR(os__fcopyfile__doc__,
"_fcopyfile($module, in_fd, out_fd, flags, /)\n"
"--\n"
"\n"
"Efficiently copy content or metadata of 2 regular file descriptors (macOS).");

#define OS__FCOPYFILE_METHODDEF    \
    {"_fcopyfile", _PyCFunction_CAST(os__fcopyfile), METH_FASTCALL, os__fcopyfile__doc__},

static PyObject *
os__fcopyfile_impl(PyObject *module, int in_fd, int out_fd, int flags);

static PyObject *
os__fcopyfile(PyObject *module, PyObject *const *args, Py_ssize_t nargs)
{
    PyObject *return_value = NULL;
    int in_fd;
    int out_fd;
    int flags;

    if (!_PyArg_CheckPositional("_fcopyfile", nargs, 3, 3)) {
        goto exit;
    }
    in_fd = PyLong_AsInt(args[0]);
    if (in_fd == -1 && PyErr_Occurred()) {
        goto exit;
    }
    out_fd = PyLong_AsInt(args[1]);
    if (out_fd == -1 && PyErr_Occurred()) {
        goto exit;
    }
    flags = PyLong_AsInt(args[2]);
    if (flags == -1 && PyErr_Occurred()) {
        goto exit;
    }
    return_value = os__fcopyfile_impl(module, in_fd, out_fd, flags);

exit:
    return return_value;
}

#endif /* defined(__APPLE__) */

PyDoc_STRVAR(os_fstat__doc__,
"fstat($module, /, fd)\n"
"--\n"
"\n"
"Perform a stat system call on the given file descriptor.\n"
"\n"
"Like stat(), but for an open file descriptor.\n"
"Equivalent to os.stat(fd).");

#define OS_FSTAT_METHODDEF    \
    {"fstat", _PyCFunction_CAST(os_fstat), METH_FASTCALL|METH_KEYWORDS, os_fstat__doc__},

static PyObject *
os_fstat_impl(PyObject *module, int fd);

static PyObject *
os_fstat(PyObject *module, PyObject *const *args, Py_ssize_t nargs, PyObject *kwnames)
{
    PyObject *return_value = NULL;
    #if defined(Py_BUILD_CORE) && !defined(Py_BUILD_CORE_MODULE)

    #define NUM_KEYWORDS 1
    static struct {
        PyGC_Head _this_is_not_used;
        PyObject_VAR_HEAD
        PyObject *ob_item[NUM_KEYWORDS];
    } _kwtuple = {
        .ob_base = PyVarObject_HEAD_INIT(&PyTuple_Type, NUM_KEYWORDS)
        .ob_item = { &_Py_ID(fd), },
    };
    #undef NUM_KEYWORDS
    #define KWTUPLE (&_kwtuple.ob_base.ob_base)

    #else  // !Py_BUILD_CORE
    #  define KWTUPLE NULL
    #endif  // !Py_BUILD_CORE

    static const char * const _keywords[] = {"fd", NULL};
    static _PyArg_Parser _parser = {
        .keywords = _keywords,
        .fname = "fstat",
        .kwtuple = KWTUPLE,
    };
    #undef KWTUPLE
    PyObject *argsbuf[1];
    int fd;

    args = _PyArg_UnpackKeywords(args, nargs, NULL, kwnames, &_parser, 1, 1, 0, argsbuf);
    if (!args) {
        goto exit;
    }
    fd = PyLong_AsInt(args[0]);
    if (fd == -1 && PyErr_Occurred()) {
        goto exit;
    }
    return_value = os_fstat_impl(module, fd);

exit:
    return return_value;
}

PyDoc_STRVAR(os_isatty__doc__,
"isatty($module, fd, /)\n"
"--\n"
"\n"
"Return True if the fd is connected to a terminal.\n"
"\n"
"Return True if the file descriptor is an open file descriptor\n"
"connected to the slave end of a terminal.");

#define OS_ISATTY_METHODDEF    \
    {"isatty", (PyCFunction)os_isatty, METH_O, os_isatty__doc__},

static int
os_isatty_impl(PyObject *module, int fd);

static PyObject *
os_isatty(PyObject *module, PyObject *arg)
{
    PyObject *return_value = NULL;
    int fd;
    int _return_value;

    fd = PyLong_AsInt(arg);
    if (fd == -1 && PyErr_Occurred()) {
        goto exit;
    }
    _return_value = os_isatty_impl(module, fd);
    if ((_return_value == -1) && PyErr_Occurred()) {
        goto exit;
    }
    return_value = PyBool_FromLong((long)_return_value);

exit:
    return return_value;
}

#if defined(HAVE_PIPE)

PyDoc_STRVAR(os_pipe__doc__,
"pipe($module, /)\n"
"--\n"
"\n"
"Create a pipe.\n"
"\n"
"Returns a tuple of two file descriptors:\n"
"  (read_fd, write_fd)");

#define OS_PIPE_METHODDEF    \
    {"pipe", (PyCFunction)os_pipe, METH_NOARGS, os_pipe__doc__},

static PyObject *
os_pipe_impl(PyObject *module);

static PyObject *
os_pipe(PyObject *module, PyObject *Py_UNUSED(ignored))
{
    return os_pipe_impl(module);
}

#endif /* defined(HAVE_PIPE) */

#if defined(HAVE_PIPE2)

PyDoc_STRVAR(os_pipe2__doc__,
"pipe2($module, flags, /)\n"
"--\n"
"\n"
"Create a pipe with flags set atomically.\n"
"\n"
"Returns a tuple of two file descriptors:\n"
"  (read_fd, write_fd)\n"
"\n"
"flags can be constructed by ORing together one or more of these values:\n"
"O_NONBLOCK, O_CLOEXEC.");

#define OS_PIPE2_METHODDEF    \
    {"pipe2", (PyCFunction)os_pipe2, METH_O, os_pipe2__doc__},

static PyObject *
os_pipe2_impl(PyObject *module, int flags);

static PyObject *
os_pipe2(PyObject *module, PyObject *arg)
{
    PyObject *return_value = NULL;
    int flags;

    flags = PyLong_AsInt(arg);
    if (flags == -1 && PyErr_Occurred()) {
        goto exit;
    }
    return_value = os_pipe2_impl(module, flags);

exit:
    return return_value;
}

#endif /* defined(HAVE_PIPE2) */

#if defined(HAVE_WRITEV)

PyDoc_STRVAR(os_writev__doc__,
"writev($module, fd, buffers, /)\n"
"--\n"
"\n"
"Iterate over buffers, and write the contents of each to a file descriptor.\n"
"\n"
"Returns the total number of bytes written.\n"
"buffers must be a sequence of bytes-like objects.");

#define OS_WRITEV_METHODDEF    \
    {"writev", _PyCFunction_CAST(os_writev), METH_FASTCALL, os_writev__doc__},

static Py_ssize_t
os_writev_impl(PyObject *module, int fd, PyObject *buffers);

static PyObject *
os_writev(PyObject *module, PyObject *const *args, Py_ssize_t nargs)
{
    PyObject *return_value = NULL;
    int fd;
    PyObject *buffers;
    Py_ssize_t _return_value;

    if (!_PyArg_CheckPositional("writev", nargs, 2, 2)) {
        goto exit;
    }
    fd = PyLong_AsInt(args[0]);
    if (fd == -1 && PyErr_Occurred()) {
        goto exit;
    }
    buffers = args[1];
    _return_value = os_writev_impl(module, fd, buffers);
    if ((_return_value == -1) && PyErr_Occurred()) {
        goto exit;
    }
    return_value = PyLong_FromSsize_t(_return_value);

exit:
    return return_value;
}

#endif /* defined(HAVE_WRITEV) */

#if defined(HAVE_PWRITE)

PyDoc_STRVAR(os_pwrite__doc__,
"pwrite($module, fd, buffer, offset, /)\n"
"--\n"
"\n"
"Write bytes to a file descriptor starting at a particular offset.\n"
"\n"
"Write buffer to fd, starting at offset bytes from the beginning of\n"
"the file.  Returns the number of bytes written.  Does not change the\n"
"current file offset.");

#define OS_PWRITE_METHODDEF    \
    {"pwrite", _PyCFunction_CAST(os_pwrite), METH_FASTCALL, os_pwrite__doc__},

static Py_ssize_t
os_pwrite_impl(PyObject *module, int fd, Py_buffer *buffer, Py_off_t offset);

static PyObject *
os_pwrite(PyObject *module, PyObject *const *args, Py_ssize_t nargs)
{
    PyObject *return_value = NULL;
    int fd;
    Py_buffer buffer = {NULL, NULL};
    Py_off_t offset;
    Py_ssize_t _return_value;

    if (!_PyArg_CheckPositional("pwrite", nargs, 3, 3)) {
        goto exit;
    }
    fd = PyLong_AsInt(args[0]);
    if (fd == -1 && PyErr_Occurred()) {
        goto exit;
    }
    if (PyObject_GetBuffer(args[1], &buffer, PyBUF_SIMPLE) != 0) {
        goto exit;
    }
    if (!Py_off_t_converter(args[2], &offset)) {
        goto exit;
    }
    _return_value = os_pwrite_impl(module, fd, &buffer, offset);
    if ((_return_value == -1) && PyErr_Occurred()) {
        goto exit;
    }
    return_value = PyLong_FromSsize_t(_return_value);

exit:
    /* Cleanup for buffer */
    if (buffer.obj) {
       PyBuffer_Release(&buffer);
    }

    return return_value;
}

#endif /* defined(HAVE_PWRITE) */

#if (defined(HAVE_PWRITEV) || defined (HAVE_PWRITEV2))

PyDoc_STRVAR(os_pwritev__doc__,
"pwritev($module, fd, buffers, offset, flags=0, /)\n"
"--\n"
"\n"
"Writes the contents of bytes-like objects to a file descriptor at a given offset.\n"
"\n"
"Combines the functionality of writev() and pwrite(). All buffers must be a sequence\n"
"of bytes-like objects. Buffers are processed in array order. Entire contents of first\n"
"buffer is written before proceeding to second, and so on. The operating system may\n"
"set a limit (sysconf() value SC_IOV_MAX) on the number of buffers that can be used.\n"
"This function writes the contents of each object to the file descriptor and returns\n"
"the total number of bytes written.\n"
"\n"
"The flags argument contains a bitwise OR of zero or more of the following flags:\n"
"\n"
"- RWF_DSYNC\n"
"- RWF_SYNC\n"
"- RWF_APPEND\n"
"\n"
"Using non-zero flags requires Linux 4.7 or newer.");

#define OS_PWRITEV_METHODDEF    \
    {"pwritev", _PyCFunction_CAST(os_pwritev), METH_FASTCALL, os_pwritev__doc__},

static Py_ssize_t
os_pwritev_impl(PyObject *module, int fd, PyObject *buffers, Py_off_t offset,
                int flags);

static PyObject *
os_pwritev(PyObject *module, PyObject *const *args, Py_ssize_t nargs)
{
    PyObject *return_value = NULL;
    int fd;
    PyObject *buffers;
    Py_off_t offset;
    int flags = 0;
    Py_ssize_t _return_value;

    if (!_PyArg_CheckPositional("pwritev", nargs, 3, 4)) {
        goto exit;
    }
    fd = PyLong_AsInt(args[0]);
    if (fd == -1 && PyErr_Occurred()) {
        goto exit;
    }
    buffers = args[1];
    if (!Py_off_t_converter(args[2], &offset)) {
        goto exit;
    }
    if (nargs < 4) {
        goto skip_optional;
    }
    flags = PyLong_AsInt(args[3]);
    if (flags == -1 && PyErr_Occurred()) {
        goto exit;
    }
skip_optional:
    _return_value = os_pwritev_impl(module, fd, buffers, offset, flags);
    if ((_return_value == -1) && PyErr_Occurred()) {
        goto exit;
    }
    return_value = PyLong_FromSsize_t(_return_value);

exit:
    return return_value;
}

#endif /* (defined(HAVE_PWRITEV) || defined (HAVE_PWRITEV2)) */

#if defined(HAVE_COPY_FILE_RANGE)

PyDoc_STRVAR(os_copy_file_range__doc__,
"copy_file_range($module, /, src, dst, count, offset_src=None,\n"
"                offset_dst=None)\n"
"--\n"
"\n"
"Copy count bytes from one file descriptor to another.\n"
"\n"
"  src\n"
"    Source file descriptor.\n"
"  dst\n"
"    Destination file descriptor.\n"
"  count\n"
"    Number of bytes to copy.\n"
"  offset_src\n"
"    Starting offset in src.\n"
"  offset_dst\n"
"    Starting offset in dst.\n"
"\n"
"If offset_src is None, then src is read from the current position;\n"
"respectively for offset_dst.");

#define OS_COPY_FILE_RANGE_METHODDEF    \
    {"copy_file_range", _PyCFunction_CAST(os_copy_file_range), METH_FASTCALL|METH_KEYWORDS, os_copy_file_range__doc__},

static PyObject *
os_copy_file_range_impl(PyObject *module, int src, int dst, Py_ssize_t count,
                        PyObject *offset_src, PyObject *offset_dst);

static PyObject *
os_copy_file_range(PyObject *module, PyObject *const *args, Py_ssize_t nargs, PyObject *kwnames)
{
    PyObject *return_value = NULL;
    #if defined(Py_BUILD_CORE) && !defined(Py_BUILD_CORE_MODULE)

    #define NUM_KEYWORDS 5
    static struct {
        PyGC_Head _this_is_not_used;
        PyObject_VAR_HEAD
        PyObject *ob_item[NUM_KEYWORDS];
    } _kwtuple = {
        .ob_base = PyVarObject_HEAD_INIT(&PyTuple_Type, NUM_KEYWORDS)
        .ob_item = { &_Py_ID(src), &_Py_ID(dst), &_Py_ID(count), &_Py_ID(offset_src), &_Py_ID(offset_dst), },
    };
    #undef NUM_KEYWORDS
    #define KWTUPLE (&_kwtuple.ob_base.ob_base)

    #else  // !Py_BUILD_CORE
    #  define KWTUPLE NULL
    #endif  // !Py_BUILD_CORE

    static const char * const _keywords[] = {"src", "dst", "count", "offset_src", "offset_dst", NULL};
    static _PyArg_Parser _parser = {
        .keywords = _keywords,
        .fname = "copy_file_range",
        .kwtuple = KWTUPLE,
    };
    #undef KWTUPLE
    PyObject *argsbuf[5];
    Py_ssize_t noptargs = nargs + (kwnames ? PyTuple_GET_SIZE(kwnames) : 0) - 3;
    int src;
    int dst;
    Py_ssize_t count;
    PyObject *offset_src = Py_None;
    PyObject *offset_dst = Py_None;

    args = _PyArg_UnpackKeywords(args, nargs, NULL, kwnames, &_parser, 3, 5, 0, argsbuf);
    if (!args) {
        goto exit;
    }
    src = PyLong_AsInt(args[0]);
    if (src == -1 && PyErr_Occurred()) {
        goto exit;
    }
    dst = PyLong_AsInt(args[1]);
    if (dst == -1 && PyErr_Occurred()) {
        goto exit;
    }
    {
        Py_ssize_t ival = -1;
        PyObject *iobj = _PyNumber_Index(args[2]);
        if (iobj != NULL) {
            ival = PyLong_AsSsize_t(iobj);
            Py_DECREF(iobj);
        }
        if (ival == -1 && PyErr_Occurred()) {
            goto exit;
        }
        count = ival;
    }
    if (!noptargs) {
        goto skip_optional_pos;
    }
    if (args[3]) {
        offset_src = args[3];
        if (!--noptargs) {
            goto skip_optional_pos;
        }
    }
    offset_dst = args[4];
skip_optional_pos:
    return_value = os_copy_file_range_impl(module, src, dst, count, offset_src, offset_dst);

exit:
    return return_value;
}

#endif /* defined(HAVE_COPY_FILE_RANGE) */

#if ((defined(HAVE_SPLICE) && !defined(_AIX)))

PyDoc_STRVAR(os_splice__doc__,
"splice($module, /, src, dst, count, offset_src=None, offset_dst=None,\n"
"       flags=0)\n"
"--\n"
"\n"
"Transfer count bytes from one pipe to a descriptor or vice versa.\n"
"\n"
"  src\n"
"    Source file descriptor.\n"
"  dst\n"
"    Destination file descriptor.\n"
"  count\n"
"    Number of bytes to copy.\n"
"  offset_src\n"
"    Starting offset in src.\n"
"  offset_dst\n"
"    Starting offset in dst.\n"
"  flags\n"
"    Flags to modify the semantics of the call.\n"
"\n"
"If offset_src is None, then src is read from the current position;\n"
"respectively for offset_dst. The offset associated to the file\n"
"descriptor that refers to a pipe must be None.");

#define OS_SPLICE_METHODDEF    \
    {"splice", _PyCFunction_CAST(os_splice), METH_FASTCALL|METH_KEYWORDS, os_splice__doc__},

static PyObject *
os_splice_impl(PyObject *module, int src, int dst, Py_ssize_t count,
               PyObject *offset_src, PyObject *offset_dst,
               unsigned int flags);

static PyObject *
os_splice(PyObject *module, PyObject *const *args, Py_ssize_t nargs, PyObject *kwnames)
{
    PyObject *return_value = NULL;
    #if defined(Py_BUILD_CORE) && !defined(Py_BUILD_CORE_MODULE)

    #define NUM_KEYWORDS 6
    static struct {
        PyGC_Head _this_is_not_used;
        PyObject_VAR_HEAD
        PyObject *ob_item[NUM_KEYWORDS];
    } _kwtuple = {
        .ob_base = PyVarObject_HEAD_INIT(&PyTuple_Type, NUM_KEYWORDS)
        .ob_item = { &_Py_ID(src), &_Py_ID(dst), &_Py_ID(count), &_Py_ID(offset_src), &_Py_ID(offset_dst), &_Py_ID(flags), },
    };
    #undef NUM_KEYWORDS
    #define KWTUPLE (&_kwtuple.ob_base.ob_base)

    #else  // !Py_BUILD_CORE
    #  define KWTUPLE NULL
    #endif  // !Py_BUILD_CORE

    static const char * const _keywords[] = {"src", "dst", "count", "offset_src", "offset_dst", "flags", NULL};
    static _PyArg_Parser _parser = {
        .keywords = _keywords,
        .fname = "splice",
        .kwtuple = KWTUPLE,
    };
    #undef KWTUPLE
    PyObject *argsbuf[6];
    Py_ssize_t noptargs = nargs + (kwnames ? PyTuple_GET_SIZE(kwnames) : 0) - 3;
    int src;
    int dst;
    Py_ssize_t count;
    PyObject *offset_src = Py_None;
    PyObject *offset_dst = Py_None;
    unsigned int flags = 0;

    args = _PyArg_UnpackKeywords(args, nargs, NULL, kwnames, &_parser, 3, 6, 0, argsbuf);
    if (!args) {
        goto exit;
    }
    src = PyLong_AsInt(args[0]);
    if (src == -1 && PyErr_Occurred()) {
        goto exit;
    }
    dst = PyLong_AsInt(args[1]);
    if (dst == -1 && PyErr_Occurred()) {
        goto exit;
    }
    {
        Py_ssize_t ival = -1;
        PyObject *iobj = _PyNumber_Index(args[2]);
        if (iobj != NULL) {
            ival = PyLong_AsSsize_t(iobj);
            Py_DECREF(iobj);
        }
        if (ival == -1 && PyErr_Occurred()) {
            goto exit;
        }
        count = ival;
    }
    if (!noptargs) {
        goto skip_optional_pos;
    }
    if (args[3]) {
        offset_src = args[3];
        if (!--noptargs) {
            goto skip_optional_pos;
        }
    }
    if (args[4]) {
        offset_dst = args[4];
        if (!--noptargs) {
            goto skip_optional_pos;
        }
    }
    if (!_PyLong_UnsignedInt_Converter(args[5], &flags)) {
        goto exit;
    }
skip_optional_pos:
    return_value = os_splice_impl(module, src, dst, count, offset_src, offset_dst, flags);

exit:
    return return_value;
}

#endif /* ((defined(HAVE_SPLICE) && !defined(_AIX))) */

#if defined(HAVE_MKFIFO)

PyDoc_STRVAR(os_mkfifo__doc__,
"mkfifo($module, /, path, mode=438, *, dir_fd=None)\n"
"--\n"
"\n"
"Create a \"fifo\" (a POSIX named pipe).\n"
"\n"
"If dir_fd is not None, it should be a file descriptor open to a directory,\n"
"  and path should be relative; path will then be relative to that directory.\n"
"dir_fd may not be implemented on your platform.\n"
"  If it is unavailable, using it will raise a NotImplementedError.");

#define OS_MKFIFO_METHODDEF    \
    {"mkfifo", _PyCFunction_CAST(os_mkfifo), METH_FASTCALL|METH_KEYWORDS, os_mkfifo__doc__},

static PyObject *
os_mkfifo_impl(PyObject *module, path_t *path, int mode, int dir_fd);

static PyObject *
os_mkfifo(PyObject *module, PyObject *const *args, Py_ssize_t nargs, PyObject *kwnames)
{
    PyObject *return_value = NULL;
    #if defined(Py_BUILD_CORE) && !defined(Py_BUILD_CORE_MODULE)

    #define NUM_KEYWORDS 3
    static struct {
        PyGC_Head _this_is_not_used;
        PyObject_VAR_HEAD
        PyObject *ob_item[NUM_KEYWORDS];
    } _kwtuple = {
        .ob_base = PyVarObject_HEAD_INIT(&PyTuple_Type, NUM_KEYWORDS)
        .ob_item = { &_Py_ID(path), &_Py_ID(mode), &_Py_ID(dir_fd), },
    };
    #undef NUM_KEYWORDS
    #define KWTUPLE (&_kwtuple.ob_base.ob_base)

    #else  // !Py_BUILD_CORE
    #  define KWTUPLE NULL
    #endif  // !Py_BUILD_CORE

    static const char * const _keywords[] = {"path", "mode", "dir_fd", NULL};
    static _PyArg_Parser _parser = {
        .keywords = _keywords,
        .fname = "mkfifo",
        .kwtuple = KWTUPLE,
    };
    #undef KWTUPLE
    PyObject *argsbuf[3];
    Py_ssize_t noptargs = nargs + (kwnames ? PyTuple_GET_SIZE(kwnames) : 0) - 1;
    path_t path = PATH_T_INITIALIZE("mkfifo", "path", 0, 0);
    int mode = 438;
    int dir_fd = DEFAULT_DIR_FD;

    args = _PyArg_UnpackKeywords(args, nargs, NULL, kwnames, &_parser, 1, 2, 0, argsbuf);
    if (!args) {
        goto exit;
    }
    if (!path_converter(args[0], &path)) {
        goto exit;
    }
    if (!noptargs) {
        goto skip_optional_pos;
    }
    if (args[1]) {
        mode = PyLong_AsInt(args[1]);
        if (mode == -1 && PyErr_Occurred()) {
            goto exit;
        }
        if (!--noptargs) {
            goto skip_optional_pos;
        }
    }
skip_optional_pos:
    if (!noptargs) {
        goto skip_optional_kwonly;
    }
    if (!MKFIFOAT_DIR_FD_CONVERTER(args[2], &dir_fd)) {
        goto exit;
    }
skip_optional_kwonly:
    return_value = os_mkfifo_impl(module, &path, mode, dir_fd);

exit:
    /* Cleanup for path */
    path_cleanup(&path);

    return return_value;
}

#endif /* defined(HAVE_MKFIFO) */

#if (defined(HAVE_MKNOD) && defined(HAVE_MAKEDEV))

PyDoc_STRVAR(os_mknod__doc__,
"mknod($module, /, path, mode=384, device=0, *, dir_fd=None)\n"
"--\n"
"\n"
"Create a node in the file system.\n"
"\n"
"Create a node in the file system (file, device special file or named pipe)\n"
"at path.  mode specifies both the permissions to use and the\n"
"type of node to be created, being combined (bitwise OR) with one of\n"
"S_IFREG, S_IFCHR, S_IFBLK, and S_IFIFO.  If S_IFCHR or S_IFBLK is set on mode,\n"
"device defines the newly created device special file (probably using\n"
"os.makedev()).  Otherwise device is ignored.\n"
"\n"
"If dir_fd is not None, it should be a file descriptor open to a directory,\n"
"  and path should be relative; path will then be relative to that directory.\n"
"dir_fd may not be implemented on your platform.\n"
"  If it is unavailable, using it will raise a NotImplementedError.");

#define OS_MKNOD_METHODDEF    \
    {"mknod", _PyCFunction_CAST(os_mknod), METH_FASTCALL|METH_KEYWORDS, os_mknod__doc__},

static PyObject *
os_mknod_impl(PyObject *module, path_t *path, int mode, dev_t device,
              int dir_fd);

static PyObject *
os_mknod(PyObject *module, PyObject *const *args, Py_ssize_t nargs, PyObject *kwnames)
{
    PyObject *return_value = NULL;
    #if defined(Py_BUILD_CORE) && !defined(Py_BUILD_CORE_MODULE)

    #define NUM_KEYWORDS 4
    static struct {
        PyGC_Head _this_is_not_used;
        PyObject_VAR_HEAD
        PyObject *ob_item[NUM_KEYWORDS];
    } _kwtuple = {
        .ob_base = PyVarObject_HEAD_INIT(&PyTuple_Type, NUM_KEYWORDS)
        .ob_item = { &_Py_ID(path), &_Py_ID(mode), &_Py_ID(device), &_Py_ID(dir_fd), },
    };
    #undef NUM_KEYWORDS
    #define KWTUPLE (&_kwtuple.ob_base.ob_base)

    #else  // !Py_BUILD_CORE
    #  define KWTUPLE NULL
    #endif  // !Py_BUILD_CORE

    static const char * const _keywords[] = {"path", "mode", "device", "dir_fd", NULL};
    static _PyArg_Parser _parser = {
        .keywords = _keywords,
        .fname = "mknod",
        .kwtuple = KWTUPLE,
    };
    #undef KWTUPLE
    PyObject *argsbuf[4];
    Py_ssize_t noptargs = nargs + (kwnames ? PyTuple_GET_SIZE(kwnames) : 0) - 1;
    path_t path = PATH_T_INITIALIZE("mknod", "path", 0, 0);
    int mode = 384;
    dev_t device = 0;
    int dir_fd = DEFAULT_DIR_FD;

    args = _PyArg_UnpackKeywords(args, nargs, NULL, kwnames, &_parser, 1, 3, 0, argsbuf);
    if (!args) {
        goto exit;
    }
    if (!path_converter(args[0], &path)) {
        goto exit;
    }
    if (!noptargs) {
        goto skip_optional_pos;
    }
    if (args[1]) {
        mode = PyLong_AsInt(args[1]);
        if (mode == -1 && PyErr_Occurred()) {
            goto exit;
        }
        if (!--noptargs) {
            goto skip_optional_pos;
        }
    }
    if (args[2]) {
        if (!_Py_Dev_Converter(args[2], &device)) {
            goto exit;
        }
        if (!--noptargs) {
            goto skip_optional_pos;
        }
    }
skip_optional_pos:
    if (!noptargs) {
        goto skip_optional_kwonly;
    }
    if (!MKNODAT_DIR_FD_CONVERTER(args[3], &dir_fd)) {
        goto exit;
    }
skip_optional_kwonly:
    return_value = os_mknod_impl(module, &path, mode, device, dir_fd);

exit:
    /* Cleanup for path */
    path_cleanup(&path);

    return return_value;
}

#endif /* (defined(HAVE_MKNOD) && defined(HAVE_MAKEDEV)) */

#if defined(HAVE_DEVICE_MACROS)

PyDoc_STRVAR(os_major__doc__,
"major($module, device, /)\n"
"--\n"
"\n"
"Extracts a device major number from a raw device number.");

#define OS_MAJOR_METHODDEF    \
    {"major", (PyCFunction)os_major, METH_O, os_major__doc__},

static unsigned int
os_major_impl(PyObject *module, dev_t device);

static PyObject *
os_major(PyObject *module, PyObject *arg)
{
    PyObject *return_value = NULL;
    dev_t device;
    unsigned int _return_value;

    if (!_Py_Dev_Converter(arg, &device)) {
        goto exit;
    }
    _return_value = os_major_impl(module, device);
    if ((_return_value == (unsigned int)-1) && PyErr_Occurred()) {
        goto exit;
    }
    return_value = PyLong_FromUnsignedLong((unsigned long)_return_value);

exit:
    return return_value;
}

#endif /* defined(HAVE_DEVICE_MACROS) */

#if defined(HAVE_DEVICE_MACROS)

PyDoc_STRVAR(os_minor__doc__,
"minor($module, device, /)\n"
"--\n"
"\n"
"Extracts a device minor number from a raw device number.");

#define OS_MINOR_METHODDEF    \
    {"minor", (PyCFunction)os_minor, METH_O, os_minor__doc__},

static unsigned int
os_minor_impl(PyObject *module, dev_t device);

static PyObject *
os_minor(PyObject *module, PyObject *arg)
{
    PyObject *return_value = NULL;
    dev_t device;
    unsigned int _return_value;

    if (!_Py_Dev_Converter(arg, &device)) {
        goto exit;
    }
    _return_value = os_minor_impl(module, device);
    if ((_return_value == (unsigned int)-1) && PyErr_Occurred()) {
        goto exit;
    }
    return_value = PyLong_FromUnsignedLong((unsigned long)_return_value);

exit:
    return return_value;
}

#endif /* defined(HAVE_DEVICE_MACROS) */

#if defined(HAVE_DEVICE_MACROS)

PyDoc_STRVAR(os_makedev__doc__,
"makedev($module, major, minor, /)\n"
"--\n"
"\n"
"Composes a raw device number from the major and minor device numbers.");

#define OS_MAKEDEV_METHODDEF    \
    {"makedev", _PyCFunction_CAST(os_makedev), METH_FASTCALL, os_makedev__doc__},

static dev_t
os_makedev_impl(PyObject *module, int major, int minor);

static PyObject *
os_makedev(PyObject *module, PyObject *const *args, Py_ssize_t nargs)
{
    PyObject *return_value = NULL;
    int major;
    int minor;
    dev_t _return_value;

    if (!_PyArg_CheckPositional("makedev", nargs, 2, 2)) {
        goto exit;
    }
    major = PyLong_AsInt(args[0]);
    if (major == -1 && PyErr_Occurred()) {
        goto exit;
    }
    minor = PyLong_AsInt(args[1]);
    if (minor == -1 && PyErr_Occurred()) {
        goto exit;
    }
    _return_value = os_makedev_impl(module, major, minor);
    if ((_return_value == (dev_t)-1) && PyErr_Occurred()) {
        goto exit;
    }
    return_value = _PyLong_FromDev(_return_value);

exit:
    return return_value;
}

#endif /* defined(HAVE_DEVICE_MACROS) */

#if (defined HAVE_FTRUNCATE || defined MS_WINDOWS)

PyDoc_STRVAR(os_ftruncate__doc__,
"ftruncate($module, fd, length, /)\n"
"--\n"
"\n"
"Truncate a file, specified by file descriptor, to a specific length.");

#define OS_FTRUNCATE_METHODDEF    \
    {"ftruncate", _PyCFunction_CAST(os_ftruncate), METH_FASTCALL, os_ftruncate__doc__},

static PyObject *
os_ftruncate_impl(PyObject *module, int fd, Py_off_t length);

static PyObject *
os_ftruncate(PyObject *module, PyObject *const *args, Py_ssize_t nargs)
{
    PyObject *return_value = NULL;
    int fd;
    Py_off_t length;

    if (!_PyArg_CheckPositional("ftruncate", nargs, 2, 2)) {
        goto exit;
    }
    fd = PyLong_AsInt(args[0]);
    if (fd == -1 && PyErr_Occurred()) {
        goto exit;
    }
    if (!Py_off_t_converter(args[1], &length)) {
        goto exit;
    }
    return_value = os_ftruncate_impl(module, fd, length);

exit:
    return return_value;
}

#endif /* (defined HAVE_FTRUNCATE || defined MS_WINDOWS) */

#if (defined HAVE_TRUNCATE || defined MS_WINDOWS)

PyDoc_STRVAR(os_truncate__doc__,
"truncate($module, /, path, length)\n"
"--\n"
"\n"
"Truncate a file, specified by path, to a specific length.\n"
"\n"
"On some platforms, path may also be specified as an open file descriptor.\n"
"  If this functionality is unavailable, using it raises an exception.");

#define OS_TRUNCATE_METHODDEF    \
    {"truncate", _PyCFunction_CAST(os_truncate), METH_FASTCALL|METH_KEYWORDS, os_truncate__doc__},

static PyObject *
os_truncate_impl(PyObject *module, path_t *path, Py_off_t length);

static PyObject *
os_truncate(PyObject *module, PyObject *const *args, Py_ssize_t nargs, PyObject *kwnames)
{
    PyObject *return_value = NULL;
    #if defined(Py_BUILD_CORE) && !defined(Py_BUILD_CORE_MODULE)

    #define NUM_KEYWORDS 2
    static struct {
        PyGC_Head _this_is_not_used;
        PyObject_VAR_HEAD
        PyObject *ob_item[NUM_KEYWORDS];
    } _kwtuple = {
        .ob_base = PyVarObject_HEAD_INIT(&PyTuple_Type, NUM_KEYWORDS)
        .ob_item = { &_Py_ID(path), &_Py_ID(length), },
    };
    #undef NUM_KEYWORDS
    #define KWTUPLE (&_kwtuple.ob_base.ob_base)

    #else  // !Py_BUILD_CORE
    #  define KWTUPLE NULL
    #endif  // !Py_BUILD_CORE

    static const char * const _keywords[] = {"path", "length", NULL};
    static _PyArg_Parser _parser = {
        .keywords = _keywords,
        .fname = "truncate",
        .kwtuple = KWTUPLE,
    };
    #undef KWTUPLE
    PyObject *argsbuf[2];
    path_t path = PATH_T_INITIALIZE("truncate", "path", 0, PATH_HAVE_FTRUNCATE);
    Py_off_t length;

    args = _PyArg_UnpackKeywords(args, nargs, NULL, kwnames, &_parser, 2, 2, 0, argsbuf);
    if (!args) {
        goto exit;
    }
    if (!path_converter(args[0], &path)) {
        goto exit;
    }
    if (!Py_off_t_converter(args[1], &length)) {
        goto exit;
    }
    return_value = os_truncate_impl(module, &path, length);

exit:
    /* Cleanup for path */
    path_cleanup(&path);

    return return_value;
}

#endif /* (defined HAVE_TRUNCATE || defined MS_WINDOWS) */

#if (defined(HAVE_POSIX_FALLOCATE) && !defined(POSIX_FADVISE_AIX_BUG) && !defined(__wasi__))

PyDoc_STRVAR(os_posix_fallocate__doc__,
"posix_fallocate($module, fd, offset, length, /)\n"
"--\n"
"\n"
"Ensure a file has allocated at least a particular number of bytes on disk.\n"
"\n"
"Ensure that the file specified by fd encompasses a range of bytes\n"
"starting at offset bytes from the beginning and continuing for length bytes.");

#define OS_POSIX_FALLOCATE_METHODDEF    \
    {"posix_fallocate", _PyCFunction_CAST(os_posix_fallocate), METH_FASTCALL, os_posix_fallocate__doc__},

static PyObject *
os_posix_fallocate_impl(PyObject *module, int fd, Py_off_t offset,
                        Py_off_t length);

static PyObject *
os_posix_fallocate(PyObject *module, PyObject *const *args, Py_ssize_t nargs)
{
    PyObject *return_value = NULL;
    int fd;
    Py_off_t offset;
    Py_off_t length;

    if (!_PyArg_CheckPositional("posix_fallocate", nargs, 3, 3)) {
        goto exit;
    }
    fd = PyLong_AsInt(args[0]);
    if (fd == -1 && PyErr_Occurred()) {
        goto exit;
    }
    if (!Py_off_t_converter(args[1], &offset)) {
        goto exit;
    }
    if (!Py_off_t_converter(args[2], &length)) {
        goto exit;
    }
    return_value = os_posix_fallocate_impl(module, fd, offset, length);

exit:
    return return_value;
}

#endif /* (defined(HAVE_POSIX_FALLOCATE) && !defined(POSIX_FADVISE_AIX_BUG) && !defined(__wasi__)) */

#if (defined(HAVE_POSIX_FADVISE) && !defined(POSIX_FADVISE_AIX_BUG))

PyDoc_STRVAR(os_posix_fadvise__doc__,
"posix_fadvise($module, fd, offset, length, advice, /)\n"
"--\n"
"\n"
"Announce an intention to access data in a specific pattern.\n"
"\n"
"Announce an intention to access data in a specific pattern, thus allowing\n"
"the kernel to make optimizations.\n"
"The advice applies to the region of the file specified by fd starting at\n"
"offset and continuing for length bytes.\n"
"advice is one of POSIX_FADV_NORMAL, POSIX_FADV_SEQUENTIAL,\n"
"POSIX_FADV_RANDOM, POSIX_FADV_NOREUSE, POSIX_FADV_WILLNEED, or\n"
"POSIX_FADV_DONTNEED.");

#define OS_POSIX_FADVISE_METHODDEF    \
    {"posix_fadvise", _PyCFunction_CAST(os_posix_fadvise), METH_FASTCALL, os_posix_fadvise__doc__},

static PyObject *
os_posix_fadvise_impl(PyObject *module, int fd, Py_off_t offset,
                      Py_off_t length, int advice);

static PyObject *
os_posix_fadvise(PyObject *module, PyObject *const *args, Py_ssize_t nargs)
{
    PyObject *return_value = NULL;
    int fd;
    Py_off_t offset;
    Py_off_t length;
    int advice;

    if (!_PyArg_CheckPositional("posix_fadvise", nargs, 4, 4)) {
        goto exit;
    }
    fd = PyLong_AsInt(args[0]);
    if (fd == -1 && PyErr_Occurred()) {
        goto exit;
    }
    if (!Py_off_t_converter(args[1], &offset)) {
        goto exit;
    }
    if (!Py_off_t_converter(args[2], &length)) {
        goto exit;
    }
    advice = PyLong_AsInt(args[3]);
    if (advice == -1 && PyErr_Occurred()) {
        goto exit;
    }
    return_value = os_posix_fadvise_impl(module, fd, offset, length, advice);

exit:
    return return_value;
}

#endif /* (defined(HAVE_POSIX_FADVISE) && !defined(POSIX_FADVISE_AIX_BUG)) */

#if defined(MS_WINDOWS)

PyDoc_STRVAR(os_putenv__doc__,
"putenv($module, name, value, /)\n"
"--\n"
"\n"
"Change or add an environment variable.");

#define OS_PUTENV_METHODDEF    \
    {"putenv", _PyCFunction_CAST(os_putenv), METH_FASTCALL, os_putenv__doc__},

static PyObject *
os_putenv_impl(PyObject *module, PyObject *name, PyObject *value);

static PyObject *
os_putenv(PyObject *module, PyObject *const *args, Py_ssize_t nargs)
{
    PyObject *return_value = NULL;
    PyObject *name;
    PyObject *value;

    if (!_PyArg_CheckPositional("putenv", nargs, 2, 2)) {
        goto exit;
    }
    if (!PyUnicode_Check(args[0])) {
        _PyArg_BadArgument("putenv", "argument 1", "str", args[0]);
        goto exit;
    }
    name = args[0];
    if (!PyUnicode_Check(args[1])) {
        _PyArg_BadArgument("putenv", "argument 2", "str", args[1]);
        goto exit;
    }
    value = args[1];
    return_value = os_putenv_impl(module, name, value);

exit:
    return return_value;
}

#endif /* defined(MS_WINDOWS) */

#if !defined(MS_WINDOWS)

PyDoc_STRVAR(os_putenv__doc__,
"putenv($module, name, value, /)\n"
"--\n"
"\n"
"Change or add an environment variable.");

#define OS_PUTENV_METHODDEF    \
    {"putenv", _PyCFunction_CAST(os_putenv), METH_FASTCALL, os_putenv__doc__},

static PyObject *
os_putenv_impl(PyObject *module, PyObject *name, PyObject *value);

static PyObject *
os_putenv(PyObject *module, PyObject *const *args, Py_ssize_t nargs)
{
    PyObject *return_value = NULL;
    PyObject *name = NULL;
    PyObject *value = NULL;

    if (!_PyArg_CheckPositional("putenv", nargs, 2, 2)) {
        goto exit;
    }
    if (!PyUnicode_FSConverter(args[0], &name)) {
        goto exit;
    }
    if (!PyUnicode_FSConverter(args[1], &value)) {
        goto exit;
    }
    return_value = os_putenv_impl(module, name, value);

exit:
    /* Cleanup for name */
    Py_XDECREF(name);
    /* Cleanup for value */
    Py_XDECREF(value);

    return return_value;
}

#endif /* !defined(MS_WINDOWS) */

#if defined(MS_WINDOWS)

PyDoc_STRVAR(os_unsetenv__doc__,
"unsetenv($module, name, /)\n"
"--\n"
"\n"
"Delete an environment variable.");

#define OS_UNSETENV_METHODDEF    \
    {"unsetenv", (PyCFunction)os_unsetenv, METH_O, os_unsetenv__doc__},

static PyObject *
os_unsetenv_impl(PyObject *module, PyObject *name);

static PyObject *
os_unsetenv(PyObject *module, PyObject *arg)
{
    PyObject *return_value = NULL;
    PyObject *name;

    if (!PyUnicode_Check(arg)) {
        _PyArg_BadArgument("unsetenv", "argument", "str", arg);
        goto exit;
    }
    name = arg;
    return_value = os_unsetenv_impl(module, name);

exit:
    return return_value;
}

#endif /* defined(MS_WINDOWS) */

#if !defined(MS_WINDOWS)

PyDoc_STRVAR(os_unsetenv__doc__,
"unsetenv($module, name, /)\n"
"--\n"
"\n"
"Delete an environment variable.");

#define OS_UNSETENV_METHODDEF    \
    {"unsetenv", (PyCFunction)os_unsetenv, METH_O, os_unsetenv__doc__},

static PyObject *
os_unsetenv_impl(PyObject *module, PyObject *name);

static PyObject *
os_unsetenv(PyObject *module, PyObject *arg)
{
    PyObject *return_value = NULL;
    PyObject *name = NULL;

    if (!PyUnicode_FSConverter(arg, &name)) {
        goto exit;
    }
    return_value = os_unsetenv_impl(module, name);

exit:
    /* Cleanup for name */
    Py_XDECREF(name);

    return return_value;
}

#endif /* !defined(MS_WINDOWS) */

PyDoc_STRVAR(os_strerror__doc__,
"strerror($module, code, /)\n"
"--\n"
"\n"
"Translate an error code to a message string.");

#define OS_STRERROR_METHODDEF    \
    {"strerror", (PyCFunction)os_strerror, METH_O, os_strerror__doc__},

static PyObject *
os_strerror_impl(PyObject *module, int code);

static PyObject *
os_strerror(PyObject *module, PyObject *arg)
{
    PyObject *return_value = NULL;
    int code;

    code = PyLong_AsInt(arg);
    if (code == -1 && PyErr_Occurred()) {
        goto exit;
    }
    return_value = os_strerror_impl(module, code);

exit:
    return return_value;
}

#if defined(HAVE_SYS_WAIT_H) && defined(WCOREDUMP)

PyDoc_STRVAR(os_WCOREDUMP__doc__,
"WCOREDUMP($module, status, /)\n"
"--\n"
"\n"
"Return True if the process returning status was dumped to a core file.");

#define OS_WCOREDUMP_METHODDEF    \
    {"WCOREDUMP", (PyCFunction)os_WCOREDUMP, METH_O, os_WCOREDUMP__doc__},

static int
os_WCOREDUMP_impl(PyObject *module, int status);

static PyObject *
os_WCOREDUMP(PyObject *module, PyObject *arg)
{
    PyObject *return_value = NULL;
    int status;
    int _return_value;

    status = PyLong_AsInt(arg);
    if (status == -1 && PyErr_Occurred()) {
        goto exit;
    }
    _return_value = os_WCOREDUMP_impl(module, status);
    if ((_return_value == -1) && PyErr_Occurred()) {
        goto exit;
    }
    return_value = PyBool_FromLong((long)_return_value);

exit:
    return return_value;
}

#endif /* defined(HAVE_SYS_WAIT_H) && defined(WCOREDUMP) */

#if defined(HAVE_SYS_WAIT_H) && defined(WIFCONTINUED)

PyDoc_STRVAR(os_WIFCONTINUED__doc__,
"WIFCONTINUED($module, /, status)\n"
"--\n"
"\n"
"Return True if a particular process was continued from a job control stop.\n"
"\n"
"Return True if the process returning status was continued from a\n"
"job control stop.");

#define OS_WIFCONTINUED_METHODDEF    \
    {"WIFCONTINUED", _PyCFunction_CAST(os_WIFCONTINUED), METH_FASTCALL|METH_KEYWORDS, os_WIFCONTINUED__doc__},

static int
os_WIFCONTINUED_impl(PyObject *module, int status);

static PyObject *
os_WIFCONTINUED(PyObject *module, PyObject *const *args, Py_ssize_t nargs, PyObject *kwnames)
{
    PyObject *return_value = NULL;
    #if defined(Py_BUILD_CORE) && !defined(Py_BUILD_CORE_MODULE)

    #define NUM_KEYWORDS 1
    static struct {
        PyGC_Head _this_is_not_used;
        PyObject_VAR_HEAD
        PyObject *ob_item[NUM_KEYWORDS];
    } _kwtuple = {
        .ob_base = PyVarObject_HEAD_INIT(&PyTuple_Type, NUM_KEYWORDS)
        .ob_item = { &_Py_ID(status), },
    };
    #undef NUM_KEYWORDS
    #define KWTUPLE (&_kwtuple.ob_base.ob_base)

    #else  // !Py_BUILD_CORE
    #  define KWTUPLE NULL
    #endif  // !Py_BUILD_CORE

    static const char * const _keywords[] = {"status", NULL};
    static _PyArg_Parser _parser = {
        .keywords = _keywords,
        .fname = "WIFCONTINUED",
        .kwtuple = KWTUPLE,
    };
    #undef KWTUPLE
    PyObject *argsbuf[1];
    int status;
    int _return_value;

    args = _PyArg_UnpackKeywords(args, nargs, NULL, kwnames, &_parser, 1, 1, 0, argsbuf);
    if (!args) {
        goto exit;
    }
    status = PyLong_AsInt(args[0]);
    if (status == -1 && PyErr_Occurred()) {
        goto exit;
    }
    _return_value = os_WIFCONTINUED_impl(module, status);
    if ((_return_value == -1) && PyErr_Occurred()) {
        goto exit;
    }
    return_value = PyBool_FromLong((long)_return_value);

exit:
    return return_value;
}

#endif /* defined(HAVE_SYS_WAIT_H) && defined(WIFCONTINUED) */

#if defined(HAVE_SYS_WAIT_H) && defined(WIFSTOPPED)

PyDoc_STRVAR(os_WIFSTOPPED__doc__,
"WIFSTOPPED($module, /, status)\n"
"--\n"
"\n"
"Return True if the process returning status was stopped.");

#define OS_WIFSTOPPED_METHODDEF    \
    {"WIFSTOPPED", _PyCFunction_CAST(os_WIFSTOPPED), METH_FASTCALL|METH_KEYWORDS, os_WIFSTOPPED__doc__},

static int
os_WIFSTOPPED_impl(PyObject *module, int status);

static PyObject *
os_WIFSTOPPED(PyObject *module, PyObject *const *args, Py_ssize_t nargs, PyObject *kwnames)
{
    PyObject *return_value = NULL;
    #if defined(Py_BUILD_CORE) && !defined(Py_BUILD_CORE_MODULE)

    #define NUM_KEYWORDS 1
    static struct {
        PyGC_Head _this_is_not_used;
        PyObject_VAR_HEAD
        PyObject *ob_item[NUM_KEYWORDS];
    } _kwtuple = {
        .ob_base = PyVarObject_HEAD_INIT(&PyTuple_Type, NUM_KEYWORDS)
        .ob_item = { &_Py_ID(status), },
    };
    #undef NUM_KEYWORDS
    #define KWTUPLE (&_kwtuple.ob_base.ob_base)

    #else  // !Py_BUILD_CORE
    #  define KWTUPLE NULL
    #endif  // !Py_BUILD_CORE

    static const char * const _keywords[] = {"status", NULL};
    static _PyArg_Parser _parser = {
        .keywords = _keywords,
        .fname = "WIFSTOPPED",
        .kwtuple = KWTUPLE,
    };
    #undef KWTUPLE
    PyObject *argsbuf[1];
    int status;
    int _return_value;

    args = _PyArg_UnpackKeywords(args, nargs, NULL, kwnames, &_parser, 1, 1, 0, argsbuf);
    if (!args) {
        goto exit;
    }
    status = PyLong_AsInt(args[0]);
    if (status == -1 && PyErr_Occurred()) {
        goto exit;
    }
    _return_value = os_WIFSTOPPED_impl(module, status);
    if ((_return_value == -1) && PyErr_Occurred()) {
        goto exit;
    }
    return_value = PyBool_FromLong((long)_return_value);

exit:
    return return_value;
}

#endif /* defined(HAVE_SYS_WAIT_H) && defined(WIFSTOPPED) */

#if defined(HAVE_SYS_WAIT_H) && defined(WIFSIGNALED)

PyDoc_STRVAR(os_WIFSIGNALED__doc__,
"WIFSIGNALED($module, /, status)\n"
"--\n"
"\n"
"Return True if the process returning status was terminated by a signal.");

#define OS_WIFSIGNALED_METHODDEF    \
    {"WIFSIGNALED", _PyCFunction_CAST(os_WIFSIGNALED), METH_FASTCALL|METH_KEYWORDS, os_WIFSIGNALED__doc__},

static int
os_WIFSIGNALED_impl(PyObject *module, int status);

static PyObject *
os_WIFSIGNALED(PyObject *module, PyObject *const *args, Py_ssize_t nargs, PyObject *kwnames)
{
    PyObject *return_value = NULL;
    #if defined(Py_BUILD_CORE) && !defined(Py_BUILD_CORE_MODULE)

    #define NUM_KEYWORDS 1
    static struct {
        PyGC_Head _this_is_not_used;
        PyObject_VAR_HEAD
        PyObject *ob_item[NUM_KEYWORDS];
    } _kwtuple = {
        .ob_base = PyVarObject_HEAD_INIT(&PyTuple_Type, NUM_KEYWORDS)
        .ob_item = { &_Py_ID(status), },
    };
    #undef NUM_KEYWORDS
    #define KWTUPLE (&_kwtuple.ob_base.ob_base)

    #else  // !Py_BUILD_CORE
    #  define KWTUPLE NULL
    #endif  // !Py_BUILD_CORE

    static const char * const _keywords[] = {"status", NULL};
    static _PyArg_Parser _parser = {
        .keywords = _keywords,
        .fname = "WIFSIGNALED",
        .kwtuple = KWTUPLE,
    };
    #undef KWTUPLE
    PyObject *argsbuf[1];
    int status;
    int _return_value;

    args = _PyArg_UnpackKeywords(args, nargs, NULL, kwnames, &_parser, 1, 1, 0, argsbuf);
    if (!args) {
        goto exit;
    }
    status = PyLong_AsInt(args[0]);
    if (status == -1 && PyErr_Occurred()) {
        goto exit;
    }
    _return_value = os_WIFSIGNALED_impl(module, status);
    if ((_return_value == -1) && PyErr_Occurred()) {
        goto exit;
    }
    return_value = PyBool_FromLong((long)_return_value);

exit:
    return return_value;
}

#endif /* defined(HAVE_SYS_WAIT_H) && defined(WIFSIGNALED) */

#if defined(HAVE_SYS_WAIT_H) && defined(WIFEXITED)

PyDoc_STRVAR(os_WIFEXITED__doc__,
"WIFEXITED($module, /, status)\n"
"--\n"
"\n"
"Return True if the process returning status exited via the exit() system call.");

#define OS_WIFEXITED_METHODDEF    \
    {"WIFEXITED", _PyCFunction_CAST(os_WIFEXITED), METH_FASTCALL|METH_KEYWORDS, os_WIFEXITED__doc__},

static int
os_WIFEXITED_impl(PyObject *module, int status);

static PyObject *
os_WIFEXITED(PyObject *module, PyObject *const *args, Py_ssize_t nargs, PyObject *kwnames)
{
    PyObject *return_value = NULL;
    #if defined(Py_BUILD_CORE) && !defined(Py_BUILD_CORE_MODULE)

    #define NUM_KEYWORDS 1
    static struct {
        PyGC_Head _this_is_not_used;
        PyObject_VAR_HEAD
        PyObject *ob_item[NUM_KEYWORDS];
    } _kwtuple = {
        .ob_base = PyVarObject_HEAD_INIT(&PyTuple_Type, NUM_KEYWORDS)
        .ob_item = { &_Py_ID(status), },
    };
    #undef NUM_KEYWORDS
    #define KWTUPLE (&_kwtuple.ob_base.ob_base)

    #else  // !Py_BUILD_CORE
    #  define KWTUPLE NULL
    #endif  // !Py_BUILD_CORE

    static const char * const _keywords[] = {"status", NULL};
    static _PyArg_Parser _parser = {
        .keywords = _keywords,
        .fname = "WIFEXITED",
        .kwtuple = KWTUPLE,
    };
    #undef KWTUPLE
    PyObject *argsbuf[1];
    int status;
    int _return_value;

    args = _PyArg_UnpackKeywords(args, nargs, NULL, kwnames, &_parser, 1, 1, 0, argsbuf);
    if (!args) {
        goto exit;
    }
    status = PyLong_AsInt(args[0]);
    if (status == -1 && PyErr_Occurred()) {
        goto exit;
    }
    _return_value = os_WIFEXITED_impl(module, status);
    if ((_return_value == -1) && PyErr_Occurred()) {
        goto exit;
    }
    return_value = PyBool_FromLong((long)_return_value);

exit:
    return return_value;
}

#endif /* defined(HAVE_SYS_WAIT_H) && defined(WIFEXITED) */

#if defined(HAVE_SYS_WAIT_H) && defined(WEXITSTATUS)

PyDoc_STRVAR(os_WEXITSTATUS__doc__,
"WEXITSTATUS($module, /, status)\n"
"--\n"
"\n"
"Return the process return code from status.");

#define OS_WEXITSTATUS_METHODDEF    \
    {"WEXITSTATUS", _PyCFunction_CAST(os_WEXITSTATUS), METH_FASTCALL|METH_KEYWORDS, os_WEXITSTATUS__doc__},

static int
os_WEXITSTATUS_impl(PyObject *module, int status);

static PyObject *
os_WEXITSTATUS(PyObject *module, PyObject *const *args, Py_ssize_t nargs, PyObject *kwnames)
{
    PyObject *return_value = NULL;
    #if defined(Py_BUILD_CORE) && !defined(Py_BUILD_CORE_MODULE)

    #define NUM_KEYWORDS 1
    static struct {
        PyGC_Head _this_is_not_used;
        PyObject_VAR_HEAD
        PyObject *ob_item[NUM_KEYWORDS];
    } _kwtuple = {
        .ob_base = PyVarObject_HEAD_INIT(&PyTuple_Type, NUM_KEYWORDS)
        .ob_item = { &_Py_ID(status), },
    };
    #undef NUM_KEYWORDS
    #define KWTUPLE (&_kwtuple.ob_base.ob_base)

    #else  // !Py_BUILD_CORE
    #  define KWTUPLE NULL
    #endif  // !Py_BUILD_CORE

    static const char * const _keywords[] = {"status", NULL};
    static _PyArg_Parser _parser = {
        .keywords = _keywords,
        .fname = "WEXITSTATUS",
        .kwtuple = KWTUPLE,
    };
    #undef KWTUPLE
    PyObject *argsbuf[1];
    int status;
    int _return_value;

    args = _PyArg_UnpackKeywords(args, nargs, NULL, kwnames, &_parser, 1, 1, 0, argsbuf);
    if (!args) {
        goto exit;
    }
    status = PyLong_AsInt(args[0]);
    if (status == -1 && PyErr_Occurred()) {
        goto exit;
    }
    _return_value = os_WEXITSTATUS_impl(module, status);
    if ((_return_value == -1) && PyErr_Occurred()) {
        goto exit;
    }
    return_value = PyLong_FromLong((long)_return_value);

exit:
    return return_value;
}

#endif /* defined(HAVE_SYS_WAIT_H) && defined(WEXITSTATUS) */

#if defined(HAVE_SYS_WAIT_H) && defined(WTERMSIG)

PyDoc_STRVAR(os_WTERMSIG__doc__,
"WTERMSIG($module, /, status)\n"
"--\n"
"\n"
"Return the signal that terminated the process that provided the status value.");

#define OS_WTERMSIG_METHODDEF    \
    {"WTERMSIG", _PyCFunction_CAST(os_WTERMSIG), METH_FASTCALL|METH_KEYWORDS, os_WTERMSIG__doc__},

static int
os_WTERMSIG_impl(PyObject *module, int status);

static PyObject *
os_WTERMSIG(PyObject *module, PyObject *const *args, Py_ssize_t nargs, PyObject *kwnames)
{
    PyObject *return_value = NULL;
    #if defined(Py_BUILD_CORE) && !defined(Py_BUILD_CORE_MODULE)

    #define NUM_KEYWORDS 1
    static struct {
        PyGC_Head _this_is_not_used;
        PyObject_VAR_HEAD
        PyObject *ob_item[NUM_KEYWORDS];
    } _kwtuple = {
        .ob_base = PyVarObject_HEAD_INIT(&PyTuple_Type, NUM_KEYWORDS)
        .ob_item = { &_Py_ID(status), },
    };
    #undef NUM_KEYWORDS
    #define KWTUPLE (&_kwtuple.ob_base.ob_base)

    #else  // !Py_BUILD_CORE
    #  define KWTUPLE NULL
    #endif  // !Py_BUILD_CORE

    static const char * const _keywords[] = {"status", NULL};
    static _PyArg_Parser _parser = {
        .keywords = _keywords,
        .fname = "WTERMSIG",
        .kwtuple = KWTUPLE,
    };
    #undef KWTUPLE
    PyObject *argsbuf[1];
    int status;
    int _return_value;

    args = _PyArg_UnpackKeywords(args, nargs, NULL, kwnames, &_parser, 1, 1, 0, argsbuf);
    if (!args) {
        goto exit;
    }
    status = PyLong_AsInt(args[0]);
    if (status == -1 && PyErr_Occurred()) {
        goto exit;
    }
    _return_value = os_WTERMSIG_impl(module, status);
    if ((_return_value == -1) && PyErr_Occurred()) {
        goto exit;
    }
    return_value = PyLong_FromLong((long)_return_value);

exit:
    return return_value;
}

#endif /* defined(HAVE_SYS_WAIT_H) && defined(WTERMSIG) */

#if defined(HAVE_SYS_WAIT_H) && defined(WSTOPSIG)

PyDoc_STRVAR(os_WSTOPSIG__doc__,
"WSTOPSIG($module, /, status)\n"
"--\n"
"\n"
"Return the signal that stopped the process that provided the status value.");

#define OS_WSTOPSIG_METHODDEF    \
    {"WSTOPSIG", _PyCFunction_CAST(os_WSTOPSIG), METH_FASTCALL|METH_KEYWORDS, os_WSTOPSIG__doc__},

static int
os_WSTOPSIG_impl(PyObject *module, int status);

static PyObject *
os_WSTOPSIG(PyObject *module, PyObject *const *args, Py_ssize_t nargs, PyObject *kwnames)
{
    PyObject *return_value = NULL;
    #if defined(Py_BUILD_CORE) && !defined(Py_BUILD_CORE_MODULE)

    #define NUM_KEYWORDS 1
    static struct {
        PyGC_Head _this_is_not_used;
        PyObject_VAR_HEAD
        PyObject *ob_item[NUM_KEYWORDS];
    } _kwtuple = {
        .ob_base = PyVarObject_HEAD_INIT(&PyTuple_Type, NUM_KEYWORDS)
        .ob_item = { &_Py_ID(status), },
    };
    #undef NUM_KEYWORDS
    #define KWTUPLE (&_kwtuple.ob_base.ob_base)

    #else  // !Py_BUILD_CORE
    #  define KWTUPLE NULL
    #endif  // !Py_BUILD_CORE

    static const char * const _keywords[] = {"status", NULL};
    static _PyArg_Parser _parser = {
        .keywords = _keywords,
        .fname = "WSTOPSIG",
        .kwtuple = KWTUPLE,
    };
    #undef KWTUPLE
    PyObject *argsbuf[1];
    int status;
    int _return_value;

    args = _PyArg_UnpackKeywords(args, nargs, NULL, kwnames, &_parser, 1, 1, 0, argsbuf);
    if (!args) {
        goto exit;
    }
    status = PyLong_AsInt(args[0]);
    if (status == -1 && PyErr_Occurred()) {
        goto exit;
    }
    _return_value = os_WSTOPSIG_impl(module, status);
    if ((_return_value == -1) && PyErr_Occurred()) {
        goto exit;
    }
    return_value = PyLong_FromLong((long)_return_value);

exit:
    return return_value;
}

#endif /* defined(HAVE_SYS_WAIT_H) && defined(WSTOPSIG) */

#if (defined(HAVE_FSTATVFS) && defined(HAVE_SYS_STATVFS_H))

PyDoc_STRVAR(os_fstatvfs__doc__,
"fstatvfs($module, fd, /)\n"
"--\n"
"\n"
"Perform an fstatvfs system call on the given fd.\n"
"\n"
"Equivalent to statvfs(fd).");

#define OS_FSTATVFS_METHODDEF    \
    {"fstatvfs", (PyCFunction)os_fstatvfs, METH_O, os_fstatvfs__doc__},

static PyObject *
os_fstatvfs_impl(PyObject *module, int fd);

static PyObject *
os_fstatvfs(PyObject *module, PyObject *arg)
{
    PyObject *return_value = NULL;
    int fd;

    fd = PyLong_AsInt(arg);
    if (fd == -1 && PyErr_Occurred()) {
        goto exit;
    }
    return_value = os_fstatvfs_impl(module, fd);

exit:
    return return_value;
}

#endif /* (defined(HAVE_FSTATVFS) && defined(HAVE_SYS_STATVFS_H)) */

#if (defined(HAVE_STATVFS) && defined(HAVE_SYS_STATVFS_H))

PyDoc_STRVAR(os_statvfs__doc__,
"statvfs($module, /, path)\n"
"--\n"
"\n"
"Perform a statvfs system call on the given path.\n"
"\n"
"path may always be specified as a string.\n"
"On some platforms, path may also be specified as an open file descriptor.\n"
"  If this functionality is unavailable, using it raises an exception.");

#define OS_STATVFS_METHODDEF    \
    {"statvfs", _PyCFunction_CAST(os_statvfs), METH_FASTCALL|METH_KEYWORDS, os_statvfs__doc__},

static PyObject *
os_statvfs_impl(PyObject *module, path_t *path);

static PyObject *
os_statvfs(PyObject *module, PyObject *const *args, Py_ssize_t nargs, PyObject *kwnames)
{
    PyObject *return_value = NULL;
    #if defined(Py_BUILD_CORE) && !defined(Py_BUILD_CORE_MODULE)

    #define NUM_KEYWORDS 1
    static struct {
        PyGC_Head _this_is_not_used;
        PyObject_VAR_HEAD
        PyObject *ob_item[NUM_KEYWORDS];
    } _kwtuple = {
        .ob_base = PyVarObject_HEAD_INIT(&PyTuple_Type, NUM_KEYWORDS)
        .ob_item = { &_Py_ID(path), },
    };
    #undef NUM_KEYWORDS
    #define KWTUPLE (&_kwtuple.ob_base.ob_base)

    #else  // !Py_BUILD_CORE
    #  define KWTUPLE NULL
    #endif  // !Py_BUILD_CORE

    static const char * const _keywords[] = {"path", NULL};
    static _PyArg_Parser _parser = {
        .keywords = _keywords,
        .fname = "statvfs",
        .kwtuple = KWTUPLE,
    };
    #undef KWTUPLE
    PyObject *argsbuf[1];
    path_t path = PATH_T_INITIALIZE("statvfs", "path", 0, PATH_HAVE_FSTATVFS);

    args = _PyArg_UnpackKeywords(args, nargs, NULL, kwnames, &_parser, 1, 1, 0, argsbuf);
    if (!args) {
        goto exit;
    }
    if (!path_converter(args[0], &path)) {
        goto exit;
    }
    return_value = os_statvfs_impl(module, &path);

exit:
    /* Cleanup for path */
    path_cleanup(&path);

    return return_value;
}

#endif /* (defined(HAVE_STATVFS) && defined(HAVE_SYS_STATVFS_H)) */

#if defined(MS_WINDOWS)

PyDoc_STRVAR(os__getdiskusage__doc__,
"_getdiskusage($module, /, path)\n"
"--\n"
"\n"
"Return disk usage statistics about the given path as a (total, free) tuple.");

#define OS__GETDISKUSAGE_METHODDEF    \
    {"_getdiskusage", _PyCFunction_CAST(os__getdiskusage), METH_FASTCALL|METH_KEYWORDS, os__getdiskusage__doc__},

static PyObject *
os__getdiskusage_impl(PyObject *module, path_t *path);

static PyObject *
os__getdiskusage(PyObject *module, PyObject *const *args, Py_ssize_t nargs, PyObject *kwnames)
{
    PyObject *return_value = NULL;
    #if defined(Py_BUILD_CORE) && !defined(Py_BUILD_CORE_MODULE)

    #define NUM_KEYWORDS 1
    static struct {
        PyGC_Head _this_is_not_used;
        PyObject_VAR_HEAD
        PyObject *ob_item[NUM_KEYWORDS];
    } _kwtuple = {
        .ob_base = PyVarObject_HEAD_INIT(&PyTuple_Type, NUM_KEYWORDS)
        .ob_item = { &_Py_ID(path), },
    };
    #undef NUM_KEYWORDS
    #define KWTUPLE (&_kwtuple.ob_base.ob_base)

    #else  // !Py_BUILD_CORE
    #  define KWTUPLE NULL
    #endif  // !Py_BUILD_CORE

    static const char * const _keywords[] = {"path", NULL};
    static _PyArg_Parser _parser = {
        .keywords = _keywords,
        .fname = "_getdiskusage",
        .kwtuple = KWTUPLE,
    };
    #undef KWTUPLE
    PyObject *argsbuf[1];
    path_t path = PATH_T_INITIALIZE("_getdiskusage", "path", 0, 0);

    args = _PyArg_UnpackKeywords(args, nargs, NULL, kwnames, &_parser, 1, 1, 0, argsbuf);
    if (!args) {
        goto exit;
    }
    if (!path_converter(args[0], &path)) {
        goto exit;
    }
    return_value = os__getdiskusage_impl(module, &path);

exit:
    /* Cleanup for path */
    path_cleanup(&path);

    return return_value;
}

#endif /* defined(MS_WINDOWS) */

#if defined(HAVE_FPATHCONF)

PyDoc_STRVAR(os_fpathconf__doc__,
"fpathconf($module, fd, name, /)\n"
"--\n"
"\n"
"Return the configuration limit name for the file descriptor fd.\n"
"\n"
"If there is no limit, return -1.");

#define OS_FPATHCONF_METHODDEF    \
    {"fpathconf", _PyCFunction_CAST(os_fpathconf), METH_FASTCALL, os_fpathconf__doc__},

static long
os_fpathconf_impl(PyObject *module, int fd, int name);

static PyObject *
os_fpathconf(PyObject *module, PyObject *const *args, Py_ssize_t nargs)
{
    PyObject *return_value = NULL;
    int fd;
    int name;
    long _return_value;

    if (!_PyArg_CheckPositional("fpathconf", nargs, 2, 2)) {
        goto exit;
    }
    if (!_PyLong_FileDescriptor_Converter(args[0], &fd)) {
        goto exit;
    }
    if (!conv_path_confname(args[1], &name)) {
        goto exit;
    }
    _return_value = os_fpathconf_impl(module, fd, name);
    if ((_return_value == -1) && PyErr_Occurred()) {
        goto exit;
    }
    return_value = PyLong_FromLong(_return_value);

exit:
    return return_value;
}

#endif /* defined(HAVE_FPATHCONF) */

#if defined(HAVE_PATHCONF)

PyDoc_STRVAR(os_pathconf__doc__,
"pathconf($module, /, path, name)\n"
"--\n"
"\n"
"Return the configuration limit name for the file or directory path.\n"
"\n"
"If there is no limit, return -1.\n"
"On some platforms, path may also be specified as an open file descriptor.\n"
"  If this functionality is unavailable, using it raises an exception.");

#define OS_PATHCONF_METHODDEF    \
    {"pathconf", _PyCFunction_CAST(os_pathconf), METH_FASTCALL|METH_KEYWORDS, os_pathconf__doc__},

static long
os_pathconf_impl(PyObject *module, path_t *path, int name);

static PyObject *
os_pathconf(PyObject *module, PyObject *const *args, Py_ssize_t nargs, PyObject *kwnames)
{
    PyObject *return_value = NULL;
    #if defined(Py_BUILD_CORE) && !defined(Py_BUILD_CORE_MODULE)

    #define NUM_KEYWORDS 2
    static struct {
        PyGC_Head _this_is_not_used;
        PyObject_VAR_HEAD
        PyObject *ob_item[NUM_KEYWORDS];
    } _kwtuple = {
        .ob_base = PyVarObject_HEAD_INIT(&PyTuple_Type, NUM_KEYWORDS)
        .ob_item = { &_Py_ID(path), &_Py_ID(name), },
    };
    #undef NUM_KEYWORDS
    #define KWTUPLE (&_kwtuple.ob_base.ob_base)

    #else  // !Py_BUILD_CORE
    #  define KWTUPLE NULL
    #endif  // !Py_BUILD_CORE

    static const char * const _keywords[] = {"path", "name", NULL};
    static _PyArg_Parser _parser = {
        .keywords = _keywords,
        .fname = "pathconf",
        .kwtuple = KWTUPLE,
    };
    #undef KWTUPLE
    PyObject *argsbuf[2];
    path_t path = PATH_T_INITIALIZE("pathconf", "path", 0, PATH_HAVE_FPATHCONF);
    int name;
    long _return_value;

    args = _PyArg_UnpackKeywords(args, nargs, NULL, kwnames, &_parser, 2, 2, 0, argsbuf);
    if (!args) {
        goto exit;
    }
    if (!path_converter(args[0], &path)) {
        goto exit;
    }
    if (!conv_path_confname(args[1], &name)) {
        goto exit;
    }
    _return_value = os_pathconf_impl(module, &path, name);
    if ((_return_value == -1) && PyErr_Occurred()) {
        goto exit;
    }
    return_value = PyLong_FromLong(_return_value);

exit:
    /* Cleanup for path */
    path_cleanup(&path);

    return return_value;
}

#endif /* defined(HAVE_PATHCONF) */

#if defined(HAVE_CONFSTR)

PyDoc_STRVAR(os_confstr__doc__,
"confstr($module, name, /)\n"
"--\n"
"\n"
"Return a string-valued system configuration variable.");

#define OS_CONFSTR_METHODDEF    \
    {"confstr", (PyCFunction)os_confstr, METH_O, os_confstr__doc__},

static PyObject *
os_confstr_impl(PyObject *module, int name);

static PyObject *
os_confstr(PyObject *module, PyObject *arg)
{
    PyObject *return_value = NULL;
    int name;

    if (!conv_confstr_confname(arg, &name)) {
        goto exit;
    }
    return_value = os_confstr_impl(module, name);

exit:
    return return_value;
}

#endif /* defined(HAVE_CONFSTR) */

#if defined(HAVE_SYSCONF)

PyDoc_STRVAR(os_sysconf__doc__,
"sysconf($module, name, /)\n"
"--\n"
"\n"
"Return an integer-valued system configuration variable.");

#define OS_SYSCONF_METHODDEF    \
    {"sysconf", (PyCFunction)os_sysconf, METH_O, os_sysconf__doc__},

static long
os_sysconf_impl(PyObject *module, int name);

static PyObject *
os_sysconf(PyObject *module, PyObject *arg)
{
    PyObject *return_value = NULL;
    int name;
    long _return_value;

    if (!conv_sysconf_confname(arg, &name)) {
        goto exit;
    }
    _return_value = os_sysconf_impl(module, name);
    if ((_return_value == -1) && PyErr_Occurred()) {
        goto exit;
    }
    return_value = PyLong_FromLong(_return_value);

exit:
    return return_value;
}

#endif /* defined(HAVE_SYSCONF) */

PyDoc_STRVAR(os_abort__doc__,
"abort($module, /)\n"
"--\n"
"\n"
"Abort the interpreter immediately.\n"
"\n"
"This function \'dumps core\' or otherwise fails in the hardest way possible\n"
"on the hosting operating system.  This function never returns.");

#define OS_ABORT_METHODDEF    \
    {"abort", (PyCFunction)os_abort, METH_NOARGS, os_abort__doc__},

static PyObject *
os_abort_impl(PyObject *module);

static PyObject *
os_abort(PyObject *module, PyObject *Py_UNUSED(ignored))
{
    return os_abort_impl(module);
}

#if defined(MS_WINDOWS)

PyDoc_STRVAR(os_startfile__doc__,
"startfile($module, /, filepath, operation=<unrepresentable>,\n"
"          arguments=<unrepresentable>, cwd=None, show_cmd=1)\n"
"--\n"
"\n"
"Start a file with its associated application.\n"
"\n"
"When \"operation\" is not specified or \"open\", this acts like\n"
"double-clicking the file in Explorer, or giving the file name as an\n"
"argument to the DOS \"start\" command: the file is opened with whatever\n"
"application (if any) its extension is associated.\n"
"When another \"operation\" is given, it specifies what should be done with\n"
"the file.  A typical operation is \"print\".\n"
"\n"
"\"arguments\" is passed to the application, but should be omitted if the\n"
"file is a document.\n"
"\n"
"\"cwd\" is the working directory for the operation. If \"filepath\" is\n"
"relative, it will be resolved against this directory. This argument\n"
"should usually be an absolute path.\n"
"\n"
"\"show_cmd\" can be used to override the recommended visibility option.\n"
"See the Windows ShellExecute documentation for values.\n"
"\n"
"startfile returns as soon as the associated application is launched.\n"
"There is no option to wait for the application to close, and no way\n"
"to retrieve the application\'s exit status.\n"
"\n"
"The filepath is relative to the current directory.  If you want to use\n"
"an absolute path, make sure the first character is not a slash (\"/\");\n"
"the underlying Win32 ShellExecute function doesn\'t work if it is.");

#define OS_STARTFILE_METHODDEF    \
    {"startfile", _PyCFunction_CAST(os_startfile), METH_FASTCALL|METH_KEYWORDS, os_startfile__doc__},

static PyObject *
os_startfile_impl(PyObject *module, path_t *filepath,
                  const wchar_t *operation, const wchar_t *arguments,
                  path_t *cwd, int show_cmd);

static PyObject *
os_startfile(PyObject *module, PyObject *const *args, Py_ssize_t nargs, PyObject *kwnames)
{
    PyObject *return_value = NULL;
    #if defined(Py_BUILD_CORE) && !defined(Py_BUILD_CORE_MODULE)

    #define NUM_KEYWORDS 5
    static struct {
        PyGC_Head _this_is_not_used;
        PyObject_VAR_HEAD
        PyObject *ob_item[NUM_KEYWORDS];
    } _kwtuple = {
        .ob_base = PyVarObject_HEAD_INIT(&PyTuple_Type, NUM_KEYWORDS)
        .ob_item = { &_Py_ID(filepath), &_Py_ID(operation), &_Py_ID(arguments), &_Py_ID(cwd), &_Py_ID(show_cmd), },
    };
    #undef NUM_KEYWORDS
    #define KWTUPLE (&_kwtuple.ob_base.ob_base)

    #else  // !Py_BUILD_CORE
    #  define KWTUPLE NULL
    #endif  // !Py_BUILD_CORE

    static const char * const _keywords[] = {"filepath", "operation", "arguments", "cwd", "show_cmd", NULL};
    static _PyArg_Parser _parser = {
        .keywords = _keywords,
        .fname = "startfile",
        .kwtuple = KWTUPLE,
    };
    #undef KWTUPLE
    PyObject *argsbuf[5];
    Py_ssize_t noptargs = nargs + (kwnames ? PyTuple_GET_SIZE(kwnames) : 0) - 1;
    path_t filepath = PATH_T_INITIALIZE("startfile", "filepath", 0, 0);
    const wchar_t *operation = NULL;
    const wchar_t *arguments = NULL;
    path_t cwd = PATH_T_INITIALIZE("startfile", "cwd", 1, 0);
    int show_cmd = 1;

    args = _PyArg_UnpackKeywords(args, nargs, NULL, kwnames, &_parser, 1, 5, 0, argsbuf);
    if (!args) {
        goto exit;
    }
    if (!path_converter(args[0], &filepath)) {
        goto exit;
    }
    if (!noptargs) {
        goto skip_optional_pos;
    }
    if (args[1]) {
        if (!PyUnicode_Check(args[1])) {
            _PyArg_BadArgument("startfile", "argument 'operation'", "str", args[1]);
            goto exit;
        }
        operation = PyUnicode_AsWideCharString(args[1], NULL);
        if (operation == NULL) {
            goto exit;
        }
        if (!--noptargs) {
            goto skip_optional_pos;
        }
    }
    if (args[2]) {
        if (!PyUnicode_Check(args[2])) {
            _PyArg_BadArgument("startfile", "argument 'arguments'", "str", args[2]);
            goto exit;
        }
        arguments = PyUnicode_AsWideCharString(args[2], NULL);
        if (arguments == NULL) {
            goto exit;
        }
        if (!--noptargs) {
            goto skip_optional_pos;
        }
    }
    if (args[3]) {
        if (!path_converter(args[3], &cwd)) {
            goto exit;
        }
        if (!--noptargs) {
            goto skip_optional_pos;
        }
    }
    show_cmd = PyLong_AsInt(args[4]);
    if (show_cmd == -1 && PyErr_Occurred()) {
        goto exit;
    }
skip_optional_pos:
    return_value = os_startfile_impl(module, &filepath, operation, arguments, &cwd, show_cmd);

exit:
    /* Cleanup for filepath */
    path_cleanup(&filepath);
    /* Cleanup for operation */
    PyMem_Free((void *)operation);
    /* Cleanup for arguments */
    PyMem_Free((void *)arguments);
    /* Cleanup for cwd */
    path_cleanup(&cwd);

    return return_value;
}

#endif /* defined(MS_WINDOWS) */

#if defined(HAVE_GETLOADAVG)

PyDoc_STRVAR(os_getloadavg__doc__,
"getloadavg($module, /)\n"
"--\n"
"\n"
"Return average recent system load information.\n"
"\n"
"Return the number of processes in the system run queue averaged over\n"
"the last 1, 5, and 15 minutes as a tuple of three floats.\n"
"Raises OSError if the load average was unobtainable.");

#define OS_GETLOADAVG_METHODDEF    \
    {"getloadavg", (PyCFunction)os_getloadavg, METH_NOARGS, os_getloadavg__doc__},

static PyObject *
os_getloadavg_impl(PyObject *module);

static PyObject *
os_getloadavg(PyObject *module, PyObject *Py_UNUSED(ignored))
{
    return os_getloadavg_impl(module);
}

#endif /* defined(HAVE_GETLOADAVG) */

PyDoc_STRVAR(os_device_encoding__doc__,
"device_encoding($module, /, fd)\n"
"--\n"
"\n"
"Return a string describing the encoding of a terminal\'s file descriptor.\n"
"\n"
"The file descriptor must be attached to a terminal.\n"
"If the device is not a terminal, return None.");

#define OS_DEVICE_ENCODING_METHODDEF    \
    {"device_encoding", _PyCFunction_CAST(os_device_encoding), METH_FASTCALL|METH_KEYWORDS, os_device_encoding__doc__},

static PyObject *
os_device_encoding_impl(PyObject *module, int fd);

static PyObject *
os_device_encoding(PyObject *module, PyObject *const *args, Py_ssize_t nargs, PyObject *kwnames)
{
    PyObject *return_value = NULL;
    #if defined(Py_BUILD_CORE) && !defined(Py_BUILD_CORE_MODULE)

    #define NUM_KEYWORDS 1
    static struct {
        PyGC_Head _this_is_not_used;
        PyObject_VAR_HEAD
        PyObject *ob_item[NUM_KEYWORDS];
    } _kwtuple = {
        .ob_base = PyVarObject_HEAD_INIT(&PyTuple_Type, NUM_KEYWORDS)
        .ob_item = { &_Py_ID(fd), },
    };
    #undef NUM_KEYWORDS
    #define KWTUPLE (&_kwtuple.ob_base.ob_base)

    #else  // !Py_BUILD_CORE
    #  define KWTUPLE NULL
    #endif  // !Py_BUILD_CORE

    static const char * const _keywords[] = {"fd", NULL};
    static _PyArg_Parser _parser = {
        .keywords = _keywords,
        .fname = "device_encoding",
        .kwtuple = KWTUPLE,
    };
    #undef KWTUPLE
    PyObject *argsbuf[1];
    int fd;

    args = _PyArg_UnpackKeywords(args, nargs, NULL, kwnames, &_parser, 1, 1, 0, argsbuf);
    if (!args) {
        goto exit;
    }
    fd = PyLong_AsInt(args[0]);
    if (fd == -1 && PyErr_Occurred()) {
        goto exit;
    }
    return_value = os_device_encoding_impl(module, fd);

exit:
    return return_value;
}

#if defined(HAVE_SETRESUID)

PyDoc_STRVAR(os_setresuid__doc__,
"setresuid($module, ruid, euid, suid, /)\n"
"--\n"
"\n"
"Set the current process\'s real, effective, and saved user ids.");

#define OS_SETRESUID_METHODDEF    \
    {"setresuid", _PyCFunction_CAST(os_setresuid), METH_FASTCALL, os_setresuid__doc__},

static PyObject *
os_setresuid_impl(PyObject *module, uid_t ruid, uid_t euid, uid_t suid);

static PyObject *
os_setresuid(PyObject *module, PyObject *const *args, Py_ssize_t nargs)
{
    PyObject *return_value = NULL;
    uid_t ruid;
    uid_t euid;
    uid_t suid;

    if (!_PyArg_CheckPositional("setresuid", nargs, 3, 3)) {
        goto exit;
    }
    if (!_Py_Uid_Converter(args[0], &ruid)) {
        goto exit;
    }
    if (!_Py_Uid_Converter(args[1], &euid)) {
        goto exit;
    }
    if (!_Py_Uid_Converter(args[2], &suid)) {
        goto exit;
    }
    return_value = os_setresuid_impl(module, ruid, euid, suid);

exit:
    return return_value;
}

#endif /* defined(HAVE_SETRESUID) */

#if defined(HAVE_SETRESGID)

PyDoc_STRVAR(os_setresgid__doc__,
"setresgid($module, rgid, egid, sgid, /)\n"
"--\n"
"\n"
"Set the current process\'s real, effective, and saved group ids.");

#define OS_SETRESGID_METHODDEF    \
    {"setresgid", _PyCFunction_CAST(os_setresgid), METH_FASTCALL, os_setresgid__doc__},

static PyObject *
os_setresgid_impl(PyObject *module, gid_t rgid, gid_t egid, gid_t sgid);

static PyObject *
os_setresgid(PyObject *module, PyObject *const *args, Py_ssize_t nargs)
{
    PyObject *return_value = NULL;
    gid_t rgid;
    gid_t egid;
    gid_t sgid;

    if (!_PyArg_CheckPositional("setresgid", nargs, 3, 3)) {
        goto exit;
    }
    if (!_Py_Gid_Converter(args[0], &rgid)) {
        goto exit;
    }
    if (!_Py_Gid_Converter(args[1], &egid)) {
        goto exit;
    }
    if (!_Py_Gid_Converter(args[2], &sgid)) {
        goto exit;
    }
    return_value = os_setresgid_impl(module, rgid, egid, sgid);

exit:
    return return_value;
}

#endif /* defined(HAVE_SETRESGID) */

#if defined(HAVE_GETRESUID)

PyDoc_STRVAR(os_getresuid__doc__,
"getresuid($module, /)\n"
"--\n"
"\n"
"Return a tuple of the current process\'s real, effective, and saved user ids.");

#define OS_GETRESUID_METHODDEF    \
    {"getresuid", (PyCFunction)os_getresuid, METH_NOARGS, os_getresuid__doc__},

static PyObject *
os_getresuid_impl(PyObject *module);

static PyObject *
os_getresuid(PyObject *module, PyObject *Py_UNUSED(ignored))
{
    return os_getresuid_impl(module);
}

#endif /* defined(HAVE_GETRESUID) */

#if defined(HAVE_GETRESGID)

PyDoc_STRVAR(os_getresgid__doc__,
"getresgid($module, /)\n"
"--\n"
"\n"
"Return a tuple of the current process\'s real, effective, and saved group ids.");

#define OS_GETRESGID_METHODDEF    \
    {"getresgid", (PyCFunction)os_getresgid, METH_NOARGS, os_getresgid__doc__},

static PyObject *
os_getresgid_impl(PyObject *module);

static PyObject *
os_getresgid(PyObject *module, PyObject *Py_UNUSED(ignored))
{
    return os_getresgid_impl(module);
}

#endif /* defined(HAVE_GETRESGID) */

#if defined(USE_XATTRS)

PyDoc_STRVAR(os_getxattr__doc__,
"getxattr($module, /, path, attribute, *, follow_symlinks=True)\n"
"--\n"
"\n"
"Return the value of extended attribute attribute on path.\n"
"\n"
"path may be either a string, a path-like object, or an open file descriptor.\n"
"If follow_symlinks is False, and the last element of the path is a symbolic\n"
"  link, getxattr will examine the symbolic link itself instead of the file\n"
"  the link points to.");

#define OS_GETXATTR_METHODDEF    \
    {"getxattr", _PyCFunction_CAST(os_getxattr), METH_FASTCALL|METH_KEYWORDS, os_getxattr__doc__},

static PyObject *
os_getxattr_impl(PyObject *module, path_t *path, path_t *attribute,
                 int follow_symlinks);

static PyObject *
os_getxattr(PyObject *module, PyObject *const *args, Py_ssize_t nargs, PyObject *kwnames)
{
    PyObject *return_value = NULL;
    #if defined(Py_BUILD_CORE) && !defined(Py_BUILD_CORE_MODULE)

    #define NUM_KEYWORDS 3
    static struct {
        PyGC_Head _this_is_not_used;
        PyObject_VAR_HEAD
        PyObject *ob_item[NUM_KEYWORDS];
    } _kwtuple = {
        .ob_base = PyVarObject_HEAD_INIT(&PyTuple_Type, NUM_KEYWORDS)
        .ob_item = { &_Py_ID(path), &_Py_ID(attribute), &_Py_ID(follow_symlinks), },
    };
    #undef NUM_KEYWORDS
    #define KWTUPLE (&_kwtuple.ob_base.ob_base)

    #else  // !Py_BUILD_CORE
    #  define KWTUPLE NULL
    #endif  // !Py_BUILD_CORE

    static const char * const _keywords[] = {"path", "attribute", "follow_symlinks", NULL};
    static _PyArg_Parser _parser = {
        .keywords = _keywords,
        .fname = "getxattr",
        .kwtuple = KWTUPLE,
    };
    #undef KWTUPLE
    PyObject *argsbuf[3];
    Py_ssize_t noptargs = nargs + (kwnames ? PyTuple_GET_SIZE(kwnames) : 0) - 2;
    path_t path = PATH_T_INITIALIZE("getxattr", "path", 0, 1);
    path_t attribute = PATH_T_INITIALIZE("getxattr", "attribute", 0, 0);
    int follow_symlinks = 1;

    args = _PyArg_UnpackKeywords(args, nargs, NULL, kwnames, &_parser, 2, 2, 0, argsbuf);
    if (!args) {
        goto exit;
    }
    if (!path_converter(args[0], &path)) {
        goto exit;
    }
    if (!path_converter(args[1], &attribute)) {
        goto exit;
    }
    if (!noptargs) {
        goto skip_optional_kwonly;
    }
    follow_symlinks = PyObject_IsTrue(args[2]);
    if (follow_symlinks < 0) {
        goto exit;
    }
skip_optional_kwonly:
    return_value = os_getxattr_impl(module, &path, &attribute, follow_symlinks);

exit:
    /* Cleanup for path */
    path_cleanup(&path);
    /* Cleanup for attribute */
    path_cleanup(&attribute);

    return return_value;
}

#endif /* defined(USE_XATTRS) */

#if defined(USE_XATTRS)

PyDoc_STRVAR(os_setxattr__doc__,
"setxattr($module, /, path, attribute, value, flags=0, *,\n"
"         follow_symlinks=True)\n"
"--\n"
"\n"
"Set extended attribute attribute on path to value.\n"
"\n"
"path may be either a string, a path-like object,  or an open file descriptor.\n"
"If follow_symlinks is False, and the last element of the path is a symbolic\n"
"  link, setxattr will modify the symbolic link itself instead of the file\n"
"  the link points to.");

#define OS_SETXATTR_METHODDEF    \
    {"setxattr", _PyCFunction_CAST(os_setxattr), METH_FASTCALL|METH_KEYWORDS, os_setxattr__doc__},

static PyObject *
os_setxattr_impl(PyObject *module, path_t *path, path_t *attribute,
                 Py_buffer *value, int flags, int follow_symlinks);

static PyObject *
os_setxattr(PyObject *module, PyObject *const *args, Py_ssize_t nargs, PyObject *kwnames)
{
    PyObject *return_value = NULL;
    #if defined(Py_BUILD_CORE) && !defined(Py_BUILD_CORE_MODULE)

    #define NUM_KEYWORDS 5
    static struct {
        PyGC_Head _this_is_not_used;
        PyObject_VAR_HEAD
        PyObject *ob_item[NUM_KEYWORDS];
    } _kwtuple = {
        .ob_base = PyVarObject_HEAD_INIT(&PyTuple_Type, NUM_KEYWORDS)
        .ob_item = { &_Py_ID(path), &_Py_ID(attribute), &_Py_ID(value), &_Py_ID(flags), &_Py_ID(follow_symlinks), },
    };
    #undef NUM_KEYWORDS
    #define KWTUPLE (&_kwtuple.ob_base.ob_base)

    #else  // !Py_BUILD_CORE
    #  define KWTUPLE NULL
    #endif  // !Py_BUILD_CORE

    static const char * const _keywords[] = {"path", "attribute", "value", "flags", "follow_symlinks", NULL};
    static _PyArg_Parser _parser = {
        .keywords = _keywords,
        .fname = "setxattr",
        .kwtuple = KWTUPLE,
    };
    #undef KWTUPLE
    PyObject *argsbuf[5];
    Py_ssize_t noptargs = nargs + (kwnames ? PyTuple_GET_SIZE(kwnames) : 0) - 3;
    path_t path = PATH_T_INITIALIZE("setxattr", "path", 0, 1);
    path_t attribute = PATH_T_INITIALIZE("setxattr", "attribute", 0, 0);
    Py_buffer value = {NULL, NULL};
    int flags = 0;
    int follow_symlinks = 1;

    args = _PyArg_UnpackKeywords(args, nargs, NULL, kwnames, &_parser, 3, 4, 0, argsbuf);
    if (!args) {
        goto exit;
    }
    if (!path_converter(args[0], &path)) {
        goto exit;
    }
    if (!path_converter(args[1], &attribute)) {
        goto exit;
    }
    if (PyObject_GetBuffer(args[2], &value, PyBUF_SIMPLE) != 0) {
        goto exit;
    }
    if (!noptargs) {
        goto skip_optional_pos;
    }
    if (args[3]) {
        flags = PyLong_AsInt(args[3]);
        if (flags == -1 && PyErr_Occurred()) {
            goto exit;
        }
        if (!--noptargs) {
            goto skip_optional_pos;
        }
    }
skip_optional_pos:
    if (!noptargs) {
        goto skip_optional_kwonly;
    }
    follow_symlinks = PyObject_IsTrue(args[4]);
    if (follow_symlinks < 0) {
        goto exit;
    }
skip_optional_kwonly:
    return_value = os_setxattr_impl(module, &path, &attribute, &value, flags, follow_symlinks);

exit:
    /* Cleanup for path */
    path_cleanup(&path);
    /* Cleanup for attribute */
    path_cleanup(&attribute);
    /* Cleanup for value */
    if (value.obj) {
       PyBuffer_Release(&value);
    }

    return return_value;
}

#endif /* defined(USE_XATTRS) */

#if defined(USE_XATTRS)

PyDoc_STRVAR(os_removexattr__doc__,
"removexattr($module, /, path, attribute, *, follow_symlinks=True)\n"
"--\n"
"\n"
"Remove extended attribute attribute on path.\n"
"\n"
"path may be either a string, a path-like object, or an open file descriptor.\n"
"If follow_symlinks is False, and the last element of the path is a symbolic\n"
"  link, removexattr will modify the symbolic link itself instead of the file\n"
"  the link points to.");

#define OS_REMOVEXATTR_METHODDEF    \
    {"removexattr", _PyCFunction_CAST(os_removexattr), METH_FASTCALL|METH_KEYWORDS, os_removexattr__doc__},

static PyObject *
os_removexattr_impl(PyObject *module, path_t *path, path_t *attribute,
                    int follow_symlinks);

static PyObject *
os_removexattr(PyObject *module, PyObject *const *args, Py_ssize_t nargs, PyObject *kwnames)
{
    PyObject *return_value = NULL;
    #if defined(Py_BUILD_CORE) && !defined(Py_BUILD_CORE_MODULE)

    #define NUM_KEYWORDS 3
    static struct {
        PyGC_Head _this_is_not_used;
        PyObject_VAR_HEAD
        PyObject *ob_item[NUM_KEYWORDS];
    } _kwtuple = {
        .ob_base = PyVarObject_HEAD_INIT(&PyTuple_Type, NUM_KEYWORDS)
        .ob_item = { &_Py_ID(path), &_Py_ID(attribute), &_Py_ID(follow_symlinks), },
    };
    #undef NUM_KEYWORDS
    #define KWTUPLE (&_kwtuple.ob_base.ob_base)

    #else  // !Py_BUILD_CORE
    #  define KWTUPLE NULL
    #endif  // !Py_BUILD_CORE

    static const char * const _keywords[] = {"path", "attribute", "follow_symlinks", NULL};
    static _PyArg_Parser _parser = {
        .keywords = _keywords,
        .fname = "removexattr",
        .kwtuple = KWTUPLE,
    };
    #undef KWTUPLE
    PyObject *argsbuf[3];
    Py_ssize_t noptargs = nargs + (kwnames ? PyTuple_GET_SIZE(kwnames) : 0) - 2;
    path_t path = PATH_T_INITIALIZE("removexattr", "path", 0, 1);
    path_t attribute = PATH_T_INITIALIZE("removexattr", "attribute", 0, 0);
    int follow_symlinks = 1;

    args = _PyArg_UnpackKeywords(args, nargs, NULL, kwnames, &_parser, 2, 2, 0, argsbuf);
    if (!args) {
        goto exit;
    }
    if (!path_converter(args[0], &path)) {
        goto exit;
    }
    if (!path_converter(args[1], &attribute)) {
        goto exit;
    }
    if (!noptargs) {
        goto skip_optional_kwonly;
    }
    follow_symlinks = PyObject_IsTrue(args[2]);
    if (follow_symlinks < 0) {
        goto exit;
    }
skip_optional_kwonly:
    return_value = os_removexattr_impl(module, &path, &attribute, follow_symlinks);

exit:
    /* Cleanup for path */
    path_cleanup(&path);
    /* Cleanup for attribute */
    path_cleanup(&attribute);

    return return_value;
}

#endif /* defined(USE_XATTRS) */

#if defined(USE_XATTRS)

PyDoc_STRVAR(os_listxattr__doc__,
"listxattr($module, /, path=None, *, follow_symlinks=True)\n"
"--\n"
"\n"
"Return a list of extended attributes on path.\n"
"\n"
"path may be either None, a string, a path-like object, or an open file descriptor.\n"
"if path is None, listxattr will examine the current directory.\n"
"If follow_symlinks is False, and the last element of the path is a symbolic\n"
"  link, listxattr will examine the symbolic link itself instead of the file\n"
"  the link points to.");

#define OS_LISTXATTR_METHODDEF    \
    {"listxattr", _PyCFunction_CAST(os_listxattr), METH_FASTCALL|METH_KEYWORDS, os_listxattr__doc__},

static PyObject *
os_listxattr_impl(PyObject *module, path_t *path, int follow_symlinks);

static PyObject *
os_listxattr(PyObject *module, PyObject *const *args, Py_ssize_t nargs, PyObject *kwnames)
{
    PyObject *return_value = NULL;
    #if defined(Py_BUILD_CORE) && !defined(Py_BUILD_CORE_MODULE)

    #define NUM_KEYWORDS 2
    static struct {
        PyGC_Head _this_is_not_used;
        PyObject_VAR_HEAD
        PyObject *ob_item[NUM_KEYWORDS];
    } _kwtuple = {
        .ob_base = PyVarObject_HEAD_INIT(&PyTuple_Type, NUM_KEYWORDS)
        .ob_item = { &_Py_ID(path), &_Py_ID(follow_symlinks), },
    };
    #undef NUM_KEYWORDS
    #define KWTUPLE (&_kwtuple.ob_base.ob_base)

    #else  // !Py_BUILD_CORE
    #  define KWTUPLE NULL
    #endif  // !Py_BUILD_CORE

    static const char * const _keywords[] = {"path", "follow_symlinks", NULL};
    static _PyArg_Parser _parser = {
        .keywords = _keywords,
        .fname = "listxattr",
        .kwtuple = KWTUPLE,
    };
    #undef KWTUPLE
    PyObject *argsbuf[2];
    Py_ssize_t noptargs = nargs + (kwnames ? PyTuple_GET_SIZE(kwnames) : 0) - 0;
    path_t path = PATH_T_INITIALIZE("listxattr", "path", 1, 1);
    int follow_symlinks = 1;

    args = _PyArg_UnpackKeywords(args, nargs, NULL, kwnames, &_parser, 0, 1, 0, argsbuf);
    if (!args) {
        goto exit;
    }
    if (!noptargs) {
        goto skip_optional_pos;
    }
    if (args[0]) {
        if (!path_converter(args[0], &path)) {
            goto exit;
        }
        if (!--noptargs) {
            goto skip_optional_pos;
        }
    }
skip_optional_pos:
    if (!noptargs) {
        goto skip_optional_kwonly;
    }
    follow_symlinks = PyObject_IsTrue(args[1]);
    if (follow_symlinks < 0) {
        goto exit;
    }
skip_optional_kwonly:
    return_value = os_listxattr_impl(module, &path, follow_symlinks);

exit:
    /* Cleanup for path */
    path_cleanup(&path);

    return return_value;
}

#endif /* defined(USE_XATTRS) */

PyDoc_STRVAR(os_urandom__doc__,
"urandom($module, size, /)\n"
"--\n"
"\n"
"Return a bytes object containing random bytes suitable for cryptographic use.");

#define OS_URANDOM_METHODDEF    \
    {"urandom", (PyCFunction)os_urandom, METH_O, os_urandom__doc__},

static PyObject *
os_urandom_impl(PyObject *module, Py_ssize_t size);

static PyObject *
os_urandom(PyObject *module, PyObject *arg)
{
    PyObject *return_value = NULL;
    Py_ssize_t size;

    {
        Py_ssize_t ival = -1;
        PyObject *iobj = _PyNumber_Index(arg);
        if (iobj != NULL) {
            ival = PyLong_AsSsize_t(iobj);
            Py_DECREF(iobj);
        }
        if (ival == -1 && PyErr_Occurred()) {
            goto exit;
        }
        size = ival;
    }
    return_value = os_urandom_impl(module, size);

exit:
    return return_value;
}

#if defined(HAVE_MEMFD_CREATE)

PyDoc_STRVAR(os_memfd_create__doc__,
"memfd_create($module, /, name, flags=MFD_CLOEXEC)\n"
"--\n"
"\n");

#define OS_MEMFD_CREATE_METHODDEF    \
    {"memfd_create", _PyCFunction_CAST(os_memfd_create), METH_FASTCALL|METH_KEYWORDS, os_memfd_create__doc__},

static PyObject *
os_memfd_create_impl(PyObject *module, PyObject *name, unsigned int flags);

static PyObject *
os_memfd_create(PyObject *module, PyObject *const *args, Py_ssize_t nargs, PyObject *kwnames)
{
    PyObject *return_value = NULL;
    #if defined(Py_BUILD_CORE) && !defined(Py_BUILD_CORE_MODULE)

    #define NUM_KEYWORDS 2
    static struct {
        PyGC_Head _this_is_not_used;
        PyObject_VAR_HEAD
        PyObject *ob_item[NUM_KEYWORDS];
    } _kwtuple = {
        .ob_base = PyVarObject_HEAD_INIT(&PyTuple_Type, NUM_KEYWORDS)
        .ob_item = { &_Py_ID(name), &_Py_ID(flags), },
    };
    #undef NUM_KEYWORDS
    #define KWTUPLE (&_kwtuple.ob_base.ob_base)

    #else  // !Py_BUILD_CORE
    #  define KWTUPLE NULL
    #endif  // !Py_BUILD_CORE

    static const char * const _keywords[] = {"name", "flags", NULL};
    static _PyArg_Parser _parser = {
        .keywords = _keywords,
        .fname = "memfd_create",
        .kwtuple = KWTUPLE,
    };
    #undef KWTUPLE
    PyObject *argsbuf[2];
    Py_ssize_t noptargs = nargs + (kwnames ? PyTuple_GET_SIZE(kwnames) : 0) - 1;
    PyObject *name = NULL;
    unsigned int flags = MFD_CLOEXEC;

    args = _PyArg_UnpackKeywords(args, nargs, NULL, kwnames, &_parser, 1, 2, 0, argsbuf);
    if (!args) {
        goto exit;
    }
    if (!PyUnicode_FSConverter(args[0], &name)) {
        goto exit;
    }
    if (!noptargs) {
        goto skip_optional_pos;
    }
    flags = (unsigned int)PyLong_AsUnsignedLongMask(args[1]);
    if (flags == (unsigned int)-1 && PyErr_Occurred()) {
        goto exit;
    }
skip_optional_pos:
    return_value = os_memfd_create_impl(module, name, flags);

exit:
    /* Cleanup for name */
    Py_XDECREF(name);

    return return_value;
}

#endif /* defined(HAVE_MEMFD_CREATE) */

#if (defined(HAVE_EVENTFD) && defined(EFD_CLOEXEC))

PyDoc_STRVAR(os_eventfd__doc__,
"eventfd($module, /, initval, flags=EFD_CLOEXEC)\n"
"--\n"
"\n"
"Creates and returns an event notification file descriptor.");

#define OS_EVENTFD_METHODDEF    \
    {"eventfd", _PyCFunction_CAST(os_eventfd), METH_FASTCALL|METH_KEYWORDS, os_eventfd__doc__},

static PyObject *
os_eventfd_impl(PyObject *module, unsigned int initval, int flags);

static PyObject *
os_eventfd(PyObject *module, PyObject *const *args, Py_ssize_t nargs, PyObject *kwnames)
{
    PyObject *return_value = NULL;
    #if defined(Py_BUILD_CORE) && !defined(Py_BUILD_CORE_MODULE)

    #define NUM_KEYWORDS 2
    static struct {
        PyGC_Head _this_is_not_used;
        PyObject_VAR_HEAD
        PyObject *ob_item[NUM_KEYWORDS];
    } _kwtuple = {
        .ob_base = PyVarObject_HEAD_INIT(&PyTuple_Type, NUM_KEYWORDS)
        .ob_item = { &_Py_ID(initval), &_Py_ID(flags), },
    };
    #undef NUM_KEYWORDS
    #define KWTUPLE (&_kwtuple.ob_base.ob_base)

    #else  // !Py_BUILD_CORE
    #  define KWTUPLE NULL
    #endif  // !Py_BUILD_CORE

    static const char * const _keywords[] = {"initval", "flags", NULL};
    static _PyArg_Parser _parser = {
        .keywords = _keywords,
        .fname = "eventfd",
        .kwtuple = KWTUPLE,
    };
    #undef KWTUPLE
    PyObject *argsbuf[2];
    Py_ssize_t noptargs = nargs + (kwnames ? PyTuple_GET_SIZE(kwnames) : 0) - 1;
    unsigned int initval;
    int flags = EFD_CLOEXEC;

    args = _PyArg_UnpackKeywords(args, nargs, NULL, kwnames, &_parser, 1, 2, 0, argsbuf);
    if (!args) {
        goto exit;
    }
    if (!_PyLong_UnsignedInt_Converter(args[0], &initval)) {
        goto exit;
    }
    if (!noptargs) {
        goto skip_optional_pos;
    }
    flags = PyLong_AsInt(args[1]);
    if (flags == -1 && PyErr_Occurred()) {
        goto exit;
    }
skip_optional_pos:
    return_value = os_eventfd_impl(module, initval, flags);

exit:
    return return_value;
}

#endif /* (defined(HAVE_EVENTFD) && defined(EFD_CLOEXEC)) */

#if (defined(HAVE_EVENTFD) && defined(EFD_CLOEXEC))

PyDoc_STRVAR(os_eventfd_read__doc__,
"eventfd_read($module, /, fd)\n"
"--\n"
"\n"
"Read eventfd value");

#define OS_EVENTFD_READ_METHODDEF    \
    {"eventfd_read", _PyCFunction_CAST(os_eventfd_read), METH_FASTCALL|METH_KEYWORDS, os_eventfd_read__doc__},

static PyObject *
os_eventfd_read_impl(PyObject *module, int fd);

static PyObject *
os_eventfd_read(PyObject *module, PyObject *const *args, Py_ssize_t nargs, PyObject *kwnames)
{
    PyObject *return_value = NULL;
    #if defined(Py_BUILD_CORE) && !defined(Py_BUILD_CORE_MODULE)

    #define NUM_KEYWORDS 1
    static struct {
        PyGC_Head _this_is_not_used;
        PyObject_VAR_HEAD
        PyObject *ob_item[NUM_KEYWORDS];
    } _kwtuple = {
        .ob_base = PyVarObject_HEAD_INIT(&PyTuple_Type, NUM_KEYWORDS)
        .ob_item = { &_Py_ID(fd), },
    };
    #undef NUM_KEYWORDS
    #define KWTUPLE (&_kwtuple.ob_base.ob_base)

    #else  // !Py_BUILD_CORE
    #  define KWTUPLE NULL
    #endif  // !Py_BUILD_CORE

    static const char * const _keywords[] = {"fd", NULL};
    static _PyArg_Parser _parser = {
        .keywords = _keywords,
        .fname = "eventfd_read",
        .kwtuple = KWTUPLE,
    };
    #undef KWTUPLE
    PyObject *argsbuf[1];
    int fd;

    args = _PyArg_UnpackKeywords(args, nargs, NULL, kwnames, &_parser, 1, 1, 0, argsbuf);
    if (!args) {
        goto exit;
    }
    if (!_PyLong_FileDescriptor_Converter(args[0], &fd)) {
        goto exit;
    }
    return_value = os_eventfd_read_impl(module, fd);

exit:
    return return_value;
}

#endif /* (defined(HAVE_EVENTFD) && defined(EFD_CLOEXEC)) */

#if (defined(HAVE_EVENTFD) && defined(EFD_CLOEXEC))

PyDoc_STRVAR(os_eventfd_write__doc__,
"eventfd_write($module, /, fd, value)\n"
"--\n"
"\n"
"Write eventfd value.");

#define OS_EVENTFD_WRITE_METHODDEF    \
    {"eventfd_write", _PyCFunction_CAST(os_eventfd_write), METH_FASTCALL|METH_KEYWORDS, os_eventfd_write__doc__},

static PyObject *
os_eventfd_write_impl(PyObject *module, int fd, unsigned long long value);

static PyObject *
os_eventfd_write(PyObject *module, PyObject *const *args, Py_ssize_t nargs, PyObject *kwnames)
{
    PyObject *return_value = NULL;
    #if defined(Py_BUILD_CORE) && !defined(Py_BUILD_CORE_MODULE)

    #define NUM_KEYWORDS 2
    static struct {
        PyGC_Head _this_is_not_used;
        PyObject_VAR_HEAD
        PyObject *ob_item[NUM_KEYWORDS];
    } _kwtuple = {
        .ob_base = PyVarObject_HEAD_INIT(&PyTuple_Type, NUM_KEYWORDS)
        .ob_item = { &_Py_ID(fd), &_Py_ID(value), },
    };
    #undef NUM_KEYWORDS
    #define KWTUPLE (&_kwtuple.ob_base.ob_base)

    #else  // !Py_BUILD_CORE
    #  define KWTUPLE NULL
    #endif  // !Py_BUILD_CORE

    static const char * const _keywords[] = {"fd", "value", NULL};
    static _PyArg_Parser _parser = {
        .keywords = _keywords,
        .fname = "eventfd_write",
        .kwtuple = KWTUPLE,
    };
    #undef KWTUPLE
    PyObject *argsbuf[2];
    int fd;
    unsigned long long value;

    args = _PyArg_UnpackKeywords(args, nargs, NULL, kwnames, &_parser, 2, 2, 0, argsbuf);
    if (!args) {
        goto exit;
    }
    if (!_PyLong_FileDescriptor_Converter(args[0], &fd)) {
        goto exit;
    }
    if (!_PyLong_UnsignedLongLong_Converter(args[1], &value)) {
        goto exit;
    }
    return_value = os_eventfd_write_impl(module, fd, value);

exit:
    return return_value;
}

#endif /* (defined(HAVE_EVENTFD) && defined(EFD_CLOEXEC)) */

#if (defined(TERMSIZE_USE_CONIO) || defined(TERMSIZE_USE_IOCTL))

PyDoc_STRVAR(os_get_terminal_size__doc__,
"get_terminal_size($module, fd=<unrepresentable>, /)\n"
"--\n"
"\n"
"Return the size of the terminal window as (columns, lines).\n"
"\n"
"The optional argument fd (default standard output) specifies\n"
"which file descriptor should be queried.\n"
"\n"
"If the file descriptor is not connected to a terminal, an OSError\n"
"is thrown.\n"
"\n"
"This function will only be defined if an implementation is\n"
"available for this system.\n"
"\n"
"shutil.get_terminal_size is the high-level function which should\n"
"normally be used, os.get_terminal_size is the low-level implementation.");

#define OS_GET_TERMINAL_SIZE_METHODDEF    \
    {"get_terminal_size", _PyCFunction_CAST(os_get_terminal_size), METH_FASTCALL, os_get_terminal_size__doc__},

static PyObject *
os_get_terminal_size_impl(PyObject *module, int fd);

static PyObject *
os_get_terminal_size(PyObject *module, PyObject *const *args, Py_ssize_t nargs)
{
    PyObject *return_value = NULL;
    int fd = fileno(stdout);

    if (!_PyArg_CheckPositional("get_terminal_size", nargs, 0, 1)) {
        goto exit;
    }
    if (nargs < 1) {
        goto skip_optional;
    }
    fd = PyLong_AsInt(args[0]);
    if (fd == -1 && PyErr_Occurred()) {
        goto exit;
    }
skip_optional:
    return_value = os_get_terminal_size_impl(module, fd);

exit:
    return return_value;
}

#endif /* (defined(TERMSIZE_USE_CONIO) || defined(TERMSIZE_USE_IOCTL)) */

PyDoc_STRVAR(os_cpu_count__doc__,
"cpu_count($module, /)\n"
"--\n"
"\n"
"Return the number of logical CPUs in the system.\n"
"\n"
"Return None if indeterminable.");

#define OS_CPU_COUNT_METHODDEF    \
    {"cpu_count", (PyCFunction)os_cpu_count, METH_NOARGS, os_cpu_count__doc__},

static PyObject *
os_cpu_count_impl(PyObject *module);

static PyObject *
os_cpu_count(PyObject *module, PyObject *Py_UNUSED(ignored))
{
    return os_cpu_count_impl(module);
}

PyDoc_STRVAR(os_get_inheritable__doc__,
"get_inheritable($module, fd, /)\n"
"--\n"
"\n"
"Get the close-on-exe flag of the specified file descriptor.");

#define OS_GET_INHERITABLE_METHODDEF    \
    {"get_inheritable", (PyCFunction)os_get_inheritable, METH_O, os_get_inheritable__doc__},

static int
os_get_inheritable_impl(PyObject *module, int fd);

static PyObject *
os_get_inheritable(PyObject *module, PyObject *arg)
{
    PyObject *return_value = NULL;
    int fd;
    int _return_value;

    fd = PyLong_AsInt(arg);
    if (fd == -1 && PyErr_Occurred()) {
        goto exit;
    }
    _return_value = os_get_inheritable_impl(module, fd);
    if ((_return_value == -1) && PyErr_Occurred()) {
        goto exit;
    }
    return_value = PyBool_FromLong((long)_return_value);

exit:
    return return_value;
}

PyDoc_STRVAR(os_set_inheritable__doc__,
"set_inheritable($module, fd, inheritable, /)\n"
"--\n"
"\n"
"Set the inheritable flag of the specified file descriptor.");

#define OS_SET_INHERITABLE_METHODDEF    \
    {"set_inheritable", _PyCFunction_CAST(os_set_inheritable), METH_FASTCALL, os_set_inheritable__doc__},

static PyObject *
os_set_inheritable_impl(PyObject *module, int fd, int inheritable);

static PyObject *
os_set_inheritable(PyObject *module, PyObject *const *args, Py_ssize_t nargs)
{
    PyObject *return_value = NULL;
    int fd;
    int inheritable;

    if (!_PyArg_CheckPositional("set_inheritable", nargs, 2, 2)) {
        goto exit;
    }
    fd = PyLong_AsInt(args[0]);
    if (fd == -1 && PyErr_Occurred()) {
        goto exit;
    }
    inheritable = PyLong_AsInt(args[1]);
    if (inheritable == -1 && PyErr_Occurred()) {
        goto exit;
    }
    return_value = os_set_inheritable_impl(module, fd, inheritable);

exit:
    return return_value;
}

#if defined(MS_WINDOWS)

PyDoc_STRVAR(os_get_handle_inheritable__doc__,
"get_handle_inheritable($module, handle, /)\n"
"--\n"
"\n"
"Get the close-on-exe flag of the specified file descriptor.");

#define OS_GET_HANDLE_INHERITABLE_METHODDEF    \
    {"get_handle_inheritable", (PyCFunction)os_get_handle_inheritable, METH_O, os_get_handle_inheritable__doc__},

static int
os_get_handle_inheritable_impl(PyObject *module, intptr_t handle);

static PyObject *
os_get_handle_inheritable(PyObject *module, PyObject *arg)
{
    PyObject *return_value = NULL;
    intptr_t handle;
    int _return_value;

    if (!PyArg_Parse(arg, "" _Py_PARSE_INTPTR ":get_handle_inheritable", &handle)) {
        goto exit;
    }
    _return_value = os_get_handle_inheritable_impl(module, handle);
    if ((_return_value == -1) && PyErr_Occurred()) {
        goto exit;
    }
    return_value = PyBool_FromLong((long)_return_value);

exit:
    return return_value;
}

#endif /* defined(MS_WINDOWS) */

#if defined(MS_WINDOWS)

PyDoc_STRVAR(os_set_handle_inheritable__doc__,
"set_handle_inheritable($module, handle, inheritable, /)\n"
"--\n"
"\n"
"Set the inheritable flag of the specified handle.");

#define OS_SET_HANDLE_INHERITABLE_METHODDEF    \
    {"set_handle_inheritable", _PyCFunction_CAST(os_set_handle_inheritable), METH_FASTCALL, os_set_handle_inheritable__doc__},

static PyObject *
os_set_handle_inheritable_impl(PyObject *module, intptr_t handle,
                               int inheritable);

static PyObject *
os_set_handle_inheritable(PyObject *module, PyObject *const *args, Py_ssize_t nargs)
{
    PyObject *return_value = NULL;
    intptr_t handle;
    int inheritable;

    if (!_PyArg_ParseStack(args, nargs, "" _Py_PARSE_INTPTR "p:set_handle_inheritable",
        &handle, &inheritable)) {
        goto exit;
    }
    return_value = os_set_handle_inheritable_impl(module, handle, inheritable);

exit:
    return return_value;
}

#endif /* defined(MS_WINDOWS) */

PyDoc_STRVAR(os_get_blocking__doc__,
"get_blocking($module, fd, /)\n"
"--\n"
"\n"
"Get the blocking mode of the file descriptor.\n"
"\n"
"Return False if the O_NONBLOCK flag is set, True if the flag is cleared.");

#define OS_GET_BLOCKING_METHODDEF    \
    {"get_blocking", (PyCFunction)os_get_blocking, METH_O, os_get_blocking__doc__},

static int
os_get_blocking_impl(PyObject *module, int fd);

static PyObject *
os_get_blocking(PyObject *module, PyObject *arg)
{
    PyObject *return_value = NULL;
    int fd;
    int _return_value;

    fd = PyLong_AsInt(arg);
    if (fd == -1 && PyErr_Occurred()) {
        goto exit;
    }
    _return_value = os_get_blocking_impl(module, fd);
    if ((_return_value == -1) && PyErr_Occurred()) {
        goto exit;
    }
    return_value = PyBool_FromLong((long)_return_value);

exit:
    return return_value;
}

PyDoc_STRVAR(os_set_blocking__doc__,
"set_blocking($module, fd, blocking, /)\n"
"--\n"
"\n"
"Set the blocking mode of the specified file descriptor.\n"
"\n"
"Set the O_NONBLOCK flag if blocking is False,\n"
"clear the O_NONBLOCK flag otherwise.");

#define OS_SET_BLOCKING_METHODDEF    \
    {"set_blocking", _PyCFunction_CAST(os_set_blocking), METH_FASTCALL, os_set_blocking__doc__},

static PyObject *
os_set_blocking_impl(PyObject *module, int fd, int blocking);

static PyObject *
os_set_blocking(PyObject *module, PyObject *const *args, Py_ssize_t nargs)
{
    PyObject *return_value = NULL;
    int fd;
    int blocking;

    if (!_PyArg_CheckPositional("set_blocking", nargs, 2, 2)) {
        goto exit;
    }
    fd = PyLong_AsInt(args[0]);
    if (fd == -1 && PyErr_Occurred()) {
        goto exit;
    }
    blocking = PyObject_IsTrue(args[1]);
    if (blocking < 0) {
        goto exit;
    }
    return_value = os_set_blocking_impl(module, fd, blocking);

exit:
    return return_value;
}

PyDoc_STRVAR(os_DirEntry_is_symlink__doc__,
"is_symlink($self, /)\n"
"--\n"
"\n"
"Return True if the entry is a symbolic link; cached per entry.");

#define OS_DIRENTRY_IS_SYMLINK_METHODDEF    \
    {"is_symlink", _PyCFunction_CAST(os_DirEntry_is_symlink), METH_METHOD|METH_FASTCALL|METH_KEYWORDS, os_DirEntry_is_symlink__doc__},

static int
os_DirEntry_is_symlink_impl(DirEntry *self, PyTypeObject *defining_class);

static PyObject *
os_DirEntry_is_symlink(DirEntry *self, PyTypeObject *defining_class, PyObject *const *args, Py_ssize_t nargs, PyObject *kwnames)
{
    PyObject *return_value = NULL;
    int _return_value;

    if (nargs) {
        PyErr_SetString(PyExc_TypeError, "is_symlink() takes no arguments");
        goto exit;
    }
    _return_value = os_DirEntry_is_symlink_impl(self, defining_class);
    if ((_return_value == -1) && PyErr_Occurred()) {
        goto exit;
    }
    return_value = PyBool_FromLong((long)_return_value);

exit:
    return return_value;
}

PyDoc_STRVAR(os_DirEntry_is_junction__doc__,
"is_junction($self, /)\n"
"--\n"
"\n"
"Return True if the entry is a junction; cached per entry.");

#define OS_DIRENTRY_IS_JUNCTION_METHODDEF    \
    {"is_junction", (PyCFunction)os_DirEntry_is_junction, METH_NOARGS, os_DirEntry_is_junction__doc__},

static int
os_DirEntry_is_junction_impl(DirEntry *self);

static PyObject *
os_DirEntry_is_junction(DirEntry *self, PyObject *Py_UNUSED(ignored))
{
    PyObject *return_value = NULL;
    int _return_value;

    _return_value = os_DirEntry_is_junction_impl(self);
    if ((_return_value == -1) && PyErr_Occurred()) {
        goto exit;
    }
    return_value = PyBool_FromLong((long)_return_value);

exit:
    return return_value;
}

PyDoc_STRVAR(os_DirEntry_stat__doc__,
"stat($self, /, *, follow_symlinks=True)\n"
"--\n"
"\n"
"Return stat_result object for the entry; cached per entry.");

#define OS_DIRENTRY_STAT_METHODDEF    \
    {"stat", _PyCFunction_CAST(os_DirEntry_stat), METH_METHOD|METH_FASTCALL|METH_KEYWORDS, os_DirEntry_stat__doc__},

static PyObject *
os_DirEntry_stat_impl(DirEntry *self, PyTypeObject *defining_class,
                      int follow_symlinks);

static PyObject *
os_DirEntry_stat(DirEntry *self, PyTypeObject *defining_class, PyObject *const *args, Py_ssize_t nargs, PyObject *kwnames)
{
    PyObject *return_value = NULL;
    #if defined(Py_BUILD_CORE) && !defined(Py_BUILD_CORE_MODULE)

    #define NUM_KEYWORDS 1
    static struct {
        PyGC_Head _this_is_not_used;
        PyObject_VAR_HEAD
        PyObject *ob_item[NUM_KEYWORDS];
    } _kwtuple = {
        .ob_base = PyVarObject_HEAD_INIT(&PyTuple_Type, NUM_KEYWORDS)
        .ob_item = { &_Py_ID(follow_symlinks), },
    };
    #undef NUM_KEYWORDS
    #define KWTUPLE (&_kwtuple.ob_base.ob_base)

    #else  // !Py_BUILD_CORE
    #  define KWTUPLE NULL
    #endif  // !Py_BUILD_CORE

    static const char * const _keywords[] = {"follow_symlinks", NULL};
    static _PyArg_Parser _parser = {
        .keywords = _keywords,
        .fname = "stat",
        .kwtuple = KWTUPLE,
    };
    #undef KWTUPLE
    PyObject *argsbuf[1];
    Py_ssize_t noptargs = nargs + (kwnames ? PyTuple_GET_SIZE(kwnames) : 0) - 0;
    int follow_symlinks = 1;

    args = _PyArg_UnpackKeywords(args, nargs, NULL, kwnames, &_parser, 0, 0, 0, argsbuf);
    if (!args) {
        goto exit;
    }
    if (!noptargs) {
        goto skip_optional_kwonly;
    }
    follow_symlinks = PyObject_IsTrue(args[0]);
    if (follow_symlinks < 0) {
        goto exit;
    }
skip_optional_kwonly:
    return_value = os_DirEntry_stat_impl(self, defining_class, follow_symlinks);

exit:
    return return_value;
}

PyDoc_STRVAR(os_DirEntry_is_dir__doc__,
"is_dir($self, /, *, follow_symlinks=True)\n"
"--\n"
"\n"
"Return True if the entry is a directory; cached per entry.");

#define OS_DIRENTRY_IS_DIR_METHODDEF    \
    {"is_dir", _PyCFunction_CAST(os_DirEntry_is_dir), METH_METHOD|METH_FASTCALL|METH_KEYWORDS, os_DirEntry_is_dir__doc__},

static int
os_DirEntry_is_dir_impl(DirEntry *self, PyTypeObject *defining_class,
                        int follow_symlinks);

static PyObject *
os_DirEntry_is_dir(DirEntry *self, PyTypeObject *defining_class, PyObject *const *args, Py_ssize_t nargs, PyObject *kwnames)
{
    PyObject *return_value = NULL;
    #if defined(Py_BUILD_CORE) && !defined(Py_BUILD_CORE_MODULE)

    #define NUM_KEYWORDS 1
    static struct {
        PyGC_Head _this_is_not_used;
        PyObject_VAR_HEAD
        PyObject *ob_item[NUM_KEYWORDS];
    } _kwtuple = {
        .ob_base = PyVarObject_HEAD_INIT(&PyTuple_Type, NUM_KEYWORDS)
        .ob_item = { &_Py_ID(follow_symlinks), },
    };
    #undef NUM_KEYWORDS
    #define KWTUPLE (&_kwtuple.ob_base.ob_base)

    #else  // !Py_BUILD_CORE
    #  define KWTUPLE NULL
    #endif  // !Py_BUILD_CORE

    static const char * const _keywords[] = {"follow_symlinks", NULL};
    static _PyArg_Parser _parser = {
        .keywords = _keywords,
        .fname = "is_dir",
        .kwtuple = KWTUPLE,
    };
    #undef KWTUPLE
    PyObject *argsbuf[1];
    Py_ssize_t noptargs = nargs + (kwnames ? PyTuple_GET_SIZE(kwnames) : 0) - 0;
    int follow_symlinks = 1;
    int _return_value;

    args = _PyArg_UnpackKeywords(args, nargs, NULL, kwnames, &_parser, 0, 0, 0, argsbuf);
    if (!args) {
        goto exit;
    }
    if (!noptargs) {
        goto skip_optional_kwonly;
    }
    follow_symlinks = PyObject_IsTrue(args[0]);
    if (follow_symlinks < 0) {
        goto exit;
    }
skip_optional_kwonly:
    _return_value = os_DirEntry_is_dir_impl(self, defining_class, follow_symlinks);
    if ((_return_value == -1) && PyErr_Occurred()) {
        goto exit;
    }
    return_value = PyBool_FromLong((long)_return_value);

exit:
    return return_value;
}

PyDoc_STRVAR(os_DirEntry_is_file__doc__,
"is_file($self, /, *, follow_symlinks=True)\n"
"--\n"
"\n"
"Return True if the entry is a file; cached per entry.");

#define OS_DIRENTRY_IS_FILE_METHODDEF    \
    {"is_file", _PyCFunction_CAST(os_DirEntry_is_file), METH_METHOD|METH_FASTCALL|METH_KEYWORDS, os_DirEntry_is_file__doc__},

static int
os_DirEntry_is_file_impl(DirEntry *self, PyTypeObject *defining_class,
                         int follow_symlinks);

static PyObject *
os_DirEntry_is_file(DirEntry *self, PyTypeObject *defining_class, PyObject *const *args, Py_ssize_t nargs, PyObject *kwnames)
{
    PyObject *return_value = NULL;
    #if defined(Py_BUILD_CORE) && !defined(Py_BUILD_CORE_MODULE)

    #define NUM_KEYWORDS 1
    static struct {
        PyGC_Head _this_is_not_used;
        PyObject_VAR_HEAD
        PyObject *ob_item[NUM_KEYWORDS];
    } _kwtuple = {
        .ob_base = PyVarObject_HEAD_INIT(&PyTuple_Type, NUM_KEYWORDS)
        .ob_item = { &_Py_ID(follow_symlinks), },
    };
    #undef NUM_KEYWORDS
    #define KWTUPLE (&_kwtuple.ob_base.ob_base)

    #else  // !Py_BUILD_CORE
    #  define KWTUPLE NULL
    #endif  // !Py_BUILD_CORE

    static const char * const _keywords[] = {"follow_symlinks", NULL};
    static _PyArg_Parser _parser = {
        .keywords = _keywords,
        .fname = "is_file",
        .kwtuple = KWTUPLE,
    };
    #undef KWTUPLE
    PyObject *argsbuf[1];
    Py_ssize_t noptargs = nargs + (kwnames ? PyTuple_GET_SIZE(kwnames) : 0) - 0;
    int follow_symlinks = 1;
    int _return_value;

    args = _PyArg_UnpackKeywords(args, nargs, NULL, kwnames, &_parser, 0, 0, 0, argsbuf);
    if (!args) {
        goto exit;
    }
    if (!noptargs) {
        goto skip_optional_kwonly;
    }
    follow_symlinks = PyObject_IsTrue(args[0]);
    if (follow_symlinks < 0) {
        goto exit;
    }
skip_optional_kwonly:
    _return_value = os_DirEntry_is_file_impl(self, defining_class, follow_symlinks);
    if ((_return_value == -1) && PyErr_Occurred()) {
        goto exit;
    }
    return_value = PyBool_FromLong((long)_return_value);

exit:
    return return_value;
}

PyDoc_STRVAR(os_DirEntry_inode__doc__,
"inode($self, /)\n"
"--\n"
"\n"
"Return inode of the entry; cached per entry.");

#define OS_DIRENTRY_INODE_METHODDEF    \
    {"inode", (PyCFunction)os_DirEntry_inode, METH_NOARGS, os_DirEntry_inode__doc__},

static PyObject *
os_DirEntry_inode_impl(DirEntry *self);

static PyObject *
os_DirEntry_inode(DirEntry *self, PyObject *Py_UNUSED(ignored))
{
    return os_DirEntry_inode_impl(self);
}

PyDoc_STRVAR(os_DirEntry___fspath____doc__,
"__fspath__($self, /)\n"
"--\n"
"\n"
"Returns the path for the entry.");

#define OS_DIRENTRY___FSPATH___METHODDEF    \
    {"__fspath__", (PyCFunction)os_DirEntry___fspath__, METH_NOARGS, os_DirEntry___fspath____doc__},

static PyObject *
os_DirEntry___fspath___impl(DirEntry *self);

static PyObject *
os_DirEntry___fspath__(DirEntry *self, PyObject *Py_UNUSED(ignored))
{
    return os_DirEntry___fspath___impl(self);
}

PyDoc_STRVAR(os_scandir__doc__,
"scandir($module, /, path=None)\n"
"--\n"
"\n"
"Return an iterator of DirEntry objects for given path.\n"
"\n"
"path can be specified as either str, bytes, or a path-like object.  If path\n"
"is bytes, the names of yielded DirEntry objects will also be bytes; in\n"
"all other circumstances they will be str.\n"
"\n"
"If path is None, uses the path=\'.\'.");

#define OS_SCANDIR_METHODDEF    \
    {"scandir", _PyCFunction_CAST(os_scandir), METH_FASTCALL|METH_KEYWORDS, os_scandir__doc__},

static PyObject *
os_scandir_impl(PyObject *module, path_t *path);

static PyObject *
os_scandir(PyObject *module, PyObject *const *args, Py_ssize_t nargs, PyObject *kwnames)
{
    PyObject *return_value = NULL;
    #if defined(Py_BUILD_CORE) && !defined(Py_BUILD_CORE_MODULE)

    #define NUM_KEYWORDS 1
    static struct {
        PyGC_Head _this_is_not_used;
        PyObject_VAR_HEAD
        PyObject *ob_item[NUM_KEYWORDS];
    } _kwtuple = {
        .ob_base = PyVarObject_HEAD_INIT(&PyTuple_Type, NUM_KEYWORDS)
        .ob_item = { &_Py_ID(path), },
    };
    #undef NUM_KEYWORDS
    #define KWTUPLE (&_kwtuple.ob_base.ob_base)

    #else  // !Py_BUILD_CORE
    #  define KWTUPLE NULL
    #endif  // !Py_BUILD_CORE

    static const char * const _keywords[] = {"path", NULL};
    static _PyArg_Parser _parser = {
        .keywords = _keywords,
        .fname = "scandir",
        .kwtuple = KWTUPLE,
    };
    #undef KWTUPLE
    PyObject *argsbuf[1];
    Py_ssize_t noptargs = nargs + (kwnames ? PyTuple_GET_SIZE(kwnames) : 0) - 0;
    path_t path = PATH_T_INITIALIZE("scandir", "path", 1, PATH_HAVE_FDOPENDIR);

    args = _PyArg_UnpackKeywords(args, nargs, NULL, kwnames, &_parser, 0, 1, 0, argsbuf);
    if (!args) {
        goto exit;
    }
    if (!noptargs) {
        goto skip_optional_pos;
    }
    if (!path_converter(args[0], &path)) {
        goto exit;
    }
skip_optional_pos:
    return_value = os_scandir_impl(module, &path);

exit:
    /* Cleanup for path */
    path_cleanup(&path);

    return return_value;
}

PyDoc_STRVAR(os_fspath__doc__,
"fspath($module, /, path)\n"
"--\n"
"\n"
"Return the file system path representation of the object.\n"
"\n"
"If the object is str or bytes, then allow it to pass through as-is. If the\n"
"object defines __fspath__(), then return the result of that method. All other\n"
"types raise a TypeError.");

#define OS_FSPATH_METHODDEF    \
    {"fspath", _PyCFunction_CAST(os_fspath), METH_FASTCALL|METH_KEYWORDS, os_fspath__doc__},

static PyObject *
os_fspath_impl(PyObject *module, PyObject *path);

static PyObject *
os_fspath(PyObject *module, PyObject *const *args, Py_ssize_t nargs, PyObject *kwnames)
{
    PyObject *return_value = NULL;
    #if defined(Py_BUILD_CORE) && !defined(Py_BUILD_CORE_MODULE)

    #define NUM_KEYWORDS 1
    static struct {
        PyGC_Head _this_is_not_used;
        PyObject_VAR_HEAD
        PyObject *ob_item[NUM_KEYWORDS];
    } _kwtuple = {
        .ob_base = PyVarObject_HEAD_INIT(&PyTuple_Type, NUM_KEYWORDS)
        .ob_item = { &_Py_ID(path), },
    };
    #undef NUM_KEYWORDS
    #define KWTUPLE (&_kwtuple.ob_base.ob_base)

    #else  // !Py_BUILD_CORE
    #  define KWTUPLE NULL
    #endif  // !Py_BUILD_CORE

    static const char * const _keywords[] = {"path", NULL};
    static _PyArg_Parser _parser = {
        .keywords = _keywords,
        .fname = "fspath",
        .kwtuple = KWTUPLE,
    };
    #undef KWTUPLE
    PyObject *argsbuf[1];
    PyObject *path;

    args = _PyArg_UnpackKeywords(args, nargs, NULL, kwnames, &_parser, 1, 1, 0, argsbuf);
    if (!args) {
        goto exit;
    }
    path = args[0];
    return_value = os_fspath_impl(module, path);

exit:
    return return_value;
}

#if defined(HAVE_GETRANDOM_SYSCALL)

PyDoc_STRVAR(os_getrandom__doc__,
"getrandom($module, /, size, flags=0)\n"
"--\n"
"\n"
"Obtain a series of random bytes.");

#define OS_GETRANDOM_METHODDEF    \
    {"getrandom", _PyCFunction_CAST(os_getrandom), METH_FASTCALL|METH_KEYWORDS, os_getrandom__doc__},

static PyObject *
os_getrandom_impl(PyObject *module, Py_ssize_t size, int flags);

static PyObject *
os_getrandom(PyObject *module, PyObject *const *args, Py_ssize_t nargs, PyObject *kwnames)
{
    PyObject *return_value = NULL;
    #if defined(Py_BUILD_CORE) && !defined(Py_BUILD_CORE_MODULE)

    #define NUM_KEYWORDS 2
    static struct {
        PyGC_Head _this_is_not_used;
        PyObject_VAR_HEAD
        PyObject *ob_item[NUM_KEYWORDS];
    } _kwtuple = {
        .ob_base = PyVarObject_HEAD_INIT(&PyTuple_Type, NUM_KEYWORDS)
        .ob_item = { &_Py_ID(size), &_Py_ID(flags), },
    };
    #undef NUM_KEYWORDS
    #define KWTUPLE (&_kwtuple.ob_base.ob_base)

    #else  // !Py_BUILD_CORE
    #  define KWTUPLE NULL
    #endif  // !Py_BUILD_CORE

    static const char * const _keywords[] = {"size", "flags", NULL};
    static _PyArg_Parser _parser = {
        .keywords = _keywords,
        .fname = "getrandom",
        .kwtuple = KWTUPLE,
    };
    #undef KWTUPLE
    PyObject *argsbuf[2];
    Py_ssize_t noptargs = nargs + (kwnames ? PyTuple_GET_SIZE(kwnames) : 0) - 1;
    Py_ssize_t size;
    int flags = 0;

    args = _PyArg_UnpackKeywords(args, nargs, NULL, kwnames, &_parser, 1, 2, 0, argsbuf);
    if (!args) {
        goto exit;
    }
    {
        Py_ssize_t ival = -1;
        PyObject *iobj = _PyNumber_Index(args[0]);
        if (iobj != NULL) {
            ival = PyLong_AsSsize_t(iobj);
            Py_DECREF(iobj);
        }
        if (ival == -1 && PyErr_Occurred()) {
            goto exit;
        }
        size = ival;
    }
    if (!noptargs) {
        goto skip_optional_pos;
    }
    flags = PyLong_AsInt(args[1]);
    if (flags == -1 && PyErr_Occurred()) {
        goto exit;
    }
skip_optional_pos:
    return_value = os_getrandom_impl(module, size, flags);

exit:
    return return_value;
}

#endif /* defined(HAVE_GETRANDOM_SYSCALL) */

#if (defined(MS_WINDOWS_DESKTOP) || defined(MS_WINDOWS_APP) || defined(MS_WINDOWS_SYSTEM))

PyDoc_STRVAR(os__add_dll_directory__doc__,
"_add_dll_directory($module, /, path)\n"
"--\n"
"\n"
"Add a path to the DLL search path.\n"
"\n"
"This search path is used when resolving dependencies for imported\n"
"extension modules (the module itself is resolved through sys.path),\n"
"and also by ctypes.\n"
"\n"
"Returns an opaque value that may be passed to os.remove_dll_directory\n"
"to remove this directory from the search path.");

#define OS__ADD_DLL_DIRECTORY_METHODDEF    \
    {"_add_dll_directory", _PyCFunction_CAST(os__add_dll_directory), METH_FASTCALL|METH_KEYWORDS, os__add_dll_directory__doc__},

static PyObject *
os__add_dll_directory_impl(PyObject *module, path_t *path);

static PyObject *
os__add_dll_directory(PyObject *module, PyObject *const *args, Py_ssize_t nargs, PyObject *kwnames)
{
    PyObject *return_value = NULL;
    #if defined(Py_BUILD_CORE) && !defined(Py_BUILD_CORE_MODULE)

    #define NUM_KEYWORDS 1
    static struct {
        PyGC_Head _this_is_not_used;
        PyObject_VAR_HEAD
        PyObject *ob_item[NUM_KEYWORDS];
    } _kwtuple = {
        .ob_base = PyVarObject_HEAD_INIT(&PyTuple_Type, NUM_KEYWORDS)
        .ob_item = { &_Py_ID(path), },
    };
    #undef NUM_KEYWORDS
    #define KWTUPLE (&_kwtuple.ob_base.ob_base)

    #else  // !Py_BUILD_CORE
    #  define KWTUPLE NULL
    #endif  // !Py_BUILD_CORE

    static const char * const _keywords[] = {"path", NULL};
    static _PyArg_Parser _parser = {
        .keywords = _keywords,
        .fname = "_add_dll_directory",
        .kwtuple = KWTUPLE,
    };
    #undef KWTUPLE
    PyObject *argsbuf[1];
    path_t path = PATH_T_INITIALIZE("_add_dll_directory", "path", 0, 0);

    args = _PyArg_UnpackKeywords(args, nargs, NULL, kwnames, &_parser, 1, 1, 0, argsbuf);
    if (!args) {
        goto exit;
    }
    if (!path_converter(args[0], &path)) {
        goto exit;
    }
    return_value = os__add_dll_directory_impl(module, &path);

exit:
    /* Cleanup for path */
    path_cleanup(&path);

    return return_value;
}

#endif /* (defined(MS_WINDOWS_DESKTOP) || defined(MS_WINDOWS_APP) || defined(MS_WINDOWS_SYSTEM)) */

#if (defined(MS_WINDOWS_DESKTOP) || defined(MS_WINDOWS_APP) || defined(MS_WINDOWS_SYSTEM))

PyDoc_STRVAR(os__remove_dll_directory__doc__,
"_remove_dll_directory($module, /, cookie)\n"
"--\n"
"\n"
"Removes a path from the DLL search path.\n"
"\n"
"The parameter is an opaque value that was returned from\n"
"os.add_dll_directory. You can only remove directories that you added\n"
"yourself.");

#define OS__REMOVE_DLL_DIRECTORY_METHODDEF    \
    {"_remove_dll_directory", _PyCFunction_CAST(os__remove_dll_directory), METH_FASTCALL|METH_KEYWORDS, os__remove_dll_directory__doc__},

static PyObject *
os__remove_dll_directory_impl(PyObject *module, PyObject *cookie);

static PyObject *
os__remove_dll_directory(PyObject *module, PyObject *const *args, Py_ssize_t nargs, PyObject *kwnames)
{
    PyObject *return_value = NULL;
    #if defined(Py_BUILD_CORE) && !defined(Py_BUILD_CORE_MODULE)

    #define NUM_KEYWORDS 1
    static struct {
        PyGC_Head _this_is_not_used;
        PyObject_VAR_HEAD
        PyObject *ob_item[NUM_KEYWORDS];
    } _kwtuple = {
        .ob_base = PyVarObject_HEAD_INIT(&PyTuple_Type, NUM_KEYWORDS)
        .ob_item = { &_Py_ID(cookie), },
    };
    #undef NUM_KEYWORDS
    #define KWTUPLE (&_kwtuple.ob_base.ob_base)

    #else  // !Py_BUILD_CORE
    #  define KWTUPLE NULL
    #endif  // !Py_BUILD_CORE

    static const char * const _keywords[] = {"cookie", NULL};
    static _PyArg_Parser _parser = {
        .keywords = _keywords,
        .fname = "_remove_dll_directory",
        .kwtuple = KWTUPLE,
    };
    #undef KWTUPLE
    PyObject *argsbuf[1];
    PyObject *cookie;

    args = _PyArg_UnpackKeywords(args, nargs, NULL, kwnames, &_parser, 1, 1, 0, argsbuf);
    if (!args) {
        goto exit;
    }
    cookie = args[0];
    return_value = os__remove_dll_directory_impl(module, cookie);

exit:
    return return_value;
}

#endif /* (defined(MS_WINDOWS_DESKTOP) || defined(MS_WINDOWS_APP) || defined(MS_WINDOWS_SYSTEM)) */

#if (defined(WIFEXITED) || defined(MS_WINDOWS))

PyDoc_STRVAR(os_waitstatus_to_exitcode__doc__,
"waitstatus_to_exitcode($module, /, status)\n"
"--\n"
"\n"
"Convert a wait status to an exit code.\n"
"\n"
"On Unix:\n"
"\n"
"* If WIFEXITED(status) is true, return WEXITSTATUS(status).\n"
"* If WIFSIGNALED(status) is true, return -WTERMSIG(status).\n"
"* Otherwise, raise a ValueError.\n"
"\n"
"On Windows, return status shifted right by 8 bits.\n"
"\n"
"On Unix, if the process is being traced or if waitpid() was called with\n"
"WUNTRACED option, the caller must first check if WIFSTOPPED(status) is true.\n"
"This function must not be called if WIFSTOPPED(status) is true.");

#define OS_WAITSTATUS_TO_EXITCODE_METHODDEF    \
    {"waitstatus_to_exitcode", _PyCFunction_CAST(os_waitstatus_to_exitcode), METH_FASTCALL|METH_KEYWORDS, os_waitstatus_to_exitcode__doc__},

static PyObject *
os_waitstatus_to_exitcode_impl(PyObject *module, PyObject *status_obj);

static PyObject *
os_waitstatus_to_exitcode(PyObject *module, PyObject *const *args, Py_ssize_t nargs, PyObject *kwnames)
{
    PyObject *return_value = NULL;
    #if defined(Py_BUILD_CORE) && !defined(Py_BUILD_CORE_MODULE)

    #define NUM_KEYWORDS 1
    static struct {
        PyGC_Head _this_is_not_used;
        PyObject_VAR_HEAD
        PyObject *ob_item[NUM_KEYWORDS];
    } _kwtuple = {
        .ob_base = PyVarObject_HEAD_INIT(&PyTuple_Type, NUM_KEYWORDS)
        .ob_item = { &_Py_ID(status), },
    };
    #undef NUM_KEYWORDS
    #define KWTUPLE (&_kwtuple.ob_base.ob_base)

    #else  // !Py_BUILD_CORE
    #  define KWTUPLE NULL
    #endif  // !Py_BUILD_CORE

    static const char * const _keywords[] = {"status", NULL};
    static _PyArg_Parser _parser = {
        .keywords = _keywords,
        .fname = "waitstatus_to_exitcode",
        .kwtuple = KWTUPLE,
    };
    #undef KWTUPLE
    PyObject *argsbuf[1];
    PyObject *status_obj;

    args = _PyArg_UnpackKeywords(args, nargs, NULL, kwnames, &_parser, 1, 1, 0, argsbuf);
    if (!args) {
        goto exit;
    }
    status_obj = args[0];
    return_value = os_waitstatus_to_exitcode_impl(module, status_obj);

exit:
    return return_value;
}

#endif /* (defined(WIFEXITED) || defined(MS_WINDOWS)) */

#if defined(MS_WINDOWS)

PyDoc_STRVAR(os__supports_virtual_terminal__doc__,
"_supports_virtual_terminal($module, /)\n"
"--\n"
"\n"
"Checks if virtual terminal is supported in windows");

#define OS__SUPPORTS_VIRTUAL_TERMINAL_METHODDEF    \
    {"_supports_virtual_terminal", (PyCFunction)os__supports_virtual_terminal, METH_NOARGS, os__supports_virtual_terminal__doc__},

static PyObject *
os__supports_virtual_terminal_impl(PyObject *module);

static PyObject *
os__supports_virtual_terminal(PyObject *module, PyObject *Py_UNUSED(ignored))
{
    return os__supports_virtual_terminal_impl(module);
}

#endif /* defined(MS_WINDOWS) */

#ifndef OS_TTYNAME_METHODDEF
    #define OS_TTYNAME_METHODDEF
#endif /* !defined(OS_TTYNAME_METHODDEF) */

#ifndef OS_CTERMID_METHODDEF
    #define OS_CTERMID_METHODDEF
#endif /* !defined(OS_CTERMID_METHODDEF) */

#ifndef OS_FCHDIR_METHODDEF
    #define OS_FCHDIR_METHODDEF
#endif /* !defined(OS_FCHDIR_METHODDEF) */

#ifndef OS_FCHMOD_METHODDEF
    #define OS_FCHMOD_METHODDEF
#endif /* !defined(OS_FCHMOD_METHODDEF) */

#ifndef OS_LCHMOD_METHODDEF
    #define OS_LCHMOD_METHODDEF
#endif /* !defined(OS_LCHMOD_METHODDEF) */

#ifndef OS_CHFLAGS_METHODDEF
    #define OS_CHFLAGS_METHODDEF
#endif /* !defined(OS_CHFLAGS_METHODDEF) */

#ifndef OS_LCHFLAGS_METHODDEF
    #define OS_LCHFLAGS_METHODDEF
#endif /* !defined(OS_LCHFLAGS_METHODDEF) */

#ifndef OS_CHROOT_METHODDEF
    #define OS_CHROOT_METHODDEF
#endif /* !defined(OS_CHROOT_METHODDEF) */

#ifndef OS_FSYNC_METHODDEF
    #define OS_FSYNC_METHODDEF
#endif /* !defined(OS_FSYNC_METHODDEF) */

#ifndef OS_SYNC_METHODDEF
    #define OS_SYNC_METHODDEF
#endif /* !defined(OS_SYNC_METHODDEF) */

#ifndef OS_FDATASYNC_METHODDEF
    #define OS_FDATASYNC_METHODDEF
#endif /* !defined(OS_FDATASYNC_METHODDEF) */

#ifndef OS_CHOWN_METHODDEF
    #define OS_CHOWN_METHODDEF
#endif /* !defined(OS_CHOWN_METHODDEF) */

#ifndef OS_FCHOWN_METHODDEF
    #define OS_FCHOWN_METHODDEF
#endif /* !defined(OS_FCHOWN_METHODDEF) */

#ifndef OS_LCHOWN_METHODDEF
    #define OS_LCHOWN_METHODDEF
#endif /* !defined(OS_LCHOWN_METHODDEF) */

#ifndef OS_LINK_METHODDEF
    #define OS_LINK_METHODDEF
#endif /* !defined(OS_LINK_METHODDEF) */

#ifndef OS_LISTDRIVES_METHODDEF
    #define OS_LISTDRIVES_METHODDEF
#endif /* !defined(OS_LISTDRIVES_METHODDEF) */

#ifndef OS_LISTVOLUMES_METHODDEF
    #define OS_LISTVOLUMES_METHODDEF
#endif /* !defined(OS_LISTVOLUMES_METHODDEF) */

#ifndef OS_LISTMOUNTS_METHODDEF
    #define OS_LISTMOUNTS_METHODDEF
#endif /* !defined(OS_LISTMOUNTS_METHODDEF) */

#ifndef OS__PATH_ISDEVDRIVE_METHODDEF
    #define OS__PATH_ISDEVDRIVE_METHODDEF
#endif /* !defined(OS__PATH_ISDEVDRIVE_METHODDEF) */

#ifndef OS__GETFULLPATHNAME_METHODDEF
    #define OS__GETFULLPATHNAME_METHODDEF
#endif /* !defined(OS__GETFULLPATHNAME_METHODDEF) */

#ifndef OS__GETFINALPATHNAME_METHODDEF
    #define OS__GETFINALPATHNAME_METHODDEF
#endif /* !defined(OS__GETFINALPATHNAME_METHODDEF) */

#ifndef OS__FINDFIRSTFILE_METHODDEF
    #define OS__FINDFIRSTFILE_METHODDEF
#endif /* !defined(OS__FINDFIRSTFILE_METHODDEF) */

#ifndef OS__GETVOLUMEPATHNAME_METHODDEF
    #define OS__GETVOLUMEPATHNAME_METHODDEF
#endif /* !defined(OS__GETVOLUMEPATHNAME_METHODDEF) */

#ifndef OS__PATH_SPLITROOT_METHODDEF
    #define OS__PATH_SPLITROOT_METHODDEF
#endif /* !defined(OS__PATH_SPLITROOT_METHODDEF) */

#ifndef OS__PATH_ISDIR_METHODDEF
    #define OS__PATH_ISDIR_METHODDEF
#endif /* !defined(OS__PATH_ISDIR_METHODDEF) */

#ifndef OS__PATH_ISFILE_METHODDEF
    #define OS__PATH_ISFILE_METHODDEF
#endif /* !defined(OS__PATH_ISFILE_METHODDEF) */

#ifndef OS__PATH_EXISTS_METHODDEF
    #define OS__PATH_EXISTS_METHODDEF
#endif /* !defined(OS__PATH_EXISTS_METHODDEF) */

#ifndef OS__PATH_ISLINK_METHODDEF
    #define OS__PATH_ISLINK_METHODDEF
#endif /* !defined(OS__PATH_ISLINK_METHODDEF) */

#ifndef OS_NICE_METHODDEF
    #define OS_NICE_METHODDEF
#endif /* !defined(OS_NICE_METHODDEF) */

#ifndef OS_GETPRIORITY_METHODDEF
    #define OS_GETPRIORITY_METHODDEF
#endif /* !defined(OS_GETPRIORITY_METHODDEF) */

#ifndef OS_SETPRIORITY_METHODDEF
    #define OS_SETPRIORITY_METHODDEF
#endif /* !defined(OS_SETPRIORITY_METHODDEF) */

#ifndef OS_SYSTEM_METHODDEF
    #define OS_SYSTEM_METHODDEF
#endif /* !defined(OS_SYSTEM_METHODDEF) */

#ifndef OS_UMASK_METHODDEF
    #define OS_UMASK_METHODDEF
#endif /* !defined(OS_UMASK_METHODDEF) */

#ifndef OS_UNAME_METHODDEF
    #define OS_UNAME_METHODDEF
#endif /* !defined(OS_UNAME_METHODDEF) */

#ifndef OS_EXECV_METHODDEF
    #define OS_EXECV_METHODDEF
#endif /* !defined(OS_EXECV_METHODDEF) */

#ifndef OS_EXECVE_METHODDEF
    #define OS_EXECVE_METHODDEF
#endif /* !defined(OS_EXECVE_METHODDEF) */

#ifndef OS_POSIX_SPAWN_METHODDEF
    #define OS_POSIX_SPAWN_METHODDEF
#endif /* !defined(OS_POSIX_SPAWN_METHODDEF) */

#ifndef OS_POSIX_SPAWNP_METHODDEF
    #define OS_POSIX_SPAWNP_METHODDEF
#endif /* !defined(OS_POSIX_SPAWNP_METHODDEF) */

#ifndef OS_SPAWNV_METHODDEF
    #define OS_SPAWNV_METHODDEF
#endif /* !defined(OS_SPAWNV_METHODDEF) */

#ifndef OS_SPAWNVE_METHODDEF
    #define OS_SPAWNVE_METHODDEF
#endif /* !defined(OS_SPAWNVE_METHODDEF) */

#ifndef OS_REGISTER_AT_FORK_METHODDEF
    #define OS_REGISTER_AT_FORK_METHODDEF
#endif /* !defined(OS_REGISTER_AT_FORK_METHODDEF) */

#ifndef OS_FORK1_METHODDEF
    #define OS_FORK1_METHODDEF
#endif /* !defined(OS_FORK1_METHODDEF) */

#ifndef OS_FORK_METHODDEF
    #define OS_FORK_METHODDEF
#endif /* !defined(OS_FORK_METHODDEF) */

#ifndef OS_SCHED_GET_PRIORITY_MAX_METHODDEF
    #define OS_SCHED_GET_PRIORITY_MAX_METHODDEF
#endif /* !defined(OS_SCHED_GET_PRIORITY_MAX_METHODDEF) */

#ifndef OS_SCHED_GET_PRIORITY_MIN_METHODDEF
    #define OS_SCHED_GET_PRIORITY_MIN_METHODDEF
#endif /* !defined(OS_SCHED_GET_PRIORITY_MIN_METHODDEF) */

#ifndef OS_SCHED_GETSCHEDULER_METHODDEF
    #define OS_SCHED_GETSCHEDULER_METHODDEF
#endif /* !defined(OS_SCHED_GETSCHEDULER_METHODDEF) */

#ifndef OS_SCHED_SETSCHEDULER_METHODDEF
    #define OS_SCHED_SETSCHEDULER_METHODDEF
#endif /* !defined(OS_SCHED_SETSCHEDULER_METHODDEF) */

#ifndef OS_SCHED_GETPARAM_METHODDEF
    #define OS_SCHED_GETPARAM_METHODDEF
#endif /* !defined(OS_SCHED_GETPARAM_METHODDEF) */

#ifndef OS_SCHED_SETPARAM_METHODDEF
    #define OS_SCHED_SETPARAM_METHODDEF
#endif /* !defined(OS_SCHED_SETPARAM_METHODDEF) */

#ifndef OS_SCHED_RR_GET_INTERVAL_METHODDEF
    #define OS_SCHED_RR_GET_INTERVAL_METHODDEF
#endif /* !defined(OS_SCHED_RR_GET_INTERVAL_METHODDEF) */

#ifndef OS_SCHED_YIELD_METHODDEF
    #define OS_SCHED_YIELD_METHODDEF
#endif /* !defined(OS_SCHED_YIELD_METHODDEF) */

#ifndef OS_SCHED_SETAFFINITY_METHODDEF
    #define OS_SCHED_SETAFFINITY_METHODDEF
#endif /* !defined(OS_SCHED_SETAFFINITY_METHODDEF) */

#ifndef OS_SCHED_GETAFFINITY_METHODDEF
    #define OS_SCHED_GETAFFINITY_METHODDEF
#endif /* !defined(OS_SCHED_GETAFFINITY_METHODDEF) */

#ifndef OS_POSIX_OPENPT_METHODDEF
    #define OS_POSIX_OPENPT_METHODDEF
#endif /* !defined(OS_POSIX_OPENPT_METHODDEF) */

#ifndef OS_GRANTPT_METHODDEF
    #define OS_GRANTPT_METHODDEF
#endif /* !defined(OS_GRANTPT_METHODDEF) */

#ifndef OS_UNLOCKPT_METHODDEF
    #define OS_UNLOCKPT_METHODDEF
#endif /* !defined(OS_UNLOCKPT_METHODDEF) */

#ifndef OS_PTSNAME_METHODDEF
    #define OS_PTSNAME_METHODDEF
#endif /* !defined(OS_PTSNAME_METHODDEF) */

#ifndef OS_OPENPTY_METHODDEF
    #define OS_OPENPTY_METHODDEF
#endif /* !defined(OS_OPENPTY_METHODDEF) */

#ifndef OS_LOGIN_TTY_METHODDEF
    #define OS_LOGIN_TTY_METHODDEF
#endif /* !defined(OS_LOGIN_TTY_METHODDEF) */

#ifndef OS_FORKPTY_METHODDEF
    #define OS_FORKPTY_METHODDEF
#endif /* !defined(OS_FORKPTY_METHODDEF) */

#ifndef OS_GETEGID_METHODDEF
    #define OS_GETEGID_METHODDEF
#endif /* !defined(OS_GETEGID_METHODDEF) */

#ifndef OS_GETEUID_METHODDEF
    #define OS_GETEUID_METHODDEF
#endif /* !defined(OS_GETEUID_METHODDEF) */

#ifndef OS_GETGID_METHODDEF
    #define OS_GETGID_METHODDEF
#endif /* !defined(OS_GETGID_METHODDEF) */

#ifndef OS_GETPID_METHODDEF
    #define OS_GETPID_METHODDEF
#endif /* !defined(OS_GETPID_METHODDEF) */

#ifndef OS_GETGROUPLIST_METHODDEF
    #define OS_GETGROUPLIST_METHODDEF
#endif /* !defined(OS_GETGROUPLIST_METHODDEF) */

#ifndef OS_GETGROUPS_METHODDEF
    #define OS_GETGROUPS_METHODDEF
#endif /* !defined(OS_GETGROUPS_METHODDEF) */

#ifndef OS_INITGROUPS_METHODDEF
    #define OS_INITGROUPS_METHODDEF
#endif /* !defined(OS_INITGROUPS_METHODDEF) */

#ifndef OS_GETPGID_METHODDEF
    #define OS_GETPGID_METHODDEF
#endif /* !defined(OS_GETPGID_METHODDEF) */

#ifndef OS_GETPGRP_METHODDEF
    #define OS_GETPGRP_METHODDEF
#endif /* !defined(OS_GETPGRP_METHODDEF) */

#ifndef OS_SETPGRP_METHODDEF
    #define OS_SETPGRP_METHODDEF
#endif /* !defined(OS_SETPGRP_METHODDEF) */

#ifndef OS_GETPPID_METHODDEF
    #define OS_GETPPID_METHODDEF
#endif /* !defined(OS_GETPPID_METHODDEF) */

#ifndef OS_GETLOGIN_METHODDEF
    #define OS_GETLOGIN_METHODDEF
#endif /* !defined(OS_GETLOGIN_METHODDEF) */

#ifndef OS_GETUID_METHODDEF
    #define OS_GETUID_METHODDEF
#endif /* !defined(OS_GETUID_METHODDEF) */

#ifndef OS_KILL_METHODDEF
    #define OS_KILL_METHODDEF
#endif /* !defined(OS_KILL_METHODDEF) */

#ifndef OS_KILLPG_METHODDEF
    #define OS_KILLPG_METHODDEF
#endif /* !defined(OS_KILLPG_METHODDEF) */

#ifndef OS_PLOCK_METHODDEF
    #define OS_PLOCK_METHODDEF
#endif /* !defined(OS_PLOCK_METHODDEF) */

#ifndef OS_SETUID_METHODDEF
    #define OS_SETUID_METHODDEF
#endif /* !defined(OS_SETUID_METHODDEF) */

#ifndef OS_SETEUID_METHODDEF
    #define OS_SETEUID_METHODDEF
#endif /* !defined(OS_SETEUID_METHODDEF) */

#ifndef OS_SETEGID_METHODDEF
    #define OS_SETEGID_METHODDEF
#endif /* !defined(OS_SETEGID_METHODDEF) */

#ifndef OS_SETREUID_METHODDEF
    #define OS_SETREUID_METHODDEF
#endif /* !defined(OS_SETREUID_METHODDEF) */

#ifndef OS_SETREGID_METHODDEF
    #define OS_SETREGID_METHODDEF
#endif /* !defined(OS_SETREGID_METHODDEF) */

#ifndef OS_SETGID_METHODDEF
    #define OS_SETGID_METHODDEF
#endif /* !defined(OS_SETGID_METHODDEF) */

#ifndef OS_SETGROUPS_METHODDEF
    #define OS_SETGROUPS_METHODDEF
#endif /* !defined(OS_SETGROUPS_METHODDEF) */

#ifndef OS_WAIT3_METHODDEF
    #define OS_WAIT3_METHODDEF
#endif /* !defined(OS_WAIT3_METHODDEF) */

#ifndef OS_WAIT4_METHODDEF
    #define OS_WAIT4_METHODDEF
#endif /* !defined(OS_WAIT4_METHODDEF) */

#ifndef OS_WAITID_METHODDEF
    #define OS_WAITID_METHODDEF
#endif /* !defined(OS_WAITID_METHODDEF) */

#ifndef OS_WAITPID_METHODDEF
    #define OS_WAITPID_METHODDEF
#endif /* !defined(OS_WAITPID_METHODDEF) */

#ifndef OS_WAIT_METHODDEF
    #define OS_WAIT_METHODDEF
#endif /* !defined(OS_WAIT_METHODDEF) */

#ifndef OS_PIDFD_OPEN_METHODDEF
    #define OS_PIDFD_OPEN_METHODDEF
#endif /* !defined(OS_PIDFD_OPEN_METHODDEF) */

#ifndef OS_SETNS_METHODDEF
    #define OS_SETNS_METHODDEF
#endif /* !defined(OS_SETNS_METHODDEF) */

#ifndef OS_UNSHARE_METHODDEF
    #define OS_UNSHARE_METHODDEF
#endif /* !defined(OS_UNSHARE_METHODDEF) */

#ifndef OS_READLINK_METHODDEF
    #define OS_READLINK_METHODDEF
#endif /* !defined(OS_READLINK_METHODDEF) */

#ifndef OS_SYMLINK_METHODDEF
    #define OS_SYMLINK_METHODDEF
#endif /* !defined(OS_SYMLINK_METHODDEF) */

#ifndef OS_TIMERFD_CREATE_METHODDEF
    #define OS_TIMERFD_CREATE_METHODDEF
#endif /* !defined(OS_TIMERFD_CREATE_METHODDEF) */

#ifndef OS_TIMERFD_SETTIME_METHODDEF
    #define OS_TIMERFD_SETTIME_METHODDEF
#endif /* !defined(OS_TIMERFD_SETTIME_METHODDEF) */

#ifndef OS_TIMERFD_SETTIME_NS_METHODDEF
    #define OS_TIMERFD_SETTIME_NS_METHODDEF
#endif /* !defined(OS_TIMERFD_SETTIME_NS_METHODDEF) */

#ifndef OS_TIMERFD_GETTIME_METHODDEF
    #define OS_TIMERFD_GETTIME_METHODDEF
#endif /* !defined(OS_TIMERFD_GETTIME_METHODDEF) */

#ifndef OS_TIMERFD_GETTIME_NS_METHODDEF
    #define OS_TIMERFD_GETTIME_NS_METHODDEF
#endif /* !defined(OS_TIMERFD_GETTIME_NS_METHODDEF) */

#ifndef OS_GETSID_METHODDEF
    #define OS_GETSID_METHODDEF
#endif /* !defined(OS_GETSID_METHODDEF) */

#ifndef OS_SETSID_METHODDEF
    #define OS_SETSID_METHODDEF
#endif /* !defined(OS_SETSID_METHODDEF) */

#ifndef OS_SETPGID_METHODDEF
    #define OS_SETPGID_METHODDEF
#endif /* !defined(OS_SETPGID_METHODDEF) */

#ifndef OS_TCGETPGRP_METHODDEF
    #define OS_TCGETPGRP_METHODDEF
#endif /* !defined(OS_TCGETPGRP_METHODDEF) */

#ifndef OS_TCSETPGRP_METHODDEF
    #define OS_TCSETPGRP_METHODDEF
#endif /* !defined(OS_TCSETPGRP_METHODDEF) */

#ifndef OS_DUP2_METHODDEF
    #define OS_DUP2_METHODDEF
#endif /* !defined(OS_DUP2_METHODDEF) */

#ifndef OS_LOCKF_METHODDEF
    #define OS_LOCKF_METHODDEF
#endif /* !defined(OS_LOCKF_METHODDEF) */

#ifndef OS_READV_METHODDEF
    #define OS_READV_METHODDEF
#endif /* !defined(OS_READV_METHODDEF) */

#ifndef OS_PREAD_METHODDEF
    #define OS_PREAD_METHODDEF
#endif /* !defined(OS_PREAD_METHODDEF) */

#ifndef OS_PREADV_METHODDEF
    #define OS_PREADV_METHODDEF
#endif /* !defined(OS_PREADV_METHODDEF) */

#ifndef OS_SENDFILE_METHODDEF
    #define OS_SENDFILE_METHODDEF
#endif /* !defined(OS_SENDFILE_METHODDEF) */

#ifndef OS__FCOPYFILE_METHODDEF
    #define OS__FCOPYFILE_METHODDEF
#endif /* !defined(OS__FCOPYFILE_METHODDEF) */

#ifndef OS_PIPE_METHODDEF
    #define OS_PIPE_METHODDEF
#endif /* !defined(OS_PIPE_METHODDEF) */

#ifndef OS_PIPE2_METHODDEF
    #define OS_PIPE2_METHODDEF
#endif /* !defined(OS_PIPE2_METHODDEF) */

#ifndef OS_WRITEV_METHODDEF
    #define OS_WRITEV_METHODDEF
#endif /* !defined(OS_WRITEV_METHODDEF) */

#ifndef OS_PWRITE_METHODDEF
    #define OS_PWRITE_METHODDEF
#endif /* !defined(OS_PWRITE_METHODDEF) */

#ifndef OS_PWRITEV_METHODDEF
    #define OS_PWRITEV_METHODDEF
#endif /* !defined(OS_PWRITEV_METHODDEF) */

#ifndef OS_COPY_FILE_RANGE_METHODDEF
    #define OS_COPY_FILE_RANGE_METHODDEF
#endif /* !defined(OS_COPY_FILE_RANGE_METHODDEF) */

#ifndef OS_SPLICE_METHODDEF
    #define OS_SPLICE_METHODDEF
#endif /* !defined(OS_SPLICE_METHODDEF) */

#ifndef OS_MKFIFO_METHODDEF
    #define OS_MKFIFO_METHODDEF
#endif /* !defined(OS_MKFIFO_METHODDEF) */

#ifndef OS_MKNOD_METHODDEF
    #define OS_MKNOD_METHODDEF
#endif /* !defined(OS_MKNOD_METHODDEF) */

#ifndef OS_MAJOR_METHODDEF
    #define OS_MAJOR_METHODDEF
#endif /* !defined(OS_MAJOR_METHODDEF) */

#ifndef OS_MINOR_METHODDEF
    #define OS_MINOR_METHODDEF
#endif /* !defined(OS_MINOR_METHODDEF) */

#ifndef OS_MAKEDEV_METHODDEF
    #define OS_MAKEDEV_METHODDEF
#endif /* !defined(OS_MAKEDEV_METHODDEF) */

#ifndef OS_FTRUNCATE_METHODDEF
    #define OS_FTRUNCATE_METHODDEF
#endif /* !defined(OS_FTRUNCATE_METHODDEF) */

#ifndef OS_TRUNCATE_METHODDEF
    #define OS_TRUNCATE_METHODDEF
#endif /* !defined(OS_TRUNCATE_METHODDEF) */

#ifndef OS_POSIX_FALLOCATE_METHODDEF
    #define OS_POSIX_FALLOCATE_METHODDEF
#endif /* !defined(OS_POSIX_FALLOCATE_METHODDEF) */

#ifndef OS_POSIX_FADVISE_METHODDEF
    #define OS_POSIX_FADVISE_METHODDEF
#endif /* !defined(OS_POSIX_FADVISE_METHODDEF) */

#ifndef OS_PUTENV_METHODDEF
    #define OS_PUTENV_METHODDEF
#endif /* !defined(OS_PUTENV_METHODDEF) */

#ifndef OS_UNSETENV_METHODDEF
    #define OS_UNSETENV_METHODDEF
#endif /* !defined(OS_UNSETENV_METHODDEF) */

#ifndef OS_WCOREDUMP_METHODDEF
    #define OS_WCOREDUMP_METHODDEF
#endif /* !defined(OS_WCOREDUMP_METHODDEF) */

#ifndef OS_WIFCONTINUED_METHODDEF
    #define OS_WIFCONTINUED_METHODDEF
#endif /* !defined(OS_WIFCONTINUED_METHODDEF) */

#ifndef OS_WIFSTOPPED_METHODDEF
    #define OS_WIFSTOPPED_METHODDEF
#endif /* !defined(OS_WIFSTOPPED_METHODDEF) */

#ifndef OS_WIFSIGNALED_METHODDEF
    #define OS_WIFSIGNALED_METHODDEF
#endif /* !defined(OS_WIFSIGNALED_METHODDEF) */

#ifndef OS_WIFEXITED_METHODDEF
    #define OS_WIFEXITED_METHODDEF
#endif /* !defined(OS_WIFEXITED_METHODDEF) */

#ifndef OS_WEXITSTATUS_METHODDEF
    #define OS_WEXITSTATUS_METHODDEF
#endif /* !defined(OS_WEXITSTATUS_METHODDEF) */

#ifndef OS_WTERMSIG_METHODDEF
    #define OS_WTERMSIG_METHODDEF
#endif /* !defined(OS_WTERMSIG_METHODDEF) */

#ifndef OS_WSTOPSIG_METHODDEF
    #define OS_WSTOPSIG_METHODDEF
#endif /* !defined(OS_WSTOPSIG_METHODDEF) */

#ifndef OS_FSTATVFS_METHODDEF
    #define OS_FSTATVFS_METHODDEF
#endif /* !defined(OS_FSTATVFS_METHODDEF) */

#ifndef OS_STATVFS_METHODDEF
    #define OS_STATVFS_METHODDEF
#endif /* !defined(OS_STATVFS_METHODDEF) */

#ifndef OS__GETDISKUSAGE_METHODDEF
    #define OS__GETDISKUSAGE_METHODDEF
#endif /* !defined(OS__GETDISKUSAGE_METHODDEF) */

#ifndef OS_FPATHCONF_METHODDEF
    #define OS_FPATHCONF_METHODDEF
#endif /* !defined(OS_FPATHCONF_METHODDEF) */

#ifndef OS_PATHCONF_METHODDEF
    #define OS_PATHCONF_METHODDEF
#endif /* !defined(OS_PATHCONF_METHODDEF) */

#ifndef OS_CONFSTR_METHODDEF
    #define OS_CONFSTR_METHODDEF
#endif /* !defined(OS_CONFSTR_METHODDEF) */

#ifndef OS_SYSCONF_METHODDEF
    #define OS_SYSCONF_METHODDEF
#endif /* !defined(OS_SYSCONF_METHODDEF) */

#ifndef OS_STARTFILE_METHODDEF
    #define OS_STARTFILE_METHODDEF
#endif /* !defined(OS_STARTFILE_METHODDEF) */

#ifndef OS_GETLOADAVG_METHODDEF
    #define OS_GETLOADAVG_METHODDEF
#endif /* !defined(OS_GETLOADAVG_METHODDEF) */

#ifndef OS_SETRESUID_METHODDEF
    #define OS_SETRESUID_METHODDEF
#endif /* !defined(OS_SETRESUID_METHODDEF) */

#ifndef OS_SETRESGID_METHODDEF
    #define OS_SETRESGID_METHODDEF
#endif /* !defined(OS_SETRESGID_METHODDEF) */

#ifndef OS_GETRESUID_METHODDEF
    #define OS_GETRESUID_METHODDEF
#endif /* !defined(OS_GETRESUID_METHODDEF) */

#ifndef OS_GETRESGID_METHODDEF
    #define OS_GETRESGID_METHODDEF
#endif /* !defined(OS_GETRESGID_METHODDEF) */

#ifndef OS_GETXATTR_METHODDEF
    #define OS_GETXATTR_METHODDEF
#endif /* !defined(OS_GETXATTR_METHODDEF) */

#ifndef OS_SETXATTR_METHODDEF
    #define OS_SETXATTR_METHODDEF
#endif /* !defined(OS_SETXATTR_METHODDEF) */

#ifndef OS_REMOVEXATTR_METHODDEF
    #define OS_REMOVEXATTR_METHODDEF
#endif /* !defined(OS_REMOVEXATTR_METHODDEF) */

#ifndef OS_LISTXATTR_METHODDEF
    #define OS_LISTXATTR_METHODDEF
#endif /* !defined(OS_LISTXATTR_METHODDEF) */

#ifndef OS_MEMFD_CREATE_METHODDEF
    #define OS_MEMFD_CREATE_METHODDEF
#endif /* !defined(OS_MEMFD_CREATE_METHODDEF) */

#ifndef OS_EVENTFD_METHODDEF
    #define OS_EVENTFD_METHODDEF
#endif /* !defined(OS_EVENTFD_METHODDEF) */

#ifndef OS_EVENTFD_READ_METHODDEF
    #define OS_EVENTFD_READ_METHODDEF
#endif /* !defined(OS_EVENTFD_READ_METHODDEF) */

#ifndef OS_EVENTFD_WRITE_METHODDEF
    #define OS_EVENTFD_WRITE_METHODDEF
#endif /* !defined(OS_EVENTFD_WRITE_METHODDEF) */

#ifndef OS_GET_TERMINAL_SIZE_METHODDEF
    #define OS_GET_TERMINAL_SIZE_METHODDEF
#endif /* !defined(OS_GET_TERMINAL_SIZE_METHODDEF) */

#ifndef OS_GET_HANDLE_INHERITABLE_METHODDEF
    #define OS_GET_HANDLE_INHERITABLE_METHODDEF
#endif /* !defined(OS_GET_HANDLE_INHERITABLE_METHODDEF) */

#ifndef OS_SET_HANDLE_INHERITABLE_METHODDEF
    #define OS_SET_HANDLE_INHERITABLE_METHODDEF
#endif /* !defined(OS_SET_HANDLE_INHERITABLE_METHODDEF) */

#ifndef OS_GETRANDOM_METHODDEF
    #define OS_GETRANDOM_METHODDEF
#endif /* !defined(OS_GETRANDOM_METHODDEF) */

#ifndef OS__ADD_DLL_DIRECTORY_METHODDEF
    #define OS__ADD_DLL_DIRECTORY_METHODDEF
#endif /* !defined(OS__ADD_DLL_DIRECTORY_METHODDEF) */

#ifndef OS__REMOVE_DLL_DIRECTORY_METHODDEF
    #define OS__REMOVE_DLL_DIRECTORY_METHODDEF
#endif /* !defined(OS__REMOVE_DLL_DIRECTORY_METHODDEF) */

#ifndef OS_WAITSTATUS_TO_EXITCODE_METHODDEF
    #define OS_WAITSTATUS_TO_EXITCODE_METHODDEF
#endif /* !defined(OS_WAITSTATUS_TO_EXITCODE_METHODDEF) */
<<<<<<< HEAD
/*[clinic end generated code: output=3a58e906d8817ae9 input=a9049054013a1b77]*/
=======

#ifndef OS__SUPPORTS_VIRTUAL_TERMINAL_METHODDEF
    #define OS__SUPPORTS_VIRTUAL_TERMINAL_METHODDEF
#endif /* !defined(OS__SUPPORTS_VIRTUAL_TERMINAL_METHODDEF) */
/*[clinic end generated code: output=18c128534c355d84 input=a9049054013a1b77]*/
>>>>>>> ea978c64
<|MERGE_RESOLUTION|>--- conflicted
+++ resolved
@@ -4490,7 +4490,7 @@
     int oflag;
     int _return_value;
 
-    oflag = _PyLong_AsInt(arg);
+    oflag = PyLong_AsInt(arg);
     if (oflag == -1 && PyErr_Occurred()) {
         goto exit;
     }
@@ -12583,12 +12583,8 @@
 #ifndef OS_WAITSTATUS_TO_EXITCODE_METHODDEF
     #define OS_WAITSTATUS_TO_EXITCODE_METHODDEF
 #endif /* !defined(OS_WAITSTATUS_TO_EXITCODE_METHODDEF) */
-<<<<<<< HEAD
-/*[clinic end generated code: output=3a58e906d8817ae9 input=a9049054013a1b77]*/
-=======
 
 #ifndef OS__SUPPORTS_VIRTUAL_TERMINAL_METHODDEF
     #define OS__SUPPORTS_VIRTUAL_TERMINAL_METHODDEF
 #endif /* !defined(OS__SUPPORTS_VIRTUAL_TERMINAL_METHODDEF) */
-/*[clinic end generated code: output=18c128534c355d84 input=a9049054013a1b77]*/
->>>>>>> ea978c64
+/*[clinic end generated code: output=12a3bc95d442f74d input=a9049054013a1b77]*/