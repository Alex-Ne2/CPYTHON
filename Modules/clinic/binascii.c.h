/*[clinic input]
preserve
[clinic start generated code]*/

PyDoc_STRVAR(binascii_a2b_uu__doc__,
"a2b_uu($module, data, /)\n"
"--\n"
"\n"
"Decode a line of uuencoded data.");

#define BINASCII_A2B_UU_METHODDEF    \
    {"a2b_uu", (PyCFunction)binascii_a2b_uu, METH_O, binascii_a2b_uu__doc__},

static PyObject *
binascii_a2b_uu_impl(PyObject *module, Py_buffer *data);

static PyObject *
binascii_a2b_uu(PyObject *module, PyObject *arg)
{
    PyObject *return_value = NULL;
    Py_buffer data = {NULL, NULL};

    if (!ascii_buffer_converter(arg, &data)) {
        goto exit;
    }
    return_value = binascii_a2b_uu_impl(module, &data);

exit:
    /* Cleanup for data */
    if (data.obj)
       PyBuffer_Release(&data);

    return return_value;
}

PyDoc_STRVAR(binascii_b2a_uu__doc__,
"b2a_uu($module, data, /, *, backtick=False)\n"
"--\n"
"\n"
"Uuencode line of data.");

#define BINASCII_B2A_UU_METHODDEF    \
    {"b2a_uu", (PyCFunction)(void(*)(void))binascii_b2a_uu, METH_FASTCALL|METH_KEYWORDS, binascii_b2a_uu__doc__},

static PyObject *
binascii_b2a_uu_impl(PyObject *module, Py_buffer *data, int backtick);

static PyObject *
binascii_b2a_uu(PyObject *module, PyObject *const *args, Py_ssize_t nargs, PyObject *kwnames)
{
    PyObject *return_value = NULL;
    static const char * const _keywords[] = {"", "backtick", NULL};
    static _PyArg_Parser _parser = {NULL, _keywords, "b2a_uu", 0};
    PyObject *argsbuf[2];
    Py_ssize_t noptargs = nargs + (kwnames ? PyTuple_GET_SIZE(kwnames) : 0) - 1;
    Py_buffer data = {NULL, NULL};
    int backtick = 0;

    args = _PyArg_UnpackKeywords(args, nargs, NULL, kwnames, &_parser, 1, 1, 0, argsbuf);
    if (!args) {
        goto exit;
    }
    if (PyObject_GetBuffer(args[0], &data, PyBUF_SIMPLE) != 0) {
        goto exit;
    }
    if (!PyBuffer_IsContiguous(&data, 'C')) {
        _PyArg_BadArgument("b2a_uu", "argument 1", "contiguous buffer", args[0]);
        goto exit;
    }
    if (!noptargs) {
        goto skip_optional_kwonly;
    }
    if (PyFloat_Check(args[1])) {
        PyErr_SetString(PyExc_TypeError,
                        "integer argument expected, got float" );
        goto exit;
    }
    backtick = _PyLong_AsInt(args[1]);
    if (backtick == -1 && PyErr_Occurred()) {
        goto exit;
    }
skip_optional_kwonly:
    return_value = binascii_b2a_uu_impl(module, &data, backtick);

exit:
    /* Cleanup for data */
    if (data.obj) {
       PyBuffer_Release(&data);
    }

    return return_value;
}

PyDoc_STRVAR(binascii_a2b_base64__doc__,
"a2b_base64($module, data, /)\n"
"--\n"
"\n"
"Decode a line of base64 data.");

#define BINASCII_A2B_BASE64_METHODDEF    \
    {"a2b_base64", (PyCFunction)binascii_a2b_base64, METH_O, binascii_a2b_base64__doc__},

static PyObject *
binascii_a2b_base64_impl(PyObject *module, Py_buffer *data);

static PyObject *
binascii_a2b_base64(PyObject *module, PyObject *arg)
{
    PyObject *return_value = NULL;
    Py_buffer data = {NULL, NULL};

    if (!ascii_buffer_converter(arg, &data)) {
        goto exit;
    }
    return_value = binascii_a2b_base64_impl(module, &data);

exit:
    /* Cleanup for data */
    if (data.obj)
       PyBuffer_Release(&data);

    return return_value;
}

PyDoc_STRVAR(binascii_b2a_base64__doc__,
"b2a_base64($module, data, /, *, newline=True)\n"
"--\n"
"\n"
"Base64-code line of data.");

#define BINASCII_B2A_BASE64_METHODDEF    \
    {"b2a_base64", (PyCFunction)(void(*)(void))binascii_b2a_base64, METH_FASTCALL|METH_KEYWORDS, binascii_b2a_base64__doc__},

static PyObject *
binascii_b2a_base64_impl(PyObject *module, Py_buffer *data, int newline);

static PyObject *
binascii_b2a_base64(PyObject *module, PyObject *const *args, Py_ssize_t nargs, PyObject *kwnames)
{
    PyObject *return_value = NULL;
    static const char * const _keywords[] = {"", "newline", NULL};
    static _PyArg_Parser _parser = {NULL, _keywords, "b2a_base64", 0};
    PyObject *argsbuf[2];
    Py_ssize_t noptargs = nargs + (kwnames ? PyTuple_GET_SIZE(kwnames) : 0) - 1;
    Py_buffer data = {NULL, NULL};
    int newline = 1;

    args = _PyArg_UnpackKeywords(args, nargs, NULL, kwnames, &_parser, 1, 1, 0, argsbuf);
    if (!args) {
        goto exit;
    }
    if (PyObject_GetBuffer(args[0], &data, PyBUF_SIMPLE) != 0) {
        goto exit;
    }
    if (!PyBuffer_IsContiguous(&data, 'C')) {
        _PyArg_BadArgument("b2a_base64", "argument 1", "contiguous buffer", args[0]);
        goto exit;
    }
    if (!noptargs) {
        goto skip_optional_kwonly;
    }
    if (PyFloat_Check(args[1])) {
        PyErr_SetString(PyExc_TypeError,
                        "integer argument expected, got float" );
        goto exit;
    }
    newline = _PyLong_AsInt(args[1]);
    if (newline == -1 && PyErr_Occurred()) {
        goto exit;
    }
skip_optional_kwonly:
    return_value = binascii_b2a_base64_impl(module, &data, newline);

exit:
    /* Cleanup for data */
    if (data.obj) {
       PyBuffer_Release(&data);
    }

    return return_value;
}

PyDoc_STRVAR(binascii_a2b_hqx__doc__,
"a2b_hqx($module, data, /)\n"
"--\n"
"\n"
"Decode .hqx coding.");

#define BINASCII_A2B_HQX_METHODDEF    \
    {"a2b_hqx", (PyCFunction)binascii_a2b_hqx, METH_O, binascii_a2b_hqx__doc__},

static PyObject *
binascii_a2b_hqx_impl(PyObject *module, Py_buffer *data);

static PyObject *
binascii_a2b_hqx(PyObject *module, PyObject *arg)
{
    PyObject *return_value = NULL;
    Py_buffer data = {NULL, NULL};

    if (!ascii_buffer_converter(arg, &data)) {
        goto exit;
    }
    return_value = binascii_a2b_hqx_impl(module, &data);

exit:
    /* Cleanup for data */
    if (data.obj)
       PyBuffer_Release(&data);

    return return_value;
}

PyDoc_STRVAR(binascii_rlecode_hqx__doc__,
"rlecode_hqx($module, data, /)\n"
"--\n"
"\n"
"Binhex RLE-code binary data.");

#define BINASCII_RLECODE_HQX_METHODDEF    \
    {"rlecode_hqx", (PyCFunction)binascii_rlecode_hqx, METH_O, binascii_rlecode_hqx__doc__},

static PyObject *
binascii_rlecode_hqx_impl(PyObject *module, Py_buffer *data);

static PyObject *
binascii_rlecode_hqx(PyObject *module, PyObject *arg)
{
    PyObject *return_value = NULL;
    Py_buffer data = {NULL, NULL};

    if (PyObject_GetBuffer(arg, &data, PyBUF_SIMPLE) != 0) {
        goto exit;
    }
    if (!PyBuffer_IsContiguous(&data, 'C')) {
        _PyArg_BadArgument("rlecode_hqx", "argument", "contiguous buffer", arg);
        goto exit;
    }
    return_value = binascii_rlecode_hqx_impl(module, &data);

exit:
    /* Cleanup for data */
    if (data.obj) {
       PyBuffer_Release(&data);
    }

    return return_value;
}

PyDoc_STRVAR(binascii_b2a_hqx__doc__,
"b2a_hqx($module, data, /)\n"
"--\n"
"\n"
"Encode .hqx data.");

#define BINASCII_B2A_HQX_METHODDEF    \
    {"b2a_hqx", (PyCFunction)binascii_b2a_hqx, METH_O, binascii_b2a_hqx__doc__},

static PyObject *
binascii_b2a_hqx_impl(PyObject *module, Py_buffer *data);

static PyObject *
binascii_b2a_hqx(PyObject *module, PyObject *arg)
{
    PyObject *return_value = NULL;
    Py_buffer data = {NULL, NULL};

    if (PyObject_GetBuffer(arg, &data, PyBUF_SIMPLE) != 0) {
        goto exit;
    }
    if (!PyBuffer_IsContiguous(&data, 'C')) {
        _PyArg_BadArgument("b2a_hqx", "argument", "contiguous buffer", arg);
        goto exit;
    }
    return_value = binascii_b2a_hqx_impl(module, &data);

exit:
    /* Cleanup for data */
    if (data.obj) {
       PyBuffer_Release(&data);
    }

    return return_value;
}

PyDoc_STRVAR(binascii_rledecode_hqx__doc__,
"rledecode_hqx($module, data, /)\n"
"--\n"
"\n"
"Decode hexbin RLE-coded string.");

#define BINASCII_RLEDECODE_HQX_METHODDEF    \
    {"rledecode_hqx", (PyCFunction)binascii_rledecode_hqx, METH_O, binascii_rledecode_hqx__doc__},

static PyObject *
binascii_rledecode_hqx_impl(PyObject *module, Py_buffer *data);

static PyObject *
binascii_rledecode_hqx(PyObject *module, PyObject *arg)
{
    PyObject *return_value = NULL;
    Py_buffer data = {NULL, NULL};

    if (PyObject_GetBuffer(arg, &data, PyBUF_SIMPLE) != 0) {
        goto exit;
    }
    if (!PyBuffer_IsContiguous(&data, 'C')) {
        _PyArg_BadArgument("rledecode_hqx", "argument", "contiguous buffer", arg);
        goto exit;
    }
    return_value = binascii_rledecode_hqx_impl(module, &data);

exit:
    /* Cleanup for data */
    if (data.obj) {
       PyBuffer_Release(&data);
    }

    return return_value;
}

PyDoc_STRVAR(binascii_crc_hqx__doc__,
"crc_hqx($module, data, crc, /)\n"
"--\n"
"\n"
"Compute CRC-CCITT incrementally.");

#define BINASCII_CRC_HQX_METHODDEF    \
    {"crc_hqx", (PyCFunction)(void(*)(void))binascii_crc_hqx, METH_FASTCALL, binascii_crc_hqx__doc__},

static unsigned int
binascii_crc_hqx_impl(PyObject *module, Py_buffer *data, unsigned int crc);

static PyObject *
binascii_crc_hqx(PyObject *module, PyObject *const *args, Py_ssize_t nargs)
{
    PyObject *return_value = NULL;
    Py_buffer data = {NULL, NULL};
    unsigned int crc;
    unsigned int _return_value;

    if (!_PyArg_CheckPositional("crc_hqx", nargs, 2, 2)) {
        goto exit;
    }
    if (PyObject_GetBuffer(args[0], &data, PyBUF_SIMPLE) != 0) {
        goto exit;
    }
    if (!PyBuffer_IsContiguous(&data, 'C')) {
        _PyArg_BadArgument("crc_hqx", "argument 1", "contiguous buffer", args[0]);
        goto exit;
    }
    if (PyFloat_Check(args[1])) {
        PyErr_SetString(PyExc_TypeError,
                        "integer argument expected, got float" );
        goto exit;
    }
    crc = (unsigned int)PyLong_AsUnsignedLongMask(args[1]);
    if (crc == (unsigned int)-1 && PyErr_Occurred()) {
        goto exit;
    }
    _return_value = binascii_crc_hqx_impl(module, &data, crc);
    if ((_return_value == (unsigned int)-1) && PyErr_Occurred()) {
        goto exit;
    }
    return_value = PyLong_FromUnsignedLong((unsigned long)_return_value);

exit:
    /* Cleanup for data */
    if (data.obj) {
       PyBuffer_Release(&data);
    }

    return return_value;
}

PyDoc_STRVAR(binascii_crc32__doc__,
"crc32($module, data, crc=0, /)\n"
"--\n"
"\n"
"Compute CRC-32 incrementally.");

#define BINASCII_CRC32_METHODDEF    \
    {"crc32", (PyCFunction)(void(*)(void))binascii_crc32, METH_FASTCALL, binascii_crc32__doc__},

static unsigned int
binascii_crc32_impl(PyObject *module, Py_buffer *data, unsigned int crc);

static PyObject *
binascii_crc32(PyObject *module, PyObject *const *args, Py_ssize_t nargs)
{
    PyObject *return_value = NULL;
    Py_buffer data = {NULL, NULL};
    unsigned int crc = 0;
    unsigned int _return_value;

    if (!_PyArg_CheckPositional("crc32", nargs, 1, 2)) {
        goto exit;
    }
    if (PyObject_GetBuffer(args[0], &data, PyBUF_SIMPLE) != 0) {
        goto exit;
    }
    if (!PyBuffer_IsContiguous(&data, 'C')) {
        _PyArg_BadArgument("crc32", "argument 1", "contiguous buffer", args[0]);
        goto exit;
    }
    if (nargs < 2) {
        goto skip_optional;
    }
    if (PyFloat_Check(args[1])) {
        PyErr_SetString(PyExc_TypeError,
                        "integer argument expected, got float" );
        goto exit;
    }
    crc = (unsigned int)PyLong_AsUnsignedLongMask(args[1]);
    if (crc == (unsigned int)-1 && PyErr_Occurred()) {
        goto exit;
    }
skip_optional:
    _return_value = binascii_crc32_impl(module, &data, crc);
    if ((_return_value == (unsigned int)-1) && PyErr_Occurred()) {
        goto exit;
    }
    return_value = PyLong_FromUnsignedLong((unsigned long)_return_value);

exit:
    /* Cleanup for data */
    if (data.obj) {
       PyBuffer_Release(&data);
    }

    return return_value;
}

PyDoc_STRVAR(binascii_b2a_hex__doc__,
"b2a_hex($module, /, data, sep=None, bytes_per_sep=1)\n"
"--\n"
"\n"
"Hexadecimal representation of binary data.\n"
"\n"
"  sep\n"
"    An optional single character or byte to separate hex bytes.\n"
"  bytes_per_sep\n"
"    How many bytes between separators.  Positive values count from the\n"
"    right, negative values count from the left.\n"
"\n"
"The return value is a bytes object.  This function is also\n"
"available as \"hexlify()\".\n"
"\n"
"Example:\n"
">>> binascii.b2a_hex(b\'\\xb9\\x01\\xef\')\n"
"b\'b901ef\'\n"
">>> binascii.hexlify(b\'\\xb9\\x01\\xef\', \':\')\n"
"b\'b9:01:ef\'\n"
">>> binascii.b2a_hex(b\'\\xb9\\x01\\xef\', b\'_\', 2)\n"
"b\'b9_01ef\'");

#define BINASCII_B2A_HEX_METHODDEF    \
    {"b2a_hex", (PyCFunction)(void(*)(void))binascii_b2a_hex, METH_FASTCALL|METH_KEYWORDS, binascii_b2a_hex__doc__},

static PyObject *
binascii_b2a_hex_impl(PyObject *module, Py_buffer *data, PyObject *sep,
                      int bytes_per_sep);

static PyObject *
binascii_b2a_hex(PyObject *module, PyObject *const *args, Py_ssize_t nargs, PyObject *kwnames)
{
    PyObject *return_value = NULL;
    static const char * const _keywords[] = {"data", "sep", "bytes_per_sep", NULL};
    static _PyArg_Parser _parser = {NULL, _keywords, "b2a_hex", 0};
    PyObject *argsbuf[3];
    Py_ssize_t noptargs = nargs + (kwnames ? PyTuple_GET_SIZE(kwnames) : 0) - 1;
    Py_buffer data = {NULL, NULL};
    PyObject *sep = NULL;
    int bytes_per_sep = 1;

    args = _PyArg_UnpackKeywords(args, nargs, NULL, kwnames, &_parser, 1, 3, 0, argsbuf);
    if (!args) {
        goto exit;
    }
    if (PyObject_GetBuffer(args[0], &data, PyBUF_SIMPLE) != 0) {
        goto exit;
    }
    if (!PyBuffer_IsContiguous(&data, 'C')) {
<<<<<<< HEAD
        _PyArg_BadArgument("b2a_hex", "argument", "contiguous buffer", arg);
=======
        _PyArg_BadArgument("b2a_hex", 1, "contiguous buffer", args[0]);
>>>>>>> 1f11cf95
        goto exit;
    }
    if (!noptargs) {
        goto skip_optional_pos;
    }
    if (args[1]) {
        sep = args[1];
        if (!--noptargs) {
            goto skip_optional_pos;
        }
    }
    if (PyFloat_Check(args[2])) {
        PyErr_SetString(PyExc_TypeError,
                        "integer argument expected, got float" );
        goto exit;
    }
    bytes_per_sep = _PyLong_AsInt(args[2]);
    if (bytes_per_sep == -1 && PyErr_Occurred()) {
        goto exit;
    }
skip_optional_pos:
    return_value = binascii_b2a_hex_impl(module, &data, sep, bytes_per_sep);

exit:
    /* Cleanup for data */
    if (data.obj) {
       PyBuffer_Release(&data);
    }

    return return_value;
}

PyDoc_STRVAR(binascii_hexlify__doc__,
"hexlify($module, /, data, sep=None, bytes_per_sep=1)\n"
"--\n"
"\n"
"Hexadecimal representation of binary data.\n"
"\n"
"  sep\n"
"    An optional single character or byte to separate hex bytes.\n"
"  bytes_per_sep\n"
"    How many bytes between separators.  Positive values count from the\n"
"    right, negative values count from the left.\n"
"\n"
"The return value is a bytes object.  This function is also\n"
"available as \"b2a_hex()\".");

#define BINASCII_HEXLIFY_METHODDEF    \
    {"hexlify", (PyCFunction)(void(*)(void))binascii_hexlify, METH_FASTCALL|METH_KEYWORDS, binascii_hexlify__doc__},

static PyObject *
binascii_hexlify_impl(PyObject *module, Py_buffer *data, PyObject *sep,
                      int bytes_per_sep);

static PyObject *
binascii_hexlify(PyObject *module, PyObject *const *args, Py_ssize_t nargs, PyObject *kwnames)
{
    PyObject *return_value = NULL;
    static const char * const _keywords[] = {"data", "sep", "bytes_per_sep", NULL};
    static _PyArg_Parser _parser = {NULL, _keywords, "hexlify", 0};
    PyObject *argsbuf[3];
    Py_ssize_t noptargs = nargs + (kwnames ? PyTuple_GET_SIZE(kwnames) : 0) - 1;
    Py_buffer data = {NULL, NULL};
    PyObject *sep = NULL;
    int bytes_per_sep = 1;

    args = _PyArg_UnpackKeywords(args, nargs, NULL, kwnames, &_parser, 1, 3, 0, argsbuf);
    if (!args) {
        goto exit;
    }
    if (PyObject_GetBuffer(args[0], &data, PyBUF_SIMPLE) != 0) {
        goto exit;
    }
    if (!PyBuffer_IsContiguous(&data, 'C')) {
<<<<<<< HEAD
        _PyArg_BadArgument("hexlify", "argument", "contiguous buffer", arg);
=======
        _PyArg_BadArgument("hexlify", 1, "contiguous buffer", args[0]);
>>>>>>> 1f11cf95
        goto exit;
    }
    if (!noptargs) {
        goto skip_optional_pos;
    }
    if (args[1]) {
        sep = args[1];
        if (!--noptargs) {
            goto skip_optional_pos;
        }
    }
    if (PyFloat_Check(args[2])) {
        PyErr_SetString(PyExc_TypeError,
                        "integer argument expected, got float" );
        goto exit;
    }
    bytes_per_sep = _PyLong_AsInt(args[2]);
    if (bytes_per_sep == -1 && PyErr_Occurred()) {
        goto exit;
    }
skip_optional_pos:
    return_value = binascii_hexlify_impl(module, &data, sep, bytes_per_sep);

exit:
    /* Cleanup for data */
    if (data.obj) {
       PyBuffer_Release(&data);
    }

    return return_value;
}

PyDoc_STRVAR(binascii_a2b_hex__doc__,
"a2b_hex($module, hexstr, /)\n"
"--\n"
"\n"
"Binary data of hexadecimal representation.\n"
"\n"
"hexstr must contain an even number of hex digits (upper or lower case).\n"
"This function is also available as \"unhexlify()\".");

#define BINASCII_A2B_HEX_METHODDEF    \
    {"a2b_hex", (PyCFunction)binascii_a2b_hex, METH_O, binascii_a2b_hex__doc__},

static PyObject *
binascii_a2b_hex_impl(PyObject *module, Py_buffer *hexstr);

static PyObject *
binascii_a2b_hex(PyObject *module, PyObject *arg)
{
    PyObject *return_value = NULL;
    Py_buffer hexstr = {NULL, NULL};

    if (!ascii_buffer_converter(arg, &hexstr)) {
        goto exit;
    }
    return_value = binascii_a2b_hex_impl(module, &hexstr);

exit:
    /* Cleanup for hexstr */
    if (hexstr.obj)
       PyBuffer_Release(&hexstr);

    return return_value;
}

PyDoc_STRVAR(binascii_unhexlify__doc__,
"unhexlify($module, hexstr, /)\n"
"--\n"
"\n"
"Binary data of hexadecimal representation.\n"
"\n"
"hexstr must contain an even number of hex digits (upper or lower case).");

#define BINASCII_UNHEXLIFY_METHODDEF    \
    {"unhexlify", (PyCFunction)binascii_unhexlify, METH_O, binascii_unhexlify__doc__},

static PyObject *
binascii_unhexlify_impl(PyObject *module, Py_buffer *hexstr);

static PyObject *
binascii_unhexlify(PyObject *module, PyObject *arg)
{
    PyObject *return_value = NULL;
    Py_buffer hexstr = {NULL, NULL};

    if (!ascii_buffer_converter(arg, &hexstr)) {
        goto exit;
    }
    return_value = binascii_unhexlify_impl(module, &hexstr);

exit:
    /* Cleanup for hexstr */
    if (hexstr.obj)
       PyBuffer_Release(&hexstr);

    return return_value;
}

PyDoc_STRVAR(binascii_a2b_qp__doc__,
"a2b_qp($module, /, data, header=False)\n"
"--\n"
"\n"
"Decode a string of qp-encoded data.");

#define BINASCII_A2B_QP_METHODDEF    \
    {"a2b_qp", (PyCFunction)(void(*)(void))binascii_a2b_qp, METH_FASTCALL|METH_KEYWORDS, binascii_a2b_qp__doc__},

static PyObject *
binascii_a2b_qp_impl(PyObject *module, Py_buffer *data, int header);

static PyObject *
binascii_a2b_qp(PyObject *module, PyObject *const *args, Py_ssize_t nargs, PyObject *kwnames)
{
    PyObject *return_value = NULL;
    static const char * const _keywords[] = {"data", "header", NULL};
    static _PyArg_Parser _parser = {NULL, _keywords, "a2b_qp", 0};
    PyObject *argsbuf[2];
    Py_ssize_t noptargs = nargs + (kwnames ? PyTuple_GET_SIZE(kwnames) : 0) - 1;
    Py_buffer data = {NULL, NULL};
    int header = 0;

    args = _PyArg_UnpackKeywords(args, nargs, NULL, kwnames, &_parser, 1, 2, 0, argsbuf);
    if (!args) {
        goto exit;
    }
    if (!ascii_buffer_converter(args[0], &data)) {
        goto exit;
    }
    if (!noptargs) {
        goto skip_optional_pos;
    }
    if (PyFloat_Check(args[1])) {
        PyErr_SetString(PyExc_TypeError,
                        "integer argument expected, got float" );
        goto exit;
    }
    header = _PyLong_AsInt(args[1]);
    if (header == -1 && PyErr_Occurred()) {
        goto exit;
    }
skip_optional_pos:
    return_value = binascii_a2b_qp_impl(module, &data, header);

exit:
    /* Cleanup for data */
    if (data.obj)
       PyBuffer_Release(&data);

    return return_value;
}

PyDoc_STRVAR(binascii_b2a_qp__doc__,
"b2a_qp($module, /, data, quotetabs=False, istext=True, header=False)\n"
"--\n"
"\n"
"Encode a string using quoted-printable encoding.\n"
"\n"
"On encoding, when istext is set, newlines are not encoded, and white\n"
"space at end of lines is.  When istext is not set, \\r and \\n (CR/LF)\n"
"are both encoded.  When quotetabs is set, space and tabs are encoded.");

#define BINASCII_B2A_QP_METHODDEF    \
    {"b2a_qp", (PyCFunction)(void(*)(void))binascii_b2a_qp, METH_FASTCALL|METH_KEYWORDS, binascii_b2a_qp__doc__},

static PyObject *
binascii_b2a_qp_impl(PyObject *module, Py_buffer *data, int quotetabs,
                     int istext, int header);

static PyObject *
binascii_b2a_qp(PyObject *module, PyObject *const *args, Py_ssize_t nargs, PyObject *kwnames)
{
    PyObject *return_value = NULL;
    static const char * const _keywords[] = {"data", "quotetabs", "istext", "header", NULL};
    static _PyArg_Parser _parser = {NULL, _keywords, "b2a_qp", 0};
    PyObject *argsbuf[4];
    Py_ssize_t noptargs = nargs + (kwnames ? PyTuple_GET_SIZE(kwnames) : 0) - 1;
    Py_buffer data = {NULL, NULL};
    int quotetabs = 0;
    int istext = 1;
    int header = 0;

    args = _PyArg_UnpackKeywords(args, nargs, NULL, kwnames, &_parser, 1, 4, 0, argsbuf);
    if (!args) {
        goto exit;
    }
    if (PyObject_GetBuffer(args[0], &data, PyBUF_SIMPLE) != 0) {
        goto exit;
    }
    if (!PyBuffer_IsContiguous(&data, 'C')) {
        _PyArg_BadArgument("b2a_qp", "argument 'data'", "contiguous buffer", args[0]);
        goto exit;
    }
    if (!noptargs) {
        goto skip_optional_pos;
    }
    if (args[1]) {
        if (PyFloat_Check(args[1])) {
            PyErr_SetString(PyExc_TypeError,
                            "integer argument expected, got float" );
            goto exit;
        }
        quotetabs = _PyLong_AsInt(args[1]);
        if (quotetabs == -1 && PyErr_Occurred()) {
            goto exit;
        }
        if (!--noptargs) {
            goto skip_optional_pos;
        }
    }
    if (args[2]) {
        if (PyFloat_Check(args[2])) {
            PyErr_SetString(PyExc_TypeError,
                            "integer argument expected, got float" );
            goto exit;
        }
        istext = _PyLong_AsInt(args[2]);
        if (istext == -1 && PyErr_Occurred()) {
            goto exit;
        }
        if (!--noptargs) {
            goto skip_optional_pos;
        }
    }
    if (PyFloat_Check(args[3])) {
        PyErr_SetString(PyExc_TypeError,
                        "integer argument expected, got float" );
        goto exit;
    }
    header = _PyLong_AsInt(args[3]);
    if (header == -1 && PyErr_Occurred()) {
        goto exit;
    }
skip_optional_pos:
    return_value = binascii_b2a_qp_impl(module, &data, quotetabs, istext, header);

exit:
    /* Cleanup for data */
    if (data.obj) {
       PyBuffer_Release(&data);
    }

    return return_value;
}
<<<<<<< HEAD
/*[clinic end generated code: output=dea4ee349cf8d071 input=a9049054013a1b77]*/
=======
/*[clinic end generated code: output=f7b8049edb130c63 input=a9049054013a1b77]*/
>>>>>>> 1f11cf95
<|MERGE_RESOLUTION|>--- conflicted
+++ resolved
@@ -481,11 +481,7 @@
         goto exit;
     }
     if (!PyBuffer_IsContiguous(&data, 'C')) {
-<<<<<<< HEAD
-        _PyArg_BadArgument("b2a_hex", "argument", "contiguous buffer", arg);
-=======
-        _PyArg_BadArgument("b2a_hex", 1, "contiguous buffer", args[0]);
->>>>>>> 1f11cf95
+        _PyArg_BadArgument("b2a_hex", "argument 'data'", "contiguous buffer", args[0]);
         goto exit;
     }
     if (!noptargs) {
@@ -560,11 +556,7 @@
         goto exit;
     }
     if (!PyBuffer_IsContiguous(&data, 'C')) {
-<<<<<<< HEAD
-        _PyArg_BadArgument("hexlify", "argument", "contiguous buffer", arg);
-=======
-        _PyArg_BadArgument("hexlify", 1, "contiguous buffer", args[0]);
->>>>>>> 1f11cf95
+        _PyArg_BadArgument("hexlify", "argument 'data'", "contiguous buffer", args[0]);
         goto exit;
     }
     if (!noptargs) {
@@ -809,8 +801,4 @@
 
     return return_value;
 }
-<<<<<<< HEAD
-/*[clinic end generated code: output=dea4ee349cf8d071 input=a9049054013a1b77]*/
-=======
-/*[clinic end generated code: output=f7b8049edb130c63 input=a9049054013a1b77]*/
->>>>>>> 1f11cf95
+/*[clinic end generated code: output=e13bd02ac40496f0 input=a9049054013a1b77]*/