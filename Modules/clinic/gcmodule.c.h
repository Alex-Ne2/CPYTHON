/*[clinic input]
preserve
[clinic start generated code]*/

#if defined(Py_BUILD_CORE) && !defined(Py_BUILD_CORE_MODULE)
#  include "pycore_gc.h"          // PyGC_Head
#  include "pycore_runtime.h"     // _Py_ID()
#endif
#include "pycore_abstract.h"      // _Py_convert_optional_to_ssize_t()
#include "pycore_modsupport.h"    // _PyArg_UnpackKeywords()
#include "pycore_tuple.h"         // _PyTuple_FromArray()

PyDoc_STRVAR(gc_enable__doc__,
"enable($module, /)\n"
"--\n"
"\n"
"Enable automatic garbage collection.");

#define GC_ENABLE_METHODDEF    \
    {"enable", (PyCFunction)gc_enable, METH_NOARGS, gc_enable__doc__},

static PyObject *
gc_enable_impl(PyObject *module);

static PyObject *
gc_enable(PyObject *module, PyObject *Py_UNUSED(ignored))
{
    return gc_enable_impl(module);
}

PyDoc_STRVAR(gc_disable__doc__,
"disable($module, /)\n"
"--\n"
"\n"
"Disable automatic garbage collection.");

#define GC_DISABLE_METHODDEF    \
    {"disable", (PyCFunction)gc_disable, METH_NOARGS, gc_disable__doc__},

static PyObject *
gc_disable_impl(PyObject *module);

static PyObject *
gc_disable(PyObject *module, PyObject *Py_UNUSED(ignored))
{
    return gc_disable_impl(module);
}

PyDoc_STRVAR(gc_isenabled__doc__,
"isenabled($module, /)\n"
"--\n"
"\n"
"Returns true if automatic garbage collection is enabled.");

#define GC_ISENABLED_METHODDEF    \
    {"isenabled", (PyCFunction)gc_isenabled, METH_NOARGS, gc_isenabled__doc__},

static int
gc_isenabled_impl(PyObject *module);

static PyObject *
gc_isenabled(PyObject *module, PyObject *Py_UNUSED(ignored))
{
    PyObject *return_value = NULL;
    int _return_value;

    _return_value = gc_isenabled_impl(module);
    if ((_return_value == -1) && PyErr_Occurred()) {
        goto exit;
    }
    return_value = PyBool_FromLong((long)_return_value);

exit:
    return return_value;
}

PyDoc_STRVAR(gc_collect__doc__,
"collect($module, /, generation=2)\n"
"--\n"
"\n"
"Run the garbage collector.\n"
"\n"
"With no arguments, run a full collection.  The optional argument\n"
"may be an integer specifying which generation to collect.  A ValueError\n"
"is raised if the generation number is invalid.\n"
"\n"
"The number of unreachable objects is returned.");

#define GC_COLLECT_METHODDEF    \
    {"collect", _PyCFunction_CAST(gc_collect), METH_FASTCALL|METH_KEYWORDS, gc_collect__doc__},

static Py_ssize_t
gc_collect_impl(PyObject *module, int generation);

static PyObject *
gc_collect(PyObject *module, PyObject *const *args, Py_ssize_t nargs, PyObject *kwnames)
{
    PyObject *return_value = NULL;
    #if defined(Py_BUILD_CORE) && !defined(Py_BUILD_CORE_MODULE)

    #define NUM_KEYWORDS 1
    static struct {
        PyGC_Head _this_is_not_used;
        PyObject_VAR_HEAD
        PyObject *ob_item[NUM_KEYWORDS];
    } _kwtuple = {
        .ob_base = PyVarObject_HEAD_INIT(&PyTuple_Type, NUM_KEYWORDS)
        .ob_item = { &_Py_ID(generation), },
    };
    #undef NUM_KEYWORDS
    #define KWTUPLE (&_kwtuple.ob_base.ob_base)

    #else  // !Py_BUILD_CORE
    #  define KWTUPLE NULL
    #endif  // !Py_BUILD_CORE

    static const char * const _keywords[] = {"generation", NULL};
    static _PyArg_Parser _parser = {
        .keywords = _keywords,
        .fname = "collect",
        .kwtuple = KWTUPLE,
    };
    #undef KWTUPLE
    PyObject *argsbuf[1];
    Py_ssize_t noptargs = nargs + (kwnames ? PyTuple_GET_SIZE(kwnames) : 0) - 0;
    int generation = NUM_GENERATIONS - 1;
    Py_ssize_t _return_value;

    args = _PyArg_UnpackKeywords(args, nargs, NULL, kwnames, &_parser, 0, 1, 0, argsbuf);
    if (!args) {
        goto exit;
    }
    if (!noptargs) {
        goto skip_optional_pos;
    }
    generation = PyLong_AsInt(args[0]);
    if (generation == -1 && PyErr_Occurred()) {
        goto exit;
    }
skip_optional_pos:
    _return_value = gc_collect_impl(module, generation);
    if ((_return_value == -1) && PyErr_Occurred()) {
        goto exit;
    }
    return_value = PyLong_FromSsize_t(_return_value);

exit:
    return return_value;
}

PyDoc_STRVAR(gc_set_debug__doc__,
"set_debug($module, flags, /)\n"
"--\n"
"\n"
"Set the garbage collection debugging flags.\n"
"\n"
"  flags\n"
"    An integer that can have the following bits turned on:\n"
"      DEBUG_STATS - Print statistics during collection.\n"
"      DEBUG_COLLECTABLE - Print collectable objects found.\n"
"      DEBUG_UNCOLLECTABLE - Print unreachable but uncollectable objects\n"
"        found.\n"
"      DEBUG_SAVEALL - Save objects to gc.garbage rather than freeing them.\n"
"      DEBUG_LEAK - Debug leaking programs (everything but STATS).\n"
"\n"
"Debugging information is written to sys.stderr.");

#define GC_SET_DEBUG_METHODDEF    \
    {"set_debug", (PyCFunction)gc_set_debug, METH_O, gc_set_debug__doc__},

static PyObject *
gc_set_debug_impl(PyObject *module, int flags);

static PyObject *
gc_set_debug(PyObject *module, PyObject *arg)
{
    PyObject *return_value = NULL;
    int flags;

    flags = PyLong_AsInt(arg);
    if (flags == -1 && PyErr_Occurred()) {
        goto exit;
    }
    return_value = gc_set_debug_impl(module, flags);

exit:
    return return_value;
}

PyDoc_STRVAR(gc_get_debug__doc__,
"get_debug($module, /)\n"
"--\n"
"\n"
"Get the garbage collection debugging flags.");

#define GC_GET_DEBUG_METHODDEF    \
    {"get_debug", (PyCFunction)gc_get_debug, METH_NOARGS, gc_get_debug__doc__},

static int
gc_get_debug_impl(PyObject *module);

static PyObject *
gc_get_debug(PyObject *module, PyObject *Py_UNUSED(ignored))
{
    PyObject *return_value = NULL;
    int _return_value;

    _return_value = gc_get_debug_impl(module);
    if ((_return_value == -1) && PyErr_Occurred()) {
        goto exit;
    }
    return_value = PyLong_FromLong((long)_return_value);

exit:
    return return_value;
}

PyDoc_STRVAR(gc_set_threshold__doc__,
"set_threshold(threshold0, [threshold1, [threshold2]])\n"
"Set the collection thresholds (the collection frequency).\n"
"\n"
"Setting \'threshold0\' to zero disables collection.");

#define GC_SET_THRESHOLD_METHODDEF    \
    {"set_threshold", (PyCFunction)gc_set_threshold, METH_VARARGS, gc_set_threshold__doc__},

static PyObject *
gc_set_threshold_impl(PyObject *module, int threshold0, int group_right_1,
                      int threshold1, int group_right_2, int threshold2);

static PyObject *
gc_set_threshold(PyObject *module, PyObject *args)
{
    PyObject *return_value = NULL;
    int threshold0;
    int group_right_1 = 0;
    int threshold1 = 0;
    int group_right_2 = 0;
    int threshold2 = 0;

    switch (PyTuple_GET_SIZE(args)) {
        case 1:
            if (!PyArg_ParseTuple(args, "i:set_threshold", &threshold0)) {
                goto exit;
            }
            break;
        case 2:
            if (!PyArg_ParseTuple(args, "ii:set_threshold", &threshold0, &threshold1)) {
                goto exit;
            }
            group_right_1 = 1;
            break;
        case 3:
            if (!PyArg_ParseTuple(args, "iii:set_threshold", &threshold0, &threshold1, &threshold2)) {
                goto exit;
            }
            group_right_1 = 1;
            group_right_2 = 1;
            break;
        default:
            PyErr_SetString(PyExc_TypeError, "gc.set_threshold requires 1 to 3 arguments");
            goto exit;
    }
    return_value = gc_set_threshold_impl(module, threshold0, group_right_1, threshold1, group_right_2, threshold2);

exit:
    return return_value;
}

PyDoc_STRVAR(gc_get_threshold__doc__,
"get_threshold($module, /)\n"
"--\n"
"\n"
"Return the current collection thresholds.");

#define GC_GET_THRESHOLD_METHODDEF    \
    {"get_threshold", (PyCFunction)gc_get_threshold, METH_NOARGS, gc_get_threshold__doc__},

static PyObject *
gc_get_threshold_impl(PyObject *module);

static PyObject *
gc_get_threshold(PyObject *module, PyObject *Py_UNUSED(ignored))
{
    return gc_get_threshold_impl(module);
}

PyDoc_STRVAR(gc_get_count__doc__,
"get_count($module, /)\n"
"--\n"
"\n"
"Return a three-tuple of the current collection counts.");

#define GC_GET_COUNT_METHODDEF    \
    {"get_count", (PyCFunction)gc_get_count, METH_NOARGS, gc_get_count__doc__},

static PyObject *
gc_get_count_impl(PyObject *module);

static PyObject *
gc_get_count(PyObject *module, PyObject *Py_UNUSED(ignored))
{
    return gc_get_count_impl(module);
}

PyDoc_STRVAR(gc_get_referrers__doc__,
"get_referrers($module, /, *objs)\n"
"--\n"
"\n"
"Return the list of objects that directly refer to any of \'objs\'.");

#define GC_GET_REFERRERS_METHODDEF    \
    {"get_referrers", _PyCFunction_CAST(gc_get_referrers), METH_FASTCALL, gc_get_referrers__doc__},

static PyObject *
gc_get_referrers_impl(PyObject *module, Py_ssize_t nargs,
                      PyObject *const *args);

static PyObject *
gc_get_referrers(PyObject *module, PyObject *const *args, Py_ssize_t nargs)
{
    PyObject *return_value = NULL;
    Py_ssize_t nvararg = nargs - 0;
    PyObject *const *__clinic_args = NULL;

    __clinic_args = _PyTuple_FromArray(args, nargs);
    if (__clinic_args == NULL) {
        goto exit;
    }
<<<<<<< HEAD
    return_value = gc_get_referrers_impl(module, __clinic_args);

exit:
    /* Cleanup for args */
    Py_XDECREF(__clinic_args);

=======
    __clinic_args = args + 0;
    return_value = gc_get_referrers_impl(module, nvararg, __clinic_args);

exit:
>>>>>>> 75872605
    return return_value;
}

PyDoc_STRVAR(gc_get_referents__doc__,
"get_referents($module, /, *objs)\n"
"--\n"
"\n"
"Return the list of objects that are directly referred to by \'objs\'.");

#define GC_GET_REFERENTS_METHODDEF    \
    {"get_referents", _PyCFunction_CAST(gc_get_referents), METH_FASTCALL, gc_get_referents__doc__},

static PyObject *
gc_get_referents_impl(PyObject *module, Py_ssize_t nargs,
                      PyObject *const *args);

static PyObject *
gc_get_referents(PyObject *module, PyObject *const *args, Py_ssize_t nargs)
{
    PyObject *return_value = NULL;
    Py_ssize_t nvararg = nargs - 0;
    PyObject *const *__clinic_args = NULL;

    __clinic_args = _PyTuple_FromArray(args, nargs);
    if (__clinic_args == NULL) {
        goto exit;
    }
<<<<<<< HEAD
    return_value = gc_get_referents_impl(module, __clinic_args);

exit:
    /* Cleanup for args */
    Py_XDECREF(__clinic_args);

=======
    __clinic_args = args + 0;
    return_value = gc_get_referents_impl(module, nvararg, __clinic_args);

exit:
>>>>>>> 75872605
    return return_value;
}

PyDoc_STRVAR(gc_get_objects__doc__,
"get_objects($module, /, generation=None)\n"
"--\n"
"\n"
"Return a list of objects tracked by the collector (excluding the list returned).\n"
"\n"
"  generation\n"
"    Generation to extract the objects from.\n"
"\n"
"If generation is not None, return only the objects tracked by the collector\n"
"that are in that generation.");

#define GC_GET_OBJECTS_METHODDEF    \
    {"get_objects", _PyCFunction_CAST(gc_get_objects), METH_FASTCALL|METH_KEYWORDS, gc_get_objects__doc__},

static PyObject *
gc_get_objects_impl(PyObject *module, Py_ssize_t generation);

static PyObject *
gc_get_objects(PyObject *module, PyObject *const *args, Py_ssize_t nargs, PyObject *kwnames)
{
    PyObject *return_value = NULL;
    #if defined(Py_BUILD_CORE) && !defined(Py_BUILD_CORE_MODULE)

    #define NUM_KEYWORDS 1
    static struct {
        PyGC_Head _this_is_not_used;
        PyObject_VAR_HEAD
        PyObject *ob_item[NUM_KEYWORDS];
    } _kwtuple = {
        .ob_base = PyVarObject_HEAD_INIT(&PyTuple_Type, NUM_KEYWORDS)
        .ob_item = { &_Py_ID(generation), },
    };
    #undef NUM_KEYWORDS
    #define KWTUPLE (&_kwtuple.ob_base.ob_base)

    #else  // !Py_BUILD_CORE
    #  define KWTUPLE NULL
    #endif  // !Py_BUILD_CORE

    static const char * const _keywords[] = {"generation", NULL};
    static _PyArg_Parser _parser = {
        .keywords = _keywords,
        .fname = "get_objects",
        .kwtuple = KWTUPLE,
    };
    #undef KWTUPLE
    PyObject *argsbuf[1];
    Py_ssize_t noptargs = nargs + (kwnames ? PyTuple_GET_SIZE(kwnames) : 0) - 0;
    Py_ssize_t generation = -1;

    args = _PyArg_UnpackKeywords(args, nargs, NULL, kwnames, &_parser, 0, 1, 0, argsbuf);
    if (!args) {
        goto exit;
    }
    if (!noptargs) {
        goto skip_optional_pos;
    }
    if (!_Py_convert_optional_to_ssize_t(args[0], &generation)) {
        goto exit;
    }
skip_optional_pos:
    return_value = gc_get_objects_impl(module, generation);

exit:
    return return_value;
}

PyDoc_STRVAR(gc_get_stats__doc__,
"get_stats($module, /)\n"
"--\n"
"\n"
"Return a list of dictionaries containing per-generation statistics.");

#define GC_GET_STATS_METHODDEF    \
    {"get_stats", (PyCFunction)gc_get_stats, METH_NOARGS, gc_get_stats__doc__},

static PyObject *
gc_get_stats_impl(PyObject *module);

static PyObject *
gc_get_stats(PyObject *module, PyObject *Py_UNUSED(ignored))
{
    return gc_get_stats_impl(module);
}

PyDoc_STRVAR(gc_is_tracked__doc__,
"is_tracked($module, obj, /)\n"
"--\n"
"\n"
"Returns true if the object is tracked by the garbage collector.\n"
"\n"
"Simple atomic objects will return false.");

#define GC_IS_TRACKED_METHODDEF    \
    {"is_tracked", (PyCFunction)gc_is_tracked, METH_O, gc_is_tracked__doc__},

static int
gc_is_tracked_impl(PyObject *module, PyObject *obj);

static PyObject *
gc_is_tracked(PyObject *module, PyObject *obj)
{
    PyObject *return_value = NULL;
    int _return_value;

    _return_value = gc_is_tracked_impl(module, obj);
    if ((_return_value == -1) && PyErr_Occurred()) {
        goto exit;
    }
    return_value = PyBool_FromLong((long)_return_value);

exit:
    return return_value;
}

PyDoc_STRVAR(gc_is_finalized__doc__,
"is_finalized($module, obj, /)\n"
"--\n"
"\n"
"Returns true if the object has been already finalized by the GC.");

#define GC_IS_FINALIZED_METHODDEF    \
    {"is_finalized", (PyCFunction)gc_is_finalized, METH_O, gc_is_finalized__doc__},

static int
gc_is_finalized_impl(PyObject *module, PyObject *obj);

static PyObject *
gc_is_finalized(PyObject *module, PyObject *obj)
{
    PyObject *return_value = NULL;
    int _return_value;

    _return_value = gc_is_finalized_impl(module, obj);
    if ((_return_value == -1) && PyErr_Occurred()) {
        goto exit;
    }
    return_value = PyBool_FromLong((long)_return_value);

exit:
    return return_value;
}

PyDoc_STRVAR(gc_freeze__doc__,
"freeze($module, /)\n"
"--\n"
"\n"
"Freeze all current tracked objects and ignore them for future collections.\n"
"\n"
"This can be used before a POSIX fork() call to make the gc copy-on-write friendly.\n"
"Note: collection before a POSIX fork() call may free pages for future allocation\n"
"which can cause copy-on-write.");

#define GC_FREEZE_METHODDEF    \
    {"freeze", (PyCFunction)gc_freeze, METH_NOARGS, gc_freeze__doc__},

static PyObject *
gc_freeze_impl(PyObject *module);

static PyObject *
gc_freeze(PyObject *module, PyObject *Py_UNUSED(ignored))
{
    return gc_freeze_impl(module);
}

PyDoc_STRVAR(gc_unfreeze__doc__,
"unfreeze($module, /)\n"
"--\n"
"\n"
"Unfreeze all objects in the permanent generation.\n"
"\n"
"Put all objects in the permanent generation back into oldest generation.");

#define GC_UNFREEZE_METHODDEF    \
    {"unfreeze", (PyCFunction)gc_unfreeze, METH_NOARGS, gc_unfreeze__doc__},

static PyObject *
gc_unfreeze_impl(PyObject *module);

static PyObject *
gc_unfreeze(PyObject *module, PyObject *Py_UNUSED(ignored))
{
    return gc_unfreeze_impl(module);
}

PyDoc_STRVAR(gc_get_freeze_count__doc__,
"get_freeze_count($module, /)\n"
"--\n"
"\n"
"Return the number of objects in the permanent generation.");

#define GC_GET_FREEZE_COUNT_METHODDEF    \
    {"get_freeze_count", (PyCFunction)gc_get_freeze_count, METH_NOARGS, gc_get_freeze_count__doc__},

static Py_ssize_t
gc_get_freeze_count_impl(PyObject *module);

static PyObject *
gc_get_freeze_count(PyObject *module, PyObject *Py_UNUSED(ignored))
{
    PyObject *return_value = NULL;
    Py_ssize_t _return_value;

    _return_value = gc_get_freeze_count_impl(module);
    if ((_return_value == -1) && PyErr_Occurred()) {
        goto exit;
    }
    return_value = PyLong_FromSsize_t(_return_value);

exit:
    return return_value;
}
<<<<<<< HEAD
/*[clinic end generated code: output=29b60bfc31906600 input=a9049054013a1b77]*/
=======
/*[clinic end generated code: output=f488a0d4d6bd3687 input=a9049054013a1b77]*/
>>>>>>> 75872605
<|MERGE_RESOLUTION|>--- conflicted
+++ resolved
@@ -313,33 +313,24 @@
     {"get_referrers", _PyCFunction_CAST(gc_get_referrers), METH_FASTCALL, gc_get_referrers__doc__},
 
 static PyObject *
-gc_get_referrers_impl(PyObject *module, Py_ssize_t nargs,
-                      PyObject *const *args);
+gc_get_referrers_impl(PyObject *module, PyObject *objs);
 
 static PyObject *
 gc_get_referrers(PyObject *module, PyObject *const *args, Py_ssize_t nargs)
 {
     PyObject *return_value = NULL;
-    Py_ssize_t nvararg = nargs - 0;
-    PyObject *const *__clinic_args = NULL;
-
-    __clinic_args = _PyTuple_FromArray(args, nargs);
-    if (__clinic_args == NULL) {
-        goto exit;
-    }
-<<<<<<< HEAD
-    return_value = gc_get_referrers_impl(module, __clinic_args);
-
-exit:
-    /* Cleanup for args */
-    Py_XDECREF(__clinic_args);
-
-=======
-    __clinic_args = args + 0;
-    return_value = gc_get_referrers_impl(module, nvararg, __clinic_args);
-
-exit:
->>>>>>> 75872605
+    PyObject *objs = NULL;
+
+    objs = _PyTuple_FromArray(args, nargs);
+    if (objs == NULL) {
+        goto exit;
+    }
+    return_value = gc_get_referrers_impl(module, objs);
+
+exit:
+    /* Cleanup for objs */
+    Py_XDECREF(objs);
+
     return return_value;
 }
 
@@ -353,33 +344,24 @@
     {"get_referents", _PyCFunction_CAST(gc_get_referents), METH_FASTCALL, gc_get_referents__doc__},
 
 static PyObject *
-gc_get_referents_impl(PyObject *module, Py_ssize_t nargs,
-                      PyObject *const *args);
+gc_get_referents_impl(PyObject *module, PyObject *objs);
 
 static PyObject *
 gc_get_referents(PyObject *module, PyObject *const *args, Py_ssize_t nargs)
 {
     PyObject *return_value = NULL;
-    Py_ssize_t nvararg = nargs - 0;
-    PyObject *const *__clinic_args = NULL;
-
-    __clinic_args = _PyTuple_FromArray(args, nargs);
-    if (__clinic_args == NULL) {
-        goto exit;
-    }
-<<<<<<< HEAD
-    return_value = gc_get_referents_impl(module, __clinic_args);
-
-exit:
-    /* Cleanup for args */
-    Py_XDECREF(__clinic_args);
-
-=======
-    __clinic_args = args + 0;
-    return_value = gc_get_referents_impl(module, nvararg, __clinic_args);
-
-exit:
->>>>>>> 75872605
+    PyObject *objs = NULL;
+
+    objs = _PyTuple_FromArray(args, nargs);
+    if (objs == NULL) {
+        goto exit;
+    }
+    return_value = gc_get_referents_impl(module, objs);
+
+exit:
+    /* Cleanup for objs */
+    Py_XDECREF(objs);
+
     return return_value;
 }
 
@@ -596,8 +578,4 @@
 exit:
     return return_value;
 }
-<<<<<<< HEAD
-/*[clinic end generated code: output=29b60bfc31906600 input=a9049054013a1b77]*/
-=======
-/*[clinic end generated code: output=f488a0d4d6bd3687 input=a9049054013a1b77]*/
->>>>>>> 75872605
+/*[clinic end generated code: output=4f35875870da17c9 input=a9049054013a1b77]*/