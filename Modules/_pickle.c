/* pickle accelerator C extensor: _pickle module.
 *
 * It is built as a built-in module (Py_BUILD_CORE_BUILTIN define) on Windows
 * and as an extension module (Py_BUILD_CORE_MODULE define) on other
 * platforms. */

#ifndef Py_BUILD_CORE_BUILTIN
#  define Py_BUILD_CORE_MODULE 1
#endif

#include "Python.h"
#include "pycore_bytesobject.h"   // _PyBytesWriter
#include "pycore_ceval.h"         // _Py_EnterRecursiveCall()
#include "pycore_long.h"          // _PyLong_AsByteArray()
#include "pycore_moduleobject.h"  // _PyModule_GetState()
#include "pycore_object.h"        // _PyNone_Type
#include "pycore_pystate.h"       // _PyThreadState_GET()
#include "pycore_runtime.h"       // _Py_ID()
#include "pycore_setobject.h"     // _PySet_NextEntry()
#include "pycore_sysmodule.h"     // _PySys_GetAttr()

#include <stdlib.h>               // strtol()


PyDoc_STRVAR(pickle_module_doc,
"Optimized C implementation for the Python pickle module.");

/*[clinic input]
module _pickle
class _pickle.Pickler "PicklerObject *" ""
class _pickle.PicklerMemoProxy "PicklerMemoProxyObject *" ""
class _pickle.Unpickler "UnpicklerObject *" ""
class _pickle.UnpicklerMemoProxy "UnpicklerMemoProxyObject *" ""
[clinic start generated code]*/
/*[clinic end generated code: output=da39a3ee5e6b4b0d input=b6d7191ab6466cda]*/

/* Bump HIGHEST_PROTOCOL when new opcodes are added to the pickle protocol.
   Bump DEFAULT_PROTOCOL only when the oldest still supported version of Python
   already includes it. */
enum {
    HIGHEST_PROTOCOL = 5,
    DEFAULT_PROTOCOL = 4
};

#ifdef MS_WINDOWS
// These are already typedefs from windows.h, pulled in via pycore_runtime.h.
#define FLOAT FLOAT_
#define INT INT_
#define LONG LONG_

/* This can already be defined on Windows to set the character set
   the Windows header files treat as default */
#ifdef UNICODE
#undef UNICODE
#endif
#endif

/* Pickle opcodes. These must be kept updated with pickle.py.
   Extensive docs are in pickletools.py. */
enum opcode {
    MARK            = '(',
    STOP            = '.',
    POP             = '0',
    POP_MARK        = '1',
    DUP             = '2',
    FLOAT           = 'F',
    INT             = 'I',
    BININT          = 'J',
    BININT1         = 'K',
    LONG            = 'L',
    BININT2         = 'M',
    NONE            = 'N',
    PERSID          = 'P',
    BINPERSID       = 'Q',
    REDUCE          = 'R',
    STRING          = 'S',
    BINSTRING       = 'T',
    SHORT_BINSTRING = 'U',
    UNICODE         = 'V',
    BINUNICODE      = 'X',
    APPEND          = 'a',
    BUILD           = 'b',
    GLOBAL          = 'c',
    DICT            = 'd',
    EMPTY_DICT      = '}',
    APPENDS         = 'e',
    GET             = 'g',
    BINGET          = 'h',
    INST            = 'i',
    LONG_BINGET     = 'j',
    LIST            = 'l',
    EMPTY_LIST      = ']',
    OBJ             = 'o',
    PUT             = 'p',
    BINPUT          = 'q',
    LONG_BINPUT     = 'r',
    SETITEM         = 's',
    TUPLE           = 't',
    EMPTY_TUPLE     = ')',
    SETITEMS        = 'u',
    BINFLOAT        = 'G',

    /* Protocol 2. */
    PROTO       = '\x80',
    NEWOBJ      = '\x81',
    EXT1        = '\x82',
    EXT2        = '\x83',
    EXT4        = '\x84',
    TUPLE1      = '\x85',
    TUPLE2      = '\x86',
    TUPLE3      = '\x87',
    NEWTRUE     = '\x88',
    NEWFALSE    = '\x89',
    LONG1       = '\x8a',
    LONG4       = '\x8b',

    /* Protocol 3 (Python 3.x) */
    BINBYTES       = 'B',
    SHORT_BINBYTES = 'C',

    /* Protocol 4 */
    SHORT_BINUNICODE = '\x8c',
    BINUNICODE8      = '\x8d',
    BINBYTES8        = '\x8e',
    EMPTY_SET        = '\x8f',
    ADDITEMS         = '\x90',
    FROZENSET        = '\x91',
    NEWOBJ_EX        = '\x92',
    STACK_GLOBAL     = '\x93',
    MEMOIZE          = '\x94',
    FRAME            = '\x95',

    /* Protocol 5 */
    BYTEARRAY8       = '\x96',
    NEXT_BUFFER      = '\x97',
    READONLY_BUFFER  = '\x98'
};

enum {
   /* Keep in synch with pickle.Pickler._BATCHSIZE.  This is how many elements
      batch_list/dict() pumps out before doing APPENDS/SETITEMS.  Nothing will
      break if this gets out of synch with pickle.py, but it's unclear that would
      help anything either. */
    BATCHSIZE = 1000,

    /* Nesting limit until Pickler, when running in "fast mode", starts
       checking for self-referential data-structures. */
    FAST_NESTING_LIMIT = 50,

    /* Initial size of the write buffer of Pickler. */
    WRITE_BUF_SIZE = 4096,

    /* Prefetch size when unpickling (disabled on unpeekable streams) */
    PREFETCH = 8192 * 16,

    FRAME_SIZE_MIN = 4,
    FRAME_SIZE_TARGET = 64 * 1024,
    FRAME_HEADER_SIZE = 9
};

/*************************************************************************/

/* State of the pickle module, per PEP 3121. */
typedef struct {
    /* Exception classes for pickle. */
    PyObject *PickleError;
    PyObject *PicklingError;
    PyObject *UnpicklingError;

    /* copyreg.dispatch_table, {type_object: pickling_function} */
    PyObject *dispatch_table;

    /* For the extension opcodes EXT1, EXT2 and EXT4. */

    /* copyreg._extension_registry, {(module_name, function_name): code} */
    PyObject *extension_registry;
    /* copyreg._extension_cache, {code: object} */
    PyObject *extension_cache;
    /* copyreg._inverted_registry, {code: (module_name, function_name)} */
    PyObject *inverted_registry;

    /* Import mappings for compatibility with Python 2.x */

    /* _compat_pickle.NAME_MAPPING,
       {(oldmodule, oldname): (newmodule, newname)} */
    PyObject *name_mapping_2to3;
    /* _compat_pickle.IMPORT_MAPPING, {oldmodule: newmodule} */
    PyObject *import_mapping_2to3;
    /* Same, but with REVERSE_NAME_MAPPING / REVERSE_IMPORT_MAPPING */
    PyObject *name_mapping_3to2;
    PyObject *import_mapping_3to2;

    /* codecs.encode, used for saving bytes in older protocols */
    PyObject *codecs_encode;
    /* builtins.getattr, used for saving nested names with protocol < 4 */
    PyObject *getattr;
    /* functools.partial, used for implementing __newobj_ex__ with protocols
       2 and 3 */
    PyObject *partial;

    /* Types */
    PyTypeObject *Pickler_Type;
    PyTypeObject *Unpickler_Type;
    PyTypeObject *Pdata_Type;
    PyTypeObject *PicklerMemoProxyType;
    PyTypeObject *UnpicklerMemoProxyType;
} PickleState;

/* Forward declaration of the _pickle module definition. */
static struct PyModuleDef _picklemodule;

/* Given a module object, get its per-module state. */
static inline PickleState *
_Pickle_GetState(PyObject *module)
{
    void *state = _PyModule_GetState(module);
    assert(state != NULL);
    return (PickleState *)state;
}

static inline PickleState *
_Pickle_GetStateByClass(PyTypeObject *cls)
{
    void *state = _PyType_GetModuleState(cls);
    assert(state != NULL);
    return (PickleState *)state;
}

static inline PickleState *
_Pickle_FindStateByType(PyTypeObject *tp)
{
    PyObject *module = PyType_GetModuleByDef(tp, &_picklemodule);
    assert(module != NULL);
    return _Pickle_GetState(module);
}

/* Clear the given pickle module state. */
static void
_Pickle_ClearState(PickleState *st)
{
    Py_CLEAR(st->PickleError);
    Py_CLEAR(st->PicklingError);
    Py_CLEAR(st->UnpicklingError);
    Py_CLEAR(st->dispatch_table);
    Py_CLEAR(st->extension_registry);
    Py_CLEAR(st->extension_cache);
    Py_CLEAR(st->inverted_registry);
    Py_CLEAR(st->name_mapping_2to3);
    Py_CLEAR(st->import_mapping_2to3);
    Py_CLEAR(st->name_mapping_3to2);
    Py_CLEAR(st->import_mapping_3to2);
    Py_CLEAR(st->codecs_encode);
    Py_CLEAR(st->getattr);
    Py_CLEAR(st->partial);
    Py_CLEAR(st->Pickler_Type);
    Py_CLEAR(st->Unpickler_Type);
    Py_CLEAR(st->Pdata_Type);
    Py_CLEAR(st->PicklerMemoProxyType);
    Py_CLEAR(st->UnpicklerMemoProxyType);
}

/* Initialize the given pickle module state. */
static int
_Pickle_InitState(PickleState *st)
{
    PyObject *copyreg = NULL;
    PyObject *compat_pickle = NULL;

    st->getattr = _PyEval_GetBuiltin(&_Py_ID(getattr));
    if (st->getattr == NULL)
        goto error;

    copyreg = PyImport_ImportModule("copyreg");
    if (!copyreg)
        goto error;
    st->dispatch_table = PyObject_GetAttrString(copyreg, "dispatch_table");
    if (!st->dispatch_table)
        goto error;
    if (!PyDict_CheckExact(st->dispatch_table)) {
        PyErr_Format(PyExc_RuntimeError,
                     "copyreg.dispatch_table should be a dict, not %.200s",
                     Py_TYPE(st->dispatch_table)->tp_name);
        goto error;
    }
    st->extension_registry = \
        PyObject_GetAttrString(copyreg, "_extension_registry");
    if (!st->extension_registry)
        goto error;
    if (!PyDict_CheckExact(st->extension_registry)) {
        PyErr_Format(PyExc_RuntimeError,
                     "copyreg._extension_registry should be a dict, "
                     "not %.200s", Py_TYPE(st->extension_registry)->tp_name);
        goto error;
    }
    st->inverted_registry = \
        PyObject_GetAttrString(copyreg, "_inverted_registry");
    if (!st->inverted_registry)
        goto error;
    if (!PyDict_CheckExact(st->inverted_registry)) {
        PyErr_Format(PyExc_RuntimeError,
                     "copyreg._inverted_registry should be a dict, "
                     "not %.200s", Py_TYPE(st->inverted_registry)->tp_name);
        goto error;
    }
    st->extension_cache = PyObject_GetAttrString(copyreg, "_extension_cache");
    if (!st->extension_cache)
        goto error;
    if (!PyDict_CheckExact(st->extension_cache)) {
        PyErr_Format(PyExc_RuntimeError,
                     "copyreg._extension_cache should be a dict, "
                     "not %.200s", Py_TYPE(st->extension_cache)->tp_name);
        goto error;
    }
    Py_CLEAR(copyreg);

    /* Load the 2.x -> 3.x stdlib module mapping tables */
    compat_pickle = PyImport_ImportModule("_compat_pickle");
    if (!compat_pickle)
        goto error;
    st->name_mapping_2to3 = \
        PyObject_GetAttrString(compat_pickle, "NAME_MAPPING");
    if (!st->name_mapping_2to3)
        goto error;
    if (!PyDict_CheckExact(st->name_mapping_2to3)) {
        PyErr_Format(PyExc_RuntimeError,
                     "_compat_pickle.NAME_MAPPING should be a dict, not %.200s",
                     Py_TYPE(st->name_mapping_2to3)->tp_name);
        goto error;
    }
    st->import_mapping_2to3 = \
        PyObject_GetAttrString(compat_pickle, "IMPORT_MAPPING");
    if (!st->import_mapping_2to3)
        goto error;
    if (!PyDict_CheckExact(st->import_mapping_2to3)) {
        PyErr_Format(PyExc_RuntimeError,
                     "_compat_pickle.IMPORT_MAPPING should be a dict, "
                     "not %.200s", Py_TYPE(st->import_mapping_2to3)->tp_name);
        goto error;
    }
    /* ... and the 3.x -> 2.x mapping tables */
    st->name_mapping_3to2 = \
        PyObject_GetAttrString(compat_pickle, "REVERSE_NAME_MAPPING");
    if (!st->name_mapping_3to2)
        goto error;
    if (!PyDict_CheckExact(st->name_mapping_3to2)) {
        PyErr_Format(PyExc_RuntimeError,
                     "_compat_pickle.REVERSE_NAME_MAPPING should be a dict, "
                     "not %.200s", Py_TYPE(st->name_mapping_3to2)->tp_name);
        goto error;
    }
    st->import_mapping_3to2 = \
        PyObject_GetAttrString(compat_pickle, "REVERSE_IMPORT_MAPPING");
    if (!st->import_mapping_3to2)
        goto error;
    if (!PyDict_CheckExact(st->import_mapping_3to2)) {
        PyErr_Format(PyExc_RuntimeError,
                     "_compat_pickle.REVERSE_IMPORT_MAPPING should be a dict, "
                     "not %.200s", Py_TYPE(st->import_mapping_3to2)->tp_name);
        goto error;
    }
    Py_CLEAR(compat_pickle);

    st->codecs_encode = _PyImport_GetModuleAttrString("codecs", "encode");
    if (st->codecs_encode == NULL) {
        goto error;
    }
    if (!PyCallable_Check(st->codecs_encode)) {
        PyErr_Format(PyExc_RuntimeError,
                     "codecs.encode should be a callable, not %.200s",
                     Py_TYPE(st->codecs_encode)->tp_name);
        goto error;
    }

    st->partial = _PyImport_GetModuleAttrString("functools", "partial");
    if (!st->partial)
        goto error;

    return 0;

  error:
    Py_CLEAR(copyreg);
    Py_CLEAR(compat_pickle);
    _Pickle_ClearState(st);
    return -1;
}

/* Helper for calling a function with a single argument quickly.

   This function steals the reference of the given argument. */
static PyObject *
_Pickle_FastCall(PyObject *func, PyObject *obj)
{
    PyObject *result;

    result = PyObject_CallOneArg(func, obj);
    Py_DECREF(obj);
    return result;
}

/*************************************************************************/

/* Retrieve and deconstruct a method for avoiding a reference cycle
   (pickler -> bound method of pickler -> pickler) */
static int
init_method_ref(PyObject *self, PyObject *name,
                PyObject **method_func, PyObject **method_self)
{
    PyObject *func, *func2;
    int ret;

    /* *method_func and *method_self should be consistent.  All refcount decrements
       should be occurred after setting *method_self and *method_func. */
    ret = PyObject_GetOptionalAttr(self, name, &func);
    if (func == NULL) {
        *method_self = NULL;
        Py_CLEAR(*method_func);
        return ret;
    }

    if (PyMethod_Check(func) && PyMethod_GET_SELF(func) == self) {
        /* Deconstruct a bound Python method */
        *method_self = self; /* borrowed */
        func2 = PyMethod_GET_FUNCTION(func);
        Py_XSETREF(*method_func, Py_NewRef(func2));
        Py_DECREF(func);
        return 0;
    }
    else {
        *method_self = NULL;
        Py_XSETREF(*method_func, func);
        return 0;
    }
}

/* Bind a method if it was deconstructed */
static PyObject *
reconstruct_method(PyObject *func, PyObject *self)
{
    if (self) {
        return PyMethod_New(func, self);
    }
    else {
        return Py_NewRef(func);
    }
}

static PyObject *
call_method(PyObject *func, PyObject *self, PyObject *obj)
{
    if (self) {
        return PyObject_CallFunctionObjArgs(func, self, obj, NULL);
    }
    else {
        return PyObject_CallOneArg(func, obj);
    }
}

/*************************************************************************/

/* Internal data type used as the unpickling stack. */
typedef struct {
    PyObject_VAR_HEAD
    PyObject **data;
    int mark_set;          /* is MARK set? */
    Py_ssize_t fence;      /* position of top MARK or 0 */
    Py_ssize_t allocated;  /* number of slots in data allocated */
} Pdata;

static int
Pdata_traverse(Pdata *self, visitproc visit, void *arg)
{
    Py_VISIT(Py_TYPE(self));
    return 0;
}

static void
Pdata_dealloc(Pdata *self)
{
    PyTypeObject *tp = Py_TYPE(self);
    PyObject_GC_UnTrack(self);
    Py_ssize_t i = Py_SIZE(self);
    while (--i >= 0) {
        Py_DECREF(self->data[i]);
    }
    PyMem_Free(self->data);
    tp->tp_free((PyObject *)self);
    Py_DECREF(tp);
}

static PyType_Slot pdata_slots[] = {
    {Py_tp_dealloc, Pdata_dealloc},
    {Py_tp_traverse, Pdata_traverse},
    {0, NULL},
};

static PyType_Spec pdata_spec = {
    .name = "_pickle.Pdata",
    .basicsize = sizeof(Pdata),
    .itemsize = sizeof(PyObject *),
    .flags = (Py_TPFLAGS_DEFAULT | Py_TPFLAGS_HAVE_GC |
              Py_TPFLAGS_IMMUTABLETYPE),
    .slots = pdata_slots,
};

static PyObject *
Pdata_New(PickleState *state)
{
    Pdata *self;

    if (!(self = PyObject_GC_New(Pdata, state->Pdata_Type)))
        return NULL;
    Py_SET_SIZE(self, 0);
    self->mark_set = 0;
    self->fence = 0;
    self->allocated = 8;
    self->data = PyMem_Malloc(self->allocated * sizeof(PyObject *));
    if (self->data) {
        PyObject_GC_Track(self);
        return (PyObject *)self;
    }
    Py_DECREF(self);
    return PyErr_NoMemory();
}


/* Retain only the initial clearto items.  If clearto >= the current
 * number of items, this is a (non-erroneous) NOP.
 */
static int
Pdata_clear(Pdata *self, Py_ssize_t clearto)
{
    Py_ssize_t i = Py_SIZE(self);

    assert(clearto >= self->fence);
    if (clearto >= i)
        return 0;

    while (--i >= clearto) {
        Py_CLEAR(self->data[i]);
    }
    Py_SET_SIZE(self, clearto);
    return 0;
}

static int
Pdata_grow(Pdata *self)
{
    PyObject **data = self->data;
    size_t allocated = (size_t)self->allocated;
    size_t new_allocated;

    new_allocated = (allocated >> 3) + 6;
    /* check for integer overflow */
    if (new_allocated > (size_t)PY_SSIZE_T_MAX - allocated)
        goto nomemory;
    new_allocated += allocated;
    PyMem_RESIZE(data, PyObject *, new_allocated);
    if (data == NULL)
        goto nomemory;

    self->data = data;
    self->allocated = (Py_ssize_t)new_allocated;
    return 0;

  nomemory:
    PyErr_NoMemory();
    return -1;
}

static int
Pdata_stack_underflow(PickleState *st, Pdata *self)
{
    PyErr_SetString(st->UnpicklingError,
                    self->mark_set ?
                    "unexpected MARK found" :
                    "unpickling stack underflow");
    return -1;
}

/* D is a Pdata*.  Pop the topmost element and store it into V, which
 * must be an lvalue holding PyObject*.  On stack underflow, UnpicklingError
 * is raised and V is set to NULL.
 */
static PyObject *
Pdata_pop(PickleState *state, Pdata *self)
{
    if (Py_SIZE(self) <= self->fence) {
        Pdata_stack_underflow(state, self);
        return NULL;
    }
    Py_SET_SIZE(self, Py_SIZE(self) - 1);
    return self->data[Py_SIZE(self)];
}
#define PDATA_POP(S, D, V) do { (V) = Pdata_pop(S, (D)); } while (0)

static int
Pdata_push(Pdata *self, PyObject *obj)
{
    if (Py_SIZE(self) == self->allocated && Pdata_grow(self) < 0) {
        return -1;
    }
    self->data[Py_SIZE(self)] = obj;
    Py_SET_SIZE(self, Py_SIZE(self) + 1);
    return 0;
}

/* Push an object on stack, transferring its ownership to the stack. */
#define PDATA_PUSH(D, O, ER) do {                               \
        if (Pdata_push((D), (O)) < 0) return (ER); } while(0)

/* Push an object on stack, adding a new reference to the object. */
#define PDATA_APPEND(D, O, ER) do {                             \
        Py_INCREF((O));                                         \
        if (Pdata_push((D), (O)) < 0) return (ER); } while(0)

static PyObject *
Pdata_poptuple(PickleState *state, Pdata *self, Py_ssize_t start)
{
    PyObject *tuple;
    Py_ssize_t len, i, j;

    if (start < self->fence) {
        Pdata_stack_underflow(state, self);
        return NULL;
    }
    len = Py_SIZE(self) - start;
    tuple = PyTuple_New(len);
    if (tuple == NULL)
        return NULL;
    for (i = start, j = 0; j < len; i++, j++)
        PyTuple_SET_ITEM(tuple, j, self->data[i]);

    Py_SET_SIZE(self, start);
    return tuple;
}

static PyObject *
Pdata_poplist(Pdata *self, Py_ssize_t start)
{
    PyObject *list;
    Py_ssize_t len, i, j;

    len = Py_SIZE(self) - start;
    list = PyList_New(len);
    if (list == NULL)
        return NULL;
    for (i = start, j = 0; j < len; i++, j++)
        PyList_SET_ITEM(list, j, self->data[i]);

    Py_SET_SIZE(self, start);
    return list;
}

typedef struct {
    PyObject *me_key;
    Py_ssize_t me_value;
} PyMemoEntry;

typedef struct {
    size_t mt_mask;
    size_t mt_used;
    size_t mt_allocated;
    PyMemoEntry *mt_table;
} PyMemoTable;

typedef struct PicklerObject {
    PyObject_HEAD
    PyMemoTable *memo;          /* Memo table, keep track of the seen
                                   objects to support self-referential objects
                                   pickling. */
    PyObject *pers_func;        /* persistent_id() method, can be NULL */
    PyObject *pers_func_self;   /* borrowed reference to self if pers_func
                                   is an unbound method, NULL otherwise */
    PyObject *dispatch_table;   /* private dispatch_table, can be NULL */
    PyObject *reducer_override; /* hook for invoking user-defined callbacks
                                   instead of save_global when pickling
                                   functions and classes*/

    PyObject *write;            /* write() method of the output stream. */
    PyObject *output_buffer;    /* Write into a local bytearray buffer before
                                   flushing to the stream. */
    Py_ssize_t output_len;      /* Length of output_buffer. */
    Py_ssize_t max_output_len;  /* Allocation size of output_buffer. */
    int proto;                  /* Pickle protocol number, >= 0 */
    int bin;                    /* Boolean, true if proto > 0 */
    int framing;                /* True when framing is enabled, proto >= 4 */
    Py_ssize_t frame_start;     /* Position in output_buffer where the
                                   current frame begins. -1 if there
                                   is no frame currently open. */

    Py_ssize_t buf_size;        /* Size of the current buffered pickle data */
    int fast;                   /* Enable fast mode if set to a true value.
                                   The fast mode disable the usage of memo,
                                   therefore speeding the pickling process by
                                   not generating superfluous PUT opcodes. It
                                   should not be used if with self-referential
                                   objects. */
    int fast_nesting;
    int fix_imports;            /* Indicate whether Pickler should fix
                                   the name of globals for Python 2.x. */
    PyObject *fast_memo;
    PyObject *buffer_callback;  /* Callback for out-of-band buffers, or NULL */
} PicklerObject;

typedef struct UnpicklerObject {
    PyObject_HEAD
    Pdata *stack;               /* Pickle data stack, store unpickled objects. */

    /* The unpickler memo is just an array of PyObject *s. Using a dict
       is unnecessary, since the keys are contiguous ints. */
    PyObject **memo;
    size_t memo_size;       /* Capacity of the memo array */
    size_t memo_len;        /* Number of objects in the memo */

    PyObject *pers_func;        /* persistent_load() method, can be NULL. */
    PyObject *pers_func_self;   /* borrowed reference to self if pers_func
                                   is an unbound method, NULL otherwise */

    Py_buffer buffer;
    char *input_buffer;
    char *input_line;
    Py_ssize_t input_len;
    Py_ssize_t next_read_idx;
    Py_ssize_t prefetched_idx;  /* index of first prefetched byte */

    PyObject *read;             /* read() method of the input stream. */
    PyObject *readinto;         /* readinto() method of the input stream. */
    PyObject *readline;         /* readline() method of the input stream. */
    PyObject *peek;             /* peek() method of the input stream, or NULL */
    PyObject *buffers;          /* iterable of out-of-band buffers, or NULL */

    char *encoding;             /* Name of the encoding to be used for
                                   decoding strings pickled using Python
                                   2.x. The default value is "ASCII" */
    char *errors;               /* Name of errors handling scheme to used when
                                   decoding strings. The default value is
                                   "strict". */
    Py_ssize_t *marks;          /* Mark stack, used for unpickling container
                                   objects. */
    Py_ssize_t num_marks;       /* Number of marks in the mark stack. */
    Py_ssize_t marks_size;      /* Current allocated size of the mark stack. */
    int proto;                  /* Protocol of the pickle loaded. */
    int fix_imports;            /* Indicate whether Unpickler should fix
                                   the name of globals pickled by Python 2.x. */
} UnpicklerObject;

typedef struct {
    PyObject_HEAD
    PicklerObject *pickler; /* Pickler whose memo table we're proxying. */
}  PicklerMemoProxyObject;

typedef struct {
    PyObject_HEAD
    UnpicklerObject *unpickler;
} UnpicklerMemoProxyObject;

/* Forward declarations */
static int save(PickleState *state, PicklerObject *, PyObject *, int);
static int save_reduce(PickleState *, PicklerObject *, PyObject *, PyObject *);

#include "clinic/_pickle.c.h"

/*************************************************************************
 A custom hashtable mapping void* to Python ints. This is used by the pickler
 for memoization. Using a custom hashtable rather than PyDict allows us to skip
 a bunch of unnecessary object creation. This makes a huge performance
 difference. */

#define MT_MINSIZE 8
#define PERTURB_SHIFT 5


static PyMemoTable *
PyMemoTable_New(void)
{
    PyMemoTable *memo = PyMem_Malloc(sizeof(PyMemoTable));
    if (memo == NULL) {
        PyErr_NoMemory();
        return NULL;
    }

    memo->mt_used = 0;
    memo->mt_allocated = MT_MINSIZE;
    memo->mt_mask = MT_MINSIZE - 1;
    memo->mt_table = PyMem_Malloc(MT_MINSIZE * sizeof(PyMemoEntry));
    if (memo->mt_table == NULL) {
        PyMem_Free(memo);
        PyErr_NoMemory();
        return NULL;
    }
    memset(memo->mt_table, 0, MT_MINSIZE * sizeof(PyMemoEntry));

    return memo;
}

static PyMemoTable *
PyMemoTable_Copy(PyMemoTable *self)
{
    PyMemoTable *new = PyMemoTable_New();
    if (new == NULL)
        return NULL;

    new->mt_used = self->mt_used;
    new->mt_allocated = self->mt_allocated;
    new->mt_mask = self->mt_mask;
    /* The table we get from _New() is probably smaller than we wanted.
       Free it and allocate one that's the right size. */
    PyMem_Free(new->mt_table);
    new->mt_table = PyMem_NEW(PyMemoEntry, self->mt_allocated);
    if (new->mt_table == NULL) {
        PyMem_Free(new);
        PyErr_NoMemory();
        return NULL;
    }
    for (size_t i = 0; i < self->mt_allocated; i++) {
        Py_XINCREF(self->mt_table[i].me_key);
    }
    memcpy(new->mt_table, self->mt_table,
           sizeof(PyMemoEntry) * self->mt_allocated);

    return new;
}

static Py_ssize_t
PyMemoTable_Size(PyMemoTable *self)
{
    return self->mt_used;
}

static int
PyMemoTable_Clear(PyMemoTable *self)
{
    Py_ssize_t i = self->mt_allocated;

    while (--i >= 0) {
        Py_XDECREF(self->mt_table[i].me_key);
    }
    self->mt_used = 0;
    memset(self->mt_table, 0, self->mt_allocated * sizeof(PyMemoEntry));
    return 0;
}

static void
PyMemoTable_Del(PyMemoTable *self)
{
    if (self == NULL)
        return;
    PyMemoTable_Clear(self);

    PyMem_Free(self->mt_table);
    PyMem_Free(self);
}

/* Since entries cannot be deleted from this hashtable, _PyMemoTable_Lookup()
   can be considerably simpler than dictobject.c's lookdict(). */
static PyMemoEntry *
_PyMemoTable_Lookup(PyMemoTable *self, PyObject *key)
{
    size_t i;
    size_t perturb;
    size_t mask = self->mt_mask;
    PyMemoEntry *table = self->mt_table;
    PyMemoEntry *entry;
    Py_hash_t hash = (Py_hash_t)key >> 3;

    i = hash & mask;
    entry = &table[i];
    if (entry->me_key == NULL || entry->me_key == key)
        return entry;

    for (perturb = hash; ; perturb >>= PERTURB_SHIFT) {
        i = (i << 2) + i + perturb + 1;
        entry = &table[i & mask];
        if (entry->me_key == NULL || entry->me_key == key)
            return entry;
    }
    Py_UNREACHABLE();
}

/* Returns -1 on failure, 0 on success. */
static int
_PyMemoTable_ResizeTable(PyMemoTable *self, size_t min_size)
{
    PyMemoEntry *oldtable = NULL;
    PyMemoEntry *oldentry, *newentry;
    size_t new_size = MT_MINSIZE;
    size_t to_process;

    assert(min_size > 0);

    if (min_size > PY_SSIZE_T_MAX) {
        PyErr_NoMemory();
        return -1;
    }

    /* Find the smallest valid table size >= min_size. */
    while (new_size < min_size) {
        new_size <<= 1;
    }
    /* new_size needs to be a power of two. */
    assert((new_size & (new_size - 1)) == 0);

    /* Allocate new table. */
    oldtable = self->mt_table;
    self->mt_table = PyMem_NEW(PyMemoEntry, new_size);
    if (self->mt_table == NULL) {
        self->mt_table = oldtable;
        PyErr_NoMemory();
        return -1;
    }
    self->mt_allocated = new_size;
    self->mt_mask = new_size - 1;
    memset(self->mt_table, 0, sizeof(PyMemoEntry) * new_size);

    /* Copy entries from the old table. */
    to_process = self->mt_used;
    for (oldentry = oldtable; to_process > 0; oldentry++) {
        if (oldentry->me_key != NULL) {
            to_process--;
            /* newentry is a pointer to a chunk of the new
               mt_table, so we're setting the key:value pair
               in-place. */
            newentry = _PyMemoTable_Lookup(self, oldentry->me_key);
            newentry->me_key = oldentry->me_key;
            newentry->me_value = oldentry->me_value;
        }
    }

    /* Deallocate the old table. */
    PyMem_Free(oldtable);
    return 0;
}

/* Returns NULL on failure, a pointer to the value otherwise. */
static Py_ssize_t *
PyMemoTable_Get(PyMemoTable *self, PyObject *key)
{
    PyMemoEntry *entry = _PyMemoTable_Lookup(self, key);
    if (entry->me_key == NULL)
        return NULL;
    return &entry->me_value;
}

/* Returns -1 on failure, 0 on success. */
static int
PyMemoTable_Set(PyMemoTable *self, PyObject *key, Py_ssize_t value)
{
    PyMemoEntry *entry;

    assert(key != NULL);

    entry = _PyMemoTable_Lookup(self, key);
    if (entry->me_key != NULL) {
        entry->me_value = value;
        return 0;
    }
    entry->me_key = Py_NewRef(key);
    entry->me_value = value;
    self->mt_used++;

    /* If we added a key, we can safely resize. Otherwise just return!
     * If used >= 2/3 size, adjust size. Normally, this quaduples the size.
     *
     * Quadrupling the size improves average table sparseness
     * (reducing collisions) at the cost of some memory. It also halves
     * the number of expensive resize operations in a growing memo table.
     *
     * Very large memo tables (over 50K items) use doubling instead.
     * This may help applications with severe memory constraints.
     */
    if (SIZE_MAX / 3 >= self->mt_used && self->mt_used * 3 < self->mt_allocated * 2) {
        return 0;
    }
    // self->mt_used is always < PY_SSIZE_T_MAX, so this can't overflow.
    size_t desired_size = (self->mt_used > 50000 ? 2 : 4) * self->mt_used;
    return _PyMemoTable_ResizeTable(self, desired_size);
}

#undef MT_MINSIZE
#undef PERTURB_SHIFT

/*************************************************************************/


static int
_Pickler_ClearBuffer(PicklerObject *self)
{
    Py_XSETREF(self->output_buffer,
              PyBytes_FromStringAndSize(NULL, self->max_output_len));
    if (self->output_buffer == NULL)
        return -1;
    self->output_len = 0;
    self->frame_start = -1;
    return 0;
}

static void
_write_size64(char *out, size_t value)
{
    size_t i;

    static_assert(sizeof(size_t) <= 8, "size_t is larger than 64-bit");

    for (i = 0; i < sizeof(size_t); i++) {
        out[i] = (unsigned char)((value >> (8 * i)) & 0xff);
    }
    for (i = sizeof(size_t); i < 8; i++) {
        out[i] = 0;
    }
}

static int
_Pickler_CommitFrame(PicklerObject *self)
{
    size_t frame_len;
    char *qdata;

    if (!self->framing || self->frame_start == -1)
        return 0;
    frame_len = self->output_len - self->frame_start - FRAME_HEADER_SIZE;
    qdata = PyBytes_AS_STRING(self->output_buffer) + self->frame_start;
    if (frame_len >= FRAME_SIZE_MIN) {
        qdata[0] = FRAME;
        _write_size64(qdata + 1, frame_len);
    }
    else {
        memmove(qdata, qdata + FRAME_HEADER_SIZE, frame_len);
        self->output_len -= FRAME_HEADER_SIZE;
    }
    self->frame_start = -1;
    return 0;
}

static PyObject *
_Pickler_GetString(PicklerObject *self)
{
    PyObject *output_buffer = self->output_buffer;

    assert(self->output_buffer != NULL);

    if (_Pickler_CommitFrame(self))
        return NULL;

    self->output_buffer = NULL;
    /* Resize down to exact size */
    if (_PyBytes_Resize(&output_buffer, self->output_len) < 0)
        return NULL;
    return output_buffer;
}

static int
_Pickler_FlushToFile(PicklerObject *self)
{
    PyObject *output, *result;

    assert(self->write != NULL);

    /* This will commit the frame first */
    output = _Pickler_GetString(self);
    if (output == NULL)
        return -1;

    result = _Pickle_FastCall(self->write, output);
    Py_XDECREF(result);
    return (result == NULL) ? -1 : 0;
}

static int
_Pickler_OpcodeBoundary(PicklerObject *self)
{
    Py_ssize_t frame_len;

    if (!self->framing || self->frame_start == -1) {
        return 0;
    }
    frame_len = self->output_len - self->frame_start - FRAME_HEADER_SIZE;
    if (frame_len >= FRAME_SIZE_TARGET) {
        if(_Pickler_CommitFrame(self)) {
            return -1;
        }
        /* Flush the content of the committed frame to the underlying
         * file and reuse the pickler buffer for the next frame so as
         * to limit memory usage when dumping large complex objects to
         * a file.
         *
         * self->write is NULL when called via dumps.
         */
        if (self->write != NULL) {
            if (_Pickler_FlushToFile(self) < 0) {
                return -1;
            }
            if (_Pickler_ClearBuffer(self) < 0) {
                return -1;
            }
        }
    }
    return 0;
}

static Py_ssize_t
_Pickler_Write(PicklerObject *self, const char *s, Py_ssize_t data_len)
{
    Py_ssize_t i, n, required;
    char *buffer;
    int need_new_frame;

    assert(s != NULL);
    need_new_frame = (self->framing && self->frame_start == -1);

    if (need_new_frame)
        n = data_len + FRAME_HEADER_SIZE;
    else
        n = data_len;

    required = self->output_len + n;
    if (required > self->max_output_len) {
        /* Make place in buffer for the pickle chunk */
        if (self->output_len >= PY_SSIZE_T_MAX / 2 - n) {
            PyErr_NoMemory();
            return -1;
        }
        self->max_output_len = (self->output_len + n) / 2 * 3;
        if (_PyBytes_Resize(&self->output_buffer, self->max_output_len) < 0)
            return -1;
    }
    buffer = PyBytes_AS_STRING(self->output_buffer);
    if (need_new_frame) {
        /* Setup new frame */
        Py_ssize_t frame_start = self->output_len;
        self->frame_start = frame_start;
        for (i = 0; i < FRAME_HEADER_SIZE; i++) {
            /* Write an invalid value, for debugging */
            buffer[frame_start + i] = 0xFE;
        }
        self->output_len += FRAME_HEADER_SIZE;
    }
    if (data_len < 8) {
        /* This is faster than memcpy when the string is short. */
        for (i = 0; i < data_len; i++) {
            buffer[self->output_len + i] = s[i];
        }
    }
    else {
        memcpy(buffer + self->output_len, s, data_len);
    }
    self->output_len += data_len;
    return data_len;
}

static PicklerObject *
_Pickler_New(PickleState *st)
{
    PyMemoTable *memo = PyMemoTable_New();
    if (memo == NULL) {
        return NULL;
    }

    const Py_ssize_t max_output_len = WRITE_BUF_SIZE;
    PyObject *output_buffer = PyBytes_FromStringAndSize(NULL, max_output_len);
    if (output_buffer == NULL) {
        goto error;
    }

    PicklerObject *self = PyObject_GC_New(PicklerObject, st->Pickler_Type);
    if (self == NULL) {
        goto error;
    }

    self->memo = memo;
    self->pers_func = NULL;
    self->pers_func_self = NULL;
    self->dispatch_table = NULL;
    self->reducer_override = NULL;
    self->write = NULL;
    self->output_buffer = output_buffer;
    self->output_len = 0;
    self->max_output_len = max_output_len;
    self->proto = 0;
    self->bin = 0;
    self->framing = 0;
    self->frame_start = -1;
    self->buf_size = 0;
    self->fast = 0;
    self->fast_nesting = 0;
    self->fix_imports = 0;
    self->fast_memo = NULL;
    self->buffer_callback = NULL;

    PyObject_GC_Track(self);
    return self;

error:
    PyMem_Free(memo);
    Py_XDECREF(output_buffer);
    return NULL;
}

static int
_Pickler_SetProtocol(PicklerObject *self, PyObject *protocol, int fix_imports)
{
    long proto;

    if (protocol == Py_None) {
        proto = DEFAULT_PROTOCOL;
    }
    else {
        proto = PyLong_AsLong(protocol);
        if (proto < 0) {
            if (proto == -1 && PyErr_Occurred())
                return -1;
            proto = HIGHEST_PROTOCOL;
        }
        else if (proto > HIGHEST_PROTOCOL) {
            PyErr_Format(PyExc_ValueError, "pickle protocol must be <= %d",
                         HIGHEST_PROTOCOL);
            return -1;
        }
    }
    self->proto = (int)proto;
    self->bin = proto > 0;
    self->fix_imports = fix_imports && proto < 3;
    return 0;
}

/* Returns -1 (with an exception set) on failure, 0 on success. This may
   be called once on a freshly created Pickler. */
static int
_Pickler_SetOutputStream(PicklerObject *self, PyObject *file)
{
    assert(file != NULL);
    if (PyObject_GetOptionalAttr(file, &_Py_ID(write), &self->write) < 0) {
        return -1;
    }
    if (self->write == NULL) {
        PyErr_SetString(PyExc_TypeError,
                        "file must have a 'write' attribute");
        return -1;
    }

    return 0;
}

static int
_Pickler_SetBufferCallback(PicklerObject *self, PyObject *buffer_callback)
{
    if (buffer_callback == Py_None) {
        buffer_callback = NULL;
    }
    if (buffer_callback != NULL && self->proto < 5) {
        PyErr_SetString(PyExc_ValueError,
                        "buffer_callback needs protocol >= 5");
        return -1;
    }

    self->buffer_callback = Py_XNewRef(buffer_callback);
    return 0;
}

/* Returns the size of the input on success, -1 on failure. This takes its
   own reference to `input`. */
static Py_ssize_t
_Unpickler_SetStringInput(UnpicklerObject *self, PyObject *input)
{
    if (self->buffer.buf != NULL)
        PyBuffer_Release(&self->buffer);
    if (PyObject_GetBuffer(input, &self->buffer, PyBUF_CONTIG_RO) < 0)
        return -1;
    self->input_buffer = self->buffer.buf;
    self->input_len = self->buffer.len;
    self->next_read_idx = 0;
    self->prefetched_idx = self->input_len;
    return self->input_len;
}

static int
bad_readline(PickleState *st)
{
    PyErr_SetString(st->UnpicklingError, "pickle data was truncated");
    return -1;
}

/* Skip any consumed data that was only prefetched using peek() */
static int
_Unpickler_SkipConsumed(UnpicklerObject *self)
{
    Py_ssize_t consumed;
    PyObject *r;

    consumed = self->next_read_idx - self->prefetched_idx;
    if (consumed <= 0)
        return 0;

    assert(self->peek);  /* otherwise we did something wrong */
    /* This makes a useless copy... */
    r = PyObject_CallFunction(self->read, "n", consumed);
    if (r == NULL)
        return -1;
    Py_DECREF(r);

    self->prefetched_idx = self->next_read_idx;
    return 0;
}

static const Py_ssize_t READ_WHOLE_LINE = -1;

/* If reading from a file, we need to only pull the bytes we need, since there
   may be multiple pickle objects arranged contiguously in the same input
   buffer.

   If `n` is READ_WHOLE_LINE, read a whole line. Otherwise, read up to `n`
   bytes from the input stream/buffer.

   Update the unpickler's input buffer with the newly-read data. Returns -1 on
   failure; on success, returns the number of bytes read from the file.

   On success, self->input_len will be 0; this is intentional so that when
   unpickling from a file, the "we've run out of data" code paths will trigger,
   causing the Unpickler to go back to the file for more data. Use the returned
   size to tell you how much data you can process. */
static Py_ssize_t
_Unpickler_ReadFromFile(UnpicklerObject *self, Py_ssize_t n)
{
    PyObject *data;
    Py_ssize_t read_size;

    assert(self->read != NULL);

    if (_Unpickler_SkipConsumed(self) < 0)
        return -1;

    if (n == READ_WHOLE_LINE) {
        data = PyObject_CallNoArgs(self->readline);
    }
    else {
        PyObject *len;
        /* Prefetch some data without advancing the file pointer, if possible */
        if (self->peek && n < PREFETCH) {
            len = PyLong_FromSsize_t(PREFETCH);
            if (len == NULL)
                return -1;
            data = _Pickle_FastCall(self->peek, len);
            if (data == NULL) {
                if (!PyErr_ExceptionMatches(PyExc_NotImplementedError))
                    return -1;
                /* peek() is probably not supported by the given file object */
                PyErr_Clear();
                Py_CLEAR(self->peek);
            }
            else {
                read_size = _Unpickler_SetStringInput(self, data);
                Py_DECREF(data);
                self->prefetched_idx = 0;
                if (n <= read_size)
                    return n;
            }
        }
        len = PyLong_FromSsize_t(n);
        if (len == NULL)
            return -1;
        data = _Pickle_FastCall(self->read, len);
    }
    if (data == NULL)
        return -1;

    read_size = _Unpickler_SetStringInput(self, data);
    Py_DECREF(data);
    return read_size;
}

/* Don't call it directly: use _Unpickler_Read() */
static Py_ssize_t
_Unpickler_ReadImpl(UnpicklerObject *self, PickleState *st, char **s, Py_ssize_t n)
{
    Py_ssize_t num_read;

    *s = NULL;
    if (self->next_read_idx > PY_SSIZE_T_MAX - n) {
        PyErr_SetString(st->UnpicklingError,
                        "read would overflow (invalid bytecode)");
        return -1;
    }

    /* This case is handled by the _Unpickler_Read() macro for efficiency */
    assert(self->next_read_idx + n > self->input_len);

    if (!self->read)
        return bad_readline(st);

    /* Extend the buffer to satisfy desired size */
    num_read = _Unpickler_ReadFromFile(self, n);
    if (num_read < 0)
        return -1;
    if (num_read < n)
        return bad_readline(st);
    *s = self->input_buffer;
    self->next_read_idx = n;
    return n;
}

/* Read `n` bytes from the unpickler's data source, storing the result in `buf`.
 *
 * This should only be used for non-small data reads where potentially
 * avoiding a copy is beneficial.  This method does not try to prefetch
 * more data into the input buffer.
 *
 * _Unpickler_Read() is recommended in most cases.
 */
static Py_ssize_t
_Unpickler_ReadInto(PickleState *state, UnpicklerObject *self, char *buf,
                    Py_ssize_t n)
{
    assert(n != READ_WHOLE_LINE);

    /* Read from available buffer data, if any */
    Py_ssize_t in_buffer = self->input_len - self->next_read_idx;
    if (in_buffer > 0) {
        Py_ssize_t to_read = Py_MIN(in_buffer, n);
        memcpy(buf, self->input_buffer + self->next_read_idx, to_read);
        self->next_read_idx += to_read;
        buf += to_read;
        n -= to_read;
        if (n == 0) {
            /* Entire read was satisfied from buffer */
            return n;
        }
    }

    /* Read from file */
    if (!self->read) {
        /* We're unpickling memory, this means the input is truncated */
        return bad_readline(state);
    }
    if (_Unpickler_SkipConsumed(self) < 0) {
        return -1;
    }

    if (!self->readinto) {
        /* readinto() not supported on file-like object, fall back to read()
         * and copy into destination buffer (bpo-39681) */
        PyObject* len = PyLong_FromSsize_t(n);
        if (len == NULL) {
            return -1;
        }
        PyObject* data = _Pickle_FastCall(self->read, len);
        if (data == NULL) {
            return -1;
        }
        if (!PyBytes_Check(data)) {
            PyErr_Format(PyExc_ValueError,
                         "read() returned non-bytes object (%R)",
                         Py_TYPE(data));
            Py_DECREF(data);
            return -1;
        }
        Py_ssize_t read_size = PyBytes_GET_SIZE(data);
        if (read_size < n) {
            Py_DECREF(data);
            return bad_readline(state);
        }
        memcpy(buf, PyBytes_AS_STRING(data), n);
        Py_DECREF(data);
        return n;
    }

    /* Call readinto() into user buffer */
    PyObject *buf_obj = PyMemoryView_FromMemory(buf, n, PyBUF_WRITE);
    if (buf_obj == NULL) {
        return -1;
    }
    PyObject *read_size_obj = _Pickle_FastCall(self->readinto, buf_obj);
    if (read_size_obj == NULL) {
        return -1;
    }
    Py_ssize_t read_size = PyLong_AsSsize_t(read_size_obj);
    Py_DECREF(read_size_obj);

    if (read_size < 0) {
        if (!PyErr_Occurred()) {
            PyErr_SetString(PyExc_ValueError,
                            "readinto() returned negative size");
        }
        return -1;
    }
    if (read_size < n) {
        return bad_readline(state);
    }
    return n;
}

/* Read `n` bytes from the unpickler's data source, storing the result in `*s`.

   This should be used for all data reads, rather than accessing the unpickler's
   input buffer directly. This method deals correctly with reading from input
   streams, which the input buffer doesn't deal with.

   Note that when reading from a file-like object, self->next_read_idx won't
   be updated (it should remain at 0 for the entire unpickling process). You
   should use this function's return value to know how many bytes you can
   consume.

   Returns -1 (with an exception set) on failure. On success, return the
   number of chars read. */
#define _Unpickler_Read(self, state, s, n) \
    (((n) <= (self)->input_len - (self)->next_read_idx)      \
     ? (*(s) = (self)->input_buffer + (self)->next_read_idx, \
        (self)->next_read_idx += (n),                        \
        (n))                                                 \
     : _Unpickler_ReadImpl(self, state, (s), (n)))

static Py_ssize_t
_Unpickler_CopyLine(UnpicklerObject *self, char *line, Py_ssize_t len,
                    char **result)
{
    char *input_line = PyMem_Realloc(self->input_line, len + 1);
    if (input_line == NULL) {
        PyErr_NoMemory();
        return -1;
    }

    memcpy(input_line, line, len);
    input_line[len] = '\0';
    self->input_line = input_line;
    *result = self->input_line;
    return len;
}

/* Read a line from the input stream/buffer. If we run off the end of the input
   before hitting \n, raise an error.

   Returns the number of chars read, or -1 on failure. */
static Py_ssize_t
_Unpickler_Readline(PickleState *state, UnpicklerObject *self, char **result)
{
    Py_ssize_t i, num_read;

    for (i = self->next_read_idx; i < self->input_len; i++) {
        if (self->input_buffer[i] == '\n') {
            char *line_start = self->input_buffer + self->next_read_idx;
            num_read = i - self->next_read_idx + 1;
            self->next_read_idx = i + 1;
            return _Unpickler_CopyLine(self, line_start, num_read, result);
        }
    }
    if (!self->read)
        return bad_readline(state);

    num_read = _Unpickler_ReadFromFile(self, READ_WHOLE_LINE);
    if (num_read < 0)
        return -1;
    if (num_read == 0 || self->input_buffer[num_read - 1] != '\n')
        return bad_readline(state);
    self->next_read_idx = num_read;
    return _Unpickler_CopyLine(self, self->input_buffer, num_read, result);
}

/* Returns -1 (with an exception set) on failure, 0 on success. The memo array
   will be modified in place. */
static int
_Unpickler_ResizeMemoList(UnpicklerObject *self, size_t new_size)
{
    size_t i;

    assert(new_size > self->memo_size);

    PyObject **memo_new = self->memo;
    PyMem_RESIZE(memo_new, PyObject *, new_size);
    if (memo_new == NULL) {
        PyErr_NoMemory();
        return -1;
    }
    self->memo = memo_new;
    for (i = self->memo_size; i < new_size; i++)
        self->memo[i] = NULL;
    self->memo_size = new_size;
    return 0;
}

/* Returns NULL if idx is out of bounds. */
static PyObject *
_Unpickler_MemoGet(UnpicklerObject *self, size_t idx)
{
    if (idx >= self->memo_size)
        return NULL;

    return self->memo[idx];
}

/* Returns -1 (with an exception set) on failure, 0 on success.
   This takes its own reference to `value`. */
static int
_Unpickler_MemoPut(UnpicklerObject *self, size_t idx, PyObject *value)
{
    PyObject *old_item;

    if (idx >= self->memo_size) {
        if (_Unpickler_ResizeMemoList(self, idx * 2) < 0)
            return -1;
        assert(idx < self->memo_size);
    }
    old_item = self->memo[idx];
    self->memo[idx] = Py_NewRef(value);
    if (old_item != NULL) {
        Py_DECREF(old_item);
    }
    else {
        self->memo_len++;
    }
    return 0;
}

static PyObject **
_Unpickler_NewMemo(Py_ssize_t new_size)
{
    PyObject **memo = PyMem_NEW(PyObject *, new_size);
    if (memo == NULL) {
        PyErr_NoMemory();
        return NULL;
    }
    memset(memo, 0, new_size * sizeof(PyObject *));
    return memo;
}

/* Free the unpickler's memo, taking care to decref any items left in it. */
static void
_Unpickler_MemoCleanup(UnpicklerObject *self)
{
    Py_ssize_t i;
    PyObject **memo = self->memo;

    if (self->memo == NULL)
        return;
    self->memo = NULL;
    i = self->memo_size;
    while (--i >= 0) {
        Py_XDECREF(memo[i]);
    }
    PyMem_Free(memo);
}

static UnpicklerObject *
_Unpickler_New(PyObject *module)
{
    const int MEMO_SIZE = 32;
    PyObject **memo = _Unpickler_NewMemo(MEMO_SIZE);
    if (memo == NULL) {
        return NULL;
    }

    PickleState *st = _Pickle_GetState(module);
    PyObject *stack = Pdata_New(st);
    if (stack == NULL) {
        goto error;
    }

    UnpicklerObject *self = PyObject_GC_New(UnpicklerObject,
                                            st->Unpickler_Type);
    if (self == NULL) {
        goto error;
    }

    self->stack = (Pdata *)stack;
    self->memo = memo;
    self->memo_size = MEMO_SIZE;
    self->memo_len = 0;
    self->pers_func = NULL;
    self->pers_func_self = NULL;
    memset(&self->buffer, 0, sizeof(Py_buffer));
    self->input_buffer = NULL;
    self->input_line = NULL;
    self->input_len = 0;
    self->next_read_idx = 0;
    self->prefetched_idx = 0;
    self->read = NULL;
    self->readinto = NULL;
    self->readline = NULL;
    self->peek = NULL;
    self->buffers = NULL;
    self->encoding = NULL;
    self->errors = NULL;
    self->marks = NULL;
    self->num_marks = 0;
    self->marks_size = 0;
    self->proto = 0;
    self->fix_imports = 0;

    PyObject_GC_Track(self);
    return self;

error:
    PyMem_Free(memo);
    Py_XDECREF(stack);
    return NULL;
}

/* Returns -1 (with an exception set) on failure, 0 on success. This may
   be called once on a freshly created Unpickler. */
static int
_Unpickler_SetInputStream(UnpicklerObject *self, PyObject *file)
{
    /* Optional file methods */
    if (PyObject_GetOptionalAttr(file, &_Py_ID(peek), &self->peek) < 0) {
        goto error;
    }
<<<<<<< HEAD
    if (_PyObject_LookupAttr(file, &_Py_ID(readinto), &self->readinto) < 0) {
        Py_CLEAR(self->peek);
        return -1;
    }
    if (_PyObject_LookupAttr(file, &_Py_ID(read), &self->read) <= 0 ||
        _PyObject_LookupAttr(file, &_Py_ID(readline), &self->readline) <= 0)
    {
        if (!PyErr_Occurred()) {
            PyErr_SetString(PyExc_TypeError,
                            "file must have 'read' and 'readline' attributes");
        }
        Py_CLEAR(self->read);
        Py_CLEAR(self->readinto);
        Py_CLEAR(self->readline);
        Py_CLEAR(self->peek);
        return -1;
=======
    if (PyObject_GetOptionalAttr(file, &_Py_ID(readinto), &self->readinto) < 0) {
        goto error;
    }
    if (PyObject_GetOptionalAttr(file, &_Py_ID(read), &self->read) < 0) {
        goto error;
    }
    if (PyObject_GetOptionalAttr(file, &_Py_ID(readline), &self->readline) < 0) {
        goto error;
    }
    if (!self->readline || !self->read) {
        PyErr_SetString(PyExc_TypeError,
                        "file must have 'read' and 'readline' attributes");
        goto error;
>>>>>>> a65a3d48
    }
    return 0;

error:
    Py_CLEAR(self->read);
    Py_CLEAR(self->readinto);
    Py_CLEAR(self->readline);
    Py_CLEAR(self->peek);
    return -1;
}

/* Returns -1 (with an exception set) on failure, 0 on success. This may
   be called once on a freshly created Unpickler. */
static int
_Unpickler_SetInputEncoding(UnpicklerObject *self,
                            const char *encoding,
                            const char *errors)
{
    if (encoding == NULL)
        encoding = "ASCII";
    if (errors == NULL)
        errors = "strict";

    self->encoding = _PyMem_Strdup(encoding);
    self->errors = _PyMem_Strdup(errors);
    if (self->encoding == NULL || self->errors == NULL) {
        PyErr_NoMemory();
        return -1;
    }
    return 0;
}

/* Returns -1 (with an exception set) on failure, 0 on success. This may
   be called once on a freshly created Unpickler. */
static int
_Unpickler_SetBuffers(UnpicklerObject *self, PyObject *buffers)
{
    if (buffers == NULL || buffers == Py_None) {
        self->buffers = NULL;
    }
    else {
        self->buffers = PyObject_GetIter(buffers);
        if (self->buffers == NULL) {
            return -1;
        }
    }
    return 0;
}

/* Generate a GET opcode for an object stored in the memo. */
static int
memo_get(PickleState *st, PicklerObject *self, PyObject *key)
{
    Py_ssize_t *value;
    char pdata[30];
    Py_ssize_t len;

    value = PyMemoTable_Get(self->memo, key);
    if (value == NULL)  {
        PyErr_SetObject(PyExc_KeyError, key);
        return -1;
    }

    if (!self->bin) {
        pdata[0] = GET;
        PyOS_snprintf(pdata + 1, sizeof(pdata) - 1,
                      "%zd\n", *value);
        len = strlen(pdata);
    }
    else {
        if (*value < 256) {
            pdata[0] = BINGET;
            pdata[1] = (unsigned char)(*value & 0xff);
            len = 2;
        }
        else if ((size_t)*value <= 0xffffffffUL) {
            pdata[0] = LONG_BINGET;
            pdata[1] = (unsigned char)(*value & 0xff);
            pdata[2] = (unsigned char)((*value >> 8) & 0xff);
            pdata[3] = (unsigned char)((*value >> 16) & 0xff);
            pdata[4] = (unsigned char)((*value >> 24) & 0xff);
            len = 5;
        }
        else { /* unlikely */
            PyErr_SetString(st->PicklingError,
                            "memo id too large for LONG_BINGET");
            return -1;
        }
    }

    if (_Pickler_Write(self, pdata, len) < 0)
        return -1;

    return 0;
}

/* Store an object in the memo, assign it a new unique ID based on the number
   of objects currently stored in the memo and generate a PUT opcode. */
static int
memo_put(PickleState *st, PicklerObject *self, PyObject *obj)
{
    char pdata[30];
    Py_ssize_t len;
    Py_ssize_t idx;

    const char memoize_op = MEMOIZE;

    if (self->fast)
        return 0;

    idx = PyMemoTable_Size(self->memo);
    if (PyMemoTable_Set(self->memo, obj, idx) < 0)
        return -1;

    if (self->proto >= 4) {
        if (_Pickler_Write(self, &memoize_op, 1) < 0)
            return -1;
        return 0;
    }
    else if (!self->bin) {
        pdata[0] = PUT;
        PyOS_snprintf(pdata + 1, sizeof(pdata) - 1,
                      "%zd\n", idx);
        len = strlen(pdata);
    }
    else {
        if (idx < 256) {
            pdata[0] = BINPUT;
            pdata[1] = (unsigned char)idx;
            len = 2;
        }
        else if ((size_t)idx <= 0xffffffffUL) {
            pdata[0] = LONG_BINPUT;
            pdata[1] = (unsigned char)(idx & 0xff);
            pdata[2] = (unsigned char)((idx >> 8) & 0xff);
            pdata[3] = (unsigned char)((idx >> 16) & 0xff);
            pdata[4] = (unsigned char)((idx >> 24) & 0xff);
            len = 5;
        }
        else { /* unlikely */
            PyErr_SetString(st->PicklingError,
                            "memo id too large for LONG_BINPUT");
            return -1;
        }
    }
    if (_Pickler_Write(self, pdata, len) < 0)
        return -1;

    return 0;
}

static PyObject *
get_dotted_path(PyObject *obj, PyObject *name)
{
    PyObject *dotted_path;
    Py_ssize_t i, n;
    _Py_DECLARE_STR(dot, ".");
    dotted_path = PyUnicode_Split(name, &_Py_STR(dot), -1);
    if (dotted_path == NULL)
        return NULL;
    n = PyList_GET_SIZE(dotted_path);
    assert(n >= 1);
    for (i = 0; i < n; i++) {
        PyObject *subpath = PyList_GET_ITEM(dotted_path, i);
        if (_PyUnicode_EqualToASCIIString(subpath, "<locals>")) {
            if (obj == NULL)
                PyErr_Format(PyExc_AttributeError,
                             "Can't pickle local object %R", name);
            else
                PyErr_Format(PyExc_AttributeError,
                             "Can't pickle local attribute %R on %R", name, obj);
            Py_DECREF(dotted_path);
            return NULL;
        }
    }
    return dotted_path;
}

static PyObject *
get_deep_attribute(PyObject *obj, PyObject *names, PyObject **pparent)
{
    Py_ssize_t i, n;
    PyObject *parent = NULL;

    assert(PyList_CheckExact(names));
    Py_INCREF(obj);
    n = PyList_GET_SIZE(names);
    for (i = 0; i < n; i++) {
        PyObject *name = PyList_GET_ITEM(names, i);
        Py_XSETREF(parent, obj);
        (void)PyObject_GetOptionalAttr(parent, name, &obj);
        if (obj == NULL) {
            Py_DECREF(parent);
            return NULL;
        }
    }
    if (pparent != NULL)
        *pparent = parent;
    else
        Py_XDECREF(parent);
    return obj;
}


static PyObject *
getattribute(PyObject *obj, PyObject *name, int allow_qualname)
{
    PyObject *dotted_path, *attr;

    if (allow_qualname) {
        dotted_path = get_dotted_path(obj, name);
        if (dotted_path == NULL)
            return NULL;
        attr = get_deep_attribute(obj, dotted_path, NULL);
        Py_DECREF(dotted_path);
    }
    else {
        (void)PyObject_GetOptionalAttr(obj, name, &attr);
    }
    if (attr == NULL && !PyErr_Occurred()) {
        PyErr_Format(PyExc_AttributeError,
                     "Can't get attribute %R on %R", name, obj);
    }
    return attr;
}

static int
_checkmodule(PyObject *module_name, PyObject *module,
             PyObject *global, PyObject *dotted_path)
{
    if (module == Py_None) {
        return -1;
    }
    if (PyUnicode_Check(module_name) &&
            _PyUnicode_EqualToASCIIString(module_name, "__main__")) {
        return -1;
    }

    PyObject *candidate = get_deep_attribute(module, dotted_path, NULL);
    if (candidate == NULL) {
        return -1;
    }
    if (candidate != global) {
        Py_DECREF(candidate);
        return -1;
    }
    Py_DECREF(candidate);
    return 0;
}

static PyObject *
whichmodule(PyObject *global, PyObject *dotted_path)
{
    PyObject *module_name;
    PyObject *module = NULL;
    Py_ssize_t i;
    PyObject *modules;

    if (PyObject_GetOptionalAttr(global, &_Py_ID(__module__), &module_name) < 0) {
        return NULL;
    }
    if (module_name) {
        /* In some rare cases (e.g., bound methods of extension types),
           __module__ can be None. If it is so, then search sys.modules for
           the module of global. */
        if (module_name != Py_None)
            return module_name;
        Py_CLEAR(module_name);
    }
    assert(module_name == NULL);

    /* Fallback on walking sys.modules */
    PyThreadState *tstate = _PyThreadState_GET();
    modules = _PySys_GetAttr(tstate, &_Py_ID(modules));
    if (modules == NULL) {
        PyErr_SetString(PyExc_RuntimeError, "unable to get sys.modules");
        return NULL;
    }
    if (PyDict_CheckExact(modules)) {
        i = 0;
        while (PyDict_Next(modules, &i, &module_name, &module)) {
            if (_checkmodule(module_name, module, global, dotted_path) == 0) {
                return Py_NewRef(module_name);
            }
            if (PyErr_Occurred()) {
                return NULL;
            }
        }
    }
    else {
        PyObject *iterator = PyObject_GetIter(modules);
        if (iterator == NULL) {
            return NULL;
        }
        while ((module_name = PyIter_Next(iterator))) {
            module = PyObject_GetItem(modules, module_name);
            if (module == NULL) {
                Py_DECREF(module_name);
                Py_DECREF(iterator);
                return NULL;
            }
            if (_checkmodule(module_name, module, global, dotted_path) == 0) {
                Py_DECREF(module);
                Py_DECREF(iterator);
                return module_name;
            }
            Py_DECREF(module);
            Py_DECREF(module_name);
            if (PyErr_Occurred()) {
                Py_DECREF(iterator);
                return NULL;
            }
        }
        Py_DECREF(iterator);
    }

    /* If no module is found, use __main__. */
    return &_Py_ID(__main__);
}

/* fast_save_enter() and fast_save_leave() are guards against recursive
   objects when Pickler is used with the "fast mode" (i.e., with object
   memoization disabled). If the nesting of a list or dict object exceed
   FAST_NESTING_LIMIT, these guards will start keeping an internal
   reference to the seen list or dict objects and check whether these objects
   are recursive. These are not strictly necessary, since save() has a
   hard-coded recursion limit, but they give a nicer error message than the
   typical RuntimeError. */
static int
fast_save_enter(PicklerObject *self, PyObject *obj)
{
    /* if fast_nesting < 0, we're doing an error exit. */
    if (++self->fast_nesting >= FAST_NESTING_LIMIT) {
        PyObject *key = NULL;
        if (self->fast_memo == NULL) {
            self->fast_memo = PyDict_New();
            if (self->fast_memo == NULL) {
                self->fast_nesting = -1;
                return 0;
            }
        }
        key = PyLong_FromVoidPtr(obj);
        if (key == NULL) {
            self->fast_nesting = -1;
            return 0;
        }
        int r = PyDict_Contains(self->fast_memo, key);
        if (r > 0) {
            PyErr_Format(PyExc_ValueError,
                         "fast mode: can't pickle cyclic objects "
                         "including object type %.200s at %p",
                         Py_TYPE(obj)->tp_name, obj);
        }
        else if (r == 0) {
            r = PyDict_SetItem(self->fast_memo, key, Py_None);
        }
        Py_DECREF(key);
        if (r != 0) {
            self->fast_nesting = -1;
            return 0;
        }
    }
    return 1;
}

static int
fast_save_leave(PicklerObject *self, PyObject *obj)
{
    if (self->fast_nesting-- >= FAST_NESTING_LIMIT) {
        PyObject *key = PyLong_FromVoidPtr(obj);
        if (key == NULL)
            return 0;
        if (PyDict_DelItem(self->fast_memo, key) < 0) {
            Py_DECREF(key);
            return 0;
        }
        Py_DECREF(key);
    }
    return 1;
}

static int
save_none(PicklerObject *self, PyObject *obj)
{
    const char none_op = NONE;
    if (_Pickler_Write(self, &none_op, 1) < 0)
        return -1;

    return 0;
}

static int
save_bool(PicklerObject *self, PyObject *obj)
{
    if (self->proto >= 2) {
        const char bool_op = (obj == Py_True) ? NEWTRUE : NEWFALSE;
        if (_Pickler_Write(self, &bool_op, 1) < 0)
            return -1;
    }
    else {
        /* These aren't opcodes -- they're ways to pickle bools before protocol 2
         * so that unpicklers written before bools were introduced unpickle them
         * as ints, but unpicklers after can recognize that bools were intended.
         * Note that protocol 2 added direct ways to pickle bools.
         */
        const char *bool_str = (obj == Py_True) ? "I01\n" : "I00\n";
        if (_Pickler_Write(self, bool_str, strlen(bool_str)) < 0)
            return -1;
    }
    return 0;
}

static int
save_long(PicklerObject *self, PyObject *obj)
{
    PyObject *repr = NULL;
    Py_ssize_t size;
    long val;
    int overflow;
    int status = 0;

    val= PyLong_AsLongAndOverflow(obj, &overflow);
    if (!overflow && (sizeof(long) <= 4 ||
            (val <= 0x7fffffffL && val >= (-0x7fffffffL - 1))))
    {
        /* result fits in a signed 4-byte integer.

           Note: we can't use -0x80000000L in the above condition because some
           compilers (e.g., MSVC) will promote 0x80000000L to an unsigned type
           before applying the unary minus when sizeof(long) <= 4. The
           resulting value stays unsigned which is commonly not what we want,
           so MSVC happily warns us about it.  However, that result would have
           been fine because we guard for sizeof(long) <= 4 which turns the
           condition true in that particular case. */
        char pdata[32];
        Py_ssize_t len = 0;

        if (self->bin) {
            pdata[1] = (unsigned char)(val & 0xff);
            pdata[2] = (unsigned char)((val >> 8) & 0xff);
            pdata[3] = (unsigned char)((val >> 16) & 0xff);
            pdata[4] = (unsigned char)((val >> 24) & 0xff);

            if ((pdata[4] != 0) || (pdata[3] != 0)) {
                pdata[0] = BININT;
                len = 5;
            }
            else if (pdata[2] != 0) {
                pdata[0] = BININT2;
                len = 3;
            }
            else {
                pdata[0] = BININT1;
                len = 2;
            }
        }
        else {
            sprintf(pdata, "%c%ld\n", INT,  val);
            len = strlen(pdata);
        }
        if (_Pickler_Write(self, pdata, len) < 0)
            return -1;

        return 0;
    }
    assert(!PyErr_Occurred());

    if (self->proto >= 2) {
        /* Linear-time pickling. */
        size_t nbits;
        size_t nbytes;
        unsigned char *pdata;
        char header[5];
        int i;
        int sign = _PyLong_Sign(obj);

        if (sign == 0) {
            header[0] = LONG1;
            header[1] = 0;      /* It's 0 -- an empty bytestring. */
            if (_Pickler_Write(self, header, 2) < 0)
                goto error;
            return 0;
        }
        nbits = _PyLong_NumBits(obj);
        if (nbits == (size_t)-1 && PyErr_Occurred())
            goto error;
        /* How many bytes do we need?  There are nbits >> 3 full
         * bytes of data, and nbits & 7 leftover bits.  If there
         * are any leftover bits, then we clearly need another
         * byte.  What's not so obvious is that we *probably*
         * need another byte even if there aren't any leftovers:
         * the most-significant bit of the most-significant byte
         * acts like a sign bit, and it's usually got a sense
         * opposite of the one we need.  The exception is ints
         * of the form -(2**(8*j-1)) for j > 0.  Such an int is
         * its own 256's-complement, so has the right sign bit
         * even without the extra byte.  That's a pain to check
         * for in advance, though, so we always grab an extra
         * byte at the start, and cut it back later if possible.
         */
        nbytes = (nbits >> 3) + 1;
        if (nbytes > 0x7fffffffL) {
            PyErr_SetString(PyExc_OverflowError,
                            "int too large to pickle");
            goto error;
        }
        repr = PyBytes_FromStringAndSize(NULL, (Py_ssize_t)nbytes);
        if (repr == NULL)
            goto error;
        pdata = (unsigned char *)PyBytes_AS_STRING(repr);
        i = _PyLong_AsByteArray((PyLongObject *)obj,
                                pdata, nbytes,
                                1 /* little endian */ , 1 /* signed */ );
        if (i < 0)
            goto error;
        /* If the int is negative, this may be a byte more than
         * needed.  This is so iff the MSB is all redundant sign
         * bits.
         */
        if (sign < 0 &&
            nbytes > 1 &&
            pdata[nbytes - 1] == 0xff &&
            (pdata[nbytes - 2] & 0x80) != 0) {
            nbytes--;
        }

        if (nbytes < 256) {
            header[0] = LONG1;
            header[1] = (unsigned char)nbytes;
            size = 2;
        }
        else {
            header[0] = LONG4;
            size = (Py_ssize_t) nbytes;
            for (i = 1; i < 5; i++) {
                header[i] = (unsigned char)(size & 0xff);
                size >>= 8;
            }
            size = 5;
        }
        if (_Pickler_Write(self, header, size) < 0 ||
            _Pickler_Write(self, (char *)pdata, (int)nbytes) < 0)
            goto error;
    }
    else {
        const char long_op = LONG;
        const char *string;

        /* proto < 2: write the repr and newline.  This is quadratic-time (in
           the number of digits), in both directions.  We add a trailing 'L'
           to the repr, for compatibility with Python 2.x. */

        repr = PyObject_Repr(obj);
        if (repr == NULL)
            goto error;

        string = PyUnicode_AsUTF8AndSize(repr, &size);
        if (string == NULL)
            goto error;

        if (_Pickler_Write(self, &long_op, 1) < 0 ||
            _Pickler_Write(self, string, size) < 0 ||
            _Pickler_Write(self, "L\n", 2) < 0)
            goto error;
    }

    if (0) {
  error:
      status = -1;
    }
    Py_XDECREF(repr);

    return status;
}

static int
save_float(PicklerObject *self, PyObject *obj)
{
    double x = PyFloat_AS_DOUBLE((PyFloatObject *)obj);

    if (self->bin) {
        char pdata[9];
        pdata[0] = BINFLOAT;
        if (PyFloat_Pack8(x, &pdata[1], 0) < 0)
            return -1;
        if (_Pickler_Write(self, pdata, 9) < 0)
            return -1;
   }
    else {
        int result = -1;
        char *buf = NULL;
        char op = FLOAT;

        if (_Pickler_Write(self, &op, 1) < 0)
            goto done;

        buf = PyOS_double_to_string(x, 'r', 0, Py_DTSF_ADD_DOT_0, NULL);
        if (!buf) {
            PyErr_NoMemory();
            goto done;
        }

        if (_Pickler_Write(self, buf, strlen(buf)) < 0)
            goto done;

        if (_Pickler_Write(self, "\n", 1) < 0)
            goto done;

        result = 0;
done:
        PyMem_Free(buf);
        return result;
    }

    return 0;
}

/* Perform direct write of the header and payload of the binary object.

   The large contiguous data is written directly into the underlying file
   object, bypassing the output_buffer of the Pickler.  We intentionally
   do not insert a protocol 4 frame opcode to make it possible to optimize
   file.read calls in the loader.
 */
static int
_Pickler_write_bytes(PicklerObject *self,
                     const char *header, Py_ssize_t header_size,
                     const char *data, Py_ssize_t data_size,
                     PyObject *payload)
{
    int bypass_buffer = (data_size >= FRAME_SIZE_TARGET);
    int framing = self->framing;

    if (bypass_buffer) {
        assert(self->output_buffer != NULL);
        /* Commit the previous frame. */
        if (_Pickler_CommitFrame(self)) {
            return -1;
        }
        /* Disable framing temporarily */
        self->framing = 0;
    }

    if (_Pickler_Write(self, header, header_size) < 0) {
        return -1;
    }

    if (bypass_buffer && self->write != NULL) {
        /* Bypass the in-memory buffer to directly stream large data
           into the underlying file object. */
        PyObject *result, *mem = NULL;
        /* Dump the output buffer to the file. */
        if (_Pickler_FlushToFile(self) < 0) {
            return -1;
        }

        /* Stream write the payload into the file without going through the
           output buffer. */
        if (payload == NULL) {
            /* TODO: It would be better to use a memoryview with a linked
               original string if this is possible. */
            payload = mem = PyBytes_FromStringAndSize(data, data_size);
            if (payload == NULL) {
                return -1;
            }
        }
        result = PyObject_CallOneArg(self->write, payload);
        Py_XDECREF(mem);
        if (result == NULL) {
            return -1;
        }
        Py_DECREF(result);

        /* Reinitialize the buffer for subsequent calls to _Pickler_Write. */
        if (_Pickler_ClearBuffer(self) < 0) {
            return -1;
        }
    }
    else {
        if (_Pickler_Write(self, data, data_size) < 0) {
            return -1;
        }
    }

    /* Re-enable framing for subsequent calls to _Pickler_Write. */
    self->framing = framing;

    return 0;
}

static int
_save_bytes_data(PickleState *st, PicklerObject *self, PyObject *obj,
                 const char *data, Py_ssize_t size)
{
    assert(self->proto >= 3);

    char header[9];
    Py_ssize_t len;

    if (size < 0)
        return -1;

    if (size <= 0xff) {
        header[0] = SHORT_BINBYTES;
        header[1] = (unsigned char)size;
        len = 2;
    }
    else if ((size_t)size <= 0xffffffffUL) {
        header[0] = BINBYTES;
        header[1] = (unsigned char)(size & 0xff);
        header[2] = (unsigned char)((size >> 8) & 0xff);
        header[3] = (unsigned char)((size >> 16) & 0xff);
        header[4] = (unsigned char)((size >> 24) & 0xff);
        len = 5;
    }
    else if (self->proto >= 4) {
        header[0] = BINBYTES8;
        _write_size64(header + 1, size);
        len = 9;
    }
    else {
        PyErr_SetString(PyExc_OverflowError,
                        "serializing a bytes object larger than 4 GiB "
                        "requires pickle protocol 4 or higher");
        return -1;
    }

    if (_Pickler_write_bytes(self, header, len, data, size, obj) < 0) {
        return -1;
    }

    if (memo_put(st, self, obj) < 0) {
        return -1;
    }

    return 0;
}

static int
save_bytes(PickleState *st, PicklerObject *self, PyObject *obj)
{
    if (self->proto < 3) {
        /* Older pickle protocols do not have an opcode for pickling bytes
           objects. Therefore, we need to fake the copy protocol (i.e.,
           the __reduce__ method) to permit bytes object unpickling.

           Here we use a hack to be compatible with Python 2. Since in Python
           2 'bytes' is just an alias for 'str' (which has different
           parameters than the actual bytes object), we use codecs.encode
           to create the appropriate 'str' object when unpickled using
           Python 2 *and* the appropriate 'bytes' object when unpickled
           using Python 3. Again this is a hack and we don't need to do this
           with newer protocols. */
        PyObject *reduce_value;
        int status;

        if (PyBytes_GET_SIZE(obj) == 0) {
            reduce_value = Py_BuildValue("(O())", (PyObject*)&PyBytes_Type);
        }
        else {
            PyObject *unicode_str =
                PyUnicode_DecodeLatin1(PyBytes_AS_STRING(obj),
                                       PyBytes_GET_SIZE(obj),
                                       "strict");

            if (unicode_str == NULL)
                return -1;
            reduce_value = Py_BuildValue("(O(OO))",
                                         st->codecs_encode, unicode_str,
                                         &_Py_ID(latin1));
            Py_DECREF(unicode_str);
        }

        if (reduce_value == NULL)
            return -1;

        /* save_reduce() will memoize the object automatically. */
        status = save_reduce(st, self, reduce_value, obj);
        Py_DECREF(reduce_value);
        return status;
    }
    else {
        return _save_bytes_data(st, self, obj, PyBytes_AS_STRING(obj),
                                PyBytes_GET_SIZE(obj));
    }
}

static int
_save_bytearray_data(PickleState *state, PicklerObject *self, PyObject *obj,
                     const char *data, Py_ssize_t size)
{
    assert(self->proto >= 5);

    char header[9];
    Py_ssize_t len;

    if (size < 0)
        return -1;

    header[0] = BYTEARRAY8;
    _write_size64(header + 1, size);
    len = 9;

    if (_Pickler_write_bytes(self, header, len, data, size, obj) < 0) {
        return -1;
    }

    if (memo_put(state, self, obj) < 0) {
        return -1;
    }

    return 0;
}

static int
save_bytearray(PickleState *state, PicklerObject *self, PyObject *obj)
{
    if (self->proto < 5) {
        /* Older pickle protocols do not have an opcode for pickling
         * bytearrays. */
        PyObject *reduce_value = NULL;
        int status;

        if (PyByteArray_GET_SIZE(obj) == 0) {
            reduce_value = Py_BuildValue("(O())",
                                         (PyObject *) &PyByteArray_Type);
        }
        else {
            PyObject *bytes_obj = PyBytes_FromObject(obj);
            if (bytes_obj != NULL) {
                reduce_value = Py_BuildValue("(O(O))",
                                             (PyObject *) &PyByteArray_Type,
                                             bytes_obj);
                Py_DECREF(bytes_obj);
            }
        }
        if (reduce_value == NULL)
            return -1;

        /* save_reduce() will memoize the object automatically. */
        status = save_reduce(state, self, reduce_value, obj);
        Py_DECREF(reduce_value);
        return status;
    }
    else {
        return _save_bytearray_data(state, self, obj,
                                    PyByteArray_AS_STRING(obj),
                                    PyByteArray_GET_SIZE(obj));
    }
}

static int
save_picklebuffer(PickleState *st, PicklerObject *self, PyObject *obj)
{
    if (self->proto < 5) {
        PyErr_SetString(st->PicklingError,
                        "PickleBuffer can only pickled with protocol >= 5");
        return -1;
    }
    const Py_buffer* view = PyPickleBuffer_GetBuffer(obj);
    if (view == NULL) {
        return -1;
    }
    if (view->suboffsets != NULL || !PyBuffer_IsContiguous(view, 'A')) {
        PyErr_SetString(st->PicklingError,
                        "PickleBuffer can not be pickled when "
                        "pointing to a non-contiguous buffer");
        return -1;
    }
    int in_band = 1;
    if (self->buffer_callback != NULL) {
        PyObject *ret = PyObject_CallOneArg(self->buffer_callback, obj);
        if (ret == NULL) {
            return -1;
        }
        in_band = PyObject_IsTrue(ret);
        Py_DECREF(ret);
        if (in_band == -1) {
            return -1;
        }
    }
    if (in_band) {
        /* Write data in-band */
        if (view->readonly) {
            return _save_bytes_data(st, self, obj, (const char *)view->buf,
                                    view->len);
        }
        else {
            return _save_bytearray_data(st, self, obj, (const char *)view->buf,
                                        view->len);
        }
    }
    else {
        /* Write data out-of-band */
        const char next_buffer_op = NEXT_BUFFER;
        if (_Pickler_Write(self, &next_buffer_op, 1) < 0) {
            return -1;
        }
        if (view->readonly) {
            const char readonly_buffer_op = READONLY_BUFFER;
            if (_Pickler_Write(self, &readonly_buffer_op, 1) < 0) {
                return -1;
            }
        }
    }
    return 0;
}

/* A copy of PyUnicode_AsRawUnicodeEscapeString() that also translates
   backslash and newline characters to \uXXXX escapes. */
static PyObject *
raw_unicode_escape(PyObject *obj)
{
    char *p;
    Py_ssize_t i, size;
    const void *data;
    int kind;
    _PyBytesWriter writer;

    _PyBytesWriter_Init(&writer);

    size = PyUnicode_GET_LENGTH(obj);
    data = PyUnicode_DATA(obj);
    kind = PyUnicode_KIND(obj);

    p = _PyBytesWriter_Alloc(&writer, size);
    if (p == NULL)
        goto error;
    writer.overallocate = 1;

    for (i=0; i < size; i++) {
        Py_UCS4 ch = PyUnicode_READ(kind, data, i);
        /* Map 32-bit characters to '\Uxxxxxxxx' */
        if (ch >= 0x10000) {
            /* -1: subtract 1 preallocated byte */
            p = _PyBytesWriter_Prepare(&writer, p, 10-1);
            if (p == NULL)
                goto error;

            *p++ = '\\';
            *p++ = 'U';
            *p++ = Py_hexdigits[(ch >> 28) & 0xf];
            *p++ = Py_hexdigits[(ch >> 24) & 0xf];
            *p++ = Py_hexdigits[(ch >> 20) & 0xf];
            *p++ = Py_hexdigits[(ch >> 16) & 0xf];
            *p++ = Py_hexdigits[(ch >> 12) & 0xf];
            *p++ = Py_hexdigits[(ch >> 8) & 0xf];
            *p++ = Py_hexdigits[(ch >> 4) & 0xf];
            *p++ = Py_hexdigits[ch & 15];
        }
        /* Map 16-bit characters, '\\' and '\n' to '\uxxxx' */
        else if (ch >= 256 ||
                 ch == '\\' || ch == 0 || ch == '\n' || ch == '\r' ||
                 ch == 0x1a)
        {
            /* -1: subtract 1 preallocated byte */
            p = _PyBytesWriter_Prepare(&writer, p, 6-1);
            if (p == NULL)
                goto error;

            *p++ = '\\';
            *p++ = 'u';
            *p++ = Py_hexdigits[(ch >> 12) & 0xf];
            *p++ = Py_hexdigits[(ch >> 8) & 0xf];
            *p++ = Py_hexdigits[(ch >> 4) & 0xf];
            *p++ = Py_hexdigits[ch & 15];
        }
        /* Copy everything else as-is */
        else
            *p++ = (char) ch;
    }

    return _PyBytesWriter_Finish(&writer, p);

error:
    _PyBytesWriter_Dealloc(&writer);
    return NULL;
}

static int
write_unicode_binary(PicklerObject *self, PyObject *obj)
{
    char header[9];
    Py_ssize_t len;
    PyObject *encoded = NULL;
    Py_ssize_t size;
    const char *data;

    data = PyUnicode_AsUTF8AndSize(obj, &size);
    if (data == NULL) {
        /* Issue #8383: for strings with lone surrogates, fallback on the
           "surrogatepass" error handler. */
        PyErr_Clear();
        encoded = PyUnicode_AsEncodedString(obj, "utf-8", "surrogatepass");
        if (encoded == NULL)
            return -1;

        data = PyBytes_AS_STRING(encoded);
        size = PyBytes_GET_SIZE(encoded);
    }

    assert(size >= 0);
    if (size <= 0xff && self->proto >= 4) {
        header[0] = SHORT_BINUNICODE;
        header[1] = (unsigned char)(size & 0xff);
        len = 2;
    }
    else if ((size_t)size <= 0xffffffffUL) {
        header[0] = BINUNICODE;
        header[1] = (unsigned char)(size & 0xff);
        header[2] = (unsigned char)((size >> 8) & 0xff);
        header[3] = (unsigned char)((size >> 16) & 0xff);
        header[4] = (unsigned char)((size >> 24) & 0xff);
        len = 5;
    }
    else if (self->proto >= 4) {
        header[0] = BINUNICODE8;
        _write_size64(header + 1, size);
        len = 9;
    }
    else {
        PyErr_SetString(PyExc_OverflowError,
                        "serializing a string larger than 4 GiB "
                        "requires pickle protocol 4 or higher");
        Py_XDECREF(encoded);
        return -1;
    }

    if (_Pickler_write_bytes(self, header, len, data, size, encoded) < 0) {
        Py_XDECREF(encoded);
        return -1;
    }
    Py_XDECREF(encoded);
    return 0;
}

static int
save_unicode(PickleState *state, PicklerObject *self, PyObject *obj)
{
    if (self->bin) {
        if (write_unicode_binary(self, obj) < 0)
            return -1;
    }
    else {
        PyObject *encoded;
        Py_ssize_t size;
        const char unicode_op = UNICODE;

        encoded = raw_unicode_escape(obj);
        if (encoded == NULL)
            return -1;

        if (_Pickler_Write(self, &unicode_op, 1) < 0) {
            Py_DECREF(encoded);
            return -1;
        }

        size = PyBytes_GET_SIZE(encoded);
        if (_Pickler_Write(self, PyBytes_AS_STRING(encoded), size) < 0) {
            Py_DECREF(encoded);
            return -1;
        }
        Py_DECREF(encoded);

        if (_Pickler_Write(self, "\n", 1) < 0)
            return -1;
    }
    if (memo_put(state, self, obj) < 0)
        return -1;

    return 0;
}

/* A helper for save_tuple.  Push the len elements in tuple t on the stack. */
static int
store_tuple_elements(PickleState *state, PicklerObject *self, PyObject *t,
                     Py_ssize_t len)
{
    Py_ssize_t i;

    assert(PyTuple_Size(t) == len);

    for (i = 0; i < len; i++) {
        PyObject *element = PyTuple_GET_ITEM(t, i);

        if (element == NULL)
            return -1;
        if (save(state, self, element, 0) < 0)
            return -1;
    }

    return 0;
}

/* Tuples are ubiquitous in the pickle protocols, so many techniques are
 * used across protocols to minimize the space needed to pickle them.
 * Tuples are also the only builtin immutable type that can be recursive
 * (a tuple can be reached from itself), and that requires some subtle
 * magic so that it works in all cases.  IOW, this is a long routine.
 */
static int
save_tuple(PickleState *state, PicklerObject *self, PyObject *obj)
{
    Py_ssize_t len, i;

    const char mark_op = MARK;
    const char tuple_op = TUPLE;
    const char pop_op = POP;
    const char pop_mark_op = POP_MARK;
    const char len2opcode[] = {EMPTY_TUPLE, TUPLE1, TUPLE2, TUPLE3};

    if ((len = PyTuple_Size(obj)) < 0)
        return -1;

    if (len == 0) {
        char pdata[2];

        if (self->proto) {
            pdata[0] = EMPTY_TUPLE;
            len = 1;
        }
        else {
            pdata[0] = MARK;
            pdata[1] = TUPLE;
            len = 2;
        }
        if (_Pickler_Write(self, pdata, len) < 0)
            return -1;
        return 0;
    }

    /* The tuple isn't in the memo now.  If it shows up there after
     * saving the tuple elements, the tuple must be recursive, in
     * which case we'll pop everything we put on the stack, and fetch
     * its value from the memo.
     */
    if (len <= 3 && self->proto >= 2) {
        /* Use TUPLE{1,2,3} opcodes. */
        if (store_tuple_elements(state, self, obj, len) < 0)
            return -1;

        if (PyMemoTable_Get(self->memo, obj)) {
            /* pop the len elements */
            for (i = 0; i < len; i++)
                if (_Pickler_Write(self, &pop_op, 1) < 0)
                    return -1;
            /* fetch from memo */
            if (memo_get(state, self, obj) < 0)
                return -1;

            return 0;
        }
        else { /* Not recursive. */
            if (_Pickler_Write(self, len2opcode + len, 1) < 0)
                return -1;
        }
        goto memoize;
    }

    /* proto < 2 and len > 0, or proto >= 2 and len > 3.
     * Generate MARK e1 e2 ... TUPLE
     */
    if (_Pickler_Write(self, &mark_op, 1) < 0)
        return -1;

    if (store_tuple_elements(state, self, obj, len) < 0)
        return -1;

    if (PyMemoTable_Get(self->memo, obj)) {
        /* pop the stack stuff we pushed */
        if (self->bin) {
            if (_Pickler_Write(self, &pop_mark_op, 1) < 0)
                return -1;
        }
        else {
            /* Note that we pop one more than len, to remove
             * the MARK too.
             */
            for (i = 0; i <= len; i++)
                if (_Pickler_Write(self, &pop_op, 1) < 0)
                    return -1;
        }
        /* fetch from memo */
        if (memo_get(state, self, obj) < 0)
            return -1;

        return 0;
    }
    else { /* Not recursive. */
        if (_Pickler_Write(self, &tuple_op, 1) < 0)
            return -1;
    }

  memoize:
    if (memo_put(state, self, obj) < 0)
        return -1;

    return 0;
}

/* iter is an iterator giving items, and we batch up chunks of
 *     MARK item item ... item APPENDS
 * opcode sequences.  Calling code should have arranged to first create an
 * empty list, or list-like object, for the APPENDS to operate on.
 * Returns 0 on success, <0 on error.
 */
static int
batch_list(PickleState *state, PicklerObject *self, PyObject *iter)
{
    PyObject *obj = NULL;
    PyObject *firstitem = NULL;
    int i, n;

    const char mark_op = MARK;
    const char append_op = APPEND;
    const char appends_op = APPENDS;

    assert(iter != NULL);

    /* XXX: I think this function could be made faster by avoiding the
       iterator interface and fetching objects directly from list using
       PyList_GET_ITEM.
    */

    if (self->proto == 0) {
        /* APPENDS isn't available; do one at a time. */
        for (;;) {
            obj = PyIter_Next(iter);
            if (obj == NULL) {
                if (PyErr_Occurred())
                    return -1;
                break;
            }
            i = save(state, self, obj, 0);
            Py_DECREF(obj);
            if (i < 0)
                return -1;
            if (_Pickler_Write(self, &append_op, 1) < 0)
                return -1;
        }
        return 0;
    }

    /* proto > 0:  write in batches of BATCHSIZE. */
    do {
        /* Get first item */
        firstitem = PyIter_Next(iter);
        if (firstitem == NULL) {
            if (PyErr_Occurred())
                goto error;

            /* nothing more to add */
            break;
        }

        /* Try to get a second item */
        obj = PyIter_Next(iter);
        if (obj == NULL) {
            if (PyErr_Occurred())
                goto error;

            /* Only one item to write */
            if (save(state, self, firstitem, 0) < 0)
                goto error;
            if (_Pickler_Write(self, &append_op, 1) < 0)
                goto error;
            Py_CLEAR(firstitem);
            break;
        }

        /* More than one item to write */

        /* Pump out MARK, items, APPENDS. */
        if (_Pickler_Write(self, &mark_op, 1) < 0)
            goto error;

        if (save(state, self, firstitem, 0) < 0)
            goto error;
        Py_CLEAR(firstitem);
        n = 1;

        /* Fetch and save up to BATCHSIZE items */
        while (obj) {
            if (save(state, self, obj, 0) < 0)
                goto error;
            Py_CLEAR(obj);
            n += 1;

            if (n == BATCHSIZE)
                break;

            obj = PyIter_Next(iter);
            if (obj == NULL) {
                if (PyErr_Occurred())
                    goto error;
                break;
            }
        }

        if (_Pickler_Write(self, &appends_op, 1) < 0)
            goto error;

    } while (n == BATCHSIZE);
    return 0;

  error:
    Py_XDECREF(firstitem);
    Py_XDECREF(obj);
    return -1;
}

/* This is a variant of batch_list() above, specialized for lists (with no
 * support for list subclasses). Like batch_list(), we batch up chunks of
 *     MARK item item ... item APPENDS
 * opcode sequences.  Calling code should have arranged to first create an
 * empty list, or list-like object, for the APPENDS to operate on.
 * Returns 0 on success, -1 on error.
 *
 * This version is considerably faster than batch_list(), if less general.
 *
 * Note that this only works for protocols > 0.
 */
static int
batch_list_exact(PickleState *state, PicklerObject *self, PyObject *obj)
{
    PyObject *item = NULL;
    Py_ssize_t this_batch, total;

    const char append_op = APPEND;
    const char appends_op = APPENDS;
    const char mark_op = MARK;

    assert(obj != NULL);
    assert(self->proto > 0);
    assert(PyList_CheckExact(obj));

    if (PyList_GET_SIZE(obj) == 1) {
        item = PyList_GET_ITEM(obj, 0);
        Py_INCREF(item);
        int err = save(state, self, item, 0);
        Py_DECREF(item);
        if (err < 0)
            return -1;
        if (_Pickler_Write(self, &append_op, 1) < 0)
            return -1;
        return 0;
    }

    /* Write in batches of BATCHSIZE. */
    total = 0;
    do {
        this_batch = 0;
        if (_Pickler_Write(self, &mark_op, 1) < 0)
            return -1;
        while (total < PyList_GET_SIZE(obj)) {
            item = PyList_GET_ITEM(obj, total);
            Py_INCREF(item);
            int err = save(state, self, item, 0);
            Py_DECREF(item);
            if (err < 0)
                return -1;
            total++;
            if (++this_batch == BATCHSIZE)
                break;
        }
        if (_Pickler_Write(self, &appends_op, 1) < 0)
            return -1;

    } while (total < PyList_GET_SIZE(obj));

    return 0;
}

static int
save_list(PickleState *state, PicklerObject *self, PyObject *obj)
{
    char header[3];
    Py_ssize_t len;
    int status = 0;

    if (self->fast && !fast_save_enter(self, obj))
        goto error;

    /* Create an empty list. */
    if (self->bin) {
        header[0] = EMPTY_LIST;
        len = 1;
    }
    else {
        header[0] = MARK;
        header[1] = LIST;
        len = 2;
    }

    if (_Pickler_Write(self, header, len) < 0)
        goto error;

    /* Get list length, and bow out early if empty. */
    if ((len = PyList_Size(obj)) < 0)
        goto error;

    if (memo_put(state, self, obj) < 0)
        goto error;

    if (len != 0) {
        /* Materialize the list elements. */
        if (PyList_CheckExact(obj) && self->proto > 0) {
            if (_Py_EnterRecursiveCall(" while pickling an object"))
                goto error;
            status = batch_list_exact(state, self, obj);
            _Py_LeaveRecursiveCall();
        } else {
            PyObject *iter = PyObject_GetIter(obj);
            if (iter == NULL)
                goto error;

            if (_Py_EnterRecursiveCall(" while pickling an object")) {
                Py_DECREF(iter);
                goto error;
            }
            status = batch_list(state, self, iter);
            _Py_LeaveRecursiveCall();
            Py_DECREF(iter);
        }
    }
    if (0) {
  error:
        status = -1;
    }

    if (self->fast && !fast_save_leave(self, obj))
        status = -1;

    return status;
}

/* iter is an iterator giving (key, value) pairs, and we batch up chunks of
 *     MARK key value ... key value SETITEMS
 * opcode sequences.  Calling code should have arranged to first create an
 * empty dict, or dict-like object, for the SETITEMS to operate on.
 * Returns 0 on success, <0 on error.
 *
 * This is very much like batch_list().  The difference between saving
 * elements directly, and picking apart two-tuples, is so long-winded at
 * the C level, though, that attempts to combine these routines were too
 * ugly to bear.
 */
static int
batch_dict(PickleState *state, PicklerObject *self, PyObject *iter)
{
    PyObject *obj = NULL;
    PyObject *firstitem = NULL;
    int i, n;

    const char mark_op = MARK;
    const char setitem_op = SETITEM;
    const char setitems_op = SETITEMS;

    assert(iter != NULL);

    if (self->proto == 0) {
        /* SETITEMS isn't available; do one at a time. */
        for (;;) {
            obj = PyIter_Next(iter);
            if (obj == NULL) {
                if (PyErr_Occurred())
                    return -1;
                break;
            }
            if (!PyTuple_Check(obj) || PyTuple_Size(obj) != 2) {
                PyErr_SetString(PyExc_TypeError, "dict items "
                                "iterator must return 2-tuples");
                return -1;
            }
            i = save(state, self, PyTuple_GET_ITEM(obj, 0), 0);
            if (i >= 0)
                i = save(state, self, PyTuple_GET_ITEM(obj, 1), 0);
            Py_DECREF(obj);
            if (i < 0)
                return -1;
            if (_Pickler_Write(self, &setitem_op, 1) < 0)
                return -1;
        }
        return 0;
    }

    /* proto > 0:  write in batches of BATCHSIZE. */
    do {
        /* Get first item */
        firstitem = PyIter_Next(iter);
        if (firstitem == NULL) {
            if (PyErr_Occurred())
                goto error;

            /* nothing more to add */
            break;
        }
        if (!PyTuple_Check(firstitem) || PyTuple_Size(firstitem) != 2) {
            PyErr_SetString(PyExc_TypeError, "dict items "
                                "iterator must return 2-tuples");
            goto error;
        }

        /* Try to get a second item */
        obj = PyIter_Next(iter);
        if (obj == NULL) {
            if (PyErr_Occurred())
                goto error;

            /* Only one item to write */
            if (save(state, self, PyTuple_GET_ITEM(firstitem, 0), 0) < 0)
                goto error;
            if (save(state, self, PyTuple_GET_ITEM(firstitem, 1), 0) < 0)
                goto error;
            if (_Pickler_Write(self, &setitem_op, 1) < 0)
                goto error;
            Py_CLEAR(firstitem);
            break;
        }

        /* More than one item to write */

        /* Pump out MARK, items, SETITEMS. */
        if (_Pickler_Write(self, &mark_op, 1) < 0)
            goto error;

        if (save(state, self, PyTuple_GET_ITEM(firstitem, 0), 0) < 0)
            goto error;
        if (save(state, self, PyTuple_GET_ITEM(firstitem, 1), 0) < 0)
            goto error;
        Py_CLEAR(firstitem);
        n = 1;

        /* Fetch and save up to BATCHSIZE items */
        while (obj) {
            if (!PyTuple_Check(obj) || PyTuple_Size(obj) != 2) {
                PyErr_SetString(PyExc_TypeError, "dict items "
                    "iterator must return 2-tuples");
                goto error;
            }
            if (save(state, self, PyTuple_GET_ITEM(obj, 0), 0) < 0 ||
                save(state, self, PyTuple_GET_ITEM(obj, 1), 0) < 0)
                goto error;
            Py_CLEAR(obj);
            n += 1;

            if (n == BATCHSIZE)
                break;

            obj = PyIter_Next(iter);
            if (obj == NULL) {
                if (PyErr_Occurred())
                    goto error;
                break;
            }
        }

        if (_Pickler_Write(self, &setitems_op, 1) < 0)
            goto error;

    } while (n == BATCHSIZE);
    return 0;

  error:
    Py_XDECREF(firstitem);
    Py_XDECREF(obj);
    return -1;
}

/* This is a variant of batch_dict() above that specializes for dicts, with no
 * support for dict subclasses. Like batch_dict(), we batch up chunks of
 *     MARK key value ... key value SETITEMS
 * opcode sequences.  Calling code should have arranged to first create an
 * empty dict, or dict-like object, for the SETITEMS to operate on.
 * Returns 0 on success, -1 on error.
 *
 * Note that this currently doesn't work for protocol 0.
 */
static int
batch_dict_exact(PickleState *state, PicklerObject *self, PyObject *obj)
{
    PyObject *key = NULL, *value = NULL;
    int i;
    Py_ssize_t dict_size, ppos = 0;

    const char mark_op = MARK;
    const char setitem_op = SETITEM;
    const char setitems_op = SETITEMS;

    assert(obj != NULL && PyDict_CheckExact(obj));
    assert(self->proto > 0);

    dict_size = PyDict_GET_SIZE(obj);

    /* Special-case len(d) == 1 to save space. */
    if (dict_size == 1) {
        PyDict_Next(obj, &ppos, &key, &value);
        Py_INCREF(key);
        Py_INCREF(value);
        if (save(state, self, key, 0) < 0) {
            goto error;
        }
        if (save(state, self, value, 0) < 0) {
            goto error;
        }
        Py_CLEAR(key);
        Py_CLEAR(value);
        if (_Pickler_Write(self, &setitem_op, 1) < 0)
            return -1;
        return 0;
    }

    /* Write in batches of BATCHSIZE. */
    do {
        i = 0;
        if (_Pickler_Write(self, &mark_op, 1) < 0)
            return -1;
        while (PyDict_Next(obj, &ppos, &key, &value)) {
            Py_INCREF(key);
            Py_INCREF(value);
            if (save(state, self, key, 0) < 0) {
                goto error;
            }
            if (save(state, self, value, 0) < 0) {
                goto error;
            }
            Py_CLEAR(key);
            Py_CLEAR(value);
            if (++i == BATCHSIZE)
                break;
        }
        if (_Pickler_Write(self, &setitems_op, 1) < 0)
            return -1;
        if (PyDict_GET_SIZE(obj) != dict_size) {
            PyErr_Format(
                PyExc_RuntimeError,
                "dictionary changed size during iteration");
            return -1;
        }

    } while (i == BATCHSIZE);
    return 0;
error:
    Py_XDECREF(key);
    Py_XDECREF(value);
    return -1;
}

static int
save_dict(PickleState *state, PicklerObject *self, PyObject *obj)
{
    PyObject *items, *iter;
    char header[3];
    Py_ssize_t len;
    int status = 0;
    assert(PyDict_Check(obj));

    if (self->fast && !fast_save_enter(self, obj))
        goto error;

    /* Create an empty dict. */
    if (self->bin) {
        header[0] = EMPTY_DICT;
        len = 1;
    }
    else {
        header[0] = MARK;
        header[1] = DICT;
        len = 2;
    }

    if (_Pickler_Write(self, header, len) < 0)
        goto error;

    if (memo_put(state, self, obj) < 0)
        goto error;

    if (PyDict_GET_SIZE(obj)) {
        /* Save the dict items. */
        if (PyDict_CheckExact(obj) && self->proto > 0) {
            /* We can take certain shortcuts if we know this is a dict and
               not a dict subclass. */
            if (_Py_EnterRecursiveCall(" while pickling an object"))
                goto error;
            status = batch_dict_exact(state, self, obj);
            _Py_LeaveRecursiveCall();
        } else {
            items = PyObject_CallMethodNoArgs(obj, &_Py_ID(items));
            if (items == NULL)
                goto error;
            iter = PyObject_GetIter(items);
            Py_DECREF(items);
            if (iter == NULL)
                goto error;
            if (_Py_EnterRecursiveCall(" while pickling an object")) {
                Py_DECREF(iter);
                goto error;
            }
            status = batch_dict(state, self, iter);
            _Py_LeaveRecursiveCall();
            Py_DECREF(iter);
        }
    }

    if (0) {
  error:
        status = -1;
    }

    if (self->fast && !fast_save_leave(self, obj))
        status = -1;

    return status;
}

static int
save_set(PickleState *state, PicklerObject *self, PyObject *obj)
{
    PyObject *item;
    int i;
    Py_ssize_t set_size, ppos = 0;
    Py_hash_t hash;

    const char empty_set_op = EMPTY_SET;
    const char mark_op = MARK;
    const char additems_op = ADDITEMS;

    if (self->proto < 4) {
        PyObject *items;
        PyObject *reduce_value;
        int status;

        items = PySequence_List(obj);
        if (items == NULL) {
            return -1;
        }
        reduce_value = Py_BuildValue("(O(O))", (PyObject*)&PySet_Type, items);
        Py_DECREF(items);
        if (reduce_value == NULL) {
            return -1;
        }
        /* save_reduce() will memoize the object automatically. */
        status = save_reduce(state, self, reduce_value, obj);
        Py_DECREF(reduce_value);
        return status;
    }

    if (_Pickler_Write(self, &empty_set_op, 1) < 0)
        return -1;

    if (memo_put(state, self, obj) < 0)
        return -1;

    set_size = PySet_GET_SIZE(obj);
    if (set_size == 0)
        return 0;  /* nothing to do */

    /* Write in batches of BATCHSIZE. */
    do {
        i = 0;
        if (_Pickler_Write(self, &mark_op, 1) < 0)
            return -1;
        while (_PySet_NextEntry(obj, &ppos, &item, &hash)) {
            Py_INCREF(item);
            int err = save(state, self, item, 0);
            Py_CLEAR(item);
            if (err < 0)
                return -1;
            if (++i == BATCHSIZE)
                break;
        }
        if (_Pickler_Write(self, &additems_op, 1) < 0)
            return -1;
        if (PySet_GET_SIZE(obj) != set_size) {
            PyErr_Format(
                PyExc_RuntimeError,
                "set changed size during iteration");
            return -1;
        }
    } while (i == BATCHSIZE);

    return 0;
}

static int
save_frozenset(PickleState *state, PicklerObject *self, PyObject *obj)
{
    PyObject *iter;

    const char mark_op = MARK;
    const char frozenset_op = FROZENSET;

    if (self->fast && !fast_save_enter(self, obj))
        return -1;

    if (self->proto < 4) {
        PyObject *items;
        PyObject *reduce_value;
        int status;

        items = PySequence_List(obj);
        if (items == NULL) {
            return -1;
        }
        reduce_value = Py_BuildValue("(O(O))", (PyObject*)&PyFrozenSet_Type,
                                     items);
        Py_DECREF(items);
        if (reduce_value == NULL) {
            return -1;
        }
        /* save_reduce() will memoize the object automatically. */
        status = save_reduce(state, self, reduce_value, obj);
        Py_DECREF(reduce_value);
        return status;
    }

    if (_Pickler_Write(self, &mark_op, 1) < 0)
        return -1;

    iter = PyObject_GetIter(obj);
    if (iter == NULL) {
        return -1;
    }
    for (;;) {
        PyObject *item;

        item = PyIter_Next(iter);
        if (item == NULL) {
            if (PyErr_Occurred()) {
                Py_DECREF(iter);
                return -1;
            }
            break;
        }
        if (save(state, self, item, 0) < 0) {
            Py_DECREF(item);
            Py_DECREF(iter);
            return -1;
        }
        Py_DECREF(item);
    }
    Py_DECREF(iter);

    /* If the object is already in the memo, this means it is
       recursive. In this case, throw away everything we put on the
       stack, and fetch the object back from the memo. */
    if (PyMemoTable_Get(self->memo, obj)) {
        const char pop_mark_op = POP_MARK;

        if (_Pickler_Write(self, &pop_mark_op, 1) < 0)
            return -1;
        if (memo_get(state, self, obj) < 0)
            return -1;
        return 0;
    }

    if (_Pickler_Write(self, &frozenset_op, 1) < 0)
        return -1;
    if (memo_put(state, self, obj) < 0)
        return -1;

    return 0;
}

static int
fix_imports(PickleState *st, PyObject **module_name, PyObject **global_name)
{
    PyObject *key;
    PyObject *item;

    key = PyTuple_Pack(2, *module_name, *global_name);
    if (key == NULL)
        return -1;
    item = PyDict_GetItemWithError(st->name_mapping_3to2, key);
    Py_DECREF(key);
    if (item) {
        PyObject *fixed_module_name;
        PyObject *fixed_global_name;

        if (!PyTuple_Check(item) || PyTuple_GET_SIZE(item) != 2) {
            PyErr_Format(PyExc_RuntimeError,
                         "_compat_pickle.REVERSE_NAME_MAPPING values "
                         "should be 2-tuples, not %.200s",
                         Py_TYPE(item)->tp_name);
            return -1;
        }
        fixed_module_name = PyTuple_GET_ITEM(item, 0);
        fixed_global_name = PyTuple_GET_ITEM(item, 1);
        if (!PyUnicode_Check(fixed_module_name) ||
            !PyUnicode_Check(fixed_global_name)) {
            PyErr_Format(PyExc_RuntimeError,
                         "_compat_pickle.REVERSE_NAME_MAPPING values "
                         "should be pairs of str, not (%.200s, %.200s)",
                         Py_TYPE(fixed_module_name)->tp_name,
                         Py_TYPE(fixed_global_name)->tp_name);
            return -1;
        }

        Py_CLEAR(*module_name);
        Py_CLEAR(*global_name);
        *module_name = Py_NewRef(fixed_module_name);
        *global_name = Py_NewRef(fixed_global_name);
        return 0;
    }
    else if (PyErr_Occurred()) {
        return -1;
    }

    item = PyDict_GetItemWithError(st->import_mapping_3to2, *module_name);
    if (item) {
        if (!PyUnicode_Check(item)) {
            PyErr_Format(PyExc_RuntimeError,
                         "_compat_pickle.REVERSE_IMPORT_MAPPING values "
                         "should be strings, not %.200s",
                         Py_TYPE(item)->tp_name);
            return -1;
        }
        Py_XSETREF(*module_name, Py_NewRef(item));
    }
    else if (PyErr_Occurred()) {
        return -1;
    }

    return 0;
}

static int
save_global(PickleState *st, PicklerObject *self, PyObject *obj,
            PyObject *name)
{
    PyObject *global_name = NULL;
    PyObject *module_name = NULL;
    PyObject *module = NULL;
    PyObject *parent = NULL;
    PyObject *dotted_path = NULL;
    PyObject *lastname = NULL;
    PyObject *cls;
    int status = 0;

    const char global_op = GLOBAL;

    if (name) {
        global_name = Py_NewRef(name);
    }
    else {
        if (PyObject_GetOptionalAttr(obj, &_Py_ID(__qualname__), &global_name) < 0)
            goto error;
        if (global_name == NULL) {
            global_name = PyObject_GetAttr(obj, &_Py_ID(__name__));
            if (global_name == NULL)
                goto error;
        }
    }

    dotted_path = get_dotted_path(module, global_name);
    if (dotted_path == NULL)
        goto error;
    module_name = whichmodule(obj, dotted_path);
    if (module_name == NULL)
        goto error;

    /* XXX: Change to use the import C API directly with level=0 to disallow
       relative imports.

       XXX: PyImport_ImportModuleLevel could be used. However, this bypasses
       builtins.__import__. Therefore, _pickle, unlike pickle.py, will ignore
       custom import functions (IMHO, this would be a nice security
       feature). The import C API would need to be extended to support the
       extra parameters of __import__ to fix that. */
    module = PyImport_Import(module_name);
    if (module == NULL) {
        PyErr_Format(st->PicklingError,
                     "Can't pickle %R: import of module %R failed",
                     obj, module_name);
        goto error;
    }
    lastname = Py_NewRef(PyList_GET_ITEM(dotted_path,
                         PyList_GET_SIZE(dotted_path) - 1));
    cls = get_deep_attribute(module, dotted_path, &parent);
    Py_CLEAR(dotted_path);
    if (cls == NULL) {
        PyErr_Format(st->PicklingError,
                     "Can't pickle %R: attribute lookup %S on %S failed",
                     obj, global_name, module_name);
        goto error;
    }
    if (cls != obj) {
        Py_DECREF(cls);
        PyErr_Format(st->PicklingError,
                     "Can't pickle %R: it's not the same object as %S.%S",
                     obj, module_name, global_name);
        goto error;
    }
    Py_DECREF(cls);

    if (self->proto >= 2) {
        /* See whether this is in the extension registry, and if
         * so generate an EXT opcode.
         */
        PyObject *extension_key;
        PyObject *code_obj;      /* extension code as Python object */
        long code;               /* extension code as C value */
        char pdata[5];
        Py_ssize_t n;

        extension_key = PyTuple_Pack(2, module_name, global_name);
        if (extension_key == NULL) {
            goto error;
        }
        code_obj = PyDict_GetItemWithError(st->extension_registry,
                                           extension_key);
        Py_DECREF(extension_key);
        /* The object is not registered in the extension registry.
           This is the most likely code path. */
        if (code_obj == NULL) {
            if (PyErr_Occurred()) {
                goto error;
            }
            goto gen_global;
        }

        /* XXX: pickle.py doesn't check neither the type, nor the range
           of the value returned by the extension_registry. It should for
           consistency. */

        /* Verify code_obj has the right type and value. */
        if (!PyLong_Check(code_obj)) {
            PyErr_Format(st->PicklingError,
                         "Can't pickle %R: extension code %R isn't an integer",
                         obj, code_obj);
            goto error;
        }
        code = PyLong_AS_LONG(code_obj);
        if (code <= 0 || code > 0x7fffffffL) {
            if (!PyErr_Occurred())
                PyErr_Format(st->PicklingError, "Can't pickle %R: extension "
                             "code %ld is out of range", obj, code);
            goto error;
        }

        /* Generate an EXT opcode. */
        if (code <= 0xff) {
            pdata[0] = EXT1;
            pdata[1] = (unsigned char)code;
            n = 2;
        }
        else if (code <= 0xffff) {
            pdata[0] = EXT2;
            pdata[1] = (unsigned char)(code & 0xff);
            pdata[2] = (unsigned char)((code >> 8) & 0xff);
            n = 3;
        }
        else {
            pdata[0] = EXT4;
            pdata[1] = (unsigned char)(code & 0xff);
            pdata[2] = (unsigned char)((code >> 8) & 0xff);
            pdata[3] = (unsigned char)((code >> 16) & 0xff);
            pdata[4] = (unsigned char)((code >> 24) & 0xff);
            n = 5;
        }

        if (_Pickler_Write(self, pdata, n) < 0)
            goto error;
    }
    else {
  gen_global:
        if (parent == module) {
            Py_SETREF(global_name, Py_NewRef(lastname));
        }
        if (self->proto >= 4) {
            const char stack_global_op = STACK_GLOBAL;

            if (save(st, self, module_name, 0) < 0)
                goto error;
            if (save(st, self, global_name, 0) < 0)
                goto error;

            if (_Pickler_Write(self, &stack_global_op, 1) < 0)
                goto error;
        }
        else if (parent != module) {
            PyObject *reduce_value = Py_BuildValue("(O(OO))",
                                        st->getattr, parent, lastname);
            if (reduce_value == NULL)
                goto error;
            status = save_reduce(st, self, reduce_value, NULL);
            Py_DECREF(reduce_value);
            if (status < 0)
                goto error;
        }
        else {
            /* Generate a normal global opcode if we are using a pickle
               protocol < 4, or if the object is not registered in the
               extension registry. */
            PyObject *encoded;
            PyObject *(*unicode_encoder)(PyObject *);

            if (_Pickler_Write(self, &global_op, 1) < 0)
                goto error;

            /* For protocol < 3 and if the user didn't request against doing
               so, we convert module names to the old 2.x module names. */
            if (self->proto < 3 && self->fix_imports) {
                if (fix_imports(st, &module_name, &global_name) < 0) {
                    goto error;
                }
            }

            /* Since Python 3.0 now supports non-ASCII identifiers, we encode
               both the module name and the global name using UTF-8. We do so
               only when we are using the pickle protocol newer than version
               3. This is to ensure compatibility with older Unpickler running
               on Python 2.x. */
            if (self->proto == 3) {
                unicode_encoder = PyUnicode_AsUTF8String;
            }
            else {
                unicode_encoder = PyUnicode_AsASCIIString;
            }
            encoded = unicode_encoder(module_name);
            if (encoded == NULL) {
                if (PyErr_ExceptionMatches(PyExc_UnicodeEncodeError))
                    PyErr_Format(st->PicklingError,
                                 "can't pickle module identifier '%S' using "
                                 "pickle protocol %i",
                                 module_name, self->proto);
                goto error;
            }
            if (_Pickler_Write(self, PyBytes_AS_STRING(encoded),
                               PyBytes_GET_SIZE(encoded)) < 0) {
                Py_DECREF(encoded);
                goto error;
            }
            Py_DECREF(encoded);
            if(_Pickler_Write(self, "\n", 1) < 0)
                goto error;

            /* Save the name of the module. */
            encoded = unicode_encoder(global_name);
            if (encoded == NULL) {
                if (PyErr_ExceptionMatches(PyExc_UnicodeEncodeError))
                    PyErr_Format(st->PicklingError,
                                 "can't pickle global identifier '%S' using "
                                 "pickle protocol %i",
                                 global_name, self->proto);
                goto error;
            }
            if (_Pickler_Write(self, PyBytes_AS_STRING(encoded),
                               PyBytes_GET_SIZE(encoded)) < 0) {
                Py_DECREF(encoded);
                goto error;
            }
            Py_DECREF(encoded);
            if (_Pickler_Write(self, "\n", 1) < 0)
                goto error;
        }
        /* Memoize the object. */
        if (memo_put(st, self, obj) < 0)
            goto error;
    }

    if (0) {
  error:
        status = -1;
    }
    Py_XDECREF(module_name);
    Py_XDECREF(global_name);
    Py_XDECREF(module);
    Py_XDECREF(parent);
    Py_XDECREF(dotted_path);
    Py_XDECREF(lastname);

    return status;
}

static int
save_singleton_type(PickleState *state, PicklerObject *self, PyObject *obj,
                    PyObject *singleton)
{
    PyObject *reduce_value;
    int status;

    reduce_value = Py_BuildValue("O(O)", &PyType_Type, singleton);
    if (reduce_value == NULL) {
        return -1;
    }
    status = save_reduce(state, self, reduce_value, obj);
    Py_DECREF(reduce_value);
    return status;
}

static int
save_type(PickleState *state, PicklerObject *self, PyObject *obj)
{
    if (obj == (PyObject *)&_PyNone_Type) {
        return save_singleton_type(state, self, obj, Py_None);
    }
    else if (obj == (PyObject *)&PyEllipsis_Type) {
        return save_singleton_type(state, self, obj, Py_Ellipsis);
    }
    else if (obj == (PyObject *)&_PyNotImplemented_Type) {
        return save_singleton_type(state, self, obj, Py_NotImplemented);
    }
    return save_global(state, self, obj, NULL);
}

static int
save_pers(PickleState *state, PicklerObject *self, PyObject *obj)
{
    PyObject *pid = NULL;
    int status = 0;

    const char persid_op = PERSID;
    const char binpersid_op = BINPERSID;

    pid = call_method(self->pers_func, self->pers_func_self, obj);
    if (pid == NULL)
        return -1;

    if (pid != Py_None) {
        if (self->bin) {
            if (save(state, self, pid, 1) < 0 ||
                _Pickler_Write(self, &binpersid_op, 1) < 0)
                goto error;
        }
        else {
            PyObject *pid_str;

            pid_str = PyObject_Str(pid);
            if (pid_str == NULL)
                goto error;

            /* XXX: Should it check whether the pid contains embedded
               newlines? */
            if (!PyUnicode_IS_ASCII(pid_str)) {
                PyErr_SetString(state->PicklingError,
                                "persistent IDs in protocol 0 must be "
                                "ASCII strings");
                Py_DECREF(pid_str);
                goto error;
            }

            if (_Pickler_Write(self, &persid_op, 1) < 0 ||
                _Pickler_Write(self, PyUnicode_DATA(pid_str),
                               PyUnicode_GET_LENGTH(pid_str)) < 0 ||
                _Pickler_Write(self, "\n", 1) < 0) {
                Py_DECREF(pid_str);
                goto error;
            }
            Py_DECREF(pid_str);
        }
        status = 1;
    }

    if (0) {
  error:
        status = -1;
    }
    Py_XDECREF(pid);

    return status;
}

static PyObject *
get_class(PyObject *obj)
{
    PyObject *cls;

    if (PyObject_GetOptionalAttr(obj, &_Py_ID(__class__), &cls) == 0) {
        cls = Py_NewRef(Py_TYPE(obj));
    }
    return cls;
}

/* We're saving obj, and args is the 2-thru-5 tuple returned by the
 * appropriate __reduce__ method for obj.
 */
static int
save_reduce(PickleState *st, PicklerObject *self, PyObject *args,
            PyObject *obj)
{
    PyObject *callable;
    PyObject *argtup;
    PyObject *state = NULL;
    PyObject *listitems = Py_None;
    PyObject *dictitems = Py_None;
    PyObject *state_setter = Py_None;
    Py_ssize_t size;
    int use_newobj = 0, use_newobj_ex = 0;

    const char reduce_op = REDUCE;
    const char build_op = BUILD;
    const char newobj_op = NEWOBJ;
    const char newobj_ex_op = NEWOBJ_EX;

    size = PyTuple_Size(args);
    if (size < 2 || size > 6) {
        PyErr_SetString(st->PicklingError, "tuple returned by "
                        "__reduce__ must contain 2 through 6 elements");
        return -1;
    }

    if (!PyArg_UnpackTuple(args, "save_reduce", 2, 6,
                           &callable, &argtup, &state, &listitems, &dictitems,
                           &state_setter))
        return -1;

    if (!PyCallable_Check(callable)) {
        PyErr_SetString(st->PicklingError, "first item of the tuple "
                        "returned by __reduce__ must be callable");
        return -1;
    }
    if (!PyTuple_Check(argtup)) {
        PyErr_SetString(st->PicklingError, "second item of the tuple "
                        "returned by __reduce__ must be a tuple");
        return -1;
    }

    if (state == Py_None)
        state = NULL;

    if (listitems == Py_None)
        listitems = NULL;
    else if (!PyIter_Check(listitems)) {
        PyErr_Format(st->PicklingError, "fourth element of the tuple "
                     "returned by __reduce__ must be an iterator, not %s",
                     Py_TYPE(listitems)->tp_name);
        return -1;
    }

    if (dictitems == Py_None)
        dictitems = NULL;
    else if (!PyIter_Check(dictitems)) {
        PyErr_Format(st->PicklingError, "fifth element of the tuple "
                     "returned by __reduce__ must be an iterator, not %s",
                     Py_TYPE(dictitems)->tp_name);
        return -1;
    }

    if (state_setter == Py_None)
        state_setter = NULL;
    else if (!PyCallable_Check(state_setter)) {
        PyErr_Format(st->PicklingError, "sixth element of the tuple "
                     "returned by __reduce__ must be a function, not %s",
                     Py_TYPE(state_setter)->tp_name);
        return -1;
    }

    if (self->proto >= 2) {
        PyObject *name;

        if (PyObject_GetOptionalAttr(callable, &_Py_ID(__name__), &name) < 0) {
            return -1;
        }
        if (name != NULL && PyUnicode_Check(name)) {
            use_newobj_ex = _PyUnicode_Equal(name, &_Py_ID(__newobj_ex__));
            if (!use_newobj_ex) {
                use_newobj = _PyUnicode_Equal(name, &_Py_ID(__newobj__));
            }
        }
        Py_XDECREF(name);
    }

    if (use_newobj_ex) {
        PyObject *cls;
        PyObject *args;
        PyObject *kwargs;

        if (PyTuple_GET_SIZE(argtup) != 3) {
            PyErr_Format(st->PicklingError,
                         "length of the NEWOBJ_EX argument tuple must be "
                         "exactly 3, not %zd", PyTuple_GET_SIZE(argtup));
            return -1;
        }

        cls = PyTuple_GET_ITEM(argtup, 0);
        if (!PyType_Check(cls)) {
            PyErr_Format(st->PicklingError,
                         "first item from NEWOBJ_EX argument tuple must "
                         "be a class, not %.200s", Py_TYPE(cls)->tp_name);
            return -1;
        }
        args = PyTuple_GET_ITEM(argtup, 1);
        if (!PyTuple_Check(args)) {
            PyErr_Format(st->PicklingError,
                         "second item from NEWOBJ_EX argument tuple must "
                         "be a tuple, not %.200s", Py_TYPE(args)->tp_name);
            return -1;
        }
        kwargs = PyTuple_GET_ITEM(argtup, 2);
        if (!PyDict_Check(kwargs)) {
            PyErr_Format(st->PicklingError,
                         "third item from NEWOBJ_EX argument tuple must "
                         "be a dict, not %.200s", Py_TYPE(kwargs)->tp_name);
            return -1;
        }

        if (self->proto >= 4) {
            if (save(st, self, cls, 0) < 0 ||
                save(st, self, args, 0) < 0 ||
                save(st, self, kwargs, 0) < 0 ||
                _Pickler_Write(self, &newobj_ex_op, 1) < 0) {
                return -1;
            }
        }
        else {
            PyObject *newargs;
            PyObject *cls_new;
            Py_ssize_t i;

            newargs = PyTuple_New(PyTuple_GET_SIZE(args) + 2);
            if (newargs == NULL)
                return -1;

            cls_new = PyObject_GetAttr(cls, &_Py_ID(__new__));
            if (cls_new == NULL) {
                Py_DECREF(newargs);
                return -1;
            }
            PyTuple_SET_ITEM(newargs, 0, cls_new);
            PyTuple_SET_ITEM(newargs, 1, Py_NewRef(cls));
            for (i = 0; i < PyTuple_GET_SIZE(args); i++) {
                PyObject *item = PyTuple_GET_ITEM(args, i);
                PyTuple_SET_ITEM(newargs, i + 2, Py_NewRef(item));
            }

            callable = PyObject_Call(st->partial, newargs, kwargs);
            Py_DECREF(newargs);
            if (callable == NULL)
                return -1;

            newargs = PyTuple_New(0);
            if (newargs == NULL) {
                Py_DECREF(callable);
                return -1;
            }

            if (save(st, self, callable, 0) < 0 ||
                save(st, self, newargs, 0) < 0 ||
                _Pickler_Write(self, &reduce_op, 1) < 0) {
                Py_DECREF(newargs);
                Py_DECREF(callable);
                return -1;
            }
            Py_DECREF(newargs);
            Py_DECREF(callable);
        }
    }
    else if (use_newobj) {
        PyObject *cls;
        PyObject *newargtup;
        PyObject *obj_class;
        int p;

        /* Sanity checks. */
        if (PyTuple_GET_SIZE(argtup) < 1) {
            PyErr_SetString(st->PicklingError, "__newobj__ arglist is empty");
            return -1;
        }

        cls = PyTuple_GET_ITEM(argtup, 0);
        if (!PyType_Check(cls)) {
            PyErr_SetString(st->PicklingError, "args[0] from "
                            "__newobj__ args is not a type");
            return -1;
        }

        if (obj != NULL) {
            obj_class = get_class(obj);
            if (obj_class == NULL) {
                return -1;
            }
            p = obj_class != cls;
            Py_DECREF(obj_class);
            if (p) {
                PyErr_SetString(st->PicklingError, "args[0] from "
                                "__newobj__ args has the wrong class");
                return -1;
            }
        }
        /* XXX: These calls save() are prone to infinite recursion. Imagine
           what happen if the value returned by the __reduce__() method of
           some extension type contains another object of the same type. Ouch!

           Here is a quick example, that I ran into, to illustrate what I
           mean:

             >>> import pickle, copyreg
             >>> copyreg.dispatch_table.pop(complex)
             >>> pickle.dumps(1+2j)
             Traceback (most recent call last):
               ...
             RecursionError: maximum recursion depth exceeded

           Removing the complex class from copyreg.dispatch_table made the
           __reduce_ex__() method emit another complex object:

             >>> (1+1j).__reduce_ex__(2)
             (<function __newobj__ at 0xb7b71c3c>,
               (<class 'complex'>, (1+1j)), None, None, None)

           Thus when save() was called on newargstup (the 2nd item) recursion
           ensued. Of course, the bug was in the complex class which had a
           broken __getnewargs__() that emitted another complex object. But,
           the point, here, is it is quite easy to end up with a broken reduce
           function. */

        /* Save the class and its __new__ arguments. */
        if (save(st, self, cls, 0) < 0) {
            return -1;
        }

        newargtup = PyTuple_GetSlice(argtup, 1, PyTuple_GET_SIZE(argtup));
        if (newargtup == NULL)
            return -1;

        p = save(st, self, newargtup, 0);
        Py_DECREF(newargtup);
        if (p < 0)
            return -1;

        /* Add NEWOBJ opcode. */
        if (_Pickler_Write(self, &newobj_op, 1) < 0)
            return -1;
    }
    else { /* Not using NEWOBJ. */
        if (save(st, self, callable, 0) < 0 ||
            save(st, self, argtup, 0) < 0 ||
            _Pickler_Write(self, &reduce_op, 1) < 0)
            return -1;
    }

    /* obj can be NULL when save_reduce() is used directly. A NULL obj means
       the caller do not want to memoize the object. Not particularly useful,
       but that is to mimic the behavior save_reduce() in pickle.py when
       obj is None. */
    if (obj != NULL) {
        /* If the object is already in the memo, this means it is
           recursive. In this case, throw away everything we put on the
           stack, and fetch the object back from the memo. */
        if (PyMemoTable_Get(self->memo, obj)) {
            const char pop_op = POP;

            if (_Pickler_Write(self, &pop_op, 1) < 0)
                return -1;
            if (memo_get(st, self, obj) < 0)
                return -1;

            return 0;
        }
        else if (memo_put(st, self, obj) < 0)
            return -1;
    }

    if (listitems && batch_list(st, self, listitems) < 0)
        return -1;

    if (dictitems && batch_dict(st, self, dictitems) < 0)
        return -1;

    if (state) {
        if (state_setter == NULL) {
            if (save(st, self, state, 0) < 0 ||
                _Pickler_Write(self, &build_op, 1) < 0)
                return -1;
        }
        else {

            /* If a state_setter is specified, call it instead of load_build to
             * update obj's with its previous state.
             * The first 4 save/write instructions push state_setter and its
             * tuple of expected arguments (obj, state) onto the stack. The
             * REDUCE opcode triggers the state_setter(obj, state) function
             * call. Finally, because state-updating routines only do in-place
             * modification, the whole operation has to be stack-transparent.
             * Thus, we finally pop the call's output from the stack.*/

            const char tupletwo_op = TUPLE2;
            const char pop_op = POP;
            if (save(st, self, state_setter, 0) < 0 ||
                save(st, self, obj, 0) < 0 || save(st, self, state, 0) < 0 ||
                _Pickler_Write(self, &tupletwo_op, 1) < 0 ||
                _Pickler_Write(self, &reduce_op, 1) < 0 ||
                _Pickler_Write(self, &pop_op, 1) < 0)
                return -1;
        }
    }
    return 0;
}

static int
save(PickleState *st, PicklerObject *self, PyObject *obj, int pers_save)
{
    PyTypeObject *type;
    PyObject *reduce_func = NULL;
    PyObject *reduce_value = NULL;
    int status = 0;

    if (_Pickler_OpcodeBoundary(self) < 0)
        return -1;

    /* The extra pers_save argument is necessary to avoid calling save_pers()
       on its returned object. */
    if (!pers_save && self->pers_func) {
        /* save_pers() returns:
            -1   to signal an error;
             0   if it did nothing successfully;
             1   if a persistent id was saved.
         */
        if ((status = save_pers(st, self, obj)) != 0)
            return status;
    }

    type = Py_TYPE(obj);

    /* The old cPickle had an optimization that used switch-case statement
       dispatching on the first letter of the type name.  This has was removed
       since benchmarks shown that this optimization was actually slowing
       things down. */

    /* Atom types; these aren't memoized, so don't check the memo. */

    if (obj == Py_None) {
        return save_none(self, obj);
    }
    else if (obj == Py_False || obj == Py_True) {
        return save_bool(self, obj);
    }
    else if (type == &PyLong_Type) {
        return save_long(self, obj);
    }
    else if (type == &PyFloat_Type) {
        return save_float(self, obj);
    }

    /* Check the memo to see if it has the object. If so, generate
       a GET (or BINGET) opcode, instead of pickling the object
       once again. */
    if (PyMemoTable_Get(self->memo, obj)) {
        return memo_get(st, self, obj);
    }

    if (type == &PyBytes_Type) {
        return save_bytes(st, self, obj);
    }
    else if (type == &PyUnicode_Type) {
        return save_unicode(st, self, obj);
    }

    /* We're only calling _Py_EnterRecursiveCall here so that atomic
       types above are pickled faster. */
    if (_Py_EnterRecursiveCall(" while pickling an object")) {
        return -1;
    }

    if (type == &PyDict_Type) {
        status = save_dict(st, self, obj);
        goto done;
    }
    else if (type == &PySet_Type) {
        status = save_set(st, self, obj);
        goto done;
    }
    else if (type == &PyFrozenSet_Type) {
        status = save_frozenset(st, self, obj);
        goto done;
    }
    else if (type == &PyList_Type) {
        status = save_list(st, self, obj);
        goto done;
    }
    else if (type == &PyTuple_Type) {
        status = save_tuple(st, self, obj);
        goto done;
    }
    else if (type == &PyByteArray_Type) {
        status = save_bytearray(st, self, obj);
        goto done;
    }
    else if (type == &PyPickleBuffer_Type) {
        status = save_picklebuffer(st, self, obj);
        goto done;
    }

    /* Now, check reducer_override.  If it returns NotImplemented,
     * fallback to save_type or save_global, and then perhaps to the
     * regular reduction mechanism.
     */
    if (self->reducer_override != NULL) {
        reduce_value = PyObject_CallOneArg(self->reducer_override, obj);
        if (reduce_value == NULL) {
            goto error;
        }
        if (reduce_value != Py_NotImplemented) {
            goto reduce;
        }
        Py_SETREF(reduce_value, NULL);
    }

    if (type == &PyType_Type) {
        status = save_type(st, self, obj);
        goto done;
    }
    else if (type == &PyFunction_Type) {
        status = save_global(st, self, obj, NULL);
        goto done;
    }

    /* XXX: This part needs some unit tests. */

    /* Get a reduction callable, and call it.  This may come from
     * self.dispatch_table, copyreg.dispatch_table, the object's
     * __reduce_ex__ method, or the object's __reduce__ method.
     */
    if (self->dispatch_table == NULL) {
        reduce_func = PyDict_GetItemWithError(st->dispatch_table,
                                              (PyObject *)type);
        if (reduce_func == NULL) {
            if (PyErr_Occurred()) {
                goto error;
            }
        } else {
            /* PyDict_GetItemWithError() returns a borrowed reference.
               Increase the reference count to be consistent with
               PyObject_GetItem and _PyObject_GetAttrId used below. */
            Py_INCREF(reduce_func);
        }
    }
    else if (PyMapping_GetOptionalItem(self->dispatch_table, (PyObject *)type,
                                       &reduce_func) < 0)
    {
        goto error;
    }

    if (reduce_func != NULL) {
        reduce_value = _Pickle_FastCall(reduce_func, Py_NewRef(obj));
    }
    else if (PyType_IsSubtype(type, &PyType_Type)) {
        status = save_global(st, self, obj, NULL);
        goto done;
    }
    else {
        /* XXX: If the __reduce__ method is defined, __reduce_ex__ is
           automatically defined as __reduce__. While this is convenient, this
           make it impossible to know which method was actually called. Of
           course, this is not a big deal. But still, it would be nice to let
           the user know which method was called when something go
           wrong. Incidentally, this means if __reduce_ex__ is not defined, we
           don't actually have to check for a __reduce__ method. */

        /* Check for a __reduce_ex__ method. */
        if (PyObject_GetOptionalAttr(obj, &_Py_ID(__reduce_ex__), &reduce_func) < 0) {
            goto error;
        }
        if (reduce_func != NULL) {
            PyObject *proto;
            proto = PyLong_FromLong(self->proto);
            if (proto != NULL) {
                reduce_value = _Pickle_FastCall(reduce_func, proto);
            }
        }
        else {
            /* Check for a __reduce__ method. */
            if (PyObject_GetOptionalAttr(obj, &_Py_ID(__reduce__), &reduce_func) < 0) {
                goto error;
            }
            if (reduce_func != NULL) {
                reduce_value = PyObject_CallNoArgs(reduce_func);
            }
            else {
                PyErr_Format(st->PicklingError,
                             "can't pickle '%.200s' object: %R",
                             type->tp_name, obj);
                goto error;
            }
        }
    }

    if (reduce_value == NULL)
        goto error;

  reduce:
    if (PyUnicode_Check(reduce_value)) {
        status = save_global(st, self, obj, reduce_value);
        goto done;
    }

    if (!PyTuple_Check(reduce_value)) {
        PyErr_SetString(st->PicklingError,
                        "__reduce__ must return a string or tuple");
        goto error;
    }

    status = save_reduce(st, self, reduce_value, obj);

    if (0) {
  error:
        status = -1;
    }
  done:

    _Py_LeaveRecursiveCall();
    Py_XDECREF(reduce_func);
    Py_XDECREF(reduce_value);

    return status;
}

static int
dump(PickleState *state, PicklerObject *self, PyObject *obj)
{
    const char stop_op = STOP;
    int status = -1;
    PyObject *tmp;

    if (PyObject_GetOptionalAttr((PyObject *)self, &_Py_ID(reducer_override),
                             &tmp) < 0) {
      goto error;
    }
    /* Cache the reducer_override method, if it exists. */
    if (tmp != NULL) {
        Py_XSETREF(self->reducer_override, tmp);
    }
    else {
        Py_CLEAR(self->reducer_override);
    }

    if (self->proto >= 2) {
        char header[2];

        header[0] = PROTO;
        assert(self->proto >= 0 && self->proto < 256);
        header[1] = (unsigned char)self->proto;
        if (_Pickler_Write(self, header, 2) < 0)
            goto error;
        if (self->proto >= 4)
            self->framing = 1;
    }

    if (save(state, self, obj, 0) < 0 ||
        _Pickler_Write(self, &stop_op, 1) < 0 ||
        _Pickler_CommitFrame(self) < 0)
        goto error;

    // Success
    status = 0;

  error:
    self->framing = 0;

    /* Break the reference cycle we generated at the beginning this function
     * call when setting the reducer_override attribute of the Pickler instance
     * to a bound method of the same instance. This is important as the Pickler
     * instance holds a reference to each object it has pickled (through its
     * memo): thus, these objects won't be garbage-collected as long as the
     * Pickler itself is not collected. */
    Py_CLEAR(self->reducer_override);
    return status;
}

/*[clinic input]

_pickle.Pickler.clear_memo

Clears the pickler's "memo".

The memo is the data structure that remembers which objects the
pickler has already seen, so that shared or recursive objects are
pickled by reference and not by value.  This method is useful when
re-using picklers.
[clinic start generated code]*/

static PyObject *
_pickle_Pickler_clear_memo_impl(PicklerObject *self)
/*[clinic end generated code: output=8665c8658aaa094b input=01bdad52f3d93e56]*/
{
    if (self->memo)
        PyMemoTable_Clear(self->memo);

    Py_RETURN_NONE;
}

/*[clinic input]

_pickle.Pickler.dump

  cls: defining_class
  obj: object
  /

Write a pickled representation of the given object to the open file.
[clinic start generated code]*/

static PyObject *
_pickle_Pickler_dump_impl(PicklerObject *self, PyTypeObject *cls,
                          PyObject *obj)
/*[clinic end generated code: output=952cf7f68b1445bb input=f949d84151983594]*/
{
    PickleState *st = _Pickle_GetStateByClass(cls);
    /* Check whether the Pickler was initialized correctly (issue3664).
       Developers often forget to call __init__() in their subclasses, which
       would trigger a segfault without this check. */
    if (self->write == NULL) {
        PyErr_Format(st->PicklingError,
                     "Pickler.__init__() was not called by %s.__init__()",
                     Py_TYPE(self)->tp_name);
        return NULL;
    }

    if (_Pickler_ClearBuffer(self) < 0)
        return NULL;

    if (dump(st, self, obj) < 0)
        return NULL;

    if (_Pickler_FlushToFile(self) < 0)
        return NULL;

    Py_RETURN_NONE;
}

/*[clinic input]

_pickle.Pickler.__sizeof__ -> size_t

Returns size in memory, in bytes.
[clinic start generated code]*/

static size_t
_pickle_Pickler___sizeof___impl(PicklerObject *self)
/*[clinic end generated code: output=23ad75658d3b59ff input=d8127c8e7012ebd7]*/
{
    size_t res = _PyObject_SIZE(Py_TYPE(self));
    if (self->memo != NULL) {
        res += sizeof(PyMemoTable);
        res += self->memo->mt_allocated * sizeof(PyMemoEntry);
    }
    if (self->output_buffer != NULL) {
        size_t s = _PySys_GetSizeOf(self->output_buffer);
        if (s == (size_t)-1) {
            return -1;
        }
        res += s;
    }
    return res;
}

static struct PyMethodDef Pickler_methods[] = {
    _PICKLE_PICKLER_DUMP_METHODDEF
    _PICKLE_PICKLER_CLEAR_MEMO_METHODDEF
    _PICKLE_PICKLER___SIZEOF___METHODDEF
    {NULL, NULL}                /* sentinel */
};

static int
Pickler_clear(PicklerObject *self)
{
    Py_CLEAR(self->output_buffer);
    Py_CLEAR(self->write);
    Py_CLEAR(self->pers_func);
    Py_CLEAR(self->dispatch_table);
    Py_CLEAR(self->fast_memo);
    Py_CLEAR(self->reducer_override);
    Py_CLEAR(self->buffer_callback);

    if (self->memo != NULL) {
        PyMemoTable *memo = self->memo;
        self->memo = NULL;
        PyMemoTable_Del(memo);
    }
    return 0;
}

static void
Pickler_dealloc(PicklerObject *self)
{
    PyTypeObject *tp = Py_TYPE(self);
    PyObject_GC_UnTrack(self);
    (void)Pickler_clear(self);
    tp->tp_free((PyObject *)self);
    Py_DECREF(tp);
}

static int
Pickler_traverse(PicklerObject *self, visitproc visit, void *arg)
{
    Py_VISIT(Py_TYPE(self));
    Py_VISIT(self->write);
    Py_VISIT(self->pers_func);
    Py_VISIT(self->dispatch_table);
    Py_VISIT(self->fast_memo);
    Py_VISIT(self->reducer_override);
    Py_VISIT(self->buffer_callback);
    PyMemoTable *memo = self->memo;
    if (memo && memo->mt_table) {
        Py_ssize_t i = memo->mt_allocated;
        while (--i >= 0) {
            Py_VISIT(memo->mt_table[i].me_key);
        }
    }

    return 0;
}


/*[clinic input]

_pickle.Pickler.__init__

  file: object
  protocol: object = None
  fix_imports: bool = True
  buffer_callback: object = None

This takes a binary file for writing a pickle data stream.

The optional *protocol* argument tells the pickler to use the given
protocol; supported protocols are 0, 1, 2, 3, 4 and 5.  The default
protocol is 4. It was introduced in Python 3.4, and is incompatible
with previous versions.

Specifying a negative protocol version selects the highest protocol
version supported.  The higher the protocol used, the more recent the
version of Python needed to read the pickle produced.

The *file* argument must have a write() method that accepts a single
bytes argument. It can thus be a file object opened for binary
writing, an io.BytesIO instance, or any other custom object that meets
this interface.

If *fix_imports* is True and protocol is less than 3, pickle will try
to map the new Python 3 names to the old module names used in Python
2, so that the pickle data stream is readable with Python 2.

If *buffer_callback* is None (the default), buffer views are
serialized into *file* as part of the pickle stream.

If *buffer_callback* is not None, then it can be called any number
of times with a buffer view.  If the callback returns a false value
(such as None), the given buffer is out-of-band; otherwise the
buffer is serialized in-band, i.e. inside the pickle stream.

It is an error if *buffer_callback* is not None and *protocol*
is None or smaller than 5.

[clinic start generated code]*/

static int
_pickle_Pickler___init___impl(PicklerObject *self, PyObject *file,
                              PyObject *protocol, int fix_imports,
                              PyObject *buffer_callback)
/*[clinic end generated code: output=0abedc50590d259b input=a7c969699bf5dad3]*/
{
    /* In case of multiple __init__() calls, clear previous content. */
    if (self->write != NULL)
        (void)Pickler_clear(self);

    if (_Pickler_SetProtocol(self, protocol, fix_imports) < 0)
        return -1;

    if (_Pickler_SetOutputStream(self, file) < 0)
        return -1;

    if (_Pickler_SetBufferCallback(self, buffer_callback) < 0)
        return -1;

    /* memo and output_buffer may have already been created in _Pickler_New */
    if (self->memo == NULL) {
        self->memo = PyMemoTable_New();
        if (self->memo == NULL)
            return -1;
    }
    self->output_len = 0;
    if (self->output_buffer == NULL) {
        self->max_output_len = WRITE_BUF_SIZE;
        self->output_buffer = PyBytes_FromStringAndSize(NULL,
                                                        self->max_output_len);
        if (self->output_buffer == NULL)
            return -1;
    }

    self->fast = 0;
    self->fast_nesting = 0;
    self->fast_memo = NULL;

    if (init_method_ref((PyObject *)self, &_Py_ID(persistent_id),
                        &self->pers_func, &self->pers_func_self) < 0)
    {
        return -1;
    }
    if (self->dispatch_table != NULL) {
        return 0;
    }
    if (PyObject_GetOptionalAttr((PyObject *)self, &_Py_ID(dispatch_table),
                             &self->dispatch_table) < 0) {
        return -1;
    }

    return 0;
}


/* Define a proxy object for the Pickler's internal memo object. This is to
 * avoid breaking code like:
 *  pickler.memo.clear()
 * and
 *  pickler.memo = saved_memo
 * Is this a good idea? Not really, but we don't want to break code that uses
 * it. Note that we don't implement the entire mapping API here. This is
 * intentional, as these should be treated as black-box implementation details.
 */

/*[clinic input]
_pickle.PicklerMemoProxy.clear

Remove all items from memo.
[clinic start generated code]*/

static PyObject *
_pickle_PicklerMemoProxy_clear_impl(PicklerMemoProxyObject *self)
/*[clinic end generated code: output=5fb9370d48ae8b05 input=ccc186dacd0f1405]*/
{
    if (self->pickler->memo)
        PyMemoTable_Clear(self->pickler->memo);
    Py_RETURN_NONE;
}

/*[clinic input]
_pickle.PicklerMemoProxy.copy

Copy the memo to a new object.
[clinic start generated code]*/

static PyObject *
_pickle_PicklerMemoProxy_copy_impl(PicklerMemoProxyObject *self)
/*[clinic end generated code: output=bb83a919d29225ef input=b73043485ac30b36]*/
{
    PyMemoTable *memo;
    PyObject *new_memo = PyDict_New();
    if (new_memo == NULL)
        return NULL;

    memo = self->pickler->memo;
    for (size_t i = 0; i < memo->mt_allocated; ++i) {
        PyMemoEntry entry = memo->mt_table[i];
        if (entry.me_key != NULL) {
            int status;
            PyObject *key, *value;

            key = PyLong_FromVoidPtr(entry.me_key);
            if (key == NULL) {
                goto error;
            }
            value = Py_BuildValue("nO", entry.me_value, entry.me_key);
            if (value == NULL) {
                Py_DECREF(key);
                goto error;
            }
            status = PyDict_SetItem(new_memo, key, value);
            Py_DECREF(key);
            Py_DECREF(value);
            if (status < 0)
                goto error;
        }
    }
    return new_memo;

  error:
    Py_XDECREF(new_memo);
    return NULL;
}

/*[clinic input]
_pickle.PicklerMemoProxy.__reduce__

Implement pickle support.
[clinic start generated code]*/

static PyObject *
_pickle_PicklerMemoProxy___reduce___impl(PicklerMemoProxyObject *self)
/*[clinic end generated code: output=bebba1168863ab1d input=2f7c540e24b7aae4]*/
{
    PyObject *reduce_value, *dict_args;
    PyObject *contents = _pickle_PicklerMemoProxy_copy_impl(self);
    if (contents == NULL)
        return NULL;

    reduce_value = PyTuple_New(2);
    if (reduce_value == NULL) {
        Py_DECREF(contents);
        return NULL;
    }
    dict_args = PyTuple_New(1);
    if (dict_args == NULL) {
        Py_DECREF(contents);
        Py_DECREF(reduce_value);
        return NULL;
    }
    PyTuple_SET_ITEM(dict_args, 0, contents);
    PyTuple_SET_ITEM(reduce_value, 0, Py_NewRef(&PyDict_Type));
    PyTuple_SET_ITEM(reduce_value, 1, dict_args);
    return reduce_value;
}

static PyMethodDef picklerproxy_methods[] = {
    _PICKLE_PICKLERMEMOPROXY_CLEAR_METHODDEF
    _PICKLE_PICKLERMEMOPROXY_COPY_METHODDEF
    _PICKLE_PICKLERMEMOPROXY___REDUCE___METHODDEF
    {NULL, NULL} /* sentinel */
};

static void
PicklerMemoProxy_dealloc(PicklerMemoProxyObject *self)
{
    PyTypeObject *tp = Py_TYPE(self);
    PyObject_GC_UnTrack(self);
    Py_CLEAR(self->pickler);
    tp->tp_free((PyObject *)self);
    Py_DECREF(tp);
}

static int
PicklerMemoProxy_traverse(PicklerMemoProxyObject *self,
                          visitproc visit, void *arg)
{
    Py_VISIT(Py_TYPE(self));
    Py_VISIT(self->pickler);
    return 0;
}

static int
PicklerMemoProxy_clear(PicklerMemoProxyObject *self)
{
    Py_CLEAR(self->pickler);
    return 0;
}

static PyType_Slot memoproxy_slots[] = {
    {Py_tp_dealloc, PicklerMemoProxy_dealloc},
    {Py_tp_traverse, PicklerMemoProxy_traverse},
    {Py_tp_clear, PicklerMemoProxy_clear},
    {Py_tp_methods, picklerproxy_methods},
    {Py_tp_hash, PyObject_HashNotImplemented},
    {0, NULL},
};

static PyType_Spec memoproxy_spec = {
    .name = "_pickle.PicklerMemoProxy",
    .basicsize = sizeof(PicklerMemoProxyObject),
    .flags = (Py_TPFLAGS_DEFAULT | Py_TPFLAGS_BASETYPE | Py_TPFLAGS_HAVE_GC |
              Py_TPFLAGS_IMMUTABLETYPE),
    .slots = memoproxy_slots,
};

static PyObject *
PicklerMemoProxy_New(PicklerObject *pickler)
{
    PicklerMemoProxyObject *self;
    PickleState *st = _Pickle_FindStateByType(Py_TYPE(pickler));
    self = PyObject_GC_New(PicklerMemoProxyObject, st->PicklerMemoProxyType);
    if (self == NULL)
        return NULL;
    self->pickler = (PicklerObject*)Py_NewRef(pickler);
    PyObject_GC_Track(self);
    return (PyObject *)self;
}

/*****************************************************************************/

static PyObject *
Pickler_get_memo(PicklerObject *self, void *Py_UNUSED(ignored))
{
    return PicklerMemoProxy_New(self);
}

static int
Pickler_set_memo(PicklerObject *self, PyObject *obj, void *Py_UNUSED(ignored))
{
    PyMemoTable *new_memo = NULL;

    if (obj == NULL) {
        PyErr_SetString(PyExc_TypeError,
                        "attribute deletion is not supported");
        return -1;
    }

    PickleState *st = _Pickle_FindStateByType(Py_TYPE(self));
    if (Py_IS_TYPE(obj, st->PicklerMemoProxyType)) {
        PicklerObject *pickler =
            ((PicklerMemoProxyObject *)obj)->pickler;

        new_memo = PyMemoTable_Copy(pickler->memo);
        if (new_memo == NULL)
            return -1;
    }
    else if (PyDict_Check(obj)) {
        Py_ssize_t i = 0;
        PyObject *key, *value;

        new_memo = PyMemoTable_New();
        if (new_memo == NULL)
            return -1;

        while (PyDict_Next(obj, &i, &key, &value)) {
            Py_ssize_t memo_id;
            PyObject *memo_obj;

            if (!PyTuple_Check(value) || PyTuple_GET_SIZE(value) != 2) {
                PyErr_SetString(PyExc_TypeError,
                                "'memo' values must be 2-item tuples");
                goto error;
            }
            memo_id = PyLong_AsSsize_t(PyTuple_GET_ITEM(value, 0));
            if (memo_id == -1 && PyErr_Occurred())
                goto error;
            memo_obj = PyTuple_GET_ITEM(value, 1);
            if (PyMemoTable_Set(new_memo, memo_obj, memo_id) < 0)
                goto error;
        }
    }
    else {
        PyErr_Format(PyExc_TypeError,
                     "'memo' attribute must be a PicklerMemoProxy object "
                     "or dict, not %.200s", Py_TYPE(obj)->tp_name);
        return -1;
    }

    PyMemoTable_Del(self->memo);
    self->memo = new_memo;

    return 0;

  error:
    if (new_memo)
        PyMemoTable_Del(new_memo);
    return -1;
}

static PyObject *
Pickler_get_persid(PicklerObject *self, void *Py_UNUSED(ignored))
{
    if (self->pers_func == NULL) {
        PyErr_SetString(PyExc_AttributeError, "persistent_id");
        return NULL;
    }
    return reconstruct_method(self->pers_func, self->pers_func_self);
}

static int
Pickler_set_persid(PicklerObject *self, PyObject *value, void *Py_UNUSED(ignored))
{
    if (value == NULL) {
        PyErr_SetString(PyExc_TypeError,
                        "attribute deletion is not supported");
        return -1;
    }
    if (!PyCallable_Check(value)) {
        PyErr_SetString(PyExc_TypeError,
                        "persistent_id must be a callable taking one argument");
        return -1;
    }

    self->pers_func_self = NULL;
    Py_XSETREF(self->pers_func, Py_NewRef(value));

    return 0;
}

static PyMemberDef Pickler_members[] = {
    {"bin", Py_T_INT, offsetof(PicklerObject, bin)},
    {"fast", Py_T_INT, offsetof(PicklerObject, fast)},
    {"dispatch_table", Py_T_OBJECT_EX, offsetof(PicklerObject, dispatch_table)},
    {NULL}
};

static PyGetSetDef Pickler_getsets[] = {
    {"memo",          (getter)Pickler_get_memo,
                      (setter)Pickler_set_memo},
    {"persistent_id", (getter)Pickler_get_persid,
                      (setter)Pickler_set_persid},
    {NULL}
};

static PyType_Slot pickler_type_slots[] = {
    {Py_tp_dealloc, Pickler_dealloc},
    {Py_tp_methods, Pickler_methods},
    {Py_tp_members, Pickler_members},
    {Py_tp_getset, Pickler_getsets},
    {Py_tp_clear, Pickler_clear},
    {Py_tp_doc, (char*)_pickle_Pickler___init____doc__},
    {Py_tp_traverse, Pickler_traverse},
    {Py_tp_init, _pickle_Pickler___init__},
    {Py_tp_new, PyType_GenericNew},
    {Py_tp_alloc, PyType_GenericAlloc},
    {Py_tp_free, PyObject_GC_Del},
    {0, NULL},
};

static PyType_Spec pickler_type_spec = {
    .name = "_pickle.Pickler",
    .basicsize = sizeof(PicklerObject),
    .flags = (Py_TPFLAGS_DEFAULT | Py_TPFLAGS_BASETYPE | Py_TPFLAGS_HAVE_GC |
              Py_TPFLAGS_IMMUTABLETYPE),
    .slots = pickler_type_slots,
};

/* Temporary helper for calling self.find_class().

   XXX: It would be nice to able to avoid Python function call overhead, by
   using directly the C version of find_class(), when find_class() is not
   overridden by a subclass. Although, this could become rather hackish. A
   simpler optimization would be to call the C function when self is not a
   subclass instance. */
static PyObject *
find_class(UnpicklerObject *self, PyObject *module_name, PyObject *global_name)
{
    return PyObject_CallMethodObjArgs((PyObject *)self, &_Py_ID(find_class),
                                      module_name, global_name, NULL);
}

static Py_ssize_t
marker(PickleState *st, UnpicklerObject *self)
{
    if (self->num_marks < 1) {
        PyErr_SetString(st->UnpicklingError, "could not find MARK");
        return -1;
    }

    Py_ssize_t mark = self->marks[--self->num_marks];
    self->stack->mark_set = self->num_marks != 0;
    self->stack->fence = self->num_marks ?
            self->marks[self->num_marks - 1] : 0;
    return mark;
}

static int
load_none(PickleState *state, UnpicklerObject *self)
{
    PDATA_APPEND(self->stack, Py_None, -1);
    return 0;
}

static int
load_int(PickleState *state, UnpicklerObject *self)
{
    PyObject *value;
    char *endptr, *s;
    Py_ssize_t len;
    long x;

    if ((len = _Unpickler_Readline(state, self, &s)) < 0)
        return -1;
    if (len < 2)
        return bad_readline(state);

    errno = 0;
    /* XXX: Should the base argument of strtol() be explicitly set to 10?
       XXX(avassalotti): Should this uses PyOS_strtol()? */
    x = strtol(s, &endptr, 0);

    if (errno || (*endptr != '\n' && *endptr != '\0')) {
        /* Hm, maybe we've got something long.  Let's try reading
         * it as a Python int object. */
        errno = 0;
        /* XXX: Same thing about the base here. */
        value = PyLong_FromString(s, NULL, 0);
        if (value == NULL) {
            PyErr_SetString(PyExc_ValueError,
                            "could not convert string to int");
            return -1;
        }
    }
    else {
        if (len == 3 && (x == 0 || x == 1)) {
            if ((value = PyBool_FromLong(x)) == NULL)
                return -1;
        }
        else {
            if ((value = PyLong_FromLong(x)) == NULL)
                return -1;
        }
    }

    PDATA_PUSH(self->stack, value, -1);
    return 0;
}

static int
load_bool(PickleState *state, UnpicklerObject *self, PyObject *boolean)
{
    assert(boolean == Py_True || boolean == Py_False);
    PDATA_APPEND(self->stack, boolean, -1);
    return 0;
}

/* s contains x bytes of an unsigned little-endian integer.  Return its value
 * as a C Py_ssize_t, or -1 if it's higher than PY_SSIZE_T_MAX.
 */
static Py_ssize_t
calc_binsize(char *bytes, int nbytes)
{
    unsigned char *s = (unsigned char *)bytes;
    int i;
    size_t x = 0;

    if (nbytes > (int)sizeof(size_t)) {
        /* Check for integer overflow.  BINBYTES8 and BINUNICODE8 opcodes
         * have 64-bit size that can't be represented on 32-bit platform.
         */
        for (i = (int)sizeof(size_t); i < nbytes; i++) {
            if (s[i])
                return -1;
        }
        nbytes = (int)sizeof(size_t);
    }
    for (i = 0; i < nbytes; i++) {
        x |= (size_t) s[i] << (8 * i);
    }

    if (x > PY_SSIZE_T_MAX)
        return -1;
    else
        return (Py_ssize_t) x;
}

/* s contains x bytes of a little-endian integer.  Return its value as a
 * C int.  Obscure:  when x is 1 or 2, this is an unsigned little-endian
 * int, but when x is 4 it's a signed one.  This is a historical source
 * of x-platform bugs.
 */
static long
calc_binint(char *bytes, int nbytes)
{
    unsigned char *s = (unsigned char *)bytes;
    Py_ssize_t i;
    long x = 0;

    for (i = 0; i < nbytes; i++) {
        x |= (long)s[i] << (8 * i);
    }

    /* Unlike BININT1 and BININT2, BININT (more accurately BININT4)
     * is signed, so on a box with longs bigger than 4 bytes we need
     * to extend a BININT's sign bit to the full width.
     */
    if (SIZEOF_LONG > 4 && nbytes == 4) {
        x |= -(x & (1L << 31));
    }

    return x;
}

static int
load_binintx(UnpicklerObject *self, char *s, int size)
{
    PyObject *value;
    long x;

    x = calc_binint(s, size);

    if ((value = PyLong_FromLong(x)) == NULL)
        return -1;

    PDATA_PUSH(self->stack, value, -1);
    return 0;
}

static int
load_binint(PickleState *state, UnpicklerObject *self)
{
    char *s;
    if (_Unpickler_Read(self, state, &s, 4) < 0)
        return -1;

    return load_binintx(self, s, 4);
}

static int
load_binint1(PickleState *state, UnpicklerObject *self)
{
    char *s;
    if (_Unpickler_Read(self, state, &s, 1) < 0)
        return -1;

    return load_binintx(self, s, 1);
}

static int
load_binint2(PickleState *state, UnpicklerObject *self)
{
    char *s;
    if (_Unpickler_Read(self, state, &s, 2) < 0)
        return -1;

    return load_binintx(self, s, 2);
}

static int
load_long(PickleState *state, UnpicklerObject *self)
{
    PyObject *value;
    char *s = NULL;
    Py_ssize_t len;

    if ((len = _Unpickler_Readline(state, self, &s)) < 0)
        return -1;
    if (len < 2)
        return bad_readline(state);

    /* s[len-2] will usually be 'L' (and s[len-1] is '\n'); we need to remove
       the 'L' before calling PyLong_FromString.  In order to maintain
       compatibility with Python 3.0.0, we don't actually *require*
       the 'L' to be present. */
    if (s[len-2] == 'L')
        s[len-2] = '\0';
    /* XXX: Should the base argument explicitly set to 10? */
    value = PyLong_FromString(s, NULL, 0);
    if (value == NULL)
        return -1;

    PDATA_PUSH(self->stack, value, -1);
    return 0;
}

/* 'size' bytes contain the # of bytes of little-endian 256's-complement
 * data following.
 */
static int
load_counted_long(PickleState *st, UnpicklerObject *self, int size)
{
    PyObject *value;
    char *nbytes;
    char *pdata;

    assert(size == 1 || size == 4);
    if (_Unpickler_Read(self, st, &nbytes, size) < 0)
        return -1;

    size = calc_binint(nbytes, size);
    if (size < 0) {
        /* Corrupt or hostile pickle -- we never write one like this */
        PyErr_SetString(st->UnpicklingError,
                        "LONG pickle has negative byte count");
        return -1;
    }

    if (size == 0)
        value = PyLong_FromLong(0L);
    else {
        /* Read the raw little-endian bytes and convert. */
        if (_Unpickler_Read(self, st, &pdata, size) < 0)
            return -1;
        value = _PyLong_FromByteArray((unsigned char *)pdata, (size_t)size,
                                      1 /* little endian */ , 1 /* signed */ );
    }
    if (value == NULL)
        return -1;
    PDATA_PUSH(self->stack, value, -1);
    return 0;
}

static int
load_float(PickleState *state, UnpicklerObject *self)
{
    PyObject *value;
    char *endptr, *s;
    Py_ssize_t len;
    double d;

    if ((len = _Unpickler_Readline(state, self, &s)) < 0)
        return -1;
    if (len < 2)
        return bad_readline(state);

    errno = 0;
    d = PyOS_string_to_double(s, &endptr, PyExc_OverflowError);
    if (d == -1.0 && PyErr_Occurred())
        return -1;
    if ((endptr[0] != '\n') && (endptr[0] != '\0')) {
        PyErr_SetString(PyExc_ValueError, "could not convert string to float");
        return -1;
    }
    value = PyFloat_FromDouble(d);
    if (value == NULL)
        return -1;

    PDATA_PUSH(self->stack, value, -1);
    return 0;
}

static int
load_binfloat(PickleState *state, UnpicklerObject *self)
{
    PyObject *value;
    double x;
    char *s;

    if (_Unpickler_Read(self, state, &s, 8) < 0)
        return -1;

    x = PyFloat_Unpack8(s, 0);
    if (x == -1.0 && PyErr_Occurred())
        return -1;

    if ((value = PyFloat_FromDouble(x)) == NULL)
        return -1;

    PDATA_PUSH(self->stack, value, -1);
    return 0;
}

static int
load_string(PickleState *st, UnpicklerObject *self)
{
    PyObject *bytes;
    PyObject *obj;
    Py_ssize_t len;
    char *s, *p;

    if ((len = _Unpickler_Readline(st, self, &s)) < 0)
        return -1;
    /* Strip the newline */
    len--;
    /* Strip outermost quotes */
    if (len >= 2 && s[0] == s[len - 1] && (s[0] == '\'' || s[0] == '"')) {
        p = s + 1;
        len -= 2;
    }
    else {
        PyErr_SetString(st->UnpicklingError,
                        "the STRING opcode argument must be quoted");
        return -1;
    }
    assert(len >= 0);

    /* Use the PyBytes API to decode the string, since that is what is used
       to encode, and then coerce the result to Unicode. */
    bytes = PyBytes_DecodeEscape(p, len, NULL, 0, NULL);
    if (bytes == NULL)
        return -1;

    /* Leave the Python 2.x strings as bytes if the *encoding* given to the
       Unpickler was 'bytes'. Otherwise, convert them to unicode. */
    if (strcmp(self->encoding, "bytes") == 0) {
        obj = bytes;
    }
    else {
        obj = PyUnicode_FromEncodedObject(bytes, self->encoding, self->errors);
        Py_DECREF(bytes);
        if (obj == NULL) {
            return -1;
        }
    }

    PDATA_PUSH(self->stack, obj, -1);
    return 0;
}

static int
load_counted_binstring(PickleState *st, UnpicklerObject *self, int nbytes)
{
    PyObject *obj;
    Py_ssize_t size;
    char *s;

    if (_Unpickler_Read(self, st, &s, nbytes) < 0)
        return -1;

    size = calc_binsize(s, nbytes);
    if (size < 0) {
        PyErr_Format(st->UnpicklingError,
                     "BINSTRING exceeds system's maximum size of %zd bytes",
                     PY_SSIZE_T_MAX);
        return -1;
    }

    if (_Unpickler_Read(self, st, &s, size) < 0)
        return -1;

    /* Convert Python 2.x strings to bytes if the *encoding* given to the
       Unpickler was 'bytes'. Otherwise, convert them to unicode. */
    if (strcmp(self->encoding, "bytes") == 0) {
        obj = PyBytes_FromStringAndSize(s, size);
    }
    else {
        obj = PyUnicode_Decode(s, size, self->encoding, self->errors);
    }
    if (obj == NULL) {
        return -1;
    }

    PDATA_PUSH(self->stack, obj, -1);
    return 0;
}

static int
load_counted_binbytes(PickleState *state, UnpicklerObject *self, int nbytes)
{
    PyObject *bytes;
    Py_ssize_t size;
    char *s;

    if (_Unpickler_Read(self, state, &s, nbytes) < 0)
        return -1;

    size = calc_binsize(s, nbytes);
    if (size < 0) {
        PyErr_Format(PyExc_OverflowError,
                     "BINBYTES exceeds system's maximum size of %zd bytes",
                     PY_SSIZE_T_MAX);
        return -1;
    }

    bytes = PyBytes_FromStringAndSize(NULL, size);
    if (bytes == NULL)
        return -1;
    if (_Unpickler_ReadInto(state, self, PyBytes_AS_STRING(bytes), size) < 0) {
        Py_DECREF(bytes);
        return -1;
    }

    PDATA_PUSH(self->stack, bytes, -1);
    return 0;
}

static int
load_counted_bytearray(PickleState *state, UnpicklerObject *self)
{
    PyObject *bytearray;
    Py_ssize_t size;
    char *s;

    if (_Unpickler_Read(self, state, &s, 8) < 0) {
        return -1;
    }

    size = calc_binsize(s, 8);
    if (size < 0) {
        PyErr_Format(PyExc_OverflowError,
                     "BYTEARRAY8 exceeds system's maximum size of %zd bytes",
                     PY_SSIZE_T_MAX);
        return -1;
    }

    bytearray = PyByteArray_FromStringAndSize(NULL, size);
    if (bytearray == NULL) {
        return -1;
    }
    char *str = PyByteArray_AS_STRING(bytearray);
    if (_Unpickler_ReadInto(state, self, str, size) < 0) {
        Py_DECREF(bytearray);
        return -1;
    }

    PDATA_PUSH(self->stack, bytearray, -1);
    return 0;
}

static int
load_next_buffer(PickleState *st, UnpicklerObject *self)
{
    if (self->buffers == NULL) {
        PyErr_SetString(st->UnpicklingError,
                        "pickle stream refers to out-of-band data "
                        "but no *buffers* argument was given");
        return -1;
    }
    PyObject *buf = PyIter_Next(self->buffers);
    if (buf == NULL) {
        if (!PyErr_Occurred()) {
            PyErr_SetString(st->UnpicklingError,
                            "not enough out-of-band buffers");
        }
        return -1;
    }

    PDATA_PUSH(self->stack, buf, -1);
    return 0;
}

static int
load_readonly_buffer(PickleState *state, UnpicklerObject *self)
{
    Py_ssize_t len = Py_SIZE(self->stack);
    if (len <= self->stack->fence) {
        return Pdata_stack_underflow(state, self->stack);
    }

    PyObject *obj = self->stack->data[len - 1];
    PyObject *view = PyMemoryView_FromObject(obj);
    if (view == NULL) {
        return -1;
    }
    if (!PyMemoryView_GET_BUFFER(view)->readonly) {
        /* Original object is writable */
        PyMemoryView_GET_BUFFER(view)->readonly = 1;
        self->stack->data[len - 1] = view;
        Py_DECREF(obj);
    }
    else {
        /* Original object is read-only, no need to replace it */
        Py_DECREF(view);
    }
    return 0;
}

static int
load_unicode(PickleState *state, UnpicklerObject *self)
{
    PyObject *str;
    Py_ssize_t len;
    char *s = NULL;

    if ((len = _Unpickler_Readline(state, self, &s)) < 0)
        return -1;
    if (len < 1)
        return bad_readline(state);

    str = PyUnicode_DecodeRawUnicodeEscape(s, len - 1, NULL);
    if (str == NULL)
        return -1;

    PDATA_PUSH(self->stack, str, -1);
    return 0;
}

static int
load_counted_binunicode(PickleState *state, UnpicklerObject *self, int nbytes)
{
    PyObject *str;
    Py_ssize_t size;
    char *s;

    if (_Unpickler_Read(self, state, &s, nbytes) < 0)
        return -1;

    size = calc_binsize(s, nbytes);
    if (size < 0) {
        PyErr_Format(PyExc_OverflowError,
                     "BINUNICODE exceeds system's maximum size of %zd bytes",
                     PY_SSIZE_T_MAX);
        return -1;
    }

    if (_Unpickler_Read(self, state, &s, size) < 0)
        return -1;

    str = PyUnicode_DecodeUTF8(s, size, "surrogatepass");
    if (str == NULL)
        return -1;

    PDATA_PUSH(self->stack, str, -1);
    return 0;
}

static int
load_counted_tuple(PickleState *state, UnpicklerObject *self, Py_ssize_t len)
{
    PyObject *tuple;

    if (Py_SIZE(self->stack) < len)
        return Pdata_stack_underflow(state, self->stack);

    tuple = Pdata_poptuple(state, self->stack, Py_SIZE(self->stack) - len);
    if (tuple == NULL)
        return -1;
    PDATA_PUSH(self->stack, tuple, -1);
    return 0;
}

static int
load_tuple(PickleState *state, UnpicklerObject *self)
{
    Py_ssize_t i;

    if ((i = marker(state, self)) < 0)
        return -1;

    return load_counted_tuple(state, self, Py_SIZE(self->stack) - i);
}

static int
load_empty_list(PickleState *state, UnpicklerObject *self)
{
    PyObject *list;

    if ((list = PyList_New(0)) == NULL)
        return -1;
    PDATA_PUSH(self->stack, list, -1);
    return 0;
}

static int
load_empty_dict(PickleState *state, UnpicklerObject *self)
{
    PyObject *dict;

    if ((dict = PyDict_New()) == NULL)
        return -1;
    PDATA_PUSH(self->stack, dict, -1);
    return 0;
}

static int
load_empty_set(PickleState *state, UnpicklerObject *self)
{
    PyObject *set;

    if ((set = PySet_New(NULL)) == NULL)
        return -1;
    PDATA_PUSH(self->stack, set, -1);
    return 0;
}

static int
load_list(PickleState *state, UnpicklerObject *self)
{
    PyObject *list;
    Py_ssize_t i;

    if ((i = marker(state, self)) < 0)
        return -1;

    list = Pdata_poplist(self->stack, i);
    if (list == NULL)
        return -1;
    PDATA_PUSH(self->stack, list, -1);
    return 0;
}

static int
load_dict(PickleState *st, UnpicklerObject *self)
{
    PyObject *dict, *key, *value;
    Py_ssize_t i, j, k;

    if ((i = marker(st, self)) < 0)
        return -1;
    j = Py_SIZE(self->stack);

    if ((dict = PyDict_New()) == NULL)
        return -1;

    if ((j - i) % 2 != 0) {
        PyErr_SetString(st->UnpicklingError, "odd number of items for DICT");
        Py_DECREF(dict);
        return -1;
    }

    for (k = i + 1; k < j; k += 2) {
        key = self->stack->data[k - 1];
        value = self->stack->data[k];
        if (PyDict_SetItem(dict, key, value) < 0) {
            Py_DECREF(dict);
            return -1;
        }
    }
    Pdata_clear(self->stack, i);
    PDATA_PUSH(self->stack, dict, -1);
    return 0;
}

static int
load_frozenset(PickleState *state, UnpicklerObject *self)
{
    PyObject *items;
    PyObject *frozenset;
    Py_ssize_t i;

    if ((i = marker(state, self)) < 0)
        return -1;

    items = Pdata_poptuple(state, self->stack, i);
    if (items == NULL)
        return -1;

    frozenset = PyFrozenSet_New(items);
    Py_DECREF(items);
    if (frozenset == NULL)
        return -1;

    PDATA_PUSH(self->stack, frozenset, -1);
    return 0;
}

static PyObject *
instantiate(PyObject *cls, PyObject *args)
{
    /* Caller must assure args are a tuple.  Normally, args come from
       Pdata_poptuple which packs objects from the top of the stack
       into a newly created tuple. */
    assert(PyTuple_Check(args));
    if (!PyTuple_GET_SIZE(args) && PyType_Check(cls)) {
        int rc = PyObject_HasAttrWithError(cls, &_Py_ID(__getinitargs__));
        if (rc < 0) {
            return NULL;
        }
        if (!rc) {
            return PyObject_CallMethodOneArg(cls, &_Py_ID(__new__), cls);
        }
    }
    return PyObject_CallObject(cls, args);
}

static int
load_obj(PickleState *state, UnpicklerObject *self)
{
    PyObject *cls, *args, *obj = NULL;
    Py_ssize_t i;

    if ((i = marker(state, self)) < 0)
        return -1;

    if (Py_SIZE(self->stack) - i < 1)
        return Pdata_stack_underflow(state, self->stack);

    args = Pdata_poptuple(state, self->stack, i + 1);
    if (args == NULL)
        return -1;

    PDATA_POP(state, self->stack, cls);
    if (cls) {
        obj = instantiate(cls, args);
        Py_DECREF(cls);
    }
    Py_DECREF(args);
    if (obj == NULL)
        return -1;

    PDATA_PUSH(self->stack, obj, -1);
    return 0;
}

static int
load_inst(PickleState *state, UnpicklerObject *self)
{
    PyObject *cls = NULL;
    PyObject *args = NULL;
    PyObject *obj = NULL;
    PyObject *module_name;
    PyObject *class_name;
    Py_ssize_t len;
    Py_ssize_t i;
    char *s;

    if ((i = marker(state, self)) < 0)
        return -1;
    if ((len = _Unpickler_Readline(state, self, &s)) < 0)
        return -1;
    if (len < 2)
        return bad_readline(state);

    /* Here it is safe to use PyUnicode_DecodeASCII(), even though non-ASCII
       identifiers are permitted in Python 3.0, since the INST opcode is only
       supported by older protocols on Python 2.x. */
    module_name = PyUnicode_DecodeASCII(s, len - 1, "strict");
    if (module_name == NULL)
        return -1;

    if ((len = _Unpickler_Readline(state, self, &s)) >= 0) {
        if (len < 2) {
            Py_DECREF(module_name);
            return bad_readline(state);
        }
        class_name = PyUnicode_DecodeASCII(s, len - 1, "strict");
        if (class_name != NULL) {
            cls = find_class(self, module_name, class_name);
            Py_DECREF(class_name);
        }
    }
    Py_DECREF(module_name);

    if (cls == NULL)
        return -1;

    if ((args = Pdata_poptuple(state, self->stack, i)) != NULL) {
        obj = instantiate(cls, args);
        Py_DECREF(args);
    }
    Py_DECREF(cls);

    if (obj == NULL)
        return -1;

    PDATA_PUSH(self->stack, obj, -1);
    return 0;
}

static void
newobj_unpickling_error(PickleState *st, const char *msg, int use_kwargs,
                        PyObject *arg)
{
    PyErr_Format(st->UnpicklingError, msg,
                 use_kwargs ? "NEWOBJ_EX" : "NEWOBJ",
                 Py_TYPE(arg)->tp_name);
}

static int
load_newobj(PickleState *state, UnpicklerObject *self, int use_kwargs)
{
    PyObject *cls, *args, *kwargs = NULL;
    PyObject *obj;

    /* Stack is ... cls args [kwargs], and we want to call
     * cls.__new__(cls, *args, **kwargs).
     */
    if (use_kwargs) {
        PDATA_POP(state, self->stack, kwargs);
        if (kwargs == NULL) {
            return -1;
        }
    }
    PDATA_POP(state, self->stack, args);
    if (args == NULL) {
        Py_XDECREF(kwargs);
        return -1;
    }
    PDATA_POP(state, self->stack, cls);
    if (cls == NULL) {
        Py_XDECREF(kwargs);
        Py_DECREF(args);
        return -1;
    }

    if (!PyType_Check(cls)) {
        newobj_unpickling_error(state,
                                "%s class argument must be a type, not %.200s",
                                use_kwargs, cls);
        goto error;
    }
    if (((PyTypeObject *)cls)->tp_new == NULL) {
        newobj_unpickling_error(state,
                                "%s class argument '%.200s' doesn't have __new__",
                                use_kwargs, cls);
        goto error;
    }
    if (!PyTuple_Check(args)) {
        newobj_unpickling_error(state,
                                "%s args argument must be a tuple, not %.200s",
                                use_kwargs, args);
        goto error;
    }
    if (use_kwargs && !PyDict_Check(kwargs)) {
        newobj_unpickling_error(state,
                                "%s kwargs argument must be a dict, not %.200s",
                                use_kwargs, kwargs);
        goto error;
    }

    obj = ((PyTypeObject *)cls)->tp_new((PyTypeObject *)cls, args, kwargs);
    if (obj == NULL) {
        goto error;
    }
    Py_XDECREF(kwargs);
    Py_DECREF(args);
    Py_DECREF(cls);
    PDATA_PUSH(self->stack, obj, -1);
    return 0;

error:
    Py_XDECREF(kwargs);
    Py_DECREF(args);
    Py_DECREF(cls);
    return -1;
}

static int
load_global(PickleState *state, UnpicklerObject *self)
{
    PyObject *global = NULL;
    PyObject *module_name;
    PyObject *global_name;
    Py_ssize_t len;
    char *s;

    if ((len = _Unpickler_Readline(state, self, &s)) < 0)
        return -1;
    if (len < 2)
        return bad_readline(state);
    module_name = PyUnicode_DecodeUTF8(s, len - 1, "strict");
    if (!module_name)
        return -1;

    if ((len = _Unpickler_Readline(state, self, &s)) >= 0) {
        if (len < 2) {
            Py_DECREF(module_name);
            return bad_readline(state);
        }
        global_name = PyUnicode_DecodeUTF8(s, len - 1, "strict");
        if (global_name) {
            global = find_class(self, module_name, global_name);
            Py_DECREF(global_name);
        }
    }
    Py_DECREF(module_name);

    if (global == NULL)
        return -1;
    PDATA_PUSH(self->stack, global, -1);
    return 0;
}

static int
load_stack_global(PickleState *st, UnpicklerObject *self)
{
    PyObject *global;
    PyObject *module_name;
    PyObject *global_name;

    PDATA_POP(st, self->stack, global_name);
    if (global_name == NULL) {
        return -1;
    }
    PDATA_POP(st, self->stack, module_name);
    if (module_name == NULL) {
        Py_DECREF(global_name);
        return -1;
    }
    if (!PyUnicode_CheckExact(module_name) ||
        !PyUnicode_CheckExact(global_name))
    {
        PyErr_SetString(st->UnpicklingError, "STACK_GLOBAL requires str");
        Py_DECREF(global_name);
        Py_DECREF(module_name);
        return -1;
    }
    global = find_class(self, module_name, global_name);
    Py_DECREF(global_name);
    Py_DECREF(module_name);
    if (global == NULL)
        return -1;
    PDATA_PUSH(self->stack, global, -1);
    return 0;
}

static int
load_persid(PickleState *st, UnpicklerObject *self)
{
    PyObject *pid, *obj;
    Py_ssize_t len;
    char *s;

    if (self->pers_func) {
        if ((len = _Unpickler_Readline(st, self, &s)) < 0)
            return -1;
        if (len < 1)
            return bad_readline(st);

        pid = PyUnicode_DecodeASCII(s, len - 1, "strict");
        if (pid == NULL) {
            if (PyErr_ExceptionMatches(PyExc_UnicodeDecodeError)) {
                PyErr_SetString(st->UnpicklingError,
                                "persistent IDs in protocol 0 must be "
                                "ASCII strings");
            }
            return -1;
        }

        obj = call_method(self->pers_func, self->pers_func_self, pid);
        Py_DECREF(pid);
        if (obj == NULL)
            return -1;

        PDATA_PUSH(self->stack, obj, -1);
        return 0;
    }
    else {
        PyErr_SetString(st->UnpicklingError,
                        "A load persistent id instruction was encountered, "
                        "but no persistent_load function was specified.");
        return -1;
    }
}

static int
load_binpersid(PickleState *st, UnpicklerObject *self)
{
    PyObject *pid, *obj;

    if (self->pers_func) {
        PDATA_POP(st, self->stack, pid);
        if (pid == NULL)
            return -1;

        obj = call_method(self->pers_func, self->pers_func_self, pid);
        Py_DECREF(pid);
        if (obj == NULL)
            return -1;

        PDATA_PUSH(self->stack, obj, -1);
        return 0;
    }
    else {
        PyErr_SetString(st->UnpicklingError,
                        "A load persistent id instruction was encountered, "
                        "but no persistent_load function was specified.");
        return -1;
    }
}

static int
load_pop(PickleState *state, UnpicklerObject *self)
{
    Py_ssize_t len = Py_SIZE(self->stack);

    /* Note that we split the (pickle.py) stack into two stacks,
     * an object stack and a mark stack. We have to be clever and
     * pop the right one. We do this by looking at the top of the
     * mark stack first, and only signalling a stack underflow if
     * the object stack is empty and the mark stack doesn't match
     * our expectations.
     */
    if (self->num_marks > 0 && self->marks[self->num_marks - 1] == len) {
        self->num_marks--;
        self->stack->mark_set = self->num_marks != 0;
        self->stack->fence = self->num_marks ?
                self->marks[self->num_marks - 1] : 0;
    } else if (len <= self->stack->fence)
        return Pdata_stack_underflow(state, self->stack);
    else {
        len--;
        Py_DECREF(self->stack->data[len]);
        Py_SET_SIZE(self->stack, len);
    }
    return 0;
}

static int
load_pop_mark(PickleState *state, UnpicklerObject *self)
{
    Py_ssize_t i;
    if ((i = marker(state, self)) < 0)
        return -1;

    Pdata_clear(self->stack, i);

    return 0;
}

static int
load_dup(PickleState *state, UnpicklerObject *self)
{
    PyObject *last;
    Py_ssize_t len = Py_SIZE(self->stack);

    if (len <= self->stack->fence)
        return Pdata_stack_underflow(state, self->stack);
    last = self->stack->data[len - 1];
    PDATA_APPEND(self->stack, last, -1);
    return 0;
}

static int
load_get(PickleState *st, UnpicklerObject *self)
{
    PyObject *key, *value;
    Py_ssize_t idx;
    Py_ssize_t len;
    char *s;

    if ((len = _Unpickler_Readline(st, self, &s)) < 0)
        return -1;
    if (len < 2)
        return bad_readline(st);

    key = PyLong_FromString(s, NULL, 10);
    if (key == NULL)
        return -1;
    idx = PyLong_AsSsize_t(key);
    if (idx == -1 && PyErr_Occurred()) {
        Py_DECREF(key);
        return -1;
    }

    value = _Unpickler_MemoGet(self, idx);
    if (value == NULL) {
        if (!PyErr_Occurred()) {
           PyErr_Format(st->UnpicklingError, "Memo value not found at index %ld", idx);
        }
        Py_DECREF(key);
        return -1;
    }
    Py_DECREF(key);

    PDATA_APPEND(self->stack, value, -1);
    return 0;
}

static int
load_binget(PickleState *st, UnpicklerObject *self)
{
    PyObject *value;
    Py_ssize_t idx;
    char *s;

    if (_Unpickler_Read(self, st, &s, 1) < 0)
        return -1;

    idx = Py_CHARMASK(s[0]);

    value = _Unpickler_MemoGet(self, idx);
    if (value == NULL) {
        PyObject *key = PyLong_FromSsize_t(idx);
        if (key != NULL) {
            PyErr_Format(st->UnpicklingError, "Memo value not found at index %ld", idx);
            Py_DECREF(key);
        }
        return -1;
    }

    PDATA_APPEND(self->stack, value, -1);
    return 0;
}

static int
load_long_binget(PickleState *st, UnpicklerObject *self)
{
    PyObject *value;
    Py_ssize_t idx;
    char *s;

    if (_Unpickler_Read(self, st, &s, 4) < 0)
        return -1;

    idx = calc_binsize(s, 4);

    value = _Unpickler_MemoGet(self, idx);
    if (value == NULL) {
        PyObject *key = PyLong_FromSsize_t(idx);
        if (key != NULL) {
            PyErr_Format(st->UnpicklingError, "Memo value not found at index %ld", idx);
            Py_DECREF(key);
        }
        return -1;
    }

    PDATA_APPEND(self->stack, value, -1);
    return 0;
}

/* Push an object from the extension registry (EXT[124]).  nbytes is
 * the number of bytes following the opcode, holding the index (code) value.
 */
static int
load_extension(PickleState *st, UnpicklerObject *self, int nbytes)
{
    char *codebytes;            /* the nbytes bytes after the opcode */
    long code;                  /* calc_binint returns long */
    PyObject *py_code;          /* code as a Python int */
    PyObject *obj;              /* the object to push */
    PyObject *pair;             /* (module_name, class_name) */
    PyObject *module_name, *class_name;

    assert(nbytes == 1 || nbytes == 2 || nbytes == 4);
    if (_Unpickler_Read(self, st, &codebytes, nbytes) < 0)
        return -1;
    code = calc_binint(codebytes, nbytes);
    if (code <= 0) {            /* note that 0 is forbidden */
        /* Corrupt or hostile pickle. */
        PyErr_SetString(st->UnpicklingError, "EXT specifies code <= 0");
        return -1;
    }

    /* Look for the code in the cache. */
    py_code = PyLong_FromLong(code);
    if (py_code == NULL)
        return -1;
    obj = PyDict_GetItemWithError(st->extension_cache, py_code);
    if (obj != NULL) {
        /* Bingo. */
        Py_DECREF(py_code);
        PDATA_APPEND(self->stack, obj, -1);
        return 0;
    }
    if (PyErr_Occurred()) {
        Py_DECREF(py_code);
        return -1;
    }

    /* Look up the (module_name, class_name) pair. */
    pair = PyDict_GetItemWithError(st->inverted_registry, py_code);
    if (pair == NULL) {
        Py_DECREF(py_code);
        if (!PyErr_Occurred()) {
            PyErr_Format(PyExc_ValueError, "unregistered extension "
                         "code %ld", code);
        }
        return -1;
    }
    /* Since the extension registry is manipulable via Python code,
     * confirm that pair is really a 2-tuple of strings.
     */
    if (!PyTuple_Check(pair) || PyTuple_Size(pair) != 2) {
        goto error;
    }

    module_name = PyTuple_GET_ITEM(pair, 0);
    if (!PyUnicode_Check(module_name)) {
        goto error;
    }

    class_name = PyTuple_GET_ITEM(pair, 1);
    if (!PyUnicode_Check(class_name)) {
        goto error;
    }

    /* Load the object. */
    obj = find_class(self, module_name, class_name);
    if (obj == NULL) {
        Py_DECREF(py_code);
        return -1;
    }
    /* Cache code -> obj. */
    code = PyDict_SetItem(st->extension_cache, py_code, obj);
    Py_DECREF(py_code);
    if (code < 0) {
        Py_DECREF(obj);
        return -1;
    }
    PDATA_PUSH(self->stack, obj, -1);
    return 0;

error:
    Py_DECREF(py_code);
    PyErr_Format(PyExc_ValueError, "_inverted_registry[%ld] "
                 "isn't a 2-tuple of strings", code);
    return -1;
}

static int
load_put(PickleState *state, UnpicklerObject *self)
{
    PyObject *key, *value;
    Py_ssize_t idx;
    Py_ssize_t len;
    char *s = NULL;

    if ((len = _Unpickler_Readline(state, self, &s)) < 0)
        return -1;
    if (len < 2)
        return bad_readline(state);
    if (Py_SIZE(self->stack) <= self->stack->fence)
        return Pdata_stack_underflow(state, self->stack);
    value = self->stack->data[Py_SIZE(self->stack) - 1];

    key = PyLong_FromString(s, NULL, 10);
    if (key == NULL)
        return -1;
    idx = PyLong_AsSsize_t(key);
    Py_DECREF(key);
    if (idx < 0) {
        if (!PyErr_Occurred())
            PyErr_SetString(PyExc_ValueError,
                            "negative PUT argument");
        return -1;
    }

    return _Unpickler_MemoPut(self, idx, value);
}

static int
load_binput(PickleState *state, UnpicklerObject *self)
{
    PyObject *value;
    Py_ssize_t idx;
    char *s;

    if (_Unpickler_Read(self, state, &s, 1) < 0)
        return -1;

    if (Py_SIZE(self->stack) <= self->stack->fence)
        return Pdata_stack_underflow(state, self->stack);
    value = self->stack->data[Py_SIZE(self->stack) - 1];

    idx = Py_CHARMASK(s[0]);

    return _Unpickler_MemoPut(self, idx, value);
}

static int
load_long_binput(PickleState *state, UnpicklerObject *self)
{
    PyObject *value;
    Py_ssize_t idx;
    char *s;

    if (_Unpickler_Read(self, state, &s, 4) < 0)
        return -1;

    if (Py_SIZE(self->stack) <= self->stack->fence)
        return Pdata_stack_underflow(state, self->stack);
    value = self->stack->data[Py_SIZE(self->stack) - 1];

    idx = calc_binsize(s, 4);
    if (idx < 0) {
        PyErr_SetString(PyExc_ValueError,
                        "negative LONG_BINPUT argument");
        return -1;
    }

    return _Unpickler_MemoPut(self, idx, value);
}

static int
load_memoize(PickleState *state, UnpicklerObject *self)
{
    PyObject *value;

    if (Py_SIZE(self->stack) <= self->stack->fence)
        return Pdata_stack_underflow(state, self->stack);
    value = self->stack->data[Py_SIZE(self->stack) - 1];

    return _Unpickler_MemoPut(self, self->memo_len, value);
}

static int
do_append(PickleState *state, UnpicklerObject *self, Py_ssize_t x)
{
    PyObject *value;
    PyObject *slice;
    PyObject *list;
    PyObject *result;
    Py_ssize_t len, i;

    len = Py_SIZE(self->stack);
    if (x > len || x <= self->stack->fence)
        return Pdata_stack_underflow(state, self->stack);
    if (len == x)  /* nothing to do */
        return 0;

    list = self->stack->data[x - 1];

    if (PyList_CheckExact(list)) {
        Py_ssize_t list_len;
        int ret;

        slice = Pdata_poplist(self->stack, x);
        if (!slice)
            return -1;
        list_len = PyList_GET_SIZE(list);
        ret = PyList_SetSlice(list, list_len, list_len, slice);
        Py_DECREF(slice);
        return ret;
    }
    else {
        PyObject *extend_func;

        if (PyObject_GetOptionalAttr(list, &_Py_ID(extend), &extend_func) < 0) {
            return -1;
        }
        if (extend_func != NULL) {
            slice = Pdata_poplist(self->stack, x);
            if (!slice) {
                Py_DECREF(extend_func);
                return -1;
            }
            result = _Pickle_FastCall(extend_func, slice);
            Py_DECREF(extend_func);
            if (result == NULL)
                return -1;
            Py_DECREF(result);
        }
        else {
            PyObject *append_func;

            /* Even if the PEP 307 requires extend() and append() methods,
               fall back on append() if the object has no extend() method
               for backward compatibility. */
            append_func = PyObject_GetAttr(list, &_Py_ID(append));
            if (append_func == NULL)
                return -1;
            for (i = x; i < len; i++) {
                value = self->stack->data[i];
                result = _Pickle_FastCall(append_func, value);
                if (result == NULL) {
                    Pdata_clear(self->stack, i + 1);
                    Py_SET_SIZE(self->stack, x);
                    Py_DECREF(append_func);
                    return -1;
                }
                Py_DECREF(result);
            }
            Py_SET_SIZE(self->stack, x);
            Py_DECREF(append_func);
        }
    }

    return 0;
}

static int
load_append(PickleState *state, UnpicklerObject *self)
{
    if (Py_SIZE(self->stack) - 1 <= self->stack->fence)
        return Pdata_stack_underflow(state, self->stack);
    return do_append(state, self, Py_SIZE(self->stack) - 1);
}

static int
load_appends(PickleState *state, UnpicklerObject *self)
{
    Py_ssize_t i = marker(state, self);
    if (i < 0)
        return -1;
    return do_append(state, self, i);
}

static int
do_setitems(PickleState *st, UnpicklerObject *self, Py_ssize_t x)
{
    PyObject *value, *key;
    PyObject *dict;
    Py_ssize_t len, i;
    int status = 0;

    len = Py_SIZE(self->stack);
    if (x > len || x <= self->stack->fence)
        return Pdata_stack_underflow(st, self->stack);
    if (len == x)  /* nothing to do */
        return 0;
    if ((len - x) % 2 != 0) {
        /* Corrupt or hostile pickle -- we never write one like this. */
        PyErr_SetString(st->UnpicklingError,
                        "odd number of items for SETITEMS");
        return -1;
    }

    /* Here, dict does not actually need to be a PyDict; it could be anything
       that supports the __setitem__ attribute. */
    dict = self->stack->data[x - 1];

    for (i = x + 1; i < len; i += 2) {
        key = self->stack->data[i - 1];
        value = self->stack->data[i];
        if (PyObject_SetItem(dict, key, value) < 0) {
            status = -1;
            break;
        }
    }

    Pdata_clear(self->stack, x);
    return status;
}

static int
load_setitem(PickleState *state, UnpicklerObject *self)
{
    return do_setitems(state, self, Py_SIZE(self->stack) - 2);
}

static int
load_setitems(PickleState *state, UnpicklerObject *self)
{
    Py_ssize_t i = marker(state, self);
    if (i < 0)
        return -1;
    return do_setitems(state, self, i);
}

static int
load_additems(PickleState *state, UnpicklerObject *self)
{
    PyObject *set;
    Py_ssize_t mark, len, i;

    mark =  marker(state, self);
    if (mark < 0)
        return -1;
    len = Py_SIZE(self->stack);
    if (mark > len || mark <= self->stack->fence)
        return Pdata_stack_underflow(state, self->stack);
    if (len == mark)  /* nothing to do */
        return 0;

    set = self->stack->data[mark - 1];

    if (PySet_Check(set)) {
        PyObject *items;
        int status;

        items = Pdata_poptuple(state, self->stack, mark);
        if (items == NULL)
            return -1;

        status = _PySet_Update(set, items);
        Py_DECREF(items);
        return status;
    }
    else {
        PyObject *add_func;

        add_func = PyObject_GetAttr(set, &_Py_ID(add));
        if (add_func == NULL)
            return -1;
        for (i = mark; i < len; i++) {
            PyObject *result;
            PyObject *item;

            item = self->stack->data[i];
            result = _Pickle_FastCall(add_func, item);
            if (result == NULL) {
                Pdata_clear(self->stack, i + 1);
                Py_SET_SIZE(self->stack, mark);
                return -1;
            }
            Py_DECREF(result);
        }
        Py_SET_SIZE(self->stack, mark);
    }

    return 0;
}

static int
load_build(PickleState *st, UnpicklerObject *self)
{
    PyObject *inst, *slotstate;
    PyObject *setstate;
    int status = 0;

    /* Stack is ... instance, state.  We want to leave instance at
     * the stack top, possibly mutated via instance.__setstate__(state).
     */
    if (Py_SIZE(self->stack) - 2 < self->stack->fence)
        return Pdata_stack_underflow(st, self->stack);

    PyObject *state;
    PDATA_POP(st, self->stack, state);
    if (state == NULL)
        return -1;

    inst = self->stack->data[Py_SIZE(self->stack) - 1];

    if (PyObject_GetOptionalAttr(inst, &_Py_ID(__setstate__), &setstate) < 0) {
        Py_DECREF(state);
        return -1;
    }
    if (setstate != NULL) {
        PyObject *result;

        /* The explicit __setstate__ is responsible for everything. */
        result = _Pickle_FastCall(setstate, state);
        Py_DECREF(setstate);
        if (result == NULL)
            return -1;
        Py_DECREF(result);
        return 0;
    }

    /* A default __setstate__.  First see whether state embeds a
     * slot state dict too (a proto 2 addition).
     */
    if (PyTuple_Check(state) && PyTuple_GET_SIZE(state) == 2) {
        PyObject *tmp = state;

        state = PyTuple_GET_ITEM(tmp, 0);
        slotstate = PyTuple_GET_ITEM(tmp, 1);
        Py_INCREF(state);
        Py_INCREF(slotstate);
        Py_DECREF(tmp);
    }
    else
        slotstate = NULL;

    /* Set inst.__dict__ from the state dict (if any). */
    if (state != Py_None) {
        PyObject *dict;
        PyObject *d_key, *d_value;
        Py_ssize_t i;

        if (!PyDict_Check(state)) {
            PyErr_SetString(st->UnpicklingError, "state is not a dictionary");
            goto error;
        }
        dict = PyObject_GetAttr(inst, &_Py_ID(__dict__));
        if (dict == NULL)
            goto error;

        i = 0;
        while (PyDict_Next(state, &i, &d_key, &d_value)) {
            /* normally the keys for instance attributes are
               interned.  we should try to do that here. */
            Py_INCREF(d_key);
            if (PyUnicode_CheckExact(d_key))
                PyUnicode_InternInPlace(&d_key);
            if (PyObject_SetItem(dict, d_key, d_value) < 0) {
                Py_DECREF(d_key);
                goto error;
            }
            Py_DECREF(d_key);
        }
        Py_DECREF(dict);
    }

    /* Also set instance attributes from the slotstate dict (if any). */
    if (slotstate != NULL) {
        PyObject *d_key, *d_value;
        Py_ssize_t i;

        if (!PyDict_Check(slotstate)) {
            PyErr_SetString(st->UnpicklingError,
                            "slot state is not a dictionary");
            goto error;
        }
        i = 0;
        while (PyDict_Next(slotstate, &i, &d_key, &d_value)) {
            if (PyObject_SetAttr(inst, d_key, d_value) < 0)
                goto error;
        }
    }

    if (0) {
  error:
        status = -1;
    }

    Py_DECREF(state);
    Py_XDECREF(slotstate);
    return status;
}

static int
load_mark(PickleState *state, UnpicklerObject *self)
{

    /* Note that we split the (pickle.py) stack into two stacks, an
     * object stack and a mark stack. Here we push a mark onto the
     * mark stack.
     */

    if (self->num_marks >= self->marks_size) {
        size_t alloc = ((size_t)self->num_marks << 1) + 20;
        Py_ssize_t *marks_new = self->marks;
        PyMem_RESIZE(marks_new, Py_ssize_t, alloc);
        if (marks_new == NULL) {
            PyErr_NoMemory();
            return -1;
        }
        self->marks = marks_new;
        self->marks_size = (Py_ssize_t)alloc;
    }

    self->stack->mark_set = 1;
    self->marks[self->num_marks++] = self->stack->fence = Py_SIZE(self->stack);

    return 0;
}

static int
load_reduce(PickleState *state, UnpicklerObject *self)
{
    PyObject *callable = NULL;
    PyObject *argtup = NULL;
    PyObject *obj = NULL;

    PDATA_POP(state, self->stack, argtup);
    if (argtup == NULL)
        return -1;
    PDATA_POP(state, self->stack, callable);
    if (callable) {
        obj = PyObject_CallObject(callable, argtup);
        Py_DECREF(callable);
    }
    Py_DECREF(argtup);

    if (obj == NULL)
        return -1;

    PDATA_PUSH(self->stack, obj, -1);
    return 0;
}

/* Just raises an error if we don't know the protocol specified.  PROTO
 * is the first opcode for protocols >= 2.
 */
static int
load_proto(PickleState *state, UnpicklerObject *self)
{
    char *s;
    int i;

    if (_Unpickler_Read(self, state, &s, 1) < 0)
        return -1;

    i = (unsigned char)s[0];
    if (i <= HIGHEST_PROTOCOL) {
        self->proto = i;
        return 0;
    }

    PyErr_Format(PyExc_ValueError, "unsupported pickle protocol: %d", i);
    return -1;
}

static int
load_frame(PickleState *state, UnpicklerObject *self)
{
    char *s;
    Py_ssize_t frame_len;

    if (_Unpickler_Read(self, state, &s, 8) < 0)
        return -1;

    frame_len = calc_binsize(s, 8);
    if (frame_len < 0) {
        PyErr_Format(PyExc_OverflowError,
                     "FRAME length exceeds system's maximum of %zd bytes",
                     PY_SSIZE_T_MAX);
        return -1;
    }

    if (_Unpickler_Read(self, state, &s, frame_len) < 0)
        return -1;

    /* Rewind to start of frame */
    self->next_read_idx -= frame_len;
    return 0;
}

static PyObject *
load(PickleState *st, UnpicklerObject *self)
{
    PyObject *value = NULL;
    char *s = NULL;

    self->num_marks = 0;
    self->stack->mark_set = 0;
    self->stack->fence = 0;
    self->proto = 0;
    if (Py_SIZE(self->stack))
        Pdata_clear(self->stack, 0);

    /* Convenient macros for the dispatch while-switch loop just below. */
#define OP(opcode, load_func) \
    case opcode: if (load_func(st, self) < 0) break; continue;

#define OP_ARG(opcode, load_func, arg) \
    case opcode: if (load_func(st, self, (arg)) < 0) break; continue;

    while (1) {
        if (_Unpickler_Read(self, st, &s, 1) < 0) {
            if (PyErr_ExceptionMatches(st->UnpicklingError)) {
                PyErr_Format(PyExc_EOFError, "Ran out of input");
            }
            return NULL;
        }

        switch ((enum opcode)s[0]) {
        OP(NONE, load_none)
        OP(BININT, load_binint)
        OP(BININT1, load_binint1)
        OP(BININT2, load_binint2)
        OP(INT, load_int)
        OP(LONG, load_long)
        OP_ARG(LONG1, load_counted_long, 1)
        OP_ARG(LONG4, load_counted_long, 4)
        OP(FLOAT, load_float)
        OP(BINFLOAT, load_binfloat)
        OP_ARG(SHORT_BINBYTES, load_counted_binbytes, 1)
        OP_ARG(BINBYTES, load_counted_binbytes, 4)
        OP_ARG(BINBYTES8, load_counted_binbytes, 8)
        OP(BYTEARRAY8, load_counted_bytearray)
        OP(NEXT_BUFFER, load_next_buffer)
        OP(READONLY_BUFFER, load_readonly_buffer)
        OP_ARG(SHORT_BINSTRING, load_counted_binstring, 1)
        OP_ARG(BINSTRING, load_counted_binstring, 4)
        OP(STRING, load_string)
        OP(UNICODE, load_unicode)
        OP_ARG(SHORT_BINUNICODE, load_counted_binunicode, 1)
        OP_ARG(BINUNICODE, load_counted_binunicode, 4)
        OP_ARG(BINUNICODE8, load_counted_binunicode, 8)
        OP_ARG(EMPTY_TUPLE, load_counted_tuple, 0)
        OP_ARG(TUPLE1, load_counted_tuple, 1)
        OP_ARG(TUPLE2, load_counted_tuple, 2)
        OP_ARG(TUPLE3, load_counted_tuple, 3)
        OP(TUPLE, load_tuple)
        OP(EMPTY_LIST, load_empty_list)
        OP(LIST, load_list)
        OP(EMPTY_DICT, load_empty_dict)
        OP(DICT, load_dict)
        OP(EMPTY_SET, load_empty_set)
        OP(ADDITEMS, load_additems)
        OP(FROZENSET, load_frozenset)
        OP(OBJ, load_obj)
        OP(INST, load_inst)
        OP_ARG(NEWOBJ, load_newobj, 0)
        OP_ARG(NEWOBJ_EX, load_newobj, 1)
        OP(GLOBAL, load_global)
        OP(STACK_GLOBAL, load_stack_global)
        OP(APPEND, load_append)
        OP(APPENDS, load_appends)
        OP(BUILD, load_build)
        OP(DUP, load_dup)
        OP(BINGET, load_binget)
        OP(LONG_BINGET, load_long_binget)
        OP(GET, load_get)
        OP(MARK, load_mark)
        OP(BINPUT, load_binput)
        OP(LONG_BINPUT, load_long_binput)
        OP(PUT, load_put)
        OP(MEMOIZE, load_memoize)
        OP(POP, load_pop)
        OP(POP_MARK, load_pop_mark)
        OP(SETITEM, load_setitem)
        OP(SETITEMS, load_setitems)
        OP(PERSID, load_persid)
        OP(BINPERSID, load_binpersid)
        OP(REDUCE, load_reduce)
        OP(PROTO, load_proto)
        OP(FRAME, load_frame)
        OP_ARG(EXT1, load_extension, 1)
        OP_ARG(EXT2, load_extension, 2)
        OP_ARG(EXT4, load_extension, 4)
        OP_ARG(NEWTRUE, load_bool, Py_True)
        OP_ARG(NEWFALSE, load_bool, Py_False)

        case STOP:
            break;

        default:
            {
                unsigned char c = (unsigned char) *s;
                if (0x20 <= c && c <= 0x7e && c != '\'' && c != '\\') {
                    PyErr_Format(st->UnpicklingError,
                                 "invalid load key, '%c'.", c);
                }
                else {
                    PyErr_Format(st->UnpicklingError,
                                 "invalid load key, '\\x%02x'.", c);
                }
                return NULL;
            }
        }

        break;                  /* and we are done! */
    }

    if (PyErr_Occurred()) {
        return NULL;
    }

    if (_Unpickler_SkipConsumed(self) < 0)
        return NULL;

    PDATA_POP(st, self->stack, value);
    return value;
}

/*[clinic input]

_pickle.Unpickler.load

    cls: defining_class

Load a pickle.

Read a pickled object representation from the open file object given
in the constructor, and return the reconstituted object hierarchy
specified therein.
[clinic start generated code]*/

static PyObject *
_pickle_Unpickler_load_impl(UnpicklerObject *self, PyTypeObject *cls)
/*[clinic end generated code: output=cc88168f608e3007 input=f5d2f87e61d5f07f]*/
{
    UnpicklerObject *unpickler = (UnpicklerObject*)self;

    PickleState *st = _Pickle_GetStateByClass(cls);

    /* Check whether the Unpickler was initialized correctly. This prevents
       segfaulting if a subclass overridden __init__ with a function that does
       not call Unpickler.__init__(). Here, we simply ensure that self->read
       is not NULL. */
    if (unpickler->read == NULL) {
        PyErr_Format(st->UnpicklingError,
                     "Unpickler.__init__() was not called by %s.__init__()",
                     Py_TYPE(unpickler)->tp_name);
        return NULL;
    }

    return load(st, unpickler);
}

/* The name of find_class() is misleading. In newer pickle protocols, this
   function is used for loading any global (i.e., functions), not just
   classes. The name is kept only for backward compatibility. */

/*[clinic input]

_pickle.Unpickler.find_class

  cls: defining_class
  module_name: object
  global_name: object
  /

Return an object from a specified module.

If necessary, the module will be imported. Subclasses may override
this method (e.g. to restrict unpickling of arbitrary classes and
functions).

This method is called whenever a class or a function object is
needed.  Both arguments passed are str objects.
[clinic start generated code]*/

static PyObject *
_pickle_Unpickler_find_class_impl(UnpicklerObject *self, PyTypeObject *cls,
                                  PyObject *module_name,
                                  PyObject *global_name)
/*[clinic end generated code: output=99577948abb0be81 input=9577745719219fc7]*/
{
    PyObject *global;
    PyObject *module;

    if (PySys_Audit("pickle.find_class", "OO",
                    module_name, global_name) < 0) {
        return NULL;
    }

    /* Try to map the old names used in Python 2.x to the new ones used in
       Python 3.x.  We do this only with old pickle protocols and when the
       user has not disabled the feature. */
    if (self->proto < 3 && self->fix_imports) {
        PyObject *key;
        PyObject *item;
        PickleState *st = _Pickle_GetStateByClass(cls);

        /* Check if the global (i.e., a function or a class) was renamed
           or moved to another module. */
        key = PyTuple_Pack(2, module_name, global_name);
        if (key == NULL)
            return NULL;
        item = PyDict_GetItemWithError(st->name_mapping_2to3, key);
        Py_DECREF(key);
        if (item) {
            if (!PyTuple_Check(item) || PyTuple_GET_SIZE(item) != 2) {
                PyErr_Format(PyExc_RuntimeError,
                             "_compat_pickle.NAME_MAPPING values should be "
                             "2-tuples, not %.200s", Py_TYPE(item)->tp_name);
                return NULL;
            }
            module_name = PyTuple_GET_ITEM(item, 0);
            global_name = PyTuple_GET_ITEM(item, 1);
            if (!PyUnicode_Check(module_name) ||
                !PyUnicode_Check(global_name)) {
                PyErr_Format(PyExc_RuntimeError,
                             "_compat_pickle.NAME_MAPPING values should be "
                             "pairs of str, not (%.200s, %.200s)",
                             Py_TYPE(module_name)->tp_name,
                             Py_TYPE(global_name)->tp_name);
                return NULL;
            }
        }
        else if (PyErr_Occurred()) {
            return NULL;
        }
        else {
            /* Check if the module was renamed. */
            item = PyDict_GetItemWithError(st->import_mapping_2to3, module_name);
            if (item) {
                if (!PyUnicode_Check(item)) {
                    PyErr_Format(PyExc_RuntimeError,
                                "_compat_pickle.IMPORT_MAPPING values should be "
                                "strings, not %.200s", Py_TYPE(item)->tp_name);
                    return NULL;
                }
                module_name = item;
            }
            else if (PyErr_Occurred()) {
                return NULL;
            }
        }
    }

    /*
     * we don't use PyImport_GetModule here, because it can return partially-
     * initialised modules, which then cause the getattribute to fail.
     */
    module = PyImport_Import(module_name);
    if (module == NULL) {
        return NULL;
    }
    global = getattribute(module, global_name, self->proto >= 4);
    Py_DECREF(module);
    return global;
}

/*[clinic input]

_pickle.Unpickler.__sizeof__ -> size_t

Returns size in memory, in bytes.
[clinic start generated code]*/

static size_t
_pickle_Unpickler___sizeof___impl(UnpicklerObject *self)
/*[clinic end generated code: output=4648d84c228196df input=27180b2b6b524012]*/
{
    size_t res = _PyObject_SIZE(Py_TYPE(self));
    if (self->memo != NULL)
        res += self->memo_size * sizeof(PyObject *);
    if (self->marks != NULL)
        res += (size_t)self->marks_size * sizeof(Py_ssize_t);
    if (self->input_line != NULL)
        res += strlen(self->input_line) + 1;
    if (self->encoding != NULL)
        res += strlen(self->encoding) + 1;
    if (self->errors != NULL)
        res += strlen(self->errors) + 1;
    return res;
}

static struct PyMethodDef Unpickler_methods[] = {
    _PICKLE_UNPICKLER_LOAD_METHODDEF
    _PICKLE_UNPICKLER_FIND_CLASS_METHODDEF
    _PICKLE_UNPICKLER___SIZEOF___METHODDEF
    {NULL, NULL}                /* sentinel */
};

static int
Unpickler_clear(UnpicklerObject *self)
{
    Py_CLEAR(self->readline);
    Py_CLEAR(self->readinto);
    Py_CLEAR(self->read);
    Py_CLEAR(self->peek);
    Py_CLEAR(self->stack);
    Py_CLEAR(self->pers_func);
    Py_CLEAR(self->buffers);
    if (self->buffer.buf != NULL) {
        PyBuffer_Release(&self->buffer);
        self->buffer.buf = NULL;
    }

    _Unpickler_MemoCleanup(self);
    PyMem_Free(self->marks);
    self->marks = NULL;
    PyMem_Free(self->input_line);
    self->input_line = NULL;
    PyMem_Free(self->encoding);
    self->encoding = NULL;
    PyMem_Free(self->errors);
    self->errors = NULL;

    return 0;
}

static void
Unpickler_dealloc(UnpicklerObject *self)
{
    PyTypeObject *tp = Py_TYPE(self);
    PyObject_GC_UnTrack((PyObject *)self);
    (void)Unpickler_clear(self);
    tp->tp_free((PyObject *)self);
    Py_DECREF(tp);
}

static int
Unpickler_traverse(UnpicklerObject *self, visitproc visit, void *arg)
{
    Py_VISIT(Py_TYPE(self));
    Py_VISIT(self->readline);
    Py_VISIT(self->readinto);
    Py_VISIT(self->read);
    Py_VISIT(self->peek);
    Py_VISIT(self->stack);
    Py_VISIT(self->pers_func);
    Py_VISIT(self->buffers);
    PyObject **memo = self->memo;
    if (memo) {
        Py_ssize_t i = self->memo_size;
        while (--i >= 0) {
            Py_VISIT(memo[i]);
        }
    }
    return 0;
}

/*[clinic input]

_pickle.Unpickler.__init__

  file: object
  *
  fix_imports: bool = True
  encoding: str = 'ASCII'
  errors: str = 'strict'
  buffers: object(c_default="NULL") = ()

This takes a binary file for reading a pickle data stream.

The protocol version of the pickle is detected automatically, so no
protocol argument is needed.  Bytes past the pickled object's
representation are ignored.

The argument *file* must have two methods, a read() method that takes
an integer argument, and a readline() method that requires no
arguments.  Both methods should return bytes.  Thus *file* can be a
binary file object opened for reading, an io.BytesIO object, or any
other custom object that meets this interface.

Optional keyword arguments are *fix_imports*, *encoding* and *errors*,
which are used to control compatibility support for pickle stream
generated by Python 2.  If *fix_imports* is True, pickle will try to
map the old Python 2 names to the new names used in Python 3.  The
*encoding* and *errors* tell pickle how to decode 8-bit string
instances pickled by Python 2; these default to 'ASCII' and 'strict',
respectively.  The *encoding* can be 'bytes' to read these 8-bit
string instances as bytes objects.
[clinic start generated code]*/

static int
_pickle_Unpickler___init___impl(UnpicklerObject *self, PyObject *file,
                                int fix_imports, const char *encoding,
                                const char *errors, PyObject *buffers)
/*[clinic end generated code: output=09f0192649ea3f85 input=ca4c1faea9553121]*/
{
    /* In case of multiple __init__() calls, clear previous content. */
    if (self->read != NULL)
        (void)Unpickler_clear(self);

    if (_Unpickler_SetInputStream(self, file) < 0)
        return -1;

    if (_Unpickler_SetInputEncoding(self, encoding, errors) < 0)
        return -1;

    if (_Unpickler_SetBuffers(self, buffers) < 0)
        return -1;

    self->fix_imports = fix_imports;

    if (init_method_ref((PyObject *)self, &_Py_ID(persistent_load),
                        &self->pers_func, &self->pers_func_self) < 0)
    {
        return -1;
    }

    PyTypeObject *tp = Py_TYPE(self);
    PickleState *state = _Pickle_FindStateByType(tp);
    self->stack = (Pdata *)Pdata_New(state);
    if (self->stack == NULL)
        return -1;

    self->memo_size = 32;
    self->memo = _Unpickler_NewMemo(self->memo_size);
    if (self->memo == NULL)
        return -1;

    self->proto = 0;

    return 0;
}


/* Define a proxy object for the Unpickler's internal memo object. This is to
 * avoid breaking code like:
 *  unpickler.memo.clear()
 * and
 *  unpickler.memo = saved_memo
 * Is this a good idea? Not really, but we don't want to break code that uses
 * it. Note that we don't implement the entire mapping API here. This is
 * intentional, as these should be treated as black-box implementation details.
 *
 * We do, however, have to implement pickling/unpickling support because of
 * real-world code like cvs2svn.
 */

/*[clinic input]
_pickle.UnpicklerMemoProxy.clear

Remove all items from memo.
[clinic start generated code]*/

static PyObject *
_pickle_UnpicklerMemoProxy_clear_impl(UnpicklerMemoProxyObject *self)
/*[clinic end generated code: output=d20cd43f4ba1fb1f input=b1df7c52e7afd9bd]*/
{
    _Unpickler_MemoCleanup(self->unpickler);
    self->unpickler->memo = _Unpickler_NewMemo(self->unpickler->memo_size);
    if (self->unpickler->memo == NULL)
        return NULL;
    Py_RETURN_NONE;
}

/*[clinic input]
_pickle.UnpicklerMemoProxy.copy

Copy the memo to a new object.
[clinic start generated code]*/

static PyObject *
_pickle_UnpicklerMemoProxy_copy_impl(UnpicklerMemoProxyObject *self)
/*[clinic end generated code: output=e12af7e9bc1e4c77 input=97769247ce032c1d]*/
{
    size_t i;
    PyObject *new_memo = PyDict_New();
    if (new_memo == NULL)
        return NULL;

    for (i = 0; i < self->unpickler->memo_size; i++) {
        int status;
        PyObject *key, *value;

        value = self->unpickler->memo[i];
        if (value == NULL)
            continue;

        key = PyLong_FromSsize_t(i);
        if (key == NULL)
            goto error;
        status = PyDict_SetItem(new_memo, key, value);
        Py_DECREF(key);
        if (status < 0)
            goto error;
    }
    return new_memo;

error:
    Py_DECREF(new_memo);
    return NULL;
}

/*[clinic input]
_pickle.UnpicklerMemoProxy.__reduce__

Implement pickling support.
[clinic start generated code]*/

static PyObject *
_pickle_UnpicklerMemoProxy___reduce___impl(UnpicklerMemoProxyObject *self)
/*[clinic end generated code: output=6da34ac048d94cca input=6920862413407199]*/
{
    PyObject *reduce_value;
    PyObject *constructor_args;
    PyObject *contents = _pickle_UnpicklerMemoProxy_copy_impl(self);
    if (contents == NULL)
        return NULL;

    reduce_value = PyTuple_New(2);
    if (reduce_value == NULL) {
        Py_DECREF(contents);
        return NULL;
    }
    constructor_args = PyTuple_New(1);
    if (constructor_args == NULL) {
        Py_DECREF(contents);
        Py_DECREF(reduce_value);
        return NULL;
    }
    PyTuple_SET_ITEM(constructor_args, 0, contents);
    PyTuple_SET_ITEM(reduce_value, 0, Py_NewRef(&PyDict_Type));
    PyTuple_SET_ITEM(reduce_value, 1, constructor_args);
    return reduce_value;
}

static PyMethodDef unpicklerproxy_methods[] = {
    _PICKLE_UNPICKLERMEMOPROXY_CLEAR_METHODDEF
    _PICKLE_UNPICKLERMEMOPROXY_COPY_METHODDEF
    _PICKLE_UNPICKLERMEMOPROXY___REDUCE___METHODDEF
    {NULL, NULL}    /* sentinel */
};

static void
UnpicklerMemoProxy_dealloc(UnpicklerMemoProxyObject *self)
{
    PyTypeObject *tp = Py_TYPE(self);
    PyObject_GC_UnTrack(self);
    Py_CLEAR(self->unpickler);
    tp->tp_free((PyObject *)self);
    Py_DECREF(tp);
}

static int
UnpicklerMemoProxy_traverse(UnpicklerMemoProxyObject *self,
                            visitproc visit, void *arg)
{
    Py_VISIT(Py_TYPE(self));
    Py_VISIT(self->unpickler);
    return 0;
}

static int
UnpicklerMemoProxy_clear(UnpicklerMemoProxyObject *self)
{
    Py_CLEAR(self->unpickler);
    return 0;
}

static PyType_Slot unpickler_memoproxy_slots[] = {
    {Py_tp_dealloc, UnpicklerMemoProxy_dealloc},
    {Py_tp_traverse, UnpicklerMemoProxy_traverse},
    {Py_tp_clear, UnpicklerMemoProxy_clear},
    {Py_tp_methods, unpicklerproxy_methods},
    {Py_tp_hash, PyObject_HashNotImplemented},
    {0, NULL},
};

static PyType_Spec unpickler_memoproxy_spec = {
    .name = "_pickle.UnpicklerMemoProxy",
    .basicsize = sizeof(UnpicklerMemoProxyObject),
    .flags = (Py_TPFLAGS_DEFAULT | Py_TPFLAGS_BASETYPE | Py_TPFLAGS_HAVE_GC |
              Py_TPFLAGS_IMMUTABLETYPE),
    .slots = unpickler_memoproxy_slots,
};

static PyObject *
UnpicklerMemoProxy_New(UnpicklerObject *unpickler)
{
    PickleState *state = _Pickle_FindStateByType(Py_TYPE(unpickler));
    UnpicklerMemoProxyObject *self;
    self = PyObject_GC_New(UnpicklerMemoProxyObject,
                           state->UnpicklerMemoProxyType);
    if (self == NULL)
        return NULL;
    self->unpickler = (UnpicklerObject*)Py_NewRef(unpickler);
    PyObject_GC_Track(self);
    return (PyObject *)self;
}

/*****************************************************************************/


static PyObject *
Unpickler_get_memo(UnpicklerObject *self, void *Py_UNUSED(ignored))
{
    return UnpicklerMemoProxy_New(self);
}

static int
Unpickler_set_memo(UnpicklerObject *self, PyObject *obj, void *Py_UNUSED(ignored))
{
    PyObject **new_memo;
    size_t new_memo_size = 0;

    if (obj == NULL) {
        PyErr_SetString(PyExc_TypeError,
                        "attribute deletion is not supported");
        return -1;
    }

    PickleState *state = _Pickle_FindStateByType(Py_TYPE(self));
    if (Py_IS_TYPE(obj, state->UnpicklerMemoProxyType)) {
        UnpicklerObject *unpickler =
            ((UnpicklerMemoProxyObject *)obj)->unpickler;

        new_memo_size = unpickler->memo_size;
        new_memo = _Unpickler_NewMemo(new_memo_size);
        if (new_memo == NULL)
            return -1;

        for (size_t i = 0; i < new_memo_size; i++) {
            new_memo[i] = Py_XNewRef(unpickler->memo[i]);
        }
    }
    else if (PyDict_Check(obj)) {
        Py_ssize_t i = 0;
        PyObject *key, *value;

        new_memo_size = PyDict_GET_SIZE(obj);
        new_memo = _Unpickler_NewMemo(new_memo_size);
        if (new_memo == NULL)
            return -1;

        while (PyDict_Next(obj, &i, &key, &value)) {
            Py_ssize_t idx;
            if (!PyLong_Check(key)) {
                PyErr_SetString(PyExc_TypeError,
                                "memo key must be integers");
                goto error;
            }
            idx = PyLong_AsSsize_t(key);
            if (idx == -1 && PyErr_Occurred())
                goto error;
            if (idx < 0) {
                PyErr_SetString(PyExc_ValueError,
                                "memo key must be positive integers.");
                goto error;
            }
            if (_Unpickler_MemoPut(self, idx, value) < 0)
                goto error;
        }
    }
    else {
        PyErr_Format(PyExc_TypeError,
                     "'memo' attribute must be an UnpicklerMemoProxy object "
                     "or dict, not %.200s", Py_TYPE(obj)->tp_name);
        return -1;
    }

    _Unpickler_MemoCleanup(self);
    self->memo_size = new_memo_size;
    self->memo = new_memo;

    return 0;

  error:
    if (new_memo_size) {
        for (size_t i = new_memo_size - 1; i != SIZE_MAX; i--) {
            Py_XDECREF(new_memo[i]);
        }
        PyMem_Free(new_memo);
    }
    return -1;
}

static PyObject *
Unpickler_get_persload(UnpicklerObject *self, void *Py_UNUSED(ignored))
{
    if (self->pers_func == NULL) {
        PyErr_SetString(PyExc_AttributeError, "persistent_load");
        return NULL;
    }
    return reconstruct_method(self->pers_func, self->pers_func_self);
}

static int
Unpickler_set_persload(UnpicklerObject *self, PyObject *value, void *Py_UNUSED(ignored))
{
    if (value == NULL) {
        PyErr_SetString(PyExc_TypeError,
                        "attribute deletion is not supported");
        return -1;
    }
    if (!PyCallable_Check(value)) {
        PyErr_SetString(PyExc_TypeError,
                        "persistent_load must be a callable taking "
                        "one argument");
        return -1;
    }

    self->pers_func_self = NULL;
    Py_XSETREF(self->pers_func, Py_NewRef(value));

    return 0;
}

static PyGetSetDef Unpickler_getsets[] = {
    {"memo", (getter)Unpickler_get_memo, (setter)Unpickler_set_memo},
    {"persistent_load", (getter)Unpickler_get_persload,
                        (setter)Unpickler_set_persload},
    {NULL}
};

static PyType_Slot unpickler_type_slots[] = {
    {Py_tp_dealloc, Unpickler_dealloc},
    {Py_tp_doc, (char *)_pickle_Unpickler___init____doc__},
    {Py_tp_traverse, Unpickler_traverse},
    {Py_tp_clear, Unpickler_clear},
    {Py_tp_methods, Unpickler_methods},
    {Py_tp_getset, Unpickler_getsets},
    {Py_tp_init, _pickle_Unpickler___init__},
    {Py_tp_alloc, PyType_GenericAlloc},
    {Py_tp_new, PyType_GenericNew},
    {Py_tp_free, PyObject_GC_Del},
    {0, NULL},
};

static PyType_Spec unpickler_type_spec = {
    .name = "_pickle.Unpickler",
    .basicsize = sizeof(UnpicklerObject),
    .flags = (Py_TPFLAGS_DEFAULT | Py_TPFLAGS_BASETYPE | Py_TPFLAGS_HAVE_GC |
              Py_TPFLAGS_IMMUTABLETYPE),
    .slots = unpickler_type_slots,
};

/*[clinic input]

_pickle.dump

  obj: object
  file: object
  protocol: object = None
  *
  fix_imports: bool = True
  buffer_callback: object = None

Write a pickled representation of obj to the open file object file.

This is equivalent to ``Pickler(file, protocol).dump(obj)``, but may
be more efficient.

The optional *protocol* argument tells the pickler to use the given
protocol; supported protocols are 0, 1, 2, 3, 4 and 5.  The default
protocol is 4. It was introduced in Python 3.4, and is incompatible
with previous versions.

Specifying a negative protocol version selects the highest protocol
version supported.  The higher the protocol used, the more recent the
version of Python needed to read the pickle produced.

The *file* argument must have a write() method that accepts a single
bytes argument.  It can thus be a file object opened for binary
writing, an io.BytesIO instance, or any other custom object that meets
this interface.

If *fix_imports* is True and protocol is less than 3, pickle will try
to map the new Python 3 names to the old module names used in Python
2, so that the pickle data stream is readable with Python 2.

If *buffer_callback* is None (the default), buffer views are serialized
into *file* as part of the pickle stream.  It is an error if
*buffer_callback* is not None and *protocol* is None or smaller than 5.

[clinic start generated code]*/

static PyObject *
_pickle_dump_impl(PyObject *module, PyObject *obj, PyObject *file,
                  PyObject *protocol, int fix_imports,
                  PyObject *buffer_callback)
/*[clinic end generated code: output=706186dba996490c input=5ed6653da99cd97c]*/
{
    PickleState *state = _Pickle_GetState(module);
    PicklerObject *pickler = _Pickler_New(state);

    if (pickler == NULL)
        return NULL;

    if (_Pickler_SetProtocol(pickler, protocol, fix_imports) < 0)
        goto error;

    if (_Pickler_SetOutputStream(pickler, file) < 0)
        goto error;

    if (_Pickler_SetBufferCallback(pickler, buffer_callback) < 0)
        goto error;

    if (dump(state, pickler, obj) < 0)
        goto error;

    if (_Pickler_FlushToFile(pickler) < 0)
        goto error;

    Py_DECREF(pickler);
    Py_RETURN_NONE;

  error:
    Py_XDECREF(pickler);
    return NULL;
}

/*[clinic input]

_pickle.dumps

  obj: object
  protocol: object = None
  *
  fix_imports: bool = True
  buffer_callback: object = None

Return the pickled representation of the object as a bytes object.

The optional *protocol* argument tells the pickler to use the given
protocol; supported protocols are 0, 1, 2, 3, 4 and 5.  The default
protocol is 4. It was introduced in Python 3.4, and is incompatible
with previous versions.

Specifying a negative protocol version selects the highest protocol
version supported.  The higher the protocol used, the more recent the
version of Python needed to read the pickle produced.

If *fix_imports* is True and *protocol* is less than 3, pickle will
try to map the new Python 3 names to the old module names used in
Python 2, so that the pickle data stream is readable with Python 2.

If *buffer_callback* is None (the default), buffer views are serialized
into *file* as part of the pickle stream.  It is an error if
*buffer_callback* is not None and *protocol* is None or smaller than 5.

[clinic start generated code]*/

static PyObject *
_pickle_dumps_impl(PyObject *module, PyObject *obj, PyObject *protocol,
                   int fix_imports, PyObject *buffer_callback)
/*[clinic end generated code: output=fbab0093a5580fdf input=e543272436c6f987]*/
{
    PyObject *result;
    PickleState *state = _Pickle_GetState(module);
    PicklerObject *pickler = _Pickler_New(state);

    if (pickler == NULL)
        return NULL;

    if (_Pickler_SetProtocol(pickler, protocol, fix_imports) < 0)
        goto error;

    if (_Pickler_SetBufferCallback(pickler, buffer_callback) < 0)
        goto error;

    if (dump(state, pickler, obj) < 0)
        goto error;

    result = _Pickler_GetString(pickler);
    Py_DECREF(pickler);
    return result;

  error:
    Py_XDECREF(pickler);
    return NULL;
}

/*[clinic input]

_pickle.load

  file: object
  *
  fix_imports: bool = True
  encoding: str = 'ASCII'
  errors: str = 'strict'
  buffers: object(c_default="NULL") = ()

Read and return an object from the pickle data stored in a file.

This is equivalent to ``Unpickler(file).load()``, but may be more
efficient.

The protocol version of the pickle is detected automatically, so no
protocol argument is needed.  Bytes past the pickled object's
representation are ignored.

The argument *file* must have two methods, a read() method that takes
an integer argument, and a readline() method that requires no
arguments.  Both methods should return bytes.  Thus *file* can be a
binary file object opened for reading, an io.BytesIO object, or any
other custom object that meets this interface.

Optional keyword arguments are *fix_imports*, *encoding* and *errors*,
which are used to control compatibility support for pickle stream
generated by Python 2.  If *fix_imports* is True, pickle will try to
map the old Python 2 names to the new names used in Python 3.  The
*encoding* and *errors* tell pickle how to decode 8-bit string
instances pickled by Python 2; these default to 'ASCII' and 'strict',
respectively.  The *encoding* can be 'bytes' to read these 8-bit
string instances as bytes objects.
[clinic start generated code]*/

static PyObject *
_pickle_load_impl(PyObject *module, PyObject *file, int fix_imports,
                  const char *encoding, const char *errors,
                  PyObject *buffers)
/*[clinic end generated code: output=250452d141c23e76 input=46c7c31c92f4f371]*/
{
    PyObject *result;
    UnpicklerObject *unpickler = _Unpickler_New(module);

    if (unpickler == NULL)
        return NULL;

    if (_Unpickler_SetInputStream(unpickler, file) < 0)
        goto error;

    if (_Unpickler_SetInputEncoding(unpickler, encoding, errors) < 0)
        goto error;

    if (_Unpickler_SetBuffers(unpickler, buffers) < 0)
        goto error;

    unpickler->fix_imports = fix_imports;

    PickleState *state = _Pickle_GetState(module);
    result = load(state, unpickler);
    Py_DECREF(unpickler);
    return result;

  error:
    Py_XDECREF(unpickler);
    return NULL;
}

/*[clinic input]

_pickle.loads

  data: object
  /
  *
  fix_imports: bool = True
  encoding: str = 'ASCII'
  errors: str = 'strict'
  buffers: object(c_default="NULL") = ()

Read and return an object from the given pickle data.

The protocol version of the pickle is detected automatically, so no
protocol argument is needed.  Bytes past the pickled object's
representation are ignored.

Optional keyword arguments are *fix_imports*, *encoding* and *errors*,
which are used to control compatibility support for pickle stream
generated by Python 2.  If *fix_imports* is True, pickle will try to
map the old Python 2 names to the new names used in Python 3.  The
*encoding* and *errors* tell pickle how to decode 8-bit string
instances pickled by Python 2; these default to 'ASCII' and 'strict',
respectively.  The *encoding* can be 'bytes' to read these 8-bit
string instances as bytes objects.
[clinic start generated code]*/

static PyObject *
_pickle_loads_impl(PyObject *module, PyObject *data, int fix_imports,
                   const char *encoding, const char *errors,
                   PyObject *buffers)
/*[clinic end generated code: output=82ac1e6b588e6d02 input=b3615540d0535087]*/
{
    PyObject *result;
    UnpicklerObject *unpickler = _Unpickler_New(module);

    if (unpickler == NULL)
        return NULL;

    if (_Unpickler_SetStringInput(unpickler, data) < 0)
        goto error;

    if (_Unpickler_SetInputEncoding(unpickler, encoding, errors) < 0)
        goto error;

    if (_Unpickler_SetBuffers(unpickler, buffers) < 0)
        goto error;

    unpickler->fix_imports = fix_imports;

    PickleState *state = _Pickle_GetState(module);
    result = load(state, unpickler);
    Py_DECREF(unpickler);
    return result;

  error:
    Py_XDECREF(unpickler);
    return NULL;
}

static struct PyMethodDef pickle_methods[] = {
    _PICKLE_DUMP_METHODDEF
    _PICKLE_DUMPS_METHODDEF
    _PICKLE_LOAD_METHODDEF
    _PICKLE_LOADS_METHODDEF
    {NULL, NULL} /* sentinel */
};

static int
pickle_clear(PyObject *m)
{
    _Pickle_ClearState(_Pickle_GetState(m));
    return 0;
}

static void
pickle_free(PyObject *m)
{
    _Pickle_ClearState(_Pickle_GetState(m));
}

static int
pickle_traverse(PyObject *m, visitproc visit, void *arg)
{
    PickleState *st = _Pickle_GetState(m);
    Py_VISIT(st->PickleError);
    Py_VISIT(st->PicklingError);
    Py_VISIT(st->UnpicklingError);
    Py_VISIT(st->dispatch_table);
    Py_VISIT(st->extension_registry);
    Py_VISIT(st->extension_cache);
    Py_VISIT(st->inverted_registry);
    Py_VISIT(st->name_mapping_2to3);
    Py_VISIT(st->import_mapping_2to3);
    Py_VISIT(st->name_mapping_3to2);
    Py_VISIT(st->import_mapping_3to2);
    Py_VISIT(st->codecs_encode);
    Py_VISIT(st->getattr);
    Py_VISIT(st->partial);
    Py_VISIT(st->Pickler_Type);
    Py_VISIT(st->Unpickler_Type);
    Py_VISIT(st->Pdata_Type);
    Py_VISIT(st->PicklerMemoProxyType);
    Py_VISIT(st->UnpicklerMemoProxyType);
    return 0;
}

static int
_pickle_exec(PyObject *m)
{
    PickleState *st = _Pickle_GetState(m);

#define CREATE_TYPE(mod, type, spec)                                        \
    do {                                                                    \
        type = (PyTypeObject *)PyType_FromMetaclass(NULL, mod, spec, NULL); \
        if (type == NULL) {                                                 \
            return -1;                                                      \
        }                                                                   \
    } while (0)

    CREATE_TYPE(m, st->Pdata_Type, &pdata_spec);
    CREATE_TYPE(m, st->PicklerMemoProxyType, &memoproxy_spec);
    CREATE_TYPE(m, st->UnpicklerMemoProxyType, &unpickler_memoproxy_spec);
    CREATE_TYPE(m, st->Pickler_Type, &pickler_type_spec);
    CREATE_TYPE(m, st->Unpickler_Type, &unpickler_type_spec);

#undef CREATE_TYPE

    /* Add types */
    if (PyModule_AddType(m, &PyPickleBuffer_Type) < 0) {
        return -1;
    }
    if (PyModule_AddType(m, st->Pickler_Type) < 0) {
        return -1;
    }
    if (PyModule_AddType(m, st->Unpickler_Type) < 0) {
        return -1;
    }

    /* Initialize the exceptions. */
    st->PickleError = PyErr_NewException("_pickle.PickleError", NULL, NULL);
    if (st->PickleError == NULL)
        return -1;
    st->PicklingError = \
        PyErr_NewException("_pickle.PicklingError", st->PickleError, NULL);
    if (st->PicklingError == NULL)
        return -1;
    st->UnpicklingError = \
        PyErr_NewException("_pickle.UnpicklingError", st->PickleError, NULL);
    if (st->UnpicklingError == NULL)
        return -1;

    if (PyModule_AddObjectRef(m, "PickleError", st->PickleError) < 0) {
        return -1;
    }
    if (PyModule_AddObjectRef(m, "PicklingError", st->PicklingError) < 0) {
        return -1;
    }
    if (PyModule_AddObjectRef(m, "UnpicklingError", st->UnpicklingError) < 0) {
        return -1;
    }

    if (_Pickle_InitState(st) < 0)
        return -1;

    return 0;
}

static PyModuleDef_Slot pickle_slots[] = {
    {Py_mod_exec, _pickle_exec},
    {Py_mod_multiple_interpreters, Py_MOD_PER_INTERPRETER_GIL_SUPPORTED},
    {0, NULL},
};

static struct PyModuleDef _picklemodule = {
    PyModuleDef_HEAD_INIT,
    .m_name = "_pickle",
    .m_doc = pickle_module_doc,
    .m_size = sizeof(PickleState),
    .m_methods = pickle_methods,
    .m_slots = pickle_slots,
    .m_traverse = pickle_traverse,
    .m_clear = pickle_clear,
    .m_free = (freefunc)pickle_free,
};

PyMODINIT_FUNC
PyInit__pickle(void)
{
    return PyModuleDef_Init(&_picklemodule);
}<|MERGE_RESOLUTION|>--- conflicted
+++ resolved
@@ -1701,24 +1701,6 @@
     if (PyObject_GetOptionalAttr(file, &_Py_ID(peek), &self->peek) < 0) {
         goto error;
     }
-<<<<<<< HEAD
-    if (_PyObject_LookupAttr(file, &_Py_ID(readinto), &self->readinto) < 0) {
-        Py_CLEAR(self->peek);
-        return -1;
-    }
-    if (_PyObject_LookupAttr(file, &_Py_ID(read), &self->read) <= 0 ||
-        _PyObject_LookupAttr(file, &_Py_ID(readline), &self->readline) <= 0)
-    {
-        if (!PyErr_Occurred()) {
-            PyErr_SetString(PyExc_TypeError,
-                            "file must have 'read' and 'readline' attributes");
-        }
-        Py_CLEAR(self->read);
-        Py_CLEAR(self->readinto);
-        Py_CLEAR(self->readline);
-        Py_CLEAR(self->peek);
-        return -1;
-=======
     if (PyObject_GetOptionalAttr(file, &_Py_ID(readinto), &self->readinto) < 0) {
         goto error;
     }
@@ -1732,7 +1714,6 @@
         PyErr_SetString(PyExc_TypeError,
                         "file must have 'read' and 'readline' attributes");
         goto error;
->>>>>>> a65a3d48
     }
     return 0;
 
