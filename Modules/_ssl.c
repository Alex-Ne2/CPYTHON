/* SSL socket module

   SSL support based on patches by Brian E Gallew and Laszlo Kovacs.
   Re-worked a bit by Bill Janssen to add server-side support and
   certificate decoding.  Chris Stawarz contributed some non-blocking
   patches.

   This module is imported by ssl.py. It should *not* be used
   directly.

   XXX should partial writes be enabled, SSL_MODE_ENABLE_PARTIAL_WRITE?

   XXX integrate several "shutdown modes" as suggested in
       http://bugs.python.org/issue8108#msg102867 ?
*/

#ifndef Py_BUILD_CORE_BUILTIN
#  define Py_BUILD_CORE_MODULE 1
#endif

/* Don't warn about deprecated functions, */
#ifndef OPENSSL_API_COMPAT
  // 0x10101000L == 1.1.1, 30000 == 3.0.0
  #define OPENSSL_API_COMPAT 0x10101000L
#endif
#define OPENSSL_NO_DEPRECATED 1

#include "Python.h"
#include "pycore_fileutils.h"     // _PyIsSelectable_fd()
#include "pycore_pyerrors.h"      // _PyErr_ChainExceptions1()
#include "pycore_time.h"          // _PyDeadline_Init()

/* Include symbols from _socket module */
#include "socketmodule.h"

#ifdef MS_WINDOWS
#  include <wincrypt.h>
#endif

#include "_ssl.h"

/* Redefined below for Windows debug builds after important #includes */
#define _PySSL_FIX_ERRNO

#define PySSL_BEGIN_ALLOW_THREADS_S(save) \
    do { (save) = PyEval_SaveThread(); } while(0)
#define PySSL_END_ALLOW_THREADS_S(save) \
    do { PyEval_RestoreThread(save); _PySSL_FIX_ERRNO; } while(0)
#define PySSL_BEGIN_ALLOW_THREADS { \
            PyThreadState *_save = NULL;  \
            PySSL_BEGIN_ALLOW_THREADS_S(_save);
#define PySSL_END_ALLOW_THREADS PySSL_END_ALLOW_THREADS_S(_save); }

#if defined(HAVE_POLL_H)
#include <poll.h>
#elif defined(HAVE_SYS_POLL_H)
#include <sys/poll.h>
#endif

/* Include OpenSSL header files */
#include "openssl/rsa.h"
#include "openssl/crypto.h"
#include "openssl/x509.h"
#include "openssl/x509v3.h"
#include "openssl/pem.h"
#include "openssl/ssl.h"
#include "openssl/err.h"
#include "openssl/rand.h"
#include "openssl/bio.h"
#include "openssl/dh.h"

#ifndef OPENSSL_THREADS
#  error "OPENSSL_THREADS is not defined, Python requires thread-safe OpenSSL"
#endif



#ifdef BIO_get_ktls_send
#ifdef MS_WINDOWS
    typedef long long Py_off_t;
#else
    typedef off_t Py_off_t;
#endif

static int
Py_off_t_converter(PyObject *arg, void *addr)
{
#ifdef HAVE_LARGEFILE_SUPPORT
    *((Py_off_t *)addr) = PyLong_AsLongLong(arg);
#else
    *((Py_off_t *)addr) = PyLong_AsLong(arg);
#endif
    if (PyErr_Occurred())
        return 0;
    return 1;
}

/*[python input]

class Py_off_t_converter(CConverter):
    type = 'Py_off_t'
    converter = 'Py_off_t_converter'

[python start generated code]*/
/*[python end generated code: output=da39a3ee5e6b4b0d input=3fd9ca8ca6f0cbb8]*/
#endif /* BIO_get_ktls_send */

struct py_ssl_error_code {
    const char *mnemonic;
    int library, reason;
};

struct py_ssl_library_code {
    const char *library;
    int code;
};

#if defined(MS_WINDOWS) && defined(Py_DEBUG)
/* Debug builds on Windows rely on getting errno directly from OpenSSL.
 * However, because it uses a different CRT, we need to transfer the
 * value of errno from OpenSSL into our debug CRT.
 *
 * Don't be fooled - this is horribly ugly code. The only reasonable
 * alternative is to do both debug and release builds of OpenSSL, which
 * requires much uglier code to transform their automatically generated
 * makefile. This is the lesser of all the evils.
 */

static void _PySSLFixErrno(void) {
    HMODULE ucrtbase = GetModuleHandleW(L"ucrtbase.dll");
    if (!ucrtbase) {
        /* If ucrtbase.dll is not loaded but the SSL DLLs are, we likely
         * have a catastrophic failure, but this function is not the
         * place to raise it. */
        return;
    }

    typedef int *(__stdcall *errno_func)(void);
    errno_func ssl_errno = (errno_func)GetProcAddress(ucrtbase, "_errno");
    if (ssl_errno) {
        errno = *ssl_errno();
        *ssl_errno() = 0;
    } else {
        errno = ENOTRECOVERABLE;
    }
}

#undef _PySSL_FIX_ERRNO
#define _PySSL_FIX_ERRNO _PySSLFixErrno()
#endif

/* Include generated data (error codes) */
/* See make_ssl_data.h for notes on adding a new version. */
#if (OPENSSL_VERSION_NUMBER >= 0x30100000L)
#include "_ssl_data_34.h"
#elif (OPENSSL_VERSION_NUMBER >= 0x30000000L)
#include "_ssl_data_300.h"
#elif (OPENSSL_VERSION_NUMBER >= 0x10101000L)
#include "_ssl_data_111.h"
#else
#error Unsupported OpenSSL version
#endif

/* OpenSSL API 1.1.0+ does not include version methods */
#ifndef OPENSSL_NO_SSL3_METHOD
extern const SSL_METHOD *SSLv3_method(void);
#endif
#ifndef OPENSSL_NO_TLS1_METHOD
extern const SSL_METHOD *TLSv1_method(void);
#endif
#ifndef OPENSSL_NO_TLS1_1_METHOD
extern const SSL_METHOD *TLSv1_1_method(void);
#endif
#ifndef OPENSSL_NO_TLS1_2_METHOD
extern const SSL_METHOD *TLSv1_2_method(void);
#endif

#ifndef INVALID_SOCKET /* MS defines this */
#define INVALID_SOCKET (-1)
#endif

/* Default cipher suites */
#ifndef PY_SSL_DEFAULT_CIPHERS
#define PY_SSL_DEFAULT_CIPHERS 1
#endif

#if PY_SSL_DEFAULT_CIPHERS == 0
  #ifndef PY_SSL_DEFAULT_CIPHER_STRING
     #error "Py_SSL_DEFAULT_CIPHERS 0 needs Py_SSL_DEFAULT_CIPHER_STRING"
  #endif
  #ifndef PY_SSL_MIN_PROTOCOL
    #define PY_SSL_MIN_PROTOCOL TLS1_2_VERSION
  #endif
#elif PY_SSL_DEFAULT_CIPHERS == 1
/* Python custom selection of sensible cipher suites
 * @SECLEVEL=2: security level 2 with 112 bits minimum security (e.g. 2048 bits RSA key)
 * ECDH+*: enable ephemeral elliptic curve Diffie-Hellman
 * DHE+*: fallback to ephemeral finite field Diffie-Hellman
 * encryption order: AES AEAD (GCM), ChaCha AEAD, AES CBC
 * !aNULL:!eNULL: really no NULL ciphers
 * !aDSS: no authentication with discrete logarithm DSA algorithm
 * !SHA1: no weak SHA1 MAC
 * !AESCCM: no CCM mode, it's uncommon and slow
 *
 * Based on Hynek's excellent blog post (update 2021-02-11)
 * https://hynek.me/articles/hardening-your-web-servers-ssl-ciphers/
 */
  #define PY_SSL_DEFAULT_CIPHER_STRING "@SECLEVEL=2:ECDH+AESGCM:ECDH+CHACHA20:ECDH+AES:DHE+AES:!aNULL:!eNULL:!aDSS:!SHA1:!AESCCM"
  #ifndef PY_SSL_MIN_PROTOCOL
    #define PY_SSL_MIN_PROTOCOL TLS1_2_VERSION
  #endif
#elif PY_SSL_DEFAULT_CIPHERS == 2
/* Ignored in SSLContext constructor, only used to as _ssl.DEFAULT_CIPHER_STRING */
  #define PY_SSL_DEFAULT_CIPHER_STRING SSL_DEFAULT_CIPHER_LIST
#else
  #error "Unsupported PY_SSL_DEFAULT_CIPHERS"
#endif


#if defined(SSL_VERIFY_POST_HANDSHAKE) && defined(TLS1_3_VERSION) && !defined(OPENSSL_NO_TLS1_3)
  #define PySSL_HAVE_POST_HS_AUTH
#endif


enum py_ssl_error {
    /* these mirror ssl.h */
    PY_SSL_ERROR_NONE,
    PY_SSL_ERROR_SSL,
    PY_SSL_ERROR_WANT_READ,
    PY_SSL_ERROR_WANT_WRITE,
    PY_SSL_ERROR_WANT_X509_LOOKUP,
    PY_SSL_ERROR_SYSCALL,     /* look at error stack/return value/errno */
    PY_SSL_ERROR_ZERO_RETURN,
    PY_SSL_ERROR_WANT_CONNECT,
    /* start of non ssl.h errorcodes */
    PY_SSL_ERROR_EOF,         /* special case of SSL_ERROR_SYSCALL */
    PY_SSL_ERROR_NO_SOCKET,   /* socket has been GC'd */
    PY_SSL_ERROR_INVALID_ERROR_CODE
};

enum py_ssl_server_or_client {
    PY_SSL_CLIENT,
    PY_SSL_SERVER
};

enum py_ssl_cert_requirements {
    PY_SSL_CERT_NONE,
    PY_SSL_CERT_OPTIONAL,
    PY_SSL_CERT_REQUIRED
};

enum py_ssl_version {
    PY_SSL_VERSION_SSL2,
    PY_SSL_VERSION_SSL3=1,
    PY_SSL_VERSION_TLS, /* SSLv23 */
    PY_SSL_VERSION_TLS1,
    PY_SSL_VERSION_TLS1_1,
    PY_SSL_VERSION_TLS1_2,
    PY_SSL_VERSION_TLS_CLIENT=0x10,
    PY_SSL_VERSION_TLS_SERVER,
};

enum py_proto_version {
    PY_PROTO_MINIMUM_SUPPORTED = -2,
    PY_PROTO_SSLv3 = SSL3_VERSION,
    PY_PROTO_TLSv1 = TLS1_VERSION,
    PY_PROTO_TLSv1_1 = TLS1_1_VERSION,
    PY_PROTO_TLSv1_2 = TLS1_2_VERSION,
#if defined(TLS1_3_VERSION)
    PY_PROTO_TLSv1_3 = TLS1_3_VERSION,
#else
    PY_PROTO_TLSv1_3 = 0x304,
#endif
    PY_PROTO_MAXIMUM_SUPPORTED = -1,

/* OpenSSL has no dedicated API to set the minimum version to the maximum
 * available version, and the other way around. We have to figure out the
 * minimum and maximum available version on our own and hope for the best.
 */
#if defined(SSL3_VERSION) && !defined(OPENSSL_NO_SSL3)
    PY_PROTO_MINIMUM_AVAILABLE = PY_PROTO_SSLv3,
#elif defined(TLS1_VERSION) && !defined(OPENSSL_NO_TLS1)
    PY_PROTO_MINIMUM_AVAILABLE = PY_PROTO_TLSv1,
#elif defined(TLS1_1_VERSION) && !defined(OPENSSL_NO_TLS1_1)
    PY_PROTO_MINIMUM_AVAILABLE = PY_PROTO_TLSv1_1,
#elif defined(TLS1_2_VERSION) && !defined(OPENSSL_NO_TLS1_2)
    PY_PROTO_MINIMUM_AVAILABLE = PY_PROTO_TLSv1_2,
#elif defined(TLS1_3_VERSION) && !defined(OPENSSL_NO_TLS1_3)
    PY_PROTO_MINIMUM_AVAILABLE = PY_PROTO_TLSv1_3,
#else
    #error "PY_PROTO_MINIMUM_AVAILABLE not found"
#endif

#if defined(TLS1_3_VERSION) && !defined(OPENSSL_NO_TLS1_3)
    PY_PROTO_MAXIMUM_AVAILABLE = PY_PROTO_TLSv1_3,
#elif defined(TLS1_2_VERSION) && !defined(OPENSSL_NO_TLS1_2)
    PY_PROTO_MAXIMUM_AVAILABLE = PY_PROTO_TLSv1_2,
#elif defined(TLS1_1_VERSION) && !defined(OPENSSL_NO_TLS1_1)
    PY_PROTO_MAXIMUM_AVAILABLE = PY_PROTO_TLSv1_1,
#elif defined(TLS1_VERSION) && !defined(OPENSSL_NO_TLS1)
    PY_PROTO_MAXIMUM_AVAILABLE = PY_PROTO_TLSv1,
#elif defined(SSL3_VERSION) && !defined(OPENSSL_NO_SSL3)
    PY_PROTO_MAXIMUM_AVAILABLE = PY_PROTO_SSLv3,
#else
    #error "PY_PROTO_MAXIMUM_AVAILABLE not found"
#endif
};

/* SSL socket object */

#define X509_NAME_MAXLEN 256


/* In case of 'tls-unique' it will be 12 bytes for TLS, 36 bytes for
 * older SSL, but let's be safe */
#define PySSL_CB_MAXLEN 128


typedef struct {
    PyObject_HEAD
    SSL_CTX *ctx;
    unsigned char *alpn_protocols;
    unsigned int alpn_protocols_len;
    PyObject *set_sni_cb;
    int check_hostname;
    /* OpenSSL has no API to get hostflags from X509_VERIFY_PARAM* struct.
     * We have to maintain our own copy. OpenSSL's hostflags default to 0.
     */
    unsigned int hostflags;
    int protocol;
#if defined(PySSL_HAVE_POST_HS_AUTH)
    int post_handshake_auth;
#endif
    PyObject *msg_cb;
    PyObject *keylog_filename;
    BIO *keylog_bio;
    /* Cached module state, also used in SSLSocket and SSLSession code. */
    _sslmodulestate *state;
#ifndef OPENSSL_NO_PSK
    PyObject *psk_client_callback;
    PyObject *psk_server_callback;
#endif
} PySSLContext;

typedef struct {
    int ssl; /* last seen error from SSL */
    int c; /* last seen error from libc */
#ifdef MS_WINDOWS
    int ws; /* last seen error from winsock */
#endif
} _PySSLError;

typedef struct {
    PyObject_HEAD
    PyObject *Socket; /* weakref to socket on which we're layered */
    SSL *ssl;
    PySSLContext *ctx; /* weakref to SSL context */
    char shutdown_seen_zero;
    enum py_ssl_server_or_client socket_type;
    PyObject *owner; /* Python level "owner" passed to servername callback */
    PyObject *server_hostname;
    _PySSLError err; /* last seen error from various sources */
    /* Some SSL callbacks don't have error reporting. Callback wrappers
     * store exception information on the socket. The handshake, read, write,
     * and shutdown methods check for chained exceptions.
     */
    PyObject *exc;
} PySSLSocket;

typedef struct {
    PyObject_HEAD
    BIO *bio;
    int eof_written;
} PySSLMemoryBIO;

typedef struct {
    PyObject_HEAD
    SSL_SESSION *session;
    PySSLContext *ctx;
} PySSLSession;

static inline _PySSLError _PySSL_errno(int failed, const SSL *ssl, int retcode)
{
    _PySSLError err = { 0 };
    if (failed) {
#ifdef MS_WINDOWS
        err.ws = WSAGetLastError();
        _PySSL_FIX_ERRNO;
#endif
        err.c = errno;
        err.ssl = SSL_get_error(ssl, retcode);
    }
    return err;
}

/*[clinic input]
module _ssl
class _ssl._SSLContext "PySSLContext *" "get_state_type(type)->PySSLContext_Type"
class _ssl._SSLSocket "PySSLSocket *" "get_state_type(type)->PySSLSocket_Type"
class _ssl.MemoryBIO "PySSLMemoryBIO *" "get_state_type(type)->PySSLMemoryBIO_Type"
class _ssl.SSLSession "PySSLSession *" "get_state_type(type)->PySSLSession_Type"
[clinic start generated code]*/
/*[clinic end generated code: output=da39a3ee5e6b4b0d input=d293bed8bae240fd]*/

#include "clinic/_ssl.c.h"

static int PySSL_select(PySocketSockObject *s, int writing, PyTime_t timeout);

typedef enum {
    SOCKET_IS_NONBLOCKING,
    SOCKET_IS_BLOCKING,
    SOCKET_HAS_TIMED_OUT,
    SOCKET_HAS_BEEN_CLOSED,
    SOCKET_TOO_LARGE_FOR_SELECT,
    SOCKET_OPERATION_OK
} timeout_state;

/* Wrap error strings with filename and line # */
#define ERRSTR1(x,y,z) (x ":" y ": " z)
#define ERRSTR(x) ERRSTR1("_ssl.c", Py_STRINGIFY(__LINE__), x)

// Get the socket from a PySSLSocket, if it has one.
// Return a borrowed reference.
static inline PySocketSockObject* GET_SOCKET(PySSLSocket *obj) {
    if (obj->Socket) {
        PyObject *sock;
        if (PyWeakref_GetRef(obj->Socket, &sock)) {
            // GET_SOCKET() returns a borrowed reference
            Py_DECREF(sock);
        }
        else {
            // dead weak reference
            sock = Py_None;
        }
        return (PySocketSockObject *)sock;  // borrowed reference
    }
    else {
        return NULL;
    }
}

/* If sock is NULL, use a timeout of 0 second */
#define GET_SOCKET_TIMEOUT(sock) \
    ((sock != NULL) ? (sock)->sock_timeout : 0)

#include "_ssl/debughelpers.c"

/*
 * SSL errors.
 */

PyDoc_STRVAR(SSLError_doc,
"An error occurred in the SSL implementation.");

PyDoc_STRVAR(SSLCertVerificationError_doc,
"A certificate could not be verified.");

PyDoc_STRVAR(SSLZeroReturnError_doc,
"SSL/TLS session closed cleanly.");

PyDoc_STRVAR(SSLWantReadError_doc,
"Non-blocking SSL socket needs to read more data\n"
"before the requested operation can be completed.");

PyDoc_STRVAR(SSLWantWriteError_doc,
"Non-blocking SSL socket needs to write more data\n"
"before the requested operation can be completed.");

PyDoc_STRVAR(SSLSyscallError_doc,
"System error when attempting SSL operation.");

PyDoc_STRVAR(SSLEOFError_doc,
"SSL/TLS connection terminated abruptly.");

static PyObject *
SSLError_str(PyOSErrorObject *self)
{
    if (self->strerror != NULL && PyUnicode_Check(self->strerror)) {
        return Py_NewRef(self->strerror);
    }
    else
        return PyObject_Str(self->args);
}

static PyType_Slot sslerror_type_slots[] = {
    {Py_tp_doc, (void*)SSLError_doc},
    {Py_tp_str, SSLError_str},
    {0, 0},
};

static PyType_Spec sslerror_type_spec = {
    .name = "ssl.SSLError",
    .basicsize = sizeof(PyOSErrorObject),
    .flags = (Py_TPFLAGS_DEFAULT | Py_TPFLAGS_BASETYPE | Py_TPFLAGS_IMMUTABLETYPE),
    .slots = sslerror_type_slots
};

static void
fill_and_set_sslerror(_sslmodulestate *state,
                      PySSLSocket *sslsock, PyObject *type, int ssl_errno,
                      const char *errstr, int lineno, unsigned long errcode)
{
    PyObject *err_value = NULL, *reason_obj = NULL, *lib_obj = NULL;
    PyObject *verify_obj = NULL, *verify_code_obj = NULL;
    PyObject *init_value, *msg, *key;

    if (errcode != 0) {
        int lib, reason;

        lib = ERR_GET_LIB(errcode);
        reason = ERR_GET_REASON(errcode);
        key = Py_BuildValue("ii", lib, reason);
        if (key == NULL)
            goto fail;
        reason_obj = PyDict_GetItemWithError(state->err_codes_to_names, key);
        Py_DECREF(key);
        if (reason_obj == NULL && PyErr_Occurred()) {
            goto fail;
        }
        key = PyLong_FromLong(lib);
        if (key == NULL)
            goto fail;
        lib_obj = PyDict_GetItemWithError(state->lib_codes_to_names, key);
        Py_DECREF(key);
        if (lib_obj == NULL && PyErr_Occurred()) {
            goto fail;
        }
        if (errstr == NULL)
            errstr = ERR_reason_error_string(errcode);
    }
    if (errstr == NULL)
        errstr = "unknown error";

    /* verify code for cert validation error */
    if ((sslsock != NULL) && (type == state->PySSLCertVerificationErrorObject)) {
        const char *verify_str = NULL;
        long verify_code;

        verify_code = SSL_get_verify_result(sslsock->ssl);
        verify_code_obj = PyLong_FromLong(verify_code);
        if (verify_code_obj == NULL) {
            goto fail;
        }

        switch (verify_code) {
        case X509_V_ERR_HOSTNAME_MISMATCH:
            verify_obj = PyUnicode_FromFormat(
                "Hostname mismatch, certificate is not valid for '%S'.",
                sslsock->server_hostname
            );
            break;
        case X509_V_ERR_IP_ADDRESS_MISMATCH:
            verify_obj = PyUnicode_FromFormat(
                "IP address mismatch, certificate is not valid for '%S'.",
                sslsock->server_hostname
            );
            break;
        default:
            verify_str = X509_verify_cert_error_string(verify_code);
            if (verify_str != NULL) {
                verify_obj = PyUnicode_FromString(verify_str);
            } else {
                verify_obj = Py_NewRef(Py_None);
            }
            break;
        }
        if (verify_obj == NULL) {
            goto fail;
        }
    }

    if (verify_obj && reason_obj && lib_obj)
        msg = PyUnicode_FromFormat("[%S: %S] %s: %S (_ssl.c:%d)",
                                   lib_obj, reason_obj, errstr, verify_obj,
                                   lineno);
    else if (reason_obj && lib_obj)
        msg = PyUnicode_FromFormat("[%S: %S] %s (_ssl.c:%d)",
                                   lib_obj, reason_obj, errstr, lineno);
    else if (lib_obj)
        msg = PyUnicode_FromFormat("[%S] %s (_ssl.c:%d)",
                                   lib_obj, errstr, lineno);
    else
        msg = PyUnicode_FromFormat("%s (_ssl.c:%d)", errstr, lineno);
    if (msg == NULL)
        goto fail;

    init_value = Py_BuildValue("iN", ERR_GET_REASON(ssl_errno), msg);
    if (init_value == NULL)
        goto fail;

    err_value = PyObject_CallObject(type, init_value);
    Py_DECREF(init_value);
    if (err_value == NULL)
        goto fail;

    if (reason_obj == NULL)
        reason_obj = Py_None;
    if (PyObject_SetAttr(err_value, state->str_reason, reason_obj))
        goto fail;

    if (lib_obj == NULL)
        lib_obj = Py_None;
    if (PyObject_SetAttr(err_value, state->str_library, lib_obj))
        goto fail;

    if ((sslsock != NULL) && (type == state->PySSLCertVerificationErrorObject)) {
        /* Only set verify code / message for SSLCertVerificationError */
        if (PyObject_SetAttr(err_value, state->str_verify_code,
                                verify_code_obj))
            goto fail;
        if (PyObject_SetAttr(err_value, state->str_verify_message, verify_obj))
            goto fail;
    }

    PyErr_SetObject(type, err_value);
fail:
    Py_XDECREF(err_value);
    Py_XDECREF(verify_code_obj);
    Py_XDECREF(verify_obj);
}

static int
PySSL_ChainExceptions(PySSLSocket *sslsock) {
    if (sslsock->exc == NULL)
        return 0;

    _PyErr_ChainExceptions1(sslsock->exc);
    sslsock->exc = NULL;
    return -1;
}

static PyObject *
PySSL_SetError(PySSLSocket *sslsock, const char *filename, int lineno)
{
    PyObject *type;
    char *errstr = NULL;
    _PySSLError err;
    enum py_ssl_error p = PY_SSL_ERROR_NONE;
    unsigned long e = 0;

    assert(sslsock != NULL);

    _sslmodulestate *state = get_state_sock(sslsock);
    type = state->PySSLErrorObject;

    // ERR functions are thread local, no need to lock them.
    e = ERR_peek_last_error();

    if (sslsock->ssl != NULL) {
        err = sslsock->err;

        switch (err.ssl) {
        case SSL_ERROR_ZERO_RETURN:
            errstr = "TLS/SSL connection has been closed (EOF)";
            type = state->PySSLZeroReturnErrorObject;
            p = PY_SSL_ERROR_ZERO_RETURN;
            break;
        case SSL_ERROR_WANT_READ:
            errstr = "The operation did not complete (read)";
            type = state->PySSLWantReadErrorObject;
            p = PY_SSL_ERROR_WANT_READ;
            break;
        case SSL_ERROR_WANT_WRITE:
            p = PY_SSL_ERROR_WANT_WRITE;
            type = state->PySSLWantWriteErrorObject;
            errstr = "The operation did not complete (write)";
            break;
        case SSL_ERROR_WANT_X509_LOOKUP:
            p = PY_SSL_ERROR_WANT_X509_LOOKUP;
            errstr = "The operation did not complete (X509 lookup)";
            break;
        case SSL_ERROR_WANT_CONNECT:
            p = PY_SSL_ERROR_WANT_CONNECT;
            errstr = "The operation did not complete (connect)";
            break;
        case SSL_ERROR_SYSCALL:
        {
            if (e == 0) {
                /* underlying BIO reported an I/O error */
                ERR_clear_error();
#ifdef MS_WINDOWS
                if (err.ws) {
                    return PyErr_SetFromWindowsErr(err.ws);
                }
#endif
                if (err.c) {
                    errno = err.c;
                    return PyErr_SetFromErrno(PyExc_OSError);
                }
                else {
                    p = PY_SSL_ERROR_EOF;
                    type = state->PySSLEOFErrorObject;
                    errstr = "EOF occurred in violation of protocol";
                }
            } else {
                if (ERR_GET_LIB(e) == ERR_LIB_SSL &&
                        ERR_GET_REASON(e) == SSL_R_CERTIFICATE_VERIFY_FAILED) {
                    type = state->PySSLCertVerificationErrorObject;
                }
                if (ERR_GET_LIB(e) == ERR_LIB_SYS) {
                    // A system error is being reported; reason is set to errno
                    errno = ERR_GET_REASON(e);
                    return PyErr_SetFromErrno(PyExc_OSError);
                }
                p = PY_SSL_ERROR_SYSCALL;
            }
            break;
        }
        case SSL_ERROR_SSL:
        {
            p = PY_SSL_ERROR_SSL;
            if (e == 0) {
                /* possible? */
                errstr = "A failure in the SSL library occurred";
            }
            if (ERR_GET_LIB(e) == ERR_LIB_SSL &&
                    ERR_GET_REASON(e) == SSL_R_CERTIFICATE_VERIFY_FAILED) {
                type = state->PySSLCertVerificationErrorObject;
            }
#if defined(SSL_R_UNEXPECTED_EOF_WHILE_READING)
            /* OpenSSL 3.0 changed transport EOF from SSL_ERROR_SYSCALL with
             * zero return value to SSL_ERROR_SSL with a special error code. */
            if (ERR_GET_LIB(e) == ERR_LIB_SSL &&
                    ERR_GET_REASON(e) == SSL_R_UNEXPECTED_EOF_WHILE_READING) {
                p = PY_SSL_ERROR_EOF;
                type = state->PySSLEOFErrorObject;
                errstr = "EOF occurred in violation of protocol";
            }
#endif
            if (ERR_GET_LIB(e) == ERR_LIB_SYS) {
                // A system error is being reported; reason is set to errno
                errno = ERR_GET_REASON(e);
                return PyErr_SetFromErrno(PyExc_OSError);
            }
            break;
        }
        default:
            p = PY_SSL_ERROR_INVALID_ERROR_CODE;
            errstr = "Invalid error code";
        }
    }
    fill_and_set_sslerror(state, sslsock, type, p, errstr, lineno, e);
    ERR_clear_error();
    PySSL_ChainExceptions(sslsock);
    return NULL;
}

static PyObject *
_setSSLError (_sslmodulestate *state, const char *errstr, int errcode, const char *filename, int lineno)
{
    if (errstr == NULL)
        errcode = ERR_peek_last_error();
    else
        errcode = 0;
    fill_and_set_sslerror(state, NULL, state->PySSLErrorObject, errcode, errstr, lineno, errcode);
    ERR_clear_error();
    return NULL;
}

static int
_ssl_deprecated(const char* msg, int stacklevel) {
    return PyErr_WarnEx(
        PyExc_DeprecationWarning, msg, stacklevel
    );
}

#define PY_SSL_DEPRECATED(name, stacklevel, ret) \
    if (_ssl_deprecated((name), (stacklevel)) == -1) return (ret)

/*
 * SSL objects
 */

static int
_ssl_configure_hostname(PySSLSocket *self, const char* server_hostname)
{
    int retval = -1;
    ASN1_OCTET_STRING *ip;
    PyObject *hostname;
    size_t len;

    assert(server_hostname);

    /* Disable OpenSSL's special mode with leading dot in hostname:
     * When name starts with a dot (e.g ".example.com"), it will be
     * matched by a certificate valid for any sub-domain of name.
     */
    len = strlen(server_hostname);
    if (len == 0 || *server_hostname == '.') {
        PyErr_SetString(
            PyExc_ValueError,
            "server_hostname cannot be an empty string or start with a "
            "leading dot.");
        return retval;
    }

    /* inet_pton is not available on all platforms. */
    ip = a2i_IPADDRESS(server_hostname);
    if (ip == NULL) {
        ERR_clear_error();
    }

    hostname = PyUnicode_Decode(server_hostname, len, "ascii", "strict");
    if (hostname == NULL) {
        goto error;
    }
    self->server_hostname = hostname;

    /* Only send SNI extension for non-IP hostnames */
    if (ip == NULL) {
        if (!SSL_set_tlsext_host_name(self->ssl, server_hostname)) {
            _setSSLError(get_state_sock(self), NULL, 0, __FILE__, __LINE__);
            goto error;
        }
    }
    if (self->ctx->check_hostname) {
        X509_VERIFY_PARAM *param = SSL_get0_param(self->ssl);
        if (ip == NULL) {
            if (!X509_VERIFY_PARAM_set1_host(param, server_hostname,
                                             strlen(server_hostname))) {
                _setSSLError(get_state_sock(self), NULL, 0, __FILE__, __LINE__);
                goto error;
            }
        } else {
            if (!X509_VERIFY_PARAM_set1_ip(param, ASN1_STRING_get0_data(ip),
                                           ASN1_STRING_length(ip))) {
                _setSSLError(get_state_sock(self), NULL, 0, __FILE__, __LINE__);
                goto error;
            }
        }
    }
    retval = 0;
  error:
    if (ip != NULL) {
        ASN1_OCTET_STRING_free(ip);
    }
    return retval;
}

static PySSLSocket *
newPySSLSocket(PySSLContext *sslctx, PySocketSockObject *sock,
               enum py_ssl_server_or_client socket_type,
               char *server_hostname,
               PyObject *owner, PyObject *session,
               PySSLMemoryBIO *inbio, PySSLMemoryBIO *outbio)
{
    PySSLSocket *self;
    SSL_CTX *ctx = sslctx->ctx;
    _PySSLError err = { 0 };

    if ((socket_type == PY_SSL_SERVER) &&
        (sslctx->protocol == PY_SSL_VERSION_TLS_CLIENT)) {
        _setSSLError(get_state_ctx(sslctx),
                     "Cannot create a server socket with a "
                     "PROTOCOL_TLS_CLIENT context", 0, __FILE__, __LINE__);
        return NULL;
    }
    if ((socket_type == PY_SSL_CLIENT) &&
        (sslctx->protocol == PY_SSL_VERSION_TLS_SERVER)) {
        _setSSLError(get_state_ctx(sslctx),
                     "Cannot create a client socket with a "
                     "PROTOCOL_TLS_SERVER context", 0, __FILE__, __LINE__);
        return NULL;
    }

    self = PyObject_GC_New(PySSLSocket,
                           get_state_ctx(sslctx)->PySSLSocket_Type);
    if (self == NULL)
        return NULL;

    self->ssl = NULL;
    self->Socket = NULL;
    self->ctx = (PySSLContext*)Py_NewRef(sslctx);
    self->shutdown_seen_zero = 0;
    self->owner = NULL;
    self->server_hostname = NULL;
    self->err = err;
    self->exc = NULL;

    /* Make sure the SSL error state is initialized */
    ERR_clear_error();

    PySSL_BEGIN_ALLOW_THREADS
    self->ssl = SSL_new(ctx);
    PySSL_END_ALLOW_THREADS
    if (self->ssl == NULL) {
        Py_DECREF(self);
        _setSSLError(get_state_ctx(self), NULL, 0, __FILE__, __LINE__);
        return NULL;
    }

    if (socket_type == PY_SSL_SERVER) {
#define SID_CTX "Python"
        /* Set the session id context (server-side only) */
        SSL_set_session_id_context(self->ssl, (const unsigned char *) SID_CTX,
                                   sizeof(SID_CTX));
#undef SID_CTX
    }

    /* bpo43522 and OpenSSL < 1.1.1l: copy hostflags manually */
#if OPENSSL_VERSION < 0x101010cf
    X509_VERIFY_PARAM *ssl_params = SSL_get0_param(self->ssl);
    X509_VERIFY_PARAM_set_hostflags(ssl_params, sslctx->hostflags);
#endif
    SSL_set_app_data(self->ssl, self);
    if (sock) {
        SSL_set_fd(self->ssl, Py_SAFE_DOWNCAST(sock->sock_fd, SOCKET_T, int));
    } else {
        /* BIOs are reference counted and SSL_set_bio borrows our reference.
         * To prevent a double free in memory_bio_dealloc() we need to take an
         * extra reference here. */
        BIO_up_ref(inbio->bio);
        BIO_up_ref(outbio->bio);
        SSL_set_bio(self->ssl, inbio->bio, outbio->bio);
    }
    SSL_set_mode(self->ssl,
                 SSL_MODE_ACCEPT_MOVING_WRITE_BUFFER | SSL_MODE_AUTO_RETRY);

#if defined(PySSL_HAVE_POST_HS_AUTH)
    if (sslctx->post_handshake_auth == 1) {
        if (socket_type == PY_SSL_SERVER) {
            /* bpo-37428: OpenSSL does not ignore SSL_VERIFY_POST_HANDSHAKE.
             * Set SSL_VERIFY_POST_HANDSHAKE flag only for server sockets and
             * only in combination with SSL_VERIFY_PEER flag. */
            int mode = SSL_get_verify_mode(self->ssl);
            if (mode & SSL_VERIFY_PEER) {
                mode |= SSL_VERIFY_POST_HANDSHAKE;
                SSL_set_verify(self->ssl, mode, NULL);
            }
        } else {
            /* client socket */
            SSL_set_post_handshake_auth(self->ssl, 1);
        }
    }
#endif

    if (server_hostname != NULL) {
        if (_ssl_configure_hostname(self, server_hostname) < 0) {
            Py_DECREF(self);
            return NULL;
        }
    }
    /* If the socket is in non-blocking mode or timeout mode, set the BIO
     * to non-blocking mode (blocking is the default)
     */
    if (sock && sock->sock_timeout >= 0) {
        BIO_set_nbio(SSL_get_rbio(self->ssl), 1);
        BIO_set_nbio(SSL_get_wbio(self->ssl), 1);
    }

    PySSL_BEGIN_ALLOW_THREADS
    if (socket_type == PY_SSL_CLIENT)
        SSL_set_connect_state(self->ssl);
    else
        SSL_set_accept_state(self->ssl);
    PySSL_END_ALLOW_THREADS

    self->socket_type = socket_type;
    if (sock != NULL) {
        self->Socket = PyWeakref_NewRef((PyObject *) sock, NULL);
        if (self->Socket == NULL) {
            Py_DECREF(self);
            return NULL;
        }
    }
    if (owner && owner != Py_None) {
        if (_ssl__SSLSocket_owner_set(self, owner, NULL) == -1) {
            Py_DECREF(self);
            return NULL;
        }
    }
    if (session && session != Py_None) {
        if (_ssl__SSLSocket_session_set(self, session, NULL) == -1) {
            Py_DECREF(self);
            return NULL;
        }
    }

    PyObject_GC_Track(self);
    return self;
}

/* SSL object methods */

/*[clinic input]
@critical_section
_ssl._SSLSocket.do_handshake
[clinic start generated code]*/

static PyObject *
_ssl__SSLSocket_do_handshake_impl(PySSLSocket *self)
/*[clinic end generated code: output=6c0898a8936548f6 input=65619a7a4bea3176]*/
{
    int ret;
    _PySSLError err;
    int sockstate, nonblocking;
    PySocketSockObject *sock = GET_SOCKET(self);
    PyTime_t timeout, deadline = 0;
    int has_timeout;

    if (sock) {
        if (((PyObject*)sock) == Py_None) {
            _setSSLError(get_state_sock(self),
                         "Underlying socket connection gone",
                         PY_SSL_ERROR_NO_SOCKET, __FILE__, __LINE__);
            return NULL;
        }
        Py_INCREF(sock);

        /* just in case the blocking state of the socket has been changed */
        nonblocking = (sock->sock_timeout >= 0);
        BIO_set_nbio(SSL_get_rbio(self->ssl), nonblocking);
        BIO_set_nbio(SSL_get_wbio(self->ssl), nonblocking);
    }

    timeout = GET_SOCKET_TIMEOUT(sock);
    has_timeout = (timeout > 0);
    if (has_timeout) {
        deadline = _PyDeadline_Init(timeout);
    }

    /* Actually negotiate SSL connection */
    /* XXX If SSL_do_handshake() returns 0, it's also a failure. */
    do {
        PySSL_BEGIN_ALLOW_THREADS
        ret = SSL_do_handshake(self->ssl);
        err = _PySSL_errno(ret < 1, self->ssl, ret);
        PySSL_END_ALLOW_THREADS
        self->err = err;

        if (PyErr_CheckSignals())
            goto error;

        if (has_timeout)
            timeout = _PyDeadline_Get(deadline);

        if (err.ssl == SSL_ERROR_WANT_READ) {
            sockstate = PySSL_select(sock, 0, timeout);
        } else if (err.ssl == SSL_ERROR_WANT_WRITE) {
            sockstate = PySSL_select(sock, 1, timeout);
        } else {
            sockstate = SOCKET_OPERATION_OK;
        }

        if (sockstate == SOCKET_HAS_TIMED_OUT) {
            PyErr_SetString(PyExc_TimeoutError,
                            ERRSTR("The handshake operation timed out"));
            goto error;
        } else if (sockstate == SOCKET_HAS_BEEN_CLOSED) {
            PyErr_SetString(get_state_sock(self)->PySSLErrorObject,
                            ERRSTR("Underlying socket has been closed."));
            goto error;
        } else if (sockstate == SOCKET_TOO_LARGE_FOR_SELECT) {
            PyErr_SetString(get_state_sock(self)->PySSLErrorObject,
                            ERRSTR("Underlying socket too large for select()."));
            goto error;
        } else if (sockstate == SOCKET_IS_NONBLOCKING) {
            break;
        }
    } while (err.ssl == SSL_ERROR_WANT_READ ||
             err.ssl == SSL_ERROR_WANT_WRITE);
    Py_XDECREF(sock);

    if (ret < 1)
        return PySSL_SetError(self, __FILE__, __LINE__);
    if (PySSL_ChainExceptions(self) < 0)
        return NULL;
    Py_RETURN_NONE;
error:
    Py_XDECREF(sock);
    PySSL_ChainExceptions(self);
    return NULL;
}

static PyObject *
_asn1obj2py(_sslmodulestate *state, const ASN1_OBJECT *name, int no_name)
{
    char buf[X509_NAME_MAXLEN];
    char *namebuf = buf;
    int buflen;
    PyObject *name_obj = NULL;

    buflen = OBJ_obj2txt(namebuf, X509_NAME_MAXLEN, name, no_name);
    if (buflen < 0) {
        _setSSLError(state, NULL, 0, __FILE__, __LINE__);
        return NULL;
    }
    /* initial buffer is too small for oid + terminating null byte */
    if (buflen > X509_NAME_MAXLEN - 1) {
        /* make OBJ_obj2txt() calculate the required buflen */
        buflen = OBJ_obj2txt(NULL, 0, name, no_name);
        /* allocate len + 1 for terminating NULL byte */
        namebuf = PyMem_Malloc(buflen + 1);
        if (namebuf == NULL) {
            PyErr_NoMemory();
            return NULL;
        }
        buflen = OBJ_obj2txt(namebuf, buflen + 1, name, no_name);
        if (buflen < 0) {
            _setSSLError(state, NULL, 0, __FILE__, __LINE__);
            goto done;
        }
    }
    if (!buflen && no_name) {
        name_obj = Py_NewRef(Py_None);
    }
    else {
        name_obj = PyUnicode_FromStringAndSize(namebuf, buflen);
    }

  done:
    if (buf != namebuf) {
        PyMem_Free(namebuf);
    }
    return name_obj;
}

static PyObject *
_create_tuple_for_attribute(_sslmodulestate *state,
                            ASN1_OBJECT *name, ASN1_STRING *value)
{
    Py_ssize_t buflen;
    PyObject *pyattr;
    PyObject *pyname = _asn1obj2py(state, name, 0);

    if (pyname == NULL) {
        _setSSLError(state, NULL, 0, __FILE__, __LINE__);
        return NULL;
    }

    if (ASN1_STRING_type(value) == V_ASN1_BIT_STRING) {
        buflen = ASN1_STRING_length(value);
        pyattr = Py_BuildValue("Ny#", pyname, ASN1_STRING_get0_data(value), buflen);
    } else {
        unsigned char *valuebuf = NULL;
        buflen = ASN1_STRING_to_UTF8(&valuebuf, value);
        if (buflen < 0) {
            _setSSLError(state, NULL, 0, __FILE__, __LINE__);
            Py_DECREF(pyname);
            return NULL;
        }
        pyattr = Py_BuildValue("Ns#", pyname, valuebuf, buflen);
        OPENSSL_free(valuebuf);
    }
    return pyattr;
}

static PyObject *
_create_tuple_for_X509_NAME (_sslmodulestate *state, X509_NAME *xname)
{
    PyObject *dn = NULL;    /* tuple which represents the "distinguished name" */
    PyObject *rdn = NULL;   /* tuple to hold a "relative distinguished name" */
    PyObject *rdnt;
    PyObject *attr = NULL;   /* tuple to hold an attribute */
    int entry_count = X509_NAME_entry_count(xname);
    X509_NAME_ENTRY *entry;
    ASN1_OBJECT *name;
    ASN1_STRING *value;
    int index_counter;
    int rdn_level = -1;
    int retcode;

    dn = PyList_New(0);
    if (dn == NULL)
        return NULL;
    /* now create another tuple to hold the top-level RDN */
    rdn = PyList_New(0);
    if (rdn == NULL)
        goto fail0;

    for (index_counter = 0;
         index_counter < entry_count;
         index_counter++)
    {
        entry = X509_NAME_get_entry(xname, index_counter);

        /* check to see if we've gotten to a new RDN */
        if (rdn_level >= 0) {
            if (rdn_level != X509_NAME_ENTRY_set(entry)) {
                /* yes, new RDN */
                /* add old RDN to DN */
                rdnt = PyList_AsTuple(rdn);
                Py_DECREF(rdn);
                if (rdnt == NULL)
                    goto fail0;
                retcode = PyList_Append(dn, rdnt);
                Py_DECREF(rdnt);
                if (retcode < 0)
                    goto fail0;
                /* create new RDN */
                rdn = PyList_New(0);
                if (rdn == NULL)
                    goto fail0;
            }
        }
        rdn_level = X509_NAME_ENTRY_set(entry);

        /* now add this attribute to the current RDN */
        name = X509_NAME_ENTRY_get_object(entry);
        value = X509_NAME_ENTRY_get_data(entry);
        attr = _create_tuple_for_attribute(state, name, value);
        /*
        fprintf(stderr, "RDN level %d, attribute %s: %s\n",
            entry->set,
            PyBytes_AS_STRING(PyTuple_GET_ITEM(attr, 0)),
            PyBytes_AS_STRING(PyTuple_GET_ITEM(attr, 1)));
        */
        if (attr == NULL)
            goto fail1;
        retcode = PyList_Append(rdn, attr);
        Py_DECREF(attr);
        if (retcode < 0)
            goto fail1;
    }
    /* now, there's typically a dangling RDN */
    if (rdn != NULL) {
        if (PyList_GET_SIZE(rdn) > 0) {
            rdnt = PyList_AsTuple(rdn);
            Py_DECREF(rdn);
            if (rdnt == NULL)
                goto fail0;
            retcode = PyList_Append(dn, rdnt);
            Py_DECREF(rdnt);
            if (retcode < 0)
                goto fail0;
        }
        else {
            Py_DECREF(rdn);
        }
    }

    /* convert list to tuple */
    rdnt = PyList_AsTuple(dn);
    Py_DECREF(dn);
    if (rdnt == NULL)
        return NULL;
    return rdnt;

  fail1:
    Py_XDECREF(rdn);

  fail0:
    Py_XDECREF(dn);
    return NULL;
}

static PyObject *
_get_peer_alt_names (_sslmodulestate *state, X509 *certificate) {

    /* this code follows the procedure outlined in
       OpenSSL's crypto/x509v3/v3_prn.c:X509v3_EXT_print()
       function to extract the STACK_OF(GENERAL_NAME),
       then iterates through the stack to add the
       names. */

    int j;
    PyObject *peer_alt_names = Py_None;
    PyObject *v = NULL, *t;
    GENERAL_NAMES *names = NULL;
    GENERAL_NAME *name;
    BIO *biobuf = NULL;
    char buf[2048];
    char *vptr;
    int len;

    if (certificate == NULL)
        return peer_alt_names;

    /* get a memory buffer */
    biobuf = BIO_new(BIO_s_mem());
    if (biobuf == NULL) {
        PyErr_SetString(state->PySSLErrorObject, "failed to allocate BIO");
        return NULL;
    }

    names = (GENERAL_NAMES *)X509_get_ext_d2i(
        certificate, NID_subject_alt_name, NULL, NULL);
    if (names != NULL) {
        if (peer_alt_names == Py_None) {
            peer_alt_names = PyList_New(0);
            if (peer_alt_names == NULL)
                goto fail;
        }

        for(j = 0; j < sk_GENERAL_NAME_num(names); j++) {
            /* get a rendering of each name in the set of names */
            int gntype;
            ASN1_STRING *as = NULL;

            name = sk_GENERAL_NAME_value(names, j);
            gntype = name->type;
            switch (gntype) {
            case GEN_DIRNAME:
                /* we special-case DirName as a tuple of
                   tuples of attributes */

                t = PyTuple_New(2);
                if (t == NULL) {
                    goto fail;
                }

                v = PyUnicode_FromString("DirName");
                if (v == NULL) {
                    Py_DECREF(t);
                    goto fail;
                }
                PyTuple_SET_ITEM(t, 0, v);

                v = _create_tuple_for_X509_NAME(state, name->d.dirn);
                if (v == NULL) {
                    Py_DECREF(t);
                    goto fail;
                }
                PyTuple_SET_ITEM(t, 1, v);
                break;

            case GEN_EMAIL:
            case GEN_DNS:
            case GEN_URI:
                /* GENERAL_NAME_print() doesn't handle NULL bytes in ASN1_string
                   correctly, CVE-2013-4238 */
                t = PyTuple_New(2);
                if (t == NULL)
                    goto fail;
                switch (gntype) {
                case GEN_EMAIL:
                    v = PyUnicode_FromString("email");
                    as = name->d.rfc822Name;
                    break;
                case GEN_DNS:
                    v = PyUnicode_FromString("DNS");
                    as = name->d.dNSName;
                    break;
                case GEN_URI:
                    v = PyUnicode_FromString("URI");
                    as = name->d.uniformResourceIdentifier;
                    break;
                }
                if (v == NULL) {
                    Py_DECREF(t);
                    goto fail;
                }
                PyTuple_SET_ITEM(t, 0, v);
                v = PyUnicode_FromStringAndSize((char *)ASN1_STRING_get0_data(as),
                                                ASN1_STRING_length(as));
                if (v == NULL) {
                    Py_DECREF(t);
                    goto fail;
                }
                PyTuple_SET_ITEM(t, 1, v);
                break;

            case GEN_RID:
                t = PyTuple_New(2);
                if (t == NULL)
                    goto fail;

                v = PyUnicode_FromString("Registered ID");
                if (v == NULL) {
                    Py_DECREF(t);
                    goto fail;
                }
                PyTuple_SET_ITEM(t, 0, v);

                len = i2t_ASN1_OBJECT(buf, sizeof(buf)-1, name->d.rid);
                if (len < 0) {
                    Py_DECREF(t);
                    _setSSLError(state, NULL, 0, __FILE__, __LINE__);
                    goto fail;
                } else if (len >= (int)sizeof(buf)) {
                    v = PyUnicode_FromString("<INVALID>");
                } else {
                    v = PyUnicode_FromStringAndSize(buf, len);
                }
                if (v == NULL) {
                    Py_DECREF(t);
                    goto fail;
                }
                PyTuple_SET_ITEM(t, 1, v);
                break;

            case GEN_IPADD:
                /* OpenSSL < 3.0.0 adds a trailing \n to IPv6. 3.0.0 removed
                 * the trailing newline. Remove it in all versions
                 */
                t = PyTuple_New(2);
                if (t == NULL)
                    goto fail;

                v = PyUnicode_FromString("IP Address");
                if (v == NULL) {
                    Py_DECREF(t);
                    goto fail;
                }
                PyTuple_SET_ITEM(t, 0, v);

                if (name->d.ip->length == 4) {
                    unsigned char *p = name->d.ip->data;
                    v = PyUnicode_FromFormat(
                        "%d.%d.%d.%d",
                        p[0], p[1], p[2], p[3]
                    );
                } else if (name->d.ip->length == 16) {
                    unsigned char *p = name->d.ip->data;
                    v = PyUnicode_FromFormat(
                        "%X:%X:%X:%X:%X:%X:%X:%X",
                        p[0] << 8 | p[1],
                        p[2] << 8 | p[3],
                        p[4] << 8 | p[5],
                        p[6] << 8 | p[7],
                        p[8] << 8 | p[9],
                        p[10] << 8 | p[11],
                        p[12] << 8 | p[13],
                        p[14] << 8 | p[15]
                    );
                } else {
                    v = PyUnicode_FromString("<invalid>");
                }

                if (v == NULL) {
                    Py_DECREF(t);
                    goto fail;
                }
                PyTuple_SET_ITEM(t, 1, v);
                break;

            default:
                /* for everything else, we use the OpenSSL print form */
                switch (gntype) {
                    /* check for new general name type */
                    case GEN_OTHERNAME:
                    case GEN_X400:
                    case GEN_EDIPARTY:
                    case GEN_RID:
                        break;
                    default:
                        if (PyErr_WarnFormat(PyExc_RuntimeWarning, 1,
                                             "Unknown general name type %d",
                                             gntype) == -1) {
                            goto fail;
                        }
                        break;
                }
                (void) BIO_reset(biobuf);
                GENERAL_NAME_print(biobuf, name);
                len = BIO_gets(biobuf, buf, sizeof(buf)-1);
                if (len < 0) {
                    _setSSLError(state, NULL, 0, __FILE__, __LINE__);
                    goto fail;
                }
                vptr = strchr(buf, ':');
                if (vptr == NULL) {
                    PyErr_Format(PyExc_ValueError,
                                 "Invalid value %.200s",
                                 buf);
                    goto fail;
                }
                t = PyTuple_New(2);
                if (t == NULL)
                    goto fail;
                v = PyUnicode_FromStringAndSize(buf, (vptr - buf));
                if (v == NULL) {
                    Py_DECREF(t);
                    goto fail;
                }
                PyTuple_SET_ITEM(t, 0, v);
                v = PyUnicode_FromStringAndSize((vptr + 1),
                                                (len - (vptr - buf + 1)));
                if (v == NULL) {
                    Py_DECREF(t);
                    goto fail;
                }
                PyTuple_SET_ITEM(t, 1, v);
                break;
            }

            /* and add that rendering to the list */

            if (PyList_Append(peer_alt_names, t) < 0) {
                Py_DECREF(t);
                goto fail;
            }
            Py_DECREF(t);
        }
        sk_GENERAL_NAME_pop_free(names, GENERAL_NAME_free);
    }
    BIO_free(biobuf);
    if (peer_alt_names != Py_None) {
        v = PyList_AsTuple(peer_alt_names);
        Py_DECREF(peer_alt_names);
        return v;
    } else {
        return peer_alt_names;
    }


  fail:
    if (biobuf != NULL)
        BIO_free(biobuf);

    if (peer_alt_names != Py_None) {
        Py_XDECREF(peer_alt_names);
    }

    return NULL;
}

static PyObject *
_get_aia_uri(X509 *certificate, int nid) {
    PyObject *lst = NULL, *ostr = NULL;
    int i, result;
    AUTHORITY_INFO_ACCESS *info;

    info = X509_get_ext_d2i(certificate, NID_info_access, NULL, NULL);
    if (info == NULL)
        return Py_None;
    if (sk_ACCESS_DESCRIPTION_num(info) == 0) {
        AUTHORITY_INFO_ACCESS_free(info);
        return Py_None;
    }

    if ((lst = PyList_New(0)) == NULL) {
        goto fail;
    }

    for (i = 0; i < sk_ACCESS_DESCRIPTION_num(info); i++) {
        ACCESS_DESCRIPTION *ad = sk_ACCESS_DESCRIPTION_value(info, i);
        ASN1_IA5STRING *uri;

        if ((OBJ_obj2nid(ad->method) != nid) ||
                (ad->location->type != GEN_URI)) {
            continue;
        }
        uri = ad->location->d.uniformResourceIdentifier;
        ostr = PyUnicode_FromStringAndSize((char *)uri->data,
                                           uri->length);
        if (ostr == NULL) {
            goto fail;
        }
        result = PyList_Append(lst, ostr);
        Py_DECREF(ostr);
        if (result < 0) {
            goto fail;
        }
    }
    AUTHORITY_INFO_ACCESS_free(info);

    /* convert to tuple or None */
    if (PyList_Size(lst) == 0) {
        Py_DECREF(lst);
        return Py_None;
    } else {
        PyObject *tup;
        tup = PyList_AsTuple(lst);
        Py_DECREF(lst);
        return tup;
    }

  fail:
    AUTHORITY_INFO_ACCESS_free(info);
    Py_XDECREF(lst);
    return NULL;
}

static PyObject *
_get_crl_dp(X509 *certificate) {
    STACK_OF(DIST_POINT) *dps;
    int i, j;
    PyObject *lst, *res = NULL;

    dps = X509_get_ext_d2i(certificate, NID_crl_distribution_points, NULL, NULL);

    if (dps == NULL)
        return Py_None;

    lst = PyList_New(0);
    if (lst == NULL)
        goto done;

    for (i=0; i < sk_DIST_POINT_num(dps); i++) {
        DIST_POINT *dp;
        STACK_OF(GENERAL_NAME) *gns;

        dp = sk_DIST_POINT_value(dps, i);
        if (dp->distpoint == NULL) {
            /* Ignore empty DP value, CVE-2019-5010 */
            continue;
        }
        gns = dp->distpoint->name.fullname;

        for (j=0; j < sk_GENERAL_NAME_num(gns); j++) {
            GENERAL_NAME *gn;
            ASN1_IA5STRING *uri;
            PyObject *ouri;
            int err;

            gn = sk_GENERAL_NAME_value(gns, j);
            if (gn->type != GEN_URI) {
                continue;
            }
            uri = gn->d.uniformResourceIdentifier;
            ouri = PyUnicode_FromStringAndSize((char *)uri->data,
                                               uri->length);
            if (ouri == NULL)
                goto done;

            err = PyList_Append(lst, ouri);
            Py_DECREF(ouri);
            if (err < 0)
                goto done;
        }
    }

    /* Convert to tuple. */
    res = (PyList_GET_SIZE(lst) > 0) ? PyList_AsTuple(lst) : Py_None;

  done:
    Py_XDECREF(lst);
    CRL_DIST_POINTS_free(dps);
    return res;
}

static PyObject *
_decode_certificate(_sslmodulestate *state, X509 *certificate) {

    PyObject *retval = NULL;
    BIO *biobuf = NULL;
    PyObject *peer;
    PyObject *peer_alt_names = NULL;
    PyObject *issuer;
    PyObject *version;
    PyObject *sn_obj;
    PyObject *obj;
    ASN1_INTEGER *serialNumber;
    char buf[2048];
    int len, result;
    const ASN1_TIME *notBefore, *notAfter;
    PyObject *pnotBefore, *pnotAfter;

    retval = PyDict_New();
    if (retval == NULL)
        return NULL;

    peer = _create_tuple_for_X509_NAME(
        state,
        X509_get_subject_name(certificate));
    if (peer == NULL)
        goto fail0;
    if (PyDict_SetItemString(retval, (const char *) "subject", peer) < 0) {
        Py_DECREF(peer);
        goto fail0;
    }
    Py_DECREF(peer);

    issuer = _create_tuple_for_X509_NAME(
        state,
        X509_get_issuer_name(certificate));
    if (issuer == NULL)
        goto fail0;
    if (PyDict_SetItemString(retval, (const char *)"issuer", issuer) < 0) {
        Py_DECREF(issuer);
        goto fail0;
    }
    Py_DECREF(issuer);

    version = PyLong_FromLong(X509_get_version(certificate) + 1);
    if (version == NULL)
        goto fail0;
    if (PyDict_SetItemString(retval, "version", version) < 0) {
        Py_DECREF(version);
        goto fail0;
    }
    Py_DECREF(version);

    /* get a memory buffer */
    biobuf = BIO_new(BIO_s_mem());
    if (biobuf == NULL) {
        PyErr_SetString(state->PySSLErrorObject, "failed to allocate BIO");
        goto fail0;
    }

    (void) BIO_reset(biobuf);
    serialNumber = X509_get_serialNumber(certificate);
    /* should not exceed 20 octets, 160 bits, so buf is big enough */
    i2a_ASN1_INTEGER(biobuf, serialNumber);
    len = BIO_gets(biobuf, buf, sizeof(buf)-1);
    if (len < 0) {
        _setSSLError(state, NULL, 0, __FILE__, __LINE__);
        goto fail1;
    }
    sn_obj = PyUnicode_FromStringAndSize(buf, len);
    if (sn_obj == NULL)
        goto fail1;
    if (PyDict_SetItemString(retval, "serialNumber", sn_obj) < 0) {
        Py_DECREF(sn_obj);
        goto fail1;
    }
    Py_DECREF(sn_obj);

    (void) BIO_reset(biobuf);
    notBefore = X509_get0_notBefore(certificate);
    ASN1_TIME_print(biobuf, notBefore);
    len = BIO_gets(biobuf, buf, sizeof(buf)-1);
    if (len < 0) {
        _setSSLError(state, NULL, 0, __FILE__, __LINE__);
        goto fail1;
    }
    pnotBefore = PyUnicode_FromStringAndSize(buf, len);
    if (pnotBefore == NULL)
        goto fail1;
    if (PyDict_SetItemString(retval, "notBefore", pnotBefore) < 0) {
        Py_DECREF(pnotBefore);
        goto fail1;
    }
    Py_DECREF(pnotBefore);

    (void) BIO_reset(biobuf);
    notAfter = X509_get0_notAfter(certificate);
    ASN1_TIME_print(biobuf, notAfter);
    len = BIO_gets(biobuf, buf, sizeof(buf)-1);
    if (len < 0) {
        _setSSLError(state, NULL, 0, __FILE__, __LINE__);
        goto fail1;
    }
    pnotAfter = PyUnicode_FromStringAndSize(buf, len);
    if (pnotAfter == NULL)
        goto fail1;
    if (PyDict_SetItemString(retval, "notAfter", pnotAfter) < 0) {
        Py_DECREF(pnotAfter);
        goto fail1;
    }
    Py_DECREF(pnotAfter);

    /* Now look for subjectAltName */

    peer_alt_names = _get_peer_alt_names(state, certificate);
    if (peer_alt_names == NULL)
        goto fail1;
    else if (peer_alt_names != Py_None) {
        if (PyDict_SetItemString(retval, "subjectAltName",
                                 peer_alt_names) < 0) {
            Py_DECREF(peer_alt_names);
            goto fail1;
        }
        Py_DECREF(peer_alt_names);
    }

    /* Authority Information Access: OCSP URIs */
    obj = _get_aia_uri(certificate, NID_ad_OCSP);
    if (obj == NULL) {
        goto fail1;
    } else if (obj != Py_None) {
        result = PyDict_SetItemString(retval, "OCSP", obj);
        Py_DECREF(obj);
        if (result < 0) {
            goto fail1;
        }
    }

    obj = _get_aia_uri(certificate, NID_ad_ca_issuers);
    if (obj == NULL) {
        goto fail1;
    } else if (obj != Py_None) {
        result = PyDict_SetItemString(retval, "caIssuers", obj);
        Py_DECREF(obj);
        if (result < 0) {
            goto fail1;
        }
    }

    /* CDP (CRL distribution points) */
    obj = _get_crl_dp(certificate);
    if (obj == NULL) {
        goto fail1;
    } else if (obj != Py_None) {
        result = PyDict_SetItemString(retval, "crlDistributionPoints", obj);
        Py_DECREF(obj);
        if (result < 0) {
            goto fail1;
        }
    }

    BIO_free(biobuf);
    return retval;

  fail1:
    if (biobuf != NULL)
        BIO_free(biobuf);
  fail0:
    Py_XDECREF(retval);
    return NULL;
}

static PyObject *
_certificate_to_der(_sslmodulestate *state, X509 *certificate)
{
    unsigned char *bytes_buf = NULL;
    int len;
    PyObject *retval;

    bytes_buf = NULL;
    len = i2d_X509(certificate, &bytes_buf);
    if (len < 0) {
        _setSSLError(state, NULL, 0, __FILE__, __LINE__);
        return NULL;
    }
    /* this is actually an immutable bytes sequence */
    retval = PyBytes_FromStringAndSize((const char *) bytes_buf, len);
    OPENSSL_free(bytes_buf);
    return retval;
}

#include "_ssl/misc.c"
#include "_ssl/cert.c"

/*[clinic input]
_ssl._test_decode_cert
    path: object(converter="PyUnicode_FSConverter")
    /

[clinic start generated code]*/

static PyObject *
_ssl__test_decode_cert_impl(PyObject *module, PyObject *path)
/*[clinic end generated code: output=96becb9abb23c091 input=cdeaaf02d4346628]*/
{
    PyObject *retval = NULL;
    X509 *x=NULL;
    BIO *cert;
    _sslmodulestate *state = get_ssl_state(module);

    if ((cert=BIO_new(BIO_s_file())) == NULL) {
        PyErr_SetString(state->PySSLErrorObject,
                        "Can't malloc memory to read file");
        goto fail0;
    }

    if (BIO_read_filename(cert, PyBytes_AsString(path)) <= 0) {
        PyErr_SetString(state->PySSLErrorObject,
                        "Can't open file");
        goto fail0;
    }

    x = PEM_read_bio_X509(cert, NULL, NULL, NULL);
    if (x == NULL) {
        PyErr_SetString(state->PySSLErrorObject,
                        "Error decoding PEM-encoded file");
        goto fail0;
    }

    retval = _decode_certificate(state, x);
    X509_free(x);

  fail0:
    Py_DECREF(path);
    if (cert != NULL) BIO_free(cert);
    return retval;
}


/*[clinic input]
@critical_section
_ssl._SSLSocket.getpeercert
    der as binary_mode: bool = False
    /

Returns the certificate for the peer.

If no certificate was provided, returns None.  If a certificate was
provided, but not validated, returns an empty dictionary.  Otherwise
returns a dict containing information about the peer certificate.

If the optional argument is True, returns a DER-encoded copy of the
peer certificate, or None if no certificate was provided.  This will
return the certificate even if it wasn't validated.
[clinic start generated code]*/

static PyObject *
_ssl__SSLSocket_getpeercert_impl(PySSLSocket *self, int binary_mode)
/*[clinic end generated code: output=1f0ab66dfb693c88 input=e35af55fa5f9bab8]*/
{
    int verification;
    X509 *peer_cert;
    PyObject *result;

    if (!SSL_is_init_finished(self->ssl)) {
        PyErr_SetString(PyExc_ValueError,
                        "handshake not done yet");
        return NULL;
    }
    peer_cert = SSL_get_peer_certificate(self->ssl);
    if (peer_cert == NULL)
        Py_RETURN_NONE;

    if (binary_mode) {
        /* return cert in DER-encoded format */
        result = _certificate_to_der(get_state_sock(self), peer_cert);
    } else {
        verification = SSL_CTX_get_verify_mode(SSL_get_SSL_CTX(self->ssl));
        if ((verification & SSL_VERIFY_PEER) == 0)
            result = PyDict_New();
        else
            result = _decode_certificate(get_state_sock(self), peer_cert);
    }
    X509_free(peer_cert);
    return result;
}

/*[clinic input]
@critical_section
_ssl._SSLSocket.get_verified_chain

[clinic start generated code]*/

static PyObject *
_ssl__SSLSocket_get_verified_chain_impl(PySSLSocket *self)
/*[clinic end generated code: output=802421163cdc3110 input=83035fe238ec057b]*/
{
    /* borrowed reference */
    STACK_OF(X509) *chain = SSL_get0_verified_chain(self->ssl);
    if (chain == NULL) {
        Py_RETURN_NONE;
    }
    return _PySSL_CertificateFromX509Stack(self->ctx->state, chain, 1);
}

/*[clinic input]
@critical_section
_ssl._SSLSocket.get_unverified_chain

[clinic start generated code]*/

static PyObject *
_ssl__SSLSocket_get_unverified_chain_impl(PySSLSocket *self)
/*[clinic end generated code: output=5acdae414e13f913 input=079f8ff5c205cb3b]*/
{
    PyObject *retval;
    /* borrowed reference */
    /* TODO: include SSL_get_peer_certificate() for server-side sockets */
    STACK_OF(X509) *chain = SSL_get_peer_cert_chain(self->ssl);
    if (chain == NULL) {
        Py_RETURN_NONE;
    }
    retval = _PySSL_CertificateFromX509Stack(self->ctx->state, chain, 1);
    if (retval == NULL) {
        return NULL;
    }
    /* OpenSSL does not include peer cert for server side connections */
    if (self->socket_type == PY_SSL_SERVER) {
        PyObject *peerobj = NULL;
        X509 *peer = SSL_get_peer_certificate(self->ssl);

        if (peer == NULL) {
            peerobj = Py_NewRef(Py_None);
        } else {
            /* consume X509 reference on success */
            peerobj = _PySSL_CertificateFromX509(self->ctx->state, peer, 0);
            if (peerobj == NULL) {
                X509_free(peer);
                Py_DECREF(retval);
                return NULL;
            }
        }
        int res = PyList_Insert(retval, 0, peerobj);
        Py_DECREF(peerobj);
        if (res < 0) {
            Py_DECREF(retval);
            return NULL;
        }
    }
    return retval;
}

static PyObject *
cipher_to_tuple(const SSL_CIPHER *cipher)
{
    const char *cipher_name, *cipher_protocol;
    PyObject *v, *retval = PyTuple_New(3);
    if (retval == NULL)
        return NULL;

    cipher_name = SSL_CIPHER_get_name(cipher);
    if (cipher_name == NULL) {
        PyTuple_SET_ITEM(retval, 0, Py_NewRef(Py_None));
    } else {
        v = PyUnicode_FromString(cipher_name);
        if (v == NULL)
            goto fail;
        PyTuple_SET_ITEM(retval, 0, v);
    }

    cipher_protocol = SSL_CIPHER_get_version(cipher);
    if (cipher_protocol == NULL) {
        PyTuple_SET_ITEM(retval, 1, Py_NewRef(Py_None));
    } else {
        v = PyUnicode_FromString(cipher_protocol);
        if (v == NULL)
            goto fail;
        PyTuple_SET_ITEM(retval, 1, v);
    }

    v = PyLong_FromLong(SSL_CIPHER_get_bits(cipher, NULL));
    if (v == NULL)
        goto fail;
    PyTuple_SET_ITEM(retval, 2, v);

    return retval;

  fail:
    Py_DECREF(retval);
    return NULL;
}

static PyObject *
cipher_to_dict(const SSL_CIPHER *cipher)
{
    const char *cipher_name, *cipher_protocol;

    unsigned long cipher_id;
    int alg_bits, strength_bits, len;
    char buf[512] = {0};
    int aead, nid;
    const char *skcipher = NULL, *digest = NULL, *kx = NULL, *auth = NULL;

    /* can be NULL */
    cipher_name = SSL_CIPHER_get_name(cipher);
    cipher_protocol = SSL_CIPHER_get_version(cipher);
    cipher_id = SSL_CIPHER_get_id(cipher);
    SSL_CIPHER_description(cipher, buf, sizeof(buf) - 1);
    /* Downcast to avoid a warning. Safe since buf is always 512 bytes */
    len = (int)strlen(buf);
    if (len > 1 && buf[len-1] == '\n')
        buf[len-1] = '\0';
    strength_bits = SSL_CIPHER_get_bits(cipher, &alg_bits);

    aead = SSL_CIPHER_is_aead(cipher);
    nid = SSL_CIPHER_get_cipher_nid(cipher);
    skcipher = nid != NID_undef ? OBJ_nid2ln(nid) : NULL;
    nid = SSL_CIPHER_get_digest_nid(cipher);
    digest = nid != NID_undef ? OBJ_nid2ln(nid) : NULL;
    nid = SSL_CIPHER_get_kx_nid(cipher);
    kx = nid != NID_undef ? OBJ_nid2ln(nid) : NULL;
    nid = SSL_CIPHER_get_auth_nid(cipher);
    auth = nid != NID_undef ? OBJ_nid2ln(nid) : NULL;

    return Py_BuildValue(
        "{sksssssssisi"
        "sOssssssss"
        "}",
        "id", cipher_id,
        "name", cipher_name,
        "protocol", cipher_protocol,
        "description", buf,
        "strength_bits", strength_bits,
        "alg_bits", alg_bits
        ,"aead", aead ? Py_True : Py_False,
        "symmetric", skcipher,
        "digest", digest,
        "kea", kx,
        "auth", auth
       );
}

/*[clinic input]
@critical_section
_ssl._SSLSocket.shared_ciphers
[clinic start generated code]*/

static PyObject *
_ssl__SSLSocket_shared_ciphers_impl(PySSLSocket *self)
/*[clinic end generated code: output=3d174ead2e42c4fd input=869645271e3bc6d0]*/
{
    STACK_OF(SSL_CIPHER) *server_ciphers;
    STACK_OF(SSL_CIPHER) *client_ciphers;
    int i, len;
    PyObject *res;
    const SSL_CIPHER* cipher;

    /* Rather than use SSL_get_shared_ciphers, we use an equivalent algorithm because:

       1) It returns a colon separated list of strings, in an undefined
          order, that we would have to post process back into tuples.
       2) It will return a truncated string with no indication that it has
          done so, if the buffer is too small.
     */

    server_ciphers = SSL_get_ciphers(self->ssl);
    if (!server_ciphers)
        Py_RETURN_NONE;
    client_ciphers = SSL_get_client_ciphers(self->ssl);
    if (!client_ciphers)
        Py_RETURN_NONE;

    res = PyList_New(sk_SSL_CIPHER_num(server_ciphers));
    if (!res)
        return NULL;
    len = 0;
    for (i = 0; i < sk_SSL_CIPHER_num(server_ciphers); i++) {
        cipher = sk_SSL_CIPHER_value(server_ciphers, i);
        if (sk_SSL_CIPHER_find(client_ciphers, cipher) < 0)
            continue;

        PyObject *tup = cipher_to_tuple(cipher);
        if (!tup) {
            Py_DECREF(res);
            return NULL;
        }
        PyList_SET_ITEM(res, len++, tup);
    }
    Py_SET_SIZE(res, len);
    return res;
}

/*[clinic input]
@critical_section
_ssl._SSLSocket.cipher
[clinic start generated code]*/

static PyObject *
_ssl__SSLSocket_cipher_impl(PySSLSocket *self)
/*[clinic end generated code: output=376417c16d0e5815 input=39e180269a36f486]*/
{
    const SSL_CIPHER *current;

    if (self->ssl == NULL)
        Py_RETURN_NONE;
    current = SSL_get_current_cipher(self->ssl);
    if (current == NULL)
        Py_RETURN_NONE;
    return cipher_to_tuple(current);
}

/*[clinic input]
@critical_section
_ssl._SSLSocket.version
[clinic start generated code]*/

static PyObject *
_ssl__SSLSocket_version_impl(PySSLSocket *self)
/*[clinic end generated code: output=178aed33193b2cdb input=2732bc3f7f597d09]*/
{
    const char *version;

    if (self->ssl == NULL)
        Py_RETURN_NONE;
    if (!SSL_is_init_finished(self->ssl)) {
        /* handshake not finished */
        Py_RETURN_NONE;
    }
    version = SSL_get_version(self->ssl);
    if (!strcmp(version, "unknown"))
        Py_RETURN_NONE;
    return PyUnicode_FromString(version);
}

/*[clinic input]
@critical_section
_ssl._SSLSocket.selected_alpn_protocol
[clinic start generated code]*/

static PyObject *
_ssl__SSLSocket_selected_alpn_protocol_impl(PySSLSocket *self)
/*[clinic end generated code: output=ec33688b303d250f input=f0b53506c9acdf8c]*/
{
    const unsigned char *out;
    unsigned int outlen;

    SSL_get0_alpn_selected(self->ssl, &out, &outlen);

    if (out == NULL)
        Py_RETURN_NONE;
    return PyUnicode_FromStringAndSize((char *)out, outlen);
}

/*[clinic input]
_ssl._SSLSocket.compression
[clinic start generated code]*/

static PyObject *
_ssl__SSLSocket_compression_impl(PySSLSocket *self)
/*[clinic end generated code: output=bd16cb1bb4646ae7 input=5d059d0a2bbc32c8]*/
{
#ifdef OPENSSL_NO_COMP
    Py_RETURN_NONE;
#else
    const COMP_METHOD *comp_method;
    const char *short_name;

    if (self->ssl == NULL)
        Py_RETURN_NONE;
    comp_method = SSL_get_current_compression(self->ssl);
    if (comp_method == NULL || COMP_get_type(comp_method) == NID_undef)
        Py_RETURN_NONE;
    short_name = OBJ_nid2sn(COMP_get_type(comp_method));
    if (short_name == NULL)
        Py_RETURN_NONE;
    return PyUnicode_DecodeFSDefault(short_name);
#endif
}

/*[clinic input]
@critical_section
@getter
_ssl._SSLSocket.context

This changes the context associated with the SSLSocket.

This is typically used from within a callback function set by the sni_callback
on the SSLContext to change the certificate information associated with the
SSLSocket before the cryptographic exchange handshake messages.
[clinic start generated code]*/

static PyObject *
_ssl__SSLSocket_context_get_impl(PySSLSocket *self)
/*[clinic end generated code: output=d23e82f72f32e3d7 input=7cbb97407c2ace30]*/
{
    return Py_NewRef(self->ctx);
}

/*[clinic input]
@critical_section
@setter
_ssl._SSLSocket.context
[clinic start generated code]*/

static int
_ssl__SSLSocket_context_set_impl(PySSLSocket *self, PyObject *value)
/*[clinic end generated code: output=6b0a6cc5cf33d9fe input=48ece77724fd9dd4]*/
{
    if (PyObject_TypeCheck(value, self->ctx->state->PySSLContext_Type)) {
        Py_SETREF(self->ctx, (PySSLContext *)Py_NewRef(value));
        SSL_set_SSL_CTX(self->ssl, self->ctx->ctx);
        /* Set SSL* internal msg_callback to state of new context's state */
        SSL_set_msg_callback(
            self->ssl,
            self->ctx->msg_cb ? _PySSL_msg_callback : NULL
        );
    } else {
        PyErr_SetString(PyExc_TypeError, "The value must be a SSLContext");
        return -1;
    }

    return 0;
}

/*[clinic input]
@critical_section
@getter
_ssl._SSLSocket.server_side

Whether this is a server-side socket.
[clinic start generated code]*/

static PyObject *
_ssl__SSLSocket_server_side_get_impl(PySSLSocket *self)
/*[clinic end generated code: output=ae51e372489148e3 input=b09b320510bc7cae]*/
{
    return PyBool_FromLong(self->socket_type == PY_SSL_SERVER);
}

/*[clinic input]
@critical_section
@getter
_ssl._SSLSocket.server_hostname

The currently set server hostname (for SNI).
[clinic start generated code]*/

static PyObject *
_ssl__SSLSocket_server_hostname_get_impl(PySSLSocket *self)
/*[clinic end generated code: output=1f40ea5a076de8e7 input=55d12a1dc6634b08]*/
{
    if (self->server_hostname == NULL)
        Py_RETURN_NONE;
    return Py_NewRef(self->server_hostname);
}

/*[clinic input]
@critical_section
@getter
_ssl._SSLSocket.owner

The Python-level owner of this object.

Passed as "self" in servername callback.
[clinic start generated code]*/

static PyObject *
_ssl__SSLSocket_owner_get_impl(PySSLSocket *self)
/*[clinic end generated code: output=1f278cb930382927 input=978a8382d9c25c92]*/
{
    if (self->owner == NULL) {
        Py_RETURN_NONE;
    }
    PyObject *owner;
    if (!PyWeakref_GetRef(self->owner, &owner)) {
        Py_RETURN_NONE;
    }
    return owner;
}

/*[clinic input]
@critical_section
@setter
_ssl._SSLSocket.owner
[clinic start generated code]*/

static int
_ssl__SSLSocket_owner_set_impl(PySSLSocket *self, PyObject *value)
/*[clinic end generated code: output=2e3924498f2b6cde input=875666fd32367a73]*/
{
    Py_XSETREF(self->owner, PyWeakref_NewRef(value, NULL));
    if (self->owner == NULL)
        return -1;
    return 0;
}

static int
PySSL_traverse(PySSLSocket *self, visitproc visit, void *arg)
{
    Py_VISIT(self->exc);
    Py_VISIT(Py_TYPE(self));
    return 0;
}

static int
PySSL_clear(PySSLSocket *self)
{
    Py_CLEAR(self->exc);
    return 0;
}

static void
PySSL_dealloc(PySSLSocket *self)
{
    PyTypeObject *tp = Py_TYPE(self);
    PyObject_GC_UnTrack(self);
    if (self->ssl) {
        // If we free the SSL socket object without having called SSL_shutdown,
        // OpenSSL will invalidate the linked SSL session object. While this
        // behavior is strictly RFC-compliant, it makes session reuse less
        // likely and it would also break compatibility with older stdlib
        // versions (which used an ugly workaround of duplicating the
        // SSL_SESSION object).
        // Therefore, we ensure the socket is marked as shutdown in any case.
        //
        // See elaborate explanation at
        // https://github.com/python/cpython/pull/123249#discussion_r1766164530
        SSL_set_shutdown(self->ssl, SSL_SENT_SHUTDOWN | SSL_get_shutdown(self->ssl));
        SSL_free(self->ssl);
    }
    Py_XDECREF(self->Socket);
    Py_XDECREF(self->ctx);
    Py_XDECREF(self->server_hostname);
    Py_XDECREF(self->owner);
    PyObject_GC_Del(self);
    Py_DECREF(tp);
}

/* If the socket has a timeout, do a select()/poll() on the socket.
   The argument writing indicates the direction.
   Returns one of the possibilities in the timeout_state enum (above).
 */

static int
PySSL_select(PySocketSockObject *s, int writing, PyTime_t timeout)
{
    int rc;
#ifdef HAVE_POLL
    struct pollfd pollfd;
    PyTime_t ms;
#else
    int nfds;
    fd_set fds;
    struct timeval tv;
#endif

    /* Nothing to do unless we're in timeout mode (not non-blocking) */
    if ((s == NULL) || (timeout == 0))
        return SOCKET_IS_NONBLOCKING;
    else if (timeout < 0) {
        if (s->sock_timeout > 0)
            return SOCKET_HAS_TIMED_OUT;
        else
            return SOCKET_IS_BLOCKING;
    }

    /* Guard against closed socket */
    if (s->sock_fd == INVALID_SOCKET)
        return SOCKET_HAS_BEEN_CLOSED;

    /* Prefer poll, if available, since you can poll() any fd
     * which can't be done with select(). */
#ifdef HAVE_POLL
    pollfd.fd = s->sock_fd;
    pollfd.events = writing ? POLLOUT : POLLIN;

    /* timeout is in seconds, poll() uses milliseconds */
    ms = (int)_PyTime_AsMilliseconds(timeout, _PyTime_ROUND_CEILING);
    assert(ms <= INT_MAX);

    PySSL_BEGIN_ALLOW_THREADS
    rc = poll(&pollfd, 1, (int)ms);
    PySSL_END_ALLOW_THREADS
#else
    /* Guard against socket too large for select*/
    if (!_PyIsSelectable_fd(s->sock_fd))
        return SOCKET_TOO_LARGE_FOR_SELECT;

    _PyTime_AsTimeval_clamp(timeout, &tv, _PyTime_ROUND_CEILING);

    FD_ZERO(&fds);
    FD_SET(s->sock_fd, &fds);

    /* Wait until the socket becomes ready */
    PySSL_BEGIN_ALLOW_THREADS
    nfds = Py_SAFE_DOWNCAST(s->sock_fd+1, SOCKET_T, int);
    if (writing)
        rc = select(nfds, NULL, &fds, NULL, &tv);
    else
        rc = select(nfds, &fds, NULL, NULL, &tv);
    PySSL_END_ALLOW_THREADS
#endif

    /* Return SOCKET_TIMED_OUT on timeout, SOCKET_OPERATION_OK otherwise
       (when we are able to write or when there's something to read) */
    return rc == 0 ? SOCKET_HAS_TIMED_OUT : SOCKET_OPERATION_OK;
}

/*[clinic input]
<<<<<<< HEAD
_ssl._SSLSocket.uses_ktls_for_send

Check if the Kernel TLS data-path is used for sending.
[clinic start generated code]*/

static PyObject *
_ssl__SSLSocket_uses_ktls_for_send_impl(PySSLSocket *self)
/*[clinic end generated code: output=f9d95fbefceb5068 input=604d98b67c65e8a7]*/
{
#ifdef BIO_get_ktls_send
    int uses = BIO_get_ktls_send(SSL_get_wbio(self->ssl));
    return PyBool_FromLong((long)uses);
#else
    return Py_False;
#endif
}

/*[clinic input]
_ssl._SSLSocket.uses_ktls_for_read

Check if the Kernel TLS data-path is used for receiving.
[clinic start generated code]*/

static PyObject *
_ssl__SSLSocket_uses_ktls_for_read_impl(PySSLSocket *self)
/*[clinic end generated code: output=140a75033c8316a6 input=0296846b94a57932]*/
{
#ifdef BIO_get_ktls_recv
    int uses = BIO_get_ktls_recv(SSL_get_rbio(self->ssl));
    return PyBool_FromLong((long)uses);
#else
    return Py_False;
#endif
}

#ifdef BIO_get_ktls_send
/*[clinic input]
_ssl._SSLSocket.sendfile
    fd: int
    offset: Py_off_t
    size: size_t
    flags: int = 0
    /

Write size bytes from offset in the file descriptor fd to the SSL connection.

This method uses the zero-copy technique and returns the number of bytes
written. It should be called only when Kernel TLS is used for sending data in
the connection.

The meaning of flags is platform dependent.
[clinic start generated code]*/

static PyObject *
_ssl__SSLSocket_sendfile_impl(PySSLSocket *self, int fd, Py_off_t offset,
                              size_t size, int flags)
/*[clinic end generated code: output=0c6815b0719ca8d5 input=f09170aab5a44ec0]*/
{
    Py_ssize_t retval;
    int sockstate;
    _PySSLError err;
    int nonblocking;
    PySocketSockObject *sock = GET_SOCKET(self);
    PyTime_t timeout, deadline = 0;
    int has_timeout;

    if (sock != NULL) {
        if (((PyObject*)sock) == Py_None) {
            _setSSLError(get_state_sock(self),
                         "Underlying socket connection gone",
                         PY_SSL_ERROR_NO_SOCKET, __FILE__, __LINE__);
            return NULL;
        }
        Py_INCREF(sock);
    }

    if (sock != NULL) {
        /* just in case the blocking state of the socket has been changed */
        nonblocking = (sock->sock_timeout >= 0);
        BIO_set_nbio(SSL_get_rbio(self->ssl), nonblocking);
        BIO_set_nbio(SSL_get_wbio(self->ssl), nonblocking);
    }

    timeout = GET_SOCKET_TIMEOUT(sock);
    has_timeout = (timeout > 0);
    if (has_timeout) {
        deadline = _PyDeadline_Init(timeout);
    }

    sockstate = PySSL_select(sock, 1, timeout);
    if (sockstate == SOCKET_HAS_TIMED_OUT) {
        PyErr_SetString(PyExc_TimeoutError,
                        "The write operation timed out");
        goto error;
    } else if (sockstate == SOCKET_HAS_BEEN_CLOSED) {
        PyErr_SetString(get_state_sock(self)->PySSLErrorObject,
                        "Underlying socket has been closed.");
        goto error;
    } else if (sockstate == SOCKET_TOO_LARGE_FOR_SELECT) {
        PyErr_SetString(get_state_sock(self)->PySSLErrorObject,
                        "Underlying socket too large for select().");
        goto error;
    }

    do {
        PySSL_BEGIN_ALLOW_THREADS
        retval = SSL_sendfile(self->ssl, fd, (off_t)offset, size, flags);
        err = _PySSL_errno(retval < 0, self->ssl, (int)retval);
        PySSL_END_ALLOW_THREADS
        self->err = err;

        if (PyErr_CheckSignals())
            goto error;

        if (has_timeout) {
            timeout = _PyDeadline_Get(deadline);
        }

        if (err.ssl == SSL_ERROR_WANT_READ) {
            sockstate = PySSL_select(sock, 0, timeout);
        } else if (err.ssl == SSL_ERROR_WANT_WRITE) {
            sockstate = PySSL_select(sock, 1, timeout);
        } else {
            sockstate = SOCKET_OPERATION_OK;
        }

        if (sockstate == SOCKET_HAS_TIMED_OUT) {
            PyErr_SetString(PyExc_TimeoutError,
                            "The sendfile operation timed out");
            goto error;
        } else if (sockstate == SOCKET_HAS_BEEN_CLOSED) {
            PyErr_SetString(get_state_sock(self)->PySSLErrorObject,
                            "Underlying socket has been closed.");
            goto error;
        } else if (sockstate == SOCKET_IS_NONBLOCKING) {
            break;
        }
    } while (err.ssl == SSL_ERROR_WANT_READ ||
             err.ssl == SSL_ERROR_WANT_WRITE);

    if (err.ssl == SSL_ERROR_SSL
        && ERR_GET_REASON(ERR_peek_error()) == SSL_R_UNINITIALIZED) {
        /* OpenSSL fails to return SSL_ERROR_SYSCALL if an error
         * happens in sendfile(), and returns SSL_ERROR_SSL with
         * SSL_R_UNINITIALIZED reason instead. */
        _setSSLError(get_state_sock(self),
                     "Some I/O error occurred in sendfile()",
                     PY_SSL_ERROR_SYSCALL, __FILE__, __LINE__);
        goto error;
    }
    Py_XDECREF(sock);
    if (retval < 0)
        return PySSL_SetError(self, __FILE__, __LINE__);
    if (PySSL_ChainExceptions(self) < 0)
        return NULL;
    return PyLong_FromSize_t(retval);
error:
    Py_XDECREF(sock);
    PySSL_ChainExceptions(self);
    return NULL;
}
#endif /* BIO_get_ktls_send */

/*[clinic input]
=======
@critical_section
>>>>>>> 64173cd6
_ssl._SSLSocket.write
    b: Py_buffer
    /

Writes the bytes-like object b into the SSL object.

Returns the number of bytes written.
[clinic start generated code]*/

static PyObject *
_ssl__SSLSocket_write_impl(PySSLSocket *self, Py_buffer *b)
/*[clinic end generated code: output=aa7a6be5527358d8 input=967b5feeae641a26]*/
{
    size_t count = 0;
    int retval;
    int sockstate;
    _PySSLError err;
    int nonblocking;
    PySocketSockObject *sock = GET_SOCKET(self);
    PyTime_t timeout, deadline = 0;
    int has_timeout;

    if (sock != NULL) {
        if (((PyObject*)sock) == Py_None) {
            _setSSLError(get_state_sock(self),
                         "Underlying socket connection gone",
                         PY_SSL_ERROR_NO_SOCKET, __FILE__, __LINE__);
            return NULL;
        }
        Py_INCREF(sock);
    }

    if (sock != NULL) {
        /* just in case the blocking state of the socket has been changed */
        nonblocking = (sock->sock_timeout >= 0);
        BIO_set_nbio(SSL_get_rbio(self->ssl), nonblocking);
        BIO_set_nbio(SSL_get_wbio(self->ssl), nonblocking);
    }

    timeout = GET_SOCKET_TIMEOUT(sock);
    has_timeout = (timeout > 0);
    if (has_timeout) {
        deadline = _PyDeadline_Init(timeout);
    }

    sockstate = PySSL_select(sock, 1, timeout);
    if (sockstate == SOCKET_HAS_TIMED_OUT) {
        PyErr_SetString(PyExc_TimeoutError,
                        "The write operation timed out");
        goto error;
    } else if (sockstate == SOCKET_HAS_BEEN_CLOSED) {
        PyErr_SetString(get_state_sock(self)->PySSLErrorObject,
                        "Underlying socket has been closed.");
        goto error;
    } else if (sockstate == SOCKET_TOO_LARGE_FOR_SELECT) {
        PyErr_SetString(get_state_sock(self)->PySSLErrorObject,
                        "Underlying socket too large for select().");
        goto error;
    }

    do {
        PySSL_BEGIN_ALLOW_THREADS
        retval = SSL_write_ex(self->ssl, b->buf, (size_t)b->len, &count);
        err = _PySSL_errno(retval == 0, self->ssl, retval);
        PySSL_END_ALLOW_THREADS
        self->err = err;

        if (PyErr_CheckSignals())
            goto error;

        if (has_timeout) {
            timeout = _PyDeadline_Get(deadline);
        }

        if (err.ssl == SSL_ERROR_WANT_READ) {
            sockstate = PySSL_select(sock, 0, timeout);
        } else if (err.ssl == SSL_ERROR_WANT_WRITE) {
            sockstate = PySSL_select(sock, 1, timeout);
        } else {
            sockstate = SOCKET_OPERATION_OK;
        }

        if (sockstate == SOCKET_HAS_TIMED_OUT) {
            PyErr_SetString(PyExc_TimeoutError,
                            "The write operation timed out");
            goto error;
        } else if (sockstate == SOCKET_HAS_BEEN_CLOSED) {
            PyErr_SetString(get_state_sock(self)->PySSLErrorObject,
                            "Underlying socket has been closed.");
            goto error;
        } else if (sockstate == SOCKET_IS_NONBLOCKING) {
            break;
        }
    } while (err.ssl == SSL_ERROR_WANT_READ ||
             err.ssl == SSL_ERROR_WANT_WRITE);

    Py_XDECREF(sock);
    if (retval == 0)
        return PySSL_SetError(self, __FILE__, __LINE__);
    if (PySSL_ChainExceptions(self) < 0)
        return NULL;
    return PyLong_FromSize_t(count);
error:
    Py_XDECREF(sock);
    PySSL_ChainExceptions(self);
    return NULL;
}

/*[clinic input]
@critical_section
_ssl._SSLSocket.pending

Returns the number of already decrypted bytes available for read, pending on the connection.
[clinic start generated code]*/

static PyObject *
_ssl__SSLSocket_pending_impl(PySSLSocket *self)
/*[clinic end generated code: output=983d9fecdc308a83 input=32ab982a254e8866]*/
{
    int count = 0;
    _PySSLError err;

    PySSL_BEGIN_ALLOW_THREADS
    count = SSL_pending(self->ssl);
    err = _PySSL_errno(count < 0, self->ssl, count);
    PySSL_END_ALLOW_THREADS
    self->err = err;

    if (count < 0)
        return PySSL_SetError(self, __FILE__, __LINE__);
    else
        return PyLong_FromLong(count);
}

/*[clinic input]
@critical_section
_ssl._SSLSocket.read
    size as len: Py_ssize_t
    [
    buffer: Py_buffer(accept={rwbuffer})
    ]
    /

Read up to size bytes from the SSL socket.
[clinic start generated code]*/

static PyObject *
_ssl__SSLSocket_read_impl(PySSLSocket *self, Py_ssize_t len,
                          int group_right_1, Py_buffer *buffer)
/*[clinic end generated code: output=49b16e6406023734 input=80ed30436df01a71]*/
{
    PyObject *dest = NULL;
    char *mem;
    size_t count = 0;
    int retval;
    int sockstate;
    _PySSLError err;
    int nonblocking;
    PySocketSockObject *sock = GET_SOCKET(self);
    PyTime_t timeout, deadline = 0;
    int has_timeout;

    if (!group_right_1 && len < 0) {
        PyErr_SetString(PyExc_ValueError, "size should not be negative");
        return NULL;
    }

    if (sock != NULL) {
        if (((PyObject*)sock) == Py_None) {
            _setSSLError(get_state_sock(self),
                         "Underlying socket connection gone",
                         PY_SSL_ERROR_NO_SOCKET, __FILE__, __LINE__);
            return NULL;
        }
        Py_INCREF(sock);
    }

    if (!group_right_1) {
        dest = PyBytes_FromStringAndSize(NULL, len);
        if (dest == NULL)
            goto error;
        if (len == 0) {
            Py_XDECREF(sock);
            return dest;
        }
        mem = PyBytes_AS_STRING(dest);
    }
    else {
        mem = buffer->buf;
        if (len <= 0 || len > buffer->len) {
            len = (int) buffer->len;
            if (buffer->len != len) {
                PyErr_SetString(PyExc_OverflowError,
                                "maximum length can't fit in a C 'int'");
                goto error;
            }
            if (len == 0) {
                count = 0;
                goto done;
            }
        }
    }

    if (sock != NULL) {
        /* just in case the blocking state of the socket has been changed */
        nonblocking = (sock->sock_timeout >= 0);
        BIO_set_nbio(SSL_get_rbio(self->ssl), nonblocking);
        BIO_set_nbio(SSL_get_wbio(self->ssl), nonblocking);
    }

    timeout = GET_SOCKET_TIMEOUT(sock);
    has_timeout = (timeout > 0);
    if (has_timeout)
        deadline = _PyDeadline_Init(timeout);

    do {
        PySSL_BEGIN_ALLOW_THREADS
        retval = SSL_read_ex(self->ssl, mem, (size_t)len, &count);
        err = _PySSL_errno(retval == 0, self->ssl, retval);
        PySSL_END_ALLOW_THREADS
        self->err = err;

        if (PyErr_CheckSignals())
            goto error;

        if (has_timeout) {
            timeout = _PyDeadline_Get(deadline);
        }

        if (err.ssl == SSL_ERROR_WANT_READ) {
            sockstate = PySSL_select(sock, 0, timeout);
        } else if (err.ssl == SSL_ERROR_WANT_WRITE) {
            sockstate = PySSL_select(sock, 1, timeout);
        } else if (err.ssl == SSL_ERROR_ZERO_RETURN &&
                   SSL_get_shutdown(self->ssl) == SSL_RECEIVED_SHUTDOWN)
        {
            count = 0;
            goto done;
        }
        else
            sockstate = SOCKET_OPERATION_OK;

        if (sockstate == SOCKET_HAS_TIMED_OUT) {
            PyErr_SetString(PyExc_TimeoutError,
                            "The read operation timed out");
            goto error;
        } else if (sockstate == SOCKET_IS_NONBLOCKING) {
            break;
        }
    } while (err.ssl == SSL_ERROR_WANT_READ ||
             err.ssl == SSL_ERROR_WANT_WRITE);

    if (retval == 0) {
        PySSL_SetError(self, __FILE__, __LINE__);
        goto error;
    }
    if (self->exc != NULL)
        goto error;

done:
    Py_XDECREF(sock);
    if (!group_right_1) {
        _PyBytes_Resize(&dest, count);
        return dest;
    }
    else {
        return PyLong_FromSize_t(count);
    }

error:
    PySSL_ChainExceptions(self);
    Py_XDECREF(sock);
    if (!group_right_1)
        Py_XDECREF(dest);
    return NULL;
}

/*[clinic input]
@critical_section
_ssl._SSLSocket.shutdown

Does the SSL shutdown handshake with the remote end.
[clinic start generated code]*/

static PyObject *
_ssl__SSLSocket_shutdown_impl(PySSLSocket *self)
/*[clinic end generated code: output=ca1aa7ed9d25ca42 input=98d9635cd4e16514]*/
{
    _PySSLError err;
    int sockstate, nonblocking, ret;
    int zeros = 0;
    PySocketSockObject *sock = GET_SOCKET(self);
    PyTime_t timeout, deadline = 0;
    int has_timeout;

    if (sock != NULL) {
        /* Guard against closed socket */
        if ((((PyObject*)sock) == Py_None) || (sock->sock_fd == INVALID_SOCKET)) {
            _setSSLError(get_state_sock(self),
                         "Underlying socket connection gone",
                         PY_SSL_ERROR_NO_SOCKET, __FILE__, __LINE__);
            return NULL;
        }
        Py_INCREF(sock);

        /* Just in case the blocking state of the socket has been changed */
        nonblocking = (sock->sock_timeout >= 0);
        BIO_set_nbio(SSL_get_rbio(self->ssl), nonblocking);
        BIO_set_nbio(SSL_get_wbio(self->ssl), nonblocking);
    }

    timeout = GET_SOCKET_TIMEOUT(sock);
    has_timeout = (timeout > 0);
    if (has_timeout) {
        deadline = _PyDeadline_Init(timeout);
    }

    while (1) {
        PySSL_BEGIN_ALLOW_THREADS
        /* Disable read-ahead so that unwrap can work correctly.
         * Otherwise OpenSSL might read in too much data,
         * eating clear text data that happens to be
         * transmitted after the SSL shutdown.
         * Should be safe to call repeatedly every time this
         * function is used and the shutdown_seen_zero != 0
         * condition is met.
         */
        if (self->shutdown_seen_zero)
            SSL_set_read_ahead(self->ssl, 0);
        ret = SSL_shutdown(self->ssl);
        err = _PySSL_errno(ret < 0, self->ssl, ret);
        PySSL_END_ALLOW_THREADS
        self->err = err;

        /* If err == 1, a secure shutdown with SSL_shutdown() is complete */
        if (ret > 0)
            break;
        if (ret == 0) {
            /* Don't loop endlessly; instead preserve legacy
               behaviour of trying SSL_shutdown() only twice.
               This looks necessary for OpenSSL < 0.9.8m */
            if (++zeros > 1)
                break;
            /* Shutdown was sent, now try receiving */
            self->shutdown_seen_zero = 1;
            continue;
        }

        if (has_timeout) {
            timeout = _PyDeadline_Get(deadline);
        }

        /* Possibly retry shutdown until timeout or failure */
        if (err.ssl == SSL_ERROR_WANT_READ)
            sockstate = PySSL_select(sock, 0, timeout);
        else if (err.ssl == SSL_ERROR_WANT_WRITE)
            sockstate = PySSL_select(sock, 1, timeout);
        else
            break;

        if (sockstate == SOCKET_HAS_TIMED_OUT) {
            if (err.ssl == SSL_ERROR_WANT_READ)
                PyErr_SetString(PyExc_TimeoutError,
                                "The read operation timed out");
            else
                PyErr_SetString(PyExc_TimeoutError,
                                "The write operation timed out");
            goto error;
        }
        else if (sockstate == SOCKET_TOO_LARGE_FOR_SELECT) {
            PyErr_SetString(get_state_sock(self)->PySSLErrorObject,
                            "Underlying socket too large for select().");
            goto error;
        }
        else if (sockstate != SOCKET_OPERATION_OK)
            /* Retain the SSL error code */
            break;
    }
    if (ret < 0) {
        Py_XDECREF(sock);
        PySSL_SetError(self, __FILE__, __LINE__);
        return NULL;
    }
    if (self->exc != NULL)
        goto error;
    if (sock)
        /* It's already INCREF'ed */
        return (PyObject *) sock;
    else
        Py_RETURN_NONE;

error:
    Py_XDECREF(sock);
    PySSL_ChainExceptions(self);
    return NULL;
}

/*[clinic input]
@critical_section
_ssl._SSLSocket.get_channel_binding
   cb_type: str = "tls-unique"

Get channel binding data for current connection.

Raise ValueError if the requested `cb_type` is not supported.  Return bytes
of the data or None if the data is not available (e.g. before the handshake).
Only 'tls-unique' channel binding data from RFC 5929 is supported.
[clinic start generated code]*/

static PyObject *
_ssl__SSLSocket_get_channel_binding_impl(PySSLSocket *self,
                                         const char *cb_type)
/*[clinic end generated code: output=34bac9acb6a61d31 input=e008004fc08744db]*/
{
    char buf[PySSL_CB_MAXLEN];
    size_t len;

    if (strcmp(cb_type, "tls-unique") == 0) {
        if (SSL_session_reused(self->ssl) ^ !self->socket_type) {
            /* if session is resumed XOR we are the client */
            len = SSL_get_finished(self->ssl, buf, PySSL_CB_MAXLEN);
        }
        else {
            /* if a new session XOR we are the server */
            len = SSL_get_peer_finished(self->ssl, buf, PySSL_CB_MAXLEN);
        }
    }
    else {
        PyErr_Format(
            PyExc_ValueError,
            "'%s' channel binding type not implemented",
            cb_type
        );
        return NULL;
    }

    /* It cannot be negative in current OpenSSL version as of July 2011 */
    if (len == 0)
        Py_RETURN_NONE;

    return PyBytes_FromStringAndSize(buf, len);
}

/*[clinic input]
@critical_section
_ssl._SSLSocket.verify_client_post_handshake

Initiate TLS 1.3 post-handshake authentication
[clinic start generated code]*/

static PyObject *
_ssl__SSLSocket_verify_client_post_handshake_impl(PySSLSocket *self)
/*[clinic end generated code: output=532147f3b1341425 input=42b5bb1f0981eda1]*/
{
#if defined(PySSL_HAVE_POST_HS_AUTH)
    int err = SSL_verify_client_post_handshake(self->ssl);
    if (err == 0)
        return _setSSLError(get_state_sock(self), NULL, 0, __FILE__, __LINE__);
    else
        Py_RETURN_NONE;
#else
    PyErr_SetString(PyExc_NotImplementedError,
                    "Post-handshake auth is not supported by your "
                    "OpenSSL version.");
    return NULL;
#endif
}

/*[clinic input]
@critical_section
@getter
_ssl._SSLSocket.session

The underlying SSLSession object.
[clinic start generated code]*/

static PyObject *
_ssl__SSLSocket_session_get_impl(PySSLSocket *self)
/*[clinic end generated code: output=a5cd5755b35da670 input=d427318604244bf8]*/
{
    /* get_session can return sessions from a server-side connection,
     * it does not check for handshake done or client socket. */
    PySSLSession *pysess;
    SSL_SESSION *session;

    session = SSL_get1_session(self->ssl);
    if (session == NULL) {
        Py_RETURN_NONE;
    }
    pysess = PyObject_GC_New(PySSLSession, self->ctx->state->PySSLSession_Type);
    if (pysess == NULL) {
        // It's not possible for another thread to access this, so
        // we don't need to lock it.
        SSL_SESSION_free(session);
        return NULL;
    }

    assert(self->ctx);
    pysess->ctx = (PySSLContext*)Py_NewRef(self->ctx);
    pysess->session = session;
    PyObject_GC_Track(pysess);
    return (PyObject *)pysess;
}

/*[clinic input]
@critical_section
@setter
_ssl._SSLSocket.session
[clinic start generated code]*/

static int
_ssl__SSLSocket_session_set_impl(PySSLSocket *self, PyObject *value)
/*[clinic end generated code: output=a3fa2ddd7c2d54a2 input=5fa5f921640db98b]*/
{
    PySSLSession *pysess;

    if (!Py_IS_TYPE(value, get_state_sock(self)->PySSLSession_Type)) {
        PyErr_SetString(PyExc_TypeError, "Value is not a SSLSession.");
        return -1;
    }
    pysess = (PySSLSession *)value;

    if (self->ctx->ctx != pysess->ctx->ctx) {
        PyErr_SetString(PyExc_ValueError,
                        "Session refers to a different SSLContext.");
        return -1;
    }
    if (self->socket_type != PY_SSL_CLIENT) {
        PyErr_SetString(PyExc_ValueError,
                        "Cannot set session for server-side SSLSocket.");
        return -1;
    }
    if (SSL_is_init_finished(self->ssl)) {
        PyErr_SetString(PyExc_ValueError,
                        "Cannot set session after handshake.");
        return -1;
    }

    if (SSL_set_session(self->ssl, pysess->session) == 0) {
        _setSSLError(get_state_sock(self), NULL, 0, __FILE__, __LINE__);
        return -1;
    }
    return 0;
}

/*[clinic input]
@critical_section
@getter
_ssl._SSLSocket.session_reused

Was the client session reused during handshake?
[clinic start generated code]*/

static PyObject *
_ssl__SSLSocket_session_reused_get_impl(PySSLSocket *self)
/*[clinic end generated code: output=c8916909bcb80893 input=cec8bfec73a4461e]*/
{
    int res = SSL_session_reused(self->ssl);
    return res ? Py_True : Py_False;
}

static PyGetSetDef ssl_getsetlist[] = {
    _SSL__SSLSOCKET_CONTEXT_GETSETDEF
    _SSL__SSLSOCKET_SERVER_SIDE_GETSETDEF
    _SSL__SSLSOCKET_SERVER_HOSTNAME_GETSETDEF
    _SSL__SSLSOCKET_OWNER_GETSETDEF
    _SSL__SSLSOCKET_SESSION_GETSETDEF
    _SSL__SSLSOCKET_SESSION_REUSED_GETSETDEF
    {NULL},            /* sentinel */
};

static PyMethodDef PySSLMethods[] = {
    _SSL__SSLSOCKET_DO_HANDSHAKE_METHODDEF
    _SSL__SSLSOCKET_USES_KTLS_FOR_SEND_METHODDEF
    _SSL__SSLSOCKET_USES_KTLS_FOR_READ_METHODDEF
    _SSL__SSLSOCKET_SENDFILE_METHODDEF
    _SSL__SSLSOCKET_WRITE_METHODDEF
    _SSL__SSLSOCKET_READ_METHODDEF
    _SSL__SSLSOCKET_PENDING_METHODDEF
    _SSL__SSLSOCKET_GETPEERCERT_METHODDEF
    _SSL__SSLSOCKET_GET_CHANNEL_BINDING_METHODDEF
    _SSL__SSLSOCKET_CIPHER_METHODDEF
    _SSL__SSLSOCKET_SHARED_CIPHERS_METHODDEF
    _SSL__SSLSOCKET_VERSION_METHODDEF
    _SSL__SSLSOCKET_SELECTED_ALPN_PROTOCOL_METHODDEF
    _SSL__SSLSOCKET_COMPRESSION_METHODDEF
    _SSL__SSLSOCKET_SHUTDOWN_METHODDEF
    _SSL__SSLSOCKET_VERIFY_CLIENT_POST_HANDSHAKE_METHODDEF
    _SSL__SSLSOCKET_GET_UNVERIFIED_CHAIN_METHODDEF
    _SSL__SSLSOCKET_GET_VERIFIED_CHAIN_METHODDEF
    {NULL, NULL}
};

static PyType_Slot PySSLSocket_slots[] = {
    {Py_tp_methods, PySSLMethods},
    {Py_tp_getset, ssl_getsetlist},
    {Py_tp_dealloc, PySSL_dealloc},
    {Py_tp_traverse, PySSL_traverse},
    {Py_tp_clear, PySSL_clear},
    {0, 0},
};

static PyType_Spec PySSLSocket_spec = {
    .name = "_ssl._SSLSocket",
    .basicsize = sizeof(PySSLSocket),
    .flags = (Py_TPFLAGS_DEFAULT | Py_TPFLAGS_IMMUTABLETYPE |
              Py_TPFLAGS_HAVE_GC | Py_TPFLAGS_DISALLOW_INSTANTIATION),
    .slots = PySSLSocket_slots,
};

/*
 * _SSLContext objects
 */

static int
_set_verify_mode(PySSLContext *self, enum py_ssl_cert_requirements n)
{
    int mode;

    switch(n) {
    case PY_SSL_CERT_NONE:
        mode = SSL_VERIFY_NONE;
        break;
    case PY_SSL_CERT_OPTIONAL:
        mode = SSL_VERIFY_PEER;
        break;
    case PY_SSL_CERT_REQUIRED:
        mode = SSL_VERIFY_PEER | SSL_VERIFY_FAIL_IF_NO_PEER_CERT;
        break;
    default:
         PyErr_SetString(PyExc_ValueError,
                        "invalid value for verify_mode");
        return -1;
    }

    /* bpo-37428: newPySSLSocket() sets SSL_VERIFY_POST_HANDSHAKE flag for
     * server sockets and SSL_set_post_handshake_auth() for client. */

    SSL_CTX_set_verify(self->ctx, mode, NULL);
    return 0;
}

/*[clinic input]
@critical_section
@classmethod
_ssl._SSLContext.__new__
    protocol as proto_version: int
    /
[clinic start generated code]*/

static PyObject *
_ssl__SSLContext_impl(PyTypeObject *type, int proto_version)
/*[clinic end generated code: output=2cf0d7a0741b6bd1 input=6fc79e62ae9d143c]*/
{
    PySSLContext *self;
    uint64_t options;
    const SSL_METHOD *method = NULL;
    SSL_CTX *ctx = NULL;
    X509_VERIFY_PARAM *params;
    int result;

   /* slower approach, walk MRO and get borrowed reference to module.
    * PyType_GetModuleByDef is required for SSLContext subclasses */
    PyObject *module = PyType_GetModuleByDef(type, &_sslmodule_def);
    if (module == NULL) {
        PyErr_SetString(PyExc_RuntimeError,
                        "Cannot find internal module state");
        return NULL;
    }

    switch(proto_version) {
#if defined(SSL3_VERSION) && !defined(OPENSSL_NO_SSL3)
    case PY_SSL_VERSION_SSL3:
        PY_SSL_DEPRECATED("ssl.PROTOCOL_SSLv3 is deprecated", 2, NULL);
        method = SSLv3_method();
        break;
#endif
#if (defined(TLS1_VERSION) && \
        !defined(OPENSSL_NO_TLS1) && \
        !defined(OPENSSL_NO_TLS1_METHOD))
    case PY_SSL_VERSION_TLS1:
        PY_SSL_DEPRECATED("ssl.PROTOCOL_TLSv1 is deprecated", 2, NULL);
        method = TLSv1_method();
        break;
#endif
#if (defined(TLS1_1_VERSION) && \
        !defined(OPENSSL_NO_TLS1_1) && \
        !defined(OPENSSL_NO_TLS1_1_METHOD))
    case PY_SSL_VERSION_TLS1_1:
        PY_SSL_DEPRECATED("ssl.PROTOCOL_TLSv1_1 is deprecated", 2, NULL);
        method = TLSv1_1_method();
        break;
#endif
#if (defined(TLS1_2_VERSION) && \
        !defined(OPENSSL_NO_TLS1_2) && \
        !defined(OPENSSL_NO_TLS1_2_METHOD))
    case PY_SSL_VERSION_TLS1_2:
        PY_SSL_DEPRECATED("ssl.PROTOCOL_TLSv1_2 is deprecated", 2, NULL);
        method = TLSv1_2_method();
        break;
#endif
    case PY_SSL_VERSION_TLS:
        PY_SSL_DEPRECATED("ssl.PROTOCOL_TLS is deprecated", 2, NULL);
        method = TLS_method();
        break;
    case PY_SSL_VERSION_TLS_CLIENT:
        method = TLS_client_method();
        break;
    case PY_SSL_VERSION_TLS_SERVER:
        method = TLS_server_method();
        break;
    default:
        method = NULL;
    }

    if (method == NULL) {
        PyErr_Format(PyExc_ValueError,
                     "invalid or unsupported protocol version %i",
                     proto_version);
        return NULL;
    }

    // This is the constructor, no need to lock it, because
    // no other thread can be touching this object yet.
    // (Technically, we can't even lock if we wanted to, as the
    // lock hasn't been initialized yet.)
    PySSL_BEGIN_ALLOW_THREADS
    ctx = SSL_CTX_new(method);
    PySSL_END_ALLOW_THREADS

    if (ctx == NULL) {
        _setSSLError(get_ssl_state(module), NULL, 0, __FILE__, __LINE__);
        return NULL;
    }

    assert(type != NULL && type->tp_alloc != NULL);
    self = (PySSLContext *) type->tp_alloc(type, 0);
    if (self == NULL) {
        SSL_CTX_free(ctx);
        return NULL;
    }
    self->ctx = ctx;
    self->hostflags = X509_CHECK_FLAG_NO_PARTIAL_WILDCARDS;
    self->protocol = proto_version;
    self->msg_cb = NULL;
    self->keylog_filename = NULL;
    self->keylog_bio = NULL;
    self->alpn_protocols = NULL;
    self->set_sni_cb = NULL;
    self->state = get_ssl_state(module);
#ifndef OPENSSL_NO_PSK
    self->psk_client_callback = NULL;
    self->psk_server_callback = NULL;
#endif

    /* Don't check host name by default */
    if (proto_version == PY_SSL_VERSION_TLS_CLIENT) {
        self->check_hostname = 1;
        if (_set_verify_mode(self, PY_SSL_CERT_REQUIRED) == -1) {
            Py_DECREF(self);
            return NULL;
        }
    } else {
        self->check_hostname = 0;
        if (_set_verify_mode(self, PY_SSL_CERT_NONE) == -1) {
            Py_DECREF(self);
            return NULL;
        }
    }
    /* Defaults */
    options = SSL_OP_ALL & ~SSL_OP_DONT_INSERT_EMPTY_FRAGMENTS;
    if (proto_version != PY_SSL_VERSION_SSL2)
        options |= SSL_OP_NO_SSLv2;
    if (proto_version != PY_SSL_VERSION_SSL3)
        options |= SSL_OP_NO_SSLv3;
    /* Minimal security flags for server and client side context.
     * Client sockets ignore server-side parameters. */
#ifdef SSL_OP_NO_COMPRESSION
    options |= SSL_OP_NO_COMPRESSION;
#endif
#ifdef SSL_OP_CIPHER_SERVER_PREFERENCE
    options |= SSL_OP_CIPHER_SERVER_PREFERENCE;
#endif
#ifdef SSL_OP_SINGLE_DH_USE
    options |= SSL_OP_SINGLE_DH_USE;
#endif
#ifdef SSL_OP_SINGLE_ECDH_USE
    options |= SSL_OP_SINGLE_ECDH_USE;
#endif
    SSL_CTX_set_options(self->ctx, options);

    /* A bare minimum cipher list without completely broken cipher suites.
     * It's far from perfect but gives users a better head start. */
    if (proto_version != PY_SSL_VERSION_SSL2) {
#if PY_SSL_DEFAULT_CIPHERS == 2
        /* stick to OpenSSL's default settings */
        result = 1;
#else
        result = SSL_CTX_set_cipher_list(ctx, PY_SSL_DEFAULT_CIPHER_STRING);
#endif
    } else {
        /* SSLv2 needs MD5 */
        result = SSL_CTX_set_cipher_list(ctx, "HIGH:!aNULL:!eNULL");
    }
    if (result == 0) {
        ERR_clear_error();
        PyErr_SetString(get_state_ctx(self)->PySSLErrorObject,
                        "No cipher can be selected.");
        goto error;
    }
#ifdef PY_SSL_MIN_PROTOCOL
    switch(proto_version) {
    case PY_SSL_VERSION_TLS:
    case PY_SSL_VERSION_TLS_CLIENT:
    case PY_SSL_VERSION_TLS_SERVER:
        result = SSL_CTX_set_min_proto_version(ctx, PY_SSL_MIN_PROTOCOL);
        if (result == 0) {
            PyErr_Format(PyExc_ValueError,
                         "Failed to set minimum protocol 0x%x",
                          PY_SSL_MIN_PROTOCOL);
            goto error;
        }
        break;
    default:
        break;
    }
#endif

    /* Set SSL_MODE_RELEASE_BUFFERS. This potentially greatly reduces memory
       usage for no cost at all. */
    SSL_CTX_set_mode(self->ctx, SSL_MODE_RELEASE_BUFFERS);

    params = SSL_CTX_get0_param(self->ctx);
    /* Improve trust chain building when cross-signed intermediate
       certificates are present. See https://bugs.python.org/issue23476. */
    X509_VERIFY_PARAM_set_flags(params, X509_V_FLAG_TRUSTED_FIRST);
    X509_VERIFY_PARAM_set_hostflags(params, self->hostflags);

#if defined(PySSL_HAVE_POST_HS_AUTH)
    self->post_handshake_auth = 0;
    SSL_CTX_set_post_handshake_auth(self->ctx, self->post_handshake_auth);
#endif

    return (PyObject *)self;
  error:
    Py_XDECREF(self);
    ERR_clear_error();
    return NULL;
}

static int
context_traverse(PySSLContext *self, visitproc visit, void *arg)
{
    Py_VISIT(self->set_sni_cb);
    Py_VISIT(self->msg_cb);
    Py_VISIT(Py_TYPE(self));
    return 0;
}

static int
context_clear(PySSLContext *self)
{
    Py_CLEAR(self->set_sni_cb);
    Py_CLEAR(self->msg_cb);
    Py_CLEAR(self->keylog_filename);
#ifndef OPENSSL_NO_PSK
    Py_CLEAR(self->psk_client_callback);
    Py_CLEAR(self->psk_server_callback);
#endif
    if (self->keylog_bio != NULL) {
        PySSL_BEGIN_ALLOW_THREADS
        BIO_free_all(self->keylog_bio);
        PySSL_END_ALLOW_THREADS
        self->keylog_bio = NULL;
    }
    return 0;
}

static void
context_dealloc(PySSLContext *self)
{
    PyTypeObject *tp = Py_TYPE(self);
    /* bpo-31095: UnTrack is needed before calling any callbacks */
    PyObject_GC_UnTrack(self);
    context_clear(self);
    SSL_CTX_free(self->ctx);
    PyMem_FREE(self->alpn_protocols);
    Py_TYPE(self)->tp_free(self);
    Py_DECREF(tp);
}

/*[clinic input]
@critical_section
_ssl._SSLContext.set_ciphers
    cipherlist: str
    /
[clinic start generated code]*/

static PyObject *
_ssl__SSLContext_set_ciphers_impl(PySSLContext *self, const char *cipherlist)
/*[clinic end generated code: output=3a3162f3557c0f3f input=40b583cded5c6ff9]*/
{
    int ret = SSL_CTX_set_cipher_list(self->ctx, cipherlist);
    if (ret == 0) {
        /* Clearing the error queue is necessary on some OpenSSL versions,
           otherwise the error will be reported again when another SSL call
           is done. */
        ERR_clear_error();
        PyErr_SetString(get_state_ctx(self)->PySSLErrorObject,
                        "No cipher can be selected.");
        return NULL;
    }
    Py_RETURN_NONE;
}

/*[clinic input]
@critical_section
_ssl._SSLContext.get_ciphers
[clinic start generated code]*/

static PyObject *
_ssl__SSLContext_get_ciphers_impl(PySSLContext *self)
/*[clinic end generated code: output=a56e4d68a406dfc4 input=d7fff51631a260ae]*/
{
    SSL *ssl = NULL;
    STACK_OF(SSL_CIPHER) *sk = NULL;
    const SSL_CIPHER *cipher;
    int i=0;
    PyObject *result = NULL, *dct;

    ssl = SSL_new(self->ctx);
    if (ssl == NULL) {
        _setSSLError(get_state_ctx(self), NULL, 0, __FILE__, __LINE__);
        goto exit;
    }
    sk = SSL_get_ciphers(ssl);

    result = PyList_New(sk_SSL_CIPHER_num(sk));
    if (result == NULL) {
        goto exit;
    }

    for (i = 0; i < sk_SSL_CIPHER_num(sk); i++) {
        cipher = sk_SSL_CIPHER_value(sk, i);
        dct = cipher_to_dict(cipher);
        if (dct == NULL) {
            Py_CLEAR(result);
            goto exit;
        }
        PyList_SET_ITEM(result, i, dct);
    }

  exit:
    if (ssl != NULL)
        SSL_free(ssl);
    return result;

}


static int
do_protocol_selection(int alpn, unsigned char **out, unsigned char *outlen,
                      const unsigned char *server_protocols, unsigned int server_protocols_len,
                      const unsigned char *client_protocols, unsigned int client_protocols_len)
{
    int ret;
    if (client_protocols == NULL) {
        client_protocols = (unsigned char *)"";
        client_protocols_len = 0;
    }
    if (server_protocols == NULL) {
        server_protocols = (unsigned char *)"";
        server_protocols_len = 0;
    }

    ret = SSL_select_next_proto(out, outlen,
                                server_protocols, server_protocols_len,
                                client_protocols, client_protocols_len);
    if (alpn && ret != OPENSSL_NPN_NEGOTIATED)
        return SSL_TLSEXT_ERR_NOACK;

    return SSL_TLSEXT_ERR_OK;
}

static int
_selectALPN_cb(SSL *s,
              const unsigned char **out, unsigned char *outlen,
              const unsigned char *client_protocols, unsigned int client_protocols_len,
              void *args)
{
    PySSLContext *ctx = (PySSLContext *)args;
    return do_protocol_selection(1, (unsigned char **)out, outlen,
                                 ctx->alpn_protocols, ctx->alpn_protocols_len,
                                 client_protocols, client_protocols_len);
}

/*[clinic input]
@critical_section
_ssl._SSLContext._set_alpn_protocols
    protos: Py_buffer
    /
[clinic start generated code]*/

static PyObject *
_ssl__SSLContext__set_alpn_protocols_impl(PySSLContext *self,
                                          Py_buffer *protos)
/*[clinic end generated code: output=87599a7f76651a9b input=b5096b186e49287d]*/
{
    if ((size_t)protos->len > UINT_MAX) {
        PyErr_Format(PyExc_OverflowError,
            "protocols longer than %u bytes", UINT_MAX);
        return NULL;
    }

    PyMem_Free(self->alpn_protocols);
    self->alpn_protocols = PyMem_Malloc(protos->len);
    if (!self->alpn_protocols) {
        return PyErr_NoMemory();
    }
    memcpy(self->alpn_protocols, protos->buf, protos->len);
    self->alpn_protocols_len = (unsigned int)protos->len;
    if (SSL_CTX_set_alpn_protos(self->ctx, self->alpn_protocols, self->alpn_protocols_len)) {
        return PyErr_NoMemory();
    }
    SSL_CTX_set_alpn_select_cb(self->ctx, _selectALPN_cb, self);

    Py_RETURN_NONE;
}

/*[clinic input]
@critical_section
@getter
_ssl._SSLContext.verify_mode
[clinic start generated code]*/

static PyObject *
_ssl__SSLContext_verify_mode_get_impl(PySSLContext *self)
/*[clinic end generated code: output=3e788736cc7229bc input=7e3c7f4454121d0a]*/
{
    /* ignore SSL_VERIFY_CLIENT_ONCE and SSL_VERIFY_POST_HANDSHAKE */
    int mask = (SSL_VERIFY_NONE | SSL_VERIFY_PEER |
                SSL_VERIFY_FAIL_IF_NO_PEER_CERT);
    int verify_mode = SSL_CTX_get_verify_mode(self->ctx);
    switch (verify_mode & mask) {
    case SSL_VERIFY_NONE:
        return PyLong_FromLong(PY_SSL_CERT_NONE);
    case SSL_VERIFY_PEER:
        return PyLong_FromLong(PY_SSL_CERT_OPTIONAL);
    case SSL_VERIFY_PEER | SSL_VERIFY_FAIL_IF_NO_PEER_CERT:
        return PyLong_FromLong(PY_SSL_CERT_REQUIRED);
    }
    PyErr_SetString(get_state_ctx(self)->PySSLErrorObject,
                    "invalid return value from SSL_CTX_get_verify_mode");
    return NULL;
}

/*[clinic input]
@critical_section
@setter
_ssl._SSLContext.verify_mode
[clinic start generated code]*/

static int
_ssl__SSLContext_verify_mode_set_impl(PySSLContext *self, PyObject *value)
/*[clinic end generated code: output=d698e16c58db3118 input=3ee60057c3a22378]*/
{
    int n;
    if (!PyArg_Parse(value, "i", &n))
        return -1;
    if (n == PY_SSL_CERT_NONE && self->check_hostname) {
        PyErr_SetString(PyExc_ValueError,
                        "Cannot set verify_mode to CERT_NONE when "
                        "check_hostname is enabled.");
        return -1;
    }
    return _set_verify_mode(self, n);
}

/*[clinic input]
@critical_section
@getter
_ssl._SSLContext.verify_flags
[clinic start generated code]*/

static PyObject *
_ssl__SSLContext_verify_flags_get_impl(PySSLContext *self)
/*[clinic end generated code: output=fbbf8ba28ad6e56e input=c1ec36d610b3f391]*/
{
    X509_VERIFY_PARAM *param;
    unsigned long flags;

    param = SSL_CTX_get0_param(self->ctx);
    flags = X509_VERIFY_PARAM_get_flags(param);
    return PyLong_FromUnsignedLong(flags);
}

/*[clinic input]
@critical_section
@setter
_ssl._SSLContext.verify_flags
[clinic start generated code]*/

static int
_ssl__SSLContext_verify_flags_set_impl(PySSLContext *self, PyObject *value)
/*[clinic end generated code: output=a3e3b2a0ce6c2e99 input=b2a0c42583d4f34e]*/
{
    X509_VERIFY_PARAM *param;
    unsigned long new_flags, flags, set, clear;

    if (!PyArg_Parse(value, "k", &new_flags))
        return -1;
    param = SSL_CTX_get0_param(self->ctx);
    flags = X509_VERIFY_PARAM_get_flags(param);
    clear = flags & ~new_flags;
    set = ~flags & new_flags;
    if (clear) {
        if (!X509_VERIFY_PARAM_clear_flags(param, clear)) {
            _setSSLError(get_state_ctx(self), NULL, 0, __FILE__, __LINE__);
            return -1;
        }
    }
    if (set) {
        if (!X509_VERIFY_PARAM_set_flags(param, set)) {
            _setSSLError(get_state_ctx(self), NULL, 0, __FILE__, __LINE__);
            return -1;
        }
    }
    return 0;
}

/* Getter and setter for protocol version */
static int
set_min_max_proto_version(PySSLContext *self, PyObject *arg, int what)
{
    long v;
    int result;

    if (!PyArg_Parse(arg, "l", &v))
        return -1;
    if (v > INT_MAX) {
        PyErr_SetString(PyExc_OverflowError, "Option is too long");
        return -1;
    }

    switch(self->protocol) {
    case PY_SSL_VERSION_TLS_CLIENT: _Py_FALLTHROUGH;
    case PY_SSL_VERSION_TLS_SERVER: _Py_FALLTHROUGH;
    case PY_SSL_VERSION_TLS:
        break;
    default:
        PyErr_SetString(
            PyExc_ValueError,
            "The context's protocol doesn't support modification of "
            "highest and lowest version."
        );
        return -1;
    }

    /* check for deprecations and supported values */
    switch(v) {
        case PY_PROTO_SSLv3:
            PY_SSL_DEPRECATED("ssl.TLSVersion.SSLv3 is deprecated", 2, -1);
            break;
        case PY_PROTO_TLSv1:
            PY_SSL_DEPRECATED("ssl.TLSVersion.TLSv1 is deprecated", 2, -1);
            break;
        case PY_PROTO_TLSv1_1:
            PY_SSL_DEPRECATED("ssl.TLSVersion.TLSv1_1 is deprecated", 2, -1);
            break;
        case PY_PROTO_MINIMUM_SUPPORTED:
        case PY_PROTO_MAXIMUM_SUPPORTED:
        case PY_PROTO_TLSv1_2:
        case PY_PROTO_TLSv1_3:
            /* ok */
            break;
        default:
            PyErr_Format(PyExc_ValueError,
                     "Unsupported TLS/SSL version 0x%x", v);
            return -1;
    }

    if (what == 0) {
        switch(v) {
        case PY_PROTO_MINIMUM_SUPPORTED:
            v = 0;
            break;
        case PY_PROTO_MAXIMUM_SUPPORTED:
            /* Emulate max for set_min_proto_version */
            v = PY_PROTO_MAXIMUM_AVAILABLE;
            break;
        default:
            break;
        }
        result = SSL_CTX_set_min_proto_version(self->ctx, v);
    }
    else {
        switch(v) {
        case PY_PROTO_MAXIMUM_SUPPORTED:
            v = 0;
            break;
        case PY_PROTO_MINIMUM_SUPPORTED:
            /* Emulate max for set_min_proto_version */
            v = PY_PROTO_MINIMUM_AVAILABLE;
            break;
        default:
            break;
        }
        result = SSL_CTX_set_max_proto_version(self->ctx, v);
    }
    if (result == 0) {
        PyErr_Format(PyExc_ValueError,
                     "Unsupported protocol version 0x%x", v);
        return -1;
    }
    return 0;
}

/*[clinic input]
@critical_section
@getter
_ssl._SSLContext.minimum_version
[clinic start generated code]*/

static PyObject *
_ssl__SSLContext_minimum_version_get_impl(PySSLContext *self)
/*[clinic end generated code: output=27fa8382276635ed input=6832821e7e974d40]*/
{
    int v = SSL_CTX_get_min_proto_version(self->ctx);
    if (v == 0) {
        v = PY_PROTO_MINIMUM_SUPPORTED;
    }
    return PyLong_FromLong(v);
}

/*[clinic input]
@critical_section
@setter
_ssl._SSLContext.minimum_version
[clinic start generated code]*/

static int
_ssl__SSLContext_minimum_version_set_impl(PySSLContext *self,
                                          PyObject *value)
/*[clinic end generated code: output=482e82f7372afb78 input=2c64724901a514b3]*/
{
    return set_min_max_proto_version(self, value, 0);
}

/*[clinic input]
@critical_section
@getter
_ssl._SSLContext.maximum_version
[clinic start generated code]*/

static PyObject *
_ssl__SSLContext_maximum_version_get_impl(PySSLContext *self)
/*[clinic end generated code: output=889249475112826a input=2b9e4c2d45f16b14]*/
{
    int v = SSL_CTX_get_max_proto_version(self->ctx);
    if (v == 0) {
        v = PY_PROTO_MAXIMUM_SUPPORTED;
    }
    return PyLong_FromLong(v);
}

/*[clinic input]
@critical_section
@setter
_ssl._SSLContext.maximum_version
[clinic start generated code]*/

static int
_ssl__SSLContext_maximum_version_set_impl(PySSLContext *self,
                                          PyObject *value)
/*[clinic end generated code: output=4c0eed3042ca20d5 input=fe27e9fbbeb73c89]*/
{
    return set_min_max_proto_version(self, value, 1);
}

/*[clinic input]
@critical_section
@getter
_ssl._SSLContext.num_tickets

Control the number of TLSv1.3 session tickets.
[clinic start generated code]*/

static PyObject *
_ssl__SSLContext_num_tickets_get_impl(PySSLContext *self)
/*[clinic end generated code: output=3d06d016318846c9 input=1e2599a2e22564ff]*/
{
    // Clinic seems to be misbehaving when the comment is wrapped with in directive
#if defined(TLS1_3_VERSION) && !defined(OPENSSL_NO_TLS1_3)
    PyObject *res = PyLong_FromSize_t(SSL_CTX_get_num_tickets(self->ctx));
    return res;
#else
    return 0;
#endif
}

/*[clinic input]
@critical_section
@setter
_ssl._SSLContext.num_tickets
[clinic start generated code]*/

static int
_ssl__SSLContext_num_tickets_set_impl(PySSLContext *self, PyObject *value)
/*[clinic end generated code: output=ced81b46f3beab09 input=6ef8067ac55607e7]*/
{
    long num;
    if (!PyArg_Parse(value, "l", &num))
        return -1;
    if (num < 0) {
        PyErr_SetString(PyExc_ValueError, "value must be non-negative");
        return -1;
    }
    if (self->protocol != PY_SSL_VERSION_TLS_SERVER) {
        PyErr_SetString(PyExc_ValueError,
                        "SSLContext is not a server context.");
        return -1;
    }
    if (SSL_CTX_set_num_tickets(self->ctx, num) != 1) {
        PyErr_SetString(PyExc_ValueError, "failed to set num tickets.");
        return -1;
    }
    return 0;
}

/*[clinic input]
@critical_section
@getter
_ssl._SSLContext.security_level

The current security level.
[clinic start generated code]*/

static PyObject *
_ssl__SSLContext_security_level_get_impl(PySSLContext *self)
/*[clinic end generated code: output=56ece09e6a9572d0 input=2bdeecb57bb86e3f]*/
{
    PyObject *res = PyLong_FromLong(SSL_CTX_get_security_level(self->ctx));
    return res;
}

/*[clinic input]
@critical_section
@getter
_ssl._SSLContext.options
[clinic start generated code]*/

static PyObject *
_ssl__SSLContext_options_get_impl(PySSLContext *self)
/*[clinic end generated code: output=3dfa6a74837f525b input=f5a2805c7cda6f25]*/
{
    uint64_t options = SSL_CTX_get_options(self->ctx);
    Py_BUILD_ASSERT(sizeof(unsigned long long) >= sizeof(options));
    return PyLong_FromUnsignedLongLong(options);
}

/*[clinic input]
@critical_section
@setter
_ssl._SSLContext.options
[clinic start generated code]*/

static int
_ssl__SSLContext_options_set_impl(PySSLContext *self, PyObject *value)
/*[clinic end generated code: output=92ca34731ece5dbb input=2b94bf789e9ae5dd]*/
{
    PyObject *new_opts_obj;
    unsigned long long new_opts_arg;
    uint64_t new_opts, opts, clear, set;
    uint64_t opt_no = (
        SSL_OP_NO_SSLv2 | SSL_OP_NO_SSLv3 | SSL_OP_NO_TLSv1 |
        SSL_OP_NO_TLSv1_1 | SSL_OP_NO_TLSv1_2 | SSL_OP_NO_TLSv1_3
    );

    if (!PyArg_Parse(value, "O!", &PyLong_Type, &new_opts_obj)) {
        return -1;
    }
    new_opts_arg = PyLong_AsUnsignedLongLong(new_opts_obj);
    if (new_opts_arg == (unsigned long long)-1 && PyErr_Occurred()) {
        return -1;
    }
    Py_BUILD_ASSERT(sizeof(new_opts) >= sizeof(new_opts_arg));
    new_opts = (uint64_t)new_opts_arg;

    opts = SSL_CTX_get_options(self->ctx);
    clear = opts & ~new_opts;
    set = ~opts & new_opts;

    if ((set & opt_no) != 0) {
        if (_ssl_deprecated("ssl.OP_NO_SSL*/ssl.OP_NO_TLS* options are "
                            "deprecated", 2) < 0) {
            return -1;
        }
    }
    if (clear) {
        SSL_CTX_clear_options(self->ctx, clear);
    }
    if (set) {
        SSL_CTX_set_options(self->ctx, set);
    }
    return 0;
}

/*[clinic input]
@critical_section
@getter
_ssl._SSLContext._host_flags
[clinic start generated code]*/

static PyObject *
_ssl__SSLContext__host_flags_get_impl(PySSLContext *self)
/*[clinic end generated code: output=0f9db6654ce32582 input=8e3c49499eefd0e5]*/
{
    return PyLong_FromUnsignedLong(self->hostflags);
}

/*[clinic input]
@critical_section
@setter
_ssl._SSLContext._host_flags
[clinic start generated code]*/

static int
_ssl__SSLContext__host_flags_set_impl(PySSLContext *self, PyObject *value)
/*[clinic end generated code: output=1ed6f4027aaf2e3e input=28caf1fb9c32f6cb]*/
{
    X509_VERIFY_PARAM *param;
    unsigned int new_flags = 0;

    if (!PyArg_Parse(value, "I", &new_flags))
        return -1;

    param = SSL_CTX_get0_param(self->ctx);
    self->hostflags = new_flags;
    X509_VERIFY_PARAM_set_hostflags(param, new_flags);
    return 0;
}

/*[clinic input]
@critical_section
@getter
_ssl._SSLContext.check_hostname
[clinic start generated code]*/

static PyObject *
_ssl__SSLContext_check_hostname_get_impl(PySSLContext *self)
/*[clinic end generated code: output=e046d6eeefc76063 input=1b8341e705f9ecf5]*/
{
    return PyBool_FromLong(self->check_hostname);
}

/*[clinic input]
@critical_section
@setter
_ssl._SSLContext.check_hostname
[clinic start generated code]*/

static int
_ssl__SSLContext_check_hostname_set_impl(PySSLContext *self, PyObject *value)
/*[clinic end generated code: output=0e767b4784e7dc3f input=e6a771cb5919f74d]*/
{
    int check_hostname;
    if (!PyArg_Parse(value, "p", &check_hostname))
        return -1;
    int verify_mode = check_hostname ? SSL_CTX_get_verify_mode(self->ctx) : 0;
    if (check_hostname &&
            verify_mode == SSL_VERIFY_NONE) {
        /* check_hostname = True sets verify_mode = CERT_REQUIRED */
        if (_set_verify_mode(self, PY_SSL_CERT_REQUIRED) == -1) {
            return -1;
        }
    }
    self->check_hostname = check_hostname;
    return 0;
}

static PyObject *
get_post_handshake_auth(PySSLContext *self, void *c) {
#if defined(PySSL_HAVE_POST_HS_AUTH)
    return PyBool_FromLong(self->post_handshake_auth);
#else
    Py_RETURN_NONE;
#endif
}

#if defined(PySSL_HAVE_POST_HS_AUTH)
static int
set_post_handshake_auth(PySSLContext *self, PyObject *arg, void *c) {
    if (arg == NULL) {
        PyErr_SetString(PyExc_AttributeError, "cannot delete attribute");
        return -1;
    }
    int pha = PyObject_IsTrue(arg);

    if (pha == -1) {
        return -1;
    }
    self->post_handshake_auth = pha;

    /* bpo-37428: newPySSLSocket() sets SSL_VERIFY_POST_HANDSHAKE flag for
     * server sockets and SSL_set_post_handshake_auth() for client. */

    return 0;
}
#endif

/*[clinic input]
@critical_section
@getter
_ssl._SSLContext.protocol
[clinic start generated code]*/

static PyObject *
_ssl__SSLContext_protocol_get_impl(PySSLContext *self)
/*[clinic end generated code: output=a9a48febc16cee22 input=c9f5fa1a2bd4b8a8]*/
{
    return PyLong_FromLong(self->protocol);
}

typedef struct {
    PyThreadState *thread_state;
    PyObject *callable;
    char *password;
    int size;
    int error;
} _PySSLPasswordInfo;

static int
_pwinfo_set(_PySSLPasswordInfo *pw_info, PyObject* password,
            const char *bad_type_error)
{
    /* Set the password and size fields of a _PySSLPasswordInfo struct
       from a unicode, bytes, or byte array object.
       The password field will be dynamically allocated and must be freed
       by the caller */
    PyObject *password_bytes = NULL;
    const char *data = NULL;
    Py_ssize_t size;

    if (PyUnicode_Check(password)) {
        password_bytes = PyUnicode_AsUTF8String(password);
        if (!password_bytes) {
            goto error;
        }
        data = PyBytes_AS_STRING(password_bytes);
        size = PyBytes_GET_SIZE(password_bytes);
    } else if (PyBytes_Check(password)) {
        data = PyBytes_AS_STRING(password);
        size = PyBytes_GET_SIZE(password);
    } else if (PyByteArray_Check(password)) {
        data = PyByteArray_AS_STRING(password);
        size = PyByteArray_GET_SIZE(password);
    } else {
        PyErr_SetString(PyExc_TypeError, bad_type_error);
        goto error;
    }

    if (size > (Py_ssize_t)INT_MAX) {
        PyErr_Format(PyExc_ValueError,
                     "password cannot be longer than %d bytes", INT_MAX);
        goto error;
    }

    PyMem_Free(pw_info->password);
    pw_info->password = PyMem_Malloc(size);
    if (!pw_info->password) {
        PyErr_SetString(PyExc_MemoryError,
                        "unable to allocate password buffer");
        goto error;
    }
    memcpy(pw_info->password, data, size);
    pw_info->size = (int)size;

    Py_XDECREF(password_bytes);
    return 1;

error:
    Py_XDECREF(password_bytes);
    return 0;
}

static int
_password_callback(char *buf, int size, int rwflag, void *userdata)
{
    _PySSLPasswordInfo *pw_info = (_PySSLPasswordInfo*) userdata;
    PyObject *fn_ret = NULL;

    PySSL_END_ALLOW_THREADS_S(pw_info->thread_state);

    if (pw_info->error) {
        /* already failed previously. OpenSSL 3.0.0-alpha14 invokes the
         * callback multiple times which can lead to fatal Python error in
         * exception check. */
        goto error;
    }

    if (pw_info->callable) {
        fn_ret = PyObject_CallNoArgs(pw_info->callable);
        if (!fn_ret) {
            /* TODO: It would be nice to move _ctypes_add_traceback() into the
               core python API, so we could use it to add a frame here */
            goto error;
        }

        if (!_pwinfo_set(pw_info, fn_ret,
                         "password callback must return a string")) {
            goto error;
        }
        Py_CLEAR(fn_ret);
    }

    if (pw_info->size > size) {
        PyErr_Format(PyExc_ValueError,
                     "password cannot be longer than %d bytes", size);
        goto error;
    }

    PySSL_BEGIN_ALLOW_THREADS_S(pw_info->thread_state);
    memcpy(buf, pw_info->password, pw_info->size);
    return pw_info->size;

error:
    Py_XDECREF(fn_ret);
    PySSL_BEGIN_ALLOW_THREADS_S(pw_info->thread_state);
    pw_info->error = 1;
    return -1;
}

/*[clinic input]
@critical_section
_ssl._SSLContext.load_cert_chain
    certfile: object
    keyfile: object = None
    password: object = None

[clinic start generated code]*/

static PyObject *
_ssl__SSLContext_load_cert_chain_impl(PySSLContext *self, PyObject *certfile,
                                      PyObject *keyfile, PyObject *password)
/*[clinic end generated code: output=9480bc1c380e2095 input=6c7c5e8b73e4264b]*/
{
    PyObject *certfile_bytes = NULL, *keyfile_bytes = NULL;
    pem_password_cb *orig_passwd_cb = SSL_CTX_get_default_passwd_cb(self->ctx);
    void *orig_passwd_userdata = SSL_CTX_get_default_passwd_cb_userdata(self->ctx);
    _PySSLPasswordInfo pw_info = { NULL, NULL, NULL, 0, 0 };
    int r;

    errno = 0;
    ERR_clear_error();
    if (keyfile == Py_None)
        keyfile = NULL;
    if (!PyUnicode_FSConverter(certfile, &certfile_bytes)) {
        if (PyErr_ExceptionMatches(PyExc_TypeError)) {
            PyErr_SetString(PyExc_TypeError,
                            "certfile should be a valid filesystem path");
        }
        return NULL;
    }
    if (keyfile && !PyUnicode_FSConverter(keyfile, &keyfile_bytes)) {
        if (PyErr_ExceptionMatches(PyExc_TypeError)) {
            PyErr_SetString(PyExc_TypeError,
                            "keyfile should be a valid filesystem path");
        }
        goto error;
    }
    if (password != Py_None) {
        if (PyCallable_Check(password)) {
            pw_info.callable = password;
        } else if (!_pwinfo_set(&pw_info, password,
                                "password should be a string or callable")) {
            goto error;
        }
        SSL_CTX_set_default_passwd_cb(self->ctx, _password_callback);
        SSL_CTX_set_default_passwd_cb_userdata(self->ctx, &pw_info);
    }
    PySSL_BEGIN_ALLOW_THREADS_S(pw_info.thread_state);
    r = SSL_CTX_use_certificate_chain_file(self->ctx,
        PyBytes_AS_STRING(certfile_bytes));
    PySSL_END_ALLOW_THREADS_S(pw_info.thread_state);
    if (r != 1) {
        if (pw_info.error) {
            ERR_clear_error();
            /* the password callback has already set the error information */
        }
        else if (errno != 0) {
            PyErr_SetFromErrno(PyExc_OSError);
            ERR_clear_error();
        }
        else {
            _setSSLError(get_state_ctx(self), NULL, 0, __FILE__, __LINE__);
        }
        goto error;
    }
    PySSL_BEGIN_ALLOW_THREADS_S(pw_info.thread_state);
    r = SSL_CTX_use_PrivateKey_file(self->ctx,
        PyBytes_AS_STRING(keyfile ? keyfile_bytes : certfile_bytes),
        SSL_FILETYPE_PEM);
    PySSL_END_ALLOW_THREADS_S(pw_info.thread_state);
    Py_CLEAR(keyfile_bytes);
    Py_CLEAR(certfile_bytes);
    if (r != 1) {
        if (pw_info.error) {
            ERR_clear_error();
            /* the password callback has already set the error information */
        }
        else if (errno != 0) {
            PyErr_SetFromErrno(PyExc_OSError);
            ERR_clear_error();
        }
        else {
            _setSSLError(get_state_ctx(self), NULL, 0, __FILE__, __LINE__);
        }
        goto error;
    }
    PySSL_BEGIN_ALLOW_THREADS_S(pw_info.thread_state);
    r = SSL_CTX_check_private_key(self->ctx);
    PySSL_END_ALLOW_THREADS_S(pw_info.thread_state);
    if (r != 1) {
        _setSSLError(get_state_ctx(self), NULL, 0, __FILE__, __LINE__);
        goto error;
    }
    SSL_CTX_set_default_passwd_cb(self->ctx, orig_passwd_cb);
    SSL_CTX_set_default_passwd_cb_userdata(self->ctx, orig_passwd_userdata);
    PyMem_Free(pw_info.password);
    Py_RETURN_NONE;

error:
    SSL_CTX_set_default_passwd_cb(self->ctx, orig_passwd_cb);
    SSL_CTX_set_default_passwd_cb_userdata(self->ctx, orig_passwd_userdata);
    PyMem_Free(pw_info.password);
    Py_XDECREF(keyfile_bytes);
    Py_XDECREF(certfile_bytes);
    return NULL;
}

/* internal helper function, returns -1 on error
 */
static int
_add_ca_certs(PySSLContext *self, const void *data, Py_ssize_t len,
              int filetype)
{
    BIO *biobuf = NULL;
    X509_STORE *store;
    int retval = -1, err, loaded = 0, was_bio_eof = 0;

    assert(filetype == SSL_FILETYPE_ASN1 || filetype == SSL_FILETYPE_PEM);

    if (len <= 0) {
        PyErr_SetString(PyExc_ValueError,
                        "Empty certificate data");
        return -1;
    } else if (len > INT_MAX) {
        PyErr_SetString(PyExc_OverflowError,
                        "Certificate data is too long.");
        return -1;
    }

    biobuf = BIO_new_mem_buf(data, (int)len);
    if (biobuf == NULL) {
        _setSSLError(get_state_ctx(self), "Can't allocate buffer", 0, __FILE__, __LINE__);
        return -1;
    }

    store = SSL_CTX_get_cert_store(self->ctx);
    assert(store != NULL);

    while (1) {
        X509 *cert = NULL;
        int r;

        if (filetype == SSL_FILETYPE_ASN1) {
            if (BIO_eof(biobuf)) {
                was_bio_eof = 1;
                break;
            }
            cert = d2i_X509_bio(biobuf, NULL);
        } else {
            cert = PEM_read_bio_X509(biobuf, NULL,
                                     SSL_CTX_get_default_passwd_cb(self->ctx),
                                     SSL_CTX_get_default_passwd_cb_userdata(self->ctx)
                                    );
        }
        if (cert == NULL) {
            break;
        }
        r = X509_STORE_add_cert(store, cert);
        X509_free(cert);
        if (!r) {
            err = ERR_peek_last_error();
            if ((ERR_GET_LIB(err) == ERR_LIB_X509) &&
                (ERR_GET_REASON(err) == X509_R_CERT_ALREADY_IN_HASH_TABLE)) {
                /* cert already in hash table, not an error */
                ERR_clear_error();
            } else {
                break;
            }
        }
        loaded++;
    }

    err = ERR_peek_last_error();
    if (loaded == 0) {
        const char *msg = NULL;
        if (filetype == SSL_FILETYPE_PEM) {
            msg = "no start line: cadata does not contain a certificate";
        } else {
            msg = "not enough data: cadata does not contain a certificate";
        }
        _setSSLError(get_state_ctx(self), msg, 0, __FILE__, __LINE__);
        retval = -1;
    } else if ((filetype == SSL_FILETYPE_ASN1) && was_bio_eof) {
        /* EOF ASN1 file, not an error */
        ERR_clear_error();
        retval = 0;
    } else if ((filetype == SSL_FILETYPE_PEM) &&
                   (ERR_GET_LIB(err) == ERR_LIB_PEM) &&
                   (ERR_GET_REASON(err) == PEM_R_NO_START_LINE)) {
        /* EOF PEM file, not an error */
        ERR_clear_error();
        retval = 0;
    } else if (err != 0) {
        _setSSLError(get_state_ctx(self), NULL, 0, __FILE__, __LINE__);
        retval = -1;
    } else {
        retval = 0;
    }

    BIO_free(biobuf);
    return retval;
}


/*[clinic input]
@critical_section
_ssl._SSLContext.load_verify_locations
    cafile: object = None
    capath: object = None
    cadata: object = None

[clinic start generated code]*/

static PyObject *
_ssl__SSLContext_load_verify_locations_impl(PySSLContext *self,
                                            PyObject *cafile,
                                            PyObject *capath,
                                            PyObject *cadata)
/*[clinic end generated code: output=454c7e41230ca551 input=b178852b41618414]*/
{
    PyObject *cafile_bytes = NULL, *capath_bytes = NULL;
    const char *cafile_buf = NULL, *capath_buf = NULL;
    int r = 0, ok = 1;

    errno = 0;
    if (cafile == Py_None)
        cafile = NULL;
    if (capath == Py_None)
        capath = NULL;
    if (cadata == Py_None)
        cadata = NULL;

    if (cafile == NULL && capath == NULL && cadata == NULL) {
        PyErr_SetString(PyExc_TypeError,
                        "cafile, capath and cadata cannot be all omitted");
        goto error;
    }
    if (cafile && !PyUnicode_FSConverter(cafile, &cafile_bytes)) {
        if (PyErr_ExceptionMatches(PyExc_TypeError)) {
            PyErr_SetString(PyExc_TypeError,
                            "cafile should be a valid filesystem path");
        }
        goto error;
    }
    if (capath && !PyUnicode_FSConverter(capath, &capath_bytes)) {
        if (PyErr_ExceptionMatches(PyExc_TypeError)) {
            PyErr_SetString(PyExc_TypeError,
                            "capath should be a valid filesystem path");
        }
        goto error;
    }

    /* validate cadata type and load cadata */
    if (cadata) {
        if (PyUnicode_Check(cadata)) {
            PyObject *cadata_ascii = PyUnicode_AsASCIIString(cadata);
            if (cadata_ascii == NULL) {
                if (PyErr_ExceptionMatches(PyExc_UnicodeEncodeError)) {
                    goto invalid_cadata;
                }
                goto error;
            }
            r = _add_ca_certs(self,
                              PyBytes_AS_STRING(cadata_ascii),
                              PyBytes_GET_SIZE(cadata_ascii),
                              SSL_FILETYPE_PEM);
            Py_DECREF(cadata_ascii);
            if (r == -1) {
                goto error;
            }
        }
        else if (PyObject_CheckBuffer(cadata)) {
            Py_buffer buf;
            if (PyObject_GetBuffer(cadata, &buf, PyBUF_SIMPLE)) {
                goto error;
            }
            assert(PyBuffer_IsContiguous(&buf, 'C'));
            if (buf.ndim > 1) {
                PyBuffer_Release(&buf);
                PyErr_SetString(PyExc_TypeError,
                                "cadata should be a contiguous buffer with "
                                "a single dimension");
                goto error;
            }
            r = _add_ca_certs(self, buf.buf, buf.len, SSL_FILETYPE_ASN1);
            PyBuffer_Release(&buf);
            if (r == -1) {
                goto error;
            }
        }
        else {
  invalid_cadata:
            PyErr_SetString(PyExc_TypeError,
                            "cadata should be an ASCII string or a "
                            "bytes-like object");
            goto error;
        }
    }

    /* load cafile or capath */
    if (cafile || capath) {
        if (cafile)
            cafile_buf = PyBytes_AS_STRING(cafile_bytes);
        if (capath)
            capath_buf = PyBytes_AS_STRING(capath_bytes);
        PySSL_BEGIN_ALLOW_THREADS
        r = SSL_CTX_load_verify_locations(self->ctx, cafile_buf, capath_buf);
        PySSL_END_ALLOW_THREADS
        if (r != 1) {
            if (errno != 0) {
                PyErr_SetFromErrno(PyExc_OSError);
                ERR_clear_error();
            }
            else {
                _setSSLError(get_state_ctx(self), NULL, 0, __FILE__, __LINE__);
            }
            goto error;
        }
    }
    goto end;

  error:
    ok = 0;
  end:
    Py_XDECREF(cafile_bytes);
    Py_XDECREF(capath_bytes);
    if (ok) {
        Py_RETURN_NONE;
    } else {
        return NULL;
    }
}

/*[clinic input]
@critical_section
_ssl._SSLContext.load_dh_params
    path as filepath: object
    /

[clinic start generated code]*/

static PyObject *
_ssl__SSLContext_load_dh_params_impl(PySSLContext *self, PyObject *filepath)
/*[clinic end generated code: output=dd74b3c524dd2723 input=832769a0734b8c4d]*/
{
    FILE *f;
    DH *dh;

    f = _Py_fopen_obj(filepath, "rb");
    if (f == NULL)
        return NULL;

    errno = 0;
    PySSL_BEGIN_ALLOW_THREADS
    dh = PEM_read_DHparams(f, NULL, NULL, NULL);
    fclose(f);
    PySSL_END_ALLOW_THREADS
    if (dh == NULL) {
        if (errno != 0) {
            PyErr_SetFromErrnoWithFilenameObject(PyExc_OSError, filepath);
            ERR_clear_error();
        }
        else {
            _setSSLError(get_state_ctx(self), NULL, 0, __FILE__, __LINE__);
        }
        return NULL;
    }
    if (!SSL_CTX_set_tmp_dh(self->ctx, dh)) {
        DH_free(dh);
        return _setSSLError(get_state_ctx(self), NULL, 0, __FILE__, __LINE__);
    }
    DH_free(dh);
    Py_RETURN_NONE;
}

/*[clinic input]
@critical_section
_ssl._SSLContext._wrap_socket
    sock: object(subclass_of="get_state_ctx(self)->Sock_Type")
    server_side: bool
    server_hostname as hostname_obj: object = None
    *
    owner: object = None
    session: object = None

[clinic start generated code]*/

static PyObject *
_ssl__SSLContext__wrap_socket_impl(PySSLContext *self, PyObject *sock,
                                   int server_side, PyObject *hostname_obj,
                                   PyObject *owner, PyObject *session)
/*[clinic end generated code: output=f103f238633940b4 input=eceadcee4434a06f]*/
{
    char *hostname = NULL;
    PyObject *res;

    /* server_hostname is either None (or absent), or to be encoded
       as IDN A-label (ASCII str) without NULL bytes. */
    if (hostname_obj != Py_None) {
        if (!PyArg_Parse(hostname_obj, "es", "ascii", &hostname))
            return NULL;
    }

    res = (PyObject *) newPySSLSocket(self, (PySocketSockObject *)sock,
                                      server_side, hostname,
                                      owner, session,
                                      NULL, NULL);
    if (hostname != NULL)
        PyMem_Free(hostname);
    return res;
}

/*[clinic input]
@critical_section
_ssl._SSLContext._wrap_bio
    incoming: object(subclass_of="get_state_ctx(self)->PySSLMemoryBIO_Type", type="PySSLMemoryBIO *")
    outgoing: object(subclass_of="get_state_ctx(self)->PySSLMemoryBIO_Type", type="PySSLMemoryBIO *")
    server_side: bool
    server_hostname as hostname_obj: object = None
    *
    owner: object = None
    session: object = None

[clinic start generated code]*/

static PyObject *
_ssl__SSLContext__wrap_bio_impl(PySSLContext *self, PySSLMemoryBIO *incoming,
                                PySSLMemoryBIO *outgoing, int server_side,
                                PyObject *hostname_obj, PyObject *owner,
                                PyObject *session)
/*[clinic end generated code: output=5c5d6d9b41f99332 input=58277fc962a60182]*/
{
    char *hostname = NULL;
    PyObject *res;

    /* server_hostname is either None (or absent), or to be encoded
       as IDN A-label (ASCII str) without NULL bytes. */
    if (hostname_obj != Py_None) {
        if (!PyArg_Parse(hostname_obj, "es", "ascii", &hostname))
            return NULL;
    }

    res = (PyObject *) newPySSLSocket(self, NULL, server_side, hostname,
                                      owner, session,
                                      incoming, outgoing);

    PyMem_Free(hostname);
    return res;
}

/*[clinic input]
@critical_section
_ssl._SSLContext.session_stats
[clinic start generated code]*/

static PyObject *
_ssl__SSLContext_session_stats_impl(PySSLContext *self)
/*[clinic end generated code: output=0d96411c42893bfb input=db62af53004127a4]*/
{
    int r;
    PyObject *value, *stats = PyDict_New();
    if (!stats)
        return NULL;

#define ADD_STATS(SSL_NAME, KEY_NAME) \
    value = PyLong_FromLong(SSL_CTX_sess_ ## SSL_NAME (self->ctx)); \
    if (value == NULL) \
        goto error; \
    r = PyDict_SetItemString(stats, KEY_NAME, value); \
    Py_DECREF(value); \
    if (r < 0) \
        goto error;

    ADD_STATS(number, "number");
    ADD_STATS(connect, "connect");
    ADD_STATS(connect_good, "connect_good");
    ADD_STATS(connect_renegotiate, "connect_renegotiate");
    ADD_STATS(accept, "accept");
    ADD_STATS(accept_good, "accept_good");
    ADD_STATS(accept_renegotiate, "accept_renegotiate");
    ADD_STATS(accept, "accept");
    ADD_STATS(hits, "hits");
    ADD_STATS(misses, "misses");
    ADD_STATS(timeouts, "timeouts");
    ADD_STATS(cache_full, "cache_full");

#undef ADD_STATS

    return stats;

error:
    Py_DECREF(stats);
    return NULL;
}

/*[clinic input]
@critical_section
_ssl._SSLContext.set_default_verify_paths
[clinic start generated code]*/

static PyObject *
_ssl__SSLContext_set_default_verify_paths_impl(PySSLContext *self)
/*[clinic end generated code: output=0bee74e6e09deaaa input=939a88e78f634119]*/
{
    int rc;
    Py_BEGIN_ALLOW_THREADS
    rc = SSL_CTX_set_default_verify_paths(self->ctx);
    Py_END_ALLOW_THREADS
    if (!rc) {
        _setSSLError(get_state_ctx(self), NULL, 0, __FILE__, __LINE__);
        return NULL;
    }
    Py_RETURN_NONE;
}

/*[clinic input]
@critical_section
_ssl._SSLContext.set_ecdh_curve
    name: object
    /

[clinic start generated code]*/

static PyObject *
_ssl__SSLContext_set_ecdh_curve_impl(PySSLContext *self, PyObject *name)
/*[clinic end generated code: output=01081151ce0ecc45 input=039df032e666870e]*/
{
    PyObject *name_bytes;
    int nid;
    if (!PyUnicode_FSConverter(name, &name_bytes))
        return NULL;
    assert(PyBytes_Check(name_bytes));
    nid = OBJ_sn2nid(PyBytes_AS_STRING(name_bytes));
    Py_DECREF(name_bytes);
    if (nid == 0) {
        PyErr_Format(PyExc_ValueError,
                     "unknown elliptic curve name %R", name);
        return NULL;
    }
#if OPENSSL_VERSION_MAJOR < 3
    EC_KEY *key = EC_KEY_new_by_curve_name(nid);
    if (key == NULL) {
        _setSSLError(get_state_ctx(self), NULL, 0, __FILE__, __LINE__);
        return NULL;
    }
    SSL_CTX_set_tmp_ecdh(self->ctx, key);
    EC_KEY_free(key);
#else
    if (!SSL_CTX_set1_groups(self->ctx, &nid, 1)) {
        _setSSLError(get_state_ctx(self), NULL, 0, __FILE__, __LINE__);
        return NULL;
    }
#endif
    Py_RETURN_NONE;
}

static int
_servername_callback(SSL *s, int *al, void *args)
{
    int ret;
    PySSLContext *sslctx = (PySSLContext *) args;
    PySSLSocket *ssl;
    PyObject *result;
    /* The high-level ssl.SSLSocket object */
    PyObject *ssl_socket;
    const char *servername = SSL_get_servername(s, TLSEXT_NAMETYPE_host_name);
    PyGILState_STATE gstate = PyGILState_Ensure();

    if (sslctx->set_sni_cb == NULL) {
        /* remove race condition in this the call back while if removing the
         * callback is in progress */
        PyGILState_Release(gstate);
        return SSL_TLSEXT_ERR_OK;
    }

    ssl = SSL_get_app_data(s);
    assert(Py_IS_TYPE(ssl, get_state_ctx(sslctx)->PySSLSocket_Type));

    /* The servername callback expects an argument that represents the current
     * SSL connection and that has a .context attribute that can be changed to
     * identify the requested hostname. Since the official API is the Python
     * level API we want to pass the callback a Python level object rather than
     * a _ssl.SSLSocket instance. If there's an "owner" (typically an
     * SSLObject) that will be passed. Otherwise if there's a socket then that
     * will be passed. If both do not exist only then the C-level object is
     * passed. */
    if (ssl->owner)
        PyWeakref_GetRef(ssl->owner, &ssl_socket);
    else if (ssl->Socket)
        PyWeakref_GetRef(ssl->Socket, &ssl_socket);
    else
        ssl_socket = Py_NewRef(ssl);

    if (ssl_socket == NULL)
        goto error;

    if (servername == NULL) {
        result = PyObject_CallFunctionObjArgs(sslctx->set_sni_cb, ssl_socket,
                                              Py_None, sslctx, NULL);
    }
    else {
        PyObject *servername_bytes;
        PyObject *servername_str;

        servername_bytes = PyBytes_FromString(servername);
        if (servername_bytes == NULL) {
            PyErr_WriteUnraisable((PyObject *) sslctx);
            goto error;
        }
        /* server_hostname was encoded to an A-label by our caller; put it
         * back into a str object, but still as an A-label (bpo-28414)
         */
        servername_str = PyUnicode_FromEncodedObject(servername_bytes, "ascii", NULL);
        if (servername_str == NULL) {
            PyErr_WriteUnraisable(servername_bytes);
            Py_DECREF(servername_bytes);
            goto error;
        }
        Py_DECREF(servername_bytes);
        result = PyObject_CallFunctionObjArgs(
            sslctx->set_sni_cb, ssl_socket, servername_str,
            sslctx, NULL);
        Py_DECREF(servername_str);
    }
    Py_DECREF(ssl_socket);

    if (result == NULL) {
        PyErr_WriteUnraisable(sslctx->set_sni_cb);
        *al = SSL_AD_HANDSHAKE_FAILURE;
        ret = SSL_TLSEXT_ERR_ALERT_FATAL;
    }
    else {
        /* Result may be None, a SSLContext or an integer
         * None and SSLContext are OK, integer or other values are an error.
         */
        if (result == Py_None) {
            ret = SSL_TLSEXT_ERR_OK;
        } else {
            *al = (int) PyLong_AsLong(result);
            if (PyErr_Occurred()) {
                PyErr_WriteUnraisable(result);
                *al = SSL_AD_INTERNAL_ERROR;
            }
            ret = SSL_TLSEXT_ERR_ALERT_FATAL;
        }
        Py_DECREF(result);
    }

    PyGILState_Release(gstate);
    return ret;

error:
    Py_DECREF(ssl_socket);
    *al = SSL_AD_INTERNAL_ERROR;
    ret = SSL_TLSEXT_ERR_ALERT_FATAL;
    PyGILState_Release(gstate);
    return ret;
}

/*[clinic input]
@critical_section
@getter
_ssl._SSLContext.sni_callback

Set a callback that will be called when a server name is provided by the SSL/TLS client in the SNI extension.

If the argument is None then the callback is disabled. The method is called
with the SSLSocket, the server name as a string, and the SSLContext object.

See RFC 6066 for details of the SNI extension.
[clinic start generated code]*/

static PyObject *
_ssl__SSLContext_sni_callback_get_impl(PySSLContext *self)
/*[clinic end generated code: output=961e6575cdfaf036 input=9b2473c5e984cfe6]*/
{
    PyObject *cb = self->set_sni_cb;
    if (cb == NULL) {
        Py_RETURN_NONE;
    }
    return Py_NewRef(cb);
}

/*[clinic input]
@critical_section
@setter
_ssl._SSLContext.sni_callback
[clinic start generated code]*/

static int
_ssl__SSLContext_sni_callback_set_impl(PySSLContext *self, PyObject *value)
/*[clinic end generated code: output=b32736c6b891f61a input=c3c4ff33540b3c85]*/
{
    if (self->protocol == PY_SSL_VERSION_TLS_CLIENT) {
        PyErr_SetString(PyExc_ValueError,
                        "sni_callback cannot be set on TLS_CLIENT context");
        return -1;
    }
    Py_CLEAR(self->set_sni_cb);
    if (value == Py_None) {
        SSL_CTX_set_tlsext_servername_callback(self->ctx, NULL);
    }
    else {
        if (!PyCallable_Check(value)) {
            SSL_CTX_set_tlsext_servername_callback(self->ctx, NULL);
            PyErr_SetString(PyExc_TypeError,
                            "not a callable object");
            return -1;
        }
        self->set_sni_cb = Py_NewRef(value);
        SSL_CTX_set_tlsext_servername_callback(self->ctx, _servername_callback);
        SSL_CTX_set_tlsext_servername_arg(self->ctx, self);
    }
    return 0;
}

#if OPENSSL_VERSION_NUMBER < 0x30300000L
static X509_OBJECT *x509_object_dup(const X509_OBJECT *obj)
{
    int ok;
    X509_OBJECT *ret = X509_OBJECT_new();
    if (ret == NULL) {
        return NULL;
    }
    switch (X509_OBJECT_get_type(obj)) {
        case X509_LU_X509:
            ok = X509_OBJECT_set1_X509(ret, X509_OBJECT_get0_X509(obj));
            break;
        case X509_LU_CRL:
            /* X509_OBJECT_get0_X509_CRL was not const-correct prior to 3.0.*/
            ok = X509_OBJECT_set1_X509_CRL(
                ret, X509_OBJECT_get0_X509_CRL((X509_OBJECT *)obj));
            break;
        default:
            /* We cannot duplicate unrecognized types in a polyfill, but it is
             * safe to leave an empty object. The caller will ignore it. */
            ok = 1;
            break;
    }
    if (!ok) {
        X509_OBJECT_free(ret);
        return NULL;
    }
    return ret;
}

static STACK_OF(X509_OBJECT) *
X509_STORE_get1_objects(X509_STORE *store)
{
    STACK_OF(X509_OBJECT) *ret;
    if (!X509_STORE_lock(store)) {
        return NULL;
    }
    ret = sk_X509_OBJECT_deep_copy(X509_STORE_get0_objects(store),
                                   x509_object_dup, X509_OBJECT_free);
    X509_STORE_unlock(store);
    return ret;
}
#endif

/*[clinic input]
@critical_section
_ssl._SSLContext.cert_store_stats

Returns quantities of loaded X.509 certificates.

X.509 certificates with a CA extension and certificate revocation lists
inside the context's cert store.

NOTE: Certificates in a capath directory aren't loaded unless they have
been used at least once.
[clinic start generated code]*/

static PyObject *
_ssl__SSLContext_cert_store_stats_impl(PySSLContext *self)
/*[clinic end generated code: output=5f356f4d9cca874d input=d13c6e3f2b48539b]*/
{
    X509_STORE *store;
    STACK_OF(X509_OBJECT) *objs;
    X509_OBJECT *obj;
    int x509 = 0, crl = 0, ca = 0, i;

    store = SSL_CTX_get_cert_store(self->ctx);
    objs = X509_STORE_get1_objects(store);
    if (objs == NULL) {
        PyErr_SetString(PyExc_MemoryError, "failed to query cert store");
        return NULL;
    }

    for (i = 0; i < sk_X509_OBJECT_num(objs); i++) {
        obj = sk_X509_OBJECT_value(objs, i);
        switch (X509_OBJECT_get_type(obj)) {
            case X509_LU_X509:
                x509++;
                if (X509_check_ca(X509_OBJECT_get0_X509(obj))) {
                    ca++;
                }
                break;
            case X509_LU_CRL:
                crl++;
                break;
            default:
                /* Ignore unrecognized types. */
                break;
        }
    }
    sk_X509_OBJECT_pop_free(objs, X509_OBJECT_free);
    return Py_BuildValue("{sisisi}", "x509", x509, "crl", crl,
        "x509_ca", ca);
}

/*[clinic input]
@critical_section
_ssl._SSLContext.get_ca_certs
    binary_form: bool = False

Returns a list of dicts with information of loaded CA certs.

If the optional argument is True, returns a DER-encoded copy of the CA
certificate.

NOTE: Certificates in a capath directory aren't loaded unless they have
been used at least once.
[clinic start generated code]*/

static PyObject *
_ssl__SSLContext_get_ca_certs_impl(PySSLContext *self, int binary_form)
/*[clinic end generated code: output=0d58f148f37e2938 input=eb0592909c9ad6e7]*/
{
    X509_STORE *store;
    STACK_OF(X509_OBJECT) *objs;
    PyObject *ci = NULL, *rlist = NULL;
    int i;

    if ((rlist = PyList_New(0)) == NULL) {
        return NULL;
    }

    store = SSL_CTX_get_cert_store(self->ctx);
    objs = X509_STORE_get1_objects(store);
    if (objs == NULL) {
        PyErr_SetString(PyExc_MemoryError, "failed to query cert store");
        goto error;
    }

    for (i = 0; i < sk_X509_OBJECT_num(objs); i++) {
        X509_OBJECT *obj;
        X509 *cert;

        obj = sk_X509_OBJECT_value(objs, i);
        if (X509_OBJECT_get_type(obj) != X509_LU_X509) {
            /* not a x509 cert */
            continue;
        }
        /* CA for any purpose */
        cert = X509_OBJECT_get0_X509(obj);
        if (!X509_check_ca(cert)) {
            continue;
        }
        if (binary_form) {
            ci = _certificate_to_der(get_state_ctx(self), cert);
        } else {
            ci = _decode_certificate(get_state_ctx(self), cert);
        }
        if (ci == NULL) {
            goto error;
        }
        if (PyList_Append(rlist, ci) == -1) {
            goto error;
        }
        Py_CLEAR(ci);
    }
    sk_X509_OBJECT_pop_free(objs, X509_OBJECT_free);
    return rlist;

  error:
    sk_X509_OBJECT_pop_free(objs, X509_OBJECT_free);
    Py_XDECREF(ci);
    Py_XDECREF(rlist);
    return NULL;
}

#ifndef OPENSSL_NO_PSK
static unsigned int psk_client_callback(SSL *s,
                                        const char *hint,
                                        char *identity,
                                        unsigned int max_identity_len,
                                        unsigned char *psk,
                                        unsigned int max_psk_len)
{
    PyGILState_STATE gstate = PyGILState_Ensure();
    PyObject *callback = NULL;

    PySSLSocket *ssl = SSL_get_app_data(s);
    if (ssl == NULL || ssl->ctx == NULL) {
        goto error;
    }
    callback = ssl->ctx->psk_client_callback;
    if (callback == NULL) {
        goto error;
    }

    PyObject *hint_str = (hint != NULL && hint[0] != '\0') ?
            PyUnicode_DecodeUTF8(hint, strlen(hint), "strict") :
            Py_NewRef(Py_None);
    if (hint_str == NULL) {
        /* The remote side has sent an invalid UTF-8 string
         * (breaking the standard), drop the connection without
         * raising a decode exception. */
        PyErr_Clear();
        goto error;
    }
    PyObject *result = PyObject_CallFunctionObjArgs(callback, hint_str, NULL);
    Py_DECREF(hint_str);

    if (result == NULL) {
        goto error;
    }

    const char *psk_;
    const char *identity_;
    Py_ssize_t psk_len_;
    Py_ssize_t identity_len_ = 0;
    if (!PyArg_ParseTuple(result, "z#y#", &identity_, &identity_len_, &psk_, &psk_len_)) {
        Py_DECREF(result);
        goto error;
    }

    if ((size_t)identity_len_ + 1 > max_identity_len
        || (size_t)psk_len_ > max_psk_len)
    {
        Py_DECREF(result);
        goto error;
    }
    memcpy(psk, psk_, psk_len_);
    if (identity_ != NULL) {
        memcpy(identity, identity_, identity_len_);
    }
    identity[identity_len_] = 0;

    Py_DECREF(result);

    PyGILState_Release(gstate);
    return (unsigned int)psk_len_;

error:
    if (PyErr_Occurred()) {
        PyErr_WriteUnraisable(callback);
    }
    PyGILState_Release(gstate);
    return 0;
}
#endif

/*[clinic input]
@critical_section
_ssl._SSLContext.set_psk_client_callback
    callback: object

[clinic start generated code]*/

static PyObject *
_ssl__SSLContext_set_psk_client_callback_impl(PySSLContext *self,
                                              PyObject *callback)
/*[clinic end generated code: output=0aba86f6ed75119e input=1e436eea625cfc35]*/
{
#ifndef OPENSSL_NO_PSK
    if (self->protocol == PY_SSL_VERSION_TLS_SERVER) {
        _setSSLError(get_state_ctx(self),
                     "Cannot add PSK client callback to a "
                     "PROTOCOL_TLS_SERVER context", 0, __FILE__, __LINE__);
        return NULL;
    }

    SSL_psk_client_cb_func ssl_callback;
    if (callback == Py_None) {
        callback = NULL;
        // Delete the existing callback
        ssl_callback = NULL;
    } else {
        if (!PyCallable_Check(callback)) {
            PyErr_SetString(PyExc_TypeError, "callback must be callable");
            return NULL;
        }
        ssl_callback = psk_client_callback;
    }

    Py_XDECREF(self->psk_client_callback);
    Py_XINCREF(callback);

    self->psk_client_callback = callback;
    SSL_CTX_set_psk_client_callback(self->ctx, ssl_callback);

    Py_RETURN_NONE;
#else
    PyErr_SetString(PyExc_NotImplementedError,
                    "TLS-PSK is not supported by your OpenSSL version.");
    return NULL;
#endif
}

#ifndef OPENSSL_NO_PSK
static unsigned int psk_server_callback(SSL *s,
                                        const char *identity,
                                        unsigned char *psk,
                                        unsigned int max_psk_len)
{
    PyGILState_STATE gstate = PyGILState_Ensure();
    PyObject *callback = NULL;

    PySSLSocket *ssl = SSL_get_app_data(s);
    if (ssl == NULL || ssl->ctx == NULL) {
        goto error;
    }
    callback = ssl->ctx->psk_server_callback;
    if (callback == NULL) {
        goto error;
    }

    PyObject *identity_str = (identity != NULL && identity[0] != '\0') ?
            PyUnicode_DecodeUTF8(identity, strlen(identity), "strict") :
            Py_NewRef(Py_None);
    if (identity_str == NULL) {
        /* The remote side has sent an invalid UTF-8 string
         * (breaking the standard), drop the connection without
         * raising a decode exception. */
        PyErr_Clear();
        goto error;
    }
    PyObject *result = PyObject_CallFunctionObjArgs(callback, identity_str, NULL);
    Py_DECREF(identity_str);

    if (result == NULL) {
        goto error;
    }

    char *psk_;
    Py_ssize_t psk_len_;
    if (PyBytes_AsStringAndSize(result, &psk_, &psk_len_) < 0) {
        Py_DECREF(result);
        goto error;
    }

    if ((size_t)psk_len_ > max_psk_len) {
        Py_DECREF(result);
        goto error;
    }
    memcpy(psk, psk_, psk_len_);

    Py_DECREF(result);

    PyGILState_Release(gstate);
    return (unsigned int)psk_len_;

error:
    if (PyErr_Occurred()) {
        PyErr_WriteUnraisable(callback);
    }
    PyGILState_Release(gstate);
    return 0;
}
#endif

/*[clinic input]
@critical_section
_ssl._SSLContext.set_psk_server_callback
    callback: object
    identity_hint: str(accept={str, NoneType}) = None

[clinic start generated code]*/

static PyObject *
_ssl__SSLContext_set_psk_server_callback_impl(PySSLContext *self,
                                              PyObject *callback,
                                              const char *identity_hint)
/*[clinic end generated code: output=1f4d6a4e09a92b03 input=5f79d932458284a7]*/
{
#ifndef OPENSSL_NO_PSK
    if (self->protocol == PY_SSL_VERSION_TLS_CLIENT) {
        _setSSLError(get_state_ctx(self),
                     "Cannot add PSK server callback to a "
                     "PROTOCOL_TLS_CLIENT context", 0, __FILE__, __LINE__);
        return NULL;
    }

    SSL_psk_server_cb_func ssl_callback;
    if (callback == Py_None) {
        callback = NULL;
        // Delete the existing callback and hint
        ssl_callback = NULL;
        identity_hint = NULL;
    } else {
        if (!PyCallable_Check(callback)) {
            PyErr_SetString(PyExc_TypeError, "callback must be callable");
            return NULL;
        }
        ssl_callback = psk_server_callback;
    }

    if (SSL_CTX_use_psk_identity_hint(self->ctx, identity_hint) != 1) {
        PyErr_SetString(PyExc_ValueError, "failed to set identity hint");
        return NULL;
    }

    Py_XDECREF(self->psk_server_callback);
    Py_XINCREF(callback);

    self->psk_server_callback = callback;
    SSL_CTX_set_psk_server_callback(self->ctx, ssl_callback);

    Py_RETURN_NONE;
#else
    PyErr_SetString(PyExc_NotImplementedError,
                    "TLS-PSK is not supported by your OpenSSL version.");
    return NULL;
#endif
}


static PyGetSetDef context_getsetlist[] = {
    _SSL__SSLCONTEXT_CHECK_HOSTNAME_GETSETDEF
    _SSL__SSLCONTEXT__HOST_FLAGS_GETSETDEF
    _SSL__SSLCONTEXT_MINIMUM_VERSION_GETSETDEF
    _SSL__SSLCONTEXT_MAXIMUM_VERSION_GETSETDEF
    {"keylog_filename", (getter) _PySSLContext_get_keylog_filename,
                        (setter) _PySSLContext_set_keylog_filename, NULL},
    {"_msg_callback", (getter) _PySSLContext_get_msg_callback,
                      (setter) _PySSLContext_set_msg_callback, NULL},
    _SSL__SSLCONTEXT_SNI_CALLBACK_GETSETDEF
#if defined(TLS1_3_VERSION) && !defined(OPENSSL_NO_TLS1_3)
    _SSL__SSLCONTEXT_NUM_TICKETS_GETSETDEF
#endif
    _SSL__SSLCONTEXT_OPTIONS_GETSETDEF
    {"post_handshake_auth", (getter) get_post_handshake_auth,
#if defined(PySSL_HAVE_POST_HS_AUTH)
                            (setter) set_post_handshake_auth,
#else
                            NULL,
#endif
                            NULL},
    _SSL__SSLCONTEXT_PROTOCOL_GETSETDEF
    _SSL__SSLCONTEXT_VERIFY_FLAGS_GETSETDEF
    _SSL__SSLCONTEXT_VERIFY_MODE_GETSETDEF
    _SSL__SSLCONTEXT_SECURITY_LEVEL_GETSETDEF
    {NULL},            /* sentinel */
};

static struct PyMethodDef context_methods[] = {
    _SSL__SSLCONTEXT__WRAP_SOCKET_METHODDEF
    _SSL__SSLCONTEXT__WRAP_BIO_METHODDEF
    _SSL__SSLCONTEXT_SET_CIPHERS_METHODDEF
    _SSL__SSLCONTEXT__SET_ALPN_PROTOCOLS_METHODDEF
    _SSL__SSLCONTEXT_LOAD_CERT_CHAIN_METHODDEF
    _SSL__SSLCONTEXT_LOAD_DH_PARAMS_METHODDEF
    _SSL__SSLCONTEXT_LOAD_VERIFY_LOCATIONS_METHODDEF
    _SSL__SSLCONTEXT_SESSION_STATS_METHODDEF
    _SSL__SSLCONTEXT_SET_DEFAULT_VERIFY_PATHS_METHODDEF
    _SSL__SSLCONTEXT_SET_ECDH_CURVE_METHODDEF
    _SSL__SSLCONTEXT_CERT_STORE_STATS_METHODDEF
    _SSL__SSLCONTEXT_GET_CA_CERTS_METHODDEF
    _SSL__SSLCONTEXT_GET_CIPHERS_METHODDEF
    _SSL__SSLCONTEXT_SET_PSK_CLIENT_CALLBACK_METHODDEF
    _SSL__SSLCONTEXT_SET_PSK_SERVER_CALLBACK_METHODDEF
    {NULL, NULL}        /* sentinel */
};

static PyType_Slot PySSLContext_slots[] = {
    {Py_tp_methods, context_methods},
    {Py_tp_getset, context_getsetlist},
    {Py_tp_new, _ssl__SSLContext},
    {Py_tp_dealloc, context_dealloc},
    {Py_tp_traverse, context_traverse},
    {Py_tp_clear, context_clear},
    {0, 0},
};

static PyType_Spec PySSLContext_spec = {
    .name = "_ssl._SSLContext",
    .basicsize = sizeof(PySSLContext),
    .flags = (Py_TPFLAGS_DEFAULT | Py_TPFLAGS_BASETYPE | Py_TPFLAGS_HAVE_GC |
              Py_TPFLAGS_IMMUTABLETYPE),
    .slots = PySSLContext_slots,
};


/*
 * MemoryBIO objects
 */

/*[clinic input]
@critical_section
@classmethod
_ssl.MemoryBIO.__new__

[clinic start generated code]*/

static PyObject *
_ssl_MemoryBIO_impl(PyTypeObject *type)
/*[clinic end generated code: output=8820a58db78330ac input=87f146cf30af454e]*/
{
    BIO *bio;
    PySSLMemoryBIO *self;

    bio = BIO_new(BIO_s_mem());
    if (bio == NULL) {
        PyErr_SetString(PyExc_MemoryError, "failed to allocate BIO");
        return NULL;
    }
    /* Since our BIO is non-blocking an empty read() does not indicate EOF,
     * just that no data is currently available. The SSL routines should retry
     * the read, which we can achieve by calling BIO_set_retry_read(). */
    BIO_set_retry_read(bio);
    BIO_set_mem_eof_return(bio, -1);

    assert(type != NULL && type->tp_alloc != NULL);
    self = (PySSLMemoryBIO *) type->tp_alloc(type, 0);
    if (self == NULL) {
        BIO_free(bio);
        return NULL;
    }
    self->bio = bio;
    self->eof_written = 0;

    return (PyObject *) self;
}

static int
memory_bio_traverse(PySSLMemoryBIO *self, visitproc visit, void *arg)
{
    Py_VISIT(Py_TYPE(self));
    return 0;
}

static void
memory_bio_dealloc(PySSLMemoryBIO *self)
{
    PyTypeObject *tp = Py_TYPE(self);
    PyObject_GC_UnTrack(self);
    BIO_free(self->bio);
    Py_TYPE(self)->tp_free(self);
    Py_DECREF(tp);
}

/*[clinic input]
@critical_section
@getter
_ssl.MemoryBIO.pending

The number of bytes pending in the memory BIO.
[clinic start generated code]*/

static PyObject *
_ssl_MemoryBIO_pending_get_impl(PySSLMemoryBIO *self)
/*[clinic end generated code: output=19236a32a51ac8ff input=02d9063d8ac31732]*/
{
    size_t res = BIO_ctrl_pending(self->bio);
    return PyLong_FromSize_t(res);
}

/*[clinic input]
@critical_section
@getter
_ssl.MemoryBIO.eof

Whether the memory BIO is at EOF.
[clinic start generated code]*/

static PyObject *
_ssl_MemoryBIO_eof_get_impl(PySSLMemoryBIO *self)
/*[clinic end generated code: output=c255a9ea16e31b92 input=c6ecc12c4509de1f]*/
{
    size_t pending = BIO_ctrl_pending(self->bio);
    return PyBool_FromLong((pending == 0) && self->eof_written);
}

/*[clinic input]
@critical_section
_ssl.MemoryBIO.read
    size as len: int = -1
    /

Read up to size bytes from the memory BIO.

If size is not specified, read the entire buffer.
If the return value is an empty bytes instance, this means either
EOF or that no data is available. Use the "eof" property to
distinguish between the two.
[clinic start generated code]*/

static PyObject *
_ssl_MemoryBIO_read_impl(PySSLMemoryBIO *self, int len)
/*[clinic end generated code: output=a657aa1e79cd01b3 input=21046f2d7dac3a90]*/
{
    int avail, nbytes;
    PyObject *result;

    avail = (int)Py_MIN(BIO_ctrl_pending(self->bio), INT_MAX);
    if ((len < 0) || (len > avail))
        len = avail;

    result = PyBytes_FromStringAndSize(NULL, len);
    if ((result == NULL) || (len == 0))
        return result;

    nbytes = BIO_read(self->bio, PyBytes_AS_STRING(result), len);
    if (nbytes < 0) {
        _sslmodulestate *state = get_state_mbio(self);
        Py_DECREF(result);
        _setSSLError(state, NULL, 0, __FILE__, __LINE__);
        return NULL;
    }

    /* There should never be any short reads but check anyway. */
    if (nbytes < len) {
        _PyBytes_Resize(&result, nbytes);
    }

    return result;
}

/*[clinic input]
@critical_section
_ssl.MemoryBIO.write
    b: Py_buffer
    /

Writes the bytes b into the memory BIO.

Returns the number of bytes written.
[clinic start generated code]*/

static PyObject *
_ssl_MemoryBIO_write_impl(PySSLMemoryBIO *self, Py_buffer *b)
/*[clinic end generated code: output=156ec59110d75935 input=107da3f5fba26b37]*/
{
    int nbytes;

    if (b->len > INT_MAX) {
        PyErr_Format(PyExc_OverflowError,
                     "string longer than %d bytes", INT_MAX);
        return NULL;
    }

    if (self->eof_written) {
        PyObject *module = PyType_GetModule(Py_TYPE(self));
        if (module == NULL)
            return NULL;
        PyErr_SetString(get_ssl_state(module)->PySSLErrorObject,
                        "cannot write() after write_eof()");
        return NULL;
    }

    nbytes = BIO_write(self->bio, b->buf, (int)b->len);
    if (nbytes < 0) {
        _sslmodulestate *state = get_state_mbio(self);
        _setSSLError(state, NULL, 0, __FILE__, __LINE__);
        return NULL;
    }

    return PyLong_FromLong(nbytes);
}

/*[clinic input]
@critical_section
_ssl.MemoryBIO.write_eof

Write an EOF marker to the memory BIO.

When all data has been read, the "eof" property will be True.
[clinic start generated code]*/

static PyObject *
_ssl_MemoryBIO_write_eof_impl(PySSLMemoryBIO *self)
/*[clinic end generated code: output=d4106276ccd1ed34 input=1e914231b1c5900a]*/
{
    self->eof_written = 1;
    /* After an EOF is written, a zero return from read() should be a real EOF
     * i.e. it should not be retried. Clear the SHOULD_RETRY flag. */
    BIO_clear_retry_flags(self->bio);
    BIO_set_mem_eof_return(self->bio, 0);

    Py_RETURN_NONE;
}

static PyGetSetDef memory_bio_getsetlist[] = {
    _SSL_MEMORYBIO_PENDING_GETSETDEF
    _SSL_MEMORYBIO_EOF_GETSETDEF
    {NULL},            /* sentinel */
};

static struct PyMethodDef memory_bio_methods[] = {
    _SSL_MEMORYBIO_READ_METHODDEF
    _SSL_MEMORYBIO_WRITE_METHODDEF
    _SSL_MEMORYBIO_WRITE_EOF_METHODDEF
    {NULL, NULL}        /* sentinel */
};

static PyType_Slot PySSLMemoryBIO_slots[] = {
    {Py_tp_methods, memory_bio_methods},
    {Py_tp_getset, memory_bio_getsetlist},
    {Py_tp_new, _ssl_MemoryBIO},
    {Py_tp_dealloc, memory_bio_dealloc},
    {Py_tp_traverse, memory_bio_traverse},
    {0, 0},
};

static PyType_Spec PySSLMemoryBIO_spec = {
    .name = "_ssl.MemoryBIO",
    .basicsize = sizeof(PySSLMemoryBIO),
    .flags = (Py_TPFLAGS_DEFAULT | Py_TPFLAGS_IMMUTABLETYPE |
              Py_TPFLAGS_HAVE_GC),
    .slots = PySSLMemoryBIO_slots,
};

/*
 * SSL Session object
 */

static void
PySSLSession_dealloc(PySSLSession *self)
{
    PyTypeObject *tp = Py_TYPE(self);
    /* bpo-31095: UnTrack is needed before calling any callbacks */
    PyObject_GC_UnTrack(self);
    Py_XDECREF(self->ctx);
    if (self->session != NULL) {
        SSL_SESSION_free(self->session);
    }
    PyObject_GC_Del(self);
    Py_DECREF(tp);
}

static PyObject *
PySSLSession_richcompare(PyObject *left, PyObject *right, int op)
{
    if (left == NULL || right == NULL) {
        PyErr_BadInternalCall();
        return NULL;
    }

    int result;
    PyTypeObject *sesstype = ((PySSLSession*)left)->ctx->state->PySSLSession_Type;

    if (!Py_IS_TYPE(left, sesstype) || !Py_IS_TYPE(right, sesstype)) {
        Py_RETURN_NOTIMPLEMENTED;
    }

    if (left == right) {
        result = 0;
    } else {
        const unsigned char *left_id, *right_id;
        unsigned int left_len, right_len;
        left_id = SSL_SESSION_get_id(((PySSLSession *)left)->session,
                                     &left_len);
        right_id = SSL_SESSION_get_id(((PySSLSession *)right)->session,
                                      &right_len);
        if (left_len == right_len) {
            result = memcmp(left_id, right_id, left_len);
        } else {
            result = 1;
        }
    }

    switch (op) {
      case Py_EQ:
        if (result == 0) {
            Py_RETURN_TRUE;
        } else {
            Py_RETURN_FALSE;
        }
        break;
      case Py_NE:
        if (result != 0) {
            Py_RETURN_TRUE;
        } else {
            Py_RETURN_FALSE;
        }
        break;
      case Py_LT:
      case Py_LE:
      case Py_GT:
      case Py_GE:
        Py_RETURN_NOTIMPLEMENTED;
        break;
      default:
        PyErr_BadArgument();
        return NULL;
    }
}

static int
PySSLSession_traverse(PySSLSession *self, visitproc visit, void *arg)
{
    Py_VISIT(self->ctx);
    Py_VISIT(Py_TYPE(self));
    return 0;
}

static int
PySSLSession_clear(PySSLSession *self)
{
    Py_CLEAR(self->ctx);
    return 0;
}


/*[clinic input]
@critical_section
@getter
_ssl.SSLSession.time

Session creation time (seconds since epoch).
[clinic start generated code]*/

static PyObject *
_ssl_SSLSession_time_get_impl(PySSLSession *self)
/*[clinic end generated code: output=4b887b9299de9be4 input=67f2325284450ae2]*/
{
#if OPENSSL_VERSION_NUMBER >= 0x30300000L
    return _PyLong_FromTime_t(SSL_SESSION_get_time_ex(self->session));
#else
    return PyLong_FromLong(SSL_SESSION_get_time(self->session));
#endif
}

/*[clinic input]
@critical_section
@getter
_ssl.SSLSession.timeout

Session timeout (delta in seconds).
[clinic start generated code]*/

static PyObject *
_ssl_SSLSession_timeout_get_impl(PySSLSession *self)
/*[clinic end generated code: output=82339c148ab2f7d1 input=cd17c2b087c442f2]*/
{
    long timeout = SSL_SESSION_get_timeout(self->session);
    PyObject *res = PyLong_FromLong(timeout);
    return res;
}

/*[clinic input]
@critical_section
@getter
_ssl.SSLSession.ticket_lifetime_hint

Ticket life time hint.
[clinic start generated code]*/

static PyObject *
_ssl_SSLSession_ticket_lifetime_hint_get_impl(PySSLSession *self)
/*[clinic end generated code: output=c8b6db498136c275 input=f0e2df50961a7806]*/
{
    unsigned long hint = SSL_SESSION_get_ticket_lifetime_hint(self->session);
    return PyLong_FromUnsignedLong(hint);
}

/*[clinic input]
@critical_section
@getter
_ssl.SSLSession.id

Session ID.
[clinic start generated code]*/

static PyObject *
_ssl_SSLSession_id_get_impl(PySSLSession *self)
/*[clinic end generated code: output=c532fb96b10c5adf input=0a379e64312b776d]*/

{
    const unsigned char *id;
    unsigned int len;
    id = SSL_SESSION_get_id(self->session, &len);
    return PyBytes_FromStringAndSize((const char *)id, len);
}

/*[clinic input]
@critical_section
@getter
_ssl.SSLSession.has_ticket

Does the session contain a ticket?
[clinic start generated code]*/

static PyObject *
_ssl_SSLSession_has_ticket_get_impl(PySSLSession *self)
/*[clinic end generated code: output=aa3ccfc40b10b96d input=fa475555f53a5086]*/
{
    int res = SSL_SESSION_has_ticket(self->session);
    return res ? Py_True : Py_False;
}

static PyGetSetDef PySSLSession_getsetlist[] = {
    _SSL_SSLSESSION_HAS_TICKET_GETSETDEF
    _SSL_SSLSESSION_ID_GETSETDEF
    _SSL_SSLSESSION_TICKET_LIFETIME_HINT_GETSETDEF
    _SSL_SSLSESSION_TIME_GETSETDEF
    _SSL_SSLSESSION_TIMEOUT_GETSETDEF
    {NULL},            /* sentinel */
};

static PyType_Slot PySSLSession_slots[] = {
    {Py_tp_getset,PySSLSession_getsetlist},
    {Py_tp_richcompare, PySSLSession_richcompare},
    {Py_tp_dealloc, PySSLSession_dealloc},
    {Py_tp_traverse, PySSLSession_traverse},
    {Py_tp_clear, PySSLSession_clear},
    {0, 0},
};

static PyType_Spec PySSLSession_spec = {
    .name = "_ssl.SSLSession",
    .basicsize = sizeof(PySSLSession),
    .flags = (Py_TPFLAGS_DEFAULT | Py_TPFLAGS_HAVE_GC |
              Py_TPFLAGS_IMMUTABLETYPE |
              Py_TPFLAGS_DISALLOW_INSTANTIATION),
    .slots = PySSLSession_slots,
};


/* helper routines for seeding the SSL PRNG */
/*[clinic input]
@critical_section
_ssl.RAND_add
    string as view: Py_buffer(accept={str, buffer})
    entropy: double
    /

Mix string into the OpenSSL PRNG state.

entropy (a float) is a lower bound on the entropy contained in
string.  See RFC 4086.
[clinic start generated code]*/

static PyObject *
_ssl_RAND_add_impl(PyObject *module, Py_buffer *view, double entropy)
/*[clinic end generated code: output=e6dd48df9c9024e9 input=313cb73b34db31d5]*/
{
    const char *buf;
    Py_ssize_t len, written;

    buf = (const char *)view->buf;
    len = view->len;
    do {
        written = Py_MIN(len, INT_MAX);
        RAND_add(buf, (int)written, entropy);
        buf += written;
        len -= written;
    } while (len);
    Py_RETURN_NONE;
}

static PyObject *
PySSL_RAND(PyObject *module, int len, int pseudo)
{
    int ok;
    PyObject *bytes;
    unsigned long err;
    const char *errstr;
    PyObject *v;

    if (len < 0) {
        PyErr_SetString(PyExc_ValueError, "num must be positive");
        return NULL;
    }

    bytes = PyBytes_FromStringAndSize(NULL, len);
    if (bytes == NULL)
        return NULL;
    if (pseudo) {
        ok = RAND_bytes((unsigned char*)PyBytes_AS_STRING(bytes), len);
        if (ok == 0 || ok == 1)
            return Py_BuildValue("NO", bytes, ok == 1 ? Py_True : Py_False);
    }
    else {
        ok = RAND_bytes((unsigned char*)PyBytes_AS_STRING(bytes), len);
        if (ok == 1)
            return bytes;
    }
    Py_DECREF(bytes);

    err = ERR_get_error();
    errstr = ERR_reason_error_string(err);
    v = Py_BuildValue("(ks)", err, errstr);
    if (v != NULL) {
        PyErr_SetObject(get_ssl_state(module)->PySSLErrorObject, v);
        Py_DECREF(v);
    }
    return NULL;
}

/*[clinic input]
@critical_section
_ssl.RAND_bytes
    n: int
    /

Generate n cryptographically strong pseudo-random bytes.
[clinic start generated code]*/

static PyObject *
_ssl_RAND_bytes_impl(PyObject *module, int n)
/*[clinic end generated code: output=977da635e4838bc7 input=2e78ce1e86336776]*/
{
    return PySSL_RAND(module, n, 0);
}


/*[clinic input]
@critical_section
_ssl.RAND_status

Returns True if the OpenSSL PRNG has been seeded with enough data and False if not.

It is necessary to seed the PRNG with RAND_add() on some platforms before
using the ssl() function.
[clinic start generated code]*/

static PyObject *
_ssl_RAND_status_impl(PyObject *module)
/*[clinic end generated code: output=7e0aaa2d39fdc1ad input=636fb5659ea2e727]*/
{
    return PyBool_FromLong(RAND_status());
}

/*[clinic input]
@critical_section
_ssl.get_default_verify_paths

Return search paths and environment vars that are used by SSLContext's set_default_verify_paths() to load default CAs.

The values are 'cert_file_env', 'cert_file', 'cert_dir_env', 'cert_dir'.
[clinic start generated code]*/

static PyObject *
_ssl_get_default_verify_paths_impl(PyObject *module)
/*[clinic end generated code: output=e5b62a466271928b input=c6ae00bc04eb2b6e]*/
{
    PyObject *ofile_env = NULL;
    PyObject *ofile = NULL;
    PyObject *odir_env = NULL;
    PyObject *odir = NULL;

#define CONVERT(info, target) { \
        const char *tmp = (info); \
        target = NULL; \
        if (!tmp) { target = Py_NewRef(Py_None); } \
        else if ((target = PyUnicode_DecodeFSDefault(tmp)) == NULL) { \
            target = PyBytes_FromString(tmp); } \
        if (!target) goto error; \
    }

    CONVERT(X509_get_default_cert_file_env(), ofile_env);
    CONVERT(X509_get_default_cert_file(), ofile);
    CONVERT(X509_get_default_cert_dir_env(), odir_env);
    CONVERT(X509_get_default_cert_dir(), odir);
#undef CONVERT

    return Py_BuildValue("NNNN", ofile_env, ofile, odir_env, odir);

  error:
    Py_XDECREF(ofile_env);
    Py_XDECREF(ofile);
    Py_XDECREF(odir_env);
    Py_XDECREF(odir);
    return NULL;
}

static PyObject*
asn1obj2py(_sslmodulestate *state, ASN1_OBJECT *obj)
{
    int nid;
    const char *ln, *sn;

    nid = OBJ_obj2nid(obj);
    if (nid == NID_undef) {
        PyErr_Format(PyExc_ValueError, "Unknown object");
        return NULL;
    }
    sn = OBJ_nid2sn(nid);
    ln = OBJ_nid2ln(nid);
    return Py_BuildValue("issN", nid, sn, ln, _asn1obj2py(state, obj, 1));
}

/*[clinic input]
@critical_section
_ssl.txt2obj
    txt: str
    name: bool = False

Lookup NID, short name, long name and OID of an ASN1_OBJECT.

By default objects are looked up by OID. With name=True short and
long name are also matched.
[clinic start generated code]*/

static PyObject *
_ssl_txt2obj_impl(PyObject *module, const char *txt, int name)
/*[clinic end generated code: output=c38e3991347079c1 input=c99b134d70173c5e]*/
{
    PyObject *result = NULL;
    ASN1_OBJECT *obj;

    obj = OBJ_txt2obj(txt, name ? 0 : 1);
    if (obj == NULL) {
        PyErr_Format(PyExc_ValueError, "unknown object '%.100s'", txt);
        return NULL;
    }
    result = asn1obj2py(get_ssl_state(module), obj);
    ASN1_OBJECT_free(obj);
    return result;
}

/*[clinic input]
@critical_section
_ssl.nid2obj
    nid: int
    /

Lookup NID, short name, long name and OID of an ASN1_OBJECT by NID.
[clinic start generated code]*/

static PyObject *
_ssl_nid2obj_impl(PyObject *module, int nid)
/*[clinic end generated code: output=4a98ab691cd4f84a input=1b1170506fa83a53]*/
{
    PyObject *result = NULL;
    ASN1_OBJECT *obj;

    if (nid < NID_undef) {
        PyErr_SetString(PyExc_ValueError, "NID must be positive.");
        return NULL;
    }
    obj = OBJ_nid2obj(nid);
    if (obj == NULL) {
        PyErr_Format(PyExc_ValueError, "unknown NID %i", nid);
        return NULL;
    }
    result = asn1obj2py(get_ssl_state(module), obj);
    ASN1_OBJECT_free(obj);
    return result;
}

#ifdef _MSC_VER

static PyObject*
certEncodingType(DWORD encodingType)
{
    static PyObject *x509_asn = NULL;
    static PyObject *pkcs_7_asn = NULL;

    if (x509_asn == NULL) {
        x509_asn = PyUnicode_InternFromString("x509_asn");
        if (x509_asn == NULL)
            return NULL;
    }
    if (pkcs_7_asn == NULL) {
        pkcs_7_asn = PyUnicode_InternFromString("pkcs_7_asn");
        if (pkcs_7_asn == NULL)
            return NULL;
    }
    switch(encodingType) {
    case X509_ASN_ENCODING:
        return Py_NewRef(x509_asn);
    case PKCS_7_ASN_ENCODING:
        return Py_NewRef(pkcs_7_asn);
    default:
        return PyLong_FromLong(encodingType);
    }
}

static PyObject*
parseKeyUsage(PCCERT_CONTEXT pCertCtx, DWORD flags)
{
    CERT_ENHKEY_USAGE *usage;
    DWORD size, error, i;
    PyObject *retval;

    if (!CertGetEnhancedKeyUsage(pCertCtx, flags, NULL, &size)) {
        error = GetLastError();
        if (error == CRYPT_E_NOT_FOUND) {
            Py_RETURN_TRUE;
        }
        return PyErr_SetFromWindowsErr(error);
    }

    usage = (CERT_ENHKEY_USAGE*)PyMem_Malloc(size);
    if (usage == NULL) {
        return PyErr_NoMemory();
    }

    /* Now get the actual enhanced usage property */
    if (!CertGetEnhancedKeyUsage(pCertCtx, flags, usage, &size)) {
        PyMem_Free(usage);
        error = GetLastError();
        if (error == CRYPT_E_NOT_FOUND) {
            Py_RETURN_TRUE;
        }
        return PyErr_SetFromWindowsErr(error);
    }
    retval = PyFrozenSet_New(NULL);
    if (retval == NULL) {
        goto error;
    }
    for (i = 0; i < usage->cUsageIdentifier; ++i) {
        if (usage->rgpszUsageIdentifier[i]) {
            PyObject *oid;
            int err;
            oid = PyUnicode_FromString(usage->rgpszUsageIdentifier[i]);
            if (oid == NULL) {
                Py_CLEAR(retval);
                goto error;
            }
            err = PySet_Add(retval, oid);
            Py_DECREF(oid);
            if (err == -1) {
                Py_CLEAR(retval);
                goto error;
            }
        }
    }
  error:
    PyMem_Free(usage);
    return retval;
}

static HCERTSTORE
ssl_collect_certificates(const char *store_name)
{
/* this function collects the system certificate stores listed in
 * system_stores into a collection certificate store for being
 * enumerated. The store must be readable to be added to the
 * store collection.
 */

    HCERTSTORE hCollectionStore = NULL, hSystemStore = NULL;
    static DWORD system_stores[] = {
        CERT_SYSTEM_STORE_LOCAL_MACHINE,
        CERT_SYSTEM_STORE_LOCAL_MACHINE_ENTERPRISE,
        CERT_SYSTEM_STORE_LOCAL_MACHINE_GROUP_POLICY,
        CERT_SYSTEM_STORE_CURRENT_USER,
        CERT_SYSTEM_STORE_CURRENT_USER_GROUP_POLICY,
        CERT_SYSTEM_STORE_SERVICES,
        CERT_SYSTEM_STORE_USERS};
    size_t i, storesAdded;
    BOOL result;

    hCollectionStore = CertOpenStore(CERT_STORE_PROV_COLLECTION, 0,
                                     (HCRYPTPROV)NULL, 0, NULL);
    if (!hCollectionStore) {
        return NULL;
    }
    storesAdded = 0;
    for (i = 0; i < sizeof(system_stores) / sizeof(DWORD); i++) {
        hSystemStore = CertOpenStore(CERT_STORE_PROV_SYSTEM_A, 0,
                                     (HCRYPTPROV)NULL,
                                     CERT_STORE_READONLY_FLAG |
                                     system_stores[i], store_name);
        if (hSystemStore) {
            result = CertAddStoreToCollection(hCollectionStore, hSystemStore,
                                     CERT_PHYSICAL_STORE_ADD_ENABLE_FLAG, 0);
            if (result) {
                ++storesAdded;
            }
            CertCloseStore(hSystemStore, 0);  /* flag must be 0 */
        }
    }
    if (storesAdded == 0) {
        CertCloseStore(hCollectionStore, CERT_CLOSE_STORE_FORCE_FLAG);
        return NULL;
    }

    return hCollectionStore;
}

/*[clinic input]
@critical_section
_ssl.enum_certificates
    store_name: str

Retrieve certificates from Windows' cert store.

store_name may be one of 'CA', 'ROOT' or 'MY'.  The system may provide
more cert storages, too.  The function returns a list of (bytes,
encoding_type, trust) tuples.  The encoding_type flag can be interpreted
with X509_ASN_ENCODING or PKCS_7_ASN_ENCODING. The trust setting is either
a set of OIDs or the boolean True.
[clinic start generated code]*/

static PyObject *
_ssl_enum_certificates_impl(PyObject *module, const char *store_name)
/*[clinic end generated code: output=5134dc8bb3a3c893 input=263c22e6c6988cf3]*/
{
    HCERTSTORE hCollectionStore = NULL;
    PCCERT_CONTEXT pCertCtx = NULL;
    PyObject *keyusage = NULL, *cert = NULL, *enc = NULL, *tup = NULL;
    PyObject *result = NULL;

    result = PySet_New(NULL);
    if (result == NULL) {
        return NULL;
    }
    hCollectionStore = ssl_collect_certificates(store_name);
    if (hCollectionStore == NULL) {
        Py_DECREF(result);
        return PyErr_SetFromWindowsErr(GetLastError());
    }

    while (pCertCtx = CertEnumCertificatesInStore(hCollectionStore, pCertCtx)) {
        cert = PyBytes_FromStringAndSize((const char*)pCertCtx->pbCertEncoded,
                                            pCertCtx->cbCertEncoded);
        if (!cert) {
            Py_CLEAR(result);
            break;
        }
        if ((enc = certEncodingType(pCertCtx->dwCertEncodingType)) == NULL) {
            Py_CLEAR(result);
            break;
        }
        keyusage = parseKeyUsage(pCertCtx, CERT_FIND_PROP_ONLY_ENHKEY_USAGE_FLAG);
        if (keyusage == Py_True) {
            Py_DECREF(keyusage);
            keyusage = parseKeyUsage(pCertCtx, CERT_FIND_EXT_ONLY_ENHKEY_USAGE_FLAG);
        }
        if (keyusage == NULL) {
            Py_CLEAR(result);
            break;
        }
        if ((tup = PyTuple_New(3)) == NULL) {
            Py_CLEAR(result);
            break;
        }
        PyTuple_SET_ITEM(tup, 0, cert);
        cert = NULL;
        PyTuple_SET_ITEM(tup, 1, enc);
        enc = NULL;
        PyTuple_SET_ITEM(tup, 2, keyusage);
        keyusage = NULL;
        if (PySet_Add(result, tup) == -1) {
            Py_CLEAR(result);
            Py_CLEAR(tup);
            break;
        }
        Py_CLEAR(tup);
    }
    if (pCertCtx) {
        /* loop ended with an error, need to clean up context manually */
        CertFreeCertificateContext(pCertCtx);
    }

    /* In error cases cert, enc and tup may not be NULL */
    Py_XDECREF(cert);
    Py_XDECREF(enc);
    Py_XDECREF(keyusage);
    Py_XDECREF(tup);

    /* CERT_CLOSE_STORE_FORCE_FLAG forces freeing of memory for all contexts
       associated with the store, in this case our collection store and the
       associated system stores. */
    if (!CertCloseStore(hCollectionStore, CERT_CLOSE_STORE_FORCE_FLAG)) {
        /* This error case might shadow another exception.*/
        Py_XDECREF(result);
        return PyErr_SetFromWindowsErr(GetLastError());
    }

    /* convert set to list */
    if (result == NULL) {
        return NULL;
    } else {
        PyObject *lst = PySequence_List(result);
        Py_DECREF(result);
        return lst;
    }
}

/*[clinic input]
@critical_section
_ssl.enum_crls
    store_name: str

Retrieve CRLs from Windows' cert store.

store_name may be one of 'CA', 'ROOT' or 'MY'.  The system may provide
more cert storages, too.  The function returns a list of (bytes,
encoding_type) tuples.  The encoding_type flag can be interpreted with
X509_ASN_ENCODING or PKCS_7_ASN_ENCODING.
[clinic start generated code]*/

static PyObject *
_ssl_enum_crls_impl(PyObject *module, const char *store_name)
/*[clinic end generated code: output=bce467f60ccd03b6 input=51a1b1059e55ce43]*/
{
    HCERTSTORE hCollectionStore = NULL;
    PCCRL_CONTEXT pCrlCtx = NULL;
    PyObject *crl = NULL, *enc = NULL, *tup = NULL;
    PyObject *result = NULL;

    result = PySet_New(NULL);
    if (result == NULL) {
        return NULL;
    }
    hCollectionStore = ssl_collect_certificates(store_name);
    if (hCollectionStore == NULL) {
        Py_DECREF(result);
        return PyErr_SetFromWindowsErr(GetLastError());
    }

    while (pCrlCtx = CertEnumCRLsInStore(hCollectionStore, pCrlCtx)) {
        crl = PyBytes_FromStringAndSize((const char*)pCrlCtx->pbCrlEncoded,
                                            pCrlCtx->cbCrlEncoded);
        if (!crl) {
            Py_CLEAR(result);
            break;
        }
        if ((enc = certEncodingType(pCrlCtx->dwCertEncodingType)) == NULL) {
            Py_CLEAR(result);
            break;
        }
        if ((tup = PyTuple_New(2)) == NULL) {
            Py_CLEAR(result);
            break;
        }
        PyTuple_SET_ITEM(tup, 0, crl);
        crl = NULL;
        PyTuple_SET_ITEM(tup, 1, enc);
        enc = NULL;

        if (PySet_Add(result, tup) == -1) {
            Py_CLEAR(result);
            Py_CLEAR(tup);
            break;
        }
        Py_CLEAR(tup);
    }
    if (pCrlCtx) {
        /* loop ended with an error, need to clean up context manually */
        CertFreeCRLContext(pCrlCtx);
    }

    /* In error cases cert, enc and tup may not be NULL */
    Py_XDECREF(crl);
    Py_XDECREF(enc);
    Py_XDECREF(tup);

    /* CERT_CLOSE_STORE_FORCE_FLAG forces freeing of memory for all contexts
       associated with the store, in this case our collection store and the
       associated system stores. */
    if (!CertCloseStore(hCollectionStore, CERT_CLOSE_STORE_FORCE_FLAG)) {
        /* This error case might shadow another exception.*/
        Py_XDECREF(result);
        return PyErr_SetFromWindowsErr(GetLastError());
    }
    /* convert set to list */
    if (result == NULL) {
        return NULL;
    } else {
        PyObject *lst = PySequence_List(result);
        Py_DECREF(result);
        return lst;
    }
}

#endif /* _MSC_VER */

/* List of functions exported by this module. */
static PyMethodDef PySSL_methods[] = {
    _SSL__TEST_DECODE_CERT_METHODDEF
    _SSL_RAND_ADD_METHODDEF
    _SSL_RAND_BYTES_METHODDEF
    _SSL_RAND_STATUS_METHODDEF
    _SSL_GET_DEFAULT_VERIFY_PATHS_METHODDEF
    _SSL_ENUM_CERTIFICATES_METHODDEF
    _SSL_ENUM_CRLS_METHODDEF
    _SSL_TXT2OBJ_METHODDEF
    _SSL_NID2OBJ_METHODDEF
    {NULL,                  NULL}            /* Sentinel */
};


PyDoc_STRVAR(module_doc,
"Implementation module for SSL socket operations.  See the socket module\n\
for documentation.");

static int
sslmodule_init_exceptions(PyObject *module)
{
    _sslmodulestate *state = get_ssl_state(module);
    PyObject *bases = NULL;

#define add_exception(exc, name, doc, base)                                 \
do {                                                                        \
    (exc) = PyErr_NewExceptionWithDoc("ssl." name, (doc), (base), NULL);    \
    if ((state) == NULL) goto error;                                        \
    if (PyModule_AddObjectRef(module, name, exc) < 0) goto error;           \
} while(0)

    state->PySSLErrorObject = PyType_FromSpecWithBases(
        &sslerror_type_spec, PyExc_OSError);
    if (state->PySSLErrorObject == NULL) {
        goto error;
    }
    if (PyModule_AddObjectRef(module, "SSLError", state->PySSLErrorObject) < 0) {
        goto error;
    }

    /* ssl.CertificateError used to be a subclass of ValueError */
    bases = PyTuple_Pack(2, state->PySSLErrorObject, PyExc_ValueError);
    if (bases == NULL) {
        goto error;
    }
    add_exception(
        state->PySSLCertVerificationErrorObject,
        "SSLCertVerificationError",
        SSLCertVerificationError_doc,
        bases
    );
    Py_CLEAR(bases);

    add_exception(
        state->PySSLZeroReturnErrorObject,
        "SSLZeroReturnError",
        SSLZeroReturnError_doc,
        state->PySSLErrorObject
    );

    add_exception(
        state->PySSLWantWriteErrorObject,
        "SSLWantWriteError",
        SSLWantWriteError_doc,
        state->PySSLErrorObject
    );

    add_exception(
        state->PySSLWantReadErrorObject,
        "SSLWantReadError",
        SSLWantReadError_doc,
        state->PySSLErrorObject
    );

    add_exception(
        state->PySSLSyscallErrorObject,
        "SSLSyscallError",
        SSLSyscallError_doc,
        state->PySSLErrorObject
    );

    add_exception(
        state->PySSLEOFErrorObject,
        "SSLEOFError",
        SSLEOFError_doc,
        state->PySSLErrorObject
    );
#undef add_exception

    return 0;
  error:
    Py_XDECREF(bases);
    return -1;
}

static int
sslmodule_init_socketapi(PyObject *module)
{
    _sslmodulestate *state = get_ssl_state(module);
    PySocketModule_APIObject *sockmod = PySocketModule_ImportModuleAndAPI();

    if ((sockmod == NULL) || (sockmod->Sock_Type == NULL)) {
        return -1;
    }
    state->Sock_Type = (PyTypeObject*)Py_NewRef(sockmod->Sock_Type);
    return 0;
}


static int
sslmodule_add_option(PyObject *m, const char *name, uint64_t value)
{
    Py_BUILD_ASSERT(sizeof(unsigned long long) >= sizeof(value));
    return PyModule_Add(m, name, PyLong_FromUnsignedLongLong(value));
}


static int
sslmodule_init_constants(PyObject *m)
{
    if (PyModule_AddStringConstant(m, "_DEFAULT_CIPHERS",
                                   PY_SSL_DEFAULT_CIPHER_STRING) < 0)
    {
        return -1;
    }

#define ADD_INT_CONST(NAME, VALUE) do {                 \
    if (PyModule_AddIntConstant(m, NAME, VALUE) < 0) {  \
        return -1;                                      \
    }                                                   \
} while (0)

    ADD_INT_CONST("SSL_ERROR_ZERO_RETURN", PY_SSL_ERROR_ZERO_RETURN);
    ADD_INT_CONST("SSL_ERROR_WANT_READ", PY_SSL_ERROR_WANT_READ);
    ADD_INT_CONST("SSL_ERROR_WANT_WRITE", PY_SSL_ERROR_WANT_WRITE);
    ADD_INT_CONST("SSL_ERROR_WANT_X509_LOOKUP", PY_SSL_ERROR_WANT_X509_LOOKUP);
    ADD_INT_CONST("SSL_ERROR_SYSCALL", PY_SSL_ERROR_SYSCALL);
    ADD_INT_CONST("SSL_ERROR_SSL", PY_SSL_ERROR_SSL);
    ADD_INT_CONST("SSL_ERROR_WANT_CONNECT", PY_SSL_ERROR_WANT_CONNECT);
    /* non ssl.h errorcodes */
    ADD_INT_CONST("SSL_ERROR_EOF", PY_SSL_ERROR_EOF);
    ADD_INT_CONST("SSL_ERROR_INVALID_ERROR_CODE",
                  PY_SSL_ERROR_INVALID_ERROR_CODE);
    /* cert requirements */
    ADD_INT_CONST("CERT_NONE", PY_SSL_CERT_NONE);
    ADD_INT_CONST("CERT_OPTIONAL", PY_SSL_CERT_OPTIONAL);
    ADD_INT_CONST("CERT_REQUIRED", PY_SSL_CERT_REQUIRED);
    /* CRL verification for verification_flags */
    ADD_INT_CONST("VERIFY_DEFAULT", 0);
    ADD_INT_CONST("VERIFY_CRL_CHECK_LEAF", X509_V_FLAG_CRL_CHECK);
    ADD_INT_CONST("VERIFY_CRL_CHECK_CHAIN",
                  X509_V_FLAG_CRL_CHECK|X509_V_FLAG_CRL_CHECK_ALL);
    ADD_INT_CONST("VERIFY_X509_STRICT", X509_V_FLAG_X509_STRICT);
    ADD_INT_CONST("VERIFY_ALLOW_PROXY_CERTS", X509_V_FLAG_ALLOW_PROXY_CERTS);
    ADD_INT_CONST("VERIFY_X509_TRUSTED_FIRST", X509_V_FLAG_TRUSTED_FIRST);

#ifdef X509_V_FLAG_PARTIAL_CHAIN
    ADD_INT_CONST("VERIFY_X509_PARTIAL_CHAIN", X509_V_FLAG_PARTIAL_CHAIN);
#endif

    /* Alert Descriptions from ssl.h */
    /* note RESERVED constants no longer intended for use have been removed */
    /* http://www.iana.org/assignments/tls-parameters/tls-parameters.xml#tls-parameters-6 */

#define ADD_AD_CONSTANT(s) \
    ADD_INT_CONST("ALERT_DESCRIPTION_"#s, \
                            SSL_AD_##s)

    ADD_AD_CONSTANT(CLOSE_NOTIFY);
    ADD_AD_CONSTANT(UNEXPECTED_MESSAGE);
    ADD_AD_CONSTANT(BAD_RECORD_MAC);
    ADD_AD_CONSTANT(RECORD_OVERFLOW);
    ADD_AD_CONSTANT(DECOMPRESSION_FAILURE);
    ADD_AD_CONSTANT(HANDSHAKE_FAILURE);
    ADD_AD_CONSTANT(BAD_CERTIFICATE);
    ADD_AD_CONSTANT(UNSUPPORTED_CERTIFICATE);
    ADD_AD_CONSTANT(CERTIFICATE_REVOKED);
    ADD_AD_CONSTANT(CERTIFICATE_EXPIRED);
    ADD_AD_CONSTANT(CERTIFICATE_UNKNOWN);
    ADD_AD_CONSTANT(ILLEGAL_PARAMETER);
    ADD_AD_CONSTANT(UNKNOWN_CA);
    ADD_AD_CONSTANT(ACCESS_DENIED);
    ADD_AD_CONSTANT(DECODE_ERROR);
    ADD_AD_CONSTANT(DECRYPT_ERROR);
    ADD_AD_CONSTANT(PROTOCOL_VERSION);
    ADD_AD_CONSTANT(INSUFFICIENT_SECURITY);
    ADD_AD_CONSTANT(INTERNAL_ERROR);
    ADD_AD_CONSTANT(USER_CANCELLED);
    ADD_AD_CONSTANT(NO_RENEGOTIATION);
    /* Not all constants are in old OpenSSL versions */
#ifdef SSL_AD_UNSUPPORTED_EXTENSION
    ADD_AD_CONSTANT(UNSUPPORTED_EXTENSION);
#endif
#ifdef SSL_AD_CERTIFICATE_UNOBTAINABLE
    ADD_AD_CONSTANT(CERTIFICATE_UNOBTAINABLE);
#endif
#ifdef SSL_AD_UNRECOGNIZED_NAME
    ADD_AD_CONSTANT(UNRECOGNIZED_NAME);
#endif
#ifdef SSL_AD_BAD_CERTIFICATE_STATUS_RESPONSE
    ADD_AD_CONSTANT(BAD_CERTIFICATE_STATUS_RESPONSE);
#endif
#ifdef SSL_AD_BAD_CERTIFICATE_HASH_VALUE
    ADD_AD_CONSTANT(BAD_CERTIFICATE_HASH_VALUE);
#endif
#ifdef SSL_AD_UNKNOWN_PSK_IDENTITY
    ADD_AD_CONSTANT(UNKNOWN_PSK_IDENTITY);
#endif

#undef ADD_AD_CONSTANT

    /* protocol versions */
#ifndef OPENSSL_NO_SSL3
    ADD_INT_CONST("PROTOCOL_SSLv3", PY_SSL_VERSION_SSL3);
#endif
    ADD_INT_CONST("PROTOCOL_SSLv23", PY_SSL_VERSION_TLS);
    ADD_INT_CONST("PROTOCOL_TLS", PY_SSL_VERSION_TLS);
    ADD_INT_CONST("PROTOCOL_TLS_CLIENT", PY_SSL_VERSION_TLS_CLIENT);
    ADD_INT_CONST("PROTOCOL_TLS_SERVER", PY_SSL_VERSION_TLS_SERVER);
    ADD_INT_CONST("PROTOCOL_TLSv1", PY_SSL_VERSION_TLS1);
    ADD_INT_CONST("PROTOCOL_TLSv1_1", PY_SSL_VERSION_TLS1_1);
    ADD_INT_CONST("PROTOCOL_TLSv1_2", PY_SSL_VERSION_TLS1_2);

#define ADD_OPTION(NAME, VALUE) if (sslmodule_add_option(m, NAME, (VALUE)) < 0) return -1

    /* protocol options */
    ADD_OPTION("OP_ALL", SSL_OP_ALL & ~SSL_OP_DONT_INSERT_EMPTY_FRAGMENTS);
    ADD_OPTION("OP_NO_SSLv2", SSL_OP_NO_SSLv2);
    ADD_OPTION("OP_NO_SSLv3", SSL_OP_NO_SSLv3);
    ADD_OPTION("OP_NO_TLSv1", SSL_OP_NO_TLSv1);
    ADD_OPTION("OP_NO_TLSv1_1", SSL_OP_NO_TLSv1_1);
    ADD_OPTION("OP_NO_TLSv1_2", SSL_OP_NO_TLSv1_2);
#ifdef SSL_OP_NO_TLSv1_3
    ADD_OPTION("OP_NO_TLSv1_3", SSL_OP_NO_TLSv1_3);
#else
    ADD_OPTION("OP_NO_TLSv1_3", 0);
#endif
    ADD_OPTION("OP_CIPHER_SERVER_PREFERENCE",
                            SSL_OP_CIPHER_SERVER_PREFERENCE);
    ADD_OPTION("OP_SINGLE_DH_USE", SSL_OP_SINGLE_DH_USE);
    ADD_OPTION("OP_NO_TICKET", SSL_OP_NO_TICKET);
    ADD_OPTION("OP_LEGACY_SERVER_CONNECT",
                            SSL_OP_LEGACY_SERVER_CONNECT);
#ifdef SSL_OP_SINGLE_ECDH_USE
    ADD_OPTION("OP_SINGLE_ECDH_USE", SSL_OP_SINGLE_ECDH_USE);
#endif
#ifdef SSL_OP_NO_COMPRESSION
    ADD_OPTION("OP_NO_COMPRESSION",
                            SSL_OP_NO_COMPRESSION);
#endif
#ifdef SSL_OP_ENABLE_MIDDLEBOX_COMPAT
    ADD_OPTION("OP_ENABLE_MIDDLEBOX_COMPAT",
                            SSL_OP_ENABLE_MIDDLEBOX_COMPAT);
#endif
#ifdef SSL_OP_NO_RENEGOTIATION
    ADD_OPTION("OP_NO_RENEGOTIATION",
                            SSL_OP_NO_RENEGOTIATION);
#endif
#ifdef SSL_OP_IGNORE_UNEXPECTED_EOF
    ADD_OPTION("OP_IGNORE_UNEXPECTED_EOF",
                            SSL_OP_IGNORE_UNEXPECTED_EOF);
#endif
#ifdef SSL_OP_ENABLE_KTLS
    ADD_OPTION("OP_ENABLE_KTLS", SSL_OP_ENABLE_KTLS);
#endif

#undef ADD_OPTION

#ifdef X509_CHECK_FLAG_ALWAYS_CHECK_SUBJECT
    ADD_INT_CONST("HOSTFLAG_ALWAYS_CHECK_SUBJECT",
                  X509_CHECK_FLAG_ALWAYS_CHECK_SUBJECT);
#endif
#ifdef X509_CHECK_FLAG_NEVER_CHECK_SUBJECT
    ADD_INT_CONST("HOSTFLAG_NEVER_CHECK_SUBJECT",
                  X509_CHECK_FLAG_NEVER_CHECK_SUBJECT);
#endif
#ifdef X509_CHECK_FLAG_NO_WILDCARDS
    ADD_INT_CONST("HOSTFLAG_NO_WILDCARDS",
                  X509_CHECK_FLAG_NO_WILDCARDS);
#endif
#ifdef X509_CHECK_FLAG_NO_PARTIAL_WILDCARDS
    ADD_INT_CONST("HOSTFLAG_NO_PARTIAL_WILDCARDS",
                  X509_CHECK_FLAG_NO_PARTIAL_WILDCARDS);
#endif
#ifdef X509_CHECK_FLAG_MULTI_LABEL_WILDCARDS
    ADD_INT_CONST("HOSTFLAG_MULTI_LABEL_WILDCARDS",
                  X509_CHECK_FLAG_MULTI_LABEL_WILDCARDS);
#endif
#ifdef X509_CHECK_FLAG_SINGLE_LABEL_SUBDOMAINS
    ADD_INT_CONST("HOSTFLAG_SINGLE_LABEL_SUBDOMAINS",
                  X509_CHECK_FLAG_SINGLE_LABEL_SUBDOMAINS);
#endif

    /* file types */
    ADD_INT_CONST("ENCODING_PEM", PY_SSL_ENCODING_PEM);
    ADD_INT_CONST("ENCODING_DER", PY_SSL_ENCODING_DER);

    /* protocol versions */
    ADD_INT_CONST("PROTO_MINIMUM_SUPPORTED", PY_PROTO_MINIMUM_SUPPORTED);
    ADD_INT_CONST("PROTO_MAXIMUM_SUPPORTED", PY_PROTO_MAXIMUM_SUPPORTED);
    ADD_INT_CONST("PROTO_SSLv3", PY_PROTO_SSLv3);
    ADD_INT_CONST("PROTO_TLSv1", PY_PROTO_TLSv1);
    ADD_INT_CONST("PROTO_TLSv1_1", PY_PROTO_TLSv1_1);
    ADD_INT_CONST("PROTO_TLSv1_2", PY_PROTO_TLSv1_2);
    ADD_INT_CONST("PROTO_TLSv1_3", PY_PROTO_TLSv1_3);

#define addbool(m, key, value) \
    do { \
        PyObject *bool_obj = (value) ? Py_True : Py_False; \
        if (PyModule_AddObjectRef((m), (key), bool_obj) < 0) { \
            return -1; \
        } \
    } while (0)

    addbool(m, "HAS_SNI", 1);
    addbool(m, "HAS_TLS_UNIQUE", 1);
    addbool(m, "HAS_ECDH", 1);
    addbool(m, "HAS_NPN", 0);
    addbool(m, "HAS_ALPN", 1);

    addbool(m, "HAS_SSLv2", 0);

#if defined(SSL3_VERSION) && !defined(OPENSSL_NO_SSL3)
    addbool(m, "HAS_SSLv3", 1);
#else
    addbool(m, "HAS_SSLv3", 0);
#endif

#if defined(TLS1_VERSION) && !defined(OPENSSL_NO_TLS1)
    addbool(m, "HAS_TLSv1", 1);
#else
    addbool(m, "HAS_TLSv1", 0);
#endif

#if defined(TLS1_1_VERSION) && !defined(OPENSSL_NO_TLS1_1)
    addbool(m, "HAS_TLSv1_1", 1);
#else
    addbool(m, "HAS_TLSv1_1", 0);
#endif

#if defined(TLS1_2_VERSION) && !defined(OPENSSL_NO_TLS1_2)
    addbool(m, "HAS_TLSv1_2", 1);
#else
    addbool(m, "HAS_TLSv1_2", 0);
#endif

#if defined(TLS1_3_VERSION) && !defined(OPENSSL_NO_TLS1_3)
    addbool(m, "HAS_TLSv1_3", 1);
#else
    addbool(m, "HAS_TLSv1_3", 0);
#endif

#ifdef OPENSSL_NO_PSK
    addbool(m, "HAS_PSK", 0);
#else
    addbool(m, "HAS_PSK", 1);
#endif

#ifdef SSL_VERIFY_POST_HANDSHAKE
    addbool(m, "HAS_PHA", 1);
#else
    addbool(m, "HAS_PHA", 0);
#endif

#undef addbool
#undef ADD_INT_CONST

    return 0;
}

static int
sslmodule_init_errorcodes(PyObject *module)
{
    _sslmodulestate *state = get_ssl_state(module);

    struct py_ssl_error_code *errcode;
    struct py_ssl_library_code *libcode;

    /* Mappings for error codes */
    state->err_codes_to_names = PyDict_New();
    if (state->err_codes_to_names == NULL)
        return -1;
    state->lib_codes_to_names = PyDict_New();
    if (state->lib_codes_to_names == NULL)
        return -1;

    errcode = error_codes;
    while (errcode->mnemonic != NULL) {
        PyObject *mnemo = PyUnicode_FromString(errcode->mnemonic);
        if (mnemo == NULL) {
            return -1;
        }
        PyObject *key = Py_BuildValue("ii", errcode->library, errcode->reason);
        if (key == NULL) {
            Py_DECREF(mnemo);
            return -1;
        }
        int rc = PyDict_SetItem(state->err_codes_to_names, key, mnemo);
        Py_DECREF(key);
        Py_DECREF(mnemo);
        if (rc < 0) {
            return -1;
        }
        errcode++;
    }

    libcode = library_codes;
    while (libcode->library != NULL) {
        PyObject *mnemo, *key;
        key = PyLong_FromLong(libcode->code);
        mnemo = PyUnicode_FromString(libcode->library);
        if (key == NULL || mnemo == NULL)
            return -1;
        if (PyDict_SetItem(state->lib_codes_to_names, key, mnemo))
            return -1;
        Py_DECREF(key);
        Py_DECREF(mnemo);
        libcode++;
    }

    return 0;
}

static void
parse_openssl_version(unsigned long libver,
                      unsigned int *major, unsigned int *minor,
                      unsigned int *fix, unsigned int *patch,
                      unsigned int *status)
{
    *status = libver & 0xF;
    libver >>= 4;
    *patch = libver & 0xFF;
    libver >>= 8;
    *fix = libver & 0xFF;
    libver >>= 8;
    *minor = libver & 0xFF;
    libver >>= 8;
    *major = libver & 0xFF;
}

static int
sslmodule_init_versioninfo(PyObject *m)
{
    PyObject *r;
    unsigned long libver;
    unsigned int major, minor, fix, patch, status;

    /* OpenSSL version */
    /* SSLeay() gives us the version of the library linked against,
       which could be different from the headers version.
    */
    libver = OpenSSL_version_num();
    r = PyLong_FromUnsignedLong(libver);
    if (PyModule_Add(m, "OPENSSL_VERSION_NUMBER", r) < 0)
        return -1;

    parse_openssl_version(libver, &major, &minor, &fix, &patch, &status);
    r = Py_BuildValue("IIIII", major, minor, fix, patch, status);
    if (PyModule_Add(m, "OPENSSL_VERSION_INFO", r) < 0)
        return -1;

    r = PyUnicode_FromString(OpenSSL_version(OPENSSL_VERSION));
    if (PyModule_Add(m, "OPENSSL_VERSION", r) < 0)
        return -1;

    libver = OPENSSL_VERSION_NUMBER;
    parse_openssl_version(libver, &major, &minor, &fix, &patch, &status);
    r = Py_BuildValue("IIIII", major, minor, fix, patch, status);
    if (PyModule_Add(m, "_OPENSSL_API_VERSION", r) < 0)
        return -1;

    return 0;
}

static int
sslmodule_init_types(PyObject *module)
{
    _sslmodulestate *state = get_ssl_state(module);

    state->PySSLContext_Type = (PyTypeObject *)PyType_FromModuleAndSpec(
        module, &PySSLContext_spec, NULL
    );
    if (state->PySSLContext_Type == NULL)
        return -1;

    state->PySSLSocket_Type = (PyTypeObject *)PyType_FromModuleAndSpec(
        module, &PySSLSocket_spec, NULL
    );
    if (state->PySSLSocket_Type == NULL)
        return -1;

    state->PySSLMemoryBIO_Type = (PyTypeObject *)PyType_FromModuleAndSpec(
        module, &PySSLMemoryBIO_spec, NULL
    );
    if (state->PySSLMemoryBIO_Type == NULL)
        return -1;

    state->PySSLSession_Type = (PyTypeObject *)PyType_FromModuleAndSpec(
        module, &PySSLSession_spec, NULL
    );
    if (state->PySSLSession_Type == NULL)
        return -1;

    state->PySSLCertificate_Type = (PyTypeObject *)PyType_FromModuleAndSpec(
        module, &PySSLCertificate_spec, NULL
    );
    if (state->PySSLCertificate_Type == NULL)
        return -1;

    if (PyModule_AddType(module, state->PySSLContext_Type))
        return -1;
    if (PyModule_AddType(module, state->PySSLSocket_Type))
        return -1;
    if (PyModule_AddType(module, state->PySSLMemoryBIO_Type))
        return -1;
    if (PyModule_AddType(module, state->PySSLSession_Type))
        return -1;
    if (PyModule_AddType(module, state->PySSLCertificate_Type))
        return -1;
    return 0;
}

static int
sslmodule_init_strings(PyObject *module)
{
    _sslmodulestate *state = get_ssl_state(module);
    state->str_library = PyUnicode_InternFromString("library");
    if (state->str_library == NULL) {
        return -1;
    }
    state->str_reason = PyUnicode_InternFromString("reason");
    if (state->str_reason == NULL) {
        return -1;
    }
    state->str_verify_message = PyUnicode_InternFromString("verify_message");
    if (state->str_verify_message == NULL) {
        return -1;
    }
    state->str_verify_code = PyUnicode_InternFromString("verify_code");
    if (state->str_verify_code == NULL) {
        return -1;
    }
    return 0;
}

static int
sslmodule_init_lock(PyObject *module)
{
    _sslmodulestate *state = get_ssl_state(module);
    state->keylog_lock = PyThread_allocate_lock();
    if (state->keylog_lock == NULL) {
        PyErr_NoMemory();
        return -1;
    }
    return 0;
}

static PyModuleDef_Slot sslmodule_slots[] = {
    {Py_mod_exec, sslmodule_init_types},
    {Py_mod_exec, sslmodule_init_exceptions},
    {Py_mod_exec, sslmodule_init_socketapi},
    {Py_mod_exec, sslmodule_init_errorcodes},
    {Py_mod_exec, sslmodule_init_constants},
    {Py_mod_exec, sslmodule_init_versioninfo},
    {Py_mod_exec, sslmodule_init_strings},
    {Py_mod_exec, sslmodule_init_lock},
    {Py_mod_multiple_interpreters, Py_MOD_PER_INTERPRETER_GIL_SUPPORTED},
    {Py_mod_gil, Py_MOD_GIL_NOT_USED},
    {0, NULL}
};

static int
sslmodule_traverse(PyObject *m, visitproc visit, void *arg)
{
    _sslmodulestate *state = get_ssl_state(m);

    Py_VISIT(state->PySSLContext_Type);
    Py_VISIT(state->PySSLSocket_Type);
    Py_VISIT(state->PySSLMemoryBIO_Type);
    Py_VISIT(state->PySSLSession_Type);
    Py_VISIT(state->PySSLCertificate_Type);
    Py_VISIT(state->PySSLErrorObject);
    Py_VISIT(state->PySSLCertVerificationErrorObject);
    Py_VISIT(state->PySSLZeroReturnErrorObject);
    Py_VISIT(state->PySSLWantReadErrorObject);
    Py_VISIT(state->PySSLWantWriteErrorObject);
    Py_VISIT(state->PySSLSyscallErrorObject);
    Py_VISIT(state->PySSLEOFErrorObject);
    Py_VISIT(state->err_codes_to_names);
    Py_VISIT(state->lib_codes_to_names);
    Py_VISIT(state->Sock_Type);

    return 0;
}

static int
sslmodule_clear(PyObject *m)
{
    _sslmodulestate *state = get_ssl_state(m);

    Py_CLEAR(state->PySSLContext_Type);
    Py_CLEAR(state->PySSLSocket_Type);
    Py_CLEAR(state->PySSLMemoryBIO_Type);
    Py_CLEAR(state->PySSLSession_Type);
    Py_CLEAR(state->PySSLCertificate_Type);
    Py_CLEAR(state->PySSLErrorObject);
    Py_CLEAR(state->PySSLCertVerificationErrorObject);
    Py_CLEAR(state->PySSLZeroReturnErrorObject);
    Py_CLEAR(state->PySSLWantReadErrorObject);
    Py_CLEAR(state->PySSLWantWriteErrorObject);
    Py_CLEAR(state->PySSLSyscallErrorObject);
    Py_CLEAR(state->PySSLEOFErrorObject);
    Py_CLEAR(state->err_codes_to_names);
    Py_CLEAR(state->lib_codes_to_names);
    Py_CLEAR(state->Sock_Type);
    Py_CLEAR(state->str_library);
    Py_CLEAR(state->str_reason);
    Py_CLEAR(state->str_verify_code);
    Py_CLEAR(state->str_verify_message);
    return 0;
}

static void
sslmodule_free(void *m)
{
    sslmodule_clear((PyObject *)m);
    _sslmodulestate *state = get_ssl_state(m);
    PyThread_free_lock(state->keylog_lock);
}

static struct PyModuleDef _sslmodule_def = {
    PyModuleDef_HEAD_INIT,
    .m_name = "_ssl",
    .m_doc = module_doc,
    .m_size = sizeof(_sslmodulestate),
    .m_methods = PySSL_methods,
    .m_slots = sslmodule_slots,
    .m_traverse = sslmodule_traverse,
    .m_clear = sslmodule_clear,
    .m_free = sslmodule_free
};

PyMODINIT_FUNC
PyInit__ssl(void)
{
    return PyModuleDef_Init(&_sslmodule_def);
}<|MERGE_RESOLUTION|>--- conflicted
+++ resolved
@@ -2428,7 +2428,6 @@
 }
 
 /*[clinic input]
-<<<<<<< HEAD
 _ssl._SSLSocket.uses_ktls_for_send
 
 Check if the Kernel TLS data-path is used for sending.
@@ -2466,6 +2465,7 @@
 
 #ifdef BIO_get_ktls_send
 /*[clinic input]
+@critical_section
 _ssl._SSLSocket.sendfile
     fd: int
     offset: Py_off_t
@@ -2485,7 +2485,7 @@
 static PyObject *
 _ssl__SSLSocket_sendfile_impl(PySSLSocket *self, int fd, Py_off_t offset,
                               size_t size, int flags)
-/*[clinic end generated code: output=0c6815b0719ca8d5 input=f09170aab5a44ec0]*/
+/*[clinic end generated code: output=0c6815b0719ca8d5 input=dfc1b162bb020de1]*/
 {
     Py_ssize_t retval;
     int sockstate;
@@ -2593,9 +2593,7 @@
 #endif /* BIO_get_ktls_send */
 
 /*[clinic input]
-=======
-@critical_section
->>>>>>> 64173cd6
+@critical_section
 _ssl._SSLSocket.write
     b: Py_buffer
     /
