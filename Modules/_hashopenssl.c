/* Module that wraps all OpenSSL hash algorithms */

/*
 * Copyright (C) 2005-2010   Gregory P. Smith (greg@krypto.org)
 * Licensed to PSF under a Contributor Agreement.
 *
 * Derived from a skeleton of shamodule.c containing work performed by:
 *
 * Andrew Kuchling (amk@amk.ca)
 * Greg Stein (gstein@lyra.org)
 *
 */

/* Don't warn about deprecated functions, */
#ifndef OPENSSL_API_COMPAT
  // 0x10101000L == 1.1.1, 30000 == 3.0.0
  #define OPENSSL_API_COMPAT 0x10101000L
#endif
#define OPENSSL_NO_DEPRECATED 1

#ifndef Py_BUILD_CORE_BUILTIN
#  define Py_BUILD_CORE_MODULE 1
#endif

#include <stdbool.h>
#include "Python.h"
#include "pycore_hashtable.h"
#include "pycore_strhex.h"               // _Py_strhex()
#include "pycore_pyatomic_ft_wrappers.h" // FT_ATOMIC_LOAD_PTR_RELAXED
#include "hashlib.h"

/* EVP is the preferred interface to hashing in OpenSSL */
#include <openssl/evp.h>
#include <openssl/hmac.h>
#include <openssl/crypto.h>              // FIPS_mode()
/* We use the object interface to discover what hashes OpenSSL supports. */
#include <openssl/objects.h>
#include <openssl/err.h>


#ifndef OPENSSL_THREADS
#  error "OPENSSL_THREADS is not defined, Python requires thread-safe OpenSSL"
#endif

#define MUNCH_SIZE INT_MAX

#define PY_OPENSSL_HAS_SCRYPT 1
#if defined(NID_sha3_224) && defined(NID_sha3_256) && defined(NID_sha3_384) && defined(NID_sha3_512)
#define PY_OPENSSL_HAS_SHA3 1
#endif
#if defined(NID_shake128) || defined(NID_shake256)
#define PY_OPENSSL_HAS_SHAKE 1
#endif
#if defined(NID_blake2s256) || defined(NID_blake2b512)
#define PY_OPENSSL_HAS_BLAKE2 1
#endif

#if OPENSSL_VERSION_NUMBER >= 0x30000000L
#define PY_EVP_MD EVP_MD
#define PY_EVP_MD_fetch(algorithm, properties) EVP_MD_fetch(NULL, algorithm, properties)
#define PY_EVP_MD_up_ref(md) EVP_MD_up_ref(md)
#define PY_EVP_MD_free(md) EVP_MD_free(md)
#else
#define PY_EVP_MD const EVP_MD
#define PY_EVP_MD_fetch(algorithm, properties) EVP_get_digestbyname(algorithm)
#define PY_EVP_MD_up_ref(md) do {} while(0)
#define PY_EVP_MD_free(md) do {} while(0)
#endif

/* hash alias map and fast lookup
 *
 * Map between Python's preferred names and OpenSSL internal names. Maintain
 * cache of fetched EVP MD objects. The EVP_get_digestbyname() and
 * EVP_MD_fetch() API calls have a performance impact.
 *
 * The py_hashentry_t items are stored in a _Py_hashtable_t with py_name and
 * py_alias as keys.
 */

enum Py_hash_type {
    Py_ht_evp,            // usedforsecurity=True / default
    Py_ht_evp_nosecurity, // usedforsecurity=False
    Py_ht_mac,            // HMAC
    Py_ht_pbkdf2,         // PKBDF2
};

typedef struct {
    const char *py_name;
    const char *py_alias;
    const char *ossl_name;
    int ossl_nid;
    int refcnt;
    PY_EVP_MD *evp;
    PY_EVP_MD *evp_nosecurity;
} py_hashentry_t;

// Fundamental to TLS, assumed always present in any libcrypto:
#define Py_hash_md5 "md5"
#define Py_hash_sha1 "sha1"
#define Py_hash_sha224 "sha224"
#define Py_hash_sha256 "sha256"
#define Py_hash_sha384 "sha384"
#define Py_hash_sha512 "sha512"

// Not all OpenSSL-like libcrypto libraries provide these:
#if defined(NID_sha512_224)
# define Py_hash_sha512_224 "sha512_224"
#endif
#if defined(NID_sha512_256)
# define Py_hash_sha512_256 "sha512_256"
#endif
#if defined(NID_sha3_224)
# define Py_hash_sha3_224 "sha3_224"
#endif
#if defined(NID_sha3_256)
# define Py_hash_sha3_256 "sha3_256"
#endif
#if defined(NID_sha3_384)
# define Py_hash_sha3_384 "sha3_384"
#endif
#if defined(NID_sha3_512)
# define Py_hash_sha3_512 "sha3_512"
#endif
#if defined(NID_shake128)
# define Py_hash_shake_128 "shake_128"
#endif
#if defined(NID_shake256)
# define Py_hash_shake_256 "shake_256"
#endif
#if defined(NID_blake2s256)
# define Py_hash_blake2s "blake2s"
#endif
#if defined(NID_blake2b512)
# define Py_hash_blake2b "blake2b"
#endif

#define PY_HASH_ENTRY(py_name, py_alias, ossl_name, ossl_nid) \
    {py_name, py_alias, ossl_name, ossl_nid, 0, NULL, NULL}

static const py_hashentry_t py_hashes[] = {
    /* md5 */
    PY_HASH_ENTRY(Py_hash_md5, "MD5", SN_md5, NID_md5),
    /* sha1 */
    PY_HASH_ENTRY(Py_hash_sha1, "SHA1", SN_sha1, NID_sha1),
    /* sha2 family */
    PY_HASH_ENTRY(Py_hash_sha224, "SHA224", SN_sha224, NID_sha224),
    PY_HASH_ENTRY(Py_hash_sha256, "SHA256", SN_sha256, NID_sha256),
    PY_HASH_ENTRY(Py_hash_sha384, "SHA384", SN_sha384, NID_sha384),
    PY_HASH_ENTRY(Py_hash_sha512, "SHA512", SN_sha512, NID_sha512),
    /* truncated sha2 */
#ifdef Py_hash_sha512_224
    PY_HASH_ENTRY(Py_hash_sha512_224, "SHA512_224", SN_sha512_224, NID_sha512_224),
#endif
#ifdef Py_hash_sha512_256
    PY_HASH_ENTRY(Py_hash_sha512_256, "SHA512_256", SN_sha512_256, NID_sha512_256),
#endif
    /* sha3 */
#ifdef Py_hash_sha3_224
    PY_HASH_ENTRY(Py_hash_sha3_224, NULL, SN_sha3_224, NID_sha3_224),
#endif
#ifdef Py_hash_sha3_256
    PY_HASH_ENTRY(Py_hash_sha3_256, NULL, SN_sha3_256, NID_sha3_256),
#endif
#ifdef Py_hash_sha3_384
    PY_HASH_ENTRY(Py_hash_sha3_384, NULL, SN_sha3_384, NID_sha3_384),
#endif
#ifdef Py_hash_sha3_512
    PY_HASH_ENTRY(Py_hash_sha3_512, NULL, SN_sha3_512, NID_sha3_512),
#endif
    /* sha3 shake */
#ifdef Py_hash_shake_128
    PY_HASH_ENTRY(Py_hash_shake_128, NULL, SN_shake128, NID_shake128),
#endif
#ifdef Py_hash_shake_256
    PY_HASH_ENTRY(Py_hash_shake_256, NULL, SN_shake256, NID_shake256),
#endif
    /* blake2 digest */
#ifdef Py_hash_blake2s
    PY_HASH_ENTRY(Py_hash_blake2s, "blake2s256", SN_blake2s256, NID_blake2s256),
#endif
#ifdef Py_hash_blake2b
    PY_HASH_ENTRY(Py_hash_blake2b, "blake2b512", SN_blake2b512, NID_blake2b512),
#endif
    PY_HASH_ENTRY(NULL, NULL, NULL, 0),
};

static Py_uhash_t
py_hashentry_t_hash_name(const void *key) {
    return Py_HashBuffer(key, strlen((const char *)key));
}

static int
py_hashentry_t_compare_name(const void *key1, const void *key2) {
    return strcmp((const char *)key1, (const char *)key2) == 0;
}

static void
py_hashentry_t_destroy_value(void *entry) {
    py_hashentry_t *h = (py_hashentry_t *)entry;
    if (--(h->refcnt) == 0) {
        if (h->evp != NULL) {
            PY_EVP_MD_free(h->evp);
            h->evp = NULL;
        }
        if (h->evp_nosecurity != NULL) {
            PY_EVP_MD_free(h->evp_nosecurity);
            h->evp_nosecurity = NULL;
        }
        PyMem_Free(entry);
    }
}

static _Py_hashtable_t *
py_hashentry_table_new(void) {
    _Py_hashtable_t *ht = _Py_hashtable_new_full(
        py_hashentry_t_hash_name,
        py_hashentry_t_compare_name,
        NULL,
        py_hashentry_t_destroy_value,
        NULL
    );
    if (ht == NULL) {
        return NULL;
    }

    for (const py_hashentry_t *h = py_hashes; h->py_name != NULL; h++) {
        py_hashentry_t *entry = (py_hashentry_t *)PyMem_Malloc(sizeof(py_hashentry_t));
        if (entry == NULL) {
            goto error;
        }
        memcpy(entry, h, sizeof(py_hashentry_t));

        if (_Py_hashtable_set(ht, (const void*)entry->py_name, (void*)entry) < 0) {
            PyMem_Free(entry);
            goto error;
        }
        entry->refcnt = 1;

        if (h->py_alias != NULL) {
            if (_Py_hashtable_set(ht, (const void*)entry->py_alias, (void*)entry) < 0) {
                PyMem_Free(entry);
                goto error;
            }
            entry->refcnt++;
        }
    }

    return ht;
  error:
    _Py_hashtable_destroy(ht);
    return NULL;
}

/* Module state */
static PyModuleDef _hashlibmodule;

typedef struct {
    PyTypeObject *EVPtype;
    PyTypeObject *HMACtype;
#ifdef PY_OPENSSL_HAS_SHAKE
    PyTypeObject *EVPXOFtype;
#endif
    PyObject *constructs;
    PyObject *unsupported_digestmod_error;
    _Py_hashtable_t *hashtable;
} _hashlibstate;

static inline _hashlibstate*
get_hashlib_state(PyObject *module)
{
    void *state = PyModule_GetState(module);
    assert(state != NULL);
    return (_hashlibstate *)state;
}

typedef struct {
    PyObject_HEAD
    EVP_MD_CTX          *ctx;   /* OpenSSL message digest context */
    // Prevents undefined behavior via multiple threads entering the C API.
    bool use_mutex;
    PyMutex mutex;  /* OpenSSL context lock */
} EVPobject;

#define EVPobject_CAST(op)  ((EVPobject *)(op))

typedef struct {
    PyObject_HEAD
    HMAC_CTX *ctx;            /* OpenSSL hmac context */
    // Prevents undefined behavior via multiple threads entering the C API.
    bool use_mutex;
    PyMutex mutex;  /* HMAC context lock */
} HMACobject;

#define HMACobject_CAST(op) ((HMACobject *)(op))

#include "clinic/_hashopenssl.c.h"
/*[clinic input]
module _hashlib
class _hashlib.HASH "EVPobject *" "((_hashlibstate *)PyModule_GetState(module))->EVPtype"
class _hashlib.HASHXOF "EVPobject *" "((_hashlibstate *)PyModule_GetState(module))->EVPXOFtype"
class _hashlib.HMAC "HMACobject *" "((_hashlibstate *)PyModule_GetState(module))->HMACtype"
[clinic start generated code]*/
/*[clinic end generated code: output=da39a3ee5e6b4b0d input=7df1bcf6f75cb8ef]*/


/* LCOV_EXCL_START */
static PyObject *
_setException(PyObject *exc, const char* altmsg, ...)
{
    unsigned long errcode = ERR_peek_last_error();
    const char *lib, *func, *reason;
    va_list vargs;

    va_start(vargs, altmsg);
    if (!errcode) {
        if (altmsg == NULL) {
            PyErr_SetString(exc, "no reason supplied");
        } else {
            PyErr_FormatV(exc, altmsg, vargs);
        }
        va_end(vargs);
        return NULL;
    }
    va_end(vargs);
    ERR_clear_error();

    /* ERR_ERROR_STRING(3) ensures that the messages below are ASCII */
    lib = ERR_lib_error_string(errcode);
    func = ERR_func_error_string(errcode);
    reason = ERR_reason_error_string(errcode);

    if (lib && func) {
        PyErr_Format(exc, "[%s: %s] %s", lib, func, reason);
    }
    else if (lib) {
        PyErr_Format(exc, "[%s] %s", lib, reason);
    }
    else {
        PyErr_SetString(exc, reason);
    }
    return NULL;
}
/* LCOV_EXCL_STOP */

static PyObject*
py_digest_name(const EVP_MD *md)
{
    int nid = EVP_MD_nid(md);
    const char *name = NULL;
    const py_hashentry_t *h;

    for (h = py_hashes; h->py_name != NULL; h++) {
        if (h->ossl_nid == nid) {
            name = h->py_name;
            break;
        }
    }
    if (name == NULL) {
        /* Ignore aliased names and only use long, lowercase name. The aliases
         * pollute the list and OpenSSL appears to have its own definition of
         * alias as the resulting list still contains duplicate and alternate
         * names for several algorithms.
         */
        name = OBJ_nid2ln(nid);
        if (name == NULL)
            name = OBJ_nid2sn(nid);
    }

    return PyUnicode_FromString(name);
}

/* Get EVP_MD by HID and purpose */
static PY_EVP_MD*
py_digest_by_name(PyObject *module, const char *name, enum Py_hash_type py_ht)
{
    PY_EVP_MD *digest = NULL;
    PY_EVP_MD *other_digest = NULL;
    _hashlibstate *state = get_hashlib_state(module);
    py_hashentry_t *entry = (py_hashentry_t *)_Py_hashtable_get(
        state->hashtable, (const void*)name
    );

    if (entry != NULL) {
        switch (py_ht) {
        case Py_ht_evp:
        case Py_ht_mac:
        case Py_ht_pbkdf2:
            digest = FT_ATOMIC_LOAD_PTR_RELAXED(entry->evp);
            if (digest == NULL) {
                digest = PY_EVP_MD_fetch(entry->ossl_name, NULL);
#ifdef Py_GIL_DISABLED
                // exchange just in case another thread did same thing at same time
                other_digest = _Py_atomic_exchange_ptr(&entry->evp, digest);
#else
                entry->evp = digest;
#endif
            }
            break;
        case Py_ht_evp_nosecurity:
            digest = FT_ATOMIC_LOAD_PTR_RELAXED(entry->evp_nosecurity);
            if (digest == NULL) {
                digest = PY_EVP_MD_fetch(entry->ossl_name, "-fips");
#ifdef Py_GIL_DISABLED
                // exchange just in case another thread did same thing at same time
                other_digest = _Py_atomic_exchange_ptr(&entry->evp_nosecurity, digest);
#else
                entry->evp_nosecurity = digest;
#endif
            }
            break;
        }
        // if another thread same thing at same time make sure we got same ptr
        assert(other_digest == NULL || other_digest == digest);
        if (digest != NULL) {
            if (other_digest == NULL) {
                PY_EVP_MD_up_ref(digest);
            }
        }
    } else {
        // Fall back for looking up an unindexed OpenSSL specific name.
        switch (py_ht) {
        case Py_ht_evp:
        case Py_ht_mac:
        case Py_ht_pbkdf2:
            digest = PY_EVP_MD_fetch(name, NULL);
            break;
        case Py_ht_evp_nosecurity:
            digest = PY_EVP_MD_fetch(name, "-fips");
            break;
        }
    }
    if (digest == NULL) {
        _setException(state->unsupported_digestmod_error, "unsupported hash type %s", name);
        return NULL;
    }
    return digest;
}

/* Get digest EVP from object
 *
 * * string
 * * _hashopenssl builtin function
 *
 * on error returns NULL with exception set.
 */
static PY_EVP_MD*
py_digest_by_digestmod(PyObject *module, PyObject *digestmod, enum Py_hash_type py_ht) {
    PY_EVP_MD* evp;
    PyObject *name_obj = NULL;
    const char *name;

    if (PyUnicode_Check(digestmod)) {
        name_obj = digestmod;
    } else {
        _hashlibstate *state = get_hashlib_state(module);
        // borrowed ref
        name_obj = PyDict_GetItemWithError(state->constructs, digestmod);
    }
    if (name_obj == NULL) {
        if (!PyErr_Occurred()) {
            _hashlibstate *state = get_hashlib_state(module);
            PyErr_Format(
                state->unsupported_digestmod_error,
                "Unsupported digestmod %R", digestmod);
        }
        return NULL;
    }

    name = PyUnicode_AsUTF8(name_obj);
    if (name == NULL) {
        return NULL;
    }

    evp = py_digest_by_name(module, name, py_ht);
    if (evp == NULL) {
        return NULL;
    }

    return evp;
}

static EVPobject *
newEVPobject(PyTypeObject *type)
{
    EVPobject *retval = PyObject_New(EVPobject, type);
    if (retval == NULL) {
        return NULL;
    }
    HASHLIB_INIT_MUTEX(retval);

    retval->ctx = EVP_MD_CTX_new();
    if (retval->ctx == NULL) {
        Py_DECREF(retval);
        PyErr_NoMemory();
        return NULL;
    }

    return retval;
}

static int
EVP_hash(EVPobject *self, const void *vp, Py_ssize_t len)
{
    unsigned int process;
    const unsigned char *cp = (const unsigned char *)vp;
    while (0 < len) {
        if (len > (Py_ssize_t)MUNCH_SIZE)
            process = MUNCH_SIZE;
        else
            process = Py_SAFE_DOWNCAST(len, Py_ssize_t, unsigned int);
        if (!EVP_DigestUpdate(self->ctx, (const void*)cp, process)) {
            _setException(PyExc_ValueError, NULL);
            return -1;
        }
        len -= process;
        cp += process;
    }
    return 0;
}

/* Internal methods for a hash object */

static void
EVP_dealloc(PyObject *op)
{
    EVPobject *self = EVPobject_CAST(op);
    PyTypeObject *tp = Py_TYPE(self);
    EVP_MD_CTX_free(self->ctx);
    PyObject_Free(self);
    Py_DECREF(tp);
}

static int
locked_EVP_MD_CTX_copy(EVP_MD_CTX *new_ctx_p, EVPobject *self)
{
    int result;
    ENTER_HASHLIB(self);
    result = EVP_MD_CTX_copy(new_ctx_p, self->ctx);
    LEAVE_HASHLIB(self);
    return result;
}

/* External methods for a hash object */

/*[clinic input]
_hashlib.HASH.copy as EVP_copy

Return a copy of the hash object.
[clinic start generated code]*/

static PyObject *
EVP_copy_impl(EVPobject *self)
/*[clinic end generated code: output=b370c21cdb8ca0b4 input=31455b6a3e638069]*/
{
    EVPobject *newobj;

    if ((newobj = newEVPobject(Py_TYPE(self))) == NULL)
        return NULL;

    if (!locked_EVP_MD_CTX_copy(newobj->ctx, self)) {
        Py_DECREF(newobj);
        return _setException(PyExc_ValueError, NULL);
    }
    return (PyObject *)newobj;
}

/*[clinic input]
_hashlib.HASH.digest as EVP_digest

Return the digest value as a bytes object.
[clinic start generated code]*/

static PyObject *
EVP_digest_impl(EVPobject *self)
/*[clinic end generated code: output=0f6a3a0da46dc12d input=03561809a419bf00]*/
{
    unsigned char digest[EVP_MAX_MD_SIZE];
    EVP_MD_CTX *temp_ctx;
    PyObject *retval;
    unsigned int digest_size;

    temp_ctx = EVP_MD_CTX_new();
    if (temp_ctx == NULL) {
        PyErr_NoMemory();
        return NULL;
    }

    if (!locked_EVP_MD_CTX_copy(temp_ctx, self)) {
        return _setException(PyExc_ValueError, NULL);
    }
    digest_size = EVP_MD_CTX_size(temp_ctx);
    if (!EVP_DigestFinal(temp_ctx, digest, NULL)) {
        _setException(PyExc_ValueError, NULL);
        return NULL;
    }

    retval = PyBytes_FromStringAndSize((const char *)digest, digest_size);
    EVP_MD_CTX_free(temp_ctx);
    return retval;
}

/*[clinic input]
_hashlib.HASH.hexdigest as EVP_hexdigest

Return the digest value as a string of hexadecimal digits.
[clinic start generated code]*/

static PyObject *
EVP_hexdigest_impl(EVPobject *self)
/*[clinic end generated code: output=18e6decbaf197296 input=aff9cf0e4c741a9a]*/
{
    unsigned char digest[EVP_MAX_MD_SIZE];
    EVP_MD_CTX *temp_ctx;
    unsigned int digest_size;

    temp_ctx = EVP_MD_CTX_new();
    if (temp_ctx == NULL) {
        PyErr_NoMemory();
        return NULL;
    }

    /* Get the raw (binary) digest value */
    if (!locked_EVP_MD_CTX_copy(temp_ctx, self)) {
        return _setException(PyExc_ValueError, NULL);
    }
    digest_size = EVP_MD_CTX_size(temp_ctx);
    if (!EVP_DigestFinal(temp_ctx, digest, NULL)) {
        _setException(PyExc_ValueError, NULL);
        return NULL;
    }

    EVP_MD_CTX_free(temp_ctx);

    return _Py_strhex((const char *)digest, (Py_ssize_t)digest_size);
}

/*[clinic input]
_hashlib.HASH.update as EVP_update

    obj: object
    /

Update this hash object's state with the provided string.
[clinic start generated code]*/

static PyObject *
EVP_update(EVPobject *self, PyObject *obj)
/*[clinic end generated code: output=ec1d55ed2432e966 input=9b30ec848f015501]*/
{
    int result;
    Py_buffer view;

    GET_BUFFER_VIEW_OR_ERROUT(obj, &view);

    if (!self->use_mutex && view.len >= HASHLIB_GIL_MINSIZE) {
        self->use_mutex = true;
    }
    if (self->use_mutex) {
        Py_BEGIN_ALLOW_THREADS
        PyMutex_Lock(&self->mutex);
        result = EVP_hash(self, view.buf, view.len);
        PyMutex_Unlock(&self->mutex);
        Py_END_ALLOW_THREADS
    } else {
        result = EVP_hash(self, view.buf, view.len);
    }

    PyBuffer_Release(&view);

    if (result == -1)
        return NULL;
    Py_RETURN_NONE;
}

static PyMethodDef EVP_methods[] = {
    EVP_UPDATE_METHODDEF
    EVP_DIGEST_METHODDEF
    EVP_HEXDIGEST_METHODDEF
    EVP_COPY_METHODDEF
    {NULL, NULL}  /* sentinel */
};

static PyObject *
EVP_get_block_size(PyObject *op, void *Py_UNUSED(closure))
{
    EVPobject *self = EVPobject_CAST(op);
    long block_size = EVP_MD_CTX_block_size(self->ctx);
    return PyLong_FromLong(block_size);
}

static PyObject *
EVP_get_digest_size(PyObject *op, void *Py_UNUSED(closure))
{
    EVPobject *self = EVPobject_CAST(op);
    long size = EVP_MD_CTX_size(self->ctx);
    return PyLong_FromLong(size);
}

static PyObject *
EVP_get_name(PyObject *op, void *Py_UNUSED(closure))
{
    EVPobject *self = EVPobject_CAST(op);
    // NOTE(picnixz): NULL EVP context will be handled by gh-127667.
    return py_digest_name(EVP_MD_CTX_md(self->ctx));
}

static PyGetSetDef EVP_getseters[] = {
    {"digest_size", EVP_get_digest_size, NULL, NULL, NULL},
    {"block_size", EVP_get_block_size, NULL, NULL, NULL},
    {"name", EVP_get_name, NULL, NULL, PyDoc_STR("algorithm name.")},
    {NULL}  /* Sentinel */
};


static PyObject *
EVP_repr(PyObject *self)
{
    PyObject *name = EVP_get_name(self, NULL);
    if (name == NULL) {
        return NULL;
    }
    PyObject *repr = PyUnicode_FromFormat("<%U %T object @ %p>",
                                          name, self, self);
    Py_DECREF(name);
    return repr;
}

PyDoc_STRVAR(hashtype_doc,
"HASH(name, string=b\'\')\n"
"--\n"
"\n"
"A hash is an object used to calculate a checksum of a string of information.\n"
"\n"
"Methods:\n"
"\n"
"update() -- updates the current digest with an additional string\n"
"digest() -- return the current digest value\n"
"hexdigest() -- return the current digest as a string of hexadecimal digits\n"
"copy() -- return a copy of the current hash object\n"
"\n"
"Attributes:\n"
"\n"
"name -- the hash algorithm being used by this object\n"
"digest_size -- number of bytes in this hashes output");

static PyType_Slot EVPtype_slots[] = {
    {Py_tp_dealloc, EVP_dealloc},
    {Py_tp_repr, EVP_repr},
    {Py_tp_doc, (char *)hashtype_doc},
    {Py_tp_methods, EVP_methods},
    {Py_tp_getset, EVP_getseters},
    {0, 0},
};

static PyType_Spec EVPtype_spec = {
    "_hashlib.HASH",    /*tp_name*/
    sizeof(EVPobject),  /*tp_basicsize*/
    0,                  /*tp_itemsize*/
    Py_TPFLAGS_DEFAULT | Py_TPFLAGS_BASETYPE | Py_TPFLAGS_DISALLOW_INSTANTIATION | Py_TPFLAGS_IMMUTABLETYPE,
    EVPtype_slots
};

#ifdef PY_OPENSSL_HAS_SHAKE

/*[clinic input]
_hashlib.HASHXOF.digest as EVPXOF_digest

  length: Py_ssize_t

Return the digest value as a bytes object.
[clinic start generated code]*/

static PyObject *
EVPXOF_digest_impl(EVPobject *self, Py_ssize_t length)
/*[clinic end generated code: output=ef9320c23280efad input=816a6537cea3d1db]*/
{
    EVP_MD_CTX *temp_ctx;
    PyObject *retval = PyBytes_FromStringAndSize(NULL, length);

    if (retval == NULL) {
        return NULL;
    }

    temp_ctx = EVP_MD_CTX_new();
    if (temp_ctx == NULL) {
        Py_DECREF(retval);
        PyErr_NoMemory();
        return NULL;
    }

    if (!locked_EVP_MD_CTX_copy(temp_ctx, self)) {
        Py_DECREF(retval);
        EVP_MD_CTX_free(temp_ctx);
        return _setException(PyExc_ValueError, NULL);
    }
    if (!EVP_DigestFinalXOF(temp_ctx,
                            (unsigned char*)PyBytes_AS_STRING(retval),
                            length)) {
        Py_DECREF(retval);
        EVP_MD_CTX_free(temp_ctx);
        _setException(PyExc_ValueError, NULL);
        return NULL;
    }

    EVP_MD_CTX_free(temp_ctx);
    return retval;
}

/*[clinic input]
_hashlib.HASHXOF.hexdigest as EVPXOF_hexdigest

    length: Py_ssize_t

Return the digest value as a string of hexadecimal digits.
[clinic start generated code]*/

static PyObject *
EVPXOF_hexdigest_impl(EVPobject *self, Py_ssize_t length)
/*[clinic end generated code: output=eb3e6ee7788bf5b2 input=5f9d6a8f269e34df]*/
{
    unsigned char *digest;
    EVP_MD_CTX *temp_ctx;
    PyObject *retval;

    digest = (unsigned char*)PyMem_Malloc(length);
    if (digest == NULL) {
        PyErr_NoMemory();
        return NULL;
    }

    temp_ctx = EVP_MD_CTX_new();
    if (temp_ctx == NULL) {
        PyMem_Free(digest);
        PyErr_NoMemory();
        return NULL;
    }

    /* Get the raw (binary) digest value */
    if (!locked_EVP_MD_CTX_copy(temp_ctx, self)) {
        PyMem_Free(digest);
        EVP_MD_CTX_free(temp_ctx);
        return _setException(PyExc_ValueError, NULL);
    }
    if (!EVP_DigestFinalXOF(temp_ctx, digest, length)) {
        PyMem_Free(digest);
        EVP_MD_CTX_free(temp_ctx);
        _setException(PyExc_ValueError, NULL);
        return NULL;
    }

    EVP_MD_CTX_free(temp_ctx);

    retval = _Py_strhex((const char *)digest, length);
    PyMem_Free(digest);
    return retval;
}

static PyMethodDef EVPXOF_methods[] = {
    EVPXOF_DIGEST_METHODDEF
    EVPXOF_HEXDIGEST_METHODDEF
    {NULL, NULL}  /* sentinel */
};


static PyObject *
EVPXOF_get_digest_size(PyObject *Py_UNUSED(self), void *Py_UNUSED(closure))
{
    return PyLong_FromLong(0);
}

static PyGetSetDef EVPXOF_getseters[] = {
    {"digest_size", EVPXOF_get_digest_size, NULL, NULL, NULL},
    {NULL}  /* Sentinel */
};

PyDoc_STRVAR(hashxoftype_doc,
"HASHXOF(name, string=b\'\')\n"
"--\n"
"\n"
"A hash is an object used to calculate a checksum of a string of information.\n"
"\n"
"Methods:\n"
"\n"
"update() -- updates the current digest with an additional string\n"
"digest(length) -- return the current digest value\n"
"hexdigest(length) -- return the current digest as a string of hexadecimal digits\n"
"copy() -- return a copy of the current hash object\n"
"\n"
"Attributes:\n"
"\n"
"name -- the hash algorithm being used by this object\n"
"digest_size -- number of bytes in this hashes output");

static PyType_Slot EVPXOFtype_slots[] = {
    {Py_tp_doc, (char *)hashxoftype_doc},
    {Py_tp_methods, EVPXOF_methods},
    {Py_tp_getset, EVPXOF_getseters},
    {0, 0},
};

static PyType_Spec EVPXOFtype_spec = {
    "_hashlib.HASHXOF",    /*tp_name*/
    sizeof(EVPobject),  /*tp_basicsize*/
    0,                  /*tp_itemsize*/
    Py_TPFLAGS_DEFAULT | Py_TPFLAGS_BASETYPE | Py_TPFLAGS_DISALLOW_INSTANTIATION | Py_TPFLAGS_IMMUTABLETYPE,
    EVPXOFtype_slots
};


#endif

static PyObject*
py_evp_fromname(PyObject *module, const char *digestname, PyObject *data_obj,
                int usedforsecurity)
{
    Py_buffer view = { 0 };
    PY_EVP_MD *digest = NULL;
    PyTypeObject *type;
    EVPobject *self = NULL;

    if (data_obj != NULL) {
        GET_BUFFER_VIEW_OR_ERROUT(data_obj, &view);
    }

    digest = py_digest_by_name(
        module, digestname, usedforsecurity ? Py_ht_evp : Py_ht_evp_nosecurity
    );
    if (digest == NULL) {
        goto exit;
    }

    if ((EVP_MD_flags(digest) & EVP_MD_FLAG_XOF) == EVP_MD_FLAG_XOF) {
        type = get_hashlib_state(module)->EVPXOFtype;
    } else {
        type = get_hashlib_state(module)->EVPtype;
    }

    self = newEVPobject(type);
    if (self == NULL) {
        goto exit;
    }

#if defined(EVP_MD_CTX_FLAG_NON_FIPS_ALLOW) && OPENSSL_VERSION_NUMBER < 0x30000000L
    // In OpenSSL 1.1.1 the non FIPS allowed flag is context specific while
    // in 3.0.0 it is a different EVP_MD provider.
    if (!usedforsecurity) {
        EVP_MD_CTX_set_flags(self->ctx, EVP_MD_CTX_FLAG_NON_FIPS_ALLOW);
    }
#endif

    int result = EVP_DigestInit_ex(self->ctx, digest, NULL);
    if (!result) {
        _setException(PyExc_ValueError, NULL);
        Py_CLEAR(self);
        goto exit;
    }

    if (view.buf && view.len) {
        if (view.len >= HASHLIB_GIL_MINSIZE) {
            /* We do not initialize self->lock here as this is the constructor
             * where it is not yet possible to have concurrent access. */
            Py_BEGIN_ALLOW_THREADS
            result = EVP_hash(self, view.buf, view.len);
            Py_END_ALLOW_THREADS
        } else {
            result = EVP_hash(self, view.buf, view.len);
        }
        if (result == -1) {
            Py_CLEAR(self);
            goto exit;
        }
    }

  exit:
    if (data_obj != NULL) {
        PyBuffer_Release(&view);
    }
    if (digest != NULL) {
        PY_EVP_MD_free(digest);
    }

    return (PyObject *)self;
}


/* The module-level function: new() */

/*[clinic input]
_hashlib.new as EVP_new

    name as name_obj: object
    string as data_obj: object(c_default="NULL") = b''
    *
    usedforsecurity: bool = True

Return a new hash object using the named algorithm.

An optional string argument may be provided and will be
automatically hashed.

The MD5 and SHA1 algorithms are always supported.
[clinic start generated code]*/

static PyObject *
EVP_new_impl(PyObject *module, PyObject *name_obj, PyObject *data_obj,
             int usedforsecurity)
/*[clinic end generated code: output=ddd5053f92dffe90 input=c24554d0337be1b0]*/
{
    char *name;
    if (!PyArg_Parse(name_obj, "s", &name)) {
        PyErr_SetString(PyExc_TypeError, "name must be a string");
        return NULL;
    }
    return py_evp_fromname(module, name, data_obj, usedforsecurity);
}


/*[clinic input]
_hashlib.openssl_md5

    string as data_obj: object(py_default="b''") = NULL
    *
    usedforsecurity: bool = True

Returns a md5 hash object; optionally initialized with a string

[clinic start generated code]*/

static PyObject *
_hashlib_openssl_md5_impl(PyObject *module, PyObject *data_obj,
                          int usedforsecurity)
/*[clinic end generated code: output=87b0186440a44f8c input=990e36d5e689b16e]*/
{
    return py_evp_fromname(module, Py_hash_md5, data_obj, usedforsecurity);
}


/*[clinic input]
_hashlib.openssl_sha1

    string as data_obj: object(py_default="b''") = NULL
    *
    usedforsecurity: bool = True

Returns a sha1 hash object; optionally initialized with a string

[clinic start generated code]*/

static PyObject *
_hashlib_openssl_sha1_impl(PyObject *module, PyObject *data_obj,
                           int usedforsecurity)
/*[clinic end generated code: output=6813024cf690670d input=948f2f4b6deabc10]*/
{
    return py_evp_fromname(module, Py_hash_sha1, data_obj, usedforsecurity);
}


/*[clinic input]
_hashlib.openssl_sha224

    string as data_obj: object(py_default="b''") = NULL
    *
    usedforsecurity: bool = True

Returns a sha224 hash object; optionally initialized with a string

[clinic start generated code]*/

static PyObject *
_hashlib_openssl_sha224_impl(PyObject *module, PyObject *data_obj,
                             int usedforsecurity)
/*[clinic end generated code: output=a2dfe7cc4eb14ebb input=f9272821fadca505]*/
{
    return py_evp_fromname(module, Py_hash_sha224, data_obj, usedforsecurity);
}


/*[clinic input]
_hashlib.openssl_sha256

    string as data_obj: object(py_default="b''") = NULL
    *
    usedforsecurity: bool = True

Returns a sha256 hash object; optionally initialized with a string

[clinic start generated code]*/

static PyObject *
_hashlib_openssl_sha256_impl(PyObject *module, PyObject *data_obj,
                             int usedforsecurity)
/*[clinic end generated code: output=1f874a34870f0a68 input=549fad9d2930d4c5]*/
{
    return py_evp_fromname(module, Py_hash_sha256, data_obj, usedforsecurity);
}


/*[clinic input]
_hashlib.openssl_sha384

    string as data_obj: object(py_default="b''") = NULL
    *
    usedforsecurity: bool = True

Returns a sha384 hash object; optionally initialized with a string

[clinic start generated code]*/

static PyObject *
_hashlib_openssl_sha384_impl(PyObject *module, PyObject *data_obj,
                             int usedforsecurity)
/*[clinic end generated code: output=58529eff9ca457b2 input=48601a6e3bf14ad7]*/
{
    return py_evp_fromname(module, Py_hash_sha384, data_obj, usedforsecurity);
}


/*[clinic input]
_hashlib.openssl_sha512

    string as data_obj: object(py_default="b''") = NULL
    *
    usedforsecurity: bool = True

Returns a sha512 hash object; optionally initialized with a string

[clinic start generated code]*/

static PyObject *
_hashlib_openssl_sha512_impl(PyObject *module, PyObject *data_obj,
                             int usedforsecurity)
/*[clinic end generated code: output=2c744c9e4a40d5f6 input=c5c46a2a817aa98f]*/
{
    return py_evp_fromname(module, Py_hash_sha512, data_obj, usedforsecurity);
}


#ifdef PY_OPENSSL_HAS_SHA3

/*[clinic input]
_hashlib.openssl_sha3_224

    string as data_obj: object(py_default="b''") = NULL
    *
    usedforsecurity: bool = True

Returns a sha3-224 hash object; optionally initialized with a string

[clinic start generated code]*/

static PyObject *
_hashlib_openssl_sha3_224_impl(PyObject *module, PyObject *data_obj,
                               int usedforsecurity)
/*[clinic end generated code: output=144641c1d144b974 input=e3a01b2888916157]*/
{
    return py_evp_fromname(module, Py_hash_sha3_224, data_obj, usedforsecurity);
}

/*[clinic input]
_hashlib.openssl_sha3_256

    string as data_obj: object(py_default="b''") = NULL
    *
    usedforsecurity: bool = True

Returns a sha3-256 hash object; optionally initialized with a string

[clinic start generated code]*/

static PyObject *
_hashlib_openssl_sha3_256_impl(PyObject *module, PyObject *data_obj,
                               int usedforsecurity)
/*[clinic end generated code: output=c61f1ab772d06668 input=e2908126c1b6deed]*/
{
    return py_evp_fromname(module, Py_hash_sha3_256, data_obj , usedforsecurity);
}

/*[clinic input]
_hashlib.openssl_sha3_384

    string as data_obj: object(py_default="b''") = NULL
    *
    usedforsecurity: bool = True

Returns a sha3-384 hash object; optionally initialized with a string

[clinic start generated code]*/

static PyObject *
_hashlib_openssl_sha3_384_impl(PyObject *module, PyObject *data_obj,
                               int usedforsecurity)
/*[clinic end generated code: output=f68e4846858cf0ee input=ec0edf5c792f8252]*/
{
    return py_evp_fromname(module, Py_hash_sha3_384, data_obj , usedforsecurity);
}

/*[clinic input]
_hashlib.openssl_sha3_512

    string as data_obj: object(py_default="b''") = NULL
    *
    usedforsecurity: bool = True

Returns a sha3-512 hash object; optionally initialized with a string

[clinic start generated code]*/

static PyObject *
_hashlib_openssl_sha3_512_impl(PyObject *module, PyObject *data_obj,
                               int usedforsecurity)
/*[clinic end generated code: output=2eede478c159354a input=64e2cc0c094d56f4]*/
{
    return py_evp_fromname(module, Py_hash_sha3_512, data_obj , usedforsecurity);
}
#endif /* PY_OPENSSL_HAS_SHA3 */

#ifdef PY_OPENSSL_HAS_SHAKE
/*[clinic input]
_hashlib.openssl_shake_128

    string as data_obj: object(py_default="b''") = NULL
    *
    usedforsecurity: bool = True

Returns a shake-128 variable hash object; optionally initialized with a string

[clinic start generated code]*/

static PyObject *
_hashlib_openssl_shake_128_impl(PyObject *module, PyObject *data_obj,
                                int usedforsecurity)
/*[clinic end generated code: output=bc49cdd8ada1fa97 input=6c9d67440eb33ec8]*/
{
    return py_evp_fromname(module, Py_hash_shake_128, data_obj , usedforsecurity);
}

/*[clinic input]
_hashlib.openssl_shake_256

    string as data_obj: object(py_default="b''") = NULL
    *
    usedforsecurity: bool = True

Returns a shake-256 variable hash object; optionally initialized with a string

[clinic start generated code]*/

static PyObject *
_hashlib_openssl_shake_256_impl(PyObject *module, PyObject *data_obj,
                                int usedforsecurity)
/*[clinic end generated code: output=358d213be8852df7 input=479cbe9fefd4a9f8]*/
{
    return py_evp_fromname(module, Py_hash_shake_256, data_obj , usedforsecurity);
}
#endif /* PY_OPENSSL_HAS_SHAKE */

/*[clinic input]
_hashlib.pbkdf2_hmac as pbkdf2_hmac

    hash_name: str
    password: Py_buffer
    salt: Py_buffer
    iterations: long
    dklen as dklen_obj: object = None

Password based key derivation function 2 (PKCS #5 v2.0) with HMAC as pseudorandom function.
[clinic start generated code]*/

static PyObject *
pbkdf2_hmac_impl(PyObject *module, const char *hash_name,
                 Py_buffer *password, Py_buffer *salt, long iterations,
                 PyObject *dklen_obj)
/*[clinic end generated code: output=144b76005416599b input=ed3ab0d2d28b5d5c]*/
{
    PyObject *key_obj = NULL;
    char *key;
    long dklen;
    int retval;

    PY_EVP_MD *digest = py_digest_by_name(module, hash_name, Py_ht_pbkdf2);
    if (digest == NULL) {
        goto end;
    }

    if (password->len > INT_MAX) {
        PyErr_SetString(PyExc_OverflowError,
                        "password is too long.");
        goto end;
    }

    if (salt->len > INT_MAX) {
        PyErr_SetString(PyExc_OverflowError,
                        "salt is too long.");
        goto end;
    }

    if (iterations < 1) {
        PyErr_SetString(PyExc_ValueError,
                        "iteration value must be greater than 0.");
        goto end;
    }
    if (iterations > INT_MAX) {
        PyErr_SetString(PyExc_OverflowError,
                        "iteration value is too great.");
        goto end;
    }

    if (dklen_obj == Py_None) {
        dklen = EVP_MD_size(digest);
    } else {
        dklen = PyLong_AsLong(dklen_obj);
        if ((dklen == -1) && PyErr_Occurred()) {
            goto end;
        }
    }
    if (dklen < 1) {
        PyErr_SetString(PyExc_ValueError,
                        "key length must be greater than 0.");
        goto end;
    }
    if (dklen > INT_MAX) {
        /* INT_MAX is always smaller than dkLen max (2^32 - 1) * hLen */
        PyErr_SetString(PyExc_OverflowError,
                        "key length is too great.");
        goto end;
    }

    key_obj = PyBytes_FromStringAndSize(NULL, dklen);
    if (key_obj == NULL) {
        goto end;
    }
    key = PyBytes_AS_STRING(key_obj);

    Py_BEGIN_ALLOW_THREADS
    retval = PKCS5_PBKDF2_HMAC((char*)password->buf, (int)password->len,
                               (unsigned char *)salt->buf, (int)salt->len,
                               iterations, digest, dklen,
                               (unsigned char *)key);
    Py_END_ALLOW_THREADS

    if (!retval) {
        Py_CLEAR(key_obj);
        _setException(PyExc_ValueError, NULL);
        goto end;
    }

  end:
    if (digest != NULL) {
        PY_EVP_MD_free(digest);
    }
    return key_obj;
}

#ifdef PY_OPENSSL_HAS_SCRYPT

/* XXX: Parameters salt, n, r and p should be required keyword-only parameters.
   They are optional in the Argument Clinic declaration only due to a
   limitation of PyArg_ParseTupleAndKeywords. */

/*[clinic input]
_hashlib.scrypt

    password: Py_buffer
    *
    salt: Py_buffer = None
    n as n_obj: object(subclass_of='&PyLong_Type') = None
    r as r_obj: object(subclass_of='&PyLong_Type') = None
    p as p_obj: object(subclass_of='&PyLong_Type') = None
    maxmem: long = 0
    dklen: long = 64


scrypt password-based key derivation function.
[clinic start generated code]*/

static PyObject *
_hashlib_scrypt_impl(PyObject *module, Py_buffer *password, Py_buffer *salt,
                     PyObject *n_obj, PyObject *r_obj, PyObject *p_obj,
                     long maxmem, long dklen)
/*[clinic end generated code: output=14849e2aa2b7b46c input=48a7d63bf3f75c42]*/
{
    PyObject *key_obj = NULL;
    char *key;
    int retval;
    unsigned long n, r, p;

    if (password->len > INT_MAX) {
        PyErr_SetString(PyExc_OverflowError,
                        "password is too long.");
        return NULL;
    }

    if (salt->buf == NULL) {
        PyErr_SetString(PyExc_TypeError,
                        "salt is required");
        return NULL;
    }
    if (salt->len > INT_MAX) {
        PyErr_SetString(PyExc_OverflowError,
                        "salt is too long.");
        return NULL;
    }

    n = PyLong_AsUnsignedLong(n_obj);
    if (n == (unsigned long) -1 && PyErr_Occurred()) {
        PyErr_SetString(PyExc_TypeError,
                        "n is required and must be an unsigned int");
        return NULL;
    }
    if (n < 2 || n & (n - 1)) {
        PyErr_SetString(PyExc_ValueError,
                        "n must be a power of 2.");
        return NULL;
    }

    r = PyLong_AsUnsignedLong(r_obj);
    if (r == (unsigned long) -1 && PyErr_Occurred()) {
        PyErr_SetString(PyExc_TypeError,
                         "r is required and must be an unsigned int");
        return NULL;
    }

    p = PyLong_AsUnsignedLong(p_obj);
    if (p == (unsigned long) -1 && PyErr_Occurred()) {
        PyErr_SetString(PyExc_TypeError,
                         "p is required and must be an unsigned int");
        return NULL;
    }

    if (maxmem < 0 || maxmem > INT_MAX) {
        /* OpenSSL 1.1.0 restricts maxmem to 32 MiB. It may change in the
           future. The maxmem constant is private to OpenSSL. */
        PyErr_Format(PyExc_ValueError,
                     "maxmem must be positive and smaller than %d",
                      INT_MAX);
        return NULL;
    }

    if (dklen < 1 || dklen > INT_MAX) {
        PyErr_Format(PyExc_ValueError,
                    "dklen must be greater than 0 and smaller than %d",
                    INT_MAX);
        return NULL;
    }

    /* let OpenSSL validate the rest */
    retval = EVP_PBE_scrypt(NULL, 0, NULL, 0, n, r, p, maxmem, NULL, 0);
    if (!retval) {
        _setException(PyExc_ValueError, "Invalid parameter combination for n, r, p, maxmem.");
        return NULL;
   }

    key_obj = PyBytes_FromStringAndSize(NULL, dklen);
    if (key_obj == NULL) {
        return NULL;
    }
    key = PyBytes_AS_STRING(key_obj);

    Py_BEGIN_ALLOW_THREADS
    retval = EVP_PBE_scrypt(
        (const char*)password->buf, (size_t)password->len,
        (const unsigned char *)salt->buf, (size_t)salt->len,
        n, r, p, maxmem,
        (unsigned char *)key, (size_t)dklen
    );
    Py_END_ALLOW_THREADS

    if (!retval) {
        Py_CLEAR(key_obj);
        _setException(PyExc_ValueError, NULL);
        return NULL;
    }
    return key_obj;
}
#endif  /* PY_OPENSSL_HAS_SCRYPT */

/* Fast HMAC for hmac.digest()
 */

/*[clinic input]
_hashlib.hmac_digest as _hashlib_hmac_singleshot

    key: Py_buffer
    msg: Py_buffer
    digest: object

Single-shot HMAC.
[clinic start generated code]*/

static PyObject *
_hashlib_hmac_singleshot_impl(PyObject *module, Py_buffer *key,
                              Py_buffer *msg, PyObject *digest)
/*[clinic end generated code: output=82f19965d12706ac input=0a0790cc3db45c2e]*/
{
    unsigned char md[EVP_MAX_MD_SIZE] = {0};
    unsigned int md_len = 0;
    unsigned char *result;
    PY_EVP_MD *evp;

    if (key->len > INT_MAX) {
        PyErr_SetString(PyExc_OverflowError,
                        "key is too long.");
        return NULL;
    }
    if (msg->len > INT_MAX) {
        PyErr_SetString(PyExc_OverflowError,
                        "msg is too long.");
        return NULL;
    }

    evp = py_digest_by_digestmod(module, digest, Py_ht_mac);
    if (evp == NULL) {
        return NULL;
    }

    Py_BEGIN_ALLOW_THREADS
    result = HMAC(
        evp,
        (const void*)key->buf, (int)key->len,
        (const unsigned char*)msg->buf, (int)msg->len,
        md, &md_len
    );
    Py_END_ALLOW_THREADS
    PY_EVP_MD_free(evp);

    if (result == NULL) {
        _setException(PyExc_ValueError, NULL);
        return NULL;
    }
    return PyBytes_FromStringAndSize((const char*)md, md_len);
}

/* OpenSSL-based HMAC implementation
 */

static int _hmac_update(HMACobject*, PyObject*);

/*[clinic input]
_hashlib.hmac_new

    key: Py_buffer
    msg as msg_obj: object(c_default="NULL") = b''
    digestmod: object(c_default="NULL") = None

Return a new hmac object.
[clinic start generated code]*/

static PyObject *
_hashlib_hmac_new_impl(PyObject *module, Py_buffer *key, PyObject *msg_obj,
                       PyObject *digestmod)
/*[clinic end generated code: output=c20d9e4d9ed6d219 input=5f4071dcc7f34362]*/
{
    PY_EVP_MD *digest;
    HMAC_CTX *ctx = NULL;
    HMACobject *self = NULL;
    int r;

    if (key->len > INT_MAX) {
        PyErr_SetString(PyExc_OverflowError,
                        "key is too long.");
        return NULL;
    }

    if (digestmod == NULL) {
        PyErr_SetString(PyExc_TypeError,
                        "Missing required parameter 'digestmod'.");
        return NULL;
    }

    digest = py_digest_by_digestmod(module, digestmod, Py_ht_mac);
    if (digest == NULL) {
        return NULL;
    }

    ctx = HMAC_CTX_new();
    if (ctx == NULL) {
        PyErr_NoMemory();
        goto error;
    }

    r = HMAC_Init_ex(ctx, key->buf, (int)key->len, digest, NULL /* impl */);
    PY_EVP_MD_free(digest);
    if (r == 0) {
        _setException(PyExc_ValueError, NULL);
        goto error;
    }

<<<<<<< HEAD
    self = PyObject_New(HMACobject, type);
=======
    _hashlibstate *state = get_hashlib_state(module);
    self = PyObject_New(HMACobject, state->HMACtype);
>>>>>>> 59d3ad0c
    if (self == NULL) {
        goto error;
    }

    self->ctx = ctx;
    ctx = NULL;  // 'ctx' is now owned by 'self'
    HASHLIB_INIT_MUTEX(self);

    if ((msg_obj != NULL) && (msg_obj != Py_None)) {
        if (!_hmac_update(self, msg_obj)) {
            goto error;
        }
    }
    return (PyObject *)self;

error:
    if (ctx) HMAC_CTX_free(ctx);
    Py_XDECREF(self);
    return NULL;
}

/* helper functions */
static int
locked_HMAC_CTX_copy(HMAC_CTX *new_ctx_p, HMACobject *self)
{
    int result;
    ENTER_HASHLIB(self);
    result = HMAC_CTX_copy(new_ctx_p, self->ctx);
    LEAVE_HASHLIB(self);
    return result;
}

static unsigned int
_hmac_digest_size(HMACobject *self)
{
    // TODO(picnixz): NULL EVP context should also handled by gh-127667.
    unsigned int digest_size = EVP_MD_size(HMAC_CTX_get_md(self->ctx));
    assert(digest_size <= EVP_MAX_MD_SIZE);
    return digest_size;
}

static int
_hmac_update(HMACobject *self, PyObject *obj)
{
    int r;
    Py_buffer view = {0};

    GET_BUFFER_VIEW_OR_ERROR(obj, &view, return 0);

    if (!self->use_mutex && view.len >= HASHLIB_GIL_MINSIZE) {
        self->use_mutex = true;
    }
    if (self->use_mutex) {
        Py_BEGIN_ALLOW_THREADS
        PyMutex_Lock(&self->mutex);
        r = HMAC_Update(self->ctx, (const unsigned char*)view.buf, view.len);
        PyMutex_Unlock(&self->mutex);
        Py_END_ALLOW_THREADS
    } else {
        r = HMAC_Update(self->ctx, (const unsigned char*)view.buf, view.len);
    }

    PyBuffer_Release(&view);

    if (r == 0) {
        _setException(PyExc_ValueError, NULL);
        return 0;
    }
    return 1;
}

/*[clinic input]
_hashlib.HMAC.copy

Return a copy ("clone") of the HMAC object.
[clinic start generated code]*/

static PyObject *
_hashlib_HMAC_copy_impl(HMACobject *self)
/*[clinic end generated code: output=29aa28b452833127 input=e2fa6a05db61a4d6]*/
{
    HMACobject *retval;

    HMAC_CTX *ctx = HMAC_CTX_new();
    if (ctx == NULL) {
        return PyErr_NoMemory();
    }
    if (!locked_HMAC_CTX_copy(ctx, self)) {
        HMAC_CTX_free(ctx);
        return _setException(PyExc_ValueError, NULL);
    }

    retval = PyObject_New(HMACobject, Py_TYPE(self));
    if (retval == NULL) {
        HMAC_CTX_free(ctx);
        return NULL;
    }
    retval->ctx = ctx;
    HASHLIB_INIT_MUTEX(retval);

    return (PyObject *)retval;
}

static void
_hmac_dealloc(PyObject *op)
{
    HMACobject *self = HMACobject_CAST(op);
    PyTypeObject *tp = Py_TYPE(self);
    if (self->ctx != NULL) {
        HMAC_CTX_free(self->ctx);
        self->ctx = NULL;
    }
    PyObject_Free(self);
    Py_DECREF(tp);
}

static PyObject *
_hmac_repr(PyObject *op)
{
    HMACobject *self = HMACobject_CAST(op);
    PyObject *digest_name = py_digest_name(HMAC_CTX_get_md(self->ctx));
    if (digest_name == NULL) {
        return NULL;
    }
    PyObject *repr = PyUnicode_FromFormat(
        "<%U HMAC object @ %p>", digest_name, self
    );
    Py_DECREF(digest_name);
    return repr;
}

/*[clinic input]
_hashlib.HMAC.update
    msg: object

Update the HMAC object with msg.
[clinic start generated code]*/

static PyObject *
_hashlib_HMAC_update_impl(HMACobject *self, PyObject *msg)
/*[clinic end generated code: output=f31f0ace8c625b00 input=1829173bb3cfd4e6]*/
{
    if (!_hmac_update(self, msg)) {
        return NULL;
    }
    Py_RETURN_NONE;
}

static int
_hmac_digest(HMACobject *self, unsigned char *buf, unsigned int len)
{
    HMAC_CTX *temp_ctx = HMAC_CTX_new();
    if (temp_ctx == NULL) {
        PyErr_NoMemory();
        return 0;
    }
    if (!locked_HMAC_CTX_copy(temp_ctx, self)) {
        HMAC_CTX_free(temp_ctx);
        _setException(PyExc_ValueError, NULL);
        return 0;
    }
    int r = HMAC_Final(temp_ctx, buf, &len);
    HMAC_CTX_free(temp_ctx);
    if (r == 0) {
        _setException(PyExc_ValueError, NULL);
        return 0;
    }
    return 1;
}

/*[clinic input]
_hashlib.HMAC.digest
Return the digest of the bytes passed to the update() method so far.
[clinic start generated code]*/

static PyObject *
_hashlib_HMAC_digest_impl(HMACobject *self)
/*[clinic end generated code: output=1b1424355af7a41e input=bff07f74da318fb4]*/
{
    unsigned char digest[EVP_MAX_MD_SIZE];
    unsigned int digest_size = _hmac_digest_size(self);
    if (digest_size == 0) {
        return _setException(PyExc_ValueError, NULL);
    }
    int r = _hmac_digest(self, digest, digest_size);
    if (r == 0) {
        return NULL;
    }
    return PyBytes_FromStringAndSize((const char *)digest, digest_size);
}

/*[clinic input]
_hashlib.HMAC.hexdigest

Return hexadecimal digest of the bytes passed to the update() method so far.

This may be used to exchange the value safely in email or other non-binary
environments.
[clinic start generated code]*/

static PyObject *
_hashlib_HMAC_hexdigest_impl(HMACobject *self)
/*[clinic end generated code: output=80d825be1eaae6a7 input=5abc42702874ddcf]*/
{
    unsigned char digest[EVP_MAX_MD_SIZE];
    unsigned int digest_size = _hmac_digest_size(self);
    if (digest_size == 0) {
        return _setException(PyExc_ValueError, NULL);
    }
    int r = _hmac_digest(self, digest, digest_size);
    if (r == 0) {
        return NULL;
    }
    return _Py_strhex((const char *)digest, digest_size);
}

static PyObject *
_hashlib_hmac_get_digest_size(PyObject *op, void *Py_UNUSED(closure))
{
    HMACobject *self = HMACobject_CAST(op);
    unsigned int digest_size = _hmac_digest_size(self);
    if (digest_size == 0) {
        return _setException(PyExc_ValueError, NULL);
    }
    return PyLong_FromLong(digest_size);
}

static PyObject *
_hashlib_hmac_get_block_size(PyObject *op, void *Py_UNUSED(closure))
{
    HMACobject *self = HMACobject_CAST(op);
    const EVP_MD *md = HMAC_CTX_get_md(self->ctx);
    if (md == NULL) {
        return _setException(PyExc_ValueError, NULL);
    }
    return PyLong_FromLong(EVP_MD_block_size(md));
}

static PyObject *
_hashlib_hmac_get_name(PyObject *op, void *Py_UNUSED(closure))
{
    HMACobject *self = HMACobject_CAST(op);
    PyObject *digest_name = py_digest_name(HMAC_CTX_get_md(self->ctx));
    if (digest_name == NULL) {
        return NULL;
    }
    PyObject *name = PyUnicode_FromFormat("hmac-%U", digest_name);
    Py_DECREF(digest_name);
    return name;
}

static PyMethodDef HMAC_methods[] = {
    _HASHLIB_HMAC_UPDATE_METHODDEF
    _HASHLIB_HMAC_DIGEST_METHODDEF
    _HASHLIB_HMAC_HEXDIGEST_METHODDEF
    _HASHLIB_HMAC_COPY_METHODDEF
    {NULL, NULL}  /* sentinel */
};

static PyGetSetDef HMAC_getset[] = {
    {"digest_size", _hashlib_hmac_get_digest_size, NULL, NULL, NULL},
    {"block_size", _hashlib_hmac_get_block_size, NULL, NULL, NULL},
    {"name", _hashlib_hmac_get_name, NULL, NULL, NULL},
    {NULL}  /* Sentinel */
};


PyDoc_STRVAR(hmactype_doc,
"The object used to calculate HMAC of a message.\n\
\n\
Methods:\n\
\n\
update() -- updates the current digest with an additional string\n\
digest() -- return the current digest value\n\
hexdigest() -- return the current digest as a string of hexadecimal digits\n\
copy() -- return a copy of the current hash object\n\
\n\
Attributes:\n\
\n\
name -- the name, including the hash algorithm used by this object\n\
digest_size -- number of bytes in digest() output\n");

static PyType_Slot HMACtype_slots[] = {
    {Py_tp_doc, (char *)hmactype_doc},
    {Py_tp_repr, _hmac_repr},
    {Py_tp_dealloc, _hmac_dealloc},
    {Py_tp_methods, HMAC_methods},
    {Py_tp_getset, HMAC_getset},
    {0, NULL}
};

PyType_Spec HMACtype_spec = {
    "_hashlib.HMAC",    /* name */
    sizeof(HMACobject),     /* basicsize */
    .flags = Py_TPFLAGS_DEFAULT | Py_TPFLAGS_DISALLOW_INSTANTIATION | Py_TPFLAGS_IMMUTABLETYPE,
    .slots = HMACtype_slots,
};


/* State for our callback function so that it can accumulate a result. */
typedef struct _internal_name_mapper_state {
    PyObject *set;
    int error;
} _InternalNameMapperState;


/* A callback function to pass to OpenSSL's OBJ_NAME_do_all(...) */
static void
#if OPENSSL_VERSION_NUMBER >= 0x30000000L
_openssl_hash_name_mapper(EVP_MD *md, void *arg)
#else
_openssl_hash_name_mapper(const EVP_MD *md, const char *from,
                          const char *to, void *arg)
#endif
{
    _InternalNameMapperState *state = (_InternalNameMapperState *)arg;
    PyObject *py_name;

    assert(state != NULL);
    // ignore all undefined providers
    if ((md == NULL) || (EVP_MD_nid(md) == NID_undef)) {
        return;
    }

    py_name = py_digest_name(md);
    if (py_name == NULL) {
        state->error = 1;
    } else {
        if (PySet_Add(state->set, py_name) != 0) {
            state->error = 1;
        }
        Py_DECREF(py_name);
    }
}


/* Ask OpenSSL for a list of supported ciphers, filling in a Python set. */
static int
hashlib_md_meth_names(PyObject *module)
{
    _InternalNameMapperState state = {
        .set = PyFrozenSet_New(NULL),
        .error = 0
    };
    if (state.set == NULL) {
        return -1;
    }

#if OPENSSL_VERSION_NUMBER >= 0x30000000L
    // get algorithms from all activated providers in default context
    EVP_MD_do_all_provided(NULL, &_openssl_hash_name_mapper, &state);
#else
    EVP_MD_do_all(&_openssl_hash_name_mapper, &state);
#endif

    if (state.error) {
        Py_DECREF(state.set);
        return -1;
    }

    return PyModule_Add(module, "openssl_md_meth_names", state.set);
}

/*[clinic input]
_hashlib.get_fips_mode -> int

Determine the OpenSSL FIPS mode of operation.

For OpenSSL 3.0.0 and newer it returns the state of the default provider
in the default OSSL context. It's not quite the same as FIPS_mode() but good
enough for unittests.

Effectively any non-zero return value indicates FIPS mode;
values other than 1 may have additional significance.
[clinic start generated code]*/

static int
_hashlib_get_fips_mode_impl(PyObject *module)
/*[clinic end generated code: output=87eece1bab4d3fa9 input=2db61538c41c6fef]*/

{
#if OPENSSL_VERSION_NUMBER >= 0x30000000L
    return EVP_default_properties_is_fips_enabled(NULL);
#else
    ERR_clear_error();
    int result = FIPS_mode();
    if (result == 0) {
        // "If the library was built without support of the FIPS Object Module,
        // then the function will return 0 with an error code of
        // CRYPTO_R_FIPS_MODE_NOT_SUPPORTED (0x0f06d065)."
        // But 0 is also a valid result value.
        unsigned long errcode = ERR_peek_last_error();
        if (errcode) {
            _setException(PyExc_ValueError, NULL);
            return -1;
        }
    }
    return result;
#endif
}


static int
_tscmp(const unsigned char *a, const unsigned char *b,
        Py_ssize_t len_a, Py_ssize_t len_b)
{
    /* loop count depends on length of b. Might leak very little timing
     * information if sizes are different.
     */
    Py_ssize_t length = len_b;
    const void *left = a;
    const void *right = b;
    int result = 0;

    if (len_a != length) {
        left = b;
        result = 1;
    }

    result |= CRYPTO_memcmp(left, right, length);

    return (result == 0);
}

/* NOTE: Keep in sync with _operator.c implementation. */

/*[clinic input]
_hashlib.compare_digest

    a: object
    b: object
    /

Return 'a == b'.

This function uses an approach designed to prevent
timing analysis, making it appropriate for cryptography.

a and b must both be of the same type: either str (ASCII only),
or any bytes-like object.

Note: If a and b are of different lengths, or if an error occurs,
a timing attack could theoretically reveal information about the
types and lengths of a and b--but not their values.
[clinic start generated code]*/

static PyObject *
_hashlib_compare_digest_impl(PyObject *module, PyObject *a, PyObject *b)
/*[clinic end generated code: output=6f1c13927480aed9 input=9c40c6e566ca12f5]*/
{
    int rc;

    /* ASCII unicode string */
    if(PyUnicode_Check(a) && PyUnicode_Check(b)) {
        if (!PyUnicode_IS_ASCII(a) || !PyUnicode_IS_ASCII(b)) {
            PyErr_SetString(PyExc_TypeError,
                            "comparing strings with non-ASCII characters is "
                            "not supported");
            return NULL;
        }

        rc = _tscmp(PyUnicode_DATA(a),
                    PyUnicode_DATA(b),
                    PyUnicode_GET_LENGTH(a),
                    PyUnicode_GET_LENGTH(b));
    }
    /* fallback to buffer interface for bytes, bytearray and other */
    else {
        Py_buffer view_a;
        Py_buffer view_b;

        if (PyObject_CheckBuffer(a) == 0 && PyObject_CheckBuffer(b) == 0) {
            PyErr_Format(PyExc_TypeError,
                         "unsupported operand types(s) or combination of types: "
                         "'%.100s' and '%.100s'",
                         Py_TYPE(a)->tp_name, Py_TYPE(b)->tp_name);
            return NULL;
        }

        if (PyObject_GetBuffer(a, &view_a, PyBUF_SIMPLE) == -1) {
            return NULL;
        }
        if (view_a.ndim > 1) {
            PyErr_SetString(PyExc_BufferError,
                            "Buffer must be single dimension");
            PyBuffer_Release(&view_a);
            return NULL;
        }

        if (PyObject_GetBuffer(b, &view_b, PyBUF_SIMPLE) == -1) {
            PyBuffer_Release(&view_a);
            return NULL;
        }
        if (view_b.ndim > 1) {
            PyErr_SetString(PyExc_BufferError,
                            "Buffer must be single dimension");
            PyBuffer_Release(&view_a);
            PyBuffer_Release(&view_b);
            return NULL;
        }

        rc = _tscmp((const unsigned char*)view_a.buf,
                    (const unsigned char*)view_b.buf,
                    view_a.len,
                    view_b.len);

        PyBuffer_Release(&view_a);
        PyBuffer_Release(&view_b);
    }

    return PyBool_FromLong(rc);
}

/* List of functions exported by this module */

static struct PyMethodDef EVP_functions[] = {
    EVP_NEW_METHODDEF
    PBKDF2_HMAC_METHODDEF
    _HASHLIB_SCRYPT_METHODDEF
    _HASHLIB_GET_FIPS_MODE_METHODDEF
    _HASHLIB_COMPARE_DIGEST_METHODDEF
    _HASHLIB_HMAC_SINGLESHOT_METHODDEF
    _HASHLIB_HMAC_NEW_METHODDEF
    _HASHLIB_OPENSSL_MD5_METHODDEF
    _HASHLIB_OPENSSL_SHA1_METHODDEF
    _HASHLIB_OPENSSL_SHA224_METHODDEF
    _HASHLIB_OPENSSL_SHA256_METHODDEF
    _HASHLIB_OPENSSL_SHA384_METHODDEF
    _HASHLIB_OPENSSL_SHA512_METHODDEF
    _HASHLIB_OPENSSL_SHA3_224_METHODDEF
    _HASHLIB_OPENSSL_SHA3_256_METHODDEF
    _HASHLIB_OPENSSL_SHA3_384_METHODDEF
    _HASHLIB_OPENSSL_SHA3_512_METHODDEF
    _HASHLIB_OPENSSL_SHAKE_128_METHODDEF
    _HASHLIB_OPENSSL_SHAKE_256_METHODDEF
    {NULL,      NULL}            /* Sentinel */
};


/* Initialize this module. */

static int
hashlib_traverse(PyObject *m, visitproc visit, void *arg)
{
    _hashlibstate *state = get_hashlib_state(m);
    Py_VISIT(state->EVPtype);
    Py_VISIT(state->HMACtype);
#ifdef PY_OPENSSL_HAS_SHAKE
    Py_VISIT(state->EVPXOFtype);
#endif
    Py_VISIT(state->constructs);
    Py_VISIT(state->unsupported_digestmod_error);
    return 0;
}

static int
hashlib_clear(PyObject *m)
{
    _hashlibstate *state = get_hashlib_state(m);
    Py_CLEAR(state->EVPtype);
    Py_CLEAR(state->HMACtype);
#ifdef PY_OPENSSL_HAS_SHAKE
    Py_CLEAR(state->EVPXOFtype);
#endif
    Py_CLEAR(state->constructs);
    Py_CLEAR(state->unsupported_digestmod_error);

    if (state->hashtable != NULL) {
        _Py_hashtable_destroy(state->hashtable);
        state->hashtable = NULL;
    }

    return 0;
}

static void
hashlib_free(void *m)
{
    (void)hashlib_clear((PyObject *)m);
}

/* Py_mod_exec functions */
static int
hashlib_init_hashtable(PyObject *module)
{
    _hashlibstate *state = get_hashlib_state(module);

    state->hashtable = py_hashentry_table_new();
    if (state->hashtable == NULL) {
        PyErr_NoMemory();
        return -1;
    }
    return 0;
}

static int
hashlib_init_evptype(PyObject *module)
{
    _hashlibstate *state = get_hashlib_state(module);

    state->EVPtype = (PyTypeObject *)PyType_FromSpec(&EVPtype_spec);
    if (state->EVPtype == NULL) {
        return -1;
    }
    if (PyModule_AddType(module, state->EVPtype) < 0) {
        return -1;
    }
    return 0;
}

static int
hashlib_init_evpxoftype(PyObject *module)
{
#ifdef PY_OPENSSL_HAS_SHAKE
    _hashlibstate *state = get_hashlib_state(module);

    if (state->EVPtype == NULL) {
        return -1;
    }

    state->EVPXOFtype = (PyTypeObject *)PyType_FromSpecWithBases(
        &EVPXOFtype_spec, (PyObject *)state->EVPtype
    );
    if (state->EVPXOFtype == NULL) {
        return -1;
    }
    if (PyModule_AddType(module, state->EVPXOFtype) < 0) {
        return -1;
    }
#endif
    return 0;
}

static int
hashlib_init_hmactype(PyObject *module)
{
    _hashlibstate *state = get_hashlib_state(module);

    state->HMACtype = (PyTypeObject *)PyType_FromSpec(&HMACtype_spec);
    if (state->HMACtype == NULL) {
        return -1;
    }
    if (PyModule_AddType(module, state->HMACtype) < 0) {
        return -1;
    }
    return 0;
}

static int
hashlib_init_constructors(PyObject *module)
{
    /* Create dict from builtin openssl_hash functions to name
     * {_hashlib.openssl_sha256: "sha256", ...}
     */
    PyModuleDef *mdef;
    PyMethodDef *fdef;
    PyObject *func, *name_obj;
    _hashlibstate *state = get_hashlib_state(module);

    mdef = PyModule_GetDef(module);
    if (mdef == NULL) {
        return -1;
    }

    state->constructs = PyDict_New();
    if (state->constructs == NULL) {
        return -1;
    }

    for (fdef = mdef->m_methods; fdef->ml_name != NULL; fdef++) {
        if (strncmp(fdef->ml_name, "openssl_", 8)) {
            continue;
        }
        name_obj = PyUnicode_FromString(fdef->ml_name + 8);
        if (name_obj == NULL) {
            return -1;
        }
        func  = PyObject_GetAttrString(module, fdef->ml_name);
        if (func == NULL) {
            Py_DECREF(name_obj);
            return -1;
        }
        int rc = PyDict_SetItem(state->constructs, func, name_obj);
        Py_DECREF(func);
        Py_DECREF(name_obj);
        if (rc < 0) {
            return -1;
        }
    }

    return PyModule_Add(module, "_constructors",
                        PyDictProxy_New(state->constructs));
}

static int
hashlib_exception(PyObject *module)
{
    _hashlibstate *state = get_hashlib_state(module);
    state->unsupported_digestmod_error = PyErr_NewException(
        "_hashlib.UnsupportedDigestmodError", PyExc_ValueError, NULL);
    if (state->unsupported_digestmod_error == NULL) {
        return -1;
    }
    if (PyModule_AddObjectRef(module, "UnsupportedDigestmodError",
                              state->unsupported_digestmod_error) < 0) {
        return -1;
    }
    return 0;
}


static PyModuleDef_Slot hashlib_slots[] = {
    {Py_mod_exec, hashlib_init_hashtable},
    {Py_mod_exec, hashlib_init_evptype},
    {Py_mod_exec, hashlib_init_evpxoftype},
    {Py_mod_exec, hashlib_init_hmactype},
    {Py_mod_exec, hashlib_md_meth_names},
    {Py_mod_exec, hashlib_init_constructors},
    {Py_mod_exec, hashlib_exception},
    {Py_mod_multiple_interpreters, Py_MOD_PER_INTERPRETER_GIL_SUPPORTED},
    {Py_mod_gil, Py_MOD_GIL_NOT_USED},
    {0, NULL}
};

static struct PyModuleDef _hashlibmodule = {
    PyModuleDef_HEAD_INIT,
    .m_name = "_hashlib",
    .m_doc = "OpenSSL interface for hashlib module",
    .m_size = sizeof(_hashlibstate),
    .m_methods = EVP_functions,
    .m_slots = hashlib_slots,
    .m_traverse = hashlib_traverse,
    .m_clear = hashlib_clear,
    .m_free = hashlib_free
};

PyMODINIT_FUNC
PyInit__hashlib(void)
{
    return PyModuleDef_Init(&_hashlibmodule);
}<|MERGE_RESOLUTION|>--- conflicted
+++ resolved
@@ -1585,12 +1585,8 @@
         goto error;
     }
 
-<<<<<<< HEAD
-    self = PyObject_New(HMACobject, type);
-=======
     _hashlibstate *state = get_hashlib_state(module);
     self = PyObject_New(HMACobject, state->HMACtype);
->>>>>>> 59d3ad0c
     if (self == NULL) {
         goto error;
     }
