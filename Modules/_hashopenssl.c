--- conflicted
+++ resolved
@@ -702,17 +702,12 @@
     int result;
     HASHLIB_ACQUIRE_LOCK(self);
     result = EVP_MD_CTX_copy(new_ctx_p, self->ctx);
-<<<<<<< HEAD
     HASHLIB_RELEASE_LOCK(self);
-    return result;
-=======
-    LEAVE_HASHLIB(self);
     if (result == 0) {
         notify_smart_ssl_error_occurred_in(Py_STRINGIFY(EVP_MD_CTX_copy));
         return -1;
     }
     return 0;
->>>>>>> 667a86e0
 }
 
 /* External methods for a hash object */
@@ -1765,7 +1760,7 @@
     HASHLIB_INIT_MUTEX(self);
 
     if ((msg_obj != NULL) && (msg_obj != Py_None)) {
-        if (_hmac_update(self, msg_obj) < 0) {
+        if (!_hmac_update(self, msg_obj)) {
             goto error;
         }
     }
@@ -1784,17 +1779,12 @@
     int result;
     HASHLIB_ACQUIRE_LOCK(self);
     result = HMAC_CTX_copy(new_ctx_p, self->ctx);
-<<<<<<< HEAD
     HASHLIB_RELEASE_LOCK(self);
-    return result;
-=======
-    LEAVE_HASHLIB(self);
     if (result == 0) {
         notify_smart_ssl_error_occurred_in(Py_STRINGIFY(HMAC_CTX_copy));
         return -1;
     }
     return 0;
->>>>>>> 667a86e0
 }
 
 /* returning 0 means that an error occurred and an exception is set */
@@ -1819,7 +1809,7 @@
     int r = 1;
     Py_buffer view = {0};
 
-    GET_BUFFER_VIEW_OR_ERROR(obj, &view, return -1);
+    GET_BUFFER_VIEW_OR_ERROR(obj, &view, return 0);
     if (view.len > 0) {
         Py_BEGIN_ALLOW_THREADS
             HASHLIB_ACQUIRE_LOCK(self);
@@ -1832,15 +1822,10 @@
     PyBuffer_Release(&view);
 
     if (r == 0) {
-<<<<<<< HEAD
-        notify_ssl_error_occurred();
-        return -1;
-=======
         notify_ssl_error_occurred_in(Py_STRINGIFY(HMAC_Update));
         return 0;
->>>>>>> 667a86e0
-    }
-    return 0;
+    }
+    return 1;
 }
 
 /*[clinic input]
@@ -1913,7 +1898,7 @@
 _hashlib_HMAC_update_impl(HMACobject *self, PyObject *msg)
 /*[clinic end generated code: output=f31f0ace8c625b00 input=1829173bb3cfd4e6]*/
 {
-    if (_hmac_update(self, msg) < 0) {
+    if (!_hmac_update(self, msg)) {
         return NULL;
     }
     Py_RETURN_NONE;
