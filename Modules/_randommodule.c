--- conflicted
+++ resolved
@@ -523,16 +523,10 @@
     PyObject *arg = NULL;
     _randomstate *state = _randomstate_type(Py_TYPE(self));
 
-<<<<<<< HEAD
-    if ((type == (PyTypeObject*)state->Random_Type ||
-         type->tp_init == ((PyTypeObject*)state->Random_Type)->tp_init) &&
+    if ((Py_IS_TYPE(self, (PyTypeObject *)state->Random_Type) ||
+         Py_TYPE(self)->tp_init == ((PyTypeObject*)state->Random_Type)->tp_init) &&
         !_PyArg_NoKeywords("Random", kwds)) {
-        return NULL;
-=======
-    if (Py_IS_TYPE(self, (PyTypeObject *)state->Random_Type) &&
-        !_PyArg_NoKeywords("Random()", kwds)) {
-        return -1;
->>>>>>> 5277ffe1
+        return -1;
     }
 
     if (PyTuple_GET_SIZE(args) > 1) {
