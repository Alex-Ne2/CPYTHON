--- conflicted
+++ resolved
@@ -513,16 +513,10 @@
 
     // Create and initialize the new interpreter.
     PyThreadState *save_tstate = _PyThreadState_GET();
-<<<<<<< HEAD
     assert(save_tstate != NULL);
-    const _PyInterpreterConfig config = isolated
-        ? (_PyInterpreterConfig)_PyInterpreterConfig_INIT
-        : (_PyInterpreterConfig)_PyInterpreterConfig_LEGACY_INIT;
-=======
     const PyInterpreterConfig config = isolated
         ? (PyInterpreterConfig)_PyInterpreterConfig_INIT
         : (PyInterpreterConfig)_PyInterpreterConfig_LEGACY_INIT;
->>>>>>> e95dd40a
     // XXX Possible GILState issues?
     PyThreadState *tstate = NULL;
     PyStatus status = Py_NewInterpreterFromConfig(&tstate, &config);
