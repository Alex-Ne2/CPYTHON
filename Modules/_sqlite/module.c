/* module.c - the module itself
 *
 * Copyright (C) 2004-2010 Gerhard Häring <gh@ghaering.de>
 *
 * This file is part of pysqlite.
 *
 * This software is provided 'as-is', without any express or implied
 * warranty.  In no event will the authors be held liable for any damages
 * arising from the use of this software.
 *
 * Permission is granted to anyone to use this software for any purpose,
 * including commercial applications, and to alter it and redistribute it
 * freely, subject to the following restrictions:
 *
 * 1. The origin of this software must not be misrepresented; you must not
 *    claim that you wrote the original software. If you use this software
 *    in a product, an acknowledgment in the product documentation would be
 *    appreciated but is not required.
 * 2. Altered source versions must be plainly marked as such, and must not be
 *    misrepresented as being the original software.
 * 3. This notice may not be removed or altered from any source distribution.
 */

#include "connection.h"
#include "statement.h"
#include "cursor.h"
#include "prepare_protocol.h"
#include "microprotocols.h"
#include "row.h"

#if SQLITE_VERSION_NUMBER < 3007015
#error "SQLite 3.7.15 or higher required"
#endif

#define clinic_state() (pysqlite_get_state(module))
#include "clinic/module.c.h"
#undef clinic_state

/*[clinic input]
module _sqlite3
[clinic start generated code]*/
/*[clinic end generated code: output=da39a3ee5e6b4b0d input=81e330492d57488e]*/

// NOTE: This must equal sqlite3.Connection.__init__ argument spec!
/*[clinic input]
_sqlite3.connect as pysqlite_connect

    database: object(converter='PyUnicode_FSConverter')
    timeout: double = 5.0
    detect_types: int = 0
    isolation_level: object = NULL
    check_same_thread: bool(accept={int}) = True
    factory: object(c_default='(PyObject*)clinic_state()->ConnectionType') = ConnectionType
    cached_statements: int = 128
    uri: bool = False

Opens a connection to the SQLite database file database.

You can use ":memory:" to open a database connection to a database that resides
in RAM instead of on disk.
[clinic start generated code]*/

static PyObject *
pysqlite_connect_impl(PyObject *module, PyObject *database, double timeout,
                      int detect_types, PyObject *isolation_level,
                      int check_same_thread, PyObject *factory,
                      int cached_statements, int uri)
/*[clinic end generated code: output=450ac9078b4868bb input=ea6355ba55a78e12]*/
{
    if (isolation_level == NULL) {
        isolation_level = PyUnicode_FromString("");
        if (isolation_level == NULL) {
            return NULL;
        }
    }
    else {
        Py_INCREF(isolation_level);
    }
    PyObject *res = PyObject_CallFunction(factory, "OdiOiOii", database,
                                          timeout, detect_types,
                                          isolation_level, check_same_thread,
                                          factory, cached_statements, uri);
    Py_DECREF(database);  // needed bco. the AC FSConverter
    Py_DECREF(isolation_level);
    return res;
}

/*[clinic input]
_sqlite3.complete_statement as pysqlite_complete_statement

    statement: str

Checks if a string contains a complete SQL statement. Non-standard.
[clinic start generated code]*/

static PyObject *
pysqlite_complete_statement_impl(PyObject *module, const char *statement)
/*[clinic end generated code: output=e55f1ff1952df558 input=f6b24996b31c5c33]*/
{
    if (sqlite3_complete(statement)) {
        return Py_NewRef(Py_True);
    } else {
        return Py_NewRef(Py_False);
    }
}

/*[clinic input]
_sqlite3.enable_shared_cache as pysqlite_enable_shared_cache

    do_enable: int

Enable or disable shared cache mode for the calling thread.

Experimental/Non-standard.
[clinic start generated code]*/

static PyObject *
pysqlite_enable_shared_cache_impl(PyObject *module, int do_enable)
/*[clinic end generated code: output=259c74eedee1516b input=8400e41bc58b6b24]*/
{
    int rc;

    rc = sqlite3_enable_shared_cache(do_enable);

    if (rc != SQLITE_OK) {
        pysqlite_state *state = pysqlite_get_state(module);
        PyErr_SetString(state->OperationalError, "Changing the shared_cache flag failed");
        return NULL;
    } else {
        Py_RETURN_NONE;
    }
}

/*[clinic input]
_sqlite3.register_adapter as pysqlite_register_adapter

    type: object(type='PyTypeObject *')
    caster: object
    /

Registers an adapter with pysqlite's adapter registry. Non-standard.
[clinic start generated code]*/

static PyObject *
pysqlite_register_adapter_impl(PyObject *module, PyTypeObject *type,
                               PyObject *caster)
/*[clinic end generated code: output=a287e8db18e8af23 input=839dad90e2492725]*/
{
    int rc;

    /* a basic type is adapted; there's a performance optimization if that's not the case
     * (99 % of all usages) */
    if (type == &PyLong_Type || type == &PyFloat_Type
            || type == &PyUnicode_Type || type == &PyByteArray_Type) {
        pysqlite_state *state = pysqlite_get_state(module);
        state->BaseTypeAdapted = 1;
    }

    pysqlite_state *state = pysqlite_get_state(module);
    PyObject *protocol = (PyObject *)state->PrepareProtocolType;
    rc = pysqlite_microprotocols_add(state, type, protocol, caster);
    if (rc == -1) {
        return NULL;
    }

    Py_RETURN_NONE;
}

/*[clinic input]
_sqlite3.register_converter as pysqlite_register_converter

    name as orig_name: unicode
    converter as callable: object
    /

Registers a converter with pysqlite. Non-standard.
[clinic start generated code]*/

static PyObject *
pysqlite_register_converter_impl(PyObject *module, PyObject *orig_name,
                                 PyObject *callable)
/*[clinic end generated code: output=a2f2bfeed7230062 input=e074cf7f4890544f]*/
{
    PyObject* name = NULL;
    PyObject* retval = NULL;
    _Py_IDENTIFIER(upper);

    /* convert the name to upper case */
    name = _PyObject_CallMethodIdNoArgs(orig_name, &PyId_upper);
    if (!name) {
        goto error;
    }

    pysqlite_state *state = pysqlite_get_state(module);
    if (PyDict_SetItem(state->converters, name, callable) != 0) {
        goto error;
    }

    retval = Py_NewRef(Py_None);
error:
    Py_XDECREF(name);
    return retval;
}

/*[clinic input]
_sqlite3.enable_callback_tracebacks as pysqlite_enable_callback_trace

    enable: int
    /

Enable or disable callback functions throwing errors to stderr.
[clinic start generated code]*/

static PyObject *
pysqlite_enable_callback_trace_impl(PyObject *module, int enable)
/*[clinic end generated code: output=4ff1d051c698f194 input=cb79d3581eb77c40]*/
{
    pysqlite_state *state = pysqlite_get_state(module);
    state->enable_callback_tracebacks = enable;

    Py_RETURN_NONE;
}

/*[clinic input]
_sqlite3.adapt as pysqlite_adapt

    obj: object
    proto: object(c_default='(PyObject *)clinic_state()->PrepareProtocolType') = PrepareProtocolType
    alt: object = NULL
    /

Adapt given object to given protocol. Non-standard.
[clinic start generated code]*/

static PyObject *
pysqlite_adapt_impl(PyObject *module, PyObject *obj, PyObject *proto,
                    PyObject *alt)
/*[clinic end generated code: output=0c3927c5fcd23dd9 input=c8995aeb25d0e542]*/
{
    pysqlite_state *state = pysqlite_get_state(module);
    return pysqlite_microprotocols_adapt(state, obj, proto, alt);
}

static int converters_init(PyObject* module)
{
    pysqlite_state *state = pysqlite_get_state(module);
    state->converters = PyDict_New();
    if (state->converters == NULL) {
        return -1;
    }

    return PyModule_AddObjectRef(module, "converters", state->converters);
}

static int
load_functools_lru_cache(PyObject *module)
{
    PyObject *functools = PyImport_ImportModule("functools");
    if (functools == NULL) {
        return -1;
    }

    pysqlite_state *state = pysqlite_get_state(module);
    state->lru_cache = PyObject_GetAttrString(functools, "lru_cache");
    Py_DECREF(functools);
    if (state->lru_cache == NULL) {
        return -1;
    }
    return 0;
}

static PyMethodDef module_methods[] = {
    PYSQLITE_ADAPT_METHODDEF
    PYSQLITE_COMPLETE_STATEMENT_METHODDEF
    PYSQLITE_CONNECT_METHODDEF
    PYSQLITE_ENABLE_CALLBACK_TRACE_METHODDEF
    PYSQLITE_ENABLE_SHARED_CACHE_METHODDEF
    PYSQLITE_REGISTER_ADAPTER_METHODDEF
    PYSQLITE_REGISTER_CONVERTER_METHODDEF
    {NULL, NULL}
};

/* SQLite API error codes */
static const struct {
    const char *name;
    long value;
} error_codes[] = {
#define DECLARE_ERROR_CODE(code) {#code, code}
    // Primary result code list
    DECLARE_ERROR_CODE(SQLITE_ABORT),
    DECLARE_ERROR_CODE(SQLITE_AUTH),
    DECLARE_ERROR_CODE(SQLITE_BUSY),
    DECLARE_ERROR_CODE(SQLITE_CANTOPEN),
    DECLARE_ERROR_CODE(SQLITE_CONSTRAINT),
    DECLARE_ERROR_CODE(SQLITE_CORRUPT),
    DECLARE_ERROR_CODE(SQLITE_DONE),
    DECLARE_ERROR_CODE(SQLITE_EMPTY),
    DECLARE_ERROR_CODE(SQLITE_ERROR),
    DECLARE_ERROR_CODE(SQLITE_FORMAT),
    DECLARE_ERROR_CODE(SQLITE_FULL),
    DECLARE_ERROR_CODE(SQLITE_INTERNAL),
    DECLARE_ERROR_CODE(SQLITE_INTERRUPT),
    DECLARE_ERROR_CODE(SQLITE_IOERR),
    DECLARE_ERROR_CODE(SQLITE_LOCKED),
    DECLARE_ERROR_CODE(SQLITE_MISMATCH),
    DECLARE_ERROR_CODE(SQLITE_MISUSE),
    DECLARE_ERROR_CODE(SQLITE_NOLFS),
    DECLARE_ERROR_CODE(SQLITE_NOMEM),
    DECLARE_ERROR_CODE(SQLITE_NOTADB),
    DECLARE_ERROR_CODE(SQLITE_NOTFOUND),
    DECLARE_ERROR_CODE(SQLITE_OK),
    DECLARE_ERROR_CODE(SQLITE_PERM),
    DECLARE_ERROR_CODE(SQLITE_PROTOCOL),
    DECLARE_ERROR_CODE(SQLITE_READONLY),
    DECLARE_ERROR_CODE(SQLITE_ROW),
    DECLARE_ERROR_CODE(SQLITE_SCHEMA),
    DECLARE_ERROR_CODE(SQLITE_TOOBIG),
#if SQLITE_VERSION_NUMBER >= 3007017
    DECLARE_ERROR_CODE(SQLITE_NOTICE),
    DECLARE_ERROR_CODE(SQLITE_WARNING),
#endif
#undef DECLARE_ERROR_CODE
    {NULL, 0},
};

static int
add_error_constants(PyObject *module)
{
    for (int i = 0; error_codes[i].name != NULL; i++) {
        const char *name = error_codes[i].name;
        const long value = error_codes[i].value;
        if (PyModule_AddIntConstant(module, name, value) < 0) {
            return -1;
        }
    }
    return 0;
}

const char *
pysqlite_error_name(int rc)
{
    for (int i = 0; error_codes[i].name != NULL; i++) {
        if (error_codes[i].value == rc) {
            return error_codes[i].name;
        }
    }
    // No error code matched.
    return NULL;
}

static int
add_integer_constants(PyObject *module) {
#define ADD_INT(ival)                                           \
    do {                                                        \
        if (PyModule_AddIntConstant(module, #ival, ival) < 0) { \
            return -1;                                          \
        }                                                       \
    } while (0);                                                \

    ADD_INT(PARSE_DECLTYPES);
    ADD_INT(PARSE_COLNAMES);
    ADD_INT(SQLITE_DENY);
    ADD_INT(SQLITE_IGNORE);
    ADD_INT(SQLITE_CREATE_INDEX);
    ADD_INT(SQLITE_CREATE_TABLE);
    ADD_INT(SQLITE_CREATE_TEMP_INDEX);
    ADD_INT(SQLITE_CREATE_TEMP_TABLE);
    ADD_INT(SQLITE_CREATE_TEMP_TRIGGER);
    ADD_INT(SQLITE_CREATE_TEMP_VIEW);
    ADD_INT(SQLITE_CREATE_TRIGGER);
    ADD_INT(SQLITE_CREATE_VIEW);
    ADD_INT(SQLITE_DELETE);
    ADD_INT(SQLITE_DROP_INDEX);
    ADD_INT(SQLITE_DROP_TABLE);
    ADD_INT(SQLITE_DROP_TEMP_INDEX);
    ADD_INT(SQLITE_DROP_TEMP_TABLE);
    ADD_INT(SQLITE_DROP_TEMP_TRIGGER);
    ADD_INT(SQLITE_DROP_TEMP_VIEW);
    ADD_INT(SQLITE_DROP_TRIGGER);
    ADD_INT(SQLITE_DROP_VIEW);
    ADD_INT(SQLITE_INSERT);
    ADD_INT(SQLITE_PRAGMA);
    ADD_INT(SQLITE_READ);
    ADD_INT(SQLITE_SELECT);
    ADD_INT(SQLITE_TRANSACTION);
    ADD_INT(SQLITE_UPDATE);
    ADD_INT(SQLITE_ATTACH);
    ADD_INT(SQLITE_DETACH);
    ADD_INT(SQLITE_ALTER_TABLE);
    ADD_INT(SQLITE_REINDEX);
    ADD_INT(SQLITE_ANALYZE);
    ADD_INT(SQLITE_CREATE_VTABLE);
    ADD_INT(SQLITE_DROP_VTABLE);
    ADD_INT(SQLITE_FUNCTION);
    ADD_INT(SQLITE_SAVEPOINT);
#if SQLITE_VERSION_NUMBER >= 3008003
    ADD_INT(SQLITE_RECURSIVE);
#endif
<<<<<<< HEAD
    // Run-time limit categories
    ret += PyModule_AddIntMacro(module, SQLITE_LIMIT_LENGTH);
    ret += PyModule_AddIntMacro(module, SQLITE_LIMIT_SQL_LENGTH);
    ret += PyModule_AddIntMacro(module, SQLITE_LIMIT_COLUMN);
    ret += PyModule_AddIntMacro(module, SQLITE_LIMIT_EXPR_DEPTH);
    ret += PyModule_AddIntMacro(module, SQLITE_LIMIT_COMPOUND_SELECT);
    ret += PyModule_AddIntMacro(module, SQLITE_LIMIT_VDBE_OP);
    ret += PyModule_AddIntMacro(module, SQLITE_LIMIT_FUNCTION_ARG);
    ret += PyModule_AddIntMacro(module, SQLITE_LIMIT_ATTACHED);
    ret += PyModule_AddIntMacro(module, SQLITE_LIMIT_LIKE_PATTERN_LENGTH);
    ret += PyModule_AddIntMacro(module, SQLITE_LIMIT_VARIABLE_NUMBER);
    ret += PyModule_AddIntMacro(module, SQLITE_LIMIT_TRIGGER_DEPTH);
#if SQLITE_VERSION_NUMBER >= 3008007
    ret += PyModule_AddIntMacro(module, SQLITE_LIMIT_WORKER_THREADS);
#endif
    return ret;
=======
#undef ADD_INT
    return 0;
>>>>>>> 39b4d593
}

struct PyModuleDef _sqlite3module = {
    .m_base = PyModuleDef_HEAD_INIT,
    .m_name = "_sqlite3",
    .m_size = sizeof(pysqlite_state),
    .m_methods = module_methods,
};

#define ADD_TYPE(module, type)                 \
do {                                           \
    if (PyModule_AddType(module, type) < 0) {  \
        goto error;                            \
    }                                          \
} while (0)

#define ADD_EXCEPTION(module, state, exc, base)                        \
do {                                                                   \
    state->exc = PyErr_NewException(MODULE_NAME "." #exc, base, NULL); \
    if (state->exc == NULL) {                                          \
        goto error;                                                    \
    }                                                                  \
    ADD_TYPE(module, (PyTypeObject *)state->exc);                      \
} while (0)

PyMODINIT_FUNC PyInit__sqlite3(void)
{
    PyObject *module;

    if (sqlite3_libversion_number() < 3007015) {
        PyErr_SetString(PyExc_ImportError, MODULE_NAME ": SQLite 3.7.15 or higher required");
        return NULL;
    }

    int rc = sqlite3_initialize();
    if (rc != SQLITE_OK) {
        PyErr_SetString(PyExc_ImportError, sqlite3_errstr(rc));
        return NULL;
    }

    module = PyModule_Create(&_sqlite3module);
    pysqlite_state *state = pysqlite_get_state(module);

    if (!module ||
        (pysqlite_row_setup_types(module) < 0) ||
        (pysqlite_cursor_setup_types(module) < 0) ||
        (pysqlite_connection_setup_types(module) < 0) ||
        (pysqlite_statement_setup_types(module) < 0) ||
        (pysqlite_prepare_protocol_setup_types(module) < 0)
       ) {
        goto error;
    }

    ADD_TYPE(module, state->ConnectionType);
    ADD_TYPE(module, state->CursorType);
    ADD_TYPE(module, state->PrepareProtocolType);
    ADD_TYPE(module, state->RowType);

    /*** Create DB-API Exception hierarchy */
    ADD_EXCEPTION(module, state, Error, PyExc_Exception);
    ADD_EXCEPTION(module, state, Warning, PyExc_Exception);

    /* Error subclasses */
    ADD_EXCEPTION(module, state, InterfaceError, state->Error);
    ADD_EXCEPTION(module, state, DatabaseError, state->Error);

    /* DatabaseError subclasses */
    ADD_EXCEPTION(module, state, InternalError, state->DatabaseError);
    ADD_EXCEPTION(module, state, OperationalError, state->DatabaseError);
    ADD_EXCEPTION(module, state, ProgrammingError, state->DatabaseError);
    ADD_EXCEPTION(module, state, IntegrityError, state->DatabaseError);
    ADD_EXCEPTION(module, state, DataError, state->DatabaseError);
    ADD_EXCEPTION(module, state, NotSupportedError, state->DatabaseError);

    /* Set error constants */
    if (add_error_constants(module) < 0) {
        goto error;
    }

    /* Set integer constants */
    if (add_integer_constants(module) < 0) {
        goto error;
    }

    if (PyModule_AddStringConstant(module, "version", PYSQLITE_VERSION) < 0) {
        goto error;
    }

    if (PyModule_AddStringConstant(module, "sqlite_version", sqlite3_libversion())) {
        goto error;
    }

    /* initialize microprotocols layer */
    if (pysqlite_microprotocols_init(module) < 0) {
        goto error;
    }

    /* initialize the default converters */
    if (converters_init(module) < 0) {
        goto error;
    }

    if (load_functools_lru_cache(module) < 0) {
        goto error;
    }

    return module;

error:
    sqlite3_shutdown();
    PyErr_SetString(PyExc_ImportError, MODULE_NAME ": init failed");
    Py_XDECREF(module);
    return NULL;
}<|MERGE_RESOLUTION|>--- conflicted
+++ resolved
@@ -396,27 +396,23 @@
 #if SQLITE_VERSION_NUMBER >= 3008003
     ADD_INT(SQLITE_RECURSIVE);
 #endif
-<<<<<<< HEAD
     // Run-time limit categories
-    ret += PyModule_AddIntMacro(module, SQLITE_LIMIT_LENGTH);
-    ret += PyModule_AddIntMacro(module, SQLITE_LIMIT_SQL_LENGTH);
-    ret += PyModule_AddIntMacro(module, SQLITE_LIMIT_COLUMN);
-    ret += PyModule_AddIntMacro(module, SQLITE_LIMIT_EXPR_DEPTH);
-    ret += PyModule_AddIntMacro(module, SQLITE_LIMIT_COMPOUND_SELECT);
-    ret += PyModule_AddIntMacro(module, SQLITE_LIMIT_VDBE_OP);
-    ret += PyModule_AddIntMacro(module, SQLITE_LIMIT_FUNCTION_ARG);
-    ret += PyModule_AddIntMacro(module, SQLITE_LIMIT_ATTACHED);
-    ret += PyModule_AddIntMacro(module, SQLITE_LIMIT_LIKE_PATTERN_LENGTH);
-    ret += PyModule_AddIntMacro(module, SQLITE_LIMIT_VARIABLE_NUMBER);
-    ret += PyModule_AddIntMacro(module, SQLITE_LIMIT_TRIGGER_DEPTH);
+    ADD_INT(SQLITE_LIMIT_LENGTH);
+    ADD_INT(SQLITE_LIMIT_SQL_LENGTH);
+    ADD_INT(SQLITE_LIMIT_COLUMN);
+    ADD_INT(SQLITE_LIMIT_EXPR_DEPTH);
+    ADD_INT(SQLITE_LIMIT_COMPOUND_SELECT);
+    ADD_INT(SQLITE_LIMIT_VDBE_OP);
+    ADD_INT(SQLITE_LIMIT_FUNCTION_ARG);
+    ADD_INT(SQLITE_LIMIT_ATTACHED);
+    ADD_INT(SQLITE_LIMIT_LIKE_PATTERN_LENGTH);
+    ADD_INT(SQLITE_LIMIT_VARIABLE_NUMBER);
+    ADD_INT(SQLITE_LIMIT_TRIGGER_DEPTH);
 #if SQLITE_VERSION_NUMBER >= 3008007
-    ret += PyModule_AddIntMacro(module, SQLITE_LIMIT_WORKER_THREADS);
+    ADD_INT(SQLITE_LIMIT_WORKER_THREADS);
 #endif
-    return ret;
-=======
 #undef ADD_INT
     return 0;
->>>>>>> 39b4d593
 }
 
 struct PyModuleDef _sqlite3module = {
