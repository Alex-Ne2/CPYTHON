/* cursor.c - the cursor type
 *
 * Copyright (C) 2004-2010 Gerhard Häring <gh@ghaering.de>
 *
 * This file is part of pysqlite.
 *
 * This software is provided 'as-is', without any express or implied
 * warranty.  In no event will the authors be held liable for any damages
 * arising from the use of this software.
 *
 * Permission is granted to anyone to use this software for any purpose,
 * including commercial applications, and to alter it and redistribute it
 * freely, subject to the following restrictions:
 *
 * 1. The origin of this software must not be misrepresented; you must not
 *    claim that you wrote the original software. If you use this software
 *    in a product, an acknowledgment in the product documentation would be
 *    appreciated but is not required.
 * 2. Altered source versions must be plainly marked as such, and must not be
 *    misrepresented as being the original software.
 * 3. This notice may not be removed or altered from any source distribution.
 */

#include "cursor.h"
#include "microprotocols.h"
#include "module.h"
#include "util.h"

typedef enum {
    TYPE_LONG,
    TYPE_FLOAT,
    TYPE_UNICODE,
    TYPE_BUFFER,
    TYPE_UNKNOWN
} parameter_type;

#define clinic_state() (pysqlite_get_state_by_type(Py_TYPE(self)))
#include "clinic/cursor.c.h"
#undef clinic_state

static inline int
check_cursor_locked(pysqlite_Cursor *cur)
{
    if (cur->locked) {
        PyErr_SetString(cur->connection->ProgrammingError,
                        "Recursive use of cursors not allowed.");
        return 0;
    }
    return 1;
}

/*[clinic input]
module _sqlite3
class _sqlite3.Cursor "pysqlite_Cursor *" "clinic_state()->CursorType"
[clinic start generated code]*/
/*[clinic end generated code: output=da39a3ee5e6b4b0d input=3c5b8115c5cf30f1]*/

/*
 * Registers a cursor with the connection.
 *
 * 0 => error; 1 => ok
 */
static int
register_cursor(pysqlite_Connection *connection, PyObject *cursor)
{
    PyObject *weakref = PyWeakref_NewRef((PyObject *)cursor, NULL);
    if (weakref == NULL) {
        return 0;
    }

    if (PyList_Append(connection->cursors, weakref) < 0) {
        Py_CLEAR(weakref);
        return 0;
    }

    Py_DECREF(weakref);
    return 1;
}

/*[clinic input]
_sqlite3.Cursor.__init__ as pysqlite_cursor_init

    connection: object(type='pysqlite_Connection *', subclass_of='clinic_state()->ConnectionType')
    /

[clinic start generated code]*/

static int
pysqlite_cursor_init_impl(pysqlite_Cursor *self,
                          pysqlite_Connection *connection)
/*[clinic end generated code: output=ac59dce49a809ca8 input=23d4265b534989fb]*/
{
    if (!check_cursor_locked(self)) {
        return -1;
    }

    Py_INCREF(connection);
    Py_XSETREF(self->connection, connection);
    Py_CLEAR(self->statement);
    Py_CLEAR(self->row_cast_map);

    Py_INCREF(Py_None);
    Py_XSETREF(self->description, Py_None);

    Py_INCREF(Py_None);
    Py_XSETREF(self->lastrowid, Py_None);

    self->arraysize = 1;
    self->closed = 0;
    self->rowcount = -1L;

    Py_INCREF(Py_None);
    Py_XSETREF(self->row_factory, Py_None);

    if (!pysqlite_check_thread(self->connection)) {
        return -1;
    }

    if (!register_cursor(connection, (PyObject *)self)) {
        return -1;
    }

    self->initialized = 1;

    return 0;
}

static inline int
stmt_reset(pysqlite_Statement *self)
{
    int rc = SQLITE_OK;

    if (self->in_use && self->st) {
        Py_BEGIN_ALLOW_THREADS
        rc = sqlite3_reset(self->st);
        Py_END_ALLOW_THREADS

        if (rc == SQLITE_OK) {
            self->in_use = 0;
        }
    }

    return rc;
}

static int
cursor_traverse(pysqlite_Cursor *self, visitproc visit, void *arg)
{
    Py_VISIT(Py_TYPE(self));
    Py_VISIT(self->connection);
    Py_VISIT(self->description);
    Py_VISIT(self->row_cast_map);
    Py_VISIT(self->lastrowid);
    Py_VISIT(self->row_factory);
    Py_VISIT(self->statement);
    return 0;
}

static int
cursor_clear(pysqlite_Cursor *self)
{
    Py_CLEAR(self->connection);
    Py_CLEAR(self->description);
    Py_CLEAR(self->row_cast_map);
    Py_CLEAR(self->lastrowid);
    Py_CLEAR(self->row_factory);
    if (self->statement) {
        /* Reset the statement if the user has not closed the cursor */
        stmt_reset(self->statement);
        Py_CLEAR(self->statement);
    }

    return 0;
}

static void
cursor_dealloc(pysqlite_Cursor *self)
{
    PyTypeObject *tp = Py_TYPE(self);
    PyObject_GC_UnTrack(self);
    if (self->in_weakreflist != NULL) {
        PyObject_ClearWeakRefs((PyObject*)self);
    }
    tp->tp_clear((PyObject *)self);
    tp->tp_free(self);
    Py_DECREF(tp);
}

static PyObject *
_pysqlite_get_converter(pysqlite_state *state, const char *keystr,
                        Py_ssize_t keylen)
{
    PyObject *key;
    PyObject *upcase_key;
    PyObject *retval;

    key = PyUnicode_FromStringAndSize(keystr, keylen);
    if (!key) {
        return NULL;
    }
    upcase_key = PyObject_CallMethodNoArgs(key, state->str_upper);
    Py_DECREF(key);
    if (!upcase_key) {
        return NULL;
    }

    retval = PyDict_GetItemWithError(state->converters, upcase_key);
    Py_DECREF(upcase_key);

    return retval;
}

static int
pysqlite_build_row_cast_map(pysqlite_Cursor* self)
{
    int i;
    const char* pos;
    const char* decltype;
    PyObject* converter;

    if (!self->connection->detect_types) {
        return 0;
    }

    Py_XSETREF(self->row_cast_map, PyList_New(0));
    if (!self->row_cast_map) {
        return -1;
    }

    for (i = 0; i < sqlite3_column_count(self->statement->st); i++) {
        converter = NULL;

        if (self->connection->detect_types & PARSE_COLNAMES) {
            const char *colname = sqlite3_column_name(self->statement->st, i);
            if (colname == NULL) {
                PyErr_NoMemory();
                Py_CLEAR(self->row_cast_map);
                return -1;
            }
            const char *type_start = NULL;
            for (pos = colname; *pos != 0; pos++) {
                if (*pos == '[') {
                    type_start = pos + 1;
                }
                else if (*pos == ']' && type_start != NULL) {
                    pysqlite_state *state = self->connection->state;
                    converter = _pysqlite_get_converter(state, type_start,
                                                        pos - type_start);
                    if (!converter && PyErr_Occurred()) {
                        Py_CLEAR(self->row_cast_map);
                        return -1;
                    }
                    break;
                }
            }
        }

        if (!converter && self->connection->detect_types & PARSE_DECLTYPES) {
            decltype = sqlite3_column_decltype(self->statement->st, i);
            if (decltype) {
                for (pos = decltype;;pos++) {
                    /* Converter names are split at '(' and blanks.
                     * This allows 'INTEGER NOT NULL' to be treated as 'INTEGER' and
                     * 'NUMBER(10)' to be treated as 'NUMBER', for example.
                     * In other words, it will work as people expect it to work.*/
                    if (*pos == ' ' || *pos == '(' || *pos == 0) {
                        pysqlite_state *state = self->connection->state;
                        converter = _pysqlite_get_converter(state, decltype,
                                                            pos - decltype);
                        if (!converter && PyErr_Occurred()) {
                            Py_CLEAR(self->row_cast_map);
                            return -1;
                        }
                        break;
                    }
                }
            }
        }

        if (!converter) {
            converter = Py_None;
        }

        if (PyList_Append(self->row_cast_map, converter) != 0) {
            Py_CLEAR(self->row_cast_map);
            return -1;
        }
    }

    return 0;
}

static PyObject *
_pysqlite_build_column_name(pysqlite_Cursor *self, const char *colname)
{
    const char* pos;
    Py_ssize_t len;

    if (self->connection->detect_types & PARSE_COLNAMES) {
        for (pos = colname; *pos; pos++) {
            if (*pos == '[') {
                if ((pos != colname) && (*(pos-1) == ' ')) {
                    pos--;
                }
                break;
            }
        }
        len = pos - colname;
    }
    else {
        len = strlen(colname);
    }
    return PyUnicode_FromStringAndSize(colname, len);
}

/*
 * Returns a row from the currently active SQLite statement
 *
 * Precondidition:
 * - sqlite3_step() has been called before and it returned SQLITE_ROW.
 */
static PyObject *
_pysqlite_fetch_one_row(pysqlite_Cursor* self)
{
    int i, numcols;
    PyObject* row;
    int coltype;
    PyObject* converter;
    PyObject* converted;
    Py_ssize_t nbytes;
    char buf[200];
    const char* colname;
    PyObject* error_msg;

    Py_BEGIN_ALLOW_THREADS
    numcols = sqlite3_data_count(self->statement->st);
    Py_END_ALLOW_THREADS

    row = PyTuple_New(numcols);
    if (!row)
        return NULL;

    sqlite3 *db = self->connection->db;
    for (i = 0; i < numcols; i++) {
        if (self->connection->detect_types
                && self->row_cast_map != NULL
                && i < PyList_GET_SIZE(self->row_cast_map))
        {
            converter = PyList_GET_ITEM(self->row_cast_map, i);
        }
        else {
            converter = Py_None;
        }

        /*
         * Note, sqlite3_column_bytes() must come after sqlite3_column_blob()
         * or sqlite3_column_text().
         *
         * See https://sqlite.org/c3ref/column_blob.html for details.
         */
        if (converter != Py_None) {
            const void *blob = sqlite3_column_blob(self->statement->st, i);
            if (blob == NULL) {
                if (sqlite3_errcode(db) == SQLITE_NOMEM) {
                    PyErr_NoMemory();
                    goto error;
                }
                converted = Py_NewRef(Py_None);
            }
            else {
                nbytes = sqlite3_column_bytes(self->statement->st, i);
                PyObject *item = PyBytes_FromStringAndSize(blob, nbytes);
                if (item == NULL) {
                    goto error;
                }
                converted = PyObject_CallOneArg(converter, item);
                Py_DECREF(item);
            }
        } else {
            Py_BEGIN_ALLOW_THREADS
            coltype = sqlite3_column_type(self->statement->st, i);
            Py_END_ALLOW_THREADS
            if (coltype == SQLITE_NULL) {
                converted = Py_NewRef(Py_None);
            } else if (coltype == SQLITE_INTEGER) {
                converted = PyLong_FromLongLong(sqlite3_column_int64(self->statement->st, i));
            } else if (coltype == SQLITE_FLOAT) {
                converted = PyFloat_FromDouble(sqlite3_column_double(self->statement->st, i));
            } else if (coltype == SQLITE_TEXT) {
                const char *text = (const char*)sqlite3_column_text(self->statement->st, i);
                if (text == NULL && sqlite3_errcode(db) == SQLITE_NOMEM) {
                    PyErr_NoMemory();
                    goto error;
                }

                nbytes = sqlite3_column_bytes(self->statement->st, i);
                if (self->connection->text_factory == (PyObject*)&PyUnicode_Type) {
                    converted = PyUnicode_FromStringAndSize(text, nbytes);
                    if (!converted && PyErr_ExceptionMatches(PyExc_UnicodeDecodeError)) {
                        PyErr_Clear();
                        colname = sqlite3_column_name(self->statement->st, i);
                        if (colname == NULL) {
                            PyErr_NoMemory();
                            goto error;
                        }
                        PyOS_snprintf(buf, sizeof(buf) - 1, "Could not decode to UTF-8 column '%s' with text '%s'",
                                     colname , text);
                        error_msg = PyUnicode_Decode(buf, strlen(buf), "ascii", "replace");

                        PyObject *exc = self->connection->OperationalError;
                        if (!error_msg) {
                            PyErr_SetString(exc, "Could not decode to UTF-8");
                        } else {
                            PyErr_SetObject(exc, error_msg);
                            Py_DECREF(error_msg);
                        }
                    }
                } else if (self->connection->text_factory == (PyObject*)&PyBytes_Type) {
                    converted = PyBytes_FromStringAndSize(text, nbytes);
                } else if (self->connection->text_factory == (PyObject*)&PyByteArray_Type) {
                    converted = PyByteArray_FromStringAndSize(text, nbytes);
                } else {
                    converted = PyObject_CallFunction(self->connection->text_factory, "y#", text, nbytes);
                }
            } else {
                /* coltype == SQLITE_BLOB */
                const void *blob = sqlite3_column_blob(self->statement->st, i);
                if (blob == NULL && sqlite3_errcode(db) == SQLITE_NOMEM) {
                    PyErr_NoMemory();
                    goto error;
                }

                nbytes = sqlite3_column_bytes(self->statement->st, i);
                converted = PyBytes_FromStringAndSize(blob, nbytes);
            }
        }

        if (!converted) {
            goto error;
        }
        PyTuple_SET_ITEM(row, i, converted);
    }

    if (PyErr_Occurred())
        goto error;

    return row;

error:
    Py_DECREF(row);
    return NULL;
}

/*
 * Checks if a cursor object is usable.
 *
 * 0 => error; 1 => ok
 */
static int check_cursor(pysqlite_Cursor* cur)
{
    if (!cur->initialized) {
        pysqlite_state *state = pysqlite_get_state_by_type(Py_TYPE(cur));
        PyErr_SetString(state->ProgrammingError,
                        "Base Cursor.__init__ not called.");
        return 0;
    }

    if (cur->closed) {
        PyErr_SetString(cur->connection->state->ProgrammingError,
                        "Cannot operate on a closed cursor.");
        return 0;
    }

    return (pysqlite_check_thread(cur->connection)
            && pysqlite_check_connection(cur->connection)
            && check_cursor_locked(cur));
}

static int
begin_transaction(pysqlite_Connection *self)
{
    assert(self->isolation_level != NULL);
    int rc;

    Py_BEGIN_ALLOW_THREADS
    sqlite3_stmt *statement;
    char begin_stmt[16] = "BEGIN ";
#ifdef Py_DEBUG
    size_t len = strlen(self->isolation_level);
    assert(len <= 9);
#endif
    (void)strcat(begin_stmt, self->isolation_level);
    rc = sqlite3_prepare_v2(self->db, begin_stmt, -1, &statement, NULL);
    if (rc == SQLITE_OK) {
        (void)sqlite3_step(statement);
        rc = sqlite3_finalize(statement);
    }
    Py_END_ALLOW_THREADS

    if (rc != SQLITE_OK) {
        (void)_pysqlite_seterror(self->state, self->db);
        return -1;
    }

    return 0;
}

static PyObject *
get_statement_from_cache(pysqlite_Cursor *self, PyObject *operation)
{
    PyObject *args[] = { NULL, operation, };  // Borrowed ref.
    PyObject *cache = self->connection->statement_cache;
    size_t nargsf = 1 | PY_VECTORCALL_ARGUMENTS_OFFSET;
    return PyObject_Vectorcall(cache, args + 1, nargsf, NULL);
}

static inline int
stmt_step(sqlite3_stmt *statement)
{
    int rc;

    Py_BEGIN_ALLOW_THREADS
    rc = sqlite3_step(statement);
    Py_END_ALLOW_THREADS

    return rc;
}

static int
bind_param(pysqlite_state *state, pysqlite_Statement *self, int pos,
           PyObject *parameter)
{
    int rc = SQLITE_OK;
    const char *string;
    Py_ssize_t buflen;
    parameter_type paramtype;

    if (parameter == Py_None) {
        rc = sqlite3_bind_null(self->st, pos);
        goto final;
    }

    if (PyLong_CheckExact(parameter)) {
        paramtype = TYPE_LONG;
    } else if (PyFloat_CheckExact(parameter)) {
        paramtype = TYPE_FLOAT;
    } else if (PyUnicode_CheckExact(parameter)) {
        paramtype = TYPE_UNICODE;
    } else if (PyLong_Check(parameter)) {
        paramtype = TYPE_LONG;
    } else if (PyFloat_Check(parameter)) {
        paramtype = TYPE_FLOAT;
    } else if (PyUnicode_Check(parameter)) {
        paramtype = TYPE_UNICODE;
    } else if (PyObject_CheckBuffer(parameter)) {
        paramtype = TYPE_BUFFER;
    } else {
        paramtype = TYPE_UNKNOWN;
    }

    switch (paramtype) {
        case TYPE_LONG: {
            sqlite_int64 value = _pysqlite_long_as_int64(parameter);
            if (value == -1 && PyErr_Occurred())
                rc = -1;
            else
                rc = sqlite3_bind_int64(self->st, pos, value);
            break;
        }
        case TYPE_FLOAT: {
            double value = PyFloat_AsDouble(parameter);
            if (value == -1 && PyErr_Occurred()) {
                rc = -1;
            }
            else {
                rc = sqlite3_bind_double(self->st, pos, value);
            }
            break;
        }
        case TYPE_UNICODE:
            string = PyUnicode_AsUTF8AndSize(parameter, &buflen);
            if (string == NULL)
                return -1;
            if (buflen > INT_MAX) {
                PyErr_SetString(PyExc_OverflowError,
                                "string longer than INT_MAX bytes");
                return -1;
            }
            rc = sqlite3_bind_text(self->st, pos, string, (int)buflen, SQLITE_TRANSIENT);
            break;
        case TYPE_BUFFER: {
            Py_buffer view;
            if (PyObject_GetBuffer(parameter, &view, PyBUF_SIMPLE) != 0) {
                return -1;
            }
            if (view.len > INT_MAX) {
                PyErr_SetString(PyExc_OverflowError,
                                "BLOB longer than INT_MAX bytes");
                PyBuffer_Release(&view);
                return -1;
            }
            rc = sqlite3_bind_blob(self->st, pos, view.buf, (int)view.len, SQLITE_TRANSIENT);
            PyBuffer_Release(&view);
            break;
        }
        case TYPE_UNKNOWN:
            PyErr_Format(state->ProgrammingError,
                    "Error binding parameter %d: type '%s' is not supported",
                    pos, Py_TYPE(parameter)->tp_name);
            rc = -1;
    }

final:
    return rc;
}

/* returns 0 if the object is one of Python's internal ones that don't need to be adapted */
static inline int
need_adapt(pysqlite_state *state, PyObject *obj)
{
    if (state->BaseTypeAdapted) {
        return 1;
    }

    if (PyLong_CheckExact(obj) || PyFloat_CheckExact(obj)
          || PyUnicode_CheckExact(obj) || PyByteArray_CheckExact(obj)) {
        return 0;
    } else {
        return 1;
    }
}

static void
bind_parameters(pysqlite_state *state, pysqlite_Statement *self,
                PyObject *parameters)
{
    PyObject* current_param;
    PyObject* adapted;
    const char* binding_name;
    int i;
    int rc;
    int num_params_needed;
    Py_ssize_t num_params;

    Py_BEGIN_ALLOW_THREADS
    num_params_needed = sqlite3_bind_parameter_count(self->st);
    Py_END_ALLOW_THREADS

    if (PyTuple_CheckExact(parameters) || PyList_CheckExact(parameters) || (!PyDict_Check(parameters) && PySequence_Check(parameters))) {
        /* parameters passed as sequence */
        if (PyTuple_CheckExact(parameters)) {
            num_params = PyTuple_GET_SIZE(parameters);
        } else if (PyList_CheckExact(parameters)) {
            num_params = PyList_GET_SIZE(parameters);
        } else {
            num_params = PySequence_Size(parameters);
            if (num_params == -1) {
                return;
            }
        }
        if (num_params != num_params_needed) {
            PyErr_Format(state->ProgrammingError,
                         "Incorrect number of bindings supplied. The current "
                         "statement uses %d, and there are %zd supplied.",
                         num_params_needed, num_params);
            return;
        }
        for (i = 0; i < num_params; i++) {
            if (PyTuple_CheckExact(parameters)) {
                PyObject *item = PyTuple_GET_ITEM(parameters, i);
                current_param = Py_NewRef(item);
            } else if (PyList_CheckExact(parameters)) {
                PyObject *item = PyList_GetItem(parameters, i);
                current_param = Py_XNewRef(item);
            } else {
                current_param = PySequence_GetItem(parameters, i);
            }
            if (!current_param) {
                return;
            }

            if (!need_adapt(state, current_param)) {
                adapted = current_param;
            } else {
                PyObject *protocol = (PyObject *)state->PrepareProtocolType;
                adapted = pysqlite_microprotocols_adapt(state, current_param,
                                                        protocol,
                                                        current_param);
                Py_DECREF(current_param);
                if (!adapted) {
                    return;
                }
            }

            rc = bind_param(state, self, i + 1, adapted);
            Py_DECREF(adapted);

            if (rc != SQLITE_OK) {
                PyObject *exc, *val, *tb;
                PyErr_Fetch(&exc, &val, &tb);
                sqlite3 *db = sqlite3_db_handle(self->st);
                _pysqlite_seterror(state, db);
                _PyErr_ChainExceptions(exc, val, tb);
                return;
            }
        }
    } else if (PyDict_Check(parameters)) {
        /* parameters passed as dictionary */
        for (i = 1; i <= num_params_needed; i++) {
            PyObject *binding_name_obj;
            Py_BEGIN_ALLOW_THREADS
            binding_name = sqlite3_bind_parameter_name(self->st, i);
            Py_END_ALLOW_THREADS
            if (!binding_name) {
                PyErr_Format(state->ProgrammingError,
                             "Binding %d has no name, but you supplied a "
                             "dictionary (which has only names).", i);
                return;
            }

            binding_name++; /* skip first char (the colon) */
            binding_name_obj = PyUnicode_FromString(binding_name);
            if (!binding_name_obj) {
                return;
            }
            if (PyDict_CheckExact(parameters)) {
                PyObject *item = PyDict_GetItemWithError(parameters, binding_name_obj);
                current_param = Py_XNewRef(item);
            } else {
                current_param = PyObject_GetItem(parameters, binding_name_obj);
            }
            Py_DECREF(binding_name_obj);
            if (!current_param) {
                if (!PyErr_Occurred() || PyErr_ExceptionMatches(PyExc_LookupError)) {
                    PyErr_Format(state->ProgrammingError,
                                 "You did not supply a value for binding "
                                 "parameter :%s.", binding_name);
                }
                return;
            }

            if (!need_adapt(state, current_param)) {
                adapted = current_param;
            } else {
                PyObject *protocol = (PyObject *)state->PrepareProtocolType;
                adapted = pysqlite_microprotocols_adapt(state, current_param,
                                                        protocol,
                                                        current_param);
                Py_DECREF(current_param);
                if (!adapted) {
                    return;
                }
            }

            rc = bind_param(state, self, i, adapted);
            Py_DECREF(adapted);

            if (rc != SQLITE_OK) {
                PyObject *exc, *val, *tb;
                PyErr_Fetch(&exc, &val, &tb);
                sqlite3 *db = sqlite3_db_handle(self->st);
                _pysqlite_seterror(state, db);
                _PyErr_ChainExceptions(exc, val, tb);
                return;
           }
        }
    } else {
        PyErr_SetString(state->ProgrammingError,
                        "parameters are of unsupported type");
    }
}

static inline void
stmt_mark_dirty(pysqlite_Statement *self)
{
    self->in_use = 1;
}

PyObject *
_pysqlite_query_execute(pysqlite_Cursor* self, int multiple, PyObject* operation, PyObject* second_argument)
{
    PyObject* parameters_list = NULL;
    PyObject* parameters_iter = NULL;
    PyObject* parameters = NULL;
    int i;
    int rc;
    int numcols;
    PyObject* column_name;

    if (!check_cursor(self)) {
        goto error;
    }

    self->locked = 1;

    if (multiple) {
        if (PyIter_Check(second_argument)) {
            /* iterator */
            parameters_iter = Py_NewRef(second_argument);
        } else {
            /* sequence */
            parameters_iter = PyObject_GetIter(second_argument);
            if (!parameters_iter) {
                goto error;
            }
        }
    } else {
        parameters_list = PyList_New(0);
        if (!parameters_list) {
            goto error;
        }

        if (second_argument == NULL) {
            second_argument = PyTuple_New(0);
            if (!second_argument) {
                goto error;
            }
        } else {
            Py_INCREF(second_argument);
        }
        if (PyList_Append(parameters_list, second_argument) != 0) {
            Py_DECREF(second_argument);
            goto error;
        }
        Py_DECREF(second_argument);

        parameters_iter = PyObject_GetIter(parameters_list);
        if (!parameters_iter) {
            goto error;
        }
    }

    /* reset description */
    Py_INCREF(Py_None);
    Py_SETREF(self->description, Py_None);

    if (self->statement) {
        // Reset pending statements on this cursor.
        (void)stmt_reset(self->statement);
    }

    PyObject *stmt = get_statement_from_cache(self, operation);
    Py_XSETREF(self->statement, (pysqlite_Statement *)stmt);
    if (!self->statement) {
        goto error;
    }

    pysqlite_state *state = self->connection->state;
    if (multiple && sqlite3_stmt_readonly(self->statement->st)) {
        PyErr_SetString(state->ProgrammingError,
                        "executemany() can only execute DML statements.");
        goto error;
    }

    if (sqlite3_stmt_busy(self->statement->st)) {
        Py_SETREF(self->statement,
                  pysqlite_statement_create(self->connection, operation));
        if (self->statement == NULL) {
            goto error;
        }
    }
<<<<<<< HEAD
=======

    stmt_reset(self->statement);
    stmt_mark_dirty(self->statement);
    self->rowcount = self->statement->is_dml ? 0L : -1L;
>>>>>>> 89285314

    /* We start a transaction implicitly before a DML statement.
       SELECT is the only exception. See #9924. */
    if (self->connection->isolation_level
        && self->statement->is_dml
        && sqlite3_get_autocommit(self->connection->db))
    {
        if (begin_transaction(self->connection) < 0) {
            goto error;
        }
    }

    assert(!sqlite3_stmt_busy(self->statement->st));
    while (1) {
        parameters = PyIter_Next(parameters_iter);
        if (!parameters) {
            break;
        }

<<<<<<< HEAD
        Py_BEGIN_ALLOW_THREADS
        (void)sqlite3_reset(self->statement->st);
        Py_END_ALLOW_THREADS
=======
        stmt_mark_dirty(self->statement);
>>>>>>> 89285314

        bind_parameters(state, self->statement, parameters);
        if (PyErr_Occurred()) {
            goto error;
        }

        rc = stmt_step(self->statement->st);
        if (rc != SQLITE_DONE && rc != SQLITE_ROW) {
            if (PyErr_Occurred()) {
                /* there was an error that occurred in a user-defined callback */
                if (state->enable_callback_tracebacks) {
                    PyErr_Print();
                } else {
                    PyErr_Clear();
                }
            }
            _pysqlite_seterror(state, self->connection->db);
            goto error;
        }

        if (pysqlite_build_row_cast_map(self) != 0) {
            _PyErr_FormatFromCause(state->OperationalError,
                                   "Error while building row_cast_map");
            goto error;
        }

        assert(rc == SQLITE_ROW || rc == SQLITE_DONE);
        Py_BEGIN_ALLOW_THREADS
        numcols = sqlite3_column_count(self->statement->st);
        Py_END_ALLOW_THREADS
        if (self->description == Py_None && numcols > 0) {
            Py_SETREF(self->description, PyTuple_New(numcols));
            if (!self->description) {
                goto error;
            }
            for (i = 0; i < numcols; i++) {
                const char *colname;
                colname = sqlite3_column_name(self->statement->st, i);
                if (colname == NULL) {
                    PyErr_NoMemory();
                    goto error;
                }
                column_name = _pysqlite_build_column_name(self, colname);
                if (column_name == NULL) {
                    goto error;
                }
                PyObject *descriptor = PyTuple_Pack(7, column_name,
                                                    Py_None, Py_None, Py_None,
                                                    Py_None, Py_None, Py_None);
                Py_DECREF(column_name);
                if (descriptor == NULL) {
                    goto error;
                }
                PyTuple_SET_ITEM(self->description, i, descriptor);
            }
        }

        if (rc == SQLITE_DONE) {
            if (self->statement->is_dml) {
                self->rowcount += (long)sqlite3_changes(self->connection->db);
            }
            stmt_reset(self->statement);
        }
        Py_XDECREF(parameters);
    }

    if (!multiple) {
        sqlite_int64 lastrowid;

        Py_BEGIN_ALLOW_THREADS
        lastrowid = sqlite3_last_insert_rowid(self->connection->db);
        Py_END_ALLOW_THREADS

        Py_SETREF(self->lastrowid, PyLong_FromLongLong(lastrowid));
        // Fall through on error.
    }

error:
    Py_XDECREF(parameters);
    Py_XDECREF(parameters_iter);
    Py_XDECREF(parameters_list);

    self->locked = 0;

    if (PyErr_Occurred()) {
        if (self->statement) {
            (void)stmt_reset(self->statement);
            Py_CLEAR(self->statement);
        }
        self->rowcount = -1L;
        return NULL;
    }
    if (self->statement && !sqlite3_stmt_busy(self->statement->st)) {
        Py_CLEAR(self->statement);
    }
    return Py_NewRef((PyObject *)self);
}

/*[clinic input]
_sqlite3.Cursor.execute as pysqlite_cursor_execute

    sql: unicode
    parameters: object(c_default = 'NULL') = ()
    /

Executes an SQL statement.
[clinic start generated code]*/

static PyObject *
pysqlite_cursor_execute_impl(pysqlite_Cursor *self, PyObject *sql,
                             PyObject *parameters)
/*[clinic end generated code: output=d81b4655c7c0bbad input=a8e0200a11627f94]*/
{
    return _pysqlite_query_execute(self, 0, sql, parameters);
}

/*[clinic input]
_sqlite3.Cursor.executemany as pysqlite_cursor_executemany

    sql: unicode
    seq_of_parameters: object
    /

Repeatedly executes an SQL statement.
[clinic start generated code]*/

static PyObject *
pysqlite_cursor_executemany_impl(pysqlite_Cursor *self, PyObject *sql,
                                 PyObject *seq_of_parameters)
/*[clinic end generated code: output=2c65a3c4733fb5d8 input=0d0a52e5eb7ccd35]*/
{
    return _pysqlite_query_execute(self, 1, sql, seq_of_parameters);
}

/*[clinic input]
_sqlite3.Cursor.executescript as pysqlite_cursor_executescript

    sql_script: str
    /

Executes multiple SQL statements at once.
[clinic start generated code]*/

static PyObject *
pysqlite_cursor_executescript_impl(pysqlite_Cursor *self,
                                   const char *sql_script)
/*[clinic end generated code: output=8fd726dde1c65164 input=78f093be415a8a2c]*/
{
    if (!check_cursor(self)) {
        return NULL;
    }

    size_t sql_len = strlen(sql_script);
    int max_length = sqlite3_limit(self->connection->db,
                                   SQLITE_LIMIT_SQL_LENGTH, -1);
    if (sql_len > (unsigned)max_length) {
        PyErr_SetString(self->connection->DataError,
                        "query string is too large");
        return NULL;
    }

    // Commit if needed
    sqlite3 *db = self->connection->db;
    if (!sqlite3_get_autocommit(db)) {
        int rc = SQLITE_OK;

        Py_BEGIN_ALLOW_THREADS
        rc = sqlite3_exec(db, "COMMIT", NULL, NULL, NULL);
        Py_END_ALLOW_THREADS

        if (rc != SQLITE_OK) {
            goto error;
        }
    }

    while (1) {
        int rc;
        const char *tail;

        Py_BEGIN_ALLOW_THREADS
        sqlite3_stmt *stmt;
        rc = sqlite3_prepare_v2(db, sql_script, (int)sql_len + 1, &stmt,
                                &tail);
        if (rc == SQLITE_OK) {
            do {
                rc = sqlite3_step(stmt);
            } while (rc == SQLITE_ROW);
            rc = sqlite3_finalize(stmt);
        }
        Py_END_ALLOW_THREADS

        if (rc != SQLITE_OK) {
            goto error;
        }

        if (*tail == (char)0) {
            break;
        }
        sql_len -= (tail - sql_script);
        sql_script = tail;
    }

    return Py_NewRef((PyObject *)self);

error:
    _pysqlite_seterror(self->connection->state, db);
    return NULL;
}

static PyObject *
pysqlite_cursor_iternext(pysqlite_Cursor *self)
{
    if (!check_cursor(self)) {
        return NULL;
    }

    if (self->statement == NULL) {
        return NULL;
    }

    sqlite3_stmt *stmt = self->statement->st;
    assert(stmt != NULL);
    assert(sqlite3_data_count(stmt) != 0);

    self->locked = 1;  // GH-80254: Prevent recursive use of cursors.
    PyObject *row = _pysqlite_fetch_one_row(self);
    self->locked = 0;
    if (row == NULL) {
        return NULL;
    }
    int rc = stmt_step(stmt);
    if (rc == SQLITE_DONE) {
        if (self->statement->is_dml) {
            self->rowcount = (long)sqlite3_changes(self->connection->db);
        }
        (void)stmt_reset(self->statement);
        Py_CLEAR(self->statement);
    }
    else if (rc != SQLITE_ROW) {
        (void)_pysqlite_seterror(self->connection->state,
                                 self->connection->db);
        (void)stmt_reset(self->statement);
        Py_CLEAR(self->statement);
        Py_DECREF(row);
        return NULL;
    }
    if (!Py_IsNone(self->row_factory)) {
        PyObject *factory = self->row_factory;
        PyObject *args[] = { (PyObject *)self, row, };
        PyObject *new_row = PyObject_Vectorcall(factory, args, 2, NULL);
        Py_DECREF(row);
        row = new_row;
    }
    return row;
}

/*[clinic input]
_sqlite3.Cursor.fetchone as pysqlite_cursor_fetchone

Fetches one row from the resultset.
[clinic start generated code]*/

static PyObject *
pysqlite_cursor_fetchone_impl(pysqlite_Cursor *self)
/*[clinic end generated code: output=4bd2eabf5baaddb0 input=e78294ec5980fdba]*/
{
    PyObject* row;

    row = pysqlite_cursor_iternext(self);
    if (!row && !PyErr_Occurred()) {
        Py_RETURN_NONE;
    }

    return row;
}

/*[clinic input]
_sqlite3.Cursor.fetchmany as pysqlite_cursor_fetchmany

    size as maxrows: int(c_default='self->arraysize') = 1
        The default value is set by the Cursor.arraysize attribute.

Fetches several rows from the resultset.
[clinic start generated code]*/

static PyObject *
pysqlite_cursor_fetchmany_impl(pysqlite_Cursor *self, int maxrows)
/*[clinic end generated code: output=a8ef31fea64d0906 input=c26e6ca3f34debd0]*/
{
    PyObject* row;
    PyObject* list;
    int counter = 0;

    list = PyList_New(0);
    if (!list) {
        return NULL;
    }

    while ((row = pysqlite_cursor_iternext(self))) {
        if (PyList_Append(list, row) < 0) {
            Py_DECREF(row);
            break;
        }
        Py_DECREF(row);

        if (++counter == maxrows) {
            break;
        }
    }

    if (PyErr_Occurred()) {
        Py_DECREF(list);
        return NULL;
    } else {
        return list;
    }
}

/*[clinic input]
_sqlite3.Cursor.fetchall as pysqlite_cursor_fetchall

Fetches all rows from the resultset.
[clinic start generated code]*/

static PyObject *
pysqlite_cursor_fetchall_impl(pysqlite_Cursor *self)
/*[clinic end generated code: output=d5da12aca2da4b27 input=f5d401086a8df25a]*/
{
    PyObject* row;
    PyObject* list;

    list = PyList_New(0);
    if (!list) {
        return NULL;
    }

    while ((row = pysqlite_cursor_iternext(self))) {
        if (PyList_Append(list, row) < 0) {
            Py_DECREF(row);
            break;
        }
        Py_DECREF(row);
    }

    if (PyErr_Occurred()) {
        Py_DECREF(list);
        return NULL;
    } else {
        return list;
    }
}

/*[clinic input]
_sqlite3.Cursor.setinputsizes as pysqlite_cursor_setinputsizes

    sizes: object
    /

Required by DB-API. Does nothing in sqlite3.
[clinic start generated code]*/

static PyObject *
pysqlite_cursor_setinputsizes(pysqlite_Cursor *self, PyObject *sizes)
/*[clinic end generated code: output=893c817afe9d08ad input=de7950a3aec79bdf]*/
{
    Py_RETURN_NONE;
}

/*[clinic input]
_sqlite3.Cursor.setoutputsize as pysqlite_cursor_setoutputsize

    size: object
    column: object = None
    /

Required by DB-API. Does nothing in sqlite3.
[clinic start generated code]*/

static PyObject *
pysqlite_cursor_setoutputsize_impl(pysqlite_Cursor *self, PyObject *size,
                                   PyObject *column)
/*[clinic end generated code: output=018d7e9129d45efe input=607a6bece8bbb273]*/
{
    Py_RETURN_NONE;
}

/*[clinic input]
_sqlite3.Cursor.close as pysqlite_cursor_close

Closes the cursor.
[clinic start generated code]*/

static PyObject *
pysqlite_cursor_close_impl(pysqlite_Cursor *self)
/*[clinic end generated code: output=b6055e4ec6fe63b6 input=08b36552dbb9a986]*/
{
    if (!check_cursor_locked(self)) {
        return NULL;
    }

    if (!self->connection) {
        PyTypeObject *tp = Py_TYPE(self);
        pysqlite_state *state = pysqlite_get_state_by_type(tp);
        PyErr_SetString(state->ProgrammingError,
                        "Base Cursor.__init__ not called.");
        return NULL;
    }
    if (!pysqlite_check_thread(self->connection) || !pysqlite_check_connection(self->connection)) {
        return NULL;
    }

    if (self->statement) {
        (void)stmt_reset(self->statement);
        Py_CLEAR(self->statement);
    }

    self->closed = 1;

    Py_RETURN_NONE;
}

static PyMethodDef cursor_methods[] = {
    PYSQLITE_CURSOR_CLOSE_METHODDEF
    PYSQLITE_CURSOR_EXECUTEMANY_METHODDEF
    PYSQLITE_CURSOR_EXECUTESCRIPT_METHODDEF
    PYSQLITE_CURSOR_EXECUTE_METHODDEF
    PYSQLITE_CURSOR_FETCHALL_METHODDEF
    PYSQLITE_CURSOR_FETCHMANY_METHODDEF
    PYSQLITE_CURSOR_FETCHONE_METHODDEF
    PYSQLITE_CURSOR_SETINPUTSIZES_METHODDEF
    PYSQLITE_CURSOR_SETOUTPUTSIZE_METHODDEF
    {NULL, NULL}
};

static struct PyMemberDef cursor_members[] =
{
    {"connection", T_OBJECT, offsetof(pysqlite_Cursor, connection), READONLY},
    {"description", T_OBJECT, offsetof(pysqlite_Cursor, description), READONLY},
    {"arraysize", T_INT, offsetof(pysqlite_Cursor, arraysize), 0},
    {"lastrowid", T_OBJECT, offsetof(pysqlite_Cursor, lastrowid), READONLY},
    {"rowcount", T_LONG, offsetof(pysqlite_Cursor, rowcount), READONLY},
    {"row_factory", T_OBJECT, offsetof(pysqlite_Cursor, row_factory), 0},
    {"__weaklistoffset__", T_PYSSIZET, offsetof(pysqlite_Cursor, in_weakreflist), READONLY},
    {NULL}
};

static const char cursor_doc[] =
PyDoc_STR("SQLite database cursor class.");

static PyType_Slot cursor_slots[] = {
    {Py_tp_dealloc, cursor_dealloc},
    {Py_tp_doc, (void *)cursor_doc},
    {Py_tp_iter, PyObject_SelfIter},
    {Py_tp_iternext, pysqlite_cursor_iternext},
    {Py_tp_methods, cursor_methods},
    {Py_tp_members, cursor_members},
    {Py_tp_init, pysqlite_cursor_init},
    {Py_tp_traverse, cursor_traverse},
    {Py_tp_clear, cursor_clear},
    {0, NULL},
};

static PyType_Spec cursor_spec = {
    .name = MODULE_NAME ".Cursor",
    .basicsize = sizeof(pysqlite_Cursor),
    .flags = (Py_TPFLAGS_DEFAULT | Py_TPFLAGS_BASETYPE |
              Py_TPFLAGS_HAVE_GC | Py_TPFLAGS_IMMUTABLETYPE),
    .slots = cursor_slots,
};

int
pysqlite_cursor_setup_types(PyObject *module)
{
    PyObject *type = PyType_FromModuleAndSpec(module, &cursor_spec, NULL);
    if (type == NULL) {
        return -1;
    }
    pysqlite_state *state = pysqlite_get_state(module);
    state->CursorType = (PyTypeObject *)type;
    return 0;
}<|MERGE_RESOLUTION|>--- conflicted
+++ resolved
@@ -770,12 +770,6 @@
     }
 }
 
-static inline void
-stmt_mark_dirty(pysqlite_Statement *self)
-{
-    self->in_use = 1;
-}
-
 PyObject *
 _pysqlite_query_execute(pysqlite_Cursor* self, int multiple, PyObject* operation, PyObject* second_argument)
 {
@@ -859,13 +853,9 @@
             goto error;
         }
     }
-<<<<<<< HEAD
-=======
-
-    stmt_reset(self->statement);
-    stmt_mark_dirty(self->statement);
+
+    (void)stmt_reset(self->statement);
     self->rowcount = self->statement->is_dml ? 0L : -1L;
->>>>>>> 89285314
 
     /* We start a transaction implicitly before a DML statement.
        SELECT is the only exception. See #9924. */
@@ -884,14 +874,6 @@
         if (!parameters) {
             break;
         }
-
-<<<<<<< HEAD
-        Py_BEGIN_ALLOW_THREADS
-        (void)sqlite3_reset(self->statement->st);
-        Py_END_ALLOW_THREADS
-=======
-        stmt_mark_dirty(self->statement);
->>>>>>> 89285314
 
         bind_parameters(state, self->statement, parameters);
         if (PyErr_Occurred()) {
