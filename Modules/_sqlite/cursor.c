/* cursor.c - the cursor type
 *
 * Copyright (C) 2004-2010 Gerhard Häring <gh@ghaering.de>
 *
 * This file is part of pysqlite.
 *
 * This software is provided 'as-is', without any express or implied
 * warranty.  In no event will the authors be held liable for any damages
 * arising from the use of this software.
 *
 * Permission is granted to anyone to use this software for any purpose,
 * including commercial applications, and to alter it and redistribute it
 * freely, subject to the following restrictions:
 *
 * 1. The origin of this software must not be misrepresented; you must not
 *    claim that you wrote the original software. If you use this software
 *    in a product, an acknowledgment in the product documentation would be
 *    appreciated but is not required.
 * 2. Altered source versions must be plainly marked as such, and must not be
 *    misrepresented as being the original software.
 * 3. This notice may not be removed or altered from any source distribution.
 */

#ifndef Py_BUILD_CORE_BUILTIN
#  define Py_BUILD_CORE_MODULE 1
#endif

#include "cursor.h"
#include "microprotocols.h"
#include "module.h"
#include "util.h"

#include "pycore_pyerrors.h"      // _PyErr_FormatFromCause()

typedef enum {
    TYPE_LONG,
    TYPE_FLOAT,
    TYPE_UNICODE,
    TYPE_BUFFER,
    TYPE_UNKNOWN
} parameter_type;

#define clinic_state() (pysqlite_get_state_by_type(Py_TYPE(self)))
#include "clinic/cursor.c.h"
#undef clinic_state

static inline int
check_cursor_locked(pysqlite_Cursor *cur)
{
    if (cur->locked) {
        PyErr_SetString(cur->connection->ProgrammingError,
                        "Recursive use of cursors not allowed.");
        return 0;
    }
    return 1;
}

/*[clinic input]
module _sqlite3
class _sqlite3.Cursor "pysqlite_Cursor *" "clinic_state()->CursorType"
[clinic start generated code]*/
/*[clinic end generated code: output=da39a3ee5e6b4b0d input=3c5b8115c5cf30f1]*/

/*
 * Registers a cursor with the connection.
 *
 * 0 => error; 1 => ok
 */
static int
register_cursor(pysqlite_Connection *connection, PyObject *cursor)
{
    PyObject *weakref = PyWeakref_NewRef((PyObject *)cursor, NULL);
    if (weakref == NULL) {
        return 0;
    }

    if (PyList_Append(connection->cursors, weakref) < 0) {
        Py_CLEAR(weakref);
        return 0;
    }

    Py_DECREF(weakref);
    return 1;
}

/*[clinic input]
_sqlite3.Cursor.__init__ as pysqlite_cursor_init

    connection: object(type='pysqlite_Connection *', subclass_of='clinic_state()->ConnectionType')
    /

[clinic start generated code]*/

static int
pysqlite_cursor_init_impl(pysqlite_Cursor *self,
                          pysqlite_Connection *connection)
/*[clinic end generated code: output=ac59dce49a809ca8 input=23d4265b534989fb]*/
{
    if (!check_cursor_locked(self)) {
        return -1;
    }

    Py_INCREF(connection);
    Py_XSETREF(self->connection, connection);
    Py_CLEAR(self->statement);
    Py_CLEAR(self->row_cast_map);

    Py_INCREF(Py_None);
    Py_XSETREF(self->description, Py_None);

    Py_INCREF(Py_None);
    Py_XSETREF(self->lastrowid, Py_None);

    self->arraysize = 1;
    self->closed = 0;
    self->rowcount = -1L;

    Py_INCREF(Py_None);
    Py_XSETREF(self->row_factory, Py_None);

    if (!pysqlite_check_thread(self->connection)) {
        return -1;
    }

    if (!register_cursor(connection, (PyObject *)self)) {
        return -1;
    }

    self->initialized = 1;

    return 0;
}

static inline int
stmt_reset(pysqlite_Statement *self)
{
    int rc = SQLITE_OK;

    if (self->st != NULL) {
        Py_BEGIN_ALLOW_THREADS
        rc = sqlite3_reset(self->st);
        Py_END_ALLOW_THREADS
    }

    return rc;
}

static int
cursor_traverse(pysqlite_Cursor *self, visitproc visit, void *arg)
{
    Py_VISIT(Py_TYPE(self));
    Py_VISIT(self->connection);
    Py_VISIT(self->description);
    Py_VISIT(self->row_cast_map);
    Py_VISIT(self->lastrowid);
    Py_VISIT(self->row_factory);
    Py_VISIT(self->statement);
    return 0;
}

static int
cursor_clear(pysqlite_Cursor *self)
{
    Py_CLEAR(self->connection);
    Py_CLEAR(self->description);
    Py_CLEAR(self->row_cast_map);
    Py_CLEAR(self->lastrowid);
    Py_CLEAR(self->row_factory);
    if (self->statement) {
        /* Reset the statement if the user has not closed the cursor */
        stmt_reset(self->statement);
        Py_CLEAR(self->statement);
    }

    return 0;
}

static void
cursor_dealloc(pysqlite_Cursor *self)
{
    PyTypeObject *tp = Py_TYPE(self);
    PyObject_GC_UnTrack(self);
    if (self->in_weakreflist != NULL) {
        PyObject_ClearWeakRefs((PyObject*)self);
    }
    tp->tp_clear((PyObject *)self);
    tp->tp_free(self);
    Py_DECREF(tp);
}

static PyObject *
_pysqlite_get_converter(pysqlite_state *state, const char *keystr,
                        Py_ssize_t keylen)
{
    PyObject *key;
    PyObject *upcase_key;
    PyObject *retval;

    key = PyUnicode_FromStringAndSize(keystr, keylen);
    if (!key) {
        return NULL;
    }
    upcase_key = PyObject_CallMethodNoArgs(key, state->str_upper);
    Py_DECREF(key);
    if (!upcase_key) {
        return NULL;
    }

    retval = PyDict_GetItemWithError(state->converters, upcase_key);
    Py_DECREF(upcase_key);

    return retval;
}

static int
pysqlite_build_row_cast_map(pysqlite_Cursor* self)
{
    int i;
    const char* pos;
    const char* decltype;
    PyObject* converter;

    if (!self->connection->detect_types) {
        return 0;
    }

    Py_XSETREF(self->row_cast_map, PyList_New(0));
    if (!self->row_cast_map) {
        return -1;
    }

    for (i = 0; i < sqlite3_column_count(self->statement->st); i++) {
        converter = NULL;

        if (self->connection->detect_types & PARSE_COLNAMES) {
            const char *colname = sqlite3_column_name(self->statement->st, i);
            if (colname == NULL) {
                PyErr_NoMemory();
                Py_CLEAR(self->row_cast_map);
                return -1;
            }
            const char *type_start = NULL;
            for (pos = colname; *pos != 0; pos++) {
                if (*pos == '[') {
                    type_start = pos + 1;
                }
                else if (*pos == ']' && type_start != NULL) {
                    pysqlite_state *state = self->connection->state;
                    converter = _pysqlite_get_converter(state, type_start,
                                                        pos - type_start);
                    if (!converter && PyErr_Occurred()) {
                        Py_CLEAR(self->row_cast_map);
                        return -1;
                    }
                    break;
                }
            }
        }

        if (!converter && self->connection->detect_types & PARSE_DECLTYPES) {
            decltype = sqlite3_column_decltype(self->statement->st, i);
            if (decltype) {
                for (pos = decltype;;pos++) {
                    /* Converter names are split at '(' and blanks.
                     * This allows 'INTEGER NOT NULL' to be treated as 'INTEGER' and
                     * 'NUMBER(10)' to be treated as 'NUMBER', for example.
                     * In other words, it will work as people expect it to work.*/
                    if (*pos == ' ' || *pos == '(' || *pos == 0) {
                        pysqlite_state *state = self->connection->state;
                        converter = _pysqlite_get_converter(state, decltype,
                                                            pos - decltype);
                        if (!converter && PyErr_Occurred()) {
                            Py_CLEAR(self->row_cast_map);
                            return -1;
                        }
                        break;
                    }
                }
            }
        }

        if (!converter) {
            converter = Py_None;
        }

        if (PyList_Append(self->row_cast_map, converter) != 0) {
            Py_CLEAR(self->row_cast_map);
            return -1;
        }
    }

    return 0;
}

static PyObject *
_pysqlite_build_column_name(pysqlite_Cursor *self, const char *colname)
{
    const char* pos;
    Py_ssize_t len;

    if (self->connection->detect_types & PARSE_COLNAMES) {
        for (pos = colname; *pos; pos++) {
            if (*pos == '[') {
                if ((pos != colname) && (*(pos-1) == ' ')) {
                    pos--;
                }
                break;
            }
        }
        len = pos - colname;
    }
    else {
        len = strlen(colname);
    }
    return PyUnicode_FromStringAndSize(colname, len);
}

/*
 * Returns a row from the currently active SQLite statement
 *
 * Precondidition:
 * - sqlite3_step() has been called before and it returned SQLITE_ROW.
 */
static PyObject *
_pysqlite_fetch_one_row(pysqlite_Cursor* self)
{
    int i, numcols;
    PyObject* row;
    int coltype;
    PyObject* converter;
    PyObject* converted;
    Py_ssize_t nbytes;
    char buf[200];
    const char* colname;
    PyObject* error_msg;

    Py_BEGIN_ALLOW_THREADS
    numcols = sqlite3_data_count(self->statement->st);
    Py_END_ALLOW_THREADS

    row = PyTuple_New(numcols);
    if (!row)
        return NULL;

    sqlite3 *db = self->connection->db;
    for (i = 0; i < numcols; i++) {
        if (self->connection->detect_types
                && self->row_cast_map != NULL
                && i < PyList_GET_SIZE(self->row_cast_map))
        {
            converter = PyList_GET_ITEM(self->row_cast_map, i);
        }
        else {
            converter = Py_None;
        }

        /*
         * Note, sqlite3_column_bytes() must come after sqlite3_column_blob()
         * or sqlite3_column_text().
         *
         * See https://sqlite.org/c3ref/column_blob.html for details.
         */
        if (converter != Py_None) {
            const void *blob = sqlite3_column_blob(self->statement->st, i);
            if (blob == NULL) {
                if (sqlite3_errcode(db) == SQLITE_NOMEM) {
                    PyErr_NoMemory();
                    goto error;
                }
                converted = Py_NewRef(Py_None);
            }
            else {
                nbytes = sqlite3_column_bytes(self->statement->st, i);
                PyObject *item = PyBytes_FromStringAndSize(blob, nbytes);
                if (item == NULL) {
                    goto error;
                }
                converted = PyObject_CallOneArg(converter, item);
                Py_DECREF(item);
            }
        } else {
            Py_BEGIN_ALLOW_THREADS
            coltype = sqlite3_column_type(self->statement->st, i);
            Py_END_ALLOW_THREADS
            if (coltype == SQLITE_NULL) {
                converted = Py_NewRef(Py_None);
            } else if (coltype == SQLITE_INTEGER) {
                converted = PyLong_FromLongLong(sqlite3_column_int64(self->statement->st, i));
            } else if (coltype == SQLITE_FLOAT) {
                converted = PyFloat_FromDouble(sqlite3_column_double(self->statement->st, i));
            } else if (coltype == SQLITE_TEXT) {
                const char *text = (const char*)sqlite3_column_text(self->statement->st, i);
                if (text == NULL && sqlite3_errcode(db) == SQLITE_NOMEM) {
                    PyErr_NoMemory();
                    goto error;
                }

                nbytes = sqlite3_column_bytes(self->statement->st, i);
                if (self->connection->text_factory == (PyObject*)&PyUnicode_Type) {
                    converted = PyUnicode_FromStringAndSize(text, nbytes);
                    if (!converted && PyErr_ExceptionMatches(PyExc_UnicodeDecodeError)) {
                        PyErr_Clear();
                        colname = sqlite3_column_name(self->statement->st, i);
                        if (colname == NULL) {
                            PyErr_NoMemory();
                            goto error;
                        }
                        PyOS_snprintf(buf, sizeof(buf) - 1, "Could not decode to UTF-8 column '%s' with text '%s'",
                                     colname , text);
                        error_msg = PyUnicode_Decode(buf, strlen(buf), "ascii", "replace");

                        PyObject *exc = self->connection->OperationalError;
                        if (!error_msg) {
                            PyErr_SetString(exc, "Could not decode to UTF-8");
                        } else {
                            PyErr_SetObject(exc, error_msg);
                            Py_DECREF(error_msg);
                        }
                    }
                } else if (self->connection->text_factory == (PyObject*)&PyBytes_Type) {
                    converted = PyBytes_FromStringAndSize(text, nbytes);
                } else if (self->connection->text_factory == (PyObject*)&PyByteArray_Type) {
                    converted = PyByteArray_FromStringAndSize(text, nbytes);
                } else {
                    converted = PyObject_CallFunction(self->connection->text_factory, "y#", text, nbytes);
                }
            } else {
                /* coltype == SQLITE_BLOB */
                const void *blob = sqlite3_column_blob(self->statement->st, i);
                if (blob == NULL && sqlite3_errcode(db) == SQLITE_NOMEM) {
                    PyErr_NoMemory();
                    goto error;
                }

                nbytes = sqlite3_column_bytes(self->statement->st, i);
                converted = PyBytes_FromStringAndSize(blob, nbytes);
            }
        }

        if (!converted) {
            goto error;
        }
        PyTuple_SET_ITEM(row, i, converted);
    }

    if (PyErr_Occurred())
        goto error;

    return row;

error:
    Py_DECREF(row);
    return NULL;
}

/*
 * Checks if a cursor object is usable.
 *
 * 0 => error; 1 => ok
 */
static int check_cursor(pysqlite_Cursor* cur)
{
    if (!cur->initialized) {
        pysqlite_state *state = pysqlite_get_state_by_type(Py_TYPE(cur));
        PyErr_SetString(state->ProgrammingError,
                        "Base Cursor.__init__ not called.");
        return 0;
    }

    if (cur->closed) {
        PyErr_SetString(cur->connection->state->ProgrammingError,
                        "Cannot operate on a closed cursor.");
        return 0;
    }

    return (pysqlite_check_thread(cur->connection)
            && pysqlite_check_connection(cur->connection)
            && check_cursor_locked(cur));
}

static int
begin_transaction(pysqlite_Connection *self)
{
    assert(self->isolation_level != NULL);
    int rc;

    Py_BEGIN_ALLOW_THREADS
    sqlite3_stmt *statement;
    char begin_stmt[16] = "BEGIN ";
#ifdef Py_DEBUG
    size_t len = strlen(self->isolation_level);
    assert(len <= 9);
#endif
    (void)strcat(begin_stmt, self->isolation_level);
    rc = sqlite3_prepare_v2(self->db, begin_stmt, -1, &statement, NULL);
    if (rc == SQLITE_OK) {
        (void)sqlite3_step(statement);
        rc = sqlite3_finalize(statement);
    }
    Py_END_ALLOW_THREADS

    if (rc != SQLITE_OK) {
        (void)_pysqlite_seterror(self->state, self->db);
        return -1;
    }

    return 0;
}

static PyObject *
get_statement_from_cache(pysqlite_Cursor *self, PyObject *operation)
{
    PyObject *args[] = { NULL, operation, };  // Borrowed ref.
    PyObject *cache = self->connection->statement_cache;
    size_t nargsf = 1 | PY_VECTORCALL_ARGUMENTS_OFFSET;
    return PyObject_Vectorcall(cache, args + 1, nargsf, NULL);
}

static inline int
stmt_step(sqlite3_stmt *statement)
{
    int rc;

    Py_BEGIN_ALLOW_THREADS
    rc = sqlite3_step(statement);
    Py_END_ALLOW_THREADS

    return rc;
}

static int
bind_param(pysqlite_state *state, pysqlite_Statement *self, int pos,
           PyObject *parameter)
{
    int rc = SQLITE_OK;
    const char *string;
    Py_ssize_t buflen;
    parameter_type paramtype;

    if (parameter == Py_None) {
        rc = sqlite3_bind_null(self->st, pos);
        goto final;
    }

    if (PyLong_CheckExact(parameter)) {
        paramtype = TYPE_LONG;
    } else if (PyFloat_CheckExact(parameter)) {
        paramtype = TYPE_FLOAT;
    } else if (PyUnicode_CheckExact(parameter)) {
        paramtype = TYPE_UNICODE;
    } else if (PyLong_Check(parameter)) {
        paramtype = TYPE_LONG;
    } else if (PyFloat_Check(parameter)) {
        paramtype = TYPE_FLOAT;
    } else if (PyUnicode_Check(parameter)) {
        paramtype = TYPE_UNICODE;
    } else if (PyObject_CheckBuffer(parameter)) {
        paramtype = TYPE_BUFFER;
    } else {
        paramtype = TYPE_UNKNOWN;
    }

    switch (paramtype) {
        case TYPE_LONG: {
            sqlite_int64 value = _pysqlite_long_as_int64(parameter);
            if (value == -1 && PyErr_Occurred())
                rc = -1;
            else
                rc = sqlite3_bind_int64(self->st, pos, value);
            break;
        }
        case TYPE_FLOAT: {
            double value = PyFloat_AsDouble(parameter);
            if (value == -1 && PyErr_Occurred()) {
                rc = -1;
            }
            else {
                rc = sqlite3_bind_double(self->st, pos, value);
            }
            break;
        }
        case TYPE_UNICODE:
            string = PyUnicode_AsUTF8AndSize(parameter, &buflen);
            if (string == NULL)
                return -1;
            if (buflen > INT_MAX) {
                PyErr_SetString(PyExc_OverflowError,
                                "string longer than INT_MAX bytes");
                return -1;
            }
            rc = sqlite3_bind_text(self->st, pos, string, (int)buflen, SQLITE_TRANSIENT);
            break;
        case TYPE_BUFFER: {
            Py_buffer view;
            if (PyObject_GetBuffer(parameter, &view, PyBUF_SIMPLE) != 0) {
                return -1;
            }
            if (view.len > INT_MAX) {
                PyErr_SetString(PyExc_OverflowError,
                                "BLOB longer than INT_MAX bytes");
                PyBuffer_Release(&view);
                return -1;
            }
            rc = sqlite3_bind_blob(self->st, pos, view.buf, (int)view.len, SQLITE_TRANSIENT);
            PyBuffer_Release(&view);
            break;
        }
        case TYPE_UNKNOWN:
            PyErr_Format(state->ProgrammingError,
                    "Error binding parameter %d: type '%s' is not supported",
                    pos, Py_TYPE(parameter)->tp_name);
            rc = -1;
    }

final:
    return rc;
}

/* returns 0 if the object is one of Python's internal ones that don't need to be adapted */
static inline int
need_adapt(pysqlite_state *state, PyObject *obj)
{
    if (state->BaseTypeAdapted) {
        return 1;
    }

    if (PyLong_CheckExact(obj) || PyFloat_CheckExact(obj)
          || PyUnicode_CheckExact(obj) || PyByteArray_CheckExact(obj)) {
        return 0;
    } else {
        return 1;
    }
}

static void
bind_parameters(pysqlite_state *state, pysqlite_Statement *self,
                PyObject *parameters)
{
    PyObject* current_param;
    PyObject* adapted;
    const char* binding_name;
    int i;
    int rc;
    int num_params_needed;
    Py_ssize_t num_params;

    Py_BEGIN_ALLOW_THREADS
    num_params_needed = sqlite3_bind_parameter_count(self->st);
    Py_END_ALLOW_THREADS

    if (PyTuple_CheckExact(parameters) || PyList_CheckExact(parameters) || (!PyDict_Check(parameters) && PySequence_Check(parameters))) {
        /* parameters passed as sequence */
        if (PyTuple_CheckExact(parameters)) {
            num_params = PyTuple_GET_SIZE(parameters);
        } else if (PyList_CheckExact(parameters)) {
            num_params = PyList_GET_SIZE(parameters);
        } else {
            num_params = PySequence_Size(parameters);
            if (num_params == -1) {
                return;
            }
        }
        if (num_params != num_params_needed) {
            PyErr_Format(state->ProgrammingError,
                         "Incorrect number of bindings supplied. The current "
                         "statement uses %d, and there are %zd supplied.",
                         num_params_needed, num_params);
            return;
        }
        for (i = 0; i < num_params; i++) {
            const char *name = sqlite3_bind_parameter_name(self->st, i+1);
            if (name != NULL) {
                int ret = PyErr_WarnFormat(PyExc_DeprecationWarning, 1,
                        "Binding %d ('%s') is a named parameter, but you "
                        "supplied a sequence which requires nameless (qmark) "
                        "placeholders. Starting with Python 3.14 an "
                        "sqlite3.ProgrammingError will be raised.",
                        i+1, name);
                if (ret < 0) {
                    return;
                }
            }

            if (PyTuple_CheckExact(parameters)) {
                PyObject *item = PyTuple_GET_ITEM(parameters, i);
                current_param = Py_NewRef(item);
            } else if (PyList_CheckExact(parameters)) {
                PyObject *item = PyList_GetItem(parameters, i);
                current_param = Py_XNewRef(item);
            } else {
                current_param = PySequence_GetItem(parameters, i);
            }
            if (!current_param) {
                return;
            }

            if (!need_adapt(state, current_param)) {
                adapted = current_param;
            } else {
                PyObject *protocol = (PyObject *)state->PrepareProtocolType;
                adapted = pysqlite_microprotocols_adapt(state, current_param,
                                                        protocol,
                                                        current_param);
                Py_DECREF(current_param);
                if (!adapted) {
                    return;
                }
            }

            rc = bind_param(state, self, i + 1, adapted);
            Py_DECREF(adapted);

            if (rc != SQLITE_OK) {
                PyObject *exc = PyErr_GetRaisedException();
                sqlite3 *db = sqlite3_db_handle(self->st);
                _pysqlite_seterror(state, db);
                _PyErr_ChainExceptions1(exc);
                return;
            }
        }
    } else if (PyDict_Check(parameters)) {
        /* parameters passed as dictionary */
        for (i = 1; i <= num_params_needed; i++) {
            Py_BEGIN_ALLOW_THREADS
            binding_name = sqlite3_bind_parameter_name(self->st, i);
            Py_END_ALLOW_THREADS
            if (!binding_name) {
                PyErr_Format(state->ProgrammingError,
                             "Binding %d has no name, but you supplied a "
                             "dictionary (which has only names).", i);
                return;
            }

            binding_name++; /* skip first char (the colon) */
<<<<<<< HEAD
            binding_name_obj = PyUnicode_FromString(binding_name);
            if (!binding_name_obj) {
                return;
            }
            PyObject *current_param;
            (void)PyMapping_GetOptionalItem(parameters, binding_name_obj, &current_param);
            Py_DECREF(binding_name_obj);
=======
            PyObject *current_param;
            (void)PyMapping_GetOptionalItemString(parameters, binding_name, &current_param);
>>>>>>> fa84e5fe
            if (!current_param) {
                if (!PyErr_Occurred() || PyErr_ExceptionMatches(PyExc_LookupError)) {
                    PyErr_Format(state->ProgrammingError,
                                 "You did not supply a value for binding "
                                 "parameter :%s.", binding_name);
                }
                return;
            }

            if (!need_adapt(state, current_param)) {
                adapted = current_param;
            } else {
                PyObject *protocol = (PyObject *)state->PrepareProtocolType;
                adapted = pysqlite_microprotocols_adapt(state, current_param,
                                                        protocol,
                                                        current_param);
                Py_DECREF(current_param);
                if (!adapted) {
                    return;
                }
            }

            rc = bind_param(state, self, i, adapted);
            Py_DECREF(adapted);

            if (rc != SQLITE_OK) {
                PyObject *exc = PyErr_GetRaisedException();
                sqlite3 *db = sqlite3_db_handle(self->st);
                _pysqlite_seterror(state, db);
                _PyErr_ChainExceptions1(exc);
                return;
           }
        }
    } else {
        PyErr_SetString(state->ProgrammingError,
                        "parameters are of unsupported type");
    }
}

PyObject *
_pysqlite_query_execute(pysqlite_Cursor* self, int multiple, PyObject* operation, PyObject* second_argument)
{
    PyObject* parameters_list = NULL;
    PyObject* parameters_iter = NULL;
    PyObject* parameters = NULL;
    int i;
    int rc;
    int numcols;
    PyObject* column_name;

    if (!check_cursor(self)) {
        goto error;
    }

    self->locked = 1;

    if (multiple) {
        if (PyIter_Check(second_argument)) {
            /* iterator */
            parameters_iter = Py_NewRef(second_argument);
        } else {
            /* sequence */
            parameters_iter = PyObject_GetIter(second_argument);
            if (!parameters_iter) {
                goto error;
            }
        }
    } else {
        parameters_list = PyList_New(0);
        if (!parameters_list) {
            goto error;
        }

        if (second_argument == NULL) {
            second_argument = PyTuple_New(0);
            if (!second_argument) {
                goto error;
            }
        } else {
            Py_INCREF(second_argument);
        }
        if (PyList_Append(parameters_list, second_argument) != 0) {
            Py_DECREF(second_argument);
            goto error;
        }
        Py_DECREF(second_argument);

        parameters_iter = PyObject_GetIter(parameters_list);
        if (!parameters_iter) {
            goto error;
        }
    }

    /* reset description */
    Py_INCREF(Py_None);
    Py_SETREF(self->description, Py_None);

    if (self->statement) {
        // Reset pending statements on this cursor.
        (void)stmt_reset(self->statement);
    }

    PyObject *stmt = get_statement_from_cache(self, operation);
    Py_XSETREF(self->statement, (pysqlite_Statement *)stmt);
    if (!self->statement) {
        goto error;
    }

    pysqlite_state *state = self->connection->state;
    if (multiple && sqlite3_stmt_readonly(self->statement->st)) {
        PyErr_SetString(state->ProgrammingError,
                        "executemany() can only execute DML statements.");
        goto error;
    }

    if (sqlite3_stmt_busy(self->statement->st)) {
        Py_SETREF(self->statement,
                  pysqlite_statement_create(self->connection, operation));
        if (self->statement == NULL) {
            goto error;
        }
    }

    (void)stmt_reset(self->statement);
    self->rowcount = self->statement->is_dml ? 0L : -1L;

    /* We start a transaction implicitly before a DML statement.
       SELECT is the only exception. See #9924. */
    if (self->connection->autocommit == AUTOCOMMIT_LEGACY
        && self->connection->isolation_level
        && self->statement->is_dml
        && sqlite3_get_autocommit(self->connection->db))
    {
        if (begin_transaction(self->connection) < 0) {
            goto error;
        }
    }

    assert(!sqlite3_stmt_busy(self->statement->st));
    while (1) {
        parameters = PyIter_Next(parameters_iter);
        if (!parameters) {
            break;
        }

        bind_parameters(state, self->statement, parameters);
        if (PyErr_Occurred()) {
            goto error;
        }

        rc = stmt_step(self->statement->st);
        if (rc != SQLITE_DONE && rc != SQLITE_ROW) {
            if (PyErr_Occurred()) {
                /* there was an error that occurred in a user-defined callback */
                if (state->enable_callback_tracebacks) {
                    PyErr_Print();
                } else {
                    PyErr_Clear();
                }
            }
            _pysqlite_seterror(state, self->connection->db);
            goto error;
        }

        if (pysqlite_build_row_cast_map(self) != 0) {
            _PyErr_FormatFromCause(state->OperationalError,
                                   "Error while building row_cast_map");
            goto error;
        }

        assert(rc == SQLITE_ROW || rc == SQLITE_DONE);
        Py_BEGIN_ALLOW_THREADS
        numcols = sqlite3_column_count(self->statement->st);
        Py_END_ALLOW_THREADS
        if (self->description == Py_None && numcols > 0) {
            Py_SETREF(self->description, PyTuple_New(numcols));
            if (!self->description) {
                goto error;
            }
            for (i = 0; i < numcols; i++) {
                const char *colname;
                colname = sqlite3_column_name(self->statement->st, i);
                if (colname == NULL) {
                    PyErr_NoMemory();
                    goto error;
                }
                column_name = _pysqlite_build_column_name(self, colname);
                if (column_name == NULL) {
                    goto error;
                }
                PyObject *descriptor = PyTuple_Pack(7, column_name,
                                                    Py_None, Py_None, Py_None,
                                                    Py_None, Py_None, Py_None);
                Py_DECREF(column_name);
                if (descriptor == NULL) {
                    goto error;
                }
                PyTuple_SET_ITEM(self->description, i, descriptor);
            }
        }

        if (rc == SQLITE_DONE) {
            if (self->statement->is_dml) {
                self->rowcount += (long)sqlite3_changes(self->connection->db);
            }
            stmt_reset(self->statement);
        }
        Py_XDECREF(parameters);
    }

    if (!multiple) {
        sqlite_int64 lastrowid;

        Py_BEGIN_ALLOW_THREADS
        lastrowid = sqlite3_last_insert_rowid(self->connection->db);
        Py_END_ALLOW_THREADS

        Py_SETREF(self->lastrowid, PyLong_FromLongLong(lastrowid));
        // Fall through on error.
    }

error:
    Py_XDECREF(parameters);
    Py_XDECREF(parameters_iter);
    Py_XDECREF(parameters_list);

    self->locked = 0;

    if (PyErr_Occurred()) {
        if (self->statement) {
            (void)stmt_reset(self->statement);
            Py_CLEAR(self->statement);
        }
        self->rowcount = -1L;
        return NULL;
    }
    if (self->statement && !sqlite3_stmt_busy(self->statement->st)) {
        Py_CLEAR(self->statement);
    }
    return Py_NewRef((PyObject *)self);
}

/*[clinic input]
_sqlite3.Cursor.execute as pysqlite_cursor_execute

    sql: unicode
    parameters: object(c_default = 'NULL') = ()
    /

Executes an SQL statement.
[clinic start generated code]*/

static PyObject *
pysqlite_cursor_execute_impl(pysqlite_Cursor *self, PyObject *sql,
                             PyObject *parameters)
/*[clinic end generated code: output=d81b4655c7c0bbad input=a8e0200a11627f94]*/
{
    return _pysqlite_query_execute(self, 0, sql, parameters);
}

/*[clinic input]
_sqlite3.Cursor.executemany as pysqlite_cursor_executemany

    sql: unicode
    seq_of_parameters: object
    /

Repeatedly executes an SQL statement.
[clinic start generated code]*/

static PyObject *
pysqlite_cursor_executemany_impl(pysqlite_Cursor *self, PyObject *sql,
                                 PyObject *seq_of_parameters)
/*[clinic end generated code: output=2c65a3c4733fb5d8 input=0d0a52e5eb7ccd35]*/
{
    return _pysqlite_query_execute(self, 1, sql, seq_of_parameters);
}

/*[clinic input]
_sqlite3.Cursor.executescript as pysqlite_cursor_executescript

    sql_script: str
    /

Executes multiple SQL statements at once.
[clinic start generated code]*/

static PyObject *
pysqlite_cursor_executescript_impl(pysqlite_Cursor *self,
                                   const char *sql_script)
/*[clinic end generated code: output=8fd726dde1c65164 input=78f093be415a8a2c]*/
{
    if (!check_cursor(self)) {
        return NULL;
    }

    size_t sql_len = strlen(sql_script);
    int max_length = sqlite3_limit(self->connection->db,
                                   SQLITE_LIMIT_SQL_LENGTH, -1);
    if (sql_len > (unsigned)max_length) {
        PyErr_SetString(self->connection->DataError,
                        "query string is too large");
        return NULL;
    }

    // Commit if needed
    sqlite3 *db = self->connection->db;
    if (self->connection->autocommit == AUTOCOMMIT_LEGACY
        && !sqlite3_get_autocommit(db))
    {
        int rc = SQLITE_OK;

        Py_BEGIN_ALLOW_THREADS
        rc = sqlite3_exec(db, "COMMIT", NULL, NULL, NULL);
        Py_END_ALLOW_THREADS

        if (rc != SQLITE_OK) {
            goto error;
        }
    }

    while (1) {
        int rc;
        const char *tail;

        Py_BEGIN_ALLOW_THREADS
        sqlite3_stmt *stmt;
        rc = sqlite3_prepare_v2(db, sql_script, (int)sql_len + 1, &stmt,
                                &tail);
        if (rc == SQLITE_OK) {
            do {
                rc = sqlite3_step(stmt);
            } while (rc == SQLITE_ROW);
            rc = sqlite3_finalize(stmt);
        }
        Py_END_ALLOW_THREADS

        if (rc != SQLITE_OK) {
            goto error;
        }

        if (*tail == (char)0) {
            break;
        }
        sql_len -= (tail - sql_script);
        sql_script = tail;
    }

    return Py_NewRef((PyObject *)self);

error:
    _pysqlite_seterror(self->connection->state, db);
    return NULL;
}

static PyObject *
pysqlite_cursor_iternext(pysqlite_Cursor *self)
{
    if (!check_cursor(self)) {
        return NULL;
    }

    if (self->statement == NULL) {
        return NULL;
    }

    sqlite3_stmt *stmt = self->statement->st;
    assert(stmt != NULL);
    assert(sqlite3_data_count(stmt) != 0);

    self->locked = 1;  // GH-80254: Prevent recursive use of cursors.
    PyObject *row = _pysqlite_fetch_one_row(self);
    self->locked = 0;
    if (row == NULL) {
        return NULL;
    }
    int rc = stmt_step(stmt);
    if (rc == SQLITE_DONE) {
        if (self->statement->is_dml) {
            self->rowcount = (long)sqlite3_changes(self->connection->db);
        }
        (void)stmt_reset(self->statement);
        Py_CLEAR(self->statement);
    }
    else if (rc != SQLITE_ROW) {
        (void)_pysqlite_seterror(self->connection->state,
                                 self->connection->db);
        (void)stmt_reset(self->statement);
        Py_CLEAR(self->statement);
        Py_DECREF(row);
        return NULL;
    }
    if (!Py_IsNone(self->row_factory)) {
        PyObject *factory = self->row_factory;
        PyObject *args[] = { (PyObject *)self, row, };
        PyObject *new_row = PyObject_Vectorcall(factory, args, 2, NULL);
        Py_SETREF(row, new_row);
    }
    return row;
}

/*[clinic input]
_sqlite3.Cursor.fetchone as pysqlite_cursor_fetchone

Fetches one row from the resultset.
[clinic start generated code]*/

static PyObject *
pysqlite_cursor_fetchone_impl(pysqlite_Cursor *self)
/*[clinic end generated code: output=4bd2eabf5baaddb0 input=e78294ec5980fdba]*/
{
    PyObject* row;

    row = pysqlite_cursor_iternext(self);
    if (!row && !PyErr_Occurred()) {
        Py_RETURN_NONE;
    }

    return row;
}

/*[clinic input]
_sqlite3.Cursor.fetchmany as pysqlite_cursor_fetchmany

    size as maxrows: int(c_default='self->arraysize') = 1
        The default value is set by the Cursor.arraysize attribute.

Fetches several rows from the resultset.
[clinic start generated code]*/

static PyObject *
pysqlite_cursor_fetchmany_impl(pysqlite_Cursor *self, int maxrows)
/*[clinic end generated code: output=a8ef31fea64d0906 input=c26e6ca3f34debd0]*/
{
    PyObject* row;
    PyObject* list;
    int counter = 0;

    list = PyList_New(0);
    if (!list) {
        return NULL;
    }

    while ((row = pysqlite_cursor_iternext(self))) {
        if (PyList_Append(list, row) < 0) {
            Py_DECREF(row);
            break;
        }
        Py_DECREF(row);

        if (++counter == maxrows) {
            break;
        }
    }

    if (PyErr_Occurred()) {
        Py_DECREF(list);
        return NULL;
    } else {
        return list;
    }
}

/*[clinic input]
_sqlite3.Cursor.fetchall as pysqlite_cursor_fetchall

Fetches all rows from the resultset.
[clinic start generated code]*/

static PyObject *
pysqlite_cursor_fetchall_impl(pysqlite_Cursor *self)
/*[clinic end generated code: output=d5da12aca2da4b27 input=f5d401086a8df25a]*/
{
    PyObject* row;
    PyObject* list;

    list = PyList_New(0);
    if (!list) {
        return NULL;
    }

    while ((row = pysqlite_cursor_iternext(self))) {
        if (PyList_Append(list, row) < 0) {
            Py_DECREF(row);
            break;
        }
        Py_DECREF(row);
    }

    if (PyErr_Occurred()) {
        Py_DECREF(list);
        return NULL;
    } else {
        return list;
    }
}

/*[clinic input]
_sqlite3.Cursor.setinputsizes as pysqlite_cursor_setinputsizes

    sizes: object
    /

Required by DB-API. Does nothing in sqlite3.
[clinic start generated code]*/

static PyObject *
pysqlite_cursor_setinputsizes(pysqlite_Cursor *self, PyObject *sizes)
/*[clinic end generated code: output=893c817afe9d08ad input=de7950a3aec79bdf]*/
{
    Py_RETURN_NONE;
}

/*[clinic input]
_sqlite3.Cursor.setoutputsize as pysqlite_cursor_setoutputsize

    size: object
    column: object = None
    /

Required by DB-API. Does nothing in sqlite3.
[clinic start generated code]*/

static PyObject *
pysqlite_cursor_setoutputsize_impl(pysqlite_Cursor *self, PyObject *size,
                                   PyObject *column)
/*[clinic end generated code: output=018d7e9129d45efe input=607a6bece8bbb273]*/
{
    Py_RETURN_NONE;
}

/*[clinic input]
_sqlite3.Cursor.close as pysqlite_cursor_close

Closes the cursor.
[clinic start generated code]*/

static PyObject *
pysqlite_cursor_close_impl(pysqlite_Cursor *self)
/*[clinic end generated code: output=b6055e4ec6fe63b6 input=08b36552dbb9a986]*/
{
    if (!check_cursor_locked(self)) {
        return NULL;
    }

    if (!self->connection) {
        PyTypeObject *tp = Py_TYPE(self);
        pysqlite_state *state = pysqlite_get_state_by_type(tp);
        PyErr_SetString(state->ProgrammingError,
                        "Base Cursor.__init__ not called.");
        return NULL;
    }
    if (!pysqlite_check_thread(self->connection) || !pysqlite_check_connection(self->connection)) {
        return NULL;
    }

    if (self->statement) {
        (void)stmt_reset(self->statement);
        Py_CLEAR(self->statement);
    }

    self->closed = 1;

    Py_RETURN_NONE;
}

static PyMethodDef cursor_methods[] = {
    PYSQLITE_CURSOR_CLOSE_METHODDEF
    PYSQLITE_CURSOR_EXECUTEMANY_METHODDEF
    PYSQLITE_CURSOR_EXECUTESCRIPT_METHODDEF
    PYSQLITE_CURSOR_EXECUTE_METHODDEF
    PYSQLITE_CURSOR_FETCHALL_METHODDEF
    PYSQLITE_CURSOR_FETCHMANY_METHODDEF
    PYSQLITE_CURSOR_FETCHONE_METHODDEF
    PYSQLITE_CURSOR_SETINPUTSIZES_METHODDEF
    PYSQLITE_CURSOR_SETOUTPUTSIZE_METHODDEF
    {NULL, NULL}
};

static struct PyMemberDef cursor_members[] =
{
    {"connection", _Py_T_OBJECT, offsetof(pysqlite_Cursor, connection), Py_READONLY},
    {"description", _Py_T_OBJECT, offsetof(pysqlite_Cursor, description), Py_READONLY},
    {"arraysize", Py_T_INT, offsetof(pysqlite_Cursor, arraysize), 0},
    {"lastrowid", _Py_T_OBJECT, offsetof(pysqlite_Cursor, lastrowid), Py_READONLY},
    {"rowcount", Py_T_LONG, offsetof(pysqlite_Cursor, rowcount), Py_READONLY},
    {"row_factory", _Py_T_OBJECT, offsetof(pysqlite_Cursor, row_factory), 0},
    {"__weaklistoffset__", Py_T_PYSSIZET, offsetof(pysqlite_Cursor, in_weakreflist), Py_READONLY},
    {NULL}
};

static const char cursor_doc[] =
PyDoc_STR("SQLite database cursor class.");

static PyType_Slot cursor_slots[] = {
    {Py_tp_dealloc, cursor_dealloc},
    {Py_tp_doc, (void *)cursor_doc},
    {Py_tp_iter, PyObject_SelfIter},
    {Py_tp_iternext, pysqlite_cursor_iternext},
    {Py_tp_methods, cursor_methods},
    {Py_tp_members, cursor_members},
    {Py_tp_init, pysqlite_cursor_init},
    {Py_tp_traverse, cursor_traverse},
    {Py_tp_clear, cursor_clear},
    {0, NULL},
};

static PyType_Spec cursor_spec = {
    .name = MODULE_NAME ".Cursor",
    .basicsize = sizeof(pysqlite_Cursor),
    .flags = (Py_TPFLAGS_DEFAULT | Py_TPFLAGS_BASETYPE |
              Py_TPFLAGS_HAVE_GC | Py_TPFLAGS_IMMUTABLETYPE),
    .slots = cursor_slots,
};

int
pysqlite_cursor_setup_types(PyObject *module)
{
    PyObject *type = PyType_FromModuleAndSpec(module, &cursor_spec, NULL);
    if (type == NULL) {
        return -1;
    }
    pysqlite_state *state = pysqlite_get_state(module);
    state->CursorType = (PyTypeObject *)type;
    return 0;
}<|MERGE_RESOLUTION|>--- conflicted
+++ resolved
@@ -732,18 +732,8 @@
             }
 
             binding_name++; /* skip first char (the colon) */
-<<<<<<< HEAD
-            binding_name_obj = PyUnicode_FromString(binding_name);
-            if (!binding_name_obj) {
-                return;
-            }
-            PyObject *current_param;
-            (void)PyMapping_GetOptionalItem(parameters, binding_name_obj, &current_param);
-            Py_DECREF(binding_name_obj);
-=======
             PyObject *current_param;
             (void)PyMapping_GetOptionalItemString(parameters, binding_name, &current_param);
->>>>>>> fa84e5fe
             if (!current_param) {
                 if (!PyErr_Occurred() || PyErr_ExceptionMatches(PyExc_LookupError)) {
                     PyErr_Format(state->ProgrammingError,
