/* cursor.c - the cursor type
 *
 * Copyright (C) 2004-2010 Gerhard Häring <gh@ghaering.de>
 *
 * This file is part of pysqlite.
 *
 * This software is provided 'as-is', without any express or implied
 * warranty.  In no event will the authors be held liable for any damages
 * arising from the use of this software.
 *
 * Permission is granted to anyone to use this software for any purpose,
 * including commercial applications, and to alter it and redistribute it
 * freely, subject to the following restrictions:
 *
 * 1. The origin of this software must not be misrepresented; you must not
 *    claim that you wrote the original software. If you use this software
 *    in a product, an acknowledgment in the product documentation would be
 *    appreciated but is not required.
 * 2. Altered source versions must be plainly marked as such, and must not be
 *    misrepresented as being the original software.
 * 3. This notice may not be removed or altered from any source distribution.
 */

#include "cursor.h"
#include "module.h"
#include "util.h"

PyObject* pysqlite_cursor_iternext(pysqlite_Cursor* self);

static const char errmsg_fetch_across_rollback[] = "Cursor needed to be reset because of commit/rollback and can no longer be fetched from.";

static int
pysqlite_cursor_init(pysqlite_Cursor* self, PyObject* args, PyObject* kwargs)
{
    pysqlite_Connection* connection;

    if (!PyArg_ParseTuple(args, "O!", &pysqlite_ConnectionType, &connection))
    {
        return -1;
    }

    Py_INCREF(connection);
    Py_XSETREF(self->connection, connection);
    Py_CLEAR(self->statement);
    Py_CLEAR(self->next_row);

    Py_XSETREF(self->row_cast_map, PyList_New(0));
    if (!self->row_cast_map) {
        return -1;
    }

    Py_INCREF(Py_None);
    Py_XSETREF(self->description, Py_None);

    Py_INCREF(Py_None);
    Py_XSETREF(self->lastrowid, Py_None);

    self->arraysize = 1;
    self->closed = 0;
    self->reset = 0;

    self->rowcount = -1L;

    Py_INCREF(Py_None);
    Py_XSETREF(self->row_factory, Py_None);

    if (!pysqlite_check_thread(self->connection)) {
        return -1;
    }

    if (!pysqlite_connection_register_cursor(connection, (PyObject*)self)) {
        return -1;
    }

    self->initialized = 1;

    return 0;
}

static void
pysqlite_cursor_dealloc(pysqlite_Cursor* self)
{
    /* Reset the statement if the user has not closed the cursor */
    if (self->statement) {
        pysqlite_statement_reset(self->statement);
        Py_DECREF(self->statement);
    }

    Py_XDECREF(self->connection);
    Py_XDECREF(self->row_cast_map);
    Py_XDECREF(self->description);
    Py_XDECREF(self->lastrowid);
    Py_XDECREF(self->row_factory);
    Py_XDECREF(self->next_row);

    if (self->in_weakreflist != NULL) {
        PyObject_ClearWeakRefs((PyObject*)self);
    }

    Py_TYPE(self)->tp_free((PyObject*)self);
}

static PyObject *
_pysqlite_get_converter(const char *keystr, Py_ssize_t keylen)
{
    PyObject *key;
    PyObject *upcase_key;
    PyObject *retval;
    _Py_IDENTIFIER(upper);

    key = PyUnicode_FromStringAndSize(keystr, keylen);
    if (!key) {
        return NULL;
    }
    upcase_key = _PyObject_CallMethodId(key, &PyId_upper, NULL);
    Py_DECREF(key);
    if (!upcase_key) {
        return NULL;
    }

<<<<<<< HEAD
    retval = PyDict_GetItemWithError(converters, upcase_key);
=======
    retval = PyDict_GetItem(_pysqlite_converters, upcase_key);
>>>>>>> 1426daa4
    Py_DECREF(upcase_key);

    return retval;
}

static int
pysqlite_build_row_cast_map(pysqlite_Cursor* self)
{
    int i;
    const char* pos;
    const char* colname;
    const char* decltype;
    PyObject* converter;

    if (!self->connection->detect_types) {
        return 0;
    }

    Py_XSETREF(self->row_cast_map, PyList_New(0));
    if (!self->row_cast_map) {
        return -1;
    }

    for (i = 0; i < sqlite3_column_count(self->statement->st); i++) {
        converter = NULL;

        if (self->connection->detect_types & PARSE_COLNAMES) {
            colname = sqlite3_column_name(self->statement->st, i);
            if (colname) {
                const char *type_start = NULL;
                for (pos = colname; *pos != 0; pos++) {
                    if (*pos == '[') {
                        type_start = pos + 1;
                    }
                    else if (*pos == ']' && type_start != NULL) {
                        converter = _pysqlite_get_converter(type_start, pos - type_start);
                        if (!converter && PyErr_Occurred()) {
                            Py_CLEAR(self->row_cast_map);
                            return -1;
                        }
                        break;
                    }
                }
            }
        }

        if (!converter && self->connection->detect_types & PARSE_DECLTYPES) {
            decltype = sqlite3_column_decltype(self->statement->st, i);
            if (decltype) {
                for (pos = decltype;;pos++) {
                    /* Converter names are split at '(' and blanks.
                     * This allows 'INTEGER NOT NULL' to be treated as 'INTEGER' and
                     * 'NUMBER(10)' to be treated as 'NUMBER', for example.
                     * In other words, it will work as people expect it to work.*/
                    if (*pos == ' ' || *pos == '(' || *pos == 0) {
                        converter = _pysqlite_get_converter(decltype, pos - decltype);
                        if (!converter && PyErr_Occurred()) {
                            Py_CLEAR(self->row_cast_map);
                            return -1;
                        }
                        break;
                    }
                }
            }
        }

        if (!converter) {
            converter = Py_None;
        }

        if (PyList_Append(self->row_cast_map, converter) != 0) {
            Py_CLEAR(self->row_cast_map);
            return -1;
        }
    }

    return 0;
}

static PyObject *
_pysqlite_build_column_name(const char* colname)
{
    const char* pos;

    if (!colname) {
        Py_RETURN_NONE;
    }

    for (pos = colname;; pos++) {
        if (*pos == 0 || *pos == '[') {
            if ((*pos == '[') && (pos > colname) && (*(pos-1) == ' ')) {
                pos--;
            }
            return PyUnicode_FromStringAndSize(colname, pos - colname);
        }
    }
}

/*
 * Returns a row from the currently active SQLite statement
 *
 * Precondidition:
 * - sqlite3_step() has been called before and it returned SQLITE_ROW.
 */
static PyObject *
_pysqlite_fetch_one_row(pysqlite_Cursor* self)
{
    int i, numcols;
    PyObject* row;
    PyObject* item = NULL;
    int coltype;
    PyObject* converter;
    PyObject* converted;
    Py_ssize_t nbytes;
    const char* val_str;
    char buf[200];
    const char* colname;
    PyObject* error_msg;

    if (self->reset) {
        PyErr_SetString(pysqlite_InterfaceError, errmsg_fetch_across_rollback);
        return NULL;
    }

    Py_BEGIN_ALLOW_THREADS
    numcols = sqlite3_data_count(self->statement->st);
    Py_END_ALLOW_THREADS

    row = PyTuple_New(numcols);
    if (!row)
        return NULL;

    for (i = 0; i < numcols; i++) {
        if (self->connection->detect_types
                && self->row_cast_map != NULL
                && i < PyList_GET_SIZE(self->row_cast_map))
        {
            converter = PyList_GET_ITEM(self->row_cast_map, i);
        }
        else {
            converter = Py_None;
        }

        if (converter != Py_None) {
            nbytes = sqlite3_column_bytes(self->statement->st, i);
            val_str = (const char*)sqlite3_column_blob(self->statement->st, i);
            if (!val_str) {
                Py_INCREF(Py_None);
                converted = Py_None;
            } else {
                item = PyBytes_FromStringAndSize(val_str, nbytes);
                if (!item)
                    goto error;
                converted = PyObject_CallFunction(converter, "O", item);
                Py_DECREF(item);
            }
        } else {
            Py_BEGIN_ALLOW_THREADS
            coltype = sqlite3_column_type(self->statement->st, i);
            Py_END_ALLOW_THREADS
            if (coltype == SQLITE_NULL) {
                Py_INCREF(Py_None);
                converted = Py_None;
            } else if (coltype == SQLITE_INTEGER) {
                converted = _pysqlite_long_from_int64(sqlite3_column_int64(self->statement->st, i));
            } else if (coltype == SQLITE_FLOAT) {
                converted = PyFloat_FromDouble(sqlite3_column_double(self->statement->st, i));
            } else if (coltype == SQLITE_TEXT) {
                val_str = (const char*)sqlite3_column_text(self->statement->st, i);
                nbytes = sqlite3_column_bytes(self->statement->st, i);
                if (self->connection->text_factory == (PyObject*)&PyUnicode_Type) {
                    converted = PyUnicode_FromStringAndSize(val_str, nbytes);
                    if (!converted && PyErr_ExceptionMatches(PyExc_UnicodeDecodeError)) {
                        PyErr_Clear();
                        colname = sqlite3_column_name(self->statement->st, i);
                        if (!colname) {
                            colname = "<unknown column name>";
                        }
                        PyOS_snprintf(buf, sizeof(buf) - 1, "Could not decode to UTF-8 column '%s' with text '%s'",
                                     colname , val_str);
                        error_msg = PyUnicode_Decode(buf, strlen(buf), "ascii", "replace");
                        if (!error_msg) {
                            PyErr_SetString(pysqlite_OperationalError, "Could not decode to UTF-8");
                        } else {
                            PyErr_SetObject(pysqlite_OperationalError, error_msg);
                            Py_DECREF(error_msg);
                        }
                    }
                } else if (self->connection->text_factory == (PyObject*)&PyBytes_Type) {
                    converted = PyBytes_FromStringAndSize(val_str, nbytes);
                } else if (self->connection->text_factory == (PyObject*)&PyByteArray_Type) {
                    converted = PyByteArray_FromStringAndSize(val_str, nbytes);
                } else {
                    converted = PyObject_CallFunction(self->connection->text_factory, "y#", val_str, nbytes);
                }
            } else {
                /* coltype == SQLITE_BLOB */
                nbytes = sqlite3_column_bytes(self->statement->st, i);
                converted = PyBytes_FromStringAndSize(
                    sqlite3_column_blob(self->statement->st, i), nbytes);
            }
        }

        if (!converted) {
            goto error;
        }
        PyTuple_SetItem(row, i, converted);
    }

    if (PyErr_Occurred())
        goto error;

    return row;

error:
    Py_DECREF(row);
    return NULL;
}

/*
 * Checks if a cursor object is usable.
 *
 * 0 => error; 1 => ok
 */
static int
check_cursor(pysqlite_Cursor* cur)
{
    if (!cur->initialized) {
        PyErr_SetString(pysqlite_ProgrammingError, "Base Cursor.__init__ not called.");
        return 0;
    }

    if (cur->closed) {
        PyErr_SetString(pysqlite_ProgrammingError, "Cannot operate on a closed cursor.");
        return 0;
    }

    if (cur->locked) {
        PyErr_SetString(pysqlite_ProgrammingError, "Recursive use of cursors not allowed.");
        return 0;
    }

    return pysqlite_check_thread(cur->connection) && pysqlite_check_connection(cur->connection);
}

static PyObject *
_pysqlite_query_execute(pysqlite_Cursor* self, int multiple, PyObject* args)
{
    PyObject* operation;
    const char* operation_cstr;
    Py_ssize_t operation_len;
    PyObject* parameters_list = NULL;
    PyObject* parameters_iter = NULL;
    PyObject* parameters = NULL;
    int i;
    int rc;
    PyObject* func_args;
    PyObject* result;
    int numcols;
    PyObject* descriptor;
    PyObject* second_argument = NULL;
    sqlite_int64 lastrowid;

    if (!check_cursor(self)) {
        goto error;
    }

    self->locked = 1;
    self->reset = 0;

    Py_CLEAR(self->next_row);

    if (multiple) {
        /* executemany() */
        if (!PyArg_ParseTuple(args, "OO", &operation, &second_argument)) {
            goto error;
        }

        if (!PyUnicode_Check(operation)) {
            PyErr_SetString(PyExc_ValueError, "operation parameter must be str");
            goto error;
        }

        if (PyIter_Check(second_argument)) {
            /* iterator */
            Py_INCREF(second_argument);
            parameters_iter = second_argument;
        } else {
            /* sequence */
            parameters_iter = PyObject_GetIter(second_argument);
            if (!parameters_iter) {
                goto error;
            }
        }
    } else {
        /* execute() */
        if (!PyArg_ParseTuple(args, "O|O", &operation, &second_argument)) {
            goto error;
        }

        if (!PyUnicode_Check(operation)) {
            PyErr_SetString(PyExc_ValueError, "operation parameter must be str");
            goto error;
        }

        parameters_list = PyList_New(0);
        if (!parameters_list) {
            goto error;
        }

        if (second_argument == NULL) {
            second_argument = PyTuple_New(0);
            if (!second_argument) {
                goto error;
            }
        } else {
            Py_INCREF(second_argument);
        }
        if (PyList_Append(parameters_list, second_argument) != 0) {
            Py_DECREF(second_argument);
            goto error;
        }
        Py_DECREF(second_argument);

        parameters_iter = PyObject_GetIter(parameters_list);
        if (!parameters_iter) {
            goto error;
        }
    }

    if (self->statement != NULL) {
        /* There is an active statement */
        pysqlite_statement_reset(self->statement);
    }

    operation_cstr = PyUnicode_AsUTF8AndSize(operation, &operation_len);
    if (operation_cstr == NULL)
        goto error;

    /* reset description and rowcount */
    Py_INCREF(Py_None);
    Py_SETREF(self->description, Py_None);
    self->rowcount = 0L;

    func_args = PyTuple_New(1);
    if (!func_args) {
        goto error;
    }
    Py_INCREF(operation);
    if (PyTuple_SetItem(func_args, 0, operation) != 0) {
        goto error;
    }

    if (self->statement) {
        (void)pysqlite_statement_reset(self->statement);
    }

    Py_XSETREF(self->statement,
              (pysqlite_Statement *)pysqlite_cache_get(self->connection->statement_cache, func_args));
    Py_DECREF(func_args);

    if (!self->statement) {
        goto error;
    }

    if (self->statement->in_use) {
        Py_SETREF(self->statement,
                  PyObject_New(pysqlite_Statement, &pysqlite_StatementType));
        if (!self->statement) {
            goto error;
        }
        rc = pysqlite_statement_create(self->statement, self->connection, operation);
        if (rc != SQLITE_OK) {
            Py_CLEAR(self->statement);
            goto error;
        }
    }

    pysqlite_statement_reset(self->statement);
    pysqlite_statement_mark_dirty(self->statement);

    /* We start a transaction implicitly before a DML statement.
       SELECT is the only exception. See #9924. */
    if (self->connection->begin_statement && self->statement->is_dml) {
        if (sqlite3_get_autocommit(self->connection->db)) {
            result = _pysqlite_connection_begin(self->connection);
            if (!result) {
                goto error;
            }
            Py_DECREF(result);
        }
    }

    while (1) {
        parameters = PyIter_Next(parameters_iter);
        if (!parameters) {
            break;
        }

        pysqlite_statement_mark_dirty(self->statement);

        pysqlite_statement_bind_parameters(self->statement, parameters);
        if (PyErr_Occurred()) {
            goto error;
        }

        rc = pysqlite_step(self->statement->st, self->connection);
        if (rc != SQLITE_DONE && rc != SQLITE_ROW) {
            if (PyErr_Occurred()) {
                /* there was an error that occurred in a user-defined callback */
                if (_pysqlite_enable_callback_tracebacks) {
                    PyErr_Print();
                } else {
                    PyErr_Clear();
                }
            }
            (void)pysqlite_statement_reset(self->statement);
            _pysqlite_seterror(self->connection->db, NULL);
            goto error;
        }

        if (pysqlite_build_row_cast_map(self) != 0) {
            _PyErr_FormatFromCause(pysqlite_OperationalError, "Error while building row_cast_map");
            goto error;
        }

        assert(rc == SQLITE_ROW || rc == SQLITE_DONE);
        Py_BEGIN_ALLOW_THREADS
        numcols = sqlite3_column_count(self->statement->st);
        Py_END_ALLOW_THREADS
        if (self->description == Py_None && numcols > 0) {
            Py_SETREF(self->description, PyTuple_New(numcols));
            if (!self->description) {
                goto error;
            }
            for (i = 0; i < numcols; i++) {
                descriptor = PyTuple_New(7);
                if (!descriptor) {
                    goto error;
                }
                PyTuple_SetItem(descriptor, 0, _pysqlite_build_column_name(sqlite3_column_name(self->statement->st, i)));
                Py_INCREF(Py_None); PyTuple_SetItem(descriptor, 1, Py_None);
                Py_INCREF(Py_None); PyTuple_SetItem(descriptor, 2, Py_None);
                Py_INCREF(Py_None); PyTuple_SetItem(descriptor, 3, Py_None);
                Py_INCREF(Py_None); PyTuple_SetItem(descriptor, 4, Py_None);
                Py_INCREF(Py_None); PyTuple_SetItem(descriptor, 5, Py_None);
                Py_INCREF(Py_None); PyTuple_SetItem(descriptor, 6, Py_None);
                PyTuple_SetItem(self->description, i, descriptor);
            }
        }

        if (self->statement->is_dml) {
            self->rowcount += (long)sqlite3_changes(self->connection->db);
        } else {
            self->rowcount= -1L;
        }

        if (!multiple) {
            Py_DECREF(self->lastrowid);
            Py_BEGIN_ALLOW_THREADS
            lastrowid = sqlite3_last_insert_rowid(self->connection->db);
            Py_END_ALLOW_THREADS
            self->lastrowid = _pysqlite_long_from_int64(lastrowid);
        }

        if (rc == SQLITE_ROW) {
            if (multiple) {
                PyErr_SetString(pysqlite_ProgrammingError, "executemany() can only execute DML statements.");
                goto error;
            }

            self->next_row = _pysqlite_fetch_one_row(self);
            if (self->next_row == NULL)
                goto error;
        } else if (rc == SQLITE_DONE && !multiple) {
            pysqlite_statement_reset(self->statement);
            Py_CLEAR(self->statement);
        }

        if (multiple) {
            pysqlite_statement_reset(self->statement);
        }
        Py_XDECREF(parameters);
    }

error:
    Py_XDECREF(parameters);
    Py_XDECREF(parameters_iter);
    Py_XDECREF(parameters_list);

    self->locked = 0;

    if (PyErr_Occurred()) {
        self->rowcount = -1L;
        return NULL;
    } else {
        Py_INCREF(self);
        return (PyObject*)self;
    }
}

PyObject* pysqlite_cursor_execute(pysqlite_Cursor* self, PyObject* args)
{
    return _pysqlite_query_execute(self, 0, args);
}

PyObject* pysqlite_cursor_executemany(pysqlite_Cursor* self, PyObject* args)
{
    return _pysqlite_query_execute(self, 1, args);
}

static PyObject *
pysqlite_cursor_executescript(pysqlite_Cursor* self, PyObject* args)
{
    PyObject* script_obj;
    PyObject* script_str = NULL;
    const char* script_cstr;
    sqlite3_stmt* statement;
    int rc;
    PyObject* result;

    if (!PyArg_ParseTuple(args, "O", &script_obj)) {
        return NULL;
    }

    if (!check_cursor(self)) {
        return NULL;
    }

    self->reset = 0;

    if (PyUnicode_Check(script_obj)) {
        script_cstr = PyUnicode_AsUTF8(script_obj);
        if (!script_cstr) {
            return NULL;
        }
    } else {
        PyErr_SetString(PyExc_ValueError, "script argument must be unicode.");
        return NULL;
    }

    /* commit first */
    result = pysqlite_connection_commit(self->connection, NULL);
    if (!result) {
        goto error;
    }
    Py_DECREF(result);

    while (1) {
        Py_BEGIN_ALLOW_THREADS
        rc = sqlite3_prepare_v2(self->connection->db,
                                script_cstr,
                                -1,
                                &statement,
                                &script_cstr);
        Py_END_ALLOW_THREADS
        if (rc != SQLITE_OK) {
            _pysqlite_seterror(self->connection->db, NULL);
            goto error;
        }

        /* execute statement, and ignore results of SELECT statements */
        rc = SQLITE_ROW;
        while (rc == SQLITE_ROW) {
            rc = pysqlite_step(statement, self->connection);
            if (PyErr_Occurred()) {
                (void)sqlite3_finalize(statement);
                goto error;
            }
        }

        if (rc != SQLITE_DONE) {
            (void)sqlite3_finalize(statement);
            _pysqlite_seterror(self->connection->db, NULL);
            goto error;
        }

        rc = sqlite3_finalize(statement);
        if (rc != SQLITE_OK) {
            _pysqlite_seterror(self->connection->db, NULL);
            goto error;
        }

        if (*script_cstr == (char)0) {
            break;
        }
    }

error:
    Py_XDECREF(script_str);

    if (PyErr_Occurred()) {
        return NULL;
    } else {
        Py_INCREF(self);
        return (PyObject*)self;
    }
}

PyObject* pysqlite_cursor_iternext(pysqlite_Cursor *self)
{
    PyObject* next_row_tuple;
    PyObject* next_row;
    int rc;

    if (!check_cursor(self)) {
        return NULL;
    }

    if (self->reset) {
        PyErr_SetString(pysqlite_InterfaceError, errmsg_fetch_across_rollback);
        return NULL;
    }

    if (!self->next_row) {
         if (self->statement) {
            (void)pysqlite_statement_reset(self->statement);
            Py_CLEAR(self->statement);
        }
        return NULL;
    }

    next_row_tuple = self->next_row;
    assert(next_row_tuple != NULL);
    self->next_row = NULL;

    if (self->row_factory != Py_None) {
        next_row = PyObject_CallFunction(self->row_factory, "OO", self, next_row_tuple);
        if (next_row == NULL) {
            self->next_row = next_row_tuple;
            return NULL;
        }
        Py_DECREF(next_row_tuple);
    } else {
        next_row = next_row_tuple;
    }

    if (self->statement) {
        rc = pysqlite_step(self->statement->st, self->connection);
        if (PyErr_Occurred()) {
            (void)pysqlite_statement_reset(self->statement);
            Py_DECREF(next_row);
            return NULL;
        }
        if (rc != SQLITE_DONE && rc != SQLITE_ROW) {
            (void)pysqlite_statement_reset(self->statement);
            Py_DECREF(next_row);
            _pysqlite_seterror(self->connection->db, NULL);
            return NULL;
        }

        if (rc == SQLITE_ROW) {
            self->next_row = _pysqlite_fetch_one_row(self);
            if (self->next_row == NULL) {
                (void)pysqlite_statement_reset(self->statement);
                return NULL;
            }
        }
    }

    return next_row;
}

PyObject* pysqlite_cursor_fetchone(pysqlite_Cursor* self, PyObject* args)
{
    PyObject* row;

    row = pysqlite_cursor_iternext(self);
    if (!row && !PyErr_Occurred()) {
        Py_RETURN_NONE;
    }

    return row;
}

PyObject* pysqlite_cursor_fetchmany(pysqlite_Cursor* self, PyObject* args, PyObject* kwargs)
{
    static char *kwlist[] = {"size", NULL, NULL};

    PyObject* row;
    PyObject* list;
    int maxrows = self->arraysize;
    int counter = 0;

    if (!PyArg_ParseTupleAndKeywords(args, kwargs, "|i:fetchmany", kwlist, &maxrows)) {
        return NULL;
    }

    list = PyList_New(0);
    if (!list) {
        return NULL;
    }

    /* just make sure we enter the loop */
    row = Py_None;

    while (row) {
        row = pysqlite_cursor_iternext(self);
        if (row) {
            PyList_Append(list, row);
            Py_DECREF(row);
        } else {
            break;
        }

        if (++counter == maxrows) {
            break;
        }
    }

    if (PyErr_Occurred()) {
        Py_DECREF(list);
        return NULL;
    } else {
        return list;
    }
}

PyObject* pysqlite_cursor_fetchall(pysqlite_Cursor* self, PyObject* args)
{
    PyObject* row;
    PyObject* list;

    list = PyList_New(0);
    if (!list) {
        return NULL;
    }

    /* just make sure we enter the loop */
    row = (PyObject*)Py_None;

    while (row) {
        row = pysqlite_cursor_iternext(self);
        if (row) {
            PyList_Append(list, row);
            Py_DECREF(row);
        }
    }

    if (PyErr_Occurred()) {
        Py_DECREF(list);
        return NULL;
    } else {
        return list;
    }
}

PyObject* pysqlite_noop(pysqlite_Connection* self, PyObject* args)
{
    /* don't care, return None */
    Py_RETURN_NONE;
}

PyObject* pysqlite_cursor_close(pysqlite_Cursor* self, PyObject* args)
{
    if (!self->connection) {
        PyErr_SetString(pysqlite_ProgrammingError,
                        "Base Cursor.__init__ not called.");
        return NULL;
    }
    if (!pysqlite_check_thread(self->connection) || !pysqlite_check_connection(self->connection)) {
        return NULL;
    }

    if (self->statement) {
        (void)pysqlite_statement_reset(self->statement);
        Py_CLEAR(self->statement);
    }

    self->closed = 1;

    Py_RETURN_NONE;
}

static PyMethodDef cursor_methods[] = {
    {"execute", (PyCFunction)pysqlite_cursor_execute, METH_VARARGS,
        PyDoc_STR("Executes a SQL statement.")},
    {"executemany", (PyCFunction)pysqlite_cursor_executemany, METH_VARARGS,
        PyDoc_STR("Repeatedly executes a SQL statement.")},
    {"executescript", (PyCFunction)pysqlite_cursor_executescript, METH_VARARGS,
        PyDoc_STR("Executes a multiple SQL statements at once. Non-standard.")},
    {"fetchone", (PyCFunction)pysqlite_cursor_fetchone, METH_NOARGS,
        PyDoc_STR("Fetches one row from the resultset.")},
    {"fetchmany", (PyCFunction)pysqlite_cursor_fetchmany, METH_VARARGS|METH_KEYWORDS,
        PyDoc_STR("Fetches several rows from the resultset.")},
    {"fetchall", (PyCFunction)pysqlite_cursor_fetchall, METH_NOARGS,
        PyDoc_STR("Fetches all rows from the resultset.")},
    {"close", (PyCFunction)pysqlite_cursor_close, METH_NOARGS,
        PyDoc_STR("Closes the cursor.")},
    {"setinputsizes", (PyCFunction)pysqlite_noop, METH_VARARGS,
        PyDoc_STR("Required by DB-API. Does nothing in pysqlite.")},
    {"setoutputsize", (PyCFunction)pysqlite_noop, METH_VARARGS,
        PyDoc_STR("Required by DB-API. Does nothing in pysqlite.")},
    {NULL, NULL}
};

static struct PyMemberDef cursor_members[] =
{
    {"connection", T_OBJECT, offsetof(pysqlite_Cursor, connection), READONLY},
    {"description", T_OBJECT, offsetof(pysqlite_Cursor, description), READONLY},
    {"arraysize", T_INT, offsetof(pysqlite_Cursor, arraysize), 0},
    {"lastrowid", T_OBJECT, offsetof(pysqlite_Cursor, lastrowid), READONLY},
    {"rowcount", T_LONG, offsetof(pysqlite_Cursor, rowcount), READONLY},
    {"row_factory", T_OBJECT, offsetof(pysqlite_Cursor, row_factory), 0},
    {NULL}
};

static const char cursor_doc[] =
PyDoc_STR("SQLite database cursor class.");

PyTypeObject pysqlite_CursorType = {
        PyVarObject_HEAD_INIT(NULL, 0)
        MODULE_NAME ".Cursor",                          /* tp_name */
        sizeof(pysqlite_Cursor),                        /* tp_basicsize */
        0,                                              /* tp_itemsize */
        (destructor)pysqlite_cursor_dealloc,            /* tp_dealloc */
        0,                                              /* tp_print */
        0,                                              /* tp_getattr */
        0,                                              /* tp_setattr */
        0,                                              /* tp_reserved */
        0,                                              /* tp_repr */
        0,                                              /* tp_as_number */
        0,                                              /* tp_as_sequence */
        0,                                              /* tp_as_mapping */
        0,                                              /* tp_hash */
        0,                                              /* tp_call */
        0,                                              /* tp_str */
        0,                                              /* tp_getattro */
        0,                                              /* tp_setattro */
        0,                                              /* tp_as_buffer */
        Py_TPFLAGS_DEFAULT|Py_TPFLAGS_BASETYPE, /* tp_flags */
        cursor_doc,                                     /* tp_doc */
        0,                                              /* tp_traverse */
        0,                                              /* tp_clear */
        0,                                              /* tp_richcompare */
        offsetof(pysqlite_Cursor, in_weakreflist),      /* tp_weaklistoffset */
        PyObject_SelfIter,                              /* tp_iter */
        (iternextfunc)pysqlite_cursor_iternext,         /* tp_iternext */
        cursor_methods,                                 /* tp_methods */
        cursor_members,                                 /* tp_members */
        0,                                              /* tp_getset */
        0,                                              /* tp_base */
        0,                                              /* tp_dict */
        0,                                              /* tp_descr_get */
        0,                                              /* tp_descr_set */
        0,                                              /* tp_dictoffset */
        (initproc)pysqlite_cursor_init,                 /* tp_init */
        0,                                              /* tp_alloc */
        0,                                              /* tp_new */
        0                                               /* tp_free */
};

extern int pysqlite_cursor_setup_types(void)
{
    pysqlite_CursorType.tp_new = PyType_GenericNew;
    return PyType_Ready(&pysqlite_CursorType);
}<|MERGE_RESOLUTION|>--- conflicted
+++ resolved
@@ -118,11 +118,7 @@
         return NULL;
     }
 
-<<<<<<< HEAD
-    retval = PyDict_GetItemWithError(converters, upcase_key);
-=======
-    retval = PyDict_GetItem(_pysqlite_converters, upcase_key);
->>>>>>> 1426daa4
+    retval = PyDict_GetItemWithError(_pysqlite_converters, upcase_key);
     Py_DECREF(upcase_key);
 
     return retval;
