/* cursor.c - the cursor type
 *
 * Copyright (C) 2004-2010 Gerhard Häring <gh@ghaering.de>
 *
 * This file is part of pysqlite.
 *
 * This software is provided 'as-is', without any express or implied
 * warranty.  In no event will the authors be held liable for any damages
 * arising from the use of this software.
 *
 * Permission is granted to anyone to use this software for any purpose,
 * including commercial applications, and to alter it and redistribute it
 * freely, subject to the following restrictions:
 *
 * 1. The origin of this software must not be misrepresented; you must not
 *    claim that you wrote the original software. If you use this software
 *    in a product, an acknowledgment in the product documentation would be
 *    appreciated but is not required.
 * 2. Altered source versions must be plainly marked as such, and must not be
 *    misrepresented as being the original software.
 * 3. This notice may not be removed or altered from any source distribution.
 */

#include "cursor.h"
#include "module.h"
#include "util.h"
#include "clinic/cursor.c.h"

/*[clinic input]
module _sqlite3
class _sqlite3.Cursor "pysqlite_Cursor *" "pysqlite_CursorType"
[clinic start generated code]*/
/*[clinic end generated code: output=da39a3ee5e6b4b0d input=b2072d8db95411d5]*/

static const char errmsg_fetch_across_rollback[] = "Cursor needed to be reset because of commit/rollback and can no longer be fetched from.";

/*[clinic input]
_sqlite3.Cursor.__init__ as pysqlite_cursor_init

    connection: object(type='pysqlite_Connection *', subclass_of='pysqlite_ConnectionType')
    /

[clinic start generated code]*/

static int
pysqlite_cursor_init_impl(pysqlite_Cursor *self,
                          pysqlite_Connection *connection)
/*[clinic end generated code: output=ac59dce49a809ca8 input=a8a4f75ac90999b2]*/
{
    Py_INCREF(connection);
    Py_XSETREF(self->connection, connection);
    Py_CLEAR(self->statement);
    Py_CLEAR(self->next_row);
    Py_CLEAR(self->row_cast_map);

    Py_INCREF(Py_None);
    Py_XSETREF(self->description, Py_None);

    Py_INCREF(Py_None);
    Py_XSETREF(self->lastrowid, Py_None);

    self->arraysize = 1;
    self->closed = 0;
    self->reset = 0;

    self->rowcount = -1L;

    Py_INCREF(Py_None);
    Py_XSETREF(self->row_factory, Py_None);

    if (!pysqlite_check_thread(self->connection)) {
        return -1;
    }

    if (!pysqlite_connection_register_cursor(connection, (PyObject*)self)) {
        return -1;
    }

    self->initialized = 1;

    return 0;
}

static int
cursor_traverse(pysqlite_Cursor *self, visitproc visit, void *arg)
{
    Py_VISIT(Py_TYPE(self));
    Py_VISIT(self->connection);
    Py_VISIT(self->description);
    Py_VISIT(self->row_cast_map);
    Py_VISIT(self->lastrowid);
    Py_VISIT(self->row_factory);
    Py_VISIT(self->statement);
    Py_VISIT(self->next_row);
    return 0;
}

static int
cursor_clear(pysqlite_Cursor *self)
{
    Py_CLEAR(self->connection);
    Py_CLEAR(self->description);
    Py_CLEAR(self->row_cast_map);
    Py_CLEAR(self->lastrowid);
    Py_CLEAR(self->row_factory);
    if (self->statement) {
        /* Reset the statement if the user has not closed the cursor */
        pysqlite_statement_reset(self->statement);
        Py_CLEAR(self->statement);
    }
    Py_CLEAR(self->next_row);

    return 0;
}

static void
cursor_dealloc(pysqlite_Cursor *self)
{
    PyTypeObject *tp = Py_TYPE(self);
    PyObject_GC_UnTrack(self);
    if (self->in_weakreflist != NULL) {
        PyObject_ClearWeakRefs((PyObject*)self);
    }
    tp->tp_clear((PyObject *)self);
    tp->tp_free(self);
    Py_DECREF(tp);
}

static PyObject *
_pysqlite_get_converter(const char *keystr, Py_ssize_t keylen)
{
    PyObject *key;
    PyObject *upcase_key;
    PyObject *retval;
    _Py_IDENTIFIER(upper);

    key = PyUnicode_FromStringAndSize(keystr, keylen);
    if (!key) {
        return NULL;
    }
    upcase_key = _PyObject_CallMethodIdNoArgs(key, &PyId_upper);
    Py_DECREF(key);
    if (!upcase_key) {
        return NULL;
    }

    retval = PyDict_GetItemWithError(_pysqlite_converters, upcase_key);
    Py_DECREF(upcase_key);

    return retval;
}

static int
pysqlite_build_row_cast_map(pysqlite_Cursor* self)
{
    int i;
    const char* pos;
    const char* decltype;
    PyObject* converter;

    if (!self->connection->detect_types) {
        return 0;
    }

    Py_XSETREF(self->row_cast_map, PyList_New(0));
    if (!self->row_cast_map) {
        return -1;
    }

    for (i = 0; i < sqlite3_column_count(self->statement->st); i++) {
        converter = NULL;

        if (self->connection->detect_types & PARSE_COLNAMES) {
            const char *colname = sqlite3_column_name(self->statement->st, i);
            if (colname == NULL) {
                PyErr_NoMemory();
                Py_CLEAR(self->row_cast_map);
                return -1;
            }
            const char *type_start = NULL;
            for (pos = colname; *pos != 0; pos++) {
                if (*pos == '[') {
                    type_start = pos + 1;
                }
                else if (*pos == ']' && type_start != NULL) {
                    converter = _pysqlite_get_converter(type_start, pos - type_start);
                    if (!converter && PyErr_Occurred()) {
                        Py_CLEAR(self->row_cast_map);
                        return -1;
                    }
                    break;
                }
            }
        }

        if (!converter && self->connection->detect_types & PARSE_DECLTYPES) {
            decltype = sqlite3_column_decltype(self->statement->st, i);
            if (decltype) {
                for (pos = decltype;;pos++) {
                    /* Converter names are split at '(' and blanks.
                     * This allows 'INTEGER NOT NULL' to be treated as 'INTEGER' and
                     * 'NUMBER(10)' to be treated as 'NUMBER', for example.
                     * In other words, it will work as people expect it to work.*/
                    if (*pos == ' ' || *pos == '(' || *pos == 0) {
                        converter = _pysqlite_get_converter(decltype, pos - decltype);
                        if (!converter && PyErr_Occurred()) {
                            Py_CLEAR(self->row_cast_map);
                            return -1;
                        }
                        break;
                    }
                }
            }
        }

        if (!converter) {
            converter = Py_None;
        }

        if (PyList_Append(self->row_cast_map, converter) != 0) {
            Py_CLEAR(self->row_cast_map);
            return -1;
        }
    }

    return 0;
}

static PyObject *
_pysqlite_build_column_name(pysqlite_Cursor *self, const char *colname)
{
    const char* pos;
    Py_ssize_t len;

    if (self->connection->detect_types & PARSE_COLNAMES) {
        for (pos = colname; *pos; pos++) {
            if (*pos == '[') {
                if ((pos != colname) && (*(pos-1) == ' ')) {
                    pos--;
                }
                break;
            }
        }
        len = pos - colname;
    }
    else {
        len = strlen(colname);
    }
    return PyUnicode_FromStringAndSize(colname, len);
}

/*
 * Returns a row from the currently active SQLite statement
 *
 * Precondidition:
 * - sqlite3_step() has been called before and it returned SQLITE_ROW.
 */
static PyObject *
_pysqlite_fetch_one_row(pysqlite_Cursor* self)
{
    int i, numcols;
    PyObject* row;
    int coltype;
    PyObject* converter;
    PyObject* converted;
    Py_ssize_t nbytes;
    char buf[200];
    const char* colname;
    PyObject* error_msg;

    if (self->reset) {
        PyErr_SetString(pysqlite_InterfaceError, errmsg_fetch_across_rollback);
        return NULL;
    }

    Py_BEGIN_ALLOW_THREADS
    numcols = sqlite3_data_count(self->statement->st);
    Py_END_ALLOW_THREADS

    row = PyTuple_New(numcols);
    if (!row)
        return NULL;

    sqlite3 *db = self->connection->db;
    for (i = 0; i < numcols; i++) {
        if (self->connection->detect_types
                && self->row_cast_map != NULL
                && i < PyList_GET_SIZE(self->row_cast_map))
        {
            converter = PyList_GET_ITEM(self->row_cast_map, i);
        }
        else {
            converter = Py_None;
        }

        /*
         * Note, sqlite3_column_bytes() must come after sqlite3_column_blob()
         * or sqlite3_column_text().
         *
         * See https://sqlite.org/c3ref/column_blob.html for details.
         */
        if (converter != Py_None) {
            const void *blob = sqlite3_column_blob(self->statement->st, i);
            if (blob == NULL) {
                if (sqlite3_errcode(db) == SQLITE_NOMEM) {
                    PyErr_NoMemory();
                    goto error;
                }
                converted = Py_NewRef(Py_None);
            }
            else {
                nbytes = sqlite3_column_bytes(self->statement->st, i);
                PyObject *item = PyBytes_FromStringAndSize(blob, nbytes);
                if (item == NULL) {
                    goto error;
                }
                converted = PyObject_CallOneArg(converter, item);
                Py_DECREF(item);
            }
        } else {
            Py_BEGIN_ALLOW_THREADS
            coltype = sqlite3_column_type(self->statement->st, i);
            Py_END_ALLOW_THREADS
            if (coltype == SQLITE_NULL) {
                converted = Py_NewRef(Py_None);
            } else if (coltype == SQLITE_INTEGER) {
                converted = PyLong_FromLongLong(sqlite3_column_int64(self->statement->st, i));
            } else if (coltype == SQLITE_FLOAT) {
                converted = PyFloat_FromDouble(sqlite3_column_double(self->statement->st, i));
            } else if (coltype == SQLITE_TEXT) {
                const char *text = (const char*)sqlite3_column_text(self->statement->st, i);
                if (text == NULL && sqlite3_errcode(db) == SQLITE_NOMEM) {
                    PyErr_NoMemory();
                    goto error;
                }

                nbytes = sqlite3_column_bytes(self->statement->st, i);
                if (self->connection->text_factory == (PyObject*)&PyUnicode_Type) {
                    converted = PyUnicode_FromStringAndSize(text, nbytes);
                    if (!converted && PyErr_ExceptionMatches(PyExc_UnicodeDecodeError)) {
                        PyErr_Clear();
                        colname = sqlite3_column_name(self->statement->st, i);
                        if (colname == NULL) {
                            PyErr_NoMemory();
                            goto error;
                        }
                        PyOS_snprintf(buf, sizeof(buf) - 1, "Could not decode to UTF-8 column '%s' with text '%s'",
                                     colname , text);
                        error_msg = PyUnicode_Decode(buf, strlen(buf), "ascii", "replace");
                        if (!error_msg) {
                            PyErr_SetString(pysqlite_OperationalError, "Could not decode to UTF-8");
                        } else {
                            PyErr_SetObject(pysqlite_OperationalError, error_msg);
                            Py_DECREF(error_msg);
                        }
                    }
                } else if (self->connection->text_factory == (PyObject*)&PyBytes_Type) {
                    converted = PyBytes_FromStringAndSize(text, nbytes);
                } else if (self->connection->text_factory == (PyObject*)&PyByteArray_Type) {
                    converted = PyByteArray_FromStringAndSize(text, nbytes);
                } else {
                    converted = PyObject_CallFunction(self->connection->text_factory, "y#", text, nbytes);
                }
            } else {
                /* coltype == SQLITE_BLOB */
                const void *blob = sqlite3_column_blob(self->statement->st, i);
                if (blob == NULL && sqlite3_errcode(db) == SQLITE_NOMEM) {
                    PyErr_NoMemory();
                    goto error;
                }

                nbytes = sqlite3_column_bytes(self->statement->st, i);
                converted = PyBytes_FromStringAndSize(blob, nbytes);
            }
        }

        if (!converted) {
            goto error;
        }
        PyTuple_SET_ITEM(row, i, converted);
    }

    if (PyErr_Occurred())
        goto error;

    return row;

error:
    Py_DECREF(row);
    return NULL;
}

/*
 * Checks if a cursor object is usable.
 *
 * 0 => error; 1 => ok
 */
static int check_cursor(pysqlite_Cursor* cur)
{
    if (!cur->initialized) {
        PyErr_SetString(pysqlite_ProgrammingError, "Base Cursor.__init__ not called.");
        return 0;
    }

    if (cur->closed) {
        PyErr_SetString(pysqlite_ProgrammingError, "Cannot operate on a closed cursor.");
        return 0;
    }

    if (cur->locked) {
        PyErr_SetString(pysqlite_ProgrammingError, "Recursive use of cursors not allowed.");
        return 0;
    }

    return pysqlite_check_thread(cur->connection) && pysqlite_check_connection(cur->connection);
}

static int
begin_transaction(pysqlite_Connection *self)
{
    int rc;
    sqlite3_stmt *statement;

    Py_BEGIN_ALLOW_THREADS
    rc = sqlite3_prepare_v2(self->db, self->begin_statement, -1, &statement,
                            NULL);
    Py_END_ALLOW_THREADS

    if (rc != SQLITE_OK) {
        _pysqlite_seterror(self->db);
        goto error;
    }

    Py_BEGIN_ALLOW_THREADS
    sqlite3_step(statement);
    rc = sqlite3_finalize(statement);
    Py_END_ALLOW_THREADS

    if (rc != SQLITE_OK && !PyErr_Occurred()) {
        _pysqlite_seterror(self->db);
    }

error:
    if (PyErr_Occurred()) {
        return -1;
    }
    return 0;
}

static PyObject *
get_statement_from_cache(pysqlite_Cursor *self, PyObject *operation)
{
    PyObject *args[] = { operation, };
    PyObject *cache = self->connection->statement_cache;
    return PyObject_Vectorcall(cache, args, 1, NULL);
}

static PyObject *
_pysqlite_query_execute(pysqlite_Cursor* self, int multiple, PyObject* operation, PyObject* second_argument)
{
    PyObject* parameters_list = NULL;
    PyObject* parameters_iter = NULL;
    PyObject* parameters = NULL;
    int i;
    int rc;
    int numcols;
    PyObject* column_name;
    sqlite_int64 lastrowid;

    if (!check_cursor(self)) {
        goto error;
    }

    self->locked = 1;
    self->reset = 0;

    Py_CLEAR(self->next_row);

    if (multiple) {
        if (PyIter_Check(second_argument)) {
            /* iterator */
            parameters_iter = Py_NewRef(second_argument);
        } else {
            /* sequence */
            parameters_iter = PyObject_GetIter(second_argument);
            if (!parameters_iter) {
                goto error;
            }
        }
    } else {
        parameters_list = PyList_New(0);
        if (!parameters_list) {
            goto error;
        }

        if (second_argument == NULL) {
            second_argument = PyTuple_New(0);
            if (!second_argument) {
                goto error;
            }
        } else {
            Py_INCREF(second_argument);
        }
        if (PyList_Append(parameters_list, second_argument) != 0) {
            Py_DECREF(second_argument);
            goto error;
        }
        Py_DECREF(second_argument);

        parameters_iter = PyObject_GetIter(parameters_list);
        if (!parameters_iter) {
            goto error;
        }
    }

    if (self->statement != NULL) {
        /* There is an active statement */
        pysqlite_statement_reset(self->statement);
    }

    /* reset description and rowcount */
    Py_INCREF(Py_None);
    Py_SETREF(self->description, Py_None);
    self->rowcount = 0L;

    if (self->statement) {
        (void)pysqlite_statement_reset(self->statement);
    }

    PyObject *stmt = get_statement_from_cache(self, operation);
    Py_XSETREF(self->statement, (pysqlite_Statement *)stmt);
    if (!self->statement) {
        goto error;
    }

    if (self->statement->in_use) {
        Py_SETREF(self->statement,
                  pysqlite_statement_create(self->connection, operation));
        if (self->statement == NULL) {
            goto error;
        }
    }

    pysqlite_statement_reset(self->statement);
    pysqlite_statement_mark_dirty(self->statement);

    /* We start a transaction implicitly before a DML statement.
       SELECT is the only exception. See #9924. */
    if (self->connection->begin_statement
        && self->statement->is_dml
        && sqlite3_get_autocommit(self->connection->db))
    {
        if (begin_transaction(self->connection) < 0) {
            goto error;
        }
    }

    while (1) {
        parameters = PyIter_Next(parameters_iter);
        if (!parameters) {
            break;
        }

        pysqlite_statement_mark_dirty(self->statement);

        pysqlite_statement_bind_parameters(self->statement, parameters);
        if (PyErr_Occurred()) {
            goto error;
        }

        rc = pysqlite_step(self->statement->st);
        if (rc != SQLITE_DONE && rc != SQLITE_ROW) {
            if (PyErr_Occurred()) {
                /* there was an error that occurred in a user-defined callback */
                if (_pysqlite_enable_callback_tracebacks) {
                    PyErr_Print();
                } else {
                    PyErr_Clear();
                }
            }
            (void)pysqlite_statement_reset(self->statement);
            _pysqlite_seterror(self->connection->db);
            goto error;
        }

        if (pysqlite_build_row_cast_map(self) != 0) {
            _PyErr_FormatFromCause(pysqlite_OperationalError, "Error while building row_cast_map");
            goto error;
        }

        assert(rc == SQLITE_ROW || rc == SQLITE_DONE);
        Py_BEGIN_ALLOW_THREADS
        numcols = sqlite3_column_count(self->statement->st);
        Py_END_ALLOW_THREADS
        if (self->description == Py_None && numcols > 0) {
            Py_SETREF(self->description, PyTuple_New(numcols));
            if (!self->description) {
                goto error;
            }
            for (i = 0; i < numcols; i++) {
                const char *colname;
                colname = sqlite3_column_name(self->statement->st, i);
                if (colname == NULL) {
                    PyErr_NoMemory();
                    goto error;
                }
                column_name = _pysqlite_build_column_name(self, colname);
                if (column_name == NULL) {
                    goto error;
                }
                PyObject *descriptor = PyTuple_Pack(7, column_name,
                                                    Py_None, Py_None, Py_None,
                                                    Py_None, Py_None, Py_None);
                Py_DECREF(column_name);
                if (descriptor == NULL) {
                    goto error;
                }
                PyTuple_SET_ITEM(self->description, i, descriptor);
            }
        }

        if (self->statement->is_dml) {
            self->rowcount += (long)sqlite3_changes(self->connection->db);
        } else {
            self->rowcount= -1L;
        }

        if (!multiple) {
            Py_BEGIN_ALLOW_THREADS
            lastrowid = sqlite3_last_insert_rowid(self->connection->db);
            Py_END_ALLOW_THREADS
            Py_SETREF(self->lastrowid, PyLong_FromLongLong(lastrowid));
            if (self->lastrowid == NULL) {
                goto error;
            }
        }

        if (rc == SQLITE_ROW) {
            if (multiple) {
                PyErr_SetString(pysqlite_ProgrammingError, "executemany() can only execute DML statements.");
                goto error;
            }

            self->next_row = _pysqlite_fetch_one_row(self);
            if (self->next_row == NULL)
                goto error;
        } else if (rc == SQLITE_DONE && !multiple) {
            pysqlite_statement_reset(self->statement);
            Py_CLEAR(self->statement);
        }

        if (multiple) {
            pysqlite_statement_reset(self->statement);
        }
        Py_XDECREF(parameters);
    }

error:
    Py_XDECREF(parameters);
    Py_XDECREF(parameters_iter);
    Py_XDECREF(parameters_list);

    self->locked = 0;

    if (PyErr_Occurred()) {
        self->rowcount = -1L;
        return NULL;
    } else {
        return Py_NewRef((PyObject *)self);
    }
}

/*[clinic input]
_sqlite3.Cursor.execute as pysqlite_cursor_execute

    sql: unicode
    parameters: object(c_default = 'NULL') = ()
    /

Executes a SQL statement.
[clinic start generated code]*/

static PyObject *
pysqlite_cursor_execute_impl(pysqlite_Cursor *self, PyObject *sql,
                             PyObject *parameters)
/*[clinic end generated code: output=d81b4655c7c0bbad input=91d7bb36f127f597]*/
{
    return _pysqlite_query_execute(self, 0, sql, parameters);
}

/*[clinic input]
_sqlite3.Cursor.executemany as pysqlite_cursor_executemany

    sql: unicode
    seq_of_parameters: object
    /

Repeatedly executes a SQL statement.
[clinic start generated code]*/

static PyObject *
pysqlite_cursor_executemany_impl(pysqlite_Cursor *self, PyObject *sql,
                                 PyObject *seq_of_parameters)
/*[clinic end generated code: output=2c65a3c4733fb5d8 input=440707b7af87fba8]*/
{
    return _pysqlite_query_execute(self, 1, sql, seq_of_parameters);
}

/*[clinic input]
_sqlite3.Cursor.executescript as pysqlite_cursor_executescript

    sql_script as script_obj: object
    /

Executes a multiple SQL statements at once. Non-standard.
[clinic start generated code]*/

static PyObject *
pysqlite_cursor_executescript(pysqlite_Cursor *self, PyObject *script_obj)
/*[clinic end generated code: output=115a8132b0f200fe input=38c6fa6de570bb9b]*/
{
    _Py_IDENTIFIER(commit);
    const char* script_cstr;
    sqlite3_stmt* statement;
    int rc;
    Py_ssize_t sql_len;
    PyObject* result;

    if (!check_cursor(self)) {
        return NULL;
    }

    self->reset = 0;

    if (PyUnicode_Check(script_obj)) {
        script_cstr = PyUnicode_AsUTF8AndSize(script_obj, &sql_len);
        if (!script_cstr) {
            return NULL;
        }

        int max_length = sqlite3_limit(self->connection->db,
                                       SQLITE_LIMIT_LENGTH, -1);
        if (sql_len >= max_length) {
            PyErr_SetString(pysqlite_DataError, "query string is too large");
            return NULL;
        }
    } else {
        PyErr_SetString(PyExc_ValueError, "script argument must be unicode.");
        return NULL;
    }

    /* commit first */
    result = _PyObject_CallMethodIdNoArgs((PyObject *)self->connection, &PyId_commit);
    if (!result) {
        goto error;
    }
    Py_DECREF(result);

    while (1) {
        const char *tail;

        Py_BEGIN_ALLOW_THREADS
        rc = sqlite3_prepare_v2(self->connection->db,
                                script_cstr,
                                (int)sql_len + 1,
                                &statement,
                                &tail);
        Py_END_ALLOW_THREADS
        if (rc != SQLITE_OK) {
            _pysqlite_seterror(self->connection->db);
            goto error;
        }

        /* execute statement, and ignore results of SELECT statements */
        do {
            rc = pysqlite_step(statement);
            if (PyErr_Occurred()) {
                (void)sqlite3_finalize(statement);
                goto error;
            }
        } while (rc == SQLITE_ROW);

        if (rc != SQLITE_DONE) {
            (void)sqlite3_finalize(statement);
            _pysqlite_seterror(self->connection->db);
            goto error;
        }

        rc = sqlite3_finalize(statement);
        if (rc != SQLITE_OK) {
            _pysqlite_seterror(self->connection->db);
            goto error;
        }

        if (*tail == (char)0) {
            break;
        }
        sql_len -= (tail - script_cstr);
        script_cstr = tail;
    }

error:
    if (PyErr_Occurred()) {
        return NULL;
    } else {
        return Py_NewRef((PyObject *)self);
    }
}

static PyObject *
pysqlite_cursor_iternext(pysqlite_Cursor *self)
{
    PyObject* next_row_tuple;
    PyObject* next_row;
    int rc;

    if (!check_cursor(self)) {
        return NULL;
    }

    if (self->reset) {
        PyErr_SetString(pysqlite_InterfaceError, errmsg_fetch_across_rollback);
        return NULL;
    }

    if (!self->next_row) {
         if (self->statement) {
            (void)pysqlite_statement_reset(self->statement);
            Py_CLEAR(self->statement);
        }
        return NULL;
    }

    next_row_tuple = self->next_row;
    assert(next_row_tuple != NULL);
    self->next_row = NULL;

    if (self->row_factory != Py_None) {
        next_row = PyObject_CallFunction(self->row_factory, "OO", self, next_row_tuple);
        if (next_row == NULL) {
            self->next_row = next_row_tuple;
            return NULL;
        }
        Py_DECREF(next_row_tuple);
    } else {
        next_row = next_row_tuple;
    }

    if (self->statement) {
        rc = pysqlite_step(self->statement->st);
        if (PyErr_Occurred()) {
            (void)pysqlite_statement_reset(self->statement);
            Py_DECREF(next_row);
            return NULL;
        }
        if (rc != SQLITE_DONE && rc != SQLITE_ROW) {
            (void)pysqlite_statement_reset(self->statement);
            Py_DECREF(next_row);
            _pysqlite_seterror(self->connection->db);
            return NULL;
        }

        if (rc == SQLITE_ROW) {
            self->next_row = _pysqlite_fetch_one_row(self);
            if (self->next_row == NULL) {
                (void)pysqlite_statement_reset(self->statement);
                return NULL;
            }
        }
    }

    return next_row;
}

/*[clinic input]
_sqlite3.Cursor.fetchone as pysqlite_cursor_fetchone

Fetches one row from the resultset.
[clinic start generated code]*/

static PyObject *
pysqlite_cursor_fetchone_impl(pysqlite_Cursor *self)
/*[clinic end generated code: output=4bd2eabf5baaddb0 input=e78294ec5980fdba]*/
{
    PyObject* row;

    row = pysqlite_cursor_iternext(self);
    if (!row && !PyErr_Occurred()) {
        Py_RETURN_NONE;
    }

    return row;
}

/*[clinic input]
_sqlite3.Cursor.fetchmany as pysqlite_cursor_fetchmany

    size as maxrows: int(c_default='self->arraysize') = 1
        The default value is set by the Cursor.arraysize attribute.

Fetches several rows from the resultset.
[clinic start generated code]*/

static PyObject *
pysqlite_cursor_fetchmany_impl(pysqlite_Cursor *self, int maxrows)
/*[clinic end generated code: output=a8ef31fea64d0906 input=c26e6ca3f34debd0]*/
{
    PyObject* row;
    PyObject* list;
    int counter = 0;

    list = PyList_New(0);
    if (!list) {
        return NULL;
    }

    while ((row = pysqlite_cursor_iternext(self))) {
        if (PyList_Append(list, row) < 0) {
            Py_DECREF(row);
            break;
        }
        Py_DECREF(row);

        if (++counter == maxrows) {
            break;
        }
    }

    if (PyErr_Occurred()) {
        Py_DECREF(list);
        return NULL;
    } else {
        return list;
    }
}

/*[clinic input]
_sqlite3.Cursor.fetchall as pysqlite_cursor_fetchall

Fetches all rows from the resultset.
[clinic start generated code]*/

static PyObject *
pysqlite_cursor_fetchall_impl(pysqlite_Cursor *self)
/*[clinic end generated code: output=d5da12aca2da4b27 input=f5d401086a8df25a]*/
{
    PyObject* row;
    PyObject* list;

    list = PyList_New(0);
    if (!list) {
        return NULL;
    }

    while ((row = pysqlite_cursor_iternext(self))) {
        if (PyList_Append(list, row) < 0) {
            Py_DECREF(row);
            break;
        }
        Py_DECREF(row);
    }

    if (PyErr_Occurred()) {
        Py_DECREF(list);
        return NULL;
    } else {
        return list;
    }
}

/*[clinic input]
_sqlite3.Cursor.setinputsizes as pysqlite_cursor_setinputsizes

    sizes: object
    /

Required by DB-API. Does nothing in pysqlite.
[clinic start generated code]*/

static PyObject *
pysqlite_cursor_setinputsizes(pysqlite_Cursor *self, PyObject *sizes)
/*[clinic end generated code: output=893c817afe9d08ad input=7cffbb168663bc69]*/
{
    Py_RETURN_NONE;
}

/*[clinic input]
_sqlite3.Cursor.setoutputsize as pysqlite_cursor_setoutputsize

    size: object
    column: object = None
    /

Required by DB-API. Does nothing in pysqlite.
[clinic start generated code]*/

static PyObject *
pysqlite_cursor_setoutputsize_impl(pysqlite_Cursor *self, PyObject *size,
                                   PyObject *column)
/*[clinic end generated code: output=018d7e9129d45efe input=077b017da58b9389]*/
{
    Py_RETURN_NONE;
}

/*[clinic input]
_sqlite3.Cursor.close as pysqlite_cursor_close

Closes the cursor.
[clinic start generated code]*/

static PyObject *
pysqlite_cursor_close_impl(pysqlite_Cursor *self)
/*[clinic end generated code: output=b6055e4ec6fe63b6 input=08b36552dbb9a986]*/
{
    if (!self->connection) {
        PyErr_SetString(pysqlite_ProgrammingError,
                        "Base Cursor.__init__ not called.");
        return NULL;
    }
    if (!pysqlite_check_thread(self->connection) || !pysqlite_check_connection(self->connection)) {
        return NULL;
    }

    if (self->statement) {
        (void)pysqlite_statement_reset(self->statement);
        Py_CLEAR(self->statement);
    }

    self->closed = 1;

    Py_RETURN_NONE;
}

static PyMethodDef cursor_methods[] = {
    PYSQLITE_CURSOR_CLOSE_METHODDEF
    PYSQLITE_CURSOR_EXECUTEMANY_METHODDEF
    PYSQLITE_CURSOR_EXECUTESCRIPT_METHODDEF
    PYSQLITE_CURSOR_EXECUTE_METHODDEF
    PYSQLITE_CURSOR_FETCHALL_METHODDEF
    PYSQLITE_CURSOR_FETCHMANY_METHODDEF
    PYSQLITE_CURSOR_FETCHONE_METHODDEF
    PYSQLITE_CURSOR_SETINPUTSIZES_METHODDEF
    PYSQLITE_CURSOR_SETOUTPUTSIZE_METHODDEF
    {NULL, NULL}
};

static struct PyMemberDef cursor_members[] =
{
    {"connection", T_OBJECT, offsetof(pysqlite_Cursor, connection), READONLY},
    {"description", T_OBJECT, offsetof(pysqlite_Cursor, description), READONLY},
    {"arraysize", T_INT, offsetof(pysqlite_Cursor, arraysize), 0},
    {"lastrowid", T_OBJECT, offsetof(pysqlite_Cursor, lastrowid), READONLY},
    {"rowcount", T_LONG, offsetof(pysqlite_Cursor, rowcount), READONLY},
    {"row_factory", T_OBJECT, offsetof(pysqlite_Cursor, row_factory), 0},
    {"__weaklistoffset__", T_PYSSIZET, offsetof(pysqlite_Cursor, in_weakreflist), READONLY},
    {NULL}
};

static const char cursor_doc[] =
PyDoc_STR("SQLite database cursor class.");

static PyType_Slot cursor_slots[] = {
    {Py_tp_dealloc, cursor_dealloc},
    {Py_tp_doc, (void *)cursor_doc},
    {Py_tp_iter, PyObject_SelfIter},
    {Py_tp_iternext, pysqlite_cursor_iternext},
    {Py_tp_methods, cursor_methods},
    {Py_tp_members, cursor_members},
    {Py_tp_init, pysqlite_cursor_init},
    {Py_tp_traverse, cursor_traverse},
    {Py_tp_clear, cursor_clear},
    {0, NULL},
};

static PyType_Spec cursor_spec = {
    .name = MODULE_NAME ".Cursor",
    .basicsize = sizeof(pysqlite_Cursor),
<<<<<<< HEAD
    .flags = (Py_TPFLAGS_DEFAULT | Py_TPFLAGS_BASETYPE |
              Py_TPFLAGS_IMMUTABLETYPE),
=======
    .flags = Py_TPFLAGS_DEFAULT | Py_TPFLAGS_BASETYPE | Py_TPFLAGS_HAVE_GC,
>>>>>>> fa106a68
    .slots = cursor_slots,
};

PyTypeObject *pysqlite_CursorType = NULL;

int
pysqlite_cursor_setup_types(PyObject *module)
{
    pysqlite_CursorType = (PyTypeObject *)PyType_FromModuleAndSpec(module, &cursor_spec, NULL);
    if (pysqlite_CursorType == NULL) {
        return -1;
    }
    return 0;
}<|MERGE_RESOLUTION|>--- conflicted
+++ resolved
@@ -1075,12 +1075,8 @@
 static PyType_Spec cursor_spec = {
     .name = MODULE_NAME ".Cursor",
     .basicsize = sizeof(pysqlite_Cursor),
-<<<<<<< HEAD
     .flags = (Py_TPFLAGS_DEFAULT | Py_TPFLAGS_BASETYPE |
-              Py_TPFLAGS_IMMUTABLETYPE),
-=======
-    .flags = Py_TPFLAGS_DEFAULT | Py_TPFLAGS_BASETYPE | Py_TPFLAGS_HAVE_GC,
->>>>>>> fa106a68
+              Py_TPFLAGS_HAVE_GC | Py_TPFLAGS_IMMUTABLETYPE),
     .slots = cursor_slots,
 };
 
