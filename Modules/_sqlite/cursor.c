/* cursor.c - the cursor type
 *
 * Copyright (C) 2004-2010 Gerhard Häring <gh@ghaering.de>
 *
 * This file is part of pysqlite.
 *
 * This software is provided 'as-is', without any express or implied
 * warranty.  In no event will the authors be held liable for any damages
 * arising from the use of this software.
 *
 * Permission is granted to anyone to use this software for any purpose,
 * including commercial applications, and to alter it and redistribute it
 * freely, subject to the following restrictions:
 *
 * 1. The origin of this software must not be misrepresented; you must not
 *    claim that you wrote the original software. If you use this software
 *    in a product, an acknowledgment in the product documentation would be
 *    appreciated but is not required.
 * 2. Altered source versions must be plainly marked as such, and must not be
 *    misrepresented as being the original software.
 * 3. This notice may not be removed or altered from any source distribution.
 */

#include "cursor.h"
#include "module.h"
#include "util.h"

#define clinic_state() (pysqlite_get_state_by_type(Py_TYPE(self)))
#include "clinic/cursor.c.h"
#undef clinic_state

/*[clinic input]
module _sqlite3
class _sqlite3.Cursor "pysqlite_Cursor *" "clinic_state()->CursorType"
[clinic start generated code]*/
/*[clinic end generated code: output=da39a3ee5e6b4b0d input=3c5b8115c5cf30f1]*/

/*[clinic input]
_sqlite3.Cursor.__init__ as pysqlite_cursor_init

    connection: object(type='pysqlite_Connection *', subclass_of='clinic_state()->ConnectionType')
    /

[clinic start generated code]*/

static int
pysqlite_cursor_init_impl(pysqlite_Cursor *self,
                          pysqlite_Connection *connection)
/*[clinic end generated code: output=ac59dce49a809ca8 input=23d4265b534989fb]*/
{
    Py_INCREF(connection);
    Py_XSETREF(self->connection, connection);
    Py_CLEAR(self->statement);
    Py_CLEAR(self->row_cast_map);

    Py_INCREF(Py_None);
    Py_XSETREF(self->description, Py_None);

    Py_INCREF(Py_None);
    Py_XSETREF(self->lastrowid, Py_None);

    self->arraysize = 1;
    self->closed = 0;
    self->rowcount = -1L;

    Py_INCREF(Py_None);
    Py_XSETREF(self->row_factory, Py_None);

    if (!pysqlite_check_thread(self->connection)) {
        return -1;
    }

    if (!pysqlite_connection_register_cursor(connection, (PyObject*)self)) {
        return -1;
    }

    self->initialized = 1;

    return 0;
}

static int
cursor_traverse(pysqlite_Cursor *self, visitproc visit, void *arg)
{
    Py_VISIT(Py_TYPE(self));
    Py_VISIT(self->connection);
    Py_VISIT(self->description);
    Py_VISIT(self->row_cast_map);
    Py_VISIT(self->lastrowid);
    Py_VISIT(self->row_factory);
    Py_VISIT(self->statement);
    return 0;
}

static int
cursor_clear(pysqlite_Cursor *self)
{
    Py_CLEAR(self->connection);
    Py_CLEAR(self->description);
    Py_CLEAR(self->row_cast_map);
    Py_CLEAR(self->lastrowid);
    Py_CLEAR(self->row_factory);
    if (self->statement) {
        /* Reset the statement if the user has not closed the cursor */
        pysqlite_statement_reset(self->statement);
        Py_CLEAR(self->statement);
    }

    return 0;
}

static void
cursor_dealloc(pysqlite_Cursor *self)
{
    PyTypeObject *tp = Py_TYPE(self);
    PyObject_GC_UnTrack(self);
    if (self->in_weakreflist != NULL) {
        PyObject_ClearWeakRefs((PyObject*)self);
    }
    tp->tp_clear((PyObject *)self);
    tp->tp_free(self);
    Py_DECREF(tp);
}

static PyObject *
_pysqlite_get_converter(pysqlite_state *state, const char *keystr,
                        Py_ssize_t keylen)
{
    PyObject *key;
    PyObject *upcase_key;
    PyObject *retval;

    key = PyUnicode_FromStringAndSize(keystr, keylen);
    if (!key) {
        return NULL;
    }
    upcase_key = PyObject_CallMethodNoArgs(key, state->str_upper);
    Py_DECREF(key);
    if (!upcase_key) {
        return NULL;
    }

    retval = PyDict_GetItemWithError(state->converters, upcase_key);
    Py_DECREF(upcase_key);

    return retval;
}

static int
pysqlite_build_row_cast_map(pysqlite_Cursor* self)
{
    int i;
    const char* pos;
    const char* decltype;
    PyObject* converter;

    if (!self->connection->detect_types) {
        return 0;
    }

    Py_XSETREF(self->row_cast_map, PyList_New(0));
    if (!self->row_cast_map) {
        return -1;
    }

    for (i = 0; i < sqlite3_column_count(self->statement->st); i++) {
        converter = NULL;

        if (self->connection->detect_types & PARSE_COLNAMES) {
            const char *colname = sqlite3_column_name(self->statement->st, i);
            if (colname == NULL) {
                PyErr_NoMemory();
                Py_CLEAR(self->row_cast_map);
                return -1;
            }
            const char *type_start = NULL;
            for (pos = colname; *pos != 0; pos++) {
                if (*pos == '[') {
                    type_start = pos + 1;
                }
                else if (*pos == ']' && type_start != NULL) {
                    pysqlite_state *state = self->connection->state;
                    converter = _pysqlite_get_converter(state, type_start,
                                                        pos - type_start);
                    if (!converter && PyErr_Occurred()) {
                        Py_CLEAR(self->row_cast_map);
                        return -1;
                    }
                    break;
                }
            }
        }

        if (!converter && self->connection->detect_types & PARSE_DECLTYPES) {
            decltype = sqlite3_column_decltype(self->statement->st, i);
            if (decltype) {
                for (pos = decltype;;pos++) {
                    /* Converter names are split at '(' and blanks.
                     * This allows 'INTEGER NOT NULL' to be treated as 'INTEGER' and
                     * 'NUMBER(10)' to be treated as 'NUMBER', for example.
                     * In other words, it will work as people expect it to work.*/
                    if (*pos == ' ' || *pos == '(' || *pos == 0) {
                        pysqlite_state *state = self->connection->state;
                        converter = _pysqlite_get_converter(state, decltype,
                                                            pos - decltype);
                        if (!converter && PyErr_Occurred()) {
                            Py_CLEAR(self->row_cast_map);
                            return -1;
                        }
                        break;
                    }
                }
            }
        }

        if (!converter) {
            converter = Py_None;
        }

        if (PyList_Append(self->row_cast_map, converter) != 0) {
            Py_CLEAR(self->row_cast_map);
            return -1;
        }
    }

    return 0;
}

static PyObject *
_pysqlite_build_column_name(pysqlite_Cursor *self, const char *colname)
{
    const char* pos;
    Py_ssize_t len;

    if (self->connection->detect_types & PARSE_COLNAMES) {
        for (pos = colname; *pos; pos++) {
            if (*pos == '[') {
                if ((pos != colname) && (*(pos-1) == ' ')) {
                    pos--;
                }
                break;
            }
        }
        len = pos - colname;
    }
    else {
        len = strlen(colname);
    }
    return PyUnicode_FromStringAndSize(colname, len);
}

/*
 * Returns a row from the currently active SQLite statement
 *
 * Precondidition:
 * - sqlite3_step() has been called before and it returned SQLITE_ROW.
 */
static PyObject *
_pysqlite_fetch_one_row(pysqlite_Cursor* self)
{
    int i, numcols;
    PyObject* row;
    int coltype;
    PyObject* converter;
    PyObject* converted;
    Py_ssize_t nbytes;
    char buf[200];
    const char* colname;
    PyObject* error_msg;

    Py_BEGIN_ALLOW_THREADS
    numcols = sqlite3_data_count(self->statement->st);
    Py_END_ALLOW_THREADS

    row = PyTuple_New(numcols);
    if (!row)
        return NULL;

    sqlite3 *db = self->connection->db;
    for (i = 0; i < numcols; i++) {
        if (self->connection->detect_types
                && self->row_cast_map != NULL
                && i < PyList_GET_SIZE(self->row_cast_map))
        {
            converter = PyList_GET_ITEM(self->row_cast_map, i);
        }
        else {
            converter = Py_None;
        }

        /*
         * Note, sqlite3_column_bytes() must come after sqlite3_column_blob()
         * or sqlite3_column_text().
         *
         * See https://sqlite.org/c3ref/column_blob.html for details.
         */
        if (converter != Py_None) {
            const void *blob = sqlite3_column_blob(self->statement->st, i);
            if (blob == NULL) {
                if (sqlite3_errcode(db) == SQLITE_NOMEM) {
                    PyErr_NoMemory();
                    goto error;
                }
                converted = Py_NewRef(Py_None);
            }
            else {
                nbytes = sqlite3_column_bytes(self->statement->st, i);
                PyObject *item = PyBytes_FromStringAndSize(blob, nbytes);
                if (item == NULL) {
                    goto error;
                }
                converted = PyObject_CallOneArg(converter, item);
                Py_DECREF(item);
            }
        } else {
            Py_BEGIN_ALLOW_THREADS
            coltype = sqlite3_column_type(self->statement->st, i);
            Py_END_ALLOW_THREADS
            if (coltype == SQLITE_NULL) {
                converted = Py_NewRef(Py_None);
            } else if (coltype == SQLITE_INTEGER) {
                converted = PyLong_FromLongLong(sqlite3_column_int64(self->statement->st, i));
            } else if (coltype == SQLITE_FLOAT) {
                converted = PyFloat_FromDouble(sqlite3_column_double(self->statement->st, i));
            } else if (coltype == SQLITE_TEXT) {
                const char *text = (const char*)sqlite3_column_text(self->statement->st, i);
                if (text == NULL && sqlite3_errcode(db) == SQLITE_NOMEM) {
                    PyErr_NoMemory();
                    goto error;
                }

                nbytes = sqlite3_column_bytes(self->statement->st, i);
                if (self->connection->text_factory == (PyObject*)&PyUnicode_Type) {
                    converted = PyUnicode_FromStringAndSize(text, nbytes);
                    if (!converted && PyErr_ExceptionMatches(PyExc_UnicodeDecodeError)) {
                        PyErr_Clear();
                        colname = sqlite3_column_name(self->statement->st, i);
                        if (colname == NULL) {
                            PyErr_NoMemory();
                            goto error;
                        }
                        PyOS_snprintf(buf, sizeof(buf) - 1, "Could not decode to UTF-8 column '%s' with text '%s'",
                                     colname , text);
                        error_msg = PyUnicode_Decode(buf, strlen(buf), "ascii", "replace");

                        PyObject *exc = self->connection->OperationalError;
                        if (!error_msg) {
                            PyErr_SetString(exc, "Could not decode to UTF-8");
                        } else {
                            PyErr_SetObject(exc, error_msg);
                            Py_DECREF(error_msg);
                        }
                    }
                } else if (self->connection->text_factory == (PyObject*)&PyBytes_Type) {
                    converted = PyBytes_FromStringAndSize(text, nbytes);
                } else if (self->connection->text_factory == (PyObject*)&PyByteArray_Type) {
                    converted = PyByteArray_FromStringAndSize(text, nbytes);
                } else {
                    converted = PyObject_CallFunction(self->connection->text_factory, "y#", text, nbytes);
                }
            } else {
                /* coltype == SQLITE_BLOB */
                const void *blob = sqlite3_column_blob(self->statement->st, i);
                if (blob == NULL && sqlite3_errcode(db) == SQLITE_NOMEM) {
                    PyErr_NoMemory();
                    goto error;
                }

                nbytes = sqlite3_column_bytes(self->statement->st, i);
                converted = PyBytes_FromStringAndSize(blob, nbytes);
            }
        }

        if (!converted) {
            goto error;
        }
        PyTuple_SET_ITEM(row, i, converted);
    }

    if (PyErr_Occurred())
        goto error;

    return row;

error:
    Py_DECREF(row);
    return NULL;
}

/*
 * Checks if a cursor object is usable.
 *
 * 0 => error; 1 => ok
 */
static int check_cursor(pysqlite_Cursor* cur)
{
    if (!cur->initialized) {
        pysqlite_state *state = pysqlite_get_state_by_type(Py_TYPE(cur));
        PyErr_SetString(state->ProgrammingError,
                        "Base Cursor.__init__ not called.");
        return 0;
    }

    if (cur->closed) {
        PyErr_SetString(cur->connection->state->ProgrammingError,
                        "Cannot operate on a closed cursor.");
        return 0;
    }

    if (cur->locked) {
        PyErr_SetString(cur->connection->state->ProgrammingError,
                        "Recursive use of cursors not allowed.");
        return 0;
    }

    return pysqlite_check_thread(cur->connection) && pysqlite_check_connection(cur->connection);
}

static int
begin_transaction(pysqlite_Connection *self)
{
    assert(self->isolation_level != NULL);
    int rc;

    Py_BEGIN_ALLOW_THREADS
    sqlite3_stmt *statement;
    char begin_stmt[16] = "BEGIN ";
#ifdef Py_DEBUG
    size_t len = strlen(self->isolation_level);
    assert(len <= 9);
#endif
    (void)strcat(begin_stmt, self->isolation_level);
    rc = sqlite3_prepare_v2(self->db, begin_stmt, -1, &statement, NULL);
    if (rc == SQLITE_OK) {
        (void)sqlite3_step(statement);
        rc = sqlite3_finalize(statement);
    }
    Py_END_ALLOW_THREADS

    if (rc != SQLITE_OK) {
        (void)_pysqlite_seterror(self->state, self->db);
        return -1;
    }

    return 0;
}

static PyObject *
get_statement_from_cache(pysqlite_Cursor *self, PyObject *operation)
{
    PyObject *args[] = { NULL, operation, };  // Borrowed ref.
    PyObject *cache = self->connection->statement_cache;
    size_t nargsf = 1 | PY_VECTORCALL_ARGUMENTS_OFFSET;
    return PyObject_Vectorcall(cache, args + 1, nargsf, NULL);
}

static inline int
stmt_step(sqlite3_stmt *statement)
{
    int rc;

    Py_BEGIN_ALLOW_THREADS
    rc = sqlite3_step(statement);
    Py_END_ALLOW_THREADS

    return rc;
}

PyObject *
_pysqlite_query_execute(pysqlite_Cursor* self, int multiple, PyObject* operation, PyObject* second_argument)
{
    PyObject* parameters_list = NULL;
    PyObject* parameters_iter = NULL;
    PyObject* parameters = NULL;
    int i;
    int rc;
    int numcols;
    PyObject* column_name;

    if (!check_cursor(self)) {
        goto error;
    }

    self->locked = 1;

    if (multiple) {
        if (PyIter_Check(second_argument)) {
            /* iterator */
            parameters_iter = Py_NewRef(second_argument);
        } else {
            /* sequence */
            parameters_iter = PyObject_GetIter(second_argument);
            if (!parameters_iter) {
                goto error;
            }
        }
    } else {
        parameters_list = PyList_New(0);
        if (!parameters_list) {
            goto error;
        }

        if (second_argument == NULL) {
            second_argument = PyTuple_New(0);
            if (!second_argument) {
                goto error;
            }
        } else {
            Py_INCREF(second_argument);
        }
        if (PyList_Append(parameters_list, second_argument) != 0) {
            Py_DECREF(second_argument);
            goto error;
        }
        Py_DECREF(second_argument);

        parameters_iter = PyObject_GetIter(parameters_list);
        if (!parameters_iter) {
            goto error;
        }
    }

    /* reset description and rowcount */
    Py_INCREF(Py_None);
    Py_SETREF(self->description, Py_None);
    self->rowcount = 0L;

    if (self->statement) {
        // Reset pending statements on this cursor.
        (void)pysqlite_statement_reset(self->statement);
    }

    PyObject *stmt = get_statement_from_cache(self, operation);
    Py_XSETREF(self->statement, (pysqlite_Statement *)stmt);
    if (!self->statement) {
        goto error;
    }

    pysqlite_state *state = self->connection->state;
    if (multiple && sqlite3_stmt_readonly(self->statement->st)) {
        PyErr_SetString(state->ProgrammingError,
                        "executemany() can only execute DML statements.");
        goto error;
    }

    if (self->statement->in_use) {
        Py_SETREF(self->statement,
                  pysqlite_statement_create(self->connection, operation));
        if (self->statement == NULL) {
            goto error;
        }
    }

    pysqlite_statement_reset(self->statement);
    pysqlite_statement_mark_dirty(self->statement);

    /* We start a transaction implicitly before a DML statement.
       SELECT is the only exception. See #9924. */
    if (self->connection->isolation_level
        && self->statement->is_dml
        && sqlite3_get_autocommit(self->connection->db))
    {
        if (begin_transaction(self->connection) < 0) {
            goto error;
        }
    }

    assert(!sqlite3_stmt_busy(self->statement->st));
    while (1) {
        parameters = PyIter_Next(parameters_iter);
        if (!parameters) {
            break;
        }

        pysqlite_statement_mark_dirty(self->statement);

        pysqlite_statement_bind_parameters(state, self->statement, parameters);
        if (PyErr_Occurred()) {
            goto error;
        }

        rc = stmt_step(self->statement->st);
        if (rc != SQLITE_DONE && rc != SQLITE_ROW) {
            if (PyErr_Occurred()) {
                /* there was an error that occurred in a user-defined callback */
                if (state->enable_callback_tracebacks) {
                    PyErr_Print();
                } else {
                    PyErr_Clear();
                }
            }
            _pysqlite_seterror(state, self->connection->db);
            goto error;
        }

        if (pysqlite_build_row_cast_map(self) != 0) {
            _PyErr_FormatFromCause(state->OperationalError,
                                   "Error while building row_cast_map");
            goto error;
        }

        assert(rc == SQLITE_ROW || rc == SQLITE_DONE);
        Py_BEGIN_ALLOW_THREADS
        numcols = sqlite3_column_count(self->statement->st);
        Py_END_ALLOW_THREADS
        if (self->description == Py_None && numcols > 0) {
            Py_SETREF(self->description, PyTuple_New(numcols));
            if (!self->description) {
                goto error;
            }
            for (i = 0; i < numcols; i++) {
                const char *colname;
                colname = sqlite3_column_name(self->statement->st, i);
                if (colname == NULL) {
                    PyErr_NoMemory();
                    goto error;
                }
                column_name = _pysqlite_build_column_name(self, colname);
                if (column_name == NULL) {
                    goto error;
                }
                PyObject *descriptor = PyTuple_Pack(7, column_name,
                                                    Py_None, Py_None, Py_None,
                                                    Py_None, Py_None, Py_None);
                Py_DECREF(column_name);
                if (descriptor == NULL) {
                    goto error;
                }
                PyTuple_SET_ITEM(self->description, i, descriptor);
            }
        }

        if (self->statement->is_dml) {
            self->rowcount += (long)sqlite3_changes(self->connection->db);
        } else {
            self->rowcount= -1L;
        }

        if (rc == SQLITE_DONE) {
            (void)pysqlite_statement_reset(self->statement);
        }
        Py_XDECREF(parameters);
    }

    if (!multiple) {
        sqlite_int64 lastrowid;

        Py_BEGIN_ALLOW_THREADS
        lastrowid = sqlite3_last_insert_rowid(self->connection->db);
        Py_END_ALLOW_THREADS

        Py_SETREF(self->lastrowid, PyLong_FromLongLong(lastrowid));
        // Fall through on error.
    }

error:
    Py_XDECREF(parameters);
    Py_XDECREF(parameters_iter);
    Py_XDECREF(parameters_list);

    self->locked = 0;

    if (PyErr_Occurred()) {
        if (self->statement) {
            (void)pysqlite_statement_reset(self->statement);
            Py_CLEAR(self->statement);
        }
        self->rowcount = -1L;
        return NULL;
    }
    if (self->statement && !sqlite3_stmt_busy(self->statement->st)) {
        Py_CLEAR(self->statement);
    }
    return Py_NewRef((PyObject *)self);
}

/*[clinic input]
_sqlite3.Cursor.execute as pysqlite_cursor_execute

    sql: unicode
    parameters: object(c_default = 'NULL') = ()
    /

Executes an SQL statement.
[clinic start generated code]*/

static PyObject *
pysqlite_cursor_execute_impl(pysqlite_Cursor *self, PyObject *sql,
                             PyObject *parameters)
/*[clinic end generated code: output=d81b4655c7c0bbad input=a8e0200a11627f94]*/
{
    return _pysqlite_query_execute(self, 0, sql, parameters);
}

/*[clinic input]
_sqlite3.Cursor.executemany as pysqlite_cursor_executemany

    sql: unicode
    seq_of_parameters: object
    /

Repeatedly executes an SQL statement.
[clinic start generated code]*/

static PyObject *
pysqlite_cursor_executemany_impl(pysqlite_Cursor *self, PyObject *sql,
                                 PyObject *seq_of_parameters)
/*[clinic end generated code: output=2c65a3c4733fb5d8 input=0d0a52e5eb7ccd35]*/
{
    return _pysqlite_query_execute(self, 1, sql, seq_of_parameters);
}

/*[clinic input]
_sqlite3.Cursor.executescript as pysqlite_cursor_executescript

    sql_script: str
    /

Executes multiple SQL statements at once.
[clinic start generated code]*/

static PyObject *
pysqlite_cursor_executescript_impl(pysqlite_Cursor *self,
                                   const char *sql_script)
/*[clinic end generated code: output=8fd726dde1c65164 input=78f093be415a8a2c]*/
{
    if (!check_cursor(self)) {
        return NULL;
    }

    size_t sql_len = strlen(sql_script);
    int max_length = sqlite3_limit(self->connection->db,
                                   SQLITE_LIMIT_SQL_LENGTH, -1);
    if (sql_len > (unsigned)max_length) {
        PyErr_SetString(self->connection->DataError,
                        "query string is too large");
        return NULL;
    }

    // Commit if needed
    sqlite3 *db = self->connection->db;
    if (!sqlite3_get_autocommit(db)) {
        int rc = SQLITE_OK;

        Py_BEGIN_ALLOW_THREADS
        rc = sqlite3_exec(db, "COMMIT", NULL, NULL, NULL);
        Py_END_ALLOW_THREADS

        if (rc != SQLITE_OK) {
            goto error;
        }
    }

    while (1) {
        int rc;
        const char *tail;

        Py_BEGIN_ALLOW_THREADS
        sqlite3_stmt *stmt;
        rc = sqlite3_prepare_v2(db, sql_script, (int)sql_len + 1, &stmt,
                                &tail);
        if (rc == SQLITE_OK) {
            do {
                rc = sqlite3_step(stmt);
            } while (rc == SQLITE_ROW);
            rc = sqlite3_finalize(stmt);
        }
        Py_END_ALLOW_THREADS

        if (rc != SQLITE_OK) {
            goto error;
        }

        if (*tail == (char)0) {
            break;
        }
        sql_len -= (tail - sql_script);
        sql_script = tail;
    }

    return Py_NewRef((PyObject *)self);

error:
    _pysqlite_seterror(self->connection->state, db);
    return NULL;
}

static PyObject *
pysqlite_cursor_iternext(pysqlite_Cursor *self)
{
    if (!check_cursor(self)) {
        return NULL;
    }

    if (self->statement == NULL) {
        return NULL;
    }

    sqlite3_stmt *stmt = self->statement->st;
    assert(stmt != NULL);
    assert(sqlite3_data_count(stmt) != 0);

    PyObject *row = _pysqlite_fetch_one_row(self);
    if (row == NULL) {
        return NULL;
    }
<<<<<<< HEAD
    int rc = pysqlite_step(stmt);
    if (rc != SQLITE_ROW) {
=======
    int rc = stmt_step(stmt);
    if (rc == SQLITE_DONE) {
>>>>>>> e846fe3f
        (void)pysqlite_statement_reset(self->statement);
        Py_CLEAR(self->statement);

        if (rc != SQLITE_DONE) {
            (void)_pysqlite_seterror(self->connection->state,
                                     self->connection->db);
            Py_DECREF(row);
            return NULL;
        }
    }
    if (!Py_IsNone(self->row_factory)) {
        PyObject *factory = self->row_factory;
        PyObject *args[] = { (PyObject *)self, row, };
        PyObject *new_row = PyObject_Vectorcall(factory, args, 2, NULL);
        Py_DECREF(row);
        row = new_row;
    }
    return row;
}

/*[clinic input]
_sqlite3.Cursor.fetchone as pysqlite_cursor_fetchone

Fetches one row from the resultset.
[clinic start generated code]*/

static PyObject *
pysqlite_cursor_fetchone_impl(pysqlite_Cursor *self)
/*[clinic end generated code: output=4bd2eabf5baaddb0 input=e78294ec5980fdba]*/
{
    PyObject* row;

    row = pysqlite_cursor_iternext(self);
    if (!row && !PyErr_Occurred()) {
        Py_RETURN_NONE;
    }

    return row;
}

/*[clinic input]
_sqlite3.Cursor.fetchmany as pysqlite_cursor_fetchmany

    size as maxrows: int(c_default='self->arraysize') = 1
        The default value is set by the Cursor.arraysize attribute.

Fetches several rows from the resultset.
[clinic start generated code]*/

static PyObject *
pysqlite_cursor_fetchmany_impl(pysqlite_Cursor *self, int maxrows)
/*[clinic end generated code: output=a8ef31fea64d0906 input=c26e6ca3f34debd0]*/
{
    PyObject* row;
    PyObject* list;
    int counter = 0;

    list = PyList_New(0);
    if (!list) {
        return NULL;
    }

    while ((row = pysqlite_cursor_iternext(self))) {
        if (PyList_Append(list, row) < 0) {
            Py_DECREF(row);
            break;
        }
        Py_DECREF(row);

        if (++counter == maxrows) {
            break;
        }
    }

    if (PyErr_Occurred()) {
        Py_DECREF(list);
        return NULL;
    } else {
        return list;
    }
}

/*[clinic input]
_sqlite3.Cursor.fetchall as pysqlite_cursor_fetchall

Fetches all rows from the resultset.
[clinic start generated code]*/

static PyObject *
pysqlite_cursor_fetchall_impl(pysqlite_Cursor *self)
/*[clinic end generated code: output=d5da12aca2da4b27 input=f5d401086a8df25a]*/
{
    PyObject* row;
    PyObject* list;

    list = PyList_New(0);
    if (!list) {
        return NULL;
    }

    while ((row = pysqlite_cursor_iternext(self))) {
        if (PyList_Append(list, row) < 0) {
            Py_DECREF(row);
            break;
        }
        Py_DECREF(row);
    }

    if (PyErr_Occurred()) {
        Py_DECREF(list);
        return NULL;
    } else {
        return list;
    }
}

/*[clinic input]
_sqlite3.Cursor.setinputsizes as pysqlite_cursor_setinputsizes

    sizes: object
    /

Required by DB-API. Does nothing in sqlite3.
[clinic start generated code]*/

static PyObject *
pysqlite_cursor_setinputsizes(pysqlite_Cursor *self, PyObject *sizes)
/*[clinic end generated code: output=893c817afe9d08ad input=de7950a3aec79bdf]*/
{
    Py_RETURN_NONE;
}

/*[clinic input]
_sqlite3.Cursor.setoutputsize as pysqlite_cursor_setoutputsize

    size: object
    column: object = None
    /

Required by DB-API. Does nothing in sqlite3.
[clinic start generated code]*/

static PyObject *
pysqlite_cursor_setoutputsize_impl(pysqlite_Cursor *self, PyObject *size,
                                   PyObject *column)
/*[clinic end generated code: output=018d7e9129d45efe input=607a6bece8bbb273]*/
{
    Py_RETURN_NONE;
}

/*[clinic input]
_sqlite3.Cursor.close as pysqlite_cursor_close

Closes the cursor.
[clinic start generated code]*/

static PyObject *
pysqlite_cursor_close_impl(pysqlite_Cursor *self)
/*[clinic end generated code: output=b6055e4ec6fe63b6 input=08b36552dbb9a986]*/
{
    if (!self->connection) {
        PyTypeObject *tp = Py_TYPE(self);
        pysqlite_state *state = pysqlite_get_state_by_type(tp);
        PyErr_SetString(state->ProgrammingError,
                        "Base Cursor.__init__ not called.");
        return NULL;
    }
    if (!pysqlite_check_thread(self->connection) || !pysqlite_check_connection(self->connection)) {
        return NULL;
    }

    if (self->statement) {
        (void)pysqlite_statement_reset(self->statement);
        Py_CLEAR(self->statement);
    }

    self->closed = 1;

    Py_RETURN_NONE;
}

static PyMethodDef cursor_methods[] = {
    PYSQLITE_CURSOR_CLOSE_METHODDEF
    PYSQLITE_CURSOR_EXECUTEMANY_METHODDEF
    PYSQLITE_CURSOR_EXECUTESCRIPT_METHODDEF
    PYSQLITE_CURSOR_EXECUTE_METHODDEF
    PYSQLITE_CURSOR_FETCHALL_METHODDEF
    PYSQLITE_CURSOR_FETCHMANY_METHODDEF
    PYSQLITE_CURSOR_FETCHONE_METHODDEF
    PYSQLITE_CURSOR_SETINPUTSIZES_METHODDEF
    PYSQLITE_CURSOR_SETOUTPUTSIZE_METHODDEF
    {NULL, NULL}
};

static struct PyMemberDef cursor_members[] =
{
    {"connection", T_OBJECT, offsetof(pysqlite_Cursor, connection), READONLY},
    {"description", T_OBJECT, offsetof(pysqlite_Cursor, description), READONLY},
    {"arraysize", T_INT, offsetof(pysqlite_Cursor, arraysize), 0},
    {"lastrowid", T_OBJECT, offsetof(pysqlite_Cursor, lastrowid), READONLY},
    {"rowcount", T_LONG, offsetof(pysqlite_Cursor, rowcount), READONLY},
    {"row_factory", T_OBJECT, offsetof(pysqlite_Cursor, row_factory), 0},
    {"__weaklistoffset__", T_PYSSIZET, offsetof(pysqlite_Cursor, in_weakreflist), READONLY},
    {NULL}
};

static const char cursor_doc[] =
PyDoc_STR("SQLite database cursor class.");

static PyType_Slot cursor_slots[] = {
    {Py_tp_dealloc, cursor_dealloc},
    {Py_tp_doc, (void *)cursor_doc},
    {Py_tp_iter, PyObject_SelfIter},
    {Py_tp_iternext, pysqlite_cursor_iternext},
    {Py_tp_methods, cursor_methods},
    {Py_tp_members, cursor_members},
    {Py_tp_init, pysqlite_cursor_init},
    {Py_tp_traverse, cursor_traverse},
    {Py_tp_clear, cursor_clear},
    {0, NULL},
};

static PyType_Spec cursor_spec = {
    .name = MODULE_NAME ".Cursor",
    .basicsize = sizeof(pysqlite_Cursor),
    .flags = (Py_TPFLAGS_DEFAULT | Py_TPFLAGS_BASETYPE |
              Py_TPFLAGS_HAVE_GC | Py_TPFLAGS_IMMUTABLETYPE),
    .slots = cursor_slots,
};

int
pysqlite_cursor_setup_types(PyObject *module)
{
    PyObject *type = PyType_FromModuleAndSpec(module, &cursor_spec, NULL);
    if (type == NULL) {
        return -1;
    }
    pysqlite_state *state = pysqlite_get_state(module);
    state->CursorType = (PyTypeObject *)type;
    return 0;
}<|MERGE_RESOLUTION|>--- conflicted
+++ resolved
@@ -804,13 +804,8 @@
     if (row == NULL) {
         return NULL;
     }
-<<<<<<< HEAD
-    int rc = pysqlite_step(stmt);
-    if (rc != SQLITE_ROW) {
-=======
     int rc = stmt_step(stmt);
     if (rc == SQLITE_DONE) {
->>>>>>> e846fe3f
         (void)pysqlite_statement_reset(self->statement);
         Py_CLEAR(self->statement);
 
