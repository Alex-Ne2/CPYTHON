/* cursor.c - the cursor type
 *
 * Copyright (C) 2004-2010 Gerhard Häring <gh@ghaering.de>
 *
 * This file is part of pysqlite.
 *
 * This software is provided 'as-is', without any express or implied
 * warranty.  In no event will the authors be held liable for any damages
 * arising from the use of this software.
 *
 * Permission is granted to anyone to use this software for any purpose,
 * including commercial applications, and to alter it and redistribute it
 * freely, subject to the following restrictions:
 *
 * 1. The origin of this software must not be misrepresented; you must not
 *    claim that you wrote the original software. If you use this software
 *    in a product, an acknowledgment in the product documentation would be
 *    appreciated but is not required.
 * 2. Altered source versions must be plainly marked as such, and must not be
 *    misrepresented as being the original software.
 * 3. This notice may not be removed or altered from any source distribution.
 */

#include "cursor.h"
#include "module.h"
#include "util.h"

PyObject* pysqlite_cursor_iternext(pysqlite_Cursor* self);

static const char errmsg_fetch_across_rollback[] = "Cursor needed to be reset because of commit/rollback and can no longer be fetched from.";

static int pysqlite_cursor_init(pysqlite_Cursor* self, PyObject* args, PyObject* kwargs)
{
    pysqlite_Connection* connection;

    if (!PyArg_ParseTuple(args, "O!", &pysqlite_ConnectionType, &connection))
    {
        return -1;
    }

    Py_INCREF(connection);
    Py_XSETREF(self->connection, connection);
    Py_CLEAR(self->statement);
    Py_CLEAR(self->next_row);
    Py_CLEAR(self->row_cast_map);

    Py_INCREF(Py_None);
    Py_XSETREF(self->description, Py_None);

    Py_INCREF(Py_None);
    Py_XSETREF(self->lastrowid, Py_None);

    self->arraysize = 1;
    self->closed = 0;
    self->reset = 0;

    self->rowcount = -1L;

    Py_INCREF(Py_None);
    Py_XSETREF(self->row_factory, Py_None);

    if (!pysqlite_check_thread(self->connection)) {
        return -1;
    }

    if (!pysqlite_connection_register_cursor(connection, (PyObject*)self)) {
        return -1;
    }

    self->initialized = 1;

    return 0;
}

static void pysqlite_cursor_dealloc(pysqlite_Cursor* self)
{
    /* Reset the statement if the user has not closed the cursor */
    if (self->statement) {
        pysqlite_statement_reset(self->statement);
        Py_DECREF(self->statement);
    }

    Py_XDECREF(self->connection);
    Py_XDECREF(self->row_cast_map);
    Py_XDECREF(self->description);
    Py_XDECREF(self->lastrowid);
    Py_XDECREF(self->row_factory);
    Py_XDECREF(self->next_row);

    if (self->in_weakreflist != NULL) {
        PyObject_ClearWeakRefs((PyObject*)self);
    }

    Py_TYPE(self)->tp_free((PyObject*)self);
}

static PyObject *
_pysqlite_get_converter(const char *keystr, Py_ssize_t keylen)
{
    PyObject *key;
    PyObject *upcase_key;
    PyObject *retval;
    _Py_IDENTIFIER(upper);

    key = PyUnicode_FromStringAndSize(keystr, keylen);
    if (!key) {
        return NULL;
    }
    upcase_key = _PyObject_CallMethodIdNoArgs(key, &PyId_upper);
    Py_DECREF(key);
    if (!upcase_key) {
        return NULL;
    }

    retval = PyDict_GetItemWithError(_pysqlite_converters, upcase_key);
    Py_DECREF(upcase_key);

    return retval;
}

static int
pysqlite_build_row_cast_map(pysqlite_Cursor* self)
{
    int i;
    const char* pos;
    const char* colname;
    const char* decltype;
    PyObject* converter;

    if (!self->connection->detect_types) {
        return 0;
    }

    Py_XSETREF(self->row_cast_map, PyList_New(0));
    if (!self->row_cast_map) {
        return -1;
    }

    for (i = 0; i < sqlite3_column_count(self->statement->st); i++) {
        converter = NULL;

        if (self->connection->detect_types & PARSE_COLNAMES) {
            colname = sqlite3_column_name(self->statement->st, i);
            if (colname) {
                const char *type_start = NULL;
                for (pos = colname; *pos != 0; pos++) {
                    if (*pos == '[') {
                        type_start = pos + 1;
                    }
                    else if (*pos == ']' && type_start != NULL) {
                        converter = _pysqlite_get_converter(type_start, pos - type_start);
                        if (!converter && PyErr_Occurred()) {
                            Py_CLEAR(self->row_cast_map);
                            return -1;
                        }
                        break;
                    }
                }
            }
        }

        if (!converter && self->connection->detect_types & PARSE_DECLTYPES) {
            decltype = sqlite3_column_decltype(self->statement->st, i);
            if (decltype) {
                for (pos = decltype;;pos++) {
                    /* Converter names are split at '(' and blanks.
                     * This allows 'INTEGER NOT NULL' to be treated as 'INTEGER' and
                     * 'NUMBER(10)' to be treated as 'NUMBER', for example.
                     * In other words, it will work as people expect it to work.*/
                    if (*pos == ' ' || *pos == '(' || *pos == 0) {
                        converter = _pysqlite_get_converter(decltype, pos - decltype);
                        if (!converter && PyErr_Occurred()) {
                            Py_CLEAR(self->row_cast_map);
                            return -1;
                        }
                        break;
                    }
                }
            }
        }

        if (!converter) {
            converter = Py_None;
        }

        if (PyList_Append(self->row_cast_map, converter) != 0) {
            Py_CLEAR(self->row_cast_map);
            return -1;
        }
    }

    return 0;
}

static PyObject *
_pysqlite_build_column_name(const char* colname)
{
    const char* pos;

    if (!colname) {
        Py_RETURN_NONE;
    }

    for (pos = colname;; pos++) {
        if (*pos == 0 || *pos == '[') {
            if ((*pos == '[') && (pos > colname) && (*(pos-1) == ' ')) {
                pos--;
            }
            return PyUnicode_FromStringAndSize(colname, pos - colname);
        }
    }
}

/*
 * Returns a row from the currently active SQLite statement
 *
 * Precondidition:
 * - sqlite3_step() has been called before and it returned SQLITE_ROW.
 */
static PyObject *
_pysqlite_fetch_one_row(pysqlite_Cursor* self)
{
    int i, numcols;
    PyObject* row;
    PyObject* item = NULL;
    int coltype;
    PyObject* converter;
    PyObject* converted;
    Py_ssize_t nbytes;
    const char* val_str;
    char buf[200];
    const char* colname;
    PyObject* error_msg;

    if (self->reset) {
        PyErr_SetString(pysqlite_InterfaceError, errmsg_fetch_across_rollback);
        return NULL;
    }

    Py_BEGIN_ALLOW_THREADS
    numcols = sqlite3_data_count(self->statement->st);
    Py_END_ALLOW_THREADS

    row = PyTuple_New(numcols);
    if (!row)
        return NULL;

    for (i = 0; i < numcols; i++) {
        if (self->connection->detect_types
                && self->row_cast_map != NULL
                && i < PyList_GET_SIZE(self->row_cast_map))
        {
            converter = PyList_GET_ITEM(self->row_cast_map, i);
        }
        else {
            converter = Py_None;
        }

        if (converter != Py_None) {
            nbytes = sqlite3_column_bytes(self->statement->st, i);
            val_str = (const char*)sqlite3_column_blob(self->statement->st, i);
            if (!val_str) {
                Py_INCREF(Py_None);
                converted = Py_None;
            } else {
                item = PyBytes_FromStringAndSize(val_str, nbytes);
                if (!item)
                    goto error;
                converted = _PyObject_CallOneArg(converter, item);
                Py_DECREF(item);
            }
        } else {
            Py_BEGIN_ALLOW_THREADS
            coltype = sqlite3_column_type(self->statement->st, i);
            Py_END_ALLOW_THREADS
            if (coltype == SQLITE_NULL) {
                Py_INCREF(Py_None);
                converted = Py_None;
            } else if (coltype == SQLITE_INTEGER) {
                converted = _pysqlite_long_from_int64(sqlite3_column_int64(self->statement->st, i));
            } else if (coltype == SQLITE_FLOAT) {
                converted = PyFloat_FromDouble(sqlite3_column_double(self->statement->st, i));
            } else if (coltype == SQLITE_TEXT) {
                val_str = (const char*)sqlite3_column_text(self->statement->st, i);
                nbytes = sqlite3_column_bytes(self->statement->st, i);
                if (self->connection->text_factory == (PyObject*)&PyUnicode_Type) {
                    converted = PyUnicode_FromStringAndSize(val_str, nbytes);
                    if (!converted && PyErr_ExceptionMatches(PyExc_UnicodeDecodeError)) {
                        PyErr_Clear();
                        colname = sqlite3_column_name(self->statement->st, i);
                        if (!colname) {
                            colname = "<unknown column name>";
                        }
                        PyOS_snprintf(buf, sizeof(buf) - 1, "Could not decode to UTF-8 column '%s' with text '%s'",
                                     colname , val_str);
                        error_msg = PyUnicode_Decode(buf, strlen(buf), "ascii", "replace");
                        if (!error_msg) {
                            PyErr_SetString(pysqlite_OperationalError, "Could not decode to UTF-8");
                        } else {
                            PyErr_SetObject(pysqlite_OperationalError, error_msg);
                            Py_DECREF(error_msg);
                        }
                    }
                } else if (self->connection->text_factory == (PyObject*)&PyBytes_Type) {
                    converted = PyBytes_FromStringAndSize(val_str, nbytes);
                } else if (self->connection->text_factory == (PyObject*)&PyByteArray_Type) {
                    converted = PyByteArray_FromStringAndSize(val_str, nbytes);
                } else {
                    converted = PyObject_CallFunction(self->connection->text_factory, "y#", val_str, nbytes);
                }
            } else {
                /* coltype == SQLITE_BLOB */
                nbytes = sqlite3_column_bytes(self->statement->st, i);
                converted = PyBytes_FromStringAndSize(
                    sqlite3_column_blob(self->statement->st, i), nbytes);
            }
        }

        if (!converted) {
            goto error;
        }
        PyTuple_SetItem(row, i, converted);
    }

    if (PyErr_Occurred())
        goto error;

    return row;

error:
    Py_DECREF(row);
    return NULL;
}

/*
 * Checks if a cursor object is usable.
 *
 * 0 => error; 1 => ok
 */
static int check_cursor(pysqlite_Cursor* cur)
{
    if (!cur->initialized) {
        PyErr_SetString(pysqlite_ProgrammingError, "Base Cursor.__init__ not called.");
        return 0;
    }

    if (cur->closed) {
        PyErr_SetString(pysqlite_ProgrammingError, "Cannot operate on a closed cursor.");
        return 0;
    }

    if (cur->locked) {
        PyErr_SetString(pysqlite_ProgrammingError, "Recursive use of cursors not allowed.");
        return 0;
    }

    return pysqlite_check_thread(cur->connection) && pysqlite_check_connection(cur->connection);
}

static PyObject *
_pysqlite_query_execute(pysqlite_Cursor* self, int multiple, PyObject* args)
{
    PyObject* operation;
    PyObject* parameters_list = NULL;
    PyObject* parameters_iter = NULL;
    PyObject* parameters = NULL;
    int i;
    int rc;
    PyObject* func_args;
    PyObject* result;
    int numcols;
    PyObject* descriptor;
    PyObject* second_argument;
    sqlite_int64 lastrowid;

    if (!check_cursor(self)) {
        goto error;
    }

    self->locked = 1;
    self->reset = 0;

    Py_CLEAR(self->next_row);

    if (multiple) {
        /* executemany() */
        if (!PyArg_ParseTuple(args, "UO", &operation, &second_argument)) {
            goto error;
        }

        if (PyIter_Check(second_argument)) {
            /* iterator */
            Py_INCREF(second_argument);
            parameters_iter = second_argument;
        } else {
            /* sequence */
            parameters_iter = PyObject_GetIter(second_argument);
            if (!parameters_iter) {
                goto error;
            }
        }
    } else {
        /* execute() */
<<<<<<< HEAD
        second_argument = _PyTuple_Empty;
        if (!PyArg_ParseTuple(args, "O|O", &operation, &second_argument)) {
            goto error;
        }

        if (!PyUnicode_Check(operation)) {
            PyErr_SetString(PyExc_ValueError, "operation parameter must be str");
=======
        if (!PyArg_ParseTuple(args, "U|O", &operation, &second_argument)) {
>>>>>>> ce6a0704
            goto error;
        }

        parameters_list = PyTuple_Pack(1, second_argument);
        if (!parameters_list) {
            goto error;
        }

        parameters_iter = PyObject_GetIter(parameters_list);
        if (!parameters_iter) {
            goto error;
        }
    }

    if (self->statement != NULL) {
        /* There is an active statement */
        pysqlite_statement_reset(self->statement);
    }

    /* reset description and rowcount */
    Py_INCREF(Py_None);
    Py_SETREF(self->description, Py_None);
    self->rowcount = 0L;

    func_args = PyTuple_New(1);
    if (!func_args) {
        goto error;
    }
    Py_INCREF(operation);
    if (PyTuple_SetItem(func_args, 0, operation) != 0) {
        goto error;
    }

    if (self->statement) {
        (void)pysqlite_statement_reset(self->statement);
    }

    Py_XSETREF(self->statement,
              (pysqlite_Statement *)pysqlite_cache_get(self->connection->statement_cache, func_args));
    Py_DECREF(func_args);

    if (!self->statement) {
        goto error;
    }

    if (self->statement->in_use) {
        Py_SETREF(self->statement,
                  PyObject_New(pysqlite_Statement, &pysqlite_StatementType));
        if (!self->statement) {
            goto error;
        }
        rc = pysqlite_statement_create(self->statement, self->connection, operation);
        if (rc != SQLITE_OK) {
            Py_CLEAR(self->statement);
            goto error;
        }
    }

    pysqlite_statement_reset(self->statement);
    pysqlite_statement_mark_dirty(self->statement);

    /* We start a transaction implicitly before a DML statement.
       SELECT is the only exception. See #9924. */
    if (self->connection->begin_statement && self->statement->is_dml) {
        if (sqlite3_get_autocommit(self->connection->db)) {
            result = _pysqlite_connection_begin(self->connection);
            if (!result) {
                goto error;
            }
            Py_DECREF(result);
        }
    }

    while (1) {
        parameters = PyIter_Next(parameters_iter);
        if (!parameters) {
            break;
        }

        pysqlite_statement_mark_dirty(self->statement);

        pysqlite_statement_bind_parameters(self->statement, parameters);
        if (PyErr_Occurred()) {
            goto error;
        }

        rc = pysqlite_step(self->statement->st, self->connection);
        if (rc != SQLITE_DONE && rc != SQLITE_ROW) {
            if (PyErr_Occurred()) {
                /* there was an error that occurred in a user-defined callback */
                if (_pysqlite_enable_callback_tracebacks) {
                    PyErr_Print();
                } else {
                    PyErr_Clear();
                }
            }
            (void)pysqlite_statement_reset(self->statement);
            _pysqlite_seterror(self->connection->db, NULL);
            goto error;
        }

        if (pysqlite_build_row_cast_map(self) != 0) {
            _PyErr_FormatFromCause(pysqlite_OperationalError, "Error while building row_cast_map");
            goto error;
        }

        assert(rc == SQLITE_ROW || rc == SQLITE_DONE);
        Py_BEGIN_ALLOW_THREADS
        numcols = sqlite3_column_count(self->statement->st);
        Py_END_ALLOW_THREADS
        if (self->description == Py_None && numcols > 0) {
            Py_SETREF(self->description, PyTuple_New(numcols));
            if (!self->description) {
                goto error;
            }
            for (i = 0; i < numcols; i++) {
                descriptor = PyTuple_New(7);
                if (!descriptor) {
                    goto error;
                }
                PyTuple_SetItem(descriptor, 0, _pysqlite_build_column_name(sqlite3_column_name(self->statement->st, i)));
                Py_INCREF(Py_None); PyTuple_SetItem(descriptor, 1, Py_None);
                Py_INCREF(Py_None); PyTuple_SetItem(descriptor, 2, Py_None);
                Py_INCREF(Py_None); PyTuple_SetItem(descriptor, 3, Py_None);
                Py_INCREF(Py_None); PyTuple_SetItem(descriptor, 4, Py_None);
                Py_INCREF(Py_None); PyTuple_SetItem(descriptor, 5, Py_None);
                Py_INCREF(Py_None); PyTuple_SetItem(descriptor, 6, Py_None);
                PyTuple_SetItem(self->description, i, descriptor);
            }
        }

        if (self->statement->is_dml) {
            self->rowcount += (long)sqlite3_changes(self->connection->db);
        } else {
            self->rowcount= -1L;
        }

        if (!multiple) {
            Py_DECREF(self->lastrowid);
            Py_BEGIN_ALLOW_THREADS
            lastrowid = sqlite3_last_insert_rowid(self->connection->db);
            Py_END_ALLOW_THREADS
            self->lastrowid = _pysqlite_long_from_int64(lastrowid);
        }

        if (rc == SQLITE_ROW) {
            if (multiple) {
                PyErr_SetString(pysqlite_ProgrammingError, "executemany() can only execute DML statements.");
                goto error;
            }

            self->next_row = _pysqlite_fetch_one_row(self);
            if (self->next_row == NULL)
                goto error;
        } else if (rc == SQLITE_DONE && !multiple) {
            pysqlite_statement_reset(self->statement);
            Py_CLEAR(self->statement);
        }

        if (multiple) {
            pysqlite_statement_reset(self->statement);
        }
        Py_XDECREF(parameters);
    }

error:
    Py_XDECREF(parameters);
    Py_XDECREF(parameters_iter);
    Py_XDECREF(parameters_list);

    self->locked = 0;

    if (PyErr_Occurred()) {
        self->rowcount = -1L;
        return NULL;
    } else {
        Py_INCREF(self);
        return (PyObject*)self;
    }
}

PyObject* pysqlite_cursor_execute(pysqlite_Cursor* self, PyObject* args)
{
    return _pysqlite_query_execute(self, 0, args);
}

PyObject* pysqlite_cursor_executemany(pysqlite_Cursor* self, PyObject* args)
{
    return _pysqlite_query_execute(self, 1, args);
}

static PyObject *
pysqlite_cursor_executescript(pysqlite_Cursor* self, PyObject* args)
{
    PyObject* script_obj;
    PyObject* script_str = NULL;
    const char* script_cstr;
    sqlite3_stmt* statement;
    int rc;
    PyObject* result;

    if (!PyArg_ParseTuple(args, "O", &script_obj)) {
        return NULL;
    }

    if (!check_cursor(self)) {
        return NULL;
    }

    self->reset = 0;

    if (PyUnicode_Check(script_obj)) {
        script_cstr = PyUnicode_AsUTF8(script_obj);
        if (!script_cstr) {
            return NULL;
        }
    } else {
        PyErr_SetString(PyExc_ValueError, "script argument must be unicode.");
        return NULL;
    }

    /* commit first */
    result = pysqlite_connection_commit(self->connection, NULL);
    if (!result) {
        goto error;
    }
    Py_DECREF(result);

    while (1) {
        Py_BEGIN_ALLOW_THREADS
        rc = sqlite3_prepare_v2(self->connection->db,
                                script_cstr,
                                -1,
                                &statement,
                                &script_cstr);
        Py_END_ALLOW_THREADS
        if (rc != SQLITE_OK) {
            _pysqlite_seterror(self->connection->db, NULL);
            goto error;
        }

        /* execute statement, and ignore results of SELECT statements */
        rc = SQLITE_ROW;
        while (rc == SQLITE_ROW) {
            rc = pysqlite_step(statement, self->connection);
            if (PyErr_Occurred()) {
                (void)sqlite3_finalize(statement);
                goto error;
            }
        }

        if (rc != SQLITE_DONE) {
            (void)sqlite3_finalize(statement);
            _pysqlite_seterror(self->connection->db, NULL);
            goto error;
        }

        rc = sqlite3_finalize(statement);
        if (rc != SQLITE_OK) {
            _pysqlite_seterror(self->connection->db, NULL);
            goto error;
        }

        if (*script_cstr == (char)0) {
            break;
        }
    }

error:
    Py_XDECREF(script_str);

    if (PyErr_Occurred()) {
        return NULL;
    } else {
        Py_INCREF(self);
        return (PyObject*)self;
    }
}

PyObject* pysqlite_cursor_iternext(pysqlite_Cursor *self)
{
    PyObject* next_row_tuple;
    PyObject* next_row;
    int rc;

    if (!check_cursor(self)) {
        return NULL;
    }

    if (self->reset) {
        PyErr_SetString(pysqlite_InterfaceError, errmsg_fetch_across_rollback);
        return NULL;
    }

    if (!self->next_row) {
         if (self->statement) {
            (void)pysqlite_statement_reset(self->statement);
            Py_CLEAR(self->statement);
        }
        return NULL;
    }

    next_row_tuple = self->next_row;
    assert(next_row_tuple != NULL);
    self->next_row = NULL;

    if (self->row_factory != Py_None) {
        next_row = PyObject_CallFunction(self->row_factory, "OO", self, next_row_tuple);
        if (next_row == NULL) {
            self->next_row = next_row_tuple;
            return NULL;
        }
        Py_DECREF(next_row_tuple);
    } else {
        next_row = next_row_tuple;
    }

    if (self->statement) {
        rc = pysqlite_step(self->statement->st, self->connection);
        if (PyErr_Occurred()) {
            (void)pysqlite_statement_reset(self->statement);
            Py_DECREF(next_row);
            return NULL;
        }
        if (rc != SQLITE_DONE && rc != SQLITE_ROW) {
            (void)pysqlite_statement_reset(self->statement);
            Py_DECREF(next_row);
            _pysqlite_seterror(self->connection->db, NULL);
            return NULL;
        }

        if (rc == SQLITE_ROW) {
            self->next_row = _pysqlite_fetch_one_row(self);
            if (self->next_row == NULL) {
                (void)pysqlite_statement_reset(self->statement);
                return NULL;
            }
        }
    }

    return next_row;
}

PyObject* pysqlite_cursor_fetchone(pysqlite_Cursor* self, PyObject* args)
{
    PyObject* row;

    row = pysqlite_cursor_iternext(self);
    if (!row && !PyErr_Occurred()) {
        Py_RETURN_NONE;
    }

    return row;
}

PyObject* pysqlite_cursor_fetchmany(pysqlite_Cursor* self, PyObject* args, PyObject* kwargs)
{
    static char *kwlist[] = {"size", NULL, NULL};

    PyObject* row;
    PyObject* list;
    int maxrows = self->arraysize;
    int counter = 0;

    if (!PyArg_ParseTupleAndKeywords(args, kwargs, "|i:fetchmany", kwlist, &maxrows)) {
        return NULL;
    }

    list = PyList_New(0);
    if (!list) {
        return NULL;
    }

    /* just make sure we enter the loop */
    row = Py_None;

    while (row) {
        row = pysqlite_cursor_iternext(self);
        if (row) {
            PyList_Append(list, row);
            Py_DECREF(row);
        } else {
            break;
        }

        if (++counter == maxrows) {
            break;
        }
    }

    if (PyErr_Occurred()) {
        Py_DECREF(list);
        return NULL;
    } else {
        return list;
    }
}

PyObject* pysqlite_cursor_fetchall(pysqlite_Cursor* self, PyObject* args)
{
    PyObject* row;
    PyObject* list;

    list = PyList_New(0);
    if (!list) {
        return NULL;
    }

    /* just make sure we enter the loop */
    row = (PyObject*)Py_None;

    while (row) {
        row = pysqlite_cursor_iternext(self);
        if (row) {
            PyList_Append(list, row);
            Py_DECREF(row);
        }
    }

    if (PyErr_Occurred()) {
        Py_DECREF(list);
        return NULL;
    } else {
        return list;
    }
}

PyObject* pysqlite_noop(pysqlite_Connection* self, PyObject* args)
{
    /* don't care, return None */
    Py_RETURN_NONE;
}

PyObject* pysqlite_cursor_close(pysqlite_Cursor* self, PyObject* args)
{
    if (!self->connection) {
        PyErr_SetString(pysqlite_ProgrammingError,
                        "Base Cursor.__init__ not called.");
        return NULL;
    }
    if (!pysqlite_check_thread(self->connection) || !pysqlite_check_connection(self->connection)) {
        return NULL;
    }

    if (self->statement) {
        (void)pysqlite_statement_reset(self->statement);
        Py_CLEAR(self->statement);
    }

    self->closed = 1;

    Py_RETURN_NONE;
}

static PyMethodDef cursor_methods[] = {
    {"execute", (PyCFunction)pysqlite_cursor_execute, METH_VARARGS,
        PyDoc_STR("Executes a SQL statement.")},
    {"executemany", (PyCFunction)pysqlite_cursor_executemany, METH_VARARGS,
        PyDoc_STR("Repeatedly executes a SQL statement.")},
    {"executescript", (PyCFunction)pysqlite_cursor_executescript, METH_VARARGS,
        PyDoc_STR("Executes a multiple SQL statements at once. Non-standard.")},
    {"fetchone", (PyCFunction)pysqlite_cursor_fetchone, METH_NOARGS,
        PyDoc_STR("Fetches one row from the resultset.")},
    {"fetchmany", (PyCFunction)(void(*)(void))pysqlite_cursor_fetchmany, METH_VARARGS|METH_KEYWORDS,
        PyDoc_STR("Fetches several rows from the resultset.")},
    {"fetchall", (PyCFunction)pysqlite_cursor_fetchall, METH_NOARGS,
        PyDoc_STR("Fetches all rows from the resultset.")},
    {"close", (PyCFunction)pysqlite_cursor_close, METH_NOARGS,
        PyDoc_STR("Closes the cursor.")},
    {"setinputsizes", (PyCFunction)pysqlite_noop, METH_VARARGS,
        PyDoc_STR("Required by DB-API. Does nothing in pysqlite.")},
    {"setoutputsize", (PyCFunction)pysqlite_noop, METH_VARARGS,
        PyDoc_STR("Required by DB-API. Does nothing in pysqlite.")},
    {NULL, NULL}
};

static struct PyMemberDef cursor_members[] =
{
    {"connection", T_OBJECT, offsetof(pysqlite_Cursor, connection), READONLY},
    {"description", T_OBJECT, offsetof(pysqlite_Cursor, description), READONLY},
    {"arraysize", T_INT, offsetof(pysqlite_Cursor, arraysize), 0},
    {"lastrowid", T_OBJECT, offsetof(pysqlite_Cursor, lastrowid), READONLY},
    {"rowcount", T_LONG, offsetof(pysqlite_Cursor, rowcount), READONLY},
    {"row_factory", T_OBJECT, offsetof(pysqlite_Cursor, row_factory), 0},
    {NULL}
};

static const char cursor_doc[] =
PyDoc_STR("SQLite database cursor class.");

PyTypeObject pysqlite_CursorType = {
        PyVarObject_HEAD_INIT(NULL, 0)
        MODULE_NAME ".Cursor",                          /* tp_name */
        sizeof(pysqlite_Cursor),                        /* tp_basicsize */
        0,                                              /* tp_itemsize */
        (destructor)pysqlite_cursor_dealloc,            /* tp_dealloc */
        0,                                              /* tp_vectorcall_offset */
        0,                                              /* tp_getattr */
        0,                                              /* tp_setattr */
        0,                                              /* tp_as_async */
        0,                                              /* tp_repr */
        0,                                              /* tp_as_number */
        0,                                              /* tp_as_sequence */
        0,                                              /* tp_as_mapping */
        0,                                              /* tp_hash */
        0,                                              /* tp_call */
        0,                                              /* tp_str */
        0,                                              /* tp_getattro */
        0,                                              /* tp_setattro */
        0,                                              /* tp_as_buffer */
        Py_TPFLAGS_DEFAULT|Py_TPFLAGS_BASETYPE, /* tp_flags */
        cursor_doc,                                     /* tp_doc */
        0,                                              /* tp_traverse */
        0,                                              /* tp_clear */
        0,                                              /* tp_richcompare */
        offsetof(pysqlite_Cursor, in_weakreflist),      /* tp_weaklistoffset */
        PyObject_SelfIter,                              /* tp_iter */
        (iternextfunc)pysqlite_cursor_iternext,         /* tp_iternext */
        cursor_methods,                                 /* tp_methods */
        cursor_members,                                 /* tp_members */
        0,                                              /* tp_getset */
        0,                                              /* tp_base */
        0,                                              /* tp_dict */
        0,                                              /* tp_descr_get */
        0,                                              /* tp_descr_set */
        0,                                              /* tp_dictoffset */
        (initproc)pysqlite_cursor_init,                 /* tp_init */
        0,                                              /* tp_alloc */
        0,                                              /* tp_new */
        0                                               /* tp_free */
};

extern int pysqlite_cursor_setup_types(void)
{
    pysqlite_CursorType.tp_new = PyType_GenericNew;
    return PyType_Ready(&pysqlite_CursorType);
}<|MERGE_RESOLUTION|>--- conflicted
+++ resolved
@@ -401,17 +401,8 @@
         }
     } else {
         /* execute() */
-<<<<<<< HEAD
         second_argument = _PyTuple_Empty;
-        if (!PyArg_ParseTuple(args, "O|O", &operation, &second_argument)) {
-            goto error;
-        }
-
-        if (!PyUnicode_Check(operation)) {
-            PyErr_SetString(PyExc_ValueError, "operation parameter must be str");
-=======
         if (!PyArg_ParseTuple(args, "U|O", &operation, &second_argument)) {
->>>>>>> ce6a0704
             goto error;
         }
 
