/* cursor.c - the cursor type
 *
 * Copyright (C) 2004-2010 Gerhard Häring <gh@ghaering.de>
 *
 * This file is part of pysqlite.
 *
 * This software is provided 'as-is', without any express or implied
 * warranty.  In no event will the authors be held liable for any damages
 * arising from the use of this software.
 *
 * Permission is granted to anyone to use this software for any purpose,
 * including commercial applications, and to alter it and redistribute it
 * freely, subject to the following restrictions:
 *
 * 1. The origin of this software must not be misrepresented; you must not
 *    claim that you wrote the original software. If you use this software
 *    in a product, an acknowledgment in the product documentation would be
 *    appreciated but is not required.
 * 2. Altered source versions must be plainly marked as such, and must not be
 *    misrepresented as being the original software.
 * 3. This notice may not be removed or altered from any source distribution.
 */

#include "cursor.h"
#include "module.h"
#include "util.h"

#define clinic_state() (pysqlite_get_state(NULL))
#include "clinic/cursor.c.h"
#undef clinic_state

static int
check_cursor_locked(pysqlite_Cursor* cur)
{
    if (cur->locked) {
        PyErr_SetString(
            pysqlite_ProgrammingError,
            "Recursive use of cursors not allowed."
        );
        return 0;
    }
    return 1;
}

/*[clinic input]
module _sqlite3
class _sqlite3.Cursor "pysqlite_Cursor *" "clinic_state()->CursorType"
[clinic start generated code]*/
/*[clinic end generated code: output=da39a3ee5e6b4b0d input=3c5b8115c5cf30f1]*/

static const char errmsg_fetch_across_rollback[] = "Cursor needed to be reset because of commit/rollback and can no longer be fetched from.";

/*[clinic input]
_sqlite3.Cursor.__init__ as pysqlite_cursor_init

    connection: object(type='pysqlite_Connection *', subclass_of='clinic_state()->ConnectionType')
    /

[clinic start generated code]*/

static int
pysqlite_cursor_init_impl(pysqlite_Cursor *self,
                          pysqlite_Connection *connection)
/*[clinic end generated code: output=ac59dce49a809ca8 input=23d4265b534989fb]*/
{
    if (!check_cursor_locked(self)) {
        return -1;
    }

    Py_INCREF(connection);
    Py_XSETREF(self->connection, connection);
    Py_CLEAR(self->statement);
    Py_CLEAR(self->row_cast_map);

    Py_INCREF(Py_None);
    Py_XSETREF(self->description, Py_None);

    Py_INCREF(Py_None);
    Py_XSETREF(self->lastrowid, Py_None);

    self->arraysize = 1;
    self->closed = 0;
    self->reset = 0;

    self->rowcount = -1L;

    Py_INCREF(Py_None);
    Py_XSETREF(self->row_factory, Py_None);

    if (!pysqlite_check_thread(self->connection)) {
        return -1;
    }

    if (!pysqlite_connection_register_cursor(connection, (PyObject*)self)) {
        return -1;
    }

    self->initialized = 1;

    return 0;
}

static int
cursor_traverse(pysqlite_Cursor *self, visitproc visit, void *arg)
{
    Py_VISIT(Py_TYPE(self));
    Py_VISIT(self->connection);
    Py_VISIT(self->description);
    Py_VISIT(self->row_cast_map);
    Py_VISIT(self->lastrowid);
    Py_VISIT(self->row_factory);
    Py_VISIT(self->statement);
    return 0;
}

static int
cursor_clear(pysqlite_Cursor *self)
{
    Py_CLEAR(self->connection);
    Py_CLEAR(self->description);
    Py_CLEAR(self->row_cast_map);
    Py_CLEAR(self->lastrowid);
    Py_CLEAR(self->row_factory);
    if (self->statement) {
        /* Reset the statement if the user has not closed the cursor */
        pysqlite_statement_reset(self->statement);
        Py_CLEAR(self->statement);
    }

    return 0;
}

static void
cursor_dealloc(pysqlite_Cursor *self)
{
    PyTypeObject *tp = Py_TYPE(self);
    PyObject_GC_UnTrack(self);
    if (self->in_weakreflist != NULL) {
        PyObject_ClearWeakRefs((PyObject*)self);
    }
    tp->tp_clear((PyObject *)self);
    tp->tp_free(self);
    Py_DECREF(tp);
}

static PyObject *
_pysqlite_get_converter(pysqlite_state *state, const char *keystr,
                        Py_ssize_t keylen)
{
    PyObject *key;
    PyObject *upcase_key;
    PyObject *retval;
    _Py_IDENTIFIER(upper);

    key = PyUnicode_FromStringAndSize(keystr, keylen);
    if (!key) {
        return NULL;
    }
    upcase_key = _PyObject_CallMethodIdNoArgs(key, &PyId_upper);
    Py_DECREF(key);
    if (!upcase_key) {
        return NULL;
    }

    retval = PyDict_GetItemWithError(state->converters, upcase_key);
    Py_DECREF(upcase_key);

    return retval;
}

static int
pysqlite_build_row_cast_map(pysqlite_Cursor* self)
{
    int i;
    const char* pos;
    const char* decltype;
    PyObject* converter;

    if (!self->connection->detect_types) {
        return 0;
    }

    Py_XSETREF(self->row_cast_map, PyList_New(0));
    if (!self->row_cast_map) {
        return -1;
    }

    for (i = 0; i < sqlite3_column_count(self->statement->st); i++) {
        converter = NULL;

        if (self->connection->detect_types & PARSE_COLNAMES) {
            const char *colname = sqlite3_column_name(self->statement->st, i);
            if (colname == NULL) {
                PyErr_NoMemory();
                Py_CLEAR(self->row_cast_map);
                return -1;
            }
            const char *type_start = NULL;
            for (pos = colname; *pos != 0; pos++) {
                if (*pos == '[') {
                    type_start = pos + 1;
                }
                else if (*pos == ']' && type_start != NULL) {
                    pysqlite_state *state = self->connection->state;
                    converter = _pysqlite_get_converter(state, type_start,
                                                        pos - type_start);
                    if (!converter && PyErr_Occurred()) {
                        Py_CLEAR(self->row_cast_map);
                        return -1;
                    }
                    break;
                }
            }
        }

        if (!converter && self->connection->detect_types & PARSE_DECLTYPES) {
            decltype = sqlite3_column_decltype(self->statement->st, i);
            if (decltype) {
                for (pos = decltype;;pos++) {
                    /* Converter names are split at '(' and blanks.
                     * This allows 'INTEGER NOT NULL' to be treated as 'INTEGER' and
                     * 'NUMBER(10)' to be treated as 'NUMBER', for example.
                     * In other words, it will work as people expect it to work.*/
                    if (*pos == ' ' || *pos == '(' || *pos == 0) {
                        pysqlite_state *state = self->connection->state;
                        converter = _pysqlite_get_converter(state, decltype,
                                                            pos - decltype);
                        if (!converter && PyErr_Occurred()) {
                            Py_CLEAR(self->row_cast_map);
                            return -1;
                        }
                        break;
                    }
                }
            }
        }

        if (!converter) {
            converter = Py_None;
        }

        if (PyList_Append(self->row_cast_map, converter) != 0) {
            Py_CLEAR(self->row_cast_map);
            return -1;
        }
    }

    return 0;
}

static PyObject *
_pysqlite_build_column_name(pysqlite_Cursor *self, const char *colname)
{
    const char* pos;
    Py_ssize_t len;

    if (self->connection->detect_types & PARSE_COLNAMES) {
        for (pos = colname; *pos; pos++) {
            if (*pos == '[') {
                if ((pos != colname) && (*(pos-1) == ' ')) {
                    pos--;
                }
                break;
            }
        }
        len = pos - colname;
    }
    else {
        len = strlen(colname);
    }
    return PyUnicode_FromStringAndSize(colname, len);
}

/*
 * Returns a row from the currently active SQLite statement
 *
 * Precondidition:
 * - sqlite3_step() has been called before and it returned SQLITE_ROW.
 */
static PyObject *
_pysqlite_fetch_one_row(pysqlite_Cursor* self)
{
    int i, numcols;
    PyObject* row;
    int coltype;
    PyObject* converter;
    PyObject* converted;
    Py_ssize_t nbytes;
    char buf[200];
    const char* colname;
    PyObject* error_msg;

    if (self->reset) {
        PyObject *exc = self->connection->InterfaceError;
        PyErr_SetString(exc, errmsg_fetch_across_rollback);
        return NULL;
    }

    Py_BEGIN_ALLOW_THREADS
    numcols = sqlite3_data_count(self->statement->st);
    Py_END_ALLOW_THREADS

    row = PyTuple_New(numcols);
    if (!row)
        return NULL;

    sqlite3 *db = self->connection->db;
    for (i = 0; i < numcols; i++) {
        if (self->connection->detect_types
                && self->row_cast_map != NULL
                && i < PyList_GET_SIZE(self->row_cast_map))
        {
            converter = PyList_GET_ITEM(self->row_cast_map, i);
        }
        else {
            converter = Py_None;
        }

        /*
         * Note, sqlite3_column_bytes() must come after sqlite3_column_blob()
         * or sqlite3_column_text().
         *
         * See https://sqlite.org/c3ref/column_blob.html for details.
         */
        if (converter != Py_None) {
            const void *blob = sqlite3_column_blob(self->statement->st, i);
            if (blob == NULL) {
                if (sqlite3_errcode(db) == SQLITE_NOMEM) {
                    PyErr_NoMemory();
                    goto error;
                }
                converted = Py_NewRef(Py_None);
            }
            else {
                nbytes = sqlite3_column_bytes(self->statement->st, i);
                PyObject *item = PyBytes_FromStringAndSize(blob, nbytes);
                if (item == NULL) {
                    goto error;
                }
                converted = PyObject_CallOneArg(converter, item);
                Py_DECREF(item);
            }
        } else {
            Py_BEGIN_ALLOW_THREADS
            coltype = sqlite3_column_type(self->statement->st, i);
            Py_END_ALLOW_THREADS
            if (coltype == SQLITE_NULL) {
                converted = Py_NewRef(Py_None);
            } else if (coltype == SQLITE_INTEGER) {
                converted = PyLong_FromLongLong(sqlite3_column_int64(self->statement->st, i));
            } else if (coltype == SQLITE_FLOAT) {
                converted = PyFloat_FromDouble(sqlite3_column_double(self->statement->st, i));
            } else if (coltype == SQLITE_TEXT) {
                const char *text = (const char*)sqlite3_column_text(self->statement->st, i);
                if (text == NULL && sqlite3_errcode(db) == SQLITE_NOMEM) {
                    PyErr_NoMemory();
                    goto error;
                }

                nbytes = sqlite3_column_bytes(self->statement->st, i);
                if (self->connection->text_factory == (PyObject*)&PyUnicode_Type) {
                    converted = PyUnicode_FromStringAndSize(text, nbytes);
                    if (!converted && PyErr_ExceptionMatches(PyExc_UnicodeDecodeError)) {
                        PyErr_Clear();
                        colname = sqlite3_column_name(self->statement->st, i);
                        if (colname == NULL) {
                            PyErr_NoMemory();
                            goto error;
                        }
                        PyOS_snprintf(buf, sizeof(buf) - 1, "Could not decode to UTF-8 column '%s' with text '%s'",
                                     colname , text);
                        error_msg = PyUnicode_Decode(buf, strlen(buf), "ascii", "replace");

                        PyObject *exc = self->connection->OperationalError;
                        if (!error_msg) {
                            PyErr_SetString(exc, "Could not decode to UTF-8");
                        } else {
                            PyErr_SetObject(exc, error_msg);
                            Py_DECREF(error_msg);
                        }
                    }
                } else if (self->connection->text_factory == (PyObject*)&PyBytes_Type) {
                    converted = PyBytes_FromStringAndSize(text, nbytes);
                } else if (self->connection->text_factory == (PyObject*)&PyByteArray_Type) {
                    converted = PyByteArray_FromStringAndSize(text, nbytes);
                } else {
                    converted = PyObject_CallFunction(self->connection->text_factory, "y#", text, nbytes);
                }
            } else {
                /* coltype == SQLITE_BLOB */
                const void *blob = sqlite3_column_blob(self->statement->st, i);
                if (blob == NULL && sqlite3_errcode(db) == SQLITE_NOMEM) {
                    PyErr_NoMemory();
                    goto error;
                }

                nbytes = sqlite3_column_bytes(self->statement->st, i);
                converted = PyBytes_FromStringAndSize(blob, nbytes);
            }
        }

        if (!converted) {
            goto error;
        }
        PyTuple_SET_ITEM(row, i, converted);
    }

    if (PyErr_Occurred())
        goto error;

    return row;

error:
    Py_DECREF(row);
    return NULL;
}

/*
 * Checks if a cursor object is usable.
 *
 * 0 => error; 1 => ok
 */
static int check_cursor(pysqlite_Cursor* cur)
{
    if (!cur->initialized) {
        pysqlite_state *state = pysqlite_get_state_by_type(Py_TYPE(cur));
        PyErr_SetString(state->ProgrammingError,
                        "Base Cursor.__init__ not called.");
        return 0;
    }

    if (cur->closed) {
        PyErr_SetString(cur->connection->state->ProgrammingError,
                        "Cannot operate on a closed cursor.");
        return 0;
    }

<<<<<<< HEAD
    return check_cursor_locked(cur) &&
        pysqlite_check_thread(cur->connection) &&
        pysqlite_check_connection(cur->connection);
=======
    if (cur->locked) {
        PyErr_SetString(cur->connection->state->ProgrammingError,
                        "Recursive use of cursors not allowed.");
        return 0;
    }

    return pysqlite_check_thread(cur->connection) && pysqlite_check_connection(cur->connection);
>>>>>>> 0a4c82dd
}

static int
begin_transaction(pysqlite_Connection *self)
{
    int rc;

    Py_BEGIN_ALLOW_THREADS
    sqlite3_stmt *statement;
    rc = sqlite3_prepare_v2(self->db, self->begin_statement, -1, &statement,
                            NULL);
    if (rc == SQLITE_OK) {
        (void)sqlite3_step(statement);
        rc = sqlite3_finalize(statement);
    }
    Py_END_ALLOW_THREADS

    if (rc != SQLITE_OK) {
        (void)_pysqlite_seterror(self->state, self->db);
        return -1;
    }

    return 0;
}

static PyObject *
get_statement_from_cache(pysqlite_Cursor *self, PyObject *operation)
{
    PyObject *args[] = { NULL, operation, };  // Borrowed ref.
    PyObject *cache = self->connection->statement_cache;
    size_t nargsf = 1 | PY_VECTORCALL_ARGUMENTS_OFFSET;
    return PyObject_Vectorcall(cache, args + 1, nargsf, NULL);
}

static PyObject *
_pysqlite_query_execute(pysqlite_Cursor* self, int multiple, PyObject* operation, PyObject* second_argument)
{
    PyObject* parameters_list = NULL;
    PyObject* parameters_iter = NULL;
    PyObject* parameters = NULL;
    int i;
    int rc;
    int numcols;
    PyObject* column_name;
    sqlite_int64 lastrowid;

    if (!check_cursor(self)) {
        goto error;
    }

    self->locked = 1;
    self->reset = 0;

    if (multiple) {
        if (PyIter_Check(second_argument)) {
            /* iterator */
            parameters_iter = Py_NewRef(second_argument);
        } else {
            /* sequence */
            parameters_iter = PyObject_GetIter(second_argument);
            if (!parameters_iter) {
                goto error;
            }
        }
    } else {
        parameters_list = PyList_New(0);
        if (!parameters_list) {
            goto error;
        }

        if (second_argument == NULL) {
            second_argument = PyTuple_New(0);
            if (!second_argument) {
                goto error;
            }
        } else {
            Py_INCREF(second_argument);
        }
        if (PyList_Append(parameters_list, second_argument) != 0) {
            Py_DECREF(second_argument);
            goto error;
        }
        Py_DECREF(second_argument);

        parameters_iter = PyObject_GetIter(parameters_list);
        if (!parameters_iter) {
            goto error;
        }
    }

    if (self->statement != NULL) {
        /* There is an active statement */
        pysqlite_statement_reset(self->statement);
    }

    /* reset description and rowcount */
    Py_INCREF(Py_None);
    Py_SETREF(self->description, Py_None);
    self->rowcount = 0L;

    if (self->statement) {
        (void)pysqlite_statement_reset(self->statement);
    }

    PyObject *stmt = get_statement_from_cache(self, operation);
    Py_XSETREF(self->statement, (pysqlite_Statement *)stmt);
    if (!self->statement) {
        goto error;
    }

    pysqlite_state *state = self->connection->state;
    if (multiple && sqlite3_stmt_readonly(self->statement->st)) {
        PyErr_SetString(state->ProgrammingError,
                        "executemany() can only execute DML statements.");
        goto error;
    }

    if (self->statement->in_use) {
        Py_SETREF(self->statement,
                  pysqlite_statement_create(self->connection, operation));
        if (self->statement == NULL) {
            goto error;
        }
    }

    pysqlite_statement_reset(self->statement);
    pysqlite_statement_mark_dirty(self->statement);

    /* We start a transaction implicitly before a DML statement.
       SELECT is the only exception. See #9924. */
    if (self->connection->begin_statement
        && self->statement->is_dml
        && sqlite3_get_autocommit(self->connection->db))
    {
        if (begin_transaction(self->connection) < 0) {
            goto error;
        }
    }

    while (1) {
        parameters = PyIter_Next(parameters_iter);
        if (!parameters) {
            break;
        }

        pysqlite_statement_mark_dirty(self->statement);

        pysqlite_statement_bind_parameters(state, self->statement, parameters);
        if (PyErr_Occurred()) {
            goto error;
        }

        rc = pysqlite_step(self->statement->st);
        if (rc != SQLITE_DONE && rc != SQLITE_ROW) {
            if (PyErr_Occurred()) {
                /* there was an error that occurred in a user-defined callback */
                if (state->enable_callback_tracebacks) {
                    PyErr_Print();
                } else {
                    PyErr_Clear();
                }
            }
            (void)pysqlite_statement_reset(self->statement);
            _pysqlite_seterror(state, self->connection->db);
            goto error;
        }

        if (pysqlite_build_row_cast_map(self) != 0) {
            _PyErr_FormatFromCause(state->OperationalError,
                                   "Error while building row_cast_map");
            goto error;
        }

        assert(rc == SQLITE_ROW || rc == SQLITE_DONE);
        Py_BEGIN_ALLOW_THREADS
        numcols = sqlite3_column_count(self->statement->st);
        Py_END_ALLOW_THREADS
        if (self->description == Py_None && numcols > 0) {
            Py_SETREF(self->description, PyTuple_New(numcols));
            if (!self->description) {
                goto error;
            }
            for (i = 0; i < numcols; i++) {
                const char *colname;
                colname = sqlite3_column_name(self->statement->st, i);
                if (colname == NULL) {
                    PyErr_NoMemory();
                    goto error;
                }
                column_name = _pysqlite_build_column_name(self, colname);
                if (column_name == NULL) {
                    goto error;
                }
                PyObject *descriptor = PyTuple_Pack(7, column_name,
                                                    Py_None, Py_None, Py_None,
                                                    Py_None, Py_None, Py_None);
                Py_DECREF(column_name);
                if (descriptor == NULL) {
                    goto error;
                }
                PyTuple_SET_ITEM(self->description, i, descriptor);
            }
        }

        if (self->statement->is_dml) {
            self->rowcount += (long)sqlite3_changes(self->connection->db);
        } else {
            self->rowcount= -1L;
        }

        if (!multiple) {
            Py_BEGIN_ALLOW_THREADS
            lastrowid = sqlite3_last_insert_rowid(self->connection->db);
            Py_END_ALLOW_THREADS
            Py_SETREF(self->lastrowid, PyLong_FromLongLong(lastrowid));
            if (self->lastrowid == NULL) {
                goto error;
            }
        }

        if (rc == SQLITE_DONE && !multiple) {
            pysqlite_statement_reset(self->statement);
            Py_CLEAR(self->statement);
        }

        if (multiple) {
            pysqlite_statement_reset(self->statement);
        }
        Py_XDECREF(parameters);
    }

error:
    Py_XDECREF(parameters);
    Py_XDECREF(parameters_iter);
    Py_XDECREF(parameters_list);

    self->locked = 0;

    if (PyErr_Occurred()) {
        self->rowcount = -1L;
        return NULL;
    } else {
        return Py_NewRef((PyObject *)self);
    }
}

/*[clinic input]
_sqlite3.Cursor.execute as pysqlite_cursor_execute

    sql: unicode
    parameters: object(c_default = 'NULL') = ()
    /

Executes a SQL statement.
[clinic start generated code]*/

static PyObject *
pysqlite_cursor_execute_impl(pysqlite_Cursor *self, PyObject *sql,
                             PyObject *parameters)
/*[clinic end generated code: output=d81b4655c7c0bbad input=91d7bb36f127f597]*/
{
    return _pysqlite_query_execute(self, 0, sql, parameters);
}

/*[clinic input]
_sqlite3.Cursor.executemany as pysqlite_cursor_executemany

    sql: unicode
    seq_of_parameters: object
    /

Repeatedly executes a SQL statement.
[clinic start generated code]*/

static PyObject *
pysqlite_cursor_executemany_impl(pysqlite_Cursor *self, PyObject *sql,
                                 PyObject *seq_of_parameters)
/*[clinic end generated code: output=2c65a3c4733fb5d8 input=440707b7af87fba8]*/
{
    return _pysqlite_query_execute(self, 1, sql, seq_of_parameters);
}

/*[clinic input]
_sqlite3.Cursor.executescript as pysqlite_cursor_executescript

    sql_script: str
    /

Executes multiple SQL statements at once. Non-standard.
[clinic start generated code]*/

static PyObject *
pysqlite_cursor_executescript_impl(pysqlite_Cursor *self,
                                   const char *sql_script)
/*[clinic end generated code: output=8fd726dde1c65164 input=1ac0693dc8db02a8]*/
{
    if (!check_cursor(self)) {
        return NULL;
    }

    self->reset = 0;

    size_t sql_len = strlen(sql_script);
    int max_length = sqlite3_limit(self->connection->db,
                                   SQLITE_LIMIT_LENGTH, -1);
    if (sql_len >= (unsigned)max_length) {
        PyErr_SetString(self->connection->DataError,
                        "query string is too large");
        return NULL;
    }

    // Commit if needed
    sqlite3 *db = self->connection->db;
    if (!sqlite3_get_autocommit(db)) {
        int rc = SQLITE_OK;

        Py_BEGIN_ALLOW_THREADS
        rc = sqlite3_exec(db, "COMMIT", NULL, NULL, NULL);
        Py_END_ALLOW_THREADS

        if (rc != SQLITE_OK) {
            goto error;
        }
    }

    while (1) {
        int rc;
        const char *tail;

        Py_BEGIN_ALLOW_THREADS
        sqlite3_stmt *stmt;
        rc = sqlite3_prepare_v2(db, sql_script, (int)sql_len + 1, &stmt,
                                &tail);
        if (rc == SQLITE_OK) {
            do {
                rc = sqlite3_step(stmt);
            } while (rc == SQLITE_ROW);
            rc = sqlite3_finalize(stmt);
        }
        Py_END_ALLOW_THREADS

        if (rc != SQLITE_OK) {
            goto error;
        }

        if (*tail == (char)0) {
            break;
        }
        sql_len -= (tail - sql_script);
        sql_script = tail;
    }

    return Py_NewRef((PyObject *)self);

error:
    _pysqlite_seterror(self->connection->state, db);
    return NULL;
}

static PyObject *
pysqlite_cursor_iternext(pysqlite_Cursor *self)
{
    if (!check_cursor(self)) {
        return NULL;
    }

    if (self->reset) {
        PyObject *exc = self->connection->InterfaceError;
        PyErr_SetString(exc, errmsg_fetch_across_rollback);
        return NULL;
    }

    if (self->statement == NULL) {
        return NULL;
    }

    sqlite3_stmt *stmt = self->statement->st;
    assert(stmt != NULL);
    if (sqlite3_data_count(stmt) == 0) {
        (void)pysqlite_statement_reset(self->statement);
        Py_CLEAR(self->statement);
        return NULL;
    }

<<<<<<< HEAD
    if (self->statement) {
        rc = pysqlite_step(self->statement->st, self->connection);
        if (PyErr_Occurred()) {
            (void)pysqlite_statement_reset(self->statement);
            Py_DECREF(next_row);
            return NULL;
        }
        if (rc != SQLITE_DONE && rc != SQLITE_ROW) {
            (void)pysqlite_statement_reset(self->statement);
            Py_DECREF(next_row);
            _pysqlite_seterror(self->connection->db, NULL);
            return NULL;
        }

        if (rc == SQLITE_ROW) {
            self->locked = 1;
            self->next_row = _pysqlite_fetch_one_row(self);
            self->locked = 0;
            if (self->next_row == NULL) {
                (void)pysqlite_statement_reset(self->statement);
                return NULL;
            }
        }
=======
    PyObject *row = _pysqlite_fetch_one_row(self);
    if (row == NULL) {
        return NULL;
>>>>>>> 0a4c82dd
    }
    int rc = pysqlite_step(stmt);
    if (rc == SQLITE_DONE) {
        (void)pysqlite_statement_reset(self->statement);
    }
    else if (rc != SQLITE_ROW) {
        (void)_pysqlite_seterror(self->connection->state,
                                 self->connection->db);
        Py_DECREF(row);
        return NULL;
    }
    if (!Py_IsNone(self->row_factory)) {
        PyObject *factory = self->row_factory;
        PyObject *args[] = { (PyObject *)self, row, };
        PyObject *new_row = PyObject_Vectorcall(factory, args, 2, NULL);
        Py_DECREF(row);
        row = new_row;
    }
    return row;
}

/*[clinic input]
_sqlite3.Cursor.fetchone as pysqlite_cursor_fetchone

Fetches one row from the resultset.
[clinic start generated code]*/

static PyObject *
pysqlite_cursor_fetchone_impl(pysqlite_Cursor *self)
/*[clinic end generated code: output=4bd2eabf5baaddb0 input=e78294ec5980fdba]*/
{
    PyObject* row;

    row = pysqlite_cursor_iternext(self);
    if (!row && !PyErr_Occurred()) {
        Py_RETURN_NONE;
    }

    return row;
}

/*[clinic input]
_sqlite3.Cursor.fetchmany as pysqlite_cursor_fetchmany

    size as maxrows: int(c_default='self->arraysize') = 1
        The default value is set by the Cursor.arraysize attribute.

Fetches several rows from the resultset.
[clinic start generated code]*/

static PyObject *
pysqlite_cursor_fetchmany_impl(pysqlite_Cursor *self, int maxrows)
/*[clinic end generated code: output=a8ef31fea64d0906 input=c26e6ca3f34debd0]*/
{
    PyObject* row;
    PyObject* list;
    int counter = 0;

    list = PyList_New(0);
    if (!list) {
        return NULL;
    }

    while ((row = pysqlite_cursor_iternext(self))) {
        if (PyList_Append(list, row) < 0) {
            Py_DECREF(row);
            break;
        }
        Py_DECREF(row);

        if (++counter == maxrows) {
            break;
        }
    }

    if (PyErr_Occurred()) {
        Py_DECREF(list);
        return NULL;
    } else {
        return list;
    }
}

/*[clinic input]
_sqlite3.Cursor.fetchall as pysqlite_cursor_fetchall

Fetches all rows from the resultset.
[clinic start generated code]*/

static PyObject *
pysqlite_cursor_fetchall_impl(pysqlite_Cursor *self)
/*[clinic end generated code: output=d5da12aca2da4b27 input=f5d401086a8df25a]*/
{
    PyObject* row;
    PyObject* list;

    list = PyList_New(0);
    if (!list) {
        return NULL;
    }

    while ((row = pysqlite_cursor_iternext(self))) {
        if (PyList_Append(list, row) < 0) {
            Py_DECREF(row);
            break;
        }
        Py_DECREF(row);
    }

    if (PyErr_Occurred()) {
        Py_DECREF(list);
        return NULL;
    } else {
        return list;
    }
}

/*[clinic input]
_sqlite3.Cursor.setinputsizes as pysqlite_cursor_setinputsizes

    sizes: object
    /

Required by DB-API. Does nothing in pysqlite.
[clinic start generated code]*/

static PyObject *
pysqlite_cursor_setinputsizes(pysqlite_Cursor *self, PyObject *sizes)
/*[clinic end generated code: output=893c817afe9d08ad input=7cffbb168663bc69]*/
{
    Py_RETURN_NONE;
}

/*[clinic input]
_sqlite3.Cursor.setoutputsize as pysqlite_cursor_setoutputsize

    size: object
    column: object = None
    /

Required by DB-API. Does nothing in pysqlite.
[clinic start generated code]*/

static PyObject *
pysqlite_cursor_setoutputsize_impl(pysqlite_Cursor *self, PyObject *size,
                                   PyObject *column)
/*[clinic end generated code: output=018d7e9129d45efe input=077b017da58b9389]*/
{
    Py_RETURN_NONE;
}

/*[clinic input]
_sqlite3.Cursor.close as pysqlite_cursor_close

    cls: defining_class

Closes the cursor.
[clinic start generated code]*/

static PyObject *
pysqlite_cursor_close_impl(pysqlite_Cursor *self, PyTypeObject *cls)
/*[clinic end generated code: output=a08ab3d772f45438 input=28ba9b532ab46ba0]*/
{
    if (!check_cursor_locked(self)) {
        return NULL;
    }

    if (!self->connection) {
        pysqlite_state *state = pysqlite_get_state_by_cls(cls);
        PyErr_SetString(state->ProgrammingError,
                        "Base Cursor.__init__ not called.");
        return NULL;
    }
    if (!pysqlite_check_thread(self->connection) || !pysqlite_check_connection(self->connection)) {
        return NULL;
    }

    if (self->statement) {
        (void)pysqlite_statement_reset(self->statement);
        Py_CLEAR(self->statement);
    }

    self->closed = 1;

    Py_RETURN_NONE;
}

static PyMethodDef cursor_methods[] = {
    PYSQLITE_CURSOR_CLOSE_METHODDEF
    PYSQLITE_CURSOR_EXECUTEMANY_METHODDEF
    PYSQLITE_CURSOR_EXECUTESCRIPT_METHODDEF
    PYSQLITE_CURSOR_EXECUTE_METHODDEF
    PYSQLITE_CURSOR_FETCHALL_METHODDEF
    PYSQLITE_CURSOR_FETCHMANY_METHODDEF
    PYSQLITE_CURSOR_FETCHONE_METHODDEF
    PYSQLITE_CURSOR_SETINPUTSIZES_METHODDEF
    PYSQLITE_CURSOR_SETOUTPUTSIZE_METHODDEF
    {NULL, NULL}
};

static struct PyMemberDef cursor_members[] =
{
    {"connection", T_OBJECT, offsetof(pysqlite_Cursor, connection), READONLY},
    {"description", T_OBJECT, offsetof(pysqlite_Cursor, description), READONLY},
    {"arraysize", T_INT, offsetof(pysqlite_Cursor, arraysize), 0},
    {"lastrowid", T_OBJECT, offsetof(pysqlite_Cursor, lastrowid), READONLY},
    {"rowcount", T_LONG, offsetof(pysqlite_Cursor, rowcount), READONLY},
    {"row_factory", T_OBJECT, offsetof(pysqlite_Cursor, row_factory), 0},
    {"__weaklistoffset__", T_PYSSIZET, offsetof(pysqlite_Cursor, in_weakreflist), READONLY},
    {NULL}
};

static const char cursor_doc[] =
PyDoc_STR("SQLite database cursor class.");

static PyType_Slot cursor_slots[] = {
    {Py_tp_dealloc, cursor_dealloc},
    {Py_tp_doc, (void *)cursor_doc},
    {Py_tp_iter, PyObject_SelfIter},
    {Py_tp_iternext, pysqlite_cursor_iternext},
    {Py_tp_methods, cursor_methods},
    {Py_tp_members, cursor_members},
    {Py_tp_init, pysqlite_cursor_init},
    {Py_tp_traverse, cursor_traverse},
    {Py_tp_clear, cursor_clear},
    {0, NULL},
};

static PyType_Spec cursor_spec = {
    .name = MODULE_NAME ".Cursor",
    .basicsize = sizeof(pysqlite_Cursor),
    .flags = (Py_TPFLAGS_DEFAULT | Py_TPFLAGS_BASETYPE |
              Py_TPFLAGS_HAVE_GC | Py_TPFLAGS_IMMUTABLETYPE),
    .slots = cursor_slots,
};

int
pysqlite_cursor_setup_types(PyObject *module)
{
    PyObject *type = PyType_FromModuleAndSpec(module, &cursor_spec, NULL);
    if (type == NULL) {
        return -1;
    }
    pysqlite_state *state = pysqlite_get_state(module);
    state->CursorType = (PyTypeObject *)type;
    return 0;
}<|MERGE_RESOLUTION|>--- conflicted
+++ resolved
@@ -30,13 +30,11 @@
 #undef clinic_state
 
 static int
-check_cursor_locked(pysqlite_Cursor* cur)
+check_cursor_locked(pysqlite_Cursor *cur)
 {
     if (cur->locked) {
-        PyErr_SetString(
-            pysqlite_ProgrammingError,
-            "Recursive use of cursors not allowed."
-        );
+        PyErr_SetString(cur->connection->ProgrammingError,
+                        "Recursive use of cursors not allowed.");
         return 0;
     }
     return 1;
@@ -435,19 +433,9 @@
         return 0;
     }
 
-<<<<<<< HEAD
-    return check_cursor_locked(cur) &&
-        pysqlite_check_thread(cur->connection) &&
-        pysqlite_check_connection(cur->connection);
-=======
-    if (cur->locked) {
-        PyErr_SetString(cur->connection->state->ProgrammingError,
-                        "Recursive use of cursors not allowed.");
-        return 0;
-    }
-
-    return pysqlite_check_thread(cur->connection) && pysqlite_check_connection(cur->connection);
->>>>>>> 0a4c82dd
+    return (pysqlite_check_thread(cur->connection)
+            && pysqlite_check_connection(cur->connection)
+            && check_cursor_locked(cur));
 }
 
 static int
@@ -832,35 +820,11 @@
         return NULL;
     }
 
-<<<<<<< HEAD
-    if (self->statement) {
-        rc = pysqlite_step(self->statement->st, self->connection);
-        if (PyErr_Occurred()) {
-            (void)pysqlite_statement_reset(self->statement);
-            Py_DECREF(next_row);
-            return NULL;
-        }
-        if (rc != SQLITE_DONE && rc != SQLITE_ROW) {
-            (void)pysqlite_statement_reset(self->statement);
-            Py_DECREF(next_row);
-            _pysqlite_seterror(self->connection->db, NULL);
-            return NULL;
-        }
-
-        if (rc == SQLITE_ROW) {
-            self->locked = 1;
-            self->next_row = _pysqlite_fetch_one_row(self);
-            self->locked = 0;
-            if (self->next_row == NULL) {
-                (void)pysqlite_statement_reset(self->statement);
-                return NULL;
-            }
-        }
-=======
+    self->locked = 1;
     PyObject *row = _pysqlite_fetch_one_row(self);
+    self->locked = 0;
     if (row == NULL) {
         return NULL;
->>>>>>> 0a4c82dd
     }
     int rc = pysqlite_step(stmt);
     if (rc == SQLITE_DONE) {
