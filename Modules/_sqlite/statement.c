/* statement.c - the statement type
 *
 * Copyright (C) 2005-2010 Gerhard Häring <gh@ghaering.de>
 *
 * This file is part of pysqlite.
 *
 * This software is provided 'as-is', without any express or implied
 * warranty.  In no event will the authors be held liable for any damages
 * arising from the use of this software.
 *
 * Permission is granted to anyone to use this software for any purpose,
 * including commercial applications, and to alter it and redistribute it
 * freely, subject to the following restrictions:
 *
 * 1. The origin of this software must not be misrepresented; you must not
 *    claim that you wrote the original software. If you use this software
 *    in a product, an acknowledgment in the product documentation would be
 *    appreciated but is not required.
 * 2. Altered source versions must be plainly marked as such, and must not be
 *    misrepresented as being the original software.
 * 3. This notice may not be removed or altered from any source distribution.
 */

#include "statement.h"
#include "cursor.h"
#include "connection.h"
#include "microprotocols.h"
#include "prepare_protocol.h"
#include "util.h"

/* prototypes */
static int pysqlite_check_remaining_sql(const char* tail);

typedef enum {
    LINECOMMENT_1,
    IN_LINECOMMENT,
    COMMENTSTART_1,
    IN_COMMENT,
    COMMENTEND_1,
    NORMAL
} parse_remaining_sql_state;

typedef enum {
    TYPE_LONG,
    TYPE_FLOAT,
    TYPE_UNICODE,
    TYPE_BUFFER,
    TYPE_UNKNOWN
} parameter_type;

<<<<<<< HEAD
static int pysqlite_statement_is_dml(sqlite3_stmt *statement, const char *sql)
{
    const char* p;
    int is_dml = 0;

    is_dml = !sqlite3_stmt_readonly(statement);
    if (is_dml) {
        /* Retain backwards-compatibility, as sqlite3_stmt_readonly will return
         * false for BEGIN [IMMEDIATE|EXCLUSIVE] or DDL statements. */
        for (p = sql; *p != 0; p++) {
            switch (*p) {
                case ' ':
                case '\r':
                case '\n':
                case '\t':
                    continue;
            }

            is_dml = (PyOS_strnicmp(p, "begin", 5) &&
                      PyOS_strnicmp(p, "create", 6) &&
                      PyOS_strnicmp(p, "drop", 4) &&
                      PyOS_strnicmp(p, "alter", 5) &&
                      PyOS_strnicmp(p, "analyze", 7) &&
                      PyOS_strnicmp(p, "reindex", 7) &&
                      PyOS_strnicmp(p, "vacuum", 6));
            break;
        }
    }
    return is_dml;
}

int pysqlite_statement_create(pysqlite_Statement* self, pysqlite_Connection* connection, PyObject* sql)
=======
pysqlite_Statement *
pysqlite_statement_create(pysqlite_Connection *connection, PyObject *sql)
>>>>>>> fa106a68
{
    const char* tail;
    int rc;
    const char* sql_cstr;
    Py_ssize_t sql_cstr_len;

    assert(PyUnicode_Check(sql));

    sql_cstr = PyUnicode_AsUTF8AndSize(sql, &sql_cstr_len);
    if (sql_cstr == NULL) {
        PyErr_Format(pysqlite_Warning,
                     "SQL is of wrong type ('%s'). Must be string.",
                     Py_TYPE(sql)->tp_name);
        return NULL;
    }

    int max_length = sqlite3_limit(connection->db, SQLITE_LIMIT_LENGTH, -1);
    if (sql_cstr_len >= max_length) {
        PyErr_SetString(pysqlite_DataError, "query string is too large");
        return NULL;
    }
    if (strlen(sql_cstr) != (size_t)sql_cstr_len) {
        PyErr_SetString(PyExc_ValueError,
                        "the query contains a null character");
        return NULL;
    }

    pysqlite_Statement *self = PyObject_GC_New(pysqlite_Statement,
                                               pysqlite_StatementType);
    if (self == NULL) {
        return NULL;
    }

    self->db = connection->db;
    self->st = NULL;
    self->sql = Py_NewRef(sql);
    self->in_use = 0;
    self->is_dml = 0;
    self->in_weakreflist = NULL;

<<<<<<< HEAD
=======
    /* Determine if the statement is a DML statement.
       SELECT is the only exception. See #9924. */
    for (p = sql_cstr; *p != 0; p++) {
        switch (*p) {
            case ' ':
            case '\r':
            case '\n':
            case '\t':
                continue;
        }

        self->is_dml = (PyOS_strnicmp(p, "insert", 6) == 0)
                    || (PyOS_strnicmp(p, "update", 6) == 0)
                    || (PyOS_strnicmp(p, "delete", 6) == 0)
                    || (PyOS_strnicmp(p, "replace", 7) == 0);
        break;
    }

>>>>>>> fa106a68
    Py_BEGIN_ALLOW_THREADS
    rc = sqlite3_prepare_v2(self->db,
                            sql_cstr,
                            (int)sql_cstr_len + 1,
                            &self->st,
                            &tail);
    Py_END_ALLOW_THREADS

<<<<<<< HEAD
    self->db = connection->db;
    self->is_dml = pysqlite_statement_is_dml(self->st, sql_cstr);
=======
    PyObject_GC_Track(self);

    if (rc != SQLITE_OK) {
        _pysqlite_seterror(self->db);
        goto error;
    }
>>>>>>> fa106a68

    if (rc == SQLITE_OK && pysqlite_check_remaining_sql(tail)) {
        (void)sqlite3_finalize(self->st);
        self->st = NULL;
        PyErr_SetString(pysqlite_Warning,
                        "You can only execute one statement at a time.");
        goto error;
    }

    return self;

error:
    Py_DECREF(self);
    return NULL;
}

int pysqlite_statement_bind_parameter(pysqlite_Statement* self, int pos, PyObject* parameter)
{
    int rc = SQLITE_OK;
    const char *string;
    Py_ssize_t buflen;
    parameter_type paramtype;

    if (parameter == Py_None) {
        rc = sqlite3_bind_null(self->st, pos);
        goto final;
    }

    if (PyLong_CheckExact(parameter)) {
        paramtype = TYPE_LONG;
    } else if (PyFloat_CheckExact(parameter)) {
        paramtype = TYPE_FLOAT;
    } else if (PyUnicode_CheckExact(parameter)) {
        paramtype = TYPE_UNICODE;
    } else if (PyLong_Check(parameter)) {
        paramtype = TYPE_LONG;
    } else if (PyFloat_Check(parameter)) {
        paramtype = TYPE_FLOAT;
    } else if (PyUnicode_Check(parameter)) {
        paramtype = TYPE_UNICODE;
    } else if (PyObject_CheckBuffer(parameter)) {
        paramtype = TYPE_BUFFER;
    } else {
        paramtype = TYPE_UNKNOWN;
    }

    switch (paramtype) {
        case TYPE_LONG: {
            sqlite_int64 value = _pysqlite_long_as_int64(parameter);
            if (value == -1 && PyErr_Occurred())
                rc = -1;
            else
                rc = sqlite3_bind_int64(self->st, pos, value);
            break;
        }
        case TYPE_FLOAT:
            rc = sqlite3_bind_double(self->st, pos, PyFloat_AsDouble(parameter));
            break;
        case TYPE_UNICODE:
            string = PyUnicode_AsUTF8AndSize(parameter, &buflen);
            if (string == NULL)
                return -1;
            if (buflen > INT_MAX) {
                PyErr_SetString(PyExc_OverflowError,
                                "string longer than INT_MAX bytes");
                return -1;
            }
            rc = sqlite3_bind_text(self->st, pos, string, (int)buflen, SQLITE_TRANSIENT);
            break;
        case TYPE_BUFFER: {
            Py_buffer view;
            if (PyObject_GetBuffer(parameter, &view, PyBUF_SIMPLE) != 0) {
                PyErr_SetString(PyExc_ValueError, "could not convert BLOB to buffer");
                return -1;
            }
            if (view.len > INT_MAX) {
                PyErr_SetString(PyExc_OverflowError,
                                "BLOB longer than INT_MAX bytes");
                PyBuffer_Release(&view);
                return -1;
            }
            rc = sqlite3_bind_blob(self->st, pos, view.buf, (int)view.len, SQLITE_TRANSIENT);
            PyBuffer_Release(&view);
            break;
        }
        case TYPE_UNKNOWN:
            rc = -1;
    }

final:
    return rc;
}

/* returns 0 if the object is one of Python's internal ones that don't need to be adapted */
static int _need_adapt(PyObject* obj)
{
    if (pysqlite_BaseTypeAdapted) {
        return 1;
    }

    if (PyLong_CheckExact(obj) || PyFloat_CheckExact(obj)
          || PyUnicode_CheckExact(obj) || PyByteArray_CheckExact(obj)) {
        return 0;
    } else {
        return 1;
    }
}

void pysqlite_statement_bind_parameters(pysqlite_Statement* self, PyObject* parameters)
{
    PyObject* current_param;
    PyObject* adapted;
    const char* binding_name;
    int i;
    int rc;
    int num_params_needed;
    Py_ssize_t num_params;

    Py_BEGIN_ALLOW_THREADS
    num_params_needed = sqlite3_bind_parameter_count(self->st);
    Py_END_ALLOW_THREADS

    if (PyTuple_CheckExact(parameters) || PyList_CheckExact(parameters) || (!PyDict_Check(parameters) && PySequence_Check(parameters))) {
        /* parameters passed as sequence */
        if (PyTuple_CheckExact(parameters)) {
            num_params = PyTuple_GET_SIZE(parameters);
        } else if (PyList_CheckExact(parameters)) {
            num_params = PyList_GET_SIZE(parameters);
        } else {
            num_params = PySequence_Size(parameters);
            if (num_params == -1) {
                return;
            }
        }
        if (num_params != num_params_needed) {
            PyErr_Format(pysqlite_ProgrammingError,
                         "Incorrect number of bindings supplied. The current "
                         "statement uses %d, and there are %zd supplied.",
                         num_params_needed, num_params);
            return;
        }
        for (i = 0; i < num_params; i++) {
            if (PyTuple_CheckExact(parameters)) {
                PyObject *item = PyTuple_GET_ITEM(parameters, i);
                current_param = Py_NewRef(item);
            } else if (PyList_CheckExact(parameters)) {
                PyObject *item = PyList_GetItem(parameters, i);
                current_param = Py_XNewRef(item);
            } else {
                current_param = PySequence_GetItem(parameters, i);
            }
            if (!current_param) {
                return;
            }

            if (!_need_adapt(current_param)) {
                adapted = current_param;
            } else {
                adapted = pysqlite_microprotocols_adapt(current_param, (PyObject*)pysqlite_PrepareProtocolType, current_param);
                Py_DECREF(current_param);
                if (!adapted) {
                    return;
                }
            }

            rc = pysqlite_statement_bind_parameter(self, i + 1, adapted);
            Py_DECREF(adapted);

            if (rc != SQLITE_OK) {
                if (!PyErr_Occurred()) {
                    PyErr_Format(pysqlite_InterfaceError, "Error binding parameter %d - probably unsupported type.", i);
                }
                return;
            }
        }
    } else if (PyDict_Check(parameters)) {
        /* parameters passed as dictionary */
        for (i = 1; i <= num_params_needed; i++) {
            PyObject *binding_name_obj;
            Py_BEGIN_ALLOW_THREADS
            binding_name = sqlite3_bind_parameter_name(self->st, i);
            Py_END_ALLOW_THREADS
            if (!binding_name) {
                PyErr_Format(pysqlite_ProgrammingError, "Binding %d has no name, but you supplied a dictionary (which has only names).", i);
                return;
            }

            binding_name++; /* skip first char (the colon) */
            binding_name_obj = PyUnicode_FromString(binding_name);
            if (!binding_name_obj) {
                return;
            }
            if (PyDict_CheckExact(parameters)) {
                PyObject *item = PyDict_GetItemWithError(parameters, binding_name_obj);
                current_param = Py_XNewRef(item);
            } else {
                current_param = PyObject_GetItem(parameters, binding_name_obj);
            }
            Py_DECREF(binding_name_obj);
            if (!current_param) {
                if (!PyErr_Occurred() || PyErr_ExceptionMatches(PyExc_LookupError)) {
                    PyErr_Format(pysqlite_ProgrammingError, "You did not supply a value for binding parameter :%s.", binding_name);
                }
                return;
            }

            if (!_need_adapt(current_param)) {
                adapted = current_param;
            } else {
                adapted = pysqlite_microprotocols_adapt(current_param, (PyObject*)pysqlite_PrepareProtocolType, current_param);
                Py_DECREF(current_param);
                if (!adapted) {
                    return;
                }
            }

            rc = pysqlite_statement_bind_parameter(self, i, adapted);
            Py_DECREF(adapted);

            if (rc != SQLITE_OK) {
                if (!PyErr_Occurred()) {
                    PyErr_Format(pysqlite_InterfaceError, "Error binding parameter :%s - probably unsupported type.", binding_name);
                }
                return;
           }
        }
    } else {
        PyErr_SetString(PyExc_ValueError, "parameters are of unsupported type");
    }
}

int pysqlite_statement_finalize(pysqlite_Statement* self)
{
    int rc;

    rc = SQLITE_OK;
    if (self->st) {
        Py_BEGIN_ALLOW_THREADS
        rc = sqlite3_finalize(self->st);
        Py_END_ALLOW_THREADS
        self->st = NULL;
    }

    self->in_use = 0;

    return rc;
}

int pysqlite_statement_reset(pysqlite_Statement* self)
{
    int rc;

    rc = SQLITE_OK;

    if (self->in_use && self->st) {
        Py_BEGIN_ALLOW_THREADS
        rc = sqlite3_reset(self->st);
        Py_END_ALLOW_THREADS

        if (rc == SQLITE_OK) {
            self->in_use = 0;
        }
    }

    return rc;
}

void pysqlite_statement_mark_dirty(pysqlite_Statement* self)
{
    self->in_use = 1;
}

static void
stmt_dealloc(pysqlite_Statement *self)
{
    PyTypeObject *tp = Py_TYPE(self);
    PyObject_GC_UnTrack(self);
    if (self->in_weakreflist != NULL) {
        PyObject_ClearWeakRefs((PyObject*)self);
    }
    if (self->st) {
        sqlite3_finalize(self->st);
        self->st = 0;
    }
    tp->tp_clear((PyObject *)self);
    tp->tp_free(self);
    Py_DECREF(tp);
}

static int
stmt_clear(pysqlite_Statement *self)
{
    Py_CLEAR(self->sql);
    return 0;
}

static int
stmt_traverse(pysqlite_Statement *self, visitproc visit, void *arg)
{
    Py_VISIT(Py_TYPE(self));
    Py_VISIT(self->sql);
    return 0;
}

/*
 * Checks if there is anything left in an SQL string after SQLite compiled it.
 * This is used to check if somebody tried to execute more than one SQL command
 * with one execute()/executemany() command, which the DB-API and we don't
 * allow.
 *
 * Returns 1 if there is more left than should be. 0 if ok.
 */
static int pysqlite_check_remaining_sql(const char* tail)
{
    const char* pos = tail;

    parse_remaining_sql_state state = NORMAL;

    for (;;) {
        switch (*pos) {
            case 0:
                return 0;
            case '-':
                if (state == NORMAL) {
                    state  = LINECOMMENT_1;
                } else if (state == LINECOMMENT_1) {
                    state = IN_LINECOMMENT;
                }
                break;
            case ' ':
            case '\t':
                break;
            case '\n':
            case 13:
                if (state == IN_LINECOMMENT) {
                    state = NORMAL;
                }
                break;
            case '/':
                if (state == NORMAL) {
                    state = COMMENTSTART_1;
                } else if (state == COMMENTEND_1) {
                    state = NORMAL;
                } else if (state == COMMENTSTART_1) {
                    return 1;
                }
                break;
            case '*':
                if (state == NORMAL) {
                    return 1;
                } else if (state == LINECOMMENT_1) {
                    return 1;
                } else if (state == COMMENTSTART_1) {
                    state = IN_COMMENT;
                } else if (state == IN_COMMENT) {
                    state = COMMENTEND_1;
                }
                break;
            default:
                if (state == COMMENTEND_1) {
                    state = IN_COMMENT;
                } else if (state == IN_LINECOMMENT) {
                } else if (state == IN_COMMENT) {
                } else {
                    return 1;
                }
        }

        pos++;
    }

    return 0;
}

static PyMemberDef stmt_members[] = {
    {"__weaklistoffset__", T_PYSSIZET, offsetof(pysqlite_Statement, in_weakreflist), READONLY},
    {NULL},
};
static PyType_Slot stmt_slots[] = {
    {Py_tp_members, stmt_members},
    {Py_tp_dealloc, stmt_dealloc},
    {Py_tp_traverse, stmt_traverse},
    {Py_tp_clear, stmt_clear},
    {0, NULL},
};

static PyType_Spec stmt_spec = {
    .name = MODULE_NAME ".Statement",
    .basicsize = sizeof(pysqlite_Statement),
    .flags = Py_TPFLAGS_DEFAULT | Py_TPFLAGS_HAVE_GC,
    .slots = stmt_slots,
};
PyTypeObject *pysqlite_StatementType = NULL;

int
pysqlite_statement_setup_types(PyObject *module)
{
    pysqlite_StatementType = (PyTypeObject *)PyType_FromModuleAndSpec(module, &stmt_spec, NULL);
    if (pysqlite_StatementType == NULL) {
        return -1;
    }
    return 0;
}<|MERGE_RESOLUTION|>--- conflicted
+++ resolved
@@ -48,7 +48,6 @@
     TYPE_UNKNOWN
 } parameter_type;
 
-<<<<<<< HEAD
 static int pysqlite_statement_is_dml(sqlite3_stmt *statement, const char *sql)
 {
     const char* p;
@@ -80,11 +79,8 @@
     return is_dml;
 }
 
-int pysqlite_statement_create(pysqlite_Statement* self, pysqlite_Connection* connection, PyObject* sql)
-=======
 pysqlite_Statement *
 pysqlite_statement_create(pysqlite_Connection *connection, PyObject *sql)
->>>>>>> fa106a68
 {
     const char* tail;
     int rc;
@@ -125,27 +121,6 @@
     self->is_dml = 0;
     self->in_weakreflist = NULL;
 
-<<<<<<< HEAD
-=======
-    /* Determine if the statement is a DML statement.
-       SELECT is the only exception. See #9924. */
-    for (p = sql_cstr; *p != 0; p++) {
-        switch (*p) {
-            case ' ':
-            case '\r':
-            case '\n':
-            case '\t':
-                continue;
-        }
-
-        self->is_dml = (PyOS_strnicmp(p, "insert", 6) == 0)
-                    || (PyOS_strnicmp(p, "update", 6) == 0)
-                    || (PyOS_strnicmp(p, "delete", 6) == 0)
-                    || (PyOS_strnicmp(p, "replace", 7) == 0);
-        break;
-    }
-
->>>>>>> fa106a68
     Py_BEGIN_ALLOW_THREADS
     rc = sqlite3_prepare_v2(self->db,
                             sql_cstr,
@@ -154,17 +129,14 @@
                             &tail);
     Py_END_ALLOW_THREADS
 
-<<<<<<< HEAD
-    self->db = connection->db;
     self->is_dml = pysqlite_statement_is_dml(self->st, sql_cstr);
-=======
+
     PyObject_GC_Track(self);
 
     if (rc != SQLITE_OK) {
         _pysqlite_seterror(self->db);
         goto error;
     }
->>>>>>> fa106a68
 
     if (rc == SQLITE_OK && pysqlite_check_remaining_sql(tail)) {
         (void)sqlite3_finalize(self->st);
