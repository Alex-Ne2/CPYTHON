--- conflicted
+++ resolved
@@ -116,255 +116,6 @@
     return NULL;
 }
 
-<<<<<<< HEAD
-static int
-pysqlite_statement_bind_parameter(pysqlite_state *state,
-                                  pysqlite_Statement *self, int pos,
-                                  PyObject *parameter)
-{
-    int rc = SQLITE_OK;
-    const char *string;
-    Py_ssize_t buflen;
-    parameter_type paramtype;
-
-    if (parameter == Py_None) {
-        rc = sqlite3_bind_null(self->st, pos);
-        goto final;
-    }
-
-    if (PyLong_CheckExact(parameter)) {
-        paramtype = TYPE_LONG;
-    } else if (PyFloat_CheckExact(parameter)) {
-        paramtype = TYPE_FLOAT;
-    } else if (PyUnicode_CheckExact(parameter)) {
-        paramtype = TYPE_UNICODE;
-    } else if (PyLong_Check(parameter)) {
-        paramtype = TYPE_LONG;
-    } else if (PyFloat_Check(parameter)) {
-        paramtype = TYPE_FLOAT;
-    } else if (PyUnicode_Check(parameter)) {
-        paramtype = TYPE_UNICODE;
-    } else if (PyObject_CheckBuffer(parameter)) {
-        paramtype = TYPE_BUFFER;
-    } else {
-        paramtype = TYPE_UNKNOWN;
-    }
-
-    switch (paramtype) {
-        case TYPE_LONG: {
-            sqlite_int64 value = _pysqlite_long_as_int64(parameter);
-            if (value == -1 && PyErr_Occurred())
-                rc = -1;
-            else
-                rc = sqlite3_bind_int64(self->st, pos, value);
-            break;
-        }
-        case TYPE_FLOAT: {
-            double value = PyFloat_AsDouble(parameter);
-            if (value == -1 && PyErr_Occurred()) {
-                rc = -1;
-            }
-            else {
-                rc = sqlite3_bind_double(self->st, pos, value);
-            }
-            break;
-        }
-        case TYPE_UNICODE:
-            string = PyUnicode_AsUTF8AndSize(parameter, &buflen);
-            if (string == NULL)
-                return -1;
-            if (buflen > INT_MAX) {
-                PyErr_SetString(PyExc_OverflowError,
-                                "string longer than INT_MAX bytes");
-                return -1;
-            }
-            rc = sqlite3_bind_text(self->st, pos, string, (int)buflen, SQLITE_TRANSIENT);
-            break;
-        case TYPE_BUFFER: {
-            Py_buffer view;
-            if (PyObject_GetBuffer(parameter, &view, PyBUF_SIMPLE) != 0) {
-                return -1;
-            }
-            if (view.len > INT_MAX) {
-                PyErr_SetString(PyExc_OverflowError,
-                                "BLOB longer than INT_MAX bytes");
-                PyBuffer_Release(&view);
-                return -1;
-            }
-            rc = sqlite3_bind_blob(self->st, pos, view.buf, (int)view.len, SQLITE_TRANSIENT);
-            PyBuffer_Release(&view);
-            break;
-        }
-        case TYPE_UNKNOWN:
-            PyErr_Format(state->ProgrammingError,
-                    "Error binding parameter %d: type '%s' in not supported",
-                    pos, Py_TYPE(parameter)->tp_name);
-            rc = -1;
-    }
-
-final:
-    return rc;
-}
-
-/* returns 0 if the object is one of Python's internal ones that don't need to be adapted */
-static int
-_need_adapt(pysqlite_state *state, PyObject *obj)
-{
-    if (state->BaseTypeAdapted) {
-        return 1;
-    }
-
-    if (PyLong_CheckExact(obj) || PyFloat_CheckExact(obj)
-          || PyUnicode_CheckExact(obj) || PyByteArray_CheckExact(obj)) {
-        return 0;
-    } else {
-        return 1;
-    }
-}
-
-void
-pysqlite_statement_bind_parameters(pysqlite_state *state,
-                                   pysqlite_Statement *self,
-                                   PyObject *parameters)
-{
-    PyObject* current_param;
-    PyObject* adapted;
-    const char* binding_name;
-    int i;
-    int rc;
-    int num_params_needed;
-    Py_ssize_t num_params;
-
-    Py_BEGIN_ALLOW_THREADS
-    num_params_needed = sqlite3_bind_parameter_count(self->st);
-    Py_END_ALLOW_THREADS
-
-    if (PyTuple_CheckExact(parameters) || PyList_CheckExact(parameters) || (!PyDict_Check(parameters) && PySequence_Check(parameters))) {
-        /* parameters passed as sequence */
-        if (PyTuple_CheckExact(parameters)) {
-            num_params = PyTuple_GET_SIZE(parameters);
-        } else if (PyList_CheckExact(parameters)) {
-            num_params = PyList_GET_SIZE(parameters);
-        } else {
-            num_params = PySequence_Size(parameters);
-            if (num_params == -1) {
-                return;
-            }
-        }
-        if (num_params != num_params_needed) {
-            PyErr_Format(state->ProgrammingError,
-                         "Incorrect number of bindings supplied. The current "
-                         "statement uses %d, and there are %zd supplied.",
-                         num_params_needed, num_params);
-            return;
-        }
-        for (i = 0; i < num_params; i++) {
-            if (PyTuple_CheckExact(parameters)) {
-                PyObject *item = PyTuple_GET_ITEM(parameters, i);
-                current_param = Py_NewRef(item);
-            } else if (PyList_CheckExact(parameters)) {
-                PyObject *item = PyList_GetItem(parameters, i);
-                current_param = Py_XNewRef(item);
-            } else {
-                current_param = PySequence_GetItem(parameters, i);
-            }
-            if (!current_param) {
-                return;
-            }
-
-            if (!_need_adapt(state, current_param)) {
-                adapted = current_param;
-            } else {
-                PyObject *protocol = (PyObject *)state->PrepareProtocolType;
-                adapted = pysqlite_microprotocols_adapt(state, current_param,
-                                                        protocol,
-                                                        current_param);
-                Py_DECREF(current_param);
-                if (!adapted) {
-                    return;
-                }
-            }
-
-            rc = pysqlite_statement_bind_parameter(state, self, i+1, adapted);
-            Py_DECREF(adapted);
-
-            if (rc != SQLITE_OK) {
-                PyObject *exc, *val, *tb;
-                PyErr_Fetch(&exc, &val, &tb);
-                sqlite3 *db = sqlite3_db_handle(self->st);
-                _pysqlite_seterror(state, db);
-                _PyErr_ChainExceptions(exc, val, tb);
-                return;
-            }
-        }
-    } else if (PyDict_Check(parameters)) {
-        /* parameters passed as dictionary */
-        for (i = 1; i <= num_params_needed; i++) {
-            PyObject *binding_name_obj;
-            Py_BEGIN_ALLOW_THREADS
-            binding_name = sqlite3_bind_parameter_name(self->st, i);
-            Py_END_ALLOW_THREADS
-            if (!binding_name) {
-                PyErr_Format(state->ProgrammingError,
-                             "Binding %d has no name, but you supplied a "
-                             "dictionary (which has only names).", i);
-                return;
-            }
-
-            binding_name++; /* skip first char (the colon) */
-            binding_name_obj = PyUnicode_FromString(binding_name);
-            if (!binding_name_obj) {
-                return;
-            }
-            if (PyDict_CheckExact(parameters)) {
-                PyObject *item = PyDict_GetItemWithError(parameters, binding_name_obj);
-                current_param = Py_XNewRef(item);
-            } else {
-                current_param = PyObject_GetItem(parameters, binding_name_obj);
-            }
-            Py_DECREF(binding_name_obj);
-            if (!current_param) {
-                if (!PyErr_Occurred() || PyErr_ExceptionMatches(PyExc_LookupError)) {
-                    PyErr_Format(state->ProgrammingError,
-                                 "You did not supply a value for binding "
-                                 "parameter :%s.", binding_name);
-                }
-                return;
-            }
-
-            if (!_need_adapt(state, current_param)) {
-                adapted = current_param;
-            } else {
-                PyObject *protocol = (PyObject *)state->PrepareProtocolType;
-                adapted = pysqlite_microprotocols_adapt(state, current_param,
-                                                        protocol,
-                                                        current_param);
-                Py_DECREF(current_param);
-                if (!adapted) {
-                    return;
-                }
-            }
-
-            rc = pysqlite_statement_bind_parameter(state, self, i, adapted);
-            Py_DECREF(adapted);
-
-            if (rc != SQLITE_OK) {
-                PyObject *exc, *val, *tb;
-                PyErr_Fetch(&exc, &val, &tb);
-                sqlite3 *db = sqlite3_db_handle(self->st);
-                _pysqlite_seterror(state, db);
-                _PyErr_ChainExceptions(exc, val, tb);
-                return;
-           }
-        }
-    } else {
-        PyErr_SetString(state->ProgrammingError,
-                        "parameters are of unsupported type");
-    }
-}
-
-=======
->>>>>>> 27e36657
 void pysqlite_statement_mark_dirty(pysqlite_Statement* self)
 {
     self->in_use = 1;
