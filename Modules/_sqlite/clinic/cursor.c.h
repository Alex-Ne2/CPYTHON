/*[clinic input]
preserve
[clinic start generated code]*/

static int
pysqlite_cursor_init_impl(pysqlite_Cursor *self,
                          pysqlite_Connection *connection);

static int
pysqlite_cursor_init(PyObject *self, PyObject *args, PyObject *kwargs)
{
    int return_value = -1;
    pysqlite_Connection *connection;

<<<<<<< HEAD
    if ((Py_IS_TYPE(self, pysqlite_CursorType) ||
         Py_TYPE(self)->tp_new == pysqlite_CursorType->tp_new) &&
=======
    if (Py_IS_TYPE(self, clinic_state()->CursorType) &&
>>>>>>> 5277ffe1
        !_PyArg_NoKeywords("Cursor", kwargs)) {
        goto exit;
    }
    if (!_PyArg_CheckPositional("Cursor", PyTuple_GET_SIZE(args), 1, 1)) {
        goto exit;
    }
    if (!PyObject_TypeCheck(PyTuple_GET_ITEM(args, 0), clinic_state()->ConnectionType)) {
        _PyArg_BadArgument("Cursor", "argument 1", (clinic_state()->ConnectionType)->tp_name, PyTuple_GET_ITEM(args, 0));
        goto exit;
    }
    connection = (pysqlite_Connection *)PyTuple_GET_ITEM(args, 0);
    return_value = pysqlite_cursor_init_impl((pysqlite_Cursor *)self, connection);

exit:
    return return_value;
}

PyDoc_STRVAR(pysqlite_cursor_execute__doc__,
"execute($self, sql, parameters=(), /)\n"
"--\n"
"\n"
"Executes a SQL statement.");

#define PYSQLITE_CURSOR_EXECUTE_METHODDEF    \
    {"execute", (PyCFunction)(void(*)(void))pysqlite_cursor_execute, METH_FASTCALL, pysqlite_cursor_execute__doc__},

static PyObject *
pysqlite_cursor_execute_impl(pysqlite_Cursor *self, PyObject *sql,
                             PyObject *parameters);

static PyObject *
pysqlite_cursor_execute(pysqlite_Cursor *self, PyObject *const *args, Py_ssize_t nargs)
{
    PyObject *return_value = NULL;
    PyObject *sql;
    PyObject *parameters = NULL;

    if (!_PyArg_CheckPositional("execute", nargs, 1, 2)) {
        goto exit;
    }
    if (!PyUnicode_Check(args[0])) {
        _PyArg_BadArgument("execute", "argument 1", "str", args[0]);
        goto exit;
    }
    if (PyUnicode_READY(args[0]) == -1) {
        goto exit;
    }
    sql = args[0];
    if (nargs < 2) {
        goto skip_optional;
    }
    parameters = args[1];
skip_optional:
    return_value = pysqlite_cursor_execute_impl(self, sql, parameters);

exit:
    return return_value;
}

PyDoc_STRVAR(pysqlite_cursor_executemany__doc__,
"executemany($self, sql, seq_of_parameters, /)\n"
"--\n"
"\n"
"Repeatedly executes a SQL statement.");

#define PYSQLITE_CURSOR_EXECUTEMANY_METHODDEF    \
    {"executemany", (PyCFunction)(void(*)(void))pysqlite_cursor_executemany, METH_FASTCALL, pysqlite_cursor_executemany__doc__},

static PyObject *
pysqlite_cursor_executemany_impl(pysqlite_Cursor *self, PyObject *sql,
                                 PyObject *seq_of_parameters);

static PyObject *
pysqlite_cursor_executemany(pysqlite_Cursor *self, PyObject *const *args, Py_ssize_t nargs)
{
    PyObject *return_value = NULL;
    PyObject *sql;
    PyObject *seq_of_parameters;

    if (!_PyArg_CheckPositional("executemany", nargs, 2, 2)) {
        goto exit;
    }
    if (!PyUnicode_Check(args[0])) {
        _PyArg_BadArgument("executemany", "argument 1", "str", args[0]);
        goto exit;
    }
    if (PyUnicode_READY(args[0]) == -1) {
        goto exit;
    }
    sql = args[0];
    seq_of_parameters = args[1];
    return_value = pysqlite_cursor_executemany_impl(self, sql, seq_of_parameters);

exit:
    return return_value;
}

PyDoc_STRVAR(pysqlite_cursor_executescript__doc__,
"executescript($self, sql_script, /)\n"
"--\n"
"\n"
"Executes multiple SQL statements at once. Non-standard.");

#define PYSQLITE_CURSOR_EXECUTESCRIPT_METHODDEF    \
    {"executescript", (PyCFunction)pysqlite_cursor_executescript, METH_O, pysqlite_cursor_executescript__doc__},

static PyObject *
pysqlite_cursor_executescript_impl(pysqlite_Cursor *self,
                                   const char *sql_script);

static PyObject *
pysqlite_cursor_executescript(pysqlite_Cursor *self, PyObject *arg)
{
    PyObject *return_value = NULL;
    const char *sql_script;

    if (!PyUnicode_Check(arg)) {
        _PyArg_BadArgument("executescript", "argument", "str", arg);
        goto exit;
    }
    Py_ssize_t sql_script_length;
    sql_script = PyUnicode_AsUTF8AndSize(arg, &sql_script_length);
    if (sql_script == NULL) {
        goto exit;
    }
    if (strlen(sql_script) != (size_t)sql_script_length) {
        PyErr_SetString(PyExc_ValueError, "embedded null character");
        goto exit;
    }
    return_value = pysqlite_cursor_executescript_impl(self, sql_script);

exit:
    return return_value;
}

PyDoc_STRVAR(pysqlite_cursor_fetchone__doc__,
"fetchone($self, /)\n"
"--\n"
"\n"
"Fetches one row from the resultset.");

#define PYSQLITE_CURSOR_FETCHONE_METHODDEF    \
    {"fetchone", (PyCFunction)pysqlite_cursor_fetchone, METH_NOARGS, pysqlite_cursor_fetchone__doc__},

static PyObject *
pysqlite_cursor_fetchone_impl(pysqlite_Cursor *self);

static PyObject *
pysqlite_cursor_fetchone(pysqlite_Cursor *self, PyObject *Py_UNUSED(ignored))
{
    return pysqlite_cursor_fetchone_impl(self);
}

PyDoc_STRVAR(pysqlite_cursor_fetchmany__doc__,
"fetchmany($self, /, size=1)\n"
"--\n"
"\n"
"Fetches several rows from the resultset.\n"
"\n"
"  size\n"
"    The default value is set by the Cursor.arraysize attribute.");

#define PYSQLITE_CURSOR_FETCHMANY_METHODDEF    \
    {"fetchmany", (PyCFunction)(void(*)(void))pysqlite_cursor_fetchmany, METH_FASTCALL|METH_KEYWORDS, pysqlite_cursor_fetchmany__doc__},

static PyObject *
pysqlite_cursor_fetchmany_impl(pysqlite_Cursor *self, int maxrows);

static PyObject *
pysqlite_cursor_fetchmany(pysqlite_Cursor *self, PyObject *const *args, Py_ssize_t nargs, PyObject *kwnames)
{
    PyObject *return_value = NULL;
    static const char * const _keywords[] = {"size", NULL};
    static _PyArg_Parser _parser = {NULL, _keywords, "fetchmany", 0};
    PyObject *argsbuf[1];
    Py_ssize_t noptargs = nargs + (kwnames ? PyTuple_GET_SIZE(kwnames) : 0) - 0;
    int maxrows = self->arraysize;

    args = _PyArg_UnpackKeywords(args, nargs, NULL, kwnames, &_parser, 0, 1, 0, argsbuf);
    if (!args) {
        goto exit;
    }
    if (!noptargs) {
        goto skip_optional_pos;
    }
    maxrows = _PyLong_AsInt(args[0]);
    if (maxrows == -1 && PyErr_Occurred()) {
        goto exit;
    }
skip_optional_pos:
    return_value = pysqlite_cursor_fetchmany_impl(self, maxrows);

exit:
    return return_value;
}

PyDoc_STRVAR(pysqlite_cursor_fetchall__doc__,
"fetchall($self, /)\n"
"--\n"
"\n"
"Fetches all rows from the resultset.");

#define PYSQLITE_CURSOR_FETCHALL_METHODDEF    \
    {"fetchall", (PyCFunction)pysqlite_cursor_fetchall, METH_NOARGS, pysqlite_cursor_fetchall__doc__},

static PyObject *
pysqlite_cursor_fetchall_impl(pysqlite_Cursor *self);

static PyObject *
pysqlite_cursor_fetchall(pysqlite_Cursor *self, PyObject *Py_UNUSED(ignored))
{
    return pysqlite_cursor_fetchall_impl(self);
}

PyDoc_STRVAR(pysqlite_cursor_setinputsizes__doc__,
"setinputsizes($self, sizes, /)\n"
"--\n"
"\n"
"Required by DB-API. Does nothing in pysqlite.");

#define PYSQLITE_CURSOR_SETINPUTSIZES_METHODDEF    \
    {"setinputsizes", (PyCFunction)pysqlite_cursor_setinputsizes, METH_O, pysqlite_cursor_setinputsizes__doc__},

PyDoc_STRVAR(pysqlite_cursor_setoutputsize__doc__,
"setoutputsize($self, size, column=None, /)\n"
"--\n"
"\n"
"Required by DB-API. Does nothing in pysqlite.");

#define PYSQLITE_CURSOR_SETOUTPUTSIZE_METHODDEF    \
    {"setoutputsize", (PyCFunction)(void(*)(void))pysqlite_cursor_setoutputsize, METH_FASTCALL, pysqlite_cursor_setoutputsize__doc__},

static PyObject *
pysqlite_cursor_setoutputsize_impl(pysqlite_Cursor *self, PyObject *size,
                                   PyObject *column);

static PyObject *
pysqlite_cursor_setoutputsize(pysqlite_Cursor *self, PyObject *const *args, Py_ssize_t nargs)
{
    PyObject *return_value = NULL;
    PyObject *size;
    PyObject *column = Py_None;

    if (!_PyArg_CheckPositional("setoutputsize", nargs, 1, 2)) {
        goto exit;
    }
    size = args[0];
    if (nargs < 2) {
        goto skip_optional;
    }
    column = args[1];
skip_optional:
    return_value = pysqlite_cursor_setoutputsize_impl(self, size, column);

exit:
    return return_value;
}

PyDoc_STRVAR(pysqlite_cursor_close__doc__,
"close($self, /)\n"
"--\n"
"\n"
"Closes the cursor.");

#define PYSQLITE_CURSOR_CLOSE_METHODDEF    \
    {"close", (PyCFunction)(void(*)(void))pysqlite_cursor_close, METH_METHOD|METH_FASTCALL|METH_KEYWORDS, pysqlite_cursor_close__doc__},

static PyObject *
pysqlite_cursor_close_impl(pysqlite_Cursor *self, PyTypeObject *cls);

static PyObject *
pysqlite_cursor_close(pysqlite_Cursor *self, PyTypeObject *cls, PyObject *const *args, Py_ssize_t nargs, PyObject *kwnames)
{
    PyObject *return_value = NULL;
    static const char * const _keywords[] = { NULL};
    static _PyArg_Parser _parser = {":close", _keywords, 0};

    if (!_PyArg_ParseStackAndKeywords(args, nargs, kwnames, &_parser
        )) {
        goto exit;
    }
    return_value = pysqlite_cursor_close_impl(self, cls);

exit:
    return return_value;
}
<<<<<<< HEAD
/*[clinic end generated code: output=adf0b3c28b62da53 input=a9049054013a1b77]*/
=======
/*[clinic end generated code: output=ace31a7481aa3f41 input=a9049054013a1b77]*/
>>>>>>> 5277ffe1
<|MERGE_RESOLUTION|>--- conflicted
+++ resolved
@@ -12,12 +12,8 @@
     int return_value = -1;
     pysqlite_Connection *connection;
 
-<<<<<<< HEAD
-    if ((Py_IS_TYPE(self, pysqlite_CursorType) ||
-         Py_TYPE(self)->tp_new == pysqlite_CursorType->tp_new) &&
-=======
-    if (Py_IS_TYPE(self, clinic_state()->CursorType) &&
->>>>>>> 5277ffe1
+    if ((Py_IS_TYPE(self, clinic_state()->CursorType) ||
+         Py_TYPE(self)->tp_new == clinic_state()->CursorType->tp_new) &&
         !_PyArg_NoKeywords("Cursor", kwargs)) {
         goto exit;
     }
@@ -304,8 +300,4 @@
 exit:
     return return_value;
 }
-<<<<<<< HEAD
-/*[clinic end generated code: output=adf0b3c28b62da53 input=a9049054013a1b77]*/
-=======
-/*[clinic end generated code: output=ace31a7481aa3f41 input=a9049054013a1b77]*/
->>>>>>> 5277ffe1
+/*[clinic end generated code: output=3b5328c1619b7626 input=a9049054013a1b77]*/