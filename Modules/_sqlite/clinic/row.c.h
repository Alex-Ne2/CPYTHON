--- conflicted
+++ resolved
@@ -13,12 +13,8 @@
     pysqlite_Cursor *cursor;
     PyObject *data;
 
-<<<<<<< HEAD
-    if ((type == pysqlite_RowType ||
-         type->tp_init == pysqlite_RowType->tp_init) &&
-=======
-    if ((type == clinic_state()->RowType) &&
->>>>>>> 5277ffe1
+    if ((type == clinic_state()->RowType ||
+         type->tp_init == clinic_state()->RowType->tp_init) &&
         !_PyArg_NoKeywords("Row", kwargs)) {
         goto exit;
     }
@@ -58,8 +54,4 @@
 {
     return pysqlite_row_keys_impl(self);
 }
-<<<<<<< HEAD
-/*[clinic end generated code: output=fd7d0c8c56f3933c input=a9049054013a1b77]*/
-=======
-/*[clinic end generated code: output=0382771b4fc85f36 input=a9049054013a1b77]*/
->>>>>>> 5277ffe1
+/*[clinic end generated code: output=9d54919dbb4ba5f1 input=a9049054013a1b77]*/