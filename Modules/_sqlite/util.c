/* util.c - various utility functions
 *
 * Copyright (C) 2005-2010 Gerhard Häring <gh@ghaering.de>
 *
 * This file is part of pysqlite.
 *
 * This software is provided 'as-is', without any express or implied
 * warranty.  In no event will the authors be held liable for any damages
 * arising from the use of this software.
 *
 * Permission is granted to anyone to use this software for any purpose,
 * including commercial applications, and to alter it and redistribute it
 * freely, subject to the following restrictions:
 *
 * 1. The origin of this software must not be misrepresented; you must not
 *    claim that you wrote the original software. If you use this software
 *    in a product, an acknowledgment in the product documentation would be
 *    appreciated but is not required.
 * 2. Altered source versions must be plainly marked as such, and must not be
 *    misrepresented as being the original software.
 * 3. This notice may not be removed or altered from any source distribution.
 */

#include "module.h"
#include "connection.h"

int
pysqlite_step(sqlite3_stmt *statement)
{
    int rc;

    Py_BEGIN_ALLOW_THREADS
    rc = sqlite3_step(statement);
    Py_END_ALLOW_THREADS

    return rc;
}

// Returns non-NULL if a new exception should be raised
static PyObject *
get_exception_class(pysqlite_state *state, int errorcode)
{
    switch (errorcode) {
        case SQLITE_OK:
            PyErr_Clear();
            return NULL;
        case SQLITE_INTERNAL:
        case SQLITE_NOTFOUND:
            return state->InternalError;
        case SQLITE_NOMEM:
            return PyErr_NoMemory();
        case SQLITE_ERROR:
        case SQLITE_PERM:
        case SQLITE_ABORT:
        case SQLITE_BUSY:
        case SQLITE_LOCKED:
        case SQLITE_READONLY:
        case SQLITE_INTERRUPT:
        case SQLITE_IOERR:
        case SQLITE_FULL:
        case SQLITE_CANTOPEN:
        case SQLITE_PROTOCOL:
        case SQLITE_EMPTY:
        case SQLITE_SCHEMA:
            return state->OperationalError;
        case SQLITE_CORRUPT:
            return state->DatabaseError;
        case SQLITE_TOOBIG:
            return state->DataError;
        case SQLITE_CONSTRAINT:
        case SQLITE_MISMATCH:
            return state->IntegrityError;
        case SQLITE_MISUSE:
<<<<<<< HEAD
=======
            return state->ProgrammingError;
        case SQLITE_RANGE:
>>>>>>> c1323d4b
            return state->InterfaceError;
        default:
            return state->DatabaseError;
    }
}

static void
raise_exception(PyObject *type, int errcode, const char *errmsg)
{
    PyObject *exc = NULL;
    PyObject *args[] = { PyUnicode_FromString(errmsg), };
    if (args[0] == NULL) {
        goto exit;
    }
    exc = PyObject_Vectorcall(type, args, 1, NULL);
    Py_DECREF(args[0]);
    if (exc == NULL) {
        goto exit;
    }

    PyObject *code = PyLong_FromLong(errcode);
    if (code == NULL) {
        goto exit;
    }
    int rc = PyObject_SetAttrString(exc, "sqlite_errorcode", code);
    Py_DECREF(code);
    if (rc < 0) {
        goto exit;
    }

    const char *error_name = pysqlite_error_name(errcode);
    PyObject *name;
    if (error_name) {
        name = PyUnicode_FromString(error_name);
    }
    else {
        name = PyUnicode_InternFromString("unknown");
    }
    if (name == NULL) {
        goto exit;
    }
    rc = PyObject_SetAttrString(exc, "sqlite_errorname", name);
    Py_DECREF(name);
    if (rc < 0) {
        goto exit;
    }

    PyErr_SetObject(type, exc);

exit:
    Py_XDECREF(exc);
}

/**
 * Checks the SQLite error code and sets the appropriate DB-API exception.
 * Returns the error code (0 means no error occurred).
 */
int
_pysqlite_seterror(pysqlite_state *state, sqlite3 *db)
{
    int errorcode = sqlite3_errcode(db);
    PyObject *exc_class = get_exception_class(state, errorcode);
    if (exc_class == NULL) {
        // No new exception need be raised; just pass the error code
        return errorcode;
    }

    /* Create and set the exception. */
    int extended_errcode = sqlite3_extended_errcode(db);
    const char *errmsg = sqlite3_errmsg(db);
    raise_exception(exc_class, extended_errcode, errmsg);
    return extended_errcode;
}

#ifdef WORDS_BIGENDIAN
# define IS_LITTLE_ENDIAN 0
#else
# define IS_LITTLE_ENDIAN 1
#endif

sqlite_int64
_pysqlite_long_as_int64(PyObject * py_val)
{
    int overflow;
    long long value = PyLong_AsLongLongAndOverflow(py_val, &overflow);
    if (value == -1 && PyErr_Occurred())
        return -1;
    if (!overflow) {
# if SIZEOF_LONG_LONG > 8
        if (-0x8000000000000000LL <= value && value <= 0x7FFFFFFFFFFFFFFFLL)
# endif
            return value;
    }
    else if (sizeof(value) < sizeof(sqlite_int64)) {
        sqlite_int64 int64val;
        if (_PyLong_AsByteArray((PyLongObject *)py_val,
                                (unsigned char *)&int64val, sizeof(int64val),
                                IS_LITTLE_ENDIAN, 1 /* signed */) >= 0) {
            return int64val;
        }
    }
    PyErr_SetString(PyExc_OverflowError,
                    "Python int too large to convert to SQLite INTEGER");
    return -1;
}<|MERGE_RESOLUTION|>--- conflicted
+++ resolved
@@ -71,11 +71,8 @@
         case SQLITE_MISMATCH:
             return state->IntegrityError;
         case SQLITE_MISUSE:
-<<<<<<< HEAD
-=======
             return state->ProgrammingError;
         case SQLITE_RANGE:
->>>>>>> c1323d4b
             return state->InterfaceError;
         default:
             return state->DatabaseError;
