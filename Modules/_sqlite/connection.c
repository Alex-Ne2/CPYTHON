/* connection.c - the connection type
 *
 * Copyright (C) 2004-2010 Gerhard Häring <gh@ghaering.de>
 *
 * This file is part of pysqlite.
 *
 * This software is provided 'as-is', without any express or implied
 * warranty.  In no event will the authors be held liable for any damages
 * arising from the use of this software.
 *
 * Permission is granted to anyone to use this software for any purpose,
 * including commercial applications, and to alter it and redistribute it
 * freely, subject to the following restrictions:
 *
 * 1. The origin of this software must not be misrepresented; you must not
 *    claim that you wrote the original software. If you use this software
 *    in a product, an acknowledgment in the product documentation would be
 *    appreciated but is not required.
 * 2. Altered source versions must be plainly marked as such, and must not be
 *    misrepresented as being the original software.
 * 3. This notice may not be removed or altered from any source distribution.
 */

#include "module.h"
#include "structmember.h"         // PyMemberDef
#include "connection.h"
#include "statement.h"
#include "cursor.h"
#include "prepare_protocol.h"
#include "util.h"

#if SQLITE_VERSION_NUMBER >= 3014000
#define HAVE_TRACE_V2
#endif

<<<<<<< HEAD
// Opt. feature since 3.32.0, always included since 3.36.0
#if SQLITE_VERSION_NUMBER >= 3036000
#define HAVE_SERIALIZE_API
#endif
=======
static const char *
get_isolation_level(const char *level)
{
    assert(level != NULL);
    static const char *const allowed_levels[] = {
        "",
        "DEFERRED",
        "IMMEDIATE",
        "EXCLUSIVE",
        NULL
    };
    for (int i = 0; allowed_levels[i] != NULL; i++) {
        const char *candidate = allowed_levels[i];
        if (sqlite3_stricmp(level, candidate) == 0) {
            return candidate;
        }
    }
    PyErr_SetString(PyExc_ValueError,
                    "isolation_level string must be '', 'DEFERRED', "
                    "'IMMEDIATE', or 'EXCLUSIVE'");
    return NULL;
}

static int
isolation_level_converter(PyObject *str_or_none, const char **result)
{
    if (Py_IsNone(str_or_none)) {
        *result = NULL;
    }
    else if (PyUnicode_Check(str_or_none)) {
        Py_ssize_t sz;
        const char *str = PyUnicode_AsUTF8AndSize(str_or_none, &sz);
        if (str == NULL) {
            return 0;
        }
        if (strlen(str) != (size_t)sz) {
            PyErr_SetString(PyExc_ValueError, "embedded null character");
            return 0;
        }

        const char *level = get_isolation_level(str);
        if (level == NULL) {
            return 0;
        }
        *result = level;
    }
    else {
        PyErr_SetString(PyExc_TypeError,
                        "isolation_level must be str or None");
        return 0;
    }
    return 1;
}
>>>>>>> bc2bc0db

static int
clinic_fsconverter(PyObject *pathlike, const char **result)
{
    PyObject *bytes = NULL;
    Py_ssize_t len;
    char *str;

    if (!PyUnicode_FSConverter(pathlike, &bytes)) {
        goto error;
    }
    if (PyBytes_AsStringAndSize(bytes, &str, &len) < 0) {
        goto error;
    }
    if ((*result = (const char *)PyMem_Malloc(len+1)) == NULL) {
        goto error;
    }

    memcpy((void *)(*result), str, len+1);
    Py_DECREF(bytes);
    return 1;

error:
    Py_XDECREF(bytes);
    return 0;
}

#define clinic_state() (pysqlite_get_state_by_type(Py_TYPE(self)))
#include "clinic/connection.c.h"
#undef clinic_state

/*[clinic input]
module _sqlite3
class _sqlite3.Connection "pysqlite_Connection *" "clinic_state()->ConnectionType"
[clinic start generated code]*/
/*[clinic end generated code: output=da39a3ee5e6b4b0d input=67369db2faf80891]*/

_Py_IDENTIFIER(cursor);

static void _pysqlite_drop_unused_cursor_references(pysqlite_Connection* self);
static void free_callback_context(callback_context *ctx);
static void set_callback_context(callback_context **ctx_pp,
                                 callback_context *ctx);
static void connection_close(pysqlite_Connection *self);

static PyObject *
new_statement_cache(pysqlite_Connection *self, pysqlite_state *state,
                    int maxsize)
{
    PyObject *args[] = { NULL, PyLong_FromLong(maxsize), };
    if (args[1] == NULL) {
        return NULL;
    }
    PyObject *lru_cache = state->lru_cache;
    size_t nargsf = 1 | PY_VECTORCALL_ARGUMENTS_OFFSET;
    PyObject *inner = PyObject_Vectorcall(lru_cache, args + 1, nargsf, NULL);
    Py_DECREF(args[1]);
    if (inner == NULL) {
        return NULL;
    }

    args[1] = (PyObject *)self;  // Borrowed ref.
    nargsf = 1 | PY_VECTORCALL_ARGUMENTS_OFFSET;
    PyObject *res = PyObject_Vectorcall(inner, args + 1, nargsf, NULL);
    Py_DECREF(inner);
    return res;
}

/*[python input]
class FSConverter_converter(CConverter):
    type = "const char *"
    converter = "clinic_fsconverter"
    def converter_init(self):
        self.c_default = "NULL"
    def cleanup(self):
        return f"PyMem_Free((void *){self.name});\n"

class IsolationLevel_converter(CConverter):
    type = "const char *"
    converter = "isolation_level_converter"

[python start generated code]*/
/*[python end generated code: output=da39a3ee5e6b4b0d input=be142323885672ab]*/

/*[clinic input]
_sqlite3.Connection.__init__ as pysqlite_connection_init

    database: FSConverter
    timeout: double = 5.0
    detect_types: int = 0
    isolation_level: IsolationLevel = ""
    check_same_thread: bool(accept={int}) = True
    factory: object(c_default='(PyObject*)clinic_state()->ConnectionType') = ConnectionType
    cached_statements as cache_size: int = 128
    uri: bool = False
[clinic start generated code]*/

static int
pysqlite_connection_init_impl(pysqlite_Connection *self,
                              const char *database, double timeout,
                              int detect_types, const char *isolation_level,
                              int check_same_thread, PyObject *factory,
                              int cache_size, int uri)
/*[clinic end generated code: output=7d640ae1d83abfd4 input=342173993434ba1e]*/
{
    if (PySys_Audit("sqlite3.connect", "s", database) < 0) {
        return -1;
    }

    if (self->initialized) {
        PyTypeObject *tp = Py_TYPE(self);
        tp->tp_clear((PyObject *)self);
        connection_close(self);
        self->initialized = 0;
    }

    // Create and configure SQLite database object.
    sqlite3 *db;
    int rc;
    Py_BEGIN_ALLOW_THREADS
    rc = sqlite3_open_v2(database, &db,
                         SQLITE_OPEN_READWRITE | SQLITE_OPEN_CREATE |
                         (uri ? SQLITE_OPEN_URI : 0), NULL);
    if (rc == SQLITE_OK) {
        (void)sqlite3_busy_timeout(db, (int)(timeout*1000));
    }
    Py_END_ALLOW_THREADS

    if (db == NULL && rc == SQLITE_NOMEM) {
        PyErr_NoMemory();
        return -1;
    }

    pysqlite_state *state = pysqlite_get_state_by_type(Py_TYPE(self));
    if (rc != SQLITE_OK) {
        _pysqlite_seterror(state, db);
        return -1;
    }

    // Create LRU statement cache; returns a new reference.
    PyObject *statement_cache = new_statement_cache(self, state, cache_size);
    if (statement_cache == NULL) {
        return -1;
    }

    // Create list of weak references to cursors.
    PyObject *cursors = PyList_New(0);
    if (cursors == NULL) {
        Py_DECREF(statement_cache);
        return -1;
    }

    // Init connection state members.
    self->db = db;
    self->state = state;
    self->detect_types = detect_types;
    self->isolation_level = isolation_level;
    self->check_same_thread = check_same_thread;
    self->thread_ident = PyThread_get_thread_ident();
    self->statement_cache = statement_cache;
    self->cursors = cursors;
    self->created_cursors = 0;
    self->row_factory = Py_NewRef(Py_None);
    self->text_factory = Py_NewRef(&PyUnicode_Type);
    self->trace_ctx = NULL;
    self->progress_ctx = NULL;
    self->authorizer_ctx = NULL;

    // Borrowed refs
    self->Warning               = state->Warning;
    self->Error                 = state->Error;
    self->InterfaceError        = state->InterfaceError;
    self->DatabaseError         = state->DatabaseError;
    self->DataError             = state->DataError;
    self->OperationalError      = state->OperationalError;
    self->IntegrityError        = state->IntegrityError;
    self->InternalError         = state->InternalError;
    self->ProgrammingError      = state->ProgrammingError;
    self->NotSupportedError     = state->NotSupportedError;

    if (PySys_Audit("sqlite3.connect/handle", "O", self) < 0) {
        return -1;
    }

    self->initialized = 1;
    return 0;
}

static void
pysqlite_do_all_statements(pysqlite_Connection *self)
{
    // Reset all statements
    sqlite3_stmt *stmt = NULL;
    while ((stmt = sqlite3_next_stmt(self->db, stmt))) {
        if (sqlite3_stmt_busy(stmt)) {
            (void)sqlite3_reset(stmt);
        }
    }

    // Reset all cursors
    for (int i = 0; i < PyList_Size(self->cursors); i++) {
        PyObject *weakref = PyList_GetItem(self->cursors, i);
        PyObject *object = PyWeakref_GetObject(weakref);
        if (object != Py_None) {
            pysqlite_Cursor *cursor = (pysqlite_Cursor *)object;
            cursor->reset = 1;
        }
    }
}

#define VISIT_CALLBACK_CONTEXT(ctx) \
do {                                \
    if (ctx) {                      \
        Py_VISIT(ctx->callable);    \
        Py_VISIT(ctx->module);      \
    }                               \
} while (0)

static int
connection_traverse(pysqlite_Connection *self, visitproc visit, void *arg)
{
    Py_VISIT(Py_TYPE(self));
    Py_VISIT(self->statement_cache);
    Py_VISIT(self->cursors);
    Py_VISIT(self->row_factory);
    Py_VISIT(self->text_factory);
    VISIT_CALLBACK_CONTEXT(self->trace_ctx);
    VISIT_CALLBACK_CONTEXT(self->progress_ctx);
    VISIT_CALLBACK_CONTEXT(self->authorizer_ctx);
#undef VISIT_CALLBACK_CONTEXT
    return 0;
}

static inline void
clear_callback_context(callback_context *ctx)
{
    if (ctx != NULL) {
        Py_CLEAR(ctx->callable);
        Py_CLEAR(ctx->module);
    }
}

static int
connection_clear(pysqlite_Connection *self)
{
    Py_CLEAR(self->statement_cache);
    Py_CLEAR(self->cursors);
    Py_CLEAR(self->row_factory);
    Py_CLEAR(self->text_factory);
    clear_callback_context(self->trace_ctx);
    clear_callback_context(self->progress_ctx);
    clear_callback_context(self->authorizer_ctx);
    return 0;
}

static void
free_callback_contexts(pysqlite_Connection *self)
{
    set_callback_context(&self->trace_ctx, NULL);
    set_callback_context(&self->progress_ctx, NULL);
    set_callback_context(&self->authorizer_ctx, NULL);
}

static void
connection_close(pysqlite_Connection *self)
{
    if (self->db) {
        free_callback_contexts(self);

        sqlite3 *db = self->db;
        self->db = NULL;

        Py_BEGIN_ALLOW_THREADS
        int rc = sqlite3_close_v2(db);
        assert(rc == SQLITE_OK), (void)rc;
        Py_END_ALLOW_THREADS
    }
}

static void
connection_dealloc(pysqlite_Connection *self)
{
    PyTypeObject *tp = Py_TYPE(self);
    PyObject_GC_UnTrack(self);
    tp->tp_clear((PyObject *)self);

    /* Clean up if user has not called .close() explicitly. */
    connection_close(self);

    tp->tp_free(self);
    Py_DECREF(tp);
}

/*
 * Registers a cursor with the connection.
 *
 * 0 => error; 1 => ok
 */
int pysqlite_connection_register_cursor(pysqlite_Connection* connection, PyObject* cursor)
{
    PyObject* weakref;

    weakref = PyWeakref_NewRef((PyObject*)cursor, NULL);
    if (!weakref) {
        goto error;
    }

    if (PyList_Append(connection->cursors, weakref) != 0) {
        Py_CLEAR(weakref);
        goto error;
    }

    Py_DECREF(weakref);

    return 1;
error:
    return 0;
}

/*[clinic input]
_sqlite3.Connection.cursor as pysqlite_connection_cursor

    factory: object = NULL

Return a cursor for the connection.
[clinic start generated code]*/

static PyObject *
pysqlite_connection_cursor_impl(pysqlite_Connection *self, PyObject *factory)
/*[clinic end generated code: output=562432a9e6af2aa1 input=4127345aa091b650]*/
{
    PyObject* cursor;

    if (!pysqlite_check_thread(self) || !pysqlite_check_connection(self)) {
        return NULL;
    }

    if (factory == NULL) {
        factory = (PyObject *)self->state->CursorType;
    }

    cursor = PyObject_CallOneArg(factory, (PyObject *)self);
    if (cursor == NULL)
        return NULL;
    if (!PyObject_TypeCheck(cursor, self->state->CursorType)) {
        PyErr_Format(PyExc_TypeError,
                     "factory must return a cursor, not %.100s",
                     Py_TYPE(cursor)->tp_name);
        Py_DECREF(cursor);
        return NULL;
    }

    _pysqlite_drop_unused_cursor_references(self);

    if (cursor && self->row_factory != Py_None) {
        Py_INCREF(self->row_factory);
        Py_XSETREF(((pysqlite_Cursor *)cursor)->row_factory, self->row_factory);
    }

    return cursor;
}

/*[clinic input]
_sqlite3.Connection.close as pysqlite_connection_close

Closes the connection.
[clinic start generated code]*/

static PyObject *
pysqlite_connection_close_impl(pysqlite_Connection *self)
/*[clinic end generated code: output=a546a0da212c9b97 input=3d58064bbffaa3d3]*/
{
    if (!pysqlite_check_thread(self)) {
        return NULL;
    }

    if (!self->initialized) {
        PyTypeObject *tp = Py_TYPE(self);
        pysqlite_state *state = pysqlite_get_state_by_type(tp);
        PyErr_SetString(state->ProgrammingError,
                        "Base Connection.__init__ not called.");
        return NULL;
    }

    Py_CLEAR(self->statement_cache);
    connection_close(self);

    Py_RETURN_NONE;
}

/*
 * Checks if a connection object is usable (i. e. not closed).
 *
 * 0 => error; 1 => ok
 */
int pysqlite_check_connection(pysqlite_Connection* con)
{
    if (!con->initialized) {
        pysqlite_state *state = pysqlite_get_state_by_type(Py_TYPE(con));
        PyErr_SetString(state->ProgrammingError,
                        "Base Connection.__init__ not called.");
        return 0;
    }

    if (!con->db) {
        PyErr_SetString(con->state->ProgrammingError,
                        "Cannot operate on a closed database.");
        return 0;
    } else {
        return 1;
    }
}

/*[clinic input]
_sqlite3.Connection.commit as pysqlite_connection_commit

Commit the current transaction.
[clinic start generated code]*/

static PyObject *
pysqlite_connection_commit_impl(pysqlite_Connection *self)
/*[clinic end generated code: output=3da45579e89407f2 input=39c12c04dda276a8]*/
{
    if (!pysqlite_check_thread(self) || !pysqlite_check_connection(self)) {
        return NULL;
    }

    if (!sqlite3_get_autocommit(self->db)) {
        int rc;

        Py_BEGIN_ALLOW_THREADS
        sqlite3_stmt *statement;
        rc = sqlite3_prepare_v2(self->db, "COMMIT", 7, &statement, NULL);
        if (rc == SQLITE_OK) {
            (void)sqlite3_step(statement);
            rc = sqlite3_finalize(statement);
        }
        Py_END_ALLOW_THREADS

        if (rc != SQLITE_OK) {
            (void)_pysqlite_seterror(self->state, self->db);
            return NULL;
        }
    }

    Py_RETURN_NONE;
}

/*[clinic input]
_sqlite3.Connection.rollback as pysqlite_connection_rollback

Roll back the current transaction.
[clinic start generated code]*/

static PyObject *
pysqlite_connection_rollback_impl(pysqlite_Connection *self)
/*[clinic end generated code: output=b66fa0d43e7ef305 input=12d4e8d068942830]*/
{
    if (!pysqlite_check_thread(self) || !pysqlite_check_connection(self)) {
        return NULL;
    }

    if (!sqlite3_get_autocommit(self->db)) {
        pysqlite_do_all_statements(self);

        int rc;

        Py_BEGIN_ALLOW_THREADS
        sqlite3_stmt *statement;
        rc = sqlite3_prepare_v2(self->db, "ROLLBACK", 9, &statement, NULL);
        if (rc == SQLITE_OK) {
            (void)sqlite3_step(statement);
            rc = sqlite3_finalize(statement);
        }
        Py_END_ALLOW_THREADS

        if (rc != SQLITE_OK) {
            (void)_pysqlite_seterror(self->state, self->db);
            return NULL;
        }

    }

    Py_RETURN_NONE;
}

static int
_pysqlite_set_result(sqlite3_context* context, PyObject* py_val)
{
    if (py_val == Py_None) {
        sqlite3_result_null(context);
    } else if (PyLong_Check(py_val)) {
        sqlite_int64 value = _pysqlite_long_as_int64(py_val);
        if (value == -1 && PyErr_Occurred())
            return -1;
        sqlite3_result_int64(context, value);
    } else if (PyFloat_Check(py_val)) {
        sqlite3_result_double(context, PyFloat_AsDouble(py_val));
    } else if (PyUnicode_Check(py_val)) {
        Py_ssize_t sz;
        const char *str = PyUnicode_AsUTF8AndSize(py_val, &sz);
        if (str == NULL) {
            return -1;
        }
        if (sz > INT_MAX) {
            PyErr_SetString(PyExc_OverflowError,
                            "string is longer than INT_MAX bytes");
            return -1;
        }
        sqlite3_result_text(context, str, (int)sz, SQLITE_TRANSIENT);
    } else if (PyObject_CheckBuffer(py_val)) {
        Py_buffer view;
        if (PyObject_GetBuffer(py_val, &view, PyBUF_SIMPLE) != 0) {
            PyErr_SetString(PyExc_ValueError,
                            "could not convert BLOB to buffer");
            return -1;
        }
        if (view.len > INT_MAX) {
            PyErr_SetString(PyExc_OverflowError,
                            "BLOB longer than INT_MAX bytes");
            PyBuffer_Release(&view);
            return -1;
        }
        sqlite3_result_blob(context, view.buf, (int)view.len, SQLITE_TRANSIENT);
        PyBuffer_Release(&view);
    } else {
        return -1;
    }
    return 0;
}

static PyObject *
_pysqlite_build_py_params(sqlite3_context *context, int argc,
                          sqlite3_value **argv)
{
    PyObject* args;
    int i;
    sqlite3_value* cur_value;
    PyObject* cur_py_value;

    args = PyTuple_New(argc);
    if (!args) {
        return NULL;
    }

    for (i = 0; i < argc; i++) {
        cur_value = argv[i];
        switch (sqlite3_value_type(argv[i])) {
            case SQLITE_INTEGER:
                cur_py_value = PyLong_FromLongLong(sqlite3_value_int64(cur_value));
                break;
            case SQLITE_FLOAT:
                cur_py_value = PyFloat_FromDouble(sqlite3_value_double(cur_value));
                break;
            case SQLITE_TEXT: {
                sqlite3 *db = sqlite3_context_db_handle(context);
                const char *text = (const char *)sqlite3_value_text(cur_value);

                if (text == NULL && sqlite3_errcode(db) == SQLITE_NOMEM) {
                    PyErr_NoMemory();
                    goto error;
                }

                Py_ssize_t size = sqlite3_value_bytes(cur_value);
                cur_py_value = PyUnicode_FromStringAndSize(text, size);
                break;
            }
            case SQLITE_BLOB: {
                sqlite3 *db = sqlite3_context_db_handle(context);
                const void *blob = sqlite3_value_blob(cur_value);

                if (blob == NULL && sqlite3_errcode(db) == SQLITE_NOMEM) {
                    PyErr_NoMemory();
                    goto error;
                }

                Py_ssize_t size = sqlite3_value_bytes(cur_value);
                cur_py_value = PyBytes_FromStringAndSize(blob, size);
                break;
            }
            case SQLITE_NULL:
            default:
                cur_py_value = Py_NewRef(Py_None);
        }

        if (!cur_py_value) {
            goto error;
        }

        PyTuple_SET_ITEM(args, i, cur_py_value);
    }

    return args;

error:
    Py_DECREF(args);
    return NULL;
}

static void
print_or_clear_traceback(callback_context *ctx)
{
    assert(ctx != NULL);
    assert(ctx->state != NULL);
    if (ctx->state->enable_callback_tracebacks) {
        PyErr_Print();
    }
    else {
        PyErr_Clear();
    }
}

// Checks the Python exception and sets the appropriate SQLite error code.
static void
set_sqlite_error(sqlite3_context *context, const char *msg)
{
    assert(PyErr_Occurred());
    if (PyErr_ExceptionMatches(PyExc_MemoryError)) {
        sqlite3_result_error_nomem(context);
    }
    else if (PyErr_ExceptionMatches(PyExc_OverflowError)) {
        sqlite3_result_error_toobig(context);
    }
    else {
        sqlite3_result_error(context, msg, -1);
    }
    callback_context *ctx = (callback_context *)sqlite3_user_data(context);
    print_or_clear_traceback(ctx);
}

static void
func_callback(sqlite3_context *context, int argc, sqlite3_value **argv)
{
    PyGILState_STATE threadstate = PyGILState_Ensure();

    PyObject* args;
    PyObject* py_retval = NULL;
    int ok;

    args = _pysqlite_build_py_params(context, argc, argv);
    if (args) {
        callback_context *ctx = (callback_context *)sqlite3_user_data(context);
        assert(ctx != NULL);
        py_retval = PyObject_CallObject(ctx->callable, args);
        Py_DECREF(args);
    }

    ok = 0;
    if (py_retval) {
        ok = _pysqlite_set_result(context, py_retval) == 0;
        Py_DECREF(py_retval);
    }
    if (!ok) {
        set_sqlite_error(context, "user-defined function raised exception");
    }

    PyGILState_Release(threadstate);
}

static void
step_callback(sqlite3_context *context, int argc, sqlite3_value **params)
{
    PyGILState_STATE threadstate = PyGILState_Ensure();

    PyObject* args;
    PyObject* function_result = NULL;
    PyObject** aggregate_instance;
    PyObject* stepmethod = NULL;

    aggregate_instance = (PyObject**)sqlite3_aggregate_context(context, sizeof(PyObject*));

    if (*aggregate_instance == NULL) {
        callback_context *ctx = (callback_context *)sqlite3_user_data(context);
        assert(ctx != NULL);
        *aggregate_instance = PyObject_CallNoArgs(ctx->callable);
        if (!*aggregate_instance) {
            set_sqlite_error(context,
                    "user-defined aggregate's '__init__' method raised error");
            goto error;
        }
    }

    stepmethod = PyObject_GetAttrString(*aggregate_instance, "step");
    if (!stepmethod) {
        goto error;
    }

    args = _pysqlite_build_py_params(context, argc, params);
    if (!args) {
        goto error;
    }

    function_result = PyObject_CallObject(stepmethod, args);
    Py_DECREF(args);

    if (!function_result) {
        set_sqlite_error(context,
                "user-defined aggregate's 'step' method raised error");
    }

error:
    Py_XDECREF(stepmethod);
    Py_XDECREF(function_result);

    PyGILState_Release(threadstate);
}

static void
final_callback(sqlite3_context *context)
{
    PyGILState_STATE threadstate = PyGILState_Ensure();

    PyObject* function_result;
    PyObject** aggregate_instance;
    _Py_IDENTIFIER(finalize);
    int ok;
    PyObject *exception, *value, *tb;

    aggregate_instance = (PyObject**)sqlite3_aggregate_context(context, 0);
    if (aggregate_instance == NULL) {
        /* No rows matched the query; the step handler was never called. */
        goto error;
    }
    else if (!*aggregate_instance) {
        /* this branch is executed if there was an exception in the aggregate's
         * __init__ */

        goto error;
    }

    /* Keep the exception (if any) of the last call to step() */
    PyErr_Fetch(&exception, &value, &tb);

    function_result = _PyObject_CallMethodIdNoArgs(*aggregate_instance, &PyId_finalize);

    Py_DECREF(*aggregate_instance);

    ok = 0;
    if (function_result) {
        ok = _pysqlite_set_result(context, function_result) == 0;
        Py_DECREF(function_result);
    }
    if (!ok) {
        set_sqlite_error(context,
                "user-defined aggregate's 'finalize' method raised error");
    }

    /* Restore the exception (if any) of the last call to step(),
       but clear also the current exception if finalize() failed */
    PyErr_Restore(exception, value, tb);

error:
    PyGILState_Release(threadstate);
}

static void _pysqlite_drop_unused_cursor_references(pysqlite_Connection* self)
{
    PyObject* new_list;
    PyObject* weakref;
    int i;

    /* we only need to do this once in a while */
    if (self->created_cursors++ < 200) {
        return;
    }

    self->created_cursors = 0;

    new_list = PyList_New(0);
    if (!new_list) {
        return;
    }

    for (i = 0; i < PyList_Size(self->cursors); i++) {
        weakref = PyList_GetItem(self->cursors, i);
        if (PyWeakref_GetObject(weakref) != Py_None) {
            if (PyList_Append(new_list, weakref) != 0) {
                Py_DECREF(new_list);
                return;
            }
        }
    }

    Py_SETREF(self->cursors, new_list);
}

/* Allocate a UDF/callback context structure. In order to ensure that the state
 * pointer always outlives the callback context, we make sure it owns a
 * reference to the module itself. create_callback_context() is always called
 * from connection methods, so we use the defining class to fetch the module
 * pointer.
 */
static callback_context *
create_callback_context(PyTypeObject *cls, PyObject *callable)
{
    callback_context *ctx = PyMem_Malloc(sizeof(callback_context));
    if (ctx != NULL) {
        PyObject *module = PyType_GetModule(cls);
        ctx->callable = Py_NewRef(callable);
        ctx->module = Py_NewRef(module);
        ctx->state = pysqlite_get_state(module);
    }
    return ctx;
}

static void
free_callback_context(callback_context *ctx)
{
    assert(ctx != NULL);
    Py_XDECREF(ctx->callable);
    Py_XDECREF(ctx->module);
    PyMem_Free(ctx);
}

static void
set_callback_context(callback_context **ctx_pp, callback_context *ctx)
{
    assert(ctx_pp != NULL);
    callback_context *tmp = *ctx_pp;
    *ctx_pp = ctx;
    if (tmp != NULL) {
        free_callback_context(tmp);
    }
}

static void
destructor_callback(void *ctx)
{
    if (ctx != NULL) {
        // This function may be called without the GIL held, so we need to
        // ensure that we destroy 'ctx' with the GIL held.
        PyGILState_STATE gstate = PyGILState_Ensure();
        free_callback_context((callback_context *)ctx);
        PyGILState_Release(gstate);
    }
}

/*[clinic input]
_sqlite3.Connection.create_function as pysqlite_connection_create_function

    cls: defining_class
    /
    name: str
    narg: int
    func: object
    *
    deterministic: bool = False

Creates a new function. Non-standard.
[clinic start generated code]*/

static PyObject *
pysqlite_connection_create_function_impl(pysqlite_Connection *self,
                                         PyTypeObject *cls, const char *name,
                                         int narg, PyObject *func,
                                         int deterministic)
/*[clinic end generated code: output=8a811529287ad240 input=f0f99754bfeafd8d]*/
{
    int rc;
    int flags = SQLITE_UTF8;

    if (!pysqlite_check_thread(self) || !pysqlite_check_connection(self)) {
        return NULL;
    }

    if (deterministic) {
#if SQLITE_VERSION_NUMBER < 3008003
        PyErr_SetString(self->NotSupportedError,
                        "deterministic=True requires SQLite 3.8.3 or higher");
        return NULL;
#else
        if (sqlite3_libversion_number() < 3008003) {
            PyErr_SetString(self->NotSupportedError,
                            "deterministic=True requires SQLite 3.8.3 or higher");
            return NULL;
        }
        flags |= SQLITE_DETERMINISTIC;
#endif
    }
    callback_context *ctx = create_callback_context(cls, func);
    if (ctx == NULL) {
        return NULL;
    }
    rc = sqlite3_create_function_v2(self->db, name, narg, flags, ctx,
                                    func_callback,
                                    NULL,
                                    NULL,
                                    &destructor_callback);  // will decref func

    if (rc != SQLITE_OK) {
        /* Workaround for SQLite bug: no error code or string is available here */
        PyErr_SetString(self->OperationalError, "Error creating function");
        return NULL;
    }
    Py_RETURN_NONE;
}

/*[clinic input]
_sqlite3.Connection.create_aggregate as pysqlite_connection_create_aggregate

    cls: defining_class
    /
    name: str
    n_arg: int
    aggregate_class: object

Creates a new aggregate. Non-standard.
[clinic start generated code]*/

static PyObject *
pysqlite_connection_create_aggregate_impl(pysqlite_Connection *self,
                                          PyTypeObject *cls,
                                          const char *name, int n_arg,
                                          PyObject *aggregate_class)
/*[clinic end generated code: output=1b02d0f0aec7ff96 input=bd527067e6c2e33f]*/
{
    int rc;

    if (!pysqlite_check_thread(self) || !pysqlite_check_connection(self)) {
        return NULL;
    }

    callback_context *ctx = create_callback_context(cls, aggregate_class);
    if (ctx == NULL) {
        return NULL;
    }
    rc = sqlite3_create_function_v2(self->db, name, n_arg, SQLITE_UTF8, ctx,
                                    0,
                                    &step_callback,
                                    &final_callback,
                                    &destructor_callback); // will decref func
    if (rc != SQLITE_OK) {
        /* Workaround for SQLite bug: no error code or string is available here */
        PyErr_SetString(self->OperationalError, "Error creating aggregate");
        return NULL;
    }
    Py_RETURN_NONE;
}

static int
authorizer_callback(void *ctx, int action, const char *arg1,
                    const char *arg2 , const char *dbname,
                    const char *access_attempt_source)
{
    PyGILState_STATE gilstate = PyGILState_Ensure();

    PyObject *ret;
    int rc = SQLITE_DENY;

    assert(ctx != NULL);
    PyObject *callable = ((callback_context *)ctx)->callable;
    ret = PyObject_CallFunction(callable, "issss", action, arg1, arg2, dbname,
                                access_attempt_source);

    if (ret == NULL) {
        print_or_clear_traceback(ctx);
        rc = SQLITE_DENY;
    }
    else {
        if (PyLong_Check(ret)) {
            rc = _PyLong_AsInt(ret);
            if (rc == -1 && PyErr_Occurred()) {
                print_or_clear_traceback(ctx);
                rc = SQLITE_DENY;
            }
        }
        else {
            rc = SQLITE_DENY;
        }
        Py_DECREF(ret);
    }

    PyGILState_Release(gilstate);
    return rc;
}

static int
progress_callback(void *ctx)
{
    PyGILState_STATE gilstate = PyGILState_Ensure();

    int rc;
    PyObject *ret;

    assert(ctx != NULL);
    PyObject *callable = ((callback_context *)ctx)->callable;
    ret = PyObject_CallNoArgs(callable);
    if (!ret) {
        /* abort query if error occurred */
        rc = -1;
    }
    else {
        rc = PyObject_IsTrue(ret);
        Py_DECREF(ret);
    }
    if (rc < 0) {
        print_or_clear_traceback(ctx);
    }

    PyGILState_Release(gilstate);
    return rc;
}

#ifdef HAVE_TRACE_V2
/*
 * From https://sqlite.org/c3ref/trace_v2.html:
 * The integer return value from the callback is currently ignored, though this
 * may change in future releases. Callback implementations should return zero
 * to ensure future compatibility.
 */
static int
trace_callback(unsigned int type, void *ctx, void *prepared_statement,
               void *statement_string)
#else
static void
trace_callback(void *ctx, const char *statement_string)
#endif
{
#ifdef HAVE_TRACE_V2
    if (type != SQLITE_TRACE_STMT) {
        return 0;
    }
#endif

    PyGILState_STATE gilstate = PyGILState_Ensure();

    PyObject *py_statement = NULL;
    PyObject *ret = NULL;
    py_statement = PyUnicode_DecodeUTF8(statement_string,
            strlen(statement_string), "replace");
    assert(ctx != NULL);
    if (py_statement) {
        PyObject *callable = ((callback_context *)ctx)->callable;
        ret = PyObject_CallOneArg(callable, py_statement);
        Py_DECREF(py_statement);
    }

    if (ret) {
        Py_DECREF(ret);
    }
    else {
        print_or_clear_traceback(ctx);
    }

    PyGILState_Release(gilstate);
#ifdef HAVE_TRACE_V2
    return 0;
#endif
}

/*[clinic input]
_sqlite3.Connection.set_authorizer as pysqlite_connection_set_authorizer

    cls: defining_class
    /
    authorizer_callback as callable: object

Sets authorizer callback. Non-standard.
[clinic start generated code]*/

static PyObject *
pysqlite_connection_set_authorizer_impl(pysqlite_Connection *self,
                                        PyTypeObject *cls,
                                        PyObject *callable)
/*[clinic end generated code: output=75fa60114fc971c3 input=9f3e90d3d642c4a0]*/
{
    if (!pysqlite_check_thread(self) || !pysqlite_check_connection(self)) {
        return NULL;
    }

    int rc;
    if (callable == Py_None) {
        rc = sqlite3_set_authorizer(self->db, NULL, NULL);
        set_callback_context(&self->authorizer_ctx, NULL);
    }
    else {
        callback_context *ctx = create_callback_context(cls, callable);
        if (ctx == NULL) {
            return NULL;
        }
        rc = sqlite3_set_authorizer(self->db, authorizer_callback, ctx);
        set_callback_context(&self->authorizer_ctx, ctx);
    }
    if (rc != SQLITE_OK) {
        PyErr_SetString(self->OperationalError,
                        "Error setting authorizer callback");
        set_callback_context(&self->authorizer_ctx, NULL);
        return NULL;
    }
    Py_RETURN_NONE;
}

/*[clinic input]
_sqlite3.Connection.set_progress_handler as pysqlite_connection_set_progress_handler

    cls: defining_class
    /
    progress_handler as callable: object
    n: int

Sets progress handler callback. Non-standard.
[clinic start generated code]*/

static PyObject *
pysqlite_connection_set_progress_handler_impl(pysqlite_Connection *self,
                                              PyTypeObject *cls,
                                              PyObject *callable, int n)
/*[clinic end generated code: output=0739957fd8034a50 input=83e8dcbb4ce183f7]*/
{
    if (!pysqlite_check_thread(self) || !pysqlite_check_connection(self)) {
        return NULL;
    }

    if (callable == Py_None) {
        /* None clears the progress handler previously set */
        sqlite3_progress_handler(self->db, 0, 0, (void*)0);
        set_callback_context(&self->progress_ctx, NULL);
    }
    else {
        callback_context *ctx = create_callback_context(cls, callable);
        if (ctx == NULL) {
            return NULL;
        }
        sqlite3_progress_handler(self->db, n, progress_callback, ctx);
        set_callback_context(&self->progress_ctx, ctx);
    }
    Py_RETURN_NONE;
}

/*[clinic input]
_sqlite3.Connection.set_trace_callback as pysqlite_connection_set_trace_callback

    cls: defining_class
    /
    trace_callback as callable: object

Sets a trace callback called for each SQL statement (passed as unicode).

Non-standard.
[clinic start generated code]*/

static PyObject *
pysqlite_connection_set_trace_callback_impl(pysqlite_Connection *self,
                                            PyTypeObject *cls,
                                            PyObject *callable)
/*[clinic end generated code: output=d91048c03bfcee05 input=96f03acec3ec8044]*/
{
    if (!pysqlite_check_thread(self) || !pysqlite_check_connection(self)) {
        return NULL;
    }

    if (callable == Py_None) {
        /*
         * None clears the trace callback previously set
         *
         * Ref.
         * - https://sqlite.org/c3ref/c_trace.html
         * - https://sqlite.org/c3ref/trace_v2.html
         */
#ifdef HAVE_TRACE_V2
        sqlite3_trace_v2(self->db, SQLITE_TRACE_STMT, 0, 0);
#else
        sqlite3_trace(self->db, 0, (void*)0);
#endif
        set_callback_context(&self->trace_ctx, NULL);
    }
    else {
        callback_context *ctx = create_callback_context(cls, callable);
        if (ctx == NULL) {
            return NULL;
        }
#ifdef HAVE_TRACE_V2
        sqlite3_trace_v2(self->db, SQLITE_TRACE_STMT, trace_callback, ctx);
#else
        sqlite3_trace(self->db, trace_callback, ctx);
#endif
        set_callback_context(&self->trace_ctx, ctx);
    }

    Py_RETURN_NONE;
}

#ifdef PY_SQLITE_ENABLE_LOAD_EXTENSION
/*[clinic input]
_sqlite3.Connection.enable_load_extension as pysqlite_connection_enable_load_extension

    enable as onoff: bool(accept={int})
    /

Enable dynamic loading of SQLite extension modules. Non-standard.
[clinic start generated code]*/

static PyObject *
pysqlite_connection_enable_load_extension_impl(pysqlite_Connection *self,
                                               int onoff)
/*[clinic end generated code: output=9cac37190d388baf input=5c0da5b121121cbc]*/
{
    int rc;

    if (PySys_Audit("sqlite3.enable_load_extension",
                    "OO", self, onoff ? Py_True : Py_False) < 0) {
        return NULL;
    }

    if (!pysqlite_check_thread(self) || !pysqlite_check_connection(self)) {
        return NULL;
    }

    rc = sqlite3_enable_load_extension(self->db, onoff);

    if (rc != SQLITE_OK) {
        PyErr_SetString(self->OperationalError,
                        "Error enabling load extension");
        return NULL;
    } else {
        Py_RETURN_NONE;
    }
}

/*[clinic input]
_sqlite3.Connection.load_extension as pysqlite_connection_load_extension

    name as extension_name: str
    /

Load SQLite extension module. Non-standard.
[clinic start generated code]*/

static PyObject *
pysqlite_connection_load_extension_impl(pysqlite_Connection *self,
                                        const char *extension_name)
/*[clinic end generated code: output=47eb1d7312bc97a7 input=0b711574560db9fc]*/
{
    int rc;
    char* errmsg;

    if (PySys_Audit("sqlite3.load_extension", "Os", self, extension_name) < 0) {
        return NULL;
    }

    if (!pysqlite_check_thread(self) || !pysqlite_check_connection(self)) {
        return NULL;
    }

    rc = sqlite3_load_extension(self->db, extension_name, 0, &errmsg);
    if (rc != 0) {
        PyErr_SetString(self->OperationalError, errmsg);
        return NULL;
    } else {
        Py_RETURN_NONE;
    }
}
#endif

int pysqlite_check_thread(pysqlite_Connection* self)
{
    if (self->check_same_thread) {
        if (PyThread_get_thread_ident() != self->thread_ident) {
            PyErr_Format(self->ProgrammingError,
                        "SQLite objects created in a thread can only be used in that same thread. "
                        "The object was created in thread id %lu and this is thread id %lu.",
                        self->thread_ident, PyThread_get_thread_ident());
            return 0;
        }

    }
    return 1;
}

static PyObject* pysqlite_connection_get_isolation_level(pysqlite_Connection* self, void* unused)
{
    if (!pysqlite_check_connection(self)) {
        return NULL;
    }
    if (self->isolation_level != NULL) {
        return PyUnicode_FromString(self->isolation_level);
    }
    Py_RETURN_NONE;
}

static PyObject* pysqlite_connection_get_total_changes(pysqlite_Connection* self, void* unused)
{
    if (!pysqlite_check_connection(self)) {
        return NULL;
    } else {
        return Py_BuildValue("i", sqlite3_total_changes(self->db));
    }
}

static PyObject* pysqlite_connection_get_in_transaction(pysqlite_Connection* self, void* unused)
{
    if (!pysqlite_check_connection(self)) {
        return NULL;
    }
    if (!sqlite3_get_autocommit(self->db)) {
        Py_RETURN_TRUE;
    }
    Py_RETURN_FALSE;
}

static int
pysqlite_connection_set_isolation_level(pysqlite_Connection* self, PyObject* isolation_level, void *Py_UNUSED(ignored))
{
    if (isolation_level == NULL) {
        PyErr_SetString(PyExc_AttributeError, "cannot delete attribute");
        return -1;
    }
    if (Py_IsNone(isolation_level)) {
        self->isolation_level = NULL;

        // Execute a COMMIT to re-enable autocommit mode
        PyObject *res = pysqlite_connection_commit_impl(self);
        if (res == NULL) {
            return -1;
        }
        Py_DECREF(res);
        return 0;
    }
    if (!isolation_level_converter(isolation_level, &self->isolation_level)) {
        return -1;
    }
    return 0;
}

static PyObject *
pysqlite_connection_call(pysqlite_Connection *self, PyObject *args,
                         PyObject *kwargs)
{
    PyObject* sql;
    pysqlite_Statement* statement;

    if (!pysqlite_check_thread(self) || !pysqlite_check_connection(self)) {
        return NULL;
    }

    if (!_PyArg_NoKeywords(MODULE_NAME ".Connection", kwargs))
        return NULL;

    if (!PyArg_ParseTuple(args, "U", &sql))
        return NULL;

    statement = pysqlite_statement_create(self, sql);
    if (statement == NULL) {
        return NULL;
    }

    return (PyObject*)statement;
}

/*[clinic input]
_sqlite3.Connection.execute as pysqlite_connection_execute

    sql: unicode
    parameters: object = NULL
    /

Executes a SQL statement. Non-standard.
[clinic start generated code]*/

static PyObject *
pysqlite_connection_execute_impl(pysqlite_Connection *self, PyObject *sql,
                                 PyObject *parameters)
/*[clinic end generated code: output=5be05ae01ee17ee4 input=fbd17c75c7140271]*/
{
    _Py_IDENTIFIER(execute);
    PyObject* cursor = 0;
    PyObject* result = 0;

    cursor = _PyObject_CallMethodIdNoArgs((PyObject*)self, &PyId_cursor);
    if (!cursor) {
        goto error;
    }

    result = _PyObject_CallMethodIdObjArgs(cursor, &PyId_execute, sql, parameters, NULL);
    if (!result) {
        Py_CLEAR(cursor);
    }

error:
    Py_XDECREF(result);

    return cursor;
}

/*[clinic input]
_sqlite3.Connection.executemany as pysqlite_connection_executemany

    sql: unicode
    parameters: object
    /

Repeatedly executes a SQL statement. Non-standard.
[clinic start generated code]*/

static PyObject *
pysqlite_connection_executemany_impl(pysqlite_Connection *self,
                                     PyObject *sql, PyObject *parameters)
/*[clinic end generated code: output=776cd2fd20bfe71f input=4feab80659ffc82b]*/
{
    _Py_IDENTIFIER(executemany);
    PyObject* cursor = 0;
    PyObject* result = 0;

    cursor = _PyObject_CallMethodIdNoArgs((PyObject*)self, &PyId_cursor);
    if (!cursor) {
        goto error;
    }

    result = _PyObject_CallMethodIdObjArgs(cursor, &PyId_executemany, sql,
                                           parameters, NULL);
    if (!result) {
        Py_CLEAR(cursor);
    }

error:
    Py_XDECREF(result);

    return cursor;
}

/*[clinic input]
_sqlite3.Connection.executescript as pysqlite_connection_executescript

    sql_script as script_obj: object
    /

Executes multiple SQL statements at once. Non-standard.
[clinic start generated code]*/

static PyObject *
pysqlite_connection_executescript(pysqlite_Connection *self,
                                  PyObject *script_obj)
/*[clinic end generated code: output=4c4f9d77aa0ae37d input=b27ae5c24ffb8b43]*/
{
    _Py_IDENTIFIER(executescript);
    PyObject* cursor = 0;
    PyObject* result = 0;

    cursor = _PyObject_CallMethodIdNoArgs((PyObject*)self, &PyId_cursor);
    if (!cursor) {
        goto error;
    }

    result = _PyObject_CallMethodIdObjArgs(cursor, &PyId_executescript,
                                           script_obj, NULL);
    if (!result) {
        Py_CLEAR(cursor);
    }

error:
    Py_XDECREF(result);

    return cursor;
}

/* ------------------------- COLLATION CODE ------------------------ */

static int
collation_callback(void *context, int text1_length, const void *text1_data,
                   int text2_length, const void *text2_data)
{
    PyGILState_STATE gilstate = PyGILState_Ensure();

    PyObject* string1 = 0;
    PyObject* string2 = 0;
    PyObject* retval = NULL;
    long longval;
    int result = 0;

    /* This callback may be executed multiple times per sqlite3_step(). Bail if
     * the previous call failed */
    if (PyErr_Occurred()) {
        goto finally;
    }

    string1 = PyUnicode_FromStringAndSize((const char*)text1_data, text1_length);
    string2 = PyUnicode_FromStringAndSize((const char*)text2_data, text2_length);

    if (!string1 || !string2) {
        goto finally; /* failed to allocate strings */
    }

    callback_context *ctx = (callback_context *)context;
    assert(ctx != NULL);
    PyObject *args[] = { NULL, string1, string2 };  // Borrowed refs.
    size_t nargsf = 2 | PY_VECTORCALL_ARGUMENTS_OFFSET;
    retval = PyObject_Vectorcall(ctx->callable, args + 1, nargsf, NULL);
    if (retval == NULL) {
        /* execution failed */
        goto finally;
    }

    longval = PyLong_AsLongAndOverflow(retval, &result);
    if (longval == -1 && PyErr_Occurred()) {
        PyErr_Clear();
        result = 0;
    }
    else if (!result) {
        if (longval > 0)
            result = 1;
        else if (longval < 0)
            result = -1;
    }

finally:
    Py_XDECREF(string1);
    Py_XDECREF(string2);
    Py_XDECREF(retval);
    PyGILState_Release(gilstate);
    return result;
}

/*[clinic input]
_sqlite3.Connection.interrupt as pysqlite_connection_interrupt

Abort any pending database operation. Non-standard.
[clinic start generated code]*/

static PyObject *
pysqlite_connection_interrupt_impl(pysqlite_Connection *self)
/*[clinic end generated code: output=f193204bc9e70b47 input=4bd0ad083cf93aa7]*/
{
    PyObject* retval = NULL;

    if (!pysqlite_check_connection(self)) {
        goto finally;
    }

    sqlite3_interrupt(self->db);

    retval = Py_NewRef(Py_None);

finally:
    return retval;
}

/* Function author: Paul Kippes <kippesp@gmail.com>
 * Class method of Connection to call the Python function _iterdump
 * of the sqlite3 module.
 */
/*[clinic input]
_sqlite3.Connection.iterdump as pysqlite_connection_iterdump

Returns iterator to the dump of the database in an SQL text format.

Non-standard.
[clinic start generated code]*/

static PyObject *
pysqlite_connection_iterdump_impl(pysqlite_Connection *self)
/*[clinic end generated code: output=586997aaf9808768 input=53bc907cb5eedb85]*/
{
    _Py_IDENTIFIER(_iterdump);
    PyObject* retval = NULL;
    PyObject* module = NULL;
    PyObject* module_dict;
    PyObject* pyfn_iterdump;

    if (!pysqlite_check_connection(self)) {
        goto finally;
    }

    module = PyImport_ImportModule(MODULE_NAME ".dump");
    if (!module) {
        goto finally;
    }

    module_dict = PyModule_GetDict(module);
    if (!module_dict) {
        goto finally;
    }

    pyfn_iterdump = _PyDict_GetItemIdWithError(module_dict, &PyId__iterdump);
    if (!pyfn_iterdump) {
        if (!PyErr_Occurred()) {
            PyErr_SetString(self->OperationalError,
                            "Failed to obtain _iterdump() reference");
        }
        goto finally;
    }

    retval = PyObject_CallOneArg(pyfn_iterdump, (PyObject *)self);

finally:
    Py_XDECREF(module);
    return retval;
}

/*[clinic input]
_sqlite3.Connection.backup as pysqlite_connection_backup

    target: object(type='pysqlite_Connection *', subclass_of='clinic_state()->ConnectionType')
    *
    pages: int = -1
    progress: object = None
    name: str = "main"
    sleep: double = 0.250

Makes a backup of the database. Non-standard.
[clinic start generated code]*/

static PyObject *
pysqlite_connection_backup_impl(pysqlite_Connection *self,
                                pysqlite_Connection *target, int pages,
                                PyObject *progress, const char *name,
                                double sleep)
/*[clinic end generated code: output=306a3e6a38c36334 input=c759627ab1ad46ff]*/
{
    int rc;
    int sleep_ms = (int)(sleep * 1000.0);
    sqlite3 *bck_conn;
    sqlite3_backup *bck_handle;

    if (!pysqlite_check_thread(self) || !pysqlite_check_connection(self)) {
        return NULL;
    }

    if (!pysqlite_check_connection(target)) {
        return NULL;
    }

    if (target == self) {
        PyErr_SetString(PyExc_ValueError, "target cannot be the same connection instance");
        return NULL;
    }

#if SQLITE_VERSION_NUMBER < 3008008
    /* Since 3.8.8 this is already done, per commit
       https://www.sqlite.org/src/info/169b5505498c0a7e */
    if (!sqlite3_get_autocommit(target->db)) {
        PyErr_SetString(self->OperationalError, "target is in transaction");
        return NULL;
    }
#endif

    if (progress != Py_None && !PyCallable_Check(progress)) {
        PyErr_SetString(PyExc_TypeError, "progress argument must be a callable");
        return NULL;
    }

    if (pages == 0) {
        pages = -1;
    }

    bck_conn = target->db;

    Py_BEGIN_ALLOW_THREADS
    bck_handle = sqlite3_backup_init(bck_conn, "main", self->db, name);
    Py_END_ALLOW_THREADS

    if (bck_handle == NULL) {
        _pysqlite_seterror(self->state, bck_conn);
        return NULL;
    }

    do {
        Py_BEGIN_ALLOW_THREADS
        rc = sqlite3_backup_step(bck_handle, pages);
        Py_END_ALLOW_THREADS

        if (progress != Py_None) {
            int remaining = sqlite3_backup_remaining(bck_handle);
            int pagecount = sqlite3_backup_pagecount(bck_handle);
            PyObject *res = PyObject_CallFunction(progress, "iii", rc,
                                                  remaining, pagecount);
            if (res == NULL) {
                /* Callback failed: abort backup and bail. */
                Py_BEGIN_ALLOW_THREADS
                sqlite3_backup_finish(bck_handle);
                Py_END_ALLOW_THREADS
                return NULL;
            }
            Py_DECREF(res);
        }

        /* Sleep for a while if there are still further pages to copy and
           the engine could not make any progress */
        if (rc == SQLITE_BUSY || rc == SQLITE_LOCKED) {
            Py_BEGIN_ALLOW_THREADS
            sqlite3_sleep(sleep_ms);
            Py_END_ALLOW_THREADS
        }
    } while (rc == SQLITE_OK || rc == SQLITE_BUSY || rc == SQLITE_LOCKED);

    Py_BEGIN_ALLOW_THREADS
    rc = sqlite3_backup_finish(bck_handle);
    Py_END_ALLOW_THREADS

    if (rc != SQLITE_OK) {
        _pysqlite_seterror(self->state, bck_conn);
        return NULL;
    }

    Py_RETURN_NONE;
}

/*[clinic input]
_sqlite3.Connection.create_collation as pysqlite_connection_create_collation

    cls: defining_class
    name: str
    callback as callable: object
    /

Creates a collation function. Non-standard.
[clinic start generated code]*/

static PyObject *
pysqlite_connection_create_collation_impl(pysqlite_Connection *self,
                                          PyTypeObject *cls,
                                          const char *name,
                                          PyObject *callable)
/*[clinic end generated code: output=32d339e97869c378 input=fee2c8e5708602ad]*/
{
    if (!pysqlite_check_thread(self) || !pysqlite_check_connection(self)) {
        return NULL;
    }

    callback_context *ctx = NULL;
    int rc;
    int flags = SQLITE_UTF8;
    if (callable == Py_None) {
        rc = sqlite3_create_collation_v2(self->db, name, flags,
                                         NULL, NULL, NULL);
    }
    else {
        if (!PyCallable_Check(callable)) {
            PyErr_SetString(PyExc_TypeError, "parameter must be callable");
            return NULL;
        }
        ctx = create_callback_context(cls, callable);
        if (ctx == NULL) {
            return NULL;
        }
        rc = sqlite3_create_collation_v2(self->db, name, flags, ctx,
                                         &collation_callback,
                                         &destructor_callback);
    }

    if (rc != SQLITE_OK) {
        /* Unlike other sqlite3_* functions, the destructor callback is _not_
         * called if sqlite3_create_collation_v2() fails, so we have to free
         * the context before returning.
         */
        if (callable != Py_None) {
            free_callback_context(ctx);
        }
        _pysqlite_seterror(self->state, self->db);
        return NULL;
    }

    Py_RETURN_NONE;
}

#ifdef HAVE_SERIALIZE_API
/*[clinic input]
_sqlite3.Connection.serialize as serialize

    *
    name: str = "main"
        Which database to serialize.

Serialize a database into a byte string. Non-standard.

For an ordinary on-disk database file, the serialization is just a copy of the
disk file. For an in-memory database or a "temp" database, the serialization is
the same sequence of bytes which would be written to disk if that database
where backed up to disk.
[clinic start generated code]*/

static PyObject *
serialize_impl(pysqlite_Connection *self, const char *name)
/*[clinic end generated code: output=97342b0e55239dd3 input=4b6efe5a4d524470]*/
{
    if (!pysqlite_check_thread(self) || !pysqlite_check_connection(self)) {
        return NULL;
    }

    sqlite3_int64 size;
    const unsigned int flags = 0;
    const char *data;

    Py_BEGIN_ALLOW_THREADS
    data = (const char *)sqlite3_serialize(self->db, name, &size, flags);
    Py_END_ALLOW_THREADS

    if (data == NULL) {
        PyErr_Format(self->OperationalError, "unable to serialize '%s'",
                     name);
        return NULL;
    }
    PyObject *res = PyBytes_FromStringAndSize(data, (Py_ssize_t)size);
    sqlite3_free((void *)data);
    return res;
}

/*[clinic input]
_sqlite3.Connection.deserialize as deserialize

    data: Py_buffer(accept={buffer, str})
        The serialized database content
    /
    *
    name: str = "main"
        Which database to reopen with the deserialization.

Load a serialized database. Non-standard.

The deserialize interface causes the database connection to disconnect from the
target database, and then reopen it as an in-memory database based on the given
serialized data.

The deserialize interface will fail with SQLITE_BUSY if the database is
currently in a read transaction or is involved in a backup operation.
[clinic start generated code]*/

static PyObject *
deserialize_impl(pysqlite_Connection *self, Py_buffer *data,
                 const char *name)
/*[clinic end generated code: output=e394c798b98bad89 input=648327de6cdc107e]*/
{
    if (!pysqlite_check_thread(self) || !pysqlite_check_connection(self)) {
        return NULL;
    }

    if (data->len > 9223372036854775807) {
        PyErr_SetString(PyExc_OverflowError, "'data' is too large");
        return NULL;
    }

    pysqlite_do_all_statements(self);

    /* Transfer ownership of the buffer to SQLite:
     * - Move buffer from Py to SQLite
     * - Tell SQLite to free buffer memory
     * - Tell SQLite that it is permitted to grow the resulting database
     */
    sqlite3_int64 size = (sqlite3_int64)data->len;
    unsigned char *buf = sqlite3_malloc(size);
    if (buf == NULL) {
        return PyErr_NoMemory();
    }
    (void)memcpy(buf, data->buf, data->len);

    const unsigned int flags = SQLITE_DESERIALIZE_FREEONCLOSE |
                               SQLITE_DESERIALIZE_RESIZEABLE;
    int rc;
    Py_BEGIN_ALLOW_THREADS
    rc = sqlite3_deserialize(self->db, name, buf, size, size, flags);
    Py_END_ALLOW_THREADS

    if (rc != SQLITE_OK) {
        (void)_pysqlite_seterror(self->state, self->db);
        return NULL;
    }

    Py_RETURN_TRUE;
}
#endif


/*[clinic input]
_sqlite3.Connection.__enter__ as pysqlite_connection_enter

Called when the connection is used as a context manager.

Returns itself as a convenience to the caller.
[clinic start generated code]*/

static PyObject *
pysqlite_connection_enter_impl(pysqlite_Connection *self)
/*[clinic end generated code: output=457b09726d3e9dcd input=127d7a4f17e86d8f]*/
{
    if (!pysqlite_check_connection(self)) {
        return NULL;
    }
    return Py_NewRef((PyObject *)self);
}

/*[clinic input]
_sqlite3.Connection.__exit__ as pysqlite_connection_exit

    type as exc_type: object
    value as exc_value: object
    traceback as exc_tb: object
    /

Called when the connection is used as a context manager.

If there was any exception, a rollback takes place; otherwise we commit.
[clinic start generated code]*/

static PyObject *
pysqlite_connection_exit_impl(pysqlite_Connection *self, PyObject *exc_type,
                              PyObject *exc_value, PyObject *exc_tb)
/*[clinic end generated code: output=0705200e9321202a input=bd66f1532c9c54a7]*/
{
    int commit = 0;
    PyObject* result;

    if (exc_type == Py_None && exc_value == Py_None && exc_tb == Py_None) {
        commit = 1;
        result = pysqlite_connection_commit_impl(self);
    }
    else {
        result = pysqlite_connection_rollback_impl(self);
    }

    if (result == NULL) {
        if (commit) {
            /* Commit failed; try to rollback in order to unlock the database.
             * If rollback also fails, chain the exceptions. */
            PyObject *exc, *val, *tb;
            PyErr_Fetch(&exc, &val, &tb);
            result = pysqlite_connection_rollback_impl(self);
            if (result == NULL) {
                _PyErr_ChainExceptions(exc, val, tb);
            }
            else {
                Py_DECREF(result);
                PyErr_Restore(exc, val, tb);
            }
        }
        return NULL;
    }
    Py_DECREF(result);

    Py_RETURN_FALSE;
}

/*[clinic input]
_sqlite3.Connection.setlimit as setlimit

    category: int
        The limit category to be set.
    limit: int
        The new limit. If the new limit is a negative number, the limit is
        unchanged.
    /

Set connection run-time limits.

Attempts to increase a limit above its hard upper bound are silently truncated
to the hard upper bound. Regardless of whether or not the limit was changed,
the prior value of the limit is returned.
[clinic start generated code]*/

static PyObject *
setlimit_impl(pysqlite_Connection *self, int category, int limit)
/*[clinic end generated code: output=0d208213f8d68ccd input=9bd469537e195635]*/
{
    if (!pysqlite_check_thread(self) || !pysqlite_check_connection(self)) {
        return NULL;
    }

    int old_limit = sqlite3_limit(self->db, category, limit);
    if (old_limit < 0) {
        PyErr_SetString(self->ProgrammingError, "'category' is out of bounds");
        return NULL;
    }
    return PyLong_FromLong(old_limit);
}

/*[clinic input]
_sqlite3.Connection.getlimit as getlimit

    category: int
        The limit category to be queried.
    /

Get connection run-time limits.
[clinic start generated code]*/

static PyObject *
getlimit_impl(pysqlite_Connection *self, int category)
/*[clinic end generated code: output=7c3f5d11f24cecb1 input=61e0849fb4fb058f]*/
{
    return setlimit_impl(self, category, -1);
}


static const char connection_doc[] =
PyDoc_STR("SQLite database connection object.");

static PyGetSetDef connection_getset[] = {
    {"isolation_level",  (getter)pysqlite_connection_get_isolation_level, (setter)pysqlite_connection_set_isolation_level},
    {"total_changes",  (getter)pysqlite_connection_get_total_changes, (setter)0},
    {"in_transaction",  (getter)pysqlite_connection_get_in_transaction, (setter)0},
    {NULL}
};

static PyMethodDef connection_methods[] = {
    PYSQLITE_CONNECTION_BACKUP_METHODDEF
    PYSQLITE_CONNECTION_CLOSE_METHODDEF
    PYSQLITE_CONNECTION_COMMIT_METHODDEF
    PYSQLITE_CONNECTION_CREATE_AGGREGATE_METHODDEF
    PYSQLITE_CONNECTION_CREATE_COLLATION_METHODDEF
    PYSQLITE_CONNECTION_CREATE_FUNCTION_METHODDEF
    PYSQLITE_CONNECTION_CURSOR_METHODDEF
    PYSQLITE_CONNECTION_ENABLE_LOAD_EXTENSION_METHODDEF
    PYSQLITE_CONNECTION_ENTER_METHODDEF
    PYSQLITE_CONNECTION_EXECUTEMANY_METHODDEF
    PYSQLITE_CONNECTION_EXECUTESCRIPT_METHODDEF
    PYSQLITE_CONNECTION_EXECUTE_METHODDEF
    PYSQLITE_CONNECTION_EXIT_METHODDEF
    PYSQLITE_CONNECTION_INTERRUPT_METHODDEF
    PYSQLITE_CONNECTION_ITERDUMP_METHODDEF
    PYSQLITE_CONNECTION_LOAD_EXTENSION_METHODDEF
    PYSQLITE_CONNECTION_ROLLBACK_METHODDEF
    PYSQLITE_CONNECTION_SET_AUTHORIZER_METHODDEF
    PYSQLITE_CONNECTION_SET_PROGRESS_HANDLER_METHODDEF
    PYSQLITE_CONNECTION_SET_TRACE_CALLBACK_METHODDEF
    SETLIMIT_METHODDEF
    GETLIMIT_METHODDEF
    SERIALIZE_METHODDEF
    DESERIALIZE_METHODDEF
    {NULL, NULL}
};

static struct PyMemberDef connection_members[] =
{
    {"Warning", T_OBJECT, offsetof(pysqlite_Connection, Warning), READONLY},
    {"Error", T_OBJECT, offsetof(pysqlite_Connection, Error), READONLY},
    {"InterfaceError", T_OBJECT, offsetof(pysqlite_Connection, InterfaceError), READONLY},
    {"DatabaseError", T_OBJECT, offsetof(pysqlite_Connection, DatabaseError), READONLY},
    {"DataError", T_OBJECT, offsetof(pysqlite_Connection, DataError), READONLY},
    {"OperationalError", T_OBJECT, offsetof(pysqlite_Connection, OperationalError), READONLY},
    {"IntegrityError", T_OBJECT, offsetof(pysqlite_Connection, IntegrityError), READONLY},
    {"InternalError", T_OBJECT, offsetof(pysqlite_Connection, InternalError), READONLY},
    {"ProgrammingError", T_OBJECT, offsetof(pysqlite_Connection, ProgrammingError), READONLY},
    {"NotSupportedError", T_OBJECT, offsetof(pysqlite_Connection, NotSupportedError), READONLY},
    {"row_factory", T_OBJECT, offsetof(pysqlite_Connection, row_factory)},
    {"text_factory", T_OBJECT, offsetof(pysqlite_Connection, text_factory)},
    {NULL}
};

static PyType_Slot connection_slots[] = {
    {Py_tp_dealloc, connection_dealloc},
    {Py_tp_doc, (void *)connection_doc},
    {Py_tp_methods, connection_methods},
    {Py_tp_members, connection_members},
    {Py_tp_getset, connection_getset},
    {Py_tp_init, pysqlite_connection_init},
    {Py_tp_call, pysqlite_connection_call},
    {Py_tp_traverse, connection_traverse},
    {Py_tp_clear, connection_clear},
    {0, NULL},
};

static PyType_Spec connection_spec = {
    .name = MODULE_NAME ".Connection",
    .basicsize = sizeof(pysqlite_Connection),
    .flags = (Py_TPFLAGS_DEFAULT | Py_TPFLAGS_BASETYPE |
              Py_TPFLAGS_HAVE_GC | Py_TPFLAGS_IMMUTABLETYPE),
    .slots = connection_slots,
};

int
pysqlite_connection_setup_types(PyObject *module)
{
    PyObject *type = PyType_FromModuleAndSpec(module, &connection_spec, NULL);
    if (type == NULL) {
        return -1;
    }
    pysqlite_state *state = pysqlite_get_state(module);
    state->ConnectionType = (PyTypeObject *)type;
    return 0;
}<|MERGE_RESOLUTION|>--- conflicted
+++ resolved
@@ -33,12 +33,6 @@
 #define HAVE_TRACE_V2
 #endif
 
-<<<<<<< HEAD
-// Opt. feature since 3.32.0, always included since 3.36.0
-#if SQLITE_VERSION_NUMBER >= 3036000
-#define HAVE_SERIALIZE_API
-#endif
-=======
 static const char *
 get_isolation_level(const char *level)
 {
@@ -92,7 +86,6 @@
     }
     return 1;
 }
->>>>>>> bc2bc0db
 
 static int
 clinic_fsconverter(PyObject *pathlike, const char **result)
