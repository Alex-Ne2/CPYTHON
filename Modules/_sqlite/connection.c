/* connection.c - the connection type
 *
 * Copyright (C) 2004-2010 Gerhard Häring <gh@ghaering.de>
 *
 * This file is part of pysqlite.
 *
 * This software is provided 'as-is', without any express or implied
 * warranty.  In no event will the authors be held liable for any damages
 * arising from the use of this software.
 *
 * Permission is granted to anyone to use this software for any purpose,
 * including commercial applications, and to alter it and redistribute it
 * freely, subject to the following restrictions:
 *
 * 1. The origin of this software must not be misrepresented; you must not
 *    claim that you wrote the original software. If you use this software
 *    in a product, an acknowledgment in the product documentation would be
 *    appreciated but is not required.
 * 2. Altered source versions must be plainly marked as such, and must not be
 *    misrepresented as being the original software.
 * 3. This notice may not be removed or altered from any source distribution.
 */

#include "module.h"
#include "structmember.h"         // PyMemberDef
#include "connection.h"
#include "statement.h"
#include "cursor.h"
#include "blob.h"
#include "prepare_protocol.h"
#include "util.h"

#if SQLITE_VERSION_NUMBER >= 3014000
#define HAVE_TRACE_V2
#endif

#if SQLITE_VERSION_NUMBER >= 3025000
#define HAVE_WINDOW_FUNCTIONS
#endif

static const char *
get_isolation_level(const char *level)
{
    assert(level != NULL);
    static const char *const allowed_levels[] = {
        "",
        "DEFERRED",
        "IMMEDIATE",
        "EXCLUSIVE",
        NULL
    };
    for (int i = 0; allowed_levels[i] != NULL; i++) {
        const char *candidate = allowed_levels[i];
        if (sqlite3_stricmp(level, candidate) == 0) {
            return candidate;
        }
    }
    PyErr_SetString(PyExc_ValueError,
                    "isolation_level string must be '', 'DEFERRED', "
                    "'IMMEDIATE', or 'EXCLUSIVE'");
    return NULL;
}

static int
isolation_level_converter(PyObject *str_or_none, const char **result)
{
    if (Py_IsNone(str_or_none)) {
        *result = NULL;
    }
    else if (PyUnicode_Check(str_or_none)) {
        Py_ssize_t sz;
        const char *str = PyUnicode_AsUTF8AndSize(str_or_none, &sz);
        if (str == NULL) {
            return 0;
        }
        if (strlen(str) != (size_t)sz) {
            PyErr_SetString(PyExc_ValueError, "embedded null character");
            return 0;
        }

        const char *level = get_isolation_level(str);
        if (level == NULL) {
            return 0;
        }
        *result = level;
    }
    else {
        PyErr_SetString(PyExc_TypeError,
                        "isolation_level must be str or None");
        return 0;
    }
    return 1;
}

static int
clinic_fsconverter(PyObject *pathlike, const char **result)
{
    PyObject *bytes = NULL;
    Py_ssize_t len;
    char *str;

    if (!PyUnicode_FSConverter(pathlike, &bytes)) {
        goto error;
    }
    if (PyBytes_AsStringAndSize(bytes, &str, &len) < 0) {
        goto error;
    }
    if ((*result = (const char *)PyMem_Malloc(len+1)) == NULL) {
        goto error;
    }

    memcpy((void *)(*result), str, len+1);
    Py_DECREF(bytes);
    return 1;

error:
    Py_XDECREF(bytes);
    return 0;
}

#define clinic_state() (pysqlite_get_state_by_type(Py_TYPE(self)))
#include "clinic/connection.c.h"
#undef clinic_state

/*[clinic input]
module _sqlite3
class _sqlite3.Connection "pysqlite_Connection *" "clinic_state()->ConnectionType"
[clinic start generated code]*/
/*[clinic end generated code: output=da39a3ee5e6b4b0d input=67369db2faf80891]*/

static void _pysqlite_drop_unused_cursor_references(pysqlite_Connection* self);
static void free_callback_context(callback_context *ctx);
static void set_callback_context(callback_context **ctx_pp,
                                 callback_context *ctx);
static void connection_close(pysqlite_Connection *self);
PyObject *_pysqlite_query_execute(pysqlite_Cursor *, int, PyObject *, PyObject *);

static PyObject *
new_statement_cache(pysqlite_Connection *self, pysqlite_state *state,
                    int maxsize)
{
    PyObject *args[] = { NULL, PyLong_FromLong(maxsize), };
    if (args[1] == NULL) {
        return NULL;
    }
    PyObject *lru_cache = state->lru_cache;
    size_t nargsf = 1 | PY_VECTORCALL_ARGUMENTS_OFFSET;
    PyObject *inner = PyObject_Vectorcall(lru_cache, args + 1, nargsf, NULL);
    Py_DECREF(args[1]);
    if (inner == NULL) {
        return NULL;
    }

    args[1] = (PyObject *)self;  // Borrowed ref.
    nargsf = 1 | PY_VECTORCALL_ARGUMENTS_OFFSET;
    PyObject *res = PyObject_Vectorcall(inner, args + 1, nargsf, NULL);
    Py_DECREF(inner);
    return res;
}

/*[python input]
class FSConverter_converter(CConverter):
    type = "const char *"
    converter = "clinic_fsconverter"
    def converter_init(self):
        self.c_default = "NULL"
    def cleanup(self):
        return f"PyMem_Free((void *){self.name});\n"

class IsolationLevel_converter(CConverter):
    type = "const char *"
    converter = "isolation_level_converter"

[python start generated code]*/
/*[python end generated code: output=da39a3ee5e6b4b0d input=be142323885672ab]*/

/*[clinic input]
_sqlite3.Connection.__init__ as pysqlite_connection_init

    database: FSConverter
    timeout: double = 5.0
    detect_types: int = 0
    isolation_level: IsolationLevel = ""
    check_same_thread: bool(accept={int}) = True
    factory: object(c_default='(PyObject*)clinic_state()->ConnectionType') = ConnectionType
    cached_statements as cache_size: int = 128
    uri: bool = False
[clinic start generated code]*/

static int
pysqlite_connection_init_impl(pysqlite_Connection *self,
                              const char *database, double timeout,
                              int detect_types, const char *isolation_level,
                              int check_same_thread, PyObject *factory,
                              int cache_size, int uri)
/*[clinic end generated code: output=7d640ae1d83abfd4 input=342173993434ba1e]*/
{
    if (PySys_Audit("sqlite3.connect", "s", database) < 0) {
        return -1;
    }

    if (self->initialized) {
        PyTypeObject *tp = Py_TYPE(self);
        tp->tp_clear((PyObject *)self);
        connection_close(self);
        self->initialized = 0;
    }

    // Create and configure SQLite database object.
    sqlite3 *db;
    int rc;
    Py_BEGIN_ALLOW_THREADS
    rc = sqlite3_open_v2(database, &db,
                         SQLITE_OPEN_READWRITE | SQLITE_OPEN_CREATE |
                         (uri ? SQLITE_OPEN_URI : 0), NULL);
    if (rc == SQLITE_OK) {
        (void)sqlite3_busy_timeout(db, (int)(timeout*1000));
    }
    Py_END_ALLOW_THREADS

    if (db == NULL && rc == SQLITE_NOMEM) {
        PyErr_NoMemory();
        return -1;
    }

    pysqlite_state *state = pysqlite_get_state_by_type(Py_TYPE(self));
    if (rc != SQLITE_OK) {
        _pysqlite_seterror(state, db);
        return -1;
    }

    // Create LRU statement cache; returns a new reference.
    PyObject *statement_cache = new_statement_cache(self, state, cache_size);
    if (statement_cache == NULL) {
        return -1;
    }

    /* Create lists of weak references to cursors and blobs */
    PyObject *cursors = PyList_New(0);
    if (cursors == NULL) {
        Py_XDECREF(statement_cache);
        return -1;
    }

    PyObject *blobs = PyList_New(0);
    if (blobs == NULL) {
        Py_XDECREF(statement_cache);
        Py_XDECREF(cursors);
        return -1;
    }

    // Init connection state members.
    self->db = db;
    self->state = state;
    self->detect_types = detect_types;
    self->isolation_level = isolation_level;
    self->check_same_thread = check_same_thread;
    self->thread_ident = PyThread_get_thread_ident();
    self->statement_cache = statement_cache;
    self->cursors = cursors;
    self->blobs = blobs;
    self->created_cursors = 0;
    self->row_factory = Py_NewRef(Py_None);
    self->text_factory = Py_NewRef(&PyUnicode_Type);
    self->trace_ctx = NULL;
    self->progress_ctx = NULL;
    self->authorizer_ctx = NULL;

    // Borrowed refs
    self->Warning               = state->Warning;
    self->Error                 = state->Error;
    self->InterfaceError        = state->InterfaceError;
    self->DatabaseError         = state->DatabaseError;
    self->DataError             = state->DataError;
    self->OperationalError      = state->OperationalError;
    self->IntegrityError        = state->IntegrityError;
    self->InternalError         = state->InternalError;
    self->ProgrammingError      = state->ProgrammingError;
    self->NotSupportedError     = state->NotSupportedError;

    if (PySys_Audit("sqlite3.connect/handle", "O", self) < 0) {
        return -1;
    }

    self->initialized = 1;
    return 0;
}

#define VISIT_CALLBACK_CONTEXT(ctx) \
do {                                \
    if (ctx) {                      \
        Py_VISIT(ctx->callable);    \
        Py_VISIT(ctx->module);      \
    }                               \
} while (0)

static int
connection_traverse(pysqlite_Connection *self, visitproc visit, void *arg)
{
    Py_VISIT(Py_TYPE(self));
    Py_VISIT(self->statement_cache);
    Py_VISIT(self->cursors);
    Py_VISIT(self->blobs);
    Py_VISIT(self->row_factory);
    Py_VISIT(self->text_factory);
    VISIT_CALLBACK_CONTEXT(self->trace_ctx);
    VISIT_CALLBACK_CONTEXT(self->progress_ctx);
    VISIT_CALLBACK_CONTEXT(self->authorizer_ctx);
#undef VISIT_CALLBACK_CONTEXT
    return 0;
}

static inline void
clear_callback_context(callback_context *ctx)
{
    if (ctx != NULL) {
        Py_CLEAR(ctx->callable);
        Py_CLEAR(ctx->module);
    }
}

static int
connection_clear(pysqlite_Connection *self)
{
    Py_CLEAR(self->statement_cache);
    Py_CLEAR(self->cursors);
    Py_CLEAR(self->blobs);
    Py_CLEAR(self->row_factory);
    Py_CLEAR(self->text_factory);
    clear_callback_context(self->trace_ctx);
    clear_callback_context(self->progress_ctx);
    clear_callback_context(self->authorizer_ctx);
    return 0;
}

static void
free_callback_contexts(pysqlite_Connection *self)
{
    set_callback_context(&self->trace_ctx, NULL);
    set_callback_context(&self->progress_ctx, NULL);
    set_callback_context(&self->authorizer_ctx, NULL);
}

static void
connection_close(pysqlite_Connection *self)
{
    if (self->db) {
        free_callback_contexts(self);

        sqlite3 *db = self->db;
        self->db = NULL;

        Py_BEGIN_ALLOW_THREADS
        int rc = sqlite3_close_v2(db);
        assert(rc == SQLITE_OK), (void)rc;
        Py_END_ALLOW_THREADS
    }
}

static void
connection_dealloc(pysqlite_Connection *self)
{
    PyTypeObject *tp = Py_TYPE(self);
    PyObject_GC_UnTrack(self);
    tp->tp_clear((PyObject *)self);

    /* Clean up if user has not called .close() explicitly. */
    connection_close(self);

    tp->tp_free(self);
    Py_DECREF(tp);
}

/*
 * Registers a cursor with the connection.
 *
 * 0 => error; 1 => ok
 */
int pysqlite_connection_register_cursor(pysqlite_Connection* connection, PyObject* cursor)
{
    PyObject* weakref;

    weakref = PyWeakref_NewRef((PyObject*)cursor, NULL);
    if (!weakref) {
        goto error;
    }

    if (PyList_Append(connection->cursors, weakref) != 0) {
        Py_CLEAR(weakref);
        goto error;
    }

    Py_DECREF(weakref);

    return 1;
error:
    return 0;
}

/*[clinic input]
_sqlite3.Connection.cursor as pysqlite_connection_cursor

    factory: object = NULL

Return a cursor for the connection.
[clinic start generated code]*/

static PyObject *
pysqlite_connection_cursor_impl(pysqlite_Connection *self, PyObject *factory)
/*[clinic end generated code: output=562432a9e6af2aa1 input=4127345aa091b650]*/
{
    PyObject* cursor;

    if (!pysqlite_check_thread(self) || !pysqlite_check_connection(self)) {
        return NULL;
    }

    if (factory == NULL) {
        factory = (PyObject *)self->state->CursorType;
    }

    cursor = PyObject_CallOneArg(factory, (PyObject *)self);
    if (cursor == NULL)
        return NULL;
    if (!PyObject_TypeCheck(cursor, self->state->CursorType)) {
        PyErr_Format(PyExc_TypeError,
                     "factory must return a cursor, not %.100s",
                     Py_TYPE(cursor)->tp_name);
        Py_DECREF(cursor);
        return NULL;
    }

    _pysqlite_drop_unused_cursor_references(self);

    if (cursor && self->row_factory != Py_None) {
        Py_INCREF(self->row_factory);
        Py_XSETREF(((pysqlite_Cursor *)cursor)->row_factory, self->row_factory);
    }

    return cursor;
}

/*[clinic input]
_sqlite3.Connection.blobopen as blobopen

    table: str
        Table name.
    column as col: str
        Column name.
    row: int
        Row index.
    /
    *
    readonly: bool(accept={int}) = False
        Open the BLOB without write permissions.
    name: str = "main"
        Database name.

Open and return a BLOB object.
[clinic start generated code]*/

static PyObject *
blobopen_impl(pysqlite_Connection *self, const char *table, const char *col,
              int row, int readonly, const char *name)
/*[clinic end generated code: output=0c8e2e58516d0b5c input=1e7052516acfc94d]*/
{
    if (!pysqlite_check_thread(self) || !pysqlite_check_connection(self)) {
        return NULL;
    }

    int rc;
    sqlite3_blob *blob;

    Py_BEGIN_ALLOW_THREADS
    rc = sqlite3_blob_open(self->db, name, table, col, row, !readonly, &blob);
    Py_END_ALLOW_THREADS

    if (rc != SQLITE_OK) {
        _pysqlite_seterror(self->state, self->db);
        return NULL;
    }

    pysqlite_Blob *obj = PyObject_GC_New(pysqlite_Blob, self->state->BlobType);
    if (obj == NULL) {
        goto error;
    }

    obj->connection = (pysqlite_Connection *)Py_NewRef(self);
    obj->blob = blob;
    obj->offset = 0;
    obj->in_weakreflist = NULL;

    PyObject_GC_Track(obj);

    // Add our blob to connection blobs list
    PyObject *weakref = PyWeakref_NewRef((PyObject *)obj, NULL);
    if (weakref == NULL) {
        goto error;
    }
    rc = PyList_Append(self->blobs, weakref);
    Py_DECREF(weakref);
    if (rc < 0) {
        goto error;
    }

    return (PyObject *)obj;

error:
    Py_XDECREF(obj);
    return NULL;
}

/*[clinic input]
_sqlite3.Connection.close as pysqlite_connection_close

Closes the connection.
[clinic start generated code]*/

static PyObject *
pysqlite_connection_close_impl(pysqlite_Connection *self)
/*[clinic end generated code: output=a546a0da212c9b97 input=3d58064bbffaa3d3]*/
{
    if (!pysqlite_check_thread(self)) {
        return NULL;
    }

    if (!self->initialized) {
        PyTypeObject *tp = Py_TYPE(self);
        pysqlite_state *state = pysqlite_get_state_by_type(tp);
        PyErr_SetString(state->ProgrammingError,
                        "Base Connection.__init__ not called.");
        return NULL;
    }

    pysqlite_close_all_blobs(self);
    Py_CLEAR(self->statement_cache);
    connection_close(self);

    Py_RETURN_NONE;
}

/*
 * Checks if a connection object is usable (i. e. not closed).
 *
 * 0 => error; 1 => ok
 */
int pysqlite_check_connection(pysqlite_Connection* con)
{
    if (!con->initialized) {
        pysqlite_state *state = pysqlite_get_state_by_type(Py_TYPE(con));
        PyErr_SetString(state->ProgrammingError,
                        "Base Connection.__init__ not called.");
        return 0;
    }

    if (!con->db) {
        PyErr_SetString(con->state->ProgrammingError,
                        "Cannot operate on a closed database.");
        return 0;
    } else {
        return 1;
    }
}

/*[clinic input]
_sqlite3.Connection.commit as pysqlite_connection_commit

Commit the current transaction.
[clinic start generated code]*/

static PyObject *
pysqlite_connection_commit_impl(pysqlite_Connection *self)
/*[clinic end generated code: output=3da45579e89407f2 input=39c12c04dda276a8]*/
{
    if (!pysqlite_check_thread(self) || !pysqlite_check_connection(self)) {
        return NULL;
    }

    if (!sqlite3_get_autocommit(self->db)) {
        int rc;

        Py_BEGIN_ALLOW_THREADS
        sqlite3_stmt *statement;
        rc = sqlite3_prepare_v2(self->db, "COMMIT", 7, &statement, NULL);
        if (rc == SQLITE_OK) {
            (void)sqlite3_step(statement);
            rc = sqlite3_finalize(statement);
        }
        Py_END_ALLOW_THREADS

        if (rc != SQLITE_OK) {
            (void)_pysqlite_seterror(self->state, self->db);
            return NULL;
        }
    }

    Py_RETURN_NONE;
}

/*[clinic input]
_sqlite3.Connection.rollback as pysqlite_connection_rollback

Roll back the current transaction.
[clinic start generated code]*/

static PyObject *
pysqlite_connection_rollback_impl(pysqlite_Connection *self)
/*[clinic end generated code: output=b66fa0d43e7ef305 input=12d4e8d068942830]*/
{
    if (!pysqlite_check_thread(self) || !pysqlite_check_connection(self)) {
        return NULL;
    }

    if (!sqlite3_get_autocommit(self->db)) {
        int rc;

        Py_BEGIN_ALLOW_THREADS
        sqlite3_stmt *statement;
        rc = sqlite3_prepare_v2(self->db, "ROLLBACK", 9, &statement, NULL);
        if (rc == SQLITE_OK) {
            (void)sqlite3_step(statement);
            rc = sqlite3_finalize(statement);
        }
        Py_END_ALLOW_THREADS

        if (rc != SQLITE_OK) {
            (void)_pysqlite_seterror(self->state, self->db);
            return NULL;
        }

    }

    Py_RETURN_NONE;
}

static int
_pysqlite_set_result(sqlite3_context* context, PyObject* py_val)
{
    if (py_val == Py_None) {
        sqlite3_result_null(context);
    } else if (PyLong_Check(py_val)) {
        sqlite_int64 value = _pysqlite_long_as_int64(py_val);
        if (value == -1 && PyErr_Occurred())
            return -1;
        sqlite3_result_int64(context, value);
    } else if (PyFloat_Check(py_val)) {
        double value = PyFloat_AsDouble(py_val);
        if (value == -1 && PyErr_Occurred()) {
            return -1;
        }
        sqlite3_result_double(context, value);
    } else if (PyUnicode_Check(py_val)) {
        Py_ssize_t sz;
        const char *str = PyUnicode_AsUTF8AndSize(py_val, &sz);
        if (str == NULL) {
            return -1;
        }
        if (sz > INT_MAX) {
            PyErr_SetString(PyExc_OverflowError,
                            "string is longer than INT_MAX bytes");
            return -1;
        }
        sqlite3_result_text(context, str, (int)sz, SQLITE_TRANSIENT);
    } else if (PyObject_CheckBuffer(py_val)) {
        Py_buffer view;
        if (PyObject_GetBuffer(py_val, &view, PyBUF_SIMPLE) != 0) {
            return -1;
        }
        if (view.len > INT_MAX) {
            PyErr_SetString(PyExc_OverflowError,
                            "BLOB longer than INT_MAX bytes");
            PyBuffer_Release(&view);
            return -1;
        }
        sqlite3_result_blob(context, view.buf, (int)view.len, SQLITE_TRANSIENT);
        PyBuffer_Release(&view);
    } else {
        callback_context *ctx = (callback_context *)sqlite3_user_data(context);
        PyErr_Format(ctx->state->ProgrammingError,
                     "User-defined functions cannot return '%s' values to "
                     "SQLite",
                     Py_TYPE(py_val)->tp_name);
        return -1;
    }
    return 0;
}

static PyObject *
_pysqlite_build_py_params(sqlite3_context *context, int argc,
                          sqlite3_value **argv)
{
    PyObject* args;
    int i;
    sqlite3_value* cur_value;
    PyObject* cur_py_value;

    args = PyTuple_New(argc);
    if (!args) {
        return NULL;
    }

    for (i = 0; i < argc; i++) {
        cur_value = argv[i];
        switch (sqlite3_value_type(argv[i])) {
            case SQLITE_INTEGER:
                cur_py_value = PyLong_FromLongLong(sqlite3_value_int64(cur_value));
                break;
            case SQLITE_FLOAT:
                cur_py_value = PyFloat_FromDouble(sqlite3_value_double(cur_value));
                break;
            case SQLITE_TEXT: {
                sqlite3 *db = sqlite3_context_db_handle(context);
                const char *text = (const char *)sqlite3_value_text(cur_value);

                if (text == NULL && sqlite3_errcode(db) == SQLITE_NOMEM) {
                    PyErr_NoMemory();
                    goto error;
                }

                Py_ssize_t size = sqlite3_value_bytes(cur_value);
                cur_py_value = PyUnicode_FromStringAndSize(text, size);
                break;
            }
            case SQLITE_BLOB: {
                sqlite3 *db = sqlite3_context_db_handle(context);
                const void *blob = sqlite3_value_blob(cur_value);

                if (blob == NULL && sqlite3_errcode(db) == SQLITE_NOMEM) {
                    PyErr_NoMemory();
                    goto error;
                }

                Py_ssize_t size = sqlite3_value_bytes(cur_value);
                cur_py_value = PyBytes_FromStringAndSize(blob, size);
                break;
            }
            case SQLITE_NULL:
            default:
                cur_py_value = Py_NewRef(Py_None);
        }

        if (!cur_py_value) {
            goto error;
        }

        PyTuple_SET_ITEM(args, i, cur_py_value);
    }

    return args;

error:
    Py_DECREF(args);
    return NULL;
}

static void
print_or_clear_traceback(callback_context *ctx)
{
    assert(ctx != NULL);
    assert(ctx->state != NULL);
    if (ctx->state->enable_callback_tracebacks) {
        PyErr_WriteUnraisable(ctx->callable);
    }
    else {
        PyErr_Clear();
    }
}

// Checks the Python exception and sets the appropriate SQLite error code.
static void
set_sqlite_error(sqlite3_context *context, const char *msg)
{
    assert(PyErr_Occurred());
    if (PyErr_ExceptionMatches(PyExc_MemoryError)) {
        sqlite3_result_error_nomem(context);
    }
    else if (PyErr_ExceptionMatches(PyExc_OverflowError)) {
        sqlite3_result_error_toobig(context);
    }
    else {
        sqlite3_result_error(context, msg, -1);
    }
    callback_context *ctx = (callback_context *)sqlite3_user_data(context);
    print_or_clear_traceback(ctx);
}

static void
func_callback(sqlite3_context *context, int argc, sqlite3_value **argv)
{
    PyGILState_STATE threadstate = PyGILState_Ensure();

    PyObject* args;
    PyObject* py_retval = NULL;
    int ok;

    args = _pysqlite_build_py_params(context, argc, argv);
    if (args) {
        callback_context *ctx = (callback_context *)sqlite3_user_data(context);
        assert(ctx != NULL);
        py_retval = PyObject_CallObject(ctx->callable, args);
        Py_DECREF(args);
    }

    ok = 0;
    if (py_retval) {
        ok = _pysqlite_set_result(context, py_retval) == 0;
        Py_DECREF(py_retval);
    }
    if (!ok) {
        set_sqlite_error(context, "user-defined function raised exception");
    }

    PyGILState_Release(threadstate);
}

static void
step_callback(sqlite3_context *context, int argc, sqlite3_value **params)
{
    PyGILState_STATE threadstate = PyGILState_Ensure();

    PyObject* args;
    PyObject* function_result = NULL;
    PyObject** aggregate_instance;
    PyObject* stepmethod = NULL;

    callback_context *ctx = (callback_context *)sqlite3_user_data(context);
    assert(ctx != NULL);

    aggregate_instance = (PyObject**)sqlite3_aggregate_context(context, sizeof(PyObject*));
    if (*aggregate_instance == NULL) {
        *aggregate_instance = PyObject_CallNoArgs(ctx->callable);
        if (!*aggregate_instance) {
            set_sqlite_error(context,
                    "user-defined aggregate's '__init__' method raised error");
            goto error;
        }
    }

    stepmethod = PyObject_GetAttr(*aggregate_instance, ctx->state->str_step);
    if (!stepmethod) {
        set_sqlite_error(context,
                "user-defined aggregate's 'step' method not defined");
        goto error;
    }

    args = _pysqlite_build_py_params(context, argc, params);
    if (!args) {
        goto error;
    }

    function_result = PyObject_CallObject(stepmethod, args);
    Py_DECREF(args);

    if (!function_result) {
        set_sqlite_error(context,
                "user-defined aggregate's 'step' method raised error");
    }

error:
    Py_XDECREF(stepmethod);
    Py_XDECREF(function_result);

    PyGILState_Release(threadstate);
}

static void
final_callback(sqlite3_context *context)
{
    PyGILState_STATE threadstate = PyGILState_Ensure();

    PyObject* function_result;
    PyObject** aggregate_instance;
    int ok;
    PyObject *exception, *value, *tb;

    aggregate_instance = (PyObject**)sqlite3_aggregate_context(context, 0);
    if (aggregate_instance == NULL) {
        /* No rows matched the query; the step handler was never called. */
        goto error;
    }
    else if (!*aggregate_instance) {
        /* this branch is executed if there was an exception in the aggregate's
         * __init__ */

        goto error;
    }

    // Keep the exception (if any) of the last call to step, value, or inverse
    PyErr_Fetch(&exception, &value, &tb);

    callback_context *ctx = (callback_context *)sqlite3_user_data(context);
    assert(ctx != NULL);
    function_result = PyObject_CallMethodNoArgs(*aggregate_instance,
                                                ctx->state->str_finalize);
    Py_DECREF(*aggregate_instance);

    ok = 0;
    if (function_result) {
        ok = _pysqlite_set_result(context, function_result) == 0;
        Py_DECREF(function_result);
    }
    if (!ok) {
        int attr_err = PyErr_ExceptionMatches(PyExc_AttributeError);
        _PyErr_ChainExceptions(exception, value, tb);

        /* Note: contrary to the step, value, and inverse callbacks, SQLite
         * does _not_, as of SQLite 3.38.0, propagate errors to sqlite3_step()
         * from the finalize callback. This implies that execute*() will not
         * raise OperationalError, as it normally would. */
        set_sqlite_error(context, attr_err
                ? "user-defined aggregate's 'finalize' method not defined"
                : "user-defined aggregate's 'finalize' method raised error");
    }
    else {
        PyErr_Restore(exception, value, tb);
    }

error:
    PyGILState_Release(threadstate);
}

static void _pysqlite_drop_unused_cursor_references(pysqlite_Connection* self)
{
    PyObject* new_list;
    PyObject* weakref;
    int i;

    /* we only need to do this once in a while */
    if (self->created_cursors++ < 200) {
        return;
    }

    self->created_cursors = 0;

    new_list = PyList_New(0);
    if (!new_list) {
        return;
    }

    for (i = 0; i < PyList_Size(self->cursors); i++) {
        weakref = PyList_GetItem(self->cursors, i);
        if (PyWeakref_GetObject(weakref) != Py_None) {
            if (PyList_Append(new_list, weakref) != 0) {
                Py_DECREF(new_list);
                return;
            }
        }
    }

    Py_SETREF(self->cursors, new_list);
}

/* Allocate a UDF/callback context structure. In order to ensure that the state
 * pointer always outlives the callback context, we make sure it owns a
 * reference to the module itself. create_callback_context() is always called
 * from connection methods, so we use the defining class to fetch the module
 * pointer.
 */
static callback_context *
create_callback_context(PyTypeObject *cls, PyObject *callable)
{
    callback_context *ctx = PyMem_Malloc(sizeof(callback_context));
    if (ctx != NULL) {
        PyObject *module = PyType_GetModule(cls);
        ctx->callable = Py_NewRef(callable);
        ctx->module = Py_NewRef(module);
        ctx->state = pysqlite_get_state(module);
    }
    return ctx;
}

static void
free_callback_context(callback_context *ctx)
{
    assert(ctx != NULL);
    Py_XDECREF(ctx->callable);
    Py_XDECREF(ctx->module);
    PyMem_Free(ctx);
}

static void
set_callback_context(callback_context **ctx_pp, callback_context *ctx)
{
    assert(ctx_pp != NULL);
    callback_context *tmp = *ctx_pp;
    *ctx_pp = ctx;
    if (tmp != NULL) {
        free_callback_context(tmp);
    }
}

static void
destructor_callback(void *ctx)
{
    if (ctx != NULL) {
        // This function may be called without the GIL held, so we need to
        // ensure that we destroy 'ctx' with the GIL held.
        PyGILState_STATE gstate = PyGILState_Ensure();
        free_callback_context((callback_context *)ctx);
        PyGILState_Release(gstate);
    }
}

/*[clinic input]
_sqlite3.Connection.create_function as pysqlite_connection_create_function

    cls: defining_class
    /
    name: str
    narg: int
    func: object
    *
    deterministic: bool = False

Creates a new function.
[clinic start generated code]*/

static PyObject *
pysqlite_connection_create_function_impl(pysqlite_Connection *self,
                                         PyTypeObject *cls, const char *name,
                                         int narg, PyObject *func,
                                         int deterministic)
/*[clinic end generated code: output=8a811529287ad240 input=b3e8e1d8ddaffbef]*/
{
    int rc;
    int flags = SQLITE_UTF8;

    if (!pysqlite_check_thread(self) || !pysqlite_check_connection(self)) {
        return NULL;
    }

    if (deterministic) {
#if SQLITE_VERSION_NUMBER < 3008003
        PyErr_SetString(self->NotSupportedError,
                        "deterministic=True requires SQLite 3.8.3 or higher");
        return NULL;
#else
        if (sqlite3_libversion_number() < 3008003) {
            PyErr_SetString(self->NotSupportedError,
                            "deterministic=True requires SQLite 3.8.3 or higher");
            return NULL;
        }
        flags |= SQLITE_DETERMINISTIC;
#endif
    }
    callback_context *ctx = create_callback_context(cls, func);
    if (ctx == NULL) {
        return NULL;
    }
    rc = sqlite3_create_function_v2(self->db, name, narg, flags, ctx,
                                    func_callback,
                                    NULL,
                                    NULL,
                                    &destructor_callback);  // will decref func

    if (rc != SQLITE_OK) {
        /* Workaround for SQLite bug: no error code or string is available here */
        PyErr_SetString(self->OperationalError, "Error creating function");
        return NULL;
    }
    Py_RETURN_NONE;
}

#ifdef HAVE_WINDOW_FUNCTIONS
/*
 * Regarding the 'inverse' aggregate callback:
 * This method is only required by window aggregate functions, not
 * ordinary aggregate function implementations.  It is invoked to remove
 * a row from the current window.  The function arguments, if any,
 * correspond to the row being removed.
 */
static void
inverse_callback(sqlite3_context *context, int argc, sqlite3_value **params)
{
    PyGILState_STATE gilstate = PyGILState_Ensure();

    callback_context *ctx = (callback_context *)sqlite3_user_data(context);
    assert(ctx != NULL);

    int size = sizeof(PyObject *);
    PyObject **cls = (PyObject **)sqlite3_aggregate_context(context, size);
    assert(cls != NULL);
    assert(*cls != NULL);

    PyObject *method = PyObject_GetAttr(*cls, ctx->state->str_inverse);
    if (method == NULL) {
        set_sqlite_error(context,
                "user-defined aggregate's 'inverse' method not defined");
        goto exit;
    }

    PyObject *args = _pysqlite_build_py_params(context, argc, params);
    if (args == NULL) {
        set_sqlite_error(context,
                "unable to build arguments for user-defined aggregate's "
                "'inverse' method");
        goto exit;
    }

    PyObject *res = PyObject_CallObject(method, args);
    Py_DECREF(args);
    if (res == NULL) {
        set_sqlite_error(context,
                "user-defined aggregate's 'inverse' method raised error");
        goto exit;
    }
    Py_DECREF(res);

exit:
    Py_XDECREF(method);
    PyGILState_Release(gilstate);
}

/*
 * Regarding the 'value' aggregate callback:
 * This method is only required by window aggregate functions, not
 * ordinary aggregate function implementations.  It is invoked to return
 * the current value of the aggregate.
 */
static void
value_callback(sqlite3_context *context)
{
    PyGILState_STATE gilstate = PyGILState_Ensure();

    callback_context *ctx = (callback_context *)sqlite3_user_data(context);
    assert(ctx != NULL);

    int size = sizeof(PyObject *);
    PyObject **cls = (PyObject **)sqlite3_aggregate_context(context, size);
    assert(cls != NULL);
    assert(*cls != NULL);

    PyObject *res = PyObject_CallMethodNoArgs(*cls, ctx->state->str_value);
    if (res == NULL) {
        int attr_err = PyErr_ExceptionMatches(PyExc_AttributeError);
        set_sqlite_error(context, attr_err
                ? "user-defined aggregate's 'value' method not defined"
                : "user-defined aggregate's 'value' method raised error");
    }
    else {
        int rc = _pysqlite_set_result(context, res);
        Py_DECREF(res);
        if (rc < 0) {
            set_sqlite_error(context,
                    "unable to set result from user-defined aggregate's "
                    "'value' method");
        }
    }

    PyGILState_Release(gilstate);
}

/*[clinic input]
_sqlite3.Connection.create_window_function as create_window_function

    cls: defining_class
    name: str
        The name of the SQL aggregate window function to be created or
        redefined.
    num_params: int
        The number of arguments the step and inverse methods takes.
    aggregate_class: object
        A class with step(), finalize(), value(), and inverse() methods.
        Set to None to clear the window function.
    /

Creates or redefines an aggregate window function. Non-standard.
[clinic start generated code]*/

static PyObject *
create_window_function_impl(pysqlite_Connection *self, PyTypeObject *cls,
                            const char *name, int num_params,
                            PyObject *aggregate_class)
/*[clinic end generated code: output=5332cd9464522235 input=46d57a54225b5228]*/
{
    if (sqlite3_libversion_number() < 3025000) {
        PyErr_SetString(self->NotSupportedError,
                        "create_window_function() requires "
                        "SQLite 3.25.0 or higher");
        return NULL;
    }

    if (!pysqlite_check_thread(self) || !pysqlite_check_connection(self)) {
        return NULL;
    }

    int flags = SQLITE_UTF8;
    int rc;
    if (Py_IsNone(aggregate_class)) {
        rc = sqlite3_create_window_function(self->db, name, num_params, flags,
                                            0, 0, 0, 0, 0, 0);
    }
    else {
        callback_context *ctx = create_callback_context(cls, aggregate_class);
        if (ctx == NULL) {
            return NULL;
        }
        rc = sqlite3_create_window_function(self->db, name, num_params, flags,
                                            ctx,
                                            &step_callback,
                                            &final_callback,
                                            &value_callback,
                                            &inverse_callback,
                                            &destructor_callback);
    }

    if (rc != SQLITE_OK) {
        // Errors are not set on the database connection, so we cannot
        // use _pysqlite_seterror().
        PyErr_SetString(self->ProgrammingError, sqlite3_errstr(rc));
        return NULL;
    }
    Py_RETURN_NONE;
}
#endif

/*[clinic input]
_sqlite3.Connection.create_aggregate as pysqlite_connection_create_aggregate

    cls: defining_class
    /
    name: str
    n_arg: int
    aggregate_class: object

Creates a new aggregate.
[clinic start generated code]*/

static PyObject *
pysqlite_connection_create_aggregate_impl(pysqlite_Connection *self,
                                          PyTypeObject *cls,
                                          const char *name, int n_arg,
                                          PyObject *aggregate_class)
/*[clinic end generated code: output=1b02d0f0aec7ff96 input=68a2a26366d4c686]*/
{
    int rc;

    if (!pysqlite_check_thread(self) || !pysqlite_check_connection(self)) {
        return NULL;
    }

    callback_context *ctx = create_callback_context(cls, aggregate_class);
    if (ctx == NULL) {
        return NULL;
    }
    rc = sqlite3_create_function_v2(self->db, name, n_arg, SQLITE_UTF8, ctx,
                                    0,
                                    &step_callback,
                                    &final_callback,
                                    &destructor_callback); // will decref func
    if (rc != SQLITE_OK) {
        /* Workaround for SQLite bug: no error code or string is available here */
        PyErr_SetString(self->OperationalError, "Error creating aggregate");
        return NULL;
    }
    Py_RETURN_NONE;
}

static int
authorizer_callback(void *ctx, int action, const char *arg1,
                    const char *arg2 , const char *dbname,
                    const char *access_attempt_source)
{
    PyGILState_STATE gilstate = PyGILState_Ensure();

    PyObject *ret;
    int rc = SQLITE_DENY;

    assert(ctx != NULL);
    PyObject *callable = ((callback_context *)ctx)->callable;
    ret = PyObject_CallFunction(callable, "issss", action, arg1, arg2, dbname,
                                access_attempt_source);

    if (ret == NULL) {
        print_or_clear_traceback(ctx);
        rc = SQLITE_DENY;
    }
    else {
        if (PyLong_Check(ret)) {
            rc = _PyLong_AsInt(ret);
            if (rc == -1 && PyErr_Occurred()) {
                print_or_clear_traceback(ctx);
                rc = SQLITE_DENY;
            }
        }
        else {
            rc = SQLITE_DENY;
        }
        Py_DECREF(ret);
    }

    PyGILState_Release(gilstate);
    return rc;
}

static int
progress_callback(void *ctx)
{
    PyGILState_STATE gilstate = PyGILState_Ensure();

    int rc;
    PyObject *ret;

    assert(ctx != NULL);
    PyObject *callable = ((callback_context *)ctx)->callable;
    ret = PyObject_CallNoArgs(callable);
    if (!ret) {
        /* abort query if error occurred */
        rc = -1;
    }
    else {
        rc = PyObject_IsTrue(ret);
        Py_DECREF(ret);
    }
    if (rc < 0) {
        print_or_clear_traceback(ctx);
    }

    PyGILState_Release(gilstate);
    return rc;
}

#ifdef HAVE_TRACE_V2
/*
 * From https://sqlite.org/c3ref/trace_v2.html:
 * The integer return value from the callback is currently ignored, though this
 * may change in future releases. Callback implementations should return zero
 * to ensure future compatibility.
 */
static int
trace_callback(unsigned int type, void *ctx, void *prepared_statement,
               void *statement_string)
#else
static void
trace_callback(void *ctx, const char *statement_string)
#endif
{
#ifdef HAVE_TRACE_V2
    if (type != SQLITE_TRACE_STMT) {
        return 0;
    }
#endif

    PyGILState_STATE gilstate = PyGILState_Ensure();

    PyObject *py_statement = NULL;
    PyObject *ret = NULL;
    py_statement = PyUnicode_DecodeUTF8(statement_string,
            strlen(statement_string), "replace");
    assert(ctx != NULL);
    if (py_statement) {
        PyObject *callable = ((callback_context *)ctx)->callable;
        ret = PyObject_CallOneArg(callable, py_statement);
        Py_DECREF(py_statement);
    }

    if (ret) {
        Py_DECREF(ret);
    }
    else {
        print_or_clear_traceback(ctx);
    }

    PyGILState_Release(gilstate);
#ifdef HAVE_TRACE_V2
    return 0;
#endif
}

/*[clinic input]
_sqlite3.Connection.set_authorizer as pysqlite_connection_set_authorizer

    cls: defining_class
    /
    authorizer_callback as callable: object

Sets authorizer callback.
[clinic start generated code]*/

static PyObject *
pysqlite_connection_set_authorizer_impl(pysqlite_Connection *self,
                                        PyTypeObject *cls,
                                        PyObject *callable)
/*[clinic end generated code: output=75fa60114fc971c3 input=605d32ba92dd3eca]*/
{
    if (!pysqlite_check_thread(self) || !pysqlite_check_connection(self)) {
        return NULL;
    }

    int rc;
    if (callable == Py_None) {
        rc = sqlite3_set_authorizer(self->db, NULL, NULL);
        set_callback_context(&self->authorizer_ctx, NULL);
    }
    else {
        callback_context *ctx = create_callback_context(cls, callable);
        if (ctx == NULL) {
            return NULL;
        }
        rc = sqlite3_set_authorizer(self->db, authorizer_callback, ctx);
        set_callback_context(&self->authorizer_ctx, ctx);
    }
    if (rc != SQLITE_OK) {
        PyErr_SetString(self->OperationalError,
                        "Error setting authorizer callback");
        set_callback_context(&self->authorizer_ctx, NULL);
        return NULL;
    }
    Py_RETURN_NONE;
}

/*[clinic input]
_sqlite3.Connection.set_progress_handler as pysqlite_connection_set_progress_handler

    cls: defining_class
    /
    progress_handler as callable: object
    n: int

Sets progress handler callback.
[clinic start generated code]*/

static PyObject *
pysqlite_connection_set_progress_handler_impl(pysqlite_Connection *self,
                                              PyTypeObject *cls,
                                              PyObject *callable, int n)
/*[clinic end generated code: output=0739957fd8034a50 input=f7c1837984bd86db]*/
{
    if (!pysqlite_check_thread(self) || !pysqlite_check_connection(self)) {
        return NULL;
    }

    if (callable == Py_None) {
        /* None clears the progress handler previously set */
        sqlite3_progress_handler(self->db, 0, 0, (void*)0);
        set_callback_context(&self->progress_ctx, NULL);
    }
    else {
        callback_context *ctx = create_callback_context(cls, callable);
        if (ctx == NULL) {
            return NULL;
        }
        sqlite3_progress_handler(self->db, n, progress_callback, ctx);
        set_callback_context(&self->progress_ctx, ctx);
    }
    Py_RETURN_NONE;
}

/*[clinic input]
_sqlite3.Connection.set_trace_callback as pysqlite_connection_set_trace_callback

    cls: defining_class
    /
    trace_callback as callable: object

Sets a trace callback called for each SQL statement (passed as unicode).
[clinic start generated code]*/

static PyObject *
pysqlite_connection_set_trace_callback_impl(pysqlite_Connection *self,
                                            PyTypeObject *cls,
                                            PyObject *callable)
/*[clinic end generated code: output=d91048c03bfcee05 input=351a94210c5f81bb]*/
{
    if (!pysqlite_check_thread(self) || !pysqlite_check_connection(self)) {
        return NULL;
    }

    if (callable == Py_None) {
        /*
         * None clears the trace callback previously set
         *
         * Ref.
         * - https://sqlite.org/c3ref/c_trace.html
         * - https://sqlite.org/c3ref/trace_v2.html
         */
#ifdef HAVE_TRACE_V2
        sqlite3_trace_v2(self->db, SQLITE_TRACE_STMT, 0, 0);
#else
        sqlite3_trace(self->db, 0, (void*)0);
#endif
        set_callback_context(&self->trace_ctx, NULL);
    }
    else {
        callback_context *ctx = create_callback_context(cls, callable);
        if (ctx == NULL) {
            return NULL;
        }
#ifdef HAVE_TRACE_V2
        sqlite3_trace_v2(self->db, SQLITE_TRACE_STMT, trace_callback, ctx);
#else
        sqlite3_trace(self->db, trace_callback, ctx);
#endif
        set_callback_context(&self->trace_ctx, ctx);
    }

    Py_RETURN_NONE;
}

#ifdef PY_SQLITE_ENABLE_LOAD_EXTENSION
/*[clinic input]
_sqlite3.Connection.enable_load_extension as pysqlite_connection_enable_load_extension

    enable as onoff: bool(accept={int})
    /

Enable dynamic loading of SQLite extension modules.
[clinic start generated code]*/

static PyObject *
pysqlite_connection_enable_load_extension_impl(pysqlite_Connection *self,
                                               int onoff)
/*[clinic end generated code: output=9cac37190d388baf input=5f00e93f7a9d3540]*/
{
    int rc;

    if (PySys_Audit("sqlite3.enable_load_extension",
                    "OO", self, onoff ? Py_True : Py_False) < 0) {
        return NULL;
    }

    if (!pysqlite_check_thread(self) || !pysqlite_check_connection(self)) {
        return NULL;
    }

    rc = sqlite3_enable_load_extension(self->db, onoff);

    if (rc != SQLITE_OK) {
        PyErr_SetString(self->OperationalError,
                        "Error enabling load extension");
        return NULL;
    } else {
        Py_RETURN_NONE;
    }
}

/*[clinic input]
_sqlite3.Connection.load_extension as pysqlite_connection_load_extension

    name as extension_name: str
    /

Load SQLite extension module.
[clinic start generated code]*/

static PyObject *
pysqlite_connection_load_extension_impl(pysqlite_Connection *self,
                                        const char *extension_name)
/*[clinic end generated code: output=47eb1d7312bc97a7 input=edd507389d89d621]*/
{
    int rc;
    char* errmsg;

    if (PySys_Audit("sqlite3.load_extension", "Os", self, extension_name) < 0) {
        return NULL;
    }

    if (!pysqlite_check_thread(self) || !pysqlite_check_connection(self)) {
        return NULL;
    }

    rc = sqlite3_load_extension(self->db, extension_name, 0, &errmsg);
    if (rc != 0) {
        PyErr_SetString(self->OperationalError, errmsg);
        return NULL;
    } else {
        Py_RETURN_NONE;
    }
}
#endif

int pysqlite_check_thread(pysqlite_Connection* self)
{
    if (self->check_same_thread) {
        if (PyThread_get_thread_ident() != self->thread_ident) {
            PyErr_Format(self->ProgrammingError,
                        "SQLite objects created in a thread can only be used in that same thread. "
                        "The object was created in thread id %lu and this is thread id %lu.",
                        self->thread_ident, PyThread_get_thread_ident());
            return 0;
        }

    }
    return 1;
}

static PyObject* pysqlite_connection_get_isolation_level(pysqlite_Connection* self, void* unused)
{
    if (!pysqlite_check_connection(self)) {
        return NULL;
    }
    if (self->isolation_level != NULL) {
        return PyUnicode_FromString(self->isolation_level);
    }
    Py_RETURN_NONE;
}

static PyObject* pysqlite_connection_get_total_changes(pysqlite_Connection* self, void* unused)
{
    if (!pysqlite_check_connection(self)) {
        return NULL;
    } else {
        return Py_BuildValue("i", sqlite3_total_changes(self->db));
    }
}

static PyObject* pysqlite_connection_get_in_transaction(pysqlite_Connection* self, void* unused)
{
    if (!pysqlite_check_connection(self)) {
        return NULL;
    }
    if (!sqlite3_get_autocommit(self->db)) {
        Py_RETURN_TRUE;
    }
    Py_RETURN_FALSE;
}

static int
pysqlite_connection_set_isolation_level(pysqlite_Connection* self, PyObject* isolation_level, void *Py_UNUSED(ignored))
{
    if (isolation_level == NULL) {
        PyErr_SetString(PyExc_AttributeError, "cannot delete attribute");
        return -1;
    }
    if (Py_IsNone(isolation_level)) {
        self->isolation_level = NULL;

        // Execute a COMMIT to re-enable autocommit mode
        PyObject *res = pysqlite_connection_commit_impl(self);
        if (res == NULL) {
            return -1;
        }
        Py_DECREF(res);
        return 0;
    }
    if (!isolation_level_converter(isolation_level, &self->isolation_level)) {
        return -1;
    }
    return 0;
}

static PyObject *
pysqlite_connection_call(pysqlite_Connection *self, PyObject *args,
                         PyObject *kwargs)
{
    PyObject* sql;
    pysqlite_Statement* statement;

    if (!pysqlite_check_thread(self) || !pysqlite_check_connection(self)) {
        return NULL;
    }

    if (!_PyArg_NoKeywords(MODULE_NAME ".Connection", kwargs))
        return NULL;

    if (!PyArg_ParseTuple(args, "U", &sql))
        return NULL;

    statement = pysqlite_statement_create(self, sql);
    if (statement == NULL) {
        return NULL;
    }

    return (PyObject*)statement;
}

/*[clinic input]
_sqlite3.Connection.execute as pysqlite_connection_execute

    sql: unicode
    parameters: object = NULL
    /

Executes an SQL statement.
[clinic start generated code]*/

static PyObject *
pysqlite_connection_execute_impl(pysqlite_Connection *self, PyObject *sql,
                                 PyObject *parameters)
/*[clinic end generated code: output=5be05ae01ee17ee4 input=27aa7792681ddba2]*/
{
    PyObject* result = 0;

    PyObject *cursor = pysqlite_connection_cursor_impl(self, NULL);
    if (!cursor) {
        goto error;
    }

    result = _pysqlite_query_execute((pysqlite_Cursor *)cursor, 0, sql, parameters);
    if (!result) {
        Py_CLEAR(cursor);
    }

error:
    Py_XDECREF(result);

    return cursor;
}

/*[clinic input]
_sqlite3.Connection.executemany as pysqlite_connection_executemany

    sql: unicode
    parameters: object
    /

Repeatedly executes an SQL statement.
[clinic start generated code]*/

static PyObject *
pysqlite_connection_executemany_impl(pysqlite_Connection *self,
                                     PyObject *sql, PyObject *parameters)
/*[clinic end generated code: output=776cd2fd20bfe71f input=495be76551d525db]*/
{
    PyObject* result = 0;

    PyObject *cursor = pysqlite_connection_cursor_impl(self, NULL);
    if (!cursor) {
        goto error;
    }

    result = _pysqlite_query_execute((pysqlite_Cursor *)cursor, 1, sql, parameters);
    if (!result) {
        Py_CLEAR(cursor);
    }

error:
    Py_XDECREF(result);

    return cursor;
}

/*[clinic input]
_sqlite3.Connection.executescript as pysqlite_connection_executescript

    sql_script as script_obj: object
    /

Executes multiple SQL statements at once.
[clinic start generated code]*/

static PyObject *
pysqlite_connection_executescript(pysqlite_Connection *self,
                                  PyObject *script_obj)
/*[clinic end generated code: output=4c4f9d77aa0ae37d input=f6e5f1ccfa313db4]*/
{
    PyObject* result = 0;

    PyObject *cursor = pysqlite_connection_cursor_impl(self, NULL);
    if (!cursor) {
        goto error;
    }

    PyObject *meth = self->state->str_executescript;  // borrowed ref.
    result = PyObject_CallMethodObjArgs(cursor, meth, script_obj, NULL);
    if (!result) {
        Py_CLEAR(cursor);
    }

error:
    Py_XDECREF(result);

    return cursor;
}

/* ------------------------- COLLATION CODE ------------------------ */

static int
collation_callback(void *context, int text1_length, const void *text1_data,
                   int text2_length, const void *text2_data)
{
    PyGILState_STATE gilstate = PyGILState_Ensure();

    PyObject* string1 = 0;
    PyObject* string2 = 0;
    PyObject* retval = NULL;
    long longval;
    int result = 0;

    /* This callback may be executed multiple times per sqlite3_step(). Bail if
     * the previous call failed */
    if (PyErr_Occurred()) {
        goto finally;
    }

    string1 = PyUnicode_FromStringAndSize((const char*)text1_data, text1_length);
    string2 = PyUnicode_FromStringAndSize((const char*)text2_data, text2_length);

    if (!string1 || !string2) {
        goto finally; /* failed to allocate strings */
    }

    callback_context *ctx = (callback_context *)context;
    assert(ctx != NULL);
    PyObject *args[] = { NULL, string1, string2 };  // Borrowed refs.
    size_t nargsf = 2 | PY_VECTORCALL_ARGUMENTS_OFFSET;
    retval = PyObject_Vectorcall(ctx->callable, args + 1, nargsf, NULL);
    if (retval == NULL) {
        /* execution failed */
        goto finally;
    }

    longval = PyLong_AsLongAndOverflow(retval, &result);
    if (longval == -1 && PyErr_Occurred()) {
        PyErr_Clear();
        result = 0;
    }
    else if (!result) {
        if (longval > 0)
            result = 1;
        else if (longval < 0)
            result = -1;
    }

finally:
    Py_XDECREF(string1);
    Py_XDECREF(string2);
    Py_XDECREF(retval);
    PyGILState_Release(gilstate);
    return result;
}

/*[clinic input]
_sqlite3.Connection.interrupt as pysqlite_connection_interrupt

Abort any pending database operation.
[clinic start generated code]*/

static PyObject *
pysqlite_connection_interrupt_impl(pysqlite_Connection *self)
/*[clinic end generated code: output=f193204bc9e70b47 input=75ad03ade7012859]*/
{
    PyObject* retval = NULL;

    if (!pysqlite_check_connection(self)) {
        goto finally;
    }

    sqlite3_interrupt(self->db);

    retval = Py_NewRef(Py_None);

finally:
    return retval;
}

/* Function author: Paul Kippes <kippesp@gmail.com>
 * Class method of Connection to call the Python function _iterdump
 * of the sqlite3 module.
 */
/*[clinic input]
_sqlite3.Connection.iterdump as pysqlite_connection_iterdump

Returns iterator to the dump of the database in an SQL text format.
[clinic start generated code]*/

static PyObject *
pysqlite_connection_iterdump_impl(pysqlite_Connection *self)
/*[clinic end generated code: output=586997aaf9808768 input=1911ca756066da89]*/
{
    PyObject* retval = NULL;
    PyObject* module = NULL;
    PyObject* module_dict;
    PyObject* pyfn_iterdump;

    if (!pysqlite_check_connection(self)) {
        goto finally;
    }

    module = PyImport_ImportModule(MODULE_NAME ".dump");
    if (!module) {
        goto finally;
    }

    module_dict = PyModule_GetDict(module);
    if (!module_dict) {
        goto finally;
    }

    PyObject *meth = PyUnicode_InternFromString("_iterdump");
    if (meth == NULL) {
        goto finally;
    }
    pyfn_iterdump = PyDict_GetItemWithError(module_dict, meth);
    Py_DECREF(meth);
    if (!pyfn_iterdump) {
        if (!PyErr_Occurred()) {
            PyErr_SetString(self->OperationalError,
                            "Failed to obtain _iterdump() reference");
        }
        goto finally;
    }

    retval = PyObject_CallOneArg(pyfn_iterdump, (PyObject *)self);

finally:
    Py_XDECREF(module);
    return retval;
}

/*[clinic input]
_sqlite3.Connection.backup as pysqlite_connection_backup

    target: object(type='pysqlite_Connection *', subclass_of='clinic_state()->ConnectionType')
    *
    pages: int = -1
    progress: object = None
    name: str = "main"
    sleep: double = 0.250

Makes a backup of the database.
[clinic start generated code]*/

static PyObject *
pysqlite_connection_backup_impl(pysqlite_Connection *self,
                                pysqlite_Connection *target, int pages,
                                PyObject *progress, const char *name,
                                double sleep)
/*[clinic end generated code: output=306a3e6a38c36334 input=c6519d0f59d0fd7f]*/
{
    int rc;
    int sleep_ms = (int)(sleep * 1000.0);
    sqlite3 *bck_conn;
    sqlite3_backup *bck_handle;

    if (!pysqlite_check_thread(self) || !pysqlite_check_connection(self)) {
        return NULL;
    }

    if (!pysqlite_check_connection(target)) {
        return NULL;
    }

    if (target == self) {
        PyErr_SetString(PyExc_ValueError, "target cannot be the same connection instance");
        return NULL;
    }

#if SQLITE_VERSION_NUMBER < 3008008
    /* Since 3.8.8 this is already done, per commit
       https://www.sqlite.org/src/info/169b5505498c0a7e */
    if (!sqlite3_get_autocommit(target->db)) {
        PyErr_SetString(self->OperationalError, "target is in transaction");
        return NULL;
    }
#endif

    if (progress != Py_None && !PyCallable_Check(progress)) {
        PyErr_SetString(PyExc_TypeError, "progress argument must be a callable");
        return NULL;
    }

    if (pages == 0) {
        pages = -1;
    }

    bck_conn = target->db;

    Py_BEGIN_ALLOW_THREADS
    bck_handle = sqlite3_backup_init(bck_conn, "main", self->db, name);
    Py_END_ALLOW_THREADS

    if (bck_handle == NULL) {
        _pysqlite_seterror(self->state, bck_conn);
        return NULL;
    }

    do {
        Py_BEGIN_ALLOW_THREADS
        rc = sqlite3_backup_step(bck_handle, pages);
        Py_END_ALLOW_THREADS

        if (progress != Py_None) {
            int remaining = sqlite3_backup_remaining(bck_handle);
            int pagecount = sqlite3_backup_pagecount(bck_handle);
            PyObject *res = PyObject_CallFunction(progress, "iii", rc,
                                                  remaining, pagecount);
            if (res == NULL) {
                /* Callback failed: abort backup and bail. */
                Py_BEGIN_ALLOW_THREADS
                sqlite3_backup_finish(bck_handle);
                Py_END_ALLOW_THREADS
                return NULL;
            }
            Py_DECREF(res);
        }

        /* Sleep for a while if there are still further pages to copy and
           the engine could not make any progress */
        if (rc == SQLITE_BUSY || rc == SQLITE_LOCKED) {
            Py_BEGIN_ALLOW_THREADS
            sqlite3_sleep(sleep_ms);
            Py_END_ALLOW_THREADS
        }
    } while (rc == SQLITE_OK || rc == SQLITE_BUSY || rc == SQLITE_LOCKED);

    Py_BEGIN_ALLOW_THREADS
    rc = sqlite3_backup_finish(bck_handle);
    Py_END_ALLOW_THREADS

    if (rc != SQLITE_OK) {
        _pysqlite_seterror(self->state, bck_conn);
        return NULL;
    }

    Py_RETURN_NONE;
}

/*[clinic input]
_sqlite3.Connection.create_collation as pysqlite_connection_create_collation

    cls: defining_class
    name: str
    callback as callable: object
    /

Creates a collation function.
[clinic start generated code]*/

static PyObject *
pysqlite_connection_create_collation_impl(pysqlite_Connection *self,
                                          PyTypeObject *cls,
                                          const char *name,
                                          PyObject *callable)
/*[clinic end generated code: output=32d339e97869c378 input=f67ecd2e31e61ad3]*/
{
    if (!pysqlite_check_thread(self) || !pysqlite_check_connection(self)) {
        return NULL;
    }

    callback_context *ctx = NULL;
    int rc;
    int flags = SQLITE_UTF8;
    if (callable == Py_None) {
        rc = sqlite3_create_collation_v2(self->db, name, flags,
                                         NULL, NULL, NULL);
    }
    else {
        if (!PyCallable_Check(callable)) {
            PyErr_SetString(PyExc_TypeError, "parameter must be callable");
            return NULL;
        }
        ctx = create_callback_context(cls, callable);
        if (ctx == NULL) {
            return NULL;
        }
        rc = sqlite3_create_collation_v2(self->db, name, flags, ctx,
                                         &collation_callback,
                                         &destructor_callback);
    }

    if (rc != SQLITE_OK) {
        /* Unlike other sqlite3_* functions, the destructor callback is _not_
         * called if sqlite3_create_collation_v2() fails, so we have to free
         * the context before returning.
         */
        if (callable != Py_None) {
            free_callback_context(ctx);
        }
        _pysqlite_seterror(self->state, self->db);
        return NULL;
    }

    Py_RETURN_NONE;
}

#ifdef PY_SQLITE_HAVE_SERIALIZE
/*[clinic input]
_sqlite3.Connection.serialize as serialize

    *
    name: str = "main"
        Which database to serialize.

Serialize a database into a byte string.

For an ordinary on-disk database file, the serialization is just a copy of the
disk file. For an in-memory database or a "temp" database, the serialization is
the same sequence of bytes which would be written to disk if that database
were backed up to disk.
[clinic start generated code]*/

static PyObject *
serialize_impl(pysqlite_Connection *self, const char *name)
/*[clinic end generated code: output=97342b0e55239dd3 input=d2eb5194a65abe2b]*/
{
    if (!pysqlite_check_thread(self) || !pysqlite_check_connection(self)) {
        return NULL;
    }

    /* If SQLite has a contiguous memory representation of the database, we can
     * avoid memory allocations, so we try with the no-copy flag first.
     */
    sqlite3_int64 size;
    unsigned int flags = SQLITE_SERIALIZE_NOCOPY;
    const char *data;

    Py_BEGIN_ALLOW_THREADS
    data = (const char *)sqlite3_serialize(self->db, name, &size, flags);
    if (data == NULL) {
        flags &= ~SQLITE_SERIALIZE_NOCOPY;
        data = (const char *)sqlite3_serialize(self->db, name, &size, flags);
    }
    Py_END_ALLOW_THREADS

    if (data == NULL) {
        PyErr_Format(self->OperationalError, "unable to serialize '%s'",
                     name);
        return NULL;
    }
    PyObject *res = PyBytes_FromStringAndSize(data, size);
    if (!(flags & SQLITE_SERIALIZE_NOCOPY)) {
        sqlite3_free((void *)data);
    }
    return res;
}

/*[clinic input]
_sqlite3.Connection.deserialize as deserialize

    data: Py_buffer(accept={buffer, str})
        The serialized database content.
    /
    *
    name: str = "main"
        Which database to reopen with the deserialization.

Load a serialized database.

The deserialize interface causes the database connection to disconnect from the
target database, and then reopen it as an in-memory database based on the given
serialized data.

The deserialize interface will fail with SQLITE_BUSY if the database is
currently in a read transaction or is involved in a backup operation.
[clinic start generated code]*/

static PyObject *
deserialize_impl(pysqlite_Connection *self, Py_buffer *data,
                 const char *name)
/*[clinic end generated code: output=e394c798b98bad89 input=1be4ca1faacf28f2]*/
{
    if (!pysqlite_check_thread(self) || !pysqlite_check_connection(self)) {
        return NULL;
    }

    /* Transfer ownership of the buffer to SQLite:
     * - Move buffer from Py to SQLite
     * - Tell SQLite to free buffer memory
     * - Tell SQLite that it is permitted to grow the resulting database
     *
     * Make sure we don't overflow sqlite3_deserialize(); it accepts a signed
     * 64-bit int as its data size argument.
     *
     * We can safely use sqlite3_malloc64 here, since it was introduced before
     * the serialize APIs.
     */
    if (data->len > 9223372036854775807) {  // (1 << 63) - 1
        PyErr_SetString(PyExc_OverflowError, "'data' is too large");
        return NULL;
    }

    sqlite3_int64 size = (sqlite3_int64)data->len;
    unsigned char *buf = sqlite3_malloc64(size);
    if (buf == NULL) {
        return PyErr_NoMemory();
    }

    const unsigned int flags = SQLITE_DESERIALIZE_FREEONCLOSE |
                               SQLITE_DESERIALIZE_RESIZEABLE;
    int rc;
    Py_BEGIN_ALLOW_THREADS
    (void)memcpy(buf, data->buf, data->len);
    rc = sqlite3_deserialize(self->db, name, buf, size, size, flags);
    Py_END_ALLOW_THREADS

    if (rc != SQLITE_OK) {
        (void)_pysqlite_seterror(self->state, self->db);
        return NULL;
    }
    Py_RETURN_NONE;
}
#endif  // PY_SQLITE_HAVE_SERIALIZE


/*[clinic input]
_sqlite3.Connection.__enter__ as pysqlite_connection_enter

Called when the connection is used as a context manager.

Returns itself as a convenience to the caller.
[clinic start generated code]*/

static PyObject *
pysqlite_connection_enter_impl(pysqlite_Connection *self)
/*[clinic end generated code: output=457b09726d3e9dcd input=127d7a4f17e86d8f]*/
{
    if (!pysqlite_check_connection(self)) {
        return NULL;
    }
    return Py_NewRef((PyObject *)self);
}

/*[clinic input]
_sqlite3.Connection.__exit__ as pysqlite_connection_exit

    type as exc_type: object
    value as exc_value: object
    traceback as exc_tb: object
    /

Called when the connection is used as a context manager.

If there was any exception, a rollback takes place; otherwise we commit.
[clinic start generated code]*/

static PyObject *
pysqlite_connection_exit_impl(pysqlite_Connection *self, PyObject *exc_type,
                              PyObject *exc_value, PyObject *exc_tb)
/*[clinic end generated code: output=0705200e9321202a input=bd66f1532c9c54a7]*/
{
    int commit = 0;
    PyObject* result;

    if (exc_type == Py_None && exc_value == Py_None && exc_tb == Py_None) {
        commit = 1;
        result = pysqlite_connection_commit_impl(self);
    }
    else {
        result = pysqlite_connection_rollback_impl(self);
    }

    if (result == NULL) {
        if (commit) {
            /* Commit failed; try to rollback in order to unlock the database.
             * If rollback also fails, chain the exceptions. */
            PyObject *exc, *val, *tb;
            PyErr_Fetch(&exc, &val, &tb);
            result = pysqlite_connection_rollback_impl(self);
            if (result == NULL) {
                _PyErr_ChainExceptions(exc, val, tb);
            }
            else {
                Py_DECREF(result);
                PyErr_Restore(exc, val, tb);
            }
        }
        return NULL;
    }
    Py_DECREF(result);

    Py_RETURN_FALSE;
}

/*[clinic input]
_sqlite3.Connection.setlimit as setlimit

    category: int
        The limit category to be set.
    limit: int
        The new limit. If the new limit is a negative number, the limit is
        unchanged.
    /

Set connection run-time limits.

Attempts to increase a limit above its hard upper bound are silently truncated
to the hard upper bound. Regardless of whether or not the limit was changed,
the prior value of the limit is returned.
[clinic start generated code]*/

static PyObject *
setlimit_impl(pysqlite_Connection *self, int category, int limit)
/*[clinic end generated code: output=0d208213f8d68ccd input=9bd469537e195635]*/
{
    if (!pysqlite_check_thread(self) || !pysqlite_check_connection(self)) {
        return NULL;
    }

    int old_limit = sqlite3_limit(self->db, category, limit);
    if (old_limit < 0) {
        PyErr_SetString(self->ProgrammingError, "'category' is out of bounds");
        return NULL;
    }
    return PyLong_FromLong(old_limit);
}

/*[clinic input]
_sqlite3.Connection.getlimit as getlimit

    category: int
        The limit category to be queried.
    /

Get connection run-time limits.
[clinic start generated code]*/

static PyObject *
getlimit_impl(pysqlite_Connection *self, int category)
/*[clinic end generated code: output=7c3f5d11f24cecb1 input=61e0849fb4fb058f]*/
{
    return setlimit_impl(self, category, -1);
}


static const char connection_doc[] =
PyDoc_STR("SQLite database connection object.");

static PyGetSetDef connection_getset[] = {
    {"isolation_level",  (getter)pysqlite_connection_get_isolation_level, (setter)pysqlite_connection_set_isolation_level},
    {"total_changes",  (getter)pysqlite_connection_get_total_changes, (setter)0},
    {"in_transaction",  (getter)pysqlite_connection_get_in_transaction, (setter)0},
    {NULL}
};

static PyMethodDef connection_methods[] = {
    PYSQLITE_CONNECTION_BACKUP_METHODDEF
    PYSQLITE_CONNECTION_CLOSE_METHODDEF
    PYSQLITE_CONNECTION_COMMIT_METHODDEF
    PYSQLITE_CONNECTION_CREATE_AGGREGATE_METHODDEF
    PYSQLITE_CONNECTION_CREATE_COLLATION_METHODDEF
    PYSQLITE_CONNECTION_CREATE_FUNCTION_METHODDEF
    PYSQLITE_CONNECTION_CURSOR_METHODDEF
    PYSQLITE_CONNECTION_ENABLE_LOAD_EXTENSION_METHODDEF
    PYSQLITE_CONNECTION_ENTER_METHODDEF
    PYSQLITE_CONNECTION_EXECUTEMANY_METHODDEF
    PYSQLITE_CONNECTION_EXECUTESCRIPT_METHODDEF
    PYSQLITE_CONNECTION_EXECUTE_METHODDEF
    PYSQLITE_CONNECTION_EXIT_METHODDEF
    PYSQLITE_CONNECTION_INTERRUPT_METHODDEF
    PYSQLITE_CONNECTION_ITERDUMP_METHODDEF
    PYSQLITE_CONNECTION_LOAD_EXTENSION_METHODDEF
    PYSQLITE_CONNECTION_ROLLBACK_METHODDEF
    PYSQLITE_CONNECTION_SET_AUTHORIZER_METHODDEF
    PYSQLITE_CONNECTION_SET_PROGRESS_HANDLER_METHODDEF
    PYSQLITE_CONNECTION_SET_TRACE_CALLBACK_METHODDEF
    SETLIMIT_METHODDEF
    GETLIMIT_METHODDEF
    SERIALIZE_METHODDEF
    DESERIALIZE_METHODDEF
<<<<<<< HEAD
    BLOBOPEN_METHODDEF
=======
    CREATE_WINDOW_FUNCTION_METHODDEF
>>>>>>> f33e2c87
    {NULL, NULL}
};

static struct PyMemberDef connection_members[] =
{
    {"Warning", T_OBJECT, offsetof(pysqlite_Connection, Warning), READONLY},
    {"Error", T_OBJECT, offsetof(pysqlite_Connection, Error), READONLY},
    {"InterfaceError", T_OBJECT, offsetof(pysqlite_Connection, InterfaceError), READONLY},
    {"DatabaseError", T_OBJECT, offsetof(pysqlite_Connection, DatabaseError), READONLY},
    {"DataError", T_OBJECT, offsetof(pysqlite_Connection, DataError), READONLY},
    {"OperationalError", T_OBJECT, offsetof(pysqlite_Connection, OperationalError), READONLY},
    {"IntegrityError", T_OBJECT, offsetof(pysqlite_Connection, IntegrityError), READONLY},
    {"InternalError", T_OBJECT, offsetof(pysqlite_Connection, InternalError), READONLY},
    {"ProgrammingError", T_OBJECT, offsetof(pysqlite_Connection, ProgrammingError), READONLY},
    {"NotSupportedError", T_OBJECT, offsetof(pysqlite_Connection, NotSupportedError), READONLY},
    {"row_factory", T_OBJECT, offsetof(pysqlite_Connection, row_factory)},
    {"text_factory", T_OBJECT, offsetof(pysqlite_Connection, text_factory)},
    {NULL}
};

static PyType_Slot connection_slots[] = {
    {Py_tp_dealloc, connection_dealloc},
    {Py_tp_doc, (void *)connection_doc},
    {Py_tp_methods, connection_methods},
    {Py_tp_members, connection_members},
    {Py_tp_getset, connection_getset},
    {Py_tp_init, pysqlite_connection_init},
    {Py_tp_call, pysqlite_connection_call},
    {Py_tp_traverse, connection_traverse},
    {Py_tp_clear, connection_clear},
    {0, NULL},
};

static PyType_Spec connection_spec = {
    .name = MODULE_NAME ".Connection",
    .basicsize = sizeof(pysqlite_Connection),
    .flags = (Py_TPFLAGS_DEFAULT | Py_TPFLAGS_BASETYPE |
              Py_TPFLAGS_HAVE_GC | Py_TPFLAGS_IMMUTABLETYPE),
    .slots = connection_slots,
};

int
pysqlite_connection_setup_types(PyObject *module)
{
    PyObject *type = PyType_FromModuleAndSpec(module, &connection_spec, NULL);
    if (type == NULL) {
        return -1;
    }
    pysqlite_state *state = pysqlite_get_state(module);
    state->ConnectionType = (PyTypeObject *)type;
    return 0;
}<|MERGE_RESOLUTION|>--- conflicted
+++ resolved
@@ -2338,11 +2338,8 @@
     GETLIMIT_METHODDEF
     SERIALIZE_METHODDEF
     DESERIALIZE_METHODDEF
-<<<<<<< HEAD
+    CREATE_WINDOW_FUNCTION_METHODDEF
     BLOBOPEN_METHODDEF
-=======
-    CREATE_WINDOW_FUNCTION_METHODDEF
->>>>>>> f33e2c87
     {NULL, NULL}
 };
 
