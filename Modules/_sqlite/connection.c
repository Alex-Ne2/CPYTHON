/* connection.c - the connection type
 *
 * Copyright (C) 2004-2010 Gerhard Häring <gh@ghaering.de>
 *
 * This file is part of pysqlite.
 *
 * This software is provided 'as-is', without any express or implied
 * warranty.  In no event will the authors be held liable for any damages
 * arising from the use of this software.
 *
 * Permission is granted to anyone to use this software for any purpose,
 * including commercial applications, and to alter it and redistribute it
 * freely, subject to the following restrictions:
 *
 * 1. The origin of this software must not be misrepresented; you must not
 *    claim that you wrote the original software. If you use this software
 *    in a product, an acknowledgment in the product documentation would be
 *    appreciated but is not required.
 * 2. Altered source versions must be plainly marked as such, and must not be
 *    misrepresented as being the original software.
 * 3. This notice may not be removed or altered from any source distribution.
 */

#include "module.h"
#include "structmember.h"         // PyMemberDef
#include "connection.h"
#include "statement.h"
#include "cursor.h"
#include "prepare_protocol.h"
#include "util.h"

#if SQLITE_VERSION_NUMBER >= 3014000
#define HAVE_TRACE_V2
#endif

static int
clinic_fsconverter(PyObject *pathlike, const char **result)
{
    PyObject *bytes = NULL;
    Py_ssize_t len;
    char *str;

    if (!PyUnicode_FSConverter(pathlike, &bytes)) {
        goto error;
    }
<<<<<<< HEAD
    else if (PyBytes_AsStringAndSize(bytes, &str, &len) < 0) {
        goto error;
    }
    else if ((*result = (const char *)PyMem_Malloc(len+1)) == NULL) {
=======
    if (PyBytes_AsStringAndSize(bytes, &str, &len) < 0) {
        goto error;
    }
    if ((*result = (const char *)PyMem_Malloc(len+1)) == NULL) {
>>>>>>> c78d5ca3
        goto error;
    }

    memcpy((void *)(*result), str, len+1);
    Py_DECREF(bytes);
    return 1;

error:
    Py_XDECREF(bytes);
    return 0;
}

#define clinic_state() (pysqlite_get_state(NULL))
#include "clinic/connection.c.h"
#undef clinic_state

/*[clinic input]
module _sqlite3
class _sqlite3.Connection "pysqlite_Connection *" "clinic_state()->ConnectionType"
[clinic start generated code]*/
/*[clinic end generated code: output=da39a3ee5e6b4b0d input=67369db2faf80891]*/

_Py_IDENTIFIER(cursor);

static const char * const begin_statements[] = {
    "BEGIN ",
    "BEGIN DEFERRED",
    "BEGIN IMMEDIATE",
    "BEGIN EXCLUSIVE",
    NULL
};

static int pysqlite_connection_set_isolation_level(pysqlite_Connection* self, PyObject* isolation_level, void *Py_UNUSED(ignored));
static void _pysqlite_drop_unused_cursor_references(pysqlite_Connection* self);
static void free_callback_context(callback_context *ctx);
static void set_callback_context(callback_context **ctx_pp,
                                 callback_context *ctx);
static void connection_close(pysqlite_Connection *self);

static PyObject *
new_statement_cache(pysqlite_Connection *self, pysqlite_state *state,
                    int maxsize)
{
    PyObject *args[] = { NULL, PyLong_FromLong(maxsize), };
    if (args[1] == NULL) {
        return NULL;
    }
    PyObject *lru_cache = state->lru_cache;
    size_t nargsf = 1 | PY_VECTORCALL_ARGUMENTS_OFFSET;
    PyObject *inner = PyObject_Vectorcall(lru_cache, args + 1, nargsf, NULL);
    Py_DECREF(args[1]);
    if (inner == NULL) {
        return NULL;
    }

    args[1] = (PyObject *)self;  // Borrowed ref.
    nargsf = 1 | PY_VECTORCALL_ARGUMENTS_OFFSET;
    PyObject *res = PyObject_Vectorcall(inner, args + 1, nargsf, NULL);
    Py_DECREF(inner);
    return res;
}

/*[python input]
class FSConverter_converter(CConverter):
    type = "const char *"
    converter = "clinic_fsconverter"
    def converter_init(self):
        self.c_default = "NULL"
    def cleanup(self):
        return f"PyMem_Free((void *){self.name});\n"
[python start generated code]*/
/*[python end generated code: output=da39a3ee5e6b4b0d input=7b3be538bc4058c0]*/

/*[clinic input]
_sqlite3.Connection.__init__ as pysqlite_connection_init

    database: FSConverter
    timeout: double = 5.0
    detect_types: int = 0
    isolation_level: object = NULL
    check_same_thread: bool(accept={int}) = True
    factory: object(c_default='(PyObject*)clinic_state()->ConnectionType') = ConnectionType
    cached_statements as cache_size: int = 128
    uri: bool = False
[clinic start generated code]*/

static int
pysqlite_connection_init_impl(pysqlite_Connection *self,
                              const char *database, double timeout,
                              int detect_types, PyObject *isolation_level,
                              int check_same_thread, PyObject *factory,
<<<<<<< HEAD
                              int cache_size, int uri)
/*[clinic end generated code: output=ded53c0781f8fb58 input=3588bcf7e2987e6a]*/
{
=======
                              int cached_statements, int uri)
/*[clinic end generated code: output=bc39e55eb0b68783 input=f8d1f7efc0d84104]*/
{
    int rc;

>>>>>>> c78d5ca3
    if (PySys_Audit("sqlite3.connect", "s", database) < 0) {
        return -1;
    }

<<<<<<< HEAD
    if (self->initialized) {
        PyTypeObject *tp = Py_TYPE(self);
        tp->tp_clear((PyObject *)self);
        connection_close(self);
        self->initialized = 0;
    }
=======
    pysqlite_state *state = pysqlite_get_state_by_type(Py_TYPE(self));
    self->state = state;

    self->begin_statement = NULL;

    Py_CLEAR(self->statement_cache);
    Py_CLEAR(self->cursors);

    Py_INCREF(Py_None);
    Py_XSETREF(self->row_factory, Py_None);

    Py_INCREF(&PyUnicode_Type);
    Py_XSETREF(self->text_factory, (PyObject*)&PyUnicode_Type);
>>>>>>> c78d5ca3

    // Create and configure SQLite database object
    sqlite3 *db;
    int rc;
    Py_BEGIN_ALLOW_THREADS
    rc = sqlite3_open_v2(database, &db,
                         SQLITE_OPEN_READWRITE | SQLITE_OPEN_CREATE |
                         (uri ? SQLITE_OPEN_URI : 0), NULL);
    if (rc == SQLITE_OK) {
        (void)sqlite3_busy_timeout(db, (int)(timeout*1000));
    }
    Py_END_ALLOW_THREADS

<<<<<<< HEAD
    pysqlite_state *state = pysqlite_get_state_by_type(Py_TYPE(self));
=======
>>>>>>> c78d5ca3
    if (rc != SQLITE_OK) {
        _pysqlite_seterror(state, db);
        return -1;
    }

    // Init connection state members
    self->db = db;
    self->state = state;
    self->detect_types = detect_types;
    self->isolation_level = NULL;
    self->begin_statement = NULL;
    self->check_same_thread = check_same_thread;
    self->thread_ident = PyThread_get_thread_ident();
    self->statement_cache = new_statement_cache(self, state, cache_size);;
    self->cursors = PyList_New(0);
    self->created_cursors = 0;
    self->row_factory = Py_NewRef(Py_None);
    self->text_factory = Py_NewRef(&PyUnicode_Type);
    self->trace_ctx = NULL;
    self->progress_ctx = NULL;
    self->authorizer_ctx = NULL;

    // Borrowed refs
    self->Warning               = state->Warning;
    self->Error                 = state->Error;
    self->InterfaceError        = state->InterfaceError;
    self->DatabaseError         = state->DatabaseError;
    self->DataError             = state->DataError;
    self->OperationalError      = state->OperationalError;
    self->IntegrityError        = state->IntegrityError;
    self->InternalError         = state->InternalError;
    self->ProgrammingError      = state->ProgrammingError;
    self->NotSupportedError     = state->NotSupportedError;

    if (self->cursors == NULL || self->statement_cache == NULL) {
        return -1;
    }

    // Set isolation level at last, since it may trigger a COMMIT
    if (isolation_level == NULL) {
        isolation_level = PyUnicode_FromString("");
        if (isolation_level == NULL) {
            return -1;
        }
    }
    else {
        Py_INCREF(isolation_level);
    }
    rc = pysqlite_connection_set_isolation_level(self, isolation_level, NULL);
    Py_DECREF(isolation_level);
    if (rc < 0) {
        return -1;
    }

    if (PySys_Audit("sqlite3.connect/handle", "O", self) < 0) {
        return -1;
    }

    self->initialized = 1;
    return 0;
}

static void
pysqlite_do_all_statements(pysqlite_Connection *self)
{
    // Reset all statements
    sqlite3_stmt *stmt = NULL;
    while ((stmt = sqlite3_next_stmt(self->db, stmt))) {
        if (sqlite3_stmt_busy(stmt)) {
            (void)sqlite3_reset(stmt);
        }
    }

    // Reset all cursors
    for (int i = 0; i < PyList_Size(self->cursors); i++) {
        PyObject *weakref = PyList_GetItem(self->cursors, i);
        PyObject *object = PyWeakref_GetObject(weakref);
        if (object != Py_None) {
            pysqlite_Cursor *cursor = (pysqlite_Cursor *)object;
            cursor->reset = 1;
        }
    }
}

#define VISIT_CALLBACK_CONTEXT(ctx) \
do {                                \
    if (ctx) {                      \
        Py_VISIT(ctx->callable);    \
    }                               \
} while (0)

static int
connection_traverse(pysqlite_Connection *self, visitproc visit, void *arg)
{
    Py_VISIT(Py_TYPE(self));
    Py_VISIT(self->isolation_level);
    Py_VISIT(self->statement_cache);
    Py_VISIT(self->cursors);
    Py_VISIT(self->row_factory);
    Py_VISIT(self->text_factory);
    VISIT_CALLBACK_CONTEXT(self->trace_ctx);
    VISIT_CALLBACK_CONTEXT(self->progress_ctx);
    VISIT_CALLBACK_CONTEXT(self->authorizer_ctx);
#undef VISIT_CALLBACK_CONTEXT
    return 0;
}

static inline void
clear_callback_context(callback_context *ctx)
{
    if (ctx != NULL) {
        Py_CLEAR(ctx->callable);
    }
}

static int
connection_clear(pysqlite_Connection *self)
{
    Py_CLEAR(self->isolation_level);
    Py_CLEAR(self->statement_cache);
    Py_CLEAR(self->cursors);
    Py_CLEAR(self->row_factory);
    Py_CLEAR(self->text_factory);
    clear_callback_context(self->trace_ctx);
    clear_callback_context(self->progress_ctx);
    clear_callback_context(self->authorizer_ctx);
    return 0;
}

static void
free_callback_contexts(pysqlite_Connection *self)
{
    set_callback_context(&self->trace_ctx, NULL);
    set_callback_context(&self->progress_ctx, NULL);
    set_callback_context(&self->authorizer_ctx, NULL);
}

static void
connection_close(pysqlite_Connection *self)
{
    if (self->db) {
        int rc;
        Py_BEGIN_ALLOW_THREADS
        rc = sqlite3_close_v2(self->db);
        Py_END_ALLOW_THREADS
        free_callback_contexts(self);

        assert(rc == SQLITE_OK), (void)rc;
        self->db = NULL;
    }
}

static void
connection_dealloc(pysqlite_Connection *self)
{
    PyTypeObject *tp = Py_TYPE(self);
    PyObject_GC_UnTrack(self);
    tp->tp_clear((PyObject *)self);

    /* Clean up if user has not called .close() explicitly. */
    connection_close(self);

    tp->tp_free(self);
    Py_DECREF(tp);
}

/*
 * Registers a cursor with the connection.
 *
 * 0 => error; 1 => ok
 */
int pysqlite_connection_register_cursor(pysqlite_Connection* connection, PyObject* cursor)
{
    PyObject* weakref;

    weakref = PyWeakref_NewRef((PyObject*)cursor, NULL);
    if (!weakref) {
        goto error;
    }

    if (PyList_Append(connection->cursors, weakref) != 0) {
        Py_CLEAR(weakref);
        goto error;
    }

    Py_DECREF(weakref);

    return 1;
error:
    return 0;
}

/*[clinic input]
_sqlite3.Connection.cursor as pysqlite_connection_cursor

    factory: object = NULL

Return a cursor for the connection.
[clinic start generated code]*/

static PyObject *
pysqlite_connection_cursor_impl(pysqlite_Connection *self, PyObject *factory)
/*[clinic end generated code: output=562432a9e6af2aa1 input=4127345aa091b650]*/
{
    PyObject* cursor;

    if (!pysqlite_check_thread(self) || !pysqlite_check_connection(self)) {
        return NULL;
    }

    if (factory == NULL) {
        factory = (PyObject *)self->state->CursorType;
    }

    cursor = PyObject_CallOneArg(factory, (PyObject *)self);
    if (cursor == NULL)
        return NULL;
    if (!PyObject_TypeCheck(cursor, self->state->CursorType)) {
        PyErr_Format(PyExc_TypeError,
                     "factory must return a cursor, not %.100s",
                     Py_TYPE(cursor)->tp_name);
        Py_DECREF(cursor);
        return NULL;
    }

    _pysqlite_drop_unused_cursor_references(self);

    if (cursor && self->row_factory != Py_None) {
        Py_INCREF(self->row_factory);
        Py_XSETREF(((pysqlite_Cursor *)cursor)->row_factory, self->row_factory);
    }

    return cursor;
}

/*[clinic input]
_sqlite3.Connection.close as pysqlite_connection_close

Closes the connection.
[clinic start generated code]*/

static PyObject *
pysqlite_connection_close_impl(pysqlite_Connection *self)
/*[clinic end generated code: output=a546a0da212c9b97 input=3d58064bbffaa3d3]*/
{
    if (!pysqlite_check_thread(self)) {
        return NULL;
    }

    if (!self->initialized) {
        pysqlite_state *state = pysqlite_get_state(NULL);
        PyErr_SetString(state->ProgrammingError,
                        "Base Connection.__init__ not called.");
        return NULL;
    }

    Py_CLEAR(self->statement_cache);
    connection_close(self);

    Py_RETURN_NONE;
}

/*
 * Checks if a connection object is usable (i. e. not closed).
 *
 * 0 => error; 1 => ok
 */
int pysqlite_check_connection(pysqlite_Connection* con)
{
    if (!con->initialized) {
        pysqlite_state *state = pysqlite_get_state_by_type(Py_TYPE(con));
        PyErr_SetString(state->ProgrammingError,
                        "Base Connection.__init__ not called.");
        return 0;
    }

    if (!con->db) {
        PyErr_SetString(con->state->ProgrammingError,
                        "Cannot operate on a closed database.");
        return 0;
    } else {
        return 1;
    }
}

/*[clinic input]
_sqlite3.Connection.commit as pysqlite_connection_commit

Commit the current transaction.
[clinic start generated code]*/

static PyObject *
pysqlite_connection_commit_impl(pysqlite_Connection *self)
/*[clinic end generated code: output=3da45579e89407f2 input=39c12c04dda276a8]*/
{
    int rc;
    sqlite3_stmt* statement;

    if (!pysqlite_check_thread(self) || !pysqlite_check_connection(self)) {
        return NULL;
    }

    if (!sqlite3_get_autocommit(self->db)) {

        Py_BEGIN_ALLOW_THREADS
        rc = sqlite3_prepare_v2(self->db, "COMMIT", 7, &statement, NULL);
        Py_END_ALLOW_THREADS
        if (rc != SQLITE_OK) {
            _pysqlite_seterror(self->state, self->db);
            goto error;
        }

        rc = pysqlite_step(statement);
        if (rc != SQLITE_DONE) {
            _pysqlite_seterror(self->state, self->db);
        }

        Py_BEGIN_ALLOW_THREADS
        rc = sqlite3_finalize(statement);
        Py_END_ALLOW_THREADS
        if (rc != SQLITE_OK && !PyErr_Occurred()) {
            _pysqlite_seterror(self->state, self->db);
        }

    }

error:
    if (PyErr_Occurred()) {
        return NULL;
    } else {
        Py_RETURN_NONE;
    }
}

/*[clinic input]
_sqlite3.Connection.rollback as pysqlite_connection_rollback

Roll back the current transaction.
[clinic start generated code]*/

static PyObject *
pysqlite_connection_rollback_impl(pysqlite_Connection *self)
/*[clinic end generated code: output=b66fa0d43e7ef305 input=12d4e8d068942830]*/
{
    int rc;
    sqlite3_stmt* statement;

    if (!pysqlite_check_thread(self) || !pysqlite_check_connection(self)) {
        return NULL;
    }

    if (!sqlite3_get_autocommit(self->db)) {
        pysqlite_do_all_statements(self);

        Py_BEGIN_ALLOW_THREADS
        rc = sqlite3_prepare_v2(self->db, "ROLLBACK", 9, &statement, NULL);
        Py_END_ALLOW_THREADS
        if (rc != SQLITE_OK) {
            _pysqlite_seterror(self->state, self->db);
            goto error;
        }

        rc = pysqlite_step(statement);
        if (rc != SQLITE_DONE) {
            _pysqlite_seterror(self->state, self->db);
        }

        Py_BEGIN_ALLOW_THREADS
        rc = sqlite3_finalize(statement);
        Py_END_ALLOW_THREADS
        if (rc != SQLITE_OK && !PyErr_Occurred()) {
            _pysqlite_seterror(self->state, self->db);
        }

    }

error:
    if (PyErr_Occurred()) {
        return NULL;
    } else {
        Py_RETURN_NONE;
    }
}

static int
_pysqlite_set_result(sqlite3_context* context, PyObject* py_val)
{
    if (py_val == Py_None) {
        sqlite3_result_null(context);
    } else if (PyLong_Check(py_val)) {
        sqlite_int64 value = _pysqlite_long_as_int64(py_val);
        if (value == -1 && PyErr_Occurred())
            return -1;
        sqlite3_result_int64(context, value);
    } else if (PyFloat_Check(py_val)) {
        sqlite3_result_double(context, PyFloat_AsDouble(py_val));
    } else if (PyUnicode_Check(py_val)) {
        Py_ssize_t sz;
        const char *str = PyUnicode_AsUTF8AndSize(py_val, &sz);
        if (str == NULL) {
            return -1;
        }
        if (sz > INT_MAX) {
            PyErr_SetString(PyExc_OverflowError,
                            "string is longer than INT_MAX bytes");
            return -1;
        }
        sqlite3_result_text(context, str, (int)sz, SQLITE_TRANSIENT);
    } else if (PyObject_CheckBuffer(py_val)) {
        Py_buffer view;
        if (PyObject_GetBuffer(py_val, &view, PyBUF_SIMPLE) != 0) {
            PyErr_SetString(PyExc_ValueError,
                            "could not convert BLOB to buffer");
            return -1;
        }
        if (view.len > INT_MAX) {
            PyErr_SetString(PyExc_OverflowError,
                            "BLOB longer than INT_MAX bytes");
            PyBuffer_Release(&view);
            return -1;
        }
        sqlite3_result_blob(context, view.buf, (int)view.len, SQLITE_TRANSIENT);
        PyBuffer_Release(&view);
    } else {
        return -1;
    }
    return 0;
}

static PyObject *
_pysqlite_build_py_params(sqlite3_context *context, int argc,
                          sqlite3_value **argv)
{
    PyObject* args;
    int i;
    sqlite3_value* cur_value;
    PyObject* cur_py_value;

    args = PyTuple_New(argc);
    if (!args) {
        return NULL;
    }

    for (i = 0; i < argc; i++) {
        cur_value = argv[i];
        switch (sqlite3_value_type(argv[i])) {
            case SQLITE_INTEGER:
                cur_py_value = PyLong_FromLongLong(sqlite3_value_int64(cur_value));
                break;
            case SQLITE_FLOAT:
                cur_py_value = PyFloat_FromDouble(sqlite3_value_double(cur_value));
                break;
            case SQLITE_TEXT: {
                sqlite3 *db = sqlite3_context_db_handle(context);
                const char *text = (const char *)sqlite3_value_text(cur_value);

                if (text == NULL && sqlite3_errcode(db) == SQLITE_NOMEM) {
                    PyErr_NoMemory();
                    goto error;
                }

                Py_ssize_t size = sqlite3_value_bytes(cur_value);
                cur_py_value = PyUnicode_FromStringAndSize(text, size);
                break;
            }
            case SQLITE_BLOB: {
                sqlite3 *db = sqlite3_context_db_handle(context);
                const void *blob = sqlite3_value_blob(cur_value);

                if (blob == NULL && sqlite3_errcode(db) == SQLITE_NOMEM) {
                    PyErr_NoMemory();
                    goto error;
                }

                Py_ssize_t size = sqlite3_value_bytes(cur_value);
                cur_py_value = PyBytes_FromStringAndSize(blob, size);
                break;
            }
            case SQLITE_NULL:
            default:
                cur_py_value = Py_NewRef(Py_None);
        }

        if (!cur_py_value) {
            goto error;
        }

        PyTuple_SET_ITEM(args, i, cur_py_value);
    }

    return args;

error:
    Py_DECREF(args);
    return NULL;
}

static void
print_or_clear_traceback(callback_context *ctx)
{
    assert(ctx != NULL);
    assert(ctx->state != NULL);
    if (ctx->state->enable_callback_tracebacks) {
        PyErr_Print();
    }
    else {
        PyErr_Clear();
    }
}

// Checks the Python exception and sets the appropriate SQLite error code.
static void
set_sqlite_error(sqlite3_context *context, const char *msg)
{
    assert(PyErr_Occurred());
    if (PyErr_ExceptionMatches(PyExc_MemoryError)) {
        sqlite3_result_error_nomem(context);
    }
    else if (PyErr_ExceptionMatches(PyExc_OverflowError)) {
        sqlite3_result_error_toobig(context);
    }
    else {
        sqlite3_result_error(context, msg, -1);
    }
    callback_context *ctx = (callback_context *)sqlite3_user_data(context);
    print_or_clear_traceback(ctx);
}

static void
_pysqlite_func_callback(sqlite3_context *context, int argc, sqlite3_value **argv)
{
    PyGILState_STATE threadstate = PyGILState_Ensure();

    PyObject* args;
    PyObject* py_retval = NULL;
    int ok;

    args = _pysqlite_build_py_params(context, argc, argv);
    if (args) {
        callback_context *ctx = (callback_context *)sqlite3_user_data(context);
        assert(ctx != NULL);
        py_retval = PyObject_CallObject(ctx->callable, args);
        Py_DECREF(args);
    }

    ok = 0;
    if (py_retval) {
        ok = _pysqlite_set_result(context, py_retval) == 0;
        Py_DECREF(py_retval);
    }
    if (!ok) {
        set_sqlite_error(context, "user-defined function raised exception");
    }

    PyGILState_Release(threadstate);
}

static void
step_callback(sqlite3_context *context, int argc, sqlite3_value **params)
{
    PyGILState_STATE threadstate = PyGILState_Ensure();

    PyObject* args;
    PyObject* function_result = NULL;
    PyObject** aggregate_instance;
    PyObject* stepmethod = NULL;

    aggregate_instance = (PyObject**)sqlite3_aggregate_context(context, sizeof(PyObject*));

    if (*aggregate_instance == NULL) {
        callback_context *ctx = (callback_context *)sqlite3_user_data(context);
        assert(ctx != NULL);
        *aggregate_instance = _PyObject_CallNoArg(ctx->callable);
        if (!*aggregate_instance) {
            set_sqlite_error(context,
                    "user-defined aggregate's '__init__' method raised error");
            goto error;
        }
    }

    stepmethod = PyObject_GetAttrString(*aggregate_instance, "step");
    if (!stepmethod) {
        goto error;
    }

    args = _pysqlite_build_py_params(context, argc, params);
    if (!args) {
        goto error;
    }

    function_result = PyObject_CallObject(stepmethod, args);
    Py_DECREF(args);

    if (!function_result) {
        set_sqlite_error(context,
                "user-defined aggregate's 'step' method raised error");
    }

error:
    Py_XDECREF(stepmethod);
    Py_XDECREF(function_result);

    PyGILState_Release(threadstate);
}

static void
final_callback(sqlite3_context *context)
{
    PyGILState_STATE threadstate = PyGILState_Ensure();

    PyObject* function_result;
    PyObject** aggregate_instance;
    _Py_IDENTIFIER(finalize);
    int ok;
    PyObject *exception, *value, *tb;

    aggregate_instance = (PyObject**)sqlite3_aggregate_context(context, 0);
    if (aggregate_instance == NULL) {
        /* No rows matched the query; the step handler was never called. */
        goto error;
    }
    else if (!*aggregate_instance) {
        /* this branch is executed if there was an exception in the aggregate's
         * __init__ */

        goto error;
    }

    /* Keep the exception (if any) of the last call to step() */
    PyErr_Fetch(&exception, &value, &tb);

    function_result = _PyObject_CallMethodIdNoArgs(*aggregate_instance, &PyId_finalize);

    Py_DECREF(*aggregate_instance);

    ok = 0;
    if (function_result) {
        ok = _pysqlite_set_result(context, function_result) == 0;
        Py_DECREF(function_result);
    }
    if (!ok) {
        set_sqlite_error(context,
                "user-defined aggregate's 'finalize' method raised error");
    }

    /* Restore the exception (if any) of the last call to step(),
       but clear also the current exception if finalize() failed */
    PyErr_Restore(exception, value, tb);

error:
    PyGILState_Release(threadstate);
}

static void _pysqlite_drop_unused_cursor_references(pysqlite_Connection* self)
{
    PyObject* new_list;
    PyObject* weakref;
    int i;

    /* we only need to do this once in a while */
    if (self->created_cursors++ < 200) {
        return;
    }

    self->created_cursors = 0;

    new_list = PyList_New(0);
    if (!new_list) {
        return;
    }

    for (i = 0; i < PyList_Size(self->cursors); i++) {
        weakref = PyList_GetItem(self->cursors, i);
        if (PyWeakref_GetObject(weakref) != Py_None) {
            if (PyList_Append(new_list, weakref) != 0) {
                Py_DECREF(new_list);
                return;
            }
        }
    }

    Py_SETREF(self->cursors, new_list);
}

static callback_context *
create_callback_context(pysqlite_state *state, PyObject *callable)
{
    callback_context *ctx = PyMem_Malloc(sizeof(callback_context));
    if (ctx != NULL) {
        ctx->callable = Py_NewRef(callable);
        ctx->state = state;
    }
    return ctx;
}

static void
free_callback_context(callback_context *ctx)
{
    assert(ctx != NULL);
    Py_XDECREF(ctx->callable);
    PyMem_Free(ctx);
}

static void
set_callback_context(callback_context **ctx_pp, callback_context *ctx)
{
    assert(ctx_pp != NULL);
    callback_context *tmp = *ctx_pp;
    *ctx_pp = ctx;
    if (tmp != NULL) {
        free_callback_context(tmp);
    }
}

static void
destructor_callback(void *ctx)
{
    if (ctx != NULL) {
        // This function may be called without the GIL held, so we need to
        // ensure that we destroy 'ctx' with the GIL held.
        PyGILState_STATE gstate = PyGILState_Ensure();
        free_callback_context((callback_context *)ctx);
        PyGILState_Release(gstate);
    }
}

/*[clinic input]
_sqlite3.Connection.create_function as pysqlite_connection_create_function

    name: str
    narg: int
    func: object
    *
    deterministic: bool = False

Creates a new function. Non-standard.
[clinic start generated code]*/

static PyObject *
pysqlite_connection_create_function_impl(pysqlite_Connection *self,
                                         const char *name, int narg,
                                         PyObject *func, int deterministic)
/*[clinic end generated code: output=07d1877dd98c0308 input=f2edcf073e815beb]*/
{
    int rc;
    int flags = SQLITE_UTF8;

    if (!pysqlite_check_thread(self) || !pysqlite_check_connection(self)) {
        return NULL;
    }

    if (deterministic) {
#if SQLITE_VERSION_NUMBER < 3008003
        PyErr_SetString(self->NotSupportedError,
                        "deterministic=True requires SQLite 3.8.3 or higher");
        return NULL;
#else
        if (sqlite3_libversion_number() < 3008003) {
            PyErr_SetString(self->NotSupportedError,
                            "deterministic=True requires SQLite 3.8.3 or higher");
            return NULL;
        }
        flags |= SQLITE_DETERMINISTIC;
#endif
    }
    callback_context *ctx = create_callback_context(self->state, func);
    if (ctx == NULL) {
        return NULL;
    }
    rc = sqlite3_create_function_v2(self->db, name, narg, flags, ctx,
                                    _pysqlite_func_callback,
                                    NULL,
                                    NULL,
                                    &destructor_callback);  // will decref func

    if (rc != SQLITE_OK) {
        /* Workaround for SQLite bug: no error code or string is available here */
        PyErr_SetString(self->OperationalError, "Error creating function");
        return NULL;
    }
    Py_RETURN_NONE;
}

/*[clinic input]
_sqlite3.Connection.create_aggregate as pysqlite_connection_create_aggregate

    name: str
    n_arg: int
    aggregate_class: object

Creates a new aggregate. Non-standard.
[clinic start generated code]*/

static PyObject *
pysqlite_connection_create_aggregate_impl(pysqlite_Connection *self,
                                          const char *name, int n_arg,
                                          PyObject *aggregate_class)
/*[clinic end generated code: output=fbb2f858cfa4d8db input=c2e13bbf234500a5]*/
{
    int rc;

    if (!pysqlite_check_thread(self) || !pysqlite_check_connection(self)) {
        return NULL;
    }

    callback_context *ctx = create_callback_context(self->state,
                                                    aggregate_class);
    if (ctx == NULL) {
        return NULL;
    }
    rc = sqlite3_create_function_v2(self->db, name, n_arg, SQLITE_UTF8, ctx,
                                    0,
                                    &step_callback,
                                    &final_callback,
                                    &destructor_callback); // will decref func
    if (rc != SQLITE_OK) {
        /* Workaround for SQLite bug: no error code or string is available here */
        PyErr_SetString(self->OperationalError, "Error creating aggregate");
        return NULL;
    }
    Py_RETURN_NONE;
}

static int
authorizer_callback(void *ctx, int action, const char *arg1,
                    const char *arg2 , const char *dbname,
                    const char *access_attempt_source)
{
    PyGILState_STATE gilstate = PyGILState_Ensure();

    PyObject *ret;
    int rc = SQLITE_DENY;

    assert(ctx != NULL);
    PyObject *callable = ((callback_context *)ctx)->callable;
    ret = PyObject_CallFunction(callable, "issss", action, arg1, arg2, dbname,
                                access_attempt_source);

    if (ret == NULL) {
        print_or_clear_traceback(ctx);
        rc = SQLITE_DENY;
    }
    else {
        if (PyLong_Check(ret)) {
            rc = _PyLong_AsInt(ret);
            if (rc == -1 && PyErr_Occurred()) {
                print_or_clear_traceback(ctx);
                rc = SQLITE_DENY;
            }
        }
        else {
            rc = SQLITE_DENY;
        }
        Py_DECREF(ret);
    }

    PyGILState_Release(gilstate);
    return rc;
}

static int
progress_callback(void *ctx)
{
    PyGILState_STATE gilstate = PyGILState_Ensure();

    int rc;
    PyObject *ret;

    assert(ctx != NULL);
    PyObject *callable = ((callback_context *)ctx)->callable;
    ret = _PyObject_CallNoArg(callable);
    if (!ret) {
        /* abort query if error occurred */
        rc = -1;
    }
    else {
        rc = PyObject_IsTrue(ret);
        Py_DECREF(ret);
    }
    if (rc < 0) {
        print_or_clear_traceback(ctx);
    }

    PyGILState_Release(gilstate);
    return rc;
}

#ifdef HAVE_TRACE_V2
/*
 * From https://sqlite.org/c3ref/trace_v2.html:
 * The integer return value from the callback is currently ignored, though this
 * may change in future releases. Callback implementations should return zero
 * to ensure future compatibility.
 */
static int
trace_callback(unsigned int type, void *ctx, void *prepared_statement,
               void *statement_string)
#else
static void
trace_callback(void *ctx, const char *statement_string)
#endif
{
#ifdef HAVE_TRACE_V2
    if (type != SQLITE_TRACE_STMT) {
        return 0;
    }
#endif

    PyGILState_STATE gilstate = PyGILState_Ensure();

    PyObject *py_statement = NULL;
    PyObject *ret = NULL;
    py_statement = PyUnicode_DecodeUTF8(statement_string,
            strlen(statement_string), "replace");
    assert(ctx != NULL);
    if (py_statement) {
        PyObject *callable = ((callback_context *)ctx)->callable;
        ret = PyObject_CallOneArg(callable, py_statement);
        Py_DECREF(py_statement);
    }

    if (ret) {
        Py_DECREF(ret);
    }
    else {
        print_or_clear_traceback(ctx);
    }

    PyGILState_Release(gilstate);
#ifdef HAVE_TRACE_V2
    return 0;
#endif
}

/*[clinic input]
_sqlite3.Connection.set_authorizer as pysqlite_connection_set_authorizer

    authorizer_callback as callable: object

Sets authorizer callback. Non-standard.
[clinic start generated code]*/

static PyObject *
pysqlite_connection_set_authorizer_impl(pysqlite_Connection *self,
                                        PyObject *callable)
/*[clinic end generated code: output=c193601e9e8a5116 input=ec104f130b82050b]*/
{
    if (!pysqlite_check_thread(self) || !pysqlite_check_connection(self)) {
        return NULL;
    }

    int rc;
    if (callable == Py_None) {
        rc = sqlite3_set_authorizer(self->db, NULL, NULL);
        set_callback_context(&self->authorizer_ctx, NULL);
    }
    else {
        callback_context *ctx = create_callback_context(self->state, callable);
        if (ctx == NULL) {
            return NULL;
        }
        rc = sqlite3_set_authorizer(self->db, authorizer_callback, ctx);
        set_callback_context(&self->authorizer_ctx, ctx);
    }
    if (rc != SQLITE_OK) {
        PyErr_SetString(self->OperationalError,
                        "Error setting authorizer callback");
        set_callback_context(&self->authorizer_ctx, NULL);
        return NULL;
    }
    Py_RETURN_NONE;
}

/*[clinic input]
_sqlite3.Connection.set_progress_handler as pysqlite_connection_set_progress_handler

    progress_handler as callable: object
    n: int

Sets progress handler callback. Non-standard.
[clinic start generated code]*/

static PyObject *
pysqlite_connection_set_progress_handler_impl(pysqlite_Connection *self,
                                              PyObject *callable, int n)
/*[clinic end generated code: output=ba14008a483d7a53 input=3cf56d045f130a84]*/
{
    if (!pysqlite_check_thread(self) || !pysqlite_check_connection(self)) {
        return NULL;
    }

    if (callable == Py_None) {
        /* None clears the progress handler previously set */
        sqlite3_progress_handler(self->db, 0, 0, (void*)0);
        set_callback_context(&self->progress_ctx, NULL);
    }
    else {
        callback_context *ctx = create_callback_context(self->state, callable);
        if (ctx == NULL) {
            return NULL;
        }
        sqlite3_progress_handler(self->db, n, progress_callback, ctx);
        set_callback_context(&self->progress_ctx, ctx);
    }
    Py_RETURN_NONE;
}

/*[clinic input]
_sqlite3.Connection.set_trace_callback as pysqlite_connection_set_trace_callback

    trace_callback as callable: object

Sets a trace callback called for each SQL statement (passed as unicode).

Non-standard.
[clinic start generated code]*/

static PyObject *
pysqlite_connection_set_trace_callback_impl(pysqlite_Connection *self,
                                            PyObject *callable)
/*[clinic end generated code: output=c9fd551e359165d3 input=d76eabbb633057bc]*/
{
    if (!pysqlite_check_thread(self) || !pysqlite_check_connection(self)) {
        return NULL;
    }

    if (callable == Py_None) {
        /*
         * None clears the trace callback previously set
         *
         * Ref.
         * - https://sqlite.org/c3ref/c_trace.html
         * - https://sqlite.org/c3ref/trace_v2.html
         */
#ifdef HAVE_TRACE_V2
        sqlite3_trace_v2(self->db, SQLITE_TRACE_STMT, 0, 0);
#else
        sqlite3_trace(self->db, 0, (void*)0);
#endif
        set_callback_context(&self->trace_ctx, NULL);
    }
    else {
        callback_context *ctx = create_callback_context(self->state, callable);
        if (ctx == NULL) {
            return NULL;
        }
#ifdef HAVE_TRACE_V2
        sqlite3_trace_v2(self->db, SQLITE_TRACE_STMT, trace_callback, ctx);
#else
        sqlite3_trace(self->db, trace_callback, ctx);
#endif
        set_callback_context(&self->trace_ctx, ctx);
    }

    Py_RETURN_NONE;
}

#ifndef SQLITE_OMIT_LOAD_EXTENSION
/*[clinic input]
_sqlite3.Connection.enable_load_extension as pysqlite_connection_enable_load_extension

    enable as onoff: bool(accept={int})
    /

Enable dynamic loading of SQLite extension modules. Non-standard.
[clinic start generated code]*/

static PyObject *
pysqlite_connection_enable_load_extension_impl(pysqlite_Connection *self,
                                               int onoff)
/*[clinic end generated code: output=9cac37190d388baf input=5c0da5b121121cbc]*/
{
    int rc;

    if (PySys_Audit("sqlite3.enable_load_extension",
                    "OO", self, onoff ? Py_True : Py_False) < 0) {
        return NULL;
    }

    if (!pysqlite_check_thread(self) || !pysqlite_check_connection(self)) {
        return NULL;
    }

    rc = sqlite3_enable_load_extension(self->db, onoff);

    if (rc != SQLITE_OK) {
        PyErr_SetString(self->OperationalError,
                        "Error enabling load extension");
        return NULL;
    } else {
        Py_RETURN_NONE;
    }
}

/*[clinic input]
_sqlite3.Connection.load_extension as pysqlite_connection_load_extension

    name as extension_name: str
    /

Load SQLite extension module. Non-standard.
[clinic start generated code]*/

static PyObject *
pysqlite_connection_load_extension_impl(pysqlite_Connection *self,
                                        const char *extension_name)
/*[clinic end generated code: output=47eb1d7312bc97a7 input=0b711574560db9fc]*/
{
    int rc;
    char* errmsg;

    if (PySys_Audit("sqlite3.load_extension", "Os", self, extension_name) < 0) {
        return NULL;
    }

    if (!pysqlite_check_thread(self) || !pysqlite_check_connection(self)) {
        return NULL;
    }

    rc = sqlite3_load_extension(self->db, extension_name, 0, &errmsg);
    if (rc != 0) {
        PyErr_SetString(self->OperationalError, errmsg);
        return NULL;
    } else {
        Py_RETURN_NONE;
    }
}
#endif

int pysqlite_check_thread(pysqlite_Connection* self)
{
    if (self->check_same_thread) {
        if (PyThread_get_thread_ident() != self->thread_ident) {
            PyErr_Format(self->ProgrammingError,
                        "SQLite objects created in a thread can only be used in that same thread. "
                        "The object was created in thread id %lu and this is thread id %lu.",
                        self->thread_ident, PyThread_get_thread_ident());
            return 0;
        }

    }
    return 1;
}

static PyObject* pysqlite_connection_get_isolation_level(pysqlite_Connection* self, void* unused)
{
    if (!pysqlite_check_connection(self)) {
        return NULL;
    }
    return Py_NewRef(self->isolation_level);
}

static PyObject* pysqlite_connection_get_total_changes(pysqlite_Connection* self, void* unused)
{
    if (!pysqlite_check_connection(self)) {
        return NULL;
    } else {
        return Py_BuildValue("i", sqlite3_total_changes(self->db));
    }
}

static PyObject* pysqlite_connection_get_in_transaction(pysqlite_Connection* self, void* unused)
{
    if (!pysqlite_check_connection(self)) {
        return NULL;
    }
    if (!sqlite3_get_autocommit(self->db)) {
        Py_RETURN_TRUE;
    }
    Py_RETURN_FALSE;
}

static int
pysqlite_connection_set_isolation_level(pysqlite_Connection* self, PyObject* isolation_level, void *Py_UNUSED(ignored))
{
    if (isolation_level == NULL) {
        PyErr_SetString(PyExc_AttributeError, "cannot delete attribute");
        return -1;
    }
    if (isolation_level == Py_None) {
        /* We might get called during connection init, so we cannot use
         * pysqlite_connection_commit() here. */
        if (self->db && !sqlite3_get_autocommit(self->db)) {
            int rc;
            Py_BEGIN_ALLOW_THREADS
            rc = sqlite3_exec(self->db, "COMMIT", NULL, NULL, NULL);
            Py_END_ALLOW_THREADS
            if (rc != SQLITE_OK) {
                return _pysqlite_seterror(self->state, self->db);
            }
        }

        self->begin_statement = NULL;
    } else {
        const char * const *candidate;
        PyObject *uppercase_level;
        _Py_IDENTIFIER(upper);

        if (!PyUnicode_Check(isolation_level)) {
            PyErr_Format(PyExc_TypeError,
                         "isolation_level must be a string or None, not %.100s",
                         Py_TYPE(isolation_level)->tp_name);
            return -1;
        }

        uppercase_level = _PyObject_CallMethodIdOneArg(
                        (PyObject *)&PyUnicode_Type, &PyId_upper,
                        isolation_level);
        if (!uppercase_level) {
            return -1;
        }
        for (candidate = begin_statements; *candidate; candidate++) {
            if (_PyUnicode_EqualToASCIIString(uppercase_level, *candidate + 6))
                break;
        }
        Py_DECREF(uppercase_level);
        if (!*candidate) {
            PyErr_SetString(PyExc_ValueError,
                            "invalid value for isolation_level");
            return -1;
        }
        self->begin_statement = *candidate;
    }

    Py_INCREF(isolation_level);
    Py_XSETREF(self->isolation_level, isolation_level);
    return 0;
}

static PyObject *
pysqlite_connection_call(pysqlite_Connection *self, PyObject *args,
                         PyObject *kwargs)
{
    PyObject* sql;
    pysqlite_Statement* statement;

    if (!pysqlite_check_thread(self) || !pysqlite_check_connection(self)) {
        return NULL;
    }

    if (!_PyArg_NoKeywords(MODULE_NAME ".Connection", kwargs))
        return NULL;

    if (!PyArg_ParseTuple(args, "U", &sql))
        return NULL;

    statement = pysqlite_statement_create(self, sql);
    if (statement == NULL) {
        return NULL;
    }

    return (PyObject*)statement;
}

/*[clinic input]
_sqlite3.Connection.execute as pysqlite_connection_execute

    sql: unicode
    parameters: object = NULL
    /

Executes a SQL statement. Non-standard.
[clinic start generated code]*/

static PyObject *
pysqlite_connection_execute_impl(pysqlite_Connection *self, PyObject *sql,
                                 PyObject *parameters)
/*[clinic end generated code: output=5be05ae01ee17ee4 input=fbd17c75c7140271]*/
{
    _Py_IDENTIFIER(execute);
    PyObject* cursor = 0;
    PyObject* result = 0;

    cursor = _PyObject_CallMethodIdNoArgs((PyObject*)self, &PyId_cursor);
    if (!cursor) {
        goto error;
    }

    result = _PyObject_CallMethodIdObjArgs(cursor, &PyId_execute, sql, parameters, NULL);
    if (!result) {
        Py_CLEAR(cursor);
    }

error:
    Py_XDECREF(result);

    return cursor;
}

/*[clinic input]
_sqlite3.Connection.executemany as pysqlite_connection_executemany

    sql: unicode
    parameters: object
    /

Repeatedly executes a SQL statement. Non-standard.
[clinic start generated code]*/

static PyObject *
pysqlite_connection_executemany_impl(pysqlite_Connection *self,
                                     PyObject *sql, PyObject *parameters)
/*[clinic end generated code: output=776cd2fd20bfe71f input=4feab80659ffc82b]*/
{
    _Py_IDENTIFIER(executemany);
    PyObject* cursor = 0;
    PyObject* result = 0;

    cursor = _PyObject_CallMethodIdNoArgs((PyObject*)self, &PyId_cursor);
    if (!cursor) {
        goto error;
    }

    result = _PyObject_CallMethodIdObjArgs(cursor, &PyId_executemany, sql,
                                           parameters, NULL);
    if (!result) {
        Py_CLEAR(cursor);
    }

error:
    Py_XDECREF(result);

    return cursor;
}

/*[clinic input]
_sqlite3.Connection.executescript as pysqlite_connection_executescript

    sql_script as script_obj: object
    /

Executes multiple SQL statements at once. Non-standard.
[clinic start generated code]*/

static PyObject *
pysqlite_connection_executescript(pysqlite_Connection *self,
                                  PyObject *script_obj)
/*[clinic end generated code: output=4c4f9d77aa0ae37d input=b27ae5c24ffb8b43]*/
{
    _Py_IDENTIFIER(executescript);
    PyObject* cursor = 0;
    PyObject* result = 0;

    cursor = _PyObject_CallMethodIdNoArgs((PyObject*)self, &PyId_cursor);
    if (!cursor) {
        goto error;
    }

    result = _PyObject_CallMethodIdObjArgs(cursor, &PyId_executescript,
                                           script_obj, NULL);
    if (!result) {
        Py_CLEAR(cursor);
    }

error:
    Py_XDECREF(result);

    return cursor;
}

/* ------------------------- COLLATION CODE ------------------------ */

static int
pysqlite_collation_callback(
        void* context,
        int text1_length, const void* text1_data,
        int text2_length, const void* text2_data)
{
    PyGILState_STATE gilstate = PyGILState_Ensure();

    PyObject* string1 = 0;
    PyObject* string2 = 0;
    PyObject* retval = NULL;
    long longval;
    int result = 0;

    /* This callback may be executed multiple times per sqlite3_step(). Bail if
     * the previous call failed */
    if (PyErr_Occurred()) {
        goto finally;
    }

    string1 = PyUnicode_FromStringAndSize((const char*)text1_data, text1_length);
    string2 = PyUnicode_FromStringAndSize((const char*)text2_data, text2_length);

    if (!string1 || !string2) {
        goto finally; /* failed to allocate strings */
    }

    callback_context *ctx = (callback_context *)context;
    assert(ctx != NULL);
    PyObject *args[] = { NULL, string1, string2 };  // Borrowed refs.
    size_t nargsf = 2 | PY_VECTORCALL_ARGUMENTS_OFFSET;
    retval = PyObject_Vectorcall(ctx->callable, args + 1, nargsf, NULL);
    if (retval == NULL) {
        /* execution failed */
        goto finally;
    }

    longval = PyLong_AsLongAndOverflow(retval, &result);
    if (longval == -1 && PyErr_Occurred()) {
        PyErr_Clear();
        result = 0;
    }
    else if (!result) {
        if (longval > 0)
            result = 1;
        else if (longval < 0)
            result = -1;
    }

finally:
    Py_XDECREF(string1);
    Py_XDECREF(string2);
    Py_XDECREF(retval);
    PyGILState_Release(gilstate);
    return result;
}

/*[clinic input]
_sqlite3.Connection.interrupt as pysqlite_connection_interrupt

Abort any pending database operation. Non-standard.
[clinic start generated code]*/

static PyObject *
pysqlite_connection_interrupt_impl(pysqlite_Connection *self)
/*[clinic end generated code: output=f193204bc9e70b47 input=4bd0ad083cf93aa7]*/
{
    PyObject* retval = NULL;

    if (!pysqlite_check_connection(self)) {
        goto finally;
    }

    sqlite3_interrupt(self->db);

    retval = Py_NewRef(Py_None);

finally:
    return retval;
}

/* Function author: Paul Kippes <kippesp@gmail.com>
 * Class method of Connection to call the Python function _iterdump
 * of the sqlite3 module.
 */
/*[clinic input]
_sqlite3.Connection.iterdump as pysqlite_connection_iterdump

Returns iterator to the dump of the database in an SQL text format.

Non-standard.
[clinic start generated code]*/

static PyObject *
pysqlite_connection_iterdump_impl(pysqlite_Connection *self)
/*[clinic end generated code: output=586997aaf9808768 input=53bc907cb5eedb85]*/
{
    _Py_IDENTIFIER(_iterdump);
    PyObject* retval = NULL;
    PyObject* module = NULL;
    PyObject* module_dict;
    PyObject* pyfn_iterdump;

    if (!pysqlite_check_connection(self)) {
        goto finally;
    }

    module = PyImport_ImportModule(MODULE_NAME ".dump");
    if (!module) {
        goto finally;
    }

    module_dict = PyModule_GetDict(module);
    if (!module_dict) {
        goto finally;
    }

    pyfn_iterdump = _PyDict_GetItemIdWithError(module_dict, &PyId__iterdump);
    if (!pyfn_iterdump) {
        if (!PyErr_Occurred()) {
            PyErr_SetString(self->OperationalError,
                            "Failed to obtain _iterdump() reference");
        }
        goto finally;
    }

    retval = PyObject_CallOneArg(pyfn_iterdump, (PyObject *)self);

finally:
    Py_XDECREF(module);
    return retval;
}

/*[clinic input]
_sqlite3.Connection.backup as pysqlite_connection_backup

    target: object(type='pysqlite_Connection *', subclass_of='clinic_state()->ConnectionType')
    *
    pages: int = -1
    progress: object = None
    name: str = "main"
    sleep: double = 0.250

Makes a backup of the database. Non-standard.
[clinic start generated code]*/

static PyObject *
pysqlite_connection_backup_impl(pysqlite_Connection *self,
                                pysqlite_Connection *target, int pages,
                                PyObject *progress, const char *name,
                                double sleep)
/*[clinic end generated code: output=306a3e6a38c36334 input=c759627ab1ad46ff]*/
{
    int rc;
    int sleep_ms = (int)(sleep * 1000.0);
    sqlite3 *bck_conn;
    sqlite3_backup *bck_handle;

    if (!pysqlite_check_thread(self) || !pysqlite_check_connection(self)) {
        return NULL;
    }

    if (!pysqlite_check_connection(target)) {
        return NULL;
    }

    if (target == self) {
        PyErr_SetString(PyExc_ValueError, "target cannot be the same connection instance");
        return NULL;
    }

#if SQLITE_VERSION_NUMBER < 3008008
    /* Since 3.8.8 this is already done, per commit
       https://www.sqlite.org/src/info/169b5505498c0a7e */
    if (!sqlite3_get_autocommit(target->db)) {
        PyErr_SetString(self->OperationalError, "target is in transaction");
        return NULL;
    }
#endif

    if (progress != Py_None && !PyCallable_Check(progress)) {
        PyErr_SetString(PyExc_TypeError, "progress argument must be a callable");
        return NULL;
    }

    if (pages == 0) {
        pages = -1;
    }

    bck_conn = target->db;

    Py_BEGIN_ALLOW_THREADS
    bck_handle = sqlite3_backup_init(bck_conn, "main", self->db, name);
    Py_END_ALLOW_THREADS

    if (bck_handle == NULL) {
        _pysqlite_seterror(self->state, bck_conn);
        return NULL;
    }

    do {
        Py_BEGIN_ALLOW_THREADS
        rc = sqlite3_backup_step(bck_handle, pages);
        Py_END_ALLOW_THREADS

        if (progress != Py_None) {
            int remaining = sqlite3_backup_remaining(bck_handle);
            int pagecount = sqlite3_backup_pagecount(bck_handle);
            PyObject *res = PyObject_CallFunction(progress, "iii", rc,
                                                  remaining, pagecount);
            if (res == NULL) {
                /* Callback failed: abort backup and bail. */
                Py_BEGIN_ALLOW_THREADS
                sqlite3_backup_finish(bck_handle);
                Py_END_ALLOW_THREADS
                return NULL;
            }
            Py_DECREF(res);
        }

        /* Sleep for a while if there are still further pages to copy and
           the engine could not make any progress */
        if (rc == SQLITE_BUSY || rc == SQLITE_LOCKED) {
            Py_BEGIN_ALLOW_THREADS
            sqlite3_sleep(sleep_ms);
            Py_END_ALLOW_THREADS
        }
    } while (rc == SQLITE_OK || rc == SQLITE_BUSY || rc == SQLITE_LOCKED);

    Py_BEGIN_ALLOW_THREADS
    rc = sqlite3_backup_finish(bck_handle);
    Py_END_ALLOW_THREADS

    if (rc != SQLITE_OK) {
        _pysqlite_seterror(self->state, bck_conn);
        return NULL;
    }

    Py_RETURN_NONE;
}

/*[clinic input]
_sqlite3.Connection.create_collation as pysqlite_connection_create_collation

    name: str
    callback as callable: object
    /

Creates a collation function. Non-standard.
[clinic start generated code]*/

static PyObject *
pysqlite_connection_create_collation_impl(pysqlite_Connection *self,
                                          const char *name,
                                          PyObject *callable)
/*[clinic end generated code: output=a4ceaff957fdef9a input=301647aab0f2fb1d]*/
{
    if (!pysqlite_check_thread(self) || !pysqlite_check_connection(self)) {
        return NULL;
    }

    callback_context *ctx = NULL;
    int rc;
    int flags = SQLITE_UTF8;
    if (callable == Py_None) {
        rc = sqlite3_create_collation_v2(self->db, name, flags,
                                         NULL, NULL, NULL);
    }
    else {
        if (!PyCallable_Check(callable)) {
            PyErr_SetString(PyExc_TypeError, "parameter must be callable");
            return NULL;
        }
        ctx = create_callback_context(self->state, callable);
        if (ctx == NULL) {
            return NULL;
        }
        rc = sqlite3_create_collation_v2(self->db, name, flags, ctx,
                                         &pysqlite_collation_callback,
                                         &destructor_callback);
    }

    if (rc != SQLITE_OK) {
        /* Unlike other sqlite3_* functions, the destructor callback is _not_
         * called if sqlite3_create_collation_v2() fails, so we have to free
         * the context before returning.
         */
        if (callable != Py_None) {
            free_callback_context(ctx);
        }
        _pysqlite_seterror(self->state, self->db);
        return NULL;
    }

    Py_RETURN_NONE;
}

/*[clinic input]
_sqlite3.Connection.__enter__ as pysqlite_connection_enter

Called when the connection is used as a context manager.

Returns itself as a convenience to the caller.
[clinic start generated code]*/

static PyObject *
pysqlite_connection_enter_impl(pysqlite_Connection *self)
/*[clinic end generated code: output=457b09726d3e9dcd input=127d7a4f17e86d8f]*/
{
    if (!pysqlite_check_connection(self)) {
        return NULL;
    }
    return Py_NewRef((PyObject *)self);
}

/*[clinic input]
_sqlite3.Connection.__exit__ as pysqlite_connection_exit

    type as exc_type: object
    value as exc_value: object
    traceback as exc_tb: object
    /

Called when the connection is used as a context manager.

If there was any exception, a rollback takes place; otherwise we commit.
[clinic start generated code]*/

static PyObject *
pysqlite_connection_exit_impl(pysqlite_Connection *self, PyObject *exc_type,
                              PyObject *exc_value, PyObject *exc_tb)
/*[clinic end generated code: output=0705200e9321202a input=bd66f1532c9c54a7]*/
{
    int commit = 0;
    PyObject* result;

    if (exc_type == Py_None && exc_value == Py_None && exc_tb == Py_None) {
        commit = 1;
        result = pysqlite_connection_commit_impl(self);
    }
    else {
        result = pysqlite_connection_rollback_impl(self);
    }

    if (result == NULL) {
        if (commit) {
            /* Commit failed; try to rollback in order to unlock the database.
             * If rollback also fails, chain the exceptions. */
            PyObject *exc, *val, *tb;
            PyErr_Fetch(&exc, &val, &tb);
            result = pysqlite_connection_rollback_impl(self);
            if (result == NULL) {
                _PyErr_ChainExceptions(exc, val, tb);
            }
            else {
                Py_DECREF(result);
                PyErr_Restore(exc, val, tb);
            }
        }
        return NULL;
    }
    Py_DECREF(result);

    Py_RETURN_FALSE;
}

static const char connection_doc[] =
PyDoc_STR("SQLite database connection object.");

static PyGetSetDef connection_getset[] = {
    {"isolation_level",  (getter)pysqlite_connection_get_isolation_level, (setter)pysqlite_connection_set_isolation_level},
    {"total_changes",  (getter)pysqlite_connection_get_total_changes, (setter)0},
    {"in_transaction",  (getter)pysqlite_connection_get_in_transaction, (setter)0},
    {NULL}
};

static PyMethodDef connection_methods[] = {
    PYSQLITE_CONNECTION_BACKUP_METHODDEF
    PYSQLITE_CONNECTION_CLOSE_METHODDEF
    PYSQLITE_CONNECTION_COMMIT_METHODDEF
    PYSQLITE_CONNECTION_CREATE_AGGREGATE_METHODDEF
    PYSQLITE_CONNECTION_CREATE_COLLATION_METHODDEF
    PYSQLITE_CONNECTION_CREATE_FUNCTION_METHODDEF
    PYSQLITE_CONNECTION_CURSOR_METHODDEF
    PYSQLITE_CONNECTION_ENABLE_LOAD_EXTENSION_METHODDEF
    PYSQLITE_CONNECTION_ENTER_METHODDEF
    PYSQLITE_CONNECTION_EXECUTEMANY_METHODDEF
    PYSQLITE_CONNECTION_EXECUTESCRIPT_METHODDEF
    PYSQLITE_CONNECTION_EXECUTE_METHODDEF
    PYSQLITE_CONNECTION_EXIT_METHODDEF
    PYSQLITE_CONNECTION_INTERRUPT_METHODDEF
    PYSQLITE_CONNECTION_ITERDUMP_METHODDEF
    PYSQLITE_CONNECTION_LOAD_EXTENSION_METHODDEF
    PYSQLITE_CONNECTION_ROLLBACK_METHODDEF
    PYSQLITE_CONNECTION_SET_AUTHORIZER_METHODDEF
    PYSQLITE_CONNECTION_SET_PROGRESS_HANDLER_METHODDEF
    PYSQLITE_CONNECTION_SET_TRACE_CALLBACK_METHODDEF
    {NULL, NULL}
};

static struct PyMemberDef connection_members[] =
{
    {"Warning", T_OBJECT, offsetof(pysqlite_Connection, Warning), READONLY},
    {"Error", T_OBJECT, offsetof(pysqlite_Connection, Error), READONLY},
    {"InterfaceError", T_OBJECT, offsetof(pysqlite_Connection, InterfaceError), READONLY},
    {"DatabaseError", T_OBJECT, offsetof(pysqlite_Connection, DatabaseError), READONLY},
    {"DataError", T_OBJECT, offsetof(pysqlite_Connection, DataError), READONLY},
    {"OperationalError", T_OBJECT, offsetof(pysqlite_Connection, OperationalError), READONLY},
    {"IntegrityError", T_OBJECT, offsetof(pysqlite_Connection, IntegrityError), READONLY},
    {"InternalError", T_OBJECT, offsetof(pysqlite_Connection, InternalError), READONLY},
    {"ProgrammingError", T_OBJECT, offsetof(pysqlite_Connection, ProgrammingError), READONLY},
    {"NotSupportedError", T_OBJECT, offsetof(pysqlite_Connection, NotSupportedError), READONLY},
    {"row_factory", T_OBJECT, offsetof(pysqlite_Connection, row_factory)},
    {"text_factory", T_OBJECT, offsetof(pysqlite_Connection, text_factory)},
    {NULL}
};

static PyType_Slot connection_slots[] = {
    {Py_tp_dealloc, connection_dealloc},
    {Py_tp_doc, (void *)connection_doc},
    {Py_tp_methods, connection_methods},
    {Py_tp_members, connection_members},
    {Py_tp_getset, connection_getset},
    {Py_tp_init, pysqlite_connection_init},
    {Py_tp_call, pysqlite_connection_call},
    {Py_tp_traverse, connection_traverse},
    {Py_tp_clear, connection_clear},
    {0, NULL},
};

static PyType_Spec connection_spec = {
    .name = MODULE_NAME ".Connection",
    .basicsize = sizeof(pysqlite_Connection),
    .flags = (Py_TPFLAGS_DEFAULT | Py_TPFLAGS_BASETYPE |
              Py_TPFLAGS_HAVE_GC | Py_TPFLAGS_IMMUTABLETYPE),
    .slots = connection_slots,
};

int
pysqlite_connection_setup_types(PyObject *module)
{
    PyObject *type = PyType_FromModuleAndSpec(module, &connection_spec, NULL);
    if (type == NULL) {
        return -1;
    }
    pysqlite_state *state = pysqlite_get_state(module);
    state->ConnectionType = (PyTypeObject *)type;
    return 0;
}<|MERGE_RESOLUTION|>--- conflicted
+++ resolved
@@ -43,17 +43,10 @@
     if (!PyUnicode_FSConverter(pathlike, &bytes)) {
         goto error;
     }
-<<<<<<< HEAD
-    else if (PyBytes_AsStringAndSize(bytes, &str, &len) < 0) {
-        goto error;
-    }
-    else if ((*result = (const char *)PyMem_Malloc(len+1)) == NULL) {
-=======
     if (PyBytes_AsStringAndSize(bytes, &str, &len) < 0) {
         goto error;
     }
     if ((*result = (const char *)PyMem_Malloc(len+1)) == NULL) {
->>>>>>> c78d5ca3
         goto error;
     }
 
@@ -145,43 +138,19 @@
                               const char *database, double timeout,
                               int detect_types, PyObject *isolation_level,
                               int check_same_thread, PyObject *factory,
-<<<<<<< HEAD
                               int cache_size, int uri)
 /*[clinic end generated code: output=ded53c0781f8fb58 input=3588bcf7e2987e6a]*/
 {
-=======
-                              int cached_statements, int uri)
-/*[clinic end generated code: output=bc39e55eb0b68783 input=f8d1f7efc0d84104]*/
-{
-    int rc;
-
->>>>>>> c78d5ca3
     if (PySys_Audit("sqlite3.connect", "s", database) < 0) {
         return -1;
     }
 
-<<<<<<< HEAD
     if (self->initialized) {
         PyTypeObject *tp = Py_TYPE(self);
         tp->tp_clear((PyObject *)self);
         connection_close(self);
         self->initialized = 0;
     }
-=======
-    pysqlite_state *state = pysqlite_get_state_by_type(Py_TYPE(self));
-    self->state = state;
-
-    self->begin_statement = NULL;
-
-    Py_CLEAR(self->statement_cache);
-    Py_CLEAR(self->cursors);
-
-    Py_INCREF(Py_None);
-    Py_XSETREF(self->row_factory, Py_None);
-
-    Py_INCREF(&PyUnicode_Type);
-    Py_XSETREF(self->text_factory, (PyObject*)&PyUnicode_Type);
->>>>>>> c78d5ca3
 
     // Create and configure SQLite database object
     sqlite3 *db;
@@ -195,10 +164,7 @@
     }
     Py_END_ALLOW_THREADS
 
-<<<<<<< HEAD
     pysqlite_state *state = pysqlite_get_state_by_type(Py_TYPE(self));
-=======
->>>>>>> c78d5ca3
     if (rc != SQLITE_OK) {
         _pysqlite_seterror(state, db);
         return -1;
