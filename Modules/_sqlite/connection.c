--- conflicted
+++ resolved
@@ -883,14 +883,7 @@
         return NULL;
     }
 
-<<<<<<< HEAD
-    if (!PyArg_ParseTupleAndKeywords(args, kwargs, "siO:create_aggregate",
-                                      kwlist, &name, &n_arg, &aggregate_class)) {
-        return NULL;
-    }
-=======
     Py_INCREF(aggregate_class);
->>>>>>> e8d22642
     rc = sqlite3_create_function_v2(self->db,
                                     name,
                                     n_arg,
@@ -1731,11 +1724,7 @@
 /*[clinic end generated code: output=0f63b8995565ae22 input=5c3898813a776cf2]*/
 {
     PyObject* uppercase_name = 0;
-<<<<<<< HEAD
     PyObject* name;
-=======
-    PyObject* retval;
->>>>>>> e8d22642
     Py_ssize_t i, len;
     _Py_IDENTIFIER(upper);
     const char *uppercase_name_str;
