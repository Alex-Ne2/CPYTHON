--- conflicted
+++ resolved
@@ -92,12 +92,6 @@
     return 1;
 }
 
-<<<<<<< HEAD
-    if (!PyArg_ParseTupleAndKeywords(args, kwargs, "O&|diOpOip", kwlist,
-                                     PyUnicode_FSConverter, &database_obj, &timeout, &detect_types,
-                                     &isolation_level, &check_same_thread,
-                                     &factory, &cached_statements, &uri))
-=======
 static int
 autocommit_converter(PyObject *val, enum autocommit_mode *result)
 {
@@ -111,7 +105,6 @@
     }
     if (PyLong_Check(val) &&
         PyLong_AsLong(val) == LEGACY_TRANSACTION_CONTROL)
->>>>>>> c68573b3
     {
         *result = AUTOCOMMIT_LEGACY;
         return 1;
@@ -204,7 +197,7 @@
     timeout: double = 5.0
     detect_types: int = 0
     isolation_level: IsolationLevel = ""
-    check_same_thread: bool(accept={int}) = True
+    check_same_thread: bool = True
     factory: object(c_default='(PyObject*)clinic_state()->ConnectionType') = ConnectionType
     cached_statements as cache_size: int = 128
     uri: bool = False
@@ -219,7 +212,7 @@
                               int check_same_thread, PyObject *factory,
                               int cache_size, int uri,
                               enum autocommit_mode autocommit)
-/*[clinic end generated code: output=cba057313ea7712f input=b21abce28ebcd304]*/
+/*[clinic end generated code: output=cba057313ea7712f input=9b0ab6c12f674fa3]*/
 {
     if (PySys_Audit("sqlite3.connect", "O", database) < 0) {
         return -1;
@@ -492,7 +485,7 @@
         Row index.
     /
     *
-    readonly: bool(accept={int}) = False
+    readonly: bool = False
         Open the BLOB without write permissions.
     name: str = "main"
         Database name.
@@ -503,7 +496,7 @@
 static PyObject *
 blobopen_impl(pysqlite_Connection *self, const char *table, const char *col,
               int row, int readonly, const char *name)
-/*[clinic end generated code: output=0c8e2e58516d0b5c input=1e7052516acfc94d]*/
+/*[clinic end generated code: output=0c8e2e58516d0b5c input=fa73c83aa7a7ddee]*/
 {
     if (!pysqlite_check_thread(self) || !pysqlite_check_connection(self)) {
         return NULL;
@@ -1571,7 +1564,7 @@
 /*[clinic input]
 _sqlite3.Connection.enable_load_extension as pysqlite_connection_enable_load_extension
 
-    enable as onoff: bool(accept={int})
+    enable as onoff: bool
     /
 
 Enable dynamic loading of SQLite extension modules.
@@ -1580,7 +1573,7 @@
 static PyObject *
 pysqlite_connection_enable_load_extension_impl(pysqlite_Connection *self,
                                                int onoff)
-/*[clinic end generated code: output=9cac37190d388baf input=5f00e93f7a9d3540]*/
+/*[clinic end generated code: output=9cac37190d388baf input=2a1e87931486380f]*/
 {
     int rc;
 
@@ -1589,11 +1582,7 @@
         return NULL;
     }
 
-<<<<<<< HEAD
-    if (!PyArg_ParseTuple(args, "p", &onoff)) {
-=======
     if (!pysqlite_check_thread(self) || !pysqlite_check_connection(self)) {
->>>>>>> c68573b3
         return NULL;
     }
 
