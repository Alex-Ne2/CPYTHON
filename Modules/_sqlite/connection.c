--- conflicted
+++ resolved
@@ -477,13 +477,8 @@
     }
 
     if (!sqlite3_get_autocommit(self->db)) {
-<<<<<<< HEAD
-=======
-        pysqlite_do_all_statements(self);
-
         int rc;
 
->>>>>>> a6779715
         Py_BEGIN_ALLOW_THREADS
         sqlite3_stmt *statement;
         rc = sqlite3_prepare_v2(self->db, "ROLLBACK", 9, &statement, NULL);
