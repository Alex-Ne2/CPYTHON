--- conflicted
+++ resolved
@@ -33,12 +33,11 @@
 #define HAVE_TRACE_V2
 #endif
 
-<<<<<<< HEAD
 // Opt. feature since 3.32.0, always included since 3.36.0
 #if SQLITE_VERSION_NUMBER >= 3036000
 #define HAVE_SERIALIZE_API
 #endif
-=======
+
 static int
 clinic_fsconverter(PyObject *pathlike, const char **result)
 {
@@ -64,7 +63,6 @@
     Py_XDECREF(bytes);
     return 0;
 }
->>>>>>> c78d5ca3
 
 #define clinic_state() (pysqlite_get_state(NULL))
 #include "clinic/connection.c.h"
