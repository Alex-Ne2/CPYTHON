--- conflicted
+++ resolved
@@ -2167,12 +2167,9 @@
     PYSQLITE_CONNECTION_SET_TRACE_CALLBACK_METHODDEF
     SETLIMIT_METHODDEF
     GETLIMIT_METHODDEF
-<<<<<<< HEAD
-    BLOBOPEN_METHODDEF
-=======
     SERIALIZE_METHODDEF
     DESERIALIZE_METHODDEF
->>>>>>> a8abb76a
+    BLOBOPEN_METHODDEF
     {NULL, NULL}
 };
 
