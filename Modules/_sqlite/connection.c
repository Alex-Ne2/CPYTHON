--- conflicted
+++ resolved
@@ -197,30 +197,6 @@
     return 0;
 }
 
-<<<<<<< HEAD
-=======
-static void
-pysqlite_do_all_statements(pysqlite_Connection *self)
-{
-    // Reset all statements
-    sqlite3_stmt *stmt = NULL;
-    while ((stmt = sqlite3_next_stmt(self->db, stmt))) {
-        if (sqlite3_stmt_busy(stmt)) {
-            (void)sqlite3_reset(stmt);
-        }
-    }
-
-    // Reset all cursors
-    for (int i = 0; i < PyList_Size(self->cursors); i++) {
-        PyObject *weakref = PyList_GetItem(self->cursors, i);
-        PyObject *object = PyWeakref_GetObject(weakref);
-        if (object != Py_None) {
-            pysqlite_Cursor *cursor = (pysqlite_Cursor *)object;
-            cursor->reset = 1;
-        }
-    }
-}
-
 #define VISIT_CALLBACK_CONTEXT(ctx) \
 do {                                \
     if (ctx) {                      \
@@ -228,7 +204,6 @@
     }                               \
 } while (0)
 
->>>>>>> f235dd07
 static int
 connection_traverse(pysqlite_Connection *self, visitproc visit, void *arg)
 {
