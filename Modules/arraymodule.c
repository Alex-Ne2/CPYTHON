/* Array object implementation */

/* An array is a uniform list -- all items have the same type.
   The item type is restricted to simple C types like int or float */

#define PY_SSIZE_T_CLEAN
#include "Python.h"
#include "structmember.h"         // PyMemberDef
#include <stddef.h>               // offsetof()

#ifdef STDC_HEADERS
#include <stddef.h>
#else /* !STDC_HEADERS */
#ifdef HAVE_SYS_TYPES_H
#include <sys/types.h>          /* For size_t */
#endif /* HAVE_SYS_TYPES_H */
#endif /* !STDC_HEADERS */

/*[clinic input]
module array
[clinic start generated code]*/
/*[clinic end generated code: output=da39a3ee5e6b4b0d input=7d1b8d7f5958fd83]*/

struct arrayobject; /* Forward */
static struct PyModuleDef arraymodule;

/* All possible arraydescr values are defined in the vector "descriptors"
 * below.  That's defined later because the appropriate get and set
 * functions aren't visible yet.
 */
struct arraydescr {
    char typecode;
    int itemsize;
    PyObject * (*getitem)(struct arrayobject *, Py_ssize_t);
    int (*setitem)(struct arrayobject *, Py_ssize_t, PyObject *);
    int (*compareitems)(const void *, const void *, Py_ssize_t);
    const char *formats;
    int is_integer_type;
    int is_signed;
};

typedef struct arrayobject {
    PyObject_VAR_HEAD
    char *ob_item;
    Py_ssize_t allocated;
    const struct arraydescr *ob_descr;
    PyObject *weakreflist; /* List of weak references */
    Py_ssize_t ob_exports;  /* Number of exported buffers */
} arrayobject;

typedef struct {
    PyObject_HEAD
    Py_ssize_t index;
    arrayobject *ao;
    PyObject* (*getitem)(struct arrayobject *, Py_ssize_t);
} arrayiterobject;

typedef struct {
    PyTypeObject *ArrayType;
    PyTypeObject *ArrayIterType;
} array_state;

static array_state *
get_array_state(PyObject *module)
{
    return (array_state *)PyModule_GetState(module);
}

#define find_array_state_by_type(tp) \
    (get_array_state(_PyType_GetModuleByDef(tp, &arraymodule)))
#define get_array_state_by_class(cls) \
    (get_array_state(PyType_GetModule(cls)))

enum machine_format_code {
    UNKNOWN_FORMAT = -1,
    /* UNKNOWN_FORMAT is used to indicate that the machine format for an
     * array type code cannot be interpreted. When this occurs, a list of
     * Python objects is used to represent the content of the array
     * instead of using the memory content of the array directly. In that
     * case, the array_reconstructor mechanism is bypassed completely, and
     * the standard array constructor is used instead.
     *
     * This is will most likely occur when the machine doesn't use IEEE
     * floating-point numbers.
     */

    UNSIGNED_INT8 = 0,
    SIGNED_INT8 = 1,
    UNSIGNED_INT16_LE = 2,
    UNSIGNED_INT16_BE = 3,
    SIGNED_INT16_LE = 4,
    SIGNED_INT16_BE = 5,
    UNSIGNED_INT32_LE = 6,
    UNSIGNED_INT32_BE = 7,
    SIGNED_INT32_LE = 8,
    SIGNED_INT32_BE = 9,
    UNSIGNED_INT64_LE = 10,
    UNSIGNED_INT64_BE = 11,
    SIGNED_INT64_LE = 12,
    SIGNED_INT64_BE = 13,
    IEEE_754_FLOAT_LE = 14,
    IEEE_754_FLOAT_BE = 15,
    IEEE_754_DOUBLE_LE = 16,
    IEEE_754_DOUBLE_BE = 17,
    UTF16_LE = 18,
    UTF16_BE = 19,
    UTF32_LE = 20,
    UTF32_BE = 21
};
#define MACHINE_FORMAT_CODE_MIN 0
#define MACHINE_FORMAT_CODE_MAX 21


/*
 * Must come after arrayobject, arrayiterobject,
 * and enum machine_code_type definitions.
 */
#include "clinic/arraymodule.c.h"

#define array_Check(op, state) PyObject_TypeCheck(op, state->ArrayType)

static int
array_resize(arrayobject *self, Py_ssize_t newsize)
{
    char *items;
    size_t _new_size;

    if (self->ob_exports > 0 && newsize != Py_SIZE(self)) {
        PyErr_SetString(PyExc_BufferError,
            "cannot resize an array that is exporting buffers");
        return -1;
    }

    /* Bypass realloc() when a previous overallocation is large enough
       to accommodate the newsize.  If the newsize is 16 smaller than the
       current size, then proceed with the realloc() to shrink the array.
    */

    if (self->allocated >= newsize &&
        Py_SIZE(self) < newsize + 16 &&
        self->ob_item != NULL) {
        Py_SET_SIZE(self, newsize);
        return 0;
    }

    if (newsize == 0) {
        PyMem_Free(self->ob_item);
        self->ob_item = NULL;
        Py_SET_SIZE(self, 0);
        self->allocated = 0;
        return 0;
    }

    /* This over-allocates proportional to the array size, making room
     * for additional growth.  The over-allocation is mild, but is
     * enough to give linear-time amortized behavior over a long
     * sequence of appends() in the presence of a poorly-performing
     * system realloc().
     * The growth pattern is:  0, 4, 8, 16, 25, 34, 46, 56, 67, 79, ...
     * Note, the pattern starts out the same as for lists but then
     * grows at a smaller rate so that larger arrays only overallocate
     * by about 1/16th -- this is done because arrays are presumed to be more
     * memory critical.
     */

    _new_size = (newsize >> 4) + (Py_SIZE(self) < 8 ? 3 : 7) + newsize;
    items = self->ob_item;
    /* XXX The following multiplication and division does not optimize away
       like it does for lists since the size is not known at compile time */
    if (_new_size <= ((~(size_t)0) / self->ob_descr->itemsize))
        PyMem_RESIZE(items, char, (_new_size * self->ob_descr->itemsize));
    else
        items = NULL;
    if (items == NULL) {
        PyErr_NoMemory();
        return -1;
    }
    self->ob_item = items;
    Py_SET_SIZE(self, newsize);
    self->allocated = _new_size;
    return 0;
}

/****************************************************************************
Get and Set functions for each type.
A Get function takes an arrayobject* and an integer index, returning the
array value at that index wrapped in an appropriate PyObject*.
A Set function takes an arrayobject, integer index, and PyObject*; sets
the array value at that index to the raw C data extracted from the PyObject*,
and returns 0 if successful, else nonzero on failure (PyObject* not of an
appropriate type or value).
Note that the basic Get and Set functions do NOT check that the index is
in bounds; that's the responsibility of the caller.
****************************************************************************/

static PyObject *
b_getitem(arrayobject *ap, Py_ssize_t i)
{
    long x = ((signed char *)ap->ob_item)[i];
    return PyLong_FromLong(x);
}

static int
b_setitem(arrayobject *ap, Py_ssize_t i, PyObject *v)
{
    short x;
    /* PyArg_Parse's 'b' formatter is for an unsigned char, therefore
       must use the next size up that is signed ('h') and manually do
       the overflow checking */
    if (!PyArg_Parse(v, "h;array item must be integer", &x))
        return -1;
    else if (x < -128) {
        PyErr_SetString(PyExc_OverflowError,
            "signed char is less than minimum");
        return -1;
    }
    else if (x > 127) {
        PyErr_SetString(PyExc_OverflowError,
            "signed char is greater than maximum");
        return -1;
    }
    if (i >= 0)
        ((char *)ap->ob_item)[i] = (char)x;
    return 0;
}

static PyObject *
BB_getitem(arrayobject *ap, Py_ssize_t i)
{
    long x = ((unsigned char *)ap->ob_item)[i];
    return PyLong_FromLong(x);
}

static int
BB_setitem(arrayobject *ap, Py_ssize_t i, PyObject *v)
{
    unsigned char x;
    /* 'B' == unsigned char, maps to PyArg_Parse's 'b' formatter */
    if (!PyArg_Parse(v, "b;array item must be integer", &x))
        return -1;
    if (i >= 0)
        ((char *)ap->ob_item)[i] = x;
    return 0;
}

static PyObject *
u_getitem(arrayobject *ap, Py_ssize_t i)
{
    return PyUnicode_FromOrdinal(((wchar_t *) ap->ob_item)[i]);
}

static int
u_setitem(arrayobject *ap, Py_ssize_t i, PyObject *v)
{
    PyObject *u;
    if (!PyArg_Parse(v, "U;array item must be unicode character", &u)) {
        return -1;
    }

    Py_ssize_t len = PyUnicode_AsWideChar(u, NULL, 0);
    if (len != 2) {
        PyErr_SetString(PyExc_TypeError,
                        "array item must be unicode character");
        return -1;
    }

    wchar_t w;
    len = PyUnicode_AsWideChar(u, &w, 1);
    assert(len == 1);

    if (i >= 0) {
        ((wchar_t *)ap->ob_item)[i] = w;
    }
    return 0;
}


static PyObject *
h_getitem(arrayobject *ap, Py_ssize_t i)
{
    return PyLong_FromLong((long) ((short *)ap->ob_item)[i]);
}


static int
h_setitem(arrayobject *ap, Py_ssize_t i, PyObject *v)
{
    short x;
    /* 'h' == signed short, maps to PyArg_Parse's 'h' formatter */
    if (!PyArg_Parse(v, "h;array item must be integer", &x))
        return -1;
    if (i >= 0)
                 ((short *)ap->ob_item)[i] = x;
    return 0;
}

static PyObject *
HH_getitem(arrayobject *ap, Py_ssize_t i)
{
    return PyLong_FromLong((long) ((unsigned short *)ap->ob_item)[i]);
}

static int
HH_setitem(arrayobject *ap, Py_ssize_t i, PyObject *v)
{
    int x;
    /* PyArg_Parse's 'h' formatter is for a signed short, therefore
       must use the next size up and manually do the overflow checking */
    if (!PyArg_Parse(v, "i;array item must be integer", &x))
        return -1;
    else if (x < 0) {
        PyErr_SetString(PyExc_OverflowError,
            "unsigned short is less than minimum");
        return -1;
    }
    else if (x > USHRT_MAX) {
        PyErr_SetString(PyExc_OverflowError,
            "unsigned short is greater than maximum");
        return -1;
    }
    if (i >= 0)
        ((short *)ap->ob_item)[i] = (short)x;
    return 0;
}

static PyObject *
i_getitem(arrayobject *ap, Py_ssize_t i)
{
    return PyLong_FromLong((long) ((int *)ap->ob_item)[i]);
}

static int
i_setitem(arrayobject *ap, Py_ssize_t i, PyObject *v)
{
    int x;
    /* 'i' == signed int, maps to PyArg_Parse's 'i' formatter */
    if (!PyArg_Parse(v, "i;array item must be integer", &x))
        return -1;
    if (i >= 0)
                 ((int *)ap->ob_item)[i] = x;
    return 0;
}

static PyObject *
II_getitem(arrayobject *ap, Py_ssize_t i)
{
    return PyLong_FromUnsignedLong(
        (unsigned long) ((unsigned int *)ap->ob_item)[i]);
}

static int
II_setitem(arrayobject *ap, Py_ssize_t i, PyObject *v)
{
    unsigned long x;
    int do_decref = 0; /* if nb_int was called */

    if (!PyLong_Check(v)) {
        v = _PyNumber_Index(v);
        if (NULL == v) {
            return -1;
        }
        do_decref = 1;
    }
    x = PyLong_AsUnsignedLong(v);
    if (x == (unsigned long)-1 && PyErr_Occurred()) {
        if (do_decref) {
            Py_DECREF(v);
        }
        return -1;
    }
    if (x > UINT_MAX) {
        PyErr_SetString(PyExc_OverflowError,
                        "unsigned int is greater than maximum");
        if (do_decref) {
            Py_DECREF(v);
        }
        return -1;
    }
    if (i >= 0)
        ((unsigned int *)ap->ob_item)[i] = (unsigned int)x;

    if (do_decref) {
        Py_DECREF(v);
    }
    return 0;
}

static PyObject *
l_getitem(arrayobject *ap, Py_ssize_t i)
{
    return PyLong_FromLong(((long *)ap->ob_item)[i]);
}

static int
l_setitem(arrayobject *ap, Py_ssize_t i, PyObject *v)
{
    long x;
    if (!PyArg_Parse(v, "l;array item must be integer", &x))
        return -1;
    if (i >= 0)
                 ((long *)ap->ob_item)[i] = x;
    return 0;
}

static PyObject *
LL_getitem(arrayobject *ap, Py_ssize_t i)
{
    return PyLong_FromUnsignedLong(((unsigned long *)ap->ob_item)[i]);
}

static int
LL_setitem(arrayobject *ap, Py_ssize_t i, PyObject *v)
{
    unsigned long x;
    int do_decref = 0; /* if nb_int was called */

    if (!PyLong_Check(v)) {
        v = _PyNumber_Index(v);
        if (NULL == v) {
            return -1;
        }
        do_decref = 1;
    }
    x = PyLong_AsUnsignedLong(v);
    if (x == (unsigned long)-1 && PyErr_Occurred()) {
        if (do_decref) {
            Py_DECREF(v);
        }
        return -1;
    }
    if (i >= 0)
        ((unsigned long *)ap->ob_item)[i] = x;

    if (do_decref) {
        Py_DECREF(v);
    }
    return 0;
}

static PyObject *
q_getitem(arrayobject *ap, Py_ssize_t i)
{
    return PyLong_FromLongLong(((long long *)ap->ob_item)[i]);
}

static int
q_setitem(arrayobject *ap, Py_ssize_t i, PyObject *v)
{
    long long x;
    if (!PyArg_Parse(v, "L;array item must be integer", &x))
        return -1;
    if (i >= 0)
        ((long long *)ap->ob_item)[i] = x;
    return 0;
}

static PyObject *
QQ_getitem(arrayobject *ap, Py_ssize_t i)
{
    return PyLong_FromUnsignedLongLong(
        ((unsigned long long *)ap->ob_item)[i]);
}

static int
QQ_setitem(arrayobject *ap, Py_ssize_t i, PyObject *v)
{
    unsigned long long x;
    int do_decref = 0; /* if nb_int was called */

    if (!PyLong_Check(v)) {
        v = _PyNumber_Index(v);
        if (NULL == v) {
            return -1;
        }
        do_decref = 1;
    }
    x = PyLong_AsUnsignedLongLong(v);
    if (x == (unsigned long long)-1 && PyErr_Occurred()) {
        if (do_decref) {
            Py_DECREF(v);
        }
        return -1;
    }
    if (i >= 0)
        ((unsigned long long *)ap->ob_item)[i] = x;

    if (do_decref) {
        Py_DECREF(v);
    }
    return 0;
}

static PyObject *
f_getitem(arrayobject *ap, Py_ssize_t i)
{
    return PyFloat_FromDouble((double) ((float *)ap->ob_item)[i]);
}

static int
f_setitem(arrayobject *ap, Py_ssize_t i, PyObject *v)
{
    float x;
    if (!PyArg_Parse(v, "f;array item must be float", &x))
        return -1;
    if (i >= 0)
                 ((float *)ap->ob_item)[i] = x;
    return 0;
}

static PyObject *
d_getitem(arrayobject *ap, Py_ssize_t i)
{
    return PyFloat_FromDouble(((double *)ap->ob_item)[i]);
}

static int
d_setitem(arrayobject *ap, Py_ssize_t i, PyObject *v)
{
    double x;
    if (!PyArg_Parse(v, "d;array item must be float", &x))
        return -1;
    if (i >= 0)
                 ((double *)ap->ob_item)[i] = x;
    return 0;
}

#define DEFINE_COMPAREITEMS(code, type) \
    static int \
    code##_compareitems(const void *lhs, const void *rhs, Py_ssize_t length) \
    { \
        const type *a = lhs, *b = rhs; \
        for (Py_ssize_t i = 0; i < length; ++i) \
            if (a[i] != b[i]) \
                return a[i] < b[i] ? -1 : 1; \
        return 0; \
    }

DEFINE_COMPAREITEMS(b, signed char)
DEFINE_COMPAREITEMS(BB, unsigned char)
DEFINE_COMPAREITEMS(u, wchar_t)
DEFINE_COMPAREITEMS(h, short)
DEFINE_COMPAREITEMS(HH, unsigned short)
DEFINE_COMPAREITEMS(i, int)
DEFINE_COMPAREITEMS(II, unsigned int)
DEFINE_COMPAREITEMS(l, long)
DEFINE_COMPAREITEMS(LL, unsigned long)
DEFINE_COMPAREITEMS(q, long long)
DEFINE_COMPAREITEMS(QQ, unsigned long long)

/* Description of types.
 *
 * Don't forget to update typecode_to_mformat_code() if you add a new
 * typecode.
 */
static const struct arraydescr descriptors[] = {
    {'b', 1, b_getitem, b_setitem, b_compareitems, "b", 1, 1},
    {'B', 1, BB_getitem, BB_setitem, BB_compareitems, "B", 1, 0},
    {'u', sizeof(wchar_t), u_getitem, u_setitem, u_compareitems, "u", 0, 0},
    {'h', sizeof(short), h_getitem, h_setitem, h_compareitems, "h", 1, 1},
    {'H', sizeof(short), HH_getitem, HH_setitem, HH_compareitems, "H", 1, 0},
    {'i', sizeof(int), i_getitem, i_setitem, i_compareitems, "i", 1, 1},
    {'I', sizeof(int), II_getitem, II_setitem, II_compareitems, "I", 1, 0},
    {'l', sizeof(long), l_getitem, l_setitem, l_compareitems, "l", 1, 1},
    {'L', sizeof(long), LL_getitem, LL_setitem, LL_compareitems, "L", 1, 0},
    {'q', sizeof(long long), q_getitem, q_setitem, q_compareitems, "q", 1, 1},
    {'Q', sizeof(long long), QQ_getitem, QQ_setitem, QQ_compareitems, "Q", 1, 0},
    {'f', sizeof(float), f_getitem, f_setitem, NULL, "f", 0, 0},
    {'d', sizeof(double), d_getitem, d_setitem, NULL, "d", 0, 0},
    {'\0', 0, 0, 0, 0, 0, 0} /* Sentinel */
};

/****************************************************************************
Implementations of array object methods.
****************************************************************************/
/*[clinic input]
class array.array "arrayobject *" "ArrayType"
[clinic start generated code]*/
/*[clinic end generated code: output=da39a3ee5e6b4b0d input=a5c29edf59f176a3]*/

static PyObject *
newarrayobject(PyTypeObject *type, Py_ssize_t size, const struct arraydescr *descr)
{
    arrayobject *op;
    size_t nbytes;

    if (size < 0) {
        PyErr_BadInternalCall();
        return NULL;
    }

    /* Check for overflow */
    if (size > PY_SSIZE_T_MAX / descr->itemsize) {
        return PyErr_NoMemory();
    }
    nbytes = size * descr->itemsize;
    op = (arrayobject *) type->tp_alloc(type, 0);
    if (op == NULL) {
        return NULL;
    }
    op->ob_descr = descr;
    op->allocated = size;
    op->weakreflist = NULL;
    Py_SET_SIZE(op, size);
    if (size <= 0) {
        op->ob_item = NULL;
    }
    else {
        op->ob_item = PyMem_NEW(char, nbytes);
        if (op->ob_item == NULL) {
            Py_DECREF(op);
            return PyErr_NoMemory();
        }
    }
    op->ob_exports = 0;
    return (PyObject *) op;
}

static PyObject *
getarrayitem(array_state *state, PyObject *op, Py_ssize_t i)
{
    arrayobject *ap;
    assert(array_Check(op, state));
    ap = (arrayobject *)op;
    assert(i>=0 && i<Py_SIZE(ap));
    return (*ap->ob_descr->getitem)(ap, i);
}

static int
ins1(arrayobject *self, Py_ssize_t where, PyObject *v)
{
    char *items;
    Py_ssize_t n = Py_SIZE(self);
    if (v == NULL) {
        PyErr_BadInternalCall();
        return -1;
    }
    if ((*self->ob_descr->setitem)(self, -1, v) < 0)
        return -1;

    if (array_resize(self, n+1) == -1)
        return -1;
    items = self->ob_item;
    if (where < 0) {
        where += n;
        if (where < 0)
            where = 0;
    }
    if (where > n)
        where = n;
    /* appends don't need to call memmove() */
    if (where != n)
        memmove(items + (where+1)*self->ob_descr->itemsize,
            items + where*self->ob_descr->itemsize,
            (n-where)*self->ob_descr->itemsize);
    return (*self->ob_descr->setitem)(self, where, v);
}

/* Methods */

static void
array_dealloc(arrayobject *op)
{
    PyTypeObject *tp = Py_TYPE(op);

    if (op->weakreflist != NULL)
        PyObject_ClearWeakRefs((PyObject *) op);
    if (op->ob_item != NULL)
<<<<<<< HEAD
        PyMem_DEL(op->ob_item);
    tp->tp_free(op);
    Py_DECREF(tp);
=======
        PyMem_Free(op->ob_item);
    Py_TYPE(op)->tp_free((PyObject *)op);
>>>>>>> 5274b682
}

static PyObject *
array_richcompare(PyObject *v, PyObject *w, int op)
{
    array_state *state = find_array_state_by_type(Py_TYPE(v));
    arrayobject *va, *wa;
    PyObject *vi = NULL;
    PyObject *wi = NULL;
    Py_ssize_t i, k;
    PyObject *res;

    if (!array_Check(v, state) || !array_Check(w, state))
        Py_RETURN_NOTIMPLEMENTED;

    va = (arrayobject *)v;
    wa = (arrayobject *)w;

    if (Py_SIZE(va) != Py_SIZE(wa) && (op == Py_EQ || op == Py_NE)) {
        /* Shortcut: if the lengths differ, the arrays differ */
        if (op == Py_EQ)
            res = Py_False;
        else
            res = Py_True;
        Py_INCREF(res);
        return res;
    }

    if (va->ob_descr == wa->ob_descr && va->ob_descr->compareitems != NULL) {
        /* Fast path:
           arrays with same types can have their buffers compared directly */
        Py_ssize_t common_length = Py_MIN(Py_SIZE(va), Py_SIZE(wa));
        int result = va->ob_descr->compareitems(va->ob_item, wa->ob_item,
                                                common_length);
        if (result == 0)
            goto compare_sizes;

        int cmp;
        switch (op) {
        case Py_LT: cmp = result < 0; break;
        case Py_LE: cmp = result <= 0; break;
        case Py_EQ: cmp = result == 0; break;
        case Py_NE: cmp = result != 0; break;
        case Py_GT: cmp = result > 0; break;
        case Py_GE: cmp = result >= 0; break;
        default: return NULL; /* cannot happen */
        }
        PyObject *res = cmp ? Py_True : Py_False;
        Py_INCREF(res);
        return res;
    }


    /* Search for the first index where items are different */
    k = 1;
    for (i = 0; i < Py_SIZE(va) && i < Py_SIZE(wa); i++) {
        vi = getarrayitem(state, v, i);
        wi = getarrayitem(state, w, i);
        if (vi == NULL || wi == NULL) {
            Py_XDECREF(vi);
            Py_XDECREF(wi);
            return NULL;
        }
        k = PyObject_RichCompareBool(vi, wi, Py_EQ);
        if (k == 0)
            break; /* Keeping vi and wi alive! */
        Py_DECREF(vi);
        Py_DECREF(wi);
        if (k < 0)
            return NULL;
    }

    if (k) {
        /* No more items to compare -- compare sizes */
        compare_sizes: ;
        Py_ssize_t vs = Py_SIZE(va);
        Py_ssize_t ws = Py_SIZE(wa);
        int cmp;
        switch (op) {
        case Py_LT: cmp = vs <  ws; break;
        case Py_LE: cmp = vs <= ws; break;
        /* If the lengths were not equal,
           the earlier fast-path check would have caught that. */
        case Py_EQ: assert(vs == ws); cmp = 1; break;
        case Py_NE: assert(vs == ws); cmp = 0; break;
        case Py_GT: cmp = vs >  ws; break;
        case Py_GE: cmp = vs >= ws; break;
        default: return NULL; /* cannot happen */
        }
        if (cmp)
            res = Py_True;
        else
            res = Py_False;
        Py_INCREF(res);
        return res;
    }

    /* We have an item that differs.  First, shortcuts for EQ/NE */
    if (op == Py_EQ) {
        Py_INCREF(Py_False);
        res = Py_False;
    }
    else if (op == Py_NE) {
        Py_INCREF(Py_True);
        res = Py_True;
    }
    else {
        /* Compare the final item again using the proper operator */
        res = PyObject_RichCompare(vi, wi, op);
    }
    Py_DECREF(vi);
    Py_DECREF(wi);
    return res;
}

static Py_ssize_t
array_length(arrayobject *a)
{
    return Py_SIZE(a);
}

static PyObject *
array_item(arrayobject *a, Py_ssize_t i)
{
    array_state *state = find_array_state_by_type(Py_TYPE(a));

    if (i < 0 || i >= Py_SIZE(a)) {
        PyErr_SetString(PyExc_IndexError, "array index out of range");
        return NULL;
    }
    return getarrayitem(state, (PyObject *)a, i);
}

static PyObject *
array_slice(arrayobject *a, Py_ssize_t ilow, Py_ssize_t ihigh)
{
    array_state *state = find_array_state_by_type(Py_TYPE(a));
    arrayobject *np;

    if (ilow < 0)
        ilow = 0;
    else if (ilow > Py_SIZE(a))
        ilow = Py_SIZE(a);
    if (ihigh < 0)
        ihigh = 0;
    if (ihigh < ilow)
        ihigh = ilow;
    else if (ihigh > Py_SIZE(a))
        ihigh = Py_SIZE(a);
    np = (arrayobject *) newarrayobject(state->ArrayType, ihigh - ilow, a->ob_descr);
    if (np == NULL)
        return NULL;
    if (ihigh > ilow) {
        memcpy(np->ob_item, a->ob_item + ilow * a->ob_descr->itemsize,
               (ihigh-ilow) * a->ob_descr->itemsize);
    }
    return (PyObject *)np;
}


/*[clinic input]
array.array.__copy__

Return a copy of the array.
[clinic start generated code]*/

static PyObject *
array_array___copy___impl(arrayobject *self)
/*[clinic end generated code: output=dec7c3f925d9619e input=ad1ee5b086965f09]*/
{
    return array_slice(self, 0, Py_SIZE(self));
}

/*[clinic input]
array.array.__deepcopy__

    unused: object
    /

Return a copy of the array.
[clinic start generated code]*/

static PyObject *
array_array___deepcopy__(arrayobject *self, PyObject *unused)
/*[clinic end generated code: output=1ec748d8e14a9faa input=2405ecb4933748c4]*/
{
    return array_array___copy___impl(self);
}

static PyObject *
array_concat(arrayobject *a, PyObject *bb)
{
    array_state *state = find_array_state_by_type(Py_TYPE(a));
    Py_ssize_t size;
    arrayobject *np;
    if (!array_Check(bb, state)) {
        PyErr_Format(PyExc_TypeError,
             "can only append array (not \"%.200s\") to array",
                 Py_TYPE(bb)->tp_name);
        return NULL;
    }
#define b ((arrayobject *)bb)
    if (a->ob_descr != b->ob_descr) {
        PyErr_BadArgument();
        return NULL;
    }
    if (Py_SIZE(a) > PY_SSIZE_T_MAX - Py_SIZE(b)) {
        return PyErr_NoMemory();
    }
    size = Py_SIZE(a) + Py_SIZE(b);
    np = (arrayobject *) newarrayobject(state->ArrayType, size, a->ob_descr);
    if (np == NULL) {
        return NULL;
    }
    if (Py_SIZE(a) > 0) {
        memcpy(np->ob_item, a->ob_item, Py_SIZE(a)*a->ob_descr->itemsize);
    }
    if (Py_SIZE(b) > 0) {
        memcpy(np->ob_item + Py_SIZE(a)*a->ob_descr->itemsize,
               b->ob_item, Py_SIZE(b)*b->ob_descr->itemsize);
    }
    return (PyObject *)np;
#undef b
}

static PyObject *
array_repeat(arrayobject *a, Py_ssize_t n)
{
    array_state *state = find_array_state_by_type(Py_TYPE(a));
    Py_ssize_t size;
    arrayobject *np;
    Py_ssize_t oldbytes, newbytes;
    if (n < 0)
        n = 0;
    if ((Py_SIZE(a) != 0) && (n > PY_SSIZE_T_MAX / Py_SIZE(a))) {
        return PyErr_NoMemory();
    }
    size = Py_SIZE(a) * n;
    np = (arrayobject *) newarrayobject(state->ArrayType, size, a->ob_descr);
    if (np == NULL)
        return NULL;
    if (size == 0)
        return (PyObject *)np;
    oldbytes = Py_SIZE(a) * a->ob_descr->itemsize;
    newbytes = oldbytes * n;
    /* this follows the code in unicode_repeat */
    if (oldbytes == 1) {
        memset(np->ob_item, a->ob_item[0], newbytes);
    } else {
        Py_ssize_t done = oldbytes;
        memcpy(np->ob_item, a->ob_item, oldbytes);
        while (done < newbytes) {
            Py_ssize_t ncopy = (done <= newbytes-done) ? done : newbytes-done;
            memcpy(np->ob_item+done, np->ob_item, ncopy);
            done += ncopy;
        }
    }
    return (PyObject *)np;
}

static int
array_del_slice(arrayobject *a, Py_ssize_t ilow, Py_ssize_t ihigh)
{
    char *item;
    Py_ssize_t d; /* Change in size */
    if (ilow < 0)
        ilow = 0;
    else if (ilow > Py_SIZE(a))
        ilow = Py_SIZE(a);
    if (ihigh < 0)
        ihigh = 0;
    if (ihigh < ilow)
        ihigh = ilow;
    else if (ihigh > Py_SIZE(a))
        ihigh = Py_SIZE(a);
    item = a->ob_item;
    d = ihigh-ilow;
    /* Issue #4509: If the array has exported buffers and the slice
       assignment would change the size of the array, fail early to make
       sure we don't modify it. */
    if (d != 0 && a->ob_exports > 0) {
        PyErr_SetString(PyExc_BufferError,
            "cannot resize an array that is exporting buffers");
        return -1;
    }
    if (d > 0) { /* Delete d items */
        memmove(item + (ihigh-d)*a->ob_descr->itemsize,
            item + ihigh*a->ob_descr->itemsize,
            (Py_SIZE(a)-ihigh)*a->ob_descr->itemsize);
        if (array_resize(a, Py_SIZE(a) - d) == -1)
            return -1;
    }
    return 0;
}

static int
array_ass_item(arrayobject *a, Py_ssize_t i, PyObject *v)
{
    if (i < 0 || i >= Py_SIZE(a)) {
        PyErr_SetString(PyExc_IndexError,
                         "array assignment index out of range");
        return -1;
    }
    if (v == NULL)
        return array_del_slice(a, i, i+1);
    return (*a->ob_descr->setitem)(a, i, v);
}

static int
setarrayitem(array_state *state, PyObject *a, Py_ssize_t i, PyObject *v)
{
    assert(array_Check(a, state));
    return array_ass_item((arrayobject *)a, i, v);
}

static int
array_iter_extend(arrayobject *self, PyObject *bb)
{
    PyObject *it, *v;

    it = PyObject_GetIter(bb);
    if (it == NULL)
        return -1;

    while ((v = PyIter_Next(it)) != NULL) {
        if (ins1(self, Py_SIZE(self), v) != 0) {
            Py_DECREF(v);
            Py_DECREF(it);
            return -1;
        }
        Py_DECREF(v);
    }
    Py_DECREF(it);
    if (PyErr_Occurred())
        return -1;
    return 0;
}

static int
array_do_extend(array_state *state, arrayobject *self, PyObject *bb)
{
    Py_ssize_t size, oldsize, bbsize;

    if (!array_Check(bb, state))
        return array_iter_extend(self, bb);
#define b ((arrayobject *)bb)
    if (self->ob_descr != b->ob_descr) {
        PyErr_SetString(PyExc_TypeError,
                     "can only extend with array of same kind");
        return -1;
    }
    if ((Py_SIZE(self) > PY_SSIZE_T_MAX - Py_SIZE(b)) ||
        ((Py_SIZE(self) + Py_SIZE(b)) > PY_SSIZE_T_MAX / self->ob_descr->itemsize)) {
        PyErr_NoMemory();
        return -1;
    }
    oldsize = Py_SIZE(self);
    /* Get the size of bb before resizing the array since bb could be self. */
    bbsize = Py_SIZE(bb);
    size = oldsize + Py_SIZE(b);
    if (array_resize(self, size) == -1)
        return -1;
    if (bbsize > 0) {
        memcpy(self->ob_item + oldsize * self->ob_descr->itemsize,
            b->ob_item, bbsize * b->ob_descr->itemsize);
    }

    return 0;
#undef b
}

static PyObject *
array_inplace_concat(arrayobject *self, PyObject *bb)
{
    array_state *state = find_array_state_by_type(Py_TYPE(self));

    if (!array_Check(bb, state)) {
        PyErr_Format(PyExc_TypeError,
            "can only extend array with array (not \"%.200s\")",
            Py_TYPE(bb)->tp_name);
        return NULL;
    }
    if (array_do_extend(state, self, bb) == -1)
        return NULL;
    Py_INCREF(self);
    return (PyObject *)self;
}

static PyObject *
array_inplace_repeat(arrayobject *self, Py_ssize_t n)
{
    char *items, *p;
    Py_ssize_t size, i;

    if (Py_SIZE(self) > 0) {
        if (n < 0)
            n = 0;
        if ((self->ob_descr->itemsize != 0) &&
            (Py_SIZE(self) > PY_SSIZE_T_MAX / self->ob_descr->itemsize)) {
            return PyErr_NoMemory();
        }
        size = Py_SIZE(self) * self->ob_descr->itemsize;
        if (n > 0 && size > PY_SSIZE_T_MAX / n) {
            return PyErr_NoMemory();
        }
        if (array_resize(self, n * Py_SIZE(self)) == -1)
            return NULL;
        items = p = self->ob_item;
        for (i = 1; i < n; i++) {
            p += size;
            memcpy(p, items, size);
        }
    }
    Py_INCREF(self);
    return (PyObject *)self;
}


static PyObject *
ins(arrayobject *self, Py_ssize_t where, PyObject *v)
{
    if (ins1(self, where, v) != 0)
        return NULL;
    Py_RETURN_NONE;
}

/*[clinic input]
array.array.count

    cls: defining_class
    v: object
    /

Return number of occurrences of v in the array.
[clinic start generated code]*/

static PyObject *
array_array_count_impl(arrayobject *self, PyTypeObject *cls, PyObject *v)
/*[clinic end generated code: output=241855185ec96660 input=dfe72cd1f59fb7e8]*/
{
    array_state *state = get_array_state_by_class(cls);
    Py_ssize_t count = 0;
    Py_ssize_t i;

    for (i = 0; i < Py_SIZE(self); i++) {
        PyObject *selfi;
        int cmp;

        selfi = getarrayitem(state, (PyObject *)self, i);
        if (selfi == NULL)
            return NULL;
        cmp = PyObject_RichCompareBool(selfi, v, Py_EQ);
        Py_DECREF(selfi);
        if (cmp > 0)
            count++;
        else if (cmp < 0)
            return NULL;
    }
    return PyLong_FromSsize_t(count);
}


/*[clinic input]
array.array.index

    cls: defining_class
    v: object
    /

Return index of first occurrence of v in the array.
[clinic start generated code]*/

static PyObject *
array_array_index_impl(arrayobject *self, PyTypeObject *cls, PyObject *v)
/*[clinic end generated code: output=1a14f9773acaa19b input=f5096176943e0366]*/
{
    array_state *state = get_array_state_by_class(cls);
    Py_ssize_t i;

    for (i = 0; i < Py_SIZE(self); i++) {
        PyObject *selfi;
        int cmp;

        selfi = getarrayitem(state, (PyObject *)self, i);
        if (selfi == NULL)
            return NULL;
        cmp = PyObject_RichCompareBool(selfi, v, Py_EQ);
        Py_DECREF(selfi);
        if (cmp > 0) {
            return PyLong_FromSsize_t(i);
        }
        else if (cmp < 0)
            return NULL;
    }
    PyErr_SetString(PyExc_ValueError, "array.index(x): x not in array");
    return NULL;
}

static int
array_contains(arrayobject *self, PyObject *v)
{
    array_state *state = find_array_state_by_type(Py_TYPE(self));
    Py_ssize_t i;
    int cmp;

    for (i = 0, cmp = 0 ; cmp == 0 && i < Py_SIZE(self); i++) {
        PyObject *selfi = getarrayitem(state, (PyObject *)self, i);
        if (selfi == NULL)
            return -1;
        cmp = PyObject_RichCompareBool(selfi, v, Py_EQ);
        Py_DECREF(selfi);
    }
    return cmp;
}

/*[clinic input]
array.array.remove

    cls: defining_class
    v: object
    /

Remove the first occurrence of v in the array.
[clinic start generated code]*/

static PyObject *
array_array_remove_impl(arrayobject *self, PyTypeObject *cls, PyObject *v)
/*[clinic end generated code: output=ebaff78df1f62f4d input=c7d793c223b5b32f]*/
{
    array_state *state = get_array_state_by_class(cls);
    Py_ssize_t i;

    for (i = 0; i < Py_SIZE(self); i++) {
        PyObject *selfi;
        int cmp;

        selfi = getarrayitem(state, (PyObject *)self,i);
        if (selfi == NULL)
            return NULL;
        cmp = PyObject_RichCompareBool(selfi, v, Py_EQ);
        Py_DECREF(selfi);
        if (cmp > 0) {
            if (array_del_slice(self, i, i+1) != 0)
                return NULL;
            Py_RETURN_NONE;
        }
        else if (cmp < 0)
            return NULL;
    }
    PyErr_SetString(PyExc_ValueError, "array.remove(x): x not in array");
    return NULL;
}

/*[clinic input]
array.array.pop

    cls: defining_class
    i: Py_ssize_t = -1
    /

Return the i-th element and delete it from the array.

i defaults to -1.
[clinic start generated code]*/

static PyObject *
array_array_pop_impl(arrayobject *self, PyTypeObject *cls, Py_ssize_t i)
/*[clinic end generated code: output=21f64a81d0509c1d input=412909f4b0eea987]*/
{
    array_state *state = get_array_state_by_class(cls);
    PyObject *v;

    if (Py_SIZE(self) == 0) {
        /* Special-case most common failure cause */
        PyErr_SetString(PyExc_IndexError, "pop from empty array");
        return NULL;
    }
    if (i < 0)
        i += Py_SIZE(self);
    if (i < 0 || i >= Py_SIZE(self)) {
        PyErr_SetString(PyExc_IndexError, "pop index out of range");
        return NULL;
    }
    v = getarrayitem(state, (PyObject *)self, i);
    if (v == NULL)
        return NULL;
    if (array_del_slice(self, i, i+1) != 0) {
        Py_DECREF(v);
        return NULL;
    }
    return v;
}

/*[clinic input]
array.array.extend

    cls: defining_class
    bb: object
    /

Append items to the end of the array.
[clinic start generated code]*/

static PyObject *
array_array_extend_impl(arrayobject *self, PyTypeObject *cls, PyObject *bb)
/*[clinic end generated code: output=e65eb7588f0bc266 input=8eb6817ec4d2cb62]*/
{
    array_state *state = get_array_state_by_class(cls);

    if (array_do_extend(state, self, bb) == -1)
        return NULL;
    Py_RETURN_NONE;
}

/*[clinic input]
array.array.insert

    i: Py_ssize_t
    v: object
    /

Insert a new item v into the array before position i.
[clinic start generated code]*/

static PyObject *
array_array_insert_impl(arrayobject *self, Py_ssize_t i, PyObject *v)
/*[clinic end generated code: output=5a3648e278348564 input=5577d1b4383e9313]*/
{
    return ins(self, i, v);
}

/*[clinic input]
array.array.buffer_info

Return a tuple (address, length) giving the current memory address and the length in items of the buffer used to hold array's contents.

The length should be multiplied by the itemsize attribute to calculate
the buffer length in bytes.
[clinic start generated code]*/

static PyObject *
array_array_buffer_info_impl(arrayobject *self)
/*[clinic end generated code: output=9b2a4ec3ae7e98e7 input=a58bae5c6e1ac6a6]*/
{
    PyObject *retval = NULL, *v;

    retval = PyTuple_New(2);
    if (!retval)
        return NULL;

    v = PyLong_FromVoidPtr(self->ob_item);
    if (v == NULL) {
        Py_DECREF(retval);
        return NULL;
    }
    PyTuple_SET_ITEM(retval, 0, v);

    v = PyLong_FromSsize_t(Py_SIZE(self));
    if (v == NULL) {
        Py_DECREF(retval);
        return NULL;
    }
    PyTuple_SET_ITEM(retval, 1, v);

    return retval;
}

/*[clinic input]
array.array.append

    v: object
    /

Append new value v to the end of the array.
[clinic start generated code]*/

static PyObject *
array_array_append(arrayobject *self, PyObject *v)
/*[clinic end generated code: output=745a0669bf8db0e2 input=0b98d9d78e78f0fa]*/
{
    return ins(self, Py_SIZE(self), v);
}

/*[clinic input]
array.array.byteswap

Byteswap all items of the array.

If the items in the array are not 1, 2, 4, or 8 bytes in size, RuntimeError is
raised.
[clinic start generated code]*/

static PyObject *
array_array_byteswap_impl(arrayobject *self)
/*[clinic end generated code: output=5f8236cbdf0d90b5 input=6a85591b950a0186]*/
{
    char *p;
    Py_ssize_t i;

    switch (self->ob_descr->itemsize) {
    case 1:
        break;
    case 2:
        for (p = self->ob_item, i = Py_SIZE(self); --i >= 0; p += 2) {
            char p0 = p[0];
            p[0] = p[1];
            p[1] = p0;
        }
        break;
    case 4:
        for (p = self->ob_item, i = Py_SIZE(self); --i >= 0; p += 4) {
            char p0 = p[0];
            char p1 = p[1];
            p[0] = p[3];
            p[1] = p[2];
            p[2] = p1;
            p[3] = p0;
        }
        break;
    case 8:
        for (p = self->ob_item, i = Py_SIZE(self); --i >= 0; p += 8) {
            char p0 = p[0];
            char p1 = p[1];
            char p2 = p[2];
            char p3 = p[3];
            p[0] = p[7];
            p[1] = p[6];
            p[2] = p[5];
            p[3] = p[4];
            p[4] = p3;
            p[5] = p2;
            p[6] = p1;
            p[7] = p0;
        }
        break;
    default:
        PyErr_SetString(PyExc_RuntimeError,
                   "don't know how to byteswap this array type");
        return NULL;
    }
    Py_RETURN_NONE;
}

/*[clinic input]
array.array.reverse

Reverse the order of the items in the array.
[clinic start generated code]*/

static PyObject *
array_array_reverse_impl(arrayobject *self)
/*[clinic end generated code: output=c04868b36f6f4089 input=cd904f01b27d966a]*/
{
    Py_ssize_t itemsize = self->ob_descr->itemsize;
    char *p, *q;
    /* little buffer to hold items while swapping */
    char tmp[256];      /* 8 is probably enough -- but why skimp */
    assert((size_t)itemsize <= sizeof(tmp));

    if (Py_SIZE(self) > 1) {
        for (p = self->ob_item,
             q = self->ob_item + (Py_SIZE(self) - 1)*itemsize;
             p < q;
             p += itemsize, q -= itemsize) {
            /* memory areas guaranteed disjoint, so memcpy
             * is safe (& memmove may be slower).
             */
            memcpy(tmp, p, itemsize);
            memcpy(p, q, itemsize);
            memcpy(q, tmp, itemsize);
        }
    }

    Py_RETURN_NONE;
}

/*[clinic input]
array.array.fromfile

    f: object
    n: Py_ssize_t
    /

Read n objects from the file object f and append them to the end of the array.
[clinic start generated code]*/

static PyObject *
array_array_fromfile_impl(arrayobject *self, PyObject *f, Py_ssize_t n)
/*[clinic end generated code: output=ec9f600e10f53510 input=e188afe8e58adf40]*/
{
    PyObject *b, *res;
    Py_ssize_t itemsize = self->ob_descr->itemsize;
    Py_ssize_t nbytes;
    _Py_IDENTIFIER(read);
    int not_enough_bytes;

    if (n < 0) {
        PyErr_SetString(PyExc_ValueError, "negative count");
        return NULL;
    }
    if (n > PY_SSIZE_T_MAX / itemsize) {
        PyErr_NoMemory();
        return NULL;
    }
    nbytes = n * itemsize;

    b = _PyObject_CallMethodId(f, &PyId_read, "n", nbytes);
    if (b == NULL)
        return NULL;

    if (!PyBytes_Check(b)) {
        PyErr_SetString(PyExc_TypeError,
                        "read() didn't return bytes");
        Py_DECREF(b);
        return NULL;
    }

    not_enough_bytes = (PyBytes_GET_SIZE(b) != nbytes);

    res = array_array_frombytes(self, b);
    Py_DECREF(b);
    if (res == NULL)
        return NULL;

    if (not_enough_bytes) {
        PyErr_SetString(PyExc_EOFError,
                        "read() didn't return enough bytes");
        Py_DECREF(res);
        return NULL;
    }

    return res;
}

/*[clinic input]
array.array.tofile

    f: object
    /

Write all items (as machine values) to the file object f.
[clinic start generated code]*/

static PyObject *
array_array_tofile(arrayobject *self, PyObject *f)
/*[clinic end generated code: output=3a2cfa8128df0777 input=b0669a484aab0831]*/
{
    Py_ssize_t nbytes = Py_SIZE(self) * self->ob_descr->itemsize;
    /* Write 64K blocks at a time */
    /* XXX Make the block size settable */
    int BLOCKSIZE = 64*1024;
    Py_ssize_t nblocks = (nbytes + BLOCKSIZE - 1) / BLOCKSIZE;
    Py_ssize_t i;

    if (Py_SIZE(self) == 0)
        goto done;

    for (i = 0; i < nblocks; i++) {
        char* ptr = self->ob_item + i*BLOCKSIZE;
        Py_ssize_t size = BLOCKSIZE;
        PyObject *bytes, *res;
        _Py_IDENTIFIER(write);

        if (i*BLOCKSIZE + size > nbytes)
            size = nbytes - i*BLOCKSIZE;
        bytes = PyBytes_FromStringAndSize(ptr, size);
        if (bytes == NULL)
            return NULL;
        res = _PyObject_CallMethodIdOneArg(f, &PyId_write, bytes);
        Py_DECREF(bytes);
        if (res == NULL)
            return NULL;
        Py_DECREF(res); /* drop write result */
    }

  done:
    Py_RETURN_NONE;
}

/*[clinic input]
array.array.fromlist

    list: object
    /

Append items to array from list.
[clinic start generated code]*/

static PyObject *
array_array_fromlist(arrayobject *self, PyObject *list)
/*[clinic end generated code: output=26411c2d228a3e3f input=be2605a96c49680f]*/
{
    Py_ssize_t n;

    if (!PyList_Check(list)) {
        PyErr_SetString(PyExc_TypeError, "arg must be list");
        return NULL;
    }
    n = PyList_Size(list);
    if (n > 0) {
        Py_ssize_t i, old_size;
        old_size = Py_SIZE(self);
        if (array_resize(self, old_size + n) == -1)
            return NULL;
        for (i = 0; i < n; i++) {
            PyObject *v = PyList_GET_ITEM(list, i);
            if ((*self->ob_descr->setitem)(self,
                            Py_SIZE(self) - n + i, v) != 0) {
                array_resize(self, old_size);
                return NULL;
            }
            if (n != PyList_GET_SIZE(list)) {
                PyErr_SetString(PyExc_RuntimeError,
                                "list changed size during iteration");
                array_resize(self, old_size);
                return NULL;
            }
        }
    }
    Py_RETURN_NONE;
}

/*[clinic input]
array.array.tolist

Convert array to an ordinary list with the same items.
[clinic start generated code]*/

static PyObject *
array_array_tolist_impl(arrayobject *self)
/*[clinic end generated code: output=00b60cc9eab8ef89 input=a8d7784a94f86b53]*/
{
    array_state *state = find_array_state_by_type(Py_TYPE(self));
    PyObject *list = PyList_New(Py_SIZE(self));
    Py_ssize_t i;

    if (list == NULL)
        return NULL;
    for (i = 0; i < Py_SIZE(self); i++) {
        PyObject *v = getarrayitem(state, (PyObject *)self, i);
        if (v == NULL)
            goto error;
        PyList_SET_ITEM(list, i, v);
    }
    return list;

error:
    Py_DECREF(list);
    return NULL;
}

static PyObject *
frombytes(arrayobject *self, Py_buffer *buffer)
{
    int itemsize = self->ob_descr->itemsize;
    Py_ssize_t n;
    if (buffer->itemsize != 1) {
        PyBuffer_Release(buffer);
        PyErr_SetString(PyExc_TypeError, "a bytes-like object is required");
        return NULL;
    }
    n = buffer->len;
    if (n % itemsize != 0) {
        PyBuffer_Release(buffer);
        PyErr_SetString(PyExc_ValueError,
                   "bytes length not a multiple of item size");
        return NULL;
    }
    n = n / itemsize;
    if (n > 0) {
        Py_ssize_t old_size = Py_SIZE(self);
        if ((n > PY_SSIZE_T_MAX - old_size) ||
            ((old_size + n) > PY_SSIZE_T_MAX / itemsize)) {
                PyBuffer_Release(buffer);
                return PyErr_NoMemory();
        }
        if (array_resize(self, old_size + n) == -1) {
            PyBuffer_Release(buffer);
            return NULL;
        }
        memcpy(self->ob_item + old_size * itemsize,
            buffer->buf, n * itemsize);
    }
    PyBuffer_Release(buffer);
    Py_RETURN_NONE;
}

/*[clinic input]
array.array.frombytes

    buffer: Py_buffer
    /

Appends items from the string, interpreting it as an array of machine values, as if it had been read from a file using the fromfile() method).
[clinic start generated code]*/

static PyObject *
array_array_frombytes_impl(arrayobject *self, Py_buffer *buffer)
/*[clinic end generated code: output=d9842c8f7510a516 input=2bbf2b53ebfcc988]*/
{
    return frombytes(self, buffer);
}

/*[clinic input]
array.array.tobytes

Convert the array to an array of machine values and return the bytes representation.
[clinic start generated code]*/

static PyObject *
array_array_tobytes_impl(arrayobject *self)
/*[clinic end generated code: output=87318e4edcdc2bb6 input=90ee495f96de34f5]*/
{
    if (Py_SIZE(self) <= PY_SSIZE_T_MAX / self->ob_descr->itemsize) {
        return PyBytes_FromStringAndSize(self->ob_item,
                            Py_SIZE(self) * self->ob_descr->itemsize);
    } else {
        return PyErr_NoMemory();
    }
}

/*[clinic input]
array.array.fromunicode

    ustr: unicode
    /

Extends this array with data from the unicode string ustr.

The array must be a unicode type array; otherwise a ValueError is raised.
Use array.frombytes(ustr.encode(...)) to append Unicode data to an array of
some other type.
[clinic start generated code]*/

static PyObject *
array_array_fromunicode_impl(arrayobject *self, PyObject *ustr)
/*[clinic end generated code: output=24359f5e001a7f2b input=025db1fdade7a4ce]*/
{
    if (self->ob_descr->typecode != 'u') {
        PyErr_SetString(PyExc_ValueError,
            "fromunicode() may only be called on "
            "unicode type arrays");
        return NULL;
    }

    Py_ssize_t ustr_length = PyUnicode_AsWideChar(ustr, NULL, 0);
    assert(ustr_length > 0);
    if (ustr_length > 1) {
        ustr_length--; /* trim trailing NUL character */
        Py_ssize_t old_size = Py_SIZE(self);
        if (array_resize(self, old_size + ustr_length) == -1) {
            return NULL;
        }

        // must not fail
        PyUnicode_AsWideChar(
            ustr, ((wchar_t *)self->ob_item) + old_size, ustr_length);
    }

    Py_RETURN_NONE;
}

/*[clinic input]
array.array.tounicode

Extends this array with data from the unicode string ustr.

Convert the array to a unicode string.  The array must be a unicode type array;
otherwise a ValueError is raised.  Use array.tobytes().decode() to obtain a
unicode string from an array of some other type.
[clinic start generated code]*/

static PyObject *
array_array_tounicode_impl(arrayobject *self)
/*[clinic end generated code: output=08e442378336e1ef input=127242eebe70b66d]*/
{
    if (self->ob_descr->typecode != 'u') {
        PyErr_SetString(PyExc_ValueError,
             "tounicode() may only be called on unicode type arrays");
        return NULL;
    }
    return PyUnicode_FromWideChar((wchar_t *) self->ob_item, Py_SIZE(self));
}

/*[clinic input]
array.array.__sizeof__

Size of the array in memory, in bytes.
[clinic start generated code]*/

static PyObject *
array_array___sizeof___impl(arrayobject *self)
/*[clinic end generated code: output=d8e1c61ebbe3eaed input=805586565bf2b3c6]*/
{
    Py_ssize_t res;
    res = _PyObject_SIZE(Py_TYPE(self)) + self->allocated * self->ob_descr->itemsize;
    return PyLong_FromSsize_t(res);
}


/*********************** Pickling support ************************/

static const struct mformatdescr {
    size_t size;
    int is_signed;
    int is_big_endian;
} mformat_descriptors[] = {
    {1, 0, 0},                  /* 0: UNSIGNED_INT8 */
    {1, 1, 0},                  /* 1: SIGNED_INT8 */
    {2, 0, 0},                  /* 2: UNSIGNED_INT16_LE */
    {2, 0, 1},                  /* 3: UNSIGNED_INT16_BE */
    {2, 1, 0},                  /* 4: SIGNED_INT16_LE */
    {2, 1, 1},                  /* 5: SIGNED_INT16_BE */
    {4, 0, 0},                  /* 6: UNSIGNED_INT32_LE */
    {4, 0, 1},                  /* 7: UNSIGNED_INT32_BE */
    {4, 1, 0},                  /* 8: SIGNED_INT32_LE */
    {4, 1, 1},                  /* 9: SIGNED_INT32_BE */
    {8, 0, 0},                  /* 10: UNSIGNED_INT64_LE */
    {8, 0, 1},                  /* 11: UNSIGNED_INT64_BE */
    {8, 1, 0},                  /* 12: SIGNED_INT64_LE */
    {8, 1, 1},                  /* 13: SIGNED_INT64_BE */
    {4, 0, 0},                  /* 14: IEEE_754_FLOAT_LE */
    {4, 0, 1},                  /* 15: IEEE_754_FLOAT_BE */
    {8, 0, 0},                  /* 16: IEEE_754_DOUBLE_LE */
    {8, 0, 1},                  /* 17: IEEE_754_DOUBLE_BE */
    {4, 0, 0},                  /* 18: UTF16_LE */
    {4, 0, 1},                  /* 19: UTF16_BE */
    {8, 0, 0},                  /* 20: UTF32_LE */
    {8, 0, 1}                   /* 21: UTF32_BE */
};


/*
 * Internal: This function is used to find the machine format of a given
 * array type code. This returns UNKNOWN_FORMAT when the machine format cannot
 * be found.
 */
static enum machine_format_code
typecode_to_mformat_code(char typecode)
{
    const int is_big_endian = PY_BIG_ENDIAN;

    size_t intsize;
    int is_signed;

    switch (typecode) {
    case 'b':
        return SIGNED_INT8;
    case 'B':
        return UNSIGNED_INT8;

    case 'u':
        if (sizeof(Py_UNICODE) == 2) {
            return UTF16_LE + is_big_endian;
        }
        if (sizeof(Py_UNICODE) == 4) {
            return UTF32_LE + is_big_endian;
        }
        return UNKNOWN_FORMAT;

    case 'f':
        if (sizeof(float) == 4) {
            const float y = 16711938.0;
            if (memcmp(&y, "\x4b\x7f\x01\x02", 4) == 0)
                return IEEE_754_FLOAT_BE;
            if (memcmp(&y, "\x02\x01\x7f\x4b", 4) == 0)
                return IEEE_754_FLOAT_LE;
        }
        return UNKNOWN_FORMAT;

    case 'd':
        if (sizeof(double) == 8) {
            const double x = 9006104071832581.0;
            if (memcmp(&x, "\x43\x3f\xff\x01\x02\x03\x04\x05", 8) == 0)
                return IEEE_754_DOUBLE_BE;
            if (memcmp(&x, "\x05\x04\x03\x02\x01\xff\x3f\x43", 8) == 0)
                return IEEE_754_DOUBLE_LE;
        }
        return UNKNOWN_FORMAT;

    /* Integers */
    case 'h':
        intsize = sizeof(short);
        is_signed = 1;
        break;
    case 'H':
        intsize = sizeof(short);
        is_signed = 0;
        break;
    case 'i':
        intsize = sizeof(int);
        is_signed = 1;
        break;
    case 'I':
        intsize = sizeof(int);
        is_signed = 0;
        break;
    case 'l':
        intsize = sizeof(long);
        is_signed = 1;
        break;
    case 'L':
        intsize = sizeof(long);
        is_signed = 0;
        break;
    case 'q':
        intsize = sizeof(long long);
        is_signed = 1;
        break;
    case 'Q':
        intsize = sizeof(long long);
        is_signed = 0;
        break;
    default:
        return UNKNOWN_FORMAT;
    }
    switch (intsize) {
    case 2:
        return UNSIGNED_INT16_LE + is_big_endian + (2 * is_signed);
    case 4:
        return UNSIGNED_INT32_LE + is_big_endian + (2 * is_signed);
    case 8:
        return UNSIGNED_INT64_LE + is_big_endian + (2 * is_signed);
    default:
        return UNKNOWN_FORMAT;
    }
}

/* Forward declaration. */
static PyObject *array_new(PyTypeObject *type, PyObject *args, PyObject *kwds);

/*
 * Internal: This function wraps the array constructor--i.e., array_new()--to
 * allow the creation of array objects from C code without having to deal
 * directly the tuple argument of array_new(). The typecode argument is a
 * Unicode character value, like 'i' or 'f' for example, representing an array
 * type code. The items argument is a bytes or a list object from which
 * contains the initial value of the array.
 *
 * On success, this functions returns the array object created. Otherwise,
 * NULL is returned to indicate a failure.
 */
static PyObject *
make_array(PyTypeObject *arraytype, char typecode, PyObject *items)
{
    PyObject *new_args;
    PyObject *array_obj;
    PyObject *typecode_obj;

    assert(arraytype != NULL);
    assert(items != NULL);

    typecode_obj = PyUnicode_FromOrdinal(typecode);
    if (typecode_obj == NULL)
        return NULL;

    new_args = PyTuple_New(2);
    if (new_args == NULL) {
        Py_DECREF(typecode_obj);
        return NULL;
    }
    Py_INCREF(items);
    PyTuple_SET_ITEM(new_args, 0, typecode_obj);
    PyTuple_SET_ITEM(new_args, 1, items);

    array_obj = array_new(arraytype, new_args, NULL);
    Py_DECREF(new_args);
    if (array_obj == NULL)
        return NULL;

    return array_obj;
}

/*
 * This functions is a special constructor used when unpickling an array. It
 * provides a portable way to rebuild an array from its memory representation.
 */
/*[clinic input]
array._array_reconstructor

    arraytype: object(type="PyTypeObject *")
    typecode: int(accept={str})
    mformat_code: int(type="enum machine_format_code")
    items: object
    /

Internal. Used for pickling support.
[clinic start generated code]*/

static PyObject *
array__array_reconstructor_impl(PyObject *module, PyTypeObject *arraytype,
                                int typecode,
                                enum machine_format_code mformat_code,
                                PyObject *items)
/*[clinic end generated code: output=e05263141ba28365 input=2464dc8f4c7736b5]*/
{
    array_state *state = get_array_state(module);
    PyObject *converted_items;
    PyObject *result;
    const struct arraydescr *descr;

    if (!PyType_Check(arraytype)) {
        PyErr_Format(PyExc_TypeError,
            "first argument must be a type object, not %.200s",
            Py_TYPE(arraytype)->tp_name);
        return NULL;
    }
    if (!PyType_IsSubtype(arraytype, state->ArrayType)) {
        PyErr_Format(PyExc_TypeError,
            "%.200s is not a subtype of %.200s",
            arraytype->tp_name, state->ArrayType->tp_name);
        return NULL;
    }
    for (descr = descriptors; descr->typecode != '\0'; descr++) {
        if ((int)descr->typecode == typecode)
            break;
    }
    if (descr->typecode == '\0') {
        PyErr_SetString(PyExc_ValueError,
                        "second argument must be a valid type code");
        return NULL;
    }
    if (mformat_code < MACHINE_FORMAT_CODE_MIN ||
        mformat_code > MACHINE_FORMAT_CODE_MAX) {
        PyErr_SetString(PyExc_ValueError,
            "third argument must be a valid machine format code.");
        return NULL;
    }
    if (!PyBytes_Check(items)) {
        PyErr_Format(PyExc_TypeError,
            "fourth argument should be bytes, not %.200s",
            Py_TYPE(items)->tp_name);
        return NULL;
    }

    /* Fast path: No decoding has to be done. */
    if (mformat_code == typecode_to_mformat_code((char)typecode) ||
        mformat_code == UNKNOWN_FORMAT) {
        return make_array(arraytype, (char)typecode, items);
    }

    /* Slow path: Decode the byte string according to the given machine
     * format code. This occurs when the computer unpickling the array
     * object is architecturally different from the one that pickled the
     * array.
     */
    if (Py_SIZE(items) % mformat_descriptors[mformat_code].size != 0) {
        PyErr_SetString(PyExc_ValueError,
                        "string length not a multiple of item size");
        return NULL;
    }
    switch (mformat_code) {
    case IEEE_754_FLOAT_LE:
    case IEEE_754_FLOAT_BE: {
        Py_ssize_t i;
        int le = (mformat_code == IEEE_754_FLOAT_LE) ? 1 : 0;
        Py_ssize_t itemcount = Py_SIZE(items) / 4;
        const unsigned char *memstr =
            (unsigned char *)PyBytes_AS_STRING(items);

        converted_items = PyList_New(itemcount);
        if (converted_items == NULL)
            return NULL;
        for (i = 0; i < itemcount; i++) {
            PyObject *pyfloat = PyFloat_FromDouble(
                _PyFloat_Unpack4(&memstr[i * 4], le));
            if (pyfloat == NULL) {
                Py_DECREF(converted_items);
                return NULL;
            }
            PyList_SET_ITEM(converted_items, i, pyfloat);
        }
        break;
    }
    case IEEE_754_DOUBLE_LE:
    case IEEE_754_DOUBLE_BE: {
        Py_ssize_t i;
        int le = (mformat_code == IEEE_754_DOUBLE_LE) ? 1 : 0;
        Py_ssize_t itemcount = Py_SIZE(items) / 8;
        const unsigned char *memstr =
            (unsigned char *)PyBytes_AS_STRING(items);

        converted_items = PyList_New(itemcount);
        if (converted_items == NULL)
            return NULL;
        for (i = 0; i < itemcount; i++) {
            PyObject *pyfloat = PyFloat_FromDouble(
                _PyFloat_Unpack8(&memstr[i * 8], le));
            if (pyfloat == NULL) {
                Py_DECREF(converted_items);
                return NULL;
            }
            PyList_SET_ITEM(converted_items, i, pyfloat);
        }
        break;
    }
    case UTF16_LE:
    case UTF16_BE: {
        int byteorder = (mformat_code == UTF16_LE) ? -1 : 1;
        converted_items = PyUnicode_DecodeUTF16(
            PyBytes_AS_STRING(items), Py_SIZE(items),
            "strict", &byteorder);
        if (converted_items == NULL)
            return NULL;
        break;
    }
    case UTF32_LE:
    case UTF32_BE: {
        int byteorder = (mformat_code == UTF32_LE) ? -1 : 1;
        converted_items = PyUnicode_DecodeUTF32(
            PyBytes_AS_STRING(items), Py_SIZE(items),
            "strict", &byteorder);
        if (converted_items == NULL)
            return NULL;
        break;
    }

    case UNSIGNED_INT8:
    case SIGNED_INT8:
    case UNSIGNED_INT16_LE:
    case UNSIGNED_INT16_BE:
    case SIGNED_INT16_LE:
    case SIGNED_INT16_BE:
    case UNSIGNED_INT32_LE:
    case UNSIGNED_INT32_BE:
    case SIGNED_INT32_LE:
    case SIGNED_INT32_BE:
    case UNSIGNED_INT64_LE:
    case UNSIGNED_INT64_BE:
    case SIGNED_INT64_LE:
    case SIGNED_INT64_BE: {
        Py_ssize_t i;
        const struct mformatdescr mf_descr =
            mformat_descriptors[mformat_code];
        Py_ssize_t itemcount = Py_SIZE(items) / mf_descr.size;
        const unsigned char *memstr =
            (unsigned char *)PyBytes_AS_STRING(items);
        const struct arraydescr *descr;

        /* If possible, try to pack array's items using a data type
         * that fits better. This may result in an array with narrower
         * or wider elements.
         *
         * For example, if a 32-bit machine pickles an L-code array of
         * unsigned longs, then the array will be unpickled by 64-bit
         * machine as an I-code array of unsigned ints.
         *
         * XXX: Is it possible to write a unit test for this?
         */
        for (descr = descriptors; descr->typecode != '\0'; descr++) {
            if (descr->is_integer_type &&
                (size_t)descr->itemsize == mf_descr.size &&
                descr->is_signed == mf_descr.is_signed)
                typecode = descr->typecode;
        }

        converted_items = PyList_New(itemcount);
        if (converted_items == NULL)
            return NULL;
        for (i = 0; i < itemcount; i++) {
            PyObject *pylong;

            pylong = _PyLong_FromByteArray(
                &memstr[i * mf_descr.size],
                mf_descr.size,
                !mf_descr.is_big_endian,
                mf_descr.is_signed);
            if (pylong == NULL) {
                Py_DECREF(converted_items);
                return NULL;
            }
            PyList_SET_ITEM(converted_items, i, pylong);
        }
        break;
    }
    case UNKNOWN_FORMAT:
        /* Impossible, but needed to shut up GCC about the unhandled
         * enumeration value.
         */
    default:
        PyErr_BadArgument();
        return NULL;
    }

    result = make_array(arraytype, (char)typecode, converted_items);
    Py_DECREF(converted_items);
    return result;
}

/*[clinic input]
array.array.__reduce_ex__

    value: object
    /

Return state information for pickling.
[clinic start generated code]*/

static PyObject *
array_array___reduce_ex__(arrayobject *self, PyObject *value)
/*[clinic end generated code: output=051e0a6175d0eddb input=c36c3f85de7df6cd]*/
{
    PyObject *dict;
    PyObject *result;
    PyObject *array_str;
    int typecode = self->ob_descr->typecode;
    int mformat_code;
    static PyObject *array_reconstructor = NULL;
    long protocol;
    _Py_IDENTIFIER(_array_reconstructor);
    _Py_IDENTIFIER(__dict__);

    if (array_reconstructor == NULL) {
        PyObject *array_module = PyImport_ImportModule("array");
        if (array_module == NULL)
            return NULL;
        array_reconstructor = _PyObject_GetAttrId(
            array_module,
            &PyId__array_reconstructor);
        Py_DECREF(array_module);
        if (array_reconstructor == NULL)
            return NULL;
    }

    if (!PyLong_Check(value)) {
        PyErr_SetString(PyExc_TypeError,
                        "__reduce_ex__ argument should be an integer");
        return NULL;
    }
    protocol = PyLong_AsLong(value);
    if (protocol == -1 && PyErr_Occurred())
        return NULL;

    if (_PyObject_LookupAttrId((PyObject *)self, &PyId___dict__, &dict) < 0) {
        return NULL;
    }
    if (dict == NULL) {
        dict = Py_None;
        Py_INCREF(dict);
    }

    mformat_code = typecode_to_mformat_code(typecode);
    if (mformat_code == UNKNOWN_FORMAT || protocol < 3) {
        /* Convert the array to a list if we got something weird
         * (e.g., non-IEEE floats), or we are pickling the array using
         * a Python 2.x compatible protocol.
         *
         * It is necessary to use a list representation for Python 2.x
         * compatible pickle protocol, since Python 2's str objects
         * are unpickled as unicode by Python 3. Thus it is impossible
         * to make arrays unpicklable by Python 3 by using their memory
         * representation, unless we resort to ugly hacks such as
         * coercing unicode objects to bytes in array_reconstructor.
         */
        PyObject *list;
        list = array_array_tolist_impl(self);
        if (list == NULL) {
            Py_DECREF(dict);
            return NULL;
        }
        result = Py_BuildValue(
            "O(CO)O", Py_TYPE(self), typecode, list, dict);
        Py_DECREF(list);
        Py_DECREF(dict);
        return result;
    }

    array_str = array_array_tobytes_impl(self);
    if (array_str == NULL) {
        Py_DECREF(dict);
        return NULL;
    }
    result = Py_BuildValue(
        "O(OCiN)O", array_reconstructor, Py_TYPE(self), typecode,
        mformat_code, array_str, dict);
    Py_DECREF(dict);
    return result;
}

static PyObject *
array_get_typecode(arrayobject *a, void *closure)
{
    char typecode = a->ob_descr->typecode;
    return PyUnicode_FromOrdinal(typecode);
}

static PyObject *
array_get_itemsize(arrayobject *a, void *closure)
{
    return PyLong_FromLong((long)a->ob_descr->itemsize);
}

static PyGetSetDef array_getsets [] = {
    {"typecode", (getter) array_get_typecode, NULL,
     "the typecode character used to create the array"},
    {"itemsize", (getter) array_get_itemsize, NULL,
     "the size, in bytes, of one array item"},
    {NULL}
};

static PyMethodDef array_methods[] = {
    ARRAY_ARRAY_APPEND_METHODDEF
    ARRAY_ARRAY_BUFFER_INFO_METHODDEF
    ARRAY_ARRAY_BYTESWAP_METHODDEF
    ARRAY_ARRAY___COPY___METHODDEF
    ARRAY_ARRAY_COUNT_METHODDEF
    ARRAY_ARRAY___DEEPCOPY___METHODDEF
    ARRAY_ARRAY_EXTEND_METHODDEF
    ARRAY_ARRAY_FROMFILE_METHODDEF
    ARRAY_ARRAY_FROMLIST_METHODDEF
    ARRAY_ARRAY_FROMBYTES_METHODDEF
    ARRAY_ARRAY_FROMUNICODE_METHODDEF
    ARRAY_ARRAY_INDEX_METHODDEF
    ARRAY_ARRAY_INSERT_METHODDEF
    ARRAY_ARRAY_POP_METHODDEF
    ARRAY_ARRAY___REDUCE_EX___METHODDEF
    ARRAY_ARRAY_REMOVE_METHODDEF
    ARRAY_ARRAY_REVERSE_METHODDEF
    ARRAY_ARRAY_TOFILE_METHODDEF
    ARRAY_ARRAY_TOLIST_METHODDEF
    ARRAY_ARRAY_TOBYTES_METHODDEF
    ARRAY_ARRAY_TOUNICODE_METHODDEF
    ARRAY_ARRAY___SIZEOF___METHODDEF
    {NULL, NULL}  /* sentinel */
};

static PyObject *
array_repr(arrayobject *a)
{
    char typecode;
    PyObject *s, *v = NULL;
    Py_ssize_t len;

    len = Py_SIZE(a);
    typecode = a->ob_descr->typecode;
    if (len == 0) {
        return PyUnicode_FromFormat("%s('%c')",
                                    _PyType_Name(Py_TYPE(a)), (int)typecode);
    }
    if (typecode == 'u') {
        v = array_array_tounicode_impl(a);
    } else {
        v = array_array_tolist_impl(a);
    }
    if (v == NULL)
        return NULL;

    s = PyUnicode_FromFormat("%s('%c', %R)",
                             _PyType_Name(Py_TYPE(a)), (int)typecode, v);
    Py_DECREF(v);
    return s;
}

static PyObject*
array_subscr(arrayobject* self, PyObject* item)
{
    array_state *state = find_array_state_by_type(Py_TYPE(self));

    if (PyIndex_Check(item)) {
        Py_ssize_t i = PyNumber_AsSsize_t(item, PyExc_IndexError);
        if (i==-1 && PyErr_Occurred()) {
            return NULL;
        }
        if (i < 0)
            i += Py_SIZE(self);
        return array_item(self, i);
    }
    else if (PySlice_Check(item)) {
        Py_ssize_t start, stop, step, slicelength, i;
        size_t cur;
        PyObject* result;
        arrayobject* ar;
        int itemsize = self->ob_descr->itemsize;

        if (PySlice_Unpack(item, &start, &stop, &step) < 0) {
            return NULL;
        }
        slicelength = PySlice_AdjustIndices(Py_SIZE(self), &start, &stop,
                                            step);

        if (slicelength <= 0) {
            return newarrayobject(state->ArrayType, 0, self->ob_descr);
        }
        else if (step == 1) {
            PyObject *result = newarrayobject(state->ArrayType,
                                    slicelength, self->ob_descr);
            if (result == NULL)
                return NULL;
            memcpy(((arrayobject *)result)->ob_item,
                   self->ob_item + start * itemsize,
                   slicelength * itemsize);
            return result;
        }
        else {
            result = newarrayobject(state->ArrayType, slicelength, self->ob_descr);
            if (!result) return NULL;

            ar = (arrayobject*)result;

            for (cur = start, i = 0; i < slicelength;
                 cur += step, i++) {
                memcpy(ar->ob_item + i*itemsize,
                       self->ob_item + cur*itemsize,
                       itemsize);
            }

            return result;
        }
    }
    else {
        PyErr_SetString(PyExc_TypeError,
                        "array indices must be integers");
        return NULL;
    }
}

static int
array_ass_subscr(arrayobject* self, PyObject* item, PyObject* value)
{
    Py_ssize_t start, stop, step, slicelength, needed;
    array_state* state = find_array_state_by_type(Py_TYPE(self));
    arrayobject* other;
    int itemsize;

    if (PyIndex_Check(item)) {
        Py_ssize_t i = PyNumber_AsSsize_t(item, PyExc_IndexError);

        if (i == -1 && PyErr_Occurred())
            return -1;
        if (i < 0)
            i += Py_SIZE(self);
        if (i < 0 || i >= Py_SIZE(self)) {
            PyErr_SetString(PyExc_IndexError,
                "array assignment index out of range");
            return -1;
        }
        if (value == NULL) {
            /* Fall through to slice assignment */
            start = i;
            stop = i + 1;
            step = 1;
            slicelength = 1;
        }
        else
            return (*self->ob_descr->setitem)(self, i, value);
    }
    else if (PySlice_Check(item)) {
        if (PySlice_Unpack(item, &start, &stop, &step) < 0) {
            return -1;
        }
        slicelength = PySlice_AdjustIndices(Py_SIZE(self), &start, &stop,
                                            step);
    }
    else {
        PyErr_SetString(PyExc_TypeError,
                        "array indices must be integers");
        return -1;
    }
    if (value == NULL) {
        other = NULL;
        needed = 0;
    }
    else if (array_Check(value, state)) {
        other = (arrayobject *)value;
        needed = Py_SIZE(other);
        if (self == other) {
            /* Special case "self[i:j] = self" -- copy self first */
            int ret;
            value = array_slice(other, 0, needed);
            if (value == NULL)
                return -1;
            ret = array_ass_subscr(self, item, value);
            Py_DECREF(value);
            return ret;
        }
        if (other->ob_descr != self->ob_descr) {
            PyErr_BadArgument();
            return -1;
        }
    }
    else {
        PyErr_Format(PyExc_TypeError,
         "can only assign array (not \"%.200s\") to array slice",
                         Py_TYPE(value)->tp_name);
        return -1;
    }
    itemsize = self->ob_descr->itemsize;
    /* for 'a[2:1] = ...', the insertion point is 'start', not 'stop' */
    if ((step > 0 && stop < start) ||
        (step < 0 && stop > start))
        stop = start;

    /* Issue #4509: If the array has exported buffers and the slice
       assignment would change the size of the array, fail early to make
       sure we don't modify it. */
    if ((needed == 0 || slicelength != needed) && self->ob_exports > 0) {
        PyErr_SetString(PyExc_BufferError,
            "cannot resize an array that is exporting buffers");
        return -1;
    }

    if (step == 1) {
        if (slicelength > needed) {
            memmove(self->ob_item + (start + needed) * itemsize,
                self->ob_item + stop * itemsize,
                (Py_SIZE(self) - stop) * itemsize);
            if (array_resize(self, Py_SIZE(self) +
                needed - slicelength) < 0)
                return -1;
        }
        else if (slicelength < needed) {
            if (array_resize(self, Py_SIZE(self) +
                needed - slicelength) < 0)
                return -1;
            memmove(self->ob_item + (start + needed) * itemsize,
                self->ob_item + stop * itemsize,
                (Py_SIZE(self) - start - needed) * itemsize);
        }
        if (needed > 0)
            memcpy(self->ob_item + start * itemsize,
                   other->ob_item, needed * itemsize);
        return 0;
    }
    else if (needed == 0) {
        /* Delete slice */
        size_t cur;
        Py_ssize_t i;

        if (step < 0) {
            stop = start + 1;
            start = stop + step * (slicelength - 1) - 1;
            step = -step;
        }
        for (cur = start, i = 0; i < slicelength;
             cur += step, i++) {
            Py_ssize_t lim = step - 1;

            if (cur + step >= (size_t)Py_SIZE(self))
                lim = Py_SIZE(self) - cur - 1;
            memmove(self->ob_item + (cur - i) * itemsize,
                self->ob_item + (cur + 1) * itemsize,
                lim * itemsize);
        }
        cur = start + (size_t)slicelength * step;
        if (cur < (size_t)Py_SIZE(self)) {
            memmove(self->ob_item + (cur-slicelength) * itemsize,
                self->ob_item + cur * itemsize,
                (Py_SIZE(self) - cur) * itemsize);
        }
        if (array_resize(self, Py_SIZE(self) - slicelength) < 0)
            return -1;
        return 0;
    }
    else {
        size_t cur;
        Py_ssize_t i;

        if (needed != slicelength) {
            PyErr_Format(PyExc_ValueError,
                "attempt to assign array of size %zd "
                "to extended slice of size %zd",
                needed, slicelength);
            return -1;
        }
        for (cur = start, i = 0; i < slicelength;
             cur += step, i++) {
            memcpy(self->ob_item + cur * itemsize,
                   other->ob_item + i * itemsize,
                   itemsize);
        }
        return 0;
    }
}

static const void *emptybuf = "";


static int
array_buffer_getbuf(arrayobject *self, Py_buffer *view, int flags)
{
    if (view == NULL) {
        PyErr_SetString(PyExc_BufferError,
            "array_buffer_getbuf: view==NULL argument is obsolete");
        return -1;
    }

    view->buf = (void *)self->ob_item;
    view->obj = (PyObject*)self;
    Py_INCREF(self);
    if (view->buf == NULL)
        view->buf = (void *)emptybuf;
    view->len = Py_SIZE(self) * self->ob_descr->itemsize;
    view->readonly = 0;
    view->ndim = 1;
    view->itemsize = self->ob_descr->itemsize;
    view->suboffsets = NULL;
    view->shape = NULL;
    if ((flags & PyBUF_ND)==PyBUF_ND) {
        view->shape = &((PyVarObject*)self)->ob_size;
    }
    view->strides = NULL;
    if ((flags & PyBUF_STRIDES)==PyBUF_STRIDES)
        view->strides = &(view->itemsize);
    view->format = NULL;
    view->internal = NULL;
    if ((flags & PyBUF_FORMAT) == PyBUF_FORMAT) {
        view->format = (char *)self->ob_descr->formats;
#ifdef Py_UNICODE_WIDE
        if (self->ob_descr->typecode == 'u') {
            view->format = "w";
        }
#endif
    }

    self->ob_exports++;
    return 0;
}

static void
array_buffer_relbuf(arrayobject *self, Py_buffer *view)
{
    self->ob_exports--;
}

static PyObject *
array_new(PyTypeObject *type, PyObject *args, PyObject *kwds)
{
    array_state *state = find_array_state_by_type(type);
    int c;
    PyObject *initial = NULL, *it = NULL;
    const struct arraydescr *descr;

    if (type == state->ArrayType && !_PyArg_NoKeywords("array.array", kwds))
        return NULL;

    if (!PyArg_ParseTuple(args, "C|O:array", &c, &initial))
        return NULL;

    if (PySys_Audit("array.__new__", "CO",
                    c, initial ? initial : Py_None) < 0) {
        return NULL;
    }

    if (initial && c != 'u') {
        if (PyUnicode_Check(initial)) {
            PyErr_Format(PyExc_TypeError, "cannot use a str to initialize "
                         "an array with typecode '%c'", c);
            return NULL;
        }
        else if (array_Check(initial, state) &&
                 ((arrayobject*)initial)->ob_descr->typecode == 'u') {
            PyErr_Format(PyExc_TypeError, "cannot use a unicode array to "
                         "initialize an array with typecode '%c'", c);
            return NULL;
        }
    }

    if (!(initial == NULL || PyList_Check(initial)
          || PyByteArray_Check(initial)
          || PyBytes_Check(initial)
          || PyTuple_Check(initial)
          || ((c=='u') && PyUnicode_Check(initial))
          || (array_Check(initial, state)
              && c == ((arrayobject*)initial)->ob_descr->typecode))) {
        it = PyObject_GetIter(initial);
        if (it == NULL)
            return NULL;
        /* We set initial to NULL so that the subsequent code
           will create an empty array of the appropriate type
           and afterwards we can use array_iter_extend to populate
           the array.
        */
        initial = NULL;
    }
    for (descr = descriptors; descr->typecode != '\0'; descr++) {
        if (descr->typecode == c) {
            PyObject *a;
            Py_ssize_t len;

            if (initial == NULL)
                len = 0;
            else if (PyList_Check(initial))
                len = PyList_GET_SIZE(initial);
            else if (PyTuple_Check(initial) || array_Check(initial, state))
                len = Py_SIZE(initial);
            else
                len = 0;

            a = newarrayobject(type, len, descr);
            if (a == NULL)
                return NULL;

            if (len > 0 && !array_Check(initial, state)) {
                Py_ssize_t i;
                for (i = 0; i < len; i++) {
                    PyObject *v =
                        PySequence_GetItem(initial, i);
                    if (v == NULL) {
                        Py_DECREF(a);
                        return NULL;
                    }
                    if (setarrayitem(state, a, i, v) != 0) {
                        Py_DECREF(v);
                        Py_DECREF(a);
                        return NULL;
                    }
                    Py_DECREF(v);
                }
            }
            else if (initial != NULL && (PyByteArray_Check(initial) ||
                               PyBytes_Check(initial))) {
                PyObject *v;
                v = array_array_frombytes((arrayobject *)a,
                                          initial);
                if (v == NULL) {
                    Py_DECREF(a);
                    return NULL;
                }
                Py_DECREF(v);
            }
            else if (initial != NULL && PyUnicode_Check(initial))  {
                Py_ssize_t n;
                wchar_t *ustr = PyUnicode_AsWideCharString(initial, &n);
                if (ustr == NULL) {
                    Py_DECREF(a);
                    return NULL;
                }

                if (n > 0) {
                    arrayobject *self = (arrayobject *)a;
                    // self->ob_item may be NULL but it is safe.
                    PyMem_Free(self->ob_item);
                    self->ob_item = (char *)ustr;
                    Py_SET_SIZE(self, n);
                    self->allocated = n;
                }
            }
            else if (initial != NULL && array_Check(initial, state) && len > 0) {
                arrayobject *self = (arrayobject *)a;
                arrayobject *other = (arrayobject *)initial;
                memcpy(self->ob_item, other->ob_item, len * other->ob_descr->itemsize);
            }
            if (it != NULL) {
                if (array_iter_extend((arrayobject *)a, it) == -1) {
                    Py_DECREF(it);
                    Py_DECREF(a);
                    return NULL;
                }
                Py_DECREF(it);
            }
            return a;
        }
    }
    PyErr_SetString(PyExc_ValueError,
        "bad typecode (must be b, B, u, h, H, i, I, l, L, q, Q, f or d)");
    return NULL;
}


PyDoc_STRVAR(module_doc,
"This module defines an object type which can efficiently represent\n\
an array of basic values: characters, integers, floating point\n\
numbers.  Arrays are sequence types and behave very much like lists,\n\
except that the type of objects stored in them is constrained.\n");

PyDoc_STRVAR(arraytype_doc,
"array(typecode [, initializer]) -> array\n\
\n\
Return a new array whose items are restricted by typecode, and\n\
initialized from the optional initializer value, which must be a list,\n\
string or iterable over elements of the appropriate type.\n\
\n\
Arrays represent basic values and behave very much like lists, except\n\
the type of objects stored in them is constrained. The type is specified\n\
at object creation time by using a type code, which is a single character.\n\
The following type codes are defined:\n\
\n\
    Type code   C Type             Minimum size in bytes\n\
    'b'         signed integer     1\n\
    'B'         unsigned integer   1\n\
    'u'         Unicode character  2 (see note)\n\
    'h'         signed integer     2\n\
    'H'         unsigned integer   2\n\
    'i'         signed integer     2\n\
    'I'         unsigned integer   2\n\
    'l'         signed integer     4\n\
    'L'         unsigned integer   4\n\
    'q'         signed integer     8 (see note)\n\
    'Q'         unsigned integer   8 (see note)\n\
    'f'         floating point     4\n\
    'd'         floating point     8\n\
\n\
NOTE: The 'u' typecode corresponds to Python's unicode character. On\n\
narrow builds this is 2-bytes on wide builds this is 4-bytes.\n\
\n\
NOTE: The 'q' and 'Q' type codes are only available if the platform\n\
C compiler used to build Python supports 'long long', or, on Windows,\n\
'__int64'.\n\
\n\
Methods:\n\
\n\
append() -- append a new item to the end of the array\n\
buffer_info() -- return information giving the current memory info\n\
byteswap() -- byteswap all the items of the array\n\
count() -- return number of occurrences of an object\n\
extend() -- extend array by appending multiple elements from an iterable\n\
fromfile() -- read items from a file object\n\
fromlist() -- append items from the list\n\
frombytes() -- append items from the string\n\
index() -- return index of first occurrence of an object\n\
insert() -- insert a new item into the array at a provided position\n\
pop() -- remove and return item (default last)\n\
remove() -- remove first occurrence of an object\n\
reverse() -- reverse the order of the items in the array\n\
tofile() -- write all items to a file object\n\
tolist() -- return the array converted to an ordinary list\n\
tobytes() -- return the array converted to a string\n\
\n\
Attributes:\n\
\n\
typecode -- the typecode character used to create the array\n\
itemsize -- the length in bytes of one array item\n\
");

static PyObject *array_iter(arrayobject *ao);

static struct PyMemberDef array_members[] = {
    {"__weaklistoffset__", T_PYSSIZET, offsetof(arrayobject, weakreflist), READONLY},
    {NULL},
};

static PyType_Slot array_slots[] = {
    {Py_tp_dealloc, array_dealloc},
    {Py_tp_repr, array_repr},
    {Py_tp_getattro, PyObject_GenericGetAttr},
    {Py_tp_doc, (void *)arraytype_doc},
    {Py_tp_richcompare, array_richcompare},
    {Py_tp_iter, array_iter},
    {Py_tp_methods, array_methods},
    {Py_tp_members, array_members},
    {Py_tp_getset, array_getsets},
    {Py_tp_alloc, PyType_GenericAlloc},
    {Py_tp_new, array_new},
    {Py_tp_free, PyObject_Del},

    /* as sequence */
    {Py_sq_length, array_length},
    {Py_sq_concat, array_concat},
    {Py_sq_repeat, array_repeat},
    {Py_sq_item, array_item},
    {Py_sq_ass_item, array_ass_item},
    {Py_sq_contains, array_contains},
    {Py_sq_inplace_concat, array_inplace_concat},
    {Py_sq_inplace_repeat, array_inplace_repeat},

    /* as mapping */
    {Py_mp_length, array_length},
    {Py_mp_subscript, array_subscr},
    {Py_mp_ass_subscript, array_ass_subscr},

    /* as buffer */
    {Py_bf_getbuffer, array_buffer_getbuf},
    {Py_bf_releasebuffer, array_buffer_relbuf},

    {0, NULL},
};

static PyType_Spec array_spec = {
    .name = "array.array",
    .basicsize = sizeof(arrayobject),
    .flags = Py_TPFLAGS_DEFAULT | Py_TPFLAGS_BASETYPE,
    .slots = array_slots,
};

/*********************** Array Iterator **************************/

/*[clinic input]
class array.arrayiterator "arrayiterobject *" "find_array_state_by_type(type)->ArrayIterType"
[clinic start generated code]*/
/*[clinic end generated code: output=da39a3ee5e6b4b0d input=fb46d5ef98dd95ff]*/

static PyObject *
array_iter(arrayobject *ao)
{
    array_state *state = find_array_state_by_type(Py_TYPE(ao));
    arrayiterobject *it;

    if (!array_Check(ao, state)) {
        PyErr_BadInternalCall();
        return NULL;
    }

    it = PyObject_GC_New(arrayiterobject, state->ArrayIterType);
    if (it == NULL)
        return NULL;

    Py_INCREF(ao);
    it->ao = ao;
    it->index = 0;
    it->getitem = ao->ob_descr->getitem;
    PyObject_GC_Track(it);
    return (PyObject *)it;
}

static PyObject *
arrayiter_next(arrayiterobject *it)
{
    array_state *state = find_array_state_by_type(Py_TYPE(it));
    arrayobject *ao;

    assert(it != NULL);
    assert(PyObject_TypeCheck(it, state->ArrayIterType));
    ao = it->ao;
    if (ao == NULL) {
        return NULL;
    }
    assert(array_Check(ao, state));
    if (it->index < Py_SIZE(ao)) {
        return (*it->getitem)(ao, it->index++);
    }
    it->ao = NULL;
    Py_DECREF(ao);
    return NULL;
}

static void
arrayiter_dealloc(arrayiterobject *it)
{
    PyTypeObject *tp = Py_TYPE(it);

    PyObject_GC_UnTrack(it);
    Py_XDECREF(it->ao);
    PyObject_GC_Del(it);
    Py_DECREF(tp);
}

static int
arrayiter_traverse(arrayiterobject *it, visitproc visit, void *arg)
{
    Py_VISIT(it->ao);
    return 0;
}

/*[clinic input]
array.arrayiterator.__reduce__

Return state information for pickling.
[clinic start generated code]*/

static PyObject *
array_arrayiterator___reduce___impl(arrayiterobject *self)
/*[clinic end generated code: output=7898a52e8e66e016 input=a062ea1e9951417a]*/
{
    _Py_IDENTIFIER(iter);
    PyObject *func = _PyEval_GetBuiltinId(&PyId_iter);
    if (self->ao == NULL) {
        return Py_BuildValue("N(())", func);
    }
    return Py_BuildValue("N(O)n", func, self->ao, self->index);
}

/*[clinic input]
array.arrayiterator.__setstate__

    state: object
    /

Set state information for unpickling.
[clinic start generated code]*/

static PyObject *
array_arrayiterator___setstate__(arrayiterobject *self, PyObject *state)
/*[clinic end generated code: output=397da9904e443cbe input=f47d5ceda19e787b]*/
{
    Py_ssize_t index = PyLong_AsSsize_t(state);
    if (index == -1 && PyErr_Occurred())
        return NULL;
    if (index < 0)
        index = 0;
    else if (index > Py_SIZE(self->ao))
        index = Py_SIZE(self->ao); /* iterator exhausted */
    self->index = index;
    Py_RETURN_NONE;
}

static PyMethodDef arrayiter_methods[] = {
    ARRAY_ARRAYITERATOR___REDUCE___METHODDEF
    ARRAY_ARRAYITERATOR___SETSTATE___METHODDEF
    {NULL, NULL} /* sentinel */
};

static PyType_Slot arrayiter_slots[] = {
    {Py_tp_dealloc, arrayiter_dealloc},
    {Py_tp_getattro, PyObject_GenericGetAttr},
    {Py_tp_traverse, arrayiter_traverse},
    {Py_tp_iter, PyObject_SelfIter},
    {Py_tp_iternext, arrayiter_next},
    {Py_tp_methods, arrayiter_methods},
    {0, NULL},
};

static PyType_Spec arrayiter_spec = {
    .name = "array.arrayiterator",
    .basicsize = sizeof(arrayiterobject),
    .flags = Py_TPFLAGS_DEFAULT | Py_TPFLAGS_HAVE_GC,
    .slots = arrayiter_slots,
};


/*********************** Install Module **************************/

/* No functions in array module. */
static PyMethodDef a_methods[] = {
    ARRAY__ARRAY_RECONSTRUCTOR_METHODDEF
    {NULL, NULL, 0, NULL}        /* Sentinel */
};

#define CREATE_TYPE(module, type, spec)                             \
do {                                                                \
    type = (PyTypeObject *)PyType_FromModuleAndSpec(m, spec, NULL); \
    if (type == NULL) {                                             \
        return -1;                                                  \
    }                                                               \
} while (0)

static int
array_modexec(PyObject *m)
{
    array_state *state = get_array_state(m);
    char buffer[Py_ARRAY_LENGTH(descriptors)], *p;
    PyObject *typecodes;
    const struct arraydescr *descr;

    CREATE_TYPE(m, state->ArrayType, &array_spec);
    CREATE_TYPE(m, state->ArrayIterType, &arrayiter_spec);
    Py_SET_TYPE(state->ArrayIterType, &PyType_Type);

    Py_INCREF((PyObject *)state->ArrayType);
    if (PyModule_AddObject(m, "ArrayType", (PyObject *)state->ArrayType) < 0) {
        Py_DECREF((PyObject *)state->ArrayType);
        return -1;
    }

    PyObject *abc_mod = PyImport_ImportModule("collections.abc");
    if (!abc_mod) {
        Py_DECREF((PyObject *)state->ArrayType);
        return -1;
    }
    PyObject *mutablesequence = PyObject_GetAttrString(abc_mod, "MutableSequence");
    Py_DECREF(abc_mod);
    if (!mutablesequence) {
        Py_DECREF((PyObject *)state->ArrayType);
        return -1;
    }
    PyObject *res = PyObject_CallMethod(mutablesequence, "register", "O",
                                        (PyObject *)state->ArrayType);
    Py_DECREF(mutablesequence);
    if (!res) {
        Py_DECREF((PyObject *)state->ArrayType);
        return -1;
    }
    Py_DECREF(res);

    if (PyModule_AddType(m, state->ArrayType) < 0) {
        return -1;
    }

    p = buffer;
    for (descr = descriptors; descr->typecode != '\0'; descr++) {
        *p++ = (char)descr->typecode;
    }
    typecodes = PyUnicode_DecodeASCII(buffer, p - buffer, NULL);
    if (PyModule_AddObject(m, "typecodes", typecodes) < 0) {
        Py_XDECREF(typecodes);
        return -1;
    }

    return 0;
}

static PyModuleDef_Slot arrayslots[] = {
    {Py_mod_exec, array_modexec},
    {0, NULL}
};


static struct PyModuleDef arraymodule = {
    .m_base = PyModuleDef_HEAD_INIT,
    .m_name = "array",
    .m_size = sizeof(array_state),
    .m_doc = module_doc,
    .m_methods = a_methods,
    .m_slots = arrayslots,
};


PyMODINIT_FUNC
PyInit_array(void)
{
    return PyModuleDef_Init(&arraymodule);
}<|MERGE_RESOLUTION|>--- conflicted
+++ resolved
@@ -665,14 +665,9 @@
     if (op->weakreflist != NULL)
         PyObject_ClearWeakRefs((PyObject *) op);
     if (op->ob_item != NULL)
-<<<<<<< HEAD
-        PyMem_DEL(op->ob_item);
+        PyMem_Free(op->ob_item);
     tp->tp_free(op);
     Py_DECREF(tp);
-=======
-        PyMem_Free(op->ob_item);
-    Py_TYPE(op)->tp_free((PyObject *)op);
->>>>>>> 5274b682
 }
 
 static PyObject *
