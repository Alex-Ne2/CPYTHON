/*
 * C Extension module to test Python interpreter C APIs.
 *
 * The 'test_*' functions exported by this module are run as part of the
 * standard Python regression test, via Lib/test/test_capi.py.
 */

// Include parts.h first since it takes care of NDEBUG and Py_BUILD_CORE macros
// and including Python.h.
//
// Several parts of this module are broken out into files in _testcapi/.
// Include definitions from there.
#include "_testcapi/parts.h"

#include "frameobject.h"          // PyFrame_New()
#include "marshal.h"              // PyMarshal_WriteLongToFile()

#include <float.h>                // FLT_MAX
#include <signal.h>
#include <stddef.h>               // offsetof()

#ifdef HAVE_SYS_WAIT_H
#  include <sys/wait.h>           // W_STOPCODE
#endif

#ifdef bool
#  error "The public headers should not include <stdbool.h>, see gh-48924"
#endif

#include "_testcapi/util.h"


// Forward declarations
static struct PyModuleDef _testcapimodule;

// Module state
typedef struct {
    PyObject *error; // _testcapi.error object
} testcapistate_t;

static testcapistate_t*
get_testcapi_state(PyObject *module)
{
    void *state = PyModule_GetState(module);
    assert(state != NULL);
    return (testcapistate_t *)state;
}

static PyObject *
get_testerror(PyObject *self) {
    testcapistate_t *state = get_testcapi_state(self);
    return state->error;
}

static void
simple_object_destructor(PyObject *self)
{
    PyObject_Free(self);
}

/* Raise _testcapi.error with test_name + ": " + msg, and return NULL. */

static PyObject *
raiseTestError(PyObject *self, const char* test_name, const char* msg)
{
    PyErr_Format(get_testerror(self), "%s: %s", test_name, msg);
    return NULL;
}

/* Test #defines from pyconfig.h (particularly the SIZEOF_* defines).

   The ones derived from autoconf on the UNIX-like OSes can be relied
   upon (in the absence of sloppy cross-compiling), but the Windows
   platforms have these hardcoded.  Better safe than sorry.
*/
static PyObject*
sizeof_error(PyObject *self, const char* fatname, const char* typname,
    int expected, int got)
{
    PyErr_Format(get_testerror(self),
        "%s #define == %d but sizeof(%s) == %d",
        fatname, expected, typname, got);
    return (PyObject*)NULL;
}

static PyObject*
test_config(PyObject *self, PyObject *Py_UNUSED(ignored))
{
#define CHECK_SIZEOF(FATNAME, TYPE) \
    do { \
        if (FATNAME != sizeof(TYPE)) { \
            return sizeof_error(self, #FATNAME, #TYPE, FATNAME, sizeof(TYPE)); \
        } \
    } while (0)

    CHECK_SIZEOF(SIZEOF_SHORT, short);
    CHECK_SIZEOF(SIZEOF_INT, int);
    CHECK_SIZEOF(SIZEOF_LONG, long);
    CHECK_SIZEOF(SIZEOF_VOID_P, void*);
    CHECK_SIZEOF(SIZEOF_TIME_T, time_t);
    CHECK_SIZEOF(SIZEOF_LONG_LONG, long long);

#undef CHECK_SIZEOF

    Py_RETURN_NONE;
}

static PyObject*
test_sizeof_c_types(PyObject *self, PyObject *Py_UNUSED(ignored))
{
#if defined(__GNUC__) && ((__GNUC__ > 4) || ((__GNUC__ == 4) && (__GNUC_MINOR__ > 5)))
#pragma GCC diagnostic push
#pragma GCC diagnostic ignored "-Wtype-limits"
#endif
#define CHECK_SIZEOF(TYPE, EXPECTED) \
    do { \
        if (EXPECTED != sizeof(TYPE)) { \
            PyErr_Format(get_testerror(self),               \
                         "sizeof(%s) = %u instead of %u",   \
                         #TYPE, sizeof(TYPE), EXPECTED);    \
            return (PyObject*)NULL; \
        } \
    } while (0)
#define IS_SIGNED(TYPE) (((TYPE)-1) < (TYPE)0)
#define CHECK_SIGNNESS(TYPE, SIGNED) \
    do { \
        if (IS_SIGNED(TYPE) != SIGNED) { \
            PyErr_Format(get_testerror(self),                   \
                         "%s signness is %i, instead of %i",    \
                         #TYPE, IS_SIGNED(TYPE), SIGNED);       \
            return (PyObject*)NULL; \
        } \
    } while (0)

    /* integer types */
    CHECK_SIZEOF(Py_UCS1, 1);
    CHECK_SIZEOF(Py_UCS2, 2);
    CHECK_SIZEOF(Py_UCS4, 4);
    CHECK_SIGNNESS(Py_UCS1, 0);
    CHECK_SIGNNESS(Py_UCS2, 0);
    CHECK_SIGNNESS(Py_UCS4, 0);
    CHECK_SIZEOF(int32_t, 4);
    CHECK_SIGNNESS(int32_t, 1);
    CHECK_SIZEOF(uint32_t, 4);
    CHECK_SIGNNESS(uint32_t, 0);
    CHECK_SIZEOF(int64_t, 8);
    CHECK_SIGNNESS(int64_t, 1);
    CHECK_SIZEOF(uint64_t, 8);
    CHECK_SIGNNESS(uint64_t, 0);

    /* pointer/size types */
    CHECK_SIZEOF(size_t, sizeof(void *));
    CHECK_SIGNNESS(size_t, 0);
    CHECK_SIZEOF(Py_ssize_t, sizeof(void *));
    CHECK_SIGNNESS(Py_ssize_t, 1);

    CHECK_SIZEOF(uintptr_t, sizeof(void *));
    CHECK_SIGNNESS(uintptr_t, 0);
    CHECK_SIZEOF(intptr_t, sizeof(void *));
    CHECK_SIGNNESS(intptr_t, 1);

    Py_RETURN_NONE;

#undef IS_SIGNED
#undef CHECK_SIGNESS
#undef CHECK_SIZEOF
#if defined(__GNUC__) && ((__GNUC__ > 4) || ((__GNUC__ == 4) && (__GNUC_MINOR__ > 5)))
#pragma GCC diagnostic pop
#endif
}

/* Issue #4701: Check that PyObject_Hash implicitly calls
 *   PyType_Ready if it hasn't already been called
 */
static PyTypeObject _HashInheritanceTester_Type = {
    PyVarObject_HEAD_INIT(NULL, 0)
    "hashinheritancetester",            /* Name of this type */
    sizeof(PyObject),           /* Basic object size */
    0,                          /* Item size for varobject */
    simple_object_destructor,   /* tp_dealloc */
    0,                          /* tp_vectorcall_offset */
    0,                          /* tp_getattr */
    0,                          /* tp_setattr */
    0,                          /* tp_as_async */
    0,                          /* tp_repr */
    0,                          /* tp_as_number */
    0,                          /* tp_as_sequence */
    0,                          /* tp_as_mapping */
    0,                          /* tp_hash */
    0,                          /* tp_call */
    0,                          /* tp_str */
    PyObject_GenericGetAttr,  /* tp_getattro */
    0,                          /* tp_setattro */
    0,                          /* tp_as_buffer */
    Py_TPFLAGS_DEFAULT,         /* tp_flags */
    0,                          /* tp_doc */
    0,                          /* tp_traverse */
    0,                          /* tp_clear */
    0,                          /* tp_richcompare */
    0,                          /* tp_weaklistoffset */
    0,                          /* tp_iter */
    0,                          /* tp_iternext */
    0,                          /* tp_methods */
    0,                          /* tp_members */
    0,                          /* tp_getset */
    0,                          /* tp_base */
    0,                          /* tp_dict */
    0,                          /* tp_descr_get */
    0,                          /* tp_descr_set */
    0,                          /* tp_dictoffset */
    0,                          /* tp_init */
    0,                          /* tp_alloc */
    PyType_GenericNew,                  /* tp_new */
};

static PyObject*
pycompilestring(PyObject* self, PyObject *obj) {
    if (PyBytes_CheckExact(obj) == 0) {
        PyErr_SetString(PyExc_ValueError, "Argument must be a bytes object");
        return NULL;
    }
    const char *the_string = PyBytes_AsString(obj);
    if (the_string == NULL) {
        return NULL;
    }
    return Py_CompileString(the_string, "<string>", Py_file_input);
}

static PyObject*
test_lazy_hash_inheritance(PyObject* self, PyObject *Py_UNUSED(ignored))
{
    PyTypeObject *type;
    PyObject *obj;
    Py_hash_t hash;

    type = &_HashInheritanceTester_Type;

    if (type->tp_dict != NULL)
        /* The type has already been initialized. This probably means
           -R is being used. */
        Py_RETURN_NONE;


    obj = PyObject_New(PyObject, type);
    if (obj == NULL) {
        PyErr_Clear();
        PyErr_SetString(
            get_testerror(self),
            "test_lazy_hash_inheritance: failed to create object");
        return NULL;
    }

    if (type->tp_dict != NULL) {
        PyErr_SetString(
            get_testerror(self),
            "test_lazy_hash_inheritance: type initialised too soon");
        Py_DECREF(obj);
        return NULL;
    }

    hash = PyObject_Hash(obj);
    if ((hash == -1) && PyErr_Occurred()) {
        PyErr_Clear();
        PyErr_SetString(
            get_testerror(self),
            "test_lazy_hash_inheritance: could not hash object");
        Py_DECREF(obj);
        return NULL;
    }

    if (type->tp_dict == NULL) {
        PyErr_SetString(
            get_testerror(self),
            "test_lazy_hash_inheritance: type not initialised by hash()");
        Py_DECREF(obj);
        return NULL;
    }

    if (type->tp_hash != PyType_Type.tp_hash) {
        PyErr_SetString(
            get_testerror(self),
            "test_lazy_hash_inheritance: unexpected hash function");
        Py_DECREF(obj);
        return NULL;
    }

    Py_DECREF(obj);

    Py_RETURN_NONE;
}

static PyObject *
return_none(void *unused)
{
    Py_RETURN_NONE;
}

static PyObject *
raise_error(void *unused)
{
    PyErr_SetNone(PyExc_ValueError);
    return NULL;
}

static PyObject *
py_buildvalue(PyObject *self, PyObject *args)
{
    const char *fmt;
    PyObject *objs[10] = {NULL};
    if (!PyArg_ParseTuple(args, "s|OOOOOOOOOO", &fmt,
            &objs[0], &objs[1], &objs[2], &objs[3], &objs[4],
            &objs[5], &objs[6], &objs[7], &objs[8], &objs[9]))
    {
        return NULL;
    }
    for(int i = 0; i < 10; i++) {
        NULLABLE(objs[i]);
    }
    return Py_BuildValue(fmt,
            objs[0], objs[1], objs[2], objs[3], objs[4],
            objs[5], objs[6], objs[7], objs[8], objs[9]);
}

static PyObject *
py_buildvalue_ints(PyObject *self, PyObject *args)
{
    const char *fmt;
    unsigned int values[10] = {0};
    if (!PyArg_ParseTuple(args, "s|IIIIIIIIII", &fmt,
            &values[0], &values[1], &values[2], &values[3], &values[4],
            &values[5], &values[6], &values[7], &values[8], &values[9]))
    {
        return NULL;
    }
    return Py_BuildValue(fmt,
            values[0], values[1], values[2], values[3], values[4],
            values[5], values[6], values[7], values[8], values[9]);
}

static int
test_buildvalue_N_error(PyObject *self, const char *fmt)
{
    PyObject *arg, *res;

    arg = PyList_New(0);
    if (arg == NULL) {
        return -1;
    }

    Py_INCREF(arg);
    res = Py_BuildValue(fmt, return_none, NULL, arg);
    if (res == NULL) {
        return -1;
    }
    Py_DECREF(res);
    if (Py_REFCNT(arg) != 1) {
        PyErr_Format(get_testerror(self), "test_buildvalue_N: "
                     "arg was not decrefed in successful "
                     "Py_BuildValue(\"%s\")", fmt);
        return -1;
    }

    Py_INCREF(arg);
    res = Py_BuildValue(fmt, raise_error, NULL, arg);
    if (res != NULL || !PyErr_Occurred()) {
        PyErr_Format(get_testerror(self), "test_buildvalue_N: "
                     "Py_BuildValue(\"%s\") didn't complain", fmt);
        return -1;
    }
    PyErr_Clear();
    if (Py_REFCNT(arg) != 1) {
        PyErr_Format(get_testerror(self), "test_buildvalue_N: "
                     "arg was not decrefed in failed "
                     "Py_BuildValue(\"%s\")", fmt);
        return -1;
    }
    Py_DECREF(arg);
    return 0;
}

static PyObject *
test_buildvalue_N(PyObject *self, PyObject *Py_UNUSED(ignored))
{
    PyObject *arg, *res;

    arg = PyList_New(0);
    if (arg == NULL) {
        return NULL;
    }
    Py_INCREF(arg);
    res = Py_BuildValue("N", arg);
    if (res == NULL) {
        return NULL;
    }
    if (res != arg) {
        return raiseTestError(self, "test_buildvalue_N",
                              "Py_BuildValue(\"N\") returned wrong result");
    }
    if (Py_REFCNT(arg) != 2) {
        return raiseTestError(self, "test_buildvalue_N",
                              "arg was not decrefed in Py_BuildValue(\"N\")");
    }
    Py_DECREF(res);
    Py_DECREF(arg);

    if (test_buildvalue_N_error(self, "O&N") < 0)
        return NULL;
    if (test_buildvalue_N_error(self, "(O&N)") < 0)
        return NULL;
    if (test_buildvalue_N_error(self, "[O&N]") < 0)
        return NULL;
    if (test_buildvalue_N_error(self, "{O&N}") < 0)
        return NULL;
    if (test_buildvalue_N_error(self, "{()O&(())N}") < 0)
        return NULL;

    Py_RETURN_NONE;
}

static PyObject *
test_buildvalue_p(PyObject *self, PyObject *Py_UNUSED(ignored))
{
    PyObject *res = Py_BuildValue("p", 3);
    if (res == NULL) {
        return NULL;
    }
    if (!Py_IsTrue(res)) {
        Py_DECREF(res);
        return raiseTestError(self, "test_buildvalue_p", "Py_BuildValue(\"p\", 3) returned wrong result");
    }
    Py_DECREF(res);

    res = Py_BuildValue("p", 0);
    if (res == NULL) {
        return NULL;
    }
    if (!Py_IsFalse(res)) {
        Py_DECREF(res);
        return raiseTestError(self, "test_buildvalue_p", "Py_BuildValue(\"p\", 0) returned wrong result");
    }
    Py_DECREF(res);

    Py_RETURN_NONE;
}

static PyObject *
pyobject_repr_from_null(PyObject *self, PyObject *Py_UNUSED(ignored))
{
    return PyObject_Repr(NULL);
}

static PyObject *
pyobject_str_from_null(PyObject *self, PyObject *Py_UNUSED(ignored))
{
    return PyObject_Str(NULL);
}

static PyObject *
pyobject_bytes_from_null(PyObject *self, PyObject *Py_UNUSED(ignored))
{
    return PyObject_Bytes(NULL);
}

static PyObject *
set_errno(PyObject *self, PyObject *args)
{
    int new_errno;

    if (!PyArg_ParseTuple(args, "i:set_errno", &new_errno))
        return NULL;

    errno = new_errno;
    Py_RETURN_NONE;
}

/* test_thread_state spawns a thread of its own, and that thread releases
 * `thread_done` when it's finished.  The driver code has to know when the
 * thread finishes, because the thread uses a PyObject (the callable) that
 * may go away when the driver finishes.  The former lack of this explicit
 * synchronization caused rare segfaults, so rare that they were seen only
 * on a Mac buildbot (although they were possible on any box).
 */
static PyThread_type_lock thread_done = NULL;

static int
_make_call(void *callable)
{
    PyObject *rc;
    int success;
    PyGILState_STATE s = PyGILState_Ensure();
    rc = PyObject_CallNoArgs((PyObject *)callable);
    success = (rc != NULL);
    Py_XDECREF(rc);
    PyGILState_Release(s);
    return success;
}

/* Same thing, but releases `thread_done` when it returns.  This variant
 * should be called only from threads spawned by test_thread_state().
 */
static void
_make_call_from_thread(void *callable)
{
    _make_call(callable);
    PyThread_release_lock(thread_done);
}

static PyObject *
test_thread_state(PyObject *self, PyObject *args)
{
    PyObject *fn;
    int success = 1;

    if (!PyArg_ParseTuple(args, "O:test_thread_state", &fn))
        return NULL;

    if (!PyCallable_Check(fn)) {
        PyErr_Format(PyExc_TypeError, "'%s' object is not callable",
            Py_TYPE(fn)->tp_name);
        return NULL;
    }

    thread_done = PyThread_allocate_lock();
    if (thread_done == NULL)
        return PyErr_NoMemory();
    PyThread_acquire_lock(thread_done, 1);

    /* Start a new thread with our callback. */
    PyThread_start_new_thread(_make_call_from_thread, fn);
    /* Make the callback with the thread lock held by this thread */
    success &= _make_call(fn);
    /* Do it all again, but this time with the thread-lock released */
    Py_BEGIN_ALLOW_THREADS
    success &= _make_call(fn);
    PyThread_acquire_lock(thread_done, 1);  /* wait for thread to finish */
    Py_END_ALLOW_THREADS

    /* And once more with and without a thread
       XXX - should use a lock and work out exactly what we are trying
       to test <wink>
    */
    Py_BEGIN_ALLOW_THREADS
    PyThread_start_new_thread(_make_call_from_thread, fn);
    success &= _make_call(fn);
    PyThread_acquire_lock(thread_done, 1);  /* wait for thread to finish */
    Py_END_ALLOW_THREADS

    /* Release lock we acquired above.  This is required on HP-UX. */
    PyThread_release_lock(thread_done);

    PyThread_free_lock(thread_done);
    if (!success)
        return NULL;
    Py_RETURN_NONE;
}

static PyObject *
gilstate_ensure_release(PyObject *module, PyObject *Py_UNUSED(ignored))
{
    PyGILState_STATE state = PyGILState_Ensure();
    PyGILState_Release(state);
    Py_RETURN_NONE;
}

#ifndef MS_WINDOWS
static PyThread_type_lock wait_done = NULL;

static void wait_for_lock(void *unused) {
    PyThread_acquire_lock(wait_done, 1);
    PyThread_release_lock(wait_done);
    PyThread_free_lock(wait_done);
    wait_done = NULL;
}

// These can be used to test things that care about the existence of another
// thread that the threading module doesn't know about.

static PyObject *
spawn_pthread_waiter(PyObject *self, PyObject *Py_UNUSED(ignored))
{
    if (wait_done) {
        PyErr_SetString(PyExc_RuntimeError, "thread already running");
        return NULL;
    }
    wait_done = PyThread_allocate_lock();
    if (wait_done == NULL)
        return PyErr_NoMemory();
    PyThread_acquire_lock(wait_done, 1);
    PyThread_start_new_thread(wait_for_lock, NULL);
    Py_RETURN_NONE;
}

static PyObject *
end_spawned_pthread(PyObject *self, PyObject *Py_UNUSED(ignored))
{
    if (!wait_done) {
        PyErr_SetString(PyExc_RuntimeError, "call _spawn_pthread_waiter 1st");
        return NULL;
    }
    PyThread_release_lock(wait_done);
    Py_RETURN_NONE;
}
#endif  // not MS_WINDOWS

/* test Py_AddPendingCalls using threads */
static int _pending_callback(void *arg)
{
    /* we assume the argument is callable object to which we own a reference */
    PyObject *callable = (PyObject *)arg;
    PyObject *r = PyObject_CallNoArgs(callable);
    Py_DECREF(callable);
    Py_XDECREF(r);
    return r != NULL ? 0 : -1;
}

/* The following requests n callbacks to _pending_callback.  It can be
 * run from any python thread.
 */
static PyObject *
pending_threadfunc(PyObject *self, PyObject *arg, PyObject *kwargs)
{
    static char *kwlist[] = {"callback", "num",
                             "blocking", "ensure_added", NULL};
    PyObject *callable;
    unsigned int num = 1;
    int blocking = 0;
    int ensure_added = 0;
    if (!PyArg_ParseTupleAndKeywords(arg, kwargs,
                                     "O|I$pp:_pending_threadfunc", kwlist,
                                     &callable, &num, &blocking, &ensure_added))
    {
        return NULL;
    }

    /* create the reference for the callbackwhile we hold the lock */
    for (unsigned int i = 0; i < num; i++) {
        Py_INCREF(callable);
    }

    PyThreadState *save_tstate = NULL;
    if (!blocking) {
        save_tstate = PyEval_SaveThread();
    }

    unsigned int num_added = 0;
    for (; num_added < num; num_added++) {
        if (ensure_added) {
            int r;
            do {
                r = Py_AddPendingCall(&_pending_callback, callable);
            } while (r < 0);
        }
        else {
            if (Py_AddPendingCall(&_pending_callback, callable) < 0) {
                break;
            }
        }
    }

    if (!blocking) {
        PyEval_RestoreThread(save_tstate);
    }

    for (unsigned int i = num_added; i < num; i++) {
        Py_DECREF(callable); /* unsuccessful add, destroy the extra reference */
    }
    /* The callable is decref'ed above in each added _pending_callback(). */
    return PyLong_FromUnsignedLong((unsigned long)num_added);
}

/* Coverage testing of capsule objects. */

static const char *capsule_name = "capsule name";
static       char *capsule_pointer = "capsule pointer";
static       char *capsule_context = "capsule context";
static const char *capsule_error = NULL;
static int
capsule_destructor_call_count = 0;

static void
capsule_destructor(PyObject *o) {
    capsule_destructor_call_count++;
    if (PyCapsule_GetContext(o) != capsule_context) {
        capsule_error = "context did not match in destructor!";
    } else if (PyCapsule_GetDestructor(o) != capsule_destructor) {
        capsule_error = "destructor did not match in destructor!  (woah!)";
    } else if (PyCapsule_GetName(o) != capsule_name) {
        capsule_error = "name did not match in destructor!";
    } else if (PyCapsule_GetPointer(o, capsule_name) != capsule_pointer) {
        capsule_error = "pointer did not match in destructor!";
    }
}

typedef struct {
    char *name;
    char *module;
    char *attribute;
} known_capsule;

static PyObject *
test_capsule(PyObject *self, PyObject *Py_UNUSED(ignored))
{
    PyObject *object;
    const char *error = NULL;
    void *pointer;
    void *pointer2;
    known_capsule known_capsules[] = {
        #define KNOWN_CAPSULE(module, name)             { module "." name, module, name }
        KNOWN_CAPSULE("_socket", "CAPI"),
        KNOWN_CAPSULE("_curses", "_C_API"),
        KNOWN_CAPSULE("datetime", "datetime_CAPI"),
        { NULL, NULL },
    };
    known_capsule *known = &known_capsules[0];

#define FAIL(x) \
    do { \
        error = (x); \
        goto exit; \
    } while (0)

#define CHECK_DESTRUCTOR \
    do { \
        if (capsule_error) { \
            FAIL(capsule_error); \
        } \
        else if (!capsule_destructor_call_count) { \
            FAIL("destructor not called!"); \
        } \
        capsule_destructor_call_count = 0; \
    } while (0)

    object = PyCapsule_New(capsule_pointer, capsule_name, capsule_destructor);
    PyCapsule_SetContext(object, capsule_context);
    capsule_destructor(object);
    CHECK_DESTRUCTOR;
    Py_DECREF(object);
    CHECK_DESTRUCTOR;

    object = PyCapsule_New(known, "ignored", NULL);
    PyCapsule_SetPointer(object, capsule_pointer);
    PyCapsule_SetName(object, capsule_name);
    PyCapsule_SetDestructor(object, capsule_destructor);
    PyCapsule_SetContext(object, capsule_context);
    capsule_destructor(object);
    CHECK_DESTRUCTOR;
    /* intentionally access using the wrong name */
    pointer2 = PyCapsule_GetPointer(object, "the wrong name");
    if (!PyErr_Occurred()) {
        FAIL("PyCapsule_GetPointer should have failed but did not!");
    }
    PyErr_Clear();
    if (pointer2) {
        if (pointer2 == capsule_pointer) {
            FAIL("PyCapsule_GetPointer should not have"
                     " returned the internal pointer!");
        } else {
            FAIL("PyCapsule_GetPointer should have "
                     "returned NULL pointer but did not!");
        }
    }
    PyCapsule_SetDestructor(object, NULL);
    Py_DECREF(object);
    if (capsule_destructor_call_count) {
        FAIL("destructor called when it should not have been!");
    }

    for (known = &known_capsules[0]; known->module != NULL; known++) {
        /* yeah, ordinarily I wouldn't do this either,
           but it's fine for this test harness.
        */
        static char buffer[256];
#undef FAIL
#define FAIL(x) \
        do { \
            sprintf(buffer, "%s module: \"%s\" attribute: \"%s\"", \
                    x, known->module, known->attribute);           \
            error = buffer; \
            goto exit; \
        } while (0)

        PyObject *module = PyImport_ImportModule(known->module);
        if (module) {
            pointer = PyCapsule_Import(known->name, 0);
            if (!pointer) {
                Py_DECREF(module);
                FAIL("PyCapsule_GetPointer returned NULL unexpectedly!");
            }
            object = PyObject_GetAttrString(module, known->attribute);
            if (!object) {
                Py_DECREF(module);
                return NULL;
            }
            pointer2 = PyCapsule_GetPointer(object,
                                    "weebles wobble but they don't fall down");
            if (!PyErr_Occurred()) {
                Py_DECREF(object);
                Py_DECREF(module);
                FAIL("PyCapsule_GetPointer should have failed but did not!");
            }
            PyErr_Clear();
            if (pointer2) {
                Py_DECREF(module);
                Py_DECREF(object);
                if (pointer2 == pointer) {
                    FAIL("PyCapsule_GetPointer should not have"
                             " returned its internal pointer!");
                } else {
                    FAIL("PyCapsule_GetPointer should have"
                             " returned NULL pointer but did not!");
                }
            }
            Py_DECREF(object);
            Py_DECREF(module);
        }
        else
            PyErr_Clear();
    }

  exit:
    if (error) {
        return raiseTestError(self, "test_capsule", error);
    }
    Py_RETURN_NONE;
#undef FAIL
}

#ifdef HAVE_GETTIMEOFDAY
/* Profiling of integer performance */
static void print_delta(int test, struct timeval *s, struct timeval *e)
{
    e->tv_sec -= s->tv_sec;
    e->tv_usec -= s->tv_usec;
    if (e->tv_usec < 0) {
        e->tv_sec -=1;
        e->tv_usec += 1000000;
    }
    printf("Test %d: %d.%06ds\n", test, (int)e->tv_sec, (int)e->tv_usec);
}

static PyObject *
profile_int(PyObject *self, PyObject* args)
{
    int i, k;
    struct timeval start, stop;
    PyObject *single, **multiple, *op1, *result;

    /* Test 1: Allocate and immediately deallocate
       many small integers */
    gettimeofday(&start, NULL);
    for(k=0; k < 20000; k++)
        for(i=0; i < 1000; i++) {
            single = PyLong_FromLong(i);
            Py_DECREF(single);
        }
    gettimeofday(&stop, NULL);
    print_delta(1, &start, &stop);

    /* Test 2: Allocate and immediately deallocate
       many large integers */
    gettimeofday(&start, NULL);
    for(k=0; k < 20000; k++)
        for(i=0; i < 1000; i++) {
            single = PyLong_FromLong(i+1000000);
            Py_DECREF(single);
        }
    gettimeofday(&stop, NULL);
    print_delta(2, &start, &stop);

    /* Test 3: Allocate a few integers, then release
       them all simultaneously. */
    multiple = malloc(sizeof(PyObject*) * 1000);
    if (multiple == NULL)
        return PyErr_NoMemory();
    gettimeofday(&start, NULL);
    for(k=0; k < 20000; k++) {
        for(i=0; i < 1000; i++) {
            multiple[i] = PyLong_FromLong(i+1000000);
        }
        for(i=0; i < 1000; i++) {
            Py_DECREF(multiple[i]);
        }
    }
    gettimeofday(&stop, NULL);
    print_delta(3, &start, &stop);
    free(multiple);

    /* Test 4: Allocate many integers, then release
       them all simultaneously. */
    multiple = malloc(sizeof(PyObject*) * 1000000);
    if (multiple == NULL)
        return PyErr_NoMemory();
    gettimeofday(&start, NULL);
    for(k=0; k < 20; k++) {
        for(i=0; i < 1000000; i++) {
            multiple[i] = PyLong_FromLong(i+1000000);
        }
        for(i=0; i < 1000000; i++) {
            Py_DECREF(multiple[i]);
        }
    }
    gettimeofday(&stop, NULL);
    print_delta(4, &start, &stop);
    free(multiple);

    /* Test 5: Allocate many integers < 32000 */
    multiple = malloc(sizeof(PyObject*) * 1000000);
    if (multiple == NULL)
        return PyErr_NoMemory();
    gettimeofday(&start, NULL);
    for(k=0; k < 10; k++) {
        for(i=0; i < 1000000; i++) {
            multiple[i] = PyLong_FromLong(i+1000);
        }
        for(i=0; i < 1000000; i++) {
            Py_DECREF(multiple[i]);
        }
    }
    gettimeofday(&stop, NULL);
    print_delta(5, &start, &stop);
    free(multiple);

    /* Test 6: Perform small int addition */
    op1 = PyLong_FromLong(1);
    gettimeofday(&start, NULL);
    for(i=0; i < 10000000; i++) {
        result = PyNumber_Add(op1, op1);
        Py_DECREF(result);
    }
    gettimeofday(&stop, NULL);
    Py_DECREF(op1);
    print_delta(6, &start, &stop);

    /* Test 7: Perform medium int addition */
    op1 = PyLong_FromLong(1000);
    if (op1 == NULL)
        return NULL;
    gettimeofday(&start, NULL);
    for(i=0; i < 10000000; i++) {
        result = PyNumber_Add(op1, op1);
        Py_XDECREF(result);
    }
    gettimeofday(&stop, NULL);
    Py_DECREF(op1);
    print_delta(7, &start, &stop);

    Py_RETURN_NONE;
}
#endif

/* Issue 6012 */
static PyObject *str1, *str2;
static int
failing_converter(PyObject *obj, void *arg)
{
    /* Clone str1, then let the conversion fail. */
    assert(str1);
    str2 = Py_NewRef(str1);
    return 0;
}
static PyObject*
argparsing(PyObject *o, PyObject *args)
{
    PyObject *res;
    str1 = str2 = NULL;
    if (!PyArg_ParseTuple(args, "O&O&",
                          PyUnicode_FSConverter, &str1,
                          failing_converter, &str2)) {
        if (!str2)
            /* argument converter not called? */
            return NULL;
        /* Should be 1 */
        res = PyLong_FromSsize_t(Py_REFCNT(str2));
        Py_DECREF(str2);
        PyErr_Clear();
        return res;
    }
    Py_RETURN_NONE;
}

/* To test that the result of PyCode_NewEmpty has the right members. */
static PyObject *
code_newempty(PyObject *self, PyObject *args)
{
    const char *filename;
    const char *funcname;
    int firstlineno;

    if (!PyArg_ParseTuple(args, "ssi:code_newempty",
                          &filename, &funcname, &firstlineno))
        return NULL;

    return (PyObject *)PyCode_NewEmpty(filename, funcname, firstlineno);
}

static PyObject *
make_memoryview_from_NULL_pointer(PyObject *self, PyObject *Py_UNUSED(ignored))
{
    Py_buffer info;
    if (PyBuffer_FillInfo(&info, NULL, NULL, 1, 1, PyBUF_FULL_RO) < 0)
        return NULL;
    return PyMemoryView_FromBuffer(&info);
}

static PyObject *
buffer_fill_info(PyObject *self, PyObject *args)
{
    Py_buffer info;
    const char *data;
    Py_ssize_t size;
    int readonly;
    int flags;

    if (!PyArg_ParseTuple(args, "s#ii:buffer_fill_info",
                          &data, &size, &readonly, &flags)) {
        return NULL;
    }

    if (PyBuffer_FillInfo(&info, NULL, (void *)data, size, readonly, flags) < 0) {
        return NULL;
    }
    return PyMemoryView_FromBuffer(&info);
}

static PyObject *
test_from_contiguous(PyObject* self, PyObject *Py_UNUSED(ignored))
{
    int data[9] = {-1,-1,-1,-1,-1,-1,-1,-1,-1};
    int init[5] = {0, 1, 2, 3, 4};
    Py_ssize_t itemsize = sizeof(int);
    Py_ssize_t shape = 5;
    Py_ssize_t strides = 2 * itemsize;
    Py_buffer view = {
        data,
        NULL,
        5 * itemsize,
        itemsize,
        1,
        1,
        NULL,
        &shape,
        &strides,
        NULL,
        NULL
    };
    int *ptr;
    int i;

    PyBuffer_FromContiguous(&view, init, view.len, 'C');
    ptr = view.buf;
    for (i = 0; i < 5; i++) {
        if (ptr[2*i] != i) {
            PyErr_SetString(get_testerror(self),
                "test_from_contiguous: incorrect result");
            return NULL;
        }
    }

    view.buf = &data[8];
    view.strides[0] = -2 * itemsize;

    PyBuffer_FromContiguous(&view, init, view.len, 'C');
    ptr = view.buf;
    for (i = 0; i < 5; i++) {
        if (*(ptr-2*i) != i) {
            PyErr_SetString(get_testerror(self),
                "test_from_contiguous: incorrect result");
            return NULL;
        }
    }

    Py_RETURN_NONE;
}

#if (defined(__linux__) || defined(__FreeBSD__)) && defined(__GNUC__)

static PyObject *
test_pep3118_obsolete_write_locks(PyObject* self, PyObject *Py_UNUSED(ignored))
{
    PyObject *b;
    char *dummy[1];
    int ret, match;

    /* PyBuffer_FillInfo() */
    ret = PyBuffer_FillInfo(NULL, NULL, dummy, 1, 0, PyBUF_SIMPLE);
    match = PyErr_Occurred() && PyErr_ExceptionMatches(PyExc_BufferError);
    PyErr_Clear();
    if (ret != -1 || match == 0)
        goto error;

    /* bytesiobuf_getbuffer() */
    PyTypeObject *type = (PyTypeObject *)PyImport_ImportModuleAttrString(
        "_io",
        "_BytesIOBuffer");
    if (type == NULL) {
        return NULL;
    }
    b = type->tp_alloc(type, 0);
    Py_DECREF(type);
    if (b == NULL) {
        return NULL;
    }

    ret = PyObject_GetBuffer(b, NULL, PyBUF_SIMPLE);
    Py_DECREF(b);
    match = PyErr_Occurred() && PyErr_ExceptionMatches(PyExc_BufferError);
    PyErr_Clear();
    if (ret != -1 || match == 0)
        goto error;

    Py_RETURN_NONE;

error:
    PyErr_SetString(get_testerror(self),
        "test_pep3118_obsolete_write_locks: failure");
    return NULL;
}
#endif

/* This tests functions that historically supported write locks.  It is
   wrong to call getbuffer() with view==NULL and a compliant getbufferproc
   is entitled to segfault in that case. */
static PyObject *
getbuffer_with_null_view(PyObject* self, PyObject *obj)
{
    if (PyObject_GetBuffer(obj, NULL, PyBUF_SIMPLE) < 0)
        return NULL;

    Py_RETURN_NONE;
}

/* PyBuffer_SizeFromFormat() */
static PyObject *
test_PyBuffer_SizeFromFormat(PyObject *self, PyObject *args)
{
    const char *format;

    if (!PyArg_ParseTuple(args, "s:test_PyBuffer_SizeFromFormat",
                          &format)) {
        return NULL;
    }

    RETURN_SIZE(PyBuffer_SizeFromFormat(format));
}

/* Test that the fatal error from not having a current thread doesn't
   cause an infinite loop.  Run via Lib/test/test_capi.py */
static PyObject *
crash_no_current_thread(PyObject *self, PyObject *Py_UNUSED(ignored))
{
    Py_BEGIN_ALLOW_THREADS
    /* Using PyThreadState_Get() directly allows the test to pass in
       !pydebug mode. However, the test only actually tests anything
       in pydebug mode, since that's where the infinite loop was in
       the first place. */
    PyThreadState_Get();
    Py_END_ALLOW_THREADS
    return NULL;
}

/* Test that the GILState thread and the "current" thread match. */
static PyObject *
test_current_tstate_matches(PyObject *self, PyObject *Py_UNUSED(ignored))
{
    PyThreadState *orig_tstate = PyThreadState_Get();

    if (orig_tstate != PyGILState_GetThisThreadState()) {
        PyErr_SetString(PyExc_RuntimeError,
                        "current thread state doesn't match GILState");
        return NULL;
    }

    const char *err = NULL;
    PyThreadState_Swap(NULL);
    PyThreadState *substate = Py_NewInterpreter();

    if (substate != PyThreadState_Get()) {
        err = "subinterpreter thread state not current";
        goto finally;
    }
    if (substate != PyGILState_GetThisThreadState()) {
        err = "subinterpreter thread state doesn't match GILState";
        goto finally;
    }

finally:
    Py_EndInterpreter(substate);
    PyThreadState_Swap(orig_tstate);

    if (err != NULL) {
        PyErr_SetString(PyExc_RuntimeError, err);
        return NULL;
    }
    Py_RETURN_NONE;
}

/* To run some code in a sub-interpreter. */
static PyObject *
run_in_subinterp(PyObject *self, PyObject *args)
{
    const char *code;
    int r;
    PyThreadState *substate, *mainstate;
    /* only initialise 'cflags.cf_flags' to test backwards compatibility */
    PyCompilerFlags cflags = {0};

    if (!PyArg_ParseTuple(args, "s:run_in_subinterp",
                          &code))
        return NULL;

    mainstate = PyThreadState_Get();

    PyThreadState_Swap(NULL);

    substate = Py_NewInterpreter();
    if (substate == NULL) {
        /* Since no new thread state was created, there is no exception to
           propagate; raise a fresh one after swapping in the old thread
           state. */
        PyThreadState_Swap(mainstate);
        PyErr_SetString(PyExc_RuntimeError, "sub-interpreter creation failed");
        return NULL;
    }
    r = PyRun_SimpleStringFlags(code, &cflags);
    Py_EndInterpreter(substate);

    PyThreadState_Swap(mainstate);

    return PyLong_FromLong(r);
}

static PyMethodDef ml;

static PyObject *
create_cfunction(PyObject *self, PyObject *args)
{
    return PyCFunction_NewEx(&ml, self, NULL);
}

static PyMethodDef ml = {
    "create_cfunction",
    create_cfunction,
    METH_NOARGS,
    NULL
};

static PyObject *
test_structseq_newtype_doesnt_leak(PyObject *Py_UNUSED(self),
                              PyObject *Py_UNUSED(args))
{
    PyStructSequence_Desc descr;
    PyStructSequence_Field descr_fields[3];

    descr_fields[0] = (PyStructSequence_Field){"foo", "foo value"};
    descr_fields[1] = (PyStructSequence_Field){NULL, "some hidden value"};
    descr_fields[2] = (PyStructSequence_Field){0, NULL};

    descr.name = "_testcapi.test_descr";
    descr.doc = "This is used to test for memory leaks in NewType";
    descr.fields = descr_fields;
    descr.n_in_sequence = 1;

    PyTypeObject* structseq_type = PyStructSequence_NewType(&descr);
    if (structseq_type == NULL) {
        return NULL;
    }
    assert(PyType_Check(structseq_type));
    assert(PyType_FastSubclass(structseq_type, Py_TPFLAGS_TUPLE_SUBCLASS));
    Py_DECREF(structseq_type);

    Py_RETURN_NONE;
}

static PyObject *
test_structseq_newtype_null_descr_doc(PyObject *Py_UNUSED(self),
                              PyObject *Py_UNUSED(args))
{
    PyStructSequence_Field descr_fields[1] = {
        (PyStructSequence_Field){NULL, NULL}
    };
    // Test specifically for NULL .doc field.
    PyStructSequence_Desc descr = {"_testcapi.test_descr", NULL, &descr_fields[0], 0};

    PyTypeObject* structseq_type = PyStructSequence_NewType(&descr);
    assert(structseq_type != NULL);
    assert(PyType_Check(structseq_type));
    assert(PyType_FastSubclass(structseq_type, Py_TPFLAGS_TUPLE_SUBCLASS));
    Py_DECREF(structseq_type);

    Py_RETURN_NONE;
}

typedef struct {
    PyThread_type_lock start_event;
    PyThread_type_lock exit_event;
    PyObject *callback;
} test_c_thread_t;

static void
temporary_c_thread(void *data)
{
    test_c_thread_t *test_c_thread = data;
    PyGILState_STATE state;
    PyObject *res;

    PyThread_release_lock(test_c_thread->start_event);

    /* Allocate a Python thread state for this thread */
    state = PyGILState_Ensure();

    res = PyObject_CallNoArgs(test_c_thread->callback);
    Py_CLEAR(test_c_thread->callback);

    if (res == NULL) {
        PyErr_Print();
    }
    else {
        Py_DECREF(res);
    }

    /* Destroy the Python thread state for this thread */
    PyGILState_Release(state);

    PyThread_release_lock(test_c_thread->exit_event);
}

static test_c_thread_t test_c_thread;

static PyObject *
call_in_temporary_c_thread(PyObject *self, PyObject *args)
{
    PyObject *res = NULL;
    PyObject *callback = NULL;
    long thread;
    int wait = 1;
    if (!PyArg_ParseTuple(args, "O|i", &callback, &wait))
    {
        return NULL;
    }

    test_c_thread.start_event = PyThread_allocate_lock();
    test_c_thread.exit_event = PyThread_allocate_lock();
    test_c_thread.callback = NULL;
    if (!test_c_thread.start_event || !test_c_thread.exit_event) {
        PyErr_SetString(PyExc_RuntimeError, "could not allocate lock");
        goto exit;
    }

    test_c_thread.callback = Py_NewRef(callback);

    PyThread_acquire_lock(test_c_thread.start_event, 1);
    PyThread_acquire_lock(test_c_thread.exit_event, 1);

    thread = PyThread_start_new_thread(temporary_c_thread, &test_c_thread);
    if (thread == -1) {
        PyErr_SetString(PyExc_RuntimeError, "unable to start the thread");
        PyThread_release_lock(test_c_thread.start_event);
        PyThread_release_lock(test_c_thread.exit_event);
        goto exit;
    }

    PyThread_acquire_lock(test_c_thread.start_event, 1);
    PyThread_release_lock(test_c_thread.start_event);

    if (!wait) {
        Py_RETURN_NONE;
    }

    Py_BEGIN_ALLOW_THREADS
        PyThread_acquire_lock(test_c_thread.exit_event, 1);
        PyThread_release_lock(test_c_thread.exit_event);
    Py_END_ALLOW_THREADS

    res = Py_NewRef(Py_None);

exit:
    Py_CLEAR(test_c_thread.callback);
    if (test_c_thread.start_event) {
        PyThread_free_lock(test_c_thread.start_event);
        test_c_thread.start_event = NULL;
    }
    if (test_c_thread.exit_event) {
        PyThread_free_lock(test_c_thread.exit_event);
        test_c_thread.exit_event = NULL;
    }
    return res;
}

static PyObject *
join_temporary_c_thread(PyObject *self, PyObject *Py_UNUSED(ignored))
{
    Py_BEGIN_ALLOW_THREADS
        PyThread_acquire_lock(test_c_thread.exit_event, 1);
        PyThread_release_lock(test_c_thread.exit_event);
    Py_END_ALLOW_THREADS
    Py_CLEAR(test_c_thread.callback);
    PyThread_free_lock(test_c_thread.start_event);
    test_c_thread.start_event = NULL;
    PyThread_free_lock(test_c_thread.exit_event);
    test_c_thread.exit_event = NULL;
    Py_RETURN_NONE;
}

/* marshal */

static PyObject*
pymarshal_write_long_to_file(PyObject* self, PyObject *args)
{
    long value;
    PyObject *filename;
    int version;
    FILE *fp;

    if (!PyArg_ParseTuple(args, "lOi:pymarshal_write_long_to_file",
                          &value, &filename, &version))
        return NULL;

    fp = Py_fopen(filename, "wb");
    if (fp == NULL) {
        PyErr_SetFromErrno(PyExc_OSError);
        return NULL;
    }

    PyMarshal_WriteLongToFile(value, fp, version);
    assert(!PyErr_Occurred());

    fclose(fp);
    Py_RETURN_NONE;
}

static PyObject*
pymarshal_write_object_to_file(PyObject* self, PyObject *args)
{
    PyObject *obj;
    PyObject *filename;
    int version;
    FILE *fp;

    if (!PyArg_ParseTuple(args, "OOi:pymarshal_write_object_to_file",
                          &obj, &filename, &version))
        return NULL;

    fp = Py_fopen(filename, "wb");
    if (fp == NULL) {
        PyErr_SetFromErrno(PyExc_OSError);
        return NULL;
    }

    PyMarshal_WriteObjectToFile(obj, fp, version);
    assert(!PyErr_Occurred());

    fclose(fp);
    Py_RETURN_NONE;
}

static PyObject*
pymarshal_read_short_from_file(PyObject* self, PyObject *args)
{
    int value;
    long pos;
    PyObject *filename;
    FILE *fp;

    if (!PyArg_ParseTuple(args, "O:pymarshal_read_short_from_file", &filename))
        return NULL;

    fp = Py_fopen(filename, "rb");
    if (fp == NULL) {
        PyErr_SetFromErrno(PyExc_OSError);
        return NULL;
    }

    value = PyMarshal_ReadShortFromFile(fp);
    pos = ftell(fp);

    fclose(fp);
    if (PyErr_Occurred())
        return NULL;
    return Py_BuildValue("il", value, pos);
}

static PyObject*
pymarshal_read_long_from_file(PyObject* self, PyObject *args)
{
    long value, pos;
    PyObject *filename;
    FILE *fp;

    if (!PyArg_ParseTuple(args, "O:pymarshal_read_long_from_file", &filename))
        return NULL;

    fp = Py_fopen(filename, "rb");
    if (fp == NULL) {
        PyErr_SetFromErrno(PyExc_OSError);
        return NULL;
    }

    value = PyMarshal_ReadLongFromFile(fp);
    pos = ftell(fp);

    fclose(fp);
    if (PyErr_Occurred())
        return NULL;
    return Py_BuildValue("ll", value, pos);
}

static PyObject*
pymarshal_read_last_object_from_file(PyObject* self, PyObject *args)
{
    PyObject *filename;
    if (!PyArg_ParseTuple(args, "O:pymarshal_read_last_object_from_file", &filename))
        return NULL;

    FILE *fp = Py_fopen(filename, "rb");
    if (fp == NULL) {
        PyErr_SetFromErrno(PyExc_OSError);
        return NULL;
    }

    PyObject *obj = PyMarshal_ReadLastObjectFromFile(fp);
    long pos = ftell(fp);

    fclose(fp);
    if (obj == NULL) {
        return NULL;
    }
    return Py_BuildValue("Nl", obj, pos);
}

static PyObject*
pymarshal_read_object_from_file(PyObject* self, PyObject *args)
{
    PyObject *filename;
    if (!PyArg_ParseTuple(args, "O:pymarshal_read_object_from_file", &filename))
        return NULL;

    FILE *fp = Py_fopen(filename, "rb");
    if (fp == NULL) {
        PyErr_SetFromErrno(PyExc_OSError);
        return NULL;
    }

    PyObject *obj = PyMarshal_ReadObjectFromFile(fp);
    long pos = ftell(fp);

    fclose(fp);
    if (obj == NULL) {
        return NULL;
    }
    return Py_BuildValue("Nl", obj, pos);
}

static PyObject*
return_null_without_error(PyObject *self, PyObject *args)
{
    /* invalid call: return NULL without setting an error,
     * _Py_CheckFunctionResult() must detect such bug at runtime. */
    PyErr_Clear();
    return NULL;
}

static PyObject*
return_result_with_error(PyObject *self, PyObject *args)
{
    /* invalid call: return a result with an error set,
     * _Py_CheckFunctionResult() must detect such bug at runtime. */
    PyErr_SetNone(PyExc_ValueError);
    Py_RETURN_NONE;
}

static PyObject *
getitem_with_error(PyObject *self, PyObject *args)
{
    PyObject *map, *key;
    if (!PyArg_ParseTuple(args, "OO", &map, &key)) {
        return NULL;
    }

    PyErr_SetString(PyExc_ValueError, "bug");
    return PyObject_GetItem(map, key);
}


static PyObject *
raise_SIGINT_then_send_None(PyObject *self, PyObject *args)
{
    PyGenObject *gen;

    if (!PyArg_ParseTuple(args, "O!", &PyGen_Type, &gen))
        return NULL;

    /* This is used in a test to check what happens if a signal arrives just
       as we're in the process of entering a yield from chain (see
       bpo-30039).

       Needs to be done in C, because:
       - we don't have a Python wrapper for raise()
       - we need to make sure that the Python-level signal handler doesn't run
         *before* we enter the generator frame, which is impossible in Python
         because we check for signals before every bytecode operation.
     */
    raise(SIGINT);
    return PyObject_CallMethod((PyObject *)gen, "send", "O", Py_None);
}


static PyObject*
stack_pointer(PyObject *self, PyObject *args)
{
    int v = 5;
    return PyLong_FromVoidPtr(&v);
}


#ifdef W_STOPCODE
static PyObject*
py_w_stopcode(PyObject *self, PyObject *args)
{
    int sig, status;
    if (!PyArg_ParseTuple(args, "i", &sig)) {
        return NULL;
    }
    status = W_STOPCODE(sig);
    return PyLong_FromLong(status);
}
#endif


static PyObject *
test_pythread_tss_key_state(PyObject *self, PyObject *args)
{
    Py_tss_t tss_key = Py_tss_NEEDS_INIT;
    if (PyThread_tss_is_created(&tss_key)) {
        return raiseTestError(self, "test_pythread_tss_key_state",
                              "TSS key not in an uninitialized state at "
                              "creation time");
    }
    if (PyThread_tss_create(&tss_key) != 0) {
        PyErr_SetString(PyExc_RuntimeError, "PyThread_tss_create failed");
        return NULL;
    }
    if (!PyThread_tss_is_created(&tss_key)) {
        return raiseTestError(self, "test_pythread_tss_key_state",
                              "PyThread_tss_create succeeded, "
                              "but with TSS key in an uninitialized state");
    }
    if (PyThread_tss_create(&tss_key) != 0) {
        return raiseTestError(self, "test_pythread_tss_key_state",
                              "PyThread_tss_create unsuccessful with "
                              "an already initialized key");
    }
#define CHECK_TSS_API(expr) \
    do { \
        (void)(expr); \
        if (!PyThread_tss_is_created(&tss_key)) { \
            return raiseTestError(self, "test_pythread_tss_key_state", \
                                  "TSS key initialization state was not " \
                                  "preserved after calling " #expr); \
        } \
    } while (0)

    CHECK_TSS_API(PyThread_tss_set(&tss_key, NULL));
    CHECK_TSS_API(PyThread_tss_get(&tss_key));
#undef CHECK_TSS_API
    PyThread_tss_delete(&tss_key);
    if (PyThread_tss_is_created(&tss_key)) {
        return raiseTestError(self, "test_pythread_tss_key_state",
                              "PyThread_tss_delete called, but did not "
                              "set the key state to uninitialized");
    }

    Py_tss_t *ptr_key = PyThread_tss_alloc();
    if (ptr_key == NULL) {
        PyErr_SetString(PyExc_RuntimeError, "PyThread_tss_alloc failed");
        return NULL;
    }
    if (PyThread_tss_is_created(ptr_key)) {
        return raiseTestError(self, "test_pythread_tss_key_state",
                              "TSS key not in an uninitialized state at "
                              "allocation time");
    }
    PyThread_tss_free(ptr_key);
    ptr_key = NULL;
    Py_RETURN_NONE;
}


/* def bad_get(self, obj, cls):
       cls()
       return repr(self)
*/
static PyObject*
bad_get(PyObject *module, PyObject *args)
{
    PyObject *self, *obj, *cls;
    if (!PyArg_ParseTuple(args, "OOO", &self, &obj, &cls)) {
        return NULL;
    }

    PyObject *res = PyObject_CallNoArgs(cls);
    if (res == NULL) {
        return NULL;
    }
    Py_DECREF(res);

    return PyObject_Repr(self);
}


/* Functions for testing C calling conventions (METH_*) are named meth_*,
 * e.g. "meth_varargs" for METH_VARARGS.
 *
 * They all return a tuple of their C-level arguments, with None instead
 * of NULL and Python tuples instead of C arrays.
 */


static PyObject*
_null_to_none(PyObject* obj)
{
    if (obj == NULL) {
        Py_RETURN_NONE;
    }
    return Py_NewRef(obj);
}

static PyObject*
meth_varargs(PyObject* self, PyObject* args)
{
    return Py_BuildValue("NO", _null_to_none(self), args);
}

static PyObject*
meth_varargs_keywords(PyObject* self, PyObject* args, PyObject* kwargs)
{
    return Py_BuildValue("NON", _null_to_none(self), args, _null_to_none(kwargs));
}

static PyObject*
meth_o(PyObject* self, PyObject* obj)
{
    return Py_BuildValue("NO", _null_to_none(self), obj);
}

static PyObject*
meth_noargs(PyObject* self, PyObject *Py_UNUSED(dummy))
{
    return _null_to_none(self);
}

static PyObject*
_fastcall_to_tuple(PyObject* const* args, Py_ssize_t nargs)
{
    PyObject *tuple = PyTuple_New(nargs);
    if (tuple == NULL) {
        return NULL;
    }
    for (Py_ssize_t i=0; i < nargs; i++) {
        Py_INCREF(args[i]);
        PyTuple_SET_ITEM(tuple, i, args[i]);
    }
    return tuple;
}

static PyObject*
meth_fastcall(PyObject* self, PyObject* const* args, Py_ssize_t nargs)
{
    return Py_BuildValue(
        "NN", _null_to_none(self), _fastcall_to_tuple(args, nargs)
    );
}

static PyObject*
meth_fastcall_keywords(PyObject* self, PyObject* const* args,
                       Py_ssize_t nargs, PyObject* kwargs)
{
    PyObject *pyargs = _fastcall_to_tuple(args, nargs);
    if (pyargs == NULL) {
        return NULL;
    }
    assert(args != NULL || nargs == 0);
    PyObject* const* args_offset = args == NULL ? NULL : args + nargs;
    PyObject *pykwargs = PyObject_Vectorcall((PyObject*)&PyDict_Type,
                                              args_offset, 0, kwargs);
    return Py_BuildValue("NNN", _null_to_none(self), pyargs, pykwargs);
}

static PyObject*
test_pycfunction_call(PyObject *module, PyObject *args)
{
    // Function removed in the Python 3.13 API but was kept in the stable ABI.
    extern PyObject* PyCFunction_Call(PyObject *callable, PyObject *args, PyObject *kwargs);

    PyObject *func, *pos_args, *kwargs = NULL;
    if (!PyArg_ParseTuple(args, "OO!|O!", &func, &PyTuple_Type, &pos_args, &PyDict_Type, &kwargs)) {
        return NULL;
    }
    return PyCFunction_Call(func, pos_args, kwargs);
}

static PyObject*
pynumber_tobase(PyObject *module, PyObject *args)
{
    PyObject *obj;
    int base;
    if (!PyArg_ParseTuple(args, "Oi:pynumber_tobase",
                          &obj, &base)) {
        return NULL;
    }
    return PyNumber_ToBase(obj, base);
}

/* We only use 2 in test_capi/test_misc.py. */
#define NUM_BASIC_STATIC_TYPES 2
static PyTypeObject BasicStaticTypes[NUM_BASIC_STATIC_TYPES] = {
#define INIT_BASIC_STATIC_TYPE \
    { \
        PyVarObject_HEAD_INIT(NULL, 0) \
        .tp_name = "BasicStaticType", \
        .tp_basicsize = sizeof(PyObject), \
    }
    INIT_BASIC_STATIC_TYPE,
    INIT_BASIC_STATIC_TYPE,
#undef INIT_BASIC_STATIC_TYPE
};
static int num_basic_static_types_used = 0;

static PyObject *
get_basic_static_type(PyObject *self, PyObject *args)
{
    PyObject *base = NULL;
    if (!PyArg_ParseTuple(args, "|O", &base)) {
        return NULL;
    }
    assert(base == NULL || PyType_Check(base));

    if(num_basic_static_types_used >= NUM_BASIC_STATIC_TYPES) {
        PyErr_SetString(PyExc_RuntimeError, "no more available basic static types");
        return NULL;
    }
    PyTypeObject *cls = &BasicStaticTypes[num_basic_static_types_used++];

    if (base != NULL) {
        cls->tp_bases = PyTuple_Pack(1, base);
        if (cls->tp_bases == NULL) {
            return NULL;
        }
        cls->tp_base = (PyTypeObject *)Py_NewRef(base);
    }
    if (PyType_Ready(cls) < 0) {
        Py_DECREF(cls->tp_bases);
        Py_DECREF(cls->tp_base);
        return NULL;
    }
    return (PyObject *)cls;
}


// Test PyThreadState C API
static PyObject *
test_tstate_capi(PyObject *self, PyObject *Py_UNUSED(args))
{
    // PyThreadState_Get()
    PyThreadState *tstate = PyThreadState_Get();
    assert(tstate != NULL);

    // PyThreadState_GET()
    PyThreadState *tstate2 = PyThreadState_Get();
    assert(tstate2 == tstate);

    // PyThreadState_GetUnchecked()
    PyThreadState *tstate3 = PyThreadState_GetUnchecked();
    assert(tstate3 == tstate);

    // PyThreadState_EnterTracing(), PyThreadState_LeaveTracing()
    PyThreadState_EnterTracing(tstate);
    PyThreadState_LeaveTracing(tstate);

    // PyThreadState_GetDict(): no tstate argument
    PyObject *dict = PyThreadState_GetDict();
    // PyThreadState_GetDict() API can return NULL if PyDict_New() fails,
    // but it should not occur in practice.
    assert(dict != NULL);
    assert(PyDict_Check(dict));
    // dict is a borrowed reference

    // PyThreadState_GetInterpreter()
    PyInterpreterState *interp = PyThreadState_GetInterpreter(tstate);
    assert(interp != NULL);

    // PyThreadState_GetFrame()
    PyFrameObject*frame = PyThreadState_GetFrame(tstate);
    assert(frame != NULL);
    assert(PyFrame_Check(frame));
    Py_DECREF(frame);

    // PyThreadState_GetID()
    uint64_t id = PyThreadState_GetID(tstate);
    assert(id >= 1);

    Py_RETURN_NONE;
}

static PyObject *
gen_get_code(PyObject *self, PyObject *gen)
{
    if (!PyGen_Check(gen)) {
        PyErr_SetString(PyExc_TypeError, "argument must be a generator object");
        return NULL;
    }
    return (PyObject *)PyGen_GetCode((PyGenObject *)gen);
}

static PyObject *
eval_eval_code_ex(PyObject *mod, PyObject *pos_args)
{
    PyObject *result = NULL;
    PyObject *code;
    PyObject *globals;
    PyObject *locals = NULL;
    PyObject *args = NULL;
    PyObject *kwargs = NULL;
    PyObject *defaults = NULL;
    PyObject *kw_defaults = NULL;
    PyObject *closure = NULL;

    PyObject **c_kwargs = NULL;

    if (!PyArg_ParseTuple(pos_args,
                          "OO|OO!O!O!OO:eval_code_ex",
                          &code,
                          &globals,
                          &locals,
                          &PyTuple_Type, &args,
                          &PyDict_Type, &kwargs,
                          &PyTuple_Type, &defaults,
                          &kw_defaults,
                          &closure))
    {
        goto exit;
    }

    NULLABLE(code);
    NULLABLE(globals);
    NULLABLE(locals);
    NULLABLE(kw_defaults);
    NULLABLE(closure);

    PyObject **c_args = NULL;
    Py_ssize_t c_args_len = 0;
    if (args) {
        c_args = &PyTuple_GET_ITEM(args, 0);
        c_args_len = PyTuple_Size(args);
    }

    Py_ssize_t c_kwargs_len = 0;
    if (kwargs) {
        c_kwargs_len = PyDict_Size(kwargs);
        if (c_kwargs_len > 0) {
            c_kwargs = PyMem_NEW(PyObject*, 2 * c_kwargs_len);
            if (!c_kwargs) {
                PyErr_NoMemory();
                goto exit;
            }

            Py_ssize_t i = 0;
            Py_ssize_t pos = 0;
            while (PyDict_Next(kwargs, &pos, &c_kwargs[i], &c_kwargs[i + 1])) {
                i += 2;
            }
            c_kwargs_len = i / 2;
            /* XXX This is broken if the caller deletes dict items! */
        }
    }

    PyObject **c_defaults = NULL;
    Py_ssize_t c_defaults_len = 0;
    if (defaults) {
        c_defaults = &PyTuple_GET_ITEM(defaults, 0);
        c_defaults_len = PyTuple_Size(defaults);
    }

    result = PyEval_EvalCodeEx(
        code,
        globals,
        locals,
        c_args,
        (int)c_args_len,
        c_kwargs,
        (int)c_kwargs_len,
        c_defaults,
        (int)c_defaults_len,
        kw_defaults,
        closure
    );

exit:
    if (c_kwargs) {
        PyMem_DEL(c_kwargs);
    }

    return result;
}

static PyObject *
get_feature_macros(PyObject *self, PyObject *Py_UNUSED(args))
{
    PyObject *result = PyDict_New();
    if (!result) {
        return NULL;
    }
    int res;
#include "_testcapi_feature_macros.inc"
    return result;
}

static PyObject *
test_code_api(PyObject *self, PyObject *Py_UNUSED(args))
{
    PyCodeObject *co = PyCode_NewEmpty("_testcapi", "dummy", 1);
    if (co == NULL) {
        return NULL;
    }
    /* co_code */
    {
        PyObject *co_code = PyCode_GetCode(co);
        if (co_code == NULL) {
            goto fail;
        }
        assert(PyBytes_CheckExact(co_code));
        if (PyObject_Length(co_code) == 0) {
            PyErr_SetString(PyExc_ValueError, "empty co_code");
            Py_DECREF(co_code);
            goto fail;
        }
        Py_DECREF(co_code);
    }
    /* co_varnames */
    {
        PyObject *co_varnames = PyCode_GetVarnames(co);
        if (co_varnames == NULL) {
            goto fail;
        }
        if (!PyTuple_CheckExact(co_varnames)) {
            PyErr_SetString(PyExc_TypeError, "co_varnames not tuple");
            Py_DECREF(co_varnames);
            goto fail;
        }
        if (PyTuple_GET_SIZE(co_varnames) != 0) {
            PyErr_SetString(PyExc_ValueError, "non-empty co_varnames");
            Py_DECREF(co_varnames);
            goto fail;
        }
        Py_DECREF(co_varnames);
    }
    /* co_cellvars */
    {
        PyObject *co_cellvars = PyCode_GetCellvars(co);
        if (co_cellvars == NULL) {
            goto fail;
        }
        if (!PyTuple_CheckExact(co_cellvars)) {
            PyErr_SetString(PyExc_TypeError, "co_cellvars not tuple");
            Py_DECREF(co_cellvars);
            goto fail;
        }
        if (PyTuple_GET_SIZE(co_cellvars) != 0) {
            PyErr_SetString(PyExc_ValueError, "non-empty co_cellvars");
            Py_DECREF(co_cellvars);
            goto fail;
        }
        Py_DECREF(co_cellvars);
    }
    /* co_freevars */
    {
        PyObject *co_freevars = PyCode_GetFreevars(co);
        if (co_freevars == NULL) {
            goto fail;
        }
        if (!PyTuple_CheckExact(co_freevars)) {
            PyErr_SetString(PyExc_TypeError, "co_freevars not tuple");
            Py_DECREF(co_freevars);
            goto fail;
        }
        if (PyTuple_GET_SIZE(co_freevars) != 0) {
            PyErr_SetString(PyExc_ValueError, "non-empty co_freevars");
            Py_DECREF(co_freevars);
            goto fail;
        }
        Py_DECREF(co_freevars);
    }
    Py_DECREF(co);
    Py_RETURN_NONE;
fail:
    Py_DECREF(co);
    return NULL;
}

static int
record_func(PyObject *obj, PyFrameObject *f, int what, PyObject *arg)
{
    assert(PyList_Check(obj));
    PyObject *what_obj = NULL;
    PyObject *line_obj = NULL;
    PyObject *tuple = NULL;
    int res = -1;
    what_obj = PyLong_FromLong(what);
    if (what_obj == NULL) {
        goto error;
    }
    int line = PyFrame_GetLineNumber(f);
    line_obj = PyLong_FromLong(line);
    if (line_obj == NULL) {
        goto error;
    }
    tuple = PyTuple_Pack(3, what_obj, line_obj, arg);
    if (tuple == NULL) {
        goto error;
    }
    PyTuple_SET_ITEM(tuple, 0, what_obj);
    if (PyList_Append(obj, tuple)) {
        goto error;
    }
    res = 0;
error:
    Py_XDECREF(what_obj);
    Py_XDECREF(line_obj);
    Py_XDECREF(tuple);
    return res;
}

static PyObject *
settrace_to_record(PyObject *self, PyObject *list)
{

   if (!PyList_Check(list)) {
        PyErr_SetString(PyExc_TypeError, "argument must be a list");
        return NULL;
    }
    PyEval_SetTrace(record_func, list);
    Py_RETURN_NONE;
}

static int
error_func(PyObject *obj, PyFrameObject *f, int what, PyObject *arg)
{
    assert(PyList_Check(obj));
    /* Only raise if list is empty, otherwise append None
     * This ensures that we only raise once */
    if (PyList_GET_SIZE(obj)) {
        return 0;
    }
    if (PyList_Append(obj, Py_None)) {
       return -1;
    }
    PyErr_SetString(PyExc_Exception, "an exception");
    return -1;
}

static PyObject *
settrace_to_error(PyObject *self, PyObject *list)
{
    if (!PyList_Check(list)) {
        PyErr_SetString(PyExc_TypeError, "argument must be a list");
        return NULL;
    }
    PyEval_SetTrace(error_func, list);
    Py_RETURN_NONE;
}

static PyObject *
test_macros(PyObject *self, PyObject *Py_UNUSED(args))
{
    struct MyStruct {
        int x;
    };
    wchar_t array[3];

    // static_assert(), Py_BUILD_ASSERT()
    static_assert(1 == 1, "bug");
    Py_BUILD_ASSERT(1 == 1);


    // Py_MIN(), Py_MAX(), Py_ABS()
    assert(Py_MIN(5, 11) == 5);
    assert(Py_MAX(5, 11) == 11);
    assert(Py_ABS(-5) == 5);

    // Py_STRINGIFY()
    assert(strcmp(Py_STRINGIFY(123), "123") == 0);

    // Py_MEMBER_SIZE(), Py_ARRAY_LENGTH()
    assert(Py_MEMBER_SIZE(struct MyStruct, x) == sizeof(int));
    assert(Py_ARRAY_LENGTH(array) == 3);

    // Py_CHARMASK()
    int c = 0xab00 | 7;
    assert(Py_CHARMASK(c) == 7);

    // _Py_IS_TYPE_SIGNED()
    assert(_Py_IS_TYPE_SIGNED(int));
    assert(!_Py_IS_TYPE_SIGNED(unsigned int));

    Py_RETURN_NONE;
}

static PyObject *
test_weakref_capi(PyObject *Py_UNUSED(module), PyObject *Py_UNUSED(args))
{
    // Ignore PyWeakref_GetObject() deprecation, we test it on purpose
    _Py_COMP_DIAG_PUSH
    _Py_COMP_DIAG_IGNORE_DEPR_DECLS

    // Create a new heap type, create an instance of this type, and delete the
    // type. This object supports weak references.
    PyObject *new_type = PyObject_CallFunction((PyObject*)&PyType_Type,
                                               "s(){}", "TypeName");
    if (new_type == NULL) {
        return NULL;
    }
    PyObject *obj = PyObject_CallNoArgs(new_type);
    Py_DECREF(new_type);
    if (obj == NULL) {
        return NULL;
    }
    Py_ssize_t refcnt = Py_REFCNT(obj);

    // test PyWeakref_NewRef(), reference is alive
    PyObject *weakref = PyWeakref_NewRef(obj, NULL);
    if (weakref == NULL) {
        Py_DECREF(obj);
        return NULL;
    }

    // test PyWeakref_Check(), valid weakref object
    assert(PyWeakref_Check(weakref));
    assert(PyWeakref_CheckRefExact(weakref));
    assert(PyWeakref_CheckRefExact(weakref));
    assert(Py_REFCNT(obj) == refcnt);

    // test PyWeakref_GetRef(), reference is alive
    PyObject *ref = UNINITIALIZED_PTR;
    assert(PyWeakref_GetRef(weakref, &ref) == 1);
    assert(ref == obj);
    assert(!PyWeakref_IsDead(weakref));
    assert(Py_REFCNT(obj) == (refcnt + 1));
    Py_DECREF(ref);

    // test PyWeakref_GetObject(), reference is alive
    ref = PyWeakref_GetObject(weakref);  // borrowed ref
    assert(ref == obj);

    // test PyWeakref_GET_OBJECT(), reference is alive
    ref = PyWeakref_GET_OBJECT(weakref);  // borrowed ref
    assert(ref == obj);

    // delete the referenced object: clear the weakref
    assert(Py_REFCNT(obj) == 1);
    Py_DECREF(obj);

    assert(PyWeakref_IsDead(weakref));

    // test PyWeakref_GET_OBJECT(), reference is dead
    assert(PyWeakref_GET_OBJECT(weakref) == Py_None);

    // test PyWeakref_GetRef(), reference is dead
    ref = UNINITIALIZED_PTR;
    assert(PyWeakref_GetRef(weakref, &ref) == 0);
    assert(ref == NULL);

    // test PyWeakref_Check(), not a weakref object
    PyObject *invalid_weakref = Py_None;
    assert(!PyWeakref_Check(invalid_weakref));
    assert(!PyWeakref_CheckRefExact(invalid_weakref));
    assert(!PyWeakref_CheckRefExact(invalid_weakref));

    // test PyWeakref_GetRef(), invalid type
    assert(!PyErr_Occurred());
    ref = UNINITIALIZED_PTR;
    assert(PyWeakref_GetRef(invalid_weakref, &ref) == -1);
    assert(PyErr_ExceptionMatches(PyExc_TypeError));
    PyErr_Clear();
    assert(ref == NULL);

    // test PyWeakRef_IsDead(), invalid type
    assert(!PyErr_Occurred());
    assert(PyWeakref_IsDead(invalid_weakref) == -1);
    assert(PyErr_ExceptionMatches(PyExc_TypeError));
    PyErr_Clear();

    // test PyWeakref_GetObject(), invalid type
    assert(PyWeakref_GetObject(invalid_weakref) == NULL);
    assert(PyErr_ExceptionMatches(PyExc_SystemError));
    PyErr_Clear();

    // test PyWeakref_GetRef(NULL)
    ref = UNINITIALIZED_PTR;
    assert(PyWeakref_GetRef(NULL, &ref) == -1);
    assert(PyErr_ExceptionMatches(PyExc_SystemError));
    assert(ref == NULL);
    PyErr_Clear();

    // test PyWeakref_IsDead(NULL)
    assert(PyWeakref_IsDead(NULL) == -1);
    assert(PyErr_ExceptionMatches(PyExc_SystemError));
    PyErr_Clear();

    // test PyWeakref_GetObject(NULL)
    assert(PyWeakref_GetObject(NULL) == NULL);
    assert(PyErr_ExceptionMatches(PyExc_SystemError));
    PyErr_Clear();

    Py_DECREF(weakref);

    Py_RETURN_NONE;

    _Py_COMP_DIAG_POP
}

struct simpletracer_data {
    int create_count;
    int destroy_count;
    void* addresses[10];
};

static int _simpletracer(PyObject *obj, PyRefTracerEvent event, void* data) {
    struct simpletracer_data* the_data = (struct simpletracer_data*)data;
    assert(the_data->create_count + the_data->destroy_count < (int)Py_ARRAY_LENGTH(the_data->addresses));
    the_data->addresses[the_data->create_count + the_data->destroy_count] = obj;
    if (event == PyRefTracer_CREATE) {
        the_data->create_count++;
    } else {
        the_data->destroy_count++;
    }
    return 0;
}

static PyObject *
test_reftracer(PyObject *ob, PyObject *Py_UNUSED(ignored))
{
    // Save the current tracer and data to restore it later
    void* current_data;
    PyRefTracer current_tracer = PyRefTracer_GetTracer(&current_data);

    struct simpletracer_data tracer_data = {0};
    void* the_data = &tracer_data;
    // Install a simple tracer function
    if (PyRefTracer_SetTracer(_simpletracer, the_data) != 0) {
        goto failed;
    }

    // Check that the tracer was correctly installed
    void* data;
    if (PyRefTracer_GetTracer(&data) != _simpletracer || data != the_data) {
        PyErr_SetString(PyExc_AssertionError, "The reftracer not correctly installed");
        (void)PyRefTracer_SetTracer(NULL, NULL);
        goto failed;
    }

    // Create a bunch of objects
    PyObject* obj = PyList_New(0);
    if (obj == NULL) {
        goto failed;
    }
    PyObject* obj2 = PyDict_New();
    if (obj2 == NULL) {
        Py_DECREF(obj);
        goto failed;
    }

    // Kill all objects
    Py_DECREF(obj);
    Py_DECREF(obj2);

    // Remove the tracer
    (void)PyRefTracer_SetTracer(NULL, NULL);

    // Check that the tracer was removed
    if (PyRefTracer_GetTracer(&data) != NULL || data != NULL) {
        PyErr_SetString(PyExc_ValueError, "The reftracer was not correctly removed");
        goto failed;
    }

    if (tracer_data.create_count != 2 ||
        tracer_data.addresses[0] != obj ||
        tracer_data.addresses[1] != obj2) {
        PyErr_SetString(PyExc_ValueError, "The object creation was not correctly traced");
        goto failed;
    }

    if (tracer_data.destroy_count != 2 ||
        tracer_data.addresses[2] != obj ||
        tracer_data.addresses[3] != obj2) {
        PyErr_SetString(PyExc_ValueError, "The object destruction was not correctly traced");
        goto failed;
    }
    PyRefTracer_SetTracer(current_tracer, current_data);
    Py_RETURN_NONE;
failed:
    PyRefTracer_SetTracer(current_tracer, current_data);
    return NULL;
}

static PyObject *
function_set_warning(PyObject *Py_UNUSED(module), PyObject *Py_UNUSED(args))
{
    if (PyErr_WarnEx(PyExc_RuntimeWarning, "Testing PyErr_WarnEx", 2)) {
        return NULL;
    }
    Py_RETURN_NONE;
}

static PyObject *
test_critical_sections(PyObject *module, PyObject *Py_UNUSED(args))
{
    Py_BEGIN_CRITICAL_SECTION(module);
    Py_END_CRITICAL_SECTION();

    Py_BEGIN_CRITICAL_SECTION2(module, module);
    Py_END_CRITICAL_SECTION2();

    Py_RETURN_NONE;
}


// Used by `finalize_thread_hang`.
#ifdef _POSIX_THREADS
static void finalize_thread_hang_cleanup_callback(void *Py_UNUSED(arg)) {
    // Should not reach here.
    Py_FatalError("pthread thread termination was triggered unexpectedly");
}
#endif

// Tests that finalization does not trigger pthread cleanup.
//
// Must be called with a single nullary callable function that should block
// (with GIL released) until finalization is in progress.
static PyObject *
finalize_thread_hang(PyObject *self, PyObject *callback)
{
    // WASI builds some pthread stuff but doesn't have these APIs today?
#if defined(_POSIX_THREADS) && !defined(__wasi__)
    pthread_cleanup_push(finalize_thread_hang_cleanup_callback, NULL);
#endif
    PyObject_CallNoArgs(callback);
    // Should not reach here.
    Py_FatalError("thread unexpectedly did not hang");
#if defined(_POSIX_THREADS) && !defined(__wasi__)
    pthread_cleanup_pop(0);
#endif
    Py_RETURN_NONE;
}


struct atexit_data {
    int called;
    PyThreadState *tstate;
    PyInterpreterState *interp;
};

static void
atexit_callback(void *data)
{
    struct atexit_data *at_data = (struct atexit_data *)data;
    // Ensure that the callback is from the same interpreter
    assert(PyThreadState_Get() == at_data->tstate);
    assert(PyInterpreterState_Get() == at_data->interp);
    ++at_data->called;
}

static PyObject *
test_atexit(PyObject *self, PyObject *Py_UNUSED(args))
{
    PyThreadState *oldts = PyThreadState_Swap(NULL);
    PyThreadState *tstate = Py_NewInterpreter();

    struct atexit_data data = {0};
    data.tstate = PyThreadState_Get();
    data.interp = PyInterpreterState_Get();

    int amount = 10;
    for (int i = 0; i < amount; ++i)
    {
        int res = PyUnstable_AtExit(tstate->interp, atexit_callback, (void *)&data);
        if (res < 0) {
            Py_EndInterpreter(tstate);
            PyThreadState_Swap(oldts);
            PyErr_SetString(PyExc_RuntimeError, "atexit callback failed");
            return NULL;
        }
    }

    Py_EndInterpreter(tstate);
    PyThreadState_Swap(oldts);

    if (data.called != amount) {
        PyErr_SetString(PyExc_RuntimeError, "atexit callback not called");
        return NULL;
    }
    Py_RETURN_NONE;
}

static PyObject*
code_offset_to_line(PyObject* self, PyObject* const* args, Py_ssize_t nargsf)
{
    Py_ssize_t nargs = _PyVectorcall_NARGS(nargsf);
    if (nargs != 2) {
        PyErr_SetString(PyExc_TypeError, "code_offset_to_line takes 2 arguments");
        return NULL;
    }
    int offset;
    if (PyLong_AsInt32(args[1], &offset) < 0) {
        return NULL;
    }
    PyCodeObject *code = (PyCodeObject *)args[0];
    if (!PyCode_Check(code)) {
        PyErr_SetString(PyExc_TypeError, "first arg must be a code object");
        return NULL;
    }
    return PyLong_FromInt32(PyCode_Addr2Line(code, offset));
}


static int
_reftrace_printer(PyObject *obj, PyRefTracerEvent event, void *counter_data)
{
    if (event == PyRefTracer_CREATE) {
        printf("CREATE %s\n", Py_TYPE(obj)->tp_name);
    }
    else {  // PyRefTracer_DESTROY
        printf("DESTROY %s\n", Py_TYPE(obj)->tp_name);
    }
    return 0;
}

// A simple reftrace printer for very simple tests
static PyObject *
toggle_reftrace_printer(PyObject *ob, PyObject *arg)
{
    if (arg == Py_True) {
        PyRefTracer_SetTracer(_reftrace_printer, NULL);
    }
    else {
        PyRefTracer_SetTracer(NULL, NULL);
    }
    Py_RETURN_NONE;
}

static PyMethodDef TestMethods[] = {
    {"set_errno",               set_errno,                       METH_VARARGS},
    {"test_config",             test_config,                     METH_NOARGS},
    {"test_sizeof_c_types",     test_sizeof_c_types,             METH_NOARGS},
    {"test_lazy_hash_inheritance",      test_lazy_hash_inheritance,METH_NOARGS},
    {"test_structseq_newtype_doesnt_leak",
        test_structseq_newtype_doesnt_leak, METH_NOARGS},
    {"test_structseq_newtype_null_descr_doc",
        test_structseq_newtype_null_descr_doc, METH_NOARGS},
    {"pyobject_repr_from_null", pyobject_repr_from_null, METH_NOARGS},
    {"pyobject_str_from_null",  pyobject_str_from_null, METH_NOARGS},
    {"pyobject_bytes_from_null", pyobject_bytes_from_null, METH_NOARGS},
    {"test_capsule", test_capsule, METH_NOARGS},
    {"test_from_contiguous", test_from_contiguous, METH_NOARGS},
#if (defined(__linux__) || defined(__FreeBSD__)) && defined(__GNUC__)
    {"test_pep3118_obsolete_write_locks", test_pep3118_obsolete_write_locks, METH_NOARGS},
#endif
    {"getbuffer_with_null_view", getbuffer_with_null_view,       METH_O},
    {"PyBuffer_SizeFromFormat",  test_PyBuffer_SizeFromFormat,   METH_VARARGS},
    {"py_buildvalue",            py_buildvalue,                  METH_VARARGS},
    {"py_buildvalue_ints",       py_buildvalue_ints,             METH_VARARGS},
    {"test_buildvalue_N",        test_buildvalue_N,              METH_NOARGS},
    {"test_buildvalue_p",       test_buildvalue_p,               METH_NOARGS},
    {"test_reftracer",          test_reftracer,                  METH_NOARGS},
    {"_test_thread_state",      test_thread_state,               METH_VARARGS},
    {"gilstate_ensure_release", gilstate_ensure_release,         METH_NOARGS},
#ifndef MS_WINDOWS
    {"_spawn_pthread_waiter",   spawn_pthread_waiter,            METH_NOARGS},
    {"_end_spawned_pthread",    end_spawned_pthread,             METH_NOARGS},
#endif
    {"_pending_threadfunc",     _PyCFunction_CAST(pending_threadfunc),
     METH_VARARGS|METH_KEYWORDS},
#ifdef HAVE_GETTIMEOFDAY
    {"profile_int",             profile_int,                     METH_NOARGS},
#endif
    {"argparsing",              argparsing,                      METH_VARARGS},
    {"code_newempty",           code_newempty,                   METH_VARARGS},
    {"eval_code_ex",            eval_eval_code_ex,               METH_VARARGS},
    {"make_memoryview_from_NULL_pointer", make_memoryview_from_NULL_pointer,
     METH_NOARGS},
    {"buffer_fill_info",        buffer_fill_info,                METH_VARARGS},
    {"crash_no_current_thread", crash_no_current_thread,         METH_NOARGS},
    {"test_current_tstate_matches", test_current_tstate_matches, METH_NOARGS},
    {"run_in_subinterp",        run_in_subinterp,                METH_VARARGS},
    {"create_cfunction",        create_cfunction,                METH_NOARGS},
    {"call_in_temporary_c_thread", call_in_temporary_c_thread, METH_VARARGS,
     PyDoc_STR("set_error_class(error_class) -> None")},
    {"join_temporary_c_thread", join_temporary_c_thread, METH_NOARGS},
    {"pymarshal_write_long_to_file",
        pymarshal_write_long_to_file, METH_VARARGS},
    {"pymarshal_write_object_to_file",
        pymarshal_write_object_to_file, METH_VARARGS},
    {"pymarshal_read_short_from_file",
        pymarshal_read_short_from_file, METH_VARARGS},
    {"pymarshal_read_long_from_file",
        pymarshal_read_long_from_file, METH_VARARGS},
    {"pymarshal_read_last_object_from_file",
        pymarshal_read_last_object_from_file, METH_VARARGS},
    {"pymarshal_read_object_from_file",
        pymarshal_read_object_from_file, METH_VARARGS},
    {"return_null_without_error", return_null_without_error, METH_NOARGS},
    {"return_result_with_error", return_result_with_error, METH_NOARGS},
    {"getitem_with_error", getitem_with_error, METH_VARARGS},
    {"Py_CompileString",     pycompilestring, METH_O},
    {"raise_SIGINT_then_send_None", raise_SIGINT_then_send_None, METH_VARARGS},
    {"stack_pointer", stack_pointer, METH_NOARGS},
#ifdef W_STOPCODE
    {"W_STOPCODE", py_w_stopcode, METH_VARARGS},
#endif
    {"test_pythread_tss_key_state", test_pythread_tss_key_state, METH_VARARGS},
    {"bad_get", bad_get, METH_VARARGS},
    {"meth_varargs", meth_varargs, METH_VARARGS},
    {"meth_varargs_keywords", _PyCFunction_CAST(meth_varargs_keywords), METH_VARARGS|METH_KEYWORDS},
    {"meth_o", meth_o, METH_O},
    {"meth_noargs", meth_noargs, METH_NOARGS},
    {"meth_fastcall", _PyCFunction_CAST(meth_fastcall), METH_FASTCALL},
    {"meth_fastcall_keywords", _PyCFunction_CAST(meth_fastcall_keywords), METH_FASTCALL|METH_KEYWORDS},
    {"pycfunction_call", test_pycfunction_call, METH_VARARGS},
    {"pynumber_tobase", pynumber_tobase, METH_VARARGS},
    {"get_basic_static_type", get_basic_static_type, METH_VARARGS, NULL},
    {"test_tstate_capi", test_tstate_capi, METH_NOARGS, NULL},
    {"gen_get_code", gen_get_code, METH_O, NULL},
    {"get_feature_macros", get_feature_macros, METH_NOARGS, NULL},
    {"test_code_api", test_code_api, METH_NOARGS, NULL},
    {"settrace_to_error", settrace_to_error, METH_O, NULL},
    {"settrace_to_record", settrace_to_record, METH_O, NULL},
    {"test_macros", test_macros, METH_NOARGS, NULL},
    {"test_weakref_capi", test_weakref_capi, METH_NOARGS},
    {"function_set_warning", function_set_warning, METH_NOARGS},
    {"test_critical_sections", test_critical_sections, METH_NOARGS},
    {"finalize_thread_hang", finalize_thread_hang, METH_O, NULL},
    {"test_atexit", test_atexit, METH_NOARGS},
    {"code_offset_to_line", _PyCFunction_CAST(code_offset_to_line), METH_FASTCALL},
    {"toggle_reftrace_printer", toggle_reftrace_printer, METH_O},
    {NULL, NULL} /* sentinel */
};


typedef struct {
    PyObject_HEAD
} matmulObject;

static PyObject *
matmulType_matmul(PyObject *self, PyObject *other)
{
    return Py_BuildValue("(sOO)", "matmul", self, other);
}

static PyObject *
matmulType_imatmul(PyObject *self, PyObject *other)
{
    return Py_BuildValue("(sOO)", "imatmul", self, other);
}

static void
matmulType_dealloc(PyObject *self)
{
    Py_TYPE(self)->tp_free(self);
}

static PyNumberMethods matmulType_as_number = {
    0,                          /* nb_add */
    0,                          /* nb_subtract */
    0,                          /* nb_multiply */
    0,                          /* nb_remainde r*/
    0,                          /* nb_divmod */
    0,                          /* nb_power */
    0,                          /* nb_negative */
    0,                          /* tp_positive */
    0,                          /* tp_absolute */
    0,                          /* tp_bool */
    0,                          /* nb_invert */
    0,                          /* nb_lshift */
    0,                          /* nb_rshift */
    0,                          /* nb_and */
    0,                          /* nb_xor */
    0,                          /* nb_or */
    0,                          /* nb_int */
    0,                          /* nb_reserved */
    0,                          /* nb_float */
    0,                          /* nb_inplace_add */
    0,                          /* nb_inplace_subtract */
    0,                          /* nb_inplace_multiply */
    0,                          /* nb_inplace_remainder */
    0,                          /* nb_inplace_power */
    0,                          /* nb_inplace_lshift */
    0,                          /* nb_inplace_rshift */
    0,                          /* nb_inplace_and */
    0,                          /* nb_inplace_xor */
    0,                          /* nb_inplace_or */
    0,                          /* nb_floor_divide */
    0,                          /* nb_true_divide */
    0,                          /* nb_inplace_floor_divide */
    0,                          /* nb_inplace_true_divide */
    0,                          /* nb_index */
    matmulType_matmul,        /* nb_matrix_multiply */
    matmulType_imatmul        /* nb_matrix_inplace_multiply */
};

static PyTypeObject matmulType = {
    PyVarObject_HEAD_INIT(NULL, 0)
    "matmulType",
    sizeof(matmulObject),               /* tp_basicsize */
    0,                                  /* tp_itemsize */
    matmulType_dealloc,                 /* destructor tp_dealloc */
    0,                                  /* tp_vectorcall_offset */
    0,                                  /* tp_getattr */
    0,                                  /* tp_setattr */
    0,                                  /* tp_as_async */
    0,                                  /* tp_repr */
    &matmulType_as_number,              /* tp_as_number */
    0,                                  /* tp_as_sequence */
    0,                                  /* tp_as_mapping */
    0,                                  /* tp_hash */
    0,                                  /* tp_call */
    0,                                  /* tp_str */
    PyObject_GenericGetAttr,            /* tp_getattro */
    PyObject_GenericSetAttr,            /* tp_setattro */
    0,                                  /* tp_as_buffer */
    0,                                  /* tp_flags */
    "C level type with matrix operations defined",
    0,                                  /* traverseproc tp_traverse */
    0,                                  /* tp_clear */
    0,                                  /* tp_richcompare */
    0,                                  /* tp_weaklistoffset */
    0,                                  /* tp_iter */
    0,                                  /* tp_iternext */
    0,                                  /* tp_methods */
    0,                                  /* tp_members */
    0,
    0,
    0,
    0,
    0,
    0,
    0,
    0,
    PyType_GenericNew,                  /* tp_new */
    PyObject_Free,                      /* tp_free */
};

typedef struct {
    PyObject_HEAD
} ipowObject;

static PyObject *
ipowType_ipow(PyObject *self, PyObject *other, PyObject *mod)
{
    return PyTuple_Pack(2, other, mod);
}

static PyNumberMethods ipowType_as_number = {
    .nb_inplace_power = ipowType_ipow
};

static PyTypeObject ipowType = {
    PyVarObject_HEAD_INIT(NULL, 0)
    .tp_name = "ipowType",
    .tp_basicsize = sizeof(ipowObject),
    .tp_as_number = &ipowType_as_number,
    .tp_new = PyType_GenericNew
};

typedef struct {
    PyObject_HEAD
    PyObject *ao_iterator;
} awaitObject;

#define awaitObject_CAST(op)    ((awaitObject *)(op))

static PyObject *
awaitObject_new(PyTypeObject *type, PyObject *args, PyObject *kwds)
{
    PyObject *v;
    awaitObject *ao;

    if (!PyArg_UnpackTuple(args, "awaitObject", 1, 1, &v))
        return NULL;

    ao = (awaitObject *)type->tp_alloc(type, 0);
    if (ao == NULL) {
        return NULL;
    }

    ao->ao_iterator = Py_NewRef(v);

    return (PyObject *)ao;
}


static void
awaitObject_dealloc(PyObject *op)
{
    awaitObject *ao = awaitObject_CAST(op);
    Py_CLEAR(ao->ao_iterator);
    Py_TYPE(ao)->tp_free(ao);
}


static PyObject *
awaitObject_await(PyObject *op)
{
    awaitObject *ao = awaitObject_CAST(op);
    return Py_NewRef(ao->ao_iterator);
}

static PyAsyncMethods awaitType_as_async = {
    awaitObject_await,                      /* am_await */
    0,                                      /* am_aiter */
    0,                                      /* am_anext */
    0,                                      /* am_send  */
};


static PyTypeObject awaitType = {
    PyVarObject_HEAD_INIT(NULL, 0)
    "awaitType",
    sizeof(awaitObject),                /* tp_basicsize */
    0,                                  /* tp_itemsize */
    awaitObject_dealloc,                /* tp_dealloc */
    0,                                  /* tp_vectorcall_offset */
    0,                                  /* tp_getattr */
    0,                                  /* tp_setattr */
    &awaitType_as_async,                /* tp_as_async */
    0,                                  /* tp_repr */
    0,                                  /* tp_as_number */
    0,                                  /* tp_as_sequence */
    0,                                  /* tp_as_mapping */
    0,                                  /* tp_hash */
    0,                                  /* tp_call */
    0,                                  /* tp_str */
    PyObject_GenericGetAttr,            /* tp_getattro */
    PyObject_GenericSetAttr,            /* tp_setattro */
    0,                                  /* tp_as_buffer */
    0,                                  /* tp_flags */
    "C level type with tp_as_async",
    0,                                  /* traverseproc tp_traverse */
    0,                                  /* tp_clear */
    0,                                  /* tp_richcompare */
    0,                                  /* tp_weaklistoffset */
    0,                                  /* tp_iter */
    0,                                  /* tp_iternext */
    0,                                  /* tp_methods */
    0,                                  /* tp_members */
    0,
    0,
    0,
    0,
    0,
    0,
    0,
    0,
    awaitObject_new,                    /* tp_new */
    PyObject_Free,                      /* tp_free */
};


/* Test bpo-35983: create a subclass of "list" which checks that instances
 * are not deallocated twice */

typedef struct {
    PyListObject list;
    int deallocated;
} MyListObject;

static PyObject *
MyList_new(PyTypeObject *type, PyObject *args, PyObject *kwds)
{
    PyObject* op = PyList_Type.tp_new(type, args, kwds);
    ((MyListObject*)op)->deallocated = 0;
    return op;
}

void
MyList_dealloc(PyObject *self)
{
    MyListObject *op = (MyListObject *)self;
    if (op->deallocated) {
        /* We cannot raise exceptions here but we still want the testsuite
         * to fail when we hit this */
        Py_FatalError("MyList instance deallocated twice");
    }
    op->deallocated = 1;
    PyList_Type.tp_dealloc((PyObject *)op);
}

static PyTypeObject MyList_Type = {
    PyVarObject_HEAD_INIT(NULL, 0)
    "MyList",
    sizeof(MyListObject),
    0,
    MyList_dealloc,                             /* tp_dealloc */
    0,                                          /* tp_vectorcall_offset */
    0,                                          /* tp_getattr */
    0,                                          /* tp_setattr */
    0,                                          /* tp_as_async */
    0,                                          /* tp_repr */
    0,                                          /* tp_as_number */
    0,                                          /* tp_as_sequence */
    0,                                          /* tp_as_mapping */
    0,                                          /* tp_hash */
    0,                                          /* tp_call */
    0,                                          /* tp_str */
    0,                                          /* tp_getattro */
    0,                                          /* tp_setattro */
    0,                                          /* tp_as_buffer */
    Py_TPFLAGS_DEFAULT | Py_TPFLAGS_BASETYPE,   /* tp_flags */
    0,                                          /* tp_doc */
    0,                                          /* tp_traverse */
    0,                                          /* tp_clear */
    0,                                          /* tp_richcompare */
    0,                                          /* tp_weaklistoffset */
    0,                                          /* tp_iter */
    0,                                          /* tp_iternext */
    0,                                          /* tp_methods */
    0,                                          /* tp_members */
    0,                                          /* tp_getset */
    0,  /* &PyList_Type */                      /* tp_base */
    0,                                          /* tp_dict */
    0,                                          /* tp_descr_get */
    0,                                          /* tp_descr_set */
    0,                                          /* tp_dictoffset */
    0,                                          /* tp_init */
    0,                                          /* tp_alloc */
    MyList_new,                                 /* tp_new */
};

/* Test PEP 560 */

typedef struct {
    PyObject_HEAD
    PyObject *item;
} PyGenericAliasObject;

#define PyGenericAliasObject_CAST(op)   ((PyGenericAliasObject *)(op))

static void
generic_alias_dealloc(PyObject *op)
{
<<<<<<< HEAD
    PyGenericAliasObject *self = PyGenericAliasObject_CAST(op);
=======
    PyGenericAliasObject *self = (PyGenericAliasObject*)op;
>>>>>>> f3bf304c
    Py_CLEAR(self->item);
    Py_TYPE(self)->tp_free(self);
}

static PyObject *
<<<<<<< HEAD
generic_alias_mro_entries(PyObject *op, PyObject *Py_UNUSED(bases))
{
    PyGenericAliasObject *self = PyGenericAliasObject_CAST(op);
=======
generic_alias_mro_entries(PyObject *op, PyObject *bases)
{
    PyGenericAliasObject *self = (PyGenericAliasObject*)op;
>>>>>>> f3bf304c
    return PyTuple_Pack(1, self->item);
}

static PyMethodDef generic_alias_methods[] = {
    {"__mro_entries__", generic_alias_mro_entries, METH_O, NULL},
    {NULL}  /* sentinel */
};

static PyTypeObject GenericAlias_Type = {
    PyVarObject_HEAD_INIT(NULL, 0)
    "GenericAlias",
    sizeof(PyGenericAliasObject),
    0,
    .tp_dealloc = generic_alias_dealloc,
    .tp_flags = Py_TPFLAGS_DEFAULT | Py_TPFLAGS_BASETYPE,
    .tp_methods = generic_alias_methods,
};

static PyObject *
generic_alias_new(PyObject *item)
{
    PyGenericAliasObject *o = PyObject_New(PyGenericAliasObject, &GenericAlias_Type);
    if (o == NULL) {
        return NULL;
    }
    o->item = Py_NewRef(item);
    return (PyObject*) o;
}

typedef struct {
    PyObject_HEAD
} PyGenericObject;

static PyObject *
generic_class_getitem(PyObject *type, PyObject *item)
{
    return generic_alias_new(item);
}

static PyMethodDef generic_methods[] = {
    {"__class_getitem__", generic_class_getitem, METH_O|METH_CLASS, NULL},
    {NULL}  /* sentinel */
};

static PyTypeObject Generic_Type = {
    PyVarObject_HEAD_INIT(NULL, 0)
    "Generic",
    sizeof(PyGenericObject),
    0,
    .tp_flags = Py_TPFLAGS_DEFAULT | Py_TPFLAGS_BASETYPE,
    .tp_methods = generic_methods,
};

static PyMethodDef meth_instance_methods[] = {
    {"meth_varargs", meth_varargs, METH_VARARGS},
    {"meth_varargs_keywords", _PyCFunction_CAST(meth_varargs_keywords), METH_VARARGS|METH_KEYWORDS},
    {"meth_o", meth_o, METH_O},
    {"meth_noargs", meth_noargs, METH_NOARGS},
    {"meth_fastcall", _PyCFunction_CAST(meth_fastcall), METH_FASTCALL},
    {"meth_fastcall_keywords", _PyCFunction_CAST(meth_fastcall_keywords), METH_FASTCALL|METH_KEYWORDS},
    {NULL, NULL} /* sentinel */
};


static PyTypeObject MethInstance_Type = {
    PyVarObject_HEAD_INIT(NULL, 0)
    "MethInstance",
    sizeof(PyObject),
    .tp_new = PyType_GenericNew,
    .tp_flags = Py_TPFLAGS_DEFAULT,
    .tp_methods = meth_instance_methods,
    .tp_doc = (char*)PyDoc_STR(
        "Class with normal (instance) methods to test calling conventions"),
};

static PyMethodDef meth_class_methods[] = {
    {"meth_varargs", meth_varargs, METH_VARARGS|METH_CLASS},
    {"meth_varargs_keywords", _PyCFunction_CAST(meth_varargs_keywords), METH_VARARGS|METH_KEYWORDS|METH_CLASS},
    {"meth_o", meth_o, METH_O|METH_CLASS},
    {"meth_noargs", meth_noargs, METH_NOARGS|METH_CLASS},
    {"meth_fastcall", _PyCFunction_CAST(meth_fastcall), METH_FASTCALL|METH_CLASS},
    {"meth_fastcall_keywords", _PyCFunction_CAST(meth_fastcall_keywords), METH_FASTCALL|METH_KEYWORDS|METH_CLASS},
    {NULL, NULL} /* sentinel */
};


static PyTypeObject MethClass_Type = {
    PyVarObject_HEAD_INIT(NULL, 0)
    "MethClass",
    sizeof(PyObject),
    .tp_new = PyType_GenericNew,
    .tp_flags = Py_TPFLAGS_DEFAULT,
    .tp_methods = meth_class_methods,
    .tp_doc = PyDoc_STR(
        "Class with class methods to test calling conventions"),
};

static PyMethodDef meth_static_methods[] = {
    {"meth_varargs", meth_varargs, METH_VARARGS|METH_STATIC},
    {"meth_varargs_keywords", _PyCFunction_CAST(meth_varargs_keywords), METH_VARARGS|METH_KEYWORDS|METH_STATIC},
    {"meth_o", meth_o, METH_O|METH_STATIC},
    {"meth_noargs", meth_noargs, METH_NOARGS|METH_STATIC},
    {"meth_fastcall", _PyCFunction_CAST(meth_fastcall), METH_FASTCALL|METH_STATIC},
    {"meth_fastcall_keywords", _PyCFunction_CAST(meth_fastcall_keywords), METH_FASTCALL|METH_KEYWORDS|METH_STATIC},
    {NULL, NULL} /* sentinel */
};


static PyTypeObject MethStatic_Type = {
    PyVarObject_HEAD_INIT(NULL, 0)
    "MethStatic",
    sizeof(PyObject),
    .tp_new = PyType_GenericNew,
    .tp_flags = Py_TPFLAGS_DEFAULT,
    .tp_methods = meth_static_methods,
    .tp_doc = PyDoc_STR(
        "Class with static methods to test calling conventions"),
};

/* ContainerNoGC -- a simple container without GC methods */

typedef struct {
    PyObject_HEAD
    PyObject *value;
} ContainerNoGCobject;

#define ContainerNoGCobject_CAST(op)    ((ContainerNoGCobject *)(op))

static PyObject *
ContainerNoGC_new(PyTypeObject *type, PyObject *args, PyObject *kwargs)
{
    PyObject *value;
    char *names[] = {"value", NULL};
    if (!PyArg_ParseTupleAndKeywords(args, kwargs, "O", names, &value)) {
        return NULL;
    }
    PyObject *self = type->tp_alloc(type, 0);
    if (self == NULL) {
        return NULL;
    }
    Py_INCREF(value);
    ((ContainerNoGCobject *)self)->value = value;
    return self;
}

static void
ContainerNoGC_dealloc(PyObject *op)
{
<<<<<<< HEAD
    ContainerNoGCobject *self = ContainerNoGCobject_CAST(op);
=======
    ContainerNoGCobject *self = (ContainerNoGCobject*)op;
>>>>>>> f3bf304c
    Py_DECREF(self->value);
    Py_TYPE(self)->tp_free(self);
}

static PyMemberDef ContainerNoGC_members[] = {
    {"value", _Py_T_OBJECT, offsetof(ContainerNoGCobject, value), Py_READONLY,
     PyDoc_STR("a container value for test purposes")},
    {0}
};

static PyTypeObject ContainerNoGC_type = {
    PyVarObject_HEAD_INIT(NULL, 0)
    "_testcapi.ContainerNoGC",
    sizeof(ContainerNoGCobject),
    .tp_dealloc = ContainerNoGC_dealloc,
    .tp_flags = Py_TPFLAGS_DEFAULT | Py_TPFLAGS_BASETYPE,
    .tp_members = ContainerNoGC_members,
    .tp_new = ContainerNoGC_new,
};

/* Manually allocated heap type */

typedef struct {
    PyObject_HEAD
    PyObject *dict;
} ManualHeapType;

static int
ManualHeapType_traverse(PyObject *self, visitproc visit, void *arg)
{
    ManualHeapType *mht = (ManualHeapType *)self;
    Py_VISIT(mht->dict);
    return 0;
}

static void
ManualHeapType_dealloc(PyObject *self)
{
    ManualHeapType *mht = (ManualHeapType *)self;
    PyObject_GC_UnTrack(self);
    Py_XDECREF(mht->dict);
    PyTypeObject *type = Py_TYPE(self);
    Py_TYPE(self)->tp_free(self);
    Py_DECREF(type);
}

static PyObject *
create_manual_heap_type(void)
{
    // gh-128923: Ensure that a heap type allocated through PyType_Type.tp_alloc
    // with minimal initialization works correctly.
    PyHeapTypeObject *heap_type = (PyHeapTypeObject *)PyType_Type.tp_alloc(&PyType_Type, 0);
    if (heap_type == NULL) {
        return NULL;
    }
    PyTypeObject* type = &heap_type->ht_type;
    type->tp_basicsize = sizeof(ManualHeapType);
    type->tp_flags = Py_TPFLAGS_DEFAULT | Py_TPFLAGS_HEAPTYPE | Py_TPFLAGS_HAVE_GC;
    type->tp_new = PyType_GenericNew;
    type->tp_name = "ManualHeapType";
    type->tp_dictoffset = offsetof(ManualHeapType, dict);
    type->tp_traverse = ManualHeapType_traverse;
    type->tp_dealloc = ManualHeapType_dealloc;
    heap_type->ht_name = PyUnicode_FromString(type->tp_name);
    if (!heap_type->ht_name) {
        Py_DECREF(type);
        return NULL;
    }
    heap_type->ht_qualname = Py_NewRef(heap_type->ht_name);
    if (PyType_Ready(type) < 0) {
        Py_DECREF(type);
        return NULL;
    }
    return (PyObject *)type;
}

static struct PyModuleDef _testcapimodule = {
    PyModuleDef_HEAD_INIT,
    .m_name = "_testcapi",
    .m_size = sizeof(testcapistate_t),
    .m_methods = TestMethods,
};

/* Per PEP 489, this module will not be converted to multi-phase initialization
 */

PyMODINIT_FUNC
PyInit__testcapi(void)
{
    PyObject *m;

    m = PyModule_Create(&_testcapimodule);
    if (m == NULL)
        return NULL;
#ifdef Py_GIL_DISABLED
    PyUnstable_Module_SetGIL(m, Py_MOD_GIL_NOT_USED);
#endif

    Py_SET_TYPE(&_HashInheritanceTester_Type, &PyType_Type);
    if (PyType_Ready(&_HashInheritanceTester_Type) < 0) {
        return NULL;
    }
    if (PyType_Ready(&matmulType) < 0)
        return NULL;
    Py_INCREF(&matmulType);
    PyModule_AddObject(m, "matmulType", (PyObject *)&matmulType);
    if (PyType_Ready(&ipowType) < 0) {
        return NULL;
    }
    Py_INCREF(&ipowType);
    PyModule_AddObject(m, "ipowType", (PyObject *)&ipowType);

    if (PyType_Ready(&awaitType) < 0)
        return NULL;
    Py_INCREF(&awaitType);
    PyModule_AddObject(m, "awaitType", (PyObject *)&awaitType);

    MyList_Type.tp_base = &PyList_Type;
    if (PyType_Ready(&MyList_Type) < 0)
        return NULL;
    Py_INCREF(&MyList_Type);
    PyModule_AddObject(m, "MyList", (PyObject *)&MyList_Type);

    if (PyType_Ready(&GenericAlias_Type) < 0)
        return NULL;
    Py_INCREF(&GenericAlias_Type);
    PyModule_AddObject(m, "GenericAlias", (PyObject *)&GenericAlias_Type);

    if (PyType_Ready(&Generic_Type) < 0)
        return NULL;
    Py_INCREF(&Generic_Type);
    PyModule_AddObject(m, "Generic", (PyObject *)&Generic_Type);

    if (PyType_Ready(&MethInstance_Type) < 0)
        return NULL;
    Py_INCREF(&MethInstance_Type);
    PyModule_AddObject(m, "MethInstance", (PyObject *)&MethInstance_Type);

    if (PyType_Ready(&MethClass_Type) < 0)
        return NULL;
    Py_INCREF(&MethClass_Type);
    PyModule_AddObject(m, "MethClass", (PyObject *)&MethClass_Type);

    if (PyType_Ready(&MethStatic_Type) < 0)
        return NULL;
    Py_INCREF(&MethStatic_Type);
    PyModule_AddObject(m, "MethStatic", (PyObject *)&MethStatic_Type);

    PyModule_AddObject(m, "CHAR_MAX", PyLong_FromLong(CHAR_MAX));
    PyModule_AddObject(m, "CHAR_MIN", PyLong_FromLong(CHAR_MIN));
    PyModule_AddObject(m, "UCHAR_MAX", PyLong_FromLong(UCHAR_MAX));
    PyModule_AddObject(m, "SHRT_MAX", PyLong_FromLong(SHRT_MAX));
    PyModule_AddObject(m, "SHRT_MIN", PyLong_FromLong(SHRT_MIN));
    PyModule_AddObject(m, "USHRT_MAX", PyLong_FromLong(USHRT_MAX));
    PyModule_AddObject(m, "INT_MAX",  PyLong_FromLong(INT_MAX));
    PyModule_AddObject(m, "INT_MIN",  PyLong_FromLong(INT_MIN));
    PyModule_AddObject(m, "UINT_MAX",  PyLong_FromUnsignedLong(UINT_MAX));
    PyModule_AddObject(m, "LONG_MAX", PyLong_FromLong(LONG_MAX));
    PyModule_AddObject(m, "LONG_MIN", PyLong_FromLong(LONG_MIN));
    PyModule_AddObject(m, "ULONG_MAX", PyLong_FromUnsignedLong(ULONG_MAX));
    PyModule_AddObject(m, "FLT_MAX", PyFloat_FromDouble(FLT_MAX));
    PyModule_AddObject(m, "FLT_MIN", PyFloat_FromDouble(FLT_MIN));
    PyModule_AddObject(m, "DBL_MAX", PyFloat_FromDouble(DBL_MAX));
    PyModule_AddObject(m, "DBL_MIN", PyFloat_FromDouble(DBL_MIN));
    PyModule_AddObject(m, "LLONG_MAX", PyLong_FromLongLong(LLONG_MAX));
    PyModule_AddObject(m, "LLONG_MIN", PyLong_FromLongLong(LLONG_MIN));
    PyModule_AddObject(m, "ULLONG_MAX", PyLong_FromUnsignedLongLong(ULLONG_MAX));
    PyModule_AddObject(m, "PY_SSIZE_T_MAX", PyLong_FromSsize_t(PY_SSIZE_T_MAX));
    PyModule_AddObject(m, "PY_SSIZE_T_MIN", PyLong_FromSsize_t(PY_SSIZE_T_MIN));
    PyModule_AddObject(m, "SIZE_MAX", PyLong_FromSize_t(SIZE_MAX));
    PyModule_AddObject(m, "SIZEOF_WCHAR_T", PyLong_FromSsize_t(sizeof(wchar_t)));
    PyModule_AddObject(m, "SIZEOF_VOID_P", PyLong_FromSsize_t(sizeof(void*)));
    PyModule_AddObject(m, "SIZEOF_TIME_T", PyLong_FromSsize_t(sizeof(time_t)));
    PyModule_AddObject(m, "SIZEOF_PID_T", PyLong_FromSsize_t(sizeof(pid_t)));
    PyModule_AddObject(m, "Py_Version", PyLong_FromUnsignedLong(Py_Version));
    Py_INCREF(&PyInstanceMethod_Type);
    PyModule_AddObject(m, "instancemethod", (PyObject *)&PyInstanceMethod_Type);

    PyModule_AddIntConstant(m, "the_number_three", 3);
    PyModule_AddObject(m, "INT32_MIN", PyLong_FromInt32(INT32_MIN));
    PyModule_AddObject(m, "INT32_MAX", PyLong_FromInt32(INT32_MAX));
    PyModule_AddObject(m, "UINT32_MAX", PyLong_FromUInt32(UINT32_MAX));
    PyModule_AddObject(m, "INT64_MIN", PyLong_FromInt64(INT64_MIN));
    PyModule_AddObject(m, "INT64_MAX", PyLong_FromInt64(INT64_MAX));
    PyModule_AddObject(m, "UINT64_MAX", PyLong_FromUInt64(UINT64_MAX));

    if (PyModule_AddIntMacro(m, Py_single_input)) {
        return NULL;
    }
    if (PyModule_AddIntMacro(m, Py_file_input)) {
        return NULL;
    }
    if (PyModule_AddIntMacro(m, Py_eval_input)) {
        return NULL;
    }

    testcapistate_t *state = get_testcapi_state(m);
    state->error = PyErr_NewException("_testcapi.error", NULL, NULL);
    PyModule_AddObject(m, "error", state->error);

    if (PyType_Ready(&ContainerNoGC_type) < 0) {
        return NULL;
    }
    Py_INCREF(&ContainerNoGC_type);
    if (PyModule_AddObject(m, "ContainerNoGC",
                           (PyObject *) &ContainerNoGC_type) < 0)
        return NULL;

    PyObject *manual_heap_type = create_manual_heap_type();
    if (manual_heap_type == NULL) {
        return NULL;
    }
    if (PyModule_Add(m, "ManualHeapType", manual_heap_type) < 0) {
        return NULL;
    }


    /* Include tests from the _testcapi/ directory */
    if (_PyTestCapi_Init_Vectorcall(m) < 0) {
        return NULL;
    }
    if (_PyTestCapi_Init_Heaptype(m) < 0) {
        return NULL;
    }
    if (_PyTestCapi_Init_Abstract(m) < 0) {
        return NULL;
    }
    if (_PyTestCapi_Init_Bytes(m) < 0) {
        return NULL;
    }
    if (_PyTestCapi_Init_Unicode(m) < 0) {
        return NULL;
    }
    if (_PyTestCapi_Init_GetArgs(m) < 0) {
        return NULL;
    }
    if (_PyTestCapi_Init_DateTime(m) < 0) {
        return NULL;
    }
    if (_PyTestCapi_Init_Docstring(m) < 0) {
        return NULL;
    }
    if (_PyTestCapi_Init_Mem(m) < 0) {
        return NULL;
    }
    if (_PyTestCapi_Init_Watchers(m) < 0) {
        return NULL;
    }
    if (_PyTestCapi_Init_Long(m) < 0) {
        return NULL;
    }
    if (_PyTestCapi_Init_Float(m) < 0) {
        return NULL;
    }
    if (_PyTestCapi_Init_Complex(m) < 0) {
        return NULL;
    }
    if (_PyTestCapi_Init_Numbers(m) < 0) {
        return NULL;
    }
    if (_PyTestCapi_Init_Dict(m) < 0) {
        return NULL;
    }
    if (_PyTestCapi_Init_Set(m) < 0) {
        return NULL;
    }
    if (_PyTestCapi_Init_List(m) < 0) {
        return NULL;
    }
    if (_PyTestCapi_Init_Tuple(m) < 0) {
        return NULL;
    }
    if (_PyTestCapi_Init_Structmember(m) < 0) {
        return NULL;
    }
    if (_PyTestCapi_Init_Exceptions(m) < 0) {
        return NULL;
    }
    if (_PyTestCapi_Init_Code(m) < 0) {
        return NULL;
    }
    if (_PyTestCapi_Init_Buffer(m) < 0) {
        return NULL;
    }
    if (_PyTestCapi_Init_File(m) < 0) {
        return NULL;
    }
    if (_PyTestCapi_Init_Codec(m) < 0) {
        return NULL;
    }
    if (_PyTestCapi_Init_Immortal(m) < 0) {
        return NULL;
    }
    if (_PyTestCapi_Init_GC(m) < 0) {
        return NULL;
    }
    if (_PyTestCapi_Init_PyAtomic(m) < 0) {
        return NULL;
    }
    if (_PyTestCapi_Init_Run(m) < 0) {
        return NULL;
    }
    if (_PyTestCapi_Init_Hash(m) < 0) {
        return NULL;
    }
    if (_PyTestCapi_Init_Time(m) < 0) {
        return NULL;
    }
    if (_PyTestCapi_Init_Monitoring(m) < 0) {
        return NULL;
    }
    if (_PyTestCapi_Init_Object(m) < 0) {
        return NULL;
    }
    if (_PyTestCapi_Init_Config(m) < 0) {
        return NULL;
    }
    if (_PyTestCapi_Init_Import(m) < 0) {
        return NULL;
    }
    if (_PyTestCapi_Init_Frame(m) < 0) {
        return NULL;
    }
    if (_PyTestCapi_Init_Type(m) < 0) {
        return NULL;
    }
    if (_PyTestCapi_Init_Function(m) < 0) {
        return NULL;
    }

    PyState_AddModule(m, &_testcapimodule);
    return m;
}<|MERGE_RESOLUTION|>--- conflicted
+++ resolved
@@ -2945,25 +2945,15 @@
 static void
 generic_alias_dealloc(PyObject *op)
 {
-<<<<<<< HEAD
-    PyGenericAliasObject *self = PyGenericAliasObject_CAST(op);
-=======
     PyGenericAliasObject *self = (PyGenericAliasObject*)op;
->>>>>>> f3bf304c
     Py_CLEAR(self->item);
     Py_TYPE(self)->tp_free(self);
 }
 
 static PyObject *
-<<<<<<< HEAD
 generic_alias_mro_entries(PyObject *op, PyObject *Py_UNUSED(bases))
 {
-    PyGenericAliasObject *self = PyGenericAliasObject_CAST(op);
-=======
-generic_alias_mro_entries(PyObject *op, PyObject *bases)
-{
     PyGenericAliasObject *self = (PyGenericAliasObject*)op;
->>>>>>> f3bf304c
     return PyTuple_Pack(1, self->item);
 }
 
@@ -3112,11 +3102,7 @@
 static void
 ContainerNoGC_dealloc(PyObject *op)
 {
-<<<<<<< HEAD
-    ContainerNoGCobject *self = ContainerNoGCobject_CAST(op);
-=======
     ContainerNoGCobject *self = (ContainerNoGCobject*)op;
->>>>>>> f3bf304c
     Py_DECREF(self->value);
     Py_TYPE(self)->tp_free(self);
 }
