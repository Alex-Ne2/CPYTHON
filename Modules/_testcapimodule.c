/*
 * C Extension module to test Python interpreter C APIs.
 *
 * The 'test_*' functions exported by this module are run as part of the
 * standard Python regression test, via Lib/test/test_capi.py.
 */

/* This module tests the public (Include/ and Include/cpython/) C API.
   The internal C API must not be used here: use _testinternalcapi for that.

   The Visual Studio projects builds _testcapi with Py_BUILD_CORE_MODULE
   macro defined, but only the public C API must be tested here. */

#undef Py_BUILD_CORE_MODULE
#undef Py_BUILD_CORE_BUILTIN
#define NEEDS_PY_IDENTIFIER

/* Always enable assertions */
#undef NDEBUG

#define PY_SSIZE_T_CLEAN

#include "Python.h"
#include "frameobject.h"          // PyFrame_Check()
#include "datetime.h"             // PyDateTimeAPI
#include "marshal.h"              // PyMarshal_WriteLongToFile
#include "structmember.h"         // PyMemberDef
#include <float.h>                // FLT_MAX
#include <signal.h>

#ifdef MS_WINDOWS
#  include <winsock2.h>           // struct timeval
#endif

#ifdef HAVE_SYS_WAIT_H
#include <sys/wait.h>             // W_STOPCODE
#endif

#ifdef Py_BUILD_CORE
#  error "_testcapi must test the public Python C API, not CPython internal C API"
#endif

#ifdef bool
#  error "The public headers should not include <stdbool.h>, see bpo-46748"
#endif

// Forward declarations
static struct PyModuleDef _testcapimodule;
static PyType_Spec HeapTypeNameType_Spec;
static PyObject *TestError;     /* set to exception object in init */


/* Raise TestError with test_name + ": " + msg, and return NULL. */

static PyObject *
raiseTestError(const char* test_name, const char* msg)
{
    PyErr_Format(TestError, "%s: %s", test_name, msg);
    return NULL;
}

/* Test #defines from pyconfig.h (particularly the SIZEOF_* defines).

   The ones derived from autoconf on the UNIX-like OSes can be relied
   upon (in the absence of sloppy cross-compiling), but the Windows
   platforms have these hardcoded.  Better safe than sorry.
*/
static PyObject*
sizeof_error(const char* fatname, const char* typname,
    int expected, int got)
{
    PyErr_Format(TestError,
        "%s #define == %d but sizeof(%s) == %d",
        fatname, expected, typname, got);
    return (PyObject*)NULL;
}

static PyObject*
test_config(PyObject *self, PyObject *Py_UNUSED(ignored))
{
#define CHECK_SIZEOF(FATNAME, TYPE) \
            if (FATNAME != sizeof(TYPE)) \
                return sizeof_error(#FATNAME, #TYPE, FATNAME, sizeof(TYPE))

    CHECK_SIZEOF(SIZEOF_SHORT, short);
    CHECK_SIZEOF(SIZEOF_INT, int);
    CHECK_SIZEOF(SIZEOF_LONG, long);
    CHECK_SIZEOF(SIZEOF_VOID_P, void*);
    CHECK_SIZEOF(SIZEOF_TIME_T, time_t);
    CHECK_SIZEOF(SIZEOF_LONG_LONG, long long);

#undef CHECK_SIZEOF

    Py_RETURN_NONE;
}

static PyObject*
test_sizeof_c_types(PyObject *self, PyObject *Py_UNUSED(ignored))
{
#if defined(__GNUC__) && ((__GNUC__ > 4) || ((__GNUC__ == 4) && (__GNUC_MINOR__ > 5)))
#pragma GCC diagnostic push
#pragma GCC diagnostic ignored "-Wtype-limits"
#endif
#define CHECK_SIZEOF(TYPE, EXPECTED)         \
    if (EXPECTED != sizeof(TYPE))  {         \
        PyErr_Format(TestError,              \
            "sizeof(%s) = %u instead of %u", \
            #TYPE, sizeof(TYPE), EXPECTED);  \
        return (PyObject*)NULL;              \
    }
#define IS_SIGNED(TYPE) (((TYPE)-1) < (TYPE)0)
#define CHECK_SIGNNESS(TYPE, SIGNED)         \
    if (IS_SIGNED(TYPE) != SIGNED) {         \
        PyErr_Format(TestError,              \
            "%s signness is, instead of %i",  \
            #TYPE, IS_SIGNED(TYPE), SIGNED); \
        return (PyObject*)NULL;              \
    }

    /* integer types */
    CHECK_SIZEOF(Py_UCS1, 1);
    CHECK_SIZEOF(Py_UCS2, 2);
    CHECK_SIZEOF(Py_UCS4, 4);
    CHECK_SIGNNESS(Py_UCS1, 0);
    CHECK_SIGNNESS(Py_UCS2, 0);
    CHECK_SIGNNESS(Py_UCS4, 0);
    CHECK_SIZEOF(int32_t, 4);
    CHECK_SIGNNESS(int32_t, 1);
    CHECK_SIZEOF(uint32_t, 4);
    CHECK_SIGNNESS(uint32_t, 0);
    CHECK_SIZEOF(int64_t, 8);
    CHECK_SIGNNESS(int64_t, 1);
    CHECK_SIZEOF(uint64_t, 8);
    CHECK_SIGNNESS(uint64_t, 0);

    /* pointer/size types */
    CHECK_SIZEOF(size_t, sizeof(void *));
    CHECK_SIGNNESS(size_t, 0);
    CHECK_SIZEOF(Py_ssize_t, sizeof(void *));
    CHECK_SIGNNESS(Py_ssize_t, 1);

    CHECK_SIZEOF(uintptr_t, sizeof(void *));
    CHECK_SIGNNESS(uintptr_t, 0);
    CHECK_SIZEOF(intptr_t, sizeof(void *));
    CHECK_SIGNNESS(intptr_t, 1);

    Py_RETURN_NONE;

#undef IS_SIGNED
#undef CHECK_SIGNESS
#undef CHECK_SIZEOF
#if defined(__GNUC__) && ((__GNUC__ > 4) || ((__GNUC__ == 4) && (__GNUC_MINOR__ > 5)))
#pragma GCC diagnostic pop
#endif
}

static PyObject*
test_gc_control(PyObject *self, PyObject *Py_UNUSED(ignored))
{
    int orig_enabled = PyGC_IsEnabled();
    const char* msg = "ok";
    int old_state;

    old_state = PyGC_Enable();
    msg = "Enable(1)";
    if (old_state != orig_enabled) {
        goto failed;
    }
    msg = "IsEnabled(1)";
    if (!PyGC_IsEnabled()) {
        goto failed;
    }

    old_state = PyGC_Disable();
    msg = "disable(2)";
    if (!old_state) {
        goto failed;
    }
    msg = "IsEnabled(2)";
    if (PyGC_IsEnabled()) {
        goto failed;
    }

    old_state = PyGC_Enable();
    msg = "enable(3)";
    if (old_state) {
        goto failed;
    }
    msg = "IsEnabled(3)";
    if (!PyGC_IsEnabled()) {
        goto failed;
    }

    if (!orig_enabled) {
        old_state = PyGC_Disable();
        msg = "disable(4)";
        if (old_state) {
            goto failed;
        }
        msg = "IsEnabled(4)";
        if (PyGC_IsEnabled()) {
            goto failed;
        }
    }

    Py_RETURN_NONE;

failed:
    /* Try to clean up if we can. */
    if (orig_enabled) {
        PyGC_Enable();
    } else {
        PyGC_Disable();
    }
    PyErr_Format(TestError, "GC control failed in %s", msg);
    return NULL;
}

static PyObject*
test_list_api(PyObject *self, PyObject *Py_UNUSED(ignored))
{
    PyObject* list;
    int i;

    /* SF bug 132008:  PyList_Reverse segfaults */
#define NLIST 30
    list = PyList_New(NLIST);
    if (list == (PyObject*)NULL)
        return (PyObject*)NULL;
    /* list = range(NLIST) */
    for (i = 0; i < NLIST; ++i) {
        PyObject* anint = PyLong_FromLong(i);
        if (anint == (PyObject*)NULL) {
            Py_DECREF(list);
            return (PyObject*)NULL;
        }
        PyList_SET_ITEM(list, i, anint);
    }
    /* list.reverse(), via PyList_Reverse() */
    i = PyList_Reverse(list);   /* should not blow up! */
    if (i != 0) {
        Py_DECREF(list);
        return (PyObject*)NULL;
    }
    /* Check that list == range(29, -1, -1) now */
    for (i = 0; i < NLIST; ++i) {
        PyObject* anint = PyList_GET_ITEM(list, i);
        if (PyLong_AS_LONG(anint) != NLIST-1-i) {
            PyErr_SetString(TestError,
                            "test_list_api: reverse screwed up");
            Py_DECREF(list);
            return (PyObject*)NULL;
        }
    }
    Py_DECREF(list);
#undef NLIST

    Py_RETURN_NONE;
}

static int
test_dict_inner(int count)
{
    Py_ssize_t pos = 0, iterations = 0;
    int i;
    PyObject *dict = PyDict_New();
    PyObject *v, *k;

    if (dict == NULL)
        return -1;

    for (i = 0; i < count; i++) {
        v = PyLong_FromLong(i);
        if (v == NULL) {
            return -1;
        }
        if (PyDict_SetItem(dict, v, v) < 0) {
            Py_DECREF(v);
            return -1;
        }
        Py_DECREF(v);
    }

    while (PyDict_Next(dict, &pos, &k, &v)) {
        PyObject *o;
        iterations++;

        i = PyLong_AS_LONG(v) + 1;
        o = PyLong_FromLong(i);
        if (o == NULL)
            return -1;
        if (PyDict_SetItem(dict, k, o) < 0) {
            Py_DECREF(o);
            return -1;
        }
        Py_DECREF(o);
    }

    Py_DECREF(dict);

    if (iterations != count) {
        PyErr_SetString(
            TestError,
            "test_dict_iteration: dict iteration went wrong ");
        return -1;
    } else {
        return 0;
    }
}

static PyObject *pytype_fromspec_meta(PyObject* self, PyObject *meta)
{
    if (!PyType_Check(meta)) {
        PyErr_SetString(
            TestError,
            "pytype_fromspec_meta: must be invoked with a type argument!");
        return NULL;
    }

    PyType_Slot HeapCTypeViaMetaclass_slots[] = {
        {0},
    };

    PyType_Spec HeapCTypeViaMetaclass_spec = {
        "_testcapi.HeapCTypeViaMetaclass",
        sizeof(PyObject),
        0,
        Py_TPFLAGS_DEFAULT,
        HeapCTypeViaMetaclass_slots
    };

    return PyType_FromMetaclass(
        (PyTypeObject *) meta, NULL, &HeapCTypeViaMetaclass_spec, NULL);
}


static PyObject*
test_dict_iteration(PyObject* self, PyObject *Py_UNUSED(ignored))
{
    int i;

    for (i = 0; i < 200; i++) {
        if (test_dict_inner(i) < 0) {
            return NULL;
        }
    }

    Py_RETURN_NONE;
}

static PyObject*
dict_getitem_knownhash(PyObject *self, PyObject *args)
{
    PyObject *mp, *key, *result;
    Py_ssize_t hash;

    if (!PyArg_ParseTuple(args, "OOn:dict_getitem_knownhash",
                          &mp, &key, &hash)) {
        return NULL;
    }

    result = _PyDict_GetItem_KnownHash(mp, key, (Py_hash_t)hash);
    if (result == NULL && !PyErr_Occurred()) {
        _PyErr_SetKeyError(key);
        return NULL;
    }

    Py_XINCREF(result);
    return result;
}

/* Issue #4701: Check that PyObject_Hash implicitly calls
 *   PyType_Ready if it hasn't already been called
 */
static PyTypeObject _HashInheritanceTester_Type = {
    PyVarObject_HEAD_INIT(NULL, 0)
    "hashinheritancetester",            /* Name of this type */
    sizeof(PyObject),           /* Basic object size */
    0,                          /* Item size for varobject */
    (destructor)PyObject_Del, /* tp_dealloc */
    0,                          /* tp_vectorcall_offset */
    0,                          /* tp_getattr */
    0,                          /* tp_setattr */
    0,                          /* tp_as_async */
    0,                          /* tp_repr */
    0,                          /* tp_as_number */
    0,                          /* tp_as_sequence */
    0,                          /* tp_as_mapping */
    0,                          /* tp_hash */
    0,                          /* tp_call */
    0,                          /* tp_str */
    PyObject_GenericGetAttr,  /* tp_getattro */
    0,                          /* tp_setattro */
    0,                          /* tp_as_buffer */
    Py_TPFLAGS_DEFAULT,         /* tp_flags */
    0,                          /* tp_doc */
    0,                          /* tp_traverse */
    0,                          /* tp_clear */
    0,                          /* tp_richcompare */
    0,                          /* tp_weaklistoffset */
    0,                          /* tp_iter */
    0,                          /* tp_iternext */
    0,                          /* tp_methods */
    0,                          /* tp_members */
    0,                          /* tp_getset */
    0,                          /* tp_base */
    0,                          /* tp_dict */
    0,                          /* tp_descr_get */
    0,                          /* tp_descr_set */
    0,                          /* tp_dictoffset */
    0,                          /* tp_init */
    0,                          /* tp_alloc */
    PyType_GenericNew,                  /* tp_new */
};

static PyObject*
pycompilestring(PyObject* self, PyObject *obj) {
    if (PyBytes_CheckExact(obj) == 0) {
        PyErr_SetString(PyExc_ValueError, "Argument must be a bytes object");
        return NULL;
    }
    const char *the_string = PyBytes_AsString(obj);
    if (the_string == NULL) {
        return NULL;
    }
    return Py_CompileString(the_string, "<string>", Py_file_input);
}

static PyObject*
test_lazy_hash_inheritance(PyObject* self, PyObject *Py_UNUSED(ignored))
{
    PyTypeObject *type;
    PyObject *obj;
    Py_hash_t hash;

    type = &_HashInheritanceTester_Type;

    if (type->tp_dict != NULL)
        /* The type has already been initialized. This probably means
           -R is being used. */
        Py_RETURN_NONE;


    obj = PyObject_New(PyObject, type);
    if (obj == NULL) {
        PyErr_Clear();
        PyErr_SetString(
            TestError,
            "test_lazy_hash_inheritance: failed to create object");
        return NULL;
    }

    if (type->tp_dict != NULL) {
        PyErr_SetString(
            TestError,
            "test_lazy_hash_inheritance: type initialised too soon");
        Py_DECREF(obj);
        return NULL;
    }

    hash = PyObject_Hash(obj);
    if ((hash == -1) && PyErr_Occurred()) {
        PyErr_Clear();
        PyErr_SetString(
            TestError,
            "test_lazy_hash_inheritance: could not hash object");
        Py_DECREF(obj);
        return NULL;
    }

    if (type->tp_dict == NULL) {
        PyErr_SetString(
            TestError,
            "test_lazy_hash_inheritance: type not initialised by hash()");
        Py_DECREF(obj);
        return NULL;
    }

    if (type->tp_hash != PyType_Type.tp_hash) {
        PyErr_SetString(
            TestError,
            "test_lazy_hash_inheritance: unexpected hash function");
        Py_DECREF(obj);
        return NULL;
    }

    Py_DECREF(obj);

    Py_RETURN_NONE;
}


/* Tests of PyLong_{As, From}{Unsigned,}Long(), and
   PyLong_{As, From}{Unsigned,}LongLong().

   Note that the meat of the test is contained in testcapi_long.h.
   This is revolting, but delicate code duplication is worse:  "almost
   exactly the same" code is needed to test long long, but the ubiquitous
   dependence on type names makes it impossible to use a parameterized
   function.  A giant macro would be even worse than this.  A C++ template
   would be perfect.

   The "report an error" functions are deliberately not part of the #include
   file:  if the test fails, you can set a breakpoint in the appropriate
   error function directly, and crawl back from there in the debugger.
*/

#define UNBIND(X)  Py_DECREF(X); (X) = NULL

static PyObject *
raise_test_long_error(const char* msg)
{
    return raiseTestError("test_long_api", msg);
}

#define TESTNAME        test_long_api_inner
#define TYPENAME        long
#define F_S_TO_PY       PyLong_FromLong
#define F_PY_TO_S       PyLong_AsLong
#define F_U_TO_PY       PyLong_FromUnsignedLong
#define F_PY_TO_U       PyLong_AsUnsignedLong

#include "testcapi_long.h"

static PyObject *
test_long_api(PyObject* self, PyObject *Py_UNUSED(ignored))
{
    return TESTNAME(raise_test_long_error);
}

#undef TESTNAME
#undef TYPENAME
#undef F_S_TO_PY
#undef F_PY_TO_S
#undef F_U_TO_PY
#undef F_PY_TO_U

static PyObject *
raise_test_longlong_error(const char* msg)
{
    return raiseTestError("test_longlong_api", msg);
}

#define TESTNAME        test_longlong_api_inner
#define TYPENAME        long long
#define F_S_TO_PY       PyLong_FromLongLong
#define F_PY_TO_S       PyLong_AsLongLong
#define F_U_TO_PY       PyLong_FromUnsignedLongLong
#define F_PY_TO_U       PyLong_AsUnsignedLongLong

#include "testcapi_long.h"

static PyObject *
test_longlong_api(PyObject* self, PyObject *args)
{
    return TESTNAME(raise_test_longlong_error);
}

#undef TESTNAME
#undef TYPENAME
#undef F_S_TO_PY
#undef F_PY_TO_S
#undef F_U_TO_PY
#undef F_PY_TO_U

/* Test the PyLong_AsLongAndOverflow API. General conversion to PY_LONG
   is tested by test_long_api_inner. This test will concentrate on proper
   handling of overflow.
*/

static PyObject *
test_long_and_overflow(PyObject *self, PyObject *Py_UNUSED(ignored))
{
    PyObject *num, *one, *temp;
    long value;
    int overflow;

    /* Test that overflow is set properly for a large value. */
    /* num is a number larger than LONG_MAX even on 64-bit platforms */
    num = PyLong_FromString("FFFFFFFFFFFFFFFFFFFFFFFF", NULL, 16);
    if (num == NULL)
        return NULL;
    overflow = 1234;
    value = PyLong_AsLongAndOverflow(num, &overflow);
    Py_DECREF(num);
    if (value == -1 && PyErr_Occurred())
        return NULL;
    if (value != -1)
        return raiseTestError("test_long_and_overflow",
            "return value was not set to -1");
    if (overflow != 1)
        return raiseTestError("test_long_and_overflow",
            "overflow was not set to 1");

    /* Same again, with num = LONG_MAX + 1 */
    num = PyLong_FromLong(LONG_MAX);
    if (num == NULL)
        return NULL;
    one = PyLong_FromLong(1L);
    if (one == NULL) {
        Py_DECREF(num);
        return NULL;
    }
    temp = PyNumber_Add(num, one);
    Py_DECREF(one);
    Py_DECREF(num);
    num = temp;
    if (num == NULL)
        return NULL;
    overflow = 0;
    value = PyLong_AsLongAndOverflow(num, &overflow);
    Py_DECREF(num);
    if (value == -1 && PyErr_Occurred())
        return NULL;
    if (value != -1)
        return raiseTestError("test_long_and_overflow",
            "return value was not set to -1");
    if (overflow != 1)
        return raiseTestError("test_long_and_overflow",
            "overflow was not set to 1");

    /* Test that overflow is set properly for a large negative value. */
    /* num is a number smaller than LONG_MIN even on 64-bit platforms */
    num = PyLong_FromString("-FFFFFFFFFFFFFFFFFFFFFFFF", NULL, 16);
    if (num == NULL)
        return NULL;
    overflow = 1234;
    value = PyLong_AsLongAndOverflow(num, &overflow);
    Py_DECREF(num);
    if (value == -1 && PyErr_Occurred())
        return NULL;
    if (value != -1)
        return raiseTestError("test_long_and_overflow",
            "return value was not set to -1");
    if (overflow != -1)
        return raiseTestError("test_long_and_overflow",
            "overflow was not set to -1");

    /* Same again, with num = LONG_MIN - 1 */
    num = PyLong_FromLong(LONG_MIN);
    if (num == NULL)
        return NULL;
    one = PyLong_FromLong(1L);
    if (one == NULL) {
        Py_DECREF(num);
        return NULL;
    }
    temp = PyNumber_Subtract(num, one);
    Py_DECREF(one);
    Py_DECREF(num);
    num = temp;
    if (num == NULL)
        return NULL;
    overflow = 0;
    value = PyLong_AsLongAndOverflow(num, &overflow);
    Py_DECREF(num);
    if (value == -1 && PyErr_Occurred())
        return NULL;
    if (value != -1)
        return raiseTestError("test_long_and_overflow",
            "return value was not set to -1");
    if (overflow != -1)
        return raiseTestError("test_long_and_overflow",
            "overflow was not set to -1");

    /* Test that overflow is cleared properly for small values. */
    num = PyLong_FromString("FF", NULL, 16);
    if (num == NULL)
        return NULL;
    overflow = 1234;
    value = PyLong_AsLongAndOverflow(num, &overflow);
    Py_DECREF(num);
    if (value == -1 && PyErr_Occurred())
        return NULL;
    if (value != 0xFF)
        return raiseTestError("test_long_and_overflow",
            "expected return value 0xFF");
    if (overflow != 0)
        return raiseTestError("test_long_and_overflow",
            "overflow was not cleared");

    num = PyLong_FromString("-FF", NULL, 16);
    if (num == NULL)
        return NULL;
    overflow = 0;
    value = PyLong_AsLongAndOverflow(num, &overflow);
    Py_DECREF(num);
    if (value == -1 && PyErr_Occurred())
        return NULL;
    if (value != -0xFF)
        return raiseTestError("test_long_and_overflow",
            "expected return value 0xFF");
    if (overflow != 0)
        return raiseTestError("test_long_and_overflow",
            "overflow was set incorrectly");

    num = PyLong_FromLong(LONG_MAX);
    if (num == NULL)
        return NULL;
    overflow = 1234;
    value = PyLong_AsLongAndOverflow(num, &overflow);
    Py_DECREF(num);
    if (value == -1 && PyErr_Occurred())
        return NULL;
    if (value != LONG_MAX)
        return raiseTestError("test_long_and_overflow",
            "expected return value LONG_MAX");
    if (overflow != 0)
        return raiseTestError("test_long_and_overflow",
            "overflow was not cleared");

    num = PyLong_FromLong(LONG_MIN);
    if (num == NULL)
        return NULL;
    overflow = 0;
    value = PyLong_AsLongAndOverflow(num, &overflow);
    Py_DECREF(num);
    if (value == -1 && PyErr_Occurred())
        return NULL;
    if (value != LONG_MIN)
        return raiseTestError("test_long_and_overflow",
            "expected return value LONG_MIN");
    if (overflow != 0)
        return raiseTestError("test_long_and_overflow",
            "overflow was not cleared");

    Py_RETURN_NONE;
}

/* Test the PyLong_AsLongLongAndOverflow API. General conversion to
   long long is tested by test_long_api_inner. This test will
   concentrate on proper handling of overflow.
*/

static PyObject *
test_long_long_and_overflow(PyObject *self, PyObject *Py_UNUSED(ignored))
{
    PyObject *num, *one, *temp;
    long long value;
    int overflow;

    /* Test that overflow is set properly for a large value. */
    /* num is a number larger than LLONG_MAX on a typical machine. */
    num = PyLong_FromString("FFFFFFFFFFFFFFFFFFFFFFFF", NULL, 16);
    if (num == NULL)
        return NULL;
    overflow = 1234;
    value = PyLong_AsLongLongAndOverflow(num, &overflow);
    Py_DECREF(num);
    if (value == -1 && PyErr_Occurred())
        return NULL;
    if (value != -1)
        return raiseTestError("test_long_long_and_overflow",
            "return value was not set to -1");
    if (overflow != 1)
        return raiseTestError("test_long_long_and_overflow",
            "overflow was not set to 1");

    /* Same again, with num = LLONG_MAX + 1 */
    num = PyLong_FromLongLong(LLONG_MAX);
    if (num == NULL)
        return NULL;
    one = PyLong_FromLong(1L);
    if (one == NULL) {
        Py_DECREF(num);
        return NULL;
    }
    temp = PyNumber_Add(num, one);
    Py_DECREF(one);
    Py_DECREF(num);
    num = temp;
    if (num == NULL)
        return NULL;
    overflow = 0;
    value = PyLong_AsLongLongAndOverflow(num, &overflow);
    Py_DECREF(num);
    if (value == -1 && PyErr_Occurred())
        return NULL;
    if (value != -1)
        return raiseTestError("test_long_long_and_overflow",
            "return value was not set to -1");
    if (overflow != 1)
        return raiseTestError("test_long_long_and_overflow",
            "overflow was not set to 1");

    /* Test that overflow is set properly for a large negative value. */
    /* num is a number smaller than LLONG_MIN on a typical platform */
    num = PyLong_FromString("-FFFFFFFFFFFFFFFFFFFFFFFF", NULL, 16);
    if (num == NULL)
        return NULL;
    overflow = 1234;
    value = PyLong_AsLongLongAndOverflow(num, &overflow);
    Py_DECREF(num);
    if (value == -1 && PyErr_Occurred())
        return NULL;
    if (value != -1)
        return raiseTestError("test_long_long_and_overflow",
            "return value was not set to -1");
    if (overflow != -1)
        return raiseTestError("test_long_long_and_overflow",
            "overflow was not set to -1");

    /* Same again, with num = LLONG_MIN - 1 */
    num = PyLong_FromLongLong(LLONG_MIN);
    if (num == NULL)
        return NULL;
    one = PyLong_FromLong(1L);
    if (one == NULL) {
        Py_DECREF(num);
        return NULL;
    }
    temp = PyNumber_Subtract(num, one);
    Py_DECREF(one);
    Py_DECREF(num);
    num = temp;
    if (num == NULL)
        return NULL;
    overflow = 0;
    value = PyLong_AsLongLongAndOverflow(num, &overflow);
    Py_DECREF(num);
    if (value == -1 && PyErr_Occurred())
        return NULL;
    if (value != -1)
        return raiseTestError("test_long_long_and_overflow",
            "return value was not set to -1");
    if (overflow != -1)
        return raiseTestError("test_long_long_and_overflow",
            "overflow was not set to -1");

    /* Test that overflow is cleared properly for small values. */
    num = PyLong_FromString("FF", NULL, 16);
    if (num == NULL)
        return NULL;
    overflow = 1234;
    value = PyLong_AsLongLongAndOverflow(num, &overflow);
    Py_DECREF(num);
    if (value == -1 && PyErr_Occurred())
        return NULL;
    if (value != 0xFF)
        return raiseTestError("test_long_long_and_overflow",
            "expected return value 0xFF");
    if (overflow != 0)
        return raiseTestError("test_long_long_and_overflow",
            "overflow was not cleared");

    num = PyLong_FromString("-FF", NULL, 16);
    if (num == NULL)
        return NULL;
    overflow = 0;
    value = PyLong_AsLongLongAndOverflow(num, &overflow);
    Py_DECREF(num);
    if (value == -1 && PyErr_Occurred())
        return NULL;
    if (value != -0xFF)
        return raiseTestError("test_long_long_and_overflow",
            "expected return value 0xFF");
    if (overflow != 0)
        return raiseTestError("test_long_long_and_overflow",
            "overflow was set incorrectly");

    num = PyLong_FromLongLong(LLONG_MAX);
    if (num == NULL)
        return NULL;
    overflow = 1234;
    value = PyLong_AsLongLongAndOverflow(num, &overflow);
    Py_DECREF(num);
    if (value == -1 && PyErr_Occurred())
        return NULL;
    if (value != LLONG_MAX)
        return raiseTestError("test_long_long_and_overflow",
            "expected return value LLONG_MAX");
    if (overflow != 0)
        return raiseTestError("test_long_long_and_overflow",
            "overflow was not cleared");

    num = PyLong_FromLongLong(LLONG_MIN);
    if (num == NULL)
        return NULL;
    overflow = 0;
    value = PyLong_AsLongLongAndOverflow(num, &overflow);
    Py_DECREF(num);
    if (value == -1 && PyErr_Occurred())
        return NULL;
    if (value != LLONG_MIN)
        return raiseTestError("test_long_long_and_overflow",
            "expected return value LLONG_MIN");
    if (overflow != 0)
        return raiseTestError("test_long_long_and_overflow",
            "overflow was not cleared");

    Py_RETURN_NONE;
}

/* Test the PyLong_As{Size,Ssize}_t API. At present this just tests that
   non-integer arguments are handled correctly. It should be extended to
   test overflow handling.
 */

static PyObject *
test_long_as_size_t(PyObject *self, PyObject *Py_UNUSED(ignored))
{
    size_t out_u;
    Py_ssize_t out_s;

    Py_INCREF(Py_None);

    out_u = PyLong_AsSize_t(Py_None);
    if (out_u != (size_t)-1 || !PyErr_Occurred())
        return raiseTestError("test_long_as_size_t",
                              "PyLong_AsSize_t(None) didn't complain");
    if (!PyErr_ExceptionMatches(PyExc_TypeError))
        return raiseTestError("test_long_as_size_t",
                              "PyLong_AsSize_t(None) raised "
                              "something other than TypeError");
    PyErr_Clear();

    out_s = PyLong_AsSsize_t(Py_None);
    if (out_s != (Py_ssize_t)-1 || !PyErr_Occurred())
        return raiseTestError("test_long_as_size_t",
                              "PyLong_AsSsize_t(None) didn't complain");
    if (!PyErr_ExceptionMatches(PyExc_TypeError))
        return raiseTestError("test_long_as_size_t",
                              "PyLong_AsSsize_t(None) raised "
                              "something other than TypeError");
    PyErr_Clear();

    /* Py_INCREF(Py_None) omitted - we already have a reference to it. */
    return Py_None;
}

static PyObject *
test_long_as_unsigned_long_long_mask(PyObject *self,
                                     PyObject *Py_UNUSED(ignored))
{
    unsigned long long res = PyLong_AsUnsignedLongLongMask(NULL);

    if (res != (unsigned long long)-1 || !PyErr_Occurred()) {
        return raiseTestError("test_long_as_unsigned_long_long_mask",
                              "PyLong_AsUnsignedLongLongMask(NULL) didn't "
                              "complain");
    }
    if (!PyErr_ExceptionMatches(PyExc_SystemError)) {
        return raiseTestError("test_long_as_unsigned_long_long_mask",
                              "PyLong_AsUnsignedLongLongMask(NULL) raised "
                              "something other than SystemError");
    }
    PyErr_Clear();
    Py_RETURN_NONE;
}

/* Test the PyLong_AsDouble API. At present this just tests that
   non-integer arguments are handled correctly.
 */

static PyObject *
test_long_as_double(PyObject *self, PyObject *Py_UNUSED(ignored))
{
    double out;

    Py_INCREF(Py_None);

    out = PyLong_AsDouble(Py_None);
    if (out != -1.0 || !PyErr_Occurred())
        return raiseTestError("test_long_as_double",
                              "PyLong_AsDouble(None) didn't complain");
    if (!PyErr_ExceptionMatches(PyExc_TypeError))
        return raiseTestError("test_long_as_double",
                              "PyLong_AsDouble(None) raised "
                              "something other than TypeError");
    PyErr_Clear();

    /* Py_INCREF(Py_None) omitted - we already have a reference to it. */
    return Py_None;
}

/* Test the L code for PyArg_ParseTuple.  This should deliver a long long
   for both long and int arguments.  The test may leak a little memory if
   it fails.
*/
static PyObject *
test_L_code(PyObject *self, PyObject *Py_UNUSED(ignored))
{
    PyObject *tuple, *num;
    long long value;

    tuple = PyTuple_New(1);
    if (tuple == NULL)
        return NULL;

    num = PyLong_FromLong(42);
    if (num == NULL)
        return NULL;

    PyTuple_SET_ITEM(tuple, 0, num);

    value = -1;
    if (!PyArg_ParseTuple(tuple, "L:test_L_code", &value)) {
        return NULL;
    }
    if (value != 42)
        return raiseTestError("test_L_code",
            "L code returned wrong value for long 42");

    Py_DECREF(num);
    num = PyLong_FromLong(42);
    if (num == NULL)
        return NULL;

    PyTuple_SET_ITEM(tuple, 0, num);

    value = -1;
    if (!PyArg_ParseTuple(tuple, "L:test_L_code", &value)) {
        return NULL;
    }
    if (value != 42)
        return raiseTestError("test_L_code",
            "L code returned wrong value for int 42");

    Py_DECREF(tuple);
    Py_RETURN_NONE;
}

static PyObject *
return_none(void *unused)
{
    Py_RETURN_NONE;
}

static PyObject *
raise_error(void *unused)
{
    PyErr_SetNone(PyExc_ValueError);
    return NULL;
}

static int
test_buildvalue_N_error(const char *fmt)
{
    PyObject *arg, *res;

    arg = PyList_New(0);
    if (arg == NULL) {
        return -1;
    }

    Py_INCREF(arg);
    res = Py_BuildValue(fmt, return_none, NULL, arg);
    if (res == NULL) {
        return -1;
    }
    Py_DECREF(res);
    if (Py_REFCNT(arg) != 1) {
        PyErr_Format(TestError, "test_buildvalue_N: "
                     "arg was not decrefed in successful "
                     "Py_BuildValue(\"%s\")", fmt);
        return -1;
    }

    Py_INCREF(arg);
    res = Py_BuildValue(fmt, raise_error, NULL, arg);
    if (res != NULL || !PyErr_Occurred()) {
        PyErr_Format(TestError, "test_buildvalue_N: "
                     "Py_BuildValue(\"%s\") didn't complain", fmt);
        return -1;
    }
    PyErr_Clear();
    if (Py_REFCNT(arg) != 1) {
        PyErr_Format(TestError, "test_buildvalue_N: "
                     "arg was not decrefed in failed "
                     "Py_BuildValue(\"%s\")", fmt);
        return -1;
    }
    Py_DECREF(arg);
    return 0;
}

static PyObject *
test_buildvalue_N(PyObject *self, PyObject *Py_UNUSED(ignored))
{
    PyObject *arg, *res;

    arg = PyList_New(0);
    if (arg == NULL) {
        return NULL;
    }
    Py_INCREF(arg);
    res = Py_BuildValue("N", arg);
    if (res == NULL) {
        return NULL;
    }
    if (res != arg) {
        return raiseTestError("test_buildvalue_N",
                              "Py_BuildValue(\"N\") returned wrong result");
    }
    if (Py_REFCNT(arg) != 2) {
        return raiseTestError("test_buildvalue_N",
                              "arg was not decrefed in Py_BuildValue(\"N\")");
    }
    Py_DECREF(res);
    Py_DECREF(arg);

    if (test_buildvalue_N_error("O&N") < 0)
        return NULL;
    if (test_buildvalue_N_error("(O&N)") < 0)
        return NULL;
    if (test_buildvalue_N_error("[O&N]") < 0)
        return NULL;
    if (test_buildvalue_N_error("{O&N}") < 0)
        return NULL;
    if (test_buildvalue_N_error("{()O&(())N}") < 0)
        return NULL;

    Py_RETURN_NONE;
}


static PyObject *
test_get_statictype_slots(PyObject *self, PyObject *Py_UNUSED(ignored))
{
    newfunc tp_new = PyType_GetSlot(&PyLong_Type, Py_tp_new);
    if (PyLong_Type.tp_new != tp_new) {
        PyErr_SetString(PyExc_AssertionError, "mismatch: tp_new of long");
        return NULL;
    }

    reprfunc tp_repr = PyType_GetSlot(&PyLong_Type, Py_tp_repr);
    if (PyLong_Type.tp_repr != tp_repr) {
        PyErr_SetString(PyExc_AssertionError, "mismatch: tp_repr of long");
        return NULL;
    }

    ternaryfunc tp_call = PyType_GetSlot(&PyLong_Type, Py_tp_call);
    if (tp_call != NULL) {
        PyErr_SetString(PyExc_AssertionError, "mismatch: tp_call of long");
        return NULL;
    }

    binaryfunc nb_add = PyType_GetSlot(&PyLong_Type, Py_nb_add);
    if (PyLong_Type.tp_as_number->nb_add != nb_add) {
        PyErr_SetString(PyExc_AssertionError, "mismatch: nb_add of long");
        return NULL;
    }

    lenfunc mp_length = PyType_GetSlot(&PyLong_Type, Py_mp_length);
    if (mp_length != NULL) {
        PyErr_SetString(PyExc_AssertionError, "mismatch: mp_length of long");
        return NULL;
    }

    void *over_value = PyType_GetSlot(&PyLong_Type, Py_bf_releasebuffer + 1);
    if (over_value != NULL) {
        PyErr_SetString(PyExc_AssertionError, "mismatch: max+1 of long");
        return NULL;
    }

    tp_new = PyType_GetSlot(&PyLong_Type, 0);
    if (tp_new != NULL) {
        PyErr_SetString(PyExc_AssertionError, "mismatch: slot 0 of long");
        return NULL;
    }
    if (PyErr_ExceptionMatches(PyExc_SystemError)) {
        // This is the right exception
        PyErr_Clear();
    }
    else {
        return NULL;
    }

    Py_RETURN_NONE;
}


static PyObject *
test_get_type_name(PyObject *self, PyObject *Py_UNUSED(ignored))
{
    PyObject *tp_name = PyType_GetName(&PyLong_Type);
    assert(strcmp(PyUnicode_AsUTF8(tp_name), "int") == 0);
    Py_DECREF(tp_name);

    tp_name = PyType_GetName(&PyModule_Type);
    assert(strcmp(PyUnicode_AsUTF8(tp_name), "module") == 0);
    Py_DECREF(tp_name);

    PyObject *HeapTypeNameType = PyType_FromSpec(&HeapTypeNameType_Spec);
    if (HeapTypeNameType == NULL) {
        Py_RETURN_NONE;
    }
    tp_name = PyType_GetName((PyTypeObject *)HeapTypeNameType);
    assert(strcmp(PyUnicode_AsUTF8(tp_name), "HeapTypeNameType") == 0);
    Py_DECREF(tp_name);

    PyObject *name = PyUnicode_FromString("test_name");
    if (name == NULL) {
        goto done;
    }
    if (PyObject_SetAttrString(HeapTypeNameType, "__name__", name) < 0) {
        Py_DECREF(name);
        goto done;
    }
    tp_name = PyType_GetName((PyTypeObject *)HeapTypeNameType);
    assert(strcmp(PyUnicode_AsUTF8(tp_name), "test_name") == 0);
    Py_DECREF(name);
    Py_DECREF(tp_name);

  done:
    Py_DECREF(HeapTypeNameType);
    Py_RETURN_NONE;
}


static PyType_Slot empty_type_slots[] = {
    {0, 0},
};

static PyType_Spec MinimalMetaclass_spec = {
    .name = "_testcapi.MinimalMetaclass",
    .basicsize = sizeof(PyHeapTypeObject),
    .flags = Py_TPFLAGS_DEFAULT | Py_TPFLAGS_BASETYPE,
    .slots = empty_type_slots,
};

static PyType_Spec MinimalType_spec = {
    .name = "_testcapi.MinimalSpecType",
    .basicsize = sizeof(PyObject),
    .flags = Py_TPFLAGS_DEFAULT,
    .slots = empty_type_slots,
};

static PyObject *
test_from_spec_metatype_inheritance(PyObject *self, PyObject *Py_UNUSED(ignored))
{
    PyObject *metaclass = NULL;
    PyObject *class = NULL;
    PyObject *new = NULL;
    PyObject *subclasses = NULL;
    PyObject *result = NULL;
    int r;

    metaclass = PyType_FromSpecWithBases(&MinimalMetaclass_spec, (PyObject*)&PyType_Type);
    if (metaclass == NULL) {
        goto finally;
    }
    class = PyObject_CallFunction(metaclass, "s(){}", "TestClass");
    if (class == NULL) {
        goto finally;
    }

    new = PyType_FromSpecWithBases(&MinimalType_spec, class);
    if (new == NULL) {
        goto finally;
    }
    if (Py_TYPE(new) != (PyTypeObject*)metaclass) {
        PyErr_SetString(PyExc_AssertionError,
                "Metaclass not set properly!");
        goto finally;
    }

    /* Assert that __subclasses__ is updated */
    subclasses = PyObject_CallMethod(class, "__subclasses__", "");
    if (!subclasses) {
        goto finally;
    }
    r = PySequence_Contains(subclasses, new);
    if (r < 0) {
        goto finally;
    }
    if (r == 0) {
        PyErr_SetString(PyExc_AssertionError,
                "subclasses not set properly!");
        goto finally;
    }

    result = Py_NewRef(Py_None);

finally:
    Py_XDECREF(metaclass);
    Py_XDECREF(class);
    Py_XDECREF(new);
    Py_XDECREF(subclasses);
    return result;
}


static PyObject *
test_from_spec_invalid_metatype_inheritance(PyObject *self, PyObject *Py_UNUSED(ignored))
{
    PyObject *metaclass_a = NULL;
    PyObject *metaclass_b = NULL;
    PyObject *class_a = NULL;
    PyObject *class_b = NULL;
    PyObject *bases = NULL;
    PyObject *new = NULL;
    PyObject *meta_error_string = NULL;
    PyObject *exc_type = NULL;
    PyObject *exc_value = NULL;
    PyObject *exc_traceback = NULL;
    PyObject *result = NULL;

    metaclass_a = PyType_FromSpecWithBases(&MinimalMetaclass_spec, (PyObject*)&PyType_Type);
    if (metaclass_a == NULL) {
        goto finally;
    }
    metaclass_b = PyType_FromSpecWithBases(&MinimalMetaclass_spec, (PyObject*)&PyType_Type);
    if (metaclass_b == NULL) {
        goto finally;
    }
    class_a = PyObject_CallFunction(metaclass_a, "s(){}", "TestClassA");
    if (class_a == NULL) {
        goto finally;
    }

    class_b = PyObject_CallFunction(metaclass_b, "s(){}", "TestClassB");
    if (class_b == NULL) {
        goto finally;
    }

    bases = PyTuple_Pack(2, class_a, class_b);
    if (bases == NULL) {
        goto finally;
    }

    /*
     * The following should raise a TypeError due to a MetaClass conflict.
     */
    new = PyType_FromSpecWithBases(&MinimalType_spec, bases);
    if (new != NULL) {
        PyErr_SetString(PyExc_AssertionError,
                "MetaType conflict not recognized by PyType_FromSpecWithBases");
            goto finally;
    }

    // Assert that the correct exception was raised
    if (PyErr_ExceptionMatches(PyExc_TypeError)) {
        PyErr_Fetch(&exc_type, &exc_value, &exc_traceback);

        meta_error_string = PyUnicode_FromString("metaclass conflict:");
        if (meta_error_string == NULL) {
            goto finally;
        }
        int res = PyUnicode_Contains(exc_value, meta_error_string);
        if (res < 0) {
            goto finally;
        }
        if (res == 0) {
            PyErr_SetString(PyExc_AssertionError,
                    "TypeError did not inlclude expected message.");
            goto finally;
        }
        result = Py_NewRef(Py_None);
    }
finally:
    Py_XDECREF(metaclass_a);
    Py_XDECREF(metaclass_b);
    Py_XDECREF(bases);
    Py_XDECREF(new);
    Py_XDECREF(meta_error_string);
    Py_XDECREF(exc_type);
    Py_XDECREF(exc_value);
    Py_XDECREF(exc_traceback);
    Py_XDECREF(class_a);
    Py_XDECREF(class_b);
    return result;
}


static PyObject *
simple_str(PyObject *self) {
    return PyUnicode_FromString("<test>");
}


static PyObject *
test_type_from_ephemeral_spec(PyObject *self, PyObject *Py_UNUSED(ignored))
{
    // Test that a heap type can be created from a spec that's later deleted
    // (along with all its contents).
    // All necessary data must be copied and held by the class
    PyType_Spec *spec = NULL;
    char *name = NULL;
    char *doc = NULL;
    PyType_Slot *slots = NULL;
    PyObject *class = NULL;
    PyObject *instance = NULL;
    PyObject *obj = NULL;
    PyObject *result = NULL;

    /* create a spec (and all its contents) on the heap */

    const char NAME[] = "testcapi._Test";
    const char DOC[] = "a test class";

    spec = PyMem_New(PyType_Spec, 1);
    if (spec == NULL) {
        PyErr_NoMemory();
        goto finally;
    }
    name = PyMem_New(char, sizeof(NAME));
    if (name == NULL) {
        PyErr_NoMemory();
        goto finally;
    }
    memcpy(name, NAME, sizeof(NAME));

    doc = PyMem_New(char, sizeof(DOC));
    if (doc == NULL) {
        PyErr_NoMemory();
        goto finally;
    }
    memcpy(doc, DOC, sizeof(DOC));

    spec->name = name;
    spec->basicsize = sizeof(PyObject);
    spec->itemsize = 0;
    spec->flags = Py_TPFLAGS_DEFAULT;
    slots = PyMem_New(PyType_Slot, 3);
    if (slots == NULL) {
        PyErr_NoMemory();
        goto finally;
    }
    slots[0].slot = Py_tp_str;
    slots[0].pfunc = simple_str;
    slots[1].slot = Py_tp_doc;
    slots[1].pfunc = doc;
    slots[2].slot = 0;
    slots[2].pfunc = NULL;
    spec->slots = slots;

    /* create the class */

    class = PyType_FromSpec(spec);
    if (class == NULL) {
        goto finally;
    }

    /* deallocate the spec (and all contents) */

    // (Explicitly ovewrite memory before freeing,
    // so bugs show themselves even without the debug allocator's help.)
    memset(spec, 0xdd, sizeof(PyType_Spec));
    PyMem_Del(spec);
    spec = NULL;
    memset(name, 0xdd, sizeof(NAME));
    PyMem_Del(name);
    name = NULL;
    memset(doc, 0xdd, sizeof(DOC));
    PyMem_Del(doc);
    doc = NULL;
    memset(slots, 0xdd, 3 * sizeof(PyType_Slot));
    PyMem_Del(slots);
    slots = NULL;

    /* check that everything works */

    PyTypeObject *class_tp = (PyTypeObject *)class;
    PyHeapTypeObject *class_ht = (PyHeapTypeObject *)class;
    assert(strcmp(class_tp->tp_name, "testcapi._Test") == 0);
    assert(strcmp(PyUnicode_AsUTF8(class_ht->ht_name), "_Test") == 0);
    assert(strcmp(PyUnicode_AsUTF8(class_ht->ht_qualname), "_Test") == 0);
    assert(strcmp(class_tp->tp_doc, "a test class") == 0);

    // call and check __str__
    instance = PyObject_CallNoArgs(class);
    if (instance == NULL) {
        goto finally;
    }
    obj = PyObject_Str(instance);
    if (obj == NULL) {
        goto finally;
    }
    assert(strcmp(PyUnicode_AsUTF8(obj), "<test>") == 0);
    Py_CLEAR(obj);

    result = Py_NewRef(Py_None);
  finally:
    PyMem_Del(spec);
    PyMem_Del(name);
    PyMem_Del(doc);
    PyMem_Del(slots);
    Py_XDECREF(class);
    Py_XDECREF(instance);
    Py_XDECREF(obj);
    return result;
}

PyType_Slot repeated_doc_slots[] = {
    {Py_tp_doc, "A class used for tests·"},
    {Py_tp_doc, "A class used for tests"},
    {0, 0},
};

PyType_Spec repeated_doc_slots_spec = {
    .name = "RepeatedDocSlotClass",
    .basicsize = sizeof(PyObject),
    .slots = repeated_doc_slots,
};

typedef struct {
    PyObject_HEAD
    int data;
} HeapCTypeWithDataObject;


static struct PyMemberDef members_to_repeat[] = {
    {"T_INT", T_INT, offsetof(HeapCTypeWithDataObject, data), 0, NULL},
    {NULL}
};

PyType_Slot repeated_members_slots[] = {
    {Py_tp_members, members_to_repeat},
    {Py_tp_members, members_to_repeat},
    {0, 0},
};

PyType_Spec repeated_members_slots_spec = {
    .name = "RepeatedMembersSlotClass",
    .basicsize = sizeof(HeapCTypeWithDataObject),
    .slots = repeated_members_slots,
};

static PyObject *
create_type_from_repeated_slots(PyObject *self, PyObject *variant_obj)
{
    PyObject *class = NULL;
    int variant = PyLong_AsLong(variant_obj);
    if (PyErr_Occurred()) {
        return NULL;
    }
    switch (variant) {
        case 0:
            class = PyType_FromSpec(&repeated_doc_slots_spec);
            break;
        case 1:
            class = PyType_FromSpec(&repeated_members_slots_spec);
            break;
        default:
            PyErr_SetString(PyExc_ValueError, "bad test variant");
            break;
        }
    return class;
}


static PyObject *
test_get_type_qualname(PyObject *self, PyObject *Py_UNUSED(ignored))
{
    PyObject *tp_qualname = PyType_GetQualName(&PyLong_Type);
    assert(strcmp(PyUnicode_AsUTF8(tp_qualname), "int") == 0);
    Py_DECREF(tp_qualname);

    tp_qualname = PyType_GetQualName(&PyODict_Type);
    assert(strcmp(PyUnicode_AsUTF8(tp_qualname), "OrderedDict") == 0);
    Py_DECREF(tp_qualname);

    PyObject *HeapTypeNameType = PyType_FromSpec(&HeapTypeNameType_Spec);
    if (HeapTypeNameType == NULL) {
        Py_RETURN_NONE;
    }
    tp_qualname = PyType_GetQualName((PyTypeObject *)HeapTypeNameType);
    assert(strcmp(PyUnicode_AsUTF8(tp_qualname), "HeapTypeNameType") == 0);
    Py_DECREF(tp_qualname);

    PyObject *spec_name = PyUnicode_FromString(HeapTypeNameType_Spec.name);
    if (spec_name == NULL) {
        goto done;
    }
    if (PyObject_SetAttrString(HeapTypeNameType,
                               "__qualname__", spec_name) < 0) {
        Py_DECREF(spec_name);
        goto done;
    }
    tp_qualname = PyType_GetQualName((PyTypeObject *)HeapTypeNameType);
    assert(strcmp(PyUnicode_AsUTF8(tp_qualname),
                  "_testcapi.HeapTypeNameType") == 0);
    Py_DECREF(spec_name);
    Py_DECREF(tp_qualname);

  done:
    Py_DECREF(HeapTypeNameType);
    Py_RETURN_NONE;
}


static PyObject *
get_args(PyObject *self, PyObject *args)
{
    if (args == NULL) {
        args = Py_None;
    }
    Py_INCREF(args);
    return args;
}

static PyObject *
get_kwargs(PyObject *self, PyObject *args, PyObject *kwargs)
{
    if (kwargs == NULL) {
        kwargs = Py_None;
    }
    Py_INCREF(kwargs);
    return kwargs;
}

/* Test tuple argument processing */
static PyObject *
getargs_tuple(PyObject *self, PyObject *args)
{
    int a, b, c;
    if (!PyArg_ParseTuple(args, "i(ii)", &a, &b, &c))
        return NULL;
    return Py_BuildValue("iii", a, b, c);
}

/* test PyArg_ParseTupleAndKeywords */
static PyObject *
getargs_keywords(PyObject *self, PyObject *args, PyObject *kwargs)
{
    static char *keywords[] = {"arg1","arg2","arg3","arg4","arg5", NULL};
    static const char fmt[] = "(ii)i|(i(ii))(iii)i";
    int int_args[10]={-1, -1, -1, -1, -1, -1, -1, -1, -1, -1};

    if (!PyArg_ParseTupleAndKeywords(args, kwargs, fmt, keywords,
        &int_args[0], &int_args[1], &int_args[2], &int_args[3], &int_args[4],
        &int_args[5], &int_args[6], &int_args[7], &int_args[8], &int_args[9]))
        return NULL;
    return Py_BuildValue("iiiiiiiiii",
        int_args[0], int_args[1], int_args[2], int_args[3], int_args[4],
        int_args[5], int_args[6], int_args[7], int_args[8], int_args[9]);
}

/* test PyArg_ParseTupleAndKeywords keyword-only arguments */
static PyObject *
getargs_keyword_only(PyObject *self, PyObject *args, PyObject *kwargs)
{
    static char *keywords[] = {"required", "optional", "keyword_only", NULL};
    int required = -1;
    int optional = -1;
    int keyword_only = -1;

    if (!PyArg_ParseTupleAndKeywords(args, kwargs, "i|i$i", keywords,
                                     &required, &optional, &keyword_only))
        return NULL;
    return Py_BuildValue("iii", required, optional, keyword_only);
}

/* test PyArg_ParseTupleAndKeywords positional-only arguments */
static PyObject *
getargs_positional_only_and_keywords(PyObject *self, PyObject *args, PyObject *kwargs)
{
    static char *keywords[] = {"", "", "keyword", NULL};
    int required = -1;
    int optional = -1;
    int keyword = -1;

    if (!PyArg_ParseTupleAndKeywords(args, kwargs, "i|ii", keywords,
                                     &required, &optional, &keyword))
        return NULL;
    return Py_BuildValue("iii", required, optional, keyword);
}

/* Functions to call PyArg_ParseTuple with integer format codes,
   and return the result.
*/
static PyObject *
getargs_b(PyObject *self, PyObject *args)
{
    unsigned char value;
    if (!PyArg_ParseTuple(args, "b", &value))
        return NULL;
    return PyLong_FromUnsignedLong((unsigned long)value);
}

static PyObject *
getargs_B(PyObject *self, PyObject *args)
{
    unsigned char value;
    if (!PyArg_ParseTuple(args, "B", &value))
        return NULL;
    return PyLong_FromUnsignedLong((unsigned long)value);
}

static PyObject *
getargs_h(PyObject *self, PyObject *args)
{
    short value;
    if (!PyArg_ParseTuple(args, "h", &value))
        return NULL;
    return PyLong_FromLong((long)value);
}

static PyObject *
getargs_H(PyObject *self, PyObject *args)
{
    unsigned short value;
    if (!PyArg_ParseTuple(args, "H", &value))
        return NULL;
    return PyLong_FromUnsignedLong((unsigned long)value);
}

static PyObject *
getargs_I(PyObject *self, PyObject *args)
{
    unsigned int value;
    if (!PyArg_ParseTuple(args, "I", &value))
        return NULL;
    return PyLong_FromUnsignedLong((unsigned long)value);
}

static PyObject *
getargs_k(PyObject *self, PyObject *args)
{
    unsigned long value;
    if (!PyArg_ParseTuple(args, "k", &value))
        return NULL;
    return PyLong_FromUnsignedLong(value);
}

static PyObject *
getargs_i(PyObject *self, PyObject *args)
{
    int value;
    if (!PyArg_ParseTuple(args, "i", &value))
        return NULL;
    return PyLong_FromLong((long)value);
}

static PyObject *
getargs_l(PyObject *self, PyObject *args)
{
    long value;
    if (!PyArg_ParseTuple(args, "l", &value))
        return NULL;
    return PyLong_FromLong(value);
}

static PyObject *
getargs_n(PyObject *self, PyObject *args)
{
    Py_ssize_t value;
    if (!PyArg_ParseTuple(args, "n", &value))
        return NULL;
    return PyLong_FromSsize_t(value);
}

static PyObject *
getargs_p(PyObject *self, PyObject *args)
{
    int value;
    if (!PyArg_ParseTuple(args, "p", &value))
        return NULL;
    return PyLong_FromLong(value);
}

static PyObject *
getargs_L(PyObject *self, PyObject *args)
{
    long long value;
    if (!PyArg_ParseTuple(args, "L", &value))
        return NULL;
    return PyLong_FromLongLong(value);
}

static PyObject *
getargs_K(PyObject *self, PyObject *args)
{
    unsigned long long value;
    if (!PyArg_ParseTuple(args, "K", &value))
        return NULL;
    return PyLong_FromUnsignedLongLong(value);
}

/* This function not only tests the 'k' getargs code, but also the
   PyLong_AsUnsignedLongMask() function. */
static PyObject *
test_k_code(PyObject *self, PyObject *Py_UNUSED(ignored))
{
    PyObject *tuple, *num;
    unsigned long value;

    tuple = PyTuple_New(1);
    if (tuple == NULL)
        return NULL;

    /* a number larger than ULONG_MAX even on 64-bit platforms */
    num = PyLong_FromString("FFFFFFFFFFFFFFFFFFFFFFFF", NULL, 16);
    if (num == NULL)
        return NULL;

    value = PyLong_AsUnsignedLongMask(num);
    if (value != ULONG_MAX)
        return raiseTestError("test_k_code",
            "PyLong_AsUnsignedLongMask() returned wrong value for long 0xFFF...FFF");

    PyTuple_SET_ITEM(tuple, 0, num);

    value = 0;
    if (!PyArg_ParseTuple(tuple, "k:test_k_code", &value)) {
        return NULL;
    }
    if (value != ULONG_MAX)
        return raiseTestError("test_k_code",
            "k code returned wrong value for long 0xFFF...FFF");

    Py_DECREF(num);
    num = PyLong_FromString("-FFFFFFFF000000000000000042", NULL, 16);
    if (num == NULL)
        return NULL;

    value = PyLong_AsUnsignedLongMask(num);
    if (value != (unsigned long)-0x42)
        return raiseTestError("test_k_code",
                              "PyLong_AsUnsignedLongMask() returned wrong "
                              "value for long -0xFFF..000042");

    PyTuple_SET_ITEM(tuple, 0, num);

    value = 0;
    if (!PyArg_ParseTuple(tuple, "k:test_k_code", &value)) {
        return NULL;
    }
    if (value != (unsigned long)-0x42)
        return raiseTestError("test_k_code",
            "k code returned wrong value for long -0xFFF..000042");

    Py_DECREF(tuple);
    Py_RETURN_NONE;
}

static PyObject *
getargs_f(PyObject *self, PyObject *args)
{
    float f;
    if (!PyArg_ParseTuple(args, "f", &f))
        return NULL;
    return PyFloat_FromDouble(f);
}

static PyObject *
getargs_d(PyObject *self, PyObject *args)
{
    double d;
    if (!PyArg_ParseTuple(args, "d", &d))
        return NULL;
    return PyFloat_FromDouble(d);
}

static PyObject *
getargs_D(PyObject *self, PyObject *args)
{
    Py_complex cval;
    if (!PyArg_ParseTuple(args, "D", &cval))
        return NULL;
    return PyComplex_FromCComplex(cval);
}

static PyObject *
getargs_S(PyObject *self, PyObject *args)
{
    PyObject *obj;
    if (!PyArg_ParseTuple(args, "S", &obj))
        return NULL;
    Py_INCREF(obj);
    return obj;
}

static PyObject *
getargs_Y(PyObject *self, PyObject *args)
{
    PyObject *obj;
    if (!PyArg_ParseTuple(args, "Y", &obj))
        return NULL;
    Py_INCREF(obj);
    return obj;
}

static PyObject *
getargs_U(PyObject *self, PyObject *args)
{
    PyObject *obj;
    if (!PyArg_ParseTuple(args, "U", &obj))
        return NULL;
    Py_INCREF(obj);
    return obj;
}

static PyObject *
getargs_c(PyObject *self, PyObject *args)
{
    char c;
    if (!PyArg_ParseTuple(args, "c", &c))
        return NULL;
    return PyLong_FromLong((unsigned char)c);
}

static PyObject *
getargs_C(PyObject *self, PyObject *args)
{
    int c;
    if (!PyArg_ParseTuple(args, "C", &c))
        return NULL;
    return PyLong_FromLong(c);
}

static PyObject *
getargs_s(PyObject *self, PyObject *args)
{
    char *str;
    if (!PyArg_ParseTuple(args, "s", &str))
        return NULL;
    return PyBytes_FromString(str);
}

static PyObject *
getargs_s_star(PyObject *self, PyObject *args)
{
    Py_buffer buffer;
    PyObject *bytes;
    if (!PyArg_ParseTuple(args, "s*", &buffer))
        return NULL;
    bytes = PyBytes_FromStringAndSize(buffer.buf, buffer.len);
    PyBuffer_Release(&buffer);
    return bytes;
}

static PyObject *
getargs_s_hash(PyObject *self, PyObject *args)
{
    char *str;
    Py_ssize_t size;
    if (!PyArg_ParseTuple(args, "s#", &str, &size))
        return NULL;
    return PyBytes_FromStringAndSize(str, size);
}

static PyObject *
getargs_z(PyObject *self, PyObject *args)
{
    char *str;
    if (!PyArg_ParseTuple(args, "z", &str))
        return NULL;
    if (str != NULL)
        return PyBytes_FromString(str);
    else
        Py_RETURN_NONE;
}

static PyObject *
getargs_z_star(PyObject *self, PyObject *args)
{
    Py_buffer buffer;
    PyObject *bytes;
    if (!PyArg_ParseTuple(args, "z*", &buffer))
        return NULL;
    if (buffer.buf != NULL)
        bytes = PyBytes_FromStringAndSize(buffer.buf, buffer.len);
    else {
        Py_INCREF(Py_None);
        bytes = Py_None;
    }
    PyBuffer_Release(&buffer);
    return bytes;
}

static PyObject *
getargs_z_hash(PyObject *self, PyObject *args)
{
    char *str;
    Py_ssize_t size;
    if (!PyArg_ParseTuple(args, "z#", &str, &size))
        return NULL;
    if (str != NULL)
        return PyBytes_FromStringAndSize(str, size);
    else
        Py_RETURN_NONE;
}

static PyObject *
getargs_y(PyObject *self, PyObject *args)
{
    char *str;
    if (!PyArg_ParseTuple(args, "y", &str))
        return NULL;
    return PyBytes_FromString(str);
}

static PyObject *
getargs_y_star(PyObject *self, PyObject *args)
{
    Py_buffer buffer;
    PyObject *bytes;
    if (!PyArg_ParseTuple(args, "y*", &buffer))
        return NULL;
    bytes = PyBytes_FromStringAndSize(buffer.buf, buffer.len);
    PyBuffer_Release(&buffer);
    return bytes;
}

static PyObject *
getargs_y_hash(PyObject *self, PyObject *args)
{
    char *str;
    Py_ssize_t size;
    if (!PyArg_ParseTuple(args, "y#", &str, &size))
        return NULL;
    return PyBytes_FromStringAndSize(str, size);
}

static PyObject *
getargs_u(PyObject *self, PyObject *args)
{
    Py_UNICODE *str;
    if (!PyArg_ParseTuple(args, "u", &str))
        return NULL;
    return PyUnicode_FromWideChar(str, -1);
}

static PyObject *
getargs_u_hash(PyObject *self, PyObject *args)
{
    Py_UNICODE *str;
    Py_ssize_t size;
    if (!PyArg_ParseTuple(args, "u#", &str, &size))
        return NULL;
    return PyUnicode_FromWideChar(str, size);
}

static PyObject *
getargs_Z(PyObject *self, PyObject *args)
{
    Py_UNICODE *str;
    if (!PyArg_ParseTuple(args, "Z", &str))
        return NULL;
    if (str != NULL) {
        return PyUnicode_FromWideChar(str, -1);
    } else
        Py_RETURN_NONE;
}

static PyObject *
getargs_Z_hash(PyObject *self, PyObject *args)
{
    Py_UNICODE *str;
    Py_ssize_t size;
    if (!PyArg_ParseTuple(args, "Z#", &str, &size))
        return NULL;
    if (str != NULL)
        return PyUnicode_FromWideChar(str, size);
    else
        Py_RETURN_NONE;
}

static PyObject *
getargs_es(PyObject *self, PyObject *args)
{
    PyObject *arg, *result;
    const char *encoding = NULL;
    char *str;

    if (!PyArg_ParseTuple(args, "O|s", &arg, &encoding))
        return NULL;
    if (!PyArg_Parse(arg, "es", encoding, &str))
        return NULL;
    result = PyBytes_FromString(str);
    PyMem_Free(str);
    return result;
}

static PyObject *
getargs_et(PyObject *self, PyObject *args)
{
    PyObject *arg, *result;
    const char *encoding = NULL;
    char *str;

    if (!PyArg_ParseTuple(args, "O|s", &arg, &encoding))
        return NULL;
    if (!PyArg_Parse(arg, "et", encoding, &str))
        return NULL;
    result = PyBytes_FromString(str);
    PyMem_Free(str);
    return result;
}

static PyObject *
getargs_es_hash(PyObject *self, PyObject *args)
{
    PyObject *arg, *result;
    const char *encoding = NULL;
    PyByteArrayObject *buffer = NULL;
    char *str = NULL;
    Py_ssize_t size;

    if (!PyArg_ParseTuple(args, "O|sY", &arg, &encoding, &buffer))
        return NULL;
    if (buffer != NULL) {
        str = PyByteArray_AS_STRING(buffer);
        size = PyByteArray_GET_SIZE(buffer);
    }
    if (!PyArg_Parse(arg, "es#", encoding, &str, &size))
        return NULL;
    result = PyBytes_FromStringAndSize(str, size);
    if (buffer == NULL)
        PyMem_Free(str);
    return result;
}

static PyObject *
getargs_et_hash(PyObject *self, PyObject *args)
{
    PyObject *arg, *result;
    const char *encoding = NULL;
    PyByteArrayObject *buffer = NULL;
    char *str = NULL;
    Py_ssize_t size;

    if (!PyArg_ParseTuple(args, "O|sY", &arg, &encoding, &buffer))
        return NULL;
    if (buffer != NULL) {
        str = PyByteArray_AS_STRING(buffer);
        size = PyByteArray_GET_SIZE(buffer);
    }
    if (!PyArg_Parse(arg, "et#", encoding, &str, &size))
        return NULL;
    result = PyBytes_FromStringAndSize(str, size);
    if (buffer == NULL)
        PyMem_Free(str);
    return result;
}

/* Test the s and z codes for PyArg_ParseTuple.
*/
static PyObject *
test_s_code(PyObject *self, PyObject *Py_UNUSED(ignored))
{
    /* Unicode strings should be accepted */
    PyObject *tuple, *obj;
    char *value;

    tuple = PyTuple_New(1);
    if (tuple == NULL)
    return NULL;

    obj = PyUnicode_Decode("t\xeate", strlen("t\xeate"),
                           "latin-1", NULL);
    if (obj == NULL)
    return NULL;

    PyTuple_SET_ITEM(tuple, 0, obj);

    /* These two blocks used to raise a TypeError:
     * "argument must be string without null bytes, not str"
     */
    if (!PyArg_ParseTuple(tuple, "s:test_s_code1", &value)) {
        return NULL;
    }

    if (!PyArg_ParseTuple(tuple, "z:test_s_code2", &value)) {
        return NULL;
    }

    Py_DECREF(tuple);
    Py_RETURN_NONE;
}

static PyObject *
parse_tuple_and_keywords(PyObject *self, PyObject *args)
{
    PyObject *sub_args;
    PyObject *sub_kwargs;
    const char *sub_format;
    PyObject *sub_keywords;

    Py_ssize_t i, size;
    char *keywords[8 + 1]; /* space for NULL at end */
    PyObject *o;
    PyObject *converted[8];

    int result;
    PyObject *return_value = NULL;

    double buffers[8][4]; /* double ensures alignment where necessary */

    if (!PyArg_ParseTuple(args, "OOsO:parse_tuple_and_keywords",
        &sub_args, &sub_kwargs,
        &sub_format, &sub_keywords))
        return NULL;

    if (!(PyList_CheckExact(sub_keywords) || PyTuple_CheckExact(sub_keywords))) {
        PyErr_SetString(PyExc_ValueError,
            "parse_tuple_and_keywords: sub_keywords must be either list or tuple");
        return NULL;
    }

    memset(buffers, 0, sizeof(buffers));
    memset(converted, 0, sizeof(converted));
    memset(keywords, 0, sizeof(keywords));

    size = PySequence_Fast_GET_SIZE(sub_keywords);
    if (size > 8) {
        PyErr_SetString(PyExc_ValueError,
            "parse_tuple_and_keywords: too many keywords in sub_keywords");
        goto exit;
    }

    for (i = 0; i < size; i++) {
        o = PySequence_Fast_GET_ITEM(sub_keywords, i);
        if (!PyUnicode_FSConverter(o, (void *)(converted + i))) {
            PyErr_Format(PyExc_ValueError,
                "parse_tuple_and_keywords: could not convert keywords[%zd] to narrow string", i);
            goto exit;
        }
        keywords[i] = PyBytes_AS_STRING(converted[i]);
    }

    result = PyArg_ParseTupleAndKeywords(sub_args, sub_kwargs,
        sub_format, keywords,
        buffers + 0, buffers + 1, buffers + 2, buffers + 3,
        buffers + 4, buffers + 5, buffers + 6, buffers + 7);

    if (result) {
        return_value = Py_None;
        Py_INCREF(Py_None);
    }

exit:
    size = sizeof(converted) / sizeof(converted[0]);
    for (i = 0; i < size; i++) {
        Py_XDECREF(converted[i]);
    }
    return return_value;
}

static PyObject *
test_widechar(PyObject *self, PyObject *Py_UNUSED(ignored))
{
#if defined(SIZEOF_WCHAR_T) && (SIZEOF_WCHAR_T == 4)
    const wchar_t wtext[2] = {(wchar_t)0x10ABCDu};
    size_t wtextlen = 1;
    const wchar_t invalid[1] = {(wchar_t)0x110000u};
#else
    const wchar_t wtext[3] = {(wchar_t)0xDBEAu, (wchar_t)0xDFCDu};
    size_t wtextlen = 2;
#endif
    PyObject *wide, *utf8;

    wide = PyUnicode_FromWideChar(wtext, wtextlen);
    if (wide == NULL)
        return NULL;

    utf8 = PyUnicode_FromString("\xf4\x8a\xaf\x8d");
    if (utf8 == NULL) {
        Py_DECREF(wide);
        return NULL;
    }

    if (PyUnicode_GET_LENGTH(wide) != PyUnicode_GET_LENGTH(utf8)) {
        Py_DECREF(wide);
        Py_DECREF(utf8);
        return raiseTestError("test_widechar",
                              "wide string and utf8 string "
                              "have different length");
    }
    if (PyUnicode_Compare(wide, utf8)) {
        Py_DECREF(wide);
        Py_DECREF(utf8);
        if (PyErr_Occurred())
            return NULL;
        return raiseTestError("test_widechar",
                              "wide string and utf8 string "
                              "are different");
    }

    Py_DECREF(wide);
    Py_DECREF(utf8);

#if defined(SIZEOF_WCHAR_T) && (SIZEOF_WCHAR_T == 4)
    wide = PyUnicode_FromWideChar(invalid, 1);
    if (wide == NULL)
        PyErr_Clear();
    else
        return raiseTestError("test_widechar",
                              "PyUnicode_FromWideChar(L\"\\U00110000\", 1) didn't fail");
#endif
    Py_RETURN_NONE;
}

static PyObject *
unicode_aswidechar(PyObject *self, PyObject *args)
{
    PyObject *unicode, *result;
    Py_ssize_t buflen, size;
    wchar_t *buffer;

    if (!PyArg_ParseTuple(args, "Un", &unicode, &buflen))
        return NULL;
    buffer = PyMem_New(wchar_t, buflen);
    if (buffer == NULL)
        return PyErr_NoMemory();

    size = PyUnicode_AsWideChar(unicode, buffer, buflen);
    if (size == -1) {
        PyMem_Free(buffer);
        return NULL;
    }

    if (size < buflen)
        buflen = size + 1;
    else
        buflen = size;
    result = PyUnicode_FromWideChar(buffer, buflen);
    PyMem_Free(buffer);
    if (result == NULL)
        return NULL;

    return Py_BuildValue("(Nn)", result, size);
}

static PyObject *
unicode_aswidecharstring(PyObject *self, PyObject *args)
{
    PyObject *unicode, *result;
    Py_ssize_t size;
    wchar_t *buffer;

    if (!PyArg_ParseTuple(args, "U", &unicode))
        return NULL;

    buffer = PyUnicode_AsWideCharString(unicode, &size);
    if (buffer == NULL)
        return NULL;

    result = PyUnicode_FromWideChar(buffer, size + 1);
    PyMem_Free(buffer);
    if (result == NULL)
        return NULL;
    return Py_BuildValue("(Nn)", result, size);
}

static PyObject *
unicode_asucs4(PyObject *self, PyObject *args)
{
    PyObject *unicode, *result;
    Py_UCS4 *buffer;
    int copy_null;
    Py_ssize_t str_len, buf_len;

    if (!PyArg_ParseTuple(args, "Unp:unicode_asucs4", &unicode, &str_len, &copy_null)) {
        return NULL;
    }

    buf_len = str_len + 1;
    buffer = PyMem_NEW(Py_UCS4, buf_len);
    if (buffer == NULL) {
        return PyErr_NoMemory();
    }
    memset(buffer, 0, sizeof(Py_UCS4)*buf_len);
    buffer[str_len] = 0xffffU;

    if (!PyUnicode_AsUCS4(unicode, buffer, buf_len, copy_null)) {
        PyMem_Free(buffer);
        return NULL;
    }

    result = PyUnicode_FromKindAndData(PyUnicode_4BYTE_KIND, buffer, buf_len);
    PyMem_Free(buffer);
    return result;
}

static PyObject *
unicode_asutf8(PyObject *self, PyObject *args)
{
    PyObject *unicode;
    const char *buffer;

    if (!PyArg_ParseTuple(args, "U", &unicode)) {
        return NULL;
    }

    buffer = PyUnicode_AsUTF8(unicode);
    if (buffer == NULL) {
        return NULL;
    }

    return PyBytes_FromString(buffer);
}

static PyObject *
unicode_asutf8andsize(PyObject *self, PyObject *args)
{
    PyObject *unicode, *result;
    const char *buffer;
    Py_ssize_t utf8_len;

    if(!PyArg_ParseTuple(args, "U", &unicode)) {
        return NULL;
    }

    buffer = PyUnicode_AsUTF8AndSize(unicode, &utf8_len);
    if (buffer == NULL) {
        return NULL;
    }

    result = PyBytes_FromString(buffer);
    if (result == NULL) {
        return NULL;
    }

    return Py_BuildValue("(Nn)", result, utf8_len);
}

static PyObject *
unicode_findchar(PyObject *self, PyObject *args)
{
    PyObject *str;
    int direction;
    unsigned int ch;
    Py_ssize_t result;
    Py_ssize_t start, end;

    if (!PyArg_ParseTuple(args, "UInni:unicode_findchar", &str, &ch,
                          &start, &end, &direction)) {
        return NULL;
    }

    result = PyUnicode_FindChar(str, (Py_UCS4)ch, start, end, direction);
    if (result == -2)
        return NULL;
    else
        return PyLong_FromSsize_t(result);
}

static PyObject *
unicode_copycharacters(PyObject *self, PyObject *args)
{
    PyObject *from, *to, *to_copy;
    Py_ssize_t from_start, to_start, how_many, copied;

    if (!PyArg_ParseTuple(args, "UnOnn:unicode_copycharacters", &to, &to_start,
                          &from, &from_start, &how_many)) {
        return NULL;
    }

    if (!(to_copy = PyUnicode_New(PyUnicode_GET_LENGTH(to),
                                  PyUnicode_MAX_CHAR_VALUE(to)))) {
        return NULL;
    }
    if (PyUnicode_Fill(to_copy, 0, PyUnicode_GET_LENGTH(to_copy), 0U) < 0) {
        Py_DECREF(to_copy);
        return NULL;
    }

    if ((copied = PyUnicode_CopyCharacters(to_copy, to_start, from,
                                           from_start, how_many)) < 0) {
        Py_DECREF(to_copy);
        return NULL;
    }

    return Py_BuildValue("(Nn)", to_copy, copied);
}

static PyObject *
getargs_w_star(PyObject *self, PyObject *args)
{
    Py_buffer buffer;
    PyObject *result;
    char *str;

    if (!PyArg_ParseTuple(args, "w*:getargs_w_star", &buffer))
        return NULL;

    if (2 <= buffer.len) {
        str = buffer.buf;
        str[0] = '[';
        str[buffer.len-1] = ']';
    }

    result = PyBytes_FromStringAndSize(buffer.buf, buffer.len);
    PyBuffer_Release(&buffer);
    return result;
}


static PyObject *
test_empty_argparse(PyObject *self, PyObject *Py_UNUSED(ignored))
{
    /* Test that formats can begin with '|'. See issue #4720. */
    PyObject *tuple, *dict = NULL;
    static char *kwlist[] = {NULL};
    int result;
    tuple = PyTuple_New(0);
    if (!tuple)
        return NULL;
    if (!(result = PyArg_ParseTuple(tuple, "|:test_empty_argparse"))) {
        goto done;
    }
    dict = PyDict_New();
    if (!dict)
        goto done;
    result = PyArg_ParseTupleAndKeywords(tuple, dict, "|:test_empty_argparse", kwlist);
  done:
    Py_DECREF(tuple);
    Py_XDECREF(dict);
    if (!result) {
        return NULL;
    }
    else {
        Py_RETURN_NONE;
    }
}

static PyObject *
codec_incrementalencoder(PyObject *self, PyObject *args)
{
    const char *encoding, *errors = NULL;
    if (!PyArg_ParseTuple(args, "s|s:test_incrementalencoder",
                          &encoding, &errors))
        return NULL;
    return PyCodec_IncrementalEncoder(encoding, errors);
}

static PyObject *
codec_incrementaldecoder(PyObject *self, PyObject *args)
{
    const char *encoding, *errors = NULL;
    if (!PyArg_ParseTuple(args, "s|s:test_incrementaldecoder",
                          &encoding, &errors))
        return NULL;
    return PyCodec_IncrementalDecoder(encoding, errors);
}


/* Simple test of _PyLong_NumBits and _PyLong_Sign. */
static PyObject *
test_long_numbits(PyObject *self, PyObject *Py_UNUSED(ignored))
{
    struct triple {
        long input;
        size_t nbits;
        int sign;
    } testcases[] = {{0, 0, 0},
                     {1L, 1, 1},
                     {-1L, 1, -1},
                     {2L, 2, 1},
                     {-2L, 2, -1},
                     {3L, 2, 1},
                     {-3L, 2, -1},
                     {4L, 3, 1},
                     {-4L, 3, -1},
                     {0x7fffL, 15, 1},          /* one Python int digit */
             {-0x7fffL, 15, -1},
             {0xffffL, 16, 1},
             {-0xffffL, 16, -1},
             {0xfffffffL, 28, 1},
             {-0xfffffffL, 28, -1}};
    size_t i;

    for (i = 0; i < Py_ARRAY_LENGTH(testcases); ++i) {
        size_t nbits;
        int sign;
        PyObject *plong;

        plong = PyLong_FromLong(testcases[i].input);
        if (plong == NULL)
            return NULL;
        nbits = _PyLong_NumBits(plong);
        sign = _PyLong_Sign(plong);

        Py_DECREF(plong);
        if (nbits != testcases[i].nbits)
            return raiseTestError("test_long_numbits",
                            "wrong result for _PyLong_NumBits");
        if (sign != testcases[i].sign)
            return raiseTestError("test_long_numbits",
                            "wrong result for _PyLong_Sign");
    }
    Py_RETURN_NONE;
}

static PyObject *
pyobject_repr_from_null(PyObject *self, PyObject *Py_UNUSED(ignored))
{
    return PyObject_Repr(NULL);
}

static PyObject *
pyobject_str_from_null(PyObject *self, PyObject *Py_UNUSED(ignored))
{
    return PyObject_Str(NULL);
}

static PyObject *
pyobject_bytes_from_null(PyObject *self, PyObject *Py_UNUSED(ignored))
{
    return PyObject_Bytes(NULL);
}

static PyObject *
raise_exception(PyObject *self, PyObject *args)
{
    PyObject *exc;
    PyObject *exc_args, *v;
    int num_args, i;

    if (!PyArg_ParseTuple(args, "Oi:raise_exception",
                          &exc, &num_args))
        return NULL;

    exc_args = PyTuple_New(num_args);
    if (exc_args == NULL)
        return NULL;
    for (i = 0; i < num_args; ++i) {
        v = PyLong_FromLong(i);
        if (v == NULL) {
            Py_DECREF(exc_args);
            return NULL;
        }
        PyTuple_SET_ITEM(exc_args, i, v);
    }
    PyErr_SetObject(exc, exc_args);
    Py_DECREF(exc_args);
    return NULL;
}

static PyObject *
set_errno(PyObject *self, PyObject *args)
{
    int new_errno;

    if (!PyArg_ParseTuple(args, "i:set_errno", &new_errno))
        return NULL;

    errno = new_errno;
    Py_RETURN_NONE;
}

static PyObject *
test_set_exception(PyObject *self, PyObject *new_exc)
{
    PyObject *exc = PyErr_GetHandledException();
    assert(PyExceptionInstance_Check(exc) || exc == NULL);

    PyErr_SetHandledException(new_exc);
    return exc;
}

static PyObject *
test_set_exc_info(PyObject *self, PyObject *args)
{
    PyObject *orig_exc;
    PyObject *new_type, *new_value, *new_tb;
    PyObject *type, *value, *tb;
    if (!PyArg_ParseTuple(args, "OOO:test_set_exc_info",
                          &new_type, &new_value, &new_tb))
        return NULL;

    PyErr_GetExcInfo(&type, &value, &tb);

    Py_INCREF(new_type);
    Py_INCREF(new_value);
    Py_INCREF(new_tb);
    PyErr_SetExcInfo(new_type, new_value, new_tb);

    orig_exc = PyTuple_Pack(3, type ? type : Py_None, value ? value : Py_None, tb ? tb : Py_None);
    Py_XDECREF(type);
    Py_XDECREF(value);
    Py_XDECREF(tb);
    return orig_exc;
}

static int test_run_counter = 0;

static PyObject *
test_datetime_capi(PyObject *self, PyObject *args) {
    if (PyDateTimeAPI) {
        if (test_run_counter) {
            /* Probably regrtest.py -R */
            Py_RETURN_NONE;
        }
        else {
            PyErr_SetString(PyExc_AssertionError,
                            "PyDateTime_CAPI somehow initialized");
            return NULL;
        }
    }
    test_run_counter++;
    PyDateTime_IMPORT;

    if (PyDateTimeAPI)
        Py_RETURN_NONE;
    else
        return NULL;
}

/* Functions exposing the C API type checking for testing */
#define MAKE_DATETIME_CHECK_FUNC(check_method, exact_method)    \
    PyObject *obj;                                              \
    int exact = 0;                                              \
    if (!PyArg_ParseTuple(args, "O|p", &obj, &exact)) {         \
        return NULL;                                            \
    }                                                           \
    int rv = exact?exact_method(obj):check_method(obj);         \
    if (rv) {                                                   \
        Py_RETURN_TRUE;                                         \
    } else {                                                    \
        Py_RETURN_FALSE;                                        \
    }

static PyObject *
datetime_check_date(PyObject *self, PyObject *args) {
    MAKE_DATETIME_CHECK_FUNC(PyDate_Check, PyDate_CheckExact)
}

static PyObject *
datetime_check_time(PyObject *self, PyObject *args) {
    MAKE_DATETIME_CHECK_FUNC(PyTime_Check, PyTime_CheckExact)
}

static PyObject *
datetime_check_datetime(PyObject *self, PyObject *args) {
    MAKE_DATETIME_CHECK_FUNC(PyDateTime_Check, PyDateTime_CheckExact)
}

static PyObject *
datetime_check_delta(PyObject *self, PyObject *args) {
    MAKE_DATETIME_CHECK_FUNC(PyDelta_Check, PyDelta_CheckExact)
}

static PyObject *
datetime_check_tzinfo(PyObject *self, PyObject *args) {
    MAKE_DATETIME_CHECK_FUNC(PyTZInfo_Check, PyTZInfo_CheckExact)
}


/* Makes three variations on timezone representing UTC-5:
   1. timezone with offset and name from PyDateTimeAPI
   2. timezone with offset and name from PyTimeZone_FromOffsetAndName
   3. timezone with offset (no name) from PyTimeZone_FromOffset
*/
static PyObject *
make_timezones_capi(PyObject *self, PyObject *args) {
    PyObject *offset = PyDelta_FromDSU(0, -18000, 0);
    PyObject *name = PyUnicode_FromString("EST");

    PyObject *est_zone_capi = PyDateTimeAPI->TimeZone_FromTimeZone(offset, name);
    PyObject *est_zone_macro = PyTimeZone_FromOffsetAndName(offset, name);
    PyObject *est_zone_macro_noname = PyTimeZone_FromOffset(offset);

    Py_DecRef(offset);
    Py_DecRef(name);

    PyObject *rv = PyTuple_New(3);

    PyTuple_SET_ITEM(rv, 0, est_zone_capi);
    PyTuple_SET_ITEM(rv, 1, est_zone_macro);
    PyTuple_SET_ITEM(rv, 2, est_zone_macro_noname);

    return rv;
}

static PyObject *
get_timezones_offset_zero(PyObject *self, PyObject *args) {
    PyObject *offset = PyDelta_FromDSU(0, 0, 0);
    PyObject *name = PyUnicode_FromString("");

    // These two should return the UTC singleton
    PyObject *utc_singleton_0 = PyTimeZone_FromOffset(offset);
    PyObject *utc_singleton_1 = PyTimeZone_FromOffsetAndName(offset, NULL);

    // This one will return +00:00 zone, but not the UTC singleton
    PyObject *non_utc_zone = PyTimeZone_FromOffsetAndName(offset, name);

    Py_DecRef(offset);
    Py_DecRef(name);

    PyObject *rv = PyTuple_New(3);
    PyTuple_SET_ITEM(rv, 0, utc_singleton_0);
    PyTuple_SET_ITEM(rv, 1, utc_singleton_1);
    PyTuple_SET_ITEM(rv, 2, non_utc_zone);

    return rv;
}

static PyObject *
get_timezone_utc_capi(PyObject* self, PyObject *args) {
    int macro = 0;
    if (!PyArg_ParseTuple(args, "|p", &macro)) {
        return NULL;
    }
    if (macro) {
        Py_INCREF(PyDateTime_TimeZone_UTC);
        return PyDateTime_TimeZone_UTC;
    } else {
        Py_INCREF(PyDateTimeAPI->TimeZone_UTC);
        return PyDateTimeAPI->TimeZone_UTC;
    }
}

static PyObject *
get_date_fromdate(PyObject *self, PyObject *args)
{
    PyObject *rv = NULL;
    int macro;
    int year, month, day;

    if (!PyArg_ParseTuple(args, "piii", &macro, &year, &month, &day)) {
        return NULL;
    }

    if (macro) {
        rv = PyDate_FromDate(year, month, day);
    }
    else {
        rv = PyDateTimeAPI->Date_FromDate(
            year, month, day,
            PyDateTimeAPI->DateType);
    }
    return rv;
}

static PyObject *
get_datetime_fromdateandtime(PyObject *self, PyObject *args)
{
    PyObject *rv = NULL;
    int macro;
    int year, month, day;
    int hour, minute, second, microsecond;

    if (!PyArg_ParseTuple(args, "piiiiiii",
                          &macro,
                          &year, &month, &day,
                          &hour, &minute, &second, &microsecond)) {
        return NULL;
    }

    if (macro) {
        rv = PyDateTime_FromDateAndTime(
            year, month, day,
            hour, minute, second, microsecond);
    }
    else {
        rv = PyDateTimeAPI->DateTime_FromDateAndTime(
            year, month, day,
            hour, minute, second, microsecond,
            Py_None,
            PyDateTimeAPI->DateTimeType);
    }
    return rv;
}

static PyObject *
get_datetime_fromdateandtimeandfold(PyObject *self, PyObject *args)
{
    PyObject *rv = NULL;
    int macro;
    int year, month, day;
    int hour, minute, second, microsecond, fold;

    if (!PyArg_ParseTuple(args, "piiiiiiii",
                          &macro,
                          &year, &month, &day,
                          &hour, &minute, &second, &microsecond,
                          &fold)) {
        return NULL;
    }

    if (macro) {
        rv = PyDateTime_FromDateAndTimeAndFold(
            year, month, day,
            hour, minute, second, microsecond,
            fold);
    }
    else {
        rv = PyDateTimeAPI->DateTime_FromDateAndTimeAndFold(
            year, month, day,
            hour, minute, second, microsecond,
            Py_None,
            fold,
            PyDateTimeAPI->DateTimeType);
    }
    return rv;
}

static PyObject *
get_time_fromtime(PyObject *self, PyObject *args)
{
    PyObject *rv = NULL;
    int macro;
    int hour, minute, second, microsecond;

    if (!PyArg_ParseTuple(args, "piiii",
                          &macro,
                          &hour, &minute, &second, &microsecond)) {
        return NULL;
    }

    if (macro) {
        rv = PyTime_FromTime(hour, minute, second, microsecond);
    }
    else {
        rv = PyDateTimeAPI->Time_FromTime(
            hour, minute, second, microsecond,
            Py_None,
            PyDateTimeAPI->TimeType);
    }
    return rv;
}

static PyObject *
get_time_fromtimeandfold(PyObject *self, PyObject *args)
{
    PyObject *rv = NULL;
    int macro;
    int hour, minute, second, microsecond, fold;

    if (!PyArg_ParseTuple(args, "piiiii",
                          &macro,
                          &hour, &minute, &second, &microsecond,
                          &fold)) {
        return NULL;
    }

    if (macro) {
        rv = PyTime_FromTimeAndFold(hour, minute, second, microsecond, fold);
    }
    else {
        rv = PyDateTimeAPI->Time_FromTimeAndFold(
            hour, minute, second, microsecond,
            Py_None,
            fold,
            PyDateTimeAPI->TimeType);
    }
    return rv;
}

static PyObject *
get_delta_fromdsu(PyObject *self, PyObject *args)
{
    PyObject *rv = NULL;
    int macro;
    int days, seconds, microseconds;

    if (!PyArg_ParseTuple(args, "piii",
                          &macro,
                          &days, &seconds, &microseconds)) {
        return NULL;
    }

    if (macro) {
        rv = PyDelta_FromDSU(days, seconds, microseconds);
    }
    else {
        rv = PyDateTimeAPI->Delta_FromDelta(
            days, seconds, microseconds, 1,
            PyDateTimeAPI->DeltaType);
    }

    return rv;
}

static PyObject *
get_date_fromtimestamp(PyObject* self, PyObject *args)
{
    PyObject *tsargs = NULL, *ts = NULL, *rv = NULL;
    int macro = 0;

    if (!PyArg_ParseTuple(args, "O|p", &ts, &macro)) {
        return NULL;
    }

    // Construct the argument tuple
    if ((tsargs = PyTuple_Pack(1, ts)) == NULL) {
        return NULL;
    }

    // Pass along to the API function
    if (macro) {
        rv = PyDate_FromTimestamp(tsargs);
    }
    else {
        rv = PyDateTimeAPI->Date_FromTimestamp(
                (PyObject *)PyDateTimeAPI->DateType, tsargs
        );
    }

    Py_DECREF(tsargs);
    return rv;
}

static PyObject *
get_datetime_fromtimestamp(PyObject* self, PyObject *args)
{
    int macro = 0;
    int usetz = 0;
    PyObject *tsargs = NULL, *ts = NULL, *tzinfo = Py_None, *rv = NULL;
    if (!PyArg_ParseTuple(args, "OO|pp", &ts, &tzinfo, &usetz, &macro)) {
        return NULL;
    }

    // Construct the argument tuple
    if (usetz) {
        tsargs = PyTuple_Pack(2, ts, tzinfo);
    }
    else {
        tsargs = PyTuple_Pack(1, ts);
    }

    if (tsargs == NULL) {
        return NULL;
    }

    // Pass along to the API function
    if (macro) {
        rv = PyDateTime_FromTimestamp(tsargs);
    }
    else {
        rv = PyDateTimeAPI->DateTime_FromTimestamp(
                (PyObject *)PyDateTimeAPI->DateTimeType, tsargs, NULL
        );
    }

    Py_DECREF(tsargs);
    return rv;
}

static PyObject *
test_PyDateTime_GET(PyObject *self, PyObject *obj)
{
    int year, month, day;

    year = PyDateTime_GET_YEAR(obj);
    month = PyDateTime_GET_MONTH(obj);
    day = PyDateTime_GET_DAY(obj);

    return Py_BuildValue("(lll)", year, month, day);
}

static PyObject *
test_PyDateTime_DATE_GET(PyObject *self, PyObject *obj)
{
    int hour, minute, second, microsecond;

    hour = PyDateTime_DATE_GET_HOUR(obj);
    minute = PyDateTime_DATE_GET_MINUTE(obj);
    second = PyDateTime_DATE_GET_SECOND(obj);
    microsecond = PyDateTime_DATE_GET_MICROSECOND(obj);
    PyObject *tzinfo = PyDateTime_DATE_GET_TZINFO(obj);

    return Py_BuildValue("(llllO)", hour, minute, second, microsecond, tzinfo);
}

static PyObject *
test_PyDateTime_TIME_GET(PyObject *self, PyObject *obj)
{
    int hour, minute, second, microsecond;

    hour = PyDateTime_TIME_GET_HOUR(obj);
    minute = PyDateTime_TIME_GET_MINUTE(obj);
    second = PyDateTime_TIME_GET_SECOND(obj);
    microsecond = PyDateTime_TIME_GET_MICROSECOND(obj);
    PyObject *tzinfo = PyDateTime_TIME_GET_TZINFO(obj);

    return Py_BuildValue("(llllO)", hour, minute, second, microsecond, tzinfo);
}

static PyObject *
test_PyDateTime_DELTA_GET(PyObject *self, PyObject *obj)
{
    int days, seconds, microseconds;

    days = PyDateTime_DELTA_GET_DAYS(obj);
    seconds = PyDateTime_DELTA_GET_SECONDS(obj);
    microseconds = PyDateTime_DELTA_GET_MICROSECONDS(obj);

    return Py_BuildValue("(lll)", days, seconds, microseconds);
}

/* test_thread_state spawns a thread of its own, and that thread releases
 * `thread_done` when it's finished.  The driver code has to know when the
 * thread finishes, because the thread uses a PyObject (the callable) that
 * may go away when the driver finishes.  The former lack of this explicit
 * synchronization caused rare segfaults, so rare that they were seen only
 * on a Mac buildbot (although they were possible on any box).
 */
static PyThread_type_lock thread_done = NULL;

static int
_make_call(void *callable)
{
    PyObject *rc;
    int success;
    PyGILState_STATE s = PyGILState_Ensure();
    rc = PyObject_CallNoArgs((PyObject *)callable);
    success = (rc != NULL);
    Py_XDECREF(rc);
    PyGILState_Release(s);
    return success;
}

/* Same thing, but releases `thread_done` when it returns.  This variant
 * should be called only from threads spawned by test_thread_state().
 */
static void
_make_call_from_thread(void *callable)
{
    _make_call(callable);
    PyThread_release_lock(thread_done);
}

static PyObject *
test_thread_state(PyObject *self, PyObject *args)
{
    PyObject *fn;
    int success = 1;

    if (!PyArg_ParseTuple(args, "O:test_thread_state", &fn))
        return NULL;

    if (!PyCallable_Check(fn)) {
        PyErr_Format(PyExc_TypeError, "'%s' object is not callable",
            Py_TYPE(fn)->tp_name);
        return NULL;
    }

    thread_done = PyThread_allocate_lock();
    if (thread_done == NULL)
        return PyErr_NoMemory();
    PyThread_acquire_lock(thread_done, 1);

    /* Start a new thread with our callback. */
    PyThread_start_new_thread(_make_call_from_thread, fn);
    /* Make the callback with the thread lock held by this thread */
    success &= _make_call(fn);
    /* Do it all again, but this time with the thread-lock released */
    Py_BEGIN_ALLOW_THREADS
    success &= _make_call(fn);
    PyThread_acquire_lock(thread_done, 1);  /* wait for thread to finish */
    Py_END_ALLOW_THREADS

    /* And once more with and without a thread
       XXX - should use a lock and work out exactly what we are trying
       to test <wink>
    */
    Py_BEGIN_ALLOW_THREADS
    PyThread_start_new_thread(_make_call_from_thread, fn);
    success &= _make_call(fn);
    PyThread_acquire_lock(thread_done, 1);  /* wait for thread to finish */
    Py_END_ALLOW_THREADS

    /* Release lock we acquired above.  This is required on HP-UX. */
    PyThread_release_lock(thread_done);

    PyThread_free_lock(thread_done);
    if (!success)
        return NULL;
    Py_RETURN_NONE;
}

/* test Py_AddPendingCalls using threads */
static int _pending_callback(void *arg)
{
    /* we assume the argument is callable object to which we own a reference */
    PyObject *callable = (PyObject *)arg;
    PyObject *r = PyObject_CallNoArgs(callable);
    Py_DECREF(callable);
    Py_XDECREF(r);
    return r != NULL ? 0 : -1;
}

/* The following requests n callbacks to _pending_callback.  It can be
 * run from any python thread.
 */
static PyObject *
pending_threadfunc(PyObject *self, PyObject *arg)
{
    PyObject *callable;
    int r;
    if (PyArg_ParseTuple(arg, "O", &callable) == 0)
        return NULL;

    /* create the reference for the callbackwhile we hold the lock */
    Py_INCREF(callable);

    Py_BEGIN_ALLOW_THREADS
    r = Py_AddPendingCall(&_pending_callback, callable);
    Py_END_ALLOW_THREADS

    if (r<0) {
        Py_DECREF(callable); /* unsuccessful add, destroy the extra reference */
        Py_RETURN_FALSE;
    }
    Py_RETURN_TRUE;
}

/* Some tests of PyUnicode_FromFormat().  This needs more tests. */
static PyObject *
test_string_from_format(PyObject *self, PyObject *Py_UNUSED(ignored))
{
    PyObject *result;
    char *msg;

#define CHECK_1_FORMAT(FORMAT, TYPE)                                \
    result = PyUnicode_FromFormat(FORMAT, (TYPE)1);                 \
    if (result == NULL)                                             \
        return NULL;                                                \
    if (!_PyUnicode_EqualToASCIIString(result, "1")) {              \
        msg = FORMAT " failed at 1";                                \
        goto Fail;                                                  \
    }                                                               \
    Py_DECREF(result)

    CHECK_1_FORMAT("%d", int);
    CHECK_1_FORMAT("%ld", long);
    /* The z width modifier was added in Python 2.5. */
    CHECK_1_FORMAT("%zd", Py_ssize_t);

    /* The u type code was added in Python 2.5. */
    CHECK_1_FORMAT("%u", unsigned int);
    CHECK_1_FORMAT("%lu", unsigned long);
    CHECK_1_FORMAT("%zu", size_t);

    /* "%lld" and "%llu" support added in Python 2.7. */
    CHECK_1_FORMAT("%llu", unsigned long long);
    CHECK_1_FORMAT("%lld", long long);

    Py_RETURN_NONE;

 Fail:
    Py_XDECREF(result);
    return raiseTestError("test_string_from_format", msg);

#undef CHECK_1_FORMAT
}


static PyObject *
test_unicode_compare_with_ascii(PyObject *self, PyObject *Py_UNUSED(ignored)) {
    PyObject *py_s = PyUnicode_FromStringAndSize("str\0", 4);
    int result;
    if (py_s == NULL)
        return NULL;
    result = PyUnicode_CompareWithASCIIString(py_s, "str");
    Py_DECREF(py_s);
    if (!result) {
        PyErr_SetString(TestError, "Python string ending in NULL "
                        "should not compare equal to c string.");
        return NULL;
    }
    Py_RETURN_NONE;
}

/* This is here to provide a docstring for test_descr. */
static PyObject *
test_with_docstring(PyObject *self, PyObject *Py_UNUSED(ignored))
{
    Py_RETURN_NONE;
}

/* Test PyOS_string_to_double. */
static PyObject *
test_string_to_double(PyObject *self, PyObject *Py_UNUSED(ignored)) {
    double result;
    const char *msg;

#define CHECK_STRING(STR, expected)                             \
    result = PyOS_string_to_double(STR, NULL, NULL);            \
    if (result == -1.0 && PyErr_Occurred())                     \
        return NULL;                                            \
    if (result != (double)expected) {                           \
        msg = "conversion of " STR " to float failed";          \
        goto fail;                                              \
    }

#define CHECK_INVALID(STR)                                              \
    result = PyOS_string_to_double(STR, NULL, NULL);                    \
    if (result == -1.0 && PyErr_Occurred()) {                           \
        if (PyErr_ExceptionMatches(PyExc_ValueError))                   \
            PyErr_Clear();                                              \
        else                                                            \
            return NULL;                                                \
    }                                                                   \
    else {                                                              \
        msg = "conversion of " STR " didn't raise ValueError";          \
        goto fail;                                                      \
    }

    CHECK_STRING("0.1", 0.1);
    CHECK_STRING("1.234", 1.234);
    CHECK_STRING("-1.35", -1.35);
    CHECK_STRING(".1e01", 1.0);
    CHECK_STRING("2.e-2", 0.02);

    CHECK_INVALID(" 0.1");
    CHECK_INVALID("\t\n-3");
    CHECK_INVALID(".123 ");
    CHECK_INVALID("3\n");
    CHECK_INVALID("123abc");

    Py_RETURN_NONE;
  fail:
    return raiseTestError("test_string_to_double", msg);
#undef CHECK_STRING
#undef CHECK_INVALID
}


/* Coverage testing of capsule objects. */

static const char *capsule_name = "capsule name";
static       char *capsule_pointer = "capsule pointer";
static       char *capsule_context = "capsule context";
static const char *capsule_error = NULL;
static int
capsule_destructor_call_count = 0;

static void
capsule_destructor(PyObject *o) {
    capsule_destructor_call_count++;
    if (PyCapsule_GetContext(o) != capsule_context) {
        capsule_error = "context did not match in destructor!";
    } else if (PyCapsule_GetDestructor(o) != capsule_destructor) {
        capsule_error = "destructor did not match in destructor!  (woah!)";
    } else if (PyCapsule_GetName(o) != capsule_name) {
        capsule_error = "name did not match in destructor!";
    } else if (PyCapsule_GetPointer(o, capsule_name) != capsule_pointer) {
        capsule_error = "pointer did not match in destructor!";
    }
}

typedef struct {
    char *name;
    char *module;
    char *attribute;
} known_capsule;

static PyObject *
test_capsule(PyObject *self, PyObject *Py_UNUSED(ignored))
{
    PyObject *object;
    const char *error = NULL;
    void *pointer;
    void *pointer2;
    known_capsule known_capsules[] = {
        #define KNOWN_CAPSULE(module, name)             { module "." name, module, name }
        KNOWN_CAPSULE("_socket", "CAPI"),
        KNOWN_CAPSULE("_curses", "_C_API"),
        KNOWN_CAPSULE("datetime", "datetime_CAPI"),
        { NULL, NULL },
    };
    known_capsule *known = &known_capsules[0];

#define FAIL(x) { error = (x); goto exit; }

#define CHECK_DESTRUCTOR \
    if (capsule_error) { \
        FAIL(capsule_error); \
    } \
    else if (!capsule_destructor_call_count) {          \
        FAIL("destructor not called!"); \
    } \
    capsule_destructor_call_count = 0; \

    object = PyCapsule_New(capsule_pointer, capsule_name, capsule_destructor);
    PyCapsule_SetContext(object, capsule_context);
    capsule_destructor(object);
    CHECK_DESTRUCTOR;
    Py_DECREF(object);
    CHECK_DESTRUCTOR;

    object = PyCapsule_New(known, "ignored", NULL);
    PyCapsule_SetPointer(object, capsule_pointer);
    PyCapsule_SetName(object, capsule_name);
    PyCapsule_SetDestructor(object, capsule_destructor);
    PyCapsule_SetContext(object, capsule_context);
    capsule_destructor(object);
    CHECK_DESTRUCTOR;
    /* intentionally access using the wrong name */
    pointer2 = PyCapsule_GetPointer(object, "the wrong name");
    if (!PyErr_Occurred()) {
        FAIL("PyCapsule_GetPointer should have failed but did not!");
    }
    PyErr_Clear();
    if (pointer2) {
        if (pointer2 == capsule_pointer) {
            FAIL("PyCapsule_GetPointer should not have"
                     " returned the internal pointer!");
        } else {
            FAIL("PyCapsule_GetPointer should have "
                     "returned NULL pointer but did not!");
        }
    }
    PyCapsule_SetDestructor(object, NULL);
    Py_DECREF(object);
    if (capsule_destructor_call_count) {
        FAIL("destructor called when it should not have been!");
    }

    for (known = &known_capsules[0]; known->module != NULL; known++) {
        /* yeah, ordinarily I wouldn't do this either,
           but it's fine for this test harness.
        */
        static char buffer[256];
#undef FAIL
#define FAIL(x) \
        { \
        sprintf(buffer, "%s module: \"%s\" attribute: \"%s\"", \
            x, known->module, known->attribute); \
        error = buffer; \
        goto exit; \
        } \

        PyObject *module = PyImport_ImportModule(known->module);
        if (module) {
            pointer = PyCapsule_Import(known->name, 0);
            if (!pointer) {
                Py_DECREF(module);
                FAIL("PyCapsule_GetPointer returned NULL unexpectedly!");
            }
            object = PyObject_GetAttrString(module, known->attribute);
            if (!object) {
                Py_DECREF(module);
                return NULL;
            }
            pointer2 = PyCapsule_GetPointer(object,
                                    "weebles wobble but they don't fall down");
            if (!PyErr_Occurred()) {
                Py_DECREF(object);
                Py_DECREF(module);
                FAIL("PyCapsule_GetPointer should have failed but did not!");
            }
            PyErr_Clear();
            if (pointer2) {
                Py_DECREF(module);
                Py_DECREF(object);
                if (pointer2 == pointer) {
                    FAIL("PyCapsule_GetPointer should not have"
                             " returned its internal pointer!");
                } else {
                    FAIL("PyCapsule_GetPointer should have"
                             " returned NULL pointer but did not!");
                }
            }
            Py_DECREF(object);
            Py_DECREF(module);
        }
        else
            PyErr_Clear();
    }

  exit:
    if (error) {
        return raiseTestError("test_capsule", error);
    }
    Py_RETURN_NONE;
#undef FAIL
}

#ifdef HAVE_GETTIMEOFDAY
/* Profiling of integer performance */
static void print_delta(int test, struct timeval *s, struct timeval *e)
{
    e->tv_sec -= s->tv_sec;
    e->tv_usec -= s->tv_usec;
    if (e->tv_usec < 0) {
        e->tv_sec -=1;
        e->tv_usec += 1000000;
    }
    printf("Test %d: %d.%06ds\n", test, (int)e->tv_sec, (int)e->tv_usec);
}

static PyObject *
profile_int(PyObject *self, PyObject* args)
{
    int i, k;
    struct timeval start, stop;
    PyObject *single, **multiple, *op1, *result;

    /* Test 1: Allocate and immediately deallocate
       many small integers */
    gettimeofday(&start, NULL);
    for(k=0; k < 20000; k++)
        for(i=0; i < 1000; i++) {
            single = PyLong_FromLong(i);
            Py_DECREF(single);
        }
    gettimeofday(&stop, NULL);
    print_delta(1, &start, &stop);

    /* Test 2: Allocate and immediately deallocate
       many large integers */
    gettimeofday(&start, NULL);
    for(k=0; k < 20000; k++)
        for(i=0; i < 1000; i++) {
            single = PyLong_FromLong(i+1000000);
            Py_DECREF(single);
        }
    gettimeofday(&stop, NULL);
    print_delta(2, &start, &stop);

    /* Test 3: Allocate a few integers, then release
       them all simultaneously. */
    multiple = malloc(sizeof(PyObject*) * 1000);
    if (multiple == NULL)
        return PyErr_NoMemory();
    gettimeofday(&start, NULL);
    for(k=0; k < 20000; k++) {
        for(i=0; i < 1000; i++) {
            multiple[i] = PyLong_FromLong(i+1000000);
        }
        for(i=0; i < 1000; i++) {
            Py_DECREF(multiple[i]);
        }
    }
    gettimeofday(&stop, NULL);
    print_delta(3, &start, &stop);
    free(multiple);

    /* Test 4: Allocate many integers, then release
       them all simultaneously. */
    multiple = malloc(sizeof(PyObject*) * 1000000);
    if (multiple == NULL)
        return PyErr_NoMemory();
    gettimeofday(&start, NULL);
    for(k=0; k < 20; k++) {
        for(i=0; i < 1000000; i++) {
            multiple[i] = PyLong_FromLong(i+1000000);
        }
        for(i=0; i < 1000000; i++) {
            Py_DECREF(multiple[i]);
        }
    }
    gettimeofday(&stop, NULL);
    print_delta(4, &start, &stop);
    free(multiple);

    /* Test 5: Allocate many integers < 32000 */
    multiple = malloc(sizeof(PyObject*) * 1000000);
    if (multiple == NULL)
        return PyErr_NoMemory();
    gettimeofday(&start, NULL);
    for(k=0; k < 10; k++) {
        for(i=0; i < 1000000; i++) {
            multiple[i] = PyLong_FromLong(i+1000);
        }
        for(i=0; i < 1000000; i++) {
            Py_DECREF(multiple[i]);
        }
    }
    gettimeofday(&stop, NULL);
    print_delta(5, &start, &stop);
    free(multiple);

    /* Test 6: Perform small int addition */
    op1 = PyLong_FromLong(1);
    gettimeofday(&start, NULL);
    for(i=0; i < 10000000; i++) {
        result = PyNumber_Add(op1, op1);
        Py_DECREF(result);
    }
    gettimeofday(&stop, NULL);
    Py_DECREF(op1);
    print_delta(6, &start, &stop);

    /* Test 7: Perform medium int addition */
    op1 = PyLong_FromLong(1000);
    if (op1 == NULL)
        return NULL;
    gettimeofday(&start, NULL);
    for(i=0; i < 10000000; i++) {
        result = PyNumber_Add(op1, op1);
        Py_XDECREF(result);
    }
    gettimeofday(&stop, NULL);
    Py_DECREF(op1);
    print_delta(7, &start, &stop);

    Py_RETURN_NONE;
}
#endif

/* To test the format of tracebacks as printed out. */
static PyObject *
traceback_print(PyObject *self, PyObject *args)
{
    PyObject *file;
    PyObject *traceback;
    int result;

    if (!PyArg_ParseTuple(args, "OO:traceback_print",
                            &traceback, &file))
        return NULL;

    result = PyTraceBack_Print(traceback, file);
    if (result < 0)
        return NULL;
    Py_RETURN_NONE;
}

/* To test the format of exceptions as printed out. */
static PyObject *
exception_print(PyObject *self, PyObject *args)
{
    PyObject *value;
    PyObject *tb = NULL;

    if (!PyArg_ParseTuple(args, "O:exception_print",
                            &value)) {
        return NULL;
    }

    if (PyExceptionInstance_Check(value)) {
        tb = PyException_GetTraceback(value);
    }

    PyErr_Display((PyObject *) Py_TYPE(value), value, tb);
    Py_XDECREF(tb);

    Py_RETURN_NONE;
}




/* reliably raise a MemoryError */
static PyObject *
raise_memoryerror(PyObject *self, PyObject *Py_UNUSED(ignored))
{
    PyErr_NoMemory();
    return NULL;
}

/* Issue 6012 */
static PyObject *str1, *str2;
static int
failing_converter(PyObject *obj, void *arg)
{
    /* Clone str1, then let the conversion fail. */
    assert(str1);
    str2 = str1;
    Py_INCREF(str2);
    return 0;
}
static PyObject*
argparsing(PyObject *o, PyObject *args)
{
    PyObject *res;
    str1 = str2 = NULL;
    if (!PyArg_ParseTuple(args, "O&O&",
                          PyUnicode_FSConverter, &str1,
                          failing_converter, &str2)) {
        if (!str2)
            /* argument converter not called? */
            return NULL;
        /* Should be 1 */
        res = PyLong_FromSsize_t(Py_REFCNT(str2));
        Py_DECREF(str2);
        PyErr_Clear();
        return res;
    }
    Py_RETURN_NONE;
}

/* To test that the result of PyCode_NewEmpty has the right members. */
static PyObject *
code_newempty(PyObject *self, PyObject *args)
{
    const char *filename;
    const char *funcname;
    int firstlineno;

    if (!PyArg_ParseTuple(args, "ssi:code_newempty",
                          &filename, &funcname, &firstlineno))
        return NULL;

    return (PyObject *)PyCode_NewEmpty(filename, funcname, firstlineno);
}

/* Test PyErr_NewExceptionWithDoc (also exercise PyErr_NewException).
   Run via Lib/test/test_exceptions.py */
static PyObject *
make_exception_with_doc(PyObject *self, PyObject *args, PyObject *kwargs)
{
    const char *name;
    const char *doc = NULL;
    PyObject *base = NULL;
    PyObject *dict = NULL;

    static char *kwlist[] = {"name", "doc", "base", "dict", NULL};

    if (!PyArg_ParseTupleAndKeywords(args, kwargs,
                    "s|sOO:make_exception_with_doc", kwlist,
                                     &name, &doc, &base, &dict))
        return NULL;

    return PyErr_NewExceptionWithDoc(name, doc, base, dict);
}

static PyObject *
make_memoryview_from_NULL_pointer(PyObject *self, PyObject *Py_UNUSED(ignored))
{
    Py_buffer info;
    if (PyBuffer_FillInfo(&info, NULL, NULL, 1, 1, PyBUF_FULL_RO) < 0)
        return NULL;
    return PyMemoryView_FromBuffer(&info);
}

static PyObject *
test_from_contiguous(PyObject* self, PyObject *Py_UNUSED(ignored))
{
    int data[9] = {-1,-1,-1,-1,-1,-1,-1,-1,-1};
    int init[5] = {0, 1, 2, 3, 4};
    Py_ssize_t itemsize = sizeof(int);
    Py_ssize_t shape = 5;
    Py_ssize_t strides = 2 * itemsize;
    Py_buffer view = {
        data,
        NULL,
        5 * itemsize,
        itemsize,
        1,
        1,
        NULL,
        &shape,
        &strides,
        NULL,
        NULL
    };
    int *ptr;
    int i;

    PyBuffer_FromContiguous(&view, init, view.len, 'C');
    ptr = view.buf;
    for (i = 0; i < 5; i++) {
        if (ptr[2*i] != i) {
            PyErr_SetString(TestError,
                "test_from_contiguous: incorrect result");
            return NULL;
        }
    }

    view.buf = &data[8];
    view.strides[0] = -2 * itemsize;

    PyBuffer_FromContiguous(&view, init, view.len, 'C');
    ptr = view.buf;
    for (i = 0; i < 5; i++) {
        if (*(ptr-2*i) != i) {
            PyErr_SetString(TestError,
                "test_from_contiguous: incorrect result");
            return NULL;
        }
    }

    Py_RETURN_NONE;
}

#if (defined(__linux__) || defined(__FreeBSD__)) && defined(__GNUC__)
extern PyTypeObject _PyBytesIOBuffer_Type;

static PyObject *
test_pep3118_obsolete_write_locks(PyObject* self, PyObject *Py_UNUSED(ignored))
{
    PyTypeObject *type = &_PyBytesIOBuffer_Type;
    PyObject *b;
    char *dummy[1];
    int ret, match;

    /* PyBuffer_FillInfo() */
    ret = PyBuffer_FillInfo(NULL, NULL, dummy, 1, 0, PyBUF_SIMPLE);
    match = PyErr_Occurred() && PyErr_ExceptionMatches(PyExc_BufferError);
    PyErr_Clear();
    if (ret != -1 || match == 0)
        goto error;

    /* bytesiobuf_getbuffer() */
    b = type->tp_alloc(type, 0);
    if (b == NULL) {
        return NULL;
    }

    ret = PyObject_GetBuffer(b, NULL, PyBUF_SIMPLE);
    Py_DECREF(b);
    match = PyErr_Occurred() && PyErr_ExceptionMatches(PyExc_BufferError);
    PyErr_Clear();
    if (ret != -1 || match == 0)
        goto error;

    Py_RETURN_NONE;

error:
    PyErr_SetString(TestError,
        "test_pep3118_obsolete_write_locks: failure");
    return NULL;
}
#endif

/* This tests functions that historically supported write locks.  It is
   wrong to call getbuffer() with view==NULL and a compliant getbufferproc
   is entitled to segfault in that case. */
static PyObject *
getbuffer_with_null_view(PyObject* self, PyObject *obj)
{
    if (PyObject_GetBuffer(obj, NULL, PyBUF_SIMPLE) < 0)
        return NULL;

    Py_RETURN_NONE;
}

/* PyBuffer_SizeFromFormat() */
static PyObject *
test_PyBuffer_SizeFromFormat(PyObject *self, PyObject *args)
{
    const char *format;
    Py_ssize_t result;

    if (!PyArg_ParseTuple(args, "s:test_PyBuffer_SizeFromFormat",
                          &format)) {
        return NULL;
    }

    result = PyBuffer_SizeFromFormat(format);
    if (result == -1) {
        return NULL;
    }

    return PyLong_FromSsize_t(result);
}

/* Test that the fatal error from not having a current thread doesn't
   cause an infinite loop.  Run via Lib/test/test_capi.py */
static PyObject *
crash_no_current_thread(PyObject *self, PyObject *Py_UNUSED(ignored))
{
    Py_BEGIN_ALLOW_THREADS
    /* Using PyThreadState_Get() directly allows the test to pass in
       !pydebug mode. However, the test only actually tests anything
       in pydebug mode, since that's where the infinite loop was in
       the first place. */
    PyThreadState_Get();
    Py_END_ALLOW_THREADS
    return NULL;
}

/* To run some code in a sub-interpreter. */
static PyObject *
run_in_subinterp(PyObject *self, PyObject *args)
{
    const char *code;
    int r;
    PyThreadState *substate, *mainstate;
    /* only initialise 'cflags.cf_flags' to test backwards compatibility */
    PyCompilerFlags cflags = {0};

    if (!PyArg_ParseTuple(args, "s:run_in_subinterp",
                          &code))
        return NULL;

    mainstate = PyThreadState_Get();

    PyThreadState_Swap(NULL);

    substate = Py_NewInterpreter();
    if (substate == NULL) {
        /* Since no new thread state was created, there is no exception to
           propagate; raise a fresh one after swapping in the old thread
           state. */
        PyThreadState_Swap(mainstate);
        PyErr_SetString(PyExc_RuntimeError, "sub-interpreter creation failed");
        return NULL;
    }
    r = PyRun_SimpleStringFlags(code, &cflags);
    Py_EndInterpreter(substate);

    PyThreadState_Swap(mainstate);

    return PyLong_FromLong(r);
}

static int
check_time_rounding(int round)
{
    if (round != _PyTime_ROUND_FLOOR
        && round != _PyTime_ROUND_CEILING
        && round != _PyTime_ROUND_HALF_EVEN
        && round != _PyTime_ROUND_UP) {
        PyErr_SetString(PyExc_ValueError, "invalid rounding");
        return -1;
    }
    return 0;
}

static PyObject *
test_pytime_object_to_time_t(PyObject *self, PyObject *args)
{
    PyObject *obj;
    time_t sec;
    int round;
    if (!PyArg_ParseTuple(args, "Oi:pytime_object_to_time_t", &obj, &round))
        return NULL;
    if (check_time_rounding(round) < 0)
        return NULL;
    if (_PyTime_ObjectToTime_t(obj, &sec, round) == -1)
        return NULL;
    return _PyLong_FromTime_t(sec);
}

static PyObject *
test_pytime_object_to_timeval(PyObject *self, PyObject *args)
{
    PyObject *obj;
    time_t sec;
    long usec;
    int round;
    if (!PyArg_ParseTuple(args, "Oi:pytime_object_to_timeval", &obj, &round))
        return NULL;
    if (check_time_rounding(round) < 0)
        return NULL;
    if (_PyTime_ObjectToTimeval(obj, &sec, &usec, round) == -1)
        return NULL;
    return Py_BuildValue("Nl", _PyLong_FromTime_t(sec), usec);
}

static PyObject *
test_pytime_object_to_timespec(PyObject *self, PyObject *args)
{
    PyObject *obj;
    time_t sec;
    long nsec;
    int round;
    if (!PyArg_ParseTuple(args, "Oi:pytime_object_to_timespec", &obj, &round))
        return NULL;
    if (check_time_rounding(round) < 0)
        return NULL;
    if (_PyTime_ObjectToTimespec(obj, &sec, &nsec, round) == -1)
        return NULL;
    return Py_BuildValue("Nl", _PyLong_FromTime_t(sec), nsec);
}

static void
slot_tp_del(PyObject *self)
{
    _Py_IDENTIFIER(__tp_del__);
    PyObject *del, *res;
    PyObject *error_type, *error_value, *error_traceback;

    /* Temporarily resurrect the object. */
    assert(Py_REFCNT(self) == 0);
    Py_SET_REFCNT(self, 1);

    /* Save the current exception, if any. */
    PyErr_Fetch(&error_type, &error_value, &error_traceback);

    /* Execute __del__ method, if any. */
    del = _PyObject_LookupSpecialId(self, &PyId___tp_del__);
    if (del != NULL) {
        res = PyObject_CallNoArgs(del);
        if (res == NULL)
            PyErr_WriteUnraisable(del);
        else
            Py_DECREF(res);
        Py_DECREF(del);
    }

    /* Restore the saved exception. */
    PyErr_Restore(error_type, error_value, error_traceback);

    /* Undo the temporary resurrection; can't use DECREF here, it would
     * cause a recursive call.
     */
    assert(Py_REFCNT(self) > 0);
    Py_SET_REFCNT(self, Py_REFCNT(self) - 1);
    if (Py_REFCNT(self) == 0) {
        /* this is the normal path out */
        return;
    }

    /* __del__ resurrected it!  Make it look like the original Py_DECREF
     * never happened.
     */
    {
        Py_ssize_t refcnt = Py_REFCNT(self);
        _Py_NewReference(self);
        Py_SET_REFCNT(self, refcnt);
    }
    assert(!PyType_IS_GC(Py_TYPE(self)) || PyObject_GC_IsTracked(self));
    /* If Py_REF_DEBUG macro is defined, _Py_NewReference() increased
       _Py_RefTotal, so we need to undo that. */
#ifdef Py_REF_DEBUG
    _Py_RefTotal--;
#endif
}

static PyObject *
with_tp_del(PyObject *self, PyObject *args)
{
    PyObject *obj;
    PyTypeObject *tp;

    if (!PyArg_ParseTuple(args, "O:with_tp_del", &obj))
        return NULL;
    tp = (PyTypeObject *) obj;
    if (!PyType_Check(obj) || !PyType_HasFeature(tp, Py_TPFLAGS_HEAPTYPE)) {
        PyErr_Format(PyExc_TypeError,
                     "heap type expected, got %R", obj);
        return NULL;
    }
    tp->tp_del = slot_tp_del;
    Py_INCREF(obj);
    return obj;
}

static PyObject *
without_gc(PyObject *Py_UNUSED(self), PyObject *obj)
{
    PyTypeObject *tp = (PyTypeObject*)obj;
    if (!PyType_Check(obj) || !PyType_HasFeature(tp, Py_TPFLAGS_HEAPTYPE)) {
        return PyErr_Format(PyExc_TypeError, "heap type expected, got %R", obj);
    }
    if (PyType_IS_GC(tp)) {
        // Don't try this at home, kids:
        tp->tp_flags -= Py_TPFLAGS_HAVE_GC;
        tp->tp_free = PyObject_Del;
        tp->tp_traverse = NULL;
        tp->tp_clear = NULL;
    }
    assert(!PyType_IS_GC(tp));
    Py_INCREF(obj);
    return obj;
}

static PyMethodDef ml;

static PyObject *
create_cfunction(PyObject *self, PyObject *args)
{
    return PyCFunction_NewEx(&ml, self, NULL);
}

static PyMethodDef ml = {
    "create_cfunction",
    create_cfunction,
    METH_NOARGS,
    NULL
};

static PyObject *
_test_incref(PyObject *ob)
{
    Py_INCREF(ob);
    return ob;
}

static PyObject *
test_xincref_doesnt_leak(PyObject *ob, PyObject *Py_UNUSED(ignored))
{
    PyObject *obj = PyLong_FromLong(0);
    Py_XINCREF(_test_incref(obj));
    Py_DECREF(obj);
    Py_DECREF(obj);
    Py_DECREF(obj);
    Py_RETURN_NONE;
}

static PyObject *
test_incref_doesnt_leak(PyObject *ob, PyObject *Py_UNUSED(ignored))
{
    PyObject *obj = PyLong_FromLong(0);
    Py_INCREF(_test_incref(obj));
    Py_DECREF(obj);
    Py_DECREF(obj);
    Py_DECREF(obj);
    Py_RETURN_NONE;
}

static PyObject *
test_xdecref_doesnt_leak(PyObject *ob, PyObject *Py_UNUSED(ignored))
{
    Py_XDECREF(PyLong_FromLong(0));
    Py_RETURN_NONE;
}

static PyObject *
test_decref_doesnt_leak(PyObject *ob, PyObject *Py_UNUSED(ignored))
{
    Py_DECREF(PyLong_FromLong(0));
    Py_RETURN_NONE;
}

static PyObject *
test_structseq_newtype_doesnt_leak(PyObject *Py_UNUSED(self),
                              PyObject *Py_UNUSED(args))
{
    PyStructSequence_Desc descr;
    PyStructSequence_Field descr_fields[3];

    descr_fields[0] = (PyStructSequence_Field){"foo", "foo value"};
    descr_fields[1] = (PyStructSequence_Field){NULL, "some hidden value"};
    descr_fields[2] = (PyStructSequence_Field){0, NULL};

    descr.name = "_testcapi.test_descr";
    descr.doc = "This is used to test for memory leaks in NewType";
    descr.fields = descr_fields;
    descr.n_in_sequence = 1;

    PyTypeObject* structseq_type = PyStructSequence_NewType(&descr);
    assert(structseq_type != NULL);
    assert(PyType_Check(structseq_type));
    assert(PyType_FastSubclass(structseq_type, Py_TPFLAGS_TUPLE_SUBCLASS));
    Py_DECREF(structseq_type);

    Py_RETURN_NONE;
}

static PyObject *
test_structseq_newtype_null_descr_doc(PyObject *Py_UNUSED(self),
                              PyObject *Py_UNUSED(args))
{
    PyStructSequence_Field descr_fields[1] = {
        (PyStructSequence_Field){NULL, NULL}
    };
    // Test specifically for NULL .doc field.
    PyStructSequence_Desc descr = {"_testcapi.test_descr", NULL, &descr_fields[0], 0};

    PyTypeObject* structseq_type = PyStructSequence_NewType(&descr);
    assert(structseq_type != NULL);
    assert(PyType_Check(structseq_type));
    assert(PyType_FastSubclass(structseq_type, Py_TPFLAGS_TUPLE_SUBCLASS));
    Py_DECREF(structseq_type);

    Py_RETURN_NONE;
}

static PyObject *
test_incref_decref_API(PyObject *ob, PyObject *Py_UNUSED(ignored))
{
    PyObject *obj = PyLong_FromLong(0);
    Py_IncRef(obj);
    Py_DecRef(obj);
    Py_DecRef(obj);
    Py_RETURN_NONE;
}

static PyObject *
test_pymem_alloc0(PyObject *self, PyObject *Py_UNUSED(ignored))
{
    void *ptr;

    ptr = PyMem_RawMalloc(0);
    if (ptr == NULL) {
        PyErr_SetString(PyExc_RuntimeError, "PyMem_RawMalloc(0) returns NULL");
        return NULL;
    }
    PyMem_RawFree(ptr);

    ptr = PyMem_RawCalloc(0, 0);
    if (ptr == NULL) {
        PyErr_SetString(PyExc_RuntimeError, "PyMem_RawCalloc(0, 0) returns NULL");
        return NULL;
    }
    PyMem_RawFree(ptr);

    ptr = PyMem_Malloc(0);
    if (ptr == NULL) {
        PyErr_SetString(PyExc_RuntimeError, "PyMem_Malloc(0) returns NULL");
        return NULL;
    }
    PyMem_Free(ptr);

    ptr = PyMem_Calloc(0, 0);
    if (ptr == NULL) {
        PyErr_SetString(PyExc_RuntimeError, "PyMem_Calloc(0, 0) returns NULL");
        return NULL;
    }
    PyMem_Free(ptr);

    ptr = PyObject_Malloc(0);
    if (ptr == NULL) {
        PyErr_SetString(PyExc_RuntimeError, "PyObject_Malloc(0) returns NULL");
        return NULL;
    }
    PyObject_Free(ptr);

    ptr = PyObject_Calloc(0, 0);
    if (ptr == NULL) {
        PyErr_SetString(PyExc_RuntimeError, "PyObject_Calloc(0, 0) returns NULL");
        return NULL;
    }
    PyObject_Free(ptr);

    Py_RETURN_NONE;
}

typedef struct {
    PyMemAllocatorEx alloc;

    size_t malloc_size;
    size_t calloc_nelem;
    size_t calloc_elsize;
    void *realloc_ptr;
    size_t realloc_new_size;
    void *free_ptr;
    void *ctx;
} alloc_hook_t;

static void* hook_malloc(void* ctx, size_t size)
{
    alloc_hook_t *hook = (alloc_hook_t *)ctx;
    hook->ctx = ctx;
    hook->malloc_size = size;
    return hook->alloc.malloc(hook->alloc.ctx, size);
}

static void* hook_calloc(void* ctx, size_t nelem, size_t elsize)
{
    alloc_hook_t *hook = (alloc_hook_t *)ctx;
    hook->ctx = ctx;
    hook->calloc_nelem = nelem;
    hook->calloc_elsize = elsize;
    return hook->alloc.calloc(hook->alloc.ctx, nelem, elsize);
}

static void* hook_realloc(void* ctx, void* ptr, size_t new_size)
{
    alloc_hook_t *hook = (alloc_hook_t *)ctx;
    hook->ctx = ctx;
    hook->realloc_ptr = ptr;
    hook->realloc_new_size = new_size;
    return hook->alloc.realloc(hook->alloc.ctx, ptr, new_size);
}

static void hook_free(void *ctx, void *ptr)
{
    alloc_hook_t *hook = (alloc_hook_t *)ctx;
    hook->ctx = ctx;
    hook->free_ptr = ptr;
    hook->alloc.free(hook->alloc.ctx, ptr);
}

static PyObject *
test_setallocators(PyMemAllocatorDomain domain)
{
    PyObject *res = NULL;
    const char *error_msg;
    alloc_hook_t hook;
    PyMemAllocatorEx alloc;
    size_t size, size2, nelem, elsize;
    void *ptr, *ptr2;

    memset(&hook, 0, sizeof(hook));

    alloc.ctx = &hook;
    alloc.malloc = &hook_malloc;
    alloc.calloc = &hook_calloc;
    alloc.realloc = &hook_realloc;
    alloc.free = &hook_free;
    PyMem_GetAllocator(domain, &hook.alloc);
    PyMem_SetAllocator(domain, &alloc);

    /* malloc, realloc, free */
    size = 42;
    hook.ctx = NULL;
    switch(domain)
    {
    case PYMEM_DOMAIN_RAW: ptr = PyMem_RawMalloc(size); break;
    case PYMEM_DOMAIN_MEM: ptr = PyMem_Malloc(size); break;
    case PYMEM_DOMAIN_OBJ: ptr = PyObject_Malloc(size); break;
    default: ptr = NULL; break;
    }

#define CHECK_CTX(FUNC) \
    if (hook.ctx != &hook) { \
        error_msg = FUNC " wrong context"; \
        goto fail; \
    } \
    hook.ctx = NULL;  /* reset for next check */

    if (ptr == NULL) {
        error_msg = "malloc failed";
        goto fail;
    }
    CHECK_CTX("malloc");
    if (hook.malloc_size != size) {
        error_msg = "malloc invalid size";
        goto fail;
    }

    size2 = 200;
    switch(domain)
    {
    case PYMEM_DOMAIN_RAW: ptr2 = PyMem_RawRealloc(ptr, size2); break;
    case PYMEM_DOMAIN_MEM: ptr2 = PyMem_Realloc(ptr, size2); break;
    case PYMEM_DOMAIN_OBJ: ptr2 = PyObject_Realloc(ptr, size2); break;
    default: ptr2 = NULL; break;
    }

    if (ptr2 == NULL) {
        error_msg = "realloc failed";
        goto fail;
    }
    CHECK_CTX("realloc");
    if (hook.realloc_ptr != ptr
        || hook.realloc_new_size != size2) {
        error_msg = "realloc invalid parameters";
        goto fail;
    }

    switch(domain)
    {
    case PYMEM_DOMAIN_RAW: PyMem_RawFree(ptr2); break;
    case PYMEM_DOMAIN_MEM: PyMem_Free(ptr2); break;
    case PYMEM_DOMAIN_OBJ: PyObject_Free(ptr2); break;
    }

    CHECK_CTX("free");
    if (hook.free_ptr != ptr2) {
        error_msg = "free invalid pointer";
        goto fail;
    }

    /* calloc, free */
    nelem = 2;
    elsize = 5;
    switch(domain)
    {
    case PYMEM_DOMAIN_RAW: ptr = PyMem_RawCalloc(nelem, elsize); break;
    case PYMEM_DOMAIN_MEM: ptr = PyMem_Calloc(nelem, elsize); break;
    case PYMEM_DOMAIN_OBJ: ptr = PyObject_Calloc(nelem, elsize); break;
    default: ptr = NULL; break;
    }

    if (ptr == NULL) {
        error_msg = "calloc failed";
        goto fail;
    }
    CHECK_CTX("calloc");
    if (hook.calloc_nelem != nelem || hook.calloc_elsize != elsize) {
        error_msg = "calloc invalid nelem or elsize";
        goto fail;
    }

    hook.free_ptr = NULL;
    switch(domain)
    {
    case PYMEM_DOMAIN_RAW: PyMem_RawFree(ptr); break;
    case PYMEM_DOMAIN_MEM: PyMem_Free(ptr); break;
    case PYMEM_DOMAIN_OBJ: PyObject_Free(ptr); break;
    }

    CHECK_CTX("calloc free");
    if (hook.free_ptr != ptr) {
        error_msg = "calloc free invalid pointer";
        goto fail;
    }

    Py_INCREF(Py_None);
    res = Py_None;
    goto finally;

fail:
    PyErr_SetString(PyExc_RuntimeError, error_msg);

finally:
    PyMem_SetAllocator(domain, &hook.alloc);
    return res;

#undef CHECK_CTX
}

static PyObject *
test_pymem_setrawallocators(PyObject *self, PyObject *Py_UNUSED(ignored))
{
    return test_setallocators(PYMEM_DOMAIN_RAW);
}

static PyObject *
test_pymem_setallocators(PyObject *self, PyObject *Py_UNUSED(ignored))
{
    return test_setallocators(PYMEM_DOMAIN_MEM);
}

static PyObject *
test_pyobject_setallocators(PyObject *self, PyObject *Py_UNUSED(ignored))
{
    return test_setallocators(PYMEM_DOMAIN_OBJ);
}

/* Most part of the following code is inherited from the pyfailmalloc project
 * written by Victor Stinner. */
static struct {
    int installed;
    PyMemAllocatorEx raw;
    PyMemAllocatorEx mem;
    PyMemAllocatorEx obj;
} FmHook;

static struct {
    int start;
    int stop;
    Py_ssize_t count;
} FmData;

static int
fm_nomemory(void)
{
    FmData.count++;
    if (FmData.count > FmData.start &&
            (FmData.stop <= 0 || FmData.count <= FmData.stop)) {
        return 1;
    }
    return 0;
}

static void *
hook_fmalloc(void *ctx, size_t size)
{
    PyMemAllocatorEx *alloc = (PyMemAllocatorEx *)ctx;
    if (fm_nomemory()) {
        return NULL;
    }
    return alloc->malloc(alloc->ctx, size);
}

static void *
hook_fcalloc(void *ctx, size_t nelem, size_t elsize)
{
    PyMemAllocatorEx *alloc = (PyMemAllocatorEx *)ctx;
    if (fm_nomemory()) {
        return NULL;
    }
    return alloc->calloc(alloc->ctx, nelem, elsize);
}

static void *
hook_frealloc(void *ctx, void *ptr, size_t new_size)
{
    PyMemAllocatorEx *alloc = (PyMemAllocatorEx *)ctx;
    if (fm_nomemory()) {
        return NULL;
    }
    return alloc->realloc(alloc->ctx, ptr, new_size);
}

static void
hook_ffree(void *ctx, void *ptr)
{
    PyMemAllocatorEx *alloc = (PyMemAllocatorEx *)ctx;
    alloc->free(alloc->ctx, ptr);
}

static void
fm_setup_hooks(void)
{
    PyMemAllocatorEx alloc;

    if (FmHook.installed) {
        return;
    }
    FmHook.installed = 1;

    alloc.malloc = hook_fmalloc;
    alloc.calloc = hook_fcalloc;
    alloc.realloc = hook_frealloc;
    alloc.free = hook_ffree;
    PyMem_GetAllocator(PYMEM_DOMAIN_RAW, &FmHook.raw);
    PyMem_GetAllocator(PYMEM_DOMAIN_MEM, &FmHook.mem);
    PyMem_GetAllocator(PYMEM_DOMAIN_OBJ, &FmHook.obj);

    alloc.ctx = &FmHook.raw;
    PyMem_SetAllocator(PYMEM_DOMAIN_RAW, &alloc);

    alloc.ctx = &FmHook.mem;
    PyMem_SetAllocator(PYMEM_DOMAIN_MEM, &alloc);

    alloc.ctx = &FmHook.obj;
    PyMem_SetAllocator(PYMEM_DOMAIN_OBJ, &alloc);
}

static void
fm_remove_hooks(void)
{
    if (FmHook.installed) {
        FmHook.installed = 0;
        PyMem_SetAllocator(PYMEM_DOMAIN_RAW, &FmHook.raw);
        PyMem_SetAllocator(PYMEM_DOMAIN_MEM, &FmHook.mem);
        PyMem_SetAllocator(PYMEM_DOMAIN_OBJ, &FmHook.obj);
    }
}

static PyObject*
set_nomemory(PyObject *self, PyObject *args)
{
    /* Memory allocation fails after 'start' allocation requests, and until
     * 'stop' allocation requests except when 'stop' is negative or equal
     * to 0 (default) in which case allocation failures never stop. */
    FmData.count = 0;
    FmData.stop = 0;
    if (!PyArg_ParseTuple(args, "i|i", &FmData.start, &FmData.stop)) {
        return NULL;
    }
    fm_setup_hooks();
    Py_RETURN_NONE;
}

static PyObject*
remove_mem_hooks(PyObject *self, PyObject *Py_UNUSED(ignored))
{
    fm_remove_hooks();
    Py_RETURN_NONE;
}

PyDoc_STRVAR(docstring_empty,
""
);

PyDoc_STRVAR(docstring_no_signature,
"This docstring has no signature."
);

PyDoc_STRVAR(docstring_with_invalid_signature,
"docstring_with_invalid_signature($module, /, boo)\n"
"\n"
"This docstring has an invalid signature."
);

PyDoc_STRVAR(docstring_with_invalid_signature2,
"docstring_with_invalid_signature2($module, /, boo)\n"
"\n"
"--\n"
"\n"
"This docstring also has an invalid signature."
);

PyDoc_STRVAR(docstring_with_signature,
"docstring_with_signature($module, /, sig)\n"
"--\n"
"\n"
"This docstring has a valid signature."
);

PyDoc_STRVAR(docstring_with_signature_but_no_doc,
"docstring_with_signature_but_no_doc($module, /, sig)\n"
"--\n"
"\n"
);

PyDoc_STRVAR(docstring_with_signature_and_extra_newlines,
"docstring_with_signature_and_extra_newlines($module, /, parameter)\n"
"--\n"
"\n"
"\n"
"This docstring has a valid signature and some extra newlines."
);

PyDoc_STRVAR(docstring_with_signature_with_defaults,
"docstring_with_signature_with_defaults(module, s='avocado',\n"
"        b=b'bytes', d=3.14, i=35, n=None, t=True, f=False,\n"
"        local=the_number_three, sys=sys.maxsize,\n"
"        exp=sys.maxsize - 1)\n"
"--\n"
"\n"
"\n"
"\n"
"This docstring has a valid signature with parameters,\n"
"and the parameters take defaults of varying types."
);

typedef struct {
    PyThread_type_lock start_event;
    PyThread_type_lock exit_event;
    PyObject *callback;
} test_c_thread_t;

static void
temporary_c_thread(void *data)
{
    test_c_thread_t *test_c_thread = data;
    PyGILState_STATE state;
    PyObject *res;

    PyThread_release_lock(test_c_thread->start_event);

    /* Allocate a Python thread state for this thread */
    state = PyGILState_Ensure();

    res = PyObject_CallNoArgs(test_c_thread->callback);
    Py_CLEAR(test_c_thread->callback);

    if (res == NULL) {
        PyErr_Print();
    }
    else {
        Py_DECREF(res);
    }

    /* Destroy the Python thread state for this thread */
    PyGILState_Release(state);

    PyThread_release_lock(test_c_thread->exit_event);
}

static PyObject *
call_in_temporary_c_thread(PyObject *self, PyObject *callback)
{
    PyObject *res = NULL;
    test_c_thread_t test_c_thread;
    long thread;

    test_c_thread.start_event = PyThread_allocate_lock();
    test_c_thread.exit_event = PyThread_allocate_lock();
    test_c_thread.callback = NULL;
    if (!test_c_thread.start_event || !test_c_thread.exit_event) {
        PyErr_SetString(PyExc_RuntimeError, "could not allocate lock");
        goto exit;
    }

    Py_INCREF(callback);
    test_c_thread.callback = callback;

    PyThread_acquire_lock(test_c_thread.start_event, 1);
    PyThread_acquire_lock(test_c_thread.exit_event, 1);

    thread = PyThread_start_new_thread(temporary_c_thread, &test_c_thread);
    if (thread == -1) {
        PyErr_SetString(PyExc_RuntimeError, "unable to start the thread");
        PyThread_release_lock(test_c_thread.start_event);
        PyThread_release_lock(test_c_thread.exit_event);
        goto exit;
    }

    PyThread_acquire_lock(test_c_thread.start_event, 1);
    PyThread_release_lock(test_c_thread.start_event);

    Py_BEGIN_ALLOW_THREADS
        PyThread_acquire_lock(test_c_thread.exit_event, 1);
        PyThread_release_lock(test_c_thread.exit_event);
    Py_END_ALLOW_THREADS

    Py_INCREF(Py_None);
    res = Py_None;

exit:
    Py_CLEAR(test_c_thread.callback);
    if (test_c_thread.start_event)
        PyThread_free_lock(test_c_thread.start_event);
    if (test_c_thread.exit_event)
        PyThread_free_lock(test_c_thread.exit_event);
    return res;
}

/* marshal */

static PyObject*
pymarshal_write_long_to_file(PyObject* self, PyObject *args)
{
    long value;
    PyObject *filename;
    int version;
    FILE *fp;

    if (!PyArg_ParseTuple(args, "lOi:pymarshal_write_long_to_file",
                          &value, &filename, &version))
        return NULL;

    fp = _Py_fopen_obj(filename, "wb");
    if (fp == NULL) {
        PyErr_SetFromErrno(PyExc_OSError);
        return NULL;
    }

    PyMarshal_WriteLongToFile(value, fp, version);

    fclose(fp);
    if (PyErr_Occurred())
        return NULL;
    Py_RETURN_NONE;
}

static PyObject*
pymarshal_write_object_to_file(PyObject* self, PyObject *args)
{
    PyObject *obj;
    PyObject *filename;
    int version;
    FILE *fp;

    if (!PyArg_ParseTuple(args, "OOi:pymarshal_write_object_to_file",
                          &obj, &filename, &version))
        return NULL;

    fp = _Py_fopen_obj(filename, "wb");
    if (fp == NULL) {
        PyErr_SetFromErrno(PyExc_OSError);
        return NULL;
    }

    PyMarshal_WriteObjectToFile(obj, fp, version);

    fclose(fp);
    if (PyErr_Occurred())
        return NULL;
    Py_RETURN_NONE;
}

static PyObject*
pymarshal_read_short_from_file(PyObject* self, PyObject *args)
{
    int value;
    long pos;
    PyObject *filename;
    FILE *fp;

    if (!PyArg_ParseTuple(args, "O:pymarshal_read_short_from_file", &filename))
        return NULL;

    fp = _Py_fopen_obj(filename, "rb");
    if (fp == NULL) {
        PyErr_SetFromErrno(PyExc_OSError);
        return NULL;
    }

    value = PyMarshal_ReadShortFromFile(fp);
    pos = ftell(fp);

    fclose(fp);
    if (PyErr_Occurred())
        return NULL;
    return Py_BuildValue("il", value, pos);
}

static PyObject*
pymarshal_read_long_from_file(PyObject* self, PyObject *args)
{
    long value, pos;
    PyObject *filename;
    FILE *fp;

    if (!PyArg_ParseTuple(args, "O:pymarshal_read_long_from_file", &filename))
        return NULL;

    fp = _Py_fopen_obj(filename, "rb");
    if (fp == NULL) {
        PyErr_SetFromErrno(PyExc_OSError);
        return NULL;
    }

    value = PyMarshal_ReadLongFromFile(fp);
    pos = ftell(fp);

    fclose(fp);
    if (PyErr_Occurred())
        return NULL;
    return Py_BuildValue("ll", value, pos);
}

static PyObject*
pymarshal_read_last_object_from_file(PyObject* self, PyObject *args)
{
    PyObject *obj;
    long pos;
    PyObject *filename;
    FILE *fp;

    if (!PyArg_ParseTuple(args, "O:pymarshal_read_last_object_from_file", &filename))
        return NULL;

    fp = _Py_fopen_obj(filename, "rb");
    if (fp == NULL) {
        PyErr_SetFromErrno(PyExc_OSError);
        return NULL;
    }

    obj = PyMarshal_ReadLastObjectFromFile(fp);
    pos = ftell(fp);

    fclose(fp);
    return Py_BuildValue("Nl", obj, pos);
}

static PyObject*
pymarshal_read_object_from_file(PyObject* self, PyObject *args)
{
    PyObject *obj;
    long pos;
    PyObject *filename;
    FILE *fp;

    if (!PyArg_ParseTuple(args, "O:pymarshal_read_object_from_file", &filename))
        return NULL;

    fp = _Py_fopen_obj(filename, "rb");
    if (fp == NULL) {
        PyErr_SetFromErrno(PyExc_OSError);
        return NULL;
    }

    obj = PyMarshal_ReadObjectFromFile(fp);
    pos = ftell(fp);

    fclose(fp);
    return Py_BuildValue("Nl", obj, pos);
}

static PyObject*
return_null_without_error(PyObject *self, PyObject *args)
{
    /* invalid call: return NULL without setting an error,
     * _Py_CheckFunctionResult() must detect such bug at runtime. */
    PyErr_Clear();
    return NULL;
}

static PyObject*
return_result_with_error(PyObject *self, PyObject *args)
{
    /* invalid call: return a result with an error set,
     * _Py_CheckFunctionResult() must detect such bug at runtime. */
    PyErr_SetNone(PyExc_ValueError);
    Py_RETURN_NONE;
}

static PyObject*
getitem_with_error(PyObject *self, PyObject *args)
{
    PyObject *map, *key;
    if (!PyArg_ParseTuple(args, "OO", &map, &key)) {
        return NULL;
    }

    PyErr_SetString(PyExc_ValueError, "bug");
    return PyObject_GetItem(map, key);
}

static PyObject *
test_pytime_fromseconds(PyObject *self, PyObject *args)
{
    int seconds;
    if (!PyArg_ParseTuple(args, "i", &seconds)) {
        return NULL;
    }
    _PyTime_t ts = _PyTime_FromSeconds(seconds);
    return _PyTime_AsNanosecondsObject(ts);
}

static PyObject *
test_pytime_fromsecondsobject(PyObject *self, PyObject *args)
{
    PyObject *obj;
    int round;
    if (!PyArg_ParseTuple(args, "Oi", &obj, &round)) {
        return NULL;
    }
    if (check_time_rounding(round) < 0) {
        return NULL;
    }
    _PyTime_t ts;
    if (_PyTime_FromSecondsObject(&ts, obj, round) == -1) {
        return NULL;
    }
    return _PyTime_AsNanosecondsObject(ts);
}

static PyObject *
test_pytime_assecondsdouble(PyObject *self, PyObject *args)
{
    PyObject *obj;
    if (!PyArg_ParseTuple(args, "O", &obj)) {
        return NULL;
    }
    _PyTime_t ts;
    if (_PyTime_FromNanosecondsObject(&ts, obj) < 0) {
        return NULL;
    }
    double d = _PyTime_AsSecondsDouble(ts);
    return PyFloat_FromDouble(d);
}

static PyObject *
test_PyTime_AsTimeval(PyObject *self, PyObject *args)
{
    PyObject *obj;
    int round;
    if (!PyArg_ParseTuple(args, "Oi", &obj, &round)) {
        return NULL;
    }
    if (check_time_rounding(round) < 0) {
        return NULL;
    }
    _PyTime_t t;
    if (_PyTime_FromNanosecondsObject(&t, obj) < 0) {
        return NULL;
    }
    struct timeval tv;
    if (_PyTime_AsTimeval(t, &tv, round) < 0) {
        return NULL;
    }

    PyObject *seconds = PyLong_FromLongLong(tv.tv_sec);
    if (seconds == NULL) {
        return NULL;
    }
    return Py_BuildValue("Nl", seconds, (long)tv.tv_usec);
}

static PyObject *
test_PyTime_AsTimeval_clamp(PyObject *self, PyObject *args)
{
    PyObject *obj;
    int round;
    if (!PyArg_ParseTuple(args, "Oi", &obj, &round)) {
        return NULL;
    }
    if (check_time_rounding(round) < 0) {
        return NULL;
    }
    _PyTime_t t;
    if (_PyTime_FromNanosecondsObject(&t, obj) < 0) {
        return NULL;
    }
    struct timeval tv;
    _PyTime_AsTimeval_clamp(t, &tv, round);

    PyObject *seconds = PyLong_FromLongLong(tv.tv_sec);
    if (seconds == NULL) {
        return NULL;
    }
    return Py_BuildValue("Nl", seconds, (long)tv.tv_usec);
}

#ifdef HAVE_CLOCK_GETTIME
static PyObject *
test_PyTime_AsTimespec(PyObject *self, PyObject *args)
{
    PyObject *obj;
    if (!PyArg_ParseTuple(args, "O", &obj)) {
        return NULL;
    }
    _PyTime_t t;
    if (_PyTime_FromNanosecondsObject(&t, obj) < 0) {
        return NULL;
    }
    struct timespec ts;
    if (_PyTime_AsTimespec(t, &ts) == -1) {
        return NULL;
    }
    return Py_BuildValue("Nl", _PyLong_FromTime_t(ts.tv_sec), ts.tv_nsec);
}

static PyObject *
test_PyTime_AsTimespec_clamp(PyObject *self, PyObject *args)
{
    PyObject *obj;
    if (!PyArg_ParseTuple(args, "O", &obj)) {
        return NULL;
    }
    _PyTime_t t;
    if (_PyTime_FromNanosecondsObject(&t, obj) < 0) {
        return NULL;
    }
    struct timespec ts;
    _PyTime_AsTimespec_clamp(t, &ts);
    return Py_BuildValue("Nl", _PyLong_FromTime_t(ts.tv_sec), ts.tv_nsec);
}
#endif

static PyObject *
test_PyTime_AsMilliseconds(PyObject *self, PyObject *args)
{
    PyObject *obj;
    int round;
    if (!PyArg_ParseTuple(args, "Oi", &obj, &round)) {
        return NULL;
    }
    _PyTime_t t;
    if (_PyTime_FromNanosecondsObject(&t, obj) < 0) {
        return NULL;
    }
    if (check_time_rounding(round) < 0) {
        return NULL;
    }
    _PyTime_t ms = _PyTime_AsMilliseconds(t, round);
    _PyTime_t ns = _PyTime_FromNanoseconds(ms);
    return _PyTime_AsNanosecondsObject(ns);
}

static PyObject *
test_PyTime_AsMicroseconds(PyObject *self, PyObject *args)
{
    PyObject *obj;
    int round;
    if (!PyArg_ParseTuple(args, "Oi", &obj, &round)) {
        return NULL;
    }
    _PyTime_t t;
    if (_PyTime_FromNanosecondsObject(&t, obj) < 0) {
        return NULL;
    }
    if (check_time_rounding(round) < 0) {
        return NULL;
    }
    _PyTime_t us = _PyTime_AsMicroseconds(t, round);
    _PyTime_t ns = _PyTime_FromNanoseconds(us);
    return _PyTime_AsNanosecondsObject(ns);
}

static PyObject*
pymem_buffer_overflow(PyObject *self, PyObject *args)
{
    char *buffer;

    /* Deliberate buffer overflow to check that PyMem_Free() detects
       the overflow when debug hooks are installed. */
    buffer = PyMem_Malloc(16);
    if (buffer == NULL) {
        PyErr_NoMemory();
        return NULL;
    }
    buffer[16] = 'x';
    PyMem_Free(buffer);

    Py_RETURN_NONE;
}

static PyObject*
pymem_api_misuse(PyObject *self, PyObject *args)
{
    char *buffer;

    /* Deliberate misusage of Python allocators:
       allococate with PyMem but release with PyMem_Raw. */
    buffer = PyMem_Malloc(16);
    PyMem_RawFree(buffer);

    Py_RETURN_NONE;
}

static PyObject*
pymem_malloc_without_gil(PyObject *self, PyObject *args)
{
    char *buffer;

    /* Deliberate bug to test debug hooks on Python memory allocators:
       call PyMem_Malloc() without holding the GIL */
    Py_BEGIN_ALLOW_THREADS
    buffer = PyMem_Malloc(10);
    Py_END_ALLOW_THREADS

    PyMem_Free(buffer);

    Py_RETURN_NONE;
}


static PyObject*
test_pymem_getallocatorsname(PyObject *self, PyObject *args)
{
    const char *name = _PyMem_GetCurrentAllocatorName();
    if (name == NULL) {
        PyErr_SetString(PyExc_RuntimeError, "cannot get allocators name");
        return NULL;
    }
    return PyUnicode_FromString(name);
}


static PyObject*
test_pyobject_is_freed(const char *test_name, PyObject *op)
{
    if (!_PyObject_IsFreed(op)) {
        return raiseTestError(test_name, "object is not seen as freed");
    }
    Py_RETURN_NONE;
}


static PyObject*
check_pyobject_null_is_freed(PyObject *self, PyObject *Py_UNUSED(args))
{
    PyObject *op = NULL;
    return test_pyobject_is_freed("check_pyobject_null_is_freed", op);
}


static PyObject*
check_pyobject_uninitialized_is_freed(PyObject *self, PyObject *Py_UNUSED(args))
{
    PyObject *op = (PyObject *)PyObject_Malloc(sizeof(PyObject));
    if (op == NULL) {
        return NULL;
    }
    /* Initialize reference count to avoid early crash in ceval or GC */
    Py_SET_REFCNT(op, 1);
    /* object fields like ob_type are uninitialized! */
    return test_pyobject_is_freed("check_pyobject_uninitialized_is_freed", op);
}


static PyObject*
check_pyobject_forbidden_bytes_is_freed(PyObject *self, PyObject *Py_UNUSED(args))
{
    /* Allocate an incomplete PyObject structure: truncate 'ob_type' field */
    PyObject *op = (PyObject *)PyObject_Malloc(offsetof(PyObject, ob_type));
    if (op == NULL) {
        return NULL;
    }
    /* Initialize reference count to avoid early crash in ceval or GC */
    Py_SET_REFCNT(op, 1);
    /* ob_type field is after the memory block: part of "forbidden bytes"
       when using debug hooks on memory allocators! */
    return test_pyobject_is_freed("check_pyobject_forbidden_bytes_is_freed", op);
}


static PyObject*
check_pyobject_freed_is_freed(PyObject *self, PyObject *Py_UNUSED(args))
{
    /* This test would fail if run with the address sanitizer */
#ifdef _Py_ADDRESS_SANITIZER
    Py_RETURN_NONE;
#else
    PyObject *op = PyObject_CallNoArgs((PyObject *)&PyBaseObject_Type);
    if (op == NULL) {
        return NULL;
    }
    Py_TYPE(op)->tp_dealloc(op);
    /* Reset reference count to avoid early crash in ceval or GC */
    Py_SET_REFCNT(op, 1);
    /* object memory is freed! */
    return test_pyobject_is_freed("check_pyobject_freed_is_freed", op);
#endif
}


static PyObject*
pyobject_malloc_without_gil(PyObject *self, PyObject *args)
{
    char *buffer;

    /* Deliberate bug to test debug hooks on Python memory allocators:
       call PyObject_Malloc() without holding the GIL */
    Py_BEGIN_ALLOW_THREADS
    buffer = PyObject_Malloc(10);
    Py_END_ALLOW_THREADS

    PyObject_Free(buffer);

    Py_RETURN_NONE;
}

static PyObject *
tracemalloc_track(PyObject *self, PyObject *args)
{
    unsigned int domain;
    PyObject *ptr_obj;
    void *ptr;
    Py_ssize_t size;
    int release_gil = 0;
    int res;

    if (!PyArg_ParseTuple(args, "IOn|i", &domain, &ptr_obj, &size, &release_gil))
        return NULL;
    ptr = PyLong_AsVoidPtr(ptr_obj);
    if (PyErr_Occurred())
        return NULL;

    if (release_gil) {
        Py_BEGIN_ALLOW_THREADS
        res = PyTraceMalloc_Track(domain, (uintptr_t)ptr, size);
        Py_END_ALLOW_THREADS
    }
    else {
        res = PyTraceMalloc_Track(domain, (uintptr_t)ptr, size);
    }

    if (res < 0) {
        PyErr_SetString(PyExc_RuntimeError, "PyTraceMalloc_Track error");
        return NULL;
    }

    Py_RETURN_NONE;
}

static PyObject *
tracemalloc_untrack(PyObject *self, PyObject *args)
{
    unsigned int domain;
    PyObject *ptr_obj;
    void *ptr;
    int res;

    if (!PyArg_ParseTuple(args, "IO", &domain, &ptr_obj))
        return NULL;
    ptr = PyLong_AsVoidPtr(ptr_obj);
    if (PyErr_Occurred())
        return NULL;

    res = PyTraceMalloc_Untrack(domain, (uintptr_t)ptr);
    if (res < 0) {
        PyErr_SetString(PyExc_RuntimeError, "PyTraceMalloc_Untrack error");
        return NULL;
    }

    Py_RETURN_NONE;
}

static PyObject *
tracemalloc_get_traceback(PyObject *self, PyObject *args)
{
    unsigned int domain;
    PyObject *ptr_obj;
    void *ptr;

    if (!PyArg_ParseTuple(args, "IO", &domain, &ptr_obj))
        return NULL;
    ptr = PyLong_AsVoidPtr(ptr_obj);
    if (PyErr_Occurred())
        return NULL;

    return _PyTraceMalloc_GetTraceback(domain, (uintptr_t)ptr);
}

static PyObject *
dict_get_version(PyObject *self, PyObject *args)
{
    PyDictObject *dict;
    uint64_t version;

    if (!PyArg_ParseTuple(args, "O!", &PyDict_Type, &dict))
        return NULL;

    version = dict->ma_version_tag;

    static_assert(sizeof(unsigned long long) >= sizeof(version),
                  "version is larger than unsigned long long");
    return PyLong_FromUnsignedLongLong((unsigned long long)version);
}


static PyObject *
raise_SIGINT_then_send_None(PyObject *self, PyObject *args)
{
    _Py_IDENTIFIER(send);
    PyGenObject *gen;

    if (!PyArg_ParseTuple(args, "O!", &PyGen_Type, &gen))
        return NULL;

    /* This is used in a test to check what happens if a signal arrives just
       as we're in the process of entering a yield from chain (see
       bpo-30039).

       Needs to be done in C, because:
       - we don't have a Python wrapper for raise()
       - we need to make sure that the Python-level signal handler doesn't run
         *before* we enter the generator frame, which is impossible in Python
         because we check for signals before every bytecode operation.
     */
    raise(SIGINT);
    return _PyObject_CallMethodIdOneArg((PyObject *)gen, &PyId_send, Py_None);
}


static int
fastcall_args(PyObject *args, PyObject ***stack, Py_ssize_t *nargs)
{
    if (args == Py_None) {
        *stack = NULL;
        *nargs = 0;
    }
    else if (PyTuple_Check(args)) {
        *stack = ((PyTupleObject *)args)->ob_item;
        *nargs = PyTuple_GET_SIZE(args);
    }
    else {
        PyErr_SetString(PyExc_TypeError, "args must be None or a tuple");
        return -1;
    }
    return 0;
}


static PyObject *
test_pyobject_fastcall(PyObject *self, PyObject *args)
{
    PyObject *func, *func_args;
    PyObject **stack;
    Py_ssize_t nargs;

    if (!PyArg_ParseTuple(args, "OO", &func, &func_args)) {
        return NULL;
    }

    if (fastcall_args(func_args, &stack, &nargs) < 0) {
        return NULL;
    }
    return _PyObject_FastCall(func, stack, nargs);
}


static PyObject *
test_pyobject_fastcalldict(PyObject *self, PyObject *args)
{
    PyObject *func, *func_args, *kwargs;
    PyObject **stack;
    Py_ssize_t nargs;

    if (!PyArg_ParseTuple(args, "OOO", &func, &func_args, &kwargs)) {
        return NULL;
    }

    if (fastcall_args(func_args, &stack, &nargs) < 0) {
        return NULL;
    }

    if (kwargs == Py_None) {
        kwargs = NULL;
    }
    else if (!PyDict_Check(kwargs)) {
        PyErr_SetString(PyExc_TypeError, "kwnames must be None or a dict");
        return NULL;
    }

    return PyObject_VectorcallDict(func, stack, nargs, kwargs);
}


static PyObject *
test_pyobject_vectorcall(PyObject *self, PyObject *args)
{
    PyObject *func, *func_args, *kwnames = NULL;
    PyObject **stack;
    Py_ssize_t nargs, nkw;

    if (!PyArg_ParseTuple(args, "OOO", &func, &func_args, &kwnames)) {
        return NULL;
    }

    if (fastcall_args(func_args, &stack, &nargs) < 0) {
        return NULL;
    }

    if (kwnames == Py_None) {
        kwnames = NULL;
    }
    else if (PyTuple_Check(kwnames)) {
        nkw = PyTuple_GET_SIZE(kwnames);
        if (nargs < nkw) {
            PyErr_SetString(PyExc_ValueError, "kwnames longer than args");
            return NULL;
        }
        nargs -= nkw;
    }
    else {
        PyErr_SetString(PyExc_TypeError, "kwnames must be None or a tuple");
        return NULL;
    }
    return PyObject_Vectorcall(func, stack, nargs, kwnames);
}


static PyObject *
test_pyvectorcall_call(PyObject *self, PyObject *args)
{
    PyObject *func;
    PyObject *argstuple;
    PyObject *kwargs = NULL;

    if (!PyArg_ParseTuple(args, "OO|O", &func, &argstuple, &kwargs)) {
        return NULL;
    }

    if (!PyTuple_Check(argstuple)) {
        PyErr_SetString(PyExc_TypeError, "args must be a tuple");
        return NULL;
    }
    if (kwargs != NULL && !PyDict_Check(kwargs)) {
        PyErr_SetString(PyExc_TypeError, "kwargs must be a dict");
        return NULL;
    }

    return PyVectorcall_Call(func, argstuple, kwargs);
}


static PyObject*
stack_pointer(PyObject *self, PyObject *args)
{
    int v = 5;
    return PyLong_FromVoidPtr(&v);
}


#ifdef W_STOPCODE
static PyObject*
py_w_stopcode(PyObject *self, PyObject *args)
{
    int sig, status;
    if (!PyArg_ParseTuple(args, "i", &sig)) {
        return NULL;
    }
    status = W_STOPCODE(sig);
    return PyLong_FromLong(status);
}
#endif


static PyObject *
get_mapping_keys(PyObject* self, PyObject *obj)
{
    return PyMapping_Keys(obj);
}

static PyObject *
get_mapping_values(PyObject* self, PyObject *obj)
{
    return PyMapping_Values(obj);
}

static PyObject *
get_mapping_items(PyObject* self, PyObject *obj)
{
    return PyMapping_Items(obj);
}


static PyObject *
test_pythread_tss_key_state(PyObject *self, PyObject *args)
{
    Py_tss_t tss_key = Py_tss_NEEDS_INIT;
    if (PyThread_tss_is_created(&tss_key)) {
        return raiseTestError("test_pythread_tss_key_state",
                              "TSS key not in an uninitialized state at "
                              "creation time");
    }
    if (PyThread_tss_create(&tss_key) != 0) {
        PyErr_SetString(PyExc_RuntimeError, "PyThread_tss_create failed");
        return NULL;
    }
    if (!PyThread_tss_is_created(&tss_key)) {
        return raiseTestError("test_pythread_tss_key_state",
                              "PyThread_tss_create succeeded, "
                              "but with TSS key in an uninitialized state");
    }
    if (PyThread_tss_create(&tss_key) != 0) {
        return raiseTestError("test_pythread_tss_key_state",
                              "PyThread_tss_create unsuccessful with "
                              "an already initialized key");
    }
#define CHECK_TSS_API(expr) \
        (void)(expr); \
        if (!PyThread_tss_is_created(&tss_key)) { \
            return raiseTestError("test_pythread_tss_key_state", \
                                  "TSS key initialization state was not " \
                                  "preserved after calling " #expr); }
    CHECK_TSS_API(PyThread_tss_set(&tss_key, NULL));
    CHECK_TSS_API(PyThread_tss_get(&tss_key));
#undef CHECK_TSS_API
    PyThread_tss_delete(&tss_key);
    if (PyThread_tss_is_created(&tss_key)) {
        return raiseTestError("test_pythread_tss_key_state",
                              "PyThread_tss_delete called, but did not "
                              "set the key state to uninitialized");
    }

    Py_tss_t *ptr_key = PyThread_tss_alloc();
    if (ptr_key == NULL) {
        PyErr_SetString(PyExc_RuntimeError, "PyThread_tss_alloc failed");
        return NULL;
    }
    if (PyThread_tss_is_created(ptr_key)) {
        return raiseTestError("test_pythread_tss_key_state",
                              "TSS key not in an uninitialized state at "
                              "allocation time");
    }
    PyThread_tss_free(ptr_key);
    ptr_key = NULL;
    Py_RETURN_NONE;
}


static PyObject*
new_hamt(PyObject *self, PyObject *args)
{
    return _PyContext_NewHamtForTests();
}


/* def bad_get(self, obj, cls):
       cls()
       return repr(self)
*/
static PyObject*
bad_get(PyObject *module, PyObject *const *args, Py_ssize_t nargs)
{
    PyObject *self, *obj, *cls;
    if (!_PyArg_UnpackStack(args, nargs, "bad_get", 3, 3, &self, &obj, &cls)) {
        return NULL;
    }

    PyObject *res = PyObject_CallNoArgs(cls);
    if (res == NULL) {
        return NULL;
    }
    Py_DECREF(res);

    return PyObject_Repr(self);
}


#ifdef Py_REF_DEBUG
static PyObject *
negative_refcount(PyObject *self, PyObject *Py_UNUSED(args))
{
    PyObject *obj = PyUnicode_FromString("negative_refcount");
    if (obj == NULL) {
        return NULL;
    }
    assert(Py_REFCNT(obj) == 1);

    Py_SET_REFCNT(obj,  0);
    /* Py_DECREF() must call _Py_NegativeRefcount() and abort Python */
    Py_DECREF(obj);

    Py_RETURN_NONE;
}
#endif


static PyObject*
test_write_unraisable_exc(PyObject *self, PyObject *args)
{
    PyObject *exc, *err_msg, *obj;
    if (!PyArg_ParseTuple(args, "OOO", &exc, &err_msg, &obj)) {
        return NULL;
    }

    const char *err_msg_utf8;
    if (err_msg != Py_None) {
        err_msg_utf8 = PyUnicode_AsUTF8(err_msg);
        if (err_msg_utf8 == NULL) {
            return NULL;
        }
    }
    else {
        err_msg_utf8 = NULL;
    }

    PyErr_SetObject((PyObject *)Py_TYPE(exc), exc);
    _PyErr_WriteUnraisableMsg(err_msg_utf8, obj);
    Py_RETURN_NONE;
}


static PyObject *
sequence_getitem(PyObject *self, PyObject *args)
{
    PyObject *seq;
    Py_ssize_t i;
    if (!PyArg_ParseTuple(args, "On", &seq, &i)) {
        return NULL;
    }
    return PySequence_GetItem(seq, i);
}


/* Functions for testing C calling conventions (METH_*) are named meth_*,
 * e.g. "meth_varargs" for METH_VARARGS.
 *
 * They all return a tuple of their C-level arguments, with None instead
 * of NULL and Python tuples instead of C arrays.
 */


static PyObject*
_null_to_none(PyObject* obj)
{
    if (obj == NULL) {
        Py_RETURN_NONE;
    }
    Py_INCREF(obj);
    return obj;
}

static PyObject*
meth_varargs(PyObject* self, PyObject* args)
{
    return Py_BuildValue("NO", _null_to_none(self), args);
}

static PyObject*
meth_varargs_keywords(PyObject* self, PyObject* args, PyObject* kwargs)
{
    return Py_BuildValue("NON", _null_to_none(self), args, _null_to_none(kwargs));
}

static PyObject*
meth_o(PyObject* self, PyObject* obj)
{
    return Py_BuildValue("NO", _null_to_none(self), obj);
}

static PyObject*
meth_noargs(PyObject* self, PyObject* ignored)
{
    return _null_to_none(self);
}

static PyObject*
_fastcall_to_tuple(PyObject* const* args, Py_ssize_t nargs)
{
    PyObject *tuple = PyTuple_New(nargs);
    if (tuple == NULL) {
        return NULL;
    }
    for (Py_ssize_t i=0; i < nargs; i++) {
        Py_INCREF(args[i]);
        PyTuple_SET_ITEM(tuple, i, args[i]);
    }
    return tuple;
}

static PyObject*
meth_fastcall(PyObject* self, PyObject* const* args, Py_ssize_t nargs)
{
    return Py_BuildValue(
        "NN", _null_to_none(self), _fastcall_to_tuple(args, nargs)
    );
}

static PyObject*
meth_fastcall_keywords(PyObject* self, PyObject* const* args,
                       Py_ssize_t nargs, PyObject* kwargs)
{
    PyObject *pyargs = _fastcall_to_tuple(args, nargs);
    if (pyargs == NULL) {
        return NULL;
    }
    PyObject *pykwargs = PyObject_Vectorcall((PyObject*)&PyDict_Type,
                                              args + nargs, 0, kwargs);
    return Py_BuildValue("NNN", _null_to_none(self), pyargs, pykwargs);
}


static PyObject*
pynumber_tobase(PyObject *module, PyObject *args)
{
    PyObject *obj;
    int base;
    if (!PyArg_ParseTuple(args, "Oi:pynumber_tobase",
                          &obj, &base)) {
        return NULL;
    }
    return PyNumber_ToBase(obj, base);
}


static PyObject*
test_set_type_size(PyObject *self, PyObject *Py_UNUSED(ignored))
{
    PyObject *obj = PyList_New(0);
    if (obj == NULL) {
        return NULL;
    }

    // Ensure that following tests don't modify the object,
    // to ensure that Py_DECREF() will not crash.
    assert(Py_TYPE(obj) == &PyList_Type);
    assert(Py_SIZE(obj) == 0);

    // bpo-39573: Test Py_SET_TYPE() and Py_SET_SIZE() functions.
    Py_SET_TYPE(obj, &PyList_Type);
    Py_SET_SIZE(obj, 0);

    Py_DECREF(obj);
    Py_RETURN_NONE;
}


#define TEST_REFCOUNT() \
    do { \
        PyObject *obj = PyList_New(0); \
        if (obj == NULL) { \
            return NULL; \
        } \
        assert(Py_REFCNT(obj) == 1); \
        \
        /* test Py_NewRef() */ \
        PyObject *ref = Py_NewRef(obj); \
        assert(ref == obj); \
        assert(Py_REFCNT(obj) == 2); \
        Py_DECREF(ref); \
        \
        /* test Py_XNewRef() */ \
        PyObject *xref = Py_XNewRef(obj); \
        assert(xref == obj); \
        assert(Py_REFCNT(obj) == 2); \
        Py_DECREF(xref); \
        \
        assert(Py_XNewRef(NULL) == NULL); \
        \
        Py_DECREF(obj); \
        Py_RETURN_NONE; \
    } while (0) \


// Test Py_NewRef() and Py_XNewRef() macros
static PyObject*
test_refcount_macros(PyObject *self, PyObject *Py_UNUSED(ignored))
{
    TEST_REFCOUNT();
}

#undef Py_NewRef
#undef Py_XNewRef

// Test Py_NewRef() and Py_XNewRef() functions, after undefining macros.
static PyObject*
test_refcount_funcs(PyObject *self, PyObject *Py_UNUSED(ignored))
{
    TEST_REFCOUNT();
}


// Test Py_Is() function
#define TEST_PY_IS() \
    do { \
        PyObject *o_none = Py_None; \
        PyObject *o_true = Py_True; \
        PyObject *o_false = Py_False; \
        PyObject *obj = PyList_New(0); \
        if (obj == NULL) { \
            return NULL; \
        } \
        \
        /* test Py_Is() */ \
        assert(Py_Is(obj, obj)); \
        assert(!Py_Is(obj, o_none)); \
        \
        /* test Py_None */ \
        assert(Py_Is(o_none, o_none)); \
        assert(!Py_Is(obj, o_none)); \
        \
        /* test Py_True */ \
        assert(Py_Is(o_true, o_true)); \
        assert(!Py_Is(o_false, o_true)); \
        assert(!Py_Is(obj, o_true)); \
        \
        /* test Py_False */ \
        assert(Py_Is(o_false, o_false)); \
        assert(!Py_Is(o_true, o_false)); \
        assert(!Py_Is(obj, o_false)); \
        \
        Py_DECREF(obj); \
        Py_RETURN_NONE; \
    } while (0)

// Test Py_Is() macro
static PyObject*
test_py_is_macros(PyObject *self, PyObject *Py_UNUSED(ignored))
{
    TEST_PY_IS();
}

#undef Py_Is

// Test Py_Is() function, after undefining its macro.
static PyObject*
test_py_is_funcs(PyObject *self, PyObject *Py_UNUSED(ignored))
{
    TEST_PY_IS();
}


static PyObject *
test_fatal_error(PyObject *self, PyObject *args)
{
    char *message;
    int release_gil = 0;
    if (!PyArg_ParseTuple(args, "y|i:fatal_error", &message, &release_gil))
        return NULL;
    if (release_gil) {
        Py_BEGIN_ALLOW_THREADS
        Py_FatalError(message);
        Py_END_ALLOW_THREADS
    }
    else {
        Py_FatalError(message);
    }
    // Py_FatalError() does not return, but exits the process.
    Py_RETURN_NONE;
}

// type->tp_version_tag
static PyObject *
type_get_version(PyObject *self, PyObject *type)
{
    if (!PyType_Check(type)) {
        PyErr_SetString(PyExc_TypeError, "argument must be a type");
        return NULL;
    }
    PyObject *res = PyLong_FromUnsignedLong(
        ((PyTypeObject *)type)->tp_version_tag);
    if (res == NULL) {
        assert(PyErr_Occurred());
        return NULL;
    }
    return res;
}


// Test PyThreadState C API
static PyObject *
test_tstate_capi(PyObject *self, PyObject *Py_UNUSED(args))
{
    // PyThreadState_Get()
    PyThreadState *tstate = PyThreadState_Get();
    assert(tstate != NULL);

    // PyThreadState_GET()
    PyThreadState *tstate2 = PyThreadState_Get();
    assert(tstate2 == tstate);

    // private _PyThreadState_UncheckedGet()
    PyThreadState *tstate3 = _PyThreadState_UncheckedGet();
    assert(tstate3 == tstate);

    // PyThreadState_EnterTracing(), PyThreadState_LeaveTracing()
    PyThreadState_EnterTracing(tstate);
    PyThreadState_LeaveTracing(tstate);

    // PyThreadState_GetDict(): no tstate argument
    PyObject *dict = PyThreadState_GetDict();
    // PyThreadState_GetDict() API can return NULL if PyDict_New() fails,
    // but it should not occur in practice.
    assert(dict != NULL);
    assert(PyDict_Check(dict));
    // dict is a borrowed reference

    // private _PyThreadState_GetDict()
    PyObject *dict2 = _PyThreadState_GetDict(tstate);
    assert(dict2 == dict);
    // dict2 is a borrowed reference

    // PyThreadState_GetInterpreter()
    PyInterpreterState *interp = PyThreadState_GetInterpreter(tstate);
    assert(interp != NULL);

    // PyThreadState_GetFrame()
    PyFrameObject*frame = PyThreadState_GetFrame(tstate);
    assert(frame != NULL);
    assert(PyFrame_Check(frame));
    Py_DECREF(frame);

    // PyThreadState_GetID()
    uint64_t id = PyThreadState_GetID(tstate);
    assert(id >= 1);

    Py_RETURN_NONE;
}


// Test PyFloat_Pack2(), PyFloat_Pack4() and PyFloat_Pack8()
static PyObject *
test_float_pack(PyObject *self, PyObject *args)
{
    int size;
    double d;
    int le;
    if (!PyArg_ParseTuple(args, "idi", &size, &d, &le)) {
        return NULL;
    }
    switch (size)
    {
    case 2:
    {
        char data[2];
        if (PyFloat_Pack2(d, data, le) < 0) {
            return NULL;
        }
        return PyBytes_FromStringAndSize(data, Py_ARRAY_LENGTH(data));
    }
    case 4:
    {
        char data[4];
        if (PyFloat_Pack4(d, data, le) < 0) {
            return NULL;
        }
        return PyBytes_FromStringAndSize(data, Py_ARRAY_LENGTH(data));
    }
    case 8:
    {
        char data[8];
        if (PyFloat_Pack8(d, data, le) < 0) {
            return NULL;
        }
        return PyBytes_FromStringAndSize(data, Py_ARRAY_LENGTH(data));
    }
    default: break;
    }

    PyErr_SetString(PyExc_ValueError, "size must 2, 4 or 8");
    return NULL;
}


// Test PyFloat_Unpack2(), PyFloat_Unpack4() and PyFloat_Unpack8()
static PyObject *
test_float_unpack(PyObject *self, PyObject *args)
{
    assert(!PyErr_Occurred());
    const char *data;
    Py_ssize_t size;
    int le;
    if (!PyArg_ParseTuple(args, "y#i", &data, &size, &le)) {
        return NULL;
    }
    double d;
    switch (size)
    {
    case 2:
        d = PyFloat_Unpack2(data, le);
        break;
    case 4:
        d = PyFloat_Unpack4(data, le);
        break;
    case 8:
        d = PyFloat_Unpack8(data, le);
        break;
    default:
        PyErr_SetString(PyExc_ValueError, "data length must 2, 4 or 8 bytes");
        return NULL;
    }

    if (d == -1.0 && PyErr_Occurred()) {
        return NULL;
    }
    return PyFloat_FromDouble(d);
}

static PyObject *
frame_getlocals(PyObject *self, PyObject *frame)
{
    if (!PyFrame_Check(frame)) {
        PyErr_SetString(PyExc_TypeError, "argument must be a frame");
        return NULL;
    }
    return PyFrame_GetLocals((PyFrameObject *)frame);
}

static PyObject *
frame_getglobals(PyObject *self, PyObject *frame)
{
    if (!PyFrame_Check(frame)) {
        PyErr_SetString(PyExc_TypeError, "argument must be a frame");
        return NULL;
    }
    return PyFrame_GetGlobals((PyFrameObject *)frame);
}

static PyObject *
frame_getgenerator(PyObject *self, PyObject *frame)
{
    if (!PyFrame_Check(frame)) {
        PyErr_SetString(PyExc_TypeError, "argument must be a frame");
        return NULL;
    }
    return PyFrame_GetGenerator((PyFrameObject *)frame);
}

static PyObject *
frame_getbuiltins(PyObject *self, PyObject *frame)
{
    if (!PyFrame_Check(frame)) {
        PyErr_SetString(PyExc_TypeError, "argument must be a frame");
        return NULL;
    }
    return PyFrame_GetBuiltins((PyFrameObject *)frame);
}

static PyObject *
frame_getlasti(PyObject *self, PyObject *frame)
{
    if (!PyFrame_Check(frame)) {
        PyErr_SetString(PyExc_TypeError, "argument must be a frame");
        return NULL;
    }
    int lasti = PyFrame_GetLasti((PyFrameObject *)frame);
    if (lasti < 0) {
        assert(lasti == -1);
        Py_RETURN_NONE;
    }
    return PyLong_FromLong(lasti);
}

static PyObject *
get_feature_macros(PyObject *self, PyObject *Py_UNUSED(args))
{
    PyObject *result = PyDict_New();
    if (!result) {
        return NULL;
    }
    int res;
#include "_testcapi_feature_macros.inc"
    return result;
}

static PyObject *
test_code_api(PyObject *self, PyObject *Py_UNUSED(args))
{
    PyCodeObject *co = PyCode_NewEmpty("_testcapi", "dummy", 1);
    if (co == NULL) {
        return NULL;
    }
    PyObject *co_code = PyCode_GetCode(co);
    if (co_code == NULL) {
        Py_DECREF(co);
        return NULL;
    }
    assert(PyBytes_CheckExact(co_code));
    if (PyObject_Length(co_code) == 0) {
        PyErr_SetString(PyExc_ValueError, "empty co_code");
        Py_DECREF(co);
        Py_DECREF(co_code);
        return NULL;
    }
    Py_DECREF(co);
    Py_DECREF(co_code);
    Py_RETURN_NONE;
}

static int
record_func(PyObject *obj, PyFrameObject *f, int what, PyObject *arg)
{
    assert(PyList_Check(obj));
    PyObject *what_obj = NULL;
    PyObject *line_obj = NULL;
    PyObject *tuple = NULL;
    int res = -1;
    what_obj = PyLong_FromLong(what);
    if (what_obj == NULL) {
        goto error;
    }
    int line = PyFrame_GetLineNumber(f);
    line_obj = PyLong_FromLong(line);
    if (line_obj == NULL) {
        goto error;
    }
    tuple = PyTuple_Pack(3, what_obj, line_obj, arg);
    if (tuple == NULL) {
        goto error;
    }
    PyTuple_SET_ITEM(tuple, 0, what_obj);
    if (PyList_Append(obj, tuple)) {
        goto error;
    }
    res = 0;
error:
    Py_XDECREF(what_obj);
    Py_XDECREF(line_obj);
    Py_XDECREF(tuple);
    return res;
}

static PyObject *
settrace_to_record(PyObject *self, PyObject *list)
{

   if (!PyList_Check(list)) {
        PyErr_SetString(PyExc_TypeError, "argument must be a list");
        return NULL;
    }
    PyEval_SetTrace(record_func, list);
    Py_RETURN_NONE;
}

static PyObject *
test_macros(PyObject *self, PyObject *Py_UNUSED(args))
{
    // Py_MIN(), Py_MAX()
    assert(Py_MIN(5, 11) == 5);
    assert(Py_MAX(5, 11) == 11);

    // _Py_IS_TYPE_SIGNED()
    assert(_Py_IS_TYPE_SIGNED(int));
    assert(!_Py_IS_TYPE_SIGNED(unsigned int));

    Py_RETURN_NONE;
}

static PyObject *negative_dictoffset(PyObject *, PyObject *);
static PyObject *test_buildvalue_issue38913(PyObject *, PyObject *);
static PyObject *getargs_s_hash_int(PyObject *, PyObject *, PyObject*);

static PyMethodDef TestMethods[] = {
    {"raise_exception",         raise_exception,                 METH_VARARGS},
    {"raise_memoryerror",       raise_memoryerror,               METH_NOARGS},
    {"set_errno",               set_errno,                       METH_VARARGS},
    {"test_config",             test_config,                     METH_NOARGS},
    {"test_sizeof_c_types",     test_sizeof_c_types,             METH_NOARGS},
    {"test_datetime_capi",      test_datetime_capi,              METH_NOARGS},
    {"datetime_check_date",     datetime_check_date,             METH_VARARGS},
    {"datetime_check_time",     datetime_check_time,             METH_VARARGS},
    {"datetime_check_datetime",     datetime_check_datetime,     METH_VARARGS},
    {"datetime_check_delta",     datetime_check_delta,           METH_VARARGS},
    {"datetime_check_tzinfo",     datetime_check_tzinfo,         METH_VARARGS},
    {"make_timezones_capi",     make_timezones_capi,             METH_NOARGS},
    {"get_timezones_offset_zero",   get_timezones_offset_zero,   METH_NOARGS},
    {"get_timezone_utc_capi",    get_timezone_utc_capi,          METH_VARARGS},
    {"get_date_fromdate",        get_date_fromdate,              METH_VARARGS},
    {"get_datetime_fromdateandtime", get_datetime_fromdateandtime, METH_VARARGS},
    {"get_datetime_fromdateandtimeandfold", get_datetime_fromdateandtimeandfold, METH_VARARGS},
    {"get_time_fromtime",        get_time_fromtime,              METH_VARARGS},
    {"get_time_fromtimeandfold", get_time_fromtimeandfold,       METH_VARARGS},
    {"get_delta_fromdsu",        get_delta_fromdsu,              METH_VARARGS},
    {"get_date_fromtimestamp",   get_date_fromtimestamp,         METH_VARARGS},
    {"get_datetime_fromtimestamp", get_datetime_fromtimestamp,   METH_VARARGS},
    {"PyDateTime_GET",             test_PyDateTime_GET,           METH_O},
    {"PyDateTime_DATE_GET",        test_PyDateTime_DATE_GET,      METH_O},
    {"PyDateTime_TIME_GET",        test_PyDateTime_TIME_GET,      METH_O},
    {"PyDateTime_DELTA_GET",       test_PyDateTime_DELTA_GET,     METH_O},
    {"test_gc_control",         test_gc_control,                 METH_NOARGS},
    {"test_list_api",           test_list_api,                   METH_NOARGS},
    {"test_dict_iteration",     test_dict_iteration,             METH_NOARGS},
    {"dict_getitem_knownhash",  dict_getitem_knownhash,          METH_VARARGS},
    {"test_lazy_hash_inheritance",      test_lazy_hash_inheritance,METH_NOARGS},
    {"test_long_api",           test_long_api,                   METH_NOARGS},
    {"test_xincref_doesnt_leak",test_xincref_doesnt_leak,        METH_NOARGS},
    {"test_incref_doesnt_leak", test_incref_doesnt_leak,         METH_NOARGS},
    {"test_xdecref_doesnt_leak",test_xdecref_doesnt_leak,        METH_NOARGS},
    {"test_decref_doesnt_leak", test_decref_doesnt_leak,         METH_NOARGS},
    {"test_structseq_newtype_doesnt_leak",
        test_structseq_newtype_doesnt_leak, METH_NOARGS},
    {"test_structseq_newtype_null_descr_doc",
        test_structseq_newtype_null_descr_doc, METH_NOARGS},
    {"test_incref_decref_API",  test_incref_decref_API,          METH_NOARGS},
    {"test_long_and_overflow",  test_long_and_overflow,          METH_NOARGS},
    {"test_long_as_double",     test_long_as_double,             METH_NOARGS},
    {"test_long_as_size_t",     test_long_as_size_t,             METH_NOARGS},
    {"test_long_as_unsigned_long_long_mask",
        test_long_as_unsigned_long_long_mask, METH_NOARGS},
    {"test_long_numbits",       test_long_numbits,               METH_NOARGS},
    {"test_k_code",             test_k_code,                     METH_NOARGS},
    {"test_empty_argparse",     test_empty_argparse,             METH_NOARGS},
    {"pytype_fromspec_meta",    pytype_fromspec_meta,            METH_O},
    {"parse_tuple_and_keywords", parse_tuple_and_keywords, METH_VARARGS},
    {"pyobject_repr_from_null", pyobject_repr_from_null, METH_NOARGS},
    {"pyobject_str_from_null",  pyobject_str_from_null, METH_NOARGS},
    {"pyobject_bytes_from_null", pyobject_bytes_from_null, METH_NOARGS},
    {"test_string_from_format", (PyCFunction)test_string_from_format, METH_NOARGS},
    {"test_with_docstring",     test_with_docstring,             METH_NOARGS,
     PyDoc_STR("This is a pretty normal docstring.")},
    {"test_string_to_double",   test_string_to_double,           METH_NOARGS},
    {"test_unicode_compare_with_ascii", test_unicode_compare_with_ascii,
     METH_NOARGS},
    {"test_capsule", (PyCFunction)test_capsule, METH_NOARGS},
    {"test_from_contiguous", (PyCFunction)test_from_contiguous, METH_NOARGS},
#if (defined(__linux__) || defined(__FreeBSD__)) && defined(__GNUC__)
    {"test_pep3118_obsolete_write_locks", (PyCFunction)test_pep3118_obsolete_write_locks, METH_NOARGS},
#endif
    {"getbuffer_with_null_view", getbuffer_with_null_view,       METH_O},
    {"PyBuffer_SizeFromFormat",  test_PyBuffer_SizeFromFormat,   METH_VARARGS},
    {"test_buildvalue_N",        test_buildvalue_N,              METH_NOARGS},
    {"negative_dictoffset",      negative_dictoffset,            METH_NOARGS},
    {"test_buildvalue_issue38913", test_buildvalue_issue38913,   METH_NOARGS},
    {"get_args",                  get_args,                      METH_VARARGS},
    {"test_get_statictype_slots", test_get_statictype_slots,     METH_NOARGS},
    {"test_get_type_name",        test_get_type_name,            METH_NOARGS},
    {"test_get_type_qualname",    test_get_type_qualname,        METH_NOARGS},
    {"test_type_from_ephemeral_spec", test_type_from_ephemeral_spec, METH_NOARGS},
<<<<<<< HEAD
    {"create_type_from_repeated_slots",
        create_type_from_repeated_slots, METH_O},
=======
    {"test_from_spec_metatype_inheritance", test_from_spec_metatype_inheritance,
     METH_NOARGS},
    {"test_from_spec_invalid_metatype_inheritance",
     test_from_spec_invalid_metatype_inheritance,
     METH_NOARGS},
>>>>>>> 7fef8476
    {"get_kwargs", _PyCFunction_CAST(get_kwargs),
      METH_VARARGS|METH_KEYWORDS},
    {"getargs_tuple",           getargs_tuple,                   METH_VARARGS},
    {"getargs_keywords", _PyCFunction_CAST(getargs_keywords),
      METH_VARARGS|METH_KEYWORDS},
    {"getargs_keyword_only", _PyCFunction_CAST(getargs_keyword_only),
      METH_VARARGS|METH_KEYWORDS},
    {"getargs_positional_only_and_keywords",
      _PyCFunction_CAST(getargs_positional_only_and_keywords),
      METH_VARARGS|METH_KEYWORDS},
    {"getargs_b",               getargs_b,                       METH_VARARGS},
    {"getargs_B",               getargs_B,                       METH_VARARGS},
    {"getargs_h",               getargs_h,                       METH_VARARGS},
    {"getargs_H",               getargs_H,                       METH_VARARGS},
    {"getargs_I",               getargs_I,                       METH_VARARGS},
    {"getargs_k",               getargs_k,                       METH_VARARGS},
    {"getargs_i",               getargs_i,                       METH_VARARGS},
    {"getargs_l",               getargs_l,                       METH_VARARGS},
    {"getargs_n",               getargs_n,                       METH_VARARGS},
    {"getargs_p",               getargs_p,                       METH_VARARGS},
    {"getargs_L",               getargs_L,                       METH_VARARGS},
    {"getargs_K",               getargs_K,                       METH_VARARGS},
    {"test_longlong_api",       test_longlong_api,               METH_NOARGS},
    {"test_long_long_and_overflow",test_long_long_and_overflow,  METH_NOARGS},
    {"test_L_code",             test_L_code,                     METH_NOARGS},
    {"getargs_f",               getargs_f,                       METH_VARARGS},
    {"getargs_d",               getargs_d,                       METH_VARARGS},
    {"getargs_D",               getargs_D,                       METH_VARARGS},
    {"getargs_S",               getargs_S,                       METH_VARARGS},
    {"getargs_Y",               getargs_Y,                       METH_VARARGS},
    {"getargs_U",               getargs_U,                       METH_VARARGS},
    {"getargs_c",               getargs_c,                       METH_VARARGS},
    {"getargs_C",               getargs_C,                       METH_VARARGS},
    {"getargs_s",               getargs_s,                       METH_VARARGS},
    {"getargs_s_star",          getargs_s_star,                  METH_VARARGS},
    {"getargs_s_hash",          getargs_s_hash,                  METH_VARARGS},
    {"getargs_s_hash_int",      _PyCFunction_CAST(getargs_s_hash_int),
      METH_VARARGS|METH_KEYWORDS},
    {"getargs_z",               getargs_z,                       METH_VARARGS},
    {"getargs_z_star",          getargs_z_star,                  METH_VARARGS},
    {"getargs_z_hash",          getargs_z_hash,                  METH_VARARGS},
    {"getargs_y",               getargs_y,                       METH_VARARGS},
    {"getargs_y_star",          getargs_y_star,                  METH_VARARGS},
    {"getargs_y_hash",          getargs_y_hash,                  METH_VARARGS},
    {"getargs_u",               getargs_u,                       METH_VARARGS},
    {"getargs_u_hash",          getargs_u_hash,                  METH_VARARGS},
    {"getargs_Z",               getargs_Z,                       METH_VARARGS},
    {"getargs_Z_hash",          getargs_Z_hash,                  METH_VARARGS},
    {"getargs_w_star",          getargs_w_star,                  METH_VARARGS},
    {"getargs_es",              getargs_es,                      METH_VARARGS},
    {"getargs_et",              getargs_et,                      METH_VARARGS},
    {"getargs_es_hash",         getargs_es_hash,                 METH_VARARGS},
    {"getargs_et_hash",         getargs_et_hash,                 METH_VARARGS},
    {"codec_incrementalencoder",
     (PyCFunction)codec_incrementalencoder,                      METH_VARARGS},
    {"codec_incrementaldecoder",
     (PyCFunction)codec_incrementaldecoder,                      METH_VARARGS},
    {"test_s_code",             test_s_code,                     METH_NOARGS},
    {"test_widechar",           test_widechar,                   METH_NOARGS},
    {"unicode_aswidechar",      unicode_aswidechar,              METH_VARARGS},
    {"unicode_aswidecharstring",unicode_aswidecharstring,        METH_VARARGS},
    {"unicode_asucs4",          unicode_asucs4,                  METH_VARARGS},
    {"unicode_asutf8",          unicode_asutf8,                  METH_VARARGS},
    {"unicode_asutf8andsize",   unicode_asutf8andsize,           METH_VARARGS},
    {"unicode_findchar",        unicode_findchar,                METH_VARARGS},
    {"unicode_copycharacters",  unicode_copycharacters,          METH_VARARGS},
    {"_test_thread_state",      test_thread_state,               METH_VARARGS},
    {"_pending_threadfunc",     pending_threadfunc,              METH_VARARGS},
#ifdef HAVE_GETTIMEOFDAY
    {"profile_int",             profile_int,                     METH_NOARGS},
#endif
    {"traceback_print",         traceback_print,                 METH_VARARGS},
    {"exception_print",         exception_print,                 METH_VARARGS},
    {"set_exception",           test_set_exception,              METH_O},
    {"set_exc_info",            test_set_exc_info,               METH_VARARGS},
    {"argparsing",              argparsing,                      METH_VARARGS},
    {"code_newempty",           code_newempty,                   METH_VARARGS},
    {"make_exception_with_doc", _PyCFunction_CAST(make_exception_with_doc),
     METH_VARARGS | METH_KEYWORDS},
    {"make_memoryview_from_NULL_pointer", make_memoryview_from_NULL_pointer,
     METH_NOARGS},
    {"crash_no_current_thread", crash_no_current_thread,         METH_NOARGS},
    {"run_in_subinterp",        run_in_subinterp,                METH_VARARGS},
    {"pytime_object_to_time_t", test_pytime_object_to_time_t,  METH_VARARGS},
    {"pytime_object_to_timeval", test_pytime_object_to_timeval,  METH_VARARGS},
    {"pytime_object_to_timespec", test_pytime_object_to_timespec,  METH_VARARGS},
    {"with_tp_del",             with_tp_del,                     METH_VARARGS},
    {"create_cfunction",        create_cfunction,                METH_NOARGS},
    {"test_pymem_alloc0",       test_pymem_alloc0,               METH_NOARGS},
    {"test_pymem_setrawallocators",test_pymem_setrawallocators,  METH_NOARGS},
    {"test_pymem_setallocators",test_pymem_setallocators,        METH_NOARGS},
    {"test_pyobject_setallocators",test_pyobject_setallocators,  METH_NOARGS},
    {"set_nomemory", (PyCFunction)set_nomemory, METH_VARARGS,
     PyDoc_STR("set_nomemory(start:int, stop:int = 0)")},
    {"remove_mem_hooks",        remove_mem_hooks,                METH_NOARGS,
     PyDoc_STR("Remove memory hooks.")},
    {"no_docstring",
        (PyCFunction)test_with_docstring, METH_NOARGS},
    {"docstring_empty",
        (PyCFunction)test_with_docstring, METH_NOARGS,
        docstring_empty},
    {"docstring_no_signature",
        (PyCFunction)test_with_docstring, METH_NOARGS,
        docstring_no_signature},
    {"docstring_with_invalid_signature",
        (PyCFunction)test_with_docstring, METH_NOARGS,
        docstring_with_invalid_signature},
    {"docstring_with_invalid_signature2",
        (PyCFunction)test_with_docstring, METH_NOARGS,
        docstring_with_invalid_signature2},
    {"docstring_with_signature",
        (PyCFunction)test_with_docstring, METH_NOARGS,
        docstring_with_signature},
    {"docstring_with_signature_but_no_doc",
        (PyCFunction)test_with_docstring, METH_NOARGS,
        docstring_with_signature_but_no_doc},
    {"docstring_with_signature_and_extra_newlines",
        (PyCFunction)test_with_docstring, METH_NOARGS,
        docstring_with_signature_and_extra_newlines},
    {"docstring_with_signature_with_defaults",
        (PyCFunction)test_with_docstring, METH_NOARGS,
        docstring_with_signature_with_defaults},
    {"call_in_temporary_c_thread", call_in_temporary_c_thread, METH_O,
     PyDoc_STR("set_error_class(error_class) -> None")},
    {"pymarshal_write_long_to_file",
        pymarshal_write_long_to_file, METH_VARARGS},
    {"pymarshal_write_object_to_file",
        pymarshal_write_object_to_file, METH_VARARGS},
    {"pymarshal_read_short_from_file",
        pymarshal_read_short_from_file, METH_VARARGS},
    {"pymarshal_read_long_from_file",
        pymarshal_read_long_from_file, METH_VARARGS},
    {"pymarshal_read_last_object_from_file",
        pymarshal_read_last_object_from_file, METH_VARARGS},
    {"pymarshal_read_object_from_file",
        pymarshal_read_object_from_file, METH_VARARGS},
    {"return_null_without_error", return_null_without_error, METH_NOARGS},
    {"return_result_with_error", return_result_with_error, METH_NOARGS},
    {"getitem_with_error", getitem_with_error, METH_VARARGS},
    {"Py_CompileString",     pycompilestring, METH_O},
    {"PyTime_FromSeconds", test_pytime_fromseconds,  METH_VARARGS},
    {"PyTime_FromSecondsObject", test_pytime_fromsecondsobject,  METH_VARARGS},
    {"PyTime_AsSecondsDouble", test_pytime_assecondsdouble, METH_VARARGS},
    {"PyTime_AsTimeval", test_PyTime_AsTimeval, METH_VARARGS},
    {"PyTime_AsTimeval_clamp", test_PyTime_AsTimeval_clamp, METH_VARARGS},
#ifdef HAVE_CLOCK_GETTIME
    {"PyTime_AsTimespec", test_PyTime_AsTimespec, METH_VARARGS},
    {"PyTime_AsTimespec_clamp", test_PyTime_AsTimespec_clamp, METH_VARARGS},
#endif
    {"PyTime_AsMilliseconds", test_PyTime_AsMilliseconds, METH_VARARGS},
    {"PyTime_AsMicroseconds", test_PyTime_AsMicroseconds, METH_VARARGS},
    {"pymem_buffer_overflow", pymem_buffer_overflow, METH_NOARGS},
    {"pymem_api_misuse", pymem_api_misuse, METH_NOARGS},
    {"pymem_malloc_without_gil", pymem_malloc_without_gil, METH_NOARGS},
    {"pymem_getallocatorsname", test_pymem_getallocatorsname, METH_NOARGS},
    {"check_pyobject_null_is_freed", check_pyobject_null_is_freed, METH_NOARGS},
    {"check_pyobject_uninitialized_is_freed", check_pyobject_uninitialized_is_freed, METH_NOARGS},
    {"check_pyobject_forbidden_bytes_is_freed", check_pyobject_forbidden_bytes_is_freed, METH_NOARGS},
    {"check_pyobject_freed_is_freed", check_pyobject_freed_is_freed, METH_NOARGS},
    {"pyobject_malloc_without_gil", pyobject_malloc_without_gil, METH_NOARGS},
    {"tracemalloc_track", tracemalloc_track, METH_VARARGS},
    {"tracemalloc_untrack", tracemalloc_untrack, METH_VARARGS},
    {"tracemalloc_get_traceback", tracemalloc_get_traceback, METH_VARARGS},
    {"dict_get_version", dict_get_version, METH_VARARGS},
    {"raise_SIGINT_then_send_None", raise_SIGINT_then_send_None, METH_VARARGS},
    {"pyobject_fastcall", test_pyobject_fastcall, METH_VARARGS},
    {"pyobject_fastcalldict", test_pyobject_fastcalldict, METH_VARARGS},
    {"pyobject_vectorcall", test_pyobject_vectorcall, METH_VARARGS},
    {"pyvectorcall_call", test_pyvectorcall_call, METH_VARARGS},
    {"stack_pointer", stack_pointer, METH_NOARGS},
#ifdef W_STOPCODE
    {"W_STOPCODE", py_w_stopcode, METH_VARARGS},
#endif
    {"get_mapping_keys", get_mapping_keys, METH_O},
    {"get_mapping_values", get_mapping_values, METH_O},
    {"get_mapping_items", get_mapping_items, METH_O},
    {"test_pythread_tss_key_state", test_pythread_tss_key_state, METH_VARARGS},
    {"hamt", new_hamt, METH_NOARGS},
    {"bad_get", _PyCFunction_CAST(bad_get), METH_FASTCALL},
#ifdef Py_REF_DEBUG
    {"negative_refcount", negative_refcount, METH_NOARGS},
#endif
    {"write_unraisable_exc", test_write_unraisable_exc, METH_VARARGS},
    {"sequence_getitem", sequence_getitem, METH_VARARGS},
    {"meth_varargs", meth_varargs, METH_VARARGS},
    {"meth_varargs_keywords", _PyCFunction_CAST(meth_varargs_keywords), METH_VARARGS|METH_KEYWORDS},
    {"meth_o", meth_o, METH_O},
    {"meth_noargs", meth_noargs, METH_NOARGS},
    {"meth_fastcall", _PyCFunction_CAST(meth_fastcall), METH_FASTCALL},
    {"meth_fastcall_keywords", _PyCFunction_CAST(meth_fastcall_keywords), METH_FASTCALL|METH_KEYWORDS},
    {"pynumber_tobase", pynumber_tobase, METH_VARARGS},
    {"without_gc", without_gc, METH_O},
    {"test_set_type_size", test_set_type_size, METH_NOARGS},
    {"test_refcount_macros", test_refcount_macros, METH_NOARGS},
    {"test_refcount_funcs", test_refcount_funcs, METH_NOARGS},
    {"test_py_is_macros", test_py_is_macros, METH_NOARGS},
    {"test_py_is_funcs", test_py_is_funcs, METH_NOARGS},
    {"fatal_error", test_fatal_error, METH_VARARGS,
     PyDoc_STR("fatal_error(message, release_gil=False): call Py_FatalError(message)")},
    {"type_get_version", type_get_version, METH_O, PyDoc_STR("type->tp_version_tag")},
    {"test_tstate_capi", test_tstate_capi, METH_NOARGS, NULL},
    {"float_pack", test_float_pack, METH_VARARGS, NULL},
    {"float_unpack", test_float_unpack, METH_VARARGS, NULL},
    {"frame_getlocals", frame_getlocals, METH_O, NULL},
    {"frame_getglobals", frame_getglobals, METH_O, NULL},
    {"frame_getgenerator", frame_getgenerator, METH_O, NULL},
    {"frame_getbuiltins", frame_getbuiltins, METH_O, NULL},
    {"frame_getlasti", frame_getlasti, METH_O, NULL},
    {"get_feature_macros", get_feature_macros, METH_NOARGS, NULL},
    {"test_code_api", test_code_api, METH_NOARGS, NULL},
    {"settrace_to_record", settrace_to_record, METH_O, NULL},
    {"test_macros", test_macros, METH_NOARGS, NULL},
    {NULL, NULL} /* sentinel */
};

typedef struct {
    char bool_member;
    char byte_member;
    unsigned char ubyte_member;
    short short_member;
    unsigned short ushort_member;
    int int_member;
    unsigned int uint_member;
    long long_member;
    unsigned long ulong_member;
    Py_ssize_t pyssizet_member;
    float float_member;
    double double_member;
    char inplace_member[6];
    long long longlong_member;
    unsigned long long ulonglong_member;
} all_structmembers;

typedef struct {
    PyObject_HEAD
    all_structmembers structmembers;
} test_structmembers;

static struct PyMemberDef test_members[] = {
    {"T_BOOL", T_BOOL, offsetof(test_structmembers, structmembers.bool_member), 0, NULL},
    {"T_BYTE", T_BYTE, offsetof(test_structmembers, structmembers.byte_member), 0, NULL},
    {"T_UBYTE", T_UBYTE, offsetof(test_structmembers, structmembers.ubyte_member), 0, NULL},
    {"T_SHORT", T_SHORT, offsetof(test_structmembers, structmembers.short_member), 0, NULL},
    {"T_USHORT", T_USHORT, offsetof(test_structmembers, structmembers.ushort_member), 0, NULL},
    {"T_INT", T_INT, offsetof(test_structmembers, structmembers.int_member), 0, NULL},
    {"T_UINT", T_UINT, offsetof(test_structmembers, structmembers.uint_member), 0, NULL},
    {"T_LONG", T_LONG, offsetof(test_structmembers, structmembers.long_member), 0, NULL},
    {"T_ULONG", T_ULONG, offsetof(test_structmembers, structmembers.ulong_member), 0, NULL},
    {"T_PYSSIZET", T_PYSSIZET, offsetof(test_structmembers, structmembers.pyssizet_member), 0, NULL},
    {"T_FLOAT", T_FLOAT, offsetof(test_structmembers, structmembers.float_member), 0, NULL},
    {"T_DOUBLE", T_DOUBLE, offsetof(test_structmembers, structmembers.double_member), 0, NULL},
    {"T_STRING_INPLACE", T_STRING_INPLACE, offsetof(test_structmembers, structmembers.inplace_member), 0, NULL},
    {"T_LONGLONG", T_LONGLONG, offsetof(test_structmembers, structmembers.longlong_member), 0, NULL},
    {"T_ULONGLONG", T_ULONGLONG, offsetof(test_structmembers, structmembers.ulonglong_member), 0, NULL},
    {NULL}
};


static PyObject *
test_structmembers_new(PyTypeObject *type, PyObject *args, PyObject *kwargs)
{
    static char *keywords[] = {
        "T_BOOL", "T_BYTE", "T_UBYTE", "T_SHORT", "T_USHORT",
        "T_INT", "T_UINT", "T_LONG", "T_ULONG", "T_PYSSIZET",
        "T_FLOAT", "T_DOUBLE", "T_STRING_INPLACE",
        "T_LONGLONG", "T_ULONGLONG",
        NULL};
    static const char fmt[] = "|bbBhHiIlknfds#LK";
    test_structmembers *ob;
    const char *s = NULL;
    Py_ssize_t string_len = 0;
    ob = PyObject_New(test_structmembers, type);
    if (ob == NULL)
        return NULL;
    memset(&ob->structmembers, 0, sizeof(all_structmembers));
    if (!PyArg_ParseTupleAndKeywords(args, kwargs, fmt, keywords,
                                     &ob->structmembers.bool_member,
                                     &ob->structmembers.byte_member,
                                     &ob->structmembers.ubyte_member,
                                     &ob->structmembers.short_member,
                                     &ob->structmembers.ushort_member,
                                     &ob->structmembers.int_member,
                                     &ob->structmembers.uint_member,
                                     &ob->structmembers.long_member,
                                     &ob->structmembers.ulong_member,
                                     &ob->structmembers.pyssizet_member,
                                     &ob->structmembers.float_member,
                                     &ob->structmembers.double_member,
                                     &s, &string_len
                                     , &ob->structmembers.longlong_member,
                                     &ob->structmembers.ulonglong_member
        )) {
        Py_DECREF(ob);
        return NULL;
    }
    if (s != NULL) {
        if (string_len > 5) {
            Py_DECREF(ob);
            PyErr_SetString(PyExc_ValueError, "string too long");
            return NULL;
        }
        strcpy(ob->structmembers.inplace_member, s);
    }
    else {
        strcpy(ob->structmembers.inplace_member, "");
    }
    return (PyObject *)ob;
}

static void
test_structmembers_free(PyObject *ob)
{
    PyObject_Free(ob);
}

static PyTypeObject test_structmembersType = {
    PyVarObject_HEAD_INIT(NULL, 0)
    "test_structmembersType",
    sizeof(test_structmembers),         /* tp_basicsize */
    0,                                  /* tp_itemsize */
    test_structmembers_free,            /* destructor tp_dealloc */
    0,                                  /* tp_vectorcall_offset */
    0,                                  /* tp_getattr */
    0,                                  /* tp_setattr */
    0,                                  /* tp_as_async */
    0,                                  /* tp_repr */
    0,                                  /* tp_as_number */
    0,                                  /* tp_as_sequence */
    0,                                  /* tp_as_mapping */
    0,                                  /* tp_hash */
    0,                                  /* tp_call */
    0,                                  /* tp_str */
    PyObject_GenericGetAttr,            /* tp_getattro */
    PyObject_GenericSetAttr,            /* tp_setattro */
    0,                                  /* tp_as_buffer */
    0,                                  /* tp_flags */
    "Type containing all structmember types",
    0,                                  /* traverseproc tp_traverse */
    0,                                  /* tp_clear */
    0,                                  /* tp_richcompare */
    0,                                  /* tp_weaklistoffset */
    0,                                  /* tp_iter */
    0,                                  /* tp_iternext */
    0,                                  /* tp_methods */
    test_members,                       /* tp_members */
    0,
    0,
    0,
    0,
    0,
    0,
    0,
    0,
    test_structmembers_new,             /* tp_new */
};


typedef struct {
    PyObject_HEAD
} matmulObject;

static PyObject *
matmulType_matmul(PyObject *self, PyObject *other)
{
    return Py_BuildValue("(sOO)", "matmul", self, other);
}

static PyObject *
matmulType_imatmul(PyObject *self, PyObject *other)
{
    return Py_BuildValue("(sOO)", "imatmul", self, other);
}

static void
matmulType_dealloc(PyObject *self)
{
    Py_TYPE(self)->tp_free(self);
}

static PyNumberMethods matmulType_as_number = {
    0,                          /* nb_add */
    0,                          /* nb_subtract */
    0,                          /* nb_multiply */
    0,                          /* nb_remainde r*/
    0,                          /* nb_divmod */
    0,                          /* nb_power */
    0,                          /* nb_negative */
    0,                          /* tp_positive */
    0,                          /* tp_absolute */
    0,                          /* tp_bool */
    0,                          /* nb_invert */
    0,                          /* nb_lshift */
    0,                          /* nb_rshift */
    0,                          /* nb_and */
    0,                          /* nb_xor */
    0,                          /* nb_or */
    0,                          /* nb_int */
    0,                          /* nb_reserved */
    0,                          /* nb_float */
    0,                          /* nb_inplace_add */
    0,                          /* nb_inplace_subtract */
    0,                          /* nb_inplace_multiply */
    0,                          /* nb_inplace_remainder */
    0,                          /* nb_inplace_power */
    0,                          /* nb_inplace_lshift */
    0,                          /* nb_inplace_rshift */
    0,                          /* nb_inplace_and */
    0,                          /* nb_inplace_xor */
    0,                          /* nb_inplace_or */
    0,                          /* nb_floor_divide */
    0,                          /* nb_true_divide */
    0,                          /* nb_inplace_floor_divide */
    0,                          /* nb_inplace_true_divide */
    0,                          /* nb_index */
    matmulType_matmul,        /* nb_matrix_multiply */
    matmulType_imatmul        /* nb_matrix_inplace_multiply */
};

static PyTypeObject matmulType = {
    PyVarObject_HEAD_INIT(NULL, 0)
    "matmulType",
    sizeof(matmulObject),               /* tp_basicsize */
    0,                                  /* tp_itemsize */
    matmulType_dealloc,                 /* destructor tp_dealloc */
    0,                                  /* tp_vectorcall_offset */
    0,                                  /* tp_getattr */
    0,                                  /* tp_setattr */
    0,                                  /* tp_as_async */
    0,                                  /* tp_repr */
    &matmulType_as_number,              /* tp_as_number */
    0,                                  /* tp_as_sequence */
    0,                                  /* tp_as_mapping */
    0,                                  /* tp_hash */
    0,                                  /* tp_call */
    0,                                  /* tp_str */
    PyObject_GenericGetAttr,            /* tp_getattro */
    PyObject_GenericSetAttr,            /* tp_setattro */
    0,                                  /* tp_as_buffer */
    0,                                  /* tp_flags */
    "C level type with matrix operations defined",
    0,                                  /* traverseproc tp_traverse */
    0,                                  /* tp_clear */
    0,                                  /* tp_richcompare */
    0,                                  /* tp_weaklistoffset */
    0,                                  /* tp_iter */
    0,                                  /* tp_iternext */
    0,                                  /* tp_methods */
    0,                                  /* tp_members */
    0,
    0,
    0,
    0,
    0,
    0,
    0,
    0,
    PyType_GenericNew,                  /* tp_new */
    PyObject_Del,                       /* tp_free */
};

typedef struct {
    PyObject_HEAD
} ipowObject;

static PyObject *
ipowType_ipow(PyObject *self, PyObject *other, PyObject *mod)
{
    return Py_BuildValue("OO", other, mod);
}

static PyNumberMethods ipowType_as_number = {
    .nb_inplace_power = ipowType_ipow
};

static PyTypeObject ipowType = {
    PyVarObject_HEAD_INIT(NULL, 0)
    .tp_name = "ipowType",
    .tp_basicsize = sizeof(ipowObject),
    .tp_as_number = &ipowType_as_number,
    .tp_new = PyType_GenericNew
};

typedef struct {
    PyObject_HEAD
    PyObject *ao_iterator;
} awaitObject;


static PyObject *
awaitObject_new(PyTypeObject *type, PyObject *args, PyObject *kwds)
{
    PyObject *v;
    awaitObject *ao;

    if (!PyArg_UnpackTuple(args, "awaitObject", 1, 1, &v))
        return NULL;

    ao = (awaitObject *)type->tp_alloc(type, 0);
    if (ao == NULL) {
        return NULL;
    }

    Py_INCREF(v);
    ao->ao_iterator = v;

    return (PyObject *)ao;
}


static void
awaitObject_dealloc(awaitObject *ao)
{
    Py_CLEAR(ao->ao_iterator);
    Py_TYPE(ao)->tp_free(ao);
}


static PyObject *
awaitObject_await(awaitObject *ao)
{
    Py_INCREF(ao->ao_iterator);
    return ao->ao_iterator;
}

static PyAsyncMethods awaitType_as_async = {
    (unaryfunc)awaitObject_await,           /* am_await */
    0,                                      /* am_aiter */
    0,                                      /* am_anext */
    0,                                      /* am_send  */
};


static PyTypeObject awaitType = {
    PyVarObject_HEAD_INIT(NULL, 0)
    "awaitType",
    sizeof(awaitObject),                /* tp_basicsize */
    0,                                  /* tp_itemsize */
    (destructor)awaitObject_dealloc,    /* destructor tp_dealloc */
    0,                                  /* tp_vectorcall_offset */
    0,                                  /* tp_getattr */
    0,                                  /* tp_setattr */
    &awaitType_as_async,                /* tp_as_async */
    0,                                  /* tp_repr */
    0,                                  /* tp_as_number */
    0,                                  /* tp_as_sequence */
    0,                                  /* tp_as_mapping */
    0,                                  /* tp_hash */
    0,                                  /* tp_call */
    0,                                  /* tp_str */
    PyObject_GenericGetAttr,            /* tp_getattro */
    PyObject_GenericSetAttr,            /* tp_setattro */
    0,                                  /* tp_as_buffer */
    0,                                  /* tp_flags */
    "C level type with tp_as_async",
    0,                                  /* traverseproc tp_traverse */
    0,                                  /* tp_clear */
    0,                                  /* tp_richcompare */
    0,                                  /* tp_weaklistoffset */
    0,                                  /* tp_iter */
    0,                                  /* tp_iternext */
    0,                                  /* tp_methods */
    0,                                  /* tp_members */
    0,
    0,
    0,
    0,
    0,
    0,
    0,
    0,
    awaitObject_new,                    /* tp_new */
    PyObject_Del,                       /* tp_free */
};


static int recurse_infinitely_error_init(PyObject *, PyObject *, PyObject *);

static PyTypeObject PyRecursingInfinitelyError_Type = {
    PyVarObject_HEAD_INIT(NULL, 0)
    "RecursingInfinitelyError",   /* tp_name */
    sizeof(PyBaseExceptionObject), /* tp_basicsize */
    0,                          /* tp_itemsize */
    0,                          /* tp_dealloc */
    0,                          /* tp_vectorcall_offset */
    0,                          /* tp_getattr */
    0,                          /* tp_setattr */
    0,                          /* tp_as_async */
    0,                          /* tp_repr */
    0,                          /* tp_as_number */
    0,                          /* tp_as_sequence */
    0,                          /* tp_as_mapping */
    0,                          /* tp_hash */
    0,                          /* tp_call */
    0,                          /* tp_str */
    0,                          /* tp_getattro */
    0,                          /* tp_setattro */
    0,                          /* tp_as_buffer */
    Py_TPFLAGS_DEFAULT | Py_TPFLAGS_BASETYPE, /* tp_flags */
    PyDoc_STR("Instantiating this exception starts infinite recursion."), /* tp_doc */
    0,                          /* tp_traverse */
    0,                          /* tp_clear */
    0,                          /* tp_richcompare */
    0,                          /* tp_weaklistoffset */
    0,                          /* tp_iter */
    0,                          /* tp_iternext */
    0,                          /* tp_methods */
    0,                          /* tp_members */
    0,                          /* tp_getset */
    0,                          /* tp_base */
    0,                          /* tp_dict */
    0,                          /* tp_descr_get */
    0,                          /* tp_descr_set */
    0,                          /* tp_dictoffset */
    (initproc)recurse_infinitely_error_init, /* tp_init */
    0,                          /* tp_alloc */
    0,                          /* tp_new */
};

static int
recurse_infinitely_error_init(PyObject *self, PyObject *args, PyObject *kwds)
{
    PyObject *type = (PyObject *)&PyRecursingInfinitelyError_Type;

    /* Instantiating this exception starts infinite recursion. */
    Py_INCREF(type);
    PyErr_SetObject(type, NULL);
    return -1;
}


/* Test bpo-35983: create a subclass of "list" which checks that instances
 * are not deallocated twice */

typedef struct {
    PyListObject list;
    int deallocated;
} MyListObject;

static PyObject *
MyList_new(PyTypeObject *type, PyObject *args, PyObject *kwds)
{
    PyObject* op = PyList_Type.tp_new(type, args, kwds);
    ((MyListObject*)op)->deallocated = 0;
    return op;
}

void
MyList_dealloc(MyListObject* op)
{
    if (op->deallocated) {
        /* We cannot raise exceptions here but we still want the testsuite
         * to fail when we hit this */
        Py_FatalError("MyList instance deallocated twice");
    }
    op->deallocated = 1;
    PyList_Type.tp_dealloc((PyObject *)op);
}

static PyTypeObject MyList_Type = {
    PyVarObject_HEAD_INIT(NULL, 0)
    "MyList",
    sizeof(MyListObject),
    0,
    (destructor)MyList_dealloc,                 /* tp_dealloc */
    0,                                          /* tp_vectorcall_offset */
    0,                                          /* tp_getattr */
    0,                                          /* tp_setattr */
    0,                                          /* tp_as_async */
    0,                                          /* tp_repr */
    0,                                          /* tp_as_number */
    0,                                          /* tp_as_sequence */
    0,                                          /* tp_as_mapping */
    0,                                          /* tp_hash */
    0,                                          /* tp_call */
    0,                                          /* tp_str */
    0,                                          /* tp_getattro */
    0,                                          /* tp_setattro */
    0,                                          /* tp_as_buffer */
    Py_TPFLAGS_DEFAULT | Py_TPFLAGS_BASETYPE,   /* tp_flags */
    0,                                          /* tp_doc */
    0,                                          /* tp_traverse */
    0,                                          /* tp_clear */
    0,                                          /* tp_richcompare */
    0,                                          /* tp_weaklistoffset */
    0,                                          /* tp_iter */
    0,                                          /* tp_iternext */
    0,                                          /* tp_methods */
    0,                                          /* tp_members */
    0,                                          /* tp_getset */
    0,  /* &PyList_Type */                      /* tp_base */
    0,                                          /* tp_dict */
    0,                                          /* tp_descr_get */
    0,                                          /* tp_descr_set */
    0,                                          /* tp_dictoffset */
    0,                                          /* tp_init */
    0,                                          /* tp_alloc */
    MyList_new,                                 /* tp_new */
};


/* Test PEP 560 */

typedef struct {
    PyObject_HEAD
    PyObject *item;
} PyGenericAliasObject;

static void
generic_alias_dealloc(PyGenericAliasObject *self)
{
    Py_CLEAR(self->item);
    Py_TYPE(self)->tp_free((PyObject *)self);
}

static PyObject *
generic_alias_mro_entries(PyGenericAliasObject *self, PyObject *bases)
{
    return PyTuple_Pack(1, self->item);
}

static PyMethodDef generic_alias_methods[] = {
    {"__mro_entries__", _PyCFunction_CAST(generic_alias_mro_entries), METH_O, NULL},
    {NULL}  /* sentinel */
};

static PyTypeObject GenericAlias_Type = {
    PyVarObject_HEAD_INIT(NULL, 0)
    "GenericAlias",
    sizeof(PyGenericAliasObject),
    0,
    .tp_dealloc = (destructor)generic_alias_dealloc,
    .tp_flags = Py_TPFLAGS_DEFAULT | Py_TPFLAGS_BASETYPE,
    .tp_methods = generic_alias_methods,
};

static PyObject *
generic_alias_new(PyObject *item)
{
    PyGenericAliasObject *o = PyObject_New(PyGenericAliasObject, &GenericAlias_Type);
    if (o == NULL) {
        return NULL;
    }
    Py_INCREF(item);
    o->item = item;
    return (PyObject*) o;
}

typedef struct {
    PyObject_HEAD
} PyGenericObject;

static PyObject *
generic_class_getitem(PyObject *type, PyObject *item)
{
    return generic_alias_new(item);
}

static PyMethodDef generic_methods[] = {
    {"__class_getitem__", generic_class_getitem, METH_O|METH_CLASS, NULL},
    {NULL}  /* sentinel */
};

static PyTypeObject Generic_Type = {
    PyVarObject_HEAD_INIT(NULL, 0)
    "Generic",
    sizeof(PyGenericObject),
    0,
    .tp_flags = Py_TPFLAGS_DEFAULT | Py_TPFLAGS_BASETYPE,
    .tp_methods = generic_methods,
};


/* Test PEP 590 */

typedef struct {
    PyObject_HEAD
    vectorcallfunc vectorcall;
} MethodDescriptorObject;

static PyObject *
MethodDescriptor_vectorcall(PyObject *callable, PyObject *const *args,
                            size_t nargsf, PyObject *kwnames)
{
    /* True if using the vectorcall function in MethodDescriptorObject
     * but False for MethodDescriptor2Object */
    MethodDescriptorObject *md = (MethodDescriptorObject *)callable;
    return PyBool_FromLong(md->vectorcall != NULL);
}

static PyObject *
MethodDescriptor_new(PyTypeObject* type, PyObject* args, PyObject *kw)
{
    MethodDescriptorObject *op = (MethodDescriptorObject *)type->tp_alloc(type, 0);
    op->vectorcall = MethodDescriptor_vectorcall;
    return (PyObject *)op;
}

static PyObject *
func_descr_get(PyObject *func, PyObject *obj, PyObject *type)
{
    if (obj == Py_None || obj == NULL) {
        Py_INCREF(func);
        return func;
    }
    return PyMethod_New(func, obj);
}

static PyObject *
nop_descr_get(PyObject *func, PyObject *obj, PyObject *type)
{
    Py_INCREF(func);
    return func;
}

static PyObject *
call_return_args(PyObject *self, PyObject *args, PyObject *kwargs)
{
    Py_INCREF(args);
    return args;
}

static PyTypeObject MethodDescriptorBase_Type = {
    PyVarObject_HEAD_INIT(NULL, 0)
    "MethodDescriptorBase",
    sizeof(MethodDescriptorObject),
    .tp_new = MethodDescriptor_new,
    .tp_call = PyVectorcall_Call,
    .tp_vectorcall_offset = offsetof(MethodDescriptorObject, vectorcall),
    .tp_flags = Py_TPFLAGS_DEFAULT | Py_TPFLAGS_BASETYPE |
                Py_TPFLAGS_METHOD_DESCRIPTOR | Py_TPFLAGS_HAVE_VECTORCALL,
    .tp_descr_get = func_descr_get,
};

static PyTypeObject MethodDescriptorDerived_Type = {
    PyVarObject_HEAD_INIT(NULL, 0)
    "MethodDescriptorDerived",
    .tp_flags = Py_TPFLAGS_DEFAULT | Py_TPFLAGS_BASETYPE,
};

static PyTypeObject MethodDescriptorNopGet_Type = {
    PyVarObject_HEAD_INIT(NULL, 0)
    "MethodDescriptorNopGet",
    .tp_flags = Py_TPFLAGS_DEFAULT | Py_TPFLAGS_BASETYPE,
    .tp_call = call_return_args,
    .tp_descr_get = nop_descr_get,
};

typedef struct {
    MethodDescriptorObject base;
    vectorcallfunc vectorcall;
} MethodDescriptor2Object;

static PyObject *
MethodDescriptor2_new(PyTypeObject* type, PyObject* args, PyObject *kw)
{
    MethodDescriptor2Object *op = PyObject_New(MethodDescriptor2Object, type);
    op->base.vectorcall = NULL;
    op->vectorcall = MethodDescriptor_vectorcall;
    return (PyObject *)op;
}

static PyTypeObject MethodDescriptor2_Type = {
    PyVarObject_HEAD_INIT(NULL, 0)
    "MethodDescriptor2",
    sizeof(MethodDescriptor2Object),
    .tp_new = MethodDescriptor2_new,
    .tp_call = PyVectorcall_Call,
    .tp_vectorcall_offset = offsetof(MethodDescriptor2Object, vectorcall),
    .tp_flags = Py_TPFLAGS_DEFAULT | Py_TPFLAGS_BASETYPE | Py_TPFLAGS_HAVE_VECTORCALL,
};

PyDoc_STRVAR(heapdocctype__doc__,
"HeapDocCType(arg1, arg2)\n"
"--\n"
"\n"
"somedoc");

typedef struct {
    PyObject_HEAD
} HeapDocCTypeObject;

static PyType_Slot HeapDocCType_slots[] = {
    {Py_tp_doc, (char*)heapdocctype__doc__},
    {0},
};

static PyType_Spec HeapDocCType_spec = {
    "_testcapi.HeapDocCType",
    sizeof(HeapDocCTypeObject),
    0,
    Py_TPFLAGS_DEFAULT,
    HeapDocCType_slots
};

typedef struct {
    PyObject_HEAD
} HeapTypeNameObject;

static PyType_Slot HeapTypeNameType_slots[] = {
    {0},
};

static PyType_Spec HeapTypeNameType_Spec = {
    .name = "_testcapi.HeapTypeNameType",
    .basicsize = sizeof(HeapTypeNameObject),
    .flags = Py_TPFLAGS_DEFAULT,
    .slots = HeapTypeNameType_slots,
};

typedef struct {
    PyObject_HEAD
} NullTpDocTypeObject;

static PyType_Slot NullTpDocType_slots[] = {
    {Py_tp_doc, NULL},
    {0, 0},
};

static PyType_Spec NullTpDocType_spec = {
    "_testcapi.NullTpDocType",
    sizeof(NullTpDocTypeObject),
    0,
    Py_TPFLAGS_DEFAULT,
    NullTpDocType_slots
};


PyDoc_STRVAR(heapgctype__doc__,
"A heap type with GC, and with overridden dealloc.\n\n"
"The 'value' attribute is set to 10 in __init__.");

typedef struct {
    PyObject_HEAD
    int value;
} HeapCTypeObject;

static struct PyMemberDef heapctype_members[] = {
    {"value", T_INT, offsetof(HeapCTypeObject, value)},
    {NULL} /* Sentinel */
};

static int
heapctype_init(PyObject *self, PyObject *args, PyObject *kwargs)
{
    ((HeapCTypeObject *)self)->value = 10;
    return 0;
}

static int
heapgcctype_traverse(HeapCTypeObject *self, visitproc visit, void *arg)
{
    Py_VISIT(Py_TYPE(self));
    return 0;
}

static void
heapgcctype_dealloc(HeapCTypeObject *self)
{
    PyTypeObject *tp = Py_TYPE(self);
    PyObject_GC_UnTrack(self);
    PyObject_GC_Del(self);
    Py_DECREF(tp);
}

static PyType_Slot HeapGcCType_slots[] = {
    {Py_tp_init, heapctype_init},
    {Py_tp_members, heapctype_members},
    {Py_tp_dealloc, heapgcctype_dealloc},
    {Py_tp_traverse, heapgcctype_traverse},
    {Py_tp_doc, (char*)heapgctype__doc__},
    {0, 0},
};

static PyType_Spec HeapGcCType_spec = {
    "_testcapi.HeapGcCType",
    sizeof(HeapCTypeObject),
    0,
    Py_TPFLAGS_DEFAULT | Py_TPFLAGS_BASETYPE | Py_TPFLAGS_HAVE_GC,
    HeapGcCType_slots
};

PyDoc_STRVAR(heapctype__doc__,
"A heap type without GC, but with overridden dealloc.\n\n"
"The 'value' attribute is set to 10 in __init__.");

static void
heapctype_dealloc(HeapCTypeObject *self)
{
    PyTypeObject *tp = Py_TYPE(self);
    PyObject_Free(self);
    Py_DECREF(tp);
}

static PyType_Slot HeapCType_slots[] = {
    {Py_tp_init, heapctype_init},
    {Py_tp_members, heapctype_members},
    {Py_tp_dealloc, heapctype_dealloc},
    {Py_tp_doc, (char*)heapctype__doc__},
    {0, 0},
};

static PyType_Spec HeapCType_spec = {
    "_testcapi.HeapCType",
    sizeof(HeapCTypeObject),
    0,
    Py_TPFLAGS_DEFAULT | Py_TPFLAGS_BASETYPE,
    HeapCType_slots
};

PyDoc_STRVAR(heapctypesubclass__doc__,
"Subclass of HeapCType, without GC.\n\n"
"__init__ sets the 'value' attribute to 10 and 'value2' to 20.");

typedef struct {
    HeapCTypeObject base;
    int value2;
} HeapCTypeSubclassObject;

static int
heapctypesubclass_init(PyObject *self, PyObject *args, PyObject *kwargs)
{
    /* Call __init__ of the superclass */
    if (heapctype_init(self, args, kwargs) < 0) {
        return -1;
    }
    /* Initialize additional element */
    ((HeapCTypeSubclassObject *)self)->value2 = 20;
    return 0;
}

static struct PyMemberDef heapctypesubclass_members[] = {
    {"value2", T_INT, offsetof(HeapCTypeSubclassObject, value2)},
    {NULL} /* Sentinel */
};

static PyType_Slot HeapCTypeSubclass_slots[] = {
    {Py_tp_init, heapctypesubclass_init},
    {Py_tp_members, heapctypesubclass_members},
    {Py_tp_doc, (char*)heapctypesubclass__doc__},
    {0, 0},
};

static PyType_Spec HeapCTypeSubclass_spec = {
    "_testcapi.HeapCTypeSubclass",
    sizeof(HeapCTypeSubclassObject),
    0,
    Py_TPFLAGS_DEFAULT | Py_TPFLAGS_BASETYPE,
    HeapCTypeSubclass_slots
};

PyDoc_STRVAR(heapctypewithbuffer__doc__,
"Heap type with buffer support.\n\n"
"The buffer is set to [b'1', b'2', b'3', b'4']");

typedef struct {
    HeapCTypeObject base;
    char buffer[4];
} HeapCTypeWithBufferObject;

static int
heapctypewithbuffer_getbuffer(HeapCTypeWithBufferObject *self, Py_buffer *view, int flags)
{
    self->buffer[0] = '1';
    self->buffer[1] = '2';
    self->buffer[2] = '3';
    self->buffer[3] = '4';
    return PyBuffer_FillInfo(
        view, (PyObject*)self, (void *)self->buffer, 4, 1, flags);
}

static void
heapctypewithbuffer_releasebuffer(HeapCTypeWithBufferObject *self, Py_buffer *view)
{
    assert(view->obj == (void*) self);
}

static PyType_Slot HeapCTypeWithBuffer_slots[] = {
    {Py_bf_getbuffer, heapctypewithbuffer_getbuffer},
    {Py_bf_releasebuffer, heapctypewithbuffer_releasebuffer},
    {Py_tp_doc, (char*)heapctypewithbuffer__doc__},
    {0, 0},
};

static PyType_Spec HeapCTypeWithBuffer_spec = {
    "_testcapi.HeapCTypeWithBuffer",
    sizeof(HeapCTypeWithBufferObject),
    0,
    Py_TPFLAGS_DEFAULT | Py_TPFLAGS_BASETYPE,
    HeapCTypeWithBuffer_slots
};

PyDoc_STRVAR(heapctypesubclasswithfinalizer__doc__,
"Subclass of HeapCType with a finalizer that reassigns __class__.\n\n"
"__class__ is set to plain HeapCTypeSubclass during finalization.\n"
"__init__ sets the 'value' attribute to 10 and 'value2' to 20.");

static int
heapctypesubclasswithfinalizer_init(PyObject *self, PyObject *args, PyObject *kwargs)
{
    PyTypeObject *base = (PyTypeObject *)PyType_GetSlot(Py_TYPE(self), Py_tp_base);
    initproc base_init = PyType_GetSlot(base, Py_tp_init);
    base_init(self, args, kwargs);
    return 0;
}

static void
heapctypesubclasswithfinalizer_finalize(PyObject *self)
{
    PyObject *error_type, *error_value, *error_traceback, *m;
    PyObject *oldtype = NULL, *newtype = NULL, *refcnt = NULL;

    /* Save the current exception, if any. */
    PyErr_Fetch(&error_type, &error_value, &error_traceback);

    m = PyState_FindModule(&_testcapimodule);
    if (m == NULL) {
        goto cleanup_finalize;
    }
    oldtype = PyObject_GetAttrString(m, "HeapCTypeSubclassWithFinalizer");
    newtype = PyObject_GetAttrString(m, "HeapCTypeSubclass");
    if (oldtype == NULL || newtype == NULL) {
        goto cleanup_finalize;
    }

    if (PyObject_SetAttrString(self, "__class__", newtype) < 0) {
        goto cleanup_finalize;
    }
    refcnt = PyLong_FromSsize_t(Py_REFCNT(oldtype));
    if (refcnt == NULL) {
        goto cleanup_finalize;
    }
    if (PyObject_SetAttrString(oldtype, "refcnt_in_del", refcnt) < 0) {
        goto cleanup_finalize;
    }
    Py_DECREF(refcnt);
    refcnt = PyLong_FromSsize_t(Py_REFCNT(newtype));
    if (refcnt == NULL) {
        goto cleanup_finalize;
    }
    if (PyObject_SetAttrString(newtype, "refcnt_in_del", refcnt) < 0) {
        goto cleanup_finalize;
    }

cleanup_finalize:
    Py_XDECREF(oldtype);
    Py_XDECREF(newtype);
    Py_XDECREF(refcnt);

    /* Restore the saved exception. */
    PyErr_Restore(error_type, error_value, error_traceback);
}

static PyType_Slot HeapCTypeSubclassWithFinalizer_slots[] = {
    {Py_tp_init, heapctypesubclasswithfinalizer_init},
    {Py_tp_members, heapctypesubclass_members},
    {Py_tp_finalize, heapctypesubclasswithfinalizer_finalize},
    {Py_tp_doc, (char*)heapctypesubclasswithfinalizer__doc__},
    {0, 0},
};

static PyType_Spec HeapCTypeSubclassWithFinalizer_spec = {
    "_testcapi.HeapCTypeSubclassWithFinalizer",
    sizeof(HeapCTypeSubclassObject),
    0,
    Py_TPFLAGS_DEFAULT | Py_TPFLAGS_HAVE_FINALIZE,
    HeapCTypeSubclassWithFinalizer_slots
};

static PyType_Slot HeapCTypeMetaclass_slots[] = {
    {0},
};

static PyType_Spec HeapCTypeMetaclass_spec = {
    "_testcapi.HeapCTypeMetaclass",
    sizeof(PyHeapTypeObject),
    sizeof(PyMemberDef),
    Py_TPFLAGS_DEFAULT,
    HeapCTypeMetaclass_slots
};

static PyObject *
heap_ctype_metaclass_custom_tp_new(PyTypeObject *tp, PyObject *args, PyObject *kwargs)
{
    return PyType_Type.tp_new(tp, args, kwargs);
}

static PyType_Slot HeapCTypeMetaclassCustomNew_slots[] = {
    { Py_tp_new, heap_ctype_metaclass_custom_tp_new },
    {0},
};

static PyType_Spec HeapCTypeMetaclassCustomNew_spec = {
    "_testcapi.HeapCTypeMetaclassCustomNew",
    sizeof(PyHeapTypeObject),
    sizeof(PyMemberDef),
    Py_TPFLAGS_DEFAULT,
    HeapCTypeMetaclassCustomNew_slots
};


typedef struct {
    PyObject_HEAD
    PyObject *dict;
} HeapCTypeWithDictObject;

static void
heapctypewithdict_dealloc(HeapCTypeWithDictObject* self)
{

    PyTypeObject *tp = Py_TYPE(self);
    Py_XDECREF(self->dict);
    PyObject_Free(self);
    Py_DECREF(tp);
}

static PyGetSetDef heapctypewithdict_getsetlist[] = {
    {"__dict__", PyObject_GenericGetDict, PyObject_GenericSetDict},
    {NULL} /* Sentinel */
};

static struct PyMemberDef heapctypewithdict_members[] = {
    {"dictobj", T_OBJECT, offsetof(HeapCTypeWithDictObject, dict)},
    {"__dictoffset__", T_PYSSIZET, offsetof(HeapCTypeWithDictObject, dict), READONLY},
    {NULL} /* Sentinel */
};

static PyType_Slot HeapCTypeWithDict_slots[] = {
    {Py_tp_members, heapctypewithdict_members},
    {Py_tp_getset, heapctypewithdict_getsetlist},
    {Py_tp_dealloc, heapctypewithdict_dealloc},
    {0, 0},
};

static PyType_Spec HeapCTypeWithDict_spec = {
    "_testcapi.HeapCTypeWithDict",
    sizeof(HeapCTypeWithDictObject),
    0,
    Py_TPFLAGS_DEFAULT | Py_TPFLAGS_BASETYPE,
    HeapCTypeWithDict_slots
};

static struct PyMemberDef heapctypewithnegativedict_members[] = {
    {"dictobj", T_OBJECT, offsetof(HeapCTypeWithDictObject, dict)},
    {"__dictoffset__", T_PYSSIZET, -(Py_ssize_t)sizeof(void*), READONLY},
    {NULL} /* Sentinel */
};

static PyType_Slot HeapCTypeWithNegativeDict_slots[] = {
    {Py_tp_members, heapctypewithnegativedict_members},
    {Py_tp_getset, heapctypewithdict_getsetlist},
    {Py_tp_dealloc, heapctypewithdict_dealloc},
    {0, 0},
};

static PyType_Spec HeapCTypeWithNegativeDict_spec = {
    "_testcapi.HeapCTypeWithNegativeDict",
    sizeof(HeapCTypeWithDictObject),
    0,
    Py_TPFLAGS_DEFAULT | Py_TPFLAGS_BASETYPE,
    HeapCTypeWithNegativeDict_slots
};

typedef struct {
    PyObject_HEAD
    PyObject *weakreflist;
} HeapCTypeWithWeakrefObject;

static struct PyMemberDef heapctypewithweakref_members[] = {
    {"weakreflist", T_OBJECT, offsetof(HeapCTypeWithWeakrefObject, weakreflist)},
    {"__weaklistoffset__", T_PYSSIZET,
      offsetof(HeapCTypeWithWeakrefObject, weakreflist), READONLY},
    {NULL} /* Sentinel */
};

static void
heapctypewithweakref_dealloc(HeapCTypeWithWeakrefObject* self)
{

    PyTypeObject *tp = Py_TYPE(self);
    if (self->weakreflist != NULL)
        PyObject_ClearWeakRefs((PyObject *) self);
    Py_XDECREF(self->weakreflist);
    PyObject_Free(self);
    Py_DECREF(tp);
}

static PyType_Slot HeapCTypeWithWeakref_slots[] = {
    {Py_tp_members, heapctypewithweakref_members},
    {Py_tp_dealloc, heapctypewithweakref_dealloc},
    {0, 0},
};

static PyType_Spec HeapCTypeWithWeakref_spec = {
    "_testcapi.HeapCTypeWithWeakref",
    sizeof(HeapCTypeWithWeakrefObject),
    0,
    Py_TPFLAGS_DEFAULT | Py_TPFLAGS_BASETYPE,
    HeapCTypeWithWeakref_slots
};

PyDoc_STRVAR(heapctypesetattr__doc__,
"A heap type without GC, but with overridden __setattr__.\n\n"
"The 'value' attribute is set to 10 in __init__ and updated via attribute setting.");

typedef struct {
    PyObject_HEAD
    long value;
} HeapCTypeSetattrObject;

static struct PyMemberDef heapctypesetattr_members[] = {
    {"pvalue", T_LONG, offsetof(HeapCTypeSetattrObject, value)},
    {NULL} /* Sentinel */
};

static int
heapctypesetattr_init(PyObject *self, PyObject *args, PyObject *kwargs)
{
    ((HeapCTypeSetattrObject *)self)->value = 10;
    return 0;
}

static void
heapctypesetattr_dealloc(HeapCTypeSetattrObject *self)
{
    PyTypeObject *tp = Py_TYPE(self);
    PyObject_Free(self);
    Py_DECREF(tp);
}

static int
heapctypesetattr_setattro(HeapCTypeSetattrObject *self, PyObject *attr, PyObject *value)
{
    PyObject *svalue = PyUnicode_FromString("value");
    if (svalue == NULL)
        return -1;
    int eq = PyObject_RichCompareBool(svalue, attr, Py_EQ);
    Py_DECREF(svalue);
    if (eq < 0)
        return -1;
    if (!eq) {
        return PyObject_GenericSetAttr((PyObject*) self, attr, value);
    }
    if (value == NULL) {
        self->value = 0;
        return 0;
    }
    PyObject *ivalue = PyNumber_Long(value);
    if (ivalue == NULL)
        return -1;
    long v = PyLong_AsLong(ivalue);
    Py_DECREF(ivalue);
    if (v == -1 && PyErr_Occurred())
        return -1;
    self->value = v;
    return 0;
}

static PyType_Slot HeapCTypeSetattr_slots[] = {
    {Py_tp_init, heapctypesetattr_init},
    {Py_tp_members, heapctypesetattr_members},
    {Py_tp_setattro, heapctypesetattr_setattro},
    {Py_tp_dealloc, heapctypesetattr_dealloc},
    {Py_tp_doc, (char*)heapctypesetattr__doc__},
    {0, 0},
};

static PyType_Spec HeapCTypeSetattr_spec = {
    "_testcapi.HeapCTypeSetattr",
    sizeof(HeapCTypeSetattrObject),
    0,
    Py_TPFLAGS_DEFAULT | Py_TPFLAGS_BASETYPE,
    HeapCTypeSetattr_slots
};

static PyMethodDef meth_instance_methods[] = {
    {"meth_varargs", meth_varargs, METH_VARARGS},
    {"meth_varargs_keywords", _PyCFunction_CAST(meth_varargs_keywords), METH_VARARGS|METH_KEYWORDS},
    {"meth_o", meth_o, METH_O},
    {"meth_noargs", meth_noargs, METH_NOARGS},
    {"meth_fastcall", _PyCFunction_CAST(meth_fastcall), METH_FASTCALL},
    {"meth_fastcall_keywords", _PyCFunction_CAST(meth_fastcall_keywords), METH_FASTCALL|METH_KEYWORDS},
    {NULL, NULL} /* sentinel */
};


static PyTypeObject MethInstance_Type = {
    PyVarObject_HEAD_INIT(NULL, 0)
    "MethInstance",
    sizeof(PyObject),
    .tp_new = PyType_GenericNew,
    .tp_flags = Py_TPFLAGS_DEFAULT,
    .tp_methods = meth_instance_methods,
    .tp_doc = (char*)PyDoc_STR(
        "Class with normal (instance) methods to test calling conventions"),
};

static PyMethodDef meth_class_methods[] = {
    {"meth_varargs", meth_varargs, METH_VARARGS|METH_CLASS},
    {"meth_varargs_keywords", _PyCFunction_CAST(meth_varargs_keywords), METH_VARARGS|METH_KEYWORDS|METH_CLASS},
    {"meth_o", meth_o, METH_O|METH_CLASS},
    {"meth_noargs", meth_noargs, METH_NOARGS|METH_CLASS},
    {"meth_fastcall", _PyCFunction_CAST(meth_fastcall), METH_FASTCALL|METH_CLASS},
    {"meth_fastcall_keywords", _PyCFunction_CAST(meth_fastcall_keywords), METH_FASTCALL|METH_KEYWORDS|METH_CLASS},
    {NULL, NULL} /* sentinel */
};


static PyTypeObject MethClass_Type = {
    PyVarObject_HEAD_INIT(NULL, 0)
    "MethClass",
    sizeof(PyObject),
    .tp_new = PyType_GenericNew,
    .tp_flags = Py_TPFLAGS_DEFAULT,
    .tp_methods = meth_class_methods,
    .tp_doc = PyDoc_STR(
        "Class with class methods to test calling conventions"),
};

static PyMethodDef meth_static_methods[] = {
    {"meth_varargs", meth_varargs, METH_VARARGS|METH_STATIC},
    {"meth_varargs_keywords", _PyCFunction_CAST(meth_varargs_keywords), METH_VARARGS|METH_KEYWORDS|METH_STATIC},
    {"meth_o", meth_o, METH_O|METH_STATIC},
    {"meth_noargs", meth_noargs, METH_NOARGS|METH_STATIC},
    {"meth_fastcall", _PyCFunction_CAST(meth_fastcall), METH_FASTCALL|METH_STATIC},
    {"meth_fastcall_keywords", _PyCFunction_CAST(meth_fastcall_keywords), METH_FASTCALL|METH_KEYWORDS|METH_STATIC},
    {NULL, NULL} /* sentinel */
};


static PyTypeObject MethStatic_Type = {
    PyVarObject_HEAD_INIT(NULL, 0)
    "MethStatic",
    sizeof(PyObject),
    .tp_new = PyType_GenericNew,
    .tp_flags = Py_TPFLAGS_DEFAULT,
    .tp_methods = meth_static_methods,
    .tp_doc = PyDoc_STR(
        "Class with static methods to test calling conventions"),
};

/* ContainerNoGC -- a simple container without GC methods */

typedef struct {
    PyObject_HEAD
    PyObject *value;
} ContainerNoGCobject;

static PyObject *
ContainerNoGC_new(PyTypeObject *type, PyObject *args, PyObject *kwargs)
{
    PyObject *value;
    char *names[] = {"value", NULL};
    if (!PyArg_ParseTupleAndKeywords(args, kwargs, "O", names, &value)) {
        return NULL;
    }
    PyObject *self = type->tp_alloc(type, 0);
    if (self == NULL) {
        return NULL;
    }
    Py_INCREF(value);
    ((ContainerNoGCobject *)self)->value = value;
    return self;
}

static void
ContainerNoGC_dealloc(ContainerNoGCobject *self)
{
    Py_DECREF(self->value);
    Py_TYPE(self)->tp_free((PyObject *)self);
}

static PyMemberDef ContainerNoGC_members[] = {
    {"value", T_OBJECT, offsetof(ContainerNoGCobject, value), READONLY,
     PyDoc_STR("a container value for test purposes")},
    {0}
};

static PyTypeObject ContainerNoGC_type = {
    PyVarObject_HEAD_INIT(NULL, 0)
    "_testcapi.ContainerNoGC",
    sizeof(ContainerNoGCobject),
    .tp_dealloc = (destructor)ContainerNoGC_dealloc,
    .tp_flags = Py_TPFLAGS_DEFAULT | Py_TPFLAGS_BASETYPE,
    .tp_members = ContainerNoGC_members,
    .tp_new = ContainerNoGC_new,
};


static struct PyModuleDef _testcapimodule = {
    PyModuleDef_HEAD_INIT,
    "_testcapi",
    NULL,
    -1,
    TestMethods,
    NULL,
    NULL,
    NULL,
    NULL
};

/* Per PEP 489, this module will not be converted to multi-phase initialization
 */

PyMODINIT_FUNC
PyInit__testcapi(void)
{
    PyObject *m;

    m = PyModule_Create(&_testcapimodule);
    if (m == NULL)
        return NULL;

    Py_SET_TYPE(&_HashInheritanceTester_Type, &PyType_Type);

    Py_SET_TYPE(&test_structmembersType, &PyType_Type);
    Py_INCREF(&test_structmembersType);
    /* don't use a name starting with "test", since we don't want
       test_capi to automatically call this */
    PyModule_AddObject(m, "_test_structmembersType", (PyObject *)&test_structmembersType);
    if (PyType_Ready(&matmulType) < 0)
        return NULL;
    Py_INCREF(&matmulType);
    PyModule_AddObject(m, "matmulType", (PyObject *)&matmulType);
    if (PyType_Ready(&ipowType) < 0) {
        return NULL;
    }
    Py_INCREF(&ipowType);
    PyModule_AddObject(m, "ipowType", (PyObject *)&ipowType);

    if (PyType_Ready(&awaitType) < 0)
        return NULL;
    Py_INCREF(&awaitType);
    PyModule_AddObject(m, "awaitType", (PyObject *)&awaitType);

    MyList_Type.tp_base = &PyList_Type;
    if (PyType_Ready(&MyList_Type) < 0)
        return NULL;
    Py_INCREF(&MyList_Type);
    PyModule_AddObject(m, "MyList", (PyObject *)&MyList_Type);

    if (PyType_Ready(&MethodDescriptorBase_Type) < 0)
        return NULL;
    Py_INCREF(&MethodDescriptorBase_Type);
    PyModule_AddObject(m, "MethodDescriptorBase", (PyObject *)&MethodDescriptorBase_Type);

    MethodDescriptorDerived_Type.tp_base = &MethodDescriptorBase_Type;
    if (PyType_Ready(&MethodDescriptorDerived_Type) < 0)
        return NULL;
    Py_INCREF(&MethodDescriptorDerived_Type);
    PyModule_AddObject(m, "MethodDescriptorDerived", (PyObject *)&MethodDescriptorDerived_Type);

    MethodDescriptorNopGet_Type.tp_base = &MethodDescriptorBase_Type;
    if (PyType_Ready(&MethodDescriptorNopGet_Type) < 0)
        return NULL;
    Py_INCREF(&MethodDescriptorNopGet_Type);
    PyModule_AddObject(m, "MethodDescriptorNopGet", (PyObject *)&MethodDescriptorNopGet_Type);

    MethodDescriptor2_Type.tp_base = &MethodDescriptorBase_Type;
    if (PyType_Ready(&MethodDescriptor2_Type) < 0)
        return NULL;
    Py_INCREF(&MethodDescriptor2_Type);
    PyModule_AddObject(m, "MethodDescriptor2", (PyObject *)&MethodDescriptor2_Type);

    if (PyType_Ready(&GenericAlias_Type) < 0)
        return NULL;
    Py_INCREF(&GenericAlias_Type);
    PyModule_AddObject(m, "GenericAlias", (PyObject *)&GenericAlias_Type);

    if (PyType_Ready(&Generic_Type) < 0)
        return NULL;
    Py_INCREF(&Generic_Type);
    PyModule_AddObject(m, "Generic", (PyObject *)&Generic_Type);

    if (PyType_Ready(&MethInstance_Type) < 0)
        return NULL;
    Py_INCREF(&MethInstance_Type);
    PyModule_AddObject(m, "MethInstance", (PyObject *)&MethInstance_Type);

    if (PyType_Ready(&MethClass_Type) < 0)
        return NULL;
    Py_INCREF(&MethClass_Type);
    PyModule_AddObject(m, "MethClass", (PyObject *)&MethClass_Type);

    if (PyType_Ready(&MethStatic_Type) < 0)
        return NULL;
    Py_INCREF(&MethStatic_Type);
    PyModule_AddObject(m, "MethStatic", (PyObject *)&MethStatic_Type);

    PyRecursingInfinitelyError_Type.tp_base = (PyTypeObject *)PyExc_Exception;
    if (PyType_Ready(&PyRecursingInfinitelyError_Type) < 0) {
        return NULL;
    }
    Py_INCREF(&PyRecursingInfinitelyError_Type);
    PyModule_AddObject(m, "RecursingInfinitelyError",
                       (PyObject *)&PyRecursingInfinitelyError_Type);

    PyModule_AddObject(m, "CHAR_MAX", PyLong_FromLong(CHAR_MAX));
    PyModule_AddObject(m, "CHAR_MIN", PyLong_FromLong(CHAR_MIN));
    PyModule_AddObject(m, "UCHAR_MAX", PyLong_FromLong(UCHAR_MAX));
    PyModule_AddObject(m, "SHRT_MAX", PyLong_FromLong(SHRT_MAX));
    PyModule_AddObject(m, "SHRT_MIN", PyLong_FromLong(SHRT_MIN));
    PyModule_AddObject(m, "USHRT_MAX", PyLong_FromLong(USHRT_MAX));
    PyModule_AddObject(m, "INT_MAX",  PyLong_FromLong(INT_MAX));
    PyModule_AddObject(m, "INT_MIN",  PyLong_FromLong(INT_MIN));
    PyModule_AddObject(m, "UINT_MAX",  PyLong_FromUnsignedLong(UINT_MAX));
    PyModule_AddObject(m, "LONG_MAX", PyLong_FromLong(LONG_MAX));
    PyModule_AddObject(m, "LONG_MIN", PyLong_FromLong(LONG_MIN));
    PyModule_AddObject(m, "ULONG_MAX", PyLong_FromUnsignedLong(ULONG_MAX));
    PyModule_AddObject(m, "FLT_MAX", PyFloat_FromDouble(FLT_MAX));
    PyModule_AddObject(m, "FLT_MIN", PyFloat_FromDouble(FLT_MIN));
    PyModule_AddObject(m, "DBL_MAX", PyFloat_FromDouble(DBL_MAX));
    PyModule_AddObject(m, "DBL_MIN", PyFloat_FromDouble(DBL_MIN));
    PyModule_AddObject(m, "LLONG_MAX", PyLong_FromLongLong(LLONG_MAX));
    PyModule_AddObject(m, "LLONG_MIN", PyLong_FromLongLong(LLONG_MIN));
    PyModule_AddObject(m, "ULLONG_MAX", PyLong_FromUnsignedLongLong(ULLONG_MAX));
    PyModule_AddObject(m, "PY_SSIZE_T_MAX", PyLong_FromSsize_t(PY_SSIZE_T_MAX));
    PyModule_AddObject(m, "PY_SSIZE_T_MIN", PyLong_FromSsize_t(PY_SSIZE_T_MIN));
    PyModule_AddObject(m, "SIZEOF_TIME_T", PyLong_FromSsize_t(sizeof(time_t)));
    PyModule_AddObject(m, "Py_Version", PyLong_FromUnsignedLong(Py_Version));
    Py_INCREF(&PyInstanceMethod_Type);
    PyModule_AddObject(m, "instancemethod", (PyObject *)&PyInstanceMethod_Type);

    PyModule_AddIntConstant(m, "the_number_three", 3);
    PyObject *v;
#ifdef WITH_PYMALLOC
    v = Py_True;
#else
    v = Py_False;
#endif
    Py_INCREF(v);
    PyModule_AddObject(m, "WITH_PYMALLOC", v);

    TestError = PyErr_NewException("_testcapi.error", NULL, NULL);
    Py_INCREF(TestError);
    PyModule_AddObject(m, "error", TestError);

    PyObject *HeapDocCType = PyType_FromSpec(&HeapDocCType_spec);
    if (HeapDocCType == NULL) {
        return NULL;
    }
    PyModule_AddObject(m, "HeapDocCType", HeapDocCType);

    /* bpo-41832: Add a new type to test PyType_FromSpec()
       now can accept a NULL tp_doc slot. */
    PyObject *NullTpDocType = PyType_FromSpec(&NullTpDocType_spec);
    if (NullTpDocType == NULL) {
        return NULL;
    }
    PyModule_AddObject(m, "NullTpDocType", NullTpDocType);

    PyObject *HeapGcCType = PyType_FromSpec(&HeapGcCType_spec);
    if (HeapGcCType == NULL) {
        return NULL;
    }
    PyModule_AddObject(m, "HeapGcCType", HeapGcCType);

    PyObject *HeapCType = PyType_FromSpec(&HeapCType_spec);
    if (HeapCType == NULL) {
        return NULL;
    }
    PyObject *subclass_bases = PyTuple_Pack(1, HeapCType);
    if (subclass_bases == NULL) {
        return NULL;
    }
    PyObject *HeapCTypeSubclass = PyType_FromSpecWithBases(&HeapCTypeSubclass_spec, subclass_bases);
    if (HeapCTypeSubclass == NULL) {
        return NULL;
    }
    Py_DECREF(subclass_bases);
    PyModule_AddObject(m, "HeapCTypeSubclass", HeapCTypeSubclass);

    PyObject *HeapCTypeWithDict = PyType_FromSpec(&HeapCTypeWithDict_spec);
    if (HeapCTypeWithDict == NULL) {
        return NULL;
    }
    PyModule_AddObject(m, "HeapCTypeWithDict", HeapCTypeWithDict);

    PyObject *HeapCTypeWithNegativeDict = PyType_FromSpec(&HeapCTypeWithNegativeDict_spec);
    if (HeapCTypeWithNegativeDict == NULL) {
        return NULL;
    }
    PyModule_AddObject(m, "HeapCTypeWithNegativeDict", HeapCTypeWithNegativeDict);

    PyObject *HeapCTypeWithWeakref = PyType_FromSpec(&HeapCTypeWithWeakref_spec);
    if (HeapCTypeWithWeakref == NULL) {
        return NULL;
    }
    PyModule_AddObject(m, "HeapCTypeWithWeakref", HeapCTypeWithWeakref);

    PyObject *HeapCTypeWithBuffer = PyType_FromSpec(&HeapCTypeWithBuffer_spec);
    if (HeapCTypeWithBuffer == NULL) {
        return NULL;
    }
    PyModule_AddObject(m, "HeapCTypeWithBuffer", HeapCTypeWithBuffer);

    PyObject *HeapCTypeSetattr = PyType_FromSpec(&HeapCTypeSetattr_spec);
    if (HeapCTypeSetattr == NULL) {
        return NULL;
    }
    PyModule_AddObject(m, "HeapCTypeSetattr", HeapCTypeSetattr);

    PyObject *subclass_with_finalizer_bases = PyTuple_Pack(1, HeapCTypeSubclass);
    if (subclass_with_finalizer_bases == NULL) {
        return NULL;
    }
    PyObject *HeapCTypeSubclassWithFinalizer = PyType_FromSpecWithBases(
        &HeapCTypeSubclassWithFinalizer_spec, subclass_with_finalizer_bases);
    if (HeapCTypeSubclassWithFinalizer == NULL) {
        return NULL;
    }
    Py_DECREF(subclass_with_finalizer_bases);
    PyModule_AddObject(m, "HeapCTypeSubclassWithFinalizer", HeapCTypeSubclassWithFinalizer);

    PyObject *HeapCTypeMetaclass = PyType_FromMetaclass(
        &PyType_Type, m, &HeapCTypeMetaclass_spec, (PyObject *) &PyType_Type);
    if (HeapCTypeMetaclass == NULL) {
        return NULL;
    }
    PyModule_AddObject(m, "HeapCTypeMetaclass", HeapCTypeMetaclass);

    PyObject *HeapCTypeMetaclassCustomNew = PyType_FromMetaclass(
        &PyType_Type, m, &HeapCTypeMetaclassCustomNew_spec, (PyObject *) &PyType_Type);
    if (HeapCTypeMetaclassCustomNew == NULL) {
        return NULL;
    }
    PyModule_AddObject(m, "HeapCTypeMetaclassCustomNew", HeapCTypeMetaclassCustomNew);

    if (PyType_Ready(&ContainerNoGC_type) < 0) {
        return NULL;
    }
    Py_INCREF(&ContainerNoGC_type);
    if (PyModule_AddObject(m, "ContainerNoGC",
                           (PyObject *) &ContainerNoGC_type) < 0)
        return NULL;

    PyState_AddModule(m, &_testcapimodule);
    return m;
}

static PyObject *
negative_dictoffset(PyObject *self, PyObject *Py_UNUSED(ignored))
{
    return PyType_FromSpec(&HeapCTypeWithNegativeDict_spec);
}

/* Test the C API exposed when PY_SSIZE_T_CLEAN is not defined */

#undef Py_BuildValue
PyAPI_FUNC(PyObject *) Py_BuildValue(const char *, ...);

static PyObject *
test_buildvalue_issue38913(PyObject *self, PyObject *Py_UNUSED(ignored))
{
    PyObject *res;
    const char str[] = "string";
    const Py_UNICODE unicode[] = L"unicode";
    assert(!PyErr_Occurred());

    res = Py_BuildValue("(s#O)", str, 1, Py_None);
    assert(res == NULL);
    if (!PyErr_ExceptionMatches(PyExc_SystemError)) {
        return NULL;
    }
    PyErr_Clear();

    res = Py_BuildValue("(z#O)", str, 1, Py_None);
    assert(res == NULL);
    if (!PyErr_ExceptionMatches(PyExc_SystemError)) {
        return NULL;
    }
    PyErr_Clear();

    res = Py_BuildValue("(y#O)", str, 1, Py_None);
    assert(res == NULL);
    if (!PyErr_ExceptionMatches(PyExc_SystemError)) {
        return NULL;
    }
    PyErr_Clear();

    res = Py_BuildValue("(u#O)", unicode, 1, Py_None);
    assert(res == NULL);
    if (!PyErr_ExceptionMatches(PyExc_SystemError)) {
        return NULL;
    }
    PyErr_Clear();


    Py_RETURN_NONE;
}

#undef PyArg_ParseTupleAndKeywords
PyAPI_FUNC(int) PyArg_ParseTupleAndKeywords(PyObject *, PyObject *,
                                            const char *, char **, ...);

static PyObject *
getargs_s_hash_int(PyObject *self, PyObject *args, PyObject *kwargs)
{
    static char *keywords[] = {"", "x", NULL};
    const char *s;
    int len;
    int i = 0;
    if (!PyArg_ParseTupleAndKeywords(args, kwargs, "|s#i", keywords, &s, &len, &i))
        return NULL;
    Py_RETURN_NONE;
}<|MERGE_RESOLUTION|>--- conflicted
+++ resolved
@@ -6164,16 +6164,13 @@
     {"test_get_type_name",        test_get_type_name,            METH_NOARGS},
     {"test_get_type_qualname",    test_get_type_qualname,        METH_NOARGS},
     {"test_type_from_ephemeral_spec", test_type_from_ephemeral_spec, METH_NOARGS},
-<<<<<<< HEAD
     {"create_type_from_repeated_slots",
         create_type_from_repeated_slots, METH_O},
-=======
     {"test_from_spec_metatype_inheritance", test_from_spec_metatype_inheritance,
      METH_NOARGS},
     {"test_from_spec_invalid_metatype_inheritance",
      test_from_spec_invalid_metatype_inheritance,
      METH_NOARGS},
->>>>>>> 7fef8476
     {"get_kwargs", _PyCFunction_CAST(get_kwargs),
       METH_VARARGS|METH_KEYWORDS},
     {"getargs_tuple",           getargs_tuple,                   METH_VARARGS},
