/*
 * C Extension module to test Python interpreter C APIs.
 *
 * The 'test_*' functions exported by this module are run as part of the
 * standard Python regression test, via Lib/test/test_capi.py.
 */

/* This module tests the public (Include/ and Include/cpython/) C API.
   The internal C API must not be used here: use _testinternalcapi for that.

   The Visual Studio projects builds _testcapi with Py_BUILD_CORE_MODULE
   macro defined, but only the public C API must be tested here. */

#undef Py_BUILD_CORE_MODULE
#undef Py_BUILD_CORE_BUILTIN

/* Always enable assertions */
#undef NDEBUG

#define PY_SSIZE_T_CLEAN

#include "Python.h"
#include "frameobject.h"          // PyFrame_New
#include "marshal.h"              // PyMarshal_WriteLongToFile
#include "structmember.h"         // for offsetof(), T_OBJECT
#include <float.h>                // FLT_MAX
#include <signal.h>
#ifndef MS_WINDOWS
#include <unistd.h>
#endif

#ifdef HAVE_SYS_WAIT_H
#include <sys/wait.h>             // W_STOPCODE
#endif

#ifdef Py_BUILD_CORE
#  error "_testcapi must test the public Python C API, not CPython internal C API"
#endif

#ifdef bool
#  error "The public headers should not include <stdbool.h>, see bpo-46748"
#endif

// Several parts of this module are broken out into files in _testcapi/.
// Include definitions from there.
#include "_testcapi/parts.h"

// Forward declarations
static struct PyModuleDef _testcapimodule;
static PyObject *TestError;     /* set to exception object in init */


/* Raise TestError with test_name + ": " + msg, and return NULL. */

static PyObject *
raiseTestError(const char* test_name, const char* msg)
{
    PyErr_Format(TestError, "%s: %s", test_name, msg);
    return NULL;
}

/* Test #defines from pyconfig.h (particularly the SIZEOF_* defines).

   The ones derived from autoconf on the UNIX-like OSes can be relied
   upon (in the absence of sloppy cross-compiling), but the Windows
   platforms have these hardcoded.  Better safe than sorry.
*/
static PyObject*
sizeof_error(const char* fatname, const char* typname,
    int expected, int got)
{
    PyErr_Format(TestError,
        "%s #define == %d but sizeof(%s) == %d",
        fatname, expected, typname, got);
    return (PyObject*)NULL;
}

static PyObject*
test_config(PyObject *self, PyObject *Py_UNUSED(ignored))
{
#define CHECK_SIZEOF(FATNAME, TYPE) \
            if (FATNAME != sizeof(TYPE)) \
                return sizeof_error(#FATNAME, #TYPE, FATNAME, sizeof(TYPE))

    CHECK_SIZEOF(SIZEOF_SHORT, short);
    CHECK_SIZEOF(SIZEOF_INT, int);
    CHECK_SIZEOF(SIZEOF_LONG, long);
    CHECK_SIZEOF(SIZEOF_VOID_P, void*);
    CHECK_SIZEOF(SIZEOF_TIME_T, time_t);
    CHECK_SIZEOF(SIZEOF_LONG_LONG, long long);

#undef CHECK_SIZEOF

    Py_RETURN_NONE;
}

static PyObject*
test_sizeof_c_types(PyObject *self, PyObject *Py_UNUSED(ignored))
{
#if defined(__GNUC__) && ((__GNUC__ > 4) || ((__GNUC__ == 4) && (__GNUC_MINOR__ > 5)))
#pragma GCC diagnostic push
#pragma GCC diagnostic ignored "-Wtype-limits"
#endif
#define CHECK_SIZEOF(TYPE, EXPECTED)         \
    if (EXPECTED != sizeof(TYPE))  {         \
        PyErr_Format(TestError,              \
            "sizeof(%s) = %u instead of %u", \
            #TYPE, sizeof(TYPE), EXPECTED);  \
        return (PyObject*)NULL;              \
    }
#define IS_SIGNED(TYPE) (((TYPE)-1) < (TYPE)0)
#define CHECK_SIGNNESS(TYPE, SIGNED)         \
    if (IS_SIGNED(TYPE) != SIGNED) {         \
        PyErr_Format(TestError,              \
            "%s signness is, instead of %i",  \
            #TYPE, IS_SIGNED(TYPE), SIGNED); \
        return (PyObject*)NULL;              \
    }

    /* integer types */
    CHECK_SIZEOF(Py_UCS1, 1);
    CHECK_SIZEOF(Py_UCS2, 2);
    CHECK_SIZEOF(Py_UCS4, 4);
    CHECK_SIGNNESS(Py_UCS1, 0);
    CHECK_SIGNNESS(Py_UCS2, 0);
    CHECK_SIGNNESS(Py_UCS4, 0);
    CHECK_SIZEOF(int32_t, 4);
    CHECK_SIGNNESS(int32_t, 1);
    CHECK_SIZEOF(uint32_t, 4);
    CHECK_SIGNNESS(uint32_t, 0);
    CHECK_SIZEOF(int64_t, 8);
    CHECK_SIGNNESS(int64_t, 1);
    CHECK_SIZEOF(uint64_t, 8);
    CHECK_SIGNNESS(uint64_t, 0);

    /* pointer/size types */
    CHECK_SIZEOF(size_t, sizeof(void *));
    CHECK_SIGNNESS(size_t, 0);
    CHECK_SIZEOF(Py_ssize_t, sizeof(void *));
    CHECK_SIGNNESS(Py_ssize_t, 1);

    CHECK_SIZEOF(uintptr_t, sizeof(void *));
    CHECK_SIGNNESS(uintptr_t, 0);
    CHECK_SIZEOF(intptr_t, sizeof(void *));
    CHECK_SIGNNESS(intptr_t, 1);

    Py_RETURN_NONE;

#undef IS_SIGNED
#undef CHECK_SIGNESS
#undef CHECK_SIZEOF
#if defined(__GNUC__) && ((__GNUC__ > 4) || ((__GNUC__ == 4) && (__GNUC_MINOR__ > 5)))
#pragma GCC diagnostic pop
#endif
}

static PyObject*
test_gc_control(PyObject *self, PyObject *Py_UNUSED(ignored))
{
    int orig_enabled = PyGC_IsEnabled();
    const char* msg = "ok";
    int old_state;

    old_state = PyGC_Enable();
    msg = "Enable(1)";
    if (old_state != orig_enabled) {
        goto failed;
    }
    msg = "IsEnabled(1)";
    if (!PyGC_IsEnabled()) {
        goto failed;
    }

    old_state = PyGC_Disable();
    msg = "disable(2)";
    if (!old_state) {
        goto failed;
    }
    msg = "IsEnabled(2)";
    if (PyGC_IsEnabled()) {
        goto failed;
    }

    old_state = PyGC_Enable();
    msg = "enable(3)";
    if (old_state) {
        goto failed;
    }
    msg = "IsEnabled(3)";
    if (!PyGC_IsEnabled()) {
        goto failed;
    }

    if (!orig_enabled) {
        old_state = PyGC_Disable();
        msg = "disable(4)";
        if (old_state) {
            goto failed;
        }
        msg = "IsEnabled(4)";
        if (PyGC_IsEnabled()) {
            goto failed;
        }
    }

    Py_RETURN_NONE;

failed:
    /* Try to clean up if we can. */
    if (orig_enabled) {
        PyGC_Enable();
    } else {
        PyGC_Disable();
    }
    PyErr_Format(TestError, "GC control failed in %s", msg);
    return NULL;
}

static PyObject*
test_list_api(PyObject *self, PyObject *Py_UNUSED(ignored))
{
    PyObject* list;
    int i;

    /* SF bug 132008:  PyList_Reverse segfaults */
#define NLIST 30
    list = PyList_New(NLIST);
    if (list == (PyObject*)NULL)
        return (PyObject*)NULL;
    /* list = range(NLIST) */
    for (i = 0; i < NLIST; ++i) {
        PyObject* anint = PyLong_FromLong(i);
        if (anint == (PyObject*)NULL) {
            Py_DECREF(list);
            return (PyObject*)NULL;
        }
        PyList_SET_ITEM(list, i, anint);
    }
    /* list.reverse(), via PyList_Reverse() */
    i = PyList_Reverse(list);   /* should not blow up! */
    if (i != 0) {
        Py_DECREF(list);
        return (PyObject*)NULL;
    }
    /* Check that list == range(29, -1, -1) now */
    for (i = 0; i < NLIST; ++i) {
        PyObject* anint = PyList_GET_ITEM(list, i);
        if (PyLong_AS_LONG(anint) != NLIST-1-i) {
            PyErr_SetString(TestError,
                            "test_list_api: reverse screwed up");
            Py_DECREF(list);
            return (PyObject*)NULL;
        }
    }
    Py_DECREF(list);
#undef NLIST

    Py_RETURN_NONE;
}

static int
test_dict_inner(int count)
{
    Py_ssize_t pos = 0, iterations = 0;
    int i;
    PyObject *dict = PyDict_New();
    PyObject *v, *k;

    if (dict == NULL)
        return -1;

    for (i = 0; i < count; i++) {
        v = PyLong_FromLong(i);
        if (v == NULL) {
            return -1;
        }
        if (PyDict_SetItem(dict, v, v) < 0) {
            Py_DECREF(v);
            return -1;
        }
        Py_DECREF(v);
    }

    while (PyDict_Next(dict, &pos, &k, &v)) {
        PyObject *o;
        iterations++;

        i = PyLong_AS_LONG(v) + 1;
        o = PyLong_FromLong(i);
        if (o == NULL)
            return -1;
        if (PyDict_SetItem(dict, k, o) < 0) {
            Py_DECREF(o);
            return -1;
        }
        Py_DECREF(o);
    }

    Py_DECREF(dict);

    if (iterations != count) {
        PyErr_SetString(
            TestError,
            "test_dict_iteration: dict iteration went wrong ");
        return -1;
    } else {
        return 0;
    }
}



static PyObject*
test_dict_iteration(PyObject* self, PyObject *Py_UNUSED(ignored))
{
    int i;

    for (i = 0; i < 200; i++) {
        if (test_dict_inner(i) < 0) {
            return NULL;
        }
    }

    Py_RETURN_NONE;
}

static PyObject*
dict_getitem_knownhash(PyObject *self, PyObject *args)
{
    PyObject *mp, *key, *result;
    Py_ssize_t hash;

    if (!PyArg_ParseTuple(args, "OOn:dict_getitem_knownhash",
                          &mp, &key, &hash)) {
        return NULL;
    }

    result = _PyDict_GetItem_KnownHash(mp, key, (Py_hash_t)hash);
    if (result == NULL && !PyErr_Occurred()) {
        _PyErr_SetKeyError(key);
        return NULL;
    }

    return Py_XNewRef(result);
}

/* Issue #4701: Check that PyObject_Hash implicitly calls
 *   PyType_Ready if it hasn't already been called
 */
static PyTypeObject _HashInheritanceTester_Type = {
    PyVarObject_HEAD_INIT(NULL, 0)
    "hashinheritancetester",            /* Name of this type */
    sizeof(PyObject),           /* Basic object size */
    0,                          /* Item size for varobject */
    (destructor)PyObject_Del, /* tp_dealloc */
    0,                          /* tp_vectorcall_offset */
    0,                          /* tp_getattr */
    0,                          /* tp_setattr */
    0,                          /* tp_as_async */
    0,                          /* tp_repr */
    0,                          /* tp_as_number */
    0,                          /* tp_as_sequence */
    0,                          /* tp_as_mapping */
    0,                          /* tp_hash */
    0,                          /* tp_call */
    0,                          /* tp_str */
    PyObject_GenericGetAttr,  /* tp_getattro */
    0,                          /* tp_setattro */
    0,                          /* tp_as_buffer */
    Py_TPFLAGS_DEFAULT,         /* tp_flags */
    0,                          /* tp_doc */
    0,                          /* tp_traverse */
    0,                          /* tp_clear */
    0,                          /* tp_richcompare */
    0,                          /* tp_weaklistoffset */
    0,                          /* tp_iter */
    0,                          /* tp_iternext */
    0,                          /* tp_methods */
    0,                          /* tp_members */
    0,                          /* tp_getset */
    0,                          /* tp_base */
    0,                          /* tp_dict */
    0,                          /* tp_descr_get */
    0,                          /* tp_descr_set */
    0,                          /* tp_dictoffset */
    0,                          /* tp_init */
    0,                          /* tp_alloc */
    PyType_GenericNew,                  /* tp_new */
};

static PyObject*
pycompilestring(PyObject* self, PyObject *obj) {
    if (PyBytes_CheckExact(obj) == 0) {
        PyErr_SetString(PyExc_ValueError, "Argument must be a bytes object");
        return NULL;
    }
    const char *the_string = PyBytes_AsString(obj);
    if (the_string == NULL) {
        return NULL;
    }
    return Py_CompileString(the_string, "<string>", Py_file_input);
}

static PyObject*
test_lazy_hash_inheritance(PyObject* self, PyObject *Py_UNUSED(ignored))
{
    PyTypeObject *type;
    PyObject *obj;
    Py_hash_t hash;

    type = &_HashInheritanceTester_Type;

    if (type->tp_dict != NULL)
        /* The type has already been initialized. This probably means
           -R is being used. */
        Py_RETURN_NONE;


    obj = PyObject_New(PyObject, type);
    if (obj == NULL) {
        PyErr_Clear();
        PyErr_SetString(
            TestError,
            "test_lazy_hash_inheritance: failed to create object");
        return NULL;
    }

    if (type->tp_dict != NULL) {
        PyErr_SetString(
            TestError,
            "test_lazy_hash_inheritance: type initialised too soon");
        Py_DECREF(obj);
        return NULL;
    }

    hash = PyObject_Hash(obj);
    if ((hash == -1) && PyErr_Occurred()) {
        PyErr_Clear();
        PyErr_SetString(
            TestError,
            "test_lazy_hash_inheritance: could not hash object");
        Py_DECREF(obj);
        return NULL;
    }

    if (type->tp_dict == NULL) {
        PyErr_SetString(
            TestError,
            "test_lazy_hash_inheritance: type not initialised by hash()");
        Py_DECREF(obj);
        return NULL;
    }

    if (type->tp_hash != PyType_Type.tp_hash) {
        PyErr_SetString(
            TestError,
            "test_lazy_hash_inheritance: unexpected hash function");
        Py_DECREF(obj);
        return NULL;
    }

    Py_DECREF(obj);

    Py_RETURN_NONE;
}

static PyObject *
return_none(void *unused)
{
    Py_RETURN_NONE;
}

static PyObject *
raise_error(void *unused)
{
    PyErr_SetNone(PyExc_ValueError);
    return NULL;
}

static int
test_buildvalue_N_error(const char *fmt)
{
    PyObject *arg, *res;

    arg = PyList_New(0);
    if (arg == NULL) {
        return -1;
    }

    Py_INCREF(arg);
    res = Py_BuildValue(fmt, return_none, NULL, arg);
    if (res == NULL) {
        return -1;
    }
    Py_DECREF(res);
    if (Py_REFCNT(arg) != 1) {
        PyErr_Format(TestError, "test_buildvalue_N: "
                     "arg was not decrefed in successful "
                     "Py_BuildValue(\"%s\")", fmt);
        return -1;
    }

    Py_INCREF(arg);
    res = Py_BuildValue(fmt, raise_error, NULL, arg);
    if (res != NULL || !PyErr_Occurred()) {
        PyErr_Format(TestError, "test_buildvalue_N: "
                     "Py_BuildValue(\"%s\") didn't complain", fmt);
        return -1;
    }
    PyErr_Clear();
    if (Py_REFCNT(arg) != 1) {
        PyErr_Format(TestError, "test_buildvalue_N: "
                     "arg was not decrefed in failed "
                     "Py_BuildValue(\"%s\")", fmt);
        return -1;
    }
    Py_DECREF(arg);
    return 0;
}

static PyObject *
test_buildvalue_N(PyObject *self, PyObject *Py_UNUSED(ignored))
{
    PyObject *arg, *res;

    arg = PyList_New(0);
    if (arg == NULL) {
        return NULL;
    }
    Py_INCREF(arg);
    res = Py_BuildValue("N", arg);
    if (res == NULL) {
        return NULL;
    }
    if (res != arg) {
        return raiseTestError("test_buildvalue_N",
                              "Py_BuildValue(\"N\") returned wrong result");
    }
    if (Py_REFCNT(arg) != 2) {
        return raiseTestError("test_buildvalue_N",
                              "arg was not decrefed in Py_BuildValue(\"N\")");
    }
    Py_DECREF(res);
    Py_DECREF(arg);

    if (test_buildvalue_N_error("O&N") < 0)
        return NULL;
    if (test_buildvalue_N_error("(O&N)") < 0)
        return NULL;
    if (test_buildvalue_N_error("[O&N]") < 0)
        return NULL;
    if (test_buildvalue_N_error("{O&N}") < 0)
        return NULL;
    if (test_buildvalue_N_error("{()O&(())N}") < 0)
        return NULL;

    Py_RETURN_NONE;
}


static PyObject *
test_get_statictype_slots(PyObject *self, PyObject *Py_UNUSED(ignored))
{
    newfunc tp_new = PyType_GetSlot(&PyLong_Type, Py_tp_new);
    if (PyLong_Type.tp_new != tp_new) {
        PyErr_SetString(PyExc_AssertionError, "mismatch: tp_new of long");
        return NULL;
    }

    reprfunc tp_repr = PyType_GetSlot(&PyLong_Type, Py_tp_repr);
    if (PyLong_Type.tp_repr != tp_repr) {
        PyErr_SetString(PyExc_AssertionError, "mismatch: tp_repr of long");
        return NULL;
    }

    ternaryfunc tp_call = PyType_GetSlot(&PyLong_Type, Py_tp_call);
    if (tp_call != NULL) {
        PyErr_SetString(PyExc_AssertionError, "mismatch: tp_call of long");
        return NULL;
    }

    binaryfunc nb_add = PyType_GetSlot(&PyLong_Type, Py_nb_add);
    if (PyLong_Type.tp_as_number->nb_add != nb_add) {
        PyErr_SetString(PyExc_AssertionError, "mismatch: nb_add of long");
        return NULL;
    }

    lenfunc mp_length = PyType_GetSlot(&PyLong_Type, Py_mp_length);
    if (mp_length != NULL) {
        PyErr_SetString(PyExc_AssertionError, "mismatch: mp_length of long");
        return NULL;
    }

    void *over_value = PyType_GetSlot(&PyLong_Type, Py_bf_releasebuffer + 1);
    if (over_value != NULL) {
        PyErr_SetString(PyExc_AssertionError, "mismatch: max+1 of long");
        return NULL;
    }

    tp_new = PyType_GetSlot(&PyLong_Type, 0);
    if (tp_new != NULL) {
        PyErr_SetString(PyExc_AssertionError, "mismatch: slot 0 of long");
        return NULL;
    }
    if (PyErr_ExceptionMatches(PyExc_SystemError)) {
        // This is the right exception
        PyErr_Clear();
    }
    else {
        return NULL;
    }

    Py_RETURN_NONE;
}


static PyType_Slot HeapTypeNameType_slots[] = {
    {0},
};

static PyType_Spec HeapTypeNameType_Spec = {
    .name = "_testcapi.HeapTypeNameType",
    .basicsize = sizeof(PyObject),
    .flags = Py_TPFLAGS_DEFAULT,
    .slots = HeapTypeNameType_slots,
};

static PyObject *
test_get_type_name(PyObject *self, PyObject *Py_UNUSED(ignored))
{
    PyObject *tp_name = PyType_GetName(&PyLong_Type);
    assert(strcmp(PyUnicode_AsUTF8(tp_name), "int") == 0);
    Py_DECREF(tp_name);

    tp_name = PyType_GetName(&PyModule_Type);
    assert(strcmp(PyUnicode_AsUTF8(tp_name), "module") == 0);
    Py_DECREF(tp_name);

    PyObject *HeapTypeNameType = PyType_FromSpec(&HeapTypeNameType_Spec);
    if (HeapTypeNameType == NULL) {
        Py_RETURN_NONE;
    }
    tp_name = PyType_GetName((PyTypeObject *)HeapTypeNameType);
    assert(strcmp(PyUnicode_AsUTF8(tp_name), "HeapTypeNameType") == 0);
    Py_DECREF(tp_name);

    PyObject *name = PyUnicode_FromString("test_name");
    if (name == NULL) {
        goto done;
    }
    if (PyObject_SetAttrString(HeapTypeNameType, "__name__", name) < 0) {
        Py_DECREF(name);
        goto done;
    }
    tp_name = PyType_GetName((PyTypeObject *)HeapTypeNameType);
    assert(strcmp(PyUnicode_AsUTF8(tp_name), "test_name") == 0);
    Py_DECREF(name);
    Py_DECREF(tp_name);

  done:
    Py_DECREF(HeapTypeNameType);
    Py_RETURN_NONE;
}


static PyObject *
test_get_type_qualname(PyObject *self, PyObject *Py_UNUSED(ignored))
{
    PyObject *tp_qualname = PyType_GetQualName(&PyLong_Type);
    assert(strcmp(PyUnicode_AsUTF8(tp_qualname), "int") == 0);
    Py_DECREF(tp_qualname);

    tp_qualname = PyType_GetQualName(&PyODict_Type);
    assert(strcmp(PyUnicode_AsUTF8(tp_qualname), "OrderedDict") == 0);
    Py_DECREF(tp_qualname);

    PyObject *HeapTypeNameType = PyType_FromSpec(&HeapTypeNameType_Spec);
    if (HeapTypeNameType == NULL) {
        Py_RETURN_NONE;
    }
    tp_qualname = PyType_GetQualName((PyTypeObject *)HeapTypeNameType);
    assert(strcmp(PyUnicode_AsUTF8(tp_qualname), "HeapTypeNameType") == 0);
    Py_DECREF(tp_qualname);

    PyObject *spec_name = PyUnicode_FromString(HeapTypeNameType_Spec.name);
    if (spec_name == NULL) {
        goto done;
    }
    if (PyObject_SetAttrString(HeapTypeNameType,
                               "__qualname__", spec_name) < 0) {
        Py_DECREF(spec_name);
        goto done;
    }
    tp_qualname = PyType_GetQualName((PyTypeObject *)HeapTypeNameType);
    assert(strcmp(PyUnicode_AsUTF8(tp_qualname),
                  "_testcapi.HeapTypeNameType") == 0);
    Py_DECREF(spec_name);
    Py_DECREF(tp_qualname);

  done:
    Py_DECREF(HeapTypeNameType);
    Py_RETURN_NONE;
}

static PyObject *
pyobject_repr_from_null(PyObject *self, PyObject *Py_UNUSED(ignored))
{
    return PyObject_Repr(NULL);
}

static PyObject *
pyobject_str_from_null(PyObject *self, PyObject *Py_UNUSED(ignored))
{
    return PyObject_Str(NULL);
}

static PyObject *
pyobject_bytes_from_null(PyObject *self, PyObject *Py_UNUSED(ignored))
{
    return PyObject_Bytes(NULL);
}

static PyObject *
raise_exception(PyObject *self, PyObject *args)
{
    PyObject *exc;
    PyObject *exc_args, *v;
    int num_args, i;

    if (!PyArg_ParseTuple(args, "Oi:raise_exception",
                          &exc, &num_args))
        return NULL;

    exc_args = PyTuple_New(num_args);
    if (exc_args == NULL)
        return NULL;
    for (i = 0; i < num_args; ++i) {
        v = PyLong_FromLong(i);
        if (v == NULL) {
            Py_DECREF(exc_args);
            return NULL;
        }
        PyTuple_SET_ITEM(exc_args, i, v);
    }
    PyErr_SetObject(exc, exc_args);
    Py_DECREF(exc_args);
    return NULL;
}

static PyObject *
set_errno(PyObject *self, PyObject *args)
{
    int new_errno;

    if (!PyArg_ParseTuple(args, "i:set_errno", &new_errno))
        return NULL;

    errno = new_errno;
    Py_RETURN_NONE;
}

static PyObject *
test_set_exception(PyObject *self, PyObject *new_exc)
{
    PyObject *exc = PyErr_GetHandledException();
    assert(PyExceptionInstance_Check(exc) || exc == NULL);

    PyErr_SetHandledException(new_exc);
    return exc;
}

static PyObject *
test_set_exc_info(PyObject *self, PyObject *args)
{
    PyObject *orig_exc;
    PyObject *new_type, *new_value, *new_tb;
    PyObject *type, *value, *tb;
    if (!PyArg_ParseTuple(args, "OOO:test_set_exc_info",
                          &new_type, &new_value, &new_tb))
        return NULL;

    PyErr_GetExcInfo(&type, &value, &tb);

    Py_INCREF(new_type);
    Py_INCREF(new_value);
    Py_INCREF(new_tb);
    PyErr_SetExcInfo(new_type, new_value, new_tb);

    orig_exc = PyTuple_Pack(3, type ? type : Py_None, value ? value : Py_None, tb ? tb : Py_None);
    Py_XDECREF(type);
    Py_XDECREF(value);
    Py_XDECREF(tb);
    return orig_exc;
}

/* test_thread_state spawns a thread of its own, and that thread releases
 * `thread_done` when it's finished.  The driver code has to know when the
 * thread finishes, because the thread uses a PyObject (the callable) that
 * may go away when the driver finishes.  The former lack of this explicit
 * synchronization caused rare segfaults, so rare that they were seen only
 * on a Mac buildbot (although they were possible on any box).
 */
static PyThread_type_lock thread_done = NULL;

static int
_make_call(void *callable)
{
    PyObject *rc;
    int success;
    PyGILState_STATE s = PyGILState_Ensure();
    rc = PyObject_CallNoArgs((PyObject *)callable);
    success = (rc != NULL);
    Py_XDECREF(rc);
    PyGILState_Release(s);
    return success;
}

/* Same thing, but releases `thread_done` when it returns.  This variant
 * should be called only from threads spawned by test_thread_state().
 */
static void
_make_call_from_thread(void *callable)
{
    _make_call(callable);
    PyThread_release_lock(thread_done);
}

static PyObject *
test_thread_state(PyObject *self, PyObject *args)
{
    PyObject *fn;
    int success = 1;

    if (!PyArg_ParseTuple(args, "O:test_thread_state", &fn))
        return NULL;

    if (!PyCallable_Check(fn)) {
        PyErr_Format(PyExc_TypeError, "'%s' object is not callable",
            Py_TYPE(fn)->tp_name);
        return NULL;
    }

    thread_done = PyThread_allocate_lock();
    if (thread_done == NULL)
        return PyErr_NoMemory();
    PyThread_acquire_lock(thread_done, 1);

    /* Start a new thread with our callback. */
    PyThread_start_new_thread(_make_call_from_thread, fn);
    /* Make the callback with the thread lock held by this thread */
    success &= _make_call(fn);
    /* Do it all again, but this time with the thread-lock released */
    Py_BEGIN_ALLOW_THREADS
    success &= _make_call(fn);
    PyThread_acquire_lock(thread_done, 1);  /* wait for thread to finish */
    Py_END_ALLOW_THREADS

    /* And once more with and without a thread
       XXX - should use a lock and work out exactly what we are trying
       to test <wink>
    */
    Py_BEGIN_ALLOW_THREADS
    PyThread_start_new_thread(_make_call_from_thread, fn);
    success &= _make_call(fn);
    PyThread_acquire_lock(thread_done, 1);  /* wait for thread to finish */
    Py_END_ALLOW_THREADS

    /* Release lock we acquired above.  This is required on HP-UX. */
    PyThread_release_lock(thread_done);

    PyThread_free_lock(thread_done);
    if (!success)
        return NULL;
    Py_RETURN_NONE;
}

#ifndef MS_WINDOWS
static PyThread_type_lock wait_done = NULL;

static void wait_for_lock(void *unused) {
    PyThread_acquire_lock(wait_done, 1);
    PyThread_release_lock(wait_done);
    PyThread_free_lock(wait_done);
    wait_done = NULL;
}

// These can be used to test things that care about the existence of another
// thread that the threading module doesn't know about.

static PyObject *
spawn_pthread_waiter(PyObject *self, PyObject *Py_UNUSED(ignored))
{
    if (wait_done) {
        PyErr_SetString(PyExc_RuntimeError, "thread already running");
        return NULL;
    }
    wait_done = PyThread_allocate_lock();
    if (wait_done == NULL)
        return PyErr_NoMemory();
    PyThread_acquire_lock(wait_done, 1);
    PyThread_start_new_thread(wait_for_lock, NULL);
    Py_RETURN_NONE;
}

static PyObject *
end_spawned_pthread(PyObject *self, PyObject *Py_UNUSED(ignored))
{
    if (!wait_done) {
        PyErr_SetString(PyExc_RuntimeError, "call _spawn_pthread_waiter 1st");
        return NULL;
    }
    PyThread_release_lock(wait_done);
    Py_RETURN_NONE;
}
#endif  // not MS_WINDOWS

/* test Py_AddPendingCalls using threads */
static int _pending_callback(void *arg)
{
    /* we assume the argument is callable object to which we own a reference */
    PyObject *callable = (PyObject *)arg;
    PyObject *r = PyObject_CallNoArgs(callable);
    Py_DECREF(callable);
    Py_XDECREF(r);
    return r != NULL ? 0 : -1;
}

/* The following requests n callbacks to _pending_callback.  It can be
 * run from any python thread.
 */
static PyObject *
pending_threadfunc(PyObject *self, PyObject *arg)
{
    PyObject *callable;
    int r;
    if (PyArg_ParseTuple(arg, "O", &callable) == 0)
        return NULL;

    /* create the reference for the callbackwhile we hold the lock */
    Py_INCREF(callable);

    Py_BEGIN_ALLOW_THREADS
    r = Py_AddPendingCall(&_pending_callback, callable);
    Py_END_ALLOW_THREADS

    if (r<0) {
        Py_DECREF(callable); /* unsuccessful add, destroy the extra reference */
        Py_RETURN_FALSE;
    }
    Py_RETURN_TRUE;
}

/* Test PyOS_string_to_double. */
static PyObject *
test_string_to_double(PyObject *self, PyObject *Py_UNUSED(ignored)) {
    double result;
    const char *msg;

#define CHECK_STRING(STR, expected)                             \
    result = PyOS_string_to_double(STR, NULL, NULL);            \
    if (result == -1.0 && PyErr_Occurred())                     \
        return NULL;                                            \
    if (result != (double)expected) {                           \
        msg = "conversion of " STR " to float failed";          \
        goto fail;                                              \
    }

#define CHECK_INVALID(STR)                                              \
    result = PyOS_string_to_double(STR, NULL, NULL);                    \
    if (result == -1.0 && PyErr_Occurred()) {                           \
        if (PyErr_ExceptionMatches(PyExc_ValueError))                   \
            PyErr_Clear();                                              \
        else                                                            \
            return NULL;                                                \
    }                                                                   \
    else {                                                              \
        msg = "conversion of " STR " didn't raise ValueError";          \
        goto fail;                                                      \
    }

    CHECK_STRING("0.1", 0.1);
    CHECK_STRING("1.234", 1.234);
    CHECK_STRING("-1.35", -1.35);
    CHECK_STRING(".1e01", 1.0);
    CHECK_STRING("2.e-2", 0.02);

    CHECK_INVALID(" 0.1");
    CHECK_INVALID("\t\n-3");
    CHECK_INVALID(".123 ");
    CHECK_INVALID("3\n");
    CHECK_INVALID("123abc");

    Py_RETURN_NONE;
  fail:
    return raiseTestError("test_string_to_double", msg);
#undef CHECK_STRING
#undef CHECK_INVALID
}


/* Coverage testing of capsule objects. */

static const char *capsule_name = "capsule name";
static       char *capsule_pointer = "capsule pointer";
static       char *capsule_context = "capsule context";
static const char *capsule_error = NULL;
static int
capsule_destructor_call_count = 0;

static void
capsule_destructor(PyObject *o) {
    capsule_destructor_call_count++;
    if (PyCapsule_GetContext(o) != capsule_context) {
        capsule_error = "context did not match in destructor!";
    } else if (PyCapsule_GetDestructor(o) != capsule_destructor) {
        capsule_error = "destructor did not match in destructor!  (woah!)";
    } else if (PyCapsule_GetName(o) != capsule_name) {
        capsule_error = "name did not match in destructor!";
    } else if (PyCapsule_GetPointer(o, capsule_name) != capsule_pointer) {
        capsule_error = "pointer did not match in destructor!";
    }
}

typedef struct {
    char *name;
    char *module;
    char *attribute;
} known_capsule;

static PyObject *
test_capsule(PyObject *self, PyObject *Py_UNUSED(ignored))
{
    PyObject *object;
    const char *error = NULL;
    void *pointer;
    void *pointer2;
    known_capsule known_capsules[] = {
        #define KNOWN_CAPSULE(module, name)             { module "." name, module, name }
        KNOWN_CAPSULE("_socket", "CAPI"),
        KNOWN_CAPSULE("_curses", "_C_API"),
        KNOWN_CAPSULE("datetime", "datetime_CAPI"),
        { NULL, NULL },
    };
    known_capsule *known = &known_capsules[0];

#define FAIL(x) { error = (x); goto exit; }

#define CHECK_DESTRUCTOR \
    if (capsule_error) { \
        FAIL(capsule_error); \
    } \
    else if (!capsule_destructor_call_count) {          \
        FAIL("destructor not called!"); \
    } \
    capsule_destructor_call_count = 0; \

    object = PyCapsule_New(capsule_pointer, capsule_name, capsule_destructor);
    PyCapsule_SetContext(object, capsule_context);
    capsule_destructor(object);
    CHECK_DESTRUCTOR;
    Py_DECREF(object);
    CHECK_DESTRUCTOR;

    object = PyCapsule_New(known, "ignored", NULL);
    PyCapsule_SetPointer(object, capsule_pointer);
    PyCapsule_SetName(object, capsule_name);
    PyCapsule_SetDestructor(object, capsule_destructor);
    PyCapsule_SetContext(object, capsule_context);
    capsule_destructor(object);
    CHECK_DESTRUCTOR;
    /* intentionally access using the wrong name */
    pointer2 = PyCapsule_GetPointer(object, "the wrong name");
    if (!PyErr_Occurred()) {
        FAIL("PyCapsule_GetPointer should have failed but did not!");
    }
    PyErr_Clear();
    if (pointer2) {
        if (pointer2 == capsule_pointer) {
            FAIL("PyCapsule_GetPointer should not have"
                     " returned the internal pointer!");
        } else {
            FAIL("PyCapsule_GetPointer should have "
                     "returned NULL pointer but did not!");
        }
    }
    PyCapsule_SetDestructor(object, NULL);
    Py_DECREF(object);
    if (capsule_destructor_call_count) {
        FAIL("destructor called when it should not have been!");
    }

    for (known = &known_capsules[0]; known->module != NULL; known++) {
        /* yeah, ordinarily I wouldn't do this either,
           but it's fine for this test harness.
        */
        static char buffer[256];
#undef FAIL
#define FAIL(x) \
        { \
        sprintf(buffer, "%s module: \"%s\" attribute: \"%s\"", \
            x, known->module, known->attribute); \
        error = buffer; \
        goto exit; \
        } \

        PyObject *module = PyImport_ImportModule(known->module);
        if (module) {
            pointer = PyCapsule_Import(known->name, 0);
            if (!pointer) {
                Py_DECREF(module);
                FAIL("PyCapsule_GetPointer returned NULL unexpectedly!");
            }
            object = PyObject_GetAttrString(module, known->attribute);
            if (!object) {
                Py_DECREF(module);
                return NULL;
            }
            pointer2 = PyCapsule_GetPointer(object,
                                    "weebles wobble but they don't fall down");
            if (!PyErr_Occurred()) {
                Py_DECREF(object);
                Py_DECREF(module);
                FAIL("PyCapsule_GetPointer should have failed but did not!");
            }
            PyErr_Clear();
            if (pointer2) {
                Py_DECREF(module);
                Py_DECREF(object);
                if (pointer2 == pointer) {
                    FAIL("PyCapsule_GetPointer should not have"
                             " returned its internal pointer!");
                } else {
                    FAIL("PyCapsule_GetPointer should have"
                             " returned NULL pointer but did not!");
                }
            }
            Py_DECREF(object);
            Py_DECREF(module);
        }
        else
            PyErr_Clear();
    }

  exit:
    if (error) {
        return raiseTestError("test_capsule", error);
    }
    Py_RETURN_NONE;
#undef FAIL
}

#ifdef HAVE_GETTIMEOFDAY
/* Profiling of integer performance */
static void print_delta(int test, struct timeval *s, struct timeval *e)
{
    e->tv_sec -= s->tv_sec;
    e->tv_usec -= s->tv_usec;
    if (e->tv_usec < 0) {
        e->tv_sec -=1;
        e->tv_usec += 1000000;
    }
    printf("Test %d: %d.%06ds\n", test, (int)e->tv_sec, (int)e->tv_usec);
}

static PyObject *
profile_int(PyObject *self, PyObject* args)
{
    int i, k;
    struct timeval start, stop;
    PyObject *single, **multiple, *op1, *result;

    /* Test 1: Allocate and immediately deallocate
       many small integers */
    gettimeofday(&start, NULL);
    for(k=0; k < 20000; k++)
        for(i=0; i < 1000; i++) {
            single = PyLong_FromLong(i);
            Py_DECREF(single);
        }
    gettimeofday(&stop, NULL);
    print_delta(1, &start, &stop);

    /* Test 2: Allocate and immediately deallocate
       many large integers */
    gettimeofday(&start, NULL);
    for(k=0; k < 20000; k++)
        for(i=0; i < 1000; i++) {
            single = PyLong_FromLong(i+1000000);
            Py_DECREF(single);
        }
    gettimeofday(&stop, NULL);
    print_delta(2, &start, &stop);

    /* Test 3: Allocate a few integers, then release
       them all simultaneously. */
    multiple = malloc(sizeof(PyObject*) * 1000);
    if (multiple == NULL)
        return PyErr_NoMemory();
    gettimeofday(&start, NULL);
    for(k=0; k < 20000; k++) {
        for(i=0; i < 1000; i++) {
            multiple[i] = PyLong_FromLong(i+1000000);
        }
        for(i=0; i < 1000; i++) {
            Py_DECREF(multiple[i]);
        }
    }
    gettimeofday(&stop, NULL);
    print_delta(3, &start, &stop);
    free(multiple);

    /* Test 4: Allocate many integers, then release
       them all simultaneously. */
    multiple = malloc(sizeof(PyObject*) * 1000000);
    if (multiple == NULL)
        return PyErr_NoMemory();
    gettimeofday(&start, NULL);
    for(k=0; k < 20; k++) {
        for(i=0; i < 1000000; i++) {
            multiple[i] = PyLong_FromLong(i+1000000);
        }
        for(i=0; i < 1000000; i++) {
            Py_DECREF(multiple[i]);
        }
    }
    gettimeofday(&stop, NULL);
    print_delta(4, &start, &stop);
    free(multiple);

    /* Test 5: Allocate many integers < 32000 */
    multiple = malloc(sizeof(PyObject*) * 1000000);
    if (multiple == NULL)
        return PyErr_NoMemory();
    gettimeofday(&start, NULL);
    for(k=0; k < 10; k++) {
        for(i=0; i < 1000000; i++) {
            multiple[i] = PyLong_FromLong(i+1000);
        }
        for(i=0; i < 1000000; i++) {
            Py_DECREF(multiple[i]);
        }
    }
    gettimeofday(&stop, NULL);
    print_delta(5, &start, &stop);
    free(multiple);

    /* Test 6: Perform small int addition */
    op1 = PyLong_FromLong(1);
    gettimeofday(&start, NULL);
    for(i=0; i < 10000000; i++) {
        result = PyNumber_Add(op1, op1);
        Py_DECREF(result);
    }
    gettimeofday(&stop, NULL);
    Py_DECREF(op1);
    print_delta(6, &start, &stop);

    /* Test 7: Perform medium int addition */
    op1 = PyLong_FromLong(1000);
    if (op1 == NULL)
        return NULL;
    gettimeofday(&start, NULL);
    for(i=0; i < 10000000; i++) {
        result = PyNumber_Add(op1, op1);
        Py_XDECREF(result);
    }
    gettimeofday(&stop, NULL);
    Py_DECREF(op1);
    print_delta(7, &start, &stop);

    Py_RETURN_NONE;
}
#endif

/* To test the format of tracebacks as printed out. */
static PyObject *
traceback_print(PyObject *self, PyObject *args)
{
    PyObject *file;
    PyObject *traceback;
    int result;

    if (!PyArg_ParseTuple(args, "OO:traceback_print",
                            &traceback, &file))
        return NULL;

    result = PyTraceBack_Print(traceback, file);
    if (result < 0)
        return NULL;
    Py_RETURN_NONE;
}

/* To test the format of exceptions as printed out. */
static PyObject *
exception_print(PyObject *self, PyObject *args)
{
    PyObject *value;
    PyObject *tb = NULL;

    if (!PyArg_ParseTuple(args, "O:exception_print",
                            &value)) {
        return NULL;
    }

    if (PyExceptionInstance_Check(value)) {
        tb = PyException_GetTraceback(value);
    }

    PyErr_Display((PyObject *) Py_TYPE(value), value, tb);
    Py_XDECREF(tb);

    Py_RETURN_NONE;
}




/* reliably raise a MemoryError */
static PyObject *
raise_memoryerror(PyObject *self, PyObject *Py_UNUSED(ignored))
{
    PyErr_NoMemory();
    return NULL;
}

/* Issue 6012 */
static PyObject *str1, *str2;
static int
failing_converter(PyObject *obj, void *arg)
{
    /* Clone str1, then let the conversion fail. */
    assert(str1);
    str2 = Py_NewRef(str1);
    return 0;
}
static PyObject*
argparsing(PyObject *o, PyObject *args)
{
    PyObject *res;
    str1 = str2 = NULL;
    if (!PyArg_ParseTuple(args, "O&O&",
                          PyUnicode_FSConverter, &str1,
                          failing_converter, &str2)) {
        if (!str2)
            /* argument converter not called? */
            return NULL;
        /* Should be 1 */
        res = PyLong_FromSsize_t(Py_REFCNT(str2));
        Py_DECREF(str2);
        PyErr_Clear();
        return res;
    }
    Py_RETURN_NONE;
}

/* To test that the result of PyCode_NewEmpty has the right members. */
static PyObject *
code_newempty(PyObject *self, PyObject *args)
{
    const char *filename;
    const char *funcname;
    int firstlineno;

    if (!PyArg_ParseTuple(args, "ssi:code_newempty",
                          &filename, &funcname, &firstlineno))
        return NULL;

    return (PyObject *)PyCode_NewEmpty(filename, funcname, firstlineno);
}

/* Test PyErr_NewExceptionWithDoc (also exercise PyErr_NewException).
   Run via Lib/test/test_exceptions.py */
static PyObject *
make_exception_with_doc(PyObject *self, PyObject *args, PyObject *kwargs)
{
    const char *name;
    const char *doc = NULL;
    PyObject *base = NULL;
    PyObject *dict = NULL;

    static char *kwlist[] = {"name", "doc", "base", "dict", NULL};

    if (!PyArg_ParseTupleAndKeywords(args, kwargs,
                    "s|sOO:make_exception_with_doc", kwlist,
                                     &name, &doc, &base, &dict))
        return NULL;

    return PyErr_NewExceptionWithDoc(name, doc, base, dict);
}

static PyObject *
make_memoryview_from_NULL_pointer(PyObject *self, PyObject *Py_UNUSED(ignored))
{
    Py_buffer info;
    if (PyBuffer_FillInfo(&info, NULL, NULL, 1, 1, PyBUF_FULL_RO) < 0)
        return NULL;
    return PyMemoryView_FromBuffer(&info);
}

static PyObject *
test_from_contiguous(PyObject* self, PyObject *Py_UNUSED(ignored))
{
    int data[9] = {-1,-1,-1,-1,-1,-1,-1,-1,-1};
    int init[5] = {0, 1, 2, 3, 4};
    Py_ssize_t itemsize = sizeof(int);
    Py_ssize_t shape = 5;
    Py_ssize_t strides = 2 * itemsize;
    Py_buffer view = {
        data,
        NULL,
        5 * itemsize,
        itemsize,
        1,
        1,
        NULL,
        &shape,
        &strides,
        NULL,
        NULL
    };
    int *ptr;
    int i;

    PyBuffer_FromContiguous(&view, init, view.len, 'C');
    ptr = view.buf;
    for (i = 0; i < 5; i++) {
        if (ptr[2*i] != i) {
            PyErr_SetString(TestError,
                "test_from_contiguous: incorrect result");
            return NULL;
        }
    }

    view.buf = &data[8];
    view.strides[0] = -2 * itemsize;

    PyBuffer_FromContiguous(&view, init, view.len, 'C');
    ptr = view.buf;
    for (i = 0; i < 5; i++) {
        if (*(ptr-2*i) != i) {
            PyErr_SetString(TestError,
                "test_from_contiguous: incorrect result");
            return NULL;
        }
    }

    Py_RETURN_NONE;
}

#if (defined(__linux__) || defined(__FreeBSD__)) && defined(__GNUC__)
extern PyTypeObject _PyBytesIOBuffer_Type;

static PyObject *
test_pep3118_obsolete_write_locks(PyObject* self, PyObject *Py_UNUSED(ignored))
{
    PyTypeObject *type = &_PyBytesIOBuffer_Type;
    PyObject *b;
    char *dummy[1];
    int ret, match;

    /* PyBuffer_FillInfo() */
    ret = PyBuffer_FillInfo(NULL, NULL, dummy, 1, 0, PyBUF_SIMPLE);
    match = PyErr_Occurred() && PyErr_ExceptionMatches(PyExc_BufferError);
    PyErr_Clear();
    if (ret != -1 || match == 0)
        goto error;

    /* bytesiobuf_getbuffer() */
    b = type->tp_alloc(type, 0);
    if (b == NULL) {
        return NULL;
    }

    ret = PyObject_GetBuffer(b, NULL, PyBUF_SIMPLE);
    Py_DECREF(b);
    match = PyErr_Occurred() && PyErr_ExceptionMatches(PyExc_BufferError);
    PyErr_Clear();
    if (ret != -1 || match == 0)
        goto error;

    Py_RETURN_NONE;

error:
    PyErr_SetString(TestError,
        "test_pep3118_obsolete_write_locks: failure");
    return NULL;
}
#endif

/* This tests functions that historically supported write locks.  It is
   wrong to call getbuffer() with view==NULL and a compliant getbufferproc
   is entitled to segfault in that case. */
static PyObject *
getbuffer_with_null_view(PyObject* self, PyObject *obj)
{
    if (PyObject_GetBuffer(obj, NULL, PyBUF_SIMPLE) < 0)
        return NULL;

    Py_RETURN_NONE;
}

/* PyBuffer_SizeFromFormat() */
static PyObject *
test_PyBuffer_SizeFromFormat(PyObject *self, PyObject *args)
{
    const char *format;
    Py_ssize_t result;

    if (!PyArg_ParseTuple(args, "s:test_PyBuffer_SizeFromFormat",
                          &format)) {
        return NULL;
    }

    result = PyBuffer_SizeFromFormat(format);
    if (result == -1) {
        return NULL;
    }

    return PyLong_FromSsize_t(result);
}

/* Test that the fatal error from not having a current thread doesn't
   cause an infinite loop.  Run via Lib/test/test_capi.py */
static PyObject *
crash_no_current_thread(PyObject *self, PyObject *Py_UNUSED(ignored))
{
    Py_BEGIN_ALLOW_THREADS
    /* Using PyThreadState_Get() directly allows the test to pass in
       !pydebug mode. However, the test only actually tests anything
       in pydebug mode, since that's where the infinite loop was in
       the first place. */
    PyThreadState_Get();
    Py_END_ALLOW_THREADS
    return NULL;
}

/* Test that the GILState thread and the "current" thread match. */
static PyObject *
test_current_tstate_matches(PyObject *self, PyObject *Py_UNUSED(ignored))
{
    PyThreadState *orig_tstate = PyThreadState_Get();

    if (orig_tstate != PyGILState_GetThisThreadState()) {
        PyErr_SetString(PyExc_RuntimeError,
                        "current thread state doesn't match GILState");
        return NULL;
    }

    const char *err = NULL;
    PyThreadState_Swap(NULL);
    PyThreadState *substate = Py_NewInterpreter();

    if (substate != PyThreadState_Get()) {
        err = "subinterpreter thread state not current";
        goto finally;
    }
    if (substate != PyGILState_GetThisThreadState()) {
        err = "subinterpreter thread state doesn't match GILState";
        goto finally;
    }

finally:
    Py_EndInterpreter(substate);
    PyThreadState_Swap(orig_tstate);

    if (err != NULL) {
        PyErr_SetString(PyExc_RuntimeError, err);
        return NULL;
    }
    Py_RETURN_NONE;
}

/* To run some code in a sub-interpreter. */
static PyObject *
run_in_subinterp(PyObject *self, PyObject *args)
{
    const char *code;
    int r;
    PyThreadState *substate, *mainstate;
    /* only initialise 'cflags.cf_flags' to test backwards compatibility */
    PyCompilerFlags cflags = {0};

    if (!PyArg_ParseTuple(args, "s:run_in_subinterp",
                          &code))
        return NULL;

    mainstate = PyThreadState_Get();

    PyThreadState_Swap(NULL);

    substate = Py_NewInterpreter();
    if (substate == NULL) {
        /* Since no new thread state was created, there is no exception to
           propagate; raise a fresh one after swapping in the old thread
           state. */
        PyThreadState_Swap(mainstate);
        PyErr_SetString(PyExc_RuntimeError, "sub-interpreter creation failed");
        return NULL;
    }
    r = PyRun_SimpleStringFlags(code, &cflags);
    Py_EndInterpreter(substate);

    PyThreadState_Swap(mainstate);

    return PyLong_FromLong(r);
}

/* To run some code in a sub-interpreter. */
static PyObject *
run_in_subinterp_with_config(PyObject *self, PyObject *args, PyObject *kwargs)
{
    const char *code;
    int allow_fork = -1;
    int allow_exec = -1;
    int allow_threads = -1;
    int allow_daemon_threads = -1;
    int r;
    PyThreadState *substate, *mainstate;
    /* only initialise 'cflags.cf_flags' to test backwards compatibility */
    PyCompilerFlags cflags = {0};

    static char *kwlist[] = {"code",
                             "allow_fork",
                             "allow_exec",
                             "allow_threads",
                             "allow_daemon_threads",
                             NULL};
    if (!PyArg_ParseTupleAndKeywords(args, kwargs,
                    "s$pppp:run_in_subinterp_with_config", kwlist,
                    &code, &allow_fork, &allow_exec,
                    &allow_threads, &allow_daemon_threads)) {
        return NULL;
    }
    if (allow_fork < 0) {
        PyErr_SetString(PyExc_ValueError, "missing allow_fork");
        return NULL;
    }
    if (allow_exec < 0) {
        PyErr_SetString(PyExc_ValueError, "missing allow_exec");
        return NULL;
    }
    if (allow_threads < 0) {
        PyErr_SetString(PyExc_ValueError, "missing allow_threads");
        return NULL;
    }
    if (allow_daemon_threads < 0) {
        PyErr_SetString(PyExc_ValueError, "missing allow_daemon_threads");
        return NULL;
    }

    mainstate = PyThreadState_Get();

    PyThreadState_Swap(NULL);

    const _PyInterpreterConfig config = {
        .allow_fork = allow_fork,
        .allow_exec = allow_exec,
        .allow_threads = allow_threads,
        .allow_daemon_threads = allow_daemon_threads,
    };
    substate = _Py_NewInterpreterFromConfig(&config);
    if (substate == NULL) {
        /* Since no new thread state was created, there is no exception to
           propagate; raise a fresh one after swapping in the old thread
           state. */
        PyThreadState_Swap(mainstate);
        PyErr_SetString(PyExc_RuntimeError, "sub-interpreter creation failed");
        return NULL;
    }
    r = PyRun_SimpleStringFlags(code, &cflags);
    Py_EndInterpreter(substate);

    PyThreadState_Swap(mainstate);

    return PyLong_FromLong(r);
}

static void
_xid_capsule_destructor(PyObject *capsule)
{
    _PyCrossInterpreterData *data = \
            (_PyCrossInterpreterData *)PyCapsule_GetPointer(capsule, NULL);
    if (data != NULL) {
        assert(_PyCrossInterpreterData_Release(data) == 0);
        PyMem_Free(data);
    }
}

static PyObject *
get_crossinterp_data(PyObject *self, PyObject *args)
{
    PyObject *obj = NULL;
    if (!PyArg_ParseTuple(args, "O:get_crossinterp_data", &obj)) {
        return NULL;
    }

    _PyCrossInterpreterData *data = PyMem_NEW(_PyCrossInterpreterData, 1);
    if (data == NULL) {
        PyErr_NoMemory();
        return NULL;
    }
    if (_PyObject_GetCrossInterpreterData(obj, data) != 0) {
        PyMem_Free(data);
        return NULL;
    }
    PyObject *capsule = PyCapsule_New(data, NULL, _xid_capsule_destructor);
    if (capsule == NULL) {
        assert(_PyCrossInterpreterData_Release(data) == 0);
        PyMem_Free(data);
    }
    return capsule;
}

static PyObject *
restore_crossinterp_data(PyObject *self, PyObject *args)
{
    PyObject *capsule = NULL;
    if (!PyArg_ParseTuple(args, "O:restore_crossinterp_data", &capsule)) {
        return NULL;
    }

    _PyCrossInterpreterData *data = \
            (_PyCrossInterpreterData *)PyCapsule_GetPointer(capsule, NULL);
    if (data == NULL) {
        return NULL;
    }
    return _PyCrossInterpreterData_NewObject(data);
}

static void
slot_tp_del(PyObject *self)
{
    PyObject *del, *res;
    PyObject *error_type, *error_value, *error_traceback;

    /* Temporarily resurrect the object. */
    assert(Py_REFCNT(self) == 0);
    Py_SET_REFCNT(self, 1);

    /* Save the current exception, if any. */
    PyErr_Fetch(&error_type, &error_value, &error_traceback);

    PyObject *tp_del = PyUnicode_InternFromString("__tp_del__");
    if (tp_del == NULL) {
        PyErr_WriteUnraisable(NULL);
        PyErr_Restore(error_type, error_value, error_traceback);
        return;
    }
    /* Execute __del__ method, if any. */
    del = _PyType_Lookup(Py_TYPE(self), tp_del);
    Py_DECREF(tp_del);
    if (del != NULL) {
        res = PyObject_CallOneArg(del, self);
        if (res == NULL)
            PyErr_WriteUnraisable(del);
        else
            Py_DECREF(res);
    }

    /* Restore the saved exception. */
    PyErr_Restore(error_type, error_value, error_traceback);

    /* Undo the temporary resurrection; can't use DECREF here, it would
     * cause a recursive call.
     */
    assert(Py_REFCNT(self) > 0);
    Py_SET_REFCNT(self, Py_REFCNT(self) - 1);
    if (Py_REFCNT(self) == 0) {
        /* this is the normal path out */
        return;
    }

    /* __del__ resurrected it!  Make it look like the original Py_DECREF
     * never happened.
     */
    {
        Py_ssize_t refcnt = Py_REFCNT(self);
        _Py_NewReference(self);
        Py_SET_REFCNT(self, refcnt);
    }
    assert(!PyType_IS_GC(Py_TYPE(self)) || PyObject_GC_IsTracked(self));
    /* If Py_REF_DEBUG macro is defined, _Py_NewReference() increased
       _Py_RefTotal, so we need to undo that. */
#ifdef Py_REF_DEBUG
    _Py_RefTotal--;
#endif
}

static PyObject *
with_tp_del(PyObject *self, PyObject *args)
{
    PyObject *obj;
    PyTypeObject *tp;

    if (!PyArg_ParseTuple(args, "O:with_tp_del", &obj))
        return NULL;
    tp = (PyTypeObject *) obj;
    if (!PyType_Check(obj) || !PyType_HasFeature(tp, Py_TPFLAGS_HEAPTYPE)) {
        PyErr_Format(PyExc_TypeError,
                     "heap type expected, got %R", obj);
        return NULL;
    }
    tp->tp_del = slot_tp_del;
    return Py_NewRef(obj);
}

static PyObject *
without_gc(PyObject *Py_UNUSED(self), PyObject *obj)
{
    PyTypeObject *tp = (PyTypeObject*)obj;
    if (!PyType_Check(obj) || !PyType_HasFeature(tp, Py_TPFLAGS_HEAPTYPE)) {
        return PyErr_Format(PyExc_TypeError, "heap type expected, got %R", obj);
    }
    if (PyType_IS_GC(tp)) {
        // Don't try this at home, kids:
        tp->tp_flags -= Py_TPFLAGS_HAVE_GC;
        tp->tp_free = PyObject_Del;
        tp->tp_traverse = NULL;
        tp->tp_clear = NULL;
    }
    assert(!PyType_IS_GC(tp));
    return Py_NewRef(obj);
}

static PyMethodDef ml;

static PyObject *
create_cfunction(PyObject *self, PyObject *args)
{
    return PyCFunction_NewEx(&ml, self, NULL);
}

static PyMethodDef ml = {
    "create_cfunction",
    create_cfunction,
    METH_NOARGS,
    NULL
};

static PyObject *
_test_incref(PyObject *ob)
{
    return Py_NewRef(ob);
}

static PyObject *
test_xincref_doesnt_leak(PyObject *ob, PyObject *Py_UNUSED(ignored))
{
    PyObject *obj = PyLong_FromLong(0);
    Py_XINCREF(_test_incref(obj));
    Py_DECREF(obj);
    Py_DECREF(obj);
    Py_DECREF(obj);
    Py_RETURN_NONE;
}

static PyObject *
test_incref_doesnt_leak(PyObject *ob, PyObject *Py_UNUSED(ignored))
{
    PyObject *obj = PyLong_FromLong(0);
    Py_INCREF(_test_incref(obj));
    Py_DECREF(obj);
    Py_DECREF(obj);
    Py_DECREF(obj);
    Py_RETURN_NONE;
}

static PyObject *
test_xdecref_doesnt_leak(PyObject *ob, PyObject *Py_UNUSED(ignored))
{
    Py_XDECREF(PyLong_FromLong(0));
    Py_RETURN_NONE;
}

static PyObject *
test_decref_doesnt_leak(PyObject *ob, PyObject *Py_UNUSED(ignored))
{
    Py_DECREF(PyLong_FromLong(0));
    Py_RETURN_NONE;
}

static PyObject *
test_structseq_newtype_doesnt_leak(PyObject *Py_UNUSED(self),
                              PyObject *Py_UNUSED(args))
{
    PyStructSequence_Desc descr;
    PyStructSequence_Field descr_fields[3];

    descr_fields[0] = (PyStructSequence_Field){"foo", "foo value"};
    descr_fields[1] = (PyStructSequence_Field){NULL, "some hidden value"};
    descr_fields[2] = (PyStructSequence_Field){0, NULL};

    descr.name = "_testcapi.test_descr";
    descr.doc = "This is used to test for memory leaks in NewType";
    descr.fields = descr_fields;
    descr.n_in_sequence = 1;

    PyTypeObject* structseq_type = PyStructSequence_NewType(&descr);
    assert(structseq_type != NULL);
    assert(PyType_Check(structseq_type));
    assert(PyType_FastSubclass(structseq_type, Py_TPFLAGS_TUPLE_SUBCLASS));
    Py_DECREF(structseq_type);

    Py_RETURN_NONE;
}

static PyObject *
test_structseq_newtype_null_descr_doc(PyObject *Py_UNUSED(self),
                              PyObject *Py_UNUSED(args))
{
    PyStructSequence_Field descr_fields[1] = {
        (PyStructSequence_Field){NULL, NULL}
    };
    // Test specifically for NULL .doc field.
    PyStructSequence_Desc descr = {"_testcapi.test_descr", NULL, &descr_fields[0], 0};

    PyTypeObject* structseq_type = PyStructSequence_NewType(&descr);
    assert(structseq_type != NULL);
    assert(PyType_Check(structseq_type));
    assert(PyType_FastSubclass(structseq_type, Py_TPFLAGS_TUPLE_SUBCLASS));
    Py_DECREF(structseq_type);

    Py_RETURN_NONE;
}

static PyObject *
test_incref_decref_API(PyObject *ob, PyObject *Py_UNUSED(ignored))
{
    PyObject *obj = PyLong_FromLong(0);
    Py_IncRef(obj);
    Py_DecRef(obj);
    Py_DecRef(obj);
    Py_RETURN_NONE;
}

typedef struct {
    PyThread_type_lock start_event;
    PyThread_type_lock exit_event;
    PyObject *callback;
} test_c_thread_t;

static void
temporary_c_thread(void *data)
{
    test_c_thread_t *test_c_thread = data;
    PyGILState_STATE state;
    PyObject *res;

    PyThread_release_lock(test_c_thread->start_event);

    /* Allocate a Python thread state for this thread */
    state = PyGILState_Ensure();

    res = PyObject_CallNoArgs(test_c_thread->callback);
    Py_CLEAR(test_c_thread->callback);

    if (res == NULL) {
        PyErr_Print();
    }
    else {
        Py_DECREF(res);
    }

    /* Destroy the Python thread state for this thread */
    PyGILState_Release(state);

    PyThread_release_lock(test_c_thread->exit_event);
}

static test_c_thread_t test_c_thread;

static PyObject *
call_in_temporary_c_thread(PyObject *self, PyObject *args)
{
    PyObject *res = NULL;
    PyObject *callback = NULL;
    long thread;
    int wait = 1;
    if (!PyArg_ParseTuple(args, "O|i", &callback, &wait))
    {
        return NULL;
    }

    test_c_thread.start_event = PyThread_allocate_lock();
    test_c_thread.exit_event = PyThread_allocate_lock();
    test_c_thread.callback = NULL;
    if (!test_c_thread.start_event || !test_c_thread.exit_event) {
        PyErr_SetString(PyExc_RuntimeError, "could not allocate lock");
        goto exit;
    }

    test_c_thread.callback = Py_NewRef(callback);

    PyThread_acquire_lock(test_c_thread.start_event, 1);
    PyThread_acquire_lock(test_c_thread.exit_event, 1);

    thread = PyThread_start_new_thread(temporary_c_thread, &test_c_thread);
    if (thread == -1) {
        PyErr_SetString(PyExc_RuntimeError, "unable to start the thread");
        PyThread_release_lock(test_c_thread.start_event);
        PyThread_release_lock(test_c_thread.exit_event);
        goto exit;
    }

    PyThread_acquire_lock(test_c_thread.start_event, 1);
    PyThread_release_lock(test_c_thread.start_event);

    if (!wait) {
        Py_RETURN_NONE;
    }

    Py_BEGIN_ALLOW_THREADS
        PyThread_acquire_lock(test_c_thread.exit_event, 1);
        PyThread_release_lock(test_c_thread.exit_event);
    Py_END_ALLOW_THREADS

    res = Py_NewRef(Py_None);

exit:
    Py_CLEAR(test_c_thread.callback);
    if (test_c_thread.start_event) {
        PyThread_free_lock(test_c_thread.start_event);
        test_c_thread.start_event = NULL;
    }
    if (test_c_thread.exit_event) {
        PyThread_free_lock(test_c_thread.exit_event);
        test_c_thread.exit_event = NULL;
    }
    return res;
}

static PyObject *
join_temporary_c_thread(PyObject *self, PyObject *Py_UNUSED(ignored))
{
    Py_BEGIN_ALLOW_THREADS
        PyThread_acquire_lock(test_c_thread.exit_event, 1);
        PyThread_release_lock(test_c_thread.exit_event);
    Py_END_ALLOW_THREADS
    Py_CLEAR(test_c_thread.callback);
    PyThread_free_lock(test_c_thread.start_event);
    test_c_thread.start_event = NULL;
    PyThread_free_lock(test_c_thread.exit_event);
    test_c_thread.exit_event = NULL;
    Py_RETURN_NONE;
}

/* marshal */

static PyObject*
pymarshal_write_long_to_file(PyObject* self, PyObject *args)
{
    long value;
    PyObject *filename;
    int version;
    FILE *fp;

    if (!PyArg_ParseTuple(args, "lOi:pymarshal_write_long_to_file",
                          &value, &filename, &version))
        return NULL;

    fp = _Py_fopen_obj(filename, "wb");
    if (fp == NULL) {
        PyErr_SetFromErrno(PyExc_OSError);
        return NULL;
    }

    PyMarshal_WriteLongToFile(value, fp, version);

    fclose(fp);
    if (PyErr_Occurred())
        return NULL;
    Py_RETURN_NONE;
}

static PyObject*
pymarshal_write_object_to_file(PyObject* self, PyObject *args)
{
    PyObject *obj;
    PyObject *filename;
    int version;
    FILE *fp;

    if (!PyArg_ParseTuple(args, "OOi:pymarshal_write_object_to_file",
                          &obj, &filename, &version))
        return NULL;

    fp = _Py_fopen_obj(filename, "wb");
    if (fp == NULL) {
        PyErr_SetFromErrno(PyExc_OSError);
        return NULL;
    }

    PyMarshal_WriteObjectToFile(obj, fp, version);

    fclose(fp);
    if (PyErr_Occurred())
        return NULL;
    Py_RETURN_NONE;
}

static PyObject*
pymarshal_read_short_from_file(PyObject* self, PyObject *args)
{
    int value;
    long pos;
    PyObject *filename;
    FILE *fp;

    if (!PyArg_ParseTuple(args, "O:pymarshal_read_short_from_file", &filename))
        return NULL;

    fp = _Py_fopen_obj(filename, "rb");
    if (fp == NULL) {
        PyErr_SetFromErrno(PyExc_OSError);
        return NULL;
    }

    value = PyMarshal_ReadShortFromFile(fp);
    pos = ftell(fp);

    fclose(fp);
    if (PyErr_Occurred())
        return NULL;
    return Py_BuildValue("il", value, pos);
}

static PyObject*
pymarshal_read_long_from_file(PyObject* self, PyObject *args)
{
    long value, pos;
    PyObject *filename;
    FILE *fp;

    if (!PyArg_ParseTuple(args, "O:pymarshal_read_long_from_file", &filename))
        return NULL;

    fp = _Py_fopen_obj(filename, "rb");
    if (fp == NULL) {
        PyErr_SetFromErrno(PyExc_OSError);
        return NULL;
    }

    value = PyMarshal_ReadLongFromFile(fp);
    pos = ftell(fp);

    fclose(fp);
    if (PyErr_Occurred())
        return NULL;
    return Py_BuildValue("ll", value, pos);
}

static PyObject*
pymarshal_read_last_object_from_file(PyObject* self, PyObject *args)
{
    PyObject *obj;
    long pos;
    PyObject *filename;
    FILE *fp;

    if (!PyArg_ParseTuple(args, "O:pymarshal_read_last_object_from_file", &filename))
        return NULL;

    fp = _Py_fopen_obj(filename, "rb");
    if (fp == NULL) {
        PyErr_SetFromErrno(PyExc_OSError);
        return NULL;
    }

    obj = PyMarshal_ReadLastObjectFromFile(fp);
    pos = ftell(fp);

    fclose(fp);
    return Py_BuildValue("Nl", obj, pos);
}

static PyObject*
pymarshal_read_object_from_file(PyObject* self, PyObject *args)
{
    PyObject *obj;
    long pos;
    PyObject *filename;
    FILE *fp;

    if (!PyArg_ParseTuple(args, "O:pymarshal_read_object_from_file", &filename))
        return NULL;

    fp = _Py_fopen_obj(filename, "rb");
    if (fp == NULL) {
        PyErr_SetFromErrno(PyExc_OSError);
        return NULL;
    }

    obj = PyMarshal_ReadObjectFromFile(fp);
    pos = ftell(fp);

    fclose(fp);
    return Py_BuildValue("Nl", obj, pos);
}

static PyObject*
return_null_without_error(PyObject *self, PyObject *args)
{
    /* invalid call: return NULL without setting an error,
     * _Py_CheckFunctionResult() must detect such bug at runtime. */
    PyErr_Clear();
    return NULL;
}

static PyObject*
return_result_with_error(PyObject *self, PyObject *args)
{
    /* invalid call: return a result with an error set,
     * _Py_CheckFunctionResult() must detect such bug at runtime. */
    PyErr_SetNone(PyExc_ValueError);
    Py_RETURN_NONE;
}

static PyObject*
getitem_with_error(PyObject *self, PyObject *args)
{
    PyObject *map, *key;
    if (!PyArg_ParseTuple(args, "OO", &map, &key)) {
        return NULL;
    }

    PyErr_SetString(PyExc_ValueError, "bug");
    return PyObject_GetItem(map, key);
}

static PyObject *
dict_get_version(PyObject *self, PyObject *args)
{
    PyDictObject *dict;
    uint64_t version;

    if (!PyArg_ParseTuple(args, "O!", &PyDict_Type, &dict))
        return NULL;

    _Py_COMP_DIAG_PUSH
    _Py_COMP_DIAG_IGNORE_DEPR_DECLS
    version = dict->ma_version_tag;
    _Py_COMP_DIAG_POP

    static_assert(sizeof(unsigned long long) >= sizeof(version),
                  "version is larger than unsigned long long");
    return PyLong_FromUnsignedLongLong((unsigned long long)version);
}


static PyObject *
raise_SIGINT_then_send_None(PyObject *self, PyObject *args)
{
    PyGenObject *gen;

    if (!PyArg_ParseTuple(args, "O!", &PyGen_Type, &gen))
        return NULL;

    /* This is used in a test to check what happens if a signal arrives just
       as we're in the process of entering a yield from chain (see
       bpo-30039).

       Needs to be done in C, because:
       - we don't have a Python wrapper for raise()
       - we need to make sure that the Python-level signal handler doesn't run
         *before* we enter the generator frame, which is impossible in Python
         because we check for signals before every bytecode operation.
     */
    raise(SIGINT);
    return PyObject_CallMethod((PyObject *)gen, "send", "O", Py_None);
}


static PyObject*
stack_pointer(PyObject *self, PyObject *args)
{
    int v = 5;
    return PyLong_FromVoidPtr(&v);
}


#ifdef W_STOPCODE
static PyObject*
py_w_stopcode(PyObject *self, PyObject *args)
{
    int sig, status;
    if (!PyArg_ParseTuple(args, "i", &sig)) {
        return NULL;
    }
    status = W_STOPCODE(sig);
    return PyLong_FromLong(status);
}
#endif


static PyObject *
get_mapping_keys(PyObject* self, PyObject *obj)
{
    return PyMapping_Keys(obj);
}

static PyObject *
get_mapping_values(PyObject* self, PyObject *obj)
{
    return PyMapping_Values(obj);
}

static PyObject *
get_mapping_items(PyObject* self, PyObject *obj)
{
    return PyMapping_Items(obj);
}

static PyObject *
test_mapping_has_key_string(PyObject *self, PyObject *Py_UNUSED(args))
{
    PyObject *context = PyDict_New();
    PyObject *val = PyLong_FromLong(1);

    // Since this uses `const char*` it is easier to test this in C:
    PyDict_SetItemString(context, "a", val);
    if (!PyMapping_HasKeyString(context, "a")) {
        PyErr_SetString(PyExc_RuntimeError,
                        "Existing mapping key does not exist");
        return NULL;
    }
    if (PyMapping_HasKeyString(context, "b")) {
        PyErr_SetString(PyExc_RuntimeError,
                        "Missing mapping key exists");
        return NULL;
    }

    Py_DECREF(val);
    Py_DECREF(context);
    Py_RETURN_NONE;
}

static PyObject *
mapping_has_key(PyObject* self, PyObject *args)
{
    PyObject *context, *key;
    if (!PyArg_ParseTuple(args, "OO", &context, &key)) {
        return NULL;
    }
    return PyLong_FromLong(PyMapping_HasKey(context, key));
}

static PyObject *
sequence_set_slice(PyObject* self, PyObject *args)
{
    PyObject *sequence, *obj;
    Py_ssize_t i1, i2;
    if (!PyArg_ParseTuple(args, "OnnO", &sequence, &i1, &i2, &obj)) {
        return NULL;
    }

    int res = PySequence_SetSlice(sequence, i1, i2, obj);
    if (res == -1) {
        return NULL;
    }
    Py_RETURN_NONE;
}

static PyObject *
sequence_del_slice(PyObject* self, PyObject *args)
{
    PyObject *sequence;
    Py_ssize_t i1, i2;
    if (!PyArg_ParseTuple(args, "Onn", &sequence, &i1, &i2)) {
        return NULL;
    }

    int res = PySequence_DelSlice(sequence, i1, i2);
    if (res == -1) {
        return NULL;
    }
    Py_RETURN_NONE;
}

static PyObject *
test_pythread_tss_key_state(PyObject *self, PyObject *args)
{
    Py_tss_t tss_key = Py_tss_NEEDS_INIT;
    if (PyThread_tss_is_created(&tss_key)) {
        return raiseTestError("test_pythread_tss_key_state",
                              "TSS key not in an uninitialized state at "
                              "creation time");
    }
    if (PyThread_tss_create(&tss_key) != 0) {
        PyErr_SetString(PyExc_RuntimeError, "PyThread_tss_create failed");
        return NULL;
    }
    if (!PyThread_tss_is_created(&tss_key)) {
        return raiseTestError("test_pythread_tss_key_state",
                              "PyThread_tss_create succeeded, "
                              "but with TSS key in an uninitialized state");
    }
    if (PyThread_tss_create(&tss_key) != 0) {
        return raiseTestError("test_pythread_tss_key_state",
                              "PyThread_tss_create unsuccessful with "
                              "an already initialized key");
    }
#define CHECK_TSS_API(expr) \
        (void)(expr); \
        if (!PyThread_tss_is_created(&tss_key)) { \
            return raiseTestError("test_pythread_tss_key_state", \
                                  "TSS key initialization state was not " \
                                  "preserved after calling " #expr); }
    CHECK_TSS_API(PyThread_tss_set(&tss_key, NULL));
    CHECK_TSS_API(PyThread_tss_get(&tss_key));
#undef CHECK_TSS_API
    PyThread_tss_delete(&tss_key);
    if (PyThread_tss_is_created(&tss_key)) {
        return raiseTestError("test_pythread_tss_key_state",
                              "PyThread_tss_delete called, but did not "
                              "set the key state to uninitialized");
    }

    Py_tss_t *ptr_key = PyThread_tss_alloc();
    if (ptr_key == NULL) {
        PyErr_SetString(PyExc_RuntimeError, "PyThread_tss_alloc failed");
        return NULL;
    }
    if (PyThread_tss_is_created(ptr_key)) {
        return raiseTestError("test_pythread_tss_key_state",
                              "TSS key not in an uninitialized state at "
                              "allocation time");
    }
    PyThread_tss_free(ptr_key);
    ptr_key = NULL;
    Py_RETURN_NONE;
}


static PyObject*
new_hamt(PyObject *self, PyObject *args)
{
    return _PyContext_NewHamtForTests();
}


/* def bad_get(self, obj, cls):
       cls()
       return repr(self)
*/
static PyObject*
bad_get(PyObject *module, PyObject *const *args, Py_ssize_t nargs)
{
    PyObject *self, *obj, *cls;
    if (!_PyArg_UnpackStack(args, nargs, "bad_get", 3, 3, &self, &obj, &cls)) {
        return NULL;
    }

    PyObject *res = PyObject_CallNoArgs(cls);
    if (res == NULL) {
        return NULL;
    }
    Py_DECREF(res);

    return PyObject_Repr(self);
}


#ifdef Py_REF_DEBUG
static PyObject *
negative_refcount(PyObject *self, PyObject *Py_UNUSED(args))
{
    PyObject *obj = PyUnicode_FromString("negative_refcount");
    if (obj == NULL) {
        return NULL;
    }
    assert(Py_REFCNT(obj) == 1);

    Py_SET_REFCNT(obj,  0);
    /* Py_DECREF() must call _Py_NegativeRefcount() and abort Python */
    Py_DECREF(obj);

    Py_RETURN_NONE;
}
#endif


static PyObject*
test_write_unraisable_exc(PyObject *self, PyObject *args)
{
    PyObject *exc, *err_msg, *obj;
    if (!PyArg_ParseTuple(args, "OOO", &exc, &err_msg, &obj)) {
        return NULL;
    }

    const char *err_msg_utf8;
    if (err_msg != Py_None) {
        err_msg_utf8 = PyUnicode_AsUTF8(err_msg);
        if (err_msg_utf8 == NULL) {
            return NULL;
        }
    }
    else {
        err_msg_utf8 = NULL;
    }

    PyErr_SetObject((PyObject *)Py_TYPE(exc), exc);
    _PyErr_WriteUnraisableMsg(err_msg_utf8, obj);
    Py_RETURN_NONE;
}


static PyObject *
sequence_getitem(PyObject *self, PyObject *args)
{
    PyObject *seq;
    Py_ssize_t i;
    if (!PyArg_ParseTuple(args, "On", &seq, &i)) {
        return NULL;
    }
    return PySequence_GetItem(seq, i);
}


static PyObject *
sequence_setitem(PyObject *self, PyObject *args)
{
    Py_ssize_t i;
    PyObject *seq, *val;
    if (!PyArg_ParseTuple(args, "OnO", &seq, &i, &val)) {
        return NULL;
    }
    if (PySequence_SetItem(seq, i, val)) {
        return NULL;
    }
    Py_RETURN_NONE;
}


static PyObject *
sequence_delitem(PyObject *self, PyObject *args)
{
    Py_ssize_t i;
    PyObject *seq;
    if (!PyArg_ParseTuple(args, "On", &seq, &i)) {
        return NULL;
    }
    if (PySequence_DelItem(seq, i)) {
        return NULL;
    }
    Py_RETURN_NONE;
}

static PyObject *
hasattr_string(PyObject *self, PyObject* args)
{
    PyObject* obj;
    PyObject* attr_name;

    if (!PyArg_UnpackTuple(args, "hasattr_string", 2, 2, &obj, &attr_name)) {
        return NULL;
    }

    if (!PyUnicode_Check(attr_name)) {
        PyErr_SetString(PyExc_TypeError, "attribute name must a be string");
        return PyErr_Occurred();
    }

    const char *name_str = PyUnicode_AsUTF8(attr_name);
    if (PyObject_HasAttrString(obj, name_str)) {
        Py_RETURN_TRUE;
    }
    else {
        Py_RETURN_FALSE;
    }
}


/* Functions for testing C calling conventions (METH_*) are named meth_*,
 * e.g. "meth_varargs" for METH_VARARGS.
 *
 * They all return a tuple of their C-level arguments, with None instead
 * of NULL and Python tuples instead of C arrays.
 */


static PyObject*
_null_to_none(PyObject* obj)
{
    if (obj == NULL) {
        Py_RETURN_NONE;
    }
    return Py_NewRef(obj);
}

static PyObject*
meth_varargs(PyObject* self, PyObject* args)
{
    return Py_BuildValue("NO", _null_to_none(self), args);
}

static PyObject*
meth_varargs_keywords(PyObject* self, PyObject* args, PyObject* kwargs)
{
    return Py_BuildValue("NON", _null_to_none(self), args, _null_to_none(kwargs));
}

static PyObject*
meth_o(PyObject* self, PyObject* obj)
{
    return Py_BuildValue("NO", _null_to_none(self), obj);
}

static PyObject*
meth_noargs(PyObject* self, PyObject* ignored)
{
    return _null_to_none(self);
}

static PyObject*
_fastcall_to_tuple(PyObject* const* args, Py_ssize_t nargs)
{
    PyObject *tuple = PyTuple_New(nargs);
    if (tuple == NULL) {
        return NULL;
    }
    for (Py_ssize_t i=0; i < nargs; i++) {
        Py_INCREF(args[i]);
        PyTuple_SET_ITEM(tuple, i, args[i]);
    }
    return tuple;
}

static PyObject*
meth_fastcall(PyObject* self, PyObject* const* args, Py_ssize_t nargs)
{
    return Py_BuildValue(
        "NN", _null_to_none(self), _fastcall_to_tuple(args, nargs)
    );
}

static PyObject*
meth_fastcall_keywords(PyObject* self, PyObject* const* args,
                       Py_ssize_t nargs, PyObject* kwargs)
{
    PyObject *pyargs = _fastcall_to_tuple(args, nargs);
    if (pyargs == NULL) {
        return NULL;
    }
    assert(args != NULL || nargs == 0);
    PyObject* const* args_offset = args == NULL ? NULL : args + nargs;
    PyObject *pykwargs = PyObject_Vectorcall((PyObject*)&PyDict_Type,
                                              args_offset, 0, kwargs);
    return Py_BuildValue("NNN", _null_to_none(self), pyargs, pykwargs);
}

static PyObject*
pynumber_tobase(PyObject *module, PyObject *args)
{
    PyObject *obj;
    int base;
    if (!PyArg_ParseTuple(args, "Oi:pynumber_tobase",
                          &obj, &base)) {
        return NULL;
    }
    return PyNumber_ToBase(obj, base);
}

static PyObject*
test_set_type_size(PyObject *self, PyObject *Py_UNUSED(ignored))
{
    PyObject *obj = PyList_New(0);
    if (obj == NULL) {
        return NULL;
    }

    // Ensure that following tests don't modify the object,
    // to ensure that Py_DECREF() will not crash.
    assert(Py_TYPE(obj) == &PyList_Type);
    assert(Py_SIZE(obj) == 0);

    // bpo-39573: Test Py_SET_TYPE() and Py_SET_SIZE() functions.
    Py_SET_TYPE(obj, &PyList_Type);
    Py_SET_SIZE(obj, 0);

    Py_DECREF(obj);
    Py_RETURN_NONE;
}


// Test Py_CLEAR() macro
static PyObject*
test_py_clear(PyObject *self, PyObject *Py_UNUSED(ignored))
{
    // simple case with a variable
    PyObject *obj = PyList_New(0);
    if (obj == NULL) {
        return NULL;
    }
    Py_CLEAR(obj);
    assert(obj == NULL);

    // gh-98724: complex case, Py_CLEAR() argument has a side effect
    PyObject* array[1];
    array[0] = PyList_New(0);
    if (array[0] == NULL) {
        return NULL;
    }

    PyObject **p = array;
    Py_CLEAR(*p++);
    assert(array[0] == NULL);
    assert(p == array + 1);

    Py_RETURN_NONE;
}


// Test Py_SETREF() and Py_XSETREF() macros, similar to test_py_clear()
static PyObject*
test_py_setref(PyObject *self, PyObject *Py_UNUSED(ignored))
{
    // Py_SETREF() simple case with a variable
    PyObject *obj = PyList_New(0);
    if (obj == NULL) {
        return NULL;
    }
    Py_SETREF(obj, NULL);
    assert(obj == NULL);

    // Py_XSETREF() simple case with a variable
    PyObject *obj2 = PyList_New(0);
    if (obj2 == NULL) {
        return NULL;
    }
    Py_XSETREF(obj2, NULL);
    assert(obj2 == NULL);
    // test Py_XSETREF() when the argument is NULL
    Py_XSETREF(obj2, NULL);
    assert(obj2 == NULL);

    // gh-98724: complex case, Py_SETREF() argument has a side effect
    PyObject* array[1];
    array[0] = PyList_New(0);
    if (array[0] == NULL) {
        return NULL;
    }

    PyObject **p = array;
    Py_SETREF(*p++, NULL);
    assert(array[0] == NULL);
    assert(p == array + 1);

    // gh-98724: complex case, Py_XSETREF() argument has a side effect
    PyObject* array2[1];
    array2[0] = PyList_New(0);
    if (array2[0] == NULL) {
        return NULL;
    }

    PyObject **p2 = array2;
    Py_XSETREF(*p2++, NULL);
    assert(array2[0] == NULL);
    assert(p2 == array2 + 1);

    // test Py_XSETREF() when the argument is NULL
    p2 = array2;
    Py_XSETREF(*p2++, NULL);
    assert(array2[0] == NULL);
    assert(p2 == array2 + 1);

    Py_RETURN_NONE;
}


#define TEST_REFCOUNT() \
    do { \
        PyObject *obj = PyList_New(0); \
        if (obj == NULL) { \
            return NULL; \
        } \
        assert(Py_REFCNT(obj) == 1); \
        \
        /* test Py_NewRef() */ \
        PyObject *ref = Py_NewRef(obj); \
        assert(ref == obj); \
        assert(Py_REFCNT(obj) == 2); \
        Py_DECREF(ref); \
        \
        /* test Py_XNewRef() */ \
        PyObject *xref = Py_XNewRef(obj); \
        assert(xref == obj); \
        assert(Py_REFCNT(obj) == 2); \
        Py_DECREF(xref); \
        \
        assert(Py_XNewRef(NULL) == NULL); \
        \
        Py_DECREF(obj); \
        Py_RETURN_NONE; \
    } while (0) \


// Test Py_NewRef() and Py_XNewRef() macros
static PyObject*
test_refcount_macros(PyObject *self, PyObject *Py_UNUSED(ignored))
{
    TEST_REFCOUNT();
}

#undef Py_NewRef
#undef Py_XNewRef

// Test Py_NewRef() and Py_XNewRef() functions, after undefining macros.
static PyObject*
test_refcount_funcs(PyObject *self, PyObject *Py_UNUSED(ignored))
{
    TEST_REFCOUNT();
}


// Test Py_Is() function
#define TEST_PY_IS() \
    do { \
        PyObject *o_none = Py_None; \
        PyObject *o_true = Py_True; \
        PyObject *o_false = Py_False; \
        PyObject *obj = PyList_New(0); \
        if (obj == NULL) { \
            return NULL; \
        } \
        \
        /* test Py_Is() */ \
        assert(Py_Is(obj, obj)); \
        assert(!Py_Is(obj, o_none)); \
        \
        /* test Py_None */ \
        assert(Py_Is(o_none, o_none)); \
        assert(!Py_Is(obj, o_none)); \
        \
        /* test Py_True */ \
        assert(Py_Is(o_true, o_true)); \
        assert(!Py_Is(o_false, o_true)); \
        assert(!Py_Is(obj, o_true)); \
        \
        /* test Py_False */ \
        assert(Py_Is(o_false, o_false)); \
        assert(!Py_Is(o_true, o_false)); \
        assert(!Py_Is(obj, o_false)); \
        \
        Py_DECREF(obj); \
        Py_RETURN_NONE; \
    } while (0)

// Test Py_Is() macro
static PyObject*
test_py_is_macros(PyObject *self, PyObject *Py_UNUSED(ignored))
{
    TEST_PY_IS();
}

#undef Py_Is

// Test Py_Is() function, after undefining its macro.
static PyObject*
test_py_is_funcs(PyObject *self, PyObject *Py_UNUSED(ignored))
{
    TEST_PY_IS();
}


static PyObject *
test_fatal_error(PyObject *self, PyObject *args)
{
    char *message;
    int release_gil = 0;
    if (!PyArg_ParseTuple(args, "y|i:fatal_error", &message, &release_gil))
        return NULL;
    if (release_gil) {
        Py_BEGIN_ALLOW_THREADS
        Py_FatalError(message);
        Py_END_ALLOW_THREADS
    }
    else {
        Py_FatalError(message);
    }
    // Py_FatalError() does not return, but exits the process.
    Py_RETURN_NONE;
}

// type->tp_version_tag
static PyObject *
type_get_version(PyObject *self, PyObject *type)
{
    if (!PyType_Check(type)) {
        PyErr_SetString(PyExc_TypeError, "argument must be a type");
        return NULL;
    }
    PyObject *res = PyLong_FromUnsignedLong(
        ((PyTypeObject *)type)->tp_version_tag);
    if (res == NULL) {
        assert(PyErr_Occurred());
        return NULL;
    }
    return res;
}


// Test PyThreadState C API
static PyObject *
test_tstate_capi(PyObject *self, PyObject *Py_UNUSED(args))
{
    // PyThreadState_Get()
    PyThreadState *tstate = PyThreadState_Get();
    assert(tstate != NULL);

    // PyThreadState_GET()
    PyThreadState *tstate2 = PyThreadState_Get();
    assert(tstate2 == tstate);

    // private _PyThreadState_UncheckedGet()
    PyThreadState *tstate3 = _PyThreadState_UncheckedGet();
    assert(tstate3 == tstate);

    // PyThreadState_EnterTracing(), PyThreadState_LeaveTracing()
    PyThreadState_EnterTracing(tstate);
    PyThreadState_LeaveTracing(tstate);

    // PyThreadState_GetDict(): no tstate argument
    PyObject *dict = PyThreadState_GetDict();
    // PyThreadState_GetDict() API can return NULL if PyDict_New() fails,
    // but it should not occur in practice.
    assert(dict != NULL);
    assert(PyDict_Check(dict));
    // dict is a borrowed reference

    // private _PyThreadState_GetDict()
    PyObject *dict2 = _PyThreadState_GetDict(tstate);
    assert(dict2 == dict);
    // dict2 is a borrowed reference

    // PyThreadState_GetInterpreter()
    PyInterpreterState *interp = PyThreadState_GetInterpreter(tstate);
    assert(interp != NULL);

    // PyThreadState_GetFrame()
    PyFrameObject*frame = PyThreadState_GetFrame(tstate);
    assert(frame != NULL);
    assert(PyFrame_Check(frame));
    Py_DECREF(frame);

    // PyThreadState_GetID()
    uint64_t id = PyThreadState_GetID(tstate);
    assert(id >= 1);

    Py_RETURN_NONE;
}

static PyObject *
frame_getlocals(PyObject *self, PyObject *frame)
{
    if (!PyFrame_Check(frame)) {
        PyErr_SetString(PyExc_TypeError, "argument must be a frame");
        return NULL;
    }
    return PyFrame_GetLocals((PyFrameObject *)frame);
}

static PyObject *
frame_getglobals(PyObject *self, PyObject *frame)
{
    if (!PyFrame_Check(frame)) {
        PyErr_SetString(PyExc_TypeError, "argument must be a frame");
        return NULL;
    }
    return PyFrame_GetGlobals((PyFrameObject *)frame);
}

static PyObject *
frame_getgenerator(PyObject *self, PyObject *frame)
{
    if (!PyFrame_Check(frame)) {
        PyErr_SetString(PyExc_TypeError, "argument must be a frame");
        return NULL;
    }
    return PyFrame_GetGenerator((PyFrameObject *)frame);
}

static PyObject *
frame_getbuiltins(PyObject *self, PyObject *frame)
{
    if (!PyFrame_Check(frame)) {
        PyErr_SetString(PyExc_TypeError, "argument must be a frame");
        return NULL;
    }
    return PyFrame_GetBuiltins((PyFrameObject *)frame);
}

static PyObject *
frame_getlasti(PyObject *self, PyObject *frame)
{
    if (!PyFrame_Check(frame)) {
        PyErr_SetString(PyExc_TypeError, "argument must be a frame");
        return NULL;
    }
    int lasti = PyFrame_GetLasti((PyFrameObject *)frame);
    if (lasti < 0) {
        assert(lasti == -1);
        Py_RETURN_NONE;
    }
    return PyLong_FromLong(lasti);
}

static PyObject *
frame_new(PyObject *self, PyObject *args)
{
    PyObject *code, *globals, *locals;
    if (!PyArg_ParseTuple(args, "OOO", &code, &globals, &locals)) {
        return NULL;
    }
    if (!PyCode_Check(code)) {
        PyErr_SetString(PyExc_TypeError, "argument must be a code object");
        return NULL;
    }
    PyThreadState *tstate = PyThreadState_Get();

    return (PyObject *)PyFrame_New(tstate, (PyCodeObject *)code, globals, locals);
}

static PyObject *
test_frame_getvar(PyObject *self, PyObject *args)
{
    PyObject *frame, *name;
    if (!PyArg_ParseTuple(args, "OO", &frame, &name)) {
        return NULL;
    }
    if (!PyFrame_Check(frame)) {
        PyErr_SetString(PyExc_TypeError, "argument must be a frame");
        return NULL;
    }

    return PyFrame_GetVar((PyFrameObject *)frame, name);
}

static PyObject *
test_frame_getvarstring(PyObject *self, PyObject *args)
{
    PyObject *frame;
    const char *name;
    if (!PyArg_ParseTuple(args, "Oy", &frame, &name)) {
        return NULL;
    }
    if (!PyFrame_Check(frame)) {
        PyErr_SetString(PyExc_TypeError, "argument must be a frame");
        return NULL;
    }

    return PyFrame_GetVarString((PyFrameObject *)frame, name);
}


static PyObject *
eval_get_func_name(PyObject *self, PyObject *func)
{
    return PyUnicode_FromString(PyEval_GetFuncName(func));
}

static PyObject *
eval_get_func_desc(PyObject *self, PyObject *func)
{
    return PyUnicode_FromString(PyEval_GetFuncDesc(func));
}

static PyObject *
<<<<<<< HEAD
gen_get_code(PyObject *self, PyObject *gen)
{
    if (!PyGen_Check(gen)) {
        PyErr_SetString(PyExc_TypeError, "argument must be a generator object");
        return NULL;
    }
    return (PyObject *)PyGen_GetCode((PyGenObject *)gen);
=======
eval_eval_code_ex(PyObject *mod, PyObject *pos_args)
{
    PyObject *result = NULL;
    PyObject *code;
    PyObject *globals;
    PyObject *locals = NULL;
    PyObject *args = NULL;
    PyObject *kwargs = NULL;
    PyObject *defaults = NULL;
    PyObject *kw_defaults = NULL;
    PyObject *closure = NULL;

    PyObject **c_kwargs = NULL;

    if (!PyArg_UnpackTuple(pos_args,
                           "eval_code_ex",
                           2,
                           8,
                           &code,
                           &globals,
                           &locals,
                           &args,
                           &kwargs,
                           &defaults,
                           &kw_defaults,
                           &closure))
    {
        goto exit;
    }

    if (!PyCode_Check(code)) {
        PyErr_SetString(PyExc_TypeError,
                        "code must be a Python code object");
        goto exit;
    }

    if (!PyDict_Check(globals)) {
        PyErr_SetString(PyExc_TypeError, "globals must be a dict");
        goto exit;
    }

    if (locals && !PyMapping_Check(locals)) {
        PyErr_SetString(PyExc_TypeError, "locals must be a mapping");
        goto exit;
    }
    if (locals == Py_None) {
        locals = NULL;
    }

    PyObject **c_args = NULL;
    Py_ssize_t c_args_len = 0;

    if (args)
    {
        if (!PyTuple_Check(args)) {
            PyErr_SetString(PyExc_TypeError, "args must be a tuple");
            goto exit;
        } else {
            c_args = &PyTuple_GET_ITEM(args, 0);
            c_args_len = PyTuple_Size(args);
        }
    }

    Py_ssize_t c_kwargs_len = 0;

    if (kwargs)
    {
        if (!PyDict_Check(kwargs)) {
            PyErr_SetString(PyExc_TypeError, "keywords must be a dict");
            goto exit;
        } else {
            c_kwargs_len = PyDict_Size(kwargs);
            if (c_kwargs_len > 0) {
                c_kwargs = PyMem_NEW(PyObject*, 2 * c_kwargs_len);
                if (!c_kwargs) {
                    PyErr_NoMemory();
                    goto exit;
                }

                Py_ssize_t i = 0;
                Py_ssize_t pos = 0;

                while (PyDict_Next(kwargs,
                                   &pos,
                                   &c_kwargs[i],
                                   &c_kwargs[i + 1]))
                {
                    i += 2;
                }
                c_kwargs_len = i / 2;
                /* XXX This is broken if the caller deletes dict items! */
            }
        }
    }


    PyObject **c_defaults = NULL;
    Py_ssize_t c_defaults_len = 0;

    if (defaults && PyTuple_Check(defaults)) {
        c_defaults = &PyTuple_GET_ITEM(defaults, 0);
        c_defaults_len = PyTuple_Size(defaults);
    }

    if (kw_defaults && !PyDict_Check(kw_defaults)) {
        PyErr_SetString(PyExc_TypeError, "kw_defaults must be a dict");
        goto exit;
    }

    if (closure && !PyTuple_Check(closure)) {
        PyErr_SetString(PyExc_TypeError, "closure must be a tuple of cells");
        goto exit;
    }


    result = PyEval_EvalCodeEx(
        code,
        globals,
        locals,
        c_args,
        (int)c_args_len,
        c_kwargs,
        (int)c_kwargs_len,
        c_defaults,
        (int)c_defaults_len,
        kw_defaults,
        closure
    );

exit:
    if (c_kwargs) {
        PyMem_DEL(c_kwargs);
    }

    return result;
>>>>>>> 160f2fe2
}

static PyObject *
get_feature_macros(PyObject *self, PyObject *Py_UNUSED(args))
{
    PyObject *result = PyDict_New();
    if (!result) {
        return NULL;
    }
    int res;
#include "_testcapi_feature_macros.inc"
    return result;
}

static PyObject *
test_code_api(PyObject *self, PyObject *Py_UNUSED(args))
{
    PyCodeObject *co = PyCode_NewEmpty("_testcapi", "dummy", 1);
    if (co == NULL) {
        return NULL;
    }
    /* co_code */
    {
        PyObject *co_code = PyCode_GetCode(co);
        if (co_code == NULL) {
            goto fail;
        }
        assert(PyBytes_CheckExact(co_code));
        if (PyObject_Length(co_code) == 0) {
            PyErr_SetString(PyExc_ValueError, "empty co_code");
            Py_DECREF(co_code);
            goto fail;
        }
        Py_DECREF(co_code);
    }
    /* co_varnames */
    {
        PyObject *co_varnames = PyCode_GetVarnames(co);
        if (co_varnames == NULL) {
            goto fail;
        }
        if (!PyTuple_CheckExact(co_varnames)) {
            PyErr_SetString(PyExc_TypeError, "co_varnames not tuple");
            Py_DECREF(co_varnames);
            goto fail;
        }
        if (PyTuple_GET_SIZE(co_varnames) != 0) {
            PyErr_SetString(PyExc_ValueError, "non-empty co_varnames");
            Py_DECREF(co_varnames);
            goto fail;
        }
        Py_DECREF(co_varnames);
    }
    /* co_cellvars */
    {
        PyObject *co_cellvars = PyCode_GetCellvars(co);
        if (co_cellvars == NULL) {
            goto fail;
        }
        if (!PyTuple_CheckExact(co_cellvars)) {
            PyErr_SetString(PyExc_TypeError, "co_cellvars not tuple");
            Py_DECREF(co_cellvars);
            goto fail;
        }
        if (PyTuple_GET_SIZE(co_cellvars) != 0) {
            PyErr_SetString(PyExc_ValueError, "non-empty co_cellvars");
            Py_DECREF(co_cellvars);
            goto fail;
        }
        Py_DECREF(co_cellvars);
    }
    /* co_freevars */
    {
        PyObject *co_freevars = PyCode_GetFreevars(co);
        if (co_freevars == NULL) {
            goto fail;
        }
        if (!PyTuple_CheckExact(co_freevars)) {
            PyErr_SetString(PyExc_TypeError, "co_freevars not tuple");
            Py_DECREF(co_freevars);
            goto fail;
        }
        if (PyTuple_GET_SIZE(co_freevars) != 0) {
            PyErr_SetString(PyExc_ValueError, "non-empty co_freevars");
            Py_DECREF(co_freevars);
            goto fail;
        }
        Py_DECREF(co_freevars);
    }
    Py_DECREF(co);
    Py_RETURN_NONE;
fail:
    Py_DECREF(co);
    return NULL;
}

static int
record_func(PyObject *obj, PyFrameObject *f, int what, PyObject *arg)
{
    assert(PyList_Check(obj));
    PyObject *what_obj = NULL;
    PyObject *line_obj = NULL;
    PyObject *tuple = NULL;
    int res = -1;
    what_obj = PyLong_FromLong(what);
    if (what_obj == NULL) {
        goto error;
    }
    int line = PyFrame_GetLineNumber(f);
    line_obj = PyLong_FromLong(line);
    if (line_obj == NULL) {
        goto error;
    }
    tuple = PyTuple_Pack(3, what_obj, line_obj, arg);
    if (tuple == NULL) {
        goto error;
    }
    PyTuple_SET_ITEM(tuple, 0, what_obj);
    if (PyList_Append(obj, tuple)) {
        goto error;
    }
    res = 0;
error:
    Py_XDECREF(what_obj);
    Py_XDECREF(line_obj);
    Py_XDECREF(tuple);
    return res;
}

static PyObject *
settrace_to_record(PyObject *self, PyObject *list)
{

   if (!PyList_Check(list)) {
        PyErr_SetString(PyExc_TypeError, "argument must be a list");
        return NULL;
    }
    PyEval_SetTrace(record_func, list);
    Py_RETURN_NONE;
}

static PyObject *
clear_managed_dict(PyObject *self, PyObject *obj)
{
    _PyObject_ClearManagedDict(obj);
    Py_RETURN_NONE;
}


static PyObject *
test_macros(PyObject *self, PyObject *Py_UNUSED(args))
{
    struct MyStruct {
        int x;
    };
    wchar_t array[3];

    // static_assert(), Py_BUILD_ASSERT()
    static_assert(1 == 1, "bug");
    Py_BUILD_ASSERT(1 == 1);


    // Py_MIN(), Py_MAX(), Py_ABS()
    assert(Py_MIN(5, 11) == 5);
    assert(Py_MAX(5, 11) == 11);
    assert(Py_ABS(-5) == 5);

    // Py_STRINGIFY()
    assert(strcmp(Py_STRINGIFY(123), "123") == 0);

    // Py_MEMBER_SIZE(), Py_ARRAY_LENGTH()
    assert(Py_MEMBER_SIZE(struct MyStruct, x) == sizeof(int));
    assert(Py_ARRAY_LENGTH(array) == 3);

    // Py_CHARMASK()
    int c = 0xab00 | 7;
    assert(Py_CHARMASK(c) == 7);

    // _Py_IS_TYPE_SIGNED()
    assert(_Py_IS_TYPE_SIGNED(int));
    assert(!_Py_IS_TYPE_SIGNED(unsigned int));

    Py_RETURN_NONE;
}

static PyObject *
function_get_code(PyObject *self, PyObject *func)
{
    PyObject *code = PyFunction_GetCode(func);
    if (code != NULL) {
        return Py_NewRef(code);
    } else {
        return NULL;
    }
}

static PyObject *
function_get_globals(PyObject *self, PyObject *func)
{
    PyObject *globals = PyFunction_GetGlobals(func);
    if (globals != NULL) {
        return Py_NewRef(globals);
    } else {
        return NULL;
    }
}

static PyObject *
function_get_module(PyObject *self, PyObject *func)
{
    PyObject *module = PyFunction_GetModule(func);
    if (module != NULL) {
        return Py_NewRef(module);
    } else {
        return NULL;
    }
}

static PyObject *
function_get_defaults(PyObject *self, PyObject *func)
{
    PyObject *defaults = PyFunction_GetDefaults(func);
    if (defaults != NULL) {
        return Py_NewRef(defaults);
    } else if (PyErr_Occurred()) {
        return NULL;
    } else {
        Py_RETURN_NONE;  // This can happen when `defaults` are set to `None`
    }
}

static PyObject *
function_set_defaults(PyObject *self, PyObject *args)
{
    PyObject *func = NULL, *defaults = NULL;
    if (!PyArg_ParseTuple(args, "OO", &func, &defaults)) {
        return NULL;
    }
    int result = PyFunction_SetDefaults(func, defaults);
    if (result == -1)
        return NULL;
    Py_RETURN_NONE;
}

static PyObject *
function_get_kw_defaults(PyObject *self, PyObject *func)
{
    PyObject *defaults = PyFunction_GetKwDefaults(func);
    if (defaults != NULL) {
        return Py_NewRef(defaults);
    } else if (PyErr_Occurred()) {
        return NULL;
    } else {
        Py_RETURN_NONE;  // This can happen when `kwdefaults` are set to `None`
    }
}

static PyObject *
function_set_kw_defaults(PyObject *self, PyObject *args)
{
    PyObject *func = NULL, *defaults = NULL;
    if (!PyArg_ParseTuple(args, "OO", &func, &defaults)) {
        return NULL;
    }
    int result = PyFunction_SetKwDefaults(func, defaults);
    if (result == -1)
        return NULL;
    Py_RETURN_NONE;
}

static PyObject *
err_set_raised(PyObject *self, PyObject *exc)
{
    Py_INCREF(exc);
    PyErr_SetRaisedException(exc);
    assert(PyErr_Occurred());
    return NULL;
}

static PyObject *
err_restore(PyObject *self, PyObject *args) {
    PyObject *type = NULL, *value = NULL, *traceback = NULL;
    switch(PyTuple_Size(args)) {
        case 3:
            traceback = PyTuple_GetItem(args, 2);
            Py_INCREF(traceback);
            /* fall through */
        case 2:
            value = PyTuple_GetItem(args, 1);
            Py_INCREF(value);
            /* fall through */
        case 1:
            type = PyTuple_GetItem(args, 0);
            Py_INCREF(type);
            break;
        default:
            PyErr_SetString(PyExc_TypeError,
                        "wrong number of arguments");
            return NULL;
    }
    PyErr_Restore(type, value, traceback);
    assert(PyErr_Occurred());
    return NULL;
}

static PyObject *test_buildvalue_issue38913(PyObject *, PyObject *);

static PyMethodDef TestMethods[] = {
    {"raise_exception",         raise_exception,                 METH_VARARGS},
    {"raise_memoryerror",       raise_memoryerror,               METH_NOARGS},
    {"set_errno",               set_errno,                       METH_VARARGS},
    {"test_config",             test_config,                     METH_NOARGS},
    {"test_sizeof_c_types",     test_sizeof_c_types,             METH_NOARGS},
    {"test_gc_control",         test_gc_control,                 METH_NOARGS},
    {"test_list_api",           test_list_api,                   METH_NOARGS},
    {"test_dict_iteration",     test_dict_iteration,             METH_NOARGS},
    {"dict_getitem_knownhash",  dict_getitem_knownhash,          METH_VARARGS},
    {"test_lazy_hash_inheritance",      test_lazy_hash_inheritance,METH_NOARGS},
    {"test_xincref_doesnt_leak",test_xincref_doesnt_leak,        METH_NOARGS},
    {"test_incref_doesnt_leak", test_incref_doesnt_leak,         METH_NOARGS},
    {"test_xdecref_doesnt_leak",test_xdecref_doesnt_leak,        METH_NOARGS},
    {"test_decref_doesnt_leak", test_decref_doesnt_leak,         METH_NOARGS},
    {"test_structseq_newtype_doesnt_leak",
        test_structseq_newtype_doesnt_leak, METH_NOARGS},
    {"test_structseq_newtype_null_descr_doc",
        test_structseq_newtype_null_descr_doc, METH_NOARGS},
    {"test_incref_decref_API",  test_incref_decref_API,          METH_NOARGS},
    {"pyobject_repr_from_null", pyobject_repr_from_null, METH_NOARGS},
    {"pyobject_str_from_null",  pyobject_str_from_null, METH_NOARGS},
    {"pyobject_bytes_from_null", pyobject_bytes_from_null, METH_NOARGS},
    {"test_string_to_double",   test_string_to_double,           METH_NOARGS},
    {"test_capsule", (PyCFunction)test_capsule, METH_NOARGS},
    {"test_from_contiguous", (PyCFunction)test_from_contiguous, METH_NOARGS},
#if (defined(__linux__) || defined(__FreeBSD__)) && defined(__GNUC__)
    {"test_pep3118_obsolete_write_locks", (PyCFunction)test_pep3118_obsolete_write_locks, METH_NOARGS},
#endif
    {"getbuffer_with_null_view", getbuffer_with_null_view,       METH_O},
    {"PyBuffer_SizeFromFormat",  test_PyBuffer_SizeFromFormat,   METH_VARARGS},
    {"test_buildvalue_N",        test_buildvalue_N,              METH_NOARGS},
    {"test_buildvalue_issue38913", test_buildvalue_issue38913,   METH_NOARGS},
    {"test_get_statictype_slots", test_get_statictype_slots,     METH_NOARGS},
    {"test_get_type_name",        test_get_type_name,            METH_NOARGS},
    {"test_get_type_qualname",    test_get_type_qualname,        METH_NOARGS},
    {"_test_thread_state",      test_thread_state,               METH_VARARGS},
#ifndef MS_WINDOWS
    {"_spawn_pthread_waiter",   spawn_pthread_waiter,            METH_NOARGS},
    {"_end_spawned_pthread",    end_spawned_pthread,             METH_NOARGS},
#endif
    {"_pending_threadfunc",     pending_threadfunc,              METH_VARARGS},
#ifdef HAVE_GETTIMEOFDAY
    {"profile_int",             profile_int,                     METH_NOARGS},
#endif
    {"traceback_print",         traceback_print,                 METH_VARARGS},
    {"exception_print",         exception_print,                 METH_VARARGS},
    {"set_exception",           test_set_exception,              METH_O},
    {"set_exc_info",            test_set_exc_info,               METH_VARARGS},
    {"argparsing",              argparsing,                      METH_VARARGS},
    {"code_newempty",           code_newempty,                   METH_VARARGS},
    {"eval_code_ex",            eval_eval_code_ex,               METH_VARARGS},
    {"make_exception_with_doc", _PyCFunction_CAST(make_exception_with_doc),
     METH_VARARGS | METH_KEYWORDS},
    {"make_memoryview_from_NULL_pointer", make_memoryview_from_NULL_pointer,
     METH_NOARGS},
    {"crash_no_current_thread", crash_no_current_thread,         METH_NOARGS},
    {"test_current_tstate_matches", test_current_tstate_matches, METH_NOARGS},
    {"run_in_subinterp",        run_in_subinterp,                METH_VARARGS},
    {"run_in_subinterp_with_config",
     _PyCFunction_CAST(run_in_subinterp_with_config),
     METH_VARARGS | METH_KEYWORDS},
    {"get_crossinterp_data",    get_crossinterp_data,            METH_VARARGS},
    {"restore_crossinterp_data", restore_crossinterp_data,       METH_VARARGS},
    {"with_tp_del",             with_tp_del,                     METH_VARARGS},
    {"create_cfunction",        create_cfunction,                METH_NOARGS},
    {"call_in_temporary_c_thread", call_in_temporary_c_thread, METH_VARARGS,
     PyDoc_STR("set_error_class(error_class) -> None")},
    {"join_temporary_c_thread", join_temporary_c_thread, METH_NOARGS},
    {"pymarshal_write_long_to_file",
        pymarshal_write_long_to_file, METH_VARARGS},
    {"pymarshal_write_object_to_file",
        pymarshal_write_object_to_file, METH_VARARGS},
    {"pymarshal_read_short_from_file",
        pymarshal_read_short_from_file, METH_VARARGS},
    {"pymarshal_read_long_from_file",
        pymarshal_read_long_from_file, METH_VARARGS},
    {"pymarshal_read_last_object_from_file",
        pymarshal_read_last_object_from_file, METH_VARARGS},
    {"pymarshal_read_object_from_file",
        pymarshal_read_object_from_file, METH_VARARGS},
    {"return_null_without_error", return_null_without_error, METH_NOARGS},
    {"return_result_with_error", return_result_with_error, METH_NOARGS},
    {"getitem_with_error", getitem_with_error, METH_VARARGS},
    {"Py_CompileString",     pycompilestring, METH_O},
    {"dict_get_version", dict_get_version, METH_VARARGS},
    {"raise_SIGINT_then_send_None", raise_SIGINT_then_send_None, METH_VARARGS},
    {"stack_pointer", stack_pointer, METH_NOARGS},
#ifdef W_STOPCODE
    {"W_STOPCODE", py_w_stopcode, METH_VARARGS},
#endif
    {"get_mapping_keys", get_mapping_keys, METH_O},
    {"get_mapping_values", get_mapping_values, METH_O},
    {"get_mapping_items", get_mapping_items, METH_O},
    {"test_mapping_has_key_string", test_mapping_has_key_string, METH_NOARGS},
    {"mapping_has_key", mapping_has_key, METH_VARARGS},
    {"sequence_set_slice", sequence_set_slice, METH_VARARGS},
    {"sequence_del_slice", sequence_del_slice, METH_VARARGS},
    {"test_pythread_tss_key_state", test_pythread_tss_key_state, METH_VARARGS},
    {"hamt", new_hamt, METH_NOARGS},
    {"bad_get", _PyCFunction_CAST(bad_get), METH_FASTCALL},
#ifdef Py_REF_DEBUG
    {"negative_refcount", negative_refcount, METH_NOARGS},
#endif
    {"write_unraisable_exc", test_write_unraisable_exc, METH_VARARGS},
    {"sequence_getitem", sequence_getitem, METH_VARARGS},
    {"sequence_setitem", sequence_setitem, METH_VARARGS},
    {"sequence_delitem", sequence_delitem, METH_VARARGS},
    {"hasattr_string", hasattr_string, METH_VARARGS},
    {"meth_varargs", meth_varargs, METH_VARARGS},
    {"meth_varargs_keywords", _PyCFunction_CAST(meth_varargs_keywords), METH_VARARGS|METH_KEYWORDS},
    {"meth_o", meth_o, METH_O},
    {"meth_noargs", meth_noargs, METH_NOARGS},
    {"meth_fastcall", _PyCFunction_CAST(meth_fastcall), METH_FASTCALL},
    {"meth_fastcall_keywords", _PyCFunction_CAST(meth_fastcall_keywords), METH_FASTCALL|METH_KEYWORDS},
    {"pynumber_tobase", pynumber_tobase, METH_VARARGS},
    {"without_gc", without_gc, METH_O},
    {"test_set_type_size", test_set_type_size, METH_NOARGS},
    {"test_py_clear", test_py_clear, METH_NOARGS},
    {"test_py_setref", test_py_setref, METH_NOARGS},
    {"test_refcount_macros", test_refcount_macros, METH_NOARGS},
    {"test_refcount_funcs", test_refcount_funcs, METH_NOARGS},
    {"test_py_is_macros", test_py_is_macros, METH_NOARGS},
    {"test_py_is_funcs", test_py_is_funcs, METH_NOARGS},
    {"fatal_error", test_fatal_error, METH_VARARGS,
     PyDoc_STR("fatal_error(message, release_gil=False): call Py_FatalError(message)")},
    {"type_get_version", type_get_version, METH_O, PyDoc_STR("type->tp_version_tag")},
    {"test_tstate_capi", test_tstate_capi, METH_NOARGS, NULL},
    {"frame_getlocals", frame_getlocals, METH_O, NULL},
    {"frame_getglobals", frame_getglobals, METH_O, NULL},
    {"frame_getgenerator", frame_getgenerator, METH_O, NULL},
    {"frame_getbuiltins", frame_getbuiltins, METH_O, NULL},
    {"frame_getlasti", frame_getlasti, METH_O, NULL},
    {"frame_new", frame_new, METH_VARARGS, NULL},
    {"frame_getvar", test_frame_getvar, METH_VARARGS, NULL},
    {"frame_getvarstring", test_frame_getvarstring, METH_VARARGS, NULL},
    {"eval_get_func_name", eval_get_func_name, METH_O, NULL},
    {"eval_get_func_desc", eval_get_func_desc, METH_O, NULL},
    {"gen_get_code", gen_get_code, METH_O, NULL},
    {"get_feature_macros", get_feature_macros, METH_NOARGS, NULL},
    {"test_code_api", test_code_api, METH_NOARGS, NULL},
    {"settrace_to_record", settrace_to_record, METH_O, NULL},
    {"test_macros", test_macros, METH_NOARGS, NULL},
    {"clear_managed_dict", clear_managed_dict, METH_O, NULL},
    {"function_get_code", function_get_code, METH_O, NULL},
    {"function_get_globals", function_get_globals, METH_O, NULL},
    {"function_get_module", function_get_module, METH_O, NULL},
    {"function_get_defaults", function_get_defaults, METH_O, NULL},
    {"function_set_defaults", function_set_defaults, METH_VARARGS, NULL},
    {"function_get_kw_defaults", function_get_kw_defaults, METH_O, NULL},
    {"function_set_kw_defaults", function_set_kw_defaults, METH_VARARGS, NULL},
    {"err_set_raised", err_set_raised, METH_O, NULL},
    {"err_restore", err_restore, METH_VARARGS, NULL},
    {NULL, NULL} /* sentinel */
};


typedef struct {
    PyObject_HEAD
} matmulObject;

static PyObject *
matmulType_matmul(PyObject *self, PyObject *other)
{
    return Py_BuildValue("(sOO)", "matmul", self, other);
}

static PyObject *
matmulType_imatmul(PyObject *self, PyObject *other)
{
    return Py_BuildValue("(sOO)", "imatmul", self, other);
}

static void
matmulType_dealloc(PyObject *self)
{
    Py_TYPE(self)->tp_free(self);
}

static PyNumberMethods matmulType_as_number = {
    0,                          /* nb_add */
    0,                          /* nb_subtract */
    0,                          /* nb_multiply */
    0,                          /* nb_remainde r*/
    0,                          /* nb_divmod */
    0,                          /* nb_power */
    0,                          /* nb_negative */
    0,                          /* tp_positive */
    0,                          /* tp_absolute */
    0,                          /* tp_bool */
    0,                          /* nb_invert */
    0,                          /* nb_lshift */
    0,                          /* nb_rshift */
    0,                          /* nb_and */
    0,                          /* nb_xor */
    0,                          /* nb_or */
    0,                          /* nb_int */
    0,                          /* nb_reserved */
    0,                          /* nb_float */
    0,                          /* nb_inplace_add */
    0,                          /* nb_inplace_subtract */
    0,                          /* nb_inplace_multiply */
    0,                          /* nb_inplace_remainder */
    0,                          /* nb_inplace_power */
    0,                          /* nb_inplace_lshift */
    0,                          /* nb_inplace_rshift */
    0,                          /* nb_inplace_and */
    0,                          /* nb_inplace_xor */
    0,                          /* nb_inplace_or */
    0,                          /* nb_floor_divide */
    0,                          /* nb_true_divide */
    0,                          /* nb_inplace_floor_divide */
    0,                          /* nb_inplace_true_divide */
    0,                          /* nb_index */
    matmulType_matmul,        /* nb_matrix_multiply */
    matmulType_imatmul        /* nb_matrix_inplace_multiply */
};

static PyTypeObject matmulType = {
    PyVarObject_HEAD_INIT(NULL, 0)
    "matmulType",
    sizeof(matmulObject),               /* tp_basicsize */
    0,                                  /* tp_itemsize */
    matmulType_dealloc,                 /* destructor tp_dealloc */
    0,                                  /* tp_vectorcall_offset */
    0,                                  /* tp_getattr */
    0,                                  /* tp_setattr */
    0,                                  /* tp_as_async */
    0,                                  /* tp_repr */
    &matmulType_as_number,              /* tp_as_number */
    0,                                  /* tp_as_sequence */
    0,                                  /* tp_as_mapping */
    0,                                  /* tp_hash */
    0,                                  /* tp_call */
    0,                                  /* tp_str */
    PyObject_GenericGetAttr,            /* tp_getattro */
    PyObject_GenericSetAttr,            /* tp_setattro */
    0,                                  /* tp_as_buffer */
    0,                                  /* tp_flags */
    "C level type with matrix operations defined",
    0,                                  /* traverseproc tp_traverse */
    0,                                  /* tp_clear */
    0,                                  /* tp_richcompare */
    0,                                  /* tp_weaklistoffset */
    0,                                  /* tp_iter */
    0,                                  /* tp_iternext */
    0,                                  /* tp_methods */
    0,                                  /* tp_members */
    0,
    0,
    0,
    0,
    0,
    0,
    0,
    0,
    PyType_GenericNew,                  /* tp_new */
    PyObject_Del,                       /* tp_free */
};

typedef struct {
    PyObject_HEAD
} ipowObject;

static PyObject *
ipowType_ipow(PyObject *self, PyObject *other, PyObject *mod)
{
    return Py_BuildValue("OO", other, mod);
}

static PyNumberMethods ipowType_as_number = {
    .nb_inplace_power = ipowType_ipow
};

static PyTypeObject ipowType = {
    PyVarObject_HEAD_INIT(NULL, 0)
    .tp_name = "ipowType",
    .tp_basicsize = sizeof(ipowObject),
    .tp_as_number = &ipowType_as_number,
    .tp_new = PyType_GenericNew
};

typedef struct {
    PyObject_HEAD
    PyObject *ao_iterator;
} awaitObject;


static PyObject *
awaitObject_new(PyTypeObject *type, PyObject *args, PyObject *kwds)
{
    PyObject *v;
    awaitObject *ao;

    if (!PyArg_UnpackTuple(args, "awaitObject", 1, 1, &v))
        return NULL;

    ao = (awaitObject *)type->tp_alloc(type, 0);
    if (ao == NULL) {
        return NULL;
    }

    ao->ao_iterator = Py_NewRef(v);

    return (PyObject *)ao;
}


static void
awaitObject_dealloc(awaitObject *ao)
{
    Py_CLEAR(ao->ao_iterator);
    Py_TYPE(ao)->tp_free(ao);
}


static PyObject *
awaitObject_await(awaitObject *ao)
{
    return Py_NewRef(ao->ao_iterator);
}

static PyAsyncMethods awaitType_as_async = {
    (unaryfunc)awaitObject_await,           /* am_await */
    0,                                      /* am_aiter */
    0,                                      /* am_anext */
    0,                                      /* am_send  */
};


static PyTypeObject awaitType = {
    PyVarObject_HEAD_INIT(NULL, 0)
    "awaitType",
    sizeof(awaitObject),                /* tp_basicsize */
    0,                                  /* tp_itemsize */
    (destructor)awaitObject_dealloc,    /* destructor tp_dealloc */
    0,                                  /* tp_vectorcall_offset */
    0,                                  /* tp_getattr */
    0,                                  /* tp_setattr */
    &awaitType_as_async,                /* tp_as_async */
    0,                                  /* tp_repr */
    0,                                  /* tp_as_number */
    0,                                  /* tp_as_sequence */
    0,                                  /* tp_as_mapping */
    0,                                  /* tp_hash */
    0,                                  /* tp_call */
    0,                                  /* tp_str */
    PyObject_GenericGetAttr,            /* tp_getattro */
    PyObject_GenericSetAttr,            /* tp_setattro */
    0,                                  /* tp_as_buffer */
    0,                                  /* tp_flags */
    "C level type with tp_as_async",
    0,                                  /* traverseproc tp_traverse */
    0,                                  /* tp_clear */
    0,                                  /* tp_richcompare */
    0,                                  /* tp_weaklistoffset */
    0,                                  /* tp_iter */
    0,                                  /* tp_iternext */
    0,                                  /* tp_methods */
    0,                                  /* tp_members */
    0,
    0,
    0,
    0,
    0,
    0,
    0,
    0,
    awaitObject_new,                    /* tp_new */
    PyObject_Del,                       /* tp_free */
};


static int recurse_infinitely_error_init(PyObject *, PyObject *, PyObject *);

static PyTypeObject PyRecursingInfinitelyError_Type = {
    PyVarObject_HEAD_INIT(NULL, 0)
    "RecursingInfinitelyError",   /* tp_name */
    sizeof(PyBaseExceptionObject), /* tp_basicsize */
    0,                          /* tp_itemsize */
    0,                          /* tp_dealloc */
    0,                          /* tp_vectorcall_offset */
    0,                          /* tp_getattr */
    0,                          /* tp_setattr */
    0,                          /* tp_as_async */
    0,                          /* tp_repr */
    0,                          /* tp_as_number */
    0,                          /* tp_as_sequence */
    0,                          /* tp_as_mapping */
    0,                          /* tp_hash */
    0,                          /* tp_call */
    0,                          /* tp_str */
    0,                          /* tp_getattro */
    0,                          /* tp_setattro */
    0,                          /* tp_as_buffer */
    Py_TPFLAGS_DEFAULT | Py_TPFLAGS_BASETYPE, /* tp_flags */
    PyDoc_STR("Instantiating this exception starts infinite recursion."), /* tp_doc */
    0,                          /* tp_traverse */
    0,                          /* tp_clear */
    0,                          /* tp_richcompare */
    0,                          /* tp_weaklistoffset */
    0,                          /* tp_iter */
    0,                          /* tp_iternext */
    0,                          /* tp_methods */
    0,                          /* tp_members */
    0,                          /* tp_getset */
    0,                          /* tp_base */
    0,                          /* tp_dict */
    0,                          /* tp_descr_get */
    0,                          /* tp_descr_set */
    0,                          /* tp_dictoffset */
    (initproc)recurse_infinitely_error_init, /* tp_init */
    0,                          /* tp_alloc */
    0,                          /* tp_new */
};

static int
recurse_infinitely_error_init(PyObject *self, PyObject *args, PyObject *kwds)
{
    PyObject *type = (PyObject *)&PyRecursingInfinitelyError_Type;

    /* Instantiating this exception starts infinite recursion. */
    Py_INCREF(type);
    PyErr_SetObject(type, NULL);
    return -1;
}


/* Test bpo-35983: create a subclass of "list" which checks that instances
 * are not deallocated twice */

typedef struct {
    PyListObject list;
    int deallocated;
} MyListObject;

static PyObject *
MyList_new(PyTypeObject *type, PyObject *args, PyObject *kwds)
{
    PyObject* op = PyList_Type.tp_new(type, args, kwds);
    ((MyListObject*)op)->deallocated = 0;
    return op;
}

void
MyList_dealloc(MyListObject* op)
{
    if (op->deallocated) {
        /* We cannot raise exceptions here but we still want the testsuite
         * to fail when we hit this */
        Py_FatalError("MyList instance deallocated twice");
    }
    op->deallocated = 1;
    PyList_Type.tp_dealloc((PyObject *)op);
}

static PyTypeObject MyList_Type = {
    PyVarObject_HEAD_INIT(NULL, 0)
    "MyList",
    sizeof(MyListObject),
    0,
    (destructor)MyList_dealloc,                 /* tp_dealloc */
    0,                                          /* tp_vectorcall_offset */
    0,                                          /* tp_getattr */
    0,                                          /* tp_setattr */
    0,                                          /* tp_as_async */
    0,                                          /* tp_repr */
    0,                                          /* tp_as_number */
    0,                                          /* tp_as_sequence */
    0,                                          /* tp_as_mapping */
    0,                                          /* tp_hash */
    0,                                          /* tp_call */
    0,                                          /* tp_str */
    0,                                          /* tp_getattro */
    0,                                          /* tp_setattro */
    0,                                          /* tp_as_buffer */
    Py_TPFLAGS_DEFAULT | Py_TPFLAGS_BASETYPE,   /* tp_flags */
    0,                                          /* tp_doc */
    0,                                          /* tp_traverse */
    0,                                          /* tp_clear */
    0,                                          /* tp_richcompare */
    0,                                          /* tp_weaklistoffset */
    0,                                          /* tp_iter */
    0,                                          /* tp_iternext */
    0,                                          /* tp_methods */
    0,                                          /* tp_members */
    0,                                          /* tp_getset */
    0,  /* &PyList_Type */                      /* tp_base */
    0,                                          /* tp_dict */
    0,                                          /* tp_descr_get */
    0,                                          /* tp_descr_set */
    0,                                          /* tp_dictoffset */
    0,                                          /* tp_init */
    0,                                          /* tp_alloc */
    MyList_new,                                 /* tp_new */
};


/* Test PEP 560 */

typedef struct {
    PyObject_HEAD
    PyObject *item;
} PyGenericAliasObject;

static void
generic_alias_dealloc(PyGenericAliasObject *self)
{
    Py_CLEAR(self->item);
    Py_TYPE(self)->tp_free((PyObject *)self);
}

static PyObject *
generic_alias_mro_entries(PyGenericAliasObject *self, PyObject *bases)
{
    return PyTuple_Pack(1, self->item);
}

static PyMethodDef generic_alias_methods[] = {
    {"__mro_entries__", _PyCFunction_CAST(generic_alias_mro_entries), METH_O, NULL},
    {NULL}  /* sentinel */
};

static PyTypeObject GenericAlias_Type = {
    PyVarObject_HEAD_INIT(NULL, 0)
    "GenericAlias",
    sizeof(PyGenericAliasObject),
    0,
    .tp_dealloc = (destructor)generic_alias_dealloc,
    .tp_flags = Py_TPFLAGS_DEFAULT | Py_TPFLAGS_BASETYPE,
    .tp_methods = generic_alias_methods,
};

static PyObject *
generic_alias_new(PyObject *item)
{
    PyGenericAliasObject *o = PyObject_New(PyGenericAliasObject, &GenericAlias_Type);
    if (o == NULL) {
        return NULL;
    }
    o->item = Py_NewRef(item);
    return (PyObject*) o;
}

typedef struct {
    PyObject_HEAD
} PyGenericObject;

static PyObject *
generic_class_getitem(PyObject *type, PyObject *item)
{
    return generic_alias_new(item);
}

static PyMethodDef generic_methods[] = {
    {"__class_getitem__", generic_class_getitem, METH_O|METH_CLASS, NULL},
    {NULL}  /* sentinel */
};

static PyTypeObject Generic_Type = {
    PyVarObject_HEAD_INIT(NULL, 0)
    "Generic",
    sizeof(PyGenericObject),
    0,
    .tp_flags = Py_TPFLAGS_DEFAULT | Py_TPFLAGS_BASETYPE,
    .tp_methods = generic_methods,
};

static PyMethodDef meth_instance_methods[] = {
    {"meth_varargs", meth_varargs, METH_VARARGS},
    {"meth_varargs_keywords", _PyCFunction_CAST(meth_varargs_keywords), METH_VARARGS|METH_KEYWORDS},
    {"meth_o", meth_o, METH_O},
    {"meth_noargs", meth_noargs, METH_NOARGS},
    {"meth_fastcall", _PyCFunction_CAST(meth_fastcall), METH_FASTCALL},
    {"meth_fastcall_keywords", _PyCFunction_CAST(meth_fastcall_keywords), METH_FASTCALL|METH_KEYWORDS},
    {NULL, NULL} /* sentinel */
};


static PyTypeObject MethInstance_Type = {
    PyVarObject_HEAD_INIT(NULL, 0)
    "MethInstance",
    sizeof(PyObject),
    .tp_new = PyType_GenericNew,
    .tp_flags = Py_TPFLAGS_DEFAULT,
    .tp_methods = meth_instance_methods,
    .tp_doc = (char*)PyDoc_STR(
        "Class with normal (instance) methods to test calling conventions"),
};

static PyMethodDef meth_class_methods[] = {
    {"meth_varargs", meth_varargs, METH_VARARGS|METH_CLASS},
    {"meth_varargs_keywords", _PyCFunction_CAST(meth_varargs_keywords), METH_VARARGS|METH_KEYWORDS|METH_CLASS},
    {"meth_o", meth_o, METH_O|METH_CLASS},
    {"meth_noargs", meth_noargs, METH_NOARGS|METH_CLASS},
    {"meth_fastcall", _PyCFunction_CAST(meth_fastcall), METH_FASTCALL|METH_CLASS},
    {"meth_fastcall_keywords", _PyCFunction_CAST(meth_fastcall_keywords), METH_FASTCALL|METH_KEYWORDS|METH_CLASS},
    {NULL, NULL} /* sentinel */
};


static PyTypeObject MethClass_Type = {
    PyVarObject_HEAD_INIT(NULL, 0)
    "MethClass",
    sizeof(PyObject),
    .tp_new = PyType_GenericNew,
    .tp_flags = Py_TPFLAGS_DEFAULT,
    .tp_methods = meth_class_methods,
    .tp_doc = PyDoc_STR(
        "Class with class methods to test calling conventions"),
};

static PyMethodDef meth_static_methods[] = {
    {"meth_varargs", meth_varargs, METH_VARARGS|METH_STATIC},
    {"meth_varargs_keywords", _PyCFunction_CAST(meth_varargs_keywords), METH_VARARGS|METH_KEYWORDS|METH_STATIC},
    {"meth_o", meth_o, METH_O|METH_STATIC},
    {"meth_noargs", meth_noargs, METH_NOARGS|METH_STATIC},
    {"meth_fastcall", _PyCFunction_CAST(meth_fastcall), METH_FASTCALL|METH_STATIC},
    {"meth_fastcall_keywords", _PyCFunction_CAST(meth_fastcall_keywords), METH_FASTCALL|METH_KEYWORDS|METH_STATIC},
    {NULL, NULL} /* sentinel */
};


static PyTypeObject MethStatic_Type = {
    PyVarObject_HEAD_INIT(NULL, 0)
    "MethStatic",
    sizeof(PyObject),
    .tp_new = PyType_GenericNew,
    .tp_flags = Py_TPFLAGS_DEFAULT,
    .tp_methods = meth_static_methods,
    .tp_doc = PyDoc_STR(
        "Class with static methods to test calling conventions"),
};

/* ContainerNoGC -- a simple container without GC methods */

typedef struct {
    PyObject_HEAD
    PyObject *value;
} ContainerNoGCobject;

static PyObject *
ContainerNoGC_new(PyTypeObject *type, PyObject *args, PyObject *kwargs)
{
    PyObject *value;
    char *names[] = {"value", NULL};
    if (!PyArg_ParseTupleAndKeywords(args, kwargs, "O", names, &value)) {
        return NULL;
    }
    PyObject *self = type->tp_alloc(type, 0);
    if (self == NULL) {
        return NULL;
    }
    Py_INCREF(value);
    ((ContainerNoGCobject *)self)->value = value;
    return self;
}

static void
ContainerNoGC_dealloc(ContainerNoGCobject *self)
{
    Py_DECREF(self->value);
    Py_TYPE(self)->tp_free((PyObject *)self);
}

static PyMemberDef ContainerNoGC_members[] = {
    {"value", T_OBJECT, offsetof(ContainerNoGCobject, value), READONLY,
     PyDoc_STR("a container value for test purposes")},
    {0}
};

static PyTypeObject ContainerNoGC_type = {
    PyVarObject_HEAD_INIT(NULL, 0)
    "_testcapi.ContainerNoGC",
    sizeof(ContainerNoGCobject),
    .tp_dealloc = (destructor)ContainerNoGC_dealloc,
    .tp_flags = Py_TPFLAGS_DEFAULT | Py_TPFLAGS_BASETYPE,
    .tp_members = ContainerNoGC_members,
    .tp_new = ContainerNoGC_new,
};


static struct PyModuleDef _testcapimodule = {
    PyModuleDef_HEAD_INIT,
    "_testcapi",
    NULL,
    -1,
    TestMethods,
    NULL,
    NULL,
    NULL,
    NULL
};

/* Per PEP 489, this module will not be converted to multi-phase initialization
 */

PyMODINIT_FUNC
PyInit__testcapi(void)
{
    PyObject *m;

    m = PyModule_Create(&_testcapimodule);
    if (m == NULL)
        return NULL;

    Py_SET_TYPE(&_HashInheritanceTester_Type, &PyType_Type);

    if (PyType_Ready(&matmulType) < 0)
        return NULL;
    Py_INCREF(&matmulType);
    PyModule_AddObject(m, "matmulType", (PyObject *)&matmulType);
    if (PyType_Ready(&ipowType) < 0) {
        return NULL;
    }
    Py_INCREF(&ipowType);
    PyModule_AddObject(m, "ipowType", (PyObject *)&ipowType);

    if (PyType_Ready(&awaitType) < 0)
        return NULL;
    Py_INCREF(&awaitType);
    PyModule_AddObject(m, "awaitType", (PyObject *)&awaitType);

    MyList_Type.tp_base = &PyList_Type;
    if (PyType_Ready(&MyList_Type) < 0)
        return NULL;
    Py_INCREF(&MyList_Type);
    PyModule_AddObject(m, "MyList", (PyObject *)&MyList_Type);

    if (PyType_Ready(&GenericAlias_Type) < 0)
        return NULL;
    Py_INCREF(&GenericAlias_Type);
    PyModule_AddObject(m, "GenericAlias", (PyObject *)&GenericAlias_Type);

    if (PyType_Ready(&Generic_Type) < 0)
        return NULL;
    Py_INCREF(&Generic_Type);
    PyModule_AddObject(m, "Generic", (PyObject *)&Generic_Type);

    if (PyType_Ready(&MethInstance_Type) < 0)
        return NULL;
    Py_INCREF(&MethInstance_Type);
    PyModule_AddObject(m, "MethInstance", (PyObject *)&MethInstance_Type);

    if (PyType_Ready(&MethClass_Type) < 0)
        return NULL;
    Py_INCREF(&MethClass_Type);
    PyModule_AddObject(m, "MethClass", (PyObject *)&MethClass_Type);

    if (PyType_Ready(&MethStatic_Type) < 0)
        return NULL;
    Py_INCREF(&MethStatic_Type);
    PyModule_AddObject(m, "MethStatic", (PyObject *)&MethStatic_Type);

    PyRecursingInfinitelyError_Type.tp_base = (PyTypeObject *)PyExc_Exception;
    if (PyType_Ready(&PyRecursingInfinitelyError_Type) < 0) {
        return NULL;
    }
    Py_INCREF(&PyRecursingInfinitelyError_Type);
    PyModule_AddObject(m, "RecursingInfinitelyError",
                       (PyObject *)&PyRecursingInfinitelyError_Type);

    PyModule_AddObject(m, "CHAR_MAX", PyLong_FromLong(CHAR_MAX));
    PyModule_AddObject(m, "CHAR_MIN", PyLong_FromLong(CHAR_MIN));
    PyModule_AddObject(m, "UCHAR_MAX", PyLong_FromLong(UCHAR_MAX));
    PyModule_AddObject(m, "SHRT_MAX", PyLong_FromLong(SHRT_MAX));
    PyModule_AddObject(m, "SHRT_MIN", PyLong_FromLong(SHRT_MIN));
    PyModule_AddObject(m, "USHRT_MAX", PyLong_FromLong(USHRT_MAX));
    PyModule_AddObject(m, "INT_MAX",  PyLong_FromLong(INT_MAX));
    PyModule_AddObject(m, "INT_MIN",  PyLong_FromLong(INT_MIN));
    PyModule_AddObject(m, "UINT_MAX",  PyLong_FromUnsignedLong(UINT_MAX));
    PyModule_AddObject(m, "LONG_MAX", PyLong_FromLong(LONG_MAX));
    PyModule_AddObject(m, "LONG_MIN", PyLong_FromLong(LONG_MIN));
    PyModule_AddObject(m, "ULONG_MAX", PyLong_FromUnsignedLong(ULONG_MAX));
    PyModule_AddObject(m, "FLT_MAX", PyFloat_FromDouble(FLT_MAX));
    PyModule_AddObject(m, "FLT_MIN", PyFloat_FromDouble(FLT_MIN));
    PyModule_AddObject(m, "DBL_MAX", PyFloat_FromDouble(DBL_MAX));
    PyModule_AddObject(m, "DBL_MIN", PyFloat_FromDouble(DBL_MIN));
    PyModule_AddObject(m, "LLONG_MAX", PyLong_FromLongLong(LLONG_MAX));
    PyModule_AddObject(m, "LLONG_MIN", PyLong_FromLongLong(LLONG_MIN));
    PyModule_AddObject(m, "ULLONG_MAX", PyLong_FromUnsignedLongLong(ULLONG_MAX));
    PyModule_AddObject(m, "PY_SSIZE_T_MAX", PyLong_FromSsize_t(PY_SSIZE_T_MAX));
    PyModule_AddObject(m, "PY_SSIZE_T_MIN", PyLong_FromSsize_t(PY_SSIZE_T_MIN));
    PyModule_AddObject(m, "SIZEOF_TIME_T", PyLong_FromSsize_t(sizeof(time_t)));
    PyModule_AddObject(m, "Py_Version", PyLong_FromUnsignedLong(Py_Version));
    Py_INCREF(&PyInstanceMethod_Type);
    PyModule_AddObject(m, "instancemethod", (PyObject *)&PyInstanceMethod_Type);

    PyModule_AddIntConstant(m, "the_number_three", 3);

    TestError = PyErr_NewException("_testcapi.error", NULL, NULL);
    Py_INCREF(TestError);
    PyModule_AddObject(m, "error", TestError);

    if (PyType_Ready(&ContainerNoGC_type) < 0) {
        return NULL;
    }
    Py_INCREF(&ContainerNoGC_type);
    if (PyModule_AddObject(m, "ContainerNoGC",
                           (PyObject *) &ContainerNoGC_type) < 0)
        return NULL;

    /* Include tests from the _testcapi/ directory */
    if (_PyTestCapi_Init_Vectorcall(m) < 0) {
        return NULL;
    }
    if (_PyTestCapi_Init_Heaptype(m) < 0) {
        return NULL;
    }
    if (_PyTestCapi_Init_Unicode(m) < 0) {
        return NULL;
    }
    if (_PyTestCapi_Init_GetArgs(m) < 0) {
        return NULL;
    }
    if (_PyTestCapi_Init_PyTime(m) < 0) {
        return NULL;
    }
    if (_PyTestCapi_Init_DateTime(m) < 0) {
        return NULL;
    }
    if (_PyTestCapi_Init_Docstring(m) < 0) {
        return NULL;
    }
    if (_PyTestCapi_Init_Mem(m) < 0) {
        return NULL;
    }
    if (_PyTestCapi_Init_Watchers(m) < 0) {
        return NULL;
    }
    if (_PyTestCapi_Init_Long(m) < 0) {
        return NULL;
    }
    if (_PyTestCapi_Init_Float(m) < 0) {
        return NULL;
    }
    if (_PyTestCapi_Init_Structmember(m) < 0) {
        return NULL;
    }

#ifndef LIMITED_API_AVAILABLE
    PyModule_AddObjectRef(m, "LIMITED_API_AVAILABLE", Py_False);
#else
    PyModule_AddObjectRef(m, "LIMITED_API_AVAILABLE", Py_True);
    if (_PyTestCapi_Init_VectorcallLimited(m) < 0) {
        return NULL;
    }
#endif

    PyState_AddModule(m, &_testcapimodule);
    return m;
}

/* Test the C API exposed when PY_SSIZE_T_CLEAN is not defined */

#undef Py_BuildValue
PyAPI_FUNC(PyObject *) Py_BuildValue(const char *, ...);

static PyObject *
test_buildvalue_issue38913(PyObject *self, PyObject *Py_UNUSED(ignored))
{
    PyObject *res;
    const char str[] = "string";
    const Py_UNICODE unicode[] = L"unicode";
    assert(!PyErr_Occurred());

    res = Py_BuildValue("(s#O)", str, 1, Py_None);
    assert(res == NULL);
    if (!PyErr_ExceptionMatches(PyExc_SystemError)) {
        return NULL;
    }
    PyErr_Clear();

    res = Py_BuildValue("(z#O)", str, 1, Py_None);
    assert(res == NULL);
    if (!PyErr_ExceptionMatches(PyExc_SystemError)) {
        return NULL;
    }
    PyErr_Clear();

    res = Py_BuildValue("(y#O)", str, 1, Py_None);
    assert(res == NULL);
    if (!PyErr_ExceptionMatches(PyExc_SystemError)) {
        return NULL;
    }
    PyErr_Clear();

    res = Py_BuildValue("(u#O)", unicode, 1, Py_None);
    assert(res == NULL);
    if (!PyErr_ExceptionMatches(PyExc_SystemError)) {
        return NULL;
    }
    PyErr_Clear();

    Py_RETURN_NONE;
}<|MERGE_RESOLUTION|>--- conflicted
+++ resolved
@@ -3065,7 +3065,6 @@
 }
 
 static PyObject *
-<<<<<<< HEAD
 gen_get_code(PyObject *self, PyObject *gen)
 {
     if (!PyGen_Check(gen)) {
@@ -3073,7 +3072,9 @@
         return NULL;
     }
     return (PyObject *)PyGen_GetCode((PyGenObject *)gen);
-=======
+}
+
+static PyObject *
 eval_eval_code_ex(PyObject *mod, PyObject *pos_args)
 {
     PyObject *result = NULL;
@@ -3209,7 +3210,6 @@
     }
 
     return result;
->>>>>>> 160f2fe2
 }
 
 static PyObject *
