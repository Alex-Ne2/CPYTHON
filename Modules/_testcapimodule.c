--- conflicted
+++ resolved
@@ -4307,25 +4307,25 @@
 
 
 static PyObject *
-<<<<<<< HEAD
 get_mapping_keys(PyObject* self, PyObject *obj)
 {
     return PyMapping_Keys(obj);
 }
 
-
 static PyObject *
 get_mapping_values(PyObject* self, PyObject *obj)
 {
     return PyMapping_Values(obj);
 }
 
-
 static PyObject *
 get_mapping_items(PyObject* self, PyObject *obj)
 {
     return PyMapping_Items(obj);
-=======
+}
+
+
+static PyObject *
 test_pythread_tss_key_state(PyObject *self, PyObject *args)
 {
     Py_tss_t tss_key = Py_tss_NEEDS_INIT;
@@ -4377,7 +4377,6 @@
     PyThread_tss_free(ptr_key);
     ptr_key = NULL;
     Py_RETURN_NONE;
->>>>>>> 73ffd3f2
 }
 
 
@@ -4593,13 +4592,10 @@
 #ifdef W_STOPCODE
     {"W_STOPCODE", py_w_stopcode, METH_VARARGS},
 #endif
-<<<<<<< HEAD
     {"get_mapping_keys", get_mapping_keys, METH_O},
     {"get_mapping_values", get_mapping_values, METH_O},
     {"get_mapping_items", get_mapping_items, METH_O},
-=======
     {"test_pythread_tss_key_state", test_pythread_tss_key_state, METH_VARARGS},
->>>>>>> 73ffd3f2
     {NULL, NULL} /* sentinel */
 };
 
