/*
 * C Extension module to test Python interpreter C APIs.
 *
 * The 'test_*' functions exported by this module are run as part of the
 * standard Python regression test, via Lib/test/test_capi.py.
 */

// Include parts.h first since it takes care of NDEBUG and Py_BUILD_CORE macros
// and including Python.h.
//
// Several parts of this module are broken out into files in _testcapi/.
// Include definitions from there.
#include "_testcapi/parts.h"

#include "frameobject.h"          // PyFrame_New()
#include "marshal.h"              // PyMarshal_WriteLongToFile()

#include <float.h>                // FLT_MAX
#include <signal.h>
#include <stddef.h>               // offsetof()

#ifdef HAVE_SYS_WAIT_H
#  include <sys/wait.h>           // W_STOPCODE
#endif

#ifdef bool
#  error "The public headers should not include <stdbool.h>, see gh-48924"
#endif

#include "_testcapi/util.h"


// Forward declarations
static struct PyModuleDef _testcapimodule;
static PyObject *TestError;     /* set to exception object in init */


/* Raise TestError with test_name + ": " + msg, and return NULL. */

static PyObject *
raiseTestError(const char* test_name, const char* msg)
{
    PyErr_Format(TestError, "%s: %s", test_name, msg);
    return NULL;
}

/* Test #defines from pyconfig.h (particularly the SIZEOF_* defines).

   The ones derived from autoconf on the UNIX-like OSes can be relied
   upon (in the absence of sloppy cross-compiling), but the Windows
   platforms have these hardcoded.  Better safe than sorry.
*/
static PyObject*
sizeof_error(const char* fatname, const char* typname,
    int expected, int got)
{
    PyErr_Format(TestError,
        "%s #define == %d but sizeof(%s) == %d",
        fatname, expected, typname, got);
    return (PyObject*)NULL;
}

static PyObject*
test_config(PyObject *self, PyObject *Py_UNUSED(ignored))
{
#define CHECK_SIZEOF(FATNAME, TYPE) \
            if (FATNAME != sizeof(TYPE)) \
                return sizeof_error(#FATNAME, #TYPE, FATNAME, sizeof(TYPE))

    CHECK_SIZEOF(SIZEOF_SHORT, short);
    CHECK_SIZEOF(SIZEOF_INT, int);
    CHECK_SIZEOF(SIZEOF_LONG, long);
    CHECK_SIZEOF(SIZEOF_VOID_P, void*);
    CHECK_SIZEOF(SIZEOF_TIME_T, time_t);
    CHECK_SIZEOF(SIZEOF_LONG_LONG, long long);

#undef CHECK_SIZEOF

    Py_RETURN_NONE;
}

static PyObject*
test_sizeof_c_types(PyObject *self, PyObject *Py_UNUSED(ignored))
{
#if defined(__GNUC__) && ((__GNUC__ > 4) || ((__GNUC__ == 4) && (__GNUC_MINOR__ > 5)))
#pragma GCC diagnostic push
#pragma GCC diagnostic ignored "-Wtype-limits"
#endif
#define CHECK_SIZEOF(TYPE, EXPECTED)         \
    if (EXPECTED != sizeof(TYPE))  {         \
        PyErr_Format(TestError,              \
            "sizeof(%s) = %u instead of %u", \
            #TYPE, sizeof(TYPE), EXPECTED);  \
        return (PyObject*)NULL;              \
    }
#define IS_SIGNED(TYPE) (((TYPE)-1) < (TYPE)0)
#define CHECK_SIGNNESS(TYPE, SIGNED)         \
    if (IS_SIGNED(TYPE) != SIGNED) {         \
        PyErr_Format(TestError,              \
            "%s signness is, instead of %i",  \
            #TYPE, IS_SIGNED(TYPE), SIGNED); \
        return (PyObject*)NULL;              \
    }

    /* integer types */
    CHECK_SIZEOF(Py_UCS1, 1);
    CHECK_SIZEOF(Py_UCS2, 2);
    CHECK_SIZEOF(Py_UCS4, 4);
    CHECK_SIGNNESS(Py_UCS1, 0);
    CHECK_SIGNNESS(Py_UCS2, 0);
    CHECK_SIGNNESS(Py_UCS4, 0);
    CHECK_SIZEOF(int32_t, 4);
    CHECK_SIGNNESS(int32_t, 1);
    CHECK_SIZEOF(uint32_t, 4);
    CHECK_SIGNNESS(uint32_t, 0);
    CHECK_SIZEOF(int64_t, 8);
    CHECK_SIGNNESS(int64_t, 1);
    CHECK_SIZEOF(uint64_t, 8);
    CHECK_SIGNNESS(uint64_t, 0);

    /* pointer/size types */
    CHECK_SIZEOF(size_t, sizeof(void *));
    CHECK_SIGNNESS(size_t, 0);
    CHECK_SIZEOF(Py_ssize_t, sizeof(void *));
    CHECK_SIGNNESS(Py_ssize_t, 1);

    CHECK_SIZEOF(uintptr_t, sizeof(void *));
    CHECK_SIGNNESS(uintptr_t, 0);
    CHECK_SIZEOF(intptr_t, sizeof(void *));
    CHECK_SIGNNESS(intptr_t, 1);

    Py_RETURN_NONE;

#undef IS_SIGNED
#undef CHECK_SIGNESS
#undef CHECK_SIZEOF
#if defined(__GNUC__) && ((__GNUC__ > 4) || ((__GNUC__ == 4) && (__GNUC_MINOR__ > 5)))
#pragma GCC diagnostic pop
#endif
}

static PyObject*
test_list_api(PyObject *self, PyObject *Py_UNUSED(ignored))
{
    PyObject* list;
    int i;

    /* SF bug 132008:  PyList_Reverse segfaults */
#define NLIST 30
    list = PyList_New(NLIST);
    if (list == (PyObject*)NULL)
        return (PyObject*)NULL;
    /* list = range(NLIST) */
    for (i = 0; i < NLIST; ++i) {
        PyObject* anint = PyLong_FromLong(i);
        if (anint == (PyObject*)NULL) {
            Py_DECREF(list);
            return (PyObject*)NULL;
        }
        PyList_SET_ITEM(list, i, anint);
    }
    /* list.reverse(), via PyList_Reverse() */
    i = PyList_Reverse(list);   /* should not blow up! */
    if (i != 0) {
        Py_DECREF(list);
        return (PyObject*)NULL;
    }
    /* Check that list == range(29, -1, -1) now */
    for (i = 0; i < NLIST; ++i) {
        PyObject* anint = PyList_GET_ITEM(list, i);
        if (PyLong_AS_LONG(anint) != NLIST-1-i) {
            PyErr_SetString(TestError,
                            "test_list_api: reverse screwed up");
            Py_DECREF(list);
            return (PyObject*)NULL;
        }
    }
    Py_DECREF(list);
#undef NLIST

    Py_RETURN_NONE;
}

static int
test_dict_inner(int count)
{
    Py_ssize_t pos = 0, iterations = 0;
    int i;
    PyObject *dict = PyDict_New();
    PyObject *v, *k;

    if (dict == NULL)
        return -1;

    for (i = 0; i < count; i++) {
        v = PyLong_FromLong(i);
        if (v == NULL) {
            return -1;
        }
        if (PyDict_SetItem(dict, v, v) < 0) {
            Py_DECREF(v);
            return -1;
        }
        Py_DECREF(v);
    }

    k = v = UNINITIALIZED_PTR;
    while (PyDict_Next(dict, &pos, &k, &v)) {
        PyObject *o;
        iterations++;

        assert(k != UNINITIALIZED_PTR);
        assert(v != UNINITIALIZED_PTR);
        i = PyLong_AS_LONG(v) + 1;
        o = PyLong_FromLong(i);
        if (o == NULL)
            return -1;
        if (PyDict_SetItem(dict, k, o) < 0) {
            Py_DECREF(o);
            return -1;
        }
        Py_DECREF(o);
        k = v = UNINITIALIZED_PTR;
    }
    assert(k == UNINITIALIZED_PTR);
    assert(v == UNINITIALIZED_PTR);

    Py_DECREF(dict);

    if (iterations != count) {
        PyErr_SetString(
            TestError,
            "test_dict_iteration: dict iteration went wrong ");
        return -1;
    } else {
        return 0;
    }
}



static PyObject*
test_dict_iteration(PyObject* self, PyObject *Py_UNUSED(ignored))
{
    int i;

    for (i = 0; i < 200; i++) {
        if (test_dict_inner(i) < 0) {
            return NULL;
        }
    }

    Py_RETURN_NONE;
}

/* Issue #4701: Check that PyObject_Hash implicitly calls
 *   PyType_Ready if it hasn't already been called
 */
static PyTypeObject _HashInheritanceTester_Type = {
    PyVarObject_HEAD_INIT(NULL, 0)
    "hashinheritancetester",            /* Name of this type */
    sizeof(PyObject),           /* Basic object size */
    0,                          /* Item size for varobject */
    (destructor)PyObject_Del, /* tp_dealloc */
    0,                          /* tp_vectorcall_offset */
    0,                          /* tp_getattr */
    0,                          /* tp_setattr */
    0,                          /* tp_as_async */
    0,                          /* tp_repr */
    0,                          /* tp_as_number */
    0,                          /* tp_as_sequence */
    0,                          /* tp_as_mapping */
    0,                          /* tp_hash */
    0,                          /* tp_call */
    0,                          /* tp_str */
    PyObject_GenericGetAttr,  /* tp_getattro */
    0,                          /* tp_setattro */
    0,                          /* tp_as_buffer */
    Py_TPFLAGS_DEFAULT,         /* tp_flags */
    0,                          /* tp_doc */
    0,                          /* tp_traverse */
    0,                          /* tp_clear */
    0,                          /* tp_richcompare */
    0,                          /* tp_weaklistoffset */
    0,                          /* tp_iter */
    0,                          /* tp_iternext */
    0,                          /* tp_methods */
    0,                          /* tp_members */
    0,                          /* tp_getset */
    0,                          /* tp_base */
    0,                          /* tp_dict */
    0,                          /* tp_descr_get */
    0,                          /* tp_descr_set */
    0,                          /* tp_dictoffset */
    0,                          /* tp_init */
    0,                          /* tp_alloc */
    PyType_GenericNew,                  /* tp_new */
};

static PyObject*
pycompilestring(PyObject* self, PyObject *obj) {
    if (PyBytes_CheckExact(obj) == 0) {
        PyErr_SetString(PyExc_ValueError, "Argument must be a bytes object");
        return NULL;
    }
    const char *the_string = PyBytes_AsString(obj);
    if (the_string == NULL) {
        return NULL;
    }
    return Py_CompileString(the_string, "<string>", Py_file_input);
}

static PyObject*
test_lazy_hash_inheritance(PyObject* self, PyObject *Py_UNUSED(ignored))
{
    PyTypeObject *type;
    PyObject *obj;
    Py_hash_t hash;

    type = &_HashInheritanceTester_Type;

    if (type->tp_dict != NULL)
        /* The type has already been initialized. This probably means
           -R is being used. */
        Py_RETURN_NONE;


    obj = PyObject_New(PyObject, type);
    if (obj == NULL) {
        PyErr_Clear();
        PyErr_SetString(
            TestError,
            "test_lazy_hash_inheritance: failed to create object");
        return NULL;
    }

    if (type->tp_dict != NULL) {
        PyErr_SetString(
            TestError,
            "test_lazy_hash_inheritance: type initialised too soon");
        Py_DECREF(obj);
        return NULL;
    }

    hash = PyObject_Hash(obj);
    if ((hash == -1) && PyErr_Occurred()) {
        PyErr_Clear();
        PyErr_SetString(
            TestError,
            "test_lazy_hash_inheritance: could not hash object");
        Py_DECREF(obj);
        return NULL;
    }

    if (type->tp_dict == NULL) {
        PyErr_SetString(
            TestError,
            "test_lazy_hash_inheritance: type not initialised by hash()");
        Py_DECREF(obj);
        return NULL;
    }

    if (type->tp_hash != PyType_Type.tp_hash) {
        PyErr_SetString(
            TestError,
            "test_lazy_hash_inheritance: unexpected hash function");
        Py_DECREF(obj);
        return NULL;
    }

    Py_DECREF(obj);

    Py_RETURN_NONE;
}

static PyObject *
return_none(void *unused)
{
    Py_RETURN_NONE;
}

static PyObject *
raise_error(void *unused)
{
    PyErr_SetNone(PyExc_ValueError);
    return NULL;
}

static int
test_buildvalue_N_error(const char *fmt)
{
    PyObject *arg, *res;

    arg = PyList_New(0);
    if (arg == NULL) {
        return -1;
    }

    Py_INCREF(arg);
    res = Py_BuildValue(fmt, return_none, NULL, arg);
    if (res == NULL) {
        return -1;
    }
    Py_DECREF(res);
    if (Py_REFCNT(arg) != 1) {
        PyErr_Format(TestError, "test_buildvalue_N: "
                     "arg was not decrefed in successful "
                     "Py_BuildValue(\"%s\")", fmt);
        return -1;
    }

    Py_INCREF(arg);
    res = Py_BuildValue(fmt, raise_error, NULL, arg);
    if (res != NULL || !PyErr_Occurred()) {
        PyErr_Format(TestError, "test_buildvalue_N: "
                     "Py_BuildValue(\"%s\") didn't complain", fmt);
        return -1;
    }
    PyErr_Clear();
    if (Py_REFCNT(arg) != 1) {
        PyErr_Format(TestError, "test_buildvalue_N: "
                     "arg was not decrefed in failed "
                     "Py_BuildValue(\"%s\")", fmt);
        return -1;
    }
    Py_DECREF(arg);
    return 0;
}

static PyObject *
test_buildvalue_N(PyObject *self, PyObject *Py_UNUSED(ignored))
{
    PyObject *arg, *res;

    arg = PyList_New(0);
    if (arg == NULL) {
        return NULL;
    }
    Py_INCREF(arg);
    res = Py_BuildValue("N", arg);
    if (res == NULL) {
        return NULL;
    }
    if (res != arg) {
        return raiseTestError("test_buildvalue_N",
                              "Py_BuildValue(\"N\") returned wrong result");
    }
    if (Py_REFCNT(arg) != 2) {
        return raiseTestError("test_buildvalue_N",
                              "arg was not decrefed in Py_BuildValue(\"N\")");
    }
    Py_DECREF(res);
    Py_DECREF(arg);

    if (test_buildvalue_N_error("O&N") < 0)
        return NULL;
    if (test_buildvalue_N_error("(O&N)") < 0)
        return NULL;
    if (test_buildvalue_N_error("[O&N]") < 0)
        return NULL;
    if (test_buildvalue_N_error("{O&N}") < 0)
        return NULL;
    if (test_buildvalue_N_error("{()O&(())N}") < 0)
        return NULL;

    Py_RETURN_NONE;
}

static PyObject *
test_buildvalue_ignore_char(PyObject *self, PyObject *Py_UNUSED(ignored))
{
    PyObject *res = Py_BuildValue("(i )", 0);
    if (res == NULL) {
        return NULL;
    }
    Py_DECREF(res);
    res = Py_BuildValue("i, ", 0);
    if (res == NULL) {
        return NULL;
    }
    Py_DECREF(res);
    res = Py_BuildValue("i, :", 0);
    if (res == NULL) {
        return NULL;
    }
    Py_DECREF(res);
    res = Py_BuildValue("i, :   ", 0);
    if (res == NULL) {
        return NULL;
    }
    Py_DECREF(res);
    Py_RETURN_NONE;
}

static PyObject *
test_get_statictype_slots(PyObject *self, PyObject *Py_UNUSED(ignored))
{
    newfunc tp_new = PyType_GetSlot(&PyLong_Type, Py_tp_new);
    if (PyLong_Type.tp_new != tp_new) {
        PyErr_SetString(PyExc_AssertionError, "mismatch: tp_new of long");
        return NULL;
    }

    reprfunc tp_repr = PyType_GetSlot(&PyLong_Type, Py_tp_repr);
    if (PyLong_Type.tp_repr != tp_repr) {
        PyErr_SetString(PyExc_AssertionError, "mismatch: tp_repr of long");
        return NULL;
    }

    ternaryfunc tp_call = PyType_GetSlot(&PyLong_Type, Py_tp_call);
    if (tp_call != NULL) {
        PyErr_SetString(PyExc_AssertionError, "mismatch: tp_call of long");
        return NULL;
    }

    binaryfunc nb_add = PyType_GetSlot(&PyLong_Type, Py_nb_add);
    if (PyLong_Type.tp_as_number->nb_add != nb_add) {
        PyErr_SetString(PyExc_AssertionError, "mismatch: nb_add of long");
        return NULL;
    }

    lenfunc mp_length = PyType_GetSlot(&PyLong_Type, Py_mp_length);
    if (mp_length != NULL) {
        PyErr_SetString(PyExc_AssertionError, "mismatch: mp_length of long");
        return NULL;
    }

    void *over_value = PyType_GetSlot(&PyLong_Type, Py_bf_releasebuffer + 1);
    if (over_value != NULL) {
        PyErr_SetString(PyExc_AssertionError, "mismatch: max+1 of long");
        return NULL;
    }

    tp_new = PyType_GetSlot(&PyLong_Type, 0);
    if (tp_new != NULL) {
        PyErr_SetString(PyExc_AssertionError, "mismatch: slot 0 of long");
        return NULL;
    }
    if (PyErr_ExceptionMatches(PyExc_SystemError)) {
        // This is the right exception
        PyErr_Clear();
    }
    else {
        return NULL;
    }

    Py_RETURN_NONE;
}


static PyType_Slot HeapTypeNameType_slots[] = {
    {0},
};

static PyType_Spec HeapTypeNameType_Spec = {
    .name = "_testcapi.HeapTypeNameType",
    .basicsize = sizeof(PyObject),
    .flags = Py_TPFLAGS_DEFAULT,
    .slots = HeapTypeNameType_slots,
};

static PyObject *
test_get_type_name(PyObject *self, PyObject *Py_UNUSED(ignored))
{
    PyObject *tp_name = PyType_GetName(&PyLong_Type);
    assert(strcmp(PyUnicode_AsUTF8(tp_name), "int") == 0);
    Py_DECREF(tp_name);

    tp_name = PyType_GetName(&PyModule_Type);
    assert(strcmp(PyUnicode_AsUTF8(tp_name), "module") == 0);
    Py_DECREF(tp_name);

    PyObject *HeapTypeNameType = PyType_FromSpec(&HeapTypeNameType_Spec);
    if (HeapTypeNameType == NULL) {
        Py_RETURN_NONE;
    }
    tp_name = PyType_GetName((PyTypeObject *)HeapTypeNameType);
    assert(strcmp(PyUnicode_AsUTF8(tp_name), "HeapTypeNameType") == 0);
    Py_DECREF(tp_name);

    PyObject *name = PyUnicode_FromString("test_name");
    if (name == NULL) {
        goto done;
    }
    if (PyObject_SetAttrString(HeapTypeNameType, "__name__", name) < 0) {
        Py_DECREF(name);
        goto done;
    }
    tp_name = PyType_GetName((PyTypeObject *)HeapTypeNameType);
    assert(strcmp(PyUnicode_AsUTF8(tp_name), "test_name") == 0);
    Py_DECREF(name);
    Py_DECREF(tp_name);

  done:
    Py_DECREF(HeapTypeNameType);
    Py_RETURN_NONE;
}


static PyObject *
test_get_type_qualname(PyObject *self, PyObject *Py_UNUSED(ignored))
{
    PyObject *tp_qualname = PyType_GetQualName(&PyLong_Type);
    assert(strcmp(PyUnicode_AsUTF8(tp_qualname), "int") == 0);
    Py_DECREF(tp_qualname);

    tp_qualname = PyType_GetQualName(&PyODict_Type);
    assert(strcmp(PyUnicode_AsUTF8(tp_qualname), "OrderedDict") == 0);
    Py_DECREF(tp_qualname);

    PyObject *HeapTypeNameType = PyType_FromSpec(&HeapTypeNameType_Spec);
    if (HeapTypeNameType == NULL) {
        Py_RETURN_NONE;
    }
    tp_qualname = PyType_GetQualName((PyTypeObject *)HeapTypeNameType);
    assert(strcmp(PyUnicode_AsUTF8(tp_qualname), "HeapTypeNameType") == 0);
    Py_DECREF(tp_qualname);

    PyObject *spec_name = PyUnicode_FromString(HeapTypeNameType_Spec.name);
    if (spec_name == NULL) {
        goto done;
    }
    if (PyObject_SetAttrString(HeapTypeNameType,
                               "__qualname__", spec_name) < 0) {
        Py_DECREF(spec_name);
        goto done;
    }
    tp_qualname = PyType_GetQualName((PyTypeObject *)HeapTypeNameType);
    assert(strcmp(PyUnicode_AsUTF8(tp_qualname),
                  "_testcapi.HeapTypeNameType") == 0);
    Py_DECREF(spec_name);
    Py_DECREF(tp_qualname);

  done:
    Py_DECREF(HeapTypeNameType);
    Py_RETURN_NONE;
}

static PyObject *
test_get_type_dict(PyObject *self, PyObject *Py_UNUSED(ignored))
{
    /* Test for PyType_GetDict */

    // Assert ints have a `to_bytes` method
    PyObject *long_dict = PyType_GetDict(&PyLong_Type);
    assert(long_dict);
    assert(PyDict_GetItemString(long_dict, "to_bytes")); // borrowed ref
    Py_DECREF(long_dict);

    // Make a new type, add an attribute to it and assert it's there
    PyObject *HeapTypeNameType = PyType_FromSpec(&HeapTypeNameType_Spec);
    assert(HeapTypeNameType);
    assert(PyObject_SetAttrString(
        HeapTypeNameType, "new_attr", Py_NewRef(Py_None)) >= 0);
    PyObject *type_dict = PyType_GetDict((PyTypeObject*)HeapTypeNameType);
    assert(type_dict);
    assert(PyDict_GetItemString(type_dict, "new_attr")); // borrowed ref
    Py_DECREF(HeapTypeNameType);
    Py_DECREF(type_dict);
    Py_RETURN_NONE;
}

static PyObject *
pyobject_repr_from_null(PyObject *self, PyObject *Py_UNUSED(ignored))
{
    return PyObject_Repr(NULL);
}

static PyObject *
pyobject_str_from_null(PyObject *self, PyObject *Py_UNUSED(ignored))
{
    return PyObject_Str(NULL);
}

static PyObject *
pyobject_bytes_from_null(PyObject *self, PyObject *Py_UNUSED(ignored))
{
    return PyObject_Bytes(NULL);
}

static PyObject *
set_errno(PyObject *self, PyObject *args)
{
    int new_errno;

    if (!PyArg_ParseTuple(args, "i:set_errno", &new_errno))
        return NULL;

    errno = new_errno;
    Py_RETURN_NONE;
}

/* test_thread_state spawns a thread of its own, and that thread releases
 * `thread_done` when it's finished.  The driver code has to know when the
 * thread finishes, because the thread uses a PyObject (the callable) that
 * may go away when the driver finishes.  The former lack of this explicit
 * synchronization caused rare segfaults, so rare that they were seen only
 * on a Mac buildbot (although they were possible on any box).
 */
static PyThread_type_lock thread_done = NULL;

static int
_make_call(void *callable)
{
    PyObject *rc;
    int success;
    PyGILState_STATE s = PyGILState_Ensure();
    rc = PyObject_CallNoArgs((PyObject *)callable);
    success = (rc != NULL);
    Py_XDECREF(rc);
    PyGILState_Release(s);
    return success;
}

/* Same thing, but releases `thread_done` when it returns.  This variant
 * should be called only from threads spawned by test_thread_state().
 */
static void
_make_call_from_thread(void *callable)
{
    _make_call(callable);
    PyThread_release_lock(thread_done);
}

static PyObject *
test_thread_state(PyObject *self, PyObject *args)
{
    PyObject *fn;
    int success = 1;

    if (!PyArg_ParseTuple(args, "O:test_thread_state", &fn))
        return NULL;

    if (!PyCallable_Check(fn)) {
        PyErr_Format(PyExc_TypeError, "'%s' object is not callable",
            Py_TYPE(fn)->tp_name);
        return NULL;
    }

    thread_done = PyThread_allocate_lock();
    if (thread_done == NULL)
        return PyErr_NoMemory();
    PyThread_acquire_lock(thread_done, 1);

    /* Start a new thread with our callback. */
    PyThread_start_new_thread(_make_call_from_thread, fn);
    /* Make the callback with the thread lock held by this thread */
    success &= _make_call(fn);
    /* Do it all again, but this time with the thread-lock released */
    Py_BEGIN_ALLOW_THREADS
    success &= _make_call(fn);
    PyThread_acquire_lock(thread_done, 1);  /* wait for thread to finish */
    Py_END_ALLOW_THREADS

    /* And once more with and without a thread
       XXX - should use a lock and work out exactly what we are trying
       to test <wink>
    */
    Py_BEGIN_ALLOW_THREADS
    PyThread_start_new_thread(_make_call_from_thread, fn);
    success &= _make_call(fn);
    PyThread_acquire_lock(thread_done, 1);  /* wait for thread to finish */
    Py_END_ALLOW_THREADS

    /* Release lock we acquired above.  This is required on HP-UX. */
    PyThread_release_lock(thread_done);

    PyThread_free_lock(thread_done);
    if (!success)
        return NULL;
    Py_RETURN_NONE;
}

#ifndef MS_WINDOWS
static PyThread_type_lock wait_done = NULL;

static void wait_for_lock(void *unused) {
    PyThread_acquire_lock(wait_done, 1);
    PyThread_release_lock(wait_done);
    PyThread_free_lock(wait_done);
    wait_done = NULL;
}

// These can be used to test things that care about the existence of another
// thread that the threading module doesn't know about.

static PyObject *
spawn_pthread_waiter(PyObject *self, PyObject *Py_UNUSED(ignored))
{
    if (wait_done) {
        PyErr_SetString(PyExc_RuntimeError, "thread already running");
        return NULL;
    }
    wait_done = PyThread_allocate_lock();
    if (wait_done == NULL)
        return PyErr_NoMemory();
    PyThread_acquire_lock(wait_done, 1);
    PyThread_start_new_thread(wait_for_lock, NULL);
    Py_RETURN_NONE;
}

static PyObject *
end_spawned_pthread(PyObject *self, PyObject *Py_UNUSED(ignored))
{
    if (!wait_done) {
        PyErr_SetString(PyExc_RuntimeError, "call _spawn_pthread_waiter 1st");
        return NULL;
    }
    PyThread_release_lock(wait_done);
    Py_RETURN_NONE;
}
#endif  // not MS_WINDOWS

/* test Py_AddPendingCalls using threads */
static int _pending_callback(void *arg)
{
    /* we assume the argument is callable object to which we own a reference */
    PyObject *callable = (PyObject *)arg;
    PyObject *r = PyObject_CallNoArgs(callable);
    Py_DECREF(callable);
    Py_XDECREF(r);
    return r != NULL ? 0 : -1;
}

/* The following requests n callbacks to _pending_callback.  It can be
 * run from any python thread.
 */
static PyObject *
pending_threadfunc(PyObject *self, PyObject *arg)
{
    PyObject *callable;
    int r;
    if (PyArg_ParseTuple(arg, "O", &callable) == 0)
        return NULL;

    /* create the reference for the callbackwhile we hold the lock */
    Py_INCREF(callable);

    Py_BEGIN_ALLOW_THREADS
    r = Py_AddPendingCall(&_pending_callback, callable);
    Py_END_ALLOW_THREADS

    if (r<0) {
        Py_DECREF(callable); /* unsuccessful add, destroy the extra reference */
        Py_RETURN_FALSE;
    }
    Py_RETURN_TRUE;
}

/* Test PyOS_string_to_double. */
static PyObject *
test_string_to_double(PyObject *self, PyObject *Py_UNUSED(ignored)) {
    double result;
    const char *msg;

#define CHECK_STRING(STR, expected)                             \
    result = PyOS_string_to_double(STR, NULL, NULL);            \
    if (result == -1.0 && PyErr_Occurred())                     \
        return NULL;                                            \
    if (result != (double)expected) {                           \
        msg = "conversion of " STR " to float failed";          \
        goto fail;                                              \
    }

#define CHECK_INVALID(STR)                                              \
    result = PyOS_string_to_double(STR, NULL, NULL);                    \
    if (result == -1.0 && PyErr_Occurred()) {                           \
        if (PyErr_ExceptionMatches(PyExc_ValueError))                   \
            PyErr_Clear();                                              \
        else                                                            \
            return NULL;                                                \
    }                                                                   \
    else {                                                              \
        msg = "conversion of " STR " didn't raise ValueError";          \
        goto fail;                                                      \
    }

    CHECK_STRING("0.1", 0.1);
    CHECK_STRING("1.234", 1.234);
    CHECK_STRING("-1.35", -1.35);
    CHECK_STRING(".1e01", 1.0);
    CHECK_STRING("2.e-2", 0.02);

    CHECK_INVALID(" 0.1");
    CHECK_INVALID("\t\n-3");
    CHECK_INVALID(".123 ");
    CHECK_INVALID("3\n");
    CHECK_INVALID("123abc");

    Py_RETURN_NONE;
  fail:
    return raiseTestError("test_string_to_double", msg);
#undef CHECK_STRING
#undef CHECK_INVALID
}


/* Coverage testing of capsule objects. */

static const char *capsule_name = "capsule name";
static       char *capsule_pointer = "capsule pointer";
static       char *capsule_context = "capsule context";
static const char *capsule_error = NULL;
static int
capsule_destructor_call_count = 0;

static void
capsule_destructor(PyObject *o) {
    capsule_destructor_call_count++;
    if (PyCapsule_GetContext(o) != capsule_context) {
        capsule_error = "context did not match in destructor!";
    } else if (PyCapsule_GetDestructor(o) != capsule_destructor) {
        capsule_error = "destructor did not match in destructor!  (woah!)";
    } else if (PyCapsule_GetName(o) != capsule_name) {
        capsule_error = "name did not match in destructor!";
    } else if (PyCapsule_GetPointer(o, capsule_name) != capsule_pointer) {
        capsule_error = "pointer did not match in destructor!";
    }
}

typedef struct {
    char *name;
    char *module;
    char *attribute;
} known_capsule;

static PyObject *
test_capsule(PyObject *self, PyObject *Py_UNUSED(ignored))
{
    PyObject *object;
    const char *error = NULL;
    void *pointer;
    void *pointer2;
    known_capsule known_capsules[] = {
        #define KNOWN_CAPSULE(module, name)             { module "." name, module, name }
        KNOWN_CAPSULE("_socket", "CAPI"),
        KNOWN_CAPSULE("_curses", "_C_API"),
        KNOWN_CAPSULE("datetime", "datetime_CAPI"),
        { NULL, NULL },
    };
    known_capsule *known = &known_capsules[0];

#define FAIL(x) { error = (x); goto exit; }

#define CHECK_DESTRUCTOR \
    if (capsule_error) { \
        FAIL(capsule_error); \
    } \
    else if (!capsule_destructor_call_count) {          \
        FAIL("destructor not called!"); \
    } \
    capsule_destructor_call_count = 0; \

    object = PyCapsule_New(capsule_pointer, capsule_name, capsule_destructor);
    PyCapsule_SetContext(object, capsule_context);
    capsule_destructor(object);
    CHECK_DESTRUCTOR;
    Py_DECREF(object);
    CHECK_DESTRUCTOR;

    object = PyCapsule_New(known, "ignored", NULL);
    PyCapsule_SetPointer(object, capsule_pointer);
    PyCapsule_SetName(object, capsule_name);
    PyCapsule_SetDestructor(object, capsule_destructor);
    PyCapsule_SetContext(object, capsule_context);
    capsule_destructor(object);
    CHECK_DESTRUCTOR;
    /* intentionally access using the wrong name */
    pointer2 = PyCapsule_GetPointer(object, "the wrong name");
    if (!PyErr_Occurred()) {
        FAIL("PyCapsule_GetPointer should have failed but did not!");
    }
    PyErr_Clear();
    if (pointer2) {
        if (pointer2 == capsule_pointer) {
            FAIL("PyCapsule_GetPointer should not have"
                     " returned the internal pointer!");
        } else {
            FAIL("PyCapsule_GetPointer should have "
                     "returned NULL pointer but did not!");
        }
    }
    PyCapsule_SetDestructor(object, NULL);
    Py_DECREF(object);
    if (capsule_destructor_call_count) {
        FAIL("destructor called when it should not have been!");
    }

    for (known = &known_capsules[0]; known->module != NULL; known++) {
        /* yeah, ordinarily I wouldn't do this either,
           but it's fine for this test harness.
        */
        static char buffer[256];
#undef FAIL
#define FAIL(x) \
        { \
        sprintf(buffer, "%s module: \"%s\" attribute: \"%s\"", \
            x, known->module, known->attribute); \
        error = buffer; \
        goto exit; \
        } \

        PyObject *module = PyImport_ImportModule(known->module);
        if (module) {
            pointer = PyCapsule_Import(known->name, 0);
            if (!pointer) {
                Py_DECREF(module);
                FAIL("PyCapsule_GetPointer returned NULL unexpectedly!");
            }
            object = PyObject_GetAttrString(module, known->attribute);
            if (!object) {
                Py_DECREF(module);
                return NULL;
            }
            pointer2 = PyCapsule_GetPointer(object,
                                    "weebles wobble but they don't fall down");
            if (!PyErr_Occurred()) {
                Py_DECREF(object);
                Py_DECREF(module);
                FAIL("PyCapsule_GetPointer should have failed but did not!");
            }
            PyErr_Clear();
            if (pointer2) {
                Py_DECREF(module);
                Py_DECREF(object);
                if (pointer2 == pointer) {
                    FAIL("PyCapsule_GetPointer should not have"
                             " returned its internal pointer!");
                } else {
                    FAIL("PyCapsule_GetPointer should have"
                             " returned NULL pointer but did not!");
                }
            }
            Py_DECREF(object);
            Py_DECREF(module);
        }
        else
            PyErr_Clear();
    }

  exit:
    if (error) {
        return raiseTestError("test_capsule", error);
    }
    Py_RETURN_NONE;
#undef FAIL
}

#ifdef HAVE_GETTIMEOFDAY
/* Profiling of integer performance */
static void print_delta(int test, struct timeval *s, struct timeval *e)
{
    e->tv_sec -= s->tv_sec;
    e->tv_usec -= s->tv_usec;
    if (e->tv_usec < 0) {
        e->tv_sec -=1;
        e->tv_usec += 1000000;
    }
    printf("Test %d: %d.%06ds\n", test, (int)e->tv_sec, (int)e->tv_usec);
}

static PyObject *
profile_int(PyObject *self, PyObject* args)
{
    int i, k;
    struct timeval start, stop;
    PyObject *single, **multiple, *op1, *result;

    /* Test 1: Allocate and immediately deallocate
       many small integers */
    gettimeofday(&start, NULL);
    for(k=0; k < 20000; k++)
        for(i=0; i < 1000; i++) {
            single = PyLong_FromLong(i);
            Py_DECREF(single);
        }
    gettimeofday(&stop, NULL);
    print_delta(1, &start, &stop);

    /* Test 2: Allocate and immediately deallocate
       many large integers */
    gettimeofday(&start, NULL);
    for(k=0; k < 20000; k++)
        for(i=0; i < 1000; i++) {
            single = PyLong_FromLong(i+1000000);
            Py_DECREF(single);
        }
    gettimeofday(&stop, NULL);
    print_delta(2, &start, &stop);

    /* Test 3: Allocate a few integers, then release
       them all simultaneously. */
    multiple = malloc(sizeof(PyObject*) * 1000);
    if (multiple == NULL)
        return PyErr_NoMemory();
    gettimeofday(&start, NULL);
    for(k=0; k < 20000; k++) {
        for(i=0; i < 1000; i++) {
            multiple[i] = PyLong_FromLong(i+1000000);
        }
        for(i=0; i < 1000; i++) {
            Py_DECREF(multiple[i]);
        }
    }
    gettimeofday(&stop, NULL);
    print_delta(3, &start, &stop);
    free(multiple);

    /* Test 4: Allocate many integers, then release
       them all simultaneously. */
    multiple = malloc(sizeof(PyObject*) * 1000000);
    if (multiple == NULL)
        return PyErr_NoMemory();
    gettimeofday(&start, NULL);
    for(k=0; k < 20; k++) {
        for(i=0; i < 1000000; i++) {
            multiple[i] = PyLong_FromLong(i+1000000);
        }
        for(i=0; i < 1000000; i++) {
            Py_DECREF(multiple[i]);
        }
    }
    gettimeofday(&stop, NULL);
    print_delta(4, &start, &stop);
    free(multiple);

    /* Test 5: Allocate many integers < 32000 */
    multiple = malloc(sizeof(PyObject*) * 1000000);
    if (multiple == NULL)
        return PyErr_NoMemory();
    gettimeofday(&start, NULL);
    for(k=0; k < 10; k++) {
        for(i=0; i < 1000000; i++) {
            multiple[i] = PyLong_FromLong(i+1000);
        }
        for(i=0; i < 1000000; i++) {
            Py_DECREF(multiple[i]);
        }
    }
    gettimeofday(&stop, NULL);
    print_delta(5, &start, &stop);
    free(multiple);

    /* Test 6: Perform small int addition */
    op1 = PyLong_FromLong(1);
    gettimeofday(&start, NULL);
    for(i=0; i < 10000000; i++) {
        result = PyNumber_Add(op1, op1);
        Py_DECREF(result);
    }
    gettimeofday(&stop, NULL);
    Py_DECREF(op1);
    print_delta(6, &start, &stop);

    /* Test 7: Perform medium int addition */
    op1 = PyLong_FromLong(1000);
    if (op1 == NULL)
        return NULL;
    gettimeofday(&start, NULL);
    for(i=0; i < 10000000; i++) {
        result = PyNumber_Add(op1, op1);
        Py_XDECREF(result);
    }
    gettimeofday(&stop, NULL);
    Py_DECREF(op1);
    print_delta(7, &start, &stop);

    Py_RETURN_NONE;
}
#endif

/* Issue 6012 */
static PyObject *str1, *str2;
static int
failing_converter(PyObject *obj, void *arg)
{
    /* Clone str1, then let the conversion fail. */
    assert(str1);
    str2 = Py_NewRef(str1);
    return 0;
}
static PyObject*
argparsing(PyObject *o, PyObject *args)
{
    PyObject *res;
    str1 = str2 = NULL;
    if (!PyArg_ParseTuple(args, "O&O&",
                          PyUnicode_FSConverter, &str1,
                          failing_converter, &str2)) {
        if (!str2)
            /* argument converter not called? */
            return NULL;
        /* Should be 1 */
        res = PyLong_FromSsize_t(Py_REFCNT(str2));
        Py_DECREF(str2);
        PyErr_Clear();
        return res;
    }
    Py_RETURN_NONE;
}

/* To test that the result of PyCode_NewEmpty has the right members. */
static PyObject *
code_newempty(PyObject *self, PyObject *args)
{
    const char *filename;
    const char *funcname;
    int firstlineno;

    if (!PyArg_ParseTuple(args, "ssi:code_newempty",
                          &filename, &funcname, &firstlineno))
        return NULL;

    return (PyObject *)PyCode_NewEmpty(filename, funcname, firstlineno);
}

static PyObject *
make_memoryview_from_NULL_pointer(PyObject *self, PyObject *Py_UNUSED(ignored))
{
    Py_buffer info;
    if (PyBuffer_FillInfo(&info, NULL, NULL, 1, 1, PyBUF_FULL_RO) < 0)
        return NULL;
    return PyMemoryView_FromBuffer(&info);
}

static PyObject *
test_from_contiguous(PyObject* self, PyObject *Py_UNUSED(ignored))
{
    int data[9] = {-1,-1,-1,-1,-1,-1,-1,-1,-1};
    int init[5] = {0, 1, 2, 3, 4};
    Py_ssize_t itemsize = sizeof(int);
    Py_ssize_t shape = 5;
    Py_ssize_t strides = 2 * itemsize;
    Py_buffer view = {
        data,
        NULL,
        5 * itemsize,
        itemsize,
        1,
        1,
        NULL,
        &shape,
        &strides,
        NULL,
        NULL
    };
    int *ptr;
    int i;

    PyBuffer_FromContiguous(&view, init, view.len, 'C');
    ptr = view.buf;
    for (i = 0; i < 5; i++) {
        if (ptr[2*i] != i) {
            PyErr_SetString(TestError,
                "test_from_contiguous: incorrect result");
            return NULL;
        }
    }

    view.buf = &data[8];
    view.strides[0] = -2 * itemsize;

    PyBuffer_FromContiguous(&view, init, view.len, 'C');
    ptr = view.buf;
    for (i = 0; i < 5; i++) {
        if (*(ptr-2*i) != i) {
            PyErr_SetString(TestError,
                "test_from_contiguous: incorrect result");
            return NULL;
        }
    }

    Py_RETURN_NONE;
}

#if (defined(__linux__) || defined(__FreeBSD__)) && defined(__GNUC__)

static PyObject *
test_pep3118_obsolete_write_locks(PyObject* self, PyObject *Py_UNUSED(ignored))
{
    PyObject *b;
    char *dummy[1];
    int ret, match;

    /* PyBuffer_FillInfo() */
    ret = PyBuffer_FillInfo(NULL, NULL, dummy, 1, 0, PyBUF_SIMPLE);
    match = PyErr_Occurred() && PyErr_ExceptionMatches(PyExc_BufferError);
    PyErr_Clear();
    if (ret != -1 || match == 0)
        goto error;

    PyObject *mod_io = PyImport_ImportModule("_io");
    if (mod_io == NULL) {
        return NULL;
    }

    /* bytesiobuf_getbuffer() */
    PyTypeObject *type = (PyTypeObject *)PyObject_GetAttrString(
            mod_io, "_BytesIOBuffer");
    Py_DECREF(mod_io);
    if (type == NULL) {
        return NULL;
    }
    b = type->tp_alloc(type, 0);
    Py_DECREF(type);
    if (b == NULL) {
        return NULL;
    }

    ret = PyObject_GetBuffer(b, NULL, PyBUF_SIMPLE);
    Py_DECREF(b);
    match = PyErr_Occurred() && PyErr_ExceptionMatches(PyExc_BufferError);
    PyErr_Clear();
    if (ret != -1 || match == 0)
        goto error;

    Py_RETURN_NONE;

error:
    PyErr_SetString(TestError,
        "test_pep3118_obsolete_write_locks: failure");
    return NULL;
}
#endif

/* This tests functions that historically supported write locks.  It is
   wrong to call getbuffer() with view==NULL and a compliant getbufferproc
   is entitled to segfault in that case. */
static PyObject *
getbuffer_with_null_view(PyObject* self, PyObject *obj)
{
    if (PyObject_GetBuffer(obj, NULL, PyBUF_SIMPLE) < 0)
        return NULL;

    Py_RETURN_NONE;
}

/* PyBuffer_SizeFromFormat() */
static PyObject *
test_PyBuffer_SizeFromFormat(PyObject *self, PyObject *args)
{
    const char *format;

    if (!PyArg_ParseTuple(args, "s:test_PyBuffer_SizeFromFormat",
                          &format)) {
        return NULL;
    }

    RETURN_SIZE(PyBuffer_SizeFromFormat(format));
}

/* Test that the fatal error from not having a current thread doesn't
   cause an infinite loop.  Run via Lib/test/test_capi.py */
static PyObject *
crash_no_current_thread(PyObject *self, PyObject *Py_UNUSED(ignored))
{
    Py_BEGIN_ALLOW_THREADS
    /* Using PyThreadState_Get() directly allows the test to pass in
       !pydebug mode. However, the test only actually tests anything
       in pydebug mode, since that's where the infinite loop was in
       the first place. */
    PyThreadState_Get();
    Py_END_ALLOW_THREADS
    return NULL;
}

/* Test that the GILState thread and the "current" thread match. */
static PyObject *
test_current_tstate_matches(PyObject *self, PyObject *Py_UNUSED(ignored))
{
    PyThreadState *orig_tstate = PyThreadState_Get();

    if (orig_tstate != PyGILState_GetThisThreadState()) {
        PyErr_SetString(PyExc_RuntimeError,
                        "current thread state doesn't match GILState");
        return NULL;
    }

    const char *err = NULL;
    PyThreadState_Swap(NULL);
    PyThreadState *substate = Py_NewInterpreter();

    if (substate != PyThreadState_Get()) {
        err = "subinterpreter thread state not current";
        goto finally;
    }
    if (substate != PyGILState_GetThisThreadState()) {
        err = "subinterpreter thread state doesn't match GILState";
        goto finally;
    }

finally:
    Py_EndInterpreter(substate);
    PyThreadState_Swap(orig_tstate);

    if (err != NULL) {
        PyErr_SetString(PyExc_RuntimeError, err);
        return NULL;
    }
    Py_RETURN_NONE;
}

/* To run some code in a sub-interpreter. */
static PyObject *
run_in_subinterp(PyObject *self, PyObject *args)
{
    const char *code;
    int r;
    PyThreadState *substate, *mainstate;
    /* only initialise 'cflags.cf_flags' to test backwards compatibility */
    PyCompilerFlags cflags = {0};

    if (!PyArg_ParseTuple(args, "s:run_in_subinterp",
                          &code))
        return NULL;

    mainstate = PyThreadState_Get();

    PyThreadState_Swap(NULL);

    substate = Py_NewInterpreter();
    if (substate == NULL) {
        /* Since no new thread state was created, there is no exception to
           propagate; raise a fresh one after swapping in the old thread
           state. */
        PyThreadState_Swap(mainstate);
        PyErr_SetString(PyExc_RuntimeError, "sub-interpreter creation failed");
        return NULL;
    }
    r = PyRun_SimpleStringFlags(code, &cflags);
    Py_EndInterpreter(substate);

    PyThreadState_Swap(mainstate);

    return PyLong_FromLong(r);
}

static void
_xid_capsule_destructor(PyObject *capsule)
{
    _PyCrossInterpreterData *data = \
            (_PyCrossInterpreterData *)PyCapsule_GetPointer(capsule, NULL);
    if (data != NULL) {
        assert(_PyCrossInterpreterData_Release(data) == 0);
        PyMem_Free(data);
    }
}

static PyObject *
get_crossinterp_data(PyObject *self, PyObject *args)
{
    PyObject *obj = NULL;
    if (!PyArg_ParseTuple(args, "O:get_crossinterp_data", &obj)) {
        return NULL;
    }

    _PyCrossInterpreterData *data = PyMem_NEW(_PyCrossInterpreterData, 1);
    if (data == NULL) {
        PyErr_NoMemory();
        return NULL;
    }
    if (_PyObject_GetCrossInterpreterData(obj, data) != 0) {
        PyMem_Free(data);
        return NULL;
    }
    PyObject *capsule = PyCapsule_New(data, NULL, _xid_capsule_destructor);
    if (capsule == NULL) {
        assert(_PyCrossInterpreterData_Release(data) == 0);
        PyMem_Free(data);
    }
    return capsule;
}

static PyObject *
restore_crossinterp_data(PyObject *self, PyObject *args)
{
    PyObject *capsule = NULL;
    if (!PyArg_ParseTuple(args, "O:restore_crossinterp_data", &capsule)) {
        return NULL;
    }

    _PyCrossInterpreterData *data = \
            (_PyCrossInterpreterData *)PyCapsule_GetPointer(capsule, NULL);
    if (data == NULL) {
        return NULL;
    }
    return _PyCrossInterpreterData_NewObject(data);
}

static PyMethodDef ml;

static PyObject *
create_cfunction(PyObject *self, PyObject *args)
{
    return PyCFunction_NewEx(&ml, self, NULL);
}

static PyMethodDef ml = {
    "create_cfunction",
    create_cfunction,
    METH_NOARGS,
    NULL
};

static PyObject *
_test_incref(PyObject *ob)
{
    return Py_NewRef(ob);
}

static PyObject *
test_xincref_doesnt_leak(PyObject *ob, PyObject *Py_UNUSED(ignored))
{
    PyObject *obj = PyLong_FromLong(0);
    Py_XINCREF(_test_incref(obj));
    Py_DECREF(obj);
    Py_DECREF(obj);
    Py_DECREF(obj);
    Py_RETURN_NONE;
}

static PyObject *
test_incref_doesnt_leak(PyObject *ob, PyObject *Py_UNUSED(ignored))
{
    PyObject *obj = PyLong_FromLong(0);
    Py_INCREF(_test_incref(obj));
    Py_DECREF(obj);
    Py_DECREF(obj);
    Py_DECREF(obj);
    Py_RETURN_NONE;
}

static PyObject *
test_xdecref_doesnt_leak(PyObject *ob, PyObject *Py_UNUSED(ignored))
{
    Py_XDECREF(PyLong_FromLong(0));
    Py_RETURN_NONE;
}

static PyObject *
test_decref_doesnt_leak(PyObject *ob, PyObject *Py_UNUSED(ignored))
{
    Py_DECREF(PyLong_FromLong(0));
    Py_RETURN_NONE;
}

static PyObject *
test_structseq_newtype_doesnt_leak(PyObject *Py_UNUSED(self),
                              PyObject *Py_UNUSED(args))
{
    PyStructSequence_Desc descr;
    PyStructSequence_Field descr_fields[3];

    descr_fields[0] = (PyStructSequence_Field){"foo", "foo value"};
    descr_fields[1] = (PyStructSequence_Field){NULL, "some hidden value"};
    descr_fields[2] = (PyStructSequence_Field){0, NULL};

    descr.name = "_testcapi.test_descr";
    descr.doc = "This is used to test for memory leaks in NewType";
    descr.fields = descr_fields;
    descr.n_in_sequence = 1;

    PyTypeObject* structseq_type = PyStructSequence_NewType(&descr);
    assert(structseq_type != NULL);
    assert(PyType_Check(structseq_type));
    assert(PyType_FastSubclass(structseq_type, Py_TPFLAGS_TUPLE_SUBCLASS));
    Py_DECREF(structseq_type);

    Py_RETURN_NONE;
}

static PyObject *
test_structseq_newtype_null_descr_doc(PyObject *Py_UNUSED(self),
                              PyObject *Py_UNUSED(args))
{
    PyStructSequence_Field descr_fields[1] = {
        (PyStructSequence_Field){NULL, NULL}
    };
    // Test specifically for NULL .doc field.
    PyStructSequence_Desc descr = {"_testcapi.test_descr", NULL, &descr_fields[0], 0};

    PyTypeObject* structseq_type = PyStructSequence_NewType(&descr);
    assert(structseq_type != NULL);
    assert(PyType_Check(structseq_type));
    assert(PyType_FastSubclass(structseq_type, Py_TPFLAGS_TUPLE_SUBCLASS));
    Py_DECREF(structseq_type);

    Py_RETURN_NONE;
}

static PyObject *
test_incref_decref_API(PyObject *ob, PyObject *Py_UNUSED(ignored))
{
    PyObject *obj = PyLong_FromLong(0);
    Py_IncRef(obj);
    Py_DecRef(obj);
    Py_DecRef(obj);
    Py_RETURN_NONE;
}

typedef struct {
    PyThread_type_lock start_event;
    PyThread_type_lock exit_event;
    PyObject *callback;
} test_c_thread_t;

static void
temporary_c_thread(void *data)
{
    test_c_thread_t *test_c_thread = data;
    PyGILState_STATE state;
    PyObject *res;

    PyThread_release_lock(test_c_thread->start_event);

    /* Allocate a Python thread state for this thread */
    state = PyGILState_Ensure();

    res = PyObject_CallNoArgs(test_c_thread->callback);
    Py_CLEAR(test_c_thread->callback);

    if (res == NULL) {
        PyErr_Print();
    }
    else {
        Py_DECREF(res);
    }

    /* Destroy the Python thread state for this thread */
    PyGILState_Release(state);

    PyThread_release_lock(test_c_thread->exit_event);
}

static test_c_thread_t test_c_thread;

static PyObject *
call_in_temporary_c_thread(PyObject *self, PyObject *args)
{
    PyObject *res = NULL;
    PyObject *callback = NULL;
    long thread;
    int wait = 1;
    if (!PyArg_ParseTuple(args, "O|i", &callback, &wait))
    {
        return NULL;
    }

    test_c_thread.start_event = PyThread_allocate_lock();
    test_c_thread.exit_event = PyThread_allocate_lock();
    test_c_thread.callback = NULL;
    if (!test_c_thread.start_event || !test_c_thread.exit_event) {
        PyErr_SetString(PyExc_RuntimeError, "could not allocate lock");
        goto exit;
    }

    test_c_thread.callback = Py_NewRef(callback);

    PyThread_acquire_lock(test_c_thread.start_event, 1);
    PyThread_acquire_lock(test_c_thread.exit_event, 1);

    thread = PyThread_start_new_thread(temporary_c_thread, &test_c_thread);
    if (thread == -1) {
        PyErr_SetString(PyExc_RuntimeError, "unable to start the thread");
        PyThread_release_lock(test_c_thread.start_event);
        PyThread_release_lock(test_c_thread.exit_event);
        goto exit;
    }

    PyThread_acquire_lock(test_c_thread.start_event, 1);
    PyThread_release_lock(test_c_thread.start_event);

    if (!wait) {
        Py_RETURN_NONE;
    }

    Py_BEGIN_ALLOW_THREADS
        PyThread_acquire_lock(test_c_thread.exit_event, 1);
        PyThread_release_lock(test_c_thread.exit_event);
    Py_END_ALLOW_THREADS

    res = Py_NewRef(Py_None);

exit:
    Py_CLEAR(test_c_thread.callback);
    if (test_c_thread.start_event) {
        PyThread_free_lock(test_c_thread.start_event);
        test_c_thread.start_event = NULL;
    }
    if (test_c_thread.exit_event) {
        PyThread_free_lock(test_c_thread.exit_event);
        test_c_thread.exit_event = NULL;
    }
    return res;
}

static PyObject *
join_temporary_c_thread(PyObject *self, PyObject *Py_UNUSED(ignored))
{
    Py_BEGIN_ALLOW_THREADS
        PyThread_acquire_lock(test_c_thread.exit_event, 1);
        PyThread_release_lock(test_c_thread.exit_event);
    Py_END_ALLOW_THREADS
    Py_CLEAR(test_c_thread.callback);
    PyThread_free_lock(test_c_thread.start_event);
    test_c_thread.start_event = NULL;
    PyThread_free_lock(test_c_thread.exit_event);
    test_c_thread.exit_event = NULL;
    Py_RETURN_NONE;
}

/* marshal */

static PyObject*
pymarshal_write_long_to_file(PyObject* self, PyObject *args)
{
    long value;
    PyObject *filename;
    int version;
    FILE *fp;

    if (!PyArg_ParseTuple(args, "lOi:pymarshal_write_long_to_file",
                          &value, &filename, &version))
        return NULL;

    fp = _Py_fopen_obj(filename, "wb");
    if (fp == NULL) {
        PyErr_SetFromErrno(PyExc_OSError);
        return NULL;
    }

    PyMarshal_WriteLongToFile(value, fp, version);
    assert(!PyErr_Occurred());

    fclose(fp);
    Py_RETURN_NONE;
}

static PyObject*
pymarshal_write_object_to_file(PyObject* self, PyObject *args)
{
    PyObject *obj;
    PyObject *filename;
    int version;
    FILE *fp;

    if (!PyArg_ParseTuple(args, "OOi:pymarshal_write_object_to_file",
                          &obj, &filename, &version))
        return NULL;

    fp = _Py_fopen_obj(filename, "wb");
    if (fp == NULL) {
        PyErr_SetFromErrno(PyExc_OSError);
        return NULL;
    }

    PyMarshal_WriteObjectToFile(obj, fp, version);
    assert(!PyErr_Occurred());

    fclose(fp);
    Py_RETURN_NONE;
}

static PyObject*
pymarshal_read_short_from_file(PyObject* self, PyObject *args)
{
    int value;
    long pos;
    PyObject *filename;
    FILE *fp;

    if (!PyArg_ParseTuple(args, "O:pymarshal_read_short_from_file", &filename))
        return NULL;

    fp = _Py_fopen_obj(filename, "rb");
    if (fp == NULL) {
        PyErr_SetFromErrno(PyExc_OSError);
        return NULL;
    }

    value = PyMarshal_ReadShortFromFile(fp);
    pos = ftell(fp);

    fclose(fp);
    if (PyErr_Occurred())
        return NULL;
    return Py_BuildValue("il", value, pos);
}

static PyObject*
pymarshal_read_long_from_file(PyObject* self, PyObject *args)
{
    long value, pos;
    PyObject *filename;
    FILE *fp;

    if (!PyArg_ParseTuple(args, "O:pymarshal_read_long_from_file", &filename))
        return NULL;

    fp = _Py_fopen_obj(filename, "rb");
    if (fp == NULL) {
        PyErr_SetFromErrno(PyExc_OSError);
        return NULL;
    }

    value = PyMarshal_ReadLongFromFile(fp);
    pos = ftell(fp);

    fclose(fp);
    if (PyErr_Occurred())
        return NULL;
    return Py_BuildValue("ll", value, pos);
}

static PyObject*
pymarshal_read_last_object_from_file(PyObject* self, PyObject *args)
{
    PyObject *filename;
    if (!PyArg_ParseTuple(args, "O:pymarshal_read_last_object_from_file", &filename))
        return NULL;

    FILE *fp = _Py_fopen_obj(filename, "rb");
    if (fp == NULL) {
        PyErr_SetFromErrno(PyExc_OSError);
        return NULL;
    }

    PyObject *obj = PyMarshal_ReadLastObjectFromFile(fp);
    long pos = ftell(fp);

    fclose(fp);
    if (obj == NULL) {
        return NULL;
    }
    return Py_BuildValue("Nl", obj, pos);
}

static PyObject*
pymarshal_read_object_from_file(PyObject* self, PyObject *args)
{
    PyObject *filename;
    if (!PyArg_ParseTuple(args, "O:pymarshal_read_object_from_file", &filename))
        return NULL;

    FILE *fp = _Py_fopen_obj(filename, "rb");
    if (fp == NULL) {
        PyErr_SetFromErrno(PyExc_OSError);
        return NULL;
    }

    PyObject *obj = PyMarshal_ReadObjectFromFile(fp);
    long pos = ftell(fp);

    fclose(fp);
    if (obj == NULL) {
        return NULL;
    }
    return Py_BuildValue("Nl", obj, pos);
}

static PyObject*
return_null_without_error(PyObject *self, PyObject *args)
{
    /* invalid call: return NULL without setting an error,
     * _Py_CheckFunctionResult() must detect such bug at runtime. */
    PyErr_Clear();
    return NULL;
}

static PyObject*
return_result_with_error(PyObject *self, PyObject *args)
{
    /* invalid call: return a result with an error set,
     * _Py_CheckFunctionResult() must detect such bug at runtime. */
    PyErr_SetNone(PyExc_ValueError);
    Py_RETURN_NONE;
}

static PyObject *
getitem_with_error(PyObject *self, PyObject *args)
{
    PyObject *map, *key;
    if (!PyArg_ParseTuple(args, "OO", &map, &key)) {
        return NULL;
    }

    PyErr_SetString(PyExc_ValueError, "bug");
    return PyObject_GetItem(map, key);
}

static PyObject *
dict_get_version(PyObject *self, PyObject *args)
{
    PyDictObject *dict;
    uint64_t version;

    if (!PyArg_ParseTuple(args, "O!", &PyDict_Type, &dict))
        return NULL;

    _Py_COMP_DIAG_PUSH
    _Py_COMP_DIAG_IGNORE_DEPR_DECLS
    version = dict->ma_version_tag;
    _Py_COMP_DIAG_POP

    static_assert(sizeof(unsigned long long) >= sizeof(version),
                  "version is larger than unsigned long long");
    return PyLong_FromUnsignedLongLong((unsigned long long)version);
}


static PyObject *
raise_SIGINT_then_send_None(PyObject *self, PyObject *args)
{
    PyGenObject *gen;

    if (!PyArg_ParseTuple(args, "O!", &PyGen_Type, &gen))
        return NULL;

    /* This is used in a test to check what happens if a signal arrives just
       as we're in the process of entering a yield from chain (see
       bpo-30039).

       Needs to be done in C, because:
       - we don't have a Python wrapper for raise()
       - we need to make sure that the Python-level signal handler doesn't run
         *before* we enter the generator frame, which is impossible in Python
         because we check for signals before every bytecode operation.
     */
    raise(SIGINT);
    return PyObject_CallMethod((PyObject *)gen, "send", "O", Py_None);
}


static PyObject*
stack_pointer(PyObject *self, PyObject *args)
{
    int v = 5;
    return PyLong_FromVoidPtr(&v);
}


#ifdef W_STOPCODE
static PyObject*
py_w_stopcode(PyObject *self, PyObject *args)
{
    int sig, status;
    if (!PyArg_ParseTuple(args, "i", &sig)) {
        return NULL;
    }
    status = W_STOPCODE(sig);
    return PyLong_FromLong(status);
}
#endif


static PyObject *
test_pythread_tss_key_state(PyObject *self, PyObject *args)
{
    Py_tss_t tss_key = Py_tss_NEEDS_INIT;
    if (PyThread_tss_is_created(&tss_key)) {
        return raiseTestError("test_pythread_tss_key_state",
                              "TSS key not in an uninitialized state at "
                              "creation time");
    }
    if (PyThread_tss_create(&tss_key) != 0) {
        PyErr_SetString(PyExc_RuntimeError, "PyThread_tss_create failed");
        return NULL;
    }
    if (!PyThread_tss_is_created(&tss_key)) {
        return raiseTestError("test_pythread_tss_key_state",
                              "PyThread_tss_create succeeded, "
                              "but with TSS key in an uninitialized state");
    }
    if (PyThread_tss_create(&tss_key) != 0) {
        return raiseTestError("test_pythread_tss_key_state",
                              "PyThread_tss_create unsuccessful with "
                              "an already initialized key");
    }
#define CHECK_TSS_API(expr) \
        (void)(expr); \
        if (!PyThread_tss_is_created(&tss_key)) { \
            return raiseTestError("test_pythread_tss_key_state", \
                                  "TSS key initialization state was not " \
                                  "preserved after calling " #expr); }
    CHECK_TSS_API(PyThread_tss_set(&tss_key, NULL));
    CHECK_TSS_API(PyThread_tss_get(&tss_key));
#undef CHECK_TSS_API
    PyThread_tss_delete(&tss_key);
    if (PyThread_tss_is_created(&tss_key)) {
        return raiseTestError("test_pythread_tss_key_state",
                              "PyThread_tss_delete called, but did not "
                              "set the key state to uninitialized");
    }

    Py_tss_t *ptr_key = PyThread_tss_alloc();
    if (ptr_key == NULL) {
        PyErr_SetString(PyExc_RuntimeError, "PyThread_tss_alloc failed");
        return NULL;
    }
    if (PyThread_tss_is_created(ptr_key)) {
        return raiseTestError("test_pythread_tss_key_state",
                              "TSS key not in an uninitialized state at "
                              "allocation time");
    }
    PyThread_tss_free(ptr_key);
    ptr_key = NULL;
    Py_RETURN_NONE;
}


/* def bad_get(self, obj, cls):
       cls()
       return repr(self)
*/
static PyObject*
bad_get(PyObject *module, PyObject *const *args, Py_ssize_t nargs)
{
    PyObject *self, *obj, *cls;
    if (!_PyArg_UnpackStack(args, nargs, "bad_get", 3, 3, &self, &obj, &cls)) {
        return NULL;
    }

    PyObject *res = PyObject_CallNoArgs(cls);
    if (res == NULL) {
        return NULL;
    }
    Py_DECREF(res);

    return PyObject_Repr(self);
}


#ifdef Py_REF_DEBUG
static PyObject *
negative_refcount(PyObject *self, PyObject *Py_UNUSED(args))
{
    PyObject *obj = PyUnicode_FromString("negative_refcount");
    if (obj == NULL) {
        return NULL;
    }
    assert(Py_REFCNT(obj) == 1);

    Py_SET_REFCNT(obj,  0);
    /* Py_DECREF() must call _Py_NegativeRefcount() and abort Python */
    Py_DECREF(obj);

    Py_RETURN_NONE;
}

static PyObject *
decref_freed_object(PyObject *self, PyObject *Py_UNUSED(args))
{
    PyObject *obj = PyUnicode_FromString("decref_freed_object");
    if (obj == NULL) {
        return NULL;
    }
    assert(Py_REFCNT(obj) == 1);

    // Deallocate the memory
    Py_DECREF(obj);
    // obj is a now a dangling pointer

    // gh-109496: If Python is built in debug mode, Py_DECREF() must call
    // _Py_NegativeRefcount() and abort Python.
    Py_DECREF(obj);

    Py_RETURN_NONE;
}
#endif


/* Functions for testing C calling conventions (METH_*) are named meth_*,
 * e.g. "meth_varargs" for METH_VARARGS.
 *
 * They all return a tuple of their C-level arguments, with None instead
 * of NULL and Python tuples instead of C arrays.
 */


static PyObject*
_null_to_none(PyObject* obj)
{
    if (obj == NULL) {
        Py_RETURN_NONE;
    }
    return Py_NewRef(obj);
}

static PyObject*
meth_varargs(PyObject* self, PyObject* args)
{
    return Py_BuildValue("NO", _null_to_none(self), args);
}

static PyObject*
meth_varargs_keywords(PyObject* self, PyObject* args, PyObject* kwargs)
{
    return Py_BuildValue("NON", _null_to_none(self), args, _null_to_none(kwargs));
}

static PyObject*
meth_o(PyObject* self, PyObject* obj)
{
    return Py_BuildValue("NO", _null_to_none(self), obj);
}

static PyObject*
meth_noargs(PyObject* self, PyObject* ignored)
{
    return _null_to_none(self);
}

static PyObject*
_fastcall_to_tuple(PyObject* const* args, Py_ssize_t nargs)
{
    PyObject *tuple = PyTuple_New(nargs);
    if (tuple == NULL) {
        return NULL;
    }
    for (Py_ssize_t i=0; i < nargs; i++) {
        Py_INCREF(args[i]);
        PyTuple_SET_ITEM(tuple, i, args[i]);
    }
    return tuple;
}

static PyObject*
meth_fastcall(PyObject* self, PyObject* const* args, Py_ssize_t nargs)
{
    return Py_BuildValue(
        "NN", _null_to_none(self), _fastcall_to_tuple(args, nargs)
    );
}

static PyObject*
meth_fastcall_keywords(PyObject* self, PyObject* const* args,
                       Py_ssize_t nargs, PyObject* kwargs)
{
    PyObject *pyargs = _fastcall_to_tuple(args, nargs);
    if (pyargs == NULL) {
        return NULL;
    }
    assert(args != NULL || nargs == 0);
    PyObject* const* args_offset = args == NULL ? NULL : args + nargs;
    PyObject *pykwargs = PyObject_Vectorcall((PyObject*)&PyDict_Type,
                                              args_offset, 0, kwargs);
    return Py_BuildValue("NNN", _null_to_none(self), pyargs, pykwargs);
}

static PyObject*
test_pycfunction_call(PyObject *module, PyObject *args)
{
    // Function removed in the Python 3.13 API but was kept in the stable ABI.
    extern PyObject* PyCFunction_Call(PyObject *callable, PyObject *args, PyObject *kwargs);

    PyObject *func, *pos_args, *kwargs = NULL;
    if (!PyArg_ParseTuple(args, "OO!|O!", &func, &PyTuple_Type, &pos_args, &PyDict_Type, &kwargs)) {
        return NULL;
    }
    return PyCFunction_Call(func, pos_args, kwargs);
}

static PyObject*
pynumber_tobase(PyObject *module, PyObject *args)
{
    PyObject *obj;
    int base;
    if (!PyArg_ParseTuple(args, "Oi:pynumber_tobase",
                          &obj, &base)) {
        return NULL;
    }
    return PyNumber_ToBase(obj, base);
}

static PyObject*
test_set_type_size(PyObject *self, PyObject *Py_UNUSED(ignored))
{
    PyObject *obj = PyList_New(0);
    if (obj == NULL) {
        return NULL;
    }

    // Ensure that following tests don't modify the object,
    // to ensure that Py_DECREF() will not crash.
    assert(Py_TYPE(obj) == &PyList_Type);
    assert(Py_SIZE(obj) == 0);

    // bpo-39573: Test Py_SET_TYPE() and Py_SET_SIZE() functions.
    Py_SET_TYPE(obj, &PyList_Type);
    Py_SET_SIZE(obj, 0);

    Py_DECREF(obj);
    Py_RETURN_NONE;
}


// Test Py_CLEAR() macro
static PyObject*
test_py_clear(PyObject *self, PyObject *Py_UNUSED(ignored))
{
    // simple case with a variable
    PyObject *obj = PyList_New(0);
    if (obj == NULL) {
        return NULL;
    }
    Py_CLEAR(obj);
    assert(obj == NULL);

    // gh-98724: complex case, Py_CLEAR() argument has a side effect
    PyObject* array[1];
    array[0] = PyList_New(0);
    if (array[0] == NULL) {
        return NULL;
    }

    PyObject **p = array;
    Py_CLEAR(*p++);
    assert(array[0] == NULL);
    assert(p == array + 1);

    Py_RETURN_NONE;
}


// Test Py_SETREF() and Py_XSETREF() macros, similar to test_py_clear()
static PyObject*
test_py_setref(PyObject *self, PyObject *Py_UNUSED(ignored))
{
    // Py_SETREF() simple case with a variable
    PyObject *obj = PyList_New(0);
    if (obj == NULL) {
        return NULL;
    }
    Py_SETREF(obj, NULL);
    assert(obj == NULL);

    // Py_XSETREF() simple case with a variable
    PyObject *obj2 = PyList_New(0);
    if (obj2 == NULL) {
        return NULL;
    }
    Py_XSETREF(obj2, NULL);
    assert(obj2 == NULL);
    // test Py_XSETREF() when the argument is NULL
    Py_XSETREF(obj2, NULL);
    assert(obj2 == NULL);

    // gh-98724: complex case, Py_SETREF() argument has a side effect
    PyObject* array[1];
    array[0] = PyList_New(0);
    if (array[0] == NULL) {
        return NULL;
    }

    PyObject **p = array;
    Py_SETREF(*p++, NULL);
    assert(array[0] == NULL);
    assert(p == array + 1);

    // gh-98724: complex case, Py_XSETREF() argument has a side effect
    PyObject* array2[1];
    array2[0] = PyList_New(0);
    if (array2[0] == NULL) {
        return NULL;
    }

    PyObject **p2 = array2;
    Py_XSETREF(*p2++, NULL);
    assert(array2[0] == NULL);
    assert(p2 == array2 + 1);

    // test Py_XSETREF() when the argument is NULL
    p2 = array2;
    Py_XSETREF(*p2++, NULL);
    assert(array2[0] == NULL);
    assert(p2 == array2 + 1);

    Py_RETURN_NONE;
}


#define TEST_REFCOUNT() \
    do { \
        PyObject *obj = PyList_New(0); \
        if (obj == NULL) { \
            return NULL; \
        } \
        assert(Py_REFCNT(obj) == 1); \
        \
        /* test Py_NewRef() */ \
        PyObject *ref = Py_NewRef(obj); \
        assert(ref == obj); \
        assert(Py_REFCNT(obj) == 2); \
        Py_DECREF(ref); \
        \
        /* test Py_XNewRef() */ \
        PyObject *xref = Py_XNewRef(obj); \
        assert(xref == obj); \
        assert(Py_REFCNT(obj) == 2); \
        Py_DECREF(xref); \
        \
        assert(Py_XNewRef(NULL) == NULL); \
        \
        Py_DECREF(obj); \
        Py_RETURN_NONE; \
    } while (0) \


// Test Py_NewRef() and Py_XNewRef() macros
static PyObject*
test_refcount_macros(PyObject *self, PyObject *Py_UNUSED(ignored))
{
    TEST_REFCOUNT();
}

#undef Py_NewRef
#undef Py_XNewRef

// Test Py_NewRef() and Py_XNewRef() functions, after undefining macros.
static PyObject*
test_refcount_funcs(PyObject *self, PyObject *Py_UNUSED(ignored))
{
    TEST_REFCOUNT();
}


// Test Py_Is() function
#define TEST_PY_IS() \
    do { \
        PyObject *o_none = Py_None; \
        PyObject *o_true = Py_True; \
        PyObject *o_false = Py_False; \
        PyObject *obj = PyList_New(0); \
        if (obj == NULL) { \
            return NULL; \
        } \
        \
        /* test Py_Is() */ \
        assert(Py_Is(obj, obj)); \
        assert(!Py_Is(obj, o_none)); \
        \
        /* test Py_None */ \
        assert(Py_Is(o_none, o_none)); \
        assert(!Py_Is(obj, o_none)); \
        \
        /* test Py_True */ \
        assert(Py_Is(o_true, o_true)); \
        assert(!Py_Is(o_false, o_true)); \
        assert(!Py_Is(obj, o_true)); \
        \
        /* test Py_False */ \
        assert(Py_Is(o_false, o_false)); \
        assert(!Py_Is(o_true, o_false)); \
        assert(!Py_Is(obj, o_false)); \
        \
        Py_DECREF(obj); \
        Py_RETURN_NONE; \
    } while (0)

// Test Py_Is() macro
static PyObject*
test_py_is_macros(PyObject *self, PyObject *Py_UNUSED(ignored))
{
    TEST_PY_IS();
}

#undef Py_Is

// Test Py_Is() function, after undefining its macro.
static PyObject*
test_py_is_funcs(PyObject *self, PyObject *Py_UNUSED(ignored))
{
    TEST_PY_IS();
}


// type->tp_version_tag
static PyObject *
type_get_version(PyObject *self, PyObject *type)
{
    if (!PyType_Check(type)) {
        PyErr_SetString(PyExc_TypeError, "argument must be a type");
        return NULL;
    }
    PyObject *res = PyLong_FromUnsignedLong(
        ((PyTypeObject *)type)->tp_version_tag);
    if (res == NULL) {
        assert(PyErr_Occurred());
        return NULL;
    }
    return res;
}


static PyObject *
type_assign_version(PyObject *self, PyObject *type)
{
    if (!PyType_Check(type)) {
        PyErr_SetString(PyExc_TypeError, "argument must be a type");
        return NULL;
    }
    int res = PyUnstable_Type_AssignVersionTag((PyTypeObject *)type);
    return PyLong_FromLong(res);
}


static PyObject *
type_get_tp_bases(PyObject *self, PyObject *type)
{
    PyObject *bases = ((PyTypeObject *)type)->tp_bases;
    if (bases == NULL) {
        Py_RETURN_NONE;
    }
    return Py_NewRef(bases);
}

static PyObject *
type_get_tp_mro(PyObject *self, PyObject *type)
{
    PyObject *mro = ((PyTypeObject *)type)->tp_mro;
    if (mro == NULL) {
        Py_RETURN_NONE;
    }
    return Py_NewRef(mro);
}


/* We only use 2 in test_capi/test_misc.py. */
#define NUM_BASIC_STATIC_TYPES 2
static PyTypeObject BasicStaticTypes[NUM_BASIC_STATIC_TYPES] = {
#define INIT_BASIC_STATIC_TYPE \
    { \
        PyVarObject_HEAD_INIT(NULL, 0) \
        .tp_name = "BasicStaticType", \
        .tp_basicsize = sizeof(PyObject), \
    }
    INIT_BASIC_STATIC_TYPE,
    INIT_BASIC_STATIC_TYPE,
#undef INIT_BASIC_STATIC_TYPE
};
static int num_basic_static_types_used = 0;

static PyObject *
get_basic_static_type(PyObject *self, PyObject *args)
{
    PyObject *base = NULL;
    if (!PyArg_ParseTuple(args, "|O", &base)) {
        return NULL;
    }
    assert(base == NULL || PyType_Check(base));

    if(num_basic_static_types_used >= NUM_BASIC_STATIC_TYPES) {
        PyErr_SetString(PyExc_RuntimeError, "no more available basic static types");
        return NULL;
    }
    PyTypeObject *cls = &BasicStaticTypes[num_basic_static_types_used++];

    if (base != NULL) {
        cls->tp_bases = Py_BuildValue("(O)", base);
        if (cls->tp_bases == NULL) {
            return NULL;
        }
        cls->tp_base = (PyTypeObject *)Py_NewRef(base);
    }
    if (PyType_Ready(cls) < 0) {
        Py_DECREF(cls->tp_bases);
        Py_DECREF(cls->tp_base);
        return NULL;
    }
    return (PyObject *)cls;
}


// Test PyThreadState C API
static PyObject *
test_tstate_capi(PyObject *self, PyObject *Py_UNUSED(args))
{
    // PyThreadState_Get()
    PyThreadState *tstate = PyThreadState_Get();
    assert(tstate != NULL);

    // PyThreadState_GET()
    PyThreadState *tstate2 = PyThreadState_Get();
    assert(tstate2 == tstate);

    // private _PyThreadState_UncheckedGet()
    PyThreadState *tstate3 = _PyThreadState_UncheckedGet();
    assert(tstate3 == tstate);

    // PyThreadState_EnterTracing(), PyThreadState_LeaveTracing()
    PyThreadState_EnterTracing(tstate);
    PyThreadState_LeaveTracing(tstate);

    // PyThreadState_GetDict(): no tstate argument
    PyObject *dict = PyThreadState_GetDict();
    // PyThreadState_GetDict() API can return NULL if PyDict_New() fails,
    // but it should not occur in practice.
    assert(dict != NULL);
    assert(PyDict_Check(dict));
    // dict is a borrowed reference

    // PyThreadState_GetInterpreter()
    PyInterpreterState *interp = PyThreadState_GetInterpreter(tstate);
    assert(interp != NULL);

    // PyThreadState_GetFrame()
    PyFrameObject*frame = PyThreadState_GetFrame(tstate);
    assert(frame != NULL);
    assert(PyFrame_Check(frame));
    Py_DECREF(frame);

    // PyThreadState_GetID()
    uint64_t id = PyThreadState_GetID(tstate);
    assert(id >= 1);

    Py_RETURN_NONE;
}

static PyObject *
frame_getlocals(PyObject *self, PyObject *frame)
{
    if (!PyFrame_Check(frame)) {
        PyErr_SetString(PyExc_TypeError, "argument must be a frame");
        return NULL;
    }
    return PyFrame_GetLocals((PyFrameObject *)frame);
}

static PyObject *
frame_getglobals(PyObject *self, PyObject *frame)
{
    if (!PyFrame_Check(frame)) {
        PyErr_SetString(PyExc_TypeError, "argument must be a frame");
        return NULL;
    }
    return PyFrame_GetGlobals((PyFrameObject *)frame);
}

static PyObject *
frame_getgenerator(PyObject *self, PyObject *frame)
{
    if (!PyFrame_Check(frame)) {
        PyErr_SetString(PyExc_TypeError, "argument must be a frame");
        return NULL;
    }
    return PyFrame_GetGenerator((PyFrameObject *)frame);
}

static PyObject *
frame_getbuiltins(PyObject *self, PyObject *frame)
{
    if (!PyFrame_Check(frame)) {
        PyErr_SetString(PyExc_TypeError, "argument must be a frame");
        return NULL;
    }
    return PyFrame_GetBuiltins((PyFrameObject *)frame);
}

static PyObject *
frame_getlasti(PyObject *self, PyObject *frame)
{
    if (!PyFrame_Check(frame)) {
        PyErr_SetString(PyExc_TypeError, "argument must be a frame");
        return NULL;
    }
    int lasti = PyFrame_GetLasti((PyFrameObject *)frame);
    if (lasti < 0) {
        assert(lasti == -1);
        Py_RETURN_NONE;
    }
    return PyLong_FromLong(lasti);
}

static PyObject *
frame_new(PyObject *self, PyObject *args)
{
    PyObject *code, *globals, *locals;
    if (!PyArg_ParseTuple(args, "OOO", &code, &globals, &locals)) {
        return NULL;
    }
    if (!PyCode_Check(code)) {
        PyErr_SetString(PyExc_TypeError, "argument must be a code object");
        return NULL;
    }
    PyThreadState *tstate = PyThreadState_Get();

    return (PyObject *)PyFrame_New(tstate, (PyCodeObject *)code, globals, locals);
}

static PyObject *
test_frame_getvar(PyObject *self, PyObject *args)
{
    PyObject *frame, *name;
    if (!PyArg_ParseTuple(args, "OO", &frame, &name)) {
        return NULL;
    }
    if (!PyFrame_Check(frame)) {
        PyErr_SetString(PyExc_TypeError, "argument must be a frame");
        return NULL;
    }

    return PyFrame_GetVar((PyFrameObject *)frame, name);
}

static PyObject *
test_frame_getvarstring(PyObject *self, PyObject *args)
{
    PyObject *frame;
    const char *name;
    if (!PyArg_ParseTuple(args, "Oy", &frame, &name)) {
        return NULL;
    }
    if (!PyFrame_Check(frame)) {
        PyErr_SetString(PyExc_TypeError, "argument must be a frame");
        return NULL;
    }

    return PyFrame_GetVarString((PyFrameObject *)frame, name);
}


static PyObject *
eval_get_func_name(PyObject *self, PyObject *func)
{
    return PyUnicode_FromString(PyEval_GetFuncName(func));
}

static PyObject *
eval_get_func_desc(PyObject *self, PyObject *func)
{
    return PyUnicode_FromString(PyEval_GetFuncDesc(func));
}

static PyObject *
gen_get_code(PyObject *self, PyObject *gen)
{
    if (!PyGen_Check(gen)) {
        PyErr_SetString(PyExc_TypeError, "argument must be a generator object");
        return NULL;
    }
    return (PyObject *)PyGen_GetCode((PyGenObject *)gen);
}

static PyObject *
eval_eval_code_ex(PyObject *mod, PyObject *pos_args)
{
    PyObject *result = NULL;
    PyObject *code;
    PyObject *globals;
    PyObject *locals = NULL;
    PyObject *args = NULL;
    PyObject *kwargs = NULL;
    PyObject *defaults = NULL;
    PyObject *kw_defaults = NULL;
    PyObject *closure = NULL;

    PyObject **c_kwargs = NULL;

    if (!PyArg_UnpackTuple(pos_args,
                           "eval_code_ex",
                           2,
                           8,
                           &code,
                           &globals,
                           &locals,
                           &args,
                           &kwargs,
                           &defaults,
                           &kw_defaults,
                           &closure))
    {
        goto exit;
    }

    if (!PyCode_Check(code)) {
        PyErr_SetString(PyExc_TypeError,
                        "code must be a Python code object");
        goto exit;
    }

    if (!PyDict_Check(globals)) {
        PyErr_SetString(PyExc_TypeError, "globals must be a dict");
        goto exit;
    }

    if (locals && !PyMapping_Check(locals)) {
        PyErr_SetString(PyExc_TypeError, "locals must be a mapping");
        goto exit;
    }
    if (locals == Py_None) {
        locals = NULL;
    }

    PyObject **c_args = NULL;
    Py_ssize_t c_args_len = 0;

    if (args)
    {
        if (!PyTuple_Check(args)) {
            PyErr_SetString(PyExc_TypeError, "args must be a tuple");
            goto exit;
        } else {
            c_args = &PyTuple_GET_ITEM(args, 0);
            c_args_len = PyTuple_Size(args);
        }
    }

    Py_ssize_t c_kwargs_len = 0;

    if (kwargs)
    {
        if (!PyDict_Check(kwargs)) {
            PyErr_SetString(PyExc_TypeError, "keywords must be a dict");
            goto exit;
        } else {
            c_kwargs_len = PyDict_Size(kwargs);
            if (c_kwargs_len > 0) {
                c_kwargs = PyMem_NEW(PyObject*, 2 * c_kwargs_len);
                if (!c_kwargs) {
                    PyErr_NoMemory();
                    goto exit;
                }

                Py_ssize_t i = 0;
                Py_ssize_t pos = 0;

                while (PyDict_Next(kwargs,
                                   &pos,
                                   &c_kwargs[i],
                                   &c_kwargs[i + 1]))
                {
                    i += 2;
                }
                c_kwargs_len = i / 2;
                /* XXX This is broken if the caller deletes dict items! */
            }
        }
    }


    PyObject **c_defaults = NULL;
    Py_ssize_t c_defaults_len = 0;

    if (defaults && PyTuple_Check(defaults)) {
        c_defaults = &PyTuple_GET_ITEM(defaults, 0);
        c_defaults_len = PyTuple_Size(defaults);
    }

    if (kw_defaults && !PyDict_Check(kw_defaults)) {
        PyErr_SetString(PyExc_TypeError, "kw_defaults must be a dict");
        goto exit;
    }

    if (closure && !PyTuple_Check(closure)) {
        PyErr_SetString(PyExc_TypeError, "closure must be a tuple of cells");
        goto exit;
    }


    result = PyEval_EvalCodeEx(
        code,
        globals,
        locals,
        c_args,
        (int)c_args_len,
        c_kwargs,
        (int)c_kwargs_len,
        c_defaults,
        (int)c_defaults_len,
        kw_defaults,
        closure
    );

exit:
    if (c_kwargs) {
        PyMem_DEL(c_kwargs);
    }

    return result;
}

static PyObject *
get_feature_macros(PyObject *self, PyObject *Py_UNUSED(args))
{
    PyObject *result = PyDict_New();
    if (!result) {
        return NULL;
    }
    int res;
#include "_testcapi_feature_macros.inc"
    return result;
}

static PyObject *
test_code_api(PyObject *self, PyObject *Py_UNUSED(args))
{
    PyCodeObject *co = PyCode_NewEmpty("_testcapi", "dummy", 1);
    if (co == NULL) {
        return NULL;
    }
    /* co_code */
    {
        PyObject *co_code = PyCode_GetCode(co);
        if (co_code == NULL) {
            goto fail;
        }
        assert(PyBytes_CheckExact(co_code));
        if (PyObject_Length(co_code) == 0) {
            PyErr_SetString(PyExc_ValueError, "empty co_code");
            Py_DECREF(co_code);
            goto fail;
        }
        Py_DECREF(co_code);
    }
    /* co_varnames */
    {
        PyObject *co_varnames = PyCode_GetVarnames(co);
        if (co_varnames == NULL) {
            goto fail;
        }
        if (!PyTuple_CheckExact(co_varnames)) {
            PyErr_SetString(PyExc_TypeError, "co_varnames not tuple");
            Py_DECREF(co_varnames);
            goto fail;
        }
        if (PyTuple_GET_SIZE(co_varnames) != 0) {
            PyErr_SetString(PyExc_ValueError, "non-empty co_varnames");
            Py_DECREF(co_varnames);
            goto fail;
        }
        Py_DECREF(co_varnames);
    }
    /* co_cellvars */
    {
        PyObject *co_cellvars = PyCode_GetCellvars(co);
        if (co_cellvars == NULL) {
            goto fail;
        }
        if (!PyTuple_CheckExact(co_cellvars)) {
            PyErr_SetString(PyExc_TypeError, "co_cellvars not tuple");
            Py_DECREF(co_cellvars);
            goto fail;
        }
        if (PyTuple_GET_SIZE(co_cellvars) != 0) {
            PyErr_SetString(PyExc_ValueError, "non-empty co_cellvars");
            Py_DECREF(co_cellvars);
            goto fail;
        }
        Py_DECREF(co_cellvars);
    }
    /* co_freevars */
    {
        PyObject *co_freevars = PyCode_GetFreevars(co);
        if (co_freevars == NULL) {
            goto fail;
        }
        if (!PyTuple_CheckExact(co_freevars)) {
            PyErr_SetString(PyExc_TypeError, "co_freevars not tuple");
            Py_DECREF(co_freevars);
            goto fail;
        }
        if (PyTuple_GET_SIZE(co_freevars) != 0) {
            PyErr_SetString(PyExc_ValueError, "non-empty co_freevars");
            Py_DECREF(co_freevars);
            goto fail;
        }
        Py_DECREF(co_freevars);
    }
    Py_DECREF(co);
    Py_RETURN_NONE;
fail:
    Py_DECREF(co);
    return NULL;
}

static int
record_func(PyObject *obj, PyFrameObject *f, int what, PyObject *arg)
{
    assert(PyList_Check(obj));
    PyObject *what_obj = NULL;
    PyObject *line_obj = NULL;
    PyObject *tuple = NULL;
    int res = -1;
    what_obj = PyLong_FromLong(what);
    if (what_obj == NULL) {
        goto error;
    }
    int line = PyFrame_GetLineNumber(f);
    line_obj = PyLong_FromLong(line);
    if (line_obj == NULL) {
        goto error;
    }
    tuple = PyTuple_Pack(3, what_obj, line_obj, arg);
    if (tuple == NULL) {
        goto error;
    }
    PyTuple_SET_ITEM(tuple, 0, what_obj);
    if (PyList_Append(obj, tuple)) {
        goto error;
    }
    res = 0;
error:
    Py_XDECREF(what_obj);
    Py_XDECREF(line_obj);
    Py_XDECREF(tuple);
    return res;
}

static PyObject *
settrace_to_record(PyObject *self, PyObject *list)
{

   if (!PyList_Check(list)) {
        PyErr_SetString(PyExc_TypeError, "argument must be a list");
        return NULL;
    }
    PyEval_SetTrace(record_func, list);
    Py_RETURN_NONE;
}

static int
error_func(PyObject *obj, PyFrameObject *f, int what, PyObject *arg)
{
    assert(PyList_Check(obj));
    /* Only raise if list is empty, otherwise append None
     * This ensures that we only raise once */
    if (PyList_GET_SIZE(obj)) {
        return 0;
    }
    if (PyList_Append(obj, Py_None)) {
       return -1;
    }
    PyErr_SetString(PyExc_Exception, "an exception");
    return -1;
}

static PyObject *
settrace_to_error(PyObject *self, PyObject *list)
{
    if (!PyList_Check(list)) {
        PyErr_SetString(PyExc_TypeError, "argument must be a list");
        return NULL;
    }
    PyEval_SetTrace(error_func, list);
    Py_RETURN_NONE;
}

static PyObject *
clear_managed_dict(PyObject *self, PyObject *obj)
{
    _PyObject_ClearManagedDict(obj);
    Py_RETURN_NONE;
}


static PyObject *
test_macros(PyObject *self, PyObject *Py_UNUSED(args))
{
    struct MyStruct {
        int x;
    };
    wchar_t array[3];

    // static_assert(), Py_BUILD_ASSERT()
    static_assert(1 == 1, "bug");
    Py_BUILD_ASSERT(1 == 1);


    // Py_MIN(), Py_MAX(), Py_ABS()
    assert(Py_MIN(5, 11) == 5);
    assert(Py_MAX(5, 11) == 11);
    assert(Py_ABS(-5) == 5);

    // Py_STRINGIFY()
    assert(strcmp(Py_STRINGIFY(123), "123") == 0);

    // Py_MEMBER_SIZE(), Py_ARRAY_LENGTH()
    assert(Py_MEMBER_SIZE(struct MyStruct, x) == sizeof(int));
    assert(Py_ARRAY_LENGTH(array) == 3);

    // Py_CHARMASK()
    int c = 0xab00 | 7;
    assert(Py_CHARMASK(c) == 7);

    // _Py_IS_TYPE_SIGNED()
    assert(_Py_IS_TYPE_SIGNED(int));
    assert(!_Py_IS_TYPE_SIGNED(unsigned int));

    Py_RETURN_NONE;
}

static PyObject *
function_get_code(PyObject *self, PyObject *func)
{
    PyObject *code = PyFunction_GetCode(func);
    if (code != NULL) {
        return Py_NewRef(code);
    } else {
        return NULL;
    }
}

static PyObject *
function_get_globals(PyObject *self, PyObject *func)
{
    PyObject *globals = PyFunction_GetGlobals(func);
    if (globals != NULL) {
        return Py_NewRef(globals);
    } else {
        return NULL;
    }
}

static PyObject *
function_get_module(PyObject *self, PyObject *func)
{
    PyObject *module = PyFunction_GetModule(func);
    if (module != NULL) {
        return Py_NewRef(module);
    } else {
        return NULL;
    }
}

static PyObject *
function_get_defaults(PyObject *self, PyObject *func)
{
    PyObject *defaults = PyFunction_GetDefaults(func);
    if (defaults != NULL) {
        return Py_NewRef(defaults);
    } else if (PyErr_Occurred()) {
        return NULL;
    } else {
        Py_RETURN_NONE;  // This can happen when `defaults` are set to `None`
    }
}

static PyObject *
function_set_defaults(PyObject *self, PyObject *args)
{
    PyObject *func = NULL, *defaults = NULL;
    if (!PyArg_ParseTuple(args, "OO", &func, &defaults)) {
        return NULL;
    }
    int result = PyFunction_SetDefaults(func, defaults);
    if (result == -1)
        return NULL;
    Py_RETURN_NONE;
}

static PyObject *
function_get_kw_defaults(PyObject *self, PyObject *func)
{
    PyObject *defaults = PyFunction_GetKwDefaults(func);
    if (defaults != NULL) {
        return Py_NewRef(defaults);
    } else if (PyErr_Occurred()) {
        return NULL;
    } else {
        Py_RETURN_NONE;  // This can happen when `kwdefaults` are set to `None`
    }
}

static PyObject *
function_set_kw_defaults(PyObject *self, PyObject *args)
{
    PyObject *func = NULL, *defaults = NULL;
    if (!PyArg_ParseTuple(args, "OO", &func, &defaults)) {
        return NULL;
    }
    int result = PyFunction_SetKwDefaults(func, defaults);
    if (result == -1)
        return NULL;
    Py_RETURN_NONE;
}

static PyObject *
check_pyimport_addmodule(PyObject *self, PyObject *args)
{
    const char *name;
    if (!PyArg_ParseTuple(args, "s", &name)) {
        return NULL;
    }

    // test PyImport_AddModuleRef()
    PyObject *module = PyImport_AddModuleRef(name);
    if (module == NULL) {
        return NULL;
    }
    assert(PyModule_Check(module));
    // module is a strong reference

    // test PyImport_AddModule()
    PyObject *module2 = PyImport_AddModule(name);
    if (module2 == NULL) {
        goto error;
    }
    assert(PyModule_Check(module2));
    assert(module2 == module);
    // module2 is a borrowed ref

    // test PyImport_AddModuleObject()
    PyObject *name_obj = PyUnicode_FromString(name);
    if (name_obj == NULL) {
        goto error;
    }
    PyObject *module3 = PyImport_AddModuleObject(name_obj);
    Py_DECREF(name_obj);
    if (module3 == NULL) {
        goto error;
    }
    assert(PyModule_Check(module3));
    assert(module3 == module);
    // module3 is a borrowed ref

    return module;

error:
    Py_DECREF(module);
    return NULL;
}


static PyObject *
test_weakref_capi(PyObject *Py_UNUSED(module), PyObject *Py_UNUSED(args))
{
    // Ignore PyWeakref_GetObject() deprecation, we test it on purpose
    _Py_COMP_DIAG_PUSH
    _Py_COMP_DIAG_IGNORE_DEPR_DECLS

    // Create a new heap type, create an instance of this type, and delete the
    // type. This object supports weak references.
    PyObject *new_type = PyObject_CallFunction((PyObject*)&PyType_Type,
                                               "s(){}", "TypeName");
    if (new_type == NULL) {
        return NULL;
    }
    PyObject *obj = PyObject_CallNoArgs(new_type);
    Py_DECREF(new_type);
    if (obj == NULL) {
        return NULL;
    }
    Py_ssize_t refcnt = Py_REFCNT(obj);

    // test PyWeakref_NewRef(), reference is alive
    PyObject *weakref = PyWeakref_NewRef(obj, NULL);
    if (weakref == NULL) {
        Py_DECREF(obj);
        return NULL;
    }

    // test PyWeakref_Check(), valid weakref object
    assert(PyWeakref_Check(weakref));
    assert(PyWeakref_CheckRefExact(weakref));
    assert(PyWeakref_CheckRefExact(weakref));
    assert(Py_REFCNT(obj) == refcnt);

    // test PyWeakref_GetRef(), reference is alive
    PyObject *ref = UNINITIALIZED_PTR;
    assert(PyWeakref_GetRef(weakref, &ref) == 1);
    assert(ref == obj);
    assert(Py_REFCNT(obj) == (refcnt + 1));
    Py_DECREF(ref);

    // test PyWeakref_GetObject(), reference is alive
    ref = PyWeakref_GetObject(weakref);  // borrowed ref
    assert(ref == obj);

    // test PyWeakref_GET_OBJECT(), reference is alive
    ref = PyWeakref_GET_OBJECT(weakref);  // borrowed ref
    assert(ref == obj);

    // delete the referenced object: clear the weakref
    assert(Py_REFCNT(obj) == 1);
    Py_DECREF(obj);

    // test PyWeakref_GET_OBJECT(), reference is dead
    assert(PyWeakref_GET_OBJECT(weakref) == Py_None);

    // test PyWeakref_GetRef(), reference is dead
    ref = UNINITIALIZED_PTR;
    assert(PyWeakref_GetRef(weakref, &ref) == 0);
    assert(ref == NULL);

    // test PyWeakref_Check(), not a weakref object
    PyObject *invalid_weakref = Py_None;
    assert(!PyWeakref_Check(invalid_weakref));
    assert(!PyWeakref_CheckRefExact(invalid_weakref));
    assert(!PyWeakref_CheckRefExact(invalid_weakref));

    // test PyWeakref_GetRef(), invalid type
    assert(!PyErr_Occurred());
    ref = UNINITIALIZED_PTR;
    assert(PyWeakref_GetRef(invalid_weakref, &ref) == -1);
    assert(PyErr_ExceptionMatches(PyExc_TypeError));
    PyErr_Clear();
    assert(ref == NULL);

    // test PyWeakref_GetObject(), invalid type
    assert(PyWeakref_GetObject(invalid_weakref) == NULL);
    assert(PyErr_ExceptionMatches(PyExc_SystemError));
    PyErr_Clear();

    // test PyWeakref_GetRef(NULL)
    ref = UNINITIALIZED_PTR;
    assert(PyWeakref_GetRef(NULL, &ref) == -1);
    assert(PyErr_ExceptionMatches(PyExc_SystemError));
    assert(ref == NULL);
    PyErr_Clear();

    // test PyWeakref_GetObject(NULL)
    assert(PyWeakref_GetObject(NULL) == NULL);
    assert(PyErr_ExceptionMatches(PyExc_SystemError));
    PyErr_Clear();

    Py_DECREF(weakref);

    Py_RETURN_NONE;

    _Py_COMP_DIAG_POP
}


static PyObject *
sys_getobject(PyObject *Py_UNUSED(module), PyObject *arg)
{
    const char *name;
    Py_ssize_t size;
    if (!PyArg_Parse(arg, "z#", &name, &size)) {
        return NULL;
    }
    PyObject *result = PySys_GetObject(name);
    if (result == NULL) {
        result = PyExc_AttributeError;
    }
    return Py_NewRef(result);
}

static PyObject *
sys_setobject(PyObject *Py_UNUSED(module), PyObject *args)
{
    const char *name;
    Py_ssize_t size;
    PyObject *value;
    if (!PyArg_ParseTuple(args, "z#O", &name, &size, &value)) {
        return NULL;
    }
    NULLABLE(value);
    RETURN_INT(PySys_SetObject(name, value));
}


static PyMethodDef TestMethods[] = {
    {"set_errno",               set_errno,                       METH_VARARGS},
    {"test_config",             test_config,                     METH_NOARGS},
    {"test_sizeof_c_types",     test_sizeof_c_types,             METH_NOARGS},
    {"test_list_api",           test_list_api,                   METH_NOARGS},
    {"test_dict_iteration",     test_dict_iteration,             METH_NOARGS},
    {"test_lazy_hash_inheritance",      test_lazy_hash_inheritance,METH_NOARGS},
    {"test_xincref_doesnt_leak",test_xincref_doesnt_leak,        METH_NOARGS},
    {"test_incref_doesnt_leak", test_incref_doesnt_leak,         METH_NOARGS},
    {"test_xdecref_doesnt_leak",test_xdecref_doesnt_leak,        METH_NOARGS},
    {"test_decref_doesnt_leak", test_decref_doesnt_leak,         METH_NOARGS},
    {"test_structseq_newtype_doesnt_leak",
        test_structseq_newtype_doesnt_leak, METH_NOARGS},
    {"test_structseq_newtype_null_descr_doc",
        test_structseq_newtype_null_descr_doc, METH_NOARGS},
    {"test_incref_decref_API",  test_incref_decref_API,          METH_NOARGS},
    {"pyobject_repr_from_null", pyobject_repr_from_null, METH_NOARGS},
    {"pyobject_str_from_null",  pyobject_str_from_null, METH_NOARGS},
    {"pyobject_bytes_from_null", pyobject_bytes_from_null, METH_NOARGS},
    {"test_string_to_double",   test_string_to_double,           METH_NOARGS},
    {"test_capsule", (PyCFunction)test_capsule, METH_NOARGS},
    {"test_from_contiguous", (PyCFunction)test_from_contiguous, METH_NOARGS},
#if (defined(__linux__) || defined(__FreeBSD__)) && defined(__GNUC__)
    {"test_pep3118_obsolete_write_locks", (PyCFunction)test_pep3118_obsolete_write_locks, METH_NOARGS},
#endif
<<<<<<< HEAD
    {"getbuffer_with_null_view", getbuffer_with_null_view, METH_O},
    {"PyBuffer_SizeFromFormat",  test_PyBuffer_SizeFromFormat, METH_VARARGS},
    {"test_buildvalue_N",       test_buildvalue_N,               METH_NOARGS},
    {"test_buildvalue_ignore_char", test_buildvalue_ignore_char, METH_NOARGS},
    {"test_buildvalue_issue38913", test_buildvalue_issue38913,   METH_NOARGS},
    {"get_args", get_args, METH_VARARGS},
    {"get_kwargs", (PyCFunction)(void(*)(void))get_kwargs, METH_VARARGS|METH_KEYWORDS},
    {"getargs_tuple",           getargs_tuple,                   METH_VARARGS},
    {"getargs_keywords", (PyCFunction)(void(*)(void))getargs_keywords,
      METH_VARARGS|METH_KEYWORDS},
    {"getargs_keyword_only", (PyCFunction)(void(*)(void))getargs_keyword_only,
      METH_VARARGS|METH_KEYWORDS},
    {"getargs_positional_only_and_keywords",
      (PyCFunction)(void(*)(void))getargs_positional_only_and_keywords,
      METH_VARARGS|METH_KEYWORDS},
    {"getargs_b",               getargs_b,                       METH_VARARGS},
    {"getargs_B",               getargs_B,                       METH_VARARGS},
    {"getargs_h",               getargs_h,                       METH_VARARGS},
    {"getargs_H",               getargs_H,                       METH_VARARGS},
    {"getargs_I",               getargs_I,                       METH_VARARGS},
    {"getargs_k",               getargs_k,                       METH_VARARGS},
    {"getargs_i",               getargs_i,                       METH_VARARGS},
    {"getargs_l",               getargs_l,                       METH_VARARGS},
    {"getargs_n",               getargs_n,                       METH_VARARGS},
    {"getargs_p",               getargs_p,                       METH_VARARGS},
    {"getargs_L",               getargs_L,                       METH_VARARGS},
    {"getargs_K",               getargs_K,                       METH_VARARGS},
    {"test_longlong_api",       test_longlong_api,               METH_NOARGS},
    {"test_long_long_and_overflow",test_long_long_and_overflow,  METH_NOARGS},
    {"test_L_code",             test_L_code,                     METH_NOARGS},
    {"getargs_f",               getargs_f,                       METH_VARARGS},
    {"getargs_d",               getargs_d,                       METH_VARARGS},
    {"getargs_D",               getargs_D,                       METH_VARARGS},
    {"getargs_S",               getargs_S,                       METH_VARARGS},
    {"getargs_Y",               getargs_Y,                       METH_VARARGS},
    {"getargs_U",               getargs_U,                       METH_VARARGS},
    {"getargs_c",               getargs_c,                       METH_VARARGS},
    {"getargs_C",               getargs_C,                       METH_VARARGS},
    {"getargs_s",               getargs_s,                       METH_VARARGS},
    {"getargs_s_star",          getargs_s_star,                  METH_VARARGS},
    {"getargs_s_hash",          getargs_s_hash,                  METH_VARARGS},
    {"getargs_z",               getargs_z,                       METH_VARARGS},
    {"getargs_z_star",          getargs_z_star,                  METH_VARARGS},
    {"getargs_z_hash",          getargs_z_hash,                  METH_VARARGS},
    {"getargs_y",               getargs_y,                       METH_VARARGS},
    {"getargs_y_star",          getargs_y_star,                  METH_VARARGS},
    {"getargs_y_hash",          getargs_y_hash,                  METH_VARARGS},
    {"getargs_u",               getargs_u,                       METH_VARARGS},
    {"getargs_u_hash",          getargs_u_hash,                  METH_VARARGS},
    {"getargs_Z",               getargs_Z,                       METH_VARARGS},
    {"getargs_Z_hash",          getargs_Z_hash,                  METH_VARARGS},
    {"getargs_w_star",          getargs_w_star,                  METH_VARARGS},
    {"getargs_es",              getargs_es,                      METH_VARARGS},
    {"getargs_et",              getargs_et,                      METH_VARARGS},
    {"getargs_es_hash",         getargs_es_hash,                 METH_VARARGS},
    {"getargs_et_hash",         getargs_et_hash,                 METH_VARARGS},
    {"codec_incrementalencoder",
     (PyCFunction)codec_incrementalencoder,                      METH_VARARGS},
    {"codec_incrementaldecoder",
     (PyCFunction)codec_incrementaldecoder,                      METH_VARARGS},
    {"test_s_code",             test_s_code,                     METH_NOARGS},
    {"test_u_code",             test_u_code,                     METH_NOARGS},
    {"test_Z_code",             test_Z_code,                     METH_NOARGS},
    {"test_widechar",           test_widechar,                   METH_NOARGS},
    {"unicode_aswidechar",      unicode_aswidechar,              METH_VARARGS},
    {"unicode_aswidecharstring",unicode_aswidecharstring,        METH_VARARGS},
    {"unicode_asucs4",          unicode_asucs4,                  METH_VARARGS},
    {"unicode_asutf8",          unicode_asutf8,                  METH_VARARGS},
    {"unicode_asutf8andsize",   unicode_asutf8andsize,           METH_VARARGS},
    {"unicode_findchar",        unicode_findchar,                METH_VARARGS},
    {"unicode_copycharacters",  unicode_copycharacters,          METH_VARARGS},
    {"unicode_encodedecimal",   unicode_encodedecimal,           METH_VARARGS},
    {"unicode_transformdecimaltoascii", unicode_transformdecimaltoascii, METH_VARARGS},
    {"unicode_legacy_string",   unicode_legacy_string,           METH_VARARGS},
=======
    {"getbuffer_with_null_view", getbuffer_with_null_view,       METH_O},
    {"PyBuffer_SizeFromFormat",  test_PyBuffer_SizeFromFormat,   METH_VARARGS},
    {"test_buildvalue_N",        test_buildvalue_N,              METH_NOARGS},
    {"test_get_statictype_slots", test_get_statictype_slots,     METH_NOARGS},
    {"test_get_type_name",        test_get_type_name,            METH_NOARGS},
    {"test_get_type_qualname",    test_get_type_qualname,        METH_NOARGS},
    {"test_get_type_dict",        test_get_type_dict,            METH_NOARGS},
>>>>>>> 05079d93
    {"_test_thread_state",      test_thread_state,               METH_VARARGS},
#ifndef MS_WINDOWS
    {"_spawn_pthread_waiter",   spawn_pthread_waiter,            METH_NOARGS},
    {"_end_spawned_pthread",    end_spawned_pthread,             METH_NOARGS},
#endif
    {"_pending_threadfunc",     pending_threadfunc,              METH_VARARGS},
#ifdef HAVE_GETTIMEOFDAY
    {"profile_int",             profile_int,                     METH_NOARGS},
#endif
    {"argparsing",              argparsing,                      METH_VARARGS},
    {"code_newempty",           code_newempty,                   METH_VARARGS},
    {"eval_code_ex",            eval_eval_code_ex,               METH_VARARGS},
    {"make_memoryview_from_NULL_pointer", make_memoryview_from_NULL_pointer,
     METH_NOARGS},
    {"crash_no_current_thread", crash_no_current_thread,         METH_NOARGS},
    {"test_current_tstate_matches", test_current_tstate_matches, METH_NOARGS},
    {"run_in_subinterp",        run_in_subinterp,                METH_VARARGS},
    {"get_crossinterp_data",    get_crossinterp_data,            METH_VARARGS},
    {"restore_crossinterp_data", restore_crossinterp_data,       METH_VARARGS},
    {"create_cfunction",        create_cfunction,                METH_NOARGS},
    {"call_in_temporary_c_thread", call_in_temporary_c_thread, METH_VARARGS,
     PyDoc_STR("set_error_class(error_class) -> None")},
    {"join_temporary_c_thread", join_temporary_c_thread, METH_NOARGS},
    {"pymarshal_write_long_to_file",
        pymarshal_write_long_to_file, METH_VARARGS},
    {"pymarshal_write_object_to_file",
        pymarshal_write_object_to_file, METH_VARARGS},
    {"pymarshal_read_short_from_file",
        pymarshal_read_short_from_file, METH_VARARGS},
    {"pymarshal_read_long_from_file",
        pymarshal_read_long_from_file, METH_VARARGS},
    {"pymarshal_read_last_object_from_file",
        pymarshal_read_last_object_from_file, METH_VARARGS},
    {"pymarshal_read_object_from_file",
        pymarshal_read_object_from_file, METH_VARARGS},
    {"return_null_without_error", return_null_without_error, METH_NOARGS},
    {"return_result_with_error", return_result_with_error, METH_NOARGS},
    {"getitem_with_error", getitem_with_error, METH_VARARGS},
    {"Py_CompileString",     pycompilestring, METH_O},
    {"dict_get_version", dict_get_version, METH_VARARGS},
    {"raise_SIGINT_then_send_None", raise_SIGINT_then_send_None, METH_VARARGS},
    {"stack_pointer", stack_pointer, METH_NOARGS},
#ifdef W_STOPCODE
    {"W_STOPCODE", py_w_stopcode, METH_VARARGS},
#endif
    {"test_pythread_tss_key_state", test_pythread_tss_key_state, METH_VARARGS},
    {"bad_get", _PyCFunction_CAST(bad_get), METH_FASTCALL},
#ifdef Py_REF_DEBUG
    {"negative_refcount", negative_refcount, METH_NOARGS},
    {"decref_freed_object", decref_freed_object, METH_NOARGS},
#endif
    {"meth_varargs", meth_varargs, METH_VARARGS},
    {"meth_varargs_keywords", _PyCFunction_CAST(meth_varargs_keywords), METH_VARARGS|METH_KEYWORDS},
    {"meth_o", meth_o, METH_O},
    {"meth_noargs", meth_noargs, METH_NOARGS},
    {"meth_fastcall", _PyCFunction_CAST(meth_fastcall), METH_FASTCALL},
    {"meth_fastcall_keywords", _PyCFunction_CAST(meth_fastcall_keywords), METH_FASTCALL|METH_KEYWORDS},
    {"pycfunction_call", test_pycfunction_call, METH_VARARGS},
    {"pynumber_tobase", pynumber_tobase, METH_VARARGS},
    {"test_set_type_size", test_set_type_size, METH_NOARGS},
    {"test_py_clear", test_py_clear, METH_NOARGS},
    {"test_py_setref", test_py_setref, METH_NOARGS},
    {"test_refcount_macros", test_refcount_macros, METH_NOARGS},
    {"test_refcount_funcs", test_refcount_funcs, METH_NOARGS},
    {"test_py_is_macros", test_py_is_macros, METH_NOARGS},
    {"test_py_is_funcs", test_py_is_funcs, METH_NOARGS},
    {"type_get_version", type_get_version, METH_O, PyDoc_STR("type->tp_version_tag")},
    {"type_assign_version", type_assign_version, METH_O, PyDoc_STR("PyUnstable_Type_AssignVersionTag")},
    {"type_get_tp_bases", type_get_tp_bases, METH_O},
    {"type_get_tp_mro", type_get_tp_mro, METH_O},
    {"get_basic_static_type", get_basic_static_type, METH_VARARGS, NULL},
    {"test_tstate_capi", test_tstate_capi, METH_NOARGS, NULL},
    {"frame_getlocals", frame_getlocals, METH_O, NULL},
    {"frame_getglobals", frame_getglobals, METH_O, NULL},
    {"frame_getgenerator", frame_getgenerator, METH_O, NULL},
    {"frame_getbuiltins", frame_getbuiltins, METH_O, NULL},
    {"frame_getlasti", frame_getlasti, METH_O, NULL},
    {"frame_new", frame_new, METH_VARARGS, NULL},
    {"frame_getvar", test_frame_getvar, METH_VARARGS, NULL},
    {"frame_getvarstring", test_frame_getvarstring, METH_VARARGS, NULL},
    {"eval_get_func_name", eval_get_func_name, METH_O, NULL},
    {"eval_get_func_desc", eval_get_func_desc, METH_O, NULL},
    {"gen_get_code", gen_get_code, METH_O, NULL},
    {"get_feature_macros", get_feature_macros, METH_NOARGS, NULL},
    {"test_code_api", test_code_api, METH_NOARGS, NULL},
    {"settrace_to_error", settrace_to_error, METH_O, NULL},
    {"settrace_to_record", settrace_to_record, METH_O, NULL},
    {"test_macros", test_macros, METH_NOARGS, NULL},
    {"clear_managed_dict", clear_managed_dict, METH_O, NULL},
    {"function_get_code", function_get_code, METH_O, NULL},
    {"function_get_globals", function_get_globals, METH_O, NULL},
    {"function_get_module", function_get_module, METH_O, NULL},
    {"function_get_defaults", function_get_defaults, METH_O, NULL},
    {"function_set_defaults", function_set_defaults, METH_VARARGS, NULL},
    {"function_get_kw_defaults", function_get_kw_defaults, METH_O, NULL},
    {"function_set_kw_defaults", function_set_kw_defaults, METH_VARARGS, NULL},
    {"check_pyimport_addmodule", check_pyimport_addmodule, METH_VARARGS},
    {"test_weakref_capi", test_weakref_capi, METH_NOARGS},
    {"sys_getobject", sys_getobject, METH_O},
    {"sys_setobject", sys_setobject, METH_VARARGS},
    {NULL, NULL} /* sentinel */
};


typedef struct {
    PyObject_HEAD
} matmulObject;

static PyObject *
matmulType_matmul(PyObject *self, PyObject *other)
{
    return Py_BuildValue("(sOO)", "matmul", self, other);
}

static PyObject *
matmulType_imatmul(PyObject *self, PyObject *other)
{
    return Py_BuildValue("(sOO)", "imatmul", self, other);
}

static void
matmulType_dealloc(PyObject *self)
{
    Py_TYPE(self)->tp_free(self);
}

static PyNumberMethods matmulType_as_number = {
    0,                          /* nb_add */
    0,                          /* nb_subtract */
    0,                          /* nb_multiply */
    0,                          /* nb_remainde r*/
    0,                          /* nb_divmod */
    0,                          /* nb_power */
    0,                          /* nb_negative */
    0,                          /* tp_positive */
    0,                          /* tp_absolute */
    0,                          /* tp_bool */
    0,                          /* nb_invert */
    0,                          /* nb_lshift */
    0,                          /* nb_rshift */
    0,                          /* nb_and */
    0,                          /* nb_xor */
    0,                          /* nb_or */
    0,                          /* nb_int */
    0,                          /* nb_reserved */
    0,                          /* nb_float */
    0,                          /* nb_inplace_add */
    0,                          /* nb_inplace_subtract */
    0,                          /* nb_inplace_multiply */
    0,                          /* nb_inplace_remainder */
    0,                          /* nb_inplace_power */
    0,                          /* nb_inplace_lshift */
    0,                          /* nb_inplace_rshift */
    0,                          /* nb_inplace_and */
    0,                          /* nb_inplace_xor */
    0,                          /* nb_inplace_or */
    0,                          /* nb_floor_divide */
    0,                          /* nb_true_divide */
    0,                          /* nb_inplace_floor_divide */
    0,                          /* nb_inplace_true_divide */
    0,                          /* nb_index */
    matmulType_matmul,        /* nb_matrix_multiply */
    matmulType_imatmul        /* nb_matrix_inplace_multiply */
};

static PyTypeObject matmulType = {
    PyVarObject_HEAD_INIT(NULL, 0)
    "matmulType",
    sizeof(matmulObject),               /* tp_basicsize */
    0,                                  /* tp_itemsize */
    matmulType_dealloc,                 /* destructor tp_dealloc */
    0,                                  /* tp_vectorcall_offset */
    0,                                  /* tp_getattr */
    0,                                  /* tp_setattr */
    0,                                  /* tp_as_async */
    0,                                  /* tp_repr */
    &matmulType_as_number,              /* tp_as_number */
    0,                                  /* tp_as_sequence */
    0,                                  /* tp_as_mapping */
    0,                                  /* tp_hash */
    0,                                  /* tp_call */
    0,                                  /* tp_str */
    PyObject_GenericGetAttr,            /* tp_getattro */
    PyObject_GenericSetAttr,            /* tp_setattro */
    0,                                  /* tp_as_buffer */
    0,                                  /* tp_flags */
    "C level type with matrix operations defined",
    0,                                  /* traverseproc tp_traverse */
    0,                                  /* tp_clear */
    0,                                  /* tp_richcompare */
    0,                                  /* tp_weaklistoffset */
    0,                                  /* tp_iter */
    0,                                  /* tp_iternext */
    0,                                  /* tp_methods */
    0,                                  /* tp_members */
    0,
    0,
    0,
    0,
    0,
    0,
    0,
    0,
    PyType_GenericNew,                  /* tp_new */
    PyObject_Del,                       /* tp_free */
};

typedef struct {
    PyObject_HEAD
} ipowObject;

static PyObject *
ipowType_ipow(PyObject *self, PyObject *other, PyObject *mod)
{
    return Py_BuildValue("OO", other, mod);
}

static PyNumberMethods ipowType_as_number = {
    .nb_inplace_power = ipowType_ipow
};

static PyTypeObject ipowType = {
    PyVarObject_HEAD_INIT(NULL, 0)
    .tp_name = "ipowType",
    .tp_basicsize = sizeof(ipowObject),
    .tp_as_number = &ipowType_as_number,
    .tp_new = PyType_GenericNew
};

typedef struct {
    PyObject_HEAD
    PyObject *ao_iterator;
} awaitObject;


static PyObject *
awaitObject_new(PyTypeObject *type, PyObject *args, PyObject *kwds)
{
    PyObject *v;
    awaitObject *ao;

    if (!PyArg_UnpackTuple(args, "awaitObject", 1, 1, &v))
        return NULL;

    ao = (awaitObject *)type->tp_alloc(type, 0);
    if (ao == NULL) {
        return NULL;
    }

    ao->ao_iterator = Py_NewRef(v);

    return (PyObject *)ao;
}


static void
awaitObject_dealloc(awaitObject *ao)
{
    Py_CLEAR(ao->ao_iterator);
    Py_TYPE(ao)->tp_free(ao);
}


static PyObject *
awaitObject_await(awaitObject *ao)
{
    return Py_NewRef(ao->ao_iterator);
}

static PyAsyncMethods awaitType_as_async = {
    (unaryfunc)awaitObject_await,           /* am_await */
    0,                                      /* am_aiter */
    0,                                      /* am_anext */
    0,                                      /* am_send  */
};


static PyTypeObject awaitType = {
    PyVarObject_HEAD_INIT(NULL, 0)
    "awaitType",
    sizeof(awaitObject),                /* tp_basicsize */
    0,                                  /* tp_itemsize */
    (destructor)awaitObject_dealloc,    /* destructor tp_dealloc */
    0,                                  /* tp_vectorcall_offset */
    0,                                  /* tp_getattr */
    0,                                  /* tp_setattr */
    &awaitType_as_async,                /* tp_as_async */
    0,                                  /* tp_repr */
    0,                                  /* tp_as_number */
    0,                                  /* tp_as_sequence */
    0,                                  /* tp_as_mapping */
    0,                                  /* tp_hash */
    0,                                  /* tp_call */
    0,                                  /* tp_str */
    PyObject_GenericGetAttr,            /* tp_getattro */
    PyObject_GenericSetAttr,            /* tp_setattro */
    0,                                  /* tp_as_buffer */
    0,                                  /* tp_flags */
    "C level type with tp_as_async",
    0,                                  /* traverseproc tp_traverse */
    0,                                  /* tp_clear */
    0,                                  /* tp_richcompare */
    0,                                  /* tp_weaklistoffset */
    0,                                  /* tp_iter */
    0,                                  /* tp_iternext */
    0,                                  /* tp_methods */
    0,                                  /* tp_members */
    0,
    0,
    0,
    0,
    0,
    0,
    0,
    0,
    awaitObject_new,                    /* tp_new */
    PyObject_Del,                       /* tp_free */
};


/* Test bpo-35983: create a subclass of "list" which checks that instances
 * are not deallocated twice */

typedef struct {
    PyListObject list;
    int deallocated;
} MyListObject;

static PyObject *
MyList_new(PyTypeObject *type, PyObject *args, PyObject *kwds)
{
    PyObject* op = PyList_Type.tp_new(type, args, kwds);
    ((MyListObject*)op)->deallocated = 0;
    return op;
}

void
MyList_dealloc(MyListObject* op)
{
    if (op->deallocated) {
        /* We cannot raise exceptions here but we still want the testsuite
         * to fail when we hit this */
        Py_FatalError("MyList instance deallocated twice");
    }
    op->deallocated = 1;
    PyList_Type.tp_dealloc((PyObject *)op);
}

static PyTypeObject MyList_Type = {
    PyVarObject_HEAD_INIT(NULL, 0)
    "MyList",
    sizeof(MyListObject),
    0,
    (destructor)MyList_dealloc,                 /* tp_dealloc */
    0,                                          /* tp_vectorcall_offset */
    0,                                          /* tp_getattr */
    0,                                          /* tp_setattr */
    0,                                          /* tp_as_async */
    0,                                          /* tp_repr */
    0,                                          /* tp_as_number */
    0,                                          /* tp_as_sequence */
    0,                                          /* tp_as_mapping */
    0,                                          /* tp_hash */
    0,                                          /* tp_call */
    0,                                          /* tp_str */
    0,                                          /* tp_getattro */
    0,                                          /* tp_setattro */
    0,                                          /* tp_as_buffer */
    Py_TPFLAGS_DEFAULT | Py_TPFLAGS_BASETYPE,   /* tp_flags */
    0,                                          /* tp_doc */
    0,                                          /* tp_traverse */
    0,                                          /* tp_clear */
    0,                                          /* tp_richcompare */
    0,                                          /* tp_weaklistoffset */
    0,                                          /* tp_iter */
    0,                                          /* tp_iternext */
    0,                                          /* tp_methods */
    0,                                          /* tp_members */
    0,                                          /* tp_getset */
    0,  /* &PyList_Type */                      /* tp_base */
    0,                                          /* tp_dict */
    0,                                          /* tp_descr_get */
    0,                                          /* tp_descr_set */
    0,                                          /* tp_dictoffset */
    0,                                          /* tp_init */
    0,                                          /* tp_alloc */
    MyList_new,                                 /* tp_new */
};

/* Test PEP 560 */

typedef struct {
    PyObject_HEAD
    PyObject *item;
} PyGenericAliasObject;

static void
generic_alias_dealloc(PyGenericAliasObject *self)
{
    Py_CLEAR(self->item);
    Py_TYPE(self)->tp_free((PyObject *)self);
}

static PyObject *
generic_alias_mro_entries(PyGenericAliasObject *self, PyObject *bases)
{
    return PyTuple_Pack(1, self->item);
}

static PyMethodDef generic_alias_methods[] = {
    {"__mro_entries__", _PyCFunction_CAST(generic_alias_mro_entries), METH_O, NULL},
    {NULL}  /* sentinel */
};

static PyTypeObject GenericAlias_Type = {
    PyVarObject_HEAD_INIT(NULL, 0)
    "GenericAlias",
    sizeof(PyGenericAliasObject),
    0,
    .tp_dealloc = (destructor)generic_alias_dealloc,
    .tp_flags = Py_TPFLAGS_DEFAULT | Py_TPFLAGS_BASETYPE,
    .tp_methods = generic_alias_methods,
};

static PyObject *
generic_alias_new(PyObject *item)
{
    PyGenericAliasObject *o = PyObject_New(PyGenericAliasObject, &GenericAlias_Type);
    if (o == NULL) {
        return NULL;
    }
    o->item = Py_NewRef(item);
    return (PyObject*) o;
}

typedef struct {
    PyObject_HEAD
} PyGenericObject;

static PyObject *
generic_class_getitem(PyObject *type, PyObject *item)
{
    return generic_alias_new(item);
}

static PyMethodDef generic_methods[] = {
    {"__class_getitem__", generic_class_getitem, METH_O|METH_CLASS, NULL},
    {NULL}  /* sentinel */
};

static PyTypeObject Generic_Type = {
    PyVarObject_HEAD_INIT(NULL, 0)
    "Generic",
    sizeof(PyGenericObject),
    0,
    .tp_flags = Py_TPFLAGS_DEFAULT | Py_TPFLAGS_BASETYPE,
    .tp_methods = generic_methods,
};

static PyMethodDef meth_instance_methods[] = {
    {"meth_varargs", meth_varargs, METH_VARARGS},
    {"meth_varargs_keywords", _PyCFunction_CAST(meth_varargs_keywords), METH_VARARGS|METH_KEYWORDS},
    {"meth_o", meth_o, METH_O},
    {"meth_noargs", meth_noargs, METH_NOARGS},
    {"meth_fastcall", _PyCFunction_CAST(meth_fastcall), METH_FASTCALL},
    {"meth_fastcall_keywords", _PyCFunction_CAST(meth_fastcall_keywords), METH_FASTCALL|METH_KEYWORDS},
    {NULL, NULL} /* sentinel */
};


static PyTypeObject MethInstance_Type = {
    PyVarObject_HEAD_INIT(NULL, 0)
    "MethInstance",
    sizeof(PyObject),
    .tp_new = PyType_GenericNew,
    .tp_flags = Py_TPFLAGS_DEFAULT,
    .tp_methods = meth_instance_methods,
    .tp_doc = (char*)PyDoc_STR(
        "Class with normal (instance) methods to test calling conventions"),
};

static PyMethodDef meth_class_methods[] = {
    {"meth_varargs", meth_varargs, METH_VARARGS|METH_CLASS},
    {"meth_varargs_keywords", _PyCFunction_CAST(meth_varargs_keywords), METH_VARARGS|METH_KEYWORDS|METH_CLASS},
    {"meth_o", meth_o, METH_O|METH_CLASS},
    {"meth_noargs", meth_noargs, METH_NOARGS|METH_CLASS},
    {"meth_fastcall", _PyCFunction_CAST(meth_fastcall), METH_FASTCALL|METH_CLASS},
    {"meth_fastcall_keywords", _PyCFunction_CAST(meth_fastcall_keywords), METH_FASTCALL|METH_KEYWORDS|METH_CLASS},
    {NULL, NULL} /* sentinel */
};


static PyTypeObject MethClass_Type = {
    PyVarObject_HEAD_INIT(NULL, 0)
    "MethClass",
    sizeof(PyObject),
    .tp_new = PyType_GenericNew,
    .tp_flags = Py_TPFLAGS_DEFAULT,
    .tp_methods = meth_class_methods,
    .tp_doc = PyDoc_STR(
        "Class with class methods to test calling conventions"),
};

static PyMethodDef meth_static_methods[] = {
    {"meth_varargs", meth_varargs, METH_VARARGS|METH_STATIC},
    {"meth_varargs_keywords", _PyCFunction_CAST(meth_varargs_keywords), METH_VARARGS|METH_KEYWORDS|METH_STATIC},
    {"meth_o", meth_o, METH_O|METH_STATIC},
    {"meth_noargs", meth_noargs, METH_NOARGS|METH_STATIC},
    {"meth_fastcall", _PyCFunction_CAST(meth_fastcall), METH_FASTCALL|METH_STATIC},
    {"meth_fastcall_keywords", _PyCFunction_CAST(meth_fastcall_keywords), METH_FASTCALL|METH_KEYWORDS|METH_STATIC},
    {NULL, NULL} /* sentinel */
};


static PyTypeObject MethStatic_Type = {
    PyVarObject_HEAD_INIT(NULL, 0)
    "MethStatic",
    sizeof(PyObject),
    .tp_new = PyType_GenericNew,
    .tp_flags = Py_TPFLAGS_DEFAULT,
    .tp_methods = meth_static_methods,
    .tp_doc = PyDoc_STR(
        "Class with static methods to test calling conventions"),
};

/* ContainerNoGC -- a simple container without GC methods */

typedef struct {
    PyObject_HEAD
    PyObject *value;
} ContainerNoGCobject;

static PyObject *
ContainerNoGC_new(PyTypeObject *type, PyObject *args, PyObject *kwargs)
{
    PyObject *value;
    char *names[] = {"value", NULL};
    if (!PyArg_ParseTupleAndKeywords(args, kwargs, "O", names, &value)) {
        return NULL;
    }
    PyObject *self = type->tp_alloc(type, 0);
    if (self == NULL) {
        return NULL;
    }
    Py_INCREF(value);
    ((ContainerNoGCobject *)self)->value = value;
    return self;
}

static void
ContainerNoGC_dealloc(ContainerNoGCobject *self)
{
    Py_DECREF(self->value);
    Py_TYPE(self)->tp_free((PyObject *)self);
}

static PyMemberDef ContainerNoGC_members[] = {
    {"value", _Py_T_OBJECT, offsetof(ContainerNoGCobject, value), Py_READONLY,
     PyDoc_STR("a container value for test purposes")},
    {0}
};

static PyTypeObject ContainerNoGC_type = {
    PyVarObject_HEAD_INIT(NULL, 0)
    "_testcapi.ContainerNoGC",
    sizeof(ContainerNoGCobject),
    .tp_dealloc = (destructor)ContainerNoGC_dealloc,
    .tp_flags = Py_TPFLAGS_DEFAULT | Py_TPFLAGS_BASETYPE,
    .tp_members = ContainerNoGC_members,
    .tp_new = ContainerNoGC_new,
};


static struct PyModuleDef _testcapimodule = {
    PyModuleDef_HEAD_INIT,
    "_testcapi",
    NULL,
    -1,
    TestMethods,
    NULL,
    NULL,
    NULL,
    NULL
};

/* Per PEP 489, this module will not be converted to multi-phase initialization
 */

PyMODINIT_FUNC
PyInit__testcapi(void)
{
    PyObject *m;

    m = PyModule_Create(&_testcapimodule);
    if (m == NULL)
        return NULL;

    Py_SET_TYPE(&_HashInheritanceTester_Type, &PyType_Type);

    if (PyType_Ready(&matmulType) < 0)
        return NULL;
    Py_INCREF(&matmulType);
    PyModule_AddObject(m, "matmulType", (PyObject *)&matmulType);
    if (PyType_Ready(&ipowType) < 0) {
        return NULL;
    }
    Py_INCREF(&ipowType);
    PyModule_AddObject(m, "ipowType", (PyObject *)&ipowType);

    if (PyType_Ready(&awaitType) < 0)
        return NULL;
    Py_INCREF(&awaitType);
    PyModule_AddObject(m, "awaitType", (PyObject *)&awaitType);

    MyList_Type.tp_base = &PyList_Type;
    if (PyType_Ready(&MyList_Type) < 0)
        return NULL;
    Py_INCREF(&MyList_Type);
    PyModule_AddObject(m, "MyList", (PyObject *)&MyList_Type);

    if (PyType_Ready(&GenericAlias_Type) < 0)
        return NULL;
    Py_INCREF(&GenericAlias_Type);
    PyModule_AddObject(m, "GenericAlias", (PyObject *)&GenericAlias_Type);

    if (PyType_Ready(&Generic_Type) < 0)
        return NULL;
    Py_INCREF(&Generic_Type);
    PyModule_AddObject(m, "Generic", (PyObject *)&Generic_Type);

    if (PyType_Ready(&MethInstance_Type) < 0)
        return NULL;
    Py_INCREF(&MethInstance_Type);
    PyModule_AddObject(m, "MethInstance", (PyObject *)&MethInstance_Type);

    if (PyType_Ready(&MethClass_Type) < 0)
        return NULL;
    Py_INCREF(&MethClass_Type);
    PyModule_AddObject(m, "MethClass", (PyObject *)&MethClass_Type);

    if (PyType_Ready(&MethStatic_Type) < 0)
        return NULL;
    Py_INCREF(&MethStatic_Type);
    PyModule_AddObject(m, "MethStatic", (PyObject *)&MethStatic_Type);

    PyModule_AddObject(m, "CHAR_MAX", PyLong_FromLong(CHAR_MAX));
    PyModule_AddObject(m, "CHAR_MIN", PyLong_FromLong(CHAR_MIN));
    PyModule_AddObject(m, "UCHAR_MAX", PyLong_FromLong(UCHAR_MAX));
    PyModule_AddObject(m, "SHRT_MAX", PyLong_FromLong(SHRT_MAX));
    PyModule_AddObject(m, "SHRT_MIN", PyLong_FromLong(SHRT_MIN));
    PyModule_AddObject(m, "USHRT_MAX", PyLong_FromLong(USHRT_MAX));
    PyModule_AddObject(m, "INT_MAX",  PyLong_FromLong(INT_MAX));
    PyModule_AddObject(m, "INT_MIN",  PyLong_FromLong(INT_MIN));
    PyModule_AddObject(m, "UINT_MAX",  PyLong_FromUnsignedLong(UINT_MAX));
    PyModule_AddObject(m, "LONG_MAX", PyLong_FromLong(LONG_MAX));
    PyModule_AddObject(m, "LONG_MIN", PyLong_FromLong(LONG_MIN));
    PyModule_AddObject(m, "ULONG_MAX", PyLong_FromUnsignedLong(ULONG_MAX));
    PyModule_AddObject(m, "FLT_MAX", PyFloat_FromDouble(FLT_MAX));
    PyModule_AddObject(m, "FLT_MIN", PyFloat_FromDouble(FLT_MIN));
    PyModule_AddObject(m, "DBL_MAX", PyFloat_FromDouble(DBL_MAX));
    PyModule_AddObject(m, "DBL_MIN", PyFloat_FromDouble(DBL_MIN));
    PyModule_AddObject(m, "LLONG_MAX", PyLong_FromLongLong(LLONG_MAX));
    PyModule_AddObject(m, "LLONG_MIN", PyLong_FromLongLong(LLONG_MIN));
    PyModule_AddObject(m, "ULLONG_MAX", PyLong_FromUnsignedLongLong(ULLONG_MAX));
    PyModule_AddObject(m, "PY_SSIZE_T_MAX", PyLong_FromSsize_t(PY_SSIZE_T_MAX));
    PyModule_AddObject(m, "PY_SSIZE_T_MIN", PyLong_FromSsize_t(PY_SSIZE_T_MIN));
    PyModule_AddObject(m, "SIZEOF_WCHAR_T", PyLong_FromSsize_t(sizeof(wchar_t)));
    PyModule_AddObject(m, "SIZEOF_TIME_T", PyLong_FromSsize_t(sizeof(time_t)));
    PyModule_AddObject(m, "Py_Version", PyLong_FromUnsignedLong(Py_Version));
    Py_INCREF(&PyInstanceMethod_Type);
    PyModule_AddObject(m, "instancemethod", (PyObject *)&PyInstanceMethod_Type);

    PyModule_AddIntConstant(m, "the_number_three", 3);
    PyModule_AddIntMacro(m, Py_C_RECURSION_LIMIT);

    TestError = PyErr_NewException("_testcapi.error", NULL, NULL);
    Py_INCREF(TestError);
    PyModule_AddObject(m, "error", TestError);

    if (PyType_Ready(&ContainerNoGC_type) < 0) {
        return NULL;
    }
    Py_INCREF(&ContainerNoGC_type);
    if (PyModule_AddObject(m, "ContainerNoGC",
                           (PyObject *) &ContainerNoGC_type) < 0)
        return NULL;

    /* Include tests from the _testcapi/ directory */
    if (_PyTestCapi_Init_Vectorcall(m) < 0) {
        return NULL;
    }
    if (_PyTestCapi_Init_Heaptype(m) < 0) {
        return NULL;
    }
    if (_PyTestCapi_Init_Abstract(m) < 0) {
        return NULL;
    }
    if (_PyTestCapi_Init_Unicode(m) < 0) {
        return NULL;
    }
    if (_PyTestCapi_Init_GetArgs(m) < 0) {
        return NULL;
    }
    if (_PyTestCapi_Init_DateTime(m) < 0) {
        return NULL;
    }
    if (_PyTestCapi_Init_Docstring(m) < 0) {
        return NULL;
    }
    if (_PyTestCapi_Init_Mem(m) < 0) {
        return NULL;
    }
    if (_PyTestCapi_Init_Watchers(m) < 0) {
        return NULL;
    }
    if (_PyTestCapi_Init_Long(m) < 0) {
        return NULL;
    }
    if (_PyTestCapi_Init_Float(m) < 0) {
        return NULL;
    }
    if (_PyTestCapi_Init_Dict(m) < 0) {
        return NULL;
    }
    if (_PyTestCapi_Init_Structmember(m) < 0) {
        return NULL;
    }
    if (_PyTestCapi_Init_Exceptions(m) < 0) {
        return NULL;
    }
    if (_PyTestCapi_Init_Code(m) < 0) {
        return NULL;
    }
    if (_PyTestCapi_Init_Buffer(m) < 0) {
        return NULL;
    }
    if (_PyTestCapi_Init_PyOS(m) < 0) {
        return NULL;
    }
    if (_PyTestCapi_Init_Immortal(m) < 0) {
        return NULL;
    }
    if (_PyTestCapi_Init_GC(m) < 0) {
        return NULL;
    }
    if (_PyTestCapi_Init_PyAtomic(m) < 0) {
        return NULL;
    }
    if (_PyTestCapi_Init_VectorcallLimited(m) < 0) {
        return NULL;
    }
    if (_PyTestCapi_Init_HeaptypeRelative(m) < 0) {
        return NULL;
    }

    PyState_AddModule(m, &_testcapimodule);
    return m;
}<|MERGE_RESOLUTION|>--- conflicted
+++ resolved
@@ -470,7 +470,7 @@
 test_buildvalue_ignore_char(PyObject *self, PyObject *Py_UNUSED(ignored))
 {
     PyObject *res = Py_BuildValue("(i )", 0);
-    if (res == NULL) {
+        if (res == NULL) {
         return NULL;
     }
     Py_DECREF(res);
@@ -485,7 +485,7 @@
     }
     Py_DECREF(res);
     res = Py_BuildValue("i, :   ", 0);
-    if (res == NULL) {
+        if (res == NULL) {
         return NULL;
     }
     Py_DECREF(res);
@@ -3275,90 +3275,14 @@
 #if (defined(__linux__) || defined(__FreeBSD__)) && defined(__GNUC__)
     {"test_pep3118_obsolete_write_locks", (PyCFunction)test_pep3118_obsolete_write_locks, METH_NOARGS},
 #endif
-<<<<<<< HEAD
-    {"getbuffer_with_null_view", getbuffer_with_null_view, METH_O},
-    {"PyBuffer_SizeFromFormat",  test_PyBuffer_SizeFromFormat, METH_VARARGS},
-    {"test_buildvalue_N",       test_buildvalue_N,               METH_NOARGS},
-    {"test_buildvalue_ignore_char", test_buildvalue_ignore_char, METH_NOARGS},
-    {"test_buildvalue_issue38913", test_buildvalue_issue38913,   METH_NOARGS},
-    {"get_args", get_args, METH_VARARGS},
-    {"get_kwargs", (PyCFunction)(void(*)(void))get_kwargs, METH_VARARGS|METH_KEYWORDS},
-    {"getargs_tuple",           getargs_tuple,                   METH_VARARGS},
-    {"getargs_keywords", (PyCFunction)(void(*)(void))getargs_keywords,
-      METH_VARARGS|METH_KEYWORDS},
-    {"getargs_keyword_only", (PyCFunction)(void(*)(void))getargs_keyword_only,
-      METH_VARARGS|METH_KEYWORDS},
-    {"getargs_positional_only_and_keywords",
-      (PyCFunction)(void(*)(void))getargs_positional_only_and_keywords,
-      METH_VARARGS|METH_KEYWORDS},
-    {"getargs_b",               getargs_b,                       METH_VARARGS},
-    {"getargs_B",               getargs_B,                       METH_VARARGS},
-    {"getargs_h",               getargs_h,                       METH_VARARGS},
-    {"getargs_H",               getargs_H,                       METH_VARARGS},
-    {"getargs_I",               getargs_I,                       METH_VARARGS},
-    {"getargs_k",               getargs_k,                       METH_VARARGS},
-    {"getargs_i",               getargs_i,                       METH_VARARGS},
-    {"getargs_l",               getargs_l,                       METH_VARARGS},
-    {"getargs_n",               getargs_n,                       METH_VARARGS},
-    {"getargs_p",               getargs_p,                       METH_VARARGS},
-    {"getargs_L",               getargs_L,                       METH_VARARGS},
-    {"getargs_K",               getargs_K,                       METH_VARARGS},
-    {"test_longlong_api",       test_longlong_api,               METH_NOARGS},
-    {"test_long_long_and_overflow",test_long_long_and_overflow,  METH_NOARGS},
-    {"test_L_code",             test_L_code,                     METH_NOARGS},
-    {"getargs_f",               getargs_f,                       METH_VARARGS},
-    {"getargs_d",               getargs_d,                       METH_VARARGS},
-    {"getargs_D",               getargs_D,                       METH_VARARGS},
-    {"getargs_S",               getargs_S,                       METH_VARARGS},
-    {"getargs_Y",               getargs_Y,                       METH_VARARGS},
-    {"getargs_U",               getargs_U,                       METH_VARARGS},
-    {"getargs_c",               getargs_c,                       METH_VARARGS},
-    {"getargs_C",               getargs_C,                       METH_VARARGS},
-    {"getargs_s",               getargs_s,                       METH_VARARGS},
-    {"getargs_s_star",          getargs_s_star,                  METH_VARARGS},
-    {"getargs_s_hash",          getargs_s_hash,                  METH_VARARGS},
-    {"getargs_z",               getargs_z,                       METH_VARARGS},
-    {"getargs_z_star",          getargs_z_star,                  METH_VARARGS},
-    {"getargs_z_hash",          getargs_z_hash,                  METH_VARARGS},
-    {"getargs_y",               getargs_y,                       METH_VARARGS},
-    {"getargs_y_star",          getargs_y_star,                  METH_VARARGS},
-    {"getargs_y_hash",          getargs_y_hash,                  METH_VARARGS},
-    {"getargs_u",               getargs_u,                       METH_VARARGS},
-    {"getargs_u_hash",          getargs_u_hash,                  METH_VARARGS},
-    {"getargs_Z",               getargs_Z,                       METH_VARARGS},
-    {"getargs_Z_hash",          getargs_Z_hash,                  METH_VARARGS},
-    {"getargs_w_star",          getargs_w_star,                  METH_VARARGS},
-    {"getargs_es",              getargs_es,                      METH_VARARGS},
-    {"getargs_et",              getargs_et,                      METH_VARARGS},
-    {"getargs_es_hash",         getargs_es_hash,                 METH_VARARGS},
-    {"getargs_et_hash",         getargs_et_hash,                 METH_VARARGS},
-    {"codec_incrementalencoder",
-     (PyCFunction)codec_incrementalencoder,                      METH_VARARGS},
-    {"codec_incrementaldecoder",
-     (PyCFunction)codec_incrementaldecoder,                      METH_VARARGS},
-    {"test_s_code",             test_s_code,                     METH_NOARGS},
-    {"test_u_code",             test_u_code,                     METH_NOARGS},
-    {"test_Z_code",             test_Z_code,                     METH_NOARGS},
-    {"test_widechar",           test_widechar,                   METH_NOARGS},
-    {"unicode_aswidechar",      unicode_aswidechar,              METH_VARARGS},
-    {"unicode_aswidecharstring",unicode_aswidecharstring,        METH_VARARGS},
-    {"unicode_asucs4",          unicode_asucs4,                  METH_VARARGS},
-    {"unicode_asutf8",          unicode_asutf8,                  METH_VARARGS},
-    {"unicode_asutf8andsize",   unicode_asutf8andsize,           METH_VARARGS},
-    {"unicode_findchar",        unicode_findchar,                METH_VARARGS},
-    {"unicode_copycharacters",  unicode_copycharacters,          METH_VARARGS},
-    {"unicode_encodedecimal",   unicode_encodedecimal,           METH_VARARGS},
-    {"unicode_transformdecimaltoascii", unicode_transformdecimaltoascii, METH_VARARGS},
-    {"unicode_legacy_string",   unicode_legacy_string,           METH_VARARGS},
-=======
     {"getbuffer_with_null_view", getbuffer_with_null_view,       METH_O},
     {"PyBuffer_SizeFromFormat",  test_PyBuffer_SizeFromFormat,   METH_VARARGS},
     {"test_buildvalue_N",        test_buildvalue_N,              METH_NOARGS},
+    {"test_buildvalue_ignore_char", test_buildvalue_ignore_char, METH_NOARGS},
     {"test_get_statictype_slots", test_get_statictype_slots,     METH_NOARGS},
     {"test_get_type_name",        test_get_type_name,            METH_NOARGS},
     {"test_get_type_qualname",    test_get_type_qualname,        METH_NOARGS},
     {"test_get_type_dict",        test_get_type_dict,            METH_NOARGS},
->>>>>>> 05079d93
     {"_test_thread_state",      test_thread_state,               METH_VARARGS},
 #ifndef MS_WINDOWS
     {"_spawn_pthread_waiter",   spawn_pthread_waiter,            METH_NOARGS},
