--- conflicted
+++ resolved
@@ -3299,195 +3299,6 @@
 
 
 static PyObject *
-<<<<<<< HEAD
-test_dict_capi(PyObject *Py_UNUSED(module), PyObject *Py_UNUSED(args))
-{
-    assert(!PyErr_Occurred());
-
-    PyObject *dict= NULL, *key = NULL, *missing_key = NULL, *value = NULL;
-    PyObject *invalid_key = NULL;
-    int res;
-
-    // test PyDict_New()
-    dict = PyDict_New();
-    if (dict == NULL) {
-        goto error;
-    }
-
-    key = PyUnicode_FromString("key");
-    if (key == NULL) {
-        goto error;
-    }
-
-    missing_key = PyUnicode_FromString("missing_key");
-    if (missing_key == NULL) {
-        goto error;
-    }
-
-    value = PyUnicode_FromString("value");
-    if (value == NULL) {
-        goto error;
-    }
-
-    // test PyDict_SetItem()
-    Py_ssize_t key_refcnt = Py_REFCNT(key);
-    Py_ssize_t value_refcnt = Py_REFCNT(value);
-    res = PyDict_SetItem(dict, key, value);
-    if (res < 0) {
-        goto error;
-    }
-    assert(res == 0);
-    assert(Py_REFCNT(key) == (key_refcnt + 1));
-    assert(Py_REFCNT(value) == (value_refcnt + 1));
-
-    // test PyDict_SetItemString()
-    res = PyDict_SetItemString(dict, "key", value);
-    if (res < 0) {
-        goto error;
-    }
-    assert(res == 0);
-    assert(Py_REFCNT(key) == (key_refcnt + 1));
-    assert(Py_REFCNT(value) == (value_refcnt + 1));
-
-    // test PyDict_Size()
-    assert(PyDict_Size(dict) == 1);
-
-    // test PyDict_Contains(), key is present
-    assert(PyDict_Contains(dict, key) == 1);
-
-    // test PyDict_GetItem(), key is present
-    assert(PyDict_GetItem(dict, key) == value);
-
-    // test PyDict_GetItemString(), key is present
-    assert(PyDict_GetItemString(dict, "key") == value);
-
-    // test PyDict_GetItemWithError(), key is present
-    assert(PyDict_GetItemWithError(dict, key) == value);
-    assert(!PyErr_Occurred());
-
-    // test PyDict_GetItemRef(), key is present
-    PyObject *get_value = Py_Ellipsis;  // marker value
-    assert(PyDict_GetItemRef(dict, key, &get_value) == 1);
-    assert(get_value == value);
-    Py_DECREF(get_value);
-
-    // test PyDict_GetItemStringRef(), key is present
-    get_value = Py_Ellipsis;  // marker value
-    assert(PyDict_GetItemStringRef(dict, "key", &get_value) == 1);
-    assert(get_value == value);
-    Py_DECREF(get_value);
-
-    // test PyDict_Contains(), missing key
-    assert(PyDict_Contains(dict, missing_key) == 0);
-
-    // test PyDict_GetItem(), missing key
-    assert(PyDict_GetItem(dict, missing_key) == NULL);
-    assert(!PyErr_Occurred());
-
-    // test PyDict_GetItemString(), missing key
-    assert(PyDict_GetItemString(dict, "missing_key") == NULL);
-    assert(!PyErr_Occurred());
-
-    // test PyDict_GetItemWithError(), missing key
-    assert(PyDict_GetItem(dict, missing_key) == NULL);
-    assert(!PyErr_Occurred());
-
-    // test PyDict_GetItemRef(), missing key
-    get_value = Py_Ellipsis;  // marker value
-    assert(PyDict_GetItemRef(dict, missing_key, &get_value) == 0);
-    assert(!PyErr_Occurred());
-    assert(get_value == NULL);
-
-    // test PyDict_GetItemStringRef(), missing key
-    get_value = Py_Ellipsis;  // marker value
-    assert(PyDict_GetItemStringRef(dict, "missing_key", &get_value) == 0);
-    assert(!PyErr_Occurred());
-    assert(get_value == NULL);
-
-    // test PyDict_GetItem(), invalid dict
-    PyObject *invalid_dict = key;  // borrowed reference
-    assert(PyDict_GetItem(invalid_dict, key) == NULL);
-    assert(!PyErr_Occurred());
-
-    // test PyDict_GetItemWithError(), invalid dict
-    assert(PyDict_GetItemWithError(invalid_dict, key) == NULL);
-    assert(PyErr_ExceptionMatches(PyExc_SystemError));
-    PyErr_Clear();
-
-    // test PyDict_GetItemRef(), invalid dict
-    get_value = Py_Ellipsis;  // marker value
-    assert(PyDict_GetItemRef(invalid_dict, key, &get_value) == -1);
-    assert(PyErr_ExceptionMatches(PyExc_SystemError));
-    PyErr_Clear();
-    assert(get_value == NULL);
-
-    // test PyDict_GetItemStringRef(), invalid dict
-    get_value = Py_Ellipsis;  // marker value
-    assert(PyDict_GetItemStringRef(invalid_dict, "key", &get_value) == -1);
-    assert(PyErr_ExceptionMatches(PyExc_SystemError));
-    PyErr_Clear();
-    assert(get_value == NULL);
-
-    invalid_key = PyList_New(0);
-    if (invalid_key == NULL) {
-        goto error;
-    }
-
-    // test PyDict_Contains(), invalid key
-    assert(PyDict_Contains(dict, invalid_key) == -1);
-    assert(PyErr_ExceptionMatches(PyExc_TypeError));
-    PyErr_Clear();
-
-    // test PyDict_GetItemWithError(), invalid key
-    assert(PyDict_GetItemWithError(dict, invalid_key) == NULL);
-    assert(PyErr_ExceptionMatches(PyExc_TypeError));
-    PyErr_Clear();
-
-    // test PyDict_GetItemRef(), invalid key
-    get_value = Py_Ellipsis;  // marker value
-    assert(PyDict_GetItemRef(dict, invalid_key, &get_value) == -1);
-    assert(PyErr_ExceptionMatches(PyExc_TypeError));
-    PyErr_Clear();
-    assert(get_value == NULL);
-
-    // test PyDict_DelItem(), key is present
-    assert(PyDict_DelItem(dict, key) == 0);
-    assert(PyDict_Size(dict) == 0);
-
-    // test PyDict_DelItem(), missing key
-    assert(PyDict_DelItem(dict, missing_key) == -1);
-    assert(PyErr_ExceptionMatches(PyExc_KeyError));
-    PyErr_Clear();
-
-    // test PyDict_DelItem(), invalid key
-    assert(PyDict_DelItem(dict, invalid_key) == -1);
-    assert(PyErr_ExceptionMatches(PyExc_TypeError));
-    PyErr_Clear();
-
-    // test PyDict_Clear()
-    PyDict_Clear(dict);
-
-    Py_DECREF(dict);
-    Py_DECREF(key);
-    Py_DECREF(missing_key);
-    Py_DECREF(value);
-    Py_DECREF(invalid_key);
-
-    Py_RETURN_NONE;
-
-error:
-    Py_XDECREF(dict);
-    Py_XDECREF(key);
-    Py_XDECREF(missing_key);
-    Py_XDECREF(value);
-    Py_XDECREF(invalid_key);
-    return NULL;
-}
-
-
-static PyObject *
-=======
->>>>>>> 8ba47146
 sys_getobject(PyObject *Py_UNUSED(module), PyObject *arg)
 {
     const char *name;
