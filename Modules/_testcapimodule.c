/*
 * C Extension module to test Python interpreter C APIs.
 *
 * The 'test_*' functions exported by this module are run as part of the
 * standard Python regression test, via Lib/test/test_capi.py.
 */

// Include parts.h first since it takes care of NDEBUG and Py_BUILD_CORE macros
// and including Python.h.
//
// Several parts of this module are broken out into files in _testcapi/.
// Include definitions from there.
#include "_testcapi/parts.h"

#include "frameobject.h"          // PyFrame_New()
#include "interpreteridobject.h"  // PyInterpreterID_Type
#include "marshal.h"              // PyMarshal_WriteLongToFile()

#include <float.h>                // FLT_MAX
#include <signal.h>
#include <stddef.h>               // offsetof()

#ifdef HAVE_SYS_WAIT_H
#  include <sys/wait.h>           // W_STOPCODE
#endif

#ifdef bool
#  error "The public headers should not include <stdbool.h>, see gh-48924"
#endif

#include "_testcapi/util.h"


// Forward declarations
static struct PyModuleDef _testcapimodule;

// Module state
typedef struct {
    PyObject *error; // _testcapi.error object
} testcapistate_t;

static testcapistate_t*
get_testcapi_state(PyObject *module)
{
    void *state = PyModule_GetState(module);
    assert(state != NULL);
    return (testcapistate_t *)state;
}

static PyObject *
get_testerror(PyObject *self) {
    testcapistate_t *state = get_testcapi_state(self);
    return state->error;
}

/* Raise _testcapi.error with test_name + ": " + msg, and return NULL. */

static PyObject *
raiseTestError(PyObject *self, const char* test_name, const char* msg)
{
    PyErr_Format(get_testerror(self), "%s: %s", test_name, msg);
    return NULL;
}

/* Test #defines from pyconfig.h (particularly the SIZEOF_* defines).

   The ones derived from autoconf on the UNIX-like OSes can be relied
   upon (in the absence of sloppy cross-compiling), but the Windows
   platforms have these hardcoded.  Better safe than sorry.
*/
static PyObject*
sizeof_error(PyObject *self, const char* fatname, const char* typname,
    int expected, int got)
{
    PyErr_Format(get_testerror(self),
        "%s #define == %d but sizeof(%s) == %d",
        fatname, expected, typname, got);
    return (PyObject*)NULL;
}

static PyObject*
test_config(PyObject *self, PyObject *Py_UNUSED(ignored))
{
#define CHECK_SIZEOF(FATNAME, TYPE) \
            if (FATNAME != sizeof(TYPE)) \
                return sizeof_error(self, #FATNAME, #TYPE, FATNAME, sizeof(TYPE))

    CHECK_SIZEOF(SIZEOF_SHORT, short);
    CHECK_SIZEOF(SIZEOF_INT, int);
    CHECK_SIZEOF(SIZEOF_LONG, long);
    CHECK_SIZEOF(SIZEOF_VOID_P, void*);
    CHECK_SIZEOF(SIZEOF_TIME_T, time_t);
    CHECK_SIZEOF(SIZEOF_LONG_LONG, long long);

#undef CHECK_SIZEOF

    Py_RETURN_NONE;
}

static PyObject*
test_sizeof_c_types(PyObject *self, PyObject *Py_UNUSED(ignored))
{
#if defined(__GNUC__) && ((__GNUC__ > 4) || ((__GNUC__ == 4) && (__GNUC_MINOR__ > 5)))
#pragma GCC diagnostic push
#pragma GCC diagnostic ignored "-Wtype-limits"
#endif
#define CHECK_SIZEOF(TYPE, EXPECTED)         \
    if (EXPECTED != sizeof(TYPE))  {         \
        PyErr_Format(get_testerror(self),    \
            "sizeof(%s) = %u instead of %u", \
            #TYPE, sizeof(TYPE), EXPECTED);  \
        return (PyObject*)NULL;              \
    }
#define IS_SIGNED(TYPE) (((TYPE)-1) < (TYPE)0)
#define CHECK_SIGNNESS(TYPE, SIGNED)            \
    if (IS_SIGNED(TYPE) != SIGNED) {            \
        PyErr_Format(get_testerror(self),       \
            "%s signness is %i, instead of %i", \
            #TYPE, IS_SIGNED(TYPE), SIGNED);    \
        return (PyObject*)NULL;                 \
    }

    /* integer types */
    CHECK_SIZEOF(Py_UCS1, 1);
    CHECK_SIZEOF(Py_UCS2, 2);
    CHECK_SIZEOF(Py_UCS4, 4);
    CHECK_SIGNNESS(Py_UCS1, 0);
    CHECK_SIGNNESS(Py_UCS2, 0);
    CHECK_SIGNNESS(Py_UCS4, 0);
    CHECK_SIZEOF(int32_t, 4);
    CHECK_SIGNNESS(int32_t, 1);
    CHECK_SIZEOF(uint32_t, 4);
    CHECK_SIGNNESS(uint32_t, 0);
    CHECK_SIZEOF(int64_t, 8);
    CHECK_SIGNNESS(int64_t, 1);
    CHECK_SIZEOF(uint64_t, 8);
    CHECK_SIGNNESS(uint64_t, 0);

    /* pointer/size types */
    CHECK_SIZEOF(size_t, sizeof(void *));
    CHECK_SIGNNESS(size_t, 0);
    CHECK_SIZEOF(Py_ssize_t, sizeof(void *));
    CHECK_SIGNNESS(Py_ssize_t, 1);

    CHECK_SIZEOF(uintptr_t, sizeof(void *));
    CHECK_SIGNNESS(uintptr_t, 0);
    CHECK_SIZEOF(intptr_t, sizeof(void *));
    CHECK_SIGNNESS(intptr_t, 1);

    Py_RETURN_NONE;

#undef IS_SIGNED
#undef CHECK_SIGNESS
#undef CHECK_SIZEOF
#if defined(__GNUC__) && ((__GNUC__ > 4) || ((__GNUC__ == 4) && (__GNUC_MINOR__ > 5)))
#pragma GCC diagnostic pop
#endif
}

static PyObject*
test_list_api(PyObject *self, PyObject *Py_UNUSED(ignored))
{
    PyObject* list;
    int i;

    /* SF bug 132008:  PyList_Reverse segfaults */
#define NLIST 30
    list = PyList_New(NLIST);
    if (list == (PyObject*)NULL)
        return (PyObject*)NULL;
    /* list = range(NLIST) */
    for (i = 0; i < NLIST; ++i) {
        PyObject* anint = PyLong_FromLong(i);
        if (anint == (PyObject*)NULL) {
            Py_DECREF(list);
            return (PyObject*)NULL;
        }
        PyList_SET_ITEM(list, i, anint);
    }
    /* list.reverse(), via PyList_Reverse() */
    i = PyList_Reverse(list);   /* should not blow up! */
    if (i != 0) {
        Py_DECREF(list);
        return (PyObject*)NULL;
    }
    /* Check that list == range(29, -1, -1) now */
    for (i = 0; i < NLIST; ++i) {
        PyObject* anint = PyList_GET_ITEM(list, i);
        if (PyLong_AS_LONG(anint) != NLIST-1-i) {
            PyErr_SetString(get_testerror(self),
                            "test_list_api: reverse screwed up");
            Py_DECREF(list);
            return (PyObject*)NULL;
        }
    }
    Py_DECREF(list);
#undef NLIST

    Py_RETURN_NONE;
}

static int
test_dict_inner(PyObject *self, int count)
{
    Py_ssize_t pos = 0, iterations = 0;
    int i;
    PyObject *dict = PyDict_New();
    PyObject *v, *k;

    if (dict == NULL)
        return -1;

    for (i = 0; i < count; i++) {
        v = PyLong_FromLong(i);
        if (v == NULL) {
            goto error;
        }
        if (PyDict_SetItem(dict, v, v) < 0) {
            Py_DECREF(v);
            goto error;
        }
        Py_DECREF(v);
    }

    k = v = UNINITIALIZED_PTR;
    while (PyDict_Next(dict, &pos, &k, &v)) {
        PyObject *o;
        iterations++;

        assert(k != UNINITIALIZED_PTR);
        assert(v != UNINITIALIZED_PTR);
        i = PyLong_AS_LONG(v) + 1;
        o = PyLong_FromLong(i);
        if (o == NULL) {
            goto error;
        }
        if (PyDict_SetItem(dict, k, o) < 0) {
            Py_DECREF(o);
            goto error;
        }
        Py_DECREF(o);
        k = v = UNINITIALIZED_PTR;
    }
    assert(k == UNINITIALIZED_PTR);
    assert(v == UNINITIALIZED_PTR);

    Py_DECREF(dict);

    if (iterations != count) {
        PyErr_SetString(
            get_testerror(self),
            "test_dict_iteration: dict iteration went wrong ");
        return -1;
    } else {
        return 0;
    }
error:
    Py_DECREF(dict);
    return -1;
}



static PyObject*
test_dict_iteration(PyObject* self, PyObject *Py_UNUSED(ignored))
{
    int i;

    for (i = 0; i < 200; i++) {
        if (test_dict_inner(self, i) < 0) {
            return NULL;
        }
    }

    Py_RETURN_NONE;
}

/* Issue #4701: Check that PyObject_Hash implicitly calls
 *   PyType_Ready if it hasn't already been called
 */
static PyTypeObject _HashInheritanceTester_Type = {
    PyVarObject_HEAD_INIT(NULL, 0)
    "hashinheritancetester",            /* Name of this type */
    sizeof(PyObject),           /* Basic object size */
    0,                          /* Item size for varobject */
    (destructor)PyObject_Del, /* tp_dealloc */
    0,                          /* tp_vectorcall_offset */
    0,                          /* tp_getattr */
    0,                          /* tp_setattr */
    0,                          /* tp_as_async */
    0,                          /* tp_repr */
    0,                          /* tp_as_number */
    0,                          /* tp_as_sequence */
    0,                          /* tp_as_mapping */
    0,                          /* tp_hash */
    0,                          /* tp_call */
    0,                          /* tp_str */
    PyObject_GenericGetAttr,  /* tp_getattro */
    0,                          /* tp_setattro */
    0,                          /* tp_as_buffer */
    Py_TPFLAGS_DEFAULT,         /* tp_flags */
    0,                          /* tp_doc */
    0,                          /* tp_traverse */
    0,                          /* tp_clear */
    0,                          /* tp_richcompare */
    0,                          /* tp_weaklistoffset */
    0,                          /* tp_iter */
    0,                          /* tp_iternext */
    0,                          /* tp_methods */
    0,                          /* tp_members */
    0,                          /* tp_getset */
    0,                          /* tp_base */
    0,                          /* tp_dict */
    0,                          /* tp_descr_get */
    0,                          /* tp_descr_set */
    0,                          /* tp_dictoffset */
    0,                          /* tp_init */
    0,                          /* tp_alloc */
    PyType_GenericNew,                  /* tp_new */
};

static PyObject*
pycompilestring(PyObject* self, PyObject *obj) {
    if (PyBytes_CheckExact(obj) == 0) {
        PyErr_SetString(PyExc_ValueError, "Argument must be a bytes object");
        return NULL;
    }
    const char *the_string = PyBytes_AsString(obj);
    if (the_string == NULL) {
        return NULL;
    }
    return Py_CompileString(the_string, "<string>", Py_file_input);
}

static PyObject*
test_lazy_hash_inheritance(PyObject* self, PyObject *Py_UNUSED(ignored))
{
    PyTypeObject *type;
    PyObject *obj;
    Py_hash_t hash;

    type = &_HashInheritanceTester_Type;

    if (type->tp_dict != NULL)
        /* The type has already been initialized. This probably means
           -R is being used. */
        Py_RETURN_NONE;


    obj = PyObject_New(PyObject, type);
    if (obj == NULL) {
        PyErr_Clear();
        PyErr_SetString(
            get_testerror(self),
            "test_lazy_hash_inheritance: failed to create object");
        return NULL;
    }

    if (type->tp_dict != NULL) {
        PyErr_SetString(
            get_testerror(self),
            "test_lazy_hash_inheritance: type initialised too soon");
        Py_DECREF(obj);
        return NULL;
    }

    hash = PyObject_Hash(obj);
    if ((hash == -1) && PyErr_Occurred()) {
        PyErr_Clear();
        PyErr_SetString(
            get_testerror(self),
            "test_lazy_hash_inheritance: could not hash object");
        Py_DECREF(obj);
        return NULL;
    }

    if (type->tp_dict == NULL) {
        PyErr_SetString(
            get_testerror(self),
            "test_lazy_hash_inheritance: type not initialised by hash()");
        Py_DECREF(obj);
        return NULL;
    }

    if (type->tp_hash != PyType_Type.tp_hash) {
        PyErr_SetString(
            get_testerror(self),
            "test_lazy_hash_inheritance: unexpected hash function");
        Py_DECREF(obj);
        return NULL;
    }

    Py_DECREF(obj);

    Py_RETURN_NONE;
}

static PyObject *
return_none(void *unused)
{
    Py_RETURN_NONE;
}

static PyObject *
raise_error(void *unused)
{
    PyErr_SetNone(PyExc_ValueError);
    return NULL;
}

static PyObject *
py_buildvalue(PyObject *self, PyObject *args)
{
    const char *fmt;
    PyObject *objs[10] = {NULL};
    if (!PyArg_ParseTuple(args, "s|OOOOOOOOOO", &fmt,
            &objs[0], &objs[1], &objs[2], &objs[3], &objs[4],
            &objs[5], &objs[6], &objs[7], &objs[8], &objs[9]))
    {
        return NULL;
    }
    for(int i = 0; i < 10; i++) {
        NULLABLE(objs[i]);
    }
    return Py_BuildValue(fmt,
            objs[0], objs[1], objs[2], objs[3], objs[4],
            objs[5], objs[6], objs[7], objs[8], objs[9]);
}

static PyObject *
py_buildvalue_ints(PyObject *self, PyObject *args)
{
    const char *fmt;
    unsigned int values[10] = {0};
    if (!PyArg_ParseTuple(args, "s|IIIIIIIIII", &fmt,
            &values[0], &values[1], &values[2], &values[3], &values[4],
            &values[5], &values[6], &values[7], &values[8], &values[9]))
    {
        return NULL;
    }
    return Py_BuildValue(fmt,
            values[0], values[1], values[2], values[3], values[4],
            values[5], values[6], values[7], values[8], values[9]);
}

static int
test_buildvalue_N_error(PyObject *self, const char *fmt)
{
    PyObject *arg, *res;

    arg = PyList_New(0);
    if (arg == NULL) {
        return -1;
    }

    Py_INCREF(arg);
    res = Py_BuildValue(fmt, return_none, NULL, arg);
    if (res == NULL) {
        return -1;
    }
    Py_DECREF(res);
    if (Py_REFCNT(arg) != 1) {
        PyErr_Format(get_testerror(self), "test_buildvalue_N: "
                     "arg was not decrefed in successful "
                     "Py_BuildValue(\"%s\")", fmt);
        return -1;
    }

    Py_INCREF(arg);
    res = Py_BuildValue(fmt, raise_error, NULL, arg);
    if (res != NULL || !PyErr_Occurred()) {
        PyErr_Format(get_testerror(self), "test_buildvalue_N: "
                     "Py_BuildValue(\"%s\") didn't complain", fmt);
        return -1;
    }
    PyErr_Clear();
    if (Py_REFCNT(arg) != 1) {
        PyErr_Format(get_testerror(self), "test_buildvalue_N: "
                     "arg was not decrefed in failed "
                     "Py_BuildValue(\"%s\")", fmt);
        return -1;
    }
    Py_DECREF(arg);
    return 0;
}

static PyObject *
test_buildvalue_N(PyObject *self, PyObject *Py_UNUSED(ignored))
{
    PyObject *arg, *res;

    arg = PyList_New(0);
    if (arg == NULL) {
        return NULL;
    }
    Py_INCREF(arg);
    res = Py_BuildValue("N", arg);
    if (res == NULL) {
        return NULL;
    }
    if (res != arg) {
        return raiseTestError(self, "test_buildvalue_N",
                              "Py_BuildValue(\"N\") returned wrong result");
    }
    if (Py_REFCNT(arg) != 2) {
        return raiseTestError(self, "test_buildvalue_N",
                              "arg was not decrefed in Py_BuildValue(\"N\")");
    }
    Py_DECREF(res);
    Py_DECREF(arg);

    if (test_buildvalue_N_error(self, "O&N") < 0)
        return NULL;
    if (test_buildvalue_N_error(self, "(O&N)") < 0)
        return NULL;
    if (test_buildvalue_N_error(self, "[O&N]") < 0)
        return NULL;
    if (test_buildvalue_N_error(self, "{O&N}") < 0)
        return NULL;
    if (test_buildvalue_N_error(self, "{()O&(())N}") < 0)
        return NULL;

    Py_RETURN_NONE;
}


static PyObject *
test_get_statictype_slots(PyObject *self, PyObject *Py_UNUSED(ignored))
{
    newfunc tp_new = PyType_GetSlot(&PyLong_Type, Py_tp_new);
    if (PyLong_Type.tp_new != tp_new) {
        PyErr_SetString(PyExc_AssertionError, "mismatch: tp_new of long");
        return NULL;
    }

    reprfunc tp_repr = PyType_GetSlot(&PyLong_Type, Py_tp_repr);
    if (PyLong_Type.tp_repr != tp_repr) {
        PyErr_SetString(PyExc_AssertionError, "mismatch: tp_repr of long");
        return NULL;
    }

    ternaryfunc tp_call = PyType_GetSlot(&PyLong_Type, Py_tp_call);
    if (tp_call != NULL) {
        PyErr_SetString(PyExc_AssertionError, "mismatch: tp_call of long");
        return NULL;
    }

    binaryfunc nb_add = PyType_GetSlot(&PyLong_Type, Py_nb_add);
    if (PyLong_Type.tp_as_number->nb_add != nb_add) {
        PyErr_SetString(PyExc_AssertionError, "mismatch: nb_add of long");
        return NULL;
    }

    lenfunc mp_length = PyType_GetSlot(&PyLong_Type, Py_mp_length);
    if (mp_length != NULL) {
        PyErr_SetString(PyExc_AssertionError, "mismatch: mp_length of long");
        return NULL;
    }

    void *over_value = PyType_GetSlot(&PyLong_Type, Py_bf_releasebuffer + 1);
    if (over_value != NULL) {
        PyErr_SetString(PyExc_AssertionError, "mismatch: max+1 of long");
        return NULL;
    }

    tp_new = PyType_GetSlot(&PyLong_Type, 0);
    if (tp_new != NULL) {
        PyErr_SetString(PyExc_AssertionError, "mismatch: slot 0 of long");
        return NULL;
    }
    if (PyErr_ExceptionMatches(PyExc_SystemError)) {
        // This is the right exception
        PyErr_Clear();
    }
    else {
        return NULL;
    }

    Py_RETURN_NONE;
}


static PyType_Slot HeapTypeNameType_slots[] = {
    {0},
};

static PyType_Spec HeapTypeNameType_Spec = {
    .name = "_testcapi.HeapTypeNameType",
    .basicsize = sizeof(PyObject),
    .flags = Py_TPFLAGS_DEFAULT,
    .slots = HeapTypeNameType_slots,
};

static PyObject *
get_heaptype_for_name(PyObject *self, PyObject *Py_UNUSED(ignored))
{
    return PyType_FromSpec(&HeapTypeNameType_Spec);
}


static PyObject *
get_type_name(PyObject *self, PyObject *type)
{
    assert(PyType_Check(type));
    return PyType_GetName((PyTypeObject *)type);
}


static PyObject *
get_type_qualname(PyObject *self, PyObject *type)
{
    assert(PyType_Check(type));
    return PyType_GetQualName((PyTypeObject *)type);
}


static PyObject *
get_type_fullyqualname(PyObject *self, PyObject *type)
{
    assert(PyType_Check(type));
    return PyType_GetFullyQualifiedName((PyTypeObject *)type);
}


static PyObject *
get_type_module_name(PyObject *self, PyObject *type)
{
    assert(PyType_Check(type));
    return PyType_GetModuleName((PyTypeObject *)type);
}


static PyObject *
test_get_type_dict(PyObject *self, PyObject *Py_UNUSED(ignored))
{
    /* Test for PyType_GetDict */

    // Assert ints have a `to_bytes` method
    PyObject *long_dict = PyType_GetDict(&PyLong_Type);
    assert(long_dict);
    assert(PyDict_GetItemString(long_dict, "to_bytes")); // borrowed ref
    Py_DECREF(long_dict);

    // Make a new type, add an attribute to it and assert it's there
    PyObject *HeapTypeNameType = PyType_FromSpec(&HeapTypeNameType_Spec);
    assert(HeapTypeNameType);
    assert(PyObject_SetAttrString(
        HeapTypeNameType, "new_attr", Py_NewRef(Py_None)) >= 0);
    PyObject *type_dict = PyType_GetDict((PyTypeObject*)HeapTypeNameType);
    assert(type_dict);
    assert(PyDict_GetItemString(type_dict, "new_attr")); // borrowed ref
    Py_DECREF(HeapTypeNameType);
    Py_DECREF(type_dict);
    Py_RETURN_NONE;
}

static PyObject *
pyobject_repr_from_null(PyObject *self, PyObject *Py_UNUSED(ignored))
{
    return PyObject_Repr(NULL);
}

static PyObject *
pyobject_str_from_null(PyObject *self, PyObject *Py_UNUSED(ignored))
{
    return PyObject_Str(NULL);
}

static PyObject *
pyobject_bytes_from_null(PyObject *self, PyObject *Py_UNUSED(ignored))
{
    return PyObject_Bytes(NULL);
}

static PyObject *
set_errno(PyObject *self, PyObject *args)
{
    int new_errno;

    if (!PyArg_ParseTuple(args, "i:set_errno", &new_errno))
        return NULL;

    errno = new_errno;
    Py_RETURN_NONE;
}

/* test_thread_state spawns a thread of its own, and that thread releases
 * `thread_done` when it's finished.  The driver code has to know when the
 * thread finishes, because the thread uses a PyObject (the callable) that
 * may go away when the driver finishes.  The former lack of this explicit
 * synchronization caused rare segfaults, so rare that they were seen only
 * on a Mac buildbot (although they were possible on any box).
 */
static PyThread_type_lock thread_done = NULL;

static int
_make_call(void *callable)
{
    PyObject *rc;
    int success;
    PyGILState_STATE s = PyGILState_Ensure();
    rc = PyObject_CallNoArgs((PyObject *)callable);
    success = (rc != NULL);
    Py_XDECREF(rc);
    PyGILState_Release(s);
    return success;
}

/* Same thing, but releases `thread_done` when it returns.  This variant
 * should be called only from threads spawned by test_thread_state().
 */
static void
_make_call_from_thread(void *callable)
{
    _make_call(callable);
    PyThread_release_lock(thread_done);
}

static PyObject *
test_thread_state(PyObject *self, PyObject *args)
{
<<<<<<< HEAD
    PyObject *obj;
    if (!PyArg_ParseTuple(args, "S", &obj))
        return NULL;
    Py_INCREF(obj);
    return obj;
}

static PyObject *
getargs_Y(PyObject *self, PyObject *args)
{
    PyObject *obj;
    if (!PyArg_ParseTuple(args, "Y", &obj))
        return NULL;
    Py_INCREF(obj);
    return obj;
}

static PyObject *
getargs_U(PyObject *self, PyObject *args)
{
    PyObject *obj;
    if (!PyArg_ParseTuple(args, "U", &obj))
        return NULL;
    Py_INCREF(obj);
    return obj;
}

static PyObject *
getargs_c(PyObject *self, PyObject *args)
{
    char c;
    if (!PyArg_ParseTuple(args, "c", &c))
        return NULL;
    return PyLong_FromLong((unsigned char)c);
}

static PyObject *
getargs_C(PyObject *self, PyObject *args)
{
    int c;
    if (!PyArg_ParseTuple(args, "C", &c))
        return NULL;
    return PyLong_FromLong(c);
}

static PyObject *
getargs_s(PyObject *self, PyObject *args)
{
    char *str;
    if (!PyArg_ParseTuple(args, "s", &str))
        return NULL;
    return PyBytes_FromString(str);
}

static PyObject *
getargs_s_star(PyObject *self, PyObject *args)
{
    Py_buffer buffer;
    PyObject *bytes;
    if (!PyArg_ParseTuple(args, "s*", &buffer))
        return NULL;
    bytes = PyBytes_FromStringAndSize(buffer.buf, buffer.len);
    PyBuffer_Release(&buffer);
    return bytes;
}

static PyObject *
getargs_s_hash(PyObject *self, PyObject *args)
{
    char *str;
    Py_ssize_t size;
    if (!PyArg_ParseTuple(args, "s#", &str, &size))
        return NULL;
    return PyBytes_FromStringAndSize(str, size);
}

static PyObject *
getargs_z(PyObject *self, PyObject *args)
{
    char *str;
    if (!PyArg_ParseTuple(args, "z", &str))
        return NULL;
    if (str != NULL)
        return PyBytes_FromString(str);
    else
        Py_RETURN_NONE;
}

static PyObject *
getargs_z_star(PyObject *self, PyObject *args)
{
    Py_buffer buffer;
    PyObject *bytes;
    if (!PyArg_ParseTuple(args, "z*", &buffer))
        return NULL;
    if (buffer.buf != NULL)
        bytes = PyBytes_FromStringAndSize(buffer.buf, buffer.len);
    else {
        Py_INCREF(Py_None);
        bytes = Py_None;
    }
    PyBuffer_Release(&buffer);
    return bytes;
}

static PyObject *
getargs_z_hash(PyObject *self, PyObject *args)
{
    char *str;
    Py_ssize_t size;
    if (!PyArg_ParseTuple(args, "z#", &str, &size))
        return NULL;
    if (str != NULL)
        return PyBytes_FromStringAndSize(str, size);
    else
        Py_RETURN_NONE;
}

static PyObject *
getargs_y(PyObject *self, PyObject *args)
{
    char *str;
    if (!PyArg_ParseTuple(args, "y", &str))
        return NULL;
    return PyBytes_FromString(str);
}

static PyObject *
getargs_y_star(PyObject *self, PyObject *args)
{
    Py_buffer buffer;
    PyObject *bytes;
    if (!PyArg_ParseTuple(args, "y*", &buffer))
        return NULL;
    bytes = PyBytes_FromStringAndSize(buffer.buf, buffer.len);
    PyBuffer_Release(&buffer);
    return bytes;
}

static PyObject *
getargs_y_hash(PyObject *self, PyObject *args)
{
    char *str;
    Py_ssize_t size;
    if (!PyArg_ParseTuple(args, "y#", &str, &size))
        return NULL;
    return PyBytes_FromStringAndSize(str, size);
}

static PyObject *
getargs_u(PyObject *self, PyObject *args)
{
    Py_UNICODE *str;
    if (!PyArg_ParseTuple(args, "u", &str))
        return NULL;
    return PyUnicode_FromWideChar(str, -1);
}

static PyObject *
getargs_u_hash(PyObject *self, PyObject *args)
{
    Py_UNICODE *str;
    Py_ssize_t size;
    if (!PyArg_ParseTuple(args, "u#", &str, &size))
        return NULL;
    return PyUnicode_FromWideChar(str, size);
}

static PyObject *
getargs_Z(PyObject *self, PyObject *args)
{
    Py_UNICODE *str;
    if (!PyArg_ParseTuple(args, "Z", &str))
        return NULL;
    if (str != NULL) {
        return PyUnicode_FromWideChar(str, -1);
    } else
        Py_RETURN_NONE;
}

/* Test the old w and w# codes that no longer work */
static PyObject *
test_w_code_invalid(PyObject *self)
{
    static const char * const keywords[] = {"a", "b", "c", "d", NULL};
    char *formats_3[] = {"O|w#$O",
                         "O|w$O",
                         "O|w#O",
                         "O|wO",
                         NULL};
    char *formats_4[] = {"O|w#O$O",
                         "O|wO$O",
                         "O|Ow#O",
                         "O|OwO",
                         "O|Ow#$O",
                         "O|Ow$O",
                         NULL};
    size_t n;
    PyObject *args;
    PyObject *kwargs;
    PyObject *tmp;

    if (!(args = PyTuple_Pack(1, Py_None))) {
        return NULL;
    }

    if (!(kwargs = PyDict_New()) || PyDict_SetItemString(kwargs, "c", Py_None)) {
        Py_DECREF(args);
        Py_XDECREF(kwargs);
        return NULL;
    }

    for (n = 0;formats_3[n];++n) {
        if (PyArg_ParseTupleAndKeywords(args, kwargs, formats_3[n],
                                        (char**) keywords,
                                        &tmp, &tmp, &tmp)) {
            Py_DECREF(args);
            return raiseTestError("test_w_code_invalid_suffix",
                                  formats_3[n]);
        }
        else {
            PyErr_Clear();
        }
    }

    if (PyDict_DelItemString(kwargs, "c") ||
        PyDict_SetItemString(kwargs, "d", Py_None)) {

        Py_DECREF(kwargs);
        Py_DECREF(args);
        return NULL;
    }

    for (n = 0;formats_4[n];++n) {
        if (PyArg_ParseTupleAndKeywords(args, kwargs, formats_4[n],
                                        (char**) keywords,
                                        &tmp, &tmp, &tmp, &tmp)) {
            Py_DECREF(args);
            return raiseTestError("test_w_code_invalid_suffix",
                                  formats_4[n]);
        }
        else {
            PyErr_Clear();
        }
    }

    Py_DECREF(args);
    Py_DECREF(kwargs);
    Py_RETURN_NONE;
}

static PyObject *
getargs_Z_hash(PyObject *self, PyObject *args)
{
    Py_UNICODE *str;
    Py_ssize_t size;
    if (!PyArg_ParseTuple(args, "Z#", &str, &size))
        return NULL;
    if (str != NULL)
        return PyUnicode_FromWideChar(str, size);
    else
        Py_RETURN_NONE;
}

static PyObject *
getargs_es(PyObject *self, PyObject *args)
{
    PyObject *arg, *result;
    const char *encoding = NULL;
    char *str;

    if (!PyArg_ParseTuple(args, "O|s", &arg, &encoding))
        return NULL;
    if (!PyArg_Parse(arg, "es", encoding, &str))
        return NULL;
    result = PyBytes_FromString(str);
    PyMem_Free(str);
    return result;
}

static PyObject *
getargs_et(PyObject *self, PyObject *args)
{
    PyObject *arg, *result;
    const char *encoding = NULL;
    char *str;

    if (!PyArg_ParseTuple(args, "O|s", &arg, &encoding))
        return NULL;
    if (!PyArg_Parse(arg, "et", encoding, &str))
        return NULL;
    result = PyBytes_FromString(str);
    PyMem_Free(str);
    return result;
}

static PyObject *
getargs_es_hash(PyObject *self, PyObject *args)
{
    PyObject *arg, *result;
    const char *encoding = NULL;
    PyByteArrayObject *buffer = NULL;
    char *str = NULL;
    Py_ssize_t size;

    if (!PyArg_ParseTuple(args, "O|sY", &arg, &encoding, &buffer))
        return NULL;
    if (buffer != NULL) {
        str = PyByteArray_AS_STRING(buffer);
        size = PyByteArray_GET_SIZE(buffer);
    }
    if (!PyArg_Parse(arg, "es#", encoding, &str, &size))
        return NULL;
    result = PyBytes_FromStringAndSize(str, size);
    if (buffer == NULL)
        PyMem_Free(str);
    return result;
}

static PyObject *
getargs_et_hash(PyObject *self, PyObject *args)
{
    PyObject *arg, *result;
    const char *encoding = NULL;
    PyByteArrayObject *buffer = NULL;
    char *str = NULL;
    Py_ssize_t size;

    if (!PyArg_ParseTuple(args, "O|sY", &arg, &encoding, &buffer))
        return NULL;
    if (buffer != NULL) {
        str = PyByteArray_AS_STRING(buffer);
        size = PyByteArray_GET_SIZE(buffer);
    }
    if (!PyArg_Parse(arg, "et#", encoding, &str, &size))
        return NULL;
    result = PyBytes_FromStringAndSize(str, size);
    if (buffer == NULL)
        PyMem_Free(str);
    return result;
}

/* Test the s and z codes for PyArg_ParseTuple.
*/
static PyObject *
test_s_code(PyObject *self, PyObject *Py_UNUSED(ignored))
{
    /* Unicode strings should be accepted */
    PyObject *tuple, *obj;
    char *value;

    tuple = PyTuple_New(1);
    if (tuple == NULL)
    return NULL;

    obj = PyUnicode_Decode("t\xeate", strlen("t\xeate"),
                           "latin-1", NULL);
    if (obj == NULL)
    return NULL;

    PyTuple_SET_ITEM(tuple, 0, obj);

    /* These two blocks used to raise a TypeError:
     * "argument must be string without null bytes, not str"
     */
    if (!PyArg_ParseTuple(tuple, "s:test_s_code1", &value)) {
        return NULL;
    }

    if (!PyArg_ParseTuple(tuple, "z:test_s_code2", &value)) {
        return NULL;
    }

    Py_DECREF(tuple);
    Py_RETURN_NONE;
}

static PyObject *
parse_tuple_and_keywords(PyObject *self, PyObject *args)
{
    PyObject *sub_args;
    PyObject *sub_kwargs;
    const char *sub_format;
    PyObject *sub_keywords;

    Py_ssize_t i, size;
    char *keywords[8 + 1]; /* space for NULL at end */
    PyObject *o;
    PyObject *converted[8];

    int result;
    PyObject *return_value = NULL;

    double buffers[8][4]; /* double ensures alignment where necessary */

    if (!PyArg_ParseTuple(args, "OOsO:parse_tuple_and_keywords",
        &sub_args, &sub_kwargs,
        &sub_format, &sub_keywords))
        return NULL;

    if (!(PyList_CheckExact(sub_keywords) || PyTuple_CheckExact(sub_keywords))) {
        PyErr_SetString(PyExc_ValueError,
            "parse_tuple_and_keywords: sub_keywords must be either list or tuple");
        return NULL;
    }

    memset(buffers, 0, sizeof(buffers));
    memset(converted, 0, sizeof(converted));
    memset(keywords, 0, sizeof(keywords));

    size = PySequence_Fast_GET_SIZE(sub_keywords);
    if (size > 8) {
        PyErr_SetString(PyExc_ValueError,
            "parse_tuple_and_keywords: too many keywords in sub_keywords");
        goto exit;
    }

    for (i = 0; i < size; i++) {
        o = PySequence_Fast_GET_ITEM(sub_keywords, i);
        if (!PyUnicode_FSConverter(o, (void *)(converted + i))) {
            PyErr_Format(PyExc_ValueError,
                "parse_tuple_and_keywords: could not convert keywords[%zd] to narrow string", i);
            goto exit;
        }
        keywords[i] = PyBytes_AS_STRING(converted[i]);
    }

    result = PyArg_ParseTupleAndKeywords(sub_args, sub_kwargs,
        sub_format, keywords,
        buffers + 0, buffers + 1, buffers + 2, buffers + 3,
        buffers + 4, buffers + 5, buffers + 6, buffers + 7);

    if (result) {
        return_value = Py_None;
        Py_INCREF(Py_None);
    }

exit:
    size = sizeof(converted) / sizeof(converted[0]);
    for (i = 0; i < size; i++) {
        Py_XDECREF(converted[i]);
    }
    return return_value;
}

static volatile int x;

/* Test the u and u# codes for PyArg_ParseTuple. May leak memory in case
   of an error.
*/
static PyObject *
test_u_code(PyObject *self, PyObject *Py_UNUSED(ignored))
{
    PyObject *tuple, *obj;
    Py_UNICODE *value;
    Py_ssize_t len;

    /* issue4122: Undefined reference to _Py_ascii_whitespace on Windows */
    /* Just use the macro and check that it compiles */
    x = Py_UNICODE_ISSPACE(25);

    tuple = PyTuple_New(1);
    if (tuple == NULL)
        return NULL;

    obj = PyUnicode_Decode("test", strlen("test"),
                           "ascii", NULL);
    if (obj == NULL)
        return NULL;

    PyTuple_SET_ITEM(tuple, 0, obj);

    value = 0;
    if (!PyArg_ParseTuple(tuple, "u:test_u_code", &value)) {
        return NULL;
    }
    if (value != PyUnicode_AS_UNICODE(obj))
        return raiseTestError("test_u_code",
            "u code returned wrong value for u'test'");
    value = 0;
    if (!PyArg_ParseTuple(tuple, "u#:test_u_code", &value, &len)) {
        return NULL;
    }
    if (value != PyUnicode_AS_UNICODE(obj) ||
        len != PyUnicode_GET_SIZE(obj))
        return raiseTestError("test_u_code",
            "u# code returned wrong values for u'test'");

    Py_DECREF(tuple);
    Py_RETURN_NONE;
}

/* Test Z and Z# codes for PyArg_ParseTuple */
static PyObject *
test_Z_code(PyObject *self, PyObject *Py_UNUSED(ignored))
{
    PyObject *tuple, *obj;
    const Py_UNICODE *value1, *value2;
    Py_ssize_t len1, len2;

    tuple = PyTuple_New(2);
    if (tuple == NULL)
        return NULL;

    obj = PyUnicode_FromString("test");
    PyTuple_SET_ITEM(tuple, 0, obj);
    Py_INCREF(Py_None);
    PyTuple_SET_ITEM(tuple, 1, Py_None);

    /* swap values on purpose */
    value1 = NULL;
    value2 = PyUnicode_AS_UNICODE(obj);

    /* Test Z for both values */
    if (!PyArg_ParseTuple(tuple, "ZZ:test_Z_code", &value1, &value2)) {
        return NULL;
    }
    if (value1 != PyUnicode_AS_UNICODE(obj))
        return raiseTestError("test_Z_code",
            "Z code returned wrong value for 'test'");
    if (value2 != NULL)
        return raiseTestError("test_Z_code",
            "Z code returned wrong value for None");

    value1 = NULL;
    value2 = PyUnicode_AS_UNICODE(obj);
    len1 = -1;
    len2 = -1;

    /* Test Z# for both values */
    if (!PyArg_ParseTuple(tuple, "Z#Z#:test_Z_code", &value1, &len1,
                          &value2, &len2))
    {
        return NULL;
    }
    if (value1 != PyUnicode_AS_UNICODE(obj) ||
        len1 != PyUnicode_GET_SIZE(obj))
        return raiseTestError("test_Z_code",
            "Z# code returned wrong values for 'test'");
    if (value2 != NULL ||
        len2 != 0)
        return raiseTestError("test_Z_code",
            "Z# code returned wrong values for None'");

    Py_DECREF(tuple);
    Py_RETURN_NONE;
}

static PyObject *
test_widechar(PyObject *self, PyObject *Py_UNUSED(ignored))
{
#if defined(SIZEOF_WCHAR_T) && (SIZEOF_WCHAR_T == 4)
    const wchar_t wtext[2] = {(wchar_t)0x10ABCDu};
    size_t wtextlen = 1;
    const wchar_t invalid[1] = {(wchar_t)0x110000u};
#else
    const wchar_t wtext[3] = {(wchar_t)0xDBEAu, (wchar_t)0xDFCDu};
    size_t wtextlen = 2;
#endif
    PyObject *wide, *utf8;

    wide = PyUnicode_FromWideChar(wtext, wtextlen);
    if (wide == NULL)
        return NULL;

    utf8 = PyUnicode_FromString("\xf4\x8a\xaf\x8d");
    if (utf8 == NULL) {
        Py_DECREF(wide);
        return NULL;
    }

    if (PyUnicode_GET_LENGTH(wide) != PyUnicode_GET_LENGTH(utf8)) {
        Py_DECREF(wide);
        Py_DECREF(utf8);
        return raiseTestError("test_widechar",
                              "wide string and utf8 string "
                              "have different length");
    }
    if (PyUnicode_Compare(wide, utf8)) {
        Py_DECREF(wide);
        Py_DECREF(utf8);
        if (PyErr_Occurred())
            return NULL;
        return raiseTestError("test_widechar",
                              "wide string and utf8 string "
                              "are different");
    }

    Py_DECREF(wide);
    Py_DECREF(utf8);

#if defined(SIZEOF_WCHAR_T) && (SIZEOF_WCHAR_T == 4)
    wide = PyUnicode_FromWideChar(invalid, 1);
    if (wide == NULL)
        PyErr_Clear();
    else
        return raiseTestError("test_widechar",
                              "PyUnicode_FromWideChar(L\"\\U00110000\", 1) didn't fail");

    wide = PyUnicode_FromUnicode(invalid, 1);
    if (wide == NULL)
        PyErr_Clear();
    else
        return raiseTestError("test_widechar",
                              "PyUnicode_FromUnicode(L\"\\U00110000\", 1) didn't fail");

    wide = PyUnicode_FromUnicode(NULL, 1);
    if (wide == NULL)
        return NULL;
    PyUnicode_AS_UNICODE(wide)[0] = invalid[0];
    if (_PyUnicode_Ready(wide) < 0) {
        Py_DECREF(wide);
        PyErr_Clear();
    }
    else {
        Py_DECREF(wide);
        return raiseTestError("test_widechar",
                              "PyUnicode_Ready() didn't fail");
    }
#endif

    Py_RETURN_NONE;
}

static PyObject *
unicode_aswidechar(PyObject *self, PyObject *args)
{
    PyObject *unicode, *result;
    Py_ssize_t buflen, size;
    wchar_t *buffer;

    if (!PyArg_ParseTuple(args, "Un", &unicode, &buflen))
        return NULL;
    buffer = PyMem_New(wchar_t, buflen);
    if (buffer == NULL)
        return PyErr_NoMemory();

    size = PyUnicode_AsWideChar(unicode, buffer, buflen);
    if (size == -1) {
        PyMem_Free(buffer);
        return NULL;
    }

    if (size < buflen)
        buflen = size + 1;
    else
        buflen = size;
    result = PyUnicode_FromWideChar(buffer, buflen);
    PyMem_Free(buffer);
    if (result == NULL)
        return NULL;

    return Py_BuildValue("(Nn)", result, size);
}

static PyObject *
unicode_aswidecharstring(PyObject *self, PyObject *args)
{
    PyObject *unicode, *result;
    Py_ssize_t size;
    wchar_t *buffer;

    if (!PyArg_ParseTuple(args, "U", &unicode))
        return NULL;

    buffer = PyUnicode_AsWideCharString(unicode, &size);
    if (buffer == NULL)
        return NULL;

    result = PyUnicode_FromWideChar(buffer, size + 1);
    PyMem_Free(buffer);
    if (result == NULL)
        return NULL;
    return Py_BuildValue("(Nn)", result, size);
}

static PyObject *
unicode_asucs4(PyObject *self, PyObject *args)
{
    PyObject *unicode, *result;
    Py_UCS4 *buffer;
    int copy_null;
    Py_ssize_t str_len, buf_len;

    if (!PyArg_ParseTuple(args, "Unp:unicode_asucs4", &unicode, &str_len, &copy_null)) {
        return NULL;
    }

    buf_len = str_len + 1;
    buffer = PyMem_NEW(Py_UCS4, buf_len);
    if (buffer == NULL) {
        return PyErr_NoMemory();
    }
    memset(buffer, 0, sizeof(Py_UCS4)*buf_len);
    buffer[str_len] = 0xffffU;

    if (!PyUnicode_AsUCS4(unicode, buffer, buf_len, copy_null)) {
        PyMem_FREE(buffer);
        return NULL;
    }

    result = PyUnicode_FromKindAndData(PyUnicode_4BYTE_KIND, buffer, buf_len);
    PyMem_FREE(buffer);
    return result;
}

static PyObject *
unicode_findchar(PyObject *self, PyObject *args)
{
    PyObject *str;
    int direction;
    unsigned int ch;
    Py_ssize_t result;
    Py_ssize_t start, end;

    if (!PyArg_ParseTuple(args, "UInni:unicode_findchar", &str, &ch,
                          &start, &end, &direction)) {
        return NULL;
    }

    result = PyUnicode_FindChar(str, (Py_UCS4)ch, start, end, direction);
    if (result == -2)
        return NULL;
    else
        return PyLong_FromSsize_t(result);
}

static PyObject *
unicode_copycharacters(PyObject *self, PyObject *args)
{
    PyObject *from, *to, *to_copy;
    Py_ssize_t from_start, to_start, how_many, copied;

    if (!PyArg_ParseTuple(args, "UnOnn:unicode_copycharacters", &to, &to_start,
                          &from, &from_start, &how_many)) {
        return NULL;
    }

    if (!(to_copy = PyUnicode_New(PyUnicode_GET_LENGTH(to),
                                  PyUnicode_MAX_CHAR_VALUE(to)))) {
        return NULL;
    }
    if (PyUnicode_Fill(to_copy, 0, PyUnicode_GET_LENGTH(to_copy), 0U) < 0) {
        Py_DECREF(to_copy);
        return NULL;
    }

    if ((copied = PyUnicode_CopyCharacters(to_copy, to_start, from,
                                           from_start, how_many)) < 0) {
        Py_DECREF(to_copy);
        return NULL;
    }

    return Py_BuildValue("(Nn)", to_copy, copied);
}

static PyObject *
unicode_encodedecimal(PyObject *self, PyObject *args)
{
    Py_UNICODE *unicode;
    Py_ssize_t length;
    char *errors = NULL;
    PyObject *decimal;
    Py_ssize_t decimal_length, new_length;
    int res;

    if (!PyArg_ParseTuple(args, "u#|s", &unicode, &length, &errors))
        return NULL;

    decimal_length = length * 7; /* len('&#8364;') */
    decimal = PyBytes_FromStringAndSize(NULL, decimal_length);
    if (decimal == NULL)
        return NULL;

    res = PyUnicode_EncodeDecimal(unicode, length,
                                  PyBytes_AS_STRING(decimal),
                                  errors);
    if (res < 0) {
        Py_DECREF(decimal);
        return NULL;
    }

    new_length = strlen(PyBytes_AS_STRING(decimal));
    assert(new_length <= decimal_length);
    res = _PyBytes_Resize(&decimal, new_length);
    if (res < 0)
        return NULL;

    return decimal;
}

static PyObject *
unicode_transformdecimaltoascii(PyObject *self, PyObject *args)
{
    Py_UNICODE *unicode;
    Py_ssize_t length;
    if (!PyArg_ParseTuple(args, "u#|s", &unicode, &length))
        return NULL;
    return PyUnicode_TransformDecimalToASCII(unicode, length);
}

static PyObject *
unicode_legacy_string(PyObject *self, PyObject *args)
{
    Py_UNICODE *data;
    Py_ssize_t len;
    PyObject *u;

    if (!PyArg_ParseTuple(args, "u#", &data, &len))
        return NULL;

    u = PyUnicode_FromUnicode(NULL, len);
    if (u == NULL)
        return NULL;

    memcpy(PyUnicode_AS_UNICODE(u), data, len * sizeof(Py_UNICODE));

    if (len > 0) { /* The empty string is always ready. */
        assert(!PyUnicode_IS_READY(u));
    }

    return u;
}

static PyObject *
getargs_w_star(PyObject *self, PyObject *args)
{
    Py_buffer buffer;
    PyObject *result;
    char *str;

    if (!PyArg_ParseTuple(args, "w*:getargs_w_star", &buffer))
        return NULL;

    if (2 <= buffer.len) {
        str = buffer.buf;
        str[0] = '[';
        str[buffer.len-1] = ']';
    }

    result = PyBytes_FromStringAndSize(buffer.buf, buffer.len);
    PyBuffer_Release(&buffer);
    return result;
}


static PyObject *
test_empty_argparse(PyObject *self, PyObject *Py_UNUSED(ignored))
{
    /* Test that formats can begin with '|'. See issue #4720. */
    PyObject *tuple, *dict = NULL;
    static char *kwlist[] = {NULL};
    int result;
    tuple = PyTuple_New(0);
    if (!tuple)
        return NULL;
    if (!(result = PyArg_ParseTuple(tuple, "|:test_empty_argparse"))) {
        goto done;
    }
    dict = PyDict_New();
    if (!dict)
        goto done;
    result = PyArg_ParseTupleAndKeywords(tuple, dict, "|:test_empty_argparse", kwlist);
  done:
    Py_DECREF(tuple);
    Py_XDECREF(dict);
    if (!result) {
        return NULL;
    }
    else {
        Py_RETURN_NONE;
    }
}

static PyObject *
codec_incrementalencoder(PyObject *self, PyObject *args)
{
    const char *encoding, *errors = NULL;
    if (!PyArg_ParseTuple(args, "s|s:test_incrementalencoder",
                          &encoding, &errors))
        return NULL;
    return PyCodec_IncrementalEncoder(encoding, errors);
}

static PyObject *
codec_incrementaldecoder(PyObject *self, PyObject *args)
{
    const char *encoding, *errors = NULL;
    if (!PyArg_ParseTuple(args, "s|s:test_incrementaldecoder",
                          &encoding, &errors))
        return NULL;
    return PyCodec_IncrementalDecoder(encoding, errors);
}


/* Simple test of _PyLong_NumBits and _PyLong_Sign. */
static PyObject *
test_long_numbits(PyObject *self, PyObject *Py_UNUSED(ignored))
{
    struct triple {
        long input;
        size_t nbits;
        int sign;
    } testcases[] = {{0, 0, 0},
                     {1L, 1, 1},
                     {-1L, 1, -1},
                     {2L, 2, 1},
                     {-2L, 2, -1},
                     {3L, 2, 1},
                     {-3L, 2, -1},
                     {4L, 3, 1},
                     {-4L, 3, -1},
                     {0x7fffL, 15, 1},          /* one Python int digit */
             {-0x7fffL, 15, -1},
             {0xffffL, 16, 1},
             {-0xffffL, 16, -1},
             {0xfffffffL, 28, 1},
             {-0xfffffffL, 28, -1}};
    size_t i;

    for (i = 0; i < Py_ARRAY_LENGTH(testcases); ++i) {
        size_t nbits;
        int sign;
        PyObject *plong;

        plong = PyLong_FromLong(testcases[i].input);
        if (plong == NULL)
            return NULL;
        nbits = _PyLong_NumBits(plong);
        sign = _PyLong_Sign(plong);

        Py_DECREF(plong);
        if (nbits != testcases[i].nbits)
            return raiseTestError("test_long_numbits",
                            "wrong result for _PyLong_NumBits");
        if (sign != testcases[i].sign)
            return raiseTestError("test_long_numbits",
                            "wrong result for _PyLong_Sign");
    }
    Py_RETURN_NONE;
}

/* Example passing NULLs to PyObject_Str(NULL). */

static PyObject *
test_null_strings(PyObject *self, PyObject *Py_UNUSED(ignored))
{
    PyObject *o1 = PyObject_Str(NULL), *o2 = PyObject_Str(NULL);
    PyObject *tuple = PyTuple_Pack(2, o1, o2);
    Py_XDECREF(o1);
    Py_XDECREF(o2);
    return tuple;
}

static PyObject *
raise_exception(PyObject *self, PyObject *args)
{
    PyObject *exc;
    PyObject *exc_args, *v;
    int num_args, i;

    if (!PyArg_ParseTuple(args, "Oi:raise_exception",
                          &exc, &num_args))
        return NULL;

    exc_args = PyTuple_New(num_args);
    if (exc_args == NULL)
        return NULL;
    for (i = 0; i < num_args; ++i) {
        v = PyLong_FromLong(i);
        if (v == NULL) {
            Py_DECREF(exc_args);
            return NULL;
        }
        PyTuple_SET_ITEM(exc_args, i, v);
    }
    PyErr_SetObject(exc, exc_args);
    Py_DECREF(exc_args);
    return NULL;
}

static PyObject *
set_errno(PyObject *self, PyObject *args)
{
    int new_errno;

    if (!PyArg_ParseTuple(args, "i:set_errno", &new_errno))
        return NULL;

    errno = new_errno;
    Py_RETURN_NONE;
}

static PyObject *
test_set_exc_info(PyObject *self, PyObject *args)
{
    PyObject *orig_exc;
    PyObject *new_type, *new_value, *new_tb;
    PyObject *type, *value, *tb;
    if (!PyArg_ParseTuple(args, "OOO:test_set_exc_info",
                          &new_type, &new_value, &new_tb))
        return NULL;

    PyErr_GetExcInfo(&type, &value, &tb);

    Py_INCREF(new_type);
    Py_INCREF(new_value);
    Py_INCREF(new_tb);
    PyErr_SetExcInfo(new_type, new_value, new_tb);

    orig_exc = PyTuple_Pack(3, type ? type : Py_None, value ? value : Py_None, tb ? tb : Py_None);
    Py_XDECREF(type);
    Py_XDECREF(value);
    Py_XDECREF(tb);
    return orig_exc;
}

static int test_run_counter = 0;

static PyObject *
test_datetime_capi(PyObject *self, PyObject *args) {
    if (PyDateTimeAPI) {
        if (test_run_counter) {
            /* Probably regrtest.py -R */
            Py_RETURN_NONE;
        }
        else {
            PyErr_SetString(PyExc_AssertionError,
                            "PyDateTime_CAPI somehow initialized");
            return NULL;
        }
    }
    test_run_counter++;
    PyDateTime_IMPORT;

    if (PyDateTimeAPI)
        Py_RETURN_NONE;
    else
        return NULL;
}

/* Functions exposing the C API type checking for testing */
#define MAKE_DATETIME_CHECK_FUNC(check_method, exact_method)    \
    PyObject *obj;                                              \
    int exact = 0;                                              \
    if (!PyArg_ParseTuple(args, "O|p", &obj, &exact)) {         \
        return NULL;                                            \
    }                                                           \
    int rv = exact?exact_method(obj):check_method(obj);         \
    if (rv) {                                                   \
        Py_RETURN_TRUE;                                         \
    } else {                                                    \
        Py_RETURN_FALSE;                                        \
    }

static PyObject *
datetime_check_date(PyObject *self, PyObject *args) {
    MAKE_DATETIME_CHECK_FUNC(PyDate_Check, PyDate_CheckExact)
}

static PyObject *
datetime_check_time(PyObject *self, PyObject *args) {
    MAKE_DATETIME_CHECK_FUNC(PyTime_Check, PyTime_CheckExact)
}

static PyObject *
datetime_check_datetime(PyObject *self, PyObject *args) {
    MAKE_DATETIME_CHECK_FUNC(PyDateTime_Check, PyDateTime_CheckExact)
}

static PyObject *
datetime_check_delta(PyObject *self, PyObject *args) {
    MAKE_DATETIME_CHECK_FUNC(PyDelta_Check, PyDelta_CheckExact)
}

static PyObject *
datetime_check_tzinfo(PyObject *self, PyObject *args) {
    MAKE_DATETIME_CHECK_FUNC(PyTZInfo_Check, PyTZInfo_CheckExact)
}


/* Makes three variations on timezone representing UTC-5:
   1. timezone with offset and name from PyDateTimeAPI
   2. timezone with offset and name from PyTimeZone_FromOffsetAndName
   3. timezone with offset (no name) from PyTimeZone_FromOffset
*/
static PyObject *
make_timezones_capi(PyObject *self, PyObject *args) {
    PyObject *offset = PyDelta_FromDSU(0, -18000, 0);
    PyObject *name = PyUnicode_FromString("EST");

    PyObject *est_zone_capi = PyDateTimeAPI->TimeZone_FromTimeZone(offset, name);
    PyObject *est_zone_macro = PyTimeZone_FromOffsetAndName(offset, name);
    PyObject *est_zone_macro_noname = PyTimeZone_FromOffset(offset);

    Py_DecRef(offset);
    Py_DecRef(name);

    PyObject *rv = PyTuple_New(3);

    PyTuple_SET_ITEM(rv, 0, est_zone_capi);
    PyTuple_SET_ITEM(rv, 1, est_zone_macro);
    PyTuple_SET_ITEM(rv, 2, est_zone_macro_noname);

    return rv;
}

static PyObject *
get_timezones_offset_zero(PyObject *self, PyObject *args) {
    PyObject *offset = PyDelta_FromDSU(0, 0, 0);
    PyObject *name = PyUnicode_FromString("");

    // These two should return the UTC singleton
    PyObject *utc_singleton_0 = PyTimeZone_FromOffset(offset);
    PyObject *utc_singleton_1 = PyTimeZone_FromOffsetAndName(offset, NULL);

    // This one will return +00:00 zone, but not the UTC singleton
    PyObject *non_utc_zone = PyTimeZone_FromOffsetAndName(offset, name);

    Py_DecRef(offset);
    Py_DecRef(name);

    PyObject *rv = PyTuple_New(3);
    PyTuple_SET_ITEM(rv, 0, utc_singleton_0);
    PyTuple_SET_ITEM(rv, 1, utc_singleton_1);
    PyTuple_SET_ITEM(rv, 2, non_utc_zone);

    return rv;
}

static PyObject *
get_timezone_utc_capi(PyObject* self, PyObject *args) {
    int macro = 0;
    if (!PyArg_ParseTuple(args, "|p", &macro)) {
        return NULL;
    }
    if (macro) {
        Py_INCREF(PyDateTime_TimeZone_UTC);
        return PyDateTime_TimeZone_UTC;
    } else {
        Py_INCREF(PyDateTimeAPI->TimeZone_UTC);
        return PyDateTimeAPI->TimeZone_UTC;
    }
}


/* test_thread_state spawns a thread of its own, and that thread releases
 * `thread_done` when it's finished.  The driver code has to know when the
 * thread finishes, because the thread uses a PyObject (the callable) that
 * may go away when the driver finishes.  The former lack of this explicit
 * synchronization caused rare segfaults, so rare that they were seen only
 * on a Mac buildbot (although they were possible on any box).
 */
static PyThread_type_lock thread_done = NULL;

static int
_make_call(void *callable)
{
    PyObject *rc;
    int success;
    PyGILState_STATE s = PyGILState_Ensure();
    rc = _PyObject_CallNoArg((PyObject *)callable);
    success = (rc != NULL);
    Py_XDECREF(rc);
    PyGILState_Release(s);
    return success;
}

/* Same thing, but releases `thread_done` when it returns.  This variant
 * should be called only from threads spawned by test_thread_state().
 */
static void
_make_call_from_thread(void *callable)
{
    _make_call(callable);
    PyThread_release_lock(thread_done);
}

static PyObject *
test_thread_state(PyObject *self, PyObject *args)
{
=======
>>>>>>> c80d2d32
    PyObject *fn;
    int success = 1;

    if (!PyArg_ParseTuple(args, "O:test_thread_state", &fn))
        return NULL;

    if (!PyCallable_Check(fn)) {
        PyErr_Format(PyExc_TypeError, "'%s' object is not callable",
            Py_TYPE(fn)->tp_name);
        return NULL;
    }

    thread_done = PyThread_allocate_lock();
    if (thread_done == NULL)
        return PyErr_NoMemory();
    PyThread_acquire_lock(thread_done, 1);

    /* Start a new thread with our callback. */
    PyThread_start_new_thread(_make_call_from_thread, fn);
    /* Make the callback with the thread lock held by this thread */
    success &= _make_call(fn);
    /* Do it all again, but this time with the thread-lock released */
    Py_BEGIN_ALLOW_THREADS
    success &= _make_call(fn);
    PyThread_acquire_lock(thread_done, 1);  /* wait for thread to finish */
    Py_END_ALLOW_THREADS

    /* And once more with and without a thread
       XXX - should use a lock and work out exactly what we are trying
       to test <wink>
    */
    Py_BEGIN_ALLOW_THREADS
    PyThread_start_new_thread(_make_call_from_thread, fn);
    success &= _make_call(fn);
    PyThread_acquire_lock(thread_done, 1);  /* wait for thread to finish */
    Py_END_ALLOW_THREADS

    /* Release lock we acquired above.  This is required on HP-UX. */
    PyThread_release_lock(thread_done);

    PyThread_free_lock(thread_done);
    if (!success)
        return NULL;
    Py_RETURN_NONE;
}

#ifndef MS_WINDOWS
static PyThread_type_lock wait_done = NULL;

static void wait_for_lock(void *unused) {
    PyThread_acquire_lock(wait_done, 1);
    PyThread_release_lock(wait_done);
    PyThread_free_lock(wait_done);
    wait_done = NULL;
}

// These can be used to test things that care about the existence of another
// thread that the threading module doesn't know about.

static PyObject *
spawn_pthread_waiter(PyObject *self, PyObject *Py_UNUSED(ignored))
{
    if (wait_done) {
        PyErr_SetString(PyExc_RuntimeError, "thread already running");
        return NULL;
    }
    wait_done = PyThread_allocate_lock();
    if (wait_done == NULL)
        return PyErr_NoMemory();
    PyThread_acquire_lock(wait_done, 1);
    PyThread_start_new_thread(wait_for_lock, NULL);
    Py_RETURN_NONE;
}

static PyObject *
end_spawned_pthread(PyObject *self, PyObject *Py_UNUSED(ignored))
{
    if (!wait_done) {
        PyErr_SetString(PyExc_RuntimeError, "call _spawn_pthread_waiter 1st");
        return NULL;
    }
    PyThread_release_lock(wait_done);
    Py_RETURN_NONE;
}
#endif  // not MS_WINDOWS

/* test Py_AddPendingCalls using threads */
static int _pending_callback(void *arg)
{
    /* we assume the argument is callable object to which we own a reference */
    PyObject *callable = (PyObject *)arg;
    PyObject *r = PyObject_CallNoArgs(callable);
    Py_DECREF(callable);
    Py_XDECREF(r);
    return r != NULL ? 0 : -1;
}

/* The following requests n callbacks to _pending_callback.  It can be
 * run from any python thread.
 */
static PyObject *
pending_threadfunc(PyObject *self, PyObject *arg)
{
    PyObject *callable;
    int r;
    if (PyArg_ParseTuple(arg, "O", &callable) == 0)
        return NULL;

    /* create the reference for the callbackwhile we hold the lock */
    Py_INCREF(callable);

    Py_BEGIN_ALLOW_THREADS
    r = Py_AddPendingCall(&_pending_callback, callable);
    Py_END_ALLOW_THREADS

    if (r<0) {
        Py_DECREF(callable); /* unsuccessful add, destroy the extra reference */
        Py_RETURN_FALSE;
    }
    Py_RETURN_TRUE;
}

/* Test PyOS_string_to_double. */
static PyObject *
test_string_to_double(PyObject *self, PyObject *Py_UNUSED(ignored)) {
    double result;
    const char *msg;

#define CHECK_STRING(STR, expected)                             \
    result = PyOS_string_to_double(STR, NULL, NULL);            \
    if (result == -1.0 && PyErr_Occurred())                     \
        return NULL;                                            \
    if (result != (double)expected) {                           \
        msg = "conversion of " STR " to float failed";          \
        goto fail;                                              \
    }

#define CHECK_INVALID(STR)                                              \
    result = PyOS_string_to_double(STR, NULL, NULL);                    \
    if (result == -1.0 && PyErr_Occurred()) {                           \
        if (PyErr_ExceptionMatches(PyExc_ValueError))                   \
            PyErr_Clear();                                              \
        else                                                            \
            return NULL;                                                \
    }                                                                   \
    else {                                                              \
        msg = "conversion of " STR " didn't raise ValueError";          \
        goto fail;                                                      \
    }

    CHECK_STRING("0.1", 0.1);
    CHECK_STRING("1.234", 1.234);
    CHECK_STRING("-1.35", -1.35);
    CHECK_STRING(".1e01", 1.0);
    CHECK_STRING("2.e-2", 0.02);

    CHECK_INVALID(" 0.1");
    CHECK_INVALID("\t\n-3");
    CHECK_INVALID(".123 ");
    CHECK_INVALID("3\n");
    CHECK_INVALID("123abc");

    Py_RETURN_NONE;
  fail:
    return raiseTestError(self, "test_string_to_double", msg);
#undef CHECK_STRING
#undef CHECK_INVALID
}


/* Coverage testing of capsule objects. */

static const char *capsule_name = "capsule name";
static       char *capsule_pointer = "capsule pointer";
static       char *capsule_context = "capsule context";
static const char *capsule_error = NULL;
static int
capsule_destructor_call_count = 0;

static void
capsule_destructor(PyObject *o) {
    capsule_destructor_call_count++;
    if (PyCapsule_GetContext(o) != capsule_context) {
        capsule_error = "context did not match in destructor!";
    } else if (PyCapsule_GetDestructor(o) != capsule_destructor) {
        capsule_error = "destructor did not match in destructor!  (woah!)";
    } else if (PyCapsule_GetName(o) != capsule_name) {
        capsule_error = "name did not match in destructor!";
    } else if (PyCapsule_GetPointer(o, capsule_name) != capsule_pointer) {
        capsule_error = "pointer did not match in destructor!";
    }
}

typedef struct {
    char *name;
    char *module;
    char *attribute;
} known_capsule;

static PyObject *
test_capsule(PyObject *self, PyObject *Py_UNUSED(ignored))
{
    PyObject *object;
    const char *error = NULL;
    void *pointer;
    void *pointer2;
    known_capsule known_capsules[] = {
        #define KNOWN_CAPSULE(module, name)             { module "." name, module, name }
        KNOWN_CAPSULE("_socket", "CAPI"),
        KNOWN_CAPSULE("_curses", "_C_API"),
        KNOWN_CAPSULE("datetime", "datetime_CAPI"),
        { NULL, NULL },
    };
    known_capsule *known = &known_capsules[0];

#define FAIL(x) { error = (x); goto exit; }

#define CHECK_DESTRUCTOR \
    if (capsule_error) { \
        FAIL(capsule_error); \
    } \
    else if (!capsule_destructor_call_count) {          \
        FAIL("destructor not called!"); \
    } \
    capsule_destructor_call_count = 0; \

    object = PyCapsule_New(capsule_pointer, capsule_name, capsule_destructor);
    PyCapsule_SetContext(object, capsule_context);
    capsule_destructor(object);
    CHECK_DESTRUCTOR;
    Py_DECREF(object);
    CHECK_DESTRUCTOR;

    object = PyCapsule_New(known, "ignored", NULL);
    PyCapsule_SetPointer(object, capsule_pointer);
    PyCapsule_SetName(object, capsule_name);
    PyCapsule_SetDestructor(object, capsule_destructor);
    PyCapsule_SetContext(object, capsule_context);
    capsule_destructor(object);
    CHECK_DESTRUCTOR;
    /* intentionally access using the wrong name */
    pointer2 = PyCapsule_GetPointer(object, "the wrong name");
    if (!PyErr_Occurred()) {
        FAIL("PyCapsule_GetPointer should have failed but did not!");
    }
    PyErr_Clear();
    if (pointer2) {
        if (pointer2 == capsule_pointer) {
            FAIL("PyCapsule_GetPointer should not have"
                     " returned the internal pointer!");
        } else {
            FAIL("PyCapsule_GetPointer should have "
                     "returned NULL pointer but did not!");
        }
    }
    PyCapsule_SetDestructor(object, NULL);
    Py_DECREF(object);
    if (capsule_destructor_call_count) {
        FAIL("destructor called when it should not have been!");
    }

    for (known = &known_capsules[0]; known->module != NULL; known++) {
        /* yeah, ordinarily I wouldn't do this either,
           but it's fine for this test harness.
        */
        static char buffer[256];
#undef FAIL
#define FAIL(x) \
        { \
        sprintf(buffer, "%s module: \"%s\" attribute: \"%s\"", \
            x, known->module, known->attribute); \
        error = buffer; \
        goto exit; \
        } \

        PyObject *module = PyImport_ImportModule(known->module);
        if (module) {
            pointer = PyCapsule_Import(known->name, 0);
            if (!pointer) {
                Py_DECREF(module);
                FAIL("PyCapsule_GetPointer returned NULL unexpectedly!");
            }
            object = PyObject_GetAttrString(module, known->attribute);
            if (!object) {
                Py_DECREF(module);
                return NULL;
            }
            pointer2 = PyCapsule_GetPointer(object,
                                    "weebles wobble but they don't fall down");
            if (!PyErr_Occurred()) {
                Py_DECREF(object);
                Py_DECREF(module);
                FAIL("PyCapsule_GetPointer should have failed but did not!");
            }
            PyErr_Clear();
            if (pointer2) {
                Py_DECREF(module);
                Py_DECREF(object);
                if (pointer2 == pointer) {
                    FAIL("PyCapsule_GetPointer should not have"
                             " returned its internal pointer!");
                } else {
                    FAIL("PyCapsule_GetPointer should have"
                             " returned NULL pointer but did not!");
                }
            }
            Py_DECREF(object);
            Py_DECREF(module);
        }
        else
            PyErr_Clear();
    }

  exit:
    if (error) {
        return raiseTestError(self, "test_capsule", error);
    }
    Py_RETURN_NONE;
#undef FAIL
}

#ifdef HAVE_GETTIMEOFDAY
/* Profiling of integer performance */
static void print_delta(int test, struct timeval *s, struct timeval *e)
{
    e->tv_sec -= s->tv_sec;
    e->tv_usec -= s->tv_usec;
    if (e->tv_usec < 0) {
        e->tv_sec -=1;
        e->tv_usec += 1000000;
    }
    printf("Test %d: %d.%06ds\n", test, (int)e->tv_sec, (int)e->tv_usec);
}

static PyObject *
profile_int(PyObject *self, PyObject* args)
{
    int i, k;
    struct timeval start, stop;
    PyObject *single, **multiple, *op1, *result;

    /* Test 1: Allocate and immediately deallocate
       many small integers */
    gettimeofday(&start, NULL);
    for(k=0; k < 20000; k++)
        for(i=0; i < 1000; i++) {
            single = PyLong_FromLong(i);
            Py_DECREF(single);
        }
    gettimeofday(&stop, NULL);
    print_delta(1, &start, &stop);

    /* Test 2: Allocate and immediately deallocate
       many large integers */
    gettimeofday(&start, NULL);
    for(k=0; k < 20000; k++)
        for(i=0; i < 1000; i++) {
            single = PyLong_FromLong(i+1000000);
            Py_DECREF(single);
        }
    gettimeofday(&stop, NULL);
    print_delta(2, &start, &stop);

    /* Test 3: Allocate a few integers, then release
       them all simultaneously. */
    multiple = malloc(sizeof(PyObject*) * 1000);
    if (multiple == NULL)
        return PyErr_NoMemory();
    gettimeofday(&start, NULL);
    for(k=0; k < 20000; k++) {
        for(i=0; i < 1000; i++) {
            multiple[i] = PyLong_FromLong(i+1000000);
        }
        for(i=0; i < 1000; i++) {
            Py_DECREF(multiple[i]);
        }
    }
    gettimeofday(&stop, NULL);
    print_delta(3, &start, &stop);
    free(multiple);

    /* Test 4: Allocate many integers, then release
       them all simultaneously. */
    multiple = malloc(sizeof(PyObject*) * 1000000);
    if (multiple == NULL)
        return PyErr_NoMemory();
    gettimeofday(&start, NULL);
    for(k=0; k < 20; k++) {
        for(i=0; i < 1000000; i++) {
            multiple[i] = PyLong_FromLong(i+1000000);
        }
        for(i=0; i < 1000000; i++) {
            Py_DECREF(multiple[i]);
        }
    }
    gettimeofday(&stop, NULL);
    print_delta(4, &start, &stop);
    free(multiple);

    /* Test 5: Allocate many integers < 32000 */
    multiple = malloc(sizeof(PyObject*) * 1000000);
    if (multiple == NULL)
        return PyErr_NoMemory();
    gettimeofday(&start, NULL);
    for(k=0; k < 10; k++) {
        for(i=0; i < 1000000; i++) {
            multiple[i] = PyLong_FromLong(i+1000);
        }
        for(i=0; i < 1000000; i++) {
            Py_DECREF(multiple[i]);
        }
    }
    gettimeofday(&stop, NULL);
    print_delta(5, &start, &stop);
    free(multiple);

    /* Test 6: Perform small int addition */
    op1 = PyLong_FromLong(1);
    gettimeofday(&start, NULL);
    for(i=0; i < 10000000; i++) {
        result = PyNumber_Add(op1, op1);
        Py_DECREF(result);
    }
    gettimeofday(&stop, NULL);
    Py_DECREF(op1);
    print_delta(6, &start, &stop);

    /* Test 7: Perform medium int addition */
    op1 = PyLong_FromLong(1000);
    if (op1 == NULL)
        return NULL;
    gettimeofday(&start, NULL);
    for(i=0; i < 10000000; i++) {
        result = PyNumber_Add(op1, op1);
        Py_XDECREF(result);
    }
    gettimeofday(&stop, NULL);
    Py_DECREF(op1);
    print_delta(7, &start, &stop);

    Py_RETURN_NONE;
}
#endif

/* Issue 6012 */
static PyObject *str1, *str2;
static int
failing_converter(PyObject *obj, void *arg)
{
    /* Clone str1, then let the conversion fail. */
    assert(str1);
    str2 = Py_NewRef(str1);
    return 0;
}
static PyObject*
argparsing(PyObject *o, PyObject *args)
{
    PyObject *res;
    str1 = str2 = NULL;
    if (!PyArg_ParseTuple(args, "O&O&",
                          PyUnicode_FSConverter, &str1,
                          failing_converter, &str2)) {
        if (!str2)
            /* argument converter not called? */
            return NULL;
        /* Should be 1 */
        res = PyLong_FromSsize_t(Py_REFCNT(str2));
        Py_DECREF(str2);
        PyErr_Clear();
        return res;
    }
    Py_RETURN_NONE;
}

/* To test that the result of PyCode_NewEmpty has the right members. */
static PyObject *
code_newempty(PyObject *self, PyObject *args)
{
    const char *filename;
    const char *funcname;
    int firstlineno;

    if (!PyArg_ParseTuple(args, "ssi:code_newempty",
                          &filename, &funcname, &firstlineno))
        return NULL;

    return (PyObject *)PyCode_NewEmpty(filename, funcname, firstlineno);
}

static PyObject *
make_memoryview_from_NULL_pointer(PyObject *self, PyObject *Py_UNUSED(ignored))
{
    Py_buffer info;
    if (PyBuffer_FillInfo(&info, NULL, NULL, 1, 1, PyBUF_FULL_RO) < 0)
        return NULL;
    return PyMemoryView_FromBuffer(&info);
}

static PyObject *
buffer_fill_info(PyObject *self, PyObject *args)
{
    Py_buffer info;
    const char *data;
    Py_ssize_t size;
    int readonly;
    int flags;

    if (!PyArg_ParseTuple(args, "s#ii:buffer_fill_info",
                          &data, &size, &readonly, &flags)) {
        return NULL;
    }

    if (PyBuffer_FillInfo(&info, NULL, (void *)data, size, readonly, flags) < 0) {
        return NULL;
    }
    return PyMemoryView_FromBuffer(&info);
}

static PyObject *
test_from_contiguous(PyObject* self, PyObject *Py_UNUSED(ignored))
{
    int data[9] = {-1,-1,-1,-1,-1,-1,-1,-1,-1};
    int init[5] = {0, 1, 2, 3, 4};
    Py_ssize_t itemsize = sizeof(int);
    Py_ssize_t shape = 5;
    Py_ssize_t strides = 2 * itemsize;
    Py_buffer view = {
        data,
        NULL,
        5 * itemsize,
        itemsize,
        1,
        1,
        NULL,
        &shape,
        &strides,
        NULL,
        NULL
    };
    int *ptr;
    int i;

    PyBuffer_FromContiguous(&view, init, view.len, 'C');
    ptr = view.buf;
    for (i = 0; i < 5; i++) {
        if (ptr[2*i] != i) {
            PyErr_SetString(get_testerror(self),
                "test_from_contiguous: incorrect result");
            return NULL;
        }
    }

    view.buf = &data[8];
    view.strides[0] = -2 * itemsize;

    PyBuffer_FromContiguous(&view, init, view.len, 'C');
    ptr = view.buf;
    for (i = 0; i < 5; i++) {
        if (*(ptr-2*i) != i) {
            PyErr_SetString(get_testerror(self),
                "test_from_contiguous: incorrect result");
            return NULL;
        }
    }

    Py_RETURN_NONE;
}

#if (defined(__linux__) || defined(__FreeBSD__)) && defined(__GNUC__)

static PyObject *
test_pep3118_obsolete_write_locks(PyObject* self, PyObject *Py_UNUSED(ignored))
{
    PyObject *b;
    char *dummy[1];
    int ret, match;

    /* PyBuffer_FillInfo() */
    ret = PyBuffer_FillInfo(NULL, NULL, dummy, 1, 0, PyBUF_SIMPLE);
    match = PyErr_Occurred() && PyErr_ExceptionMatches(PyExc_BufferError);
    PyErr_Clear();
    if (ret != -1 || match == 0)
        goto error;

    PyObject *mod_io = PyImport_ImportModule("_io");
    if (mod_io == NULL) {
        return NULL;
    }

    /* bytesiobuf_getbuffer() */
    PyTypeObject *type = (PyTypeObject *)PyObject_GetAttrString(
            mod_io, "_BytesIOBuffer");
    Py_DECREF(mod_io);
    if (type == NULL) {
        return NULL;
    }
    b = type->tp_alloc(type, 0);
    Py_DECREF(type);
    if (b == NULL) {
        return NULL;
    }

    ret = PyObject_GetBuffer(b, NULL, PyBUF_SIMPLE);
    Py_DECREF(b);
    match = PyErr_Occurred() && PyErr_ExceptionMatches(PyExc_BufferError);
    PyErr_Clear();
    if (ret != -1 || match == 0)
        goto error;

    Py_RETURN_NONE;

error:
    PyErr_SetString(get_testerror(self),
        "test_pep3118_obsolete_write_locks: failure");
    return NULL;
}
#endif

/* This tests functions that historically supported write locks.  It is
   wrong to call getbuffer() with view==NULL and a compliant getbufferproc
   is entitled to segfault in that case. */
static PyObject *
getbuffer_with_null_view(PyObject* self, PyObject *obj)
{
    if (PyObject_GetBuffer(obj, NULL, PyBUF_SIMPLE) < 0)
        return NULL;

    Py_RETURN_NONE;
}

/* PyBuffer_SizeFromFormat() */
static PyObject *
test_PyBuffer_SizeFromFormat(PyObject *self, PyObject *args)
{
    const char *format;

    if (!PyArg_ParseTuple(args, "s:test_PyBuffer_SizeFromFormat",
                          &format)) {
        return NULL;
    }

    RETURN_SIZE(PyBuffer_SizeFromFormat(format));
}

/* Test that the fatal error from not having a current thread doesn't
   cause an infinite loop.  Run via Lib/test/test_capi.py */
static PyObject *
crash_no_current_thread(PyObject *self, PyObject *Py_UNUSED(ignored))
{
    Py_BEGIN_ALLOW_THREADS
    /* Using PyThreadState_Get() directly allows the test to pass in
       !pydebug mode. However, the test only actually tests anything
       in pydebug mode, since that's where the infinite loop was in
       the first place. */
    PyThreadState_Get();
    Py_END_ALLOW_THREADS
    return NULL;
}

/* Test that the GILState thread and the "current" thread match. */
static PyObject *
test_current_tstate_matches(PyObject *self, PyObject *Py_UNUSED(ignored))
{
    PyThreadState *orig_tstate = PyThreadState_Get();

    if (orig_tstate != PyGILState_GetThisThreadState()) {
        PyErr_SetString(PyExc_RuntimeError,
                        "current thread state doesn't match GILState");
        return NULL;
    }

    const char *err = NULL;
    PyThreadState_Swap(NULL);
    PyThreadState *substate = Py_NewInterpreter();

    if (substate != PyThreadState_Get()) {
        err = "subinterpreter thread state not current";
        goto finally;
    }
    if (substate != PyGILState_GetThisThreadState()) {
        err = "subinterpreter thread state doesn't match GILState";
        goto finally;
    }

finally:
    Py_EndInterpreter(substate);
    PyThreadState_Swap(orig_tstate);

    if (err != NULL) {
        PyErr_SetString(PyExc_RuntimeError, err);
        return NULL;
    }
    Py_RETURN_NONE;
}

/* To run some code in a sub-interpreter. */
static PyObject *
run_in_subinterp(PyObject *self, PyObject *args)
{
    const char *code;
    int r;
    PyThreadState *substate, *mainstate;
    /* only initialise 'cflags.cf_flags' to test backwards compatibility */
    PyCompilerFlags cflags = {0};

    if (!PyArg_ParseTuple(args, "s:run_in_subinterp",
                          &code))
        return NULL;

    mainstate = PyThreadState_Get();

    PyThreadState_Swap(NULL);

    substate = Py_NewInterpreter();
    if (substate == NULL) {
        /* Since no new thread state was created, there is no exception to
           propagate; raise a fresh one after swapping in the old thread
           state. */
        PyThreadState_Swap(mainstate);
        PyErr_SetString(PyExc_RuntimeError, "sub-interpreter creation failed");
        return NULL;
    }
    r = PyRun_SimpleStringFlags(code, &cflags);
    Py_EndInterpreter(substate);

    PyThreadState_Swap(mainstate);

    return PyLong_FromLong(r);
}

static PyObject *
get_interpreterid_type(PyObject *self, PyObject *Py_UNUSED(ignored))
{
    return Py_NewRef(&PyInterpreterID_Type);
}

static PyObject *
link_interpreter_refcount(PyObject *self, PyObject *idobj)
{
    PyInterpreterState *interp = PyInterpreterID_LookUp(idobj);
    if (interp == NULL) {
        assert(PyErr_Occurred());
        return NULL;
    }
    _PyInterpreterState_RequireIDRef(interp, 1);
    Py_RETURN_NONE;
}

static PyObject *
unlink_interpreter_refcount(PyObject *self, PyObject *idobj)
{
    PyInterpreterState *interp = PyInterpreterID_LookUp(idobj);
    if (interp == NULL) {
        assert(PyErr_Occurred());
        return NULL;
    }
    _PyInterpreterState_RequireIDRef(interp, 0);
    Py_RETURN_NONE;
}

static PyMethodDef ml;

static PyObject *
create_cfunction(PyObject *self, PyObject *args)
{
    return PyCFunction_NewEx(&ml, self, NULL);
}

static PyMethodDef ml = {
    "create_cfunction",
    create_cfunction,
    METH_NOARGS,
    NULL
};

static PyObject *
_test_incref(PyObject *ob)
{
    return Py_NewRef(ob);
}

static PyObject *
test_xincref_doesnt_leak(PyObject *ob, PyObject *Py_UNUSED(ignored))
{
    PyObject *obj = PyLong_FromLong(0);
    Py_XINCREF(_test_incref(obj));
    Py_DECREF(obj);
    Py_DECREF(obj);
    Py_DECREF(obj);
    Py_RETURN_NONE;
}

static PyObject *
test_incref_doesnt_leak(PyObject *ob, PyObject *Py_UNUSED(ignored))
{
    PyObject *obj = PyLong_FromLong(0);
    Py_INCREF(_test_incref(obj));
    Py_DECREF(obj);
    Py_DECREF(obj);
    Py_DECREF(obj);
    Py_RETURN_NONE;
}

static PyObject *
test_xdecref_doesnt_leak(PyObject *ob, PyObject *Py_UNUSED(ignored))
{
    Py_XDECREF(PyLong_FromLong(0));
    Py_RETURN_NONE;
}

static PyObject *
test_decref_doesnt_leak(PyObject *ob, PyObject *Py_UNUSED(ignored))
{
    Py_DECREF(PyLong_FromLong(0));
    Py_RETURN_NONE;
}

static PyObject *
test_structseq_newtype_doesnt_leak(PyObject *Py_UNUSED(self),
                              PyObject *Py_UNUSED(args))
{
    PyStructSequence_Desc descr;
    PyStructSequence_Field descr_fields[3];

    descr_fields[0] = (PyStructSequence_Field){"foo", "foo value"};
    descr_fields[1] = (PyStructSequence_Field){NULL, "some hidden value"};
    descr_fields[2] = (PyStructSequence_Field){0, NULL};

    descr.name = "_testcapi.test_descr";
    descr.doc = "This is used to test for memory leaks in NewType";
    descr.fields = descr_fields;
    descr.n_in_sequence = 1;

    PyTypeObject* structseq_type = PyStructSequence_NewType(&descr);
    if (structseq_type == NULL) {
        return NULL;
    }
    assert(PyType_Check(structseq_type));
    assert(PyType_FastSubclass(structseq_type, Py_TPFLAGS_TUPLE_SUBCLASS));
    Py_DECREF(structseq_type);

    Py_RETURN_NONE;
}

static PyObject *
test_structseq_newtype_null_descr_doc(PyObject *Py_UNUSED(self),
                              PyObject *Py_UNUSED(args))
{
    PyStructSequence_Field descr_fields[1] = {
        (PyStructSequence_Field){NULL, NULL}
    };
    // Test specifically for NULL .doc field.
    PyStructSequence_Desc descr = {"_testcapi.test_descr", NULL, &descr_fields[0], 0};

    PyTypeObject* structseq_type = PyStructSequence_NewType(&descr);
    assert(structseq_type != NULL);
    assert(PyType_Check(structseq_type));
    assert(PyType_FastSubclass(structseq_type, Py_TPFLAGS_TUPLE_SUBCLASS));
    Py_DECREF(structseq_type);

    Py_RETURN_NONE;
}

static PyObject *
test_incref_decref_API(PyObject *ob, PyObject *Py_UNUSED(ignored))
{
    PyObject *obj = PyLong_FromLong(0);
    Py_IncRef(obj);
    Py_DecRef(obj);
    Py_DecRef(obj);
    Py_RETURN_NONE;
}

typedef struct {
    PyThread_type_lock start_event;
    PyThread_type_lock exit_event;
    PyObject *callback;
} test_c_thread_t;

static void
temporary_c_thread(void *data)
{
    test_c_thread_t *test_c_thread = data;
    PyGILState_STATE state;
    PyObject *res;

    PyThread_release_lock(test_c_thread->start_event);

    /* Allocate a Python thread state for this thread */
    state = PyGILState_Ensure();

    res = PyObject_CallNoArgs(test_c_thread->callback);
    Py_CLEAR(test_c_thread->callback);

    if (res == NULL) {
        PyErr_Print();
    }
    else {
        Py_DECREF(res);
    }

    /* Destroy the Python thread state for this thread */
    PyGILState_Release(state);

    PyThread_release_lock(test_c_thread->exit_event);
}

static test_c_thread_t test_c_thread;

static PyObject *
call_in_temporary_c_thread(PyObject *self, PyObject *args)
{
    PyObject *res = NULL;
    PyObject *callback = NULL;
    long thread;
    int wait = 1;
    if (!PyArg_ParseTuple(args, "O|i", &callback, &wait))
    {
        return NULL;
    }

    test_c_thread.start_event = PyThread_allocate_lock();
    test_c_thread.exit_event = PyThread_allocate_lock();
    test_c_thread.callback = NULL;
    if (!test_c_thread.start_event || !test_c_thread.exit_event) {
        PyErr_SetString(PyExc_RuntimeError, "could not allocate lock");
        goto exit;
    }

    test_c_thread.callback = Py_NewRef(callback);

    PyThread_acquire_lock(test_c_thread.start_event, 1);
    PyThread_acquire_lock(test_c_thread.exit_event, 1);

    thread = PyThread_start_new_thread(temporary_c_thread, &test_c_thread);
    if (thread == -1) {
        PyErr_SetString(PyExc_RuntimeError, "unable to start the thread");
        PyThread_release_lock(test_c_thread.start_event);
        PyThread_release_lock(test_c_thread.exit_event);
        goto exit;
    }

    PyThread_acquire_lock(test_c_thread.start_event, 1);
    PyThread_release_lock(test_c_thread.start_event);

    if (!wait) {
        Py_RETURN_NONE;
    }

    Py_BEGIN_ALLOW_THREADS
        PyThread_acquire_lock(test_c_thread.exit_event, 1);
        PyThread_release_lock(test_c_thread.exit_event);
    Py_END_ALLOW_THREADS

    res = Py_NewRef(Py_None);

exit:
    Py_CLEAR(test_c_thread.callback);
    if (test_c_thread.start_event) {
        PyThread_free_lock(test_c_thread.start_event);
        test_c_thread.start_event = NULL;
    }
    if (test_c_thread.exit_event) {
        PyThread_free_lock(test_c_thread.exit_event);
        test_c_thread.exit_event = NULL;
    }
    return res;
}

static PyObject *
join_temporary_c_thread(PyObject *self, PyObject *Py_UNUSED(ignored))
{
    Py_BEGIN_ALLOW_THREADS
        PyThread_acquire_lock(test_c_thread.exit_event, 1);
        PyThread_release_lock(test_c_thread.exit_event);
    Py_END_ALLOW_THREADS
    Py_CLEAR(test_c_thread.callback);
    PyThread_free_lock(test_c_thread.start_event);
    test_c_thread.start_event = NULL;
    PyThread_free_lock(test_c_thread.exit_event);
    test_c_thread.exit_event = NULL;
    Py_RETURN_NONE;
}

/* marshal */

static PyObject*
pymarshal_write_long_to_file(PyObject* self, PyObject *args)
{
    long value;
    PyObject *filename;
    int version;
    FILE *fp;

    if (!PyArg_ParseTuple(args, "lOi:pymarshal_write_long_to_file",
                          &value, &filename, &version))
        return NULL;

    fp = _Py_fopen_obj(filename, "wb");
    if (fp == NULL) {
        PyErr_SetFromErrno(PyExc_OSError);
        return NULL;
    }

    PyMarshal_WriteLongToFile(value, fp, version);
    assert(!PyErr_Occurred());

    fclose(fp);
    Py_RETURN_NONE;
}

static PyObject*
pymarshal_write_object_to_file(PyObject* self, PyObject *args)
{
    PyObject *obj;
    PyObject *filename;
    int version;
    FILE *fp;

    if (!PyArg_ParseTuple(args, "OOi:pymarshal_write_object_to_file",
                          &obj, &filename, &version))
        return NULL;

    fp = _Py_fopen_obj(filename, "wb");
    if (fp == NULL) {
        PyErr_SetFromErrno(PyExc_OSError);
        return NULL;
    }

    PyMarshal_WriteObjectToFile(obj, fp, version);
    assert(!PyErr_Occurred());

    fclose(fp);
    Py_RETURN_NONE;
}

static PyObject*
pymarshal_read_short_from_file(PyObject* self, PyObject *args)
{
    int value;
    long pos;
    PyObject *filename;
    FILE *fp;

    if (!PyArg_ParseTuple(args, "O:pymarshal_read_short_from_file", &filename))
        return NULL;

    fp = _Py_fopen_obj(filename, "rb");
    if (fp == NULL) {
        PyErr_SetFromErrno(PyExc_OSError);
        return NULL;
    }

    value = PyMarshal_ReadShortFromFile(fp);
    pos = ftell(fp);

    fclose(fp);
    if (PyErr_Occurred())
        return NULL;
    return Py_BuildValue("il", value, pos);
}

static PyObject*
pymarshal_read_long_from_file(PyObject* self, PyObject *args)
{
    long value, pos;
    PyObject *filename;
    FILE *fp;

    if (!PyArg_ParseTuple(args, "O:pymarshal_read_long_from_file", &filename))
        return NULL;

    fp = _Py_fopen_obj(filename, "rb");
    if (fp == NULL) {
        PyErr_SetFromErrno(PyExc_OSError);
        return NULL;
    }

    value = PyMarshal_ReadLongFromFile(fp);
    pos = ftell(fp);

    fclose(fp);
    if (PyErr_Occurred())
        return NULL;
    return Py_BuildValue("ll", value, pos);
}

static PyObject*
pymarshal_read_last_object_from_file(PyObject* self, PyObject *args)
{
    PyObject *filename;
    if (!PyArg_ParseTuple(args, "O:pymarshal_read_last_object_from_file", &filename))
        return NULL;

    FILE *fp = _Py_fopen_obj(filename, "rb");
    if (fp == NULL) {
        PyErr_SetFromErrno(PyExc_OSError);
        return NULL;
    }

    PyObject *obj = PyMarshal_ReadLastObjectFromFile(fp);
    long pos = ftell(fp);

    fclose(fp);
    if (obj == NULL) {
        return NULL;
    }
    return Py_BuildValue("Nl", obj, pos);
}

static PyObject*
pymarshal_read_object_from_file(PyObject* self, PyObject *args)
{
    PyObject *filename;
    if (!PyArg_ParseTuple(args, "O:pymarshal_read_object_from_file", &filename))
        return NULL;

    FILE *fp = _Py_fopen_obj(filename, "rb");
    if (fp == NULL) {
        PyErr_SetFromErrno(PyExc_OSError);
        return NULL;
    }

    PyObject *obj = PyMarshal_ReadObjectFromFile(fp);
    long pos = ftell(fp);

    fclose(fp);
    if (obj == NULL) {
        return NULL;
    }
    return Py_BuildValue("Nl", obj, pos);
}

static PyObject*
return_null_without_error(PyObject *self, PyObject *args)
{
    /* invalid call: return NULL without setting an error,
     * _Py_CheckFunctionResult() must detect such bug at runtime. */
    PyErr_Clear();
    return NULL;
}

static PyObject*
return_result_with_error(PyObject *self, PyObject *args)
{
    /* invalid call: return a result with an error set,
     * _Py_CheckFunctionResult() must detect such bug at runtime. */
    PyErr_SetNone(PyExc_ValueError);
    Py_RETURN_NONE;
}

static PyObject *
getitem_with_error(PyObject *self, PyObject *args)
{
    PyObject *map, *key;
    if (!PyArg_ParseTuple(args, "OO", &map, &key)) {
        return NULL;
    }

    PyErr_SetString(PyExc_ValueError, "bug");
    return PyObject_GetItem(map, key);
}

static PyObject *
dict_get_version(PyObject *self, PyObject *args)
{
    PyDictObject *dict;
    uint64_t version;

    if (!PyArg_ParseTuple(args, "O!", &PyDict_Type, &dict))
        return NULL;

    _Py_COMP_DIAG_PUSH
    _Py_COMP_DIAG_IGNORE_DEPR_DECLS
    version = dict->ma_version_tag;
    _Py_COMP_DIAG_POP

    static_assert(sizeof(unsigned long long) >= sizeof(version),
                  "version is larger than unsigned long long");
    return PyLong_FromUnsignedLongLong((unsigned long long)version);
}


static PyObject *
raise_SIGINT_then_send_None(PyObject *self, PyObject *args)
{
    PyGenObject *gen;

    if (!PyArg_ParseTuple(args, "O!", &PyGen_Type, &gen))
        return NULL;

    /* This is used in a test to check what happens if a signal arrives just
       as we're in the process of entering a yield from chain (see
       bpo-30039).

       Needs to be done in C, because:
       - we don't have a Python wrapper for raise()
       - we need to make sure that the Python-level signal handler doesn't run
         *before* we enter the generator frame, which is impossible in Python
         because we check for signals before every bytecode operation.
     */
    raise(SIGINT);
    return PyObject_CallMethod((PyObject *)gen, "send", "O", Py_None);
}


static PyObject*
stack_pointer(PyObject *self, PyObject *args)
{
    int v = 5;
    return PyLong_FromVoidPtr(&v);
}


#ifdef W_STOPCODE
static PyObject*
py_w_stopcode(PyObject *self, PyObject *args)
{
    int sig, status;
    if (!PyArg_ParseTuple(args, "i", &sig)) {
        return NULL;
    }
    status = W_STOPCODE(sig);
    return PyLong_FromLong(status);
}
#endif


static PyObject *
test_pythread_tss_key_state(PyObject *self, PyObject *args)
{
    Py_tss_t tss_key = Py_tss_NEEDS_INIT;
    if (PyThread_tss_is_created(&tss_key)) {
        return raiseTestError(self, "test_pythread_tss_key_state",
                              "TSS key not in an uninitialized state at "
                              "creation time");
    }
    if (PyThread_tss_create(&tss_key) != 0) {
        PyErr_SetString(PyExc_RuntimeError, "PyThread_tss_create failed");
        return NULL;
    }
    if (!PyThread_tss_is_created(&tss_key)) {
        return raiseTestError(self, "test_pythread_tss_key_state",
                              "PyThread_tss_create succeeded, "
                              "but with TSS key in an uninitialized state");
    }
    if (PyThread_tss_create(&tss_key) != 0) {
        return raiseTestError(self, "test_pythread_tss_key_state",
                              "PyThread_tss_create unsuccessful with "
                              "an already initialized key");
    }
#define CHECK_TSS_API(expr) \
        (void)(expr); \
        if (!PyThread_tss_is_created(&tss_key)) { \
            return raiseTestError(self, "test_pythread_tss_key_state", \
                                  "TSS key initialization state was not " \
                                  "preserved after calling " #expr); }
    CHECK_TSS_API(PyThread_tss_set(&tss_key, NULL));
    CHECK_TSS_API(PyThread_tss_get(&tss_key));
#undef CHECK_TSS_API
    PyThread_tss_delete(&tss_key);
    if (PyThread_tss_is_created(&tss_key)) {
        return raiseTestError(self, "test_pythread_tss_key_state",
                              "PyThread_tss_delete called, but did not "
                              "set the key state to uninitialized");
    }

    Py_tss_t *ptr_key = PyThread_tss_alloc();
    if (ptr_key == NULL) {
        PyErr_SetString(PyExc_RuntimeError, "PyThread_tss_alloc failed");
        return NULL;
    }
    if (PyThread_tss_is_created(ptr_key)) {
        return raiseTestError(self, "test_pythread_tss_key_state",
                              "TSS key not in an uninitialized state at "
                              "allocation time");
    }
    PyThread_tss_free(ptr_key);
    ptr_key = NULL;
    Py_RETURN_NONE;
}


/* def bad_get(self, obj, cls):
       cls()
       return repr(self)
*/
static PyObject*
bad_get(PyObject *module, PyObject *args)
{
    PyObject *self, *obj, *cls;
    if (!PyArg_ParseTuple(args, "OOO", &self, &obj, &cls)) {
        return NULL;
    }

    PyObject *res = PyObject_CallNoArgs(cls);
    if (res == NULL) {
        return NULL;
    }
    Py_DECREF(res);

    return PyObject_Repr(self);
}


#ifdef Py_REF_DEBUG
static PyObject *
negative_refcount(PyObject *self, PyObject *Py_UNUSED(args))
{
    PyObject *obj = PyUnicode_FromString("negative_refcount");
    if (obj == NULL) {
        return NULL;
    }
    assert(Py_REFCNT(obj) == 1);

    Py_SET_REFCNT(obj,  0);
    /* Py_DECREF() must call _Py_NegativeRefcount() and abort Python */
    Py_DECREF(obj);

    Py_RETURN_NONE;
}

static PyObject *
decref_freed_object(PyObject *self, PyObject *Py_UNUSED(args))
{
    PyObject *obj = PyUnicode_FromString("decref_freed_object");
    if (obj == NULL) {
        return NULL;
    }
    assert(Py_REFCNT(obj) == 1);

    // Deallocate the memory
    Py_DECREF(obj);
    // obj is a now a dangling pointer

    // gh-109496: If Python is built in debug mode, Py_DECREF() must call
    // _Py_NegativeRefcount() and abort Python.
    Py_DECREF(obj);

    Py_RETURN_NONE;
}
#endif


/* Functions for testing C calling conventions (METH_*) are named meth_*,
 * e.g. "meth_varargs" for METH_VARARGS.
 *
 * They all return a tuple of their C-level arguments, with None instead
 * of NULL and Python tuples instead of C arrays.
 */


static PyObject*
_null_to_none(PyObject* obj)
{
    if (obj == NULL) {
        Py_RETURN_NONE;
    }
    return Py_NewRef(obj);
}

static PyObject*
meth_varargs(PyObject* self, PyObject* args)
{
    return Py_BuildValue("NO", _null_to_none(self), args);
}

static PyObject*
meth_varargs_keywords(PyObject* self, PyObject* args, PyObject* kwargs)
{
    return Py_BuildValue("NON", _null_to_none(self), args, _null_to_none(kwargs));
}

static PyObject*
meth_o(PyObject* self, PyObject* obj)
{
    return Py_BuildValue("NO", _null_to_none(self), obj);
}

static PyObject*
meth_noargs(PyObject* self, PyObject* ignored)
{
    return _null_to_none(self);
}

static PyObject*
_fastcall_to_tuple(PyObject* const* args, Py_ssize_t nargs)
{
    PyObject *tuple = PyTuple_New(nargs);
    if (tuple == NULL) {
        return NULL;
    }
    for (Py_ssize_t i=0; i < nargs; i++) {
        Py_INCREF(args[i]);
        PyTuple_SET_ITEM(tuple, i, args[i]);
    }
    return tuple;
}

static PyObject*
meth_fastcall(PyObject* self, PyObject* const* args, Py_ssize_t nargs)
{
    return Py_BuildValue(
        "NN", _null_to_none(self), _fastcall_to_tuple(args, nargs)
    );
}

static PyObject*
meth_fastcall_keywords(PyObject* self, PyObject* const* args,
                       Py_ssize_t nargs, PyObject* kwargs)
{
    PyObject *pyargs = _fastcall_to_tuple(args, nargs);
    if (pyargs == NULL) {
        return NULL;
    }
    assert(args != NULL || nargs == 0);
    PyObject* const* args_offset = args == NULL ? NULL : args + nargs;
    PyObject *pykwargs = PyObject_Vectorcall((PyObject*)&PyDict_Type,
                                              args_offset, 0, kwargs);
    return Py_BuildValue("NNN", _null_to_none(self), pyargs, pykwargs);
}

static PyObject*
test_pycfunction_call(PyObject *module, PyObject *args)
{
    // Function removed in the Python 3.13 API but was kept in the stable ABI.
    extern PyObject* PyCFunction_Call(PyObject *callable, PyObject *args, PyObject *kwargs);

    PyObject *func, *pos_args, *kwargs = NULL;
    if (!PyArg_ParseTuple(args, "OO!|O!", &func, &PyTuple_Type, &pos_args, &PyDict_Type, &kwargs)) {
        return NULL;
    }
    return PyCFunction_Call(func, pos_args, kwargs);
}

static PyObject*
pynumber_tobase(PyObject *module, PyObject *args)
{
    PyObject *obj;
    int base;
    if (!PyArg_ParseTuple(args, "Oi:pynumber_tobase",
                          &obj, &base)) {
        return NULL;
    }
    return PyNumber_ToBase(obj, base);
}

static PyObject*
test_set_type_size(PyObject *self, PyObject *Py_UNUSED(ignored))
{
    PyObject *obj = PyList_New(0);
    if (obj == NULL) {
        return NULL;
    }

    // Ensure that following tests don't modify the object,
    // to ensure that Py_DECREF() will not crash.
    assert(Py_TYPE(obj) == &PyList_Type);
    assert(Py_SIZE(obj) == 0);

    // bpo-39573: Test Py_SET_TYPE() and Py_SET_SIZE() functions.
    Py_SET_TYPE(obj, &PyList_Type);
    Py_SET_SIZE(obj, 0);

    Py_DECREF(obj);
    Py_RETURN_NONE;
}


// Test Py_CLEAR() macro
static PyObject*
test_py_clear(PyObject *self, PyObject *Py_UNUSED(ignored))
{
    // simple case with a variable
    PyObject *obj = PyList_New(0);
    if (obj == NULL) {
        return NULL;
    }
    Py_CLEAR(obj);
    assert(obj == NULL);

    // gh-98724: complex case, Py_CLEAR() argument has a side effect
    PyObject* array[1];
    array[0] = PyList_New(0);
    if (array[0] == NULL) {
        return NULL;
    }

    PyObject **p = array;
    Py_CLEAR(*p++);
    assert(array[0] == NULL);
    assert(p == array + 1);

    Py_RETURN_NONE;
}


// Test Py_SETREF() and Py_XSETREF() macros, similar to test_py_clear()
static PyObject*
test_py_setref(PyObject *self, PyObject *Py_UNUSED(ignored))
{
    // Py_SETREF() simple case with a variable
    PyObject *obj = PyList_New(0);
    if (obj == NULL) {
        return NULL;
    }
    Py_SETREF(obj, NULL);
    assert(obj == NULL);

    // Py_XSETREF() simple case with a variable
    PyObject *obj2 = PyList_New(0);
    if (obj2 == NULL) {
        return NULL;
    }
    Py_XSETREF(obj2, NULL);
    assert(obj2 == NULL);
    // test Py_XSETREF() when the argument is NULL
    Py_XSETREF(obj2, NULL);
    assert(obj2 == NULL);

    // gh-98724: complex case, Py_SETREF() argument has a side effect
    PyObject* array[1];
    array[0] = PyList_New(0);
    if (array[0] == NULL) {
        return NULL;
    }

    PyObject **p = array;
    Py_SETREF(*p++, NULL);
    assert(array[0] == NULL);
    assert(p == array + 1);

    // gh-98724: complex case, Py_XSETREF() argument has a side effect
    PyObject* array2[1];
    array2[0] = PyList_New(0);
    if (array2[0] == NULL) {
        return NULL;
    }

    PyObject **p2 = array2;
    Py_XSETREF(*p2++, NULL);
    assert(array2[0] == NULL);
    assert(p2 == array2 + 1);

    // test Py_XSETREF() when the argument is NULL
    p2 = array2;
    Py_XSETREF(*p2++, NULL);
    assert(array2[0] == NULL);
    assert(p2 == array2 + 1);

    Py_RETURN_NONE;
}


#define TEST_REFCOUNT() \
    do { \
        PyObject *obj = PyList_New(0); \
        if (obj == NULL) { \
            return NULL; \
        } \
        assert(Py_REFCNT(obj) == 1); \
        \
        /* test Py_NewRef() */ \
        PyObject *ref = Py_NewRef(obj); \
        assert(ref == obj); \
        assert(Py_REFCNT(obj) == 2); \
        Py_DECREF(ref); \
        \
        /* test Py_XNewRef() */ \
        PyObject *xref = Py_XNewRef(obj); \
        assert(xref == obj); \
        assert(Py_REFCNT(obj) == 2); \
        Py_DECREF(xref); \
        \
        assert(Py_XNewRef(NULL) == NULL); \
        \
        Py_DECREF(obj); \
        Py_RETURN_NONE; \
    } while (0) \


// Test Py_NewRef() and Py_XNewRef() macros
static PyObject*
test_refcount_macros(PyObject *self, PyObject *Py_UNUSED(ignored))
{
    TEST_REFCOUNT();
}

#undef Py_NewRef
#undef Py_XNewRef

// Test Py_NewRef() and Py_XNewRef() functions, after undefining macros.
static PyObject*
test_refcount_funcs(PyObject *self, PyObject *Py_UNUSED(ignored))
{
    TEST_REFCOUNT();
}


// Test Py_Is() function
#define TEST_PY_IS() \
    do { \
        PyObject *o_none = Py_None; \
        PyObject *o_true = Py_True; \
        PyObject *o_false = Py_False; \
        PyObject *obj = PyList_New(0); \
        if (obj == NULL) { \
            return NULL; \
        } \
        \
        /* test Py_Is() */ \
        assert(Py_Is(obj, obj)); \
        assert(!Py_Is(obj, o_none)); \
        \
        /* test Py_None */ \
        assert(Py_Is(o_none, o_none)); \
        assert(!Py_Is(obj, o_none)); \
        \
        /* test Py_True */ \
        assert(Py_Is(o_true, o_true)); \
        assert(!Py_Is(o_false, o_true)); \
        assert(!Py_Is(obj, o_true)); \
        \
        /* test Py_False */ \
        assert(Py_Is(o_false, o_false)); \
        assert(!Py_Is(o_true, o_false)); \
        assert(!Py_Is(obj, o_false)); \
        \
        Py_DECREF(obj); \
        Py_RETURN_NONE; \
    } while (0)

// Test Py_Is() macro
static PyObject*
test_py_is_macros(PyObject *self, PyObject *Py_UNUSED(ignored))
{
    TEST_PY_IS();
}

#undef Py_Is

// Test Py_Is() function, after undefining its macro.
static PyObject*
test_py_is_funcs(PyObject *self, PyObject *Py_UNUSED(ignored))
{
    TEST_PY_IS();
}


// type->tp_version_tag
static PyObject *
type_get_version(PyObject *self, PyObject *type)
{
    if (!PyType_Check(type)) {
        PyErr_SetString(PyExc_TypeError, "argument must be a type");
        return NULL;
    }
    PyObject *res = PyLong_FromUnsignedLong(
        ((PyTypeObject *)type)->tp_version_tag);
    if (res == NULL) {
        assert(PyErr_Occurred());
        return NULL;
    }
    return res;
}

static PyObject *
type_modified(PyObject *self, PyObject *type)
{
    if (!PyType_Check(type)) {
        PyErr_SetString(PyExc_TypeError, "argument must be a type");
        return NULL;
    }
    PyType_Modified((PyTypeObject *)type);
    Py_RETURN_NONE;
}

// Circumvents standard version assignment machinery - use with caution and only on
// short-lived heap types
static PyObject *
type_assign_specific_version_unsafe(PyObject *self, PyObject *args)
{
    PyTypeObject *type;
    unsigned int version;
    if (!PyArg_ParseTuple(args, "Oi:type_assign_specific_version_unsafe", &type, &version)) {
        return NULL;
    }
    assert(!PyType_HasFeature(type, Py_TPFLAGS_IMMUTABLETYPE));
    type->tp_version_tag = version;
    type->tp_flags |= Py_TPFLAGS_VALID_VERSION_TAG;
    Py_RETURN_NONE;
}

static PyObject *
type_assign_version(PyObject *self, PyObject *type)
{
    if (!PyType_Check(type)) {
        PyErr_SetString(PyExc_TypeError, "argument must be a type");
        return NULL;
    }
    int res = PyUnstable_Type_AssignVersionTag((PyTypeObject *)type);
    return PyLong_FromLong(res);
}


static PyObject *
type_get_tp_bases(PyObject *self, PyObject *type)
{
    PyObject *bases = ((PyTypeObject *)type)->tp_bases;
    if (bases == NULL) {
        Py_RETURN_NONE;
    }
    return Py_NewRef(bases);
}

static PyObject *
type_get_tp_mro(PyObject *self, PyObject *type)
{
    PyObject *mro = ((PyTypeObject *)type)->tp_mro;
    if (mro == NULL) {
        Py_RETURN_NONE;
    }
    return Py_NewRef(mro);
}


/* We only use 2 in test_capi/test_misc.py. */
#define NUM_BASIC_STATIC_TYPES 2
static PyTypeObject BasicStaticTypes[NUM_BASIC_STATIC_TYPES] = {
#define INIT_BASIC_STATIC_TYPE \
    { \
        PyVarObject_HEAD_INIT(NULL, 0) \
        .tp_name = "BasicStaticType", \
        .tp_basicsize = sizeof(PyObject), \
    }
    INIT_BASIC_STATIC_TYPE,
    INIT_BASIC_STATIC_TYPE,
#undef INIT_BASIC_STATIC_TYPE
};
static int num_basic_static_types_used = 0;

static PyObject *
get_basic_static_type(PyObject *self, PyObject *args)
{
    PyObject *base = NULL;
    if (!PyArg_ParseTuple(args, "|O", &base)) {
        return NULL;
    }
    assert(base == NULL || PyType_Check(base));

    if(num_basic_static_types_used >= NUM_BASIC_STATIC_TYPES) {
        PyErr_SetString(PyExc_RuntimeError, "no more available basic static types");
        return NULL;
    }
    PyTypeObject *cls = &BasicStaticTypes[num_basic_static_types_used++];

    if (base != NULL) {
        cls->tp_bases = Py_BuildValue("(O)", base);
        if (cls->tp_bases == NULL) {
            return NULL;
        }
        cls->tp_base = (PyTypeObject *)Py_NewRef(base);
    }
    if (PyType_Ready(cls) < 0) {
        Py_DECREF(cls->tp_bases);
        Py_DECREF(cls->tp_base);
        return NULL;
    }
    return (PyObject *)cls;
}


// Test PyThreadState C API
static PyObject *
test_tstate_capi(PyObject *self, PyObject *Py_UNUSED(args))
{
    // PyThreadState_Get()
    PyThreadState *tstate = PyThreadState_Get();
    assert(tstate != NULL);

    // PyThreadState_GET()
    PyThreadState *tstate2 = PyThreadState_Get();
    assert(tstate2 == tstate);

    // PyThreadState_GetUnchecked()
    PyThreadState *tstate3 = PyThreadState_GetUnchecked();
    assert(tstate3 == tstate);

    // PyThreadState_EnterTracing(), PyThreadState_LeaveTracing()
    PyThreadState_EnterTracing(tstate);
    PyThreadState_LeaveTracing(tstate);

    // PyThreadState_GetDict(): no tstate argument
    PyObject *dict = PyThreadState_GetDict();
    // PyThreadState_GetDict() API can return NULL if PyDict_New() fails,
    // but it should not occur in practice.
    assert(dict != NULL);
    assert(PyDict_Check(dict));
    // dict is a borrowed reference

    // PyThreadState_GetInterpreter()
    PyInterpreterState *interp = PyThreadState_GetInterpreter(tstate);
    assert(interp != NULL);

    // PyThreadState_GetFrame()
    PyFrameObject*frame = PyThreadState_GetFrame(tstate);
    assert(frame != NULL);
    assert(PyFrame_Check(frame));
    Py_DECREF(frame);

    // PyThreadState_GetID()
    uint64_t id = PyThreadState_GetID(tstate);
    assert(id >= 1);

    Py_RETURN_NONE;
}

static PyObject *
frame_getlocals(PyObject *self, PyObject *frame)
{
    if (!PyFrame_Check(frame)) {
        PyErr_SetString(PyExc_TypeError, "argument must be a frame");
        return NULL;
    }
    return PyFrame_GetLocals((PyFrameObject *)frame);
}

static PyObject *
frame_getglobals(PyObject *self, PyObject *frame)
{
    if (!PyFrame_Check(frame)) {
        PyErr_SetString(PyExc_TypeError, "argument must be a frame");
        return NULL;
    }
    return PyFrame_GetGlobals((PyFrameObject *)frame);
}

static PyObject *
frame_getgenerator(PyObject *self, PyObject *frame)
{
    if (!PyFrame_Check(frame)) {
        PyErr_SetString(PyExc_TypeError, "argument must be a frame");
        return NULL;
    }
    return PyFrame_GetGenerator((PyFrameObject *)frame);
}

static PyObject *
frame_getbuiltins(PyObject *self, PyObject *frame)
{
    if (!PyFrame_Check(frame)) {
        PyErr_SetString(PyExc_TypeError, "argument must be a frame");
        return NULL;
    }
    return PyFrame_GetBuiltins((PyFrameObject *)frame);
}

static PyObject *
frame_getlasti(PyObject *self, PyObject *frame)
{
    if (!PyFrame_Check(frame)) {
        PyErr_SetString(PyExc_TypeError, "argument must be a frame");
        return NULL;
    }
    int lasti = PyFrame_GetLasti((PyFrameObject *)frame);
    if (lasti < 0) {
        assert(lasti == -1);
        Py_RETURN_NONE;
    }
    return PyLong_FromLong(lasti);
}

static PyObject *
frame_new(PyObject *self, PyObject *args)
{
    PyObject *code, *globals, *locals;
    if (!PyArg_ParseTuple(args, "OOO", &code, &globals, &locals)) {
        return NULL;
    }
    if (!PyCode_Check(code)) {
        PyErr_SetString(PyExc_TypeError, "argument must be a code object");
        return NULL;
    }
    PyThreadState *tstate = PyThreadState_Get();

    return (PyObject *)PyFrame_New(tstate, (PyCodeObject *)code, globals, locals);
}

static PyObject *
test_frame_getvar(PyObject *self, PyObject *args)
{
    PyObject *frame, *name;
    if (!PyArg_ParseTuple(args, "OO", &frame, &name)) {
        return NULL;
    }
    if (!PyFrame_Check(frame)) {
        PyErr_SetString(PyExc_TypeError, "argument must be a frame");
        return NULL;
    }

    return PyFrame_GetVar((PyFrameObject *)frame, name);
}

static PyObject *
test_frame_getvarstring(PyObject *self, PyObject *args)
{
    PyObject *frame;
    const char *name;
    if (!PyArg_ParseTuple(args, "Oy", &frame, &name)) {
        return NULL;
    }
    if (!PyFrame_Check(frame)) {
        PyErr_SetString(PyExc_TypeError, "argument must be a frame");
        return NULL;
    }

    return PyFrame_GetVarString((PyFrameObject *)frame, name);
}


static PyObject *
eval_get_func_name(PyObject *self, PyObject *func)
{
    return PyUnicode_FromString(PyEval_GetFuncName(func));
}

static PyObject *
eval_get_func_desc(PyObject *self, PyObject *func)
{
    return PyUnicode_FromString(PyEval_GetFuncDesc(func));
}

static PyObject *
gen_get_code(PyObject *self, PyObject *gen)
{
    if (!PyGen_Check(gen)) {
        PyErr_SetString(PyExc_TypeError, "argument must be a generator object");
        return NULL;
    }
    return (PyObject *)PyGen_GetCode((PyGenObject *)gen);
}

static PyObject *
eval_eval_code_ex(PyObject *mod, PyObject *pos_args)
{
    PyObject *result = NULL;
    PyObject *code;
    PyObject *globals;
    PyObject *locals = NULL;
    PyObject *args = NULL;
    PyObject *kwargs = NULL;
    PyObject *defaults = NULL;
    PyObject *kw_defaults = NULL;
    PyObject *closure = NULL;

    PyObject **c_kwargs = NULL;

    if (!PyArg_UnpackTuple(pos_args,
                           "eval_code_ex",
                           2,
                           8,
                           &code,
                           &globals,
                           &locals,
                           &args,
                           &kwargs,
                           &defaults,
                           &kw_defaults,
                           &closure))
    {
        goto exit;
    }

    if (!PyCode_Check(code)) {
        PyErr_SetString(PyExc_TypeError,
                        "code must be a Python code object");
        goto exit;
    }

    if (!PyDict_Check(globals)) {
        PyErr_SetString(PyExc_TypeError, "globals must be a dict");
        goto exit;
    }

    if (locals && !PyMapping_Check(locals)) {
        PyErr_SetString(PyExc_TypeError, "locals must be a mapping");
        goto exit;
    }
    if (locals == Py_None) {
        locals = NULL;
    }

    PyObject **c_args = NULL;
    Py_ssize_t c_args_len = 0;

    if (args)
    {
        if (!PyTuple_Check(args)) {
            PyErr_SetString(PyExc_TypeError, "args must be a tuple");
            goto exit;
        } else {
            c_args = &PyTuple_GET_ITEM(args, 0);
            c_args_len = PyTuple_Size(args);
        }
    }

    Py_ssize_t c_kwargs_len = 0;

    if (kwargs)
    {
        if (!PyDict_Check(kwargs)) {
            PyErr_SetString(PyExc_TypeError, "keywords must be a dict");
            goto exit;
        } else {
            c_kwargs_len = PyDict_Size(kwargs);
            if (c_kwargs_len > 0) {
                c_kwargs = PyMem_NEW(PyObject*, 2 * c_kwargs_len);
                if (!c_kwargs) {
                    PyErr_NoMemory();
                    goto exit;
                }

                Py_ssize_t i = 0;
                Py_ssize_t pos = 0;

                while (PyDict_Next(kwargs,
                                   &pos,
                                   &c_kwargs[i],
                                   &c_kwargs[i + 1]))
                {
                    i += 2;
                }
                c_kwargs_len = i / 2;
                /* XXX This is broken if the caller deletes dict items! */
            }
        }
    }


    PyObject **c_defaults = NULL;
    Py_ssize_t c_defaults_len = 0;

    if (defaults && PyTuple_Check(defaults)) {
        c_defaults = &PyTuple_GET_ITEM(defaults, 0);
        c_defaults_len = PyTuple_Size(defaults);
    }

    if (kw_defaults && !PyDict_Check(kw_defaults)) {
        PyErr_SetString(PyExc_TypeError, "kw_defaults must be a dict");
        goto exit;
    }

    if (closure && !PyTuple_Check(closure)) {
        PyErr_SetString(PyExc_TypeError, "closure must be a tuple of cells");
        goto exit;
    }


    result = PyEval_EvalCodeEx(
        code,
        globals,
        locals,
        c_args,
        (int)c_args_len,
        c_kwargs,
        (int)c_kwargs_len,
        c_defaults,
        (int)c_defaults_len,
        kw_defaults,
        closure
    );

exit:
    if (c_kwargs) {
        PyMem_DEL(c_kwargs);
    }

    return result;
}

static PyObject *
get_feature_macros(PyObject *self, PyObject *Py_UNUSED(args))
{
    PyObject *result = PyDict_New();
    if (!result) {
        return NULL;
    }
    int res;
#include "_testcapi_feature_macros.inc"
    return result;
}

static PyObject *
test_code_api(PyObject *self, PyObject *Py_UNUSED(args))
{
    PyCodeObject *co = PyCode_NewEmpty("_testcapi", "dummy", 1);
    if (co == NULL) {
        return NULL;
    }
    /* co_code */
    {
        PyObject *co_code = PyCode_GetCode(co);
        if (co_code == NULL) {
            goto fail;
        }
        assert(PyBytes_CheckExact(co_code));
        if (PyObject_Length(co_code) == 0) {
            PyErr_SetString(PyExc_ValueError, "empty co_code");
            Py_DECREF(co_code);
            goto fail;
        }
        Py_DECREF(co_code);
    }
    /* co_varnames */
    {
        PyObject *co_varnames = PyCode_GetVarnames(co);
        if (co_varnames == NULL) {
            goto fail;
        }
        if (!PyTuple_CheckExact(co_varnames)) {
            PyErr_SetString(PyExc_TypeError, "co_varnames not tuple");
            Py_DECREF(co_varnames);
            goto fail;
        }
        if (PyTuple_GET_SIZE(co_varnames) != 0) {
            PyErr_SetString(PyExc_ValueError, "non-empty co_varnames");
            Py_DECREF(co_varnames);
            goto fail;
        }
        Py_DECREF(co_varnames);
    }
    /* co_cellvars */
    {
        PyObject *co_cellvars = PyCode_GetCellvars(co);
        if (co_cellvars == NULL) {
            goto fail;
        }
        if (!PyTuple_CheckExact(co_cellvars)) {
            PyErr_SetString(PyExc_TypeError, "co_cellvars not tuple");
            Py_DECREF(co_cellvars);
            goto fail;
        }
        if (PyTuple_GET_SIZE(co_cellvars) != 0) {
            PyErr_SetString(PyExc_ValueError, "non-empty co_cellvars");
            Py_DECREF(co_cellvars);
            goto fail;
        }
        Py_DECREF(co_cellvars);
    }
    /* co_freevars */
    {
        PyObject *co_freevars = PyCode_GetFreevars(co);
        if (co_freevars == NULL) {
            goto fail;
        }
        if (!PyTuple_CheckExact(co_freevars)) {
            PyErr_SetString(PyExc_TypeError, "co_freevars not tuple");
            Py_DECREF(co_freevars);
            goto fail;
        }
        if (PyTuple_GET_SIZE(co_freevars) != 0) {
            PyErr_SetString(PyExc_ValueError, "non-empty co_freevars");
            Py_DECREF(co_freevars);
            goto fail;
        }
        Py_DECREF(co_freevars);
    }
    Py_DECREF(co);
    Py_RETURN_NONE;
fail:
    Py_DECREF(co);
    return NULL;
}

static int
record_func(PyObject *obj, PyFrameObject *f, int what, PyObject *arg)
{
    assert(PyList_Check(obj));
    PyObject *what_obj = NULL;
    PyObject *line_obj = NULL;
    PyObject *tuple = NULL;
    int res = -1;
    what_obj = PyLong_FromLong(what);
    if (what_obj == NULL) {
        goto error;
    }
    int line = PyFrame_GetLineNumber(f);
    line_obj = PyLong_FromLong(line);
    if (line_obj == NULL) {
        goto error;
    }
    tuple = PyTuple_Pack(3, what_obj, line_obj, arg);
    if (tuple == NULL) {
        goto error;
    }
    PyTuple_SET_ITEM(tuple, 0, what_obj);
    if (PyList_Append(obj, tuple)) {
        goto error;
    }
    res = 0;
error:
    Py_XDECREF(what_obj);
    Py_XDECREF(line_obj);
    Py_XDECREF(tuple);
    return res;
}

static PyObject *
settrace_to_record(PyObject *self, PyObject *list)
{

   if (!PyList_Check(list)) {
        PyErr_SetString(PyExc_TypeError, "argument must be a list");
        return NULL;
    }
    PyEval_SetTrace(record_func, list);
    Py_RETURN_NONE;
}

static int
error_func(PyObject *obj, PyFrameObject *f, int what, PyObject *arg)
{
    assert(PyList_Check(obj));
    /* Only raise if list is empty, otherwise append None
     * This ensures that we only raise once */
    if (PyList_GET_SIZE(obj)) {
        return 0;
    }
    if (PyList_Append(obj, Py_None)) {
       return -1;
    }
    PyErr_SetString(PyExc_Exception, "an exception");
    return -1;
}

static PyObject *
settrace_to_error(PyObject *self, PyObject *list)
{
    if (!PyList_Check(list)) {
        PyErr_SetString(PyExc_TypeError, "argument must be a list");
        return NULL;
    }
    PyEval_SetTrace(error_func, list);
    Py_RETURN_NONE;
}

static PyObject *
clear_managed_dict(PyObject *self, PyObject *obj)
{
    PyObject_ClearManagedDict(obj);
    Py_RETURN_NONE;
}


static PyObject *
test_macros(PyObject *self, PyObject *Py_UNUSED(args))
{
    struct MyStruct {
        int x;
    };
    wchar_t array[3];

    // static_assert(), Py_BUILD_ASSERT()
    static_assert(1 == 1, "bug");
    Py_BUILD_ASSERT(1 == 1);


    // Py_MIN(), Py_MAX(), Py_ABS()
    assert(Py_MIN(5, 11) == 5);
    assert(Py_MAX(5, 11) == 11);
    assert(Py_ABS(-5) == 5);

    // Py_STRINGIFY()
    assert(strcmp(Py_STRINGIFY(123), "123") == 0);

    // Py_MEMBER_SIZE(), Py_ARRAY_LENGTH()
    assert(Py_MEMBER_SIZE(struct MyStruct, x) == sizeof(int));
    assert(Py_ARRAY_LENGTH(array) == 3);

    // Py_CHARMASK()
    int c = 0xab00 | 7;
    assert(Py_CHARMASK(c) == 7);

    // _Py_IS_TYPE_SIGNED()
    assert(_Py_IS_TYPE_SIGNED(int));
    assert(!_Py_IS_TYPE_SIGNED(unsigned int));

    Py_RETURN_NONE;
}

static PyObject *
function_get_code(PyObject *self, PyObject *func)
{
    PyObject *code = PyFunction_GetCode(func);
    if (code != NULL) {
        return Py_NewRef(code);
    } else {
        return NULL;
    }
}

static PyObject *
function_get_globals(PyObject *self, PyObject *func)
{
    PyObject *globals = PyFunction_GetGlobals(func);
    if (globals != NULL) {
        return Py_NewRef(globals);
    } else {
        return NULL;
    }
}

static PyObject *
function_get_module(PyObject *self, PyObject *func)
{
    PyObject *module = PyFunction_GetModule(func);
    if (module != NULL) {
        return Py_NewRef(module);
    } else {
        return NULL;
    }
}

static PyObject *
function_get_defaults(PyObject *self, PyObject *func)
{
    PyObject *defaults = PyFunction_GetDefaults(func);
    if (defaults != NULL) {
        return Py_NewRef(defaults);
    } else if (PyErr_Occurred()) {
        return NULL;
    } else {
        Py_RETURN_NONE;  // This can happen when `defaults` are set to `None`
    }
}

static PyObject *
function_set_defaults(PyObject *self, PyObject *args)
{
    PyObject *func = NULL, *defaults = NULL;
    if (!PyArg_ParseTuple(args, "OO", &func, &defaults)) {
        return NULL;
    }
    int result = PyFunction_SetDefaults(func, defaults);
    if (result == -1)
        return NULL;
    Py_RETURN_NONE;
}

static PyObject *
function_get_kw_defaults(PyObject *self, PyObject *func)
{
    PyObject *defaults = PyFunction_GetKwDefaults(func);
    if (defaults != NULL) {
        return Py_NewRef(defaults);
    } else if (PyErr_Occurred()) {
        return NULL;
    } else {
        Py_RETURN_NONE;  // This can happen when `kwdefaults` are set to `None`
    }
}

static PyObject *
function_set_kw_defaults(PyObject *self, PyObject *args)
{
    PyObject *func = NULL, *defaults = NULL;
    if (!PyArg_ParseTuple(args, "OO", &func, &defaults)) {
        return NULL;
    }
    int result = PyFunction_SetKwDefaults(func, defaults);
    if (result == -1)
        return NULL;
    Py_RETURN_NONE;
}

static PyObject *
check_pyimport_addmodule(PyObject *self, PyObject *args)
{
    const char *name;
    if (!PyArg_ParseTuple(args, "s", &name)) {
        return NULL;
    }

    // test PyImport_AddModuleRef()
    PyObject *module = PyImport_AddModuleRef(name);
    if (module == NULL) {
        return NULL;
    }
    assert(PyModule_Check(module));
    // module is a strong reference

    // test PyImport_AddModule()
    PyObject *module2 = PyImport_AddModule(name);
    if (module2 == NULL) {
        goto error;
    }
    assert(PyModule_Check(module2));
    assert(module2 == module);
    // module2 is a borrowed ref

    // test PyImport_AddModuleObject()
    PyObject *name_obj = PyUnicode_FromString(name);
    if (name_obj == NULL) {
        goto error;
    }
    PyObject *module3 = PyImport_AddModuleObject(name_obj);
    Py_DECREF(name_obj);
    if (module3 == NULL) {
        goto error;
    }
    assert(PyModule_Check(module3));
    assert(module3 == module);
    // module3 is a borrowed ref

    return module;

error:
    Py_DECREF(module);
    return NULL;
}


static PyObject *
test_weakref_capi(PyObject *Py_UNUSED(module), PyObject *Py_UNUSED(args))
{
    // Ignore PyWeakref_GetObject() deprecation, we test it on purpose
    _Py_COMP_DIAG_PUSH
    _Py_COMP_DIAG_IGNORE_DEPR_DECLS

    // Create a new heap type, create an instance of this type, and delete the
    // type. This object supports weak references.
    PyObject *new_type = PyObject_CallFunction((PyObject*)&PyType_Type,
                                               "s(){}", "TypeName");
    if (new_type == NULL) {
        return NULL;
    }
    PyObject *obj = PyObject_CallNoArgs(new_type);
    Py_DECREF(new_type);
    if (obj == NULL) {
        return NULL;
    }
    Py_ssize_t refcnt = Py_REFCNT(obj);

    // test PyWeakref_NewRef(), reference is alive
    PyObject *weakref = PyWeakref_NewRef(obj, NULL);
    if (weakref == NULL) {
        Py_DECREF(obj);
        return NULL;
    }

    // test PyWeakref_Check(), valid weakref object
    assert(PyWeakref_Check(weakref));
    assert(PyWeakref_CheckRefExact(weakref));
    assert(PyWeakref_CheckRefExact(weakref));
    assert(Py_REFCNT(obj) == refcnt);

    // test PyWeakref_GetRef(), reference is alive
    PyObject *ref = UNINITIALIZED_PTR;
    assert(PyWeakref_GetRef(weakref, &ref) == 1);
    assert(ref == obj);
    assert(Py_REFCNT(obj) == (refcnt + 1));
    Py_DECREF(ref);

    // test PyWeakref_GetObject(), reference is alive
    ref = PyWeakref_GetObject(weakref);  // borrowed ref
    assert(ref == obj);

    // test PyWeakref_GET_OBJECT(), reference is alive
    ref = PyWeakref_GET_OBJECT(weakref);  // borrowed ref
    assert(ref == obj);

    // delete the referenced object: clear the weakref
    assert(Py_REFCNT(obj) == 1);
    Py_DECREF(obj);

    // test PyWeakref_GET_OBJECT(), reference is dead
    assert(PyWeakref_GET_OBJECT(weakref) == Py_None);

    // test PyWeakref_GetRef(), reference is dead
    ref = UNINITIALIZED_PTR;
    assert(PyWeakref_GetRef(weakref, &ref) == 0);
    assert(ref == NULL);

    // test PyWeakref_Check(), not a weakref object
    PyObject *invalid_weakref = Py_None;
    assert(!PyWeakref_Check(invalid_weakref));
    assert(!PyWeakref_CheckRefExact(invalid_weakref));
    assert(!PyWeakref_CheckRefExact(invalid_weakref));

    // test PyWeakref_GetRef(), invalid type
    assert(!PyErr_Occurred());
    ref = UNINITIALIZED_PTR;
    assert(PyWeakref_GetRef(invalid_weakref, &ref) == -1);
    assert(PyErr_ExceptionMatches(PyExc_TypeError));
    PyErr_Clear();
    assert(ref == NULL);

    // test PyWeakref_GetObject(), invalid type
    assert(PyWeakref_GetObject(invalid_weakref) == NULL);
    assert(PyErr_ExceptionMatches(PyExc_SystemError));
    PyErr_Clear();

    // test PyWeakref_GetRef(NULL)
    ref = UNINITIALIZED_PTR;
    assert(PyWeakref_GetRef(NULL, &ref) == -1);
    assert(PyErr_ExceptionMatches(PyExc_SystemError));
    assert(ref == NULL);
    PyErr_Clear();

    // test PyWeakref_GetObject(NULL)
    assert(PyWeakref_GetObject(NULL) == NULL);
    assert(PyErr_ExceptionMatches(PyExc_SystemError));
    PyErr_Clear();

    Py_DECREF(weakref);

    Py_RETURN_NONE;

    _Py_COMP_DIAG_POP
}


static PyMethodDef TestMethods[] = {
    {"set_errno",               set_errno,                       METH_VARARGS},
    {"test_config",             test_config,                     METH_NOARGS},
    {"test_sizeof_c_types",     test_sizeof_c_types,             METH_NOARGS},
    {"test_list_api",           test_list_api,                   METH_NOARGS},
    {"test_dict_iteration",     test_dict_iteration,             METH_NOARGS},
    {"test_lazy_hash_inheritance",      test_lazy_hash_inheritance,METH_NOARGS},
    {"test_xincref_doesnt_leak",test_xincref_doesnt_leak,        METH_NOARGS},
    {"test_incref_doesnt_leak", test_incref_doesnt_leak,         METH_NOARGS},
    {"test_xdecref_doesnt_leak",test_xdecref_doesnt_leak,        METH_NOARGS},
    {"test_decref_doesnt_leak", test_decref_doesnt_leak,         METH_NOARGS},
    {"test_structseq_newtype_doesnt_leak",
        test_structseq_newtype_doesnt_leak, METH_NOARGS},
    {"test_structseq_newtype_null_descr_doc",
        test_structseq_newtype_null_descr_doc, METH_NOARGS},
    {"test_incref_decref_API",  test_incref_decref_API,          METH_NOARGS},
    {"pyobject_repr_from_null", pyobject_repr_from_null, METH_NOARGS},
    {"pyobject_str_from_null",  pyobject_str_from_null, METH_NOARGS},
    {"pyobject_bytes_from_null", pyobject_bytes_from_null, METH_NOARGS},
    {"test_string_to_double",   test_string_to_double,           METH_NOARGS},
    {"test_capsule", (PyCFunction)test_capsule, METH_NOARGS},
    {"test_from_contiguous", (PyCFunction)test_from_contiguous, METH_NOARGS},
#if (defined(__linux__) || defined(__FreeBSD__)) && defined(__GNUC__)
    {"test_pep3118_obsolete_write_locks", (PyCFunction)test_pep3118_obsolete_write_locks, METH_NOARGS},
#endif
    {"getbuffer_with_null_view", getbuffer_with_null_view,       METH_O},
    {"PyBuffer_SizeFromFormat",  test_PyBuffer_SizeFromFormat,   METH_VARARGS},
    {"py_buildvalue",            py_buildvalue,                  METH_VARARGS},
    {"py_buildvalue_ints",       py_buildvalue_ints,             METH_VARARGS},
    {"test_buildvalue_N",        test_buildvalue_N,              METH_NOARGS},
    {"test_get_statictype_slots", test_get_statictype_slots,     METH_NOARGS},
    {"get_heaptype_for_name",     get_heaptype_for_name,         METH_NOARGS},
    {"get_type_name",            get_type_name,                  METH_O},
    {"get_type_qualname",        get_type_qualname,              METH_O},
    {"get_type_fullyqualname",   get_type_fullyqualname,         METH_O},
    {"get_type_module_name",     get_type_module_name,           METH_O},
    {"test_get_type_dict",        test_get_type_dict,            METH_NOARGS},
    {"_test_thread_state",      test_thread_state,               METH_VARARGS},
#ifndef MS_WINDOWS
    {"_spawn_pthread_waiter",   spawn_pthread_waiter,            METH_NOARGS},
    {"_end_spawned_pthread",    end_spawned_pthread,             METH_NOARGS},
#endif
    {"_pending_threadfunc",     pending_threadfunc,              METH_VARARGS},
#ifdef HAVE_GETTIMEOFDAY
    {"profile_int",             profile_int,                     METH_NOARGS},
#endif
    {"argparsing",              argparsing,                      METH_VARARGS},
    {"code_newempty",           code_newempty,                   METH_VARARGS},
    {"eval_code_ex",            eval_eval_code_ex,               METH_VARARGS},
    {"make_memoryview_from_NULL_pointer", make_memoryview_from_NULL_pointer,
     METH_NOARGS},
    {"buffer_fill_info",        buffer_fill_info,                METH_VARARGS},
    {"crash_no_current_thread", crash_no_current_thread,         METH_NOARGS},
    {"test_current_tstate_matches", test_current_tstate_matches, METH_NOARGS},
    {"run_in_subinterp",        run_in_subinterp,                METH_VARARGS},
    {"get_interpreterid_type",  get_interpreterid_type,          METH_NOARGS},
    {"link_interpreter_refcount", link_interpreter_refcount,     METH_O},
    {"unlink_interpreter_refcount", unlink_interpreter_refcount, METH_O},
    {"create_cfunction",        create_cfunction,                METH_NOARGS},
    {"call_in_temporary_c_thread", call_in_temporary_c_thread, METH_VARARGS,
     PyDoc_STR("set_error_class(error_class) -> None")},
    {"join_temporary_c_thread", join_temporary_c_thread, METH_NOARGS},
    {"pymarshal_write_long_to_file",
        pymarshal_write_long_to_file, METH_VARARGS},
    {"pymarshal_write_object_to_file",
        pymarshal_write_object_to_file, METH_VARARGS},
    {"pymarshal_read_short_from_file",
        pymarshal_read_short_from_file, METH_VARARGS},
    {"pymarshal_read_long_from_file",
        pymarshal_read_long_from_file, METH_VARARGS},
    {"pymarshal_read_last_object_from_file",
        pymarshal_read_last_object_from_file, METH_VARARGS},
    {"pymarshal_read_object_from_file",
        pymarshal_read_object_from_file, METH_VARARGS},
    {"return_null_without_error", return_null_without_error, METH_NOARGS},
    {"return_result_with_error", return_result_with_error, METH_NOARGS},
    {"getitem_with_error", getitem_with_error, METH_VARARGS},
    {"Py_CompileString",     pycompilestring, METH_O},
    {"dict_get_version", dict_get_version, METH_VARARGS},
    {"raise_SIGINT_then_send_None", raise_SIGINT_then_send_None, METH_VARARGS},
    {"stack_pointer", stack_pointer, METH_NOARGS},
#ifdef W_STOPCODE
    {"W_STOPCODE", py_w_stopcode, METH_VARARGS},
#endif
    {"test_pythread_tss_key_state", test_pythread_tss_key_state, METH_VARARGS},
    {"bad_get", bad_get, METH_VARARGS},
#ifdef Py_REF_DEBUG
    {"negative_refcount", negative_refcount, METH_NOARGS},
    {"decref_freed_object", decref_freed_object, METH_NOARGS},
#endif
    {"meth_varargs", meth_varargs, METH_VARARGS},
    {"meth_varargs_keywords", _PyCFunction_CAST(meth_varargs_keywords), METH_VARARGS|METH_KEYWORDS},
    {"meth_o", meth_o, METH_O},
    {"meth_noargs", meth_noargs, METH_NOARGS},
    {"meth_fastcall", _PyCFunction_CAST(meth_fastcall), METH_FASTCALL},
    {"meth_fastcall_keywords", _PyCFunction_CAST(meth_fastcall_keywords), METH_FASTCALL|METH_KEYWORDS},
    {"pycfunction_call", test_pycfunction_call, METH_VARARGS},
    {"pynumber_tobase", pynumber_tobase, METH_VARARGS},
    {"test_set_type_size", test_set_type_size, METH_NOARGS},
    {"test_py_clear", test_py_clear, METH_NOARGS},
    {"test_py_setref", test_py_setref, METH_NOARGS},
    {"test_refcount_macros", test_refcount_macros, METH_NOARGS},
    {"test_refcount_funcs", test_refcount_funcs, METH_NOARGS},
    {"test_py_is_macros", test_py_is_macros, METH_NOARGS},
    {"test_py_is_funcs", test_py_is_funcs, METH_NOARGS},
    {"type_get_version", type_get_version, METH_O, PyDoc_STR("type->tp_version_tag")},
    {"type_modified", type_modified, METH_O, PyDoc_STR("PyType_Modified")},
    {"type_assign_specific_version_unsafe", type_assign_specific_version_unsafe, METH_VARARGS,
     PyDoc_STR("forcefully assign type->tp_version_tag")},
    {"type_assign_version", type_assign_version, METH_O, PyDoc_STR("PyUnstable_Type_AssignVersionTag")},
    {"type_get_tp_bases", type_get_tp_bases, METH_O},
    {"type_get_tp_mro", type_get_tp_mro, METH_O},
    {"get_basic_static_type", get_basic_static_type, METH_VARARGS, NULL},
    {"test_tstate_capi", test_tstate_capi, METH_NOARGS, NULL},
    {"frame_getlocals", frame_getlocals, METH_O, NULL},
    {"frame_getglobals", frame_getglobals, METH_O, NULL},
    {"frame_getgenerator", frame_getgenerator, METH_O, NULL},
    {"frame_getbuiltins", frame_getbuiltins, METH_O, NULL},
    {"frame_getlasti", frame_getlasti, METH_O, NULL},
    {"frame_new", frame_new, METH_VARARGS, NULL},
    {"frame_getvar", test_frame_getvar, METH_VARARGS, NULL},
    {"frame_getvarstring", test_frame_getvarstring, METH_VARARGS, NULL},
    {"eval_get_func_name", eval_get_func_name, METH_O, NULL},
    {"eval_get_func_desc", eval_get_func_desc, METH_O, NULL},
    {"gen_get_code", gen_get_code, METH_O, NULL},
    {"get_feature_macros", get_feature_macros, METH_NOARGS, NULL},
    {"test_code_api", test_code_api, METH_NOARGS, NULL},
    {"settrace_to_error", settrace_to_error, METH_O, NULL},
    {"settrace_to_record", settrace_to_record, METH_O, NULL},
    {"test_macros", test_macros, METH_NOARGS, NULL},
    {"clear_managed_dict", clear_managed_dict, METH_O, NULL},
    {"function_get_code", function_get_code, METH_O, NULL},
    {"function_get_globals", function_get_globals, METH_O, NULL},
    {"function_get_module", function_get_module, METH_O, NULL},
    {"function_get_defaults", function_get_defaults, METH_O, NULL},
    {"function_set_defaults", function_set_defaults, METH_VARARGS, NULL},
    {"function_get_kw_defaults", function_get_kw_defaults, METH_O, NULL},
    {"function_set_kw_defaults", function_set_kw_defaults, METH_VARARGS, NULL},
    {"check_pyimport_addmodule", check_pyimport_addmodule, METH_VARARGS},
    {"test_weakref_capi", test_weakref_capi, METH_NOARGS},
    {NULL, NULL} /* sentinel */
};


typedef struct {
    PyObject_HEAD
} matmulObject;

static PyObject *
matmulType_matmul(PyObject *self, PyObject *other)
{
    return Py_BuildValue("(sOO)", "matmul", self, other);
}

static PyObject *
matmulType_imatmul(PyObject *self, PyObject *other)
{
    return Py_BuildValue("(sOO)", "imatmul", self, other);
}

static void
matmulType_dealloc(PyObject *self)
{
    Py_TYPE(self)->tp_free(self);
}

static PyNumberMethods matmulType_as_number = {
    0,                          /* nb_add */
    0,                          /* nb_subtract */
    0,                          /* nb_multiply */
    0,                          /* nb_remainde r*/
    0,                          /* nb_divmod */
    0,                          /* nb_power */
    0,                          /* nb_negative */
    0,                          /* tp_positive */
    0,                          /* tp_absolute */
    0,                          /* tp_bool */
    0,                          /* nb_invert */
    0,                          /* nb_lshift */
    0,                          /* nb_rshift */
    0,                          /* nb_and */
    0,                          /* nb_xor */
    0,                          /* nb_or */
    0,                          /* nb_int */
    0,                          /* nb_reserved */
    0,                          /* nb_float */
    0,                          /* nb_inplace_add */
    0,                          /* nb_inplace_subtract */
    0,                          /* nb_inplace_multiply */
    0,                          /* nb_inplace_remainder */
    0,                          /* nb_inplace_power */
    0,                          /* nb_inplace_lshift */
    0,                          /* nb_inplace_rshift */
    0,                          /* nb_inplace_and */
    0,                          /* nb_inplace_xor */
    0,                          /* nb_inplace_or */
    0,                          /* nb_floor_divide */
    0,                          /* nb_true_divide */
    0,                          /* nb_inplace_floor_divide */
    0,                          /* nb_inplace_true_divide */
    0,                          /* nb_index */
    matmulType_matmul,        /* nb_matrix_multiply */
    matmulType_imatmul        /* nb_matrix_inplace_multiply */
};

static PyTypeObject matmulType = {
    PyVarObject_HEAD_INIT(NULL, 0)
    "matmulType",
    sizeof(matmulObject),               /* tp_basicsize */
    0,                                  /* tp_itemsize */
    matmulType_dealloc,                 /* destructor tp_dealloc */
    0,                                  /* tp_vectorcall_offset */
    0,                                  /* tp_getattr */
    0,                                  /* tp_setattr */
    0,                                  /* tp_as_async */
    0,                                  /* tp_repr */
    &matmulType_as_number,              /* tp_as_number */
    0,                                  /* tp_as_sequence */
    0,                                  /* tp_as_mapping */
    0,                                  /* tp_hash */
    0,                                  /* tp_call */
    0,                                  /* tp_str */
    PyObject_GenericGetAttr,            /* tp_getattro */
    PyObject_GenericSetAttr,            /* tp_setattro */
    0,                                  /* tp_as_buffer */
    0,                                  /* tp_flags */
    "C level type with matrix operations defined",
    0,                                  /* traverseproc tp_traverse */
    0,                                  /* tp_clear */
    0,                                  /* tp_richcompare */
    0,                                  /* tp_weaklistoffset */
    0,                                  /* tp_iter */
    0,                                  /* tp_iternext */
    0,                                  /* tp_methods */
    0,                                  /* tp_members */
    0,
    0,
    0,
    0,
    0,
    0,
    0,
    0,
    PyType_GenericNew,                  /* tp_new */
    PyObject_Del,                       /* tp_free */
};

typedef struct {
    PyObject_HEAD
} ipowObject;

static PyObject *
ipowType_ipow(PyObject *self, PyObject *other, PyObject *mod)
{
    return Py_BuildValue("OO", other, mod);
}

static PyNumberMethods ipowType_as_number = {
    .nb_inplace_power = ipowType_ipow
};

static PyTypeObject ipowType = {
    PyVarObject_HEAD_INIT(NULL, 0)
    .tp_name = "ipowType",
    .tp_basicsize = sizeof(ipowObject),
    .tp_as_number = &ipowType_as_number,
    .tp_new = PyType_GenericNew
};

typedef struct {
    PyObject_HEAD
    PyObject *ao_iterator;
} awaitObject;


static PyObject *
awaitObject_new(PyTypeObject *type, PyObject *args, PyObject *kwds)
{
    PyObject *v;
    awaitObject *ao;

    if (!PyArg_UnpackTuple(args, "awaitObject", 1, 1, &v))
        return NULL;

    ao = (awaitObject *)type->tp_alloc(type, 0);
    if (ao == NULL) {
        return NULL;
    }

    ao->ao_iterator = Py_NewRef(v);

    return (PyObject *)ao;
}


static void
awaitObject_dealloc(awaitObject *ao)
{
    Py_CLEAR(ao->ao_iterator);
    Py_TYPE(ao)->tp_free(ao);
}


static PyObject *
awaitObject_await(awaitObject *ao)
{
    return Py_NewRef(ao->ao_iterator);
}

static PyAsyncMethods awaitType_as_async = {
    (unaryfunc)awaitObject_await,           /* am_await */
    0,                                      /* am_aiter */
    0,                                      /* am_anext */
    0,                                      /* am_send  */
};


static PyTypeObject awaitType = {
    PyVarObject_HEAD_INIT(NULL, 0)
    "awaitType",
    sizeof(awaitObject),                /* tp_basicsize */
    0,                                  /* tp_itemsize */
    (destructor)awaitObject_dealloc,    /* destructor tp_dealloc */
    0,                                  /* tp_vectorcall_offset */
    0,                                  /* tp_getattr */
    0,                                  /* tp_setattr */
    &awaitType_as_async,                /* tp_as_async */
    0,                                  /* tp_repr */
    0,                                  /* tp_as_number */
    0,                                  /* tp_as_sequence */
    0,                                  /* tp_as_mapping */
    0,                                  /* tp_hash */
    0,                                  /* tp_call */
    0,                                  /* tp_str */
    PyObject_GenericGetAttr,            /* tp_getattro */
    PyObject_GenericSetAttr,            /* tp_setattro */
    0,                                  /* tp_as_buffer */
    0,                                  /* tp_flags */
    "C level type with tp_as_async",
    0,                                  /* traverseproc tp_traverse */
    0,                                  /* tp_clear */
    0,                                  /* tp_richcompare */
    0,                                  /* tp_weaklistoffset */
    0,                                  /* tp_iter */
    0,                                  /* tp_iternext */
    0,                                  /* tp_methods */
    0,                                  /* tp_members */
    0,
    0,
    0,
    0,
    0,
    0,
    0,
    0,
    awaitObject_new,                    /* tp_new */
    PyObject_Del,                       /* tp_free */
};


/* Test bpo-35983: create a subclass of "list" which checks that instances
 * are not deallocated twice */

typedef struct {
    PyListObject list;
    int deallocated;
} MyListObject;

static PyObject *
MyList_new(PyTypeObject *type, PyObject *args, PyObject *kwds)
{
    PyObject* op = PyList_Type.tp_new(type, args, kwds);
    ((MyListObject*)op)->deallocated = 0;
    return op;
}

void
MyList_dealloc(MyListObject* op)
{
    if (op->deallocated) {
        /* We cannot raise exceptions here but we still want the testsuite
         * to fail when we hit this */
        Py_FatalError("MyList instance deallocated twice");
    }
    op->deallocated = 1;
    PyList_Type.tp_dealloc((PyObject *)op);
}

static PyTypeObject MyList_Type = {
    PyVarObject_HEAD_INIT(NULL, 0)
    "MyList",
    sizeof(MyListObject),
    0,
    (destructor)MyList_dealloc,                 /* tp_dealloc */
    0,                                          /* tp_vectorcall_offset */
    0,                                          /* tp_getattr */
    0,                                          /* tp_setattr */
    0,                                          /* tp_as_async */
    0,                                          /* tp_repr */
    0,                                          /* tp_as_number */
    0,                                          /* tp_as_sequence */
    0,                                          /* tp_as_mapping */
    0,                                          /* tp_hash */
    0,                                          /* tp_call */
    0,                                          /* tp_str */
    0,                                          /* tp_getattro */
    0,                                          /* tp_setattro */
    0,                                          /* tp_as_buffer */
    Py_TPFLAGS_DEFAULT | Py_TPFLAGS_BASETYPE,   /* tp_flags */
    0,                                          /* tp_doc */
    0,                                          /* tp_traverse */
    0,                                          /* tp_clear */
    0,                                          /* tp_richcompare */
    0,                                          /* tp_weaklistoffset */
    0,                                          /* tp_iter */
    0,                                          /* tp_iternext */
    0,                                          /* tp_methods */
    0,                                          /* tp_members */
    0,                                          /* tp_getset */
    0,  /* &PyList_Type */                      /* tp_base */
    0,                                          /* tp_dict */
    0,                                          /* tp_descr_get */
    0,                                          /* tp_descr_set */
    0,                                          /* tp_dictoffset */
    0,                                          /* tp_init */
    0,                                          /* tp_alloc */
    MyList_new,                                 /* tp_new */
};

/* Test PEP 560 */

typedef struct {
    PyObject_HEAD
    PyObject *item;
} PyGenericAliasObject;

static void
generic_alias_dealloc(PyGenericAliasObject *self)
{
    Py_CLEAR(self->item);
    Py_TYPE(self)->tp_free((PyObject *)self);
}

static PyObject *
generic_alias_mro_entries(PyGenericAliasObject *self, PyObject *bases)
{
    return PyTuple_Pack(1, self->item);
}

static PyMethodDef generic_alias_methods[] = {
    {"__mro_entries__", _PyCFunction_CAST(generic_alias_mro_entries), METH_O, NULL},
    {NULL}  /* sentinel */
};

static PyTypeObject GenericAlias_Type = {
    PyVarObject_HEAD_INIT(NULL, 0)
    "GenericAlias",
    sizeof(PyGenericAliasObject),
    0,
    .tp_dealloc = (destructor)generic_alias_dealloc,
    .tp_flags = Py_TPFLAGS_DEFAULT | Py_TPFLAGS_BASETYPE,
    .tp_methods = generic_alias_methods,
};

static PyObject *
generic_alias_new(PyObject *item)
{
    PyGenericAliasObject *o = PyObject_New(PyGenericAliasObject, &GenericAlias_Type);
    if (o == NULL) {
        return NULL;
    }
    o->item = Py_NewRef(item);
    return (PyObject*) o;
}

typedef struct {
    PyObject_HEAD
} PyGenericObject;

static PyObject *
generic_class_getitem(PyObject *type, PyObject *item)
{
    return generic_alias_new(item);
}

static PyMethodDef generic_methods[] = {
    {"__class_getitem__", generic_class_getitem, METH_O|METH_CLASS, NULL},
    {NULL}  /* sentinel */
};

static PyTypeObject Generic_Type = {
    PyVarObject_HEAD_INIT(NULL, 0)
    "Generic",
    sizeof(PyGenericObject),
    0,
    .tp_flags = Py_TPFLAGS_DEFAULT | Py_TPFLAGS_BASETYPE,
    .tp_methods = generic_methods,
};

static PyMethodDef meth_instance_methods[] = {
    {"meth_varargs", meth_varargs, METH_VARARGS},
    {"meth_varargs_keywords", _PyCFunction_CAST(meth_varargs_keywords), METH_VARARGS|METH_KEYWORDS},
    {"meth_o", meth_o, METH_O},
    {"meth_noargs", meth_noargs, METH_NOARGS},
    {"meth_fastcall", _PyCFunction_CAST(meth_fastcall), METH_FASTCALL},
    {"meth_fastcall_keywords", _PyCFunction_CAST(meth_fastcall_keywords), METH_FASTCALL|METH_KEYWORDS},
    {NULL, NULL} /* sentinel */
};


static PyTypeObject MethInstance_Type = {
    PyVarObject_HEAD_INIT(NULL, 0)
    "MethInstance",
    sizeof(PyObject),
    .tp_new = PyType_GenericNew,
    .tp_flags = Py_TPFLAGS_DEFAULT,
    .tp_methods = meth_instance_methods,
    .tp_doc = (char*)PyDoc_STR(
        "Class with normal (instance) methods to test calling conventions"),
};

static PyMethodDef meth_class_methods[] = {
    {"meth_varargs", meth_varargs, METH_VARARGS|METH_CLASS},
    {"meth_varargs_keywords", _PyCFunction_CAST(meth_varargs_keywords), METH_VARARGS|METH_KEYWORDS|METH_CLASS},
    {"meth_o", meth_o, METH_O|METH_CLASS},
    {"meth_noargs", meth_noargs, METH_NOARGS|METH_CLASS},
    {"meth_fastcall", _PyCFunction_CAST(meth_fastcall), METH_FASTCALL|METH_CLASS},
    {"meth_fastcall_keywords", _PyCFunction_CAST(meth_fastcall_keywords), METH_FASTCALL|METH_KEYWORDS|METH_CLASS},
    {NULL, NULL} /* sentinel */
};


static PyTypeObject MethClass_Type = {
    PyVarObject_HEAD_INIT(NULL, 0)
    "MethClass",
    sizeof(PyObject),
    .tp_new = PyType_GenericNew,
    .tp_flags = Py_TPFLAGS_DEFAULT,
    .tp_methods = meth_class_methods,
    .tp_doc = PyDoc_STR(
        "Class with class methods to test calling conventions"),
};

static PyMethodDef meth_static_methods[] = {
    {"meth_varargs", meth_varargs, METH_VARARGS|METH_STATIC},
    {"meth_varargs_keywords", _PyCFunction_CAST(meth_varargs_keywords), METH_VARARGS|METH_KEYWORDS|METH_STATIC},
    {"meth_o", meth_o, METH_O|METH_STATIC},
    {"meth_noargs", meth_noargs, METH_NOARGS|METH_STATIC},
    {"meth_fastcall", _PyCFunction_CAST(meth_fastcall), METH_FASTCALL|METH_STATIC},
    {"meth_fastcall_keywords", _PyCFunction_CAST(meth_fastcall_keywords), METH_FASTCALL|METH_KEYWORDS|METH_STATIC},
    {NULL, NULL} /* sentinel */
};


static PyTypeObject MethStatic_Type = {
    PyVarObject_HEAD_INIT(NULL, 0)
    "MethStatic",
    sizeof(PyObject),
    .tp_new = PyType_GenericNew,
    .tp_flags = Py_TPFLAGS_DEFAULT,
    .tp_methods = meth_static_methods,
    .tp_doc = PyDoc_STR(
        "Class with static methods to test calling conventions"),
};

/* ContainerNoGC -- a simple container without GC methods */

typedef struct {
    PyObject_HEAD
    PyObject *value;
} ContainerNoGCobject;

static PyObject *
ContainerNoGC_new(PyTypeObject *type, PyObject *args, PyObject *kwargs)
{
    PyObject *value;
    char *names[] = {"value", NULL};
    if (!PyArg_ParseTupleAndKeywords(args, kwargs, "O", names, &value)) {
        return NULL;
    }
    PyObject *self = type->tp_alloc(type, 0);
    if (self == NULL) {
        return NULL;
    }
    Py_INCREF(value);
    ((ContainerNoGCobject *)self)->value = value;
    return self;
}

static void
ContainerNoGC_dealloc(ContainerNoGCobject *self)
{
    Py_DECREF(self->value);
    Py_TYPE(self)->tp_free((PyObject *)self);
}

static PyMemberDef ContainerNoGC_members[] = {
    {"value", _Py_T_OBJECT, offsetof(ContainerNoGCobject, value), Py_READONLY,
     PyDoc_STR("a container value for test purposes")},
    {0}
};

static PyTypeObject ContainerNoGC_type = {
    PyVarObject_HEAD_INIT(NULL, 0)
    "_testcapi.ContainerNoGC",
    sizeof(ContainerNoGCobject),
    .tp_dealloc = (destructor)ContainerNoGC_dealloc,
    .tp_flags = Py_TPFLAGS_DEFAULT | Py_TPFLAGS_BASETYPE,
    .tp_members = ContainerNoGC_members,
    .tp_new = ContainerNoGC_new,
};


static struct PyModuleDef _testcapimodule = {
    PyModuleDef_HEAD_INIT,
    .m_name = "_testcapi",
    .m_size = sizeof(testcapistate_t),
    .m_methods = TestMethods,
};

/* Per PEP 489, this module will not be converted to multi-phase initialization
 */

PyMODINIT_FUNC
PyInit__testcapi(void)
{
    PyObject *m;

    m = PyModule_Create(&_testcapimodule);
    if (m == NULL)
        return NULL;

    Py_SET_TYPE(&_HashInheritanceTester_Type, &PyType_Type);

    if (PyType_Ready(&matmulType) < 0)
        return NULL;
    Py_INCREF(&matmulType);
    PyModule_AddObject(m, "matmulType", (PyObject *)&matmulType);
    if (PyType_Ready(&ipowType) < 0) {
        return NULL;
    }
    Py_INCREF(&ipowType);
    PyModule_AddObject(m, "ipowType", (PyObject *)&ipowType);

    if (PyType_Ready(&awaitType) < 0)
        return NULL;
    Py_INCREF(&awaitType);
    PyModule_AddObject(m, "awaitType", (PyObject *)&awaitType);

    MyList_Type.tp_base = &PyList_Type;
    if (PyType_Ready(&MyList_Type) < 0)
        return NULL;
    Py_INCREF(&MyList_Type);
    PyModule_AddObject(m, "MyList", (PyObject *)&MyList_Type);

    if (PyType_Ready(&GenericAlias_Type) < 0)
        return NULL;
    Py_INCREF(&GenericAlias_Type);
    PyModule_AddObject(m, "GenericAlias", (PyObject *)&GenericAlias_Type);

    if (PyType_Ready(&Generic_Type) < 0)
        return NULL;
    Py_INCREF(&Generic_Type);
    PyModule_AddObject(m, "Generic", (PyObject *)&Generic_Type);

    if (PyType_Ready(&MethInstance_Type) < 0)
        return NULL;
    Py_INCREF(&MethInstance_Type);
    PyModule_AddObject(m, "MethInstance", (PyObject *)&MethInstance_Type);

    if (PyType_Ready(&MethClass_Type) < 0)
        return NULL;
    Py_INCREF(&MethClass_Type);
    PyModule_AddObject(m, "MethClass", (PyObject *)&MethClass_Type);

    if (PyType_Ready(&MethStatic_Type) < 0)
        return NULL;
    Py_INCREF(&MethStatic_Type);
    PyModule_AddObject(m, "MethStatic", (PyObject *)&MethStatic_Type);

    PyModule_AddObject(m, "CHAR_MAX", PyLong_FromLong(CHAR_MAX));
    PyModule_AddObject(m, "CHAR_MIN", PyLong_FromLong(CHAR_MIN));
    PyModule_AddObject(m, "UCHAR_MAX", PyLong_FromLong(UCHAR_MAX));
    PyModule_AddObject(m, "SHRT_MAX", PyLong_FromLong(SHRT_MAX));
    PyModule_AddObject(m, "SHRT_MIN", PyLong_FromLong(SHRT_MIN));
    PyModule_AddObject(m, "USHRT_MAX", PyLong_FromLong(USHRT_MAX));
    PyModule_AddObject(m, "INT_MAX",  PyLong_FromLong(INT_MAX));
    PyModule_AddObject(m, "INT_MIN",  PyLong_FromLong(INT_MIN));
    PyModule_AddObject(m, "UINT_MAX",  PyLong_FromUnsignedLong(UINT_MAX));
    PyModule_AddObject(m, "LONG_MAX", PyLong_FromLong(LONG_MAX));
    PyModule_AddObject(m, "LONG_MIN", PyLong_FromLong(LONG_MIN));
    PyModule_AddObject(m, "ULONG_MAX", PyLong_FromUnsignedLong(ULONG_MAX));
    PyModule_AddObject(m, "FLT_MAX", PyFloat_FromDouble(FLT_MAX));
    PyModule_AddObject(m, "FLT_MIN", PyFloat_FromDouble(FLT_MIN));
    PyModule_AddObject(m, "DBL_MAX", PyFloat_FromDouble(DBL_MAX));
    PyModule_AddObject(m, "DBL_MIN", PyFloat_FromDouble(DBL_MIN));
    PyModule_AddObject(m, "LLONG_MAX", PyLong_FromLongLong(LLONG_MAX));
    PyModule_AddObject(m, "LLONG_MIN", PyLong_FromLongLong(LLONG_MIN));
    PyModule_AddObject(m, "ULLONG_MAX", PyLong_FromUnsignedLongLong(ULLONG_MAX));
    PyModule_AddObject(m, "PY_SSIZE_T_MAX", PyLong_FromSsize_t(PY_SSIZE_T_MAX));
    PyModule_AddObject(m, "PY_SSIZE_T_MIN", PyLong_FromSsize_t(PY_SSIZE_T_MIN));
    PyModule_AddObject(m, "SIZE_MAX", PyLong_FromSize_t(SIZE_MAX));
    PyModule_AddObject(m, "SIZEOF_WCHAR_T", PyLong_FromSsize_t(sizeof(wchar_t)));
    PyModule_AddObject(m, "SIZEOF_VOID_P", PyLong_FromSsize_t(sizeof(void*)));
    PyModule_AddObject(m, "SIZEOF_TIME_T", PyLong_FromSsize_t(sizeof(time_t)));
    PyModule_AddObject(m, "Py_Version", PyLong_FromUnsignedLong(Py_Version));
    Py_INCREF(&PyInstanceMethod_Type);
    PyModule_AddObject(m, "instancemethod", (PyObject *)&PyInstanceMethod_Type);

    PyModule_AddIntConstant(m, "the_number_three", 3);
    PyModule_AddIntMacro(m, Py_C_RECURSION_LIMIT);

    testcapistate_t *state = get_testcapi_state(m);
    state->error = PyErr_NewException("_testcapi.error", NULL, NULL);
    PyModule_AddObject(m, "error", state->error);

    if (PyType_Ready(&ContainerNoGC_type) < 0) {
        return NULL;
    }
    Py_INCREF(&ContainerNoGC_type);
    if (PyModule_AddObject(m, "ContainerNoGC",
                           (PyObject *) &ContainerNoGC_type) < 0)
        return NULL;

    /* Include tests from the _testcapi/ directory */
    if (_PyTestCapi_Init_Vectorcall(m) < 0) {
        return NULL;
    }
    if (_PyTestCapi_Init_Heaptype(m) < 0) {
        return NULL;
    }
    if (_PyTestCapi_Init_Abstract(m) < 0) {
        return NULL;
    }
    if (_PyTestCapi_Init_Unicode(m) < 0) {
        return NULL;
    }
    if (_PyTestCapi_Init_GetArgs(m) < 0) {
        return NULL;
    }
    if (_PyTestCapi_Init_DateTime(m) < 0) {
        return NULL;
    }
    if (_PyTestCapi_Init_Docstring(m) < 0) {
        return NULL;
    }
    if (_PyTestCapi_Init_Mem(m) < 0) {
        return NULL;
    }
    if (_PyTestCapi_Init_Watchers(m) < 0) {
        return NULL;
    }
    if (_PyTestCapi_Init_Long(m) < 0) {
        return NULL;
    }
    if (_PyTestCapi_Init_Float(m) < 0) {
        return NULL;
    }
    if (_PyTestCapi_Init_Complex(m) < 0) {
        return NULL;
    }
    if (_PyTestCapi_Init_Numbers(m) < 0) {
        return NULL;
    }
    if (_PyTestCapi_Init_Dict(m) < 0) {
        return NULL;
    }
    if (_PyTestCapi_Init_Set(m) < 0) {
        return NULL;
    }
    if (_PyTestCapi_Init_List(m) < 0) {
        return NULL;
    }
    if (_PyTestCapi_Init_Tuple(m) < 0) {
        return NULL;
    }
    if (_PyTestCapi_Init_Structmember(m) < 0) {
        return NULL;
    }
    if (_PyTestCapi_Init_Exceptions(m) < 0) {
        return NULL;
    }
    if (_PyTestCapi_Init_Code(m) < 0) {
        return NULL;
    }
    if (_PyTestCapi_Init_Buffer(m) < 0) {
        return NULL;
    }
    if (_PyTestCapi_Init_File(m) < 0) {
        return NULL;
    }
    if (_PyTestCapi_Init_Codec(m) < 0) {
        return NULL;
    }
    if (_PyTestCapi_Init_Immortal(m) < 0) {
        return NULL;
    }
    if (_PyTestCapi_Init_GC(m) < 0) {
        return NULL;
    }
    if (_PyTestCapi_Init_PyAtomic(m) < 0) {
        return NULL;
    }
    if (_PyTestCapi_Init_Hash(m) < 0) {
        return NULL;
    }
    if (_PyTestCapi_Init_Time(m) < 0) {
        return NULL;
    }

    PyState_AddModule(m, &_testcapimodule);
    return m;
}<|MERGE_RESOLUTION|>--- conflicted
+++ resolved
@@ -719,1190 +719,6 @@
 static PyObject *
 test_thread_state(PyObject *self, PyObject *args)
 {
-<<<<<<< HEAD
-    PyObject *obj;
-    if (!PyArg_ParseTuple(args, "S", &obj))
-        return NULL;
-    Py_INCREF(obj);
-    return obj;
-}
-
-static PyObject *
-getargs_Y(PyObject *self, PyObject *args)
-{
-    PyObject *obj;
-    if (!PyArg_ParseTuple(args, "Y", &obj))
-        return NULL;
-    Py_INCREF(obj);
-    return obj;
-}
-
-static PyObject *
-getargs_U(PyObject *self, PyObject *args)
-{
-    PyObject *obj;
-    if (!PyArg_ParseTuple(args, "U", &obj))
-        return NULL;
-    Py_INCREF(obj);
-    return obj;
-}
-
-static PyObject *
-getargs_c(PyObject *self, PyObject *args)
-{
-    char c;
-    if (!PyArg_ParseTuple(args, "c", &c))
-        return NULL;
-    return PyLong_FromLong((unsigned char)c);
-}
-
-static PyObject *
-getargs_C(PyObject *self, PyObject *args)
-{
-    int c;
-    if (!PyArg_ParseTuple(args, "C", &c))
-        return NULL;
-    return PyLong_FromLong(c);
-}
-
-static PyObject *
-getargs_s(PyObject *self, PyObject *args)
-{
-    char *str;
-    if (!PyArg_ParseTuple(args, "s", &str))
-        return NULL;
-    return PyBytes_FromString(str);
-}
-
-static PyObject *
-getargs_s_star(PyObject *self, PyObject *args)
-{
-    Py_buffer buffer;
-    PyObject *bytes;
-    if (!PyArg_ParseTuple(args, "s*", &buffer))
-        return NULL;
-    bytes = PyBytes_FromStringAndSize(buffer.buf, buffer.len);
-    PyBuffer_Release(&buffer);
-    return bytes;
-}
-
-static PyObject *
-getargs_s_hash(PyObject *self, PyObject *args)
-{
-    char *str;
-    Py_ssize_t size;
-    if (!PyArg_ParseTuple(args, "s#", &str, &size))
-        return NULL;
-    return PyBytes_FromStringAndSize(str, size);
-}
-
-static PyObject *
-getargs_z(PyObject *self, PyObject *args)
-{
-    char *str;
-    if (!PyArg_ParseTuple(args, "z", &str))
-        return NULL;
-    if (str != NULL)
-        return PyBytes_FromString(str);
-    else
-        Py_RETURN_NONE;
-}
-
-static PyObject *
-getargs_z_star(PyObject *self, PyObject *args)
-{
-    Py_buffer buffer;
-    PyObject *bytes;
-    if (!PyArg_ParseTuple(args, "z*", &buffer))
-        return NULL;
-    if (buffer.buf != NULL)
-        bytes = PyBytes_FromStringAndSize(buffer.buf, buffer.len);
-    else {
-        Py_INCREF(Py_None);
-        bytes = Py_None;
-    }
-    PyBuffer_Release(&buffer);
-    return bytes;
-}
-
-static PyObject *
-getargs_z_hash(PyObject *self, PyObject *args)
-{
-    char *str;
-    Py_ssize_t size;
-    if (!PyArg_ParseTuple(args, "z#", &str, &size))
-        return NULL;
-    if (str != NULL)
-        return PyBytes_FromStringAndSize(str, size);
-    else
-        Py_RETURN_NONE;
-}
-
-static PyObject *
-getargs_y(PyObject *self, PyObject *args)
-{
-    char *str;
-    if (!PyArg_ParseTuple(args, "y", &str))
-        return NULL;
-    return PyBytes_FromString(str);
-}
-
-static PyObject *
-getargs_y_star(PyObject *self, PyObject *args)
-{
-    Py_buffer buffer;
-    PyObject *bytes;
-    if (!PyArg_ParseTuple(args, "y*", &buffer))
-        return NULL;
-    bytes = PyBytes_FromStringAndSize(buffer.buf, buffer.len);
-    PyBuffer_Release(&buffer);
-    return bytes;
-}
-
-static PyObject *
-getargs_y_hash(PyObject *self, PyObject *args)
-{
-    char *str;
-    Py_ssize_t size;
-    if (!PyArg_ParseTuple(args, "y#", &str, &size))
-        return NULL;
-    return PyBytes_FromStringAndSize(str, size);
-}
-
-static PyObject *
-getargs_u(PyObject *self, PyObject *args)
-{
-    Py_UNICODE *str;
-    if (!PyArg_ParseTuple(args, "u", &str))
-        return NULL;
-    return PyUnicode_FromWideChar(str, -1);
-}
-
-static PyObject *
-getargs_u_hash(PyObject *self, PyObject *args)
-{
-    Py_UNICODE *str;
-    Py_ssize_t size;
-    if (!PyArg_ParseTuple(args, "u#", &str, &size))
-        return NULL;
-    return PyUnicode_FromWideChar(str, size);
-}
-
-static PyObject *
-getargs_Z(PyObject *self, PyObject *args)
-{
-    Py_UNICODE *str;
-    if (!PyArg_ParseTuple(args, "Z", &str))
-        return NULL;
-    if (str != NULL) {
-        return PyUnicode_FromWideChar(str, -1);
-    } else
-        Py_RETURN_NONE;
-}
-
-/* Test the old w and w# codes that no longer work */
-static PyObject *
-test_w_code_invalid(PyObject *self)
-{
-    static const char * const keywords[] = {"a", "b", "c", "d", NULL};
-    char *formats_3[] = {"O|w#$O",
-                         "O|w$O",
-                         "O|w#O",
-                         "O|wO",
-                         NULL};
-    char *formats_4[] = {"O|w#O$O",
-                         "O|wO$O",
-                         "O|Ow#O",
-                         "O|OwO",
-                         "O|Ow#$O",
-                         "O|Ow$O",
-                         NULL};
-    size_t n;
-    PyObject *args;
-    PyObject *kwargs;
-    PyObject *tmp;
-
-    if (!(args = PyTuple_Pack(1, Py_None))) {
-        return NULL;
-    }
-
-    if (!(kwargs = PyDict_New()) || PyDict_SetItemString(kwargs, "c", Py_None)) {
-        Py_DECREF(args);
-        Py_XDECREF(kwargs);
-        return NULL;
-    }
-
-    for (n = 0;formats_3[n];++n) {
-        if (PyArg_ParseTupleAndKeywords(args, kwargs, formats_3[n],
-                                        (char**) keywords,
-                                        &tmp, &tmp, &tmp)) {
-            Py_DECREF(args);
-            return raiseTestError("test_w_code_invalid_suffix",
-                                  formats_3[n]);
-        }
-        else {
-            PyErr_Clear();
-        }
-    }
-
-    if (PyDict_DelItemString(kwargs, "c") ||
-        PyDict_SetItemString(kwargs, "d", Py_None)) {
-
-        Py_DECREF(kwargs);
-        Py_DECREF(args);
-        return NULL;
-    }
-
-    for (n = 0;formats_4[n];++n) {
-        if (PyArg_ParseTupleAndKeywords(args, kwargs, formats_4[n],
-                                        (char**) keywords,
-                                        &tmp, &tmp, &tmp, &tmp)) {
-            Py_DECREF(args);
-            return raiseTestError("test_w_code_invalid_suffix",
-                                  formats_4[n]);
-        }
-        else {
-            PyErr_Clear();
-        }
-    }
-
-    Py_DECREF(args);
-    Py_DECREF(kwargs);
-    Py_RETURN_NONE;
-}
-
-static PyObject *
-getargs_Z_hash(PyObject *self, PyObject *args)
-{
-    Py_UNICODE *str;
-    Py_ssize_t size;
-    if (!PyArg_ParseTuple(args, "Z#", &str, &size))
-        return NULL;
-    if (str != NULL)
-        return PyUnicode_FromWideChar(str, size);
-    else
-        Py_RETURN_NONE;
-}
-
-static PyObject *
-getargs_es(PyObject *self, PyObject *args)
-{
-    PyObject *arg, *result;
-    const char *encoding = NULL;
-    char *str;
-
-    if (!PyArg_ParseTuple(args, "O|s", &arg, &encoding))
-        return NULL;
-    if (!PyArg_Parse(arg, "es", encoding, &str))
-        return NULL;
-    result = PyBytes_FromString(str);
-    PyMem_Free(str);
-    return result;
-}
-
-static PyObject *
-getargs_et(PyObject *self, PyObject *args)
-{
-    PyObject *arg, *result;
-    const char *encoding = NULL;
-    char *str;
-
-    if (!PyArg_ParseTuple(args, "O|s", &arg, &encoding))
-        return NULL;
-    if (!PyArg_Parse(arg, "et", encoding, &str))
-        return NULL;
-    result = PyBytes_FromString(str);
-    PyMem_Free(str);
-    return result;
-}
-
-static PyObject *
-getargs_es_hash(PyObject *self, PyObject *args)
-{
-    PyObject *arg, *result;
-    const char *encoding = NULL;
-    PyByteArrayObject *buffer = NULL;
-    char *str = NULL;
-    Py_ssize_t size;
-
-    if (!PyArg_ParseTuple(args, "O|sY", &arg, &encoding, &buffer))
-        return NULL;
-    if (buffer != NULL) {
-        str = PyByteArray_AS_STRING(buffer);
-        size = PyByteArray_GET_SIZE(buffer);
-    }
-    if (!PyArg_Parse(arg, "es#", encoding, &str, &size))
-        return NULL;
-    result = PyBytes_FromStringAndSize(str, size);
-    if (buffer == NULL)
-        PyMem_Free(str);
-    return result;
-}
-
-static PyObject *
-getargs_et_hash(PyObject *self, PyObject *args)
-{
-    PyObject *arg, *result;
-    const char *encoding = NULL;
-    PyByteArrayObject *buffer = NULL;
-    char *str = NULL;
-    Py_ssize_t size;
-
-    if (!PyArg_ParseTuple(args, "O|sY", &arg, &encoding, &buffer))
-        return NULL;
-    if (buffer != NULL) {
-        str = PyByteArray_AS_STRING(buffer);
-        size = PyByteArray_GET_SIZE(buffer);
-    }
-    if (!PyArg_Parse(arg, "et#", encoding, &str, &size))
-        return NULL;
-    result = PyBytes_FromStringAndSize(str, size);
-    if (buffer == NULL)
-        PyMem_Free(str);
-    return result;
-}
-
-/* Test the s and z codes for PyArg_ParseTuple.
-*/
-static PyObject *
-test_s_code(PyObject *self, PyObject *Py_UNUSED(ignored))
-{
-    /* Unicode strings should be accepted */
-    PyObject *tuple, *obj;
-    char *value;
-
-    tuple = PyTuple_New(1);
-    if (tuple == NULL)
-    return NULL;
-
-    obj = PyUnicode_Decode("t\xeate", strlen("t\xeate"),
-                           "latin-1", NULL);
-    if (obj == NULL)
-    return NULL;
-
-    PyTuple_SET_ITEM(tuple, 0, obj);
-
-    /* These two blocks used to raise a TypeError:
-     * "argument must be string without null bytes, not str"
-     */
-    if (!PyArg_ParseTuple(tuple, "s:test_s_code1", &value)) {
-        return NULL;
-    }
-
-    if (!PyArg_ParseTuple(tuple, "z:test_s_code2", &value)) {
-        return NULL;
-    }
-
-    Py_DECREF(tuple);
-    Py_RETURN_NONE;
-}
-
-static PyObject *
-parse_tuple_and_keywords(PyObject *self, PyObject *args)
-{
-    PyObject *sub_args;
-    PyObject *sub_kwargs;
-    const char *sub_format;
-    PyObject *sub_keywords;
-
-    Py_ssize_t i, size;
-    char *keywords[8 + 1]; /* space for NULL at end */
-    PyObject *o;
-    PyObject *converted[8];
-
-    int result;
-    PyObject *return_value = NULL;
-
-    double buffers[8][4]; /* double ensures alignment where necessary */
-
-    if (!PyArg_ParseTuple(args, "OOsO:parse_tuple_and_keywords",
-        &sub_args, &sub_kwargs,
-        &sub_format, &sub_keywords))
-        return NULL;
-
-    if (!(PyList_CheckExact(sub_keywords) || PyTuple_CheckExact(sub_keywords))) {
-        PyErr_SetString(PyExc_ValueError,
-            "parse_tuple_and_keywords: sub_keywords must be either list or tuple");
-        return NULL;
-    }
-
-    memset(buffers, 0, sizeof(buffers));
-    memset(converted, 0, sizeof(converted));
-    memset(keywords, 0, sizeof(keywords));
-
-    size = PySequence_Fast_GET_SIZE(sub_keywords);
-    if (size > 8) {
-        PyErr_SetString(PyExc_ValueError,
-            "parse_tuple_and_keywords: too many keywords in sub_keywords");
-        goto exit;
-    }
-
-    for (i = 0; i < size; i++) {
-        o = PySequence_Fast_GET_ITEM(sub_keywords, i);
-        if (!PyUnicode_FSConverter(o, (void *)(converted + i))) {
-            PyErr_Format(PyExc_ValueError,
-                "parse_tuple_and_keywords: could not convert keywords[%zd] to narrow string", i);
-            goto exit;
-        }
-        keywords[i] = PyBytes_AS_STRING(converted[i]);
-    }
-
-    result = PyArg_ParseTupleAndKeywords(sub_args, sub_kwargs,
-        sub_format, keywords,
-        buffers + 0, buffers + 1, buffers + 2, buffers + 3,
-        buffers + 4, buffers + 5, buffers + 6, buffers + 7);
-
-    if (result) {
-        return_value = Py_None;
-        Py_INCREF(Py_None);
-    }
-
-exit:
-    size = sizeof(converted) / sizeof(converted[0]);
-    for (i = 0; i < size; i++) {
-        Py_XDECREF(converted[i]);
-    }
-    return return_value;
-}
-
-static volatile int x;
-
-/* Test the u and u# codes for PyArg_ParseTuple. May leak memory in case
-   of an error.
-*/
-static PyObject *
-test_u_code(PyObject *self, PyObject *Py_UNUSED(ignored))
-{
-    PyObject *tuple, *obj;
-    Py_UNICODE *value;
-    Py_ssize_t len;
-
-    /* issue4122: Undefined reference to _Py_ascii_whitespace on Windows */
-    /* Just use the macro and check that it compiles */
-    x = Py_UNICODE_ISSPACE(25);
-
-    tuple = PyTuple_New(1);
-    if (tuple == NULL)
-        return NULL;
-
-    obj = PyUnicode_Decode("test", strlen("test"),
-                           "ascii", NULL);
-    if (obj == NULL)
-        return NULL;
-
-    PyTuple_SET_ITEM(tuple, 0, obj);
-
-    value = 0;
-    if (!PyArg_ParseTuple(tuple, "u:test_u_code", &value)) {
-        return NULL;
-    }
-    if (value != PyUnicode_AS_UNICODE(obj))
-        return raiseTestError("test_u_code",
-            "u code returned wrong value for u'test'");
-    value = 0;
-    if (!PyArg_ParseTuple(tuple, "u#:test_u_code", &value, &len)) {
-        return NULL;
-    }
-    if (value != PyUnicode_AS_UNICODE(obj) ||
-        len != PyUnicode_GET_SIZE(obj))
-        return raiseTestError("test_u_code",
-            "u# code returned wrong values for u'test'");
-
-    Py_DECREF(tuple);
-    Py_RETURN_NONE;
-}
-
-/* Test Z and Z# codes for PyArg_ParseTuple */
-static PyObject *
-test_Z_code(PyObject *self, PyObject *Py_UNUSED(ignored))
-{
-    PyObject *tuple, *obj;
-    const Py_UNICODE *value1, *value2;
-    Py_ssize_t len1, len2;
-
-    tuple = PyTuple_New(2);
-    if (tuple == NULL)
-        return NULL;
-
-    obj = PyUnicode_FromString("test");
-    PyTuple_SET_ITEM(tuple, 0, obj);
-    Py_INCREF(Py_None);
-    PyTuple_SET_ITEM(tuple, 1, Py_None);
-
-    /* swap values on purpose */
-    value1 = NULL;
-    value2 = PyUnicode_AS_UNICODE(obj);
-
-    /* Test Z for both values */
-    if (!PyArg_ParseTuple(tuple, "ZZ:test_Z_code", &value1, &value2)) {
-        return NULL;
-    }
-    if (value1 != PyUnicode_AS_UNICODE(obj))
-        return raiseTestError("test_Z_code",
-            "Z code returned wrong value for 'test'");
-    if (value2 != NULL)
-        return raiseTestError("test_Z_code",
-            "Z code returned wrong value for None");
-
-    value1 = NULL;
-    value2 = PyUnicode_AS_UNICODE(obj);
-    len1 = -1;
-    len2 = -1;
-
-    /* Test Z# for both values */
-    if (!PyArg_ParseTuple(tuple, "Z#Z#:test_Z_code", &value1, &len1,
-                          &value2, &len2))
-    {
-        return NULL;
-    }
-    if (value1 != PyUnicode_AS_UNICODE(obj) ||
-        len1 != PyUnicode_GET_SIZE(obj))
-        return raiseTestError("test_Z_code",
-            "Z# code returned wrong values for 'test'");
-    if (value2 != NULL ||
-        len2 != 0)
-        return raiseTestError("test_Z_code",
-            "Z# code returned wrong values for None'");
-
-    Py_DECREF(tuple);
-    Py_RETURN_NONE;
-}
-
-static PyObject *
-test_widechar(PyObject *self, PyObject *Py_UNUSED(ignored))
-{
-#if defined(SIZEOF_WCHAR_T) && (SIZEOF_WCHAR_T == 4)
-    const wchar_t wtext[2] = {(wchar_t)0x10ABCDu};
-    size_t wtextlen = 1;
-    const wchar_t invalid[1] = {(wchar_t)0x110000u};
-#else
-    const wchar_t wtext[3] = {(wchar_t)0xDBEAu, (wchar_t)0xDFCDu};
-    size_t wtextlen = 2;
-#endif
-    PyObject *wide, *utf8;
-
-    wide = PyUnicode_FromWideChar(wtext, wtextlen);
-    if (wide == NULL)
-        return NULL;
-
-    utf8 = PyUnicode_FromString("\xf4\x8a\xaf\x8d");
-    if (utf8 == NULL) {
-        Py_DECREF(wide);
-        return NULL;
-    }
-
-    if (PyUnicode_GET_LENGTH(wide) != PyUnicode_GET_LENGTH(utf8)) {
-        Py_DECREF(wide);
-        Py_DECREF(utf8);
-        return raiseTestError("test_widechar",
-                              "wide string and utf8 string "
-                              "have different length");
-    }
-    if (PyUnicode_Compare(wide, utf8)) {
-        Py_DECREF(wide);
-        Py_DECREF(utf8);
-        if (PyErr_Occurred())
-            return NULL;
-        return raiseTestError("test_widechar",
-                              "wide string and utf8 string "
-                              "are different");
-    }
-
-    Py_DECREF(wide);
-    Py_DECREF(utf8);
-
-#if defined(SIZEOF_WCHAR_T) && (SIZEOF_WCHAR_T == 4)
-    wide = PyUnicode_FromWideChar(invalid, 1);
-    if (wide == NULL)
-        PyErr_Clear();
-    else
-        return raiseTestError("test_widechar",
-                              "PyUnicode_FromWideChar(L\"\\U00110000\", 1) didn't fail");
-
-    wide = PyUnicode_FromUnicode(invalid, 1);
-    if (wide == NULL)
-        PyErr_Clear();
-    else
-        return raiseTestError("test_widechar",
-                              "PyUnicode_FromUnicode(L\"\\U00110000\", 1) didn't fail");
-
-    wide = PyUnicode_FromUnicode(NULL, 1);
-    if (wide == NULL)
-        return NULL;
-    PyUnicode_AS_UNICODE(wide)[0] = invalid[0];
-    if (_PyUnicode_Ready(wide) < 0) {
-        Py_DECREF(wide);
-        PyErr_Clear();
-    }
-    else {
-        Py_DECREF(wide);
-        return raiseTestError("test_widechar",
-                              "PyUnicode_Ready() didn't fail");
-    }
-#endif
-
-    Py_RETURN_NONE;
-}
-
-static PyObject *
-unicode_aswidechar(PyObject *self, PyObject *args)
-{
-    PyObject *unicode, *result;
-    Py_ssize_t buflen, size;
-    wchar_t *buffer;
-
-    if (!PyArg_ParseTuple(args, "Un", &unicode, &buflen))
-        return NULL;
-    buffer = PyMem_New(wchar_t, buflen);
-    if (buffer == NULL)
-        return PyErr_NoMemory();
-
-    size = PyUnicode_AsWideChar(unicode, buffer, buflen);
-    if (size == -1) {
-        PyMem_Free(buffer);
-        return NULL;
-    }
-
-    if (size < buflen)
-        buflen = size + 1;
-    else
-        buflen = size;
-    result = PyUnicode_FromWideChar(buffer, buflen);
-    PyMem_Free(buffer);
-    if (result == NULL)
-        return NULL;
-
-    return Py_BuildValue("(Nn)", result, size);
-}
-
-static PyObject *
-unicode_aswidecharstring(PyObject *self, PyObject *args)
-{
-    PyObject *unicode, *result;
-    Py_ssize_t size;
-    wchar_t *buffer;
-
-    if (!PyArg_ParseTuple(args, "U", &unicode))
-        return NULL;
-
-    buffer = PyUnicode_AsWideCharString(unicode, &size);
-    if (buffer == NULL)
-        return NULL;
-
-    result = PyUnicode_FromWideChar(buffer, size + 1);
-    PyMem_Free(buffer);
-    if (result == NULL)
-        return NULL;
-    return Py_BuildValue("(Nn)", result, size);
-}
-
-static PyObject *
-unicode_asucs4(PyObject *self, PyObject *args)
-{
-    PyObject *unicode, *result;
-    Py_UCS4 *buffer;
-    int copy_null;
-    Py_ssize_t str_len, buf_len;
-
-    if (!PyArg_ParseTuple(args, "Unp:unicode_asucs4", &unicode, &str_len, &copy_null)) {
-        return NULL;
-    }
-
-    buf_len = str_len + 1;
-    buffer = PyMem_NEW(Py_UCS4, buf_len);
-    if (buffer == NULL) {
-        return PyErr_NoMemory();
-    }
-    memset(buffer, 0, sizeof(Py_UCS4)*buf_len);
-    buffer[str_len] = 0xffffU;
-
-    if (!PyUnicode_AsUCS4(unicode, buffer, buf_len, copy_null)) {
-        PyMem_FREE(buffer);
-        return NULL;
-    }
-
-    result = PyUnicode_FromKindAndData(PyUnicode_4BYTE_KIND, buffer, buf_len);
-    PyMem_FREE(buffer);
-    return result;
-}
-
-static PyObject *
-unicode_findchar(PyObject *self, PyObject *args)
-{
-    PyObject *str;
-    int direction;
-    unsigned int ch;
-    Py_ssize_t result;
-    Py_ssize_t start, end;
-
-    if (!PyArg_ParseTuple(args, "UInni:unicode_findchar", &str, &ch,
-                          &start, &end, &direction)) {
-        return NULL;
-    }
-
-    result = PyUnicode_FindChar(str, (Py_UCS4)ch, start, end, direction);
-    if (result == -2)
-        return NULL;
-    else
-        return PyLong_FromSsize_t(result);
-}
-
-static PyObject *
-unicode_copycharacters(PyObject *self, PyObject *args)
-{
-    PyObject *from, *to, *to_copy;
-    Py_ssize_t from_start, to_start, how_many, copied;
-
-    if (!PyArg_ParseTuple(args, "UnOnn:unicode_copycharacters", &to, &to_start,
-                          &from, &from_start, &how_many)) {
-        return NULL;
-    }
-
-    if (!(to_copy = PyUnicode_New(PyUnicode_GET_LENGTH(to),
-                                  PyUnicode_MAX_CHAR_VALUE(to)))) {
-        return NULL;
-    }
-    if (PyUnicode_Fill(to_copy, 0, PyUnicode_GET_LENGTH(to_copy), 0U) < 0) {
-        Py_DECREF(to_copy);
-        return NULL;
-    }
-
-    if ((copied = PyUnicode_CopyCharacters(to_copy, to_start, from,
-                                           from_start, how_many)) < 0) {
-        Py_DECREF(to_copy);
-        return NULL;
-    }
-
-    return Py_BuildValue("(Nn)", to_copy, copied);
-}
-
-static PyObject *
-unicode_encodedecimal(PyObject *self, PyObject *args)
-{
-    Py_UNICODE *unicode;
-    Py_ssize_t length;
-    char *errors = NULL;
-    PyObject *decimal;
-    Py_ssize_t decimal_length, new_length;
-    int res;
-
-    if (!PyArg_ParseTuple(args, "u#|s", &unicode, &length, &errors))
-        return NULL;
-
-    decimal_length = length * 7; /* len('&#8364;') */
-    decimal = PyBytes_FromStringAndSize(NULL, decimal_length);
-    if (decimal == NULL)
-        return NULL;
-
-    res = PyUnicode_EncodeDecimal(unicode, length,
-                                  PyBytes_AS_STRING(decimal),
-                                  errors);
-    if (res < 0) {
-        Py_DECREF(decimal);
-        return NULL;
-    }
-
-    new_length = strlen(PyBytes_AS_STRING(decimal));
-    assert(new_length <= decimal_length);
-    res = _PyBytes_Resize(&decimal, new_length);
-    if (res < 0)
-        return NULL;
-
-    return decimal;
-}
-
-static PyObject *
-unicode_transformdecimaltoascii(PyObject *self, PyObject *args)
-{
-    Py_UNICODE *unicode;
-    Py_ssize_t length;
-    if (!PyArg_ParseTuple(args, "u#|s", &unicode, &length))
-        return NULL;
-    return PyUnicode_TransformDecimalToASCII(unicode, length);
-}
-
-static PyObject *
-unicode_legacy_string(PyObject *self, PyObject *args)
-{
-    Py_UNICODE *data;
-    Py_ssize_t len;
-    PyObject *u;
-
-    if (!PyArg_ParseTuple(args, "u#", &data, &len))
-        return NULL;
-
-    u = PyUnicode_FromUnicode(NULL, len);
-    if (u == NULL)
-        return NULL;
-
-    memcpy(PyUnicode_AS_UNICODE(u), data, len * sizeof(Py_UNICODE));
-
-    if (len > 0) { /* The empty string is always ready. */
-        assert(!PyUnicode_IS_READY(u));
-    }
-
-    return u;
-}
-
-static PyObject *
-getargs_w_star(PyObject *self, PyObject *args)
-{
-    Py_buffer buffer;
-    PyObject *result;
-    char *str;
-
-    if (!PyArg_ParseTuple(args, "w*:getargs_w_star", &buffer))
-        return NULL;
-
-    if (2 <= buffer.len) {
-        str = buffer.buf;
-        str[0] = '[';
-        str[buffer.len-1] = ']';
-    }
-
-    result = PyBytes_FromStringAndSize(buffer.buf, buffer.len);
-    PyBuffer_Release(&buffer);
-    return result;
-}
-
-
-static PyObject *
-test_empty_argparse(PyObject *self, PyObject *Py_UNUSED(ignored))
-{
-    /* Test that formats can begin with '|'. See issue #4720. */
-    PyObject *tuple, *dict = NULL;
-    static char *kwlist[] = {NULL};
-    int result;
-    tuple = PyTuple_New(0);
-    if (!tuple)
-        return NULL;
-    if (!(result = PyArg_ParseTuple(tuple, "|:test_empty_argparse"))) {
-        goto done;
-    }
-    dict = PyDict_New();
-    if (!dict)
-        goto done;
-    result = PyArg_ParseTupleAndKeywords(tuple, dict, "|:test_empty_argparse", kwlist);
-  done:
-    Py_DECREF(tuple);
-    Py_XDECREF(dict);
-    if (!result) {
-        return NULL;
-    }
-    else {
-        Py_RETURN_NONE;
-    }
-}
-
-static PyObject *
-codec_incrementalencoder(PyObject *self, PyObject *args)
-{
-    const char *encoding, *errors = NULL;
-    if (!PyArg_ParseTuple(args, "s|s:test_incrementalencoder",
-                          &encoding, &errors))
-        return NULL;
-    return PyCodec_IncrementalEncoder(encoding, errors);
-}
-
-static PyObject *
-codec_incrementaldecoder(PyObject *self, PyObject *args)
-{
-    const char *encoding, *errors = NULL;
-    if (!PyArg_ParseTuple(args, "s|s:test_incrementaldecoder",
-                          &encoding, &errors))
-        return NULL;
-    return PyCodec_IncrementalDecoder(encoding, errors);
-}
-
-
-/* Simple test of _PyLong_NumBits and _PyLong_Sign. */
-static PyObject *
-test_long_numbits(PyObject *self, PyObject *Py_UNUSED(ignored))
-{
-    struct triple {
-        long input;
-        size_t nbits;
-        int sign;
-    } testcases[] = {{0, 0, 0},
-                     {1L, 1, 1},
-                     {-1L, 1, -1},
-                     {2L, 2, 1},
-                     {-2L, 2, -1},
-                     {3L, 2, 1},
-                     {-3L, 2, -1},
-                     {4L, 3, 1},
-                     {-4L, 3, -1},
-                     {0x7fffL, 15, 1},          /* one Python int digit */
-             {-0x7fffL, 15, -1},
-             {0xffffL, 16, 1},
-             {-0xffffL, 16, -1},
-             {0xfffffffL, 28, 1},
-             {-0xfffffffL, 28, -1}};
-    size_t i;
-
-    for (i = 0; i < Py_ARRAY_LENGTH(testcases); ++i) {
-        size_t nbits;
-        int sign;
-        PyObject *plong;
-
-        plong = PyLong_FromLong(testcases[i].input);
-        if (plong == NULL)
-            return NULL;
-        nbits = _PyLong_NumBits(plong);
-        sign = _PyLong_Sign(plong);
-
-        Py_DECREF(plong);
-        if (nbits != testcases[i].nbits)
-            return raiseTestError("test_long_numbits",
-                            "wrong result for _PyLong_NumBits");
-        if (sign != testcases[i].sign)
-            return raiseTestError("test_long_numbits",
-                            "wrong result for _PyLong_Sign");
-    }
-    Py_RETURN_NONE;
-}
-
-/* Example passing NULLs to PyObject_Str(NULL). */
-
-static PyObject *
-test_null_strings(PyObject *self, PyObject *Py_UNUSED(ignored))
-{
-    PyObject *o1 = PyObject_Str(NULL), *o2 = PyObject_Str(NULL);
-    PyObject *tuple = PyTuple_Pack(2, o1, o2);
-    Py_XDECREF(o1);
-    Py_XDECREF(o2);
-    return tuple;
-}
-
-static PyObject *
-raise_exception(PyObject *self, PyObject *args)
-{
-    PyObject *exc;
-    PyObject *exc_args, *v;
-    int num_args, i;
-
-    if (!PyArg_ParseTuple(args, "Oi:raise_exception",
-                          &exc, &num_args))
-        return NULL;
-
-    exc_args = PyTuple_New(num_args);
-    if (exc_args == NULL)
-        return NULL;
-    for (i = 0; i < num_args; ++i) {
-        v = PyLong_FromLong(i);
-        if (v == NULL) {
-            Py_DECREF(exc_args);
-            return NULL;
-        }
-        PyTuple_SET_ITEM(exc_args, i, v);
-    }
-    PyErr_SetObject(exc, exc_args);
-    Py_DECREF(exc_args);
-    return NULL;
-}
-
-static PyObject *
-set_errno(PyObject *self, PyObject *args)
-{
-    int new_errno;
-
-    if (!PyArg_ParseTuple(args, "i:set_errno", &new_errno))
-        return NULL;
-
-    errno = new_errno;
-    Py_RETURN_NONE;
-}
-
-static PyObject *
-test_set_exc_info(PyObject *self, PyObject *args)
-{
-    PyObject *orig_exc;
-    PyObject *new_type, *new_value, *new_tb;
-    PyObject *type, *value, *tb;
-    if (!PyArg_ParseTuple(args, "OOO:test_set_exc_info",
-                          &new_type, &new_value, &new_tb))
-        return NULL;
-
-    PyErr_GetExcInfo(&type, &value, &tb);
-
-    Py_INCREF(new_type);
-    Py_INCREF(new_value);
-    Py_INCREF(new_tb);
-    PyErr_SetExcInfo(new_type, new_value, new_tb);
-
-    orig_exc = PyTuple_Pack(3, type ? type : Py_None, value ? value : Py_None, tb ? tb : Py_None);
-    Py_XDECREF(type);
-    Py_XDECREF(value);
-    Py_XDECREF(tb);
-    return orig_exc;
-}
-
-static int test_run_counter = 0;
-
-static PyObject *
-test_datetime_capi(PyObject *self, PyObject *args) {
-    if (PyDateTimeAPI) {
-        if (test_run_counter) {
-            /* Probably regrtest.py -R */
-            Py_RETURN_NONE;
-        }
-        else {
-            PyErr_SetString(PyExc_AssertionError,
-                            "PyDateTime_CAPI somehow initialized");
-            return NULL;
-        }
-    }
-    test_run_counter++;
-    PyDateTime_IMPORT;
-
-    if (PyDateTimeAPI)
-        Py_RETURN_NONE;
-    else
-        return NULL;
-}
-
-/* Functions exposing the C API type checking for testing */
-#define MAKE_DATETIME_CHECK_FUNC(check_method, exact_method)    \
-    PyObject *obj;                                              \
-    int exact = 0;                                              \
-    if (!PyArg_ParseTuple(args, "O|p", &obj, &exact)) {         \
-        return NULL;                                            \
-    }                                                           \
-    int rv = exact?exact_method(obj):check_method(obj);         \
-    if (rv) {                                                   \
-        Py_RETURN_TRUE;                                         \
-    } else {                                                    \
-        Py_RETURN_FALSE;                                        \
-    }
-
-static PyObject *
-datetime_check_date(PyObject *self, PyObject *args) {
-    MAKE_DATETIME_CHECK_FUNC(PyDate_Check, PyDate_CheckExact)
-}
-
-static PyObject *
-datetime_check_time(PyObject *self, PyObject *args) {
-    MAKE_DATETIME_CHECK_FUNC(PyTime_Check, PyTime_CheckExact)
-}
-
-static PyObject *
-datetime_check_datetime(PyObject *self, PyObject *args) {
-    MAKE_DATETIME_CHECK_FUNC(PyDateTime_Check, PyDateTime_CheckExact)
-}
-
-static PyObject *
-datetime_check_delta(PyObject *self, PyObject *args) {
-    MAKE_DATETIME_CHECK_FUNC(PyDelta_Check, PyDelta_CheckExact)
-}
-
-static PyObject *
-datetime_check_tzinfo(PyObject *self, PyObject *args) {
-    MAKE_DATETIME_CHECK_FUNC(PyTZInfo_Check, PyTZInfo_CheckExact)
-}
-
-
-/* Makes three variations on timezone representing UTC-5:
-   1. timezone with offset and name from PyDateTimeAPI
-   2. timezone with offset and name from PyTimeZone_FromOffsetAndName
-   3. timezone with offset (no name) from PyTimeZone_FromOffset
-*/
-static PyObject *
-make_timezones_capi(PyObject *self, PyObject *args) {
-    PyObject *offset = PyDelta_FromDSU(0, -18000, 0);
-    PyObject *name = PyUnicode_FromString("EST");
-
-    PyObject *est_zone_capi = PyDateTimeAPI->TimeZone_FromTimeZone(offset, name);
-    PyObject *est_zone_macro = PyTimeZone_FromOffsetAndName(offset, name);
-    PyObject *est_zone_macro_noname = PyTimeZone_FromOffset(offset);
-
-    Py_DecRef(offset);
-    Py_DecRef(name);
-
-    PyObject *rv = PyTuple_New(3);
-
-    PyTuple_SET_ITEM(rv, 0, est_zone_capi);
-    PyTuple_SET_ITEM(rv, 1, est_zone_macro);
-    PyTuple_SET_ITEM(rv, 2, est_zone_macro_noname);
-
-    return rv;
-}
-
-static PyObject *
-get_timezones_offset_zero(PyObject *self, PyObject *args) {
-    PyObject *offset = PyDelta_FromDSU(0, 0, 0);
-    PyObject *name = PyUnicode_FromString("");
-
-    // These two should return the UTC singleton
-    PyObject *utc_singleton_0 = PyTimeZone_FromOffset(offset);
-    PyObject *utc_singleton_1 = PyTimeZone_FromOffsetAndName(offset, NULL);
-
-    // This one will return +00:00 zone, but not the UTC singleton
-    PyObject *non_utc_zone = PyTimeZone_FromOffsetAndName(offset, name);
-
-    Py_DecRef(offset);
-    Py_DecRef(name);
-
-    PyObject *rv = PyTuple_New(3);
-    PyTuple_SET_ITEM(rv, 0, utc_singleton_0);
-    PyTuple_SET_ITEM(rv, 1, utc_singleton_1);
-    PyTuple_SET_ITEM(rv, 2, non_utc_zone);
-
-    return rv;
-}
-
-static PyObject *
-get_timezone_utc_capi(PyObject* self, PyObject *args) {
-    int macro = 0;
-    if (!PyArg_ParseTuple(args, "|p", &macro)) {
-        return NULL;
-    }
-    if (macro) {
-        Py_INCREF(PyDateTime_TimeZone_UTC);
-        return PyDateTime_TimeZone_UTC;
-    } else {
-        Py_INCREF(PyDateTimeAPI->TimeZone_UTC);
-        return PyDateTimeAPI->TimeZone_UTC;
-    }
-}
-
-
-/* test_thread_state spawns a thread of its own, and that thread releases
- * `thread_done` when it's finished.  The driver code has to know when the
- * thread finishes, because the thread uses a PyObject (the callable) that
- * may go away when the driver finishes.  The former lack of this explicit
- * synchronization caused rare segfaults, so rare that they were seen only
- * on a Mac buildbot (although they were possible on any box).
- */
-static PyThread_type_lock thread_done = NULL;
-
-static int
-_make_call(void *callable)
-{
-    PyObject *rc;
-    int success;
-    PyGILState_STATE s = PyGILState_Ensure();
-    rc = _PyObject_CallNoArg((PyObject *)callable);
-    success = (rc != NULL);
-    Py_XDECREF(rc);
-    PyGILState_Release(s);
-    return success;
-}
-
-/* Same thing, but releases `thread_done` when it returns.  This variant
- * should be called only from threads spawned by test_thread_state().
- */
-static void
-_make_call_from_thread(void *callable)
-{
-    _make_call(callable);
-    PyThread_release_lock(thread_done);
-}
-
-static PyObject *
-test_thread_state(PyObject *self, PyObject *args)
-{
-=======
->>>>>>> c80d2d32
     PyObject *fn;
     int success = 1;
 
