/*
 * C Extension module to test Python interpreter C APIs.
 *
 * The 'test_*' functions exported by this module are run as part of the
 * standard Python regression test, via Lib/test/test_capi.py.
 */

// Include parts.h first since it takes care of NDEBUG and Py_BUILD_CORE macros
// and including Python.h.
//
// Several parts of this module are broken out into files in _testcapi/.
// Include definitions from there.
#include "_testcapi/parts.h"

#include "frameobject.h"          // PyFrame_New()
#include "marshal.h"              // PyMarshal_WriteLongToFile()

#include <float.h>                // FLT_MAX
#include <signal.h>
#include <stddef.h>               // offsetof()

#ifdef HAVE_SYS_WAIT_H
#  include <sys/wait.h>           // W_STOPCODE
#endif

#ifdef bool
#  error "The public headers should not include <stdbool.h>, see gh-48924"
#endif

#include "_testcapi/util.h"


// Forward declarations
static struct PyModuleDef _testcapimodule;
static PyObject *TestError;     /* set to exception object in init */


/* Raise TestError with test_name + ": " + msg, and return NULL. */

static PyObject *
raiseTestError(const char* test_name, const char* msg)
{
    PyErr_Format(TestError, "%s: %s", test_name, msg);
    return NULL;
}

/* Test #defines from pyconfig.h (particularly the SIZEOF_* defines).

   The ones derived from autoconf on the UNIX-like OSes can be relied
   upon (in the absence of sloppy cross-compiling), but the Windows
   platforms have these hardcoded.  Better safe than sorry.
*/
static PyObject*
sizeof_error(const char* fatname, const char* typname,
    int expected, int got)
{
    PyErr_Format(TestError,
        "%s #define == %d but sizeof(%s) == %d",
        fatname, expected, typname, got);
    return (PyObject*)NULL;
}

static PyObject*
test_config(PyObject *self, PyObject *Py_UNUSED(ignored))
{
#define CHECK_SIZEOF(FATNAME, TYPE) \
            if (FATNAME != sizeof(TYPE)) \
                return sizeof_error(#FATNAME, #TYPE, FATNAME, sizeof(TYPE))

    CHECK_SIZEOF(SIZEOF_SHORT, short);
    CHECK_SIZEOF(SIZEOF_INT, int);
    CHECK_SIZEOF(SIZEOF_LONG, long);
    CHECK_SIZEOF(SIZEOF_VOID_P, void*);
    CHECK_SIZEOF(SIZEOF_TIME_T, time_t);
    CHECK_SIZEOF(SIZEOF_LONG_LONG, long long);

#undef CHECK_SIZEOF

    Py_RETURN_NONE;
}

static PyObject*
test_sizeof_c_types(PyObject *self, PyObject *Py_UNUSED(ignored))
{
#if defined(__GNUC__) && ((__GNUC__ > 4) || ((__GNUC__ == 4) && (__GNUC_MINOR__ > 5)))
#pragma GCC diagnostic push
#pragma GCC diagnostic ignored "-Wtype-limits"
#endif
#define CHECK_SIZEOF(TYPE, EXPECTED)         \
    if (EXPECTED != sizeof(TYPE))  {         \
        PyErr_Format(TestError,              \
            "sizeof(%s) = %u instead of %u", \
            #TYPE, sizeof(TYPE), EXPECTED);  \
        return (PyObject*)NULL;              \
    }
#define IS_SIGNED(TYPE) (((TYPE)-1) < (TYPE)0)
#define CHECK_SIGNNESS(TYPE, SIGNED)         \
    if (IS_SIGNED(TYPE) != SIGNED) {         \
        PyErr_Format(TestError,              \
            "%s signness is, instead of %i",  \
            #TYPE, IS_SIGNED(TYPE), SIGNED); \
        return (PyObject*)NULL;              \
    }

    /* integer types */
    CHECK_SIZEOF(Py_UCS1, 1);
    CHECK_SIZEOF(Py_UCS2, 2);
    CHECK_SIZEOF(Py_UCS4, 4);
    CHECK_SIGNNESS(Py_UCS1, 0);
    CHECK_SIGNNESS(Py_UCS2, 0);
    CHECK_SIGNNESS(Py_UCS4, 0);
    CHECK_SIZEOF(int32_t, 4);
    CHECK_SIGNNESS(int32_t, 1);
    CHECK_SIZEOF(uint32_t, 4);
    CHECK_SIGNNESS(uint32_t, 0);
    CHECK_SIZEOF(int64_t, 8);
    CHECK_SIGNNESS(int64_t, 1);
    CHECK_SIZEOF(uint64_t, 8);
    CHECK_SIGNNESS(uint64_t, 0);

    /* pointer/size types */
    CHECK_SIZEOF(size_t, sizeof(void *));
    CHECK_SIGNNESS(size_t, 0);
    CHECK_SIZEOF(Py_ssize_t, sizeof(void *));
    CHECK_SIGNNESS(Py_ssize_t, 1);

    CHECK_SIZEOF(uintptr_t, sizeof(void *));
    CHECK_SIGNNESS(uintptr_t, 0);
    CHECK_SIZEOF(intptr_t, sizeof(void *));
    CHECK_SIGNNESS(intptr_t, 1);

    Py_RETURN_NONE;

#undef IS_SIGNED
#undef CHECK_SIGNESS
#undef CHECK_SIZEOF
#if defined(__GNUC__) && ((__GNUC__ > 4) || ((__GNUC__ == 4) && (__GNUC_MINOR__ > 5)))
#pragma GCC diagnostic pop
#endif
}

static PyObject*
test_list_api(PyObject *self, PyObject *Py_UNUSED(ignored))
{
    PyObject* list;
    int i;

    /* SF bug 132008:  PyList_Reverse segfaults */
#define NLIST 30
    list = PyList_New(NLIST);
    if (list == (PyObject*)NULL)
        return (PyObject*)NULL;
    /* list = range(NLIST) */
    for (i = 0; i < NLIST; ++i) {
        PyObject* anint = PyLong_FromLong(i);
        if (anint == (PyObject*)NULL) {
            Py_DECREF(list);
            return (PyObject*)NULL;
        }
        PyList_SET_ITEM(list, i, anint);
    }
    /* list.reverse(), via PyList_Reverse() */
    i = PyList_Reverse(list);   /* should not blow up! */
    if (i != 0) {
        Py_DECREF(list);
        return (PyObject*)NULL;
    }
    /* Check that list == range(29, -1, -1) now */
    for (i = 0; i < NLIST; ++i) {
        PyObject* anint = PyList_GET_ITEM(list, i);
        if (PyLong_AS_LONG(anint) != NLIST-1-i) {
            PyErr_SetString(TestError,
                            "test_list_api: reverse screwed up");
            Py_DECREF(list);
            return (PyObject*)NULL;
        }
    }
    Py_DECREF(list);
#undef NLIST

    Py_RETURN_NONE;
}

static int
test_dict_inner(int count)
{
    Py_ssize_t pos = 0, iterations = 0;
    int i;
    PyObject *dict = PyDict_New();
    PyObject *v, *k;

    if (dict == NULL)
        return -1;

    for (i = 0; i < count; i++) {
        v = PyLong_FromLong(i);
        if (v == NULL) {
            return -1;
        }
        if (PyDict_SetItem(dict, v, v) < 0) {
            Py_DECREF(v);
            return -1;
        }
        Py_DECREF(v);
    }

    k = v = UNINITIALIZED_PTR;
    while (PyDict_Next(dict, &pos, &k, &v)) {
        PyObject *o;
        iterations++;

        assert(k != UNINITIALIZED_PTR);
        assert(v != UNINITIALIZED_PTR);
        i = PyLong_AS_LONG(v) + 1;
        o = PyLong_FromLong(i);
        if (o == NULL)
            return -1;
        if (PyDict_SetItem(dict, k, o) < 0) {
            Py_DECREF(o);
            return -1;
        }
        Py_DECREF(o);
        k = v = UNINITIALIZED_PTR;
    }
    assert(k == UNINITIALIZED_PTR);
    assert(v == UNINITIALIZED_PTR);

    Py_DECREF(dict);

    if (iterations != count) {
        PyErr_SetString(
            TestError,
            "test_dict_iteration: dict iteration went wrong ");
        return -1;
    } else {
        return 0;
    }
}



static PyObject*
test_dict_iteration(PyObject* self, PyObject *Py_UNUSED(ignored))
{
    int i;

    for (i = 0; i < 200; i++) {
        if (test_dict_inner(i) < 0) {
            return NULL;
        }
    }

    Py_RETURN_NONE;
}

/* Issue #4701: Check that PyObject_Hash implicitly calls
 *   PyType_Ready if it hasn't already been called
 */
static PyTypeObject _HashInheritanceTester_Type = {
    PyVarObject_HEAD_INIT(NULL, 0)
    "hashinheritancetester",            /* Name of this type */
    sizeof(PyObject),           /* Basic object size */
    0,                          /* Item size for varobject */
    (destructor)PyObject_Del, /* tp_dealloc */
    0,                          /* tp_vectorcall_offset */
    0,                          /* tp_getattr */
    0,                          /* tp_setattr */
    0,                          /* tp_as_async */
    0,                          /* tp_repr */
    0,                          /* tp_as_number */
    0,                          /* tp_as_sequence */
    0,                          /* tp_as_mapping */
    0,                          /* tp_hash */
    0,                          /* tp_call */
    0,                          /* tp_str */
    PyObject_GenericGetAttr,  /* tp_getattro */
    0,                          /* tp_setattro */
    0,                          /* tp_as_buffer */
    Py_TPFLAGS_DEFAULT,         /* tp_flags */
    0,                          /* tp_doc */
    0,                          /* tp_traverse */
    0,                          /* tp_clear */
    0,                          /* tp_richcompare */
    0,                          /* tp_weaklistoffset */
    0,                          /* tp_iter */
    0,                          /* tp_iternext */
    0,                          /* tp_methods */
    0,                          /* tp_members */
    0,                          /* tp_getset */
    0,                          /* tp_base */
    0,                          /* tp_dict */
    0,                          /* tp_descr_get */
    0,                          /* tp_descr_set */
    0,                          /* tp_dictoffset */
    0,                          /* tp_init */
    0,                          /* tp_alloc */
    PyType_GenericNew,                  /* tp_new */
};

static PyObject*
pycompilestring(PyObject* self, PyObject *obj) {
    if (PyBytes_CheckExact(obj) == 0) {
        PyErr_SetString(PyExc_ValueError, "Argument must be a bytes object");
        return NULL;
    }
    const char *the_string = PyBytes_AsString(obj);
    if (the_string == NULL) {
        return NULL;
    }
    return Py_CompileString(the_string, "<string>", Py_file_input);
}

static PyObject*
test_lazy_hash_inheritance(PyObject* self, PyObject *Py_UNUSED(ignored))
{
    PyTypeObject *type;
    PyObject *obj;
    Py_hash_t hash;

    type = &_HashInheritanceTester_Type;

    if (type->tp_dict != NULL)
        /* The type has already been initialized. This probably means
           -R is being used. */
        Py_RETURN_NONE;


    obj = PyObject_New(PyObject, type);
    if (obj == NULL) {
        PyErr_Clear();
        PyErr_SetString(
            TestError,
            "test_lazy_hash_inheritance: failed to create object");
        return NULL;
    }

    if (type->tp_dict != NULL) {
        PyErr_SetString(
            TestError,
            "test_lazy_hash_inheritance: type initialised too soon");
        Py_DECREF(obj);
        return NULL;
    }

    hash = PyObject_Hash(obj);
    if ((hash == -1) && PyErr_Occurred()) {
        PyErr_Clear();
        PyErr_SetString(
            TestError,
            "test_lazy_hash_inheritance: could not hash object");
        Py_DECREF(obj);
        return NULL;
    }

    if (type->tp_dict == NULL) {
        PyErr_SetString(
            TestError,
            "test_lazy_hash_inheritance: type not initialised by hash()");
        Py_DECREF(obj);
        return NULL;
    }

    if (type->tp_hash != PyType_Type.tp_hash) {
        PyErr_SetString(
            TestError,
            "test_lazy_hash_inheritance: unexpected hash function");
        Py_DECREF(obj);
        return NULL;
    }

    Py_DECREF(obj);

    Py_RETURN_NONE;
}

static PyObject *
return_none(void *unused)
{
    Py_RETURN_NONE;
}

static PyObject *
raise_error(void *unused)
{
    PyErr_SetNone(PyExc_ValueError);
    return NULL;
}

static PyObject *
py_buildvalue(PyObject *self, PyObject *args)
{
    const char *fmt;
    PyObject *objs[10] = {NULL};
    if (!PyArg_ParseTuple(args, "s|OOOOOOOOOO", &fmt,
            &objs[0], &objs[1], &objs[2], &objs[3], &objs[4],
            &objs[5], &objs[6], &objs[7], &objs[8], &objs[9]))
    {
        return NULL;
    }
    for(int i = 0; i < 10; i++) {
        NULLABLE(objs[i]);
    }
    return Py_BuildValue(fmt,
            objs[0], objs[1], objs[2], objs[3], objs[4],
            objs[5], objs[6], objs[7], objs[8], objs[9]);
}

static PyObject *
py_buildvalue_ints(PyObject *self, PyObject *args)
{
    const char *fmt;
    unsigned int values[10] = {0};
    if (!PyArg_ParseTuple(args, "s|IIIIIIIIII", &fmt,
            &values[0], &values[1], &values[2], &values[3], &values[4],
            &values[5], &values[6], &values[7], &values[8], &values[9]))
    {
        return NULL;
    }
    return Py_BuildValue(fmt,
            values[0], values[1], values[2], values[3], values[4],
            values[5], values[6], values[7], values[8], values[9]);
}

static int
test_buildvalue_N_error(const char *fmt)
{
    PyObject *arg, *res;

    arg = PyList_New(0);
    if (arg == NULL) {
        return -1;
    }

    Py_INCREF(arg);
    res = Py_BuildValue(fmt, return_none, NULL, arg);
    if (res == NULL) {
        return -1;
    }
    Py_DECREF(res);
    if (Py_REFCNT(arg) != 1) {
        PyErr_Format(TestError, "test_buildvalue_N: "
                     "arg was not decrefed in successful "
                     "Py_BuildValue(\"%s\")", fmt);
        return -1;
    }

    Py_INCREF(arg);
    res = Py_BuildValue(fmt, raise_error, NULL, arg);
    if (res != NULL || !PyErr_Occurred()) {
        PyErr_Format(TestError, "test_buildvalue_N: "
                     "Py_BuildValue(\"%s\") didn't complain", fmt);
        return -1;
    }
    PyErr_Clear();
    if (Py_REFCNT(arg) != 1) {
        PyErr_Format(TestError, "test_buildvalue_N: "
                     "arg was not decrefed in failed "
                     "Py_BuildValue(\"%s\")", fmt);
        return -1;
    }
    Py_DECREF(arg);
    return 0;
}

static PyObject *
test_buildvalue_N(PyObject *self, PyObject *Py_UNUSED(ignored))
{
    PyObject *arg, *res;

    arg = PyList_New(0);
    if (arg == NULL) {
        return NULL;
    }
    Py_INCREF(arg);
    res = Py_BuildValue("N", arg);
    if (res == NULL) {
        return NULL;
    }
    if (res != arg) {
        return raiseTestError("test_buildvalue_N",
                              "Py_BuildValue(\"N\") returned wrong result");
    }
    if (Py_REFCNT(arg) != 2) {
        return raiseTestError("test_buildvalue_N",
                              "arg was not decrefed in Py_BuildValue(\"N\")");
    }
    Py_DECREF(res);
    Py_DECREF(arg);

    if (test_buildvalue_N_error("O&N") < 0)
        return NULL;
    if (test_buildvalue_N_error("(O&N)") < 0)
        return NULL;
    if (test_buildvalue_N_error("[O&N]") < 0)
        return NULL;
    if (test_buildvalue_N_error("{O&N}") < 0)
        return NULL;
    if (test_buildvalue_N_error("{()O&(())N}") < 0)
        return NULL;

    Py_RETURN_NONE;
}


static PyObject *
test_get_statictype_slots(PyObject *self, PyObject *Py_UNUSED(ignored))
{
    newfunc tp_new = PyType_GetSlot(&PyLong_Type, Py_tp_new);
    if (PyLong_Type.tp_new != tp_new) {
        PyErr_SetString(PyExc_AssertionError, "mismatch: tp_new of long");
        return NULL;
    }

    reprfunc tp_repr = PyType_GetSlot(&PyLong_Type, Py_tp_repr);
    if (PyLong_Type.tp_repr != tp_repr) {
        PyErr_SetString(PyExc_AssertionError, "mismatch: tp_repr of long");
        return NULL;
    }

    ternaryfunc tp_call = PyType_GetSlot(&PyLong_Type, Py_tp_call);
    if (tp_call != NULL) {
        PyErr_SetString(PyExc_AssertionError, "mismatch: tp_call of long");
        return NULL;
    }

    binaryfunc nb_add = PyType_GetSlot(&PyLong_Type, Py_nb_add);
    if (PyLong_Type.tp_as_number->nb_add != nb_add) {
        PyErr_SetString(PyExc_AssertionError, "mismatch: nb_add of long");
        return NULL;
    }

    lenfunc mp_length = PyType_GetSlot(&PyLong_Type, Py_mp_length);
    if (mp_length != NULL) {
        PyErr_SetString(PyExc_AssertionError, "mismatch: mp_length of long");
        return NULL;
    }

    void *over_value = PyType_GetSlot(&PyLong_Type, Py_bf_releasebuffer + 1);
    if (over_value != NULL) {
        PyErr_SetString(PyExc_AssertionError, "mismatch: max+1 of long");
        return NULL;
    }

    tp_new = PyType_GetSlot(&PyLong_Type, 0);
    if (tp_new != NULL) {
        PyErr_SetString(PyExc_AssertionError, "mismatch: slot 0 of long");
        return NULL;
    }
    if (PyErr_ExceptionMatches(PyExc_SystemError)) {
        // This is the right exception
        PyErr_Clear();
    }
    else {
        return NULL;
    }

    Py_RETURN_NONE;
}


static PyType_Slot HeapTypeNameType_slots[] = {
    {0},
};

static PyType_Spec HeapTypeNameType_Spec = {
    .name = "_testcapi.HeapTypeNameType",
    .basicsize = sizeof(PyObject),
    .flags = Py_TPFLAGS_DEFAULT,
    .slots = HeapTypeNameType_slots,
};

static PyObject *
test_get_type_name(PyObject *self, PyObject *Py_UNUSED(ignored))
{
    PyObject *tp_name = PyType_GetName(&PyLong_Type);
    assert(strcmp(PyUnicode_AsUTF8(tp_name), "int") == 0);
    Py_DECREF(tp_name);

    tp_name = PyType_GetName(&PyModule_Type);
    assert(strcmp(PyUnicode_AsUTF8(tp_name), "module") == 0);
    Py_DECREF(tp_name);

    PyObject *HeapTypeNameType = PyType_FromSpec(&HeapTypeNameType_Spec);
    if (HeapTypeNameType == NULL) {
        Py_RETURN_NONE;
    }
    tp_name = PyType_GetName((PyTypeObject *)HeapTypeNameType);
    assert(strcmp(PyUnicode_AsUTF8(tp_name), "HeapTypeNameType") == 0);
    Py_DECREF(tp_name);

    PyObject *name = PyUnicode_FromString("test_name");
    if (name == NULL) {
        goto done;
    }
    if (PyObject_SetAttrString(HeapTypeNameType, "__name__", name) < 0) {
        Py_DECREF(name);
        goto done;
    }
    tp_name = PyType_GetName((PyTypeObject *)HeapTypeNameType);
    assert(strcmp(PyUnicode_AsUTF8(tp_name), "test_name") == 0);
    Py_DECREF(name);
    Py_DECREF(tp_name);

  done:
    Py_DECREF(HeapTypeNameType);
    Py_RETURN_NONE;
}


static PyObject *
test_get_type_qualname(PyObject *self, PyObject *Py_UNUSED(ignored))
{
    PyObject *tp_qualname = PyType_GetQualName(&PyLong_Type);
    assert(strcmp(PyUnicode_AsUTF8(tp_qualname), "int") == 0);
    Py_DECREF(tp_qualname);

    tp_qualname = PyType_GetQualName(&PyODict_Type);
    assert(strcmp(PyUnicode_AsUTF8(tp_qualname), "OrderedDict") == 0);
    Py_DECREF(tp_qualname);

    PyObject *HeapTypeNameType = PyType_FromSpec(&HeapTypeNameType_Spec);
    if (HeapTypeNameType == NULL) {
        Py_RETURN_NONE;
    }
    tp_qualname = PyType_GetQualName((PyTypeObject *)HeapTypeNameType);
    assert(strcmp(PyUnicode_AsUTF8(tp_qualname), "HeapTypeNameType") == 0);
    Py_DECREF(tp_qualname);

    PyObject *spec_name = PyUnicode_FromString(HeapTypeNameType_Spec.name);
    if (spec_name == NULL) {
        goto done;
    }
    if (PyObject_SetAttrString(HeapTypeNameType,
                               "__qualname__", spec_name) < 0) {
        Py_DECREF(spec_name);
        goto done;
    }
    tp_qualname = PyType_GetQualName((PyTypeObject *)HeapTypeNameType);
    assert(strcmp(PyUnicode_AsUTF8(tp_qualname),
                  "_testcapi.HeapTypeNameType") == 0);
    Py_DECREF(spec_name);
    Py_DECREF(tp_qualname);

  done:
    Py_DECREF(HeapTypeNameType);
    Py_RETURN_NONE;
}

static PyObject *
test_get_type_dict(PyObject *self, PyObject *Py_UNUSED(ignored))
{
    /* Test for PyType_GetDict */

    // Assert ints have a `to_bytes` method
    PyObject *long_dict = PyType_GetDict(&PyLong_Type);
    assert(long_dict);
    assert(PyDict_GetItemString(long_dict, "to_bytes")); // borrowed ref
    Py_DECREF(long_dict);

    // Make a new type, add an attribute to it and assert it's there
    PyObject *HeapTypeNameType = PyType_FromSpec(&HeapTypeNameType_Spec);
    assert(HeapTypeNameType);
    assert(PyObject_SetAttrString(
        HeapTypeNameType, "new_attr", Py_NewRef(Py_None)) >= 0);
    PyObject *type_dict = PyType_GetDict((PyTypeObject*)HeapTypeNameType);
    assert(type_dict);
    assert(PyDict_GetItemString(type_dict, "new_attr")); // borrowed ref
    Py_DECREF(HeapTypeNameType);
    Py_DECREF(type_dict);
    Py_RETURN_NONE;
}

static PyObject *
pyobject_repr_from_null(PyObject *self, PyObject *Py_UNUSED(ignored))
{
    return PyObject_Repr(NULL);
}

static PyObject *
pyobject_str_from_null(PyObject *self, PyObject *Py_UNUSED(ignored))
{
    return PyObject_Str(NULL);
}

static PyObject *
pyobject_bytes_from_null(PyObject *self, PyObject *Py_UNUSED(ignored))
{
    return PyObject_Bytes(NULL);
}

static PyObject *
set_errno(PyObject *self, PyObject *args)
{
    int new_errno;

    if (!PyArg_ParseTuple(args, "i:set_errno", &new_errno))
        return NULL;

    errno = new_errno;
    Py_RETURN_NONE;
}

/* test_thread_state spawns a thread of its own, and that thread releases
 * `thread_done` when it's finished.  The driver code has to know when the
 * thread finishes, because the thread uses a PyObject (the callable) that
 * may go away when the driver finishes.  The former lack of this explicit
 * synchronization caused rare segfaults, so rare that they were seen only
 * on a Mac buildbot (although they were possible on any box).
 */
static PyThread_type_lock thread_done = NULL;

static int
_make_call(void *callable)
{
    PyObject *rc;
    int success;
    PyGILState_STATE s = PyGILState_Ensure();
    rc = PyObject_CallNoArgs((PyObject *)callable);
    success = (rc != NULL);
    Py_XDECREF(rc);
    PyGILState_Release(s);
    return success;
}

/* Same thing, but releases `thread_done` when it returns.  This variant
 * should be called only from threads spawned by test_thread_state().
 */
static void
_make_call_from_thread(void *callable)
{
    _make_call(callable);
    PyThread_release_lock(thread_done);
}

static PyObject *
test_thread_state(PyObject *self, PyObject *args)
{
    PyObject *fn;
    int success = 1;

    if (!PyArg_ParseTuple(args, "O:test_thread_state", &fn))
        return NULL;

    if (!PyCallable_Check(fn)) {
        PyErr_Format(PyExc_TypeError, "'%s' object is not callable",
            Py_TYPE(fn)->tp_name);
        return NULL;
    }

    thread_done = PyThread_allocate_lock();
    if (thread_done == NULL)
        return PyErr_NoMemory();
    PyThread_acquire_lock(thread_done, 1);

    /* Start a new thread with our callback. */
    PyThread_start_new_thread(_make_call_from_thread, fn);
    /* Make the callback with the thread lock held by this thread */
    success &= _make_call(fn);
    /* Do it all again, but this time with the thread-lock released */
    Py_BEGIN_ALLOW_THREADS
    success &= _make_call(fn);
    PyThread_acquire_lock(thread_done, 1);  /* wait for thread to finish */
    Py_END_ALLOW_THREADS

    /* And once more with and without a thread
       XXX - should use a lock and work out exactly what we are trying
       to test <wink>
    */
    Py_BEGIN_ALLOW_THREADS
    PyThread_start_new_thread(_make_call_from_thread, fn);
    success &= _make_call(fn);
    PyThread_acquire_lock(thread_done, 1);  /* wait for thread to finish */
    Py_END_ALLOW_THREADS

    /* Release lock we acquired above.  This is required on HP-UX. */
    PyThread_release_lock(thread_done);

    PyThread_free_lock(thread_done);
    if (!success)
        return NULL;
    Py_RETURN_NONE;
}

#ifndef MS_WINDOWS
static PyThread_type_lock wait_done = NULL;

static void wait_for_lock(void *unused) {
    PyThread_acquire_lock(wait_done, 1);
    PyThread_release_lock(wait_done);
    PyThread_free_lock(wait_done);
    wait_done = NULL;
}

// These can be used to test things that care about the existence of another
// thread that the threading module doesn't know about.

static PyObject *
spawn_pthread_waiter(PyObject *self, PyObject *Py_UNUSED(ignored))
{
    if (wait_done) {
        PyErr_SetString(PyExc_RuntimeError, "thread already running");
        return NULL;
    }
    wait_done = PyThread_allocate_lock();
    if (wait_done == NULL)
        return PyErr_NoMemory();
    PyThread_acquire_lock(wait_done, 1);
    PyThread_start_new_thread(wait_for_lock, NULL);
    Py_RETURN_NONE;
}

static PyObject *
end_spawned_pthread(PyObject *self, PyObject *Py_UNUSED(ignored))
{
    if (!wait_done) {
        PyErr_SetString(PyExc_RuntimeError, "call _spawn_pthread_waiter 1st");
        return NULL;
    }
    PyThread_release_lock(wait_done);
    Py_RETURN_NONE;
}
#endif  // not MS_WINDOWS

/* test Py_AddPendingCalls using threads */
static int _pending_callback(void *arg)
{
    /* we assume the argument is callable object to which we own a reference */
    PyObject *callable = (PyObject *)arg;
    PyObject *r = PyObject_CallNoArgs(callable);
    Py_DECREF(callable);
    Py_XDECREF(r);
    return r != NULL ? 0 : -1;
}

/* The following requests n callbacks to _pending_callback.  It can be
 * run from any python thread.
 */
static PyObject *
pending_threadfunc(PyObject *self, PyObject *arg)
{
    PyObject *callable;
    int r;
    if (PyArg_ParseTuple(arg, "O", &callable) == 0)
        return NULL;

    /* create the reference for the callbackwhile we hold the lock */
    Py_INCREF(callable);

    Py_BEGIN_ALLOW_THREADS
    r = Py_AddPendingCall(&_pending_callback, callable);
    Py_END_ALLOW_THREADS

    if (r<0) {
        Py_DECREF(callable); /* unsuccessful add, destroy the extra reference */
        Py_RETURN_FALSE;
    }
    Py_RETURN_TRUE;
}

/* Test PyOS_string_to_double. */
static PyObject *
test_string_to_double(PyObject *self, PyObject *Py_UNUSED(ignored)) {
    double result;
    const char *msg;

#define CHECK_STRING(STR, expected)                             \
    result = PyOS_string_to_double(STR, NULL, NULL);            \
    if (result == -1.0 && PyErr_Occurred())                     \
        return NULL;                                            \
    if (result != (double)expected) {                           \
        msg = "conversion of " STR " to float failed";          \
        goto fail;                                              \
    }

#define CHECK_INVALID(STR)                                              \
    result = PyOS_string_to_double(STR, NULL, NULL);                    \
    if (result == -1.0 && PyErr_Occurred()) {                           \
        if (PyErr_ExceptionMatches(PyExc_ValueError))                   \
            PyErr_Clear();                                              \
        else                                                            \
            return NULL;                                                \
    }                                                                   \
    else {                                                              \
        msg = "conversion of " STR " didn't raise ValueError";          \
        goto fail;                                                      \
    }

    CHECK_STRING("0.1", 0.1);
    CHECK_STRING("1.234", 1.234);
    CHECK_STRING("-1.35", -1.35);
    CHECK_STRING(".1e01", 1.0);
    CHECK_STRING("2.e-2", 0.02);

    CHECK_INVALID(" 0.1");
    CHECK_INVALID("\t\n-3");
    CHECK_INVALID(".123 ");
    CHECK_INVALID("3\n");
    CHECK_INVALID("123abc");

    Py_RETURN_NONE;
  fail:
    return raiseTestError("test_string_to_double", msg);
#undef CHECK_STRING
#undef CHECK_INVALID
}


/* Coverage testing of capsule objects. */

static const char *capsule_name = "capsule name";
static       char *capsule_pointer = "capsule pointer";
static       char *capsule_context = "capsule context";
static const char *capsule_error = NULL;
static int
capsule_destructor_call_count = 0;

static void
capsule_destructor(PyObject *o) {
    capsule_destructor_call_count++;
    if (PyCapsule_GetContext(o) != capsule_context) {
        capsule_error = "context did not match in destructor!";
    } else if (PyCapsule_GetDestructor(o) != capsule_destructor) {
        capsule_error = "destructor did not match in destructor!  (woah!)";
    } else if (PyCapsule_GetName(o) != capsule_name) {
        capsule_error = "name did not match in destructor!";
    } else if (PyCapsule_GetPointer(o, capsule_name) != capsule_pointer) {
        capsule_error = "pointer did not match in destructor!";
    }
}

typedef struct {
    char *name;
    char *module;
    char *attribute;
} known_capsule;

static PyObject *
test_capsule(PyObject *self, PyObject *Py_UNUSED(ignored))
{
    PyObject *object;
    const char *error = NULL;
    void *pointer;
    void *pointer2;
    known_capsule known_capsules[] = {
        #define KNOWN_CAPSULE(module, name)             { module "." name, module, name }
        KNOWN_CAPSULE("_socket", "CAPI"),
        KNOWN_CAPSULE("_curses", "_C_API"),
        KNOWN_CAPSULE("datetime", "datetime_CAPI"),
        { NULL, NULL },
    };
    known_capsule *known = &known_capsules[0];

#define FAIL(x) { error = (x); goto exit; }

#define CHECK_DESTRUCTOR \
    if (capsule_error) { \
        FAIL(capsule_error); \
    } \
    else if (!capsule_destructor_call_count) {          \
        FAIL("destructor not called!"); \
    } \
    capsule_destructor_call_count = 0; \

    object = PyCapsule_New(capsule_pointer, capsule_name, capsule_destructor);
    PyCapsule_SetContext(object, capsule_context);
    capsule_destructor(object);
    CHECK_DESTRUCTOR;
    Py_DECREF(object);
    CHECK_DESTRUCTOR;

    object = PyCapsule_New(known, "ignored", NULL);
    PyCapsule_SetPointer(object, capsule_pointer);
    PyCapsule_SetName(object, capsule_name);
    PyCapsule_SetDestructor(object, capsule_destructor);
    PyCapsule_SetContext(object, capsule_context);
    capsule_destructor(object);
    CHECK_DESTRUCTOR;
    /* intentionally access using the wrong name */
    pointer2 = PyCapsule_GetPointer(object, "the wrong name");
    if (!PyErr_Occurred()) {
        FAIL("PyCapsule_GetPointer should have failed but did not!");
    }
    PyErr_Clear();
    if (pointer2) {
        if (pointer2 == capsule_pointer) {
            FAIL("PyCapsule_GetPointer should not have"
                     " returned the internal pointer!");
        } else {
            FAIL("PyCapsule_GetPointer should have "
                     "returned NULL pointer but did not!");
        }
    }
    PyCapsule_SetDestructor(object, NULL);
    Py_DECREF(object);
    if (capsule_destructor_call_count) {
        FAIL("destructor called when it should not have been!");
    }

    for (known = &known_capsules[0]; known->module != NULL; known++) {
        /* yeah, ordinarily I wouldn't do this either,
           but it's fine for this test harness.
        */
        static char buffer[256];
#undef FAIL
#define FAIL(x) \
        { \
        sprintf(buffer, "%s module: \"%s\" attribute: \"%s\"", \
            x, known->module, known->attribute); \
        error = buffer; \
        goto exit; \
        } \

        PyObject *module = PyImport_ImportModule(known->module);
        if (module) {
            pointer = PyCapsule_Import(known->name, 0);
            if (!pointer) {
                Py_DECREF(module);
                FAIL("PyCapsule_GetPointer returned NULL unexpectedly!");
            }
            object = PyObject_GetAttrString(module, known->attribute);
            if (!object) {
                Py_DECREF(module);
                return NULL;
            }
            pointer2 = PyCapsule_GetPointer(object,
                                    "weebles wobble but they don't fall down");
            if (!PyErr_Occurred()) {
                Py_DECREF(object);
                Py_DECREF(module);
                FAIL("PyCapsule_GetPointer should have failed but did not!");
            }
            PyErr_Clear();
            if (pointer2) {
                Py_DECREF(module);
                Py_DECREF(object);
                if (pointer2 == pointer) {
                    FAIL("PyCapsule_GetPointer should not have"
                             " returned its internal pointer!");
                } else {
                    FAIL("PyCapsule_GetPointer should have"
                             " returned NULL pointer but did not!");
                }
            }
            Py_DECREF(object);
            Py_DECREF(module);
        }
        else
            PyErr_Clear();
    }

  exit:
    if (error) {
        return raiseTestError("test_capsule", error);
    }
    Py_RETURN_NONE;
#undef FAIL
}

#ifdef HAVE_GETTIMEOFDAY
/* Profiling of integer performance */
static void print_delta(int test, struct timeval *s, struct timeval *e)
{
    e->tv_sec -= s->tv_sec;
    e->tv_usec -= s->tv_usec;
    if (e->tv_usec < 0) {
        e->tv_sec -=1;
        e->tv_usec += 1000000;
    }
    printf("Test %d: %d.%06ds\n", test, (int)e->tv_sec, (int)e->tv_usec);
}

static PyObject *
profile_int(PyObject *self, PyObject* args)
{
    int i, k;
    struct timeval start, stop;
    PyObject *single, **multiple, *op1, *result;

    /* Test 1: Allocate and immediately deallocate
       many small integers */
    gettimeofday(&start, NULL);
    for(k=0; k < 20000; k++)
        for(i=0; i < 1000; i++) {
            single = PyLong_FromLong(i);
            Py_DECREF(single);
        }
    gettimeofday(&stop, NULL);
    print_delta(1, &start, &stop);

    /* Test 2: Allocate and immediately deallocate
       many large integers */
    gettimeofday(&start, NULL);
    for(k=0; k < 20000; k++)
        for(i=0; i < 1000; i++) {
            single = PyLong_FromLong(i+1000000);
            Py_DECREF(single);
        }
    gettimeofday(&stop, NULL);
    print_delta(2, &start, &stop);

    /* Test 3: Allocate a few integers, then release
       them all simultaneously. */
    multiple = malloc(sizeof(PyObject*) * 1000);
    if (multiple == NULL)
        return PyErr_NoMemory();
    gettimeofday(&start, NULL);
    for(k=0; k < 20000; k++) {
        for(i=0; i < 1000; i++) {
            multiple[i] = PyLong_FromLong(i+1000000);
        }
        for(i=0; i < 1000; i++) {
            Py_DECREF(multiple[i]);
        }
    }
    gettimeofday(&stop, NULL);
    print_delta(3, &start, &stop);
    free(multiple);

    /* Test 4: Allocate many integers, then release
       them all simultaneously. */
    multiple = malloc(sizeof(PyObject*) * 1000000);
    if (multiple == NULL)
        return PyErr_NoMemory();
    gettimeofday(&start, NULL);
    for(k=0; k < 20; k++) {
        for(i=0; i < 1000000; i++) {
            multiple[i] = PyLong_FromLong(i+1000000);
        }
        for(i=0; i < 1000000; i++) {
            Py_DECREF(multiple[i]);
        }
    }
    gettimeofday(&stop, NULL);
    print_delta(4, &start, &stop);
    free(multiple);

    /* Test 5: Allocate many integers < 32000 */
    multiple = malloc(sizeof(PyObject*) * 1000000);
    if (multiple == NULL)
        return PyErr_NoMemory();
    gettimeofday(&start, NULL);
    for(k=0; k < 10; k++) {
        for(i=0; i < 1000000; i++) {
            multiple[i] = PyLong_FromLong(i+1000);
        }
        for(i=0; i < 1000000; i++) {
            Py_DECREF(multiple[i]);
        }
    }
    gettimeofday(&stop, NULL);
    print_delta(5, &start, &stop);
    free(multiple);

    /* Test 6: Perform small int addition */
    op1 = PyLong_FromLong(1);
    gettimeofday(&start, NULL);
    for(i=0; i < 10000000; i++) {
        result = PyNumber_Add(op1, op1);
        Py_DECREF(result);
    }
    gettimeofday(&stop, NULL);
    Py_DECREF(op1);
    print_delta(6, &start, &stop);

    /* Test 7: Perform medium int addition */
    op1 = PyLong_FromLong(1000);
    if (op1 == NULL)
        return NULL;
    gettimeofday(&start, NULL);
    for(i=0; i < 10000000; i++) {
        result = PyNumber_Add(op1, op1);
        Py_XDECREF(result);
    }
    gettimeofday(&stop, NULL);
    Py_DECREF(op1);
    print_delta(7, &start, &stop);

    Py_RETURN_NONE;
}
#endif

/* Issue 6012 */
static PyObject *str1, *str2;
static int
failing_converter(PyObject *obj, void *arg)
{
    /* Clone str1, then let the conversion fail. */
    assert(str1);
    str2 = Py_NewRef(str1);
    return 0;
}
static PyObject*
argparsing(PyObject *o, PyObject *args)
{
    PyObject *res;
    str1 = str2 = NULL;
    if (!PyArg_ParseTuple(args, "O&O&",
                          PyUnicode_FSConverter, &str1,
                          failing_converter, &str2)) {
        if (!str2)
            /* argument converter not called? */
            return NULL;
        /* Should be 1 */
        res = PyLong_FromSsize_t(Py_REFCNT(str2));
        Py_DECREF(str2);
        PyErr_Clear();
        return res;
    }
    Py_RETURN_NONE;
}

/* To test that the result of PyCode_NewEmpty has the right members. */
static PyObject *
code_newempty(PyObject *self, PyObject *args)
{
    const char *filename;
    const char *funcname;
    int firstlineno;

    if (!PyArg_ParseTuple(args, "ssi:code_newempty",
                          &filename, &funcname, &firstlineno))
        return NULL;

    return (PyObject *)PyCode_NewEmpty(filename, funcname, firstlineno);
}

static PyObject *
make_memoryview_from_NULL_pointer(PyObject *self, PyObject *Py_UNUSED(ignored))
{
    Py_buffer info;
    if (PyBuffer_FillInfo(&info, NULL, NULL, 1, 1, PyBUF_FULL_RO) < 0)
        return NULL;
    return PyMemoryView_FromBuffer(&info);
}

static PyObject *
test_from_contiguous(PyObject* self, PyObject *Py_UNUSED(ignored))
{
    int data[9] = {-1,-1,-1,-1,-1,-1,-1,-1,-1};
    int init[5] = {0, 1, 2, 3, 4};
    Py_ssize_t itemsize = sizeof(int);
    Py_ssize_t shape = 5;
    Py_ssize_t strides = 2 * itemsize;
    Py_buffer view = {
        data,
        NULL,
        5 * itemsize,
        itemsize,
        1,
        1,
        NULL,
        &shape,
        &strides,
        NULL,
        NULL
    };
    int *ptr;
    int i;

    PyBuffer_FromContiguous(&view, init, view.len, 'C');
    ptr = view.buf;
    for (i = 0; i < 5; i++) {
        if (ptr[2*i] != i) {
            PyErr_SetString(TestError,
                "test_from_contiguous: incorrect result");
            return NULL;
        }
    }

    view.buf = &data[8];
    view.strides[0] = -2 * itemsize;

    PyBuffer_FromContiguous(&view, init, view.len, 'C');
    ptr = view.buf;
    for (i = 0; i < 5; i++) {
        if (*(ptr-2*i) != i) {
            PyErr_SetString(TestError,
                "test_from_contiguous: incorrect result");
            return NULL;
        }
    }

    Py_RETURN_NONE;
}

#if (defined(__linux__) || defined(__FreeBSD__)) && defined(__GNUC__)

static PyObject *
test_pep3118_obsolete_write_locks(PyObject* self, PyObject *Py_UNUSED(ignored))
{
    PyObject *b;
    char *dummy[1];
    int ret, match;

    /* PyBuffer_FillInfo() */
    ret = PyBuffer_FillInfo(NULL, NULL, dummy, 1, 0, PyBUF_SIMPLE);
    match = PyErr_Occurred() && PyErr_ExceptionMatches(PyExc_BufferError);
    PyErr_Clear();
    if (ret != -1 || match == 0)
        goto error;

    PyObject *mod_io = PyImport_ImportModule("_io");
    if (mod_io == NULL) {
        return NULL;
    }

    /* bytesiobuf_getbuffer() */
    PyTypeObject *type = (PyTypeObject *)PyObject_GetAttrString(
            mod_io, "_BytesIOBuffer");
    Py_DECREF(mod_io);
    if (type == NULL) {
        return NULL;
    }
    b = type->tp_alloc(type, 0);
    Py_DECREF(type);
    if (b == NULL) {
        return NULL;
    }

    ret = PyObject_GetBuffer(b, NULL, PyBUF_SIMPLE);
    Py_DECREF(b);
    match = PyErr_Occurred() && PyErr_ExceptionMatches(PyExc_BufferError);
    PyErr_Clear();
    if (ret != -1 || match == 0)
        goto error;

    Py_RETURN_NONE;

error:
    PyErr_SetString(TestError,
        "test_pep3118_obsolete_write_locks: failure");
    return NULL;
}
#endif

/* This tests functions that historically supported write locks.  It is
   wrong to call getbuffer() with view==NULL and a compliant getbufferproc
   is entitled to segfault in that case. */
static PyObject *
getbuffer_with_null_view(PyObject* self, PyObject *obj)
{
    if (PyObject_GetBuffer(obj, NULL, PyBUF_SIMPLE) < 0)
        return NULL;

    Py_RETURN_NONE;
}

/* PyBuffer_SizeFromFormat() */
static PyObject *
test_PyBuffer_SizeFromFormat(PyObject *self, PyObject *args)
{
    const char *format;

    if (!PyArg_ParseTuple(args, "s:test_PyBuffer_SizeFromFormat",
                          &format)) {
        return NULL;
    }

    RETURN_SIZE(PyBuffer_SizeFromFormat(format));
}

/* Test that the fatal error from not having a current thread doesn't
   cause an infinite loop.  Run via Lib/test/test_capi.py */
static PyObject *
crash_no_current_thread(PyObject *self, PyObject *Py_UNUSED(ignored))
{
    Py_BEGIN_ALLOW_THREADS
    /* Using PyThreadState_Get() directly allows the test to pass in
       !pydebug mode. However, the test only actually tests anything
       in pydebug mode, since that's where the infinite loop was in
       the first place. */
    PyThreadState_Get();
    Py_END_ALLOW_THREADS
    return NULL;
}

/* Test that the GILState thread and the "current" thread match. */
static PyObject *
test_current_tstate_matches(PyObject *self, PyObject *Py_UNUSED(ignored))
{
    PyThreadState *orig_tstate = PyThreadState_Get();

    if (orig_tstate != PyGILState_GetThisThreadState()) {
        PyErr_SetString(PyExc_RuntimeError,
                        "current thread state doesn't match GILState");
        return NULL;
    }

    const char *err = NULL;
    PyThreadState_Swap(NULL);
    PyThreadState *substate = Py_NewInterpreter();

    if (substate != PyThreadState_Get()) {
        err = "subinterpreter thread state not current";
        goto finally;
    }
    if (substate != PyGILState_GetThisThreadState()) {
        err = "subinterpreter thread state doesn't match GILState";
        goto finally;
    }

finally:
    Py_EndInterpreter(substate);
    PyThreadState_Swap(orig_tstate);

    if (err != NULL) {
        PyErr_SetString(PyExc_RuntimeError, err);
        return NULL;
    }
    Py_RETURN_NONE;
}

/* To run some code in a sub-interpreter. */
static PyObject *
run_in_subinterp(PyObject *self, PyObject *args)
{
    const char *code;
    int r;
    PyThreadState *substate, *mainstate;
    /* only initialise 'cflags.cf_flags' to test backwards compatibility */
    PyCompilerFlags cflags = {0};

    if (!PyArg_ParseTuple(args, "s:run_in_subinterp",
                          &code))
        return NULL;

    mainstate = PyThreadState_Get();

    PyThreadState_Swap(NULL);

    substate = Py_NewInterpreter();
    if (substate == NULL) {
        /* Since no new thread state was created, there is no exception to
           propagate; raise a fresh one after swapping in the old thread
           state. */
        PyThreadState_Swap(mainstate);
        PyErr_SetString(PyExc_RuntimeError, "sub-interpreter creation failed");
        return NULL;
    }
    r = PyRun_SimpleStringFlags(code, &cflags);
    Py_EndInterpreter(substate);

    PyThreadState_Swap(mainstate);

    return PyLong_FromLong(r);
}

static PyMethodDef ml;

static PyObject *
create_cfunction(PyObject *self, PyObject *args)
{
    return PyCFunction_NewEx(&ml, self, NULL);
}

static PyMethodDef ml = {
    "create_cfunction",
    create_cfunction,
    METH_NOARGS,
    NULL
};

static PyObject *
_test_incref(PyObject *ob)
{
    return Py_NewRef(ob);
}

static PyObject *
test_xincref_doesnt_leak(PyObject *ob, PyObject *Py_UNUSED(ignored))
{
    PyObject *obj = PyLong_FromLong(0);
    Py_XINCREF(_test_incref(obj));
    Py_DECREF(obj);
    Py_DECREF(obj);
    Py_DECREF(obj);
    Py_RETURN_NONE;
}

static PyObject *
test_incref_doesnt_leak(PyObject *ob, PyObject *Py_UNUSED(ignored))
{
    PyObject *obj = PyLong_FromLong(0);
    Py_INCREF(_test_incref(obj));
    Py_DECREF(obj);
    Py_DECREF(obj);
    Py_DECREF(obj);
    Py_RETURN_NONE;
}

static PyObject *
test_xdecref_doesnt_leak(PyObject *ob, PyObject *Py_UNUSED(ignored))
{
    Py_XDECREF(PyLong_FromLong(0));
    Py_RETURN_NONE;
}

static PyObject *
test_decref_doesnt_leak(PyObject *ob, PyObject *Py_UNUSED(ignored))
{
    Py_DECREF(PyLong_FromLong(0));
    Py_RETURN_NONE;
}

static PyObject *
test_structseq_newtype_doesnt_leak(PyObject *Py_UNUSED(self),
                              PyObject *Py_UNUSED(args))
{
    PyStructSequence_Desc descr;
    PyStructSequence_Field descr_fields[3];

    descr_fields[0] = (PyStructSequence_Field){"foo", "foo value"};
    descr_fields[1] = (PyStructSequence_Field){NULL, "some hidden value"};
    descr_fields[2] = (PyStructSequence_Field){0, NULL};

    descr.name = "_testcapi.test_descr";
    descr.doc = "This is used to test for memory leaks in NewType";
    descr.fields = descr_fields;
    descr.n_in_sequence = 1;

    PyTypeObject* structseq_type = PyStructSequence_NewType(&descr);
    assert(structseq_type != NULL);
    assert(PyType_Check(structseq_type));
    assert(PyType_FastSubclass(structseq_type, Py_TPFLAGS_TUPLE_SUBCLASS));
    Py_DECREF(structseq_type);

    Py_RETURN_NONE;
}

static PyObject *
test_structseq_newtype_null_descr_doc(PyObject *Py_UNUSED(self),
                              PyObject *Py_UNUSED(args))
{
    PyStructSequence_Field descr_fields[1] = {
        (PyStructSequence_Field){NULL, NULL}
    };
    // Test specifically for NULL .doc field.
    PyStructSequence_Desc descr = {"_testcapi.test_descr", NULL, &descr_fields[0], 0};

    PyTypeObject* structseq_type = PyStructSequence_NewType(&descr);
    assert(structseq_type != NULL);
    assert(PyType_Check(structseq_type));
    assert(PyType_FastSubclass(structseq_type, Py_TPFLAGS_TUPLE_SUBCLASS));
    Py_DECREF(structseq_type);

    Py_RETURN_NONE;
}

static PyObject *
test_incref_decref_API(PyObject *ob, PyObject *Py_UNUSED(ignored))
{
    PyObject *obj = PyLong_FromLong(0);
    Py_IncRef(obj);
    Py_DecRef(obj);
    Py_DecRef(obj);
    Py_RETURN_NONE;
}

typedef struct {
    PyThread_type_lock start_event;
    PyThread_type_lock exit_event;
    PyObject *callback;
} test_c_thread_t;

static void
temporary_c_thread(void *data)
{
    test_c_thread_t *test_c_thread = data;
    PyGILState_STATE state;
    PyObject *res;

    PyThread_release_lock(test_c_thread->start_event);

    /* Allocate a Python thread state for this thread */
    state = PyGILState_Ensure();

    res = PyObject_CallNoArgs(test_c_thread->callback);
    Py_CLEAR(test_c_thread->callback);

    if (res == NULL) {
        PyErr_Print();
    }
    else {
        Py_DECREF(res);
    }

    /* Destroy the Python thread state for this thread */
    PyGILState_Release(state);

    PyThread_release_lock(test_c_thread->exit_event);
}

static test_c_thread_t test_c_thread;

static PyObject *
call_in_temporary_c_thread(PyObject *self, PyObject *args)
{
    PyObject *res = NULL;
    PyObject *callback = NULL;
    long thread;
    int wait = 1;
    if (!PyArg_ParseTuple(args, "O|i", &callback, &wait))
    {
        return NULL;
    }

    test_c_thread.start_event = PyThread_allocate_lock();
    test_c_thread.exit_event = PyThread_allocate_lock();
    test_c_thread.callback = NULL;
    if (!test_c_thread.start_event || !test_c_thread.exit_event) {
        PyErr_SetString(PyExc_RuntimeError, "could not allocate lock");
        goto exit;
    }

    test_c_thread.callback = Py_NewRef(callback);

    PyThread_acquire_lock(test_c_thread.start_event, 1);
    PyThread_acquire_lock(test_c_thread.exit_event, 1);

    thread = PyThread_start_new_thread(temporary_c_thread, &test_c_thread);
    if (thread == -1) {
        PyErr_SetString(PyExc_RuntimeError, "unable to start the thread");
        PyThread_release_lock(test_c_thread.start_event);
        PyThread_release_lock(test_c_thread.exit_event);
        goto exit;
    }

    PyThread_acquire_lock(test_c_thread.start_event, 1);
    PyThread_release_lock(test_c_thread.start_event);

    if (!wait) {
        Py_RETURN_NONE;
    }

    Py_BEGIN_ALLOW_THREADS
        PyThread_acquire_lock(test_c_thread.exit_event, 1);
        PyThread_release_lock(test_c_thread.exit_event);
    Py_END_ALLOW_THREADS

    res = Py_NewRef(Py_None);

exit:
    Py_CLEAR(test_c_thread.callback);
    if (test_c_thread.start_event) {
        PyThread_free_lock(test_c_thread.start_event);
        test_c_thread.start_event = NULL;
    }
    if (test_c_thread.exit_event) {
        PyThread_free_lock(test_c_thread.exit_event);
        test_c_thread.exit_event = NULL;
    }
    return res;
}

static PyObject *
join_temporary_c_thread(PyObject *self, PyObject *Py_UNUSED(ignored))
{
    Py_BEGIN_ALLOW_THREADS
        PyThread_acquire_lock(test_c_thread.exit_event, 1);
        PyThread_release_lock(test_c_thread.exit_event);
    Py_END_ALLOW_THREADS
    Py_CLEAR(test_c_thread.callback);
    PyThread_free_lock(test_c_thread.start_event);
    test_c_thread.start_event = NULL;
    PyThread_free_lock(test_c_thread.exit_event);
    test_c_thread.exit_event = NULL;
    Py_RETURN_NONE;
}

/* marshal */

static PyObject*
pymarshal_write_long_to_file(PyObject* self, PyObject *args)
{
    long value;
    PyObject *filename;
    int version;
    FILE *fp;

    if (!PyArg_ParseTuple(args, "lOi:pymarshal_write_long_to_file",
                          &value, &filename, &version))
        return NULL;

    fp = _Py_fopen_obj(filename, "wb");
    if (fp == NULL) {
        PyErr_SetFromErrno(PyExc_OSError);
        return NULL;
    }

    PyMarshal_WriteLongToFile(value, fp, version);
    assert(!PyErr_Occurred());

    fclose(fp);
    Py_RETURN_NONE;
}

static PyObject*
pymarshal_write_object_to_file(PyObject* self, PyObject *args)
{
    PyObject *obj;
    PyObject *filename;
    int version;
    FILE *fp;

    if (!PyArg_ParseTuple(args, "OOi:pymarshal_write_object_to_file",
                          &obj, &filename, &version))
        return NULL;

    fp = _Py_fopen_obj(filename, "wb");
    if (fp == NULL) {
        PyErr_SetFromErrno(PyExc_OSError);
        return NULL;
    }

    PyMarshal_WriteObjectToFile(obj, fp, version);
    assert(!PyErr_Occurred());

    fclose(fp);
    Py_RETURN_NONE;
}

static PyObject*
pymarshal_read_short_from_file(PyObject* self, PyObject *args)
{
    int value;
    long pos;
    PyObject *filename;
    FILE *fp;

    if (!PyArg_ParseTuple(args, "O:pymarshal_read_short_from_file", &filename))
        return NULL;

    fp = _Py_fopen_obj(filename, "rb");
    if (fp == NULL) {
        PyErr_SetFromErrno(PyExc_OSError);
        return NULL;
    }

    value = PyMarshal_ReadShortFromFile(fp);
    pos = ftell(fp);

    fclose(fp);
    if (PyErr_Occurred())
        return NULL;
    return Py_BuildValue("il", value, pos);
}

static PyObject*
pymarshal_read_long_from_file(PyObject* self, PyObject *args)
{
    long value, pos;
    PyObject *filename;
    FILE *fp;

    if (!PyArg_ParseTuple(args, "O:pymarshal_read_long_from_file", &filename))
        return NULL;

    fp = _Py_fopen_obj(filename, "rb");
    if (fp == NULL) {
        PyErr_SetFromErrno(PyExc_OSError);
        return NULL;
    }

    value = PyMarshal_ReadLongFromFile(fp);
    pos = ftell(fp);

    fclose(fp);
    if (PyErr_Occurred())
        return NULL;
    return Py_BuildValue("ll", value, pos);
}

static PyObject*
pymarshal_read_last_object_from_file(PyObject* self, PyObject *args)
{
    PyObject *filename;
    if (!PyArg_ParseTuple(args, "O:pymarshal_read_last_object_from_file", &filename))
        return NULL;

    FILE *fp = _Py_fopen_obj(filename, "rb");
    if (fp == NULL) {
        PyErr_SetFromErrno(PyExc_OSError);
        return NULL;
    }

    PyObject *obj = PyMarshal_ReadLastObjectFromFile(fp);
    long pos = ftell(fp);

    fclose(fp);
    if (obj == NULL) {
        return NULL;
    }
    return Py_BuildValue("Nl", obj, pos);
}

static PyObject*
pymarshal_read_object_from_file(PyObject* self, PyObject *args)
{
    PyObject *filename;
    if (!PyArg_ParseTuple(args, "O:pymarshal_read_object_from_file", &filename))
        return NULL;

    FILE *fp = _Py_fopen_obj(filename, "rb");
    if (fp == NULL) {
        PyErr_SetFromErrno(PyExc_OSError);
        return NULL;
    }

    PyObject *obj = PyMarshal_ReadObjectFromFile(fp);
    long pos = ftell(fp);

    fclose(fp);
    if (obj == NULL) {
        return NULL;
    }
    return Py_BuildValue("Nl", obj, pos);
}

static PyObject*
return_null_without_error(PyObject *self, PyObject *args)
{
    /* invalid call: return NULL without setting an error,
     * _Py_CheckFunctionResult() must detect such bug at runtime. */
    PyErr_Clear();
    return NULL;
}

static PyObject*
return_result_with_error(PyObject *self, PyObject *args)
{
    /* invalid call: return a result with an error set,
     * _Py_CheckFunctionResult() must detect such bug at runtime. */
    PyErr_SetNone(PyExc_ValueError);
    Py_RETURN_NONE;
}

static PyObject *
getitem_with_error(PyObject *self, PyObject *args)
{
    PyObject *map, *key;
    if (!PyArg_ParseTuple(args, "OO", &map, &key)) {
        return NULL;
    }

    PyErr_SetString(PyExc_ValueError, "bug");
    return PyObject_GetItem(map, key);
}

static PyObject *
dict_get_version(PyObject *self, PyObject *args)
{
    PyDictObject *dict;
    uint64_t version;

    if (!PyArg_ParseTuple(args, "O!", &PyDict_Type, &dict))
        return NULL;

    _Py_COMP_DIAG_PUSH
    _Py_COMP_DIAG_IGNORE_DEPR_DECLS
    version = dict->ma_version_tag;
    _Py_COMP_DIAG_POP

    static_assert(sizeof(unsigned long long) >= sizeof(version),
                  "version is larger than unsigned long long");
    return PyLong_FromUnsignedLongLong((unsigned long long)version);
}


static PyObject *
raise_SIGINT_then_send_None(PyObject *self, PyObject *args)
{
    PyGenObject *gen;

    if (!PyArg_ParseTuple(args, "O!", &PyGen_Type, &gen))
        return NULL;

    /* This is used in a test to check what happens if a signal arrives just
       as we're in the process of entering a yield from chain (see
       bpo-30039).

       Needs to be done in C, because:
       - we don't have a Python wrapper for raise()
       - we need to make sure that the Python-level signal handler doesn't run
         *before* we enter the generator frame, which is impossible in Python
         because we check for signals before every bytecode operation.
     */
    raise(SIGINT);
    return PyObject_CallMethod((PyObject *)gen, "send", "O", Py_None);
}


static PyObject*
stack_pointer(PyObject *self, PyObject *args)
{
    int v = 5;
    return PyLong_FromVoidPtr(&v);
}


#ifdef W_STOPCODE
static PyObject*
py_w_stopcode(PyObject *self, PyObject *args)
{
    int sig, status;
    if (!PyArg_ParseTuple(args, "i", &sig)) {
        return NULL;
    }
    status = W_STOPCODE(sig);
    return PyLong_FromLong(status);
}
#endif


static PyObject *
test_pythread_tss_key_state(PyObject *self, PyObject *args)
{
    Py_tss_t tss_key = Py_tss_NEEDS_INIT;
    if (PyThread_tss_is_created(&tss_key)) {
        return raiseTestError("test_pythread_tss_key_state",
                              "TSS key not in an uninitialized state at "
                              "creation time");
    }
    if (PyThread_tss_create(&tss_key) != 0) {
        PyErr_SetString(PyExc_RuntimeError, "PyThread_tss_create failed");
        return NULL;
    }
    if (!PyThread_tss_is_created(&tss_key)) {
        return raiseTestError("test_pythread_tss_key_state",
                              "PyThread_tss_create succeeded, "
                              "but with TSS key in an uninitialized state");
    }
    if (PyThread_tss_create(&tss_key) != 0) {
        return raiseTestError("test_pythread_tss_key_state",
                              "PyThread_tss_create unsuccessful with "
                              "an already initialized key");
    }
#define CHECK_TSS_API(expr) \
        (void)(expr); \
        if (!PyThread_tss_is_created(&tss_key)) { \
            return raiseTestError("test_pythread_tss_key_state", \
                                  "TSS key initialization state was not " \
                                  "preserved after calling " #expr); }
    CHECK_TSS_API(PyThread_tss_set(&tss_key, NULL));
    CHECK_TSS_API(PyThread_tss_get(&tss_key));
#undef CHECK_TSS_API
    PyThread_tss_delete(&tss_key);
    if (PyThread_tss_is_created(&tss_key)) {
        return raiseTestError("test_pythread_tss_key_state",
                              "PyThread_tss_delete called, but did not "
                              "set the key state to uninitialized");
    }

    Py_tss_t *ptr_key = PyThread_tss_alloc();
    if (ptr_key == NULL) {
        PyErr_SetString(PyExc_RuntimeError, "PyThread_tss_alloc failed");
        return NULL;
    }
    if (PyThread_tss_is_created(ptr_key)) {
        return raiseTestError("test_pythread_tss_key_state",
                              "TSS key not in an uninitialized state at "
                              "allocation time");
    }
    PyThread_tss_free(ptr_key);
    ptr_key = NULL;
    Py_RETURN_NONE;
}


/* def bad_get(self, obj, cls):
       cls()
       return repr(self)
*/
static PyObject*
bad_get(PyObject *module, PyObject *args)
{
    PyObject *self, *obj, *cls;
    if (!PyArg_ParseTuple(args, "OOO", &self, &obj, &cls)) {
        return NULL;
    }

    PyObject *res = PyObject_CallNoArgs(cls);
    if (res == NULL) {
        return NULL;
    }
    Py_DECREF(res);

    return PyObject_Repr(self);
}


#ifdef Py_REF_DEBUG
static PyObject *
negative_refcount(PyObject *self, PyObject *Py_UNUSED(args))
{
    PyObject *obj = PyUnicode_FromString("negative_refcount");
    if (obj == NULL) {
        return NULL;
    }
    assert(Py_REFCNT(obj) == 1);

    Py_SET_REFCNT(obj,  0);
    /* Py_DECREF() must call _Py_NegativeRefcount() and abort Python */
    Py_DECREF(obj);

    Py_RETURN_NONE;
}

static PyObject *
decref_freed_object(PyObject *self, PyObject *Py_UNUSED(args))
{
    PyObject *obj = PyUnicode_FromString("decref_freed_object");
    if (obj == NULL) {
        return NULL;
    }
    assert(Py_REFCNT(obj) == 1);

    // Deallocate the memory
    Py_DECREF(obj);
    // obj is a now a dangling pointer

    // gh-109496: If Python is built in debug mode, Py_DECREF() must call
    // _Py_NegativeRefcount() and abort Python.
    Py_DECREF(obj);

    Py_RETURN_NONE;
}
#endif


/* Functions for testing C calling conventions (METH_*) are named meth_*,
 * e.g. "meth_varargs" for METH_VARARGS.
 *
 * They all return a tuple of their C-level arguments, with None instead
 * of NULL and Python tuples instead of C arrays.
 */


static PyObject*
_null_to_none(PyObject* obj)
{
    if (obj == NULL) {
        Py_RETURN_NONE;
    }
    return Py_NewRef(obj);
}

static PyObject*
meth_varargs(PyObject* self, PyObject* args)
{
    return Py_BuildValue("NO", _null_to_none(self), args);
}

static PyObject*
meth_varargs_keywords(PyObject* self, PyObject* args, PyObject* kwargs)
{
    return Py_BuildValue("NON", _null_to_none(self), args, _null_to_none(kwargs));
}

static PyObject*
meth_o(PyObject* self, PyObject* obj)
{
    return Py_BuildValue("NO", _null_to_none(self), obj);
}

static PyObject*
meth_noargs(PyObject* self, PyObject* ignored)
{
    return _null_to_none(self);
}

static PyObject*
_fastcall_to_tuple(PyObject* const* args, Py_ssize_t nargs)
{
    PyObject *tuple = PyTuple_New(nargs);
    if (tuple == NULL) {
        return NULL;
    }
    for (Py_ssize_t i=0; i < nargs; i++) {
        Py_INCREF(args[i]);
        PyTuple_SET_ITEM(tuple, i, args[i]);
    }
    return tuple;
}

static PyObject*
meth_fastcall(PyObject* self, PyObject* const* args, Py_ssize_t nargs)
{
    return Py_BuildValue(
        "NN", _null_to_none(self), _fastcall_to_tuple(args, nargs)
    );
}

static PyObject*
meth_fastcall_keywords(PyObject* self, PyObject* const* args,
                       Py_ssize_t nargs, PyObject* kwargs)
{
    PyObject *pyargs = _fastcall_to_tuple(args, nargs);
    if (pyargs == NULL) {
        return NULL;
    }
    assert(args != NULL || nargs == 0);
    PyObject* const* args_offset = args == NULL ? NULL : args + nargs;
    PyObject *pykwargs = PyObject_Vectorcall((PyObject*)&PyDict_Type,
                                              args_offset, 0, kwargs);
    return Py_BuildValue("NNN", _null_to_none(self), pyargs, pykwargs);
}

static PyObject*
test_pycfunction_call(PyObject *module, PyObject *args)
{
    // Function removed in the Python 3.13 API but was kept in the stable ABI.
    extern PyObject* PyCFunction_Call(PyObject *callable, PyObject *args, PyObject *kwargs);

    PyObject *func, *pos_args, *kwargs = NULL;
    if (!PyArg_ParseTuple(args, "OO!|O!", &func, &PyTuple_Type, &pos_args, &PyDict_Type, &kwargs)) {
        return NULL;
    }
    return PyCFunction_Call(func, pos_args, kwargs);
}

static PyObject*
pynumber_tobase(PyObject *module, PyObject *args)
{
    PyObject *obj;
    int base;
    if (!PyArg_ParseTuple(args, "Oi:pynumber_tobase",
                          &obj, &base)) {
        return NULL;
    }
    return PyNumber_ToBase(obj, base);
}

static PyObject*
test_set_type_size(PyObject *self, PyObject *Py_UNUSED(ignored))
{
    PyObject *obj = PyList_New(0);
    if (obj == NULL) {
        return NULL;
    }

    // Ensure that following tests don't modify the object,
    // to ensure that Py_DECREF() will not crash.
    assert(Py_TYPE(obj) == &PyList_Type);
    assert(Py_SIZE(obj) == 0);

    // bpo-39573: Test Py_SET_TYPE() and Py_SET_SIZE() functions.
    Py_SET_TYPE(obj, &PyList_Type);
    Py_SET_SIZE(obj, 0);

    Py_DECREF(obj);
    Py_RETURN_NONE;
}


// Test Py_CLEAR() macro
static PyObject*
test_py_clear(PyObject *self, PyObject *Py_UNUSED(ignored))
{
    // simple case with a variable
    PyObject *obj = PyList_New(0);
    if (obj == NULL) {
        return NULL;
    }
    Py_CLEAR(obj);
    assert(obj == NULL);

    // gh-98724: complex case, Py_CLEAR() argument has a side effect
    PyObject* array[1];
    array[0] = PyList_New(0);
    if (array[0] == NULL) {
        return NULL;
    }

    PyObject **p = array;
    Py_CLEAR(*p++);
    assert(array[0] == NULL);
    assert(p == array + 1);

    Py_RETURN_NONE;
}


// Test Py_SETREF() and Py_XSETREF() macros, similar to test_py_clear()
static PyObject*
test_py_setref(PyObject *self, PyObject *Py_UNUSED(ignored))
{
    // Py_SETREF() simple case with a variable
    PyObject *obj = PyList_New(0);
    if (obj == NULL) {
        return NULL;
    }
    Py_SETREF(obj, NULL);
    assert(obj == NULL);

    // Py_XSETREF() simple case with a variable
    PyObject *obj2 = PyList_New(0);
    if (obj2 == NULL) {
        return NULL;
    }
    Py_XSETREF(obj2, NULL);
    assert(obj2 == NULL);
    // test Py_XSETREF() when the argument is NULL
    Py_XSETREF(obj2, NULL);
    assert(obj2 == NULL);

    // gh-98724: complex case, Py_SETREF() argument has a side effect
    PyObject* array[1];
    array[0] = PyList_New(0);
    if (array[0] == NULL) {
        return NULL;
    }

    PyObject **p = array;
    Py_SETREF(*p++, NULL);
    assert(array[0] == NULL);
    assert(p == array + 1);

    // gh-98724: complex case, Py_XSETREF() argument has a side effect
    PyObject* array2[1];
    array2[0] = PyList_New(0);
    if (array2[0] == NULL) {
        return NULL;
    }

    PyObject **p2 = array2;
    Py_XSETREF(*p2++, NULL);
    assert(array2[0] == NULL);
    assert(p2 == array2 + 1);

    // test Py_XSETREF() when the argument is NULL
    p2 = array2;
    Py_XSETREF(*p2++, NULL);
    assert(array2[0] == NULL);
    assert(p2 == array2 + 1);

    Py_RETURN_NONE;
}


#define TEST_REFCOUNT() \
    do { \
        PyObject *obj = PyList_New(0); \
        if (obj == NULL) { \
            return NULL; \
        } \
        assert(Py_REFCNT(obj) == 1); \
        \
        /* test Py_NewRef() */ \
        PyObject *ref = Py_NewRef(obj); \
        assert(ref == obj); \
        assert(Py_REFCNT(obj) == 2); \
        Py_DECREF(ref); \
        \
        /* test Py_XNewRef() */ \
        PyObject *xref = Py_XNewRef(obj); \
        assert(xref == obj); \
        assert(Py_REFCNT(obj) == 2); \
        Py_DECREF(xref); \
        \
        assert(Py_XNewRef(NULL) == NULL); \
        \
        Py_DECREF(obj); \
        Py_RETURN_NONE; \
    } while (0) \


// Test Py_NewRef() and Py_XNewRef() macros
static PyObject*
test_refcount_macros(PyObject *self, PyObject *Py_UNUSED(ignored))
{
    TEST_REFCOUNT();
}

#undef Py_NewRef
#undef Py_XNewRef

// Test Py_NewRef() and Py_XNewRef() functions, after undefining macros.
static PyObject*
test_refcount_funcs(PyObject *self, PyObject *Py_UNUSED(ignored))
{
    TEST_REFCOUNT();
}


// Test Py_Is() function
#define TEST_PY_IS() \
    do { \
        PyObject *o_none = Py_None; \
        PyObject *o_true = Py_True; \
        PyObject *o_false = Py_False; \
        PyObject *obj = PyList_New(0); \
        if (obj == NULL) { \
            return NULL; \
        } \
        \
        /* test Py_Is() */ \
        assert(Py_Is(obj, obj)); \
        assert(!Py_Is(obj, o_none)); \
        \
        /* test Py_None */ \
        assert(Py_Is(o_none, o_none)); \
        assert(!Py_Is(obj, o_none)); \
        \
        /* test Py_True */ \
        assert(Py_Is(o_true, o_true)); \
        assert(!Py_Is(o_false, o_true)); \
        assert(!Py_Is(obj, o_true)); \
        \
        /* test Py_False */ \
        assert(Py_Is(o_false, o_false)); \
        assert(!Py_Is(o_true, o_false)); \
        assert(!Py_Is(obj, o_false)); \
        \
        Py_DECREF(obj); \
        Py_RETURN_NONE; \
    } while (0)

// Test Py_Is() macro
static PyObject*
test_py_is_macros(PyObject *self, PyObject *Py_UNUSED(ignored))
{
    TEST_PY_IS();
}

#undef Py_Is

// Test Py_Is() function, after undefining its macro.
static PyObject*
test_py_is_funcs(PyObject *self, PyObject *Py_UNUSED(ignored))
{
    TEST_PY_IS();
}


// type->tp_version_tag
static PyObject *
type_get_version(PyObject *self, PyObject *type)
{
    if (!PyType_Check(type)) {
        PyErr_SetString(PyExc_TypeError, "argument must be a type");
        return NULL;
    }
    PyObject *res = PyLong_FromUnsignedLong(
        ((PyTypeObject *)type)->tp_version_tag);
    if (res == NULL) {
        assert(PyErr_Occurred());
        return NULL;
    }
    return res;
}


static PyObject *
type_assign_version(PyObject *self, PyObject *type)
{
    if (!PyType_Check(type)) {
        PyErr_SetString(PyExc_TypeError, "argument must be a type");
        return NULL;
    }
    int res = PyUnstable_Type_AssignVersionTag((PyTypeObject *)type);
    return PyLong_FromLong(res);
}


static PyObject *
type_get_tp_bases(PyObject *self, PyObject *type)
{
    PyObject *bases = ((PyTypeObject *)type)->tp_bases;
    if (bases == NULL) {
        Py_RETURN_NONE;
    }
    return Py_NewRef(bases);
}

static PyObject *
type_get_tp_mro(PyObject *self, PyObject *type)
{
    PyObject *mro = ((PyTypeObject *)type)->tp_mro;
    if (mro == NULL) {
        Py_RETURN_NONE;
    }
    return Py_NewRef(mro);
}


/* We only use 2 in test_capi/test_misc.py. */
#define NUM_BASIC_STATIC_TYPES 2
static PyTypeObject BasicStaticTypes[NUM_BASIC_STATIC_TYPES] = {
#define INIT_BASIC_STATIC_TYPE \
    { \
        PyVarObject_HEAD_INIT(NULL, 0) \
        .tp_name = "BasicStaticType", \
        .tp_basicsize = sizeof(PyObject), \
    }
    INIT_BASIC_STATIC_TYPE,
    INIT_BASIC_STATIC_TYPE,
#undef INIT_BASIC_STATIC_TYPE
};
static int num_basic_static_types_used = 0;

static PyObject *
get_basic_static_type(PyObject *self, PyObject *args)
{
    PyObject *base = NULL;
    if (!PyArg_ParseTuple(args, "|O", &base)) {
        return NULL;
    }
    assert(base == NULL || PyType_Check(base));

    if(num_basic_static_types_used >= NUM_BASIC_STATIC_TYPES) {
        PyErr_SetString(PyExc_RuntimeError, "no more available basic static types");
        return NULL;
    }
    PyTypeObject *cls = &BasicStaticTypes[num_basic_static_types_used++];

    if (base != NULL) {
        cls->tp_bases = Py_BuildValue("(O)", base);
        if (cls->tp_bases == NULL) {
            return NULL;
        }
        cls->tp_base = (PyTypeObject *)Py_NewRef(base);
    }
    if (PyType_Ready(cls) < 0) {
        Py_DECREF(cls->tp_bases);
        Py_DECREF(cls->tp_base);
        return NULL;
    }
    return (PyObject *)cls;
}


// Test PyThreadState C API
static PyObject *
test_tstate_capi(PyObject *self, PyObject *Py_UNUSED(args))
{
    // PyThreadState_Get()
    PyThreadState *tstate = PyThreadState_Get();
    assert(tstate != NULL);

    // PyThreadState_GET()
    PyThreadState *tstate2 = PyThreadState_Get();
    assert(tstate2 == tstate);

    // PyThreadState_GetUnchecked()
    PyThreadState *tstate3 = PyThreadState_GetUnchecked();
    assert(tstate3 == tstate);

    // PyThreadState_EnterTracing(), PyThreadState_LeaveTracing()
    PyThreadState_EnterTracing(tstate);
    PyThreadState_LeaveTracing(tstate);

    // PyThreadState_GetDict(): no tstate argument
    PyObject *dict = PyThreadState_GetDict();
    // PyThreadState_GetDict() API can return NULL if PyDict_New() fails,
    // but it should not occur in practice.
    assert(dict != NULL);
    assert(PyDict_Check(dict));
    // dict is a borrowed reference

    // PyThreadState_GetInterpreter()
    PyInterpreterState *interp = PyThreadState_GetInterpreter(tstate);
    assert(interp != NULL);

    // PyThreadState_GetFrame()
    PyFrameObject*frame = PyThreadState_GetFrame(tstate);
    assert(frame != NULL);
    assert(PyFrame_Check(frame));
    Py_DECREF(frame);

    // PyThreadState_GetID()
    uint64_t id = PyThreadState_GetID(tstate);
    assert(id >= 1);

    Py_RETURN_NONE;
}

static PyObject *
frame_getlocals(PyObject *self, PyObject *frame)
{
    if (!PyFrame_Check(frame)) {
        PyErr_SetString(PyExc_TypeError, "argument must be a frame");
        return NULL;
    }
    return PyFrame_GetLocals((PyFrameObject *)frame);
}

static PyObject *
frame_getglobals(PyObject *self, PyObject *frame)
{
    if (!PyFrame_Check(frame)) {
        PyErr_SetString(PyExc_TypeError, "argument must be a frame");
        return NULL;
    }
    return PyFrame_GetGlobals((PyFrameObject *)frame);
}

static PyObject *
frame_getgenerator(PyObject *self, PyObject *frame)
{
    if (!PyFrame_Check(frame)) {
        PyErr_SetString(PyExc_TypeError, "argument must be a frame");
        return NULL;
    }
    return PyFrame_GetGenerator((PyFrameObject *)frame);
}

static PyObject *
frame_getbuiltins(PyObject *self, PyObject *frame)
{
    if (!PyFrame_Check(frame)) {
        PyErr_SetString(PyExc_TypeError, "argument must be a frame");
        return NULL;
    }
    return PyFrame_GetBuiltins((PyFrameObject *)frame);
}

static PyObject *
frame_getlasti(PyObject *self, PyObject *frame)
{
    if (!PyFrame_Check(frame)) {
        PyErr_SetString(PyExc_TypeError, "argument must be a frame");
        return NULL;
    }
    int lasti = PyFrame_GetLasti((PyFrameObject *)frame);
    if (lasti < 0) {
        assert(lasti == -1);
        Py_RETURN_NONE;
    }
    return PyLong_FromLong(lasti);
}

static PyObject *
frame_new(PyObject *self, PyObject *args)
{
    PyObject *code, *globals, *locals;
    if (!PyArg_ParseTuple(args, "OOO", &code, &globals, &locals)) {
        return NULL;
    }
    if (!PyCode_Check(code)) {
        PyErr_SetString(PyExc_TypeError, "argument must be a code object");
        return NULL;
    }
    PyThreadState *tstate = PyThreadState_Get();

    return (PyObject *)PyFrame_New(tstate, (PyCodeObject *)code, globals, locals);
}

static PyObject *
test_frame_getvar(PyObject *self, PyObject *args)
{
    PyObject *frame, *name;
    if (!PyArg_ParseTuple(args, "OO", &frame, &name)) {
        return NULL;
    }
    if (!PyFrame_Check(frame)) {
        PyErr_SetString(PyExc_TypeError, "argument must be a frame");
        return NULL;
    }

    return PyFrame_GetVar((PyFrameObject *)frame, name);
}

static PyObject *
test_frame_getvarstring(PyObject *self, PyObject *args)
{
    PyObject *frame;
    const char *name;
    if (!PyArg_ParseTuple(args, "Oy", &frame, &name)) {
        return NULL;
    }
    if (!PyFrame_Check(frame)) {
        PyErr_SetString(PyExc_TypeError, "argument must be a frame");
        return NULL;
    }

    return PyFrame_GetVarString((PyFrameObject *)frame, name);
}


static PyObject *
eval_get_func_name(PyObject *self, PyObject *func)
{
    return PyUnicode_FromString(PyEval_GetFuncName(func));
}

static PyObject *
eval_get_func_desc(PyObject *self, PyObject *func)
{
    return PyUnicode_FromString(PyEval_GetFuncDesc(func));
}

static PyObject *
gen_get_code(PyObject *self, PyObject *gen)
{
    if (!PyGen_Check(gen)) {
        PyErr_SetString(PyExc_TypeError, "argument must be a generator object");
        return NULL;
    }
    return (PyObject *)PyGen_GetCode((PyGenObject *)gen);
}

static PyObject *
eval_eval_code_ex(PyObject *mod, PyObject *pos_args)
{
    PyObject *result = NULL;
    PyObject *code;
    PyObject *globals;
    PyObject *locals = NULL;
    PyObject *args = NULL;
    PyObject *kwargs = NULL;
    PyObject *defaults = NULL;
    PyObject *kw_defaults = NULL;
    PyObject *closure = NULL;

    PyObject **c_kwargs = NULL;

    if (!PyArg_UnpackTuple(pos_args,
                           "eval_code_ex",
                           2,
                           8,
                           &code,
                           &globals,
                           &locals,
                           &args,
                           &kwargs,
                           &defaults,
                           &kw_defaults,
                           &closure))
    {
        goto exit;
    }

    if (!PyCode_Check(code)) {
        PyErr_SetString(PyExc_TypeError,
                        "code must be a Python code object");
        goto exit;
    }

    if (!PyDict_Check(globals)) {
        PyErr_SetString(PyExc_TypeError, "globals must be a dict");
        goto exit;
    }

    if (locals && !PyMapping_Check(locals)) {
        PyErr_SetString(PyExc_TypeError, "locals must be a mapping");
        goto exit;
    }
    if (locals == Py_None) {
        locals = NULL;
    }

    PyObject **c_args = NULL;
    Py_ssize_t c_args_len = 0;

    if (args)
    {
        if (!PyTuple_Check(args)) {
            PyErr_SetString(PyExc_TypeError, "args must be a tuple");
            goto exit;
        } else {
            c_args = &PyTuple_GET_ITEM(args, 0);
            c_args_len = PyTuple_Size(args);
        }
    }

    Py_ssize_t c_kwargs_len = 0;

    if (kwargs)
    {
        if (!PyDict_Check(kwargs)) {
            PyErr_SetString(PyExc_TypeError, "keywords must be a dict");
            goto exit;
        } else {
            c_kwargs_len = PyDict_Size(kwargs);
            if (c_kwargs_len > 0) {
                c_kwargs = PyMem_NEW(PyObject*, 2 * c_kwargs_len);
                if (!c_kwargs) {
                    PyErr_NoMemory();
                    goto exit;
                }

                Py_ssize_t i = 0;
                Py_ssize_t pos = 0;

                while (PyDict_Next(kwargs,
                                   &pos,
                                   &c_kwargs[i],
                                   &c_kwargs[i + 1]))
                {
                    i += 2;
                }
                c_kwargs_len = i / 2;
                /* XXX This is broken if the caller deletes dict items! */
            }
        }
    }


    PyObject **c_defaults = NULL;
    Py_ssize_t c_defaults_len = 0;

    if (defaults && PyTuple_Check(defaults)) {
        c_defaults = &PyTuple_GET_ITEM(defaults, 0);
        c_defaults_len = PyTuple_Size(defaults);
    }

    if (kw_defaults && !PyDict_Check(kw_defaults)) {
        PyErr_SetString(PyExc_TypeError, "kw_defaults must be a dict");
        goto exit;
    }

    if (closure && !PyTuple_Check(closure)) {
        PyErr_SetString(PyExc_TypeError, "closure must be a tuple of cells");
        goto exit;
    }


    result = PyEval_EvalCodeEx(
        code,
        globals,
        locals,
        c_args,
        (int)c_args_len,
        c_kwargs,
        (int)c_kwargs_len,
        c_defaults,
        (int)c_defaults_len,
        kw_defaults,
        closure
    );

exit:
    if (c_kwargs) {
        PyMem_DEL(c_kwargs);
    }

    return result;
}

static PyObject *
get_feature_macros(PyObject *self, PyObject *Py_UNUSED(args))
{
    PyObject *result = PyDict_New();
    if (!result) {
        return NULL;
    }
    int res;
#include "_testcapi_feature_macros.inc"
    return result;
}

static PyObject *
test_code_api(PyObject *self, PyObject *Py_UNUSED(args))
{
    PyCodeObject *co = PyCode_NewEmpty("_testcapi", "dummy", 1);
    if (co == NULL) {
        return NULL;
    }
    /* co_code */
    {
        PyObject *co_code = PyCode_GetCode(co);
        if (co_code == NULL) {
            goto fail;
        }
        assert(PyBytes_CheckExact(co_code));
        if (PyObject_Length(co_code) == 0) {
            PyErr_SetString(PyExc_ValueError, "empty co_code");
            Py_DECREF(co_code);
            goto fail;
        }
        Py_DECREF(co_code);
    }
    /* co_varnames */
    {
        PyObject *co_varnames = PyCode_GetVarnames(co);
        if (co_varnames == NULL) {
            goto fail;
        }
        if (!PyTuple_CheckExact(co_varnames)) {
            PyErr_SetString(PyExc_TypeError, "co_varnames not tuple");
            Py_DECREF(co_varnames);
            goto fail;
        }
        if (PyTuple_GET_SIZE(co_varnames) != 0) {
            PyErr_SetString(PyExc_ValueError, "non-empty co_varnames");
            Py_DECREF(co_varnames);
            goto fail;
        }
        Py_DECREF(co_varnames);
    }
    /* co_cellvars */
    {
        PyObject *co_cellvars = PyCode_GetCellvars(co);
        if (co_cellvars == NULL) {
            goto fail;
        }
        if (!PyTuple_CheckExact(co_cellvars)) {
            PyErr_SetString(PyExc_TypeError, "co_cellvars not tuple");
            Py_DECREF(co_cellvars);
            goto fail;
        }
        if (PyTuple_GET_SIZE(co_cellvars) != 0) {
            PyErr_SetString(PyExc_ValueError, "non-empty co_cellvars");
            Py_DECREF(co_cellvars);
            goto fail;
        }
        Py_DECREF(co_cellvars);
    }
    /* co_freevars */
    {
        PyObject *co_freevars = PyCode_GetFreevars(co);
        if (co_freevars == NULL) {
            goto fail;
        }
        if (!PyTuple_CheckExact(co_freevars)) {
            PyErr_SetString(PyExc_TypeError, "co_freevars not tuple");
            Py_DECREF(co_freevars);
            goto fail;
        }
        if (PyTuple_GET_SIZE(co_freevars) != 0) {
            PyErr_SetString(PyExc_ValueError, "non-empty co_freevars");
            Py_DECREF(co_freevars);
            goto fail;
        }
        Py_DECREF(co_freevars);
    }
    Py_DECREF(co);
    Py_RETURN_NONE;
fail:
    Py_DECREF(co);
    return NULL;
}

static int
record_func(PyObject *obj, PyFrameObject *f, int what, PyObject *arg)
{
    assert(PyList_Check(obj));
    PyObject *what_obj = NULL;
    PyObject *line_obj = NULL;
    PyObject *tuple = NULL;
    int res = -1;
    what_obj = PyLong_FromLong(what);
    if (what_obj == NULL) {
        goto error;
    }
    int line = PyFrame_GetLineNumber(f);
    line_obj = PyLong_FromLong(line);
    if (line_obj == NULL) {
        goto error;
    }
    tuple = PyTuple_Pack(3, what_obj, line_obj, arg);
    if (tuple == NULL) {
        goto error;
    }
    PyTuple_SET_ITEM(tuple, 0, what_obj);
    if (PyList_Append(obj, tuple)) {
        goto error;
    }
    res = 0;
error:
    Py_XDECREF(what_obj);
    Py_XDECREF(line_obj);
    Py_XDECREF(tuple);
    return res;
}

static PyObject *
settrace_to_record(PyObject *self, PyObject *list)
{

   if (!PyList_Check(list)) {
        PyErr_SetString(PyExc_TypeError, "argument must be a list");
        return NULL;
    }
    PyEval_SetTrace(record_func, list);
    Py_RETURN_NONE;
}

static int
error_func(PyObject *obj, PyFrameObject *f, int what, PyObject *arg)
{
    assert(PyList_Check(obj));
    /* Only raise if list is empty, otherwise append None
     * This ensures that we only raise once */
    if (PyList_GET_SIZE(obj)) {
        return 0;
    }
    if (PyList_Append(obj, Py_None)) {
       return -1;
    }
    PyErr_SetString(PyExc_Exception, "an exception");
    return -1;
}

static PyObject *
settrace_to_error(PyObject *self, PyObject *list)
{
    if (!PyList_Check(list)) {
        PyErr_SetString(PyExc_TypeError, "argument must be a list");
        return NULL;
    }
    PyEval_SetTrace(error_func, list);
    Py_RETURN_NONE;
}

static PyObject *
clear_managed_dict(PyObject *self, PyObject *obj)
{
    PyObject_ClearManagedDict(obj);
    Py_RETURN_NONE;
}


static PyObject *
test_macros(PyObject *self, PyObject *Py_UNUSED(args))
{
    struct MyStruct {
        int x;
    };
    wchar_t array[3];

    // static_assert(), Py_BUILD_ASSERT()
    static_assert(1 == 1, "bug");
    Py_BUILD_ASSERT(1 == 1);


    // Py_MIN(), Py_MAX(), Py_ABS()
    assert(Py_MIN(5, 11) == 5);
    assert(Py_MAX(5, 11) == 11);
    assert(Py_ABS(-5) == 5);

    // Py_STRINGIFY()
    assert(strcmp(Py_STRINGIFY(123), "123") == 0);

    // Py_MEMBER_SIZE(), Py_ARRAY_LENGTH()
    assert(Py_MEMBER_SIZE(struct MyStruct, x) == sizeof(int));
    assert(Py_ARRAY_LENGTH(array) == 3);

    // Py_CHARMASK()
    int c = 0xab00 | 7;
    assert(Py_CHARMASK(c) == 7);

    // _Py_IS_TYPE_SIGNED()
    assert(_Py_IS_TYPE_SIGNED(int));
    assert(!_Py_IS_TYPE_SIGNED(unsigned int));

    Py_RETURN_NONE;
}

static PyObject *
function_get_code(PyObject *self, PyObject *func)
{
    PyObject *code = PyFunction_GetCode(func);
    if (code != NULL) {
        return Py_NewRef(code);
    } else {
        return NULL;
    }
}

static PyObject *
function_get_globals(PyObject *self, PyObject *func)
{
    PyObject *globals = PyFunction_GetGlobals(func);
    if (globals != NULL) {
        return Py_NewRef(globals);
    } else {
        return NULL;
    }
}

static PyObject *
function_get_module(PyObject *self, PyObject *func)
{
    PyObject *module = PyFunction_GetModule(func);
    if (module != NULL) {
        return Py_NewRef(module);
    } else {
        return NULL;
    }
}

static PyObject *
function_get_defaults(PyObject *self, PyObject *func)
{
    PyObject *defaults = PyFunction_GetDefaults(func);
    if (defaults != NULL) {
        return Py_NewRef(defaults);
    } else if (PyErr_Occurred()) {
        return NULL;
    } else {
        Py_RETURN_NONE;  // This can happen when `defaults` are set to `None`
    }
}

static PyObject *
function_set_defaults(PyObject *self, PyObject *args)
{
    PyObject *func = NULL, *defaults = NULL;
    if (!PyArg_ParseTuple(args, "OO", &func, &defaults)) {
        return NULL;
    }
    int result = PyFunction_SetDefaults(func, defaults);
    if (result == -1)
        return NULL;
    Py_RETURN_NONE;
}

static PyObject *
function_get_kw_defaults(PyObject *self, PyObject *func)
{
    PyObject *defaults = PyFunction_GetKwDefaults(func);
    if (defaults != NULL) {
        return Py_NewRef(defaults);
    } else if (PyErr_Occurred()) {
        return NULL;
    } else {
        Py_RETURN_NONE;  // This can happen when `kwdefaults` are set to `None`
    }
}

static PyObject *
function_set_kw_defaults(PyObject *self, PyObject *args)
{
    PyObject *func = NULL, *defaults = NULL;
    if (!PyArg_ParseTuple(args, "OO", &func, &defaults)) {
        return NULL;
    }
    int result = PyFunction_SetKwDefaults(func, defaults);
    if (result == -1)
        return NULL;
    Py_RETURN_NONE;
}

static PyObject *
check_pyimport_addmodule(PyObject *self, PyObject *args)
{
    const char *name;
    if (!PyArg_ParseTuple(args, "s", &name)) {
        return NULL;
    }

    // test PyImport_AddModuleRef()
    PyObject *module = PyImport_AddModuleRef(name);
    if (module == NULL) {
        return NULL;
    }
    assert(PyModule_Check(module));
    // module is a strong reference

    // test PyImport_AddModule()
    PyObject *module2 = PyImport_AddModule(name);
    if (module2 == NULL) {
        goto error;
    }
    assert(PyModule_Check(module2));
    assert(module2 == module);
    // module2 is a borrowed ref

    // test PyImport_AddModuleObject()
    PyObject *name_obj = PyUnicode_FromString(name);
    if (name_obj == NULL) {
        goto error;
    }
    PyObject *module3 = PyImport_AddModuleObject(name_obj);
    Py_DECREF(name_obj);
    if (module3 == NULL) {
        goto error;
    }
    assert(PyModule_Check(module3));
    assert(module3 == module);
    // module3 is a borrowed ref

    return module;

error:
    Py_DECREF(module);
    return NULL;
}


static PyObject *
test_weakref_capi(PyObject *Py_UNUSED(module), PyObject *Py_UNUSED(args))
{
    // Ignore PyWeakref_GetObject() deprecation, we test it on purpose
    _Py_COMP_DIAG_PUSH
    _Py_COMP_DIAG_IGNORE_DEPR_DECLS

    // Create a new heap type, create an instance of this type, and delete the
    // type. This object supports weak references.
    PyObject *new_type = PyObject_CallFunction((PyObject*)&PyType_Type,
                                               "s(){}", "TypeName");
    if (new_type == NULL) {
        return NULL;
    }
    PyObject *obj = PyObject_CallNoArgs(new_type);
    Py_DECREF(new_type);
    if (obj == NULL) {
        return NULL;
    }
    Py_ssize_t refcnt = Py_REFCNT(obj);

    // test PyWeakref_NewRef(), reference is alive
    PyObject *weakref = PyWeakref_NewRef(obj, NULL);
    if (weakref == NULL) {
        Py_DECREF(obj);
        return NULL;
    }

    // test PyWeakref_Check(), valid weakref object
    assert(PyWeakref_Check(weakref));
    assert(PyWeakref_CheckRefExact(weakref));
    assert(PyWeakref_CheckRefExact(weakref));
    assert(Py_REFCNT(obj) == refcnt);

    // test PyWeakref_GetRef(), reference is alive
    PyObject *ref = UNINITIALIZED_PTR;
    assert(PyWeakref_GetRef(weakref, &ref) == 1);
    assert(ref == obj);
    assert(Py_REFCNT(obj) == (refcnt + 1));
    Py_DECREF(ref);

    // test PyWeakref_GetObject(), reference is alive
    ref = PyWeakref_GetObject(weakref);  // borrowed ref
    assert(ref == obj);

    // test PyWeakref_GET_OBJECT(), reference is alive
    ref = PyWeakref_GET_OBJECT(weakref);  // borrowed ref
    assert(ref == obj);

    // delete the referenced object: clear the weakref
    assert(Py_REFCNT(obj) == 1);
    Py_DECREF(obj);

    // test PyWeakref_GET_OBJECT(), reference is dead
    assert(PyWeakref_GET_OBJECT(weakref) == Py_None);

    // test PyWeakref_GetRef(), reference is dead
    ref = UNINITIALIZED_PTR;
    assert(PyWeakref_GetRef(weakref, &ref) == 0);
    assert(ref == NULL);

    // test PyWeakref_Check(), not a weakref object
    PyObject *invalid_weakref = Py_None;
    assert(!PyWeakref_Check(invalid_weakref));
    assert(!PyWeakref_CheckRefExact(invalid_weakref));
    assert(!PyWeakref_CheckRefExact(invalid_weakref));

    // test PyWeakref_GetRef(), invalid type
    assert(!PyErr_Occurred());
    ref = UNINITIALIZED_PTR;
    assert(PyWeakref_GetRef(invalid_weakref, &ref) == -1);
    assert(PyErr_ExceptionMatches(PyExc_TypeError));
    PyErr_Clear();
    assert(ref == NULL);

    // test PyWeakref_GetObject(), invalid type
    assert(PyWeakref_GetObject(invalid_weakref) == NULL);
    assert(PyErr_ExceptionMatches(PyExc_SystemError));
    PyErr_Clear();

    // test PyWeakref_GetRef(NULL)
    ref = UNINITIALIZED_PTR;
    assert(PyWeakref_GetRef(NULL, &ref) == -1);
    assert(PyErr_ExceptionMatches(PyExc_SystemError));
    assert(ref == NULL);
    PyErr_Clear();

    // test PyWeakref_GetObject(NULL)
    assert(PyWeakref_GetObject(NULL) == NULL);
    assert(PyErr_ExceptionMatches(PyExc_SystemError));
    PyErr_Clear();

    Py_DECREF(weakref);

    Py_RETURN_NONE;

    _Py_COMP_DIAG_POP
}


static PyMethodDef TestMethods[] = {
    {"set_errno",               set_errno,                       METH_VARARGS},
    {"test_config",             test_config,                     METH_NOARGS},
    {"test_sizeof_c_types",     test_sizeof_c_types,             METH_NOARGS},
    {"test_list_api",           test_list_api,                   METH_NOARGS},
    {"test_dict_iteration",     test_dict_iteration,             METH_NOARGS},
    {"test_lazy_hash_inheritance",      test_lazy_hash_inheritance,METH_NOARGS},
    {"test_xincref_doesnt_leak",test_xincref_doesnt_leak,        METH_NOARGS},
    {"test_incref_doesnt_leak", test_incref_doesnt_leak,         METH_NOARGS},
    {"test_xdecref_doesnt_leak",test_xdecref_doesnt_leak,        METH_NOARGS},
    {"test_decref_doesnt_leak", test_decref_doesnt_leak,         METH_NOARGS},
    {"test_structseq_newtype_doesnt_leak",
        test_structseq_newtype_doesnt_leak, METH_NOARGS},
    {"test_structseq_newtype_null_descr_doc",
        test_structseq_newtype_null_descr_doc, METH_NOARGS},
    {"test_incref_decref_API",  test_incref_decref_API,          METH_NOARGS},
    {"pyobject_repr_from_null", pyobject_repr_from_null, METH_NOARGS},
    {"pyobject_str_from_null",  pyobject_str_from_null, METH_NOARGS},
    {"pyobject_bytes_from_null", pyobject_bytes_from_null, METH_NOARGS},
    {"test_string_to_double",   test_string_to_double,           METH_NOARGS},
    {"test_capsule", (PyCFunction)test_capsule, METH_NOARGS},
    {"test_from_contiguous", (PyCFunction)test_from_contiguous, METH_NOARGS},
#if (defined(__linux__) || defined(__FreeBSD__)) && defined(__GNUC__)
    {"test_pep3118_obsolete_write_locks", (PyCFunction)test_pep3118_obsolete_write_locks, METH_NOARGS},
#endif
    {"getbuffer_with_null_view", getbuffer_with_null_view,       METH_O},
    {"PyBuffer_SizeFromFormat",  test_PyBuffer_SizeFromFormat,   METH_VARARGS},
    {"py_buildvalue",            py_buildvalue,                  METH_VARARGS},
    {"py_buildvalue_ints",       py_buildvalue_ints,             METH_VARARGS},
    {"test_buildvalue_N",        test_buildvalue_N,              METH_NOARGS},
    {"test_get_statictype_slots", test_get_statictype_slots,     METH_NOARGS},
    {"test_get_type_name",        test_get_type_name,            METH_NOARGS},
    {"test_get_type_qualname",    test_get_type_qualname,        METH_NOARGS},
    {"test_get_type_dict",        test_get_type_dict,            METH_NOARGS},
    {"_test_thread_state",      test_thread_state,               METH_VARARGS},
#ifndef MS_WINDOWS
    {"_spawn_pthread_waiter",   spawn_pthread_waiter,            METH_NOARGS},
    {"_end_spawned_pthread",    end_spawned_pthread,             METH_NOARGS},
#endif
    {"_pending_threadfunc",     pending_threadfunc,              METH_VARARGS},
#ifdef HAVE_GETTIMEOFDAY
    {"profile_int",             profile_int,                     METH_NOARGS},
#endif
    {"argparsing",              argparsing,                      METH_VARARGS},
    {"code_newempty",           code_newempty,                   METH_VARARGS},
    {"eval_code_ex",            eval_eval_code_ex,               METH_VARARGS},
    {"make_memoryview_from_NULL_pointer", make_memoryview_from_NULL_pointer,
     METH_NOARGS},
    {"crash_no_current_thread", crash_no_current_thread,         METH_NOARGS},
    {"test_current_tstate_matches", test_current_tstate_matches, METH_NOARGS},
    {"run_in_subinterp",        run_in_subinterp,                METH_VARARGS},
    {"create_cfunction",        create_cfunction,                METH_NOARGS},
    {"call_in_temporary_c_thread", call_in_temporary_c_thread, METH_VARARGS,
     PyDoc_STR("set_error_class(error_class) -> None")},
    {"join_temporary_c_thread", join_temporary_c_thread, METH_NOARGS},
    {"pymarshal_write_long_to_file",
        pymarshal_write_long_to_file, METH_VARARGS},
    {"pymarshal_write_object_to_file",
        pymarshal_write_object_to_file, METH_VARARGS},
    {"pymarshal_read_short_from_file",
        pymarshal_read_short_from_file, METH_VARARGS},
    {"pymarshal_read_long_from_file",
        pymarshal_read_long_from_file, METH_VARARGS},
    {"pymarshal_read_last_object_from_file",
        pymarshal_read_last_object_from_file, METH_VARARGS},
    {"pymarshal_read_object_from_file",
        pymarshal_read_object_from_file, METH_VARARGS},
    {"return_null_without_error", return_null_without_error, METH_NOARGS},
    {"return_result_with_error", return_result_with_error, METH_NOARGS},
    {"getitem_with_error", getitem_with_error, METH_VARARGS},
    {"Py_CompileString",     pycompilestring, METH_O},
    {"dict_get_version", dict_get_version, METH_VARARGS},
    {"raise_SIGINT_then_send_None", raise_SIGINT_then_send_None, METH_VARARGS},
    {"stack_pointer", stack_pointer, METH_NOARGS},
#ifdef W_STOPCODE
    {"W_STOPCODE", py_w_stopcode, METH_VARARGS},
#endif
    {"test_pythread_tss_key_state", test_pythread_tss_key_state, METH_VARARGS},
    {"bad_get", bad_get, METH_VARARGS},
#ifdef Py_REF_DEBUG
    {"negative_refcount", negative_refcount, METH_NOARGS},
    {"decref_freed_object", decref_freed_object, METH_NOARGS},
#endif
    {"meth_varargs", meth_varargs, METH_VARARGS},
    {"meth_varargs_keywords", _PyCFunction_CAST(meth_varargs_keywords), METH_VARARGS|METH_KEYWORDS},
    {"meth_o", meth_o, METH_O},
    {"meth_noargs", meth_noargs, METH_NOARGS},
    {"meth_fastcall", _PyCFunction_CAST(meth_fastcall), METH_FASTCALL},
    {"meth_fastcall_keywords", _PyCFunction_CAST(meth_fastcall_keywords), METH_FASTCALL|METH_KEYWORDS},
    {"pycfunction_call", test_pycfunction_call, METH_VARARGS},
    {"pynumber_tobase", pynumber_tobase, METH_VARARGS},
    {"test_set_type_size", test_set_type_size, METH_NOARGS},
    {"test_py_clear", test_py_clear, METH_NOARGS},
    {"test_py_setref", test_py_setref, METH_NOARGS},
    {"test_refcount_macros", test_refcount_macros, METH_NOARGS},
    {"test_refcount_funcs", test_refcount_funcs, METH_NOARGS},
    {"test_py_is_macros", test_py_is_macros, METH_NOARGS},
    {"test_py_is_funcs", test_py_is_funcs, METH_NOARGS},
    {"type_get_version", type_get_version, METH_O, PyDoc_STR("type->tp_version_tag")},
    {"type_assign_version", type_assign_version, METH_O, PyDoc_STR("PyUnstable_Type_AssignVersionTag")},
    {"type_get_tp_bases", type_get_tp_bases, METH_O},
    {"type_get_tp_mro", type_get_tp_mro, METH_O},
    {"get_basic_static_type", get_basic_static_type, METH_VARARGS, NULL},
    {"test_tstate_capi", test_tstate_capi, METH_NOARGS, NULL},
    {"frame_getlocals", frame_getlocals, METH_O, NULL},
    {"frame_getglobals", frame_getglobals, METH_O, NULL},
    {"frame_getgenerator", frame_getgenerator, METH_O, NULL},
    {"frame_getbuiltins", frame_getbuiltins, METH_O, NULL},
    {"frame_getlasti", frame_getlasti, METH_O, NULL},
    {"frame_new", frame_new, METH_VARARGS, NULL},
    {"frame_getvar", test_frame_getvar, METH_VARARGS, NULL},
    {"frame_getvarstring", test_frame_getvarstring, METH_VARARGS, NULL},
    {"eval_get_func_name", eval_get_func_name, METH_O, NULL},
    {"eval_get_func_desc", eval_get_func_desc, METH_O, NULL},
    {"gen_get_code", gen_get_code, METH_O, NULL},
    {"get_feature_macros", get_feature_macros, METH_NOARGS, NULL},
    {"test_code_api", test_code_api, METH_NOARGS, NULL},
    {"settrace_to_error", settrace_to_error, METH_O, NULL},
    {"settrace_to_record", settrace_to_record, METH_O, NULL},
    {"test_macros", test_macros, METH_NOARGS, NULL},
    {"clear_managed_dict", clear_managed_dict, METH_O, NULL},
    {"function_get_code", function_get_code, METH_O, NULL},
    {"function_get_globals", function_get_globals, METH_O, NULL},
    {"function_get_module", function_get_module, METH_O, NULL},
    {"function_get_defaults", function_get_defaults, METH_O, NULL},
    {"function_set_defaults", function_set_defaults, METH_VARARGS, NULL},
    {"function_get_kw_defaults", function_get_kw_defaults, METH_O, NULL},
    {"function_set_kw_defaults", function_set_kw_defaults, METH_VARARGS, NULL},
    {"check_pyimport_addmodule", check_pyimport_addmodule, METH_VARARGS},
    {"test_weakref_capi", test_weakref_capi, METH_NOARGS},
    {NULL, NULL} /* sentinel */
};


typedef struct {
    PyObject_HEAD
} matmulObject;

static PyObject *
matmulType_matmul(PyObject *self, PyObject *other)
{
    return Py_BuildValue("(sOO)", "matmul", self, other);
}

static PyObject *
matmulType_imatmul(PyObject *self, PyObject *other)
{
    return Py_BuildValue("(sOO)", "imatmul", self, other);
}

static void
matmulType_dealloc(PyObject *self)
{
    Py_TYPE(self)->tp_free(self);
}

static PyNumberMethods matmulType_as_number = {
    0,                          /* nb_add */
    0,                          /* nb_subtract */
    0,                          /* nb_multiply */
    0,                          /* nb_remainde r*/
    0,                          /* nb_divmod */
    0,                          /* nb_power */
    0,                          /* nb_negative */
    0,                          /* tp_positive */
    0,                          /* tp_absolute */
    0,                          /* tp_bool */
    0,                          /* nb_invert */
    0,                          /* nb_lshift */
    0,                          /* nb_rshift */
    0,                          /* nb_and */
    0,                          /* nb_xor */
    0,                          /* nb_or */
    0,                          /* nb_int */
    0,                          /* nb_reserved */
    0,                          /* nb_float */
    0,                          /* nb_inplace_add */
    0,                          /* nb_inplace_subtract */
    0,                          /* nb_inplace_multiply */
    0,                          /* nb_inplace_remainder */
    0,                          /* nb_inplace_power */
    0,                          /* nb_inplace_lshift */
    0,                          /* nb_inplace_rshift */
    0,                          /* nb_inplace_and */
    0,                          /* nb_inplace_xor */
    0,                          /* nb_inplace_or */
    0,                          /* nb_floor_divide */
    0,                          /* nb_true_divide */
    0,                          /* nb_inplace_floor_divide */
    0,                          /* nb_inplace_true_divide */
    0,                          /* nb_index */
    matmulType_matmul,        /* nb_matrix_multiply */
    matmulType_imatmul        /* nb_matrix_inplace_multiply */
};

static PyTypeObject matmulType = {
    PyVarObject_HEAD_INIT(NULL, 0)
    "matmulType",
    sizeof(matmulObject),               /* tp_basicsize */
    0,                                  /* tp_itemsize */
    matmulType_dealloc,                 /* destructor tp_dealloc */
    0,                                  /* tp_vectorcall_offset */
    0,                                  /* tp_getattr */
    0,                                  /* tp_setattr */
    0,                                  /* tp_as_async */
    0,                                  /* tp_repr */
    &matmulType_as_number,              /* tp_as_number */
    0,                                  /* tp_as_sequence */
    0,                                  /* tp_as_mapping */
    0,                                  /* tp_hash */
    0,                                  /* tp_call */
    0,                                  /* tp_str */
    PyObject_GenericGetAttr,            /* tp_getattro */
    PyObject_GenericSetAttr,            /* tp_setattro */
    0,                                  /* tp_as_buffer */
    0,                                  /* tp_flags */
    "C level type with matrix operations defined",
    0,                                  /* traverseproc tp_traverse */
    0,                                  /* tp_clear */
    0,                                  /* tp_richcompare */
    0,                                  /* tp_weaklistoffset */
    0,                                  /* tp_iter */
    0,                                  /* tp_iternext */
    0,                                  /* tp_methods */
    0,                                  /* tp_members */
    0,
    0,
    0,
    0,
    0,
    0,
    0,
    0,
    PyType_GenericNew,                  /* tp_new */
    PyObject_Del,                       /* tp_free */
};

typedef struct {
    PyObject_HEAD
} ipowObject;

static PyObject *
ipowType_ipow(PyObject *self, PyObject *other, PyObject *mod)
{
    return Py_BuildValue("OO", other, mod);
}

static PyNumberMethods ipowType_as_number = {
    .nb_inplace_power = ipowType_ipow
};

static PyTypeObject ipowType = {
    PyVarObject_HEAD_INIT(NULL, 0)
    .tp_name = "ipowType",
    .tp_basicsize = sizeof(ipowObject),
    .tp_as_number = &ipowType_as_number,
    .tp_new = PyType_GenericNew
};

typedef struct {
    PyObject_HEAD
    PyObject *ao_iterator;
} awaitObject;


static PyObject *
awaitObject_new(PyTypeObject *type, PyObject *args, PyObject *kwds)
{
    PyObject *v;
    awaitObject *ao;

    if (!PyArg_UnpackTuple(args, "awaitObject", 1, 1, &v))
        return NULL;

    ao = (awaitObject *)type->tp_alloc(type, 0);
    if (ao == NULL) {
        return NULL;
    }

    ao->ao_iterator = Py_NewRef(v);

    return (PyObject *)ao;
}


static void
awaitObject_dealloc(awaitObject *ao)
{
    Py_CLEAR(ao->ao_iterator);
    Py_TYPE(ao)->tp_free(ao);
}


static PyObject *
awaitObject_await(awaitObject *ao)
{
    return Py_NewRef(ao->ao_iterator);
}

static PyAsyncMethods awaitType_as_async = {
    (unaryfunc)awaitObject_await,           /* am_await */
    0,                                      /* am_aiter */
    0,                                      /* am_anext */
    0,                                      /* am_send  */
};


static PyTypeObject awaitType = {
    PyVarObject_HEAD_INIT(NULL, 0)
    "awaitType",
    sizeof(awaitObject),                /* tp_basicsize */
    0,                                  /* tp_itemsize */
    (destructor)awaitObject_dealloc,    /* destructor tp_dealloc */
    0,                                  /* tp_vectorcall_offset */
    0,                                  /* tp_getattr */
    0,                                  /* tp_setattr */
    &awaitType_as_async,                /* tp_as_async */
    0,                                  /* tp_repr */
    0,                                  /* tp_as_number */
    0,                                  /* tp_as_sequence */
    0,                                  /* tp_as_mapping */
    0,                                  /* tp_hash */
    0,                                  /* tp_call */
    0,                                  /* tp_str */
    PyObject_GenericGetAttr,            /* tp_getattro */
    PyObject_GenericSetAttr,            /* tp_setattro */
    0,                                  /* tp_as_buffer */
    0,                                  /* tp_flags */
    "C level type with tp_as_async",
    0,                                  /* traverseproc tp_traverse */
    0,                                  /* tp_clear */
    0,                                  /* tp_richcompare */
    0,                                  /* tp_weaklistoffset */
    0,                                  /* tp_iter */
    0,                                  /* tp_iternext */
    0,                                  /* tp_methods */
    0,                                  /* tp_members */
    0,
    0,
    0,
    0,
    0,
    0,
    0,
    0,
    awaitObject_new,                    /* tp_new */
    PyObject_Del,                       /* tp_free */
};


/* Test bpo-35983: create a subclass of "list" which checks that instances
 * are not deallocated twice */

typedef struct {
    PyListObject list;
    int deallocated;
} MyListObject;

static PyObject *
MyList_new(PyTypeObject *type, PyObject *args, PyObject *kwds)
{
    PyObject* op = PyList_Type.tp_new(type, args, kwds);
    ((MyListObject*)op)->deallocated = 0;
    return op;
}

void
MyList_dealloc(MyListObject* op)
{
    if (op->deallocated) {
        /* We cannot raise exceptions here but we still want the testsuite
         * to fail when we hit this */
        Py_FatalError("MyList instance deallocated twice");
    }
    op->deallocated = 1;
    PyList_Type.tp_dealloc((PyObject *)op);
}

static PyTypeObject MyList_Type = {
    PyVarObject_HEAD_INIT(NULL, 0)
    "MyList",
    sizeof(MyListObject),
    0,
    (destructor)MyList_dealloc,                 /* tp_dealloc */
    0,                                          /* tp_vectorcall_offset */
    0,                                          /* tp_getattr */
    0,                                          /* tp_setattr */
    0,                                          /* tp_as_async */
    0,                                          /* tp_repr */
    0,                                          /* tp_as_number */
    0,                                          /* tp_as_sequence */
    0,                                          /* tp_as_mapping */
    0,                                          /* tp_hash */
    0,                                          /* tp_call */
    0,                                          /* tp_str */
    0,                                          /* tp_getattro */
    0,                                          /* tp_setattro */
    0,                                          /* tp_as_buffer */
    Py_TPFLAGS_DEFAULT | Py_TPFLAGS_BASETYPE,   /* tp_flags */
    0,                                          /* tp_doc */
    0,                                          /* tp_traverse */
    0,                                          /* tp_clear */
    0,                                          /* tp_richcompare */
    0,                                          /* tp_weaklistoffset */
    0,                                          /* tp_iter */
    0,                                          /* tp_iternext */
    0,                                          /* tp_methods */
    0,                                          /* tp_members */
    0,                                          /* tp_getset */
    0,  /* &PyList_Type */                      /* tp_base */
    0,                                          /* tp_dict */
    0,                                          /* tp_descr_get */
    0,                                          /* tp_descr_set */
    0,                                          /* tp_dictoffset */
    0,                                          /* tp_init */
    0,                                          /* tp_alloc */
    MyList_new,                                 /* tp_new */
};

/* Test PEP 560 */

typedef struct {
    PyObject_HEAD
    PyObject *item;
} PyGenericAliasObject;

static void
generic_alias_dealloc(PyGenericAliasObject *self)
{
    Py_CLEAR(self->item);
    Py_TYPE(self)->tp_free((PyObject *)self);
}

static PyObject *
generic_alias_mro_entries(PyGenericAliasObject *self, PyObject *bases)
{
    return PyTuple_Pack(1, self->item);
}

static PyMethodDef generic_alias_methods[] = {
    {"__mro_entries__", _PyCFunction_CAST(generic_alias_mro_entries), METH_O, NULL},
    {NULL}  /* sentinel */
};

static PyTypeObject GenericAlias_Type = {
    PyVarObject_HEAD_INIT(NULL, 0)
    "GenericAlias",
    sizeof(PyGenericAliasObject),
    0,
    .tp_dealloc = (destructor)generic_alias_dealloc,
    .tp_flags = Py_TPFLAGS_DEFAULT | Py_TPFLAGS_BASETYPE,
    .tp_methods = generic_alias_methods,
};

static PyObject *
generic_alias_new(PyObject *item)
{
    PyGenericAliasObject *o = PyObject_New(PyGenericAliasObject, &GenericAlias_Type);
    if (o == NULL) {
        return NULL;
    }
    o->item = Py_NewRef(item);
    return (PyObject*) o;
}

typedef struct {
    PyObject_HEAD
} PyGenericObject;

static PyObject *
generic_class_getitem(PyObject *type, PyObject *item)
{
    return generic_alias_new(item);
}

static PyMethodDef generic_methods[] = {
    {"__class_getitem__", generic_class_getitem, METH_O|METH_CLASS, NULL},
    {NULL}  /* sentinel */
};

static PyTypeObject Generic_Type = {
    PyVarObject_HEAD_INIT(NULL, 0)
    "Generic",
    sizeof(PyGenericObject),
    0,
    .tp_flags = Py_TPFLAGS_DEFAULT | Py_TPFLAGS_BASETYPE,
    .tp_methods = generic_methods,
};

static PyMethodDef meth_instance_methods[] = {
    {"meth_varargs", meth_varargs, METH_VARARGS},
    {"meth_varargs_keywords", _PyCFunction_CAST(meth_varargs_keywords), METH_VARARGS|METH_KEYWORDS},
    {"meth_o", meth_o, METH_O},
    {"meth_noargs", meth_noargs, METH_NOARGS},
    {"meth_fastcall", _PyCFunction_CAST(meth_fastcall), METH_FASTCALL},
    {"meth_fastcall_keywords", _PyCFunction_CAST(meth_fastcall_keywords), METH_FASTCALL|METH_KEYWORDS},
    {NULL, NULL} /* sentinel */
};


static PyTypeObject MethInstance_Type = {
    PyVarObject_HEAD_INIT(NULL, 0)
    "MethInstance",
    sizeof(PyObject),
    .tp_new = PyType_GenericNew,
    .tp_flags = Py_TPFLAGS_DEFAULT,
    .tp_methods = meth_instance_methods,
    .tp_doc = (char*)PyDoc_STR(
        "Class with normal (instance) methods to test calling conventions"),
};

static PyMethodDef meth_class_methods[] = {
    {"meth_varargs", meth_varargs, METH_VARARGS|METH_CLASS},
    {"meth_varargs_keywords", _PyCFunction_CAST(meth_varargs_keywords), METH_VARARGS|METH_KEYWORDS|METH_CLASS},
    {"meth_o", meth_o, METH_O|METH_CLASS},
    {"meth_noargs", meth_noargs, METH_NOARGS|METH_CLASS},
    {"meth_fastcall", _PyCFunction_CAST(meth_fastcall), METH_FASTCALL|METH_CLASS},
    {"meth_fastcall_keywords", _PyCFunction_CAST(meth_fastcall_keywords), METH_FASTCALL|METH_KEYWORDS|METH_CLASS},
    {NULL, NULL} /* sentinel */
};


static PyTypeObject MethClass_Type = {
    PyVarObject_HEAD_INIT(NULL, 0)
    "MethClass",
    sizeof(PyObject),
    .tp_new = PyType_GenericNew,
    .tp_flags = Py_TPFLAGS_DEFAULT,
    .tp_methods = meth_class_methods,
    .tp_doc = PyDoc_STR(
        "Class with class methods to test calling conventions"),
};

static PyMethodDef meth_static_methods[] = {
    {"meth_varargs", meth_varargs, METH_VARARGS|METH_STATIC},
    {"meth_varargs_keywords", _PyCFunction_CAST(meth_varargs_keywords), METH_VARARGS|METH_KEYWORDS|METH_STATIC},
    {"meth_o", meth_o, METH_O|METH_STATIC},
    {"meth_noargs", meth_noargs, METH_NOARGS|METH_STATIC},
    {"meth_fastcall", _PyCFunction_CAST(meth_fastcall), METH_FASTCALL|METH_STATIC},
    {"meth_fastcall_keywords", _PyCFunction_CAST(meth_fastcall_keywords), METH_FASTCALL|METH_KEYWORDS|METH_STATIC},
    {NULL, NULL} /* sentinel */
};


static PyTypeObject MethStatic_Type = {
    PyVarObject_HEAD_INIT(NULL, 0)
    "MethStatic",
    sizeof(PyObject),
    .tp_new = PyType_GenericNew,
    .tp_flags = Py_TPFLAGS_DEFAULT,
    .tp_methods = meth_static_methods,
    .tp_doc = PyDoc_STR(
        "Class with static methods to test calling conventions"),
};

/* ContainerNoGC -- a simple container without GC methods */

typedef struct {
    PyObject_HEAD
    PyObject *value;
} ContainerNoGCobject;

static PyObject *
ContainerNoGC_new(PyTypeObject *type, PyObject *args, PyObject *kwargs)
{
    PyObject *value;
    char *names[] = {"value", NULL};
    if (!PyArg_ParseTupleAndKeywords(args, kwargs, "O", names, &value)) {
        return NULL;
    }
    PyObject *self = type->tp_alloc(type, 0);
    if (self == NULL) {
        return NULL;
    }
    Py_INCREF(value);
    ((ContainerNoGCobject *)self)->value = value;
    return self;
}

static void
ContainerNoGC_dealloc(ContainerNoGCobject *self)
{
    Py_DECREF(self->value);
    Py_TYPE(self)->tp_free((PyObject *)self);
}

static PyMemberDef ContainerNoGC_members[] = {
    {"value", _Py_T_OBJECT, offsetof(ContainerNoGCobject, value), Py_READONLY,
     PyDoc_STR("a container value for test purposes")},
    {0}
};

static PyTypeObject ContainerNoGC_type = {
    PyVarObject_HEAD_INIT(NULL, 0)
    "_testcapi.ContainerNoGC",
    sizeof(ContainerNoGCobject),
    .tp_dealloc = (destructor)ContainerNoGC_dealloc,
    .tp_flags = Py_TPFLAGS_DEFAULT | Py_TPFLAGS_BASETYPE,
    .tp_members = ContainerNoGC_members,
    .tp_new = ContainerNoGC_new,
};


static struct PyModuleDef _testcapimodule = {
    PyModuleDef_HEAD_INIT,
    "_testcapi",
    NULL,
    -1,
    TestMethods,
    NULL,
    NULL,
    NULL,
    NULL
};

/* Per PEP 489, this module will not be converted to multi-phase initialization
 */

PyMODINIT_FUNC
PyInit__testcapi(void)
{
    PyObject *m;

    m = PyModule_Create(&_testcapimodule);
    if (m == NULL)
        return NULL;

    Py_SET_TYPE(&_HashInheritanceTester_Type, &PyType_Type);

    if (PyType_Ready(&matmulType) < 0)
        return NULL;
    Py_INCREF(&matmulType);
    PyModule_AddObject(m, "matmulType", (PyObject *)&matmulType);
    if (PyType_Ready(&ipowType) < 0) {
        return NULL;
    }
    Py_INCREF(&ipowType);
    PyModule_AddObject(m, "ipowType", (PyObject *)&ipowType);

    if (PyType_Ready(&awaitType) < 0)
        return NULL;
    Py_INCREF(&awaitType);
    PyModule_AddObject(m, "awaitType", (PyObject *)&awaitType);

    MyList_Type.tp_base = &PyList_Type;
    if (PyType_Ready(&MyList_Type) < 0)
        return NULL;
    Py_INCREF(&MyList_Type);
    PyModule_AddObject(m, "MyList", (PyObject *)&MyList_Type);

    if (PyType_Ready(&GenericAlias_Type) < 0)
        return NULL;
    Py_INCREF(&GenericAlias_Type);
    PyModule_AddObject(m, "GenericAlias", (PyObject *)&GenericAlias_Type);

    if (PyType_Ready(&Generic_Type) < 0)
        return NULL;
    Py_INCREF(&Generic_Type);
    PyModule_AddObject(m, "Generic", (PyObject *)&Generic_Type);

    if (PyType_Ready(&MethInstance_Type) < 0)
        return NULL;
    Py_INCREF(&MethInstance_Type);
    PyModule_AddObject(m, "MethInstance", (PyObject *)&MethInstance_Type);

    if (PyType_Ready(&MethClass_Type) < 0)
        return NULL;
    Py_INCREF(&MethClass_Type);
    PyModule_AddObject(m, "MethClass", (PyObject *)&MethClass_Type);

    if (PyType_Ready(&MethStatic_Type) < 0)
        return NULL;
    Py_INCREF(&MethStatic_Type);
    PyModule_AddObject(m, "MethStatic", (PyObject *)&MethStatic_Type);

    PyModule_AddObject(m, "CHAR_MAX", PyLong_FromLong(CHAR_MAX));
    PyModule_AddObject(m, "CHAR_MIN", PyLong_FromLong(CHAR_MIN));
    PyModule_AddObject(m, "UCHAR_MAX", PyLong_FromLong(UCHAR_MAX));
    PyModule_AddObject(m, "SHRT_MAX", PyLong_FromLong(SHRT_MAX));
    PyModule_AddObject(m, "SHRT_MIN", PyLong_FromLong(SHRT_MIN));
    PyModule_AddObject(m, "USHRT_MAX", PyLong_FromLong(USHRT_MAX));
    PyModule_AddObject(m, "INT_MAX",  PyLong_FromLong(INT_MAX));
    PyModule_AddObject(m, "INT_MIN",  PyLong_FromLong(INT_MIN));
    PyModule_AddObject(m, "UINT_MAX",  PyLong_FromUnsignedLong(UINT_MAX));
    PyModule_AddObject(m, "LONG_MAX", PyLong_FromLong(LONG_MAX));
    PyModule_AddObject(m, "LONG_MIN", PyLong_FromLong(LONG_MIN));
    PyModule_AddObject(m, "ULONG_MAX", PyLong_FromUnsignedLong(ULONG_MAX));
    PyModule_AddObject(m, "FLT_MAX", PyFloat_FromDouble(FLT_MAX));
    PyModule_AddObject(m, "FLT_MIN", PyFloat_FromDouble(FLT_MIN));
    PyModule_AddObject(m, "DBL_MAX", PyFloat_FromDouble(DBL_MAX));
    PyModule_AddObject(m, "DBL_MIN", PyFloat_FromDouble(DBL_MIN));
    PyModule_AddObject(m, "LLONG_MAX", PyLong_FromLongLong(LLONG_MAX));
    PyModule_AddObject(m, "LLONG_MIN", PyLong_FromLongLong(LLONG_MIN));
    PyModule_AddObject(m, "ULLONG_MAX", PyLong_FromUnsignedLongLong(ULLONG_MAX));
    PyModule_AddObject(m, "PY_SSIZE_T_MAX", PyLong_FromSsize_t(PY_SSIZE_T_MAX));
    PyModule_AddObject(m, "PY_SSIZE_T_MIN", PyLong_FromSsize_t(PY_SSIZE_T_MIN));
    PyModule_AddObject(m, "SIZE_MAX", PyLong_FromSize_t(SIZE_MAX));
    PyModule_AddObject(m, "SIZEOF_WCHAR_T", PyLong_FromSsize_t(sizeof(wchar_t)));
    PyModule_AddObject(m, "SIZEOF_VOID_P", PyLong_FromSsize_t(sizeof(void*)));
    PyModule_AddObject(m, "SIZEOF_TIME_T", PyLong_FromSsize_t(sizeof(time_t)));
    PyModule_AddObject(m, "Py_Version", PyLong_FromUnsignedLong(Py_Version));
    Py_INCREF(&PyInstanceMethod_Type);
    PyModule_AddObject(m, "instancemethod", (PyObject *)&PyInstanceMethod_Type);

    PyModule_AddIntConstant(m, "the_number_three", 3);
    PyModule_AddIntMacro(m, Py_C_RECURSION_LIMIT);

    TestError = PyErr_NewException("_testcapi.error", NULL, NULL);
    Py_INCREF(TestError);
    PyModule_AddObject(m, "error", TestError);

    if (PyType_Ready(&ContainerNoGC_type) < 0) {
        return NULL;
    }
    Py_INCREF(&ContainerNoGC_type);
    if (PyModule_AddObject(m, "ContainerNoGC",
                           (PyObject *) &ContainerNoGC_type) < 0)
        return NULL;

    /* Include tests from the _testcapi/ directory */
    if (_PyTestCapi_Init_Vectorcall(m) < 0) {
        return NULL;
    }
    if (_PyTestCapi_Init_Heaptype(m) < 0) {
        return NULL;
    }
    if (_PyTestCapi_Init_Abstract(m) < 0) {
        return NULL;
    }
<<<<<<< HEAD
    if (_PyTestCapi_Init_List(m) < 0) {
=======
    if (_PyTestCapi_Init_ByteArray(m) < 0) {
        return NULL;
    }
    if (_PyTestCapi_Init_Bytes(m) < 0) {
>>>>>>> 33ed5fa6
        return NULL;
    }
    if (_PyTestCapi_Init_Unicode(m) < 0) {
        return NULL;
    }
    if (_PyTestCapi_Init_GetArgs(m) < 0) {
        return NULL;
    }
    if (_PyTestCapi_Init_DateTime(m) < 0) {
        return NULL;
    }
    if (_PyTestCapi_Init_Docstring(m) < 0) {
        return NULL;
    }
    if (_PyTestCapi_Init_Mem(m) < 0) {
        return NULL;
    }
    if (_PyTestCapi_Init_Watchers(m) < 0) {
        return NULL;
    }
    if (_PyTestCapi_Init_Long(m) < 0) {
        return NULL;
    }
    if (_PyTestCapi_Init_Float(m) < 0) {
        return NULL;
    }
    if (_PyTestCapi_Init_Complex(m) < 0) {
        return NULL;
    }
    if (_PyTestCapi_Init_Numbers(m) < 0) {
        return NULL;
    }
    if (_PyTestCapi_Init_Dict(m) < 0) {
        return NULL;
    }
    if (_PyTestCapi_Init_Set(m) < 0) {
        return NULL;
    }
    if (_PyTestCapi_Init_List(m) < 0) {
        return NULL;
    }
    if (_PyTestCapi_Init_Tuple(m) < 0) {
        return NULL;
    }
    if (_PyTestCapi_Init_Structmember(m) < 0) {
        return NULL;
    }
    if (_PyTestCapi_Init_Exceptions(m) < 0) {
        return NULL;
    }
    if (_PyTestCapi_Init_Code(m) < 0) {
        return NULL;
    }
    if (_PyTestCapi_Init_Buffer(m) < 0) {
        return NULL;
    }
    if (_PyTestCapi_Init_PyOS(m) < 0) {
        return NULL;
    }
    if (_PyTestCapi_Init_File(m) < 0) {
        return NULL;
    }
    if (_PyTestCapi_Init_Codec(m) < 0) {
        return NULL;
    }
    if (_PyTestCapi_Init_Sys(m) < 0) {
        return NULL;
    }
    if (_PyTestCapi_Init_Immortal(m) < 0) {
        return NULL;
    }
    if (_PyTestCapi_Init_GC(m) < 0) {
        return NULL;
    }
    if (_PyTestCapi_Init_PyAtomic(m) < 0) {
        return NULL;
    }
    if (_PyTestCapi_Init_VectorcallLimited(m) < 0) {
        return NULL;
    }
    if (_PyTestCapi_Init_HeaptypeRelative(m) < 0) {
        return NULL;
    }

    PyState_AddModule(m, &_testcapimodule);
    return m;
}<|MERGE_RESOLUTION|>--- conflicted
+++ resolved
@@ -3908,14 +3908,10 @@
     if (_PyTestCapi_Init_Abstract(m) < 0) {
         return NULL;
     }
-<<<<<<< HEAD
-    if (_PyTestCapi_Init_List(m) < 0) {
-=======
     if (_PyTestCapi_Init_ByteArray(m) < 0) {
         return NULL;
     }
     if (_PyTestCapi_Init_Bytes(m) < 0) {
->>>>>>> 33ed5fa6
         return NULL;
     }
     if (_PyTestCapi_Init_Unicode(m) < 0) {
