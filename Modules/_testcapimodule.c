--- conflicted
+++ resolved
@@ -4298,13 +4298,10 @@
     {"tracemalloc_untrack", tracemalloc_untrack, METH_VARARGS},
     {"tracemalloc_get_traceback", tracemalloc_get_traceback, METH_VARARGS},
     {"dict_get_version", dict_get_version, METH_VARARGS},
-<<<<<<< HEAD
+    {"raise_SIGINT_then_send_None", raise_SIGINT_then_send_None, METH_VARARGS},
 #ifdef WITH_THREAD
     {"test_pythread_tss_key_state", test_pythread_tss_key_state, METH_VARARGS},
 #endif
-=======
-    {"raise_SIGINT_then_send_None", raise_SIGINT_then_send_None, METH_VARARGS},
->>>>>>> ab4413a7
     {NULL, NULL} /* sentinel */
 };
 
