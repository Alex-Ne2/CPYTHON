--- conflicted
+++ resolved
@@ -1188,702 +1188,6 @@
     Py_RETURN_NONE;
 }
 
-<<<<<<< HEAD
-=======
-
-static PyObject *
-get_args(PyObject *self, PyObject *args)
-{
-    if (args == NULL) {
-        args = Py_None;
-    }
-    return Py_NewRef(args);
-}
-
-static PyObject *
-get_kwargs(PyObject *self, PyObject *args, PyObject *kwargs)
-{
-    if (kwargs == NULL) {
-        kwargs = Py_None;
-    }
-    return Py_NewRef(kwargs);
-}
-
-/* Test tuple argument processing */
-static PyObject *
-getargs_tuple(PyObject *self, PyObject *args)
-{
-    int a, b, c;
-    if (!PyArg_ParseTuple(args, "i(ii)", &a, &b, &c))
-        return NULL;
-    return Py_BuildValue("iii", a, b, c);
-}
-
-/* test PyArg_ParseTupleAndKeywords */
-static PyObject *
-getargs_keywords(PyObject *self, PyObject *args, PyObject *kwargs)
-{
-    static char *keywords[] = {"arg1","arg2","arg3","arg4","arg5", NULL};
-    static const char fmt[] = "(ii)i|(i(ii))(iii)i";
-    int int_args[10]={-1, -1, -1, -1, -1, -1, -1, -1, -1, -1};
-
-    if (!PyArg_ParseTupleAndKeywords(args, kwargs, fmt, keywords,
-        &int_args[0], &int_args[1], &int_args[2], &int_args[3], &int_args[4],
-        &int_args[5], &int_args[6], &int_args[7], &int_args[8], &int_args[9]))
-        return NULL;
-    return Py_BuildValue("iiiiiiiiii",
-        int_args[0], int_args[1], int_args[2], int_args[3], int_args[4],
-        int_args[5], int_args[6], int_args[7], int_args[8], int_args[9]);
-}
-
-/* test PyArg_ParseTupleAndKeywords keyword-only arguments */
-static PyObject *
-getargs_keyword_only(PyObject *self, PyObject *args, PyObject *kwargs)
-{
-    static char *keywords[] = {"required", "optional", "keyword_only", NULL};
-    int required = -1;
-    int optional = -1;
-    int keyword_only = -1;
-
-    if (!PyArg_ParseTupleAndKeywords(args, kwargs, "i|i$i", keywords,
-                                     &required, &optional, &keyword_only))
-        return NULL;
-    return Py_BuildValue("iii", required, optional, keyword_only);
-}
-
-/* test PyArg_ParseTupleAndKeywords positional-only arguments */
-static PyObject *
-getargs_positional_only_and_keywords(PyObject *self, PyObject *args, PyObject *kwargs)
-{
-    static char *keywords[] = {"", "", "keyword", NULL};
-    int required = -1;
-    int optional = -1;
-    int keyword = -1;
-
-    if (!PyArg_ParseTupleAndKeywords(args, kwargs, "i|ii", keywords,
-                                     &required, &optional, &keyword))
-        return NULL;
-    return Py_BuildValue("iii", required, optional, keyword);
-}
-
-/* Functions to call PyArg_ParseTuple with integer format codes,
-   and return the result.
-*/
-static PyObject *
-getargs_b(PyObject *self, PyObject *args)
-{
-    unsigned char value;
-    if (!PyArg_ParseTuple(args, "b", &value))
-        return NULL;
-    return PyLong_FromUnsignedLong((unsigned long)value);
-}
-
-static PyObject *
-getargs_B(PyObject *self, PyObject *args)
-{
-    unsigned char value;
-    if (!PyArg_ParseTuple(args, "B", &value))
-        return NULL;
-    return PyLong_FromUnsignedLong((unsigned long)value);
-}
-
-static PyObject *
-getargs_h(PyObject *self, PyObject *args)
-{
-    short value;
-    if (!PyArg_ParseTuple(args, "h", &value))
-        return NULL;
-    return PyLong_FromLong((long)value);
-}
-
-static PyObject *
-getargs_H(PyObject *self, PyObject *args)
-{
-    unsigned short value;
-    if (!PyArg_ParseTuple(args, "H", &value))
-        return NULL;
-    return PyLong_FromUnsignedLong((unsigned long)value);
-}
-
-static PyObject *
-getargs_I(PyObject *self, PyObject *args)
-{
-    unsigned int value;
-    if (!PyArg_ParseTuple(args, "I", &value))
-        return NULL;
-    return PyLong_FromUnsignedLong((unsigned long)value);
-}
-
-static PyObject *
-getargs_k(PyObject *self, PyObject *args)
-{
-    unsigned long value;
-    if (!PyArg_ParseTuple(args, "k", &value))
-        return NULL;
-    return PyLong_FromUnsignedLong(value);
-}
-
-static PyObject *
-getargs_i(PyObject *self, PyObject *args)
-{
-    int value;
-    if (!PyArg_ParseTuple(args, "i", &value))
-        return NULL;
-    return PyLong_FromLong((long)value);
-}
-
-static PyObject *
-getargs_l(PyObject *self, PyObject *args)
-{
-    long value;
-    if (!PyArg_ParseTuple(args, "l", &value))
-        return NULL;
-    return PyLong_FromLong(value);
-}
-
-static PyObject *
-getargs_n(PyObject *self, PyObject *args)
-{
-    Py_ssize_t value;
-    if (!PyArg_ParseTuple(args, "n", &value))
-        return NULL;
-    return PyLong_FromSsize_t(value);
-}
-
-static PyObject *
-getargs_p(PyObject *self, PyObject *args)
-{
-    int value;
-    if (!PyArg_ParseTuple(args, "p", &value))
-        return NULL;
-    return PyLong_FromLong(value);
-}
-
-static PyObject *
-getargs_L(PyObject *self, PyObject *args)
-{
-    long long value;
-    if (!PyArg_ParseTuple(args, "L", &value))
-        return NULL;
-    return PyLong_FromLongLong(value);
-}
-
-static PyObject *
-getargs_K(PyObject *self, PyObject *args)
-{
-    unsigned long long value;
-    if (!PyArg_ParseTuple(args, "K", &value))
-        return NULL;
-    return PyLong_FromUnsignedLongLong(value);
-}
-
-/* This function not only tests the 'k' getargs code, but also the
-   PyLong_AsUnsignedLongMask() function. */
-static PyObject *
-test_k_code(PyObject *self, PyObject *Py_UNUSED(ignored))
-{
-    PyObject *tuple, *num;
-    unsigned long value;
-
-    tuple = PyTuple_New(1);
-    if (tuple == NULL)
-        return NULL;
-
-    /* a number larger than ULONG_MAX even on 64-bit platforms */
-    num = PyLong_FromString("FFFFFFFFFFFFFFFFFFFFFFFF", NULL, 16);
-    if (num == NULL)
-        return NULL;
-
-    value = PyLong_AsUnsignedLongMask(num);
-    if (value != ULONG_MAX)
-        return raiseTestError("test_k_code",
-            "PyLong_AsUnsignedLongMask() returned wrong value for long 0xFFF...FFF");
-
-    PyTuple_SET_ITEM(tuple, 0, num);
-
-    value = 0;
-    if (!PyArg_ParseTuple(tuple, "k:test_k_code", &value)) {
-        return NULL;
-    }
-    if (value != ULONG_MAX)
-        return raiseTestError("test_k_code",
-            "k code returned wrong value for long 0xFFF...FFF");
-
-    Py_DECREF(num);
-    num = PyLong_FromString("-FFFFFFFF000000000000000042", NULL, 16);
-    if (num == NULL)
-        return NULL;
-
-    value = PyLong_AsUnsignedLongMask(num);
-    if (value != (unsigned long)-0x42)
-        return raiseTestError("test_k_code",
-                              "PyLong_AsUnsignedLongMask() returned wrong "
-                              "value for long -0xFFF..000042");
-
-    PyTuple_SET_ITEM(tuple, 0, num);
-
-    value = 0;
-    if (!PyArg_ParseTuple(tuple, "k:test_k_code", &value)) {
-        return NULL;
-    }
-    if (value != (unsigned long)-0x42)
-        return raiseTestError("test_k_code",
-            "k code returned wrong value for long -0xFFF..000042");
-
-    Py_DECREF(tuple);
-    Py_RETURN_NONE;
-}
-
-static PyObject *
-getargs_f(PyObject *self, PyObject *args)
-{
-    float f;
-    if (!PyArg_ParseTuple(args, "f", &f))
-        return NULL;
-    return PyFloat_FromDouble(f);
-}
-
-static PyObject *
-getargs_d(PyObject *self, PyObject *args)
-{
-    double d;
-    if (!PyArg_ParseTuple(args, "d", &d))
-        return NULL;
-    return PyFloat_FromDouble(d);
-}
-
-static PyObject *
-getargs_D(PyObject *self, PyObject *args)
-{
-    Py_complex cval;
-    if (!PyArg_ParseTuple(args, "D", &cval))
-        return NULL;
-    return PyComplex_FromCComplex(cval);
-}
-
-static PyObject *
-getargs_S(PyObject *self, PyObject *args)
-{
-    PyObject *obj;
-    if (!PyArg_ParseTuple(args, "S", &obj))
-        return NULL;
-    return Py_NewRef(obj);
-}
-
-static PyObject *
-getargs_Y(PyObject *self, PyObject *args)
-{
-    PyObject *obj;
-    if (!PyArg_ParseTuple(args, "Y", &obj))
-        return NULL;
-    return Py_NewRef(obj);
-}
-
-static PyObject *
-getargs_U(PyObject *self, PyObject *args)
-{
-    PyObject *obj;
-    if (!PyArg_ParseTuple(args, "U", &obj))
-        return NULL;
-    return Py_NewRef(obj);
-}
-
-static PyObject *
-getargs_c(PyObject *self, PyObject *args)
-{
-    char c;
-    if (!PyArg_ParseTuple(args, "c", &c))
-        return NULL;
-    return PyLong_FromLong((unsigned char)c);
-}
-
-static PyObject *
-getargs_C(PyObject *self, PyObject *args)
-{
-    int c;
-    if (!PyArg_ParseTuple(args, "C", &c))
-        return NULL;
-    return PyLong_FromLong(c);
-}
-
-static PyObject *
-getargs_s(PyObject *self, PyObject *args)
-{
-    char *str;
-    if (!PyArg_ParseTuple(args, "s", &str))
-        return NULL;
-    return PyBytes_FromString(str);
-}
-
-static PyObject *
-getargs_s_star(PyObject *self, PyObject *args)
-{
-    Py_buffer buffer;
-    PyObject *bytes;
-    if (!PyArg_ParseTuple(args, "s*", &buffer))
-        return NULL;
-    bytes = PyBytes_FromStringAndSize(buffer.buf, buffer.len);
-    PyBuffer_Release(&buffer);
-    return bytes;
-}
-
-static PyObject *
-getargs_s_hash(PyObject *self, PyObject *args)
-{
-    char *str;
-    Py_ssize_t size;
-    if (!PyArg_ParseTuple(args, "s#", &str, &size))
-        return NULL;
-    return PyBytes_FromStringAndSize(str, size);
-}
-
-static PyObject *
-getargs_z(PyObject *self, PyObject *args)
-{
-    char *str;
-    if (!PyArg_ParseTuple(args, "z", &str))
-        return NULL;
-    if (str != NULL)
-        return PyBytes_FromString(str);
-    else
-        Py_RETURN_NONE;
-}
-
-static PyObject *
-getargs_z_star(PyObject *self, PyObject *args)
-{
-    Py_buffer buffer;
-    PyObject *bytes;
-    if (!PyArg_ParseTuple(args, "z*", &buffer))
-        return NULL;
-    if (buffer.buf != NULL)
-        bytes = PyBytes_FromStringAndSize(buffer.buf, buffer.len);
-    else {
-        bytes = Py_NewRef(Py_None);
-    }
-    PyBuffer_Release(&buffer);
-    return bytes;
-}
-
-static PyObject *
-getargs_z_hash(PyObject *self, PyObject *args)
-{
-    char *str;
-    Py_ssize_t size;
-    if (!PyArg_ParseTuple(args, "z#", &str, &size))
-        return NULL;
-    if (str != NULL)
-        return PyBytes_FromStringAndSize(str, size);
-    else
-        Py_RETURN_NONE;
-}
-
-static PyObject *
-getargs_y(PyObject *self, PyObject *args)
-{
-    char *str;
-    if (!PyArg_ParseTuple(args, "y", &str))
-        return NULL;
-    return PyBytes_FromString(str);
-}
-
-static PyObject *
-getargs_y_star(PyObject *self, PyObject *args)
-{
-    Py_buffer buffer;
-    PyObject *bytes;
-    if (!PyArg_ParseTuple(args, "y*", &buffer))
-        return NULL;
-    bytes = PyBytes_FromStringAndSize(buffer.buf, buffer.len);
-    PyBuffer_Release(&buffer);
-    return bytes;
-}
-
-static PyObject *
-getargs_y_hash(PyObject *self, PyObject *args)
-{
-    char *str;
-    Py_ssize_t size;
-    if (!PyArg_ParseTuple(args, "y#", &str, &size))
-        return NULL;
-    return PyBytes_FromStringAndSize(str, size);
-}
-
-static PyObject *
-getargs_u(PyObject *self, PyObject *args)
-{
-    Py_UNICODE *str;
-    if (!PyArg_ParseTuple(args, "u", &str))
-        return NULL;
-    return PyUnicode_FromWideChar(str, -1);
-}
-
-static PyObject *
-getargs_u_hash(PyObject *self, PyObject *args)
-{
-    Py_UNICODE *str;
-    Py_ssize_t size;
-    if (!PyArg_ParseTuple(args, "u#", &str, &size))
-        return NULL;
-    return PyUnicode_FromWideChar(str, size);
-}
-
-static PyObject *
-getargs_Z(PyObject *self, PyObject *args)
-{
-    Py_UNICODE *str;
-    if (!PyArg_ParseTuple(args, "Z", &str))
-        return NULL;
-    if (str != NULL) {
-        return PyUnicode_FromWideChar(str, -1);
-    } else
-        Py_RETURN_NONE;
-}
-
-static PyObject *
-getargs_Z_hash(PyObject *self, PyObject *args)
-{
-    Py_UNICODE *str;
-    Py_ssize_t size;
-    if (!PyArg_ParseTuple(args, "Z#", &str, &size))
-        return NULL;
-    if (str != NULL)
-        return PyUnicode_FromWideChar(str, size);
-    else
-        Py_RETURN_NONE;
-}
-
-static PyObject *
-getargs_es(PyObject *self, PyObject *args)
-{
-    PyObject *arg, *result;
-    const char *encoding = NULL;
-    char *str;
-
-    if (!PyArg_ParseTuple(args, "O|s", &arg, &encoding))
-        return NULL;
-    if (!PyArg_Parse(arg, "es", encoding, &str))
-        return NULL;
-    result = PyBytes_FromString(str);
-    PyMem_Free(str);
-    return result;
-}
-
-static PyObject *
-getargs_et(PyObject *self, PyObject *args)
-{
-    PyObject *arg, *result;
-    const char *encoding = NULL;
-    char *str;
-
-    if (!PyArg_ParseTuple(args, "O|s", &arg, &encoding))
-        return NULL;
-    if (!PyArg_Parse(arg, "et", encoding, &str))
-        return NULL;
-    result = PyBytes_FromString(str);
-    PyMem_Free(str);
-    return result;
-}
-
-static PyObject *
-getargs_es_hash(PyObject *self, PyObject *args)
-{
-    PyObject *arg, *result;
-    const char *encoding = NULL;
-    PyByteArrayObject *buffer = NULL;
-    char *str = NULL;
-    Py_ssize_t size;
-
-    if (!PyArg_ParseTuple(args, "O|sY", &arg, &encoding, &buffer))
-        return NULL;
-    if (buffer != NULL) {
-        str = PyByteArray_AS_STRING(buffer);
-        size = PyByteArray_GET_SIZE(buffer);
-    }
-    if (!PyArg_Parse(arg, "es#", encoding, &str, &size))
-        return NULL;
-    result = PyBytes_FromStringAndSize(str, size);
-    if (buffer == NULL)
-        PyMem_Free(str);
-    return result;
-}
-
-static PyObject *
-getargs_et_hash(PyObject *self, PyObject *args)
-{
-    PyObject *arg, *result;
-    const char *encoding = NULL;
-    PyByteArrayObject *buffer = NULL;
-    char *str = NULL;
-    Py_ssize_t size;
-
-    if (!PyArg_ParseTuple(args, "O|sY", &arg, &encoding, &buffer))
-        return NULL;
-    if (buffer != NULL) {
-        str = PyByteArray_AS_STRING(buffer);
-        size = PyByteArray_GET_SIZE(buffer);
-    }
-    if (!PyArg_Parse(arg, "et#", encoding, &str, &size))
-        return NULL;
-    result = PyBytes_FromStringAndSize(str, size);
-    if (buffer == NULL)
-        PyMem_Free(str);
-    return result;
-}
-
-/* Test the s and z codes for PyArg_ParseTuple.
-*/
-static PyObject *
-test_s_code(PyObject *self, PyObject *Py_UNUSED(ignored))
-{
-    /* Unicode strings should be accepted */
-    PyObject *tuple, *obj;
-    char *value;
-
-    tuple = PyTuple_New(1);
-    if (tuple == NULL)
-    return NULL;
-
-    obj = PyUnicode_Decode("t\xeate", strlen("t\xeate"),
-                           "latin-1", NULL);
-    if (obj == NULL)
-    return NULL;
-
-    PyTuple_SET_ITEM(tuple, 0, obj);
-
-    /* These two blocks used to raise a TypeError:
-     * "argument must be string without null bytes, not str"
-     */
-    if (!PyArg_ParseTuple(tuple, "s:test_s_code1", &value)) {
-        return NULL;
-    }
-
-    if (!PyArg_ParseTuple(tuple, "z:test_s_code2", &value)) {
-        return NULL;
-    }
-
-    Py_DECREF(tuple);
-    Py_RETURN_NONE;
-}
-
-static PyObject *
-parse_tuple_and_keywords(PyObject *self, PyObject *args)
-{
-    PyObject *sub_args;
-    PyObject *sub_kwargs;
-    const char *sub_format;
-    PyObject *sub_keywords;
-
-    Py_ssize_t i, size;
-    char *keywords[8 + 1]; /* space for NULL at end */
-    PyObject *o;
-    PyObject *converted[8];
-
-    int result;
-    PyObject *return_value = NULL;
-
-    double buffers[8][4]; /* double ensures alignment where necessary */
-
-    if (!PyArg_ParseTuple(args, "OOsO:parse_tuple_and_keywords",
-        &sub_args, &sub_kwargs,
-        &sub_format, &sub_keywords))
-        return NULL;
-
-    if (!(PyList_CheckExact(sub_keywords) || PyTuple_CheckExact(sub_keywords))) {
-        PyErr_SetString(PyExc_ValueError,
-            "parse_tuple_and_keywords: sub_keywords must be either list or tuple");
-        return NULL;
-    }
-
-    memset(buffers, 0, sizeof(buffers));
-    memset(converted, 0, sizeof(converted));
-    memset(keywords, 0, sizeof(keywords));
-
-    size = PySequence_Fast_GET_SIZE(sub_keywords);
-    if (size > 8) {
-        PyErr_SetString(PyExc_ValueError,
-            "parse_tuple_and_keywords: too many keywords in sub_keywords");
-        goto exit;
-    }
-
-    for (i = 0; i < size; i++) {
-        o = PySequence_Fast_GET_ITEM(sub_keywords, i);
-        if (!PyUnicode_FSConverter(o, (void *)(converted + i))) {
-            PyErr_Format(PyExc_ValueError,
-                "parse_tuple_and_keywords: could not convert keywords[%zd] to narrow string", i);
-            goto exit;
-        }
-        keywords[i] = PyBytes_AS_STRING(converted[i]);
-    }
-
-    result = PyArg_ParseTupleAndKeywords(sub_args, sub_kwargs,
-        sub_format, keywords,
-        buffers + 0, buffers + 1, buffers + 2, buffers + 3,
-        buffers + 4, buffers + 5, buffers + 6, buffers + 7);
-
-    if (result) {
-        return_value = Py_NewRef(Py_None);
-    }
-
-exit:
-    size = sizeof(converted) / sizeof(converted[0]);
-    for (i = 0; i < size; i++) {
-        Py_XDECREF(converted[i]);
-    }
-    return return_value;
-}
-
-static PyObject *
-getargs_w_star(PyObject *self, PyObject *args)
-{
-    Py_buffer buffer;
-    PyObject *result;
-    char *str;
-
-    if (!PyArg_ParseTuple(args, "w*:getargs_w_star", &buffer))
-        return NULL;
-
-    if (2 <= buffer.len) {
-        str = buffer.buf;
-        str[0] = '[';
-        str[buffer.len-1] = ']';
-    }
-
-    result = PyBytes_FromStringAndSize(buffer.buf, buffer.len);
-    PyBuffer_Release(&buffer);
-    return result;
-}
-
-
-static PyObject *
-test_empty_argparse(PyObject *self, PyObject *Py_UNUSED(ignored))
-{
-    /* Test that formats can begin with '|'. See issue #4720. */
-    PyObject *tuple, *dict = NULL;
-    static char *kwlist[] = {NULL};
-    int result;
-    tuple = PyTuple_New(0);
-    if (!tuple)
-        return NULL;
-    if (!(result = PyArg_ParseTuple(tuple, "|:test_empty_argparse"))) {
-        goto done;
-    }
-    dict = PyDict_New();
-    if (!dict)
-        goto done;
-    result = PyArg_ParseTupleAndKeywords(tuple, dict, "|:test_empty_argparse", kwlist);
-  done:
-    Py_DECREF(tuple);
-    Py_XDECREF(dict);
-    if (!result) {
-        return NULL;
-    }
-    else {
-        Py_RETURN_NONE;
-    }
-}
-
->>>>>>> 65dd745f
 /* Simple test of _PyLong_NumBits and _PyLong_Sign. */
 static PyObject *
 test_long_numbits(PyObject *self, PyObject *Py_UNUSED(ignored))
