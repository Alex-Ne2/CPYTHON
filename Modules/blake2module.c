/*
 * Written in 2013 by Dmitry Chestnykh <dmitry@codingrobots.com>
 * Modified for CPython by Christian Heimes <christian@python.org>
 * Updated to use HACL* by Jonathan Protzenko <jonathan@protzenko.fr>
 *
 * To the extent possible under law, the author have dedicated all
 * copyright and related and neighboring rights to this software to
 * the public domain worldwide. This software is distributed without
 * any warranty. http://creativecommons.org/publicdomain/zero/1.0/
 */

#ifndef Py_BUILD_CORE_BUILTIN
#  define Py_BUILD_CORE_MODULE 1
#endif

#include "pyconfig.h"
#include "Python.h"
#include "hashlib.h"
#include "pycore_strhex.h"       // _Py_strhex()
#include "pycore_typeobject.h"
#include "pycore_moduleobject.h"

// QUICK CPU AUTODETECTION
//
// See https://github.com/python/cpython/pull/119316 -- we only enable
// vectorized versions for Intel CPUs, even though HACL*'s "vec128" modules also
// run on ARM NEON. (We could enable them on POWER -- but I don't have access to
// a test machine to see if that speeds anything up.)
//
// Note that configure.ac and the rest of the build are written in such a way
// that if the configure script finds suitable flags to compile HACL's SIMD128
// (resp. SIMD256) files, then Hacl_Hash_Blake2b_Simd128.c (resp. ...) will be
// pulled into the build automatically, and then only the CPU autodetection will
// need to be updated here.

#if defined(__x86_64__) && defined(__GNUC__)
#include <cpuid.h>
#elif defined(_M_X64)
#include <intrin.h>
#endif

#include <stdbool.h>

// SIMD256 can't be compiled on macOS ARM64, and performance of SIMD128 isn't
// great; but when compiling a universal2 binary, autoconf will set
// HACL_CAN_COMPILE_SIMD128 and HACL_CAN_COMPILE_SIMD256 because they *can* be
// compiled on x86_64. If we're on macOS ARM64, disable these preprocessor
// symbols.
#if defined(__APPLE__) && defined(__arm64__)
#  undef HACL_CAN_COMPILE_SIMD128
#  undef HACL_CAN_COMPILE_SIMD256
#endif

// ECX
#define ECX_SSE3 (1 << 0)
#define ECX_SSSE3 (1 << 9)
#define ECX_SSE4_1 (1 << 19)
#define ECX_SSE4_2 (1 << 20)
#define ECX_AVX (1 << 28)

// EBX
#define EBX_AVX2 (1 << 5)

// EDX
#define EDX_SSE (1 << 25)
#define EDX_SSE2 (1 << 26)
#define EDX_CMOV (1 << 15)

// zero-initialized by default
typedef struct {
    bool sse, sse2, sse3, sse41, sse42, cmov, avx, avx2;
    bool done;
} cpu_flags;

void detect_cpu_features(cpu_flags *flags) {
  if (!flags->done) {
    int eax1 = 0, ebx1 = 0, ecx1 = 0, edx1 = 0;
    int eax7 = 0, ebx7 = 0, ecx7 = 0, edx7 = 0;
#if defined(__x86_64__) && defined(__GNUC__)
    __cpuid_count(1, 0, eax1, ebx1, ecx1, edx1);
    __cpuid_count(7, 0, eax7, ebx7, ecx7, edx7);
#elif defined(_M_X64)
    int info1[4] = { 0 };
    int info7[4] = { 0 };
    __cpuidex(info1, 1, 0);
    __cpuidex(info7, 7, 0);
    eax1 = info1[0];
    ebx1 = info1[1];
    ecx1 = info1[2];
    edx1 = info1[3];
    eax7 = info7[0];
    ebx7 = info7[1];
    ecx7 = info7[2];
    edx7 = info7[3];
#else
    (void) eax1; (void) ebx1; (void) ecx1; (void) edx1;
    (void) eax7; (void) ebx7; (void) ecx7; (void) edx7;
#endif

    flags->avx = (ecx1 & ECX_AVX) != 0;

    flags->avx2 = (ebx7 & EBX_AVX2) != 0;

    flags->sse = (edx1 & EDX_SSE) != 0;
    flags->sse2 = (edx1 & EDX_SSE2) != 0;
    flags->cmov = (edx1 & EDX_CMOV) != 0;

    flags->sse3 = (ecx1 & ECX_SSE3) != 0;
    /* ssse3 = (ecx1 & ECX_SSSE3) != 0; */
    flags->sse41 = (ecx1 & ECX_SSE4_1) != 0;
    flags->sse42 = (ecx1 & ECX_SSE4_2) != 0;

    flags->done = true;
  }
}

#ifdef HACL_CAN_COMPILE_SIMD128
static inline bool has_simd128(cpu_flags *flags) {
  // For now this is Intel-only, could conceivably be #ifdef'd to something
  // else.
  return flags->sse && flags->sse2 && flags->sse3 && flags->sse41 && flags->sse42 && flags->cmov;
}
#endif

#ifdef HACL_CAN_COMPILE_SIMD256
static inline bool has_simd256(cpu_flags *flags) {
  return flags->avx && flags->avx2;
}
#endif

// Small mismatch between the variable names Python defines as part of configure
// at the ones HACL* expects to be set in order to enable those headers.
#define HACL_CAN_COMPILE_VEC128 HACL_CAN_COMPILE_SIMD128
#define HACL_CAN_COMPILE_VEC256 HACL_CAN_COMPILE_SIMD256

#include "_hacl/Hacl_Hash_Blake2b.h"
#include "_hacl/Hacl_Hash_Blake2s.h"
#if HACL_CAN_COMPILE_SIMD256
#include "_hacl/Hacl_Hash_Blake2b_Simd256.h"
#endif
#if HACL_CAN_COMPILE_SIMD128
#include "_hacl/Hacl_Hash_Blake2s_Simd128.h"
#endif

// MODULE TYPE SLOTS

static PyType_Spec blake2b_type_spec;
static PyType_Spec blake2s_type_spec;

PyDoc_STRVAR(blake2mod__doc__,
"_blake2b provides BLAKE2b for hashlib\n"
);

typedef struct {
    PyTypeObject* blake2b_type;
    PyTypeObject* blake2s_type;
    cpu_flags flags;
} Blake2State;

static inline Blake2State*
blake2_get_state(PyObject *module)
{
    void *state = _PyModule_GetState(module);
    assert(state != NULL);
    return (Blake2State *)state;
}

#if defined(HACL_CAN_COMPILE_SIMD128) || defined(HACL_CAN_COMPILE_SIMD256)
static inline Blake2State*
blake2_get_state_from_type(PyTypeObject *module)
{
    void *state = _PyType_GetModuleState(module);
    assert(state != NULL);
    return (Blake2State *)state;
}
#endif

static struct PyMethodDef blake2mod_functions[] = {
    {NULL, NULL}
};

static int
_blake2_traverse(PyObject *module, visitproc visit, void *arg)
{
    Blake2State *state = blake2_get_state(module);
    Py_VISIT(state->blake2b_type);
    Py_VISIT(state->blake2s_type);
    return 0;
}

static int
_blake2_clear(PyObject *module)
{
    Blake2State *state = blake2_get_state(module);
    Py_CLEAR(state->blake2b_type);
    Py_CLEAR(state->blake2s_type);
    return 0;
}

static void
_blake2_free(void *module)
{
    (void)_blake2_clear((PyObject *)module);
}

#define ADD_INT(d, name, value) do { \
    PyObject *x = PyLong_FromLong(value); \
    if (!x) \
        return -1; \
    if (PyDict_SetItemString(d, name, x) < 0) { \
        Py_DECREF(x); \
        return -1; \
    } \
    Py_DECREF(x); \
} while(0)

#define ADD_INT_CONST(NAME, VALUE) do { \
    if (PyModule_AddIntConstant(m, NAME, VALUE) < 0) { \
        return -1; \
    } \
} while (0)

static int
blake2_exec(PyObject *m)
{
    Blake2State* st = blake2_get_state(m);

    // This is called at module initialization-time, and so appears to be as
    // good a place as any to probe the CPU flags.
    detect_cpu_features(&st->flags);

    st->blake2b_type = (PyTypeObject *)PyType_FromModuleAndSpec(
        m, &blake2b_type_spec, NULL);

    if (st->blake2b_type == NULL) {
        return -1;
    }
    /* BLAKE2b */
    if (PyModule_AddType(m, st->blake2b_type) < 0) {
        return -1;
    }

    PyObject *d = st->blake2b_type->tp_dict;
    ADD_INT(d, "SALT_SIZE", HACL_HASH_BLAKE2B_SALT_BYTES);
    ADD_INT(d, "PERSON_SIZE", HACL_HASH_BLAKE2B_PERSONAL_BYTES);
    ADD_INT(d, "MAX_KEY_SIZE", HACL_HASH_BLAKE2B_KEY_BYTES);
    ADD_INT(d, "MAX_DIGEST_SIZE", HACL_HASH_BLAKE2B_OUT_BYTES);

    ADD_INT_CONST("BLAKE2B_SALT_SIZE", HACL_HASH_BLAKE2B_SALT_BYTES);
    ADD_INT_CONST("BLAKE2B_PERSON_SIZE", HACL_HASH_BLAKE2B_PERSONAL_BYTES);
    ADD_INT_CONST("BLAKE2B_MAX_KEY_SIZE", HACL_HASH_BLAKE2B_KEY_BYTES);
    ADD_INT_CONST("BLAKE2B_MAX_DIGEST_SIZE", HACL_HASH_BLAKE2B_OUT_BYTES);

    /* BLAKE2s */
    st->blake2s_type = (PyTypeObject *)PyType_FromModuleAndSpec(
        m, &blake2s_type_spec, NULL);

    if (NULL == st->blake2s_type)
        return -1;

    if (PyModule_AddType(m, st->blake2s_type) < 0) {
        return -1;
    }

    d = st->blake2s_type->tp_dict;
    ADD_INT(d, "SALT_SIZE", HACL_HASH_BLAKE2S_SALT_BYTES);
    ADD_INT(d, "PERSON_SIZE", HACL_HASH_BLAKE2S_PERSONAL_BYTES);
    ADD_INT(d, "MAX_KEY_SIZE", HACL_HASH_BLAKE2S_KEY_BYTES);
    ADD_INT(d, "MAX_DIGEST_SIZE", HACL_HASH_BLAKE2S_OUT_BYTES);

    ADD_INT_CONST("BLAKE2S_SALT_SIZE", HACL_HASH_BLAKE2S_SALT_BYTES);
    ADD_INT_CONST("BLAKE2S_PERSON_SIZE", HACL_HASH_BLAKE2S_PERSONAL_BYTES);
    ADD_INT_CONST("BLAKE2S_MAX_KEY_SIZE", HACL_HASH_BLAKE2S_KEY_BYTES);
    ADD_INT_CONST("BLAKE2S_MAX_DIGEST_SIZE", HACL_HASH_BLAKE2S_OUT_BYTES);

    return 0;
}

#undef ADD_INT
#undef ADD_INT_CONST

static PyModuleDef_Slot _blake2_slots[] = {
    {Py_mod_exec, blake2_exec},
    {Py_mod_multiple_interpreters, Py_MOD_PER_INTERPRETER_GIL_SUPPORTED},
    {Py_mod_gil, Py_MOD_GIL_NOT_USED},
    {0, NULL}
};

static struct PyModuleDef blake2_module = {
    .m_base = PyModuleDef_HEAD_INIT,
    .m_name = "_blake2",
    .m_doc = blake2mod__doc__,
    .m_size = sizeof(Blake2State),
    .m_methods = blake2mod_functions,
    .m_slots = _blake2_slots,
    .m_traverse = _blake2_traverse,
    .m_clear = _blake2_clear,
    .m_free = _blake2_free,
};

PyMODINIT_FUNC
PyInit__blake2(void)
{
    return PyModuleDef_Init(&blake2_module);
}

// IMPLEMENTATION OF METHODS

// The HACL* API does not offer an agile API that can deal with either Blake2S
// or Blake2B -- the reason is that the underlying states are optimized (uint32s
// for S, uint64s for B). Therefore, we use a tagged union in this module to
// correctly dispatch. Note that the previous incarnation of this code
// transformed the Blake2b implementation into the Blake2s one using a script,
// so this is an improvement.
//
// The 128 and 256 versions are only available if i) we were able to compile
// them, and ii) if the CPU we run on also happens to have the right instruction
// set.
typedef enum { Blake2s, Blake2b, Blake2s_128, Blake2b_256 } blake2_impl;

static inline bool is_blake2b(blake2_impl impl) {
  return impl == Blake2b || impl == Blake2b_256;
}

static inline bool is_blake2s(blake2_impl impl) {
  return !is_blake2b(impl);
}

static inline blake2_impl type_to_impl(PyTypeObject *type) {
#if defined(HACL_CAN_COMPILE_SIMD128) || defined(HACL_CAN_COMPILE_SIMD256)
    Blake2State* st = blake2_get_state_from_type(type);
#endif
    if (!strcmp(type->tp_name, blake2b_type_spec.name)) {
#ifdef HACL_CAN_COMPILE_SIMD256
      if (has_simd256(&st->flags))
        return Blake2b_256;
      else
#endif
        return Blake2b;
    } else if (!strcmp(type->tp_name, blake2s_type_spec.name)) {
#ifdef HACL_CAN_COMPILE_SIMD128
      if (has_simd128(&st->flags))
        return Blake2s_128;
      else
#endif
        return Blake2s;
    } else {
      Py_UNREACHABLE();
    }
}

typedef struct {
    PyObject_HEAD
    union {
        Hacl_Hash_Blake2s_state_t *blake2s_state;
        Hacl_Hash_Blake2b_state_t *blake2b_state;
#ifdef HACL_CAN_COMPILE_SIMD128
        Hacl_Hash_Blake2s_Simd128_state_t *blake2s_128_state;
#endif
#ifdef HACL_CAN_COMPILE_SIMD256
        Hacl_Hash_Blake2b_Simd256_state_t *blake2b_256_state;
#endif
    };
    blake2_impl impl;
    bool use_mutex;
    PyMutex mutex;
} Blake2Object;

#define _Blake2Object_CAST(op)  ((Blake2Object *)(op))

#include "clinic/blake2module.c.h"

/*[clinic input]
module _blake2
class _blake2.blake2b "Blake2Object *" "&PyBlake2_BLAKE2bType"
class _blake2.blake2s "Blake2Object *" "&PyBlake2_BLAKE2sType"
[clinic start generated code]*/
/*[clinic end generated code: output=da39a3ee5e6b4b0d input=b7526666bd18af83]*/


static Blake2Object *
new_Blake2Object(PyTypeObject *type)
{
    Blake2Object *self = PyObject_GC_New(Blake2Object, type);
    if (self == NULL) {
        return NULL;
    }
    HASHLIB_INIT_MUTEX(self);

    PyObject_GC_Track(self);
    return self;
}

/* HACL* takes a uint32_t for the length of its parameter, but Py_ssize_t can be
 * 64 bits so we loop in <4gig chunks when needed. */

#if PY_SSIZE_T_MAX > UINT32_MAX
#define HACL_UPDATE_LOOP(update,state,buf,len) \
  while (len > UINT32_MAX) { \
    update(state, buf, UINT32_MAX); \
    len -= UINT32_MAX; \
    buf += UINT32_MAX; \
  }
#else
#define HACL_UPDATE_LOOP(update,state,buf,len)
#endif

#define HACL_UPDATE(update,state,buf,len) do { \
  /* Note: we explicitly ignore the error code on the basis that it would take >
   * 1 billion years to overflow the maximum admissible length for SHA2-256
   * (namely, 2^61-1 bytes). */ \
  HACL_UPDATE_LOOP(update,state,buf,len) \
  /* Cast to uint32_t is safe: len <= UINT32_MAX at this point. */ \
  update(state, buf, (uint32_t) len); \
} while (0)

static void update(Blake2Object *self, uint8_t *buf, Py_ssize_t len) {
    switch (self->impl) {
      // These need to be ifdef'd out otherwise it's an unresolved symbol at
      // link-time.
#ifdef HACL_CAN_COMPILE_SIMD256
        case Blake2b_256:
            HACL_UPDATE(Hacl_Hash_Blake2b_Simd256_update,self->blake2b_256_state, buf, len);
            return;
#endif
#ifdef HACL_CAN_COMPILE_SIMD128
        case Blake2s_128:
            HACL_UPDATE(Hacl_Hash_Blake2s_Simd128_update,self->blake2s_128_state, buf, len);
            return;
#endif
        case Blake2b:
            HACL_UPDATE(Hacl_Hash_Blake2b_update,self->blake2b_state, buf, len);
            return;
        case Blake2s:
            HACL_UPDATE(Hacl_Hash_Blake2s_update,self->blake2s_state, buf, len);
            return;
        default:
            Py_UNREACHABLE();
    }
}

static PyObject *
py_blake2b_or_s_new(PyTypeObject *type, PyObject *data, int digest_size,
                    Py_buffer *key, Py_buffer *salt, Py_buffer *person,
                    int fanout, int depth, unsigned long leaf_size,
                    unsigned long long node_offset, int node_depth,
                    int inner_size, int last_node, int usedforsecurity)

{
    Blake2Object *self = NULL;
    Py_buffer buf;

    self = new_Blake2Object(type);
    if (self == NULL) {
        goto error;
    }

    self->impl = type_to_impl(type);
    // Ensure that the states are NULL-initialized in case of an error.
    // See: py_blake2_clear() for more details.
    switch (self->impl) {
#if HACL_CAN_COMPILE_SIMD256
        case Blake2b_256:
            self->blake2b_256_state = NULL;
            break;
#endif
#if HACL_CAN_COMPILE_SIMD128
        case Blake2s_128:
            self->blake2s_128_state = NULL;
            break;
#endif
        case Blake2b:
            self->blake2b_state = NULL;
            break;
        case Blake2s:
            self->blake2s_state = NULL;
            break;
        default:
            Py_UNREACHABLE();
    }
    // Using Blake2b because we statically know that these are greater than the
    // Blake2s sizes -- this avoids a VLA.
    uint8_t salt_[HACL_HASH_BLAKE2B_SALT_BYTES] = { 0 };
    uint8_t personal_[HACL_HASH_BLAKE2B_PERSONAL_BYTES] = { 0 };

    /* Validate digest size. */
    if (digest_size <= 0 ||
        (unsigned) digest_size > (is_blake2b(self->impl) ? HACL_HASH_BLAKE2B_OUT_BYTES : HACL_HASH_BLAKE2S_OUT_BYTES))
    {
        PyErr_Format(PyExc_ValueError,
                "digest_size for %s must be between 1 and %d bytes, here it is %d",
                is_blake2b(self->impl) ? "Blake2b" : "Blake2s",
                is_blake2b(self->impl) ? HACL_HASH_BLAKE2B_OUT_BYTES : HACL_HASH_BLAKE2S_OUT_BYTES,
                digest_size);
        goto error;
    }

    /* Validate salt parameter. */
    if ((salt->obj != NULL) && salt->len) {
        if ((size_t)salt->len > (is_blake2b(self->impl) ? HACL_HASH_BLAKE2B_SALT_BYTES : HACL_HASH_BLAKE2S_SALT_BYTES)) {
            PyErr_Format(PyExc_ValueError,
                "maximum salt length is %d bytes",
                (is_blake2b(self->impl) ? HACL_HASH_BLAKE2B_SALT_BYTES : HACL_HASH_BLAKE2S_SALT_BYTES));
            goto error;
        }
        memcpy(salt_, salt->buf, salt->len);
    }

    /* Validate personalization parameter. */
    if ((person->obj != NULL) && person->len) {
        if ((size_t)person->len > (is_blake2b(self->impl) ? HACL_HASH_BLAKE2B_PERSONAL_BYTES : HACL_HASH_BLAKE2S_PERSONAL_BYTES)) {
            PyErr_Format(PyExc_ValueError,
                "maximum person length is %d bytes",
                (is_blake2b(self->impl) ? HACL_HASH_BLAKE2B_PERSONAL_BYTES : HACL_HASH_BLAKE2S_PERSONAL_BYTES));
            goto error;
        }
        memcpy(personal_, person->buf, person->len);
    }

    /* Validate tree parameters. */
    if (fanout < 0 || fanout > 255) {
        PyErr_SetString(PyExc_ValueError,
                "fanout must be between 0 and 255");
        goto error;
    }

    if (depth <= 0 || depth > 255) {
        PyErr_SetString(PyExc_ValueError,
                "depth must be between 1 and 255");
        goto error;
    }

    if (leaf_size > 0xFFFFFFFFU) {
        PyErr_SetString(PyExc_OverflowError, "leaf_size is too large");
        goto error;
    }

    if (is_blake2s(self->impl) && node_offset > 0xFFFFFFFFFFFFULL) {
        /* maximum 2**48 - 1 */
         PyErr_SetString(PyExc_OverflowError, "node_offset is too large");
         goto error;
     }

    if (node_depth < 0 || node_depth > 255) {
        PyErr_SetString(PyExc_ValueError,
                "node_depth must be between 0 and 255");
        goto error;
    }

    if (inner_size < 0 ||
        (unsigned) inner_size > (is_blake2b(self->impl) ? HACL_HASH_BLAKE2B_OUT_BYTES : HACL_HASH_BLAKE2S_OUT_BYTES)) {
        PyErr_Format(PyExc_ValueError,
                "inner_size must be between 0 and is %d",
                (is_blake2b(self->impl) ? HACL_HASH_BLAKE2B_OUT_BYTES : HACL_HASH_BLAKE2S_OUT_BYTES));
        goto error;
    }

    /* Set key length. */
    if ((key->obj != NULL) && key->len) {
        if ((size_t)key->len > (is_blake2b(self->impl) ? HACL_HASH_BLAKE2B_KEY_BYTES : HACL_HASH_BLAKE2S_KEY_BYTES)) {
            PyErr_Format(PyExc_ValueError,
                "maximum key length is %d bytes",
                (is_blake2b(self->impl) ? HACL_HASH_BLAKE2B_KEY_BYTES : HACL_HASH_BLAKE2S_KEY_BYTES));
            goto error;
        }
    }

    // Unlike the state types, the parameters share a single (client-friendly)
    // structure.

    Hacl_Hash_Blake2b_blake2_params params = {
        .digest_length = digest_size,
        .key_length = (uint8_t)key->len,
        .fanout = fanout,
        .depth = depth,
        .leaf_length = leaf_size,
        .node_offset = node_offset,
        .node_depth = node_depth,
        .inner_length = inner_size,
        .salt = salt_,
        .personal = personal_
    };

    switch (self->impl) {
#if HACL_CAN_COMPILE_SIMD256
        case Blake2b_256:
            self->blake2b_256_state = Hacl_Hash_Blake2b_Simd256_malloc_with_params_and_key(&params, last_node, key->buf);
            break;
#endif
#if HACL_CAN_COMPILE_SIMD128
        case Blake2s_128:
            self->blake2s_128_state = Hacl_Hash_Blake2s_Simd128_malloc_with_params_and_key(&params, last_node, key->buf);
            break;
#endif
        case Blake2b:
            self->blake2b_state = Hacl_Hash_Blake2b_malloc_with_params_and_key(&params, last_node, key->buf);
            break;
        case Blake2s:
            self->blake2s_state = Hacl_Hash_Blake2s_malloc_with_params_and_key(&params, last_node, key->buf);
            break;
        default:
            Py_UNREACHABLE();
    }

    /* Process initial data if any. */
    if (data != NULL) {
        GET_BUFFER_VIEW_OR_ERROR(data, &buf, goto error);

        if (buf.len >= HASHLIB_GIL_MINSIZE) {
            Py_BEGIN_ALLOW_THREADS
            update(self, buf.buf, buf.len);
            Py_END_ALLOW_THREADS
        } else {
            update(self, buf.buf, buf.len);
        }
        PyBuffer_Release(&buf);
    }

    return (PyObject *)self;
error:
    Py_XDECREF(self);
    return NULL;
}

/*[clinic input]
@classmethod
_blake2.blake2b.__new__ as py_blake2b_new
    data: object(c_default="NULL") = b''
    /
    *
    digest_size: int(c_default="HACL_HASH_BLAKE2B_OUT_BYTES") = _blake2.blake2b.MAX_DIGEST_SIZE
    key: Py_buffer(c_default="NULL", py_default="b''") = None
    salt: Py_buffer(c_default="NULL", py_default="b''") = None
    person: Py_buffer(c_default="NULL", py_default="b''") = None
    fanout: int = 1
    depth: int = 1
    leaf_size: unsigned_long = 0
    node_offset: unsigned_long_long = 0
    node_depth: int = 0
    inner_size: int = 0
    last_node: bool = False
    usedforsecurity: bool = True

Return a new BLAKE2b hash object.
[clinic start generated code]*/

static PyObject *
py_blake2b_new_impl(PyTypeObject *type, PyObject *data, int digest_size,
                    Py_buffer *key, Py_buffer *salt, Py_buffer *person,
                    int fanout, int depth, unsigned long leaf_size,
                    unsigned long long node_offset, int node_depth,
                    int inner_size, int last_node, int usedforsecurity)
/*[clinic end generated code: output=32bfd8f043c6896f input=8fee2b7b11428b2d]*/
{
    return py_blake2b_or_s_new(type, data, digest_size, key, salt, person, fanout, depth, leaf_size, node_offset, node_depth, inner_size, last_node, usedforsecurity);
}

/*[clinic input]
@classmethod
_blake2.blake2s.__new__ as py_blake2s_new
    data: object(c_default="NULL") = b''
    /
    *
    digest_size: int(c_default="HACL_HASH_BLAKE2S_OUT_BYTES") = _blake2.blake2s.MAX_DIGEST_SIZE
    key: Py_buffer(c_default="NULL", py_default="b''") = None
    salt: Py_buffer(c_default="NULL", py_default="b''") = None
    person: Py_buffer(c_default="NULL", py_default="b''") = None
    fanout: int = 1
    depth: int = 1
    leaf_size: unsigned_long = 0
    node_offset: unsigned_long_long = 0
    node_depth: int = 0
    inner_size: int = 0
    last_node: bool = False
    usedforsecurity: bool = True

Return a new BLAKE2s hash object.
[clinic start generated code]*/

static PyObject *
py_blake2s_new_impl(PyTypeObject *type, PyObject *data, int digest_size,
                    Py_buffer *key, Py_buffer *salt, Py_buffer *person,
                    int fanout, int depth, unsigned long leaf_size,
                    unsigned long long node_offset, int node_depth,
                    int inner_size, int last_node, int usedforsecurity)
/*[clinic end generated code: output=556181f73905c686 input=8165a11980eac7f3]*/
{
    return py_blake2b_or_s_new(type, data, digest_size, key, salt, person, fanout, depth, leaf_size, node_offset, node_depth, inner_size, last_node, usedforsecurity);
}

/*[clinic input]
_blake2.blake2b.copy

Return a copy of the hash object.
[clinic start generated code]*/

static PyObject *
_blake2_blake2b_copy_impl(Blake2Object *self)
/*[clinic end generated code: output=622d1c56b91c50d8 input=e383c2d199fd8a2e]*/
{
    Blake2Object *cpy;

    if ((cpy = new_Blake2Object(Py_TYPE(self))) == NULL)
        return NULL;

    ENTER_HASHLIB(self);
    switch (self->impl) {
#if HACL_CAN_COMPILE_SIMD256
        case Blake2b_256:
            cpy->blake2b_256_state = Hacl_Hash_Blake2b_Simd256_copy(self->blake2b_256_state);
            break;
#endif
#if HACL_CAN_COMPILE_SIMD128
        case Blake2s_128:
            cpy->blake2s_128_state = Hacl_Hash_Blake2s_Simd128_copy(self->blake2s_128_state);
            break;
#endif
        case Blake2b:
            cpy->blake2b_state = Hacl_Hash_Blake2b_copy(self->blake2b_state);
            break;
        case Blake2s:
            cpy->blake2s_state = Hacl_Hash_Blake2s_copy(self->blake2s_state);
            break;
        default:
            Py_UNREACHABLE();
    }
    cpy->impl = self->impl;
    LEAVE_HASHLIB(self);
    return (PyObject *)cpy;
}

/*[clinic input]
_blake2.blake2b.update

    data: object
    /

Update this hash object's state with the provided bytes-like object.
[clinic start generated code]*/

static PyObject *
_blake2_blake2b_update(Blake2Object *self, PyObject *data)
/*[clinic end generated code: output=e6d1ac88471df308 input=ffc4aa6a6a225d31]*/
{
    Py_buffer buf;

    GET_BUFFER_VIEW_OR_ERROUT(data, &buf);

    if (!self->use_mutex && buf.len >= HASHLIB_GIL_MINSIZE) {
        self->use_mutex = true;
    }
    if (self->use_mutex) {
        Py_BEGIN_ALLOW_THREADS
        PyMutex_Lock(&self->mutex);
        update(self, buf.buf, buf.len);
        PyMutex_Unlock(&self->mutex);
        Py_END_ALLOW_THREADS
    } else {
        update(self, buf.buf, buf.len);
    }

    PyBuffer_Release(&buf);

    Py_RETURN_NONE;
}

/*[clinic input]
_blake2.blake2b.digest

Return the digest value as a bytes object.
[clinic start generated code]*/

static PyObject *
_blake2_blake2b_digest_impl(Blake2Object *self)
/*[clinic end generated code: output=31ab8ad477f4a2f7 input=7d21659e9c5fff02]*/
{
    uint8_t digest[HACL_HASH_BLAKE2B_OUT_BYTES];

    ENTER_HASHLIB(self);
    uint8_t digest_length = 0;
    switch (self->impl) {
#if HACL_CAN_COMPILE_SIMD256
        case Blake2b_256:
            digest_length = Hacl_Hash_Blake2b_Simd256_digest(self->blake2b_256_state, digest);
            break;
#endif
#if HACL_CAN_COMPILE_SIMD128
        case Blake2s_128:
            digest_length = Hacl_Hash_Blake2s_Simd128_digest(self->blake2s_128_state, digest);
            break;
#endif
        case Blake2b:
            digest_length = Hacl_Hash_Blake2b_digest(self->blake2b_state, digest);
            break;
        case Blake2s:
            digest_length = Hacl_Hash_Blake2s_digest(self->blake2s_state, digest);
            break;
        default:
            Py_UNREACHABLE();
    }
    LEAVE_HASHLIB(self);
    return PyBytes_FromStringAndSize((const char *)digest, digest_length);
}

/*[clinic input]
_blake2.blake2b.hexdigest

Return the digest value as a string of hexadecimal digits.
[clinic start generated code]*/

static PyObject *
_blake2_blake2b_hexdigest_impl(Blake2Object *self)
/*[clinic end generated code: output=5ef54b138db6610a input=76930f6946351f56]*/
{
    uint8_t digest[HACL_HASH_BLAKE2B_OUT_BYTES];

    ENTER_HASHLIB(self);
    uint8_t digest_length = 0;
    switch (self->impl) {
#if HACL_CAN_COMPILE_SIMD256
        case Blake2b_256:
            digest_length = Hacl_Hash_Blake2b_Simd256_digest(self->blake2b_256_state, digest);
            break;
#endif
#if HACL_CAN_COMPILE_SIMD128
        case Blake2s_128:
            digest_length = Hacl_Hash_Blake2s_Simd128_digest(self->blake2s_128_state, digest);
            break;
#endif
        case Blake2b:
            digest_length = Hacl_Hash_Blake2b_digest(self->blake2b_state, digest);
            break;
        case Blake2s:
            digest_length = Hacl_Hash_Blake2s_digest(self->blake2s_state, digest);
            break;
        default:
            Py_UNREACHABLE();
    }
    LEAVE_HASHLIB(self);
    return _Py_strhex((const char *)digest, digest_length);
}


static PyMethodDef py_blake2b_methods[] = {
    _BLAKE2_BLAKE2B_COPY_METHODDEF
    _BLAKE2_BLAKE2B_DIGEST_METHODDEF
    _BLAKE2_BLAKE2B_HEXDIGEST_METHODDEF
    _BLAKE2_BLAKE2B_UPDATE_METHODDEF
    {NULL, NULL}
};


static PyObject *
py_blake2b_get_name(PyObject *op, void *Py_UNUSED(closure))
{
    Blake2Object *self = _Blake2Object_CAST(op);
    return PyUnicode_FromString(is_blake2b(self->impl) ? "blake2b" : "blake2s");
}



static PyObject *
py_blake2b_get_block_size(PyObject *op, void *Py_UNUSED(closure))
{
    Blake2Object *self = _Blake2Object_CAST(op);
    return PyLong_FromLong(is_blake2b(self->impl) ? HACL_HASH_BLAKE2B_BLOCK_BYTES : HACL_HASH_BLAKE2S_BLOCK_BYTES);
}



static PyObject *
py_blake2b_get_digest_size(PyObject *op, void *Py_UNUSED(closure))
{
    Blake2Object *self = _Blake2Object_CAST(op);
    switch (self->impl) {
#if HACL_CAN_COMPILE_SIMD256
        case Blake2b_256:
            return PyLong_FromLong(Hacl_Hash_Blake2b_Simd256_info(self->blake2b_256_state).digest_length);
#endif
#if HACL_CAN_COMPILE_SIMD128
        case Blake2s_128:
            return PyLong_FromLong(Hacl_Hash_Blake2s_Simd128_info(self->blake2s_128_state).digest_length);
#endif
        case Blake2b:
            return PyLong_FromLong(Hacl_Hash_Blake2b_info(self->blake2b_state).digest_length);
        case Blake2s:
            return PyLong_FromLong(Hacl_Hash_Blake2s_info(self->blake2s_state).digest_length);
        default:
            Py_UNREACHABLE();
    }
}


static PyGetSetDef py_blake2b_getsetters[] = {
    {"name", py_blake2b_get_name, NULL, NULL, NULL},
    {"block_size", py_blake2b_get_block_size, NULL, NULL, NULL},
    {"digest_size", py_blake2b_get_digest_size, NULL, NULL, NULL},
    {NULL, NULL, NULL, NULL, NULL}  /* Sentinel */
};

<<<<<<< HEAD

static void
py_blake2b_dealloc(PyObject *op)
{
    Blake2Object *self = _Blake2Object_CAST(op);
=======
static int
py_blake2_clear(PyObject *op)
{
    Blake2Object *self = (Blake2Object *)op;
    // The initialization function uses PyObject_GC_New() but explicitly
    // initializes the HACL* internal state to NULL before allocating
    // it. If an error occurs in the constructor, we should only free
    // states that were allocated (i.e. that are not NULL).
>>>>>>> 1153e66e
    switch (self->impl) {
#if HACL_CAN_COMPILE_SIMD256
        case Blake2b_256:
            if (self->blake2b_256_state != NULL) {
                Hacl_Hash_Blake2b_Simd256_free(self->blake2b_256_state);
                self->blake2b_256_state = NULL;
            }
            break;
#endif
#if HACL_CAN_COMPILE_SIMD128
        case Blake2s_128:
            if (self->blake2s_128_state != NULL) {
                Hacl_Hash_Blake2s_Simd128_free(self->blake2s_128_state);
                self->blake2s_128_state = NULL;
            }
            break;
#endif
        case Blake2b:
            if (self->blake2b_state != NULL) {
                Hacl_Hash_Blake2b_free(self->blake2b_state);
                self->blake2b_state = NULL;
            }
            break;
        case Blake2s:
            if (self->blake2s_state != NULL) {
                Hacl_Hash_Blake2s_free(self->blake2s_state);
                self->blake2s_state = NULL;
            }
            break;
        default:
            Py_UNREACHABLE();
    }
    return 0;
}

static void
py_blake2_dealloc(PyObject *self)
{
    PyTypeObject *type = Py_TYPE(self);
    PyObject_GC_UnTrack(self);
    (void)py_blake2_clear(self);
    type->tp_free(self);
    Py_DECREF(type);
}

static int
py_blake2_traverse(PyObject *self, visitproc visit, void *arg)
{
    Py_VISIT(Py_TYPE(self));
    return 0;
}

static PyType_Slot blake2b_type_slots[] = {
    {Py_tp_clear, py_blake2_clear},
    {Py_tp_dealloc, py_blake2_dealloc},
    {Py_tp_traverse, py_blake2_traverse},
    {Py_tp_doc, (char *)py_blake2b_new__doc__},
    {Py_tp_methods, py_blake2b_methods},
    {Py_tp_getset, py_blake2b_getsetters},
    {Py_tp_new, py_blake2b_new},
    {0,0}
};

static PyType_Slot blake2s_type_slots[] = {
    {Py_tp_clear, py_blake2_clear},
    {Py_tp_dealloc, py_blake2_dealloc},
    {Py_tp_traverse, py_blake2_traverse},
    {Py_tp_doc, (char *)py_blake2s_new__doc__},
    {Py_tp_methods, py_blake2b_methods},
    {Py_tp_getset, py_blake2b_getsetters},
    // only the constructor differs, so that it can receive a clinic-generated
    // default digest length suitable for blake2s
    {Py_tp_new, py_blake2s_new},
    {0,0}
};

static PyType_Spec blake2b_type_spec = {
    .name = "_blake2.blake2b",
    .basicsize =  sizeof(Blake2Object),
    .flags = Py_TPFLAGS_DEFAULT | Py_TPFLAGS_IMMUTABLETYPE
             | Py_TPFLAGS_HAVE_GC | Py_TPFLAGS_HEAPTYPE,
    .slots = blake2b_type_slots
};

static PyType_Spec blake2s_type_spec = {
    .name = "_blake2.blake2s",
    .basicsize =  sizeof(Blake2Object),
    .flags = Py_TPFLAGS_DEFAULT | Py_TPFLAGS_IMMUTABLETYPE
             | Py_TPFLAGS_HAVE_GC | Py_TPFLAGS_HEAPTYPE,
    .slots = blake2s_type_slots
};<|MERGE_RESOLUTION|>--- conflicted
+++ resolved
@@ -898,13 +898,7 @@
     {NULL, NULL, NULL, NULL, NULL}  /* Sentinel */
 };
 
-<<<<<<< HEAD
-
-static void
-py_blake2b_dealloc(PyObject *op)
-{
-    Blake2Object *self = _Blake2Object_CAST(op);
-=======
+
 static int
 py_blake2_clear(PyObject *op)
 {
@@ -913,7 +907,6 @@
     // initializes the HACL* internal state to NULL before allocating
     // it. If an error occurs in the constructor, we should only free
     // states that were allocated (i.e. that are not NULL).
->>>>>>> 1153e66e
     switch (self->impl) {
 #if HACL_CAN_COMPILE_SIMD256
         case Blake2b_256:
