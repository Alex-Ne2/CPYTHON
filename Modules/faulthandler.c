#include "Python.h"
#include "pycore_ceval.h"         // _PyEval_IsGILEnabled
#include "pycore_initconfig.h"    // _PyStatus_ERR
#include "pycore_pyerrors.h"      // _Py_DumpExtensionModules
#include "pycore_pystate.h"       // _PyThreadState_GET()
#include "pycore_signal.h"        // Py_NSIG
<<<<<<< HEAD
=======
#include "pycore_sysmodule.h"     // _PySys_GetRequiredAttr()
>>>>>>> 0ef4ffee
#include "pycore_time.h"          // _PyTime_FromSecondsObject()
#include "pycore_traceback.h"     // _Py_DumpTracebackThreads

#ifdef HAVE_UNISTD_H
#  include <unistd.h>             // _exit()
#endif
#include <signal.h>               // sigaction()
#include <stdlib.h>               // abort()
#if defined(HAVE_PTHREAD_SIGMASK) && !defined(HAVE_BROKEN_PTHREAD_SIGMASK) && defined(HAVE_PTHREAD_H)
#  include <pthread.h>
#endif
#ifdef MS_WINDOWS
#  include <windows.h>
#endif
#ifdef HAVE_SYS_RESOURCE_H
#  include <sys/resource.h>       // setrlimit()
#endif

#if defined(FAULTHANDLER_USE_ALT_STACK) && defined(HAVE_LINUX_AUXVEC_H) && defined(HAVE_SYS_AUXV_H)
#  include <linux/auxvec.h>       // AT_MINSIGSTKSZ
#  include <sys/auxv.h>           // getauxval()
#endif

/* Sentinel to ignore all_threads on free-threading */
#define FT_IGNORE_ALL_THREADS 2

/* Allocate at maximum 100 MiB of the stack to raise the stack overflow */
#define STACK_OVERFLOW_MAX_SIZE (100 * 1024 * 1024)

#define PUTS(fd, str) (void)_Py_write_noraise(fd, str, strlen(str))


// Clang and GCC 9.0+ use __attribute__((no_sanitize("undefined")))
#if defined(__has_feature)
#  if __has_feature(undefined_behavior_sanitizer)
#    define _Py_NO_SANITIZE_UNDEFINED __attribute__((no_sanitize("undefined")))
#  endif
#endif

// GCC 4.9+ uses __attribute__((no_sanitize_undefined))
#if !defined(_Py_NO_SANITIZE_UNDEFINED) && defined(__GNUC__) \
    && ((__GNUC__ >= 5) || (__GNUC__ == 4) && (__GNUC_MINOR__ >= 9))
#  define _Py_NO_SANITIZE_UNDEFINED __attribute__((no_sanitize_undefined))
#endif
#ifndef _Py_NO_SANITIZE_UNDEFINED
#  define _Py_NO_SANITIZE_UNDEFINED
#endif


typedef struct {
    int signum;
    int enabled;
    const char* name;
    _Py_sighandler_t previous;
    int all_threads;
} fault_handler_t;

#define fatal_error _PyRuntime.faulthandler.fatal_error
#define thread _PyRuntime.faulthandler.thread

#ifdef FAULTHANDLER_USER
#define user_signals _PyRuntime.faulthandler.user_signals
typedef struct faulthandler_user_signal user_signal_t;
static void faulthandler_user(int signum);
#endif /* FAULTHANDLER_USER */


static fault_handler_t faulthandler_handlers[] = {
#ifdef SIGBUS
    {SIGBUS, 0, "Bus error", },
#endif
#ifdef SIGILL
    {SIGILL, 0, "Illegal instruction", },
#endif
    {SIGFPE, 0, "Floating-point exception", },
    {SIGABRT, 0, "Aborted", },
    /* define SIGSEGV at the end to make it the default choice if searching the
       handler fails in faulthandler_fatal_error() */
    {SIGSEGV, 0, "Segmentation fault", }
};
static const size_t faulthandler_nsignals = \
    Py_ARRAY_LENGTH(faulthandler_handlers);

#ifdef FAULTHANDLER_USE_ALT_STACK
#  define stack _PyRuntime.faulthandler.stack
#  define old_stack _PyRuntime.faulthandler.old_stack
#endif


/* Get the file descriptor of a file by calling its fileno() method and then
   call its flush() method.

   If file is NULL or Py_None, use sys.stderr as the new file.
   If file is an integer, it will be treated as file descriptor.

   On success, return the file descriptor and write the new file into *file_ptr.
   On error, return -1. */

static int
faulthandler_get_fileno(PyObject **file_ptr)
{
    PyObject *result;
    long fd_long;
    int fd;
    PyObject *file = *file_ptr;

    if (file == NULL || file == Py_None) {
<<<<<<< HEAD
        file = PySys_GetAttr(&_Py_ID(stderr));
=======
        file = _PySys_GetRequiredAttr(&_Py_ID(stderr));
>>>>>>> 0ef4ffee
        if (file == NULL) {
            return -1;
        }
        if (file == Py_None) {
            PyErr_SetString(PyExc_RuntimeError, "sys.stderr is None");
            Py_DECREF(file);
            return -1;
        }
    }
    else if (PyLong_Check(file)) {
        if (PyBool_Check(file)) {
            if (PyErr_WarnEx(PyExc_RuntimeWarning,
                    "bool is used as a file descriptor", 1))
            {
                return -1;
            }
        }
        fd = PyLong_AsInt(file);
        if (fd == -1 && PyErr_Occurred())
            return -1;
        if (fd < 0) {
            PyErr_SetString(PyExc_ValueError,
                            "file is not a valid file descriptor");
            return -1;
        }
        *file_ptr = NULL;
        return fd;
    }
    else {
        Py_INCREF(file);
    }

    result = PyObject_CallMethodNoArgs(file, &_Py_ID(fileno));
    if (result == NULL) {
        Py_DECREF(file);
        return -1;
    }

    fd = -1;
    if (PyLong_Check(result)) {
        fd_long = PyLong_AsLong(result);
        if (0 <= fd_long && fd_long < INT_MAX)
            fd = (int)fd_long;
    }
    Py_DECREF(result);

    if (fd == -1) {
        PyErr_SetString(PyExc_RuntimeError,
                        "file.fileno() is not a valid file descriptor");
        Py_DECREF(file);
        return -1;
    }

    if (_PyFile_Flush(file) < 0) {
        /* ignore flush() error */
        PyErr_Clear();
    }
    *file_ptr = file;
    return fd;
}

/* Get the state of the current thread: only call this function if the current
   thread holds the GIL. Raise an exception on error. */
static PyThreadState*
get_thread_state(void)
{
    PyThreadState *tstate = _PyThreadState_GET();
    if (tstate == NULL) {
        /* just in case but very unlikely... */
        PyErr_SetString(PyExc_RuntimeError,
                        "unable to get the current thread state");
        return NULL;
    }
    return tstate;
}

static void
faulthandler_dump_traceback(int fd, int all_threads,
                            PyInterpreterState *interp)
{
    static volatile int reentrant = 0;

    if (reentrant)
        return;

    reentrant = 1;

    /* SIGSEGV, SIGFPE, SIGABRT, SIGBUS and SIGILL are synchronous signals and
       are thus delivered to the thread that caused the fault. Get the Python
       thread state of the current thread.

       PyThreadState_Get() doesn't give the state of the thread that caused the
       fault if the thread released the GIL, and so this function cannot be
       used. Read the thread specific storage (TSS) instead: call
       PyGILState_GetThisThreadState(). */
    PyThreadState *tstate = PyGILState_GetThisThreadState();

    if (all_threads == 1) {
        (void)_Py_DumpTracebackThreads(fd, NULL, tstate);
    }
    else {
        if (all_threads == FT_IGNORE_ALL_THREADS) {
            PUTS(fd, "<Cannot show all threads while the GIL is disabled>\n");
        }
        if (tstate != NULL)
            _Py_DumpTraceback(fd, tstate);
    }

    reentrant = 0;
}

static PyObject*
faulthandler_dump_traceback_py(PyObject *self,
                               PyObject *args, PyObject *kwargs)
{
    static char *kwlist[] = {"file", "all_threads", NULL};
    PyObject *file = NULL;
    int all_threads = 1;
    PyThreadState *tstate;
    const char *errmsg;
    int fd;

    if (!PyArg_ParseTupleAndKeywords(args, kwargs,
        "|Op:dump_traceback", kwlist,
        &file, &all_threads))
        return NULL;

    fd = faulthandler_get_fileno(&file);
    if (fd < 0)
        return NULL;

    tstate = get_thread_state();
    if (tstate == NULL) {
        Py_XDECREF(file);
        return NULL;
    }

    if (all_threads) {
        PyInterpreterState *interp = _PyInterpreterState_GET();
        /* gh-128400: Accessing other thread states while they're running
         * isn't safe if those threads are running. */
        _PyEval_StopTheWorld(interp);
        errmsg = _Py_DumpTracebackThreads(fd, NULL, tstate);
        _PyEval_StartTheWorld(interp);
        if (errmsg != NULL) {
            PyErr_SetString(PyExc_RuntimeError, errmsg);
            Py_XDECREF(file);
            return NULL;
        }
    }
    else {
        _Py_DumpTraceback(fd, tstate);
    }
    Py_XDECREF(file);

    if (PyErr_CheckSignals())
        return NULL;

    Py_RETURN_NONE;
}

static void
faulthandler_disable_fatal_handler(fault_handler_t *handler)
{
    if (!handler->enabled)
        return;
    handler->enabled = 0;
#ifdef HAVE_SIGACTION
    (void)sigaction(handler->signum, &handler->previous, NULL);
#else
    (void)signal(handler->signum, handler->previous);
#endif
}

static int
deduce_all_threads(void)
{
#ifndef Py_GIL_DISABLED
    return fatal_error.all_threads;
#else
    if (fatal_error.all_threads == 0) {
        return 0;
    }
    // We can't use _PyThreadState_GET, so use the stored GILstate one
    PyThreadState *tstate = PyGILState_GetThisThreadState();
    if (tstate == NULL) {
        return 0;
    }

    /* In theory, it's safe to dump all threads if the GIL is enabled */
    return _PyEval_IsGILEnabled(tstate)
        ? fatal_error.all_threads
        : FT_IGNORE_ALL_THREADS;
#endif
}

/* Handler for SIGSEGV, SIGFPE, SIGABRT, SIGBUS and SIGILL signals.

   Display the current Python traceback, restore the previous handler and call
   the previous handler.

   On Windows, don't explicitly call the previous handler, because the Windows
   signal handler would not be called (for an unknown reason). The execution of
   the program continues at faulthandler_fatal_error() exit, but the same
   instruction will raise the same fault (signal), and so the previous handler
   will be called.

   This function is signal-safe and should only call signal-safe functions. */

static void
faulthandler_fatal_error(int signum)
{
    const int fd = fatal_error.fd;
    size_t i;
    fault_handler_t *handler = NULL;
    int save_errno = errno;
    int found = 0;

    if (!fatal_error.enabled)
        return;

    for (i=0; i < faulthandler_nsignals; i++) {
        handler = &faulthandler_handlers[i];
        if (handler->signum == signum) {
            found = 1;
            break;
        }
    }
    if (handler == NULL) {
        /* faulthandler_nsignals == 0 (unlikely) */
        return;
    }

    /* restore the previous handler */
    faulthandler_disable_fatal_handler(handler);

    if (found) {
        PUTS(fd, "Fatal Python error: ");
        PUTS(fd, handler->name);
        PUTS(fd, "\n\n");
    }
    else {
        char unknown_signum[23] = {0,};
        snprintf(unknown_signum, 23, "%d", signum);
        PUTS(fd, "Fatal Python error from unexpected signum: ");
        PUTS(fd, unknown_signum);
        PUTS(fd, "\n\n");
    }

    faulthandler_dump_traceback(fd, deduce_all_threads(),
                                fatal_error.interp);

    _Py_DumpExtensionModules(fd, fatal_error.interp);

    errno = save_errno;
#ifdef MS_WINDOWS
    if (signum == SIGSEGV) {
        /* don't explicitly call the previous handler for SIGSEGV in this signal
           handler, because the Windows signal handler would not be called */
        return;
    }
#endif
    /* call the previous signal handler: it is called immediately if we use
       sigaction() thanks to SA_NODEFER flag, otherwise it is deferred */
    raise(signum);
}

#ifdef MS_WINDOWS
static int
faulthandler_ignore_exception(DWORD code)
{
    /* bpo-30557: ignore exceptions which are not errors */
    if (!(code & 0x80000000)) {
        return 1;
    }
    /* bpo-31701: ignore MSC and COM exceptions
       E0000000 + code */
    if (code == 0xE06D7363 /* MSC exception ("Emsc") */
        || code == 0xE0434352 /* COM Callable Runtime exception ("ECCR") */) {
        return 1;
    }
    /* Interesting exception: log it with the Python traceback */
    return 0;
}

static LONG WINAPI
faulthandler_exc_handler(struct _EXCEPTION_POINTERS *exc_info)
{
    const int fd = fatal_error.fd;
    DWORD code = exc_info->ExceptionRecord->ExceptionCode;
    DWORD flags = exc_info->ExceptionRecord->ExceptionFlags;

    if (faulthandler_ignore_exception(code)) {
        /* ignore the exception: call the next exception handler */
        return EXCEPTION_CONTINUE_SEARCH;
    }

    PUTS(fd, "Windows fatal exception: ");
    switch (code)
    {
    /* only format most common errors */
    case EXCEPTION_ACCESS_VIOLATION: PUTS(fd, "access violation"); break;
    case EXCEPTION_FLT_DIVIDE_BY_ZERO: PUTS(fd, "float divide by zero"); break;
    case EXCEPTION_FLT_OVERFLOW: PUTS(fd, "float overflow"); break;
    case EXCEPTION_INT_DIVIDE_BY_ZERO: PUTS(fd, "int divide by zero"); break;
    case EXCEPTION_INT_OVERFLOW: PUTS(fd, "integer overflow"); break;
    case EXCEPTION_IN_PAGE_ERROR: PUTS(fd, "page error"); break;
    case EXCEPTION_STACK_OVERFLOW: PUTS(fd, "stack overflow"); break;
    default:
        PUTS(fd, "code 0x");
        _Py_DumpHexadecimal(fd, code, 8);
    }
    PUTS(fd, "\n\n");

    if (code == EXCEPTION_ACCESS_VIOLATION) {
        /* disable signal handler for SIGSEGV */
        for (size_t i=0; i < faulthandler_nsignals; i++) {
            fault_handler_t *handler = &faulthandler_handlers[i];
            if (handler->signum == SIGSEGV) {
                faulthandler_disable_fatal_handler(handler);
                break;
            }
        }
    }

    faulthandler_dump_traceback(fd, deduce_all_threads(),
                                fatal_error.interp);

    /* call the next exception handler */
    return EXCEPTION_CONTINUE_SEARCH;
}
#endif


#ifdef FAULTHANDLER_USE_ALT_STACK
static int
faulthandler_allocate_stack(void)
{
    if (stack.ss_sp != NULL) {
        return 0;
    }
    /* Allocate an alternate stack for faulthandler() signal handler
       to be able to execute a signal handler on a stack overflow error */
    stack.ss_sp = PyMem_Malloc(stack.ss_size);
    if (stack.ss_sp == NULL) {
        PyErr_NoMemory();
        return -1;
    }

    int err = sigaltstack(&stack, &old_stack);
    if (err) {
        PyErr_SetFromErrno(PyExc_OSError);
        /* Release the stack to retry sigaltstack() next time */
        PyMem_Free(stack.ss_sp);
        stack.ss_sp = NULL;
        return -1;
    }
    return 0;
}
#endif


/* Install the handler for fatal signals, faulthandler_fatal_error(). */

static int
faulthandler_enable(void)
{
    if (fatal_error.enabled) {
        return 0;
    }
    fatal_error.enabled = 1;

#ifdef FAULTHANDLER_USE_ALT_STACK
    if (faulthandler_allocate_stack() < 0) {
        return -1;
    }
#endif

    for (size_t i=0; i < faulthandler_nsignals; i++) {
        fault_handler_t *handler;
        int err;

        handler = &faulthandler_handlers[i];
        assert(!handler->enabled);
#ifdef HAVE_SIGACTION
        struct sigaction action;
        action.sa_handler = faulthandler_fatal_error;
        sigemptyset(&action.sa_mask);
        /* Do not prevent the signal from being received from within
           its own signal handler */
        action.sa_flags = SA_NODEFER;
#ifdef FAULTHANDLER_USE_ALT_STACK
        assert(stack.ss_sp != NULL);
        /* Call the signal handler on an alternate signal stack
           provided by sigaltstack() */
        action.sa_flags |= SA_ONSTACK;
#endif
        err = sigaction(handler->signum, &action, &handler->previous);
#else
        handler->previous = signal(handler->signum,
                                   faulthandler_fatal_error);
        err = (handler->previous == SIG_ERR);
#endif
        if (err) {
            PyErr_SetFromErrno(PyExc_RuntimeError);
            return -1;
        }

        handler->enabled = 1;
    }

#ifdef MS_WINDOWS
    assert(fatal_error.exc_handler == NULL);
    fatal_error.exc_handler = AddVectoredExceptionHandler(1, faulthandler_exc_handler);
#endif
    return 0;
}

static PyObject*
faulthandler_py_enable(PyObject *self, PyObject *args, PyObject *kwargs)
{
    static char *kwlist[] = {"file", "all_threads", NULL};
    PyObject *file = NULL;
    int all_threads = 1;
    int fd;
    PyThreadState *tstate;

    if (!PyArg_ParseTupleAndKeywords(args, kwargs,
        "|Op:enable", kwlist, &file, &all_threads))
        return NULL;

    fd = faulthandler_get_fileno(&file);
    if (fd < 0)
        return NULL;

    tstate = get_thread_state();
    if (tstate == NULL) {
        Py_XDECREF(file);
        return NULL;
    }

    Py_XSETREF(fatal_error.file, file);
    fatal_error.fd = fd;
    fatal_error.all_threads = all_threads;
    fatal_error.interp = PyThreadState_GetInterpreter(tstate);

    if (faulthandler_enable() < 0) {
        return NULL;
    }

    Py_RETURN_NONE;
}

static void
faulthandler_disable(void)
{
    if (fatal_error.enabled) {
        fatal_error.enabled = 0;
        for (size_t i=0; i < faulthandler_nsignals; i++) {
            fault_handler_t *handler;
            handler = &faulthandler_handlers[i];
            faulthandler_disable_fatal_handler(handler);
        }
    }
#ifdef MS_WINDOWS
    if (fatal_error.exc_handler != NULL) {
        RemoveVectoredExceptionHandler(fatal_error.exc_handler);
        fatal_error.exc_handler = NULL;
    }
#endif
    Py_CLEAR(fatal_error.file);
}

static PyObject*
faulthandler_disable_py(PyObject *self, PyObject *Py_UNUSED(ignored))
{
    if (!fatal_error.enabled) {
        Py_RETURN_FALSE;
    }
    faulthandler_disable();
    Py_RETURN_TRUE;
}

static PyObject*
faulthandler_is_enabled(PyObject *self, PyObject *Py_UNUSED(ignored))
{
    return PyBool_FromLong(fatal_error.enabled);
}

static void
faulthandler_thread(void *unused)
{
    PyLockStatus st;
    const char* errmsg;
    int ok;
#if defined(HAVE_PTHREAD_SIGMASK) && !defined(HAVE_BROKEN_PTHREAD_SIGMASK)
    sigset_t set;

    /* we don't want to receive any signal */
    sigfillset(&set);
    pthread_sigmask(SIG_SETMASK, &set, NULL);
#endif

    do {
        st = PyThread_acquire_lock_timed(thread.cancel_event,
                                         thread.timeout_us, 0);
        if (st == PY_LOCK_ACQUIRED) {
            PyThread_release_lock(thread.cancel_event);
            break;
        }
        /* Timeout => dump traceback */
        assert(st == PY_LOCK_FAILURE);

        (void)_Py_write_noraise(thread.fd, thread.header, (int)thread.header_len);

        errmsg = _Py_DumpTracebackThreads(thread.fd, thread.interp, NULL);
        ok = (errmsg == NULL);

        if (thread.exit)
            _exit(1);
    } while (ok && thread.repeat);

    /* The only way out */
    PyThread_release_lock(thread.running);
}

static void
cancel_dump_traceback_later(void)
{
    /* If not scheduled, nothing to cancel */
    if (!thread.cancel_event) {
        return;
    }

    /* Notify cancellation */
    PyThread_release_lock(thread.cancel_event);

    /* Wait for thread to join */
    PyThread_acquire_lock(thread.running, 1);
    PyThread_release_lock(thread.running);

    /* The main thread should always hold the cancel_event lock */
    PyThread_acquire_lock(thread.cancel_event, 1);

    Py_CLEAR(thread.file);
    if (thread.header) {
        PyMem_Free(thread.header);
        thread.header = NULL;
    }
}

#define SEC_TO_US (1000 * 1000)

static char*
format_timeout(PyTime_t us)
{
    unsigned long sec, min, hour;
    char buffer[100];

    /* the downcast is safe: the caller check that 0 < us <= LONG_MAX */
    sec = (unsigned long)(us / SEC_TO_US);
    us %= SEC_TO_US;

    min = sec / 60;
    sec %= 60;
    hour = min / 60;
    min %= 60;

    if (us != 0) {
        PyOS_snprintf(buffer, sizeof(buffer),
                      "Timeout (%lu:%02lu:%02lu.%06u)!\n",
                      hour, min, sec, (unsigned int)us);
    }
    else {
        PyOS_snprintf(buffer, sizeof(buffer),
                      "Timeout (%lu:%02lu:%02lu)!\n",
                      hour, min, sec);
    }
    return _PyMem_Strdup(buffer);
}

static PyObject*
faulthandler_dump_traceback_later(PyObject *self,
                                   PyObject *args, PyObject *kwargs)
{
    static char *kwlist[] = {"timeout", "repeat", "file", "exit", NULL};
    PyObject *timeout_obj;
    PyTime_t timeout, timeout_us;
    int repeat = 0;
    PyObject *file = NULL;
    int fd;
    int exit = 0;
    PyThreadState *tstate;
    char *header;
    size_t header_len;

    if (!PyArg_ParseTupleAndKeywords(args, kwargs,
        "O|iOi:dump_traceback_later", kwlist,
        &timeout_obj, &repeat, &file, &exit))
        return NULL;

    if (_PyTime_FromSecondsObject(&timeout, timeout_obj,
                                  _PyTime_ROUND_TIMEOUT) < 0) {
        return NULL;
    }
    timeout_us = _PyTime_AsMicroseconds(timeout, _PyTime_ROUND_TIMEOUT);
    if (timeout_us <= 0) {
        PyErr_SetString(PyExc_ValueError, "timeout must be greater than 0");
        return NULL;
    }
    /* Limit to LONG_MAX seconds for format_timeout() */
    if (timeout_us > PY_TIMEOUT_MAX || timeout_us / SEC_TO_US > LONG_MAX) {
        PyErr_SetString(PyExc_OverflowError,
                        "timeout value is too large");
        return NULL;
    }

    tstate = get_thread_state();
    if (tstate == NULL) {
        return NULL;
    }

    fd = faulthandler_get_fileno(&file);
    if (fd < 0) {
        return NULL;
    }

    if (!thread.running) {
        thread.running = PyThread_allocate_lock();
        if (!thread.running) {
            Py_XDECREF(file);
            return PyErr_NoMemory();
        }
    }
    if (!thread.cancel_event) {
        thread.cancel_event = PyThread_allocate_lock();
        if (!thread.cancel_event || !thread.running) {
            Py_XDECREF(file);
            return PyErr_NoMemory();
        }

        /* cancel_event starts to be acquired: it's only released to cancel
           the thread. */
        PyThread_acquire_lock(thread.cancel_event, 1);
    }

    /* format the timeout */
    header = format_timeout(timeout_us);
    if (header == NULL) {
        Py_XDECREF(file);
        return PyErr_NoMemory();
    }
    header_len = strlen(header);

    /* Cancel previous thread, if running */
    cancel_dump_traceback_later();

    Py_XSETREF(thread.file, file);
    thread.fd = fd;
    /* the downcast is safe: we check that 0 < timeout_us < PY_TIMEOUT_MAX */
    thread.timeout_us = (PY_TIMEOUT_T)timeout_us;
    thread.repeat = repeat;
    thread.interp = PyThreadState_GetInterpreter(tstate);
    thread.exit = exit;
    thread.header = header;
    thread.header_len = header_len;

    /* Arm these locks to serve as events when released */
    PyThread_acquire_lock(thread.running, 1);

    if (PyThread_start_new_thread(faulthandler_thread, NULL) == PYTHREAD_INVALID_THREAD_ID) {
        PyThread_release_lock(thread.running);
        Py_CLEAR(thread.file);
        PyMem_Free(header);
        thread.header = NULL;
        PyErr_SetString(PyExc_RuntimeError,
                        "unable to start watchdog thread");
        return NULL;
    }

    Py_RETURN_NONE;
}

static PyObject*
faulthandler_cancel_dump_traceback_later_py(PyObject *self,
                                            PyObject *Py_UNUSED(ignored))
{
    cancel_dump_traceback_later();
    Py_RETURN_NONE;
}


#ifdef FAULTHANDLER_USER
static int
faulthandler_register(int signum, int chain, _Py_sighandler_t *previous_p)
{
#ifdef HAVE_SIGACTION
    struct sigaction action;
    action.sa_handler = faulthandler_user;
    sigemptyset(&action.sa_mask);
    /* if the signal is received while the kernel is executing a system
       call, try to restart the system call instead of interrupting it and
       return EINTR. */
    action.sa_flags = SA_RESTART;
    if (chain) {
        /* do not prevent the signal from being received from within its
           own signal handler */
        action.sa_flags = SA_NODEFER;
    }
#ifdef FAULTHANDLER_USE_ALT_STACK
    assert(stack.ss_sp != NULL);
    /* Call the signal handler on an alternate signal stack
       provided by sigaltstack() */
    action.sa_flags |= SA_ONSTACK;
#endif
    return sigaction(signum, &action, previous_p);
#else
    _Py_sighandler_t previous;
    previous = signal(signum, faulthandler_user);
    if (previous_p != NULL) {
        *previous_p = previous;
    }
    return (previous == SIG_ERR);
#endif
}

/* Handler of user signals (e.g. SIGUSR1).

   Dump the traceback of the current thread, or of all threads if
   thread.all_threads is true.

   This function is signal safe and should only call signal safe functions. */

static void
faulthandler_user(int signum)
{
    user_signal_t *user;
    int save_errno = errno;

    user = &user_signals[signum];
    if (!user->enabled)
        return;

    faulthandler_dump_traceback(user->fd, user->all_threads, user->interp);

#ifdef HAVE_SIGACTION
    if (user->chain) {
        (void)sigaction(signum, &user->previous, NULL);
        errno = save_errno;

        /* call the previous signal handler */
        raise(signum);

        save_errno = errno;
        (void)faulthandler_register(signum, user->chain, NULL);
        errno = save_errno;
    }
#else
    if (user->chain && user->previous != NULL) {
        errno = save_errno;
        /* call the previous signal handler */
        user->previous(signum);
    }
#endif
}

static int
check_signum(int signum)
{
    for (size_t i=0; i < faulthandler_nsignals; i++) {
        if (faulthandler_handlers[i].signum == signum) {
            PyErr_Format(PyExc_RuntimeError,
                         "signal %i cannot be registered, "
                         "use enable() instead",
                         signum);
            return 0;
        }
    }
    if (signum < 1 || Py_NSIG <= signum) {
        PyErr_SetString(PyExc_ValueError, "signal number out of range");
        return 0;
    }
    return 1;
}

static PyObject*
faulthandler_register_py(PyObject *self,
                         PyObject *args, PyObject *kwargs)
{
    static char *kwlist[] = {"signum", "file", "all_threads", "chain", NULL};
    int signum;
    PyObject *file = NULL;
    int all_threads = 1;
    int chain = 0;
    int fd;
    user_signal_t *user;
    _Py_sighandler_t previous;
    PyThreadState *tstate;
    int err;

    if (!PyArg_ParseTupleAndKeywords(args, kwargs,
        "i|Opp:register", kwlist,
        &signum, &file, &all_threads, &chain))
        return NULL;

    if (!check_signum(signum))
        return NULL;

    tstate = get_thread_state();
    if (tstate == NULL)
        return NULL;

    fd = faulthandler_get_fileno(&file);
    if (fd < 0)
        return NULL;

    if (user_signals == NULL) {
        user_signals = PyMem_Calloc(Py_NSIG, sizeof(user_signal_t));
        if (user_signals == NULL) {
            Py_XDECREF(file);
            return PyErr_NoMemory();
        }
    }
    user = &user_signals[signum];

    if (!user->enabled) {
#ifdef FAULTHANDLER_USE_ALT_STACK
        if (faulthandler_allocate_stack() < 0) {
            Py_XDECREF(file);
            return NULL;
        }
#endif

        err = faulthandler_register(signum, chain, &previous);
        if (err) {
            PyErr_SetFromErrno(PyExc_OSError);
            Py_XDECREF(file);
            return NULL;
        }

        user->previous = previous;
    }

    Py_XSETREF(user->file, file);
    user->fd = fd;
    user->all_threads = all_threads;
    user->chain = chain;
    user->interp = PyThreadState_GetInterpreter(tstate);
    user->enabled = 1;

    Py_RETURN_NONE;
}

static int
faulthandler_unregister(user_signal_t *user, int signum)
{
    if (!user->enabled)
        return 0;
    user->enabled = 0;
#ifdef HAVE_SIGACTION
    (void)sigaction(signum, &user->previous, NULL);
#else
    (void)signal(signum, user->previous);
#endif
    Py_CLEAR(user->file);
    user->fd = -1;
    return 1;
}

static PyObject*
faulthandler_unregister_py(PyObject *self, PyObject *args)
{
    int signum;
    user_signal_t *user;
    int change;

    if (!PyArg_ParseTuple(args, "i:unregister", &signum))
        return NULL;

    if (!check_signum(signum))
        return NULL;

    if (user_signals == NULL)
        Py_RETURN_FALSE;

    user = &user_signals[signum];
    change = faulthandler_unregister(user, signum);
    return PyBool_FromLong(change);
}
#endif   /* FAULTHANDLER_USER */


static void
faulthandler_suppress_crash_report(void)
{
#ifdef MS_WINDOWS_DESKTOP
    UINT mode;

    /* Configure Windows to not display the Windows Error Reporting dialog */
    mode = SetErrorMode(SEM_NOGPFAULTERRORBOX);
    SetErrorMode(mode | SEM_NOGPFAULTERRORBOX);
#endif

#ifdef HAVE_SYS_RESOURCE_H
    struct rlimit rl;

    /* Disable creation of core dump */
    if (getrlimit(RLIMIT_CORE, &rl) == 0) {
        rl.rlim_cur = 0;
        setrlimit(RLIMIT_CORE, &rl);
    }
#endif

#ifdef _MSC_VER
    /* Visual Studio: configure abort() to not display an error message nor
       open a popup asking to report the fault. */
    _set_abort_behavior(0, _WRITE_ABORT_MSG | _CALL_REPORTFAULT);
#endif
}

static PyObject* _Py_NO_SANITIZE_UNDEFINED
faulthandler_read_null(PyObject *self, PyObject *args)
{
    volatile int *x;
    volatile int y;

    faulthandler_suppress_crash_report();
    x = NULL;
    y = *x;
    return PyLong_FromLong(y);

}

static void
faulthandler_raise_sigsegv(void)
{
    faulthandler_suppress_crash_report();
#if defined(MS_WINDOWS)
    /* For SIGSEGV, faulthandler_fatal_error() restores the previous signal
       handler and then gives back the execution flow to the program (without
       explicitly calling the previous error handler). In a normal case, the
       SIGSEGV was raised by the kernel because of a fault, and so if the
       program retries to execute the same instruction, the fault will be
       raised again.

       Here the fault is simulated by a fake SIGSEGV signal raised by the
       application. We have to raise SIGSEGV at lease twice: once for
       faulthandler_fatal_error(), and one more time for the previous signal
       handler. */
    while(1)
        raise(SIGSEGV);
#else
    raise(SIGSEGV);
#endif
}

static PyObject *
faulthandler_sigsegv(PyObject *self, PyObject *args)
{
    int release_gil = 0;
    if (!PyArg_ParseTuple(args, "|i:_sigsegv", &release_gil))
        return NULL;

    if (release_gil) {
        Py_BEGIN_ALLOW_THREADS
        faulthandler_raise_sigsegv();
        Py_END_ALLOW_THREADS
    } else {
        faulthandler_raise_sigsegv();
    }
    Py_RETURN_NONE;
}

static void _Py_NO_RETURN
faulthandler_fatal_error_thread(void *plock)
{
    Py_FatalError("in new thread");
}

static PyObject *
faulthandler_fatal_error_c_thread(PyObject *self, PyObject *args)
{
    long tid;
    PyThread_type_lock lock;

    faulthandler_suppress_crash_report();

    lock = PyThread_allocate_lock();
    if (lock == NULL)
        return PyErr_NoMemory();

    PyThread_acquire_lock(lock, WAIT_LOCK);

    tid = PyThread_start_new_thread(faulthandler_fatal_error_thread, lock);
    if (tid == -1) {
        PyThread_free_lock(lock);
        PyErr_SetString(PyExc_RuntimeError, "unable to start the thread");
        return NULL;
    }

    /* wait until the thread completes: it will never occur, since Py_FatalError()
       exits the process immediately. */
    PyThread_acquire_lock(lock, WAIT_LOCK);
    PyThread_release_lock(lock);
    PyThread_free_lock(lock);

    Py_RETURN_NONE;
}

static PyObject* _Py_NO_SANITIZE_UNDEFINED
faulthandler_sigfpe(PyObject *self, PyObject *args)
{
    faulthandler_suppress_crash_report();

    /* Do an integer division by zero: raise a SIGFPE on Intel CPU, but not on
       PowerPC. Use volatile to disable compile-time optimizations. */
    volatile int x = 1, y = 0, z;
    z = x / y;

    /* If the division by zero didn't raise a SIGFPE (e.g. on PowerPC),
       raise it manually. */
    raise(SIGFPE);

    /* This line is never reached, but we pretend to make something with z
       to silence a compiler warning. */
    return PyLong_FromLong(z);
}

static PyObject *
faulthandler_sigabrt(PyObject *self, PyObject *args)
{
    faulthandler_suppress_crash_report();
    abort();
    Py_RETURN_NONE;
}

#if defined(FAULTHANDLER_USE_ALT_STACK)
#define FAULTHANDLER_STACK_OVERFLOW

static uintptr_t
stack_overflow(uintptr_t min_sp, uintptr_t max_sp, size_t *depth)
{
    /* Allocate (at least) 4096 bytes on the stack at each call.

       bpo-23654, bpo-38965: use volatile keyword to prevent tail call
       optimization. */
    volatile unsigned char buffer[4096];
    uintptr_t sp = (uintptr_t)&buffer;
    *depth += 1;
    if (sp < min_sp || max_sp < sp)
        return sp;
    buffer[0] = 1;
    buffer[4095] = 0;
    return stack_overflow(min_sp, max_sp, depth);
}

static PyObject *
faulthandler_stack_overflow(PyObject *self, PyObject *Py_UNUSED(ignored))
{
    size_t depth, size;
    uintptr_t sp = (uintptr_t)&depth;
    uintptr_t stop, lower_limit, upper_limit;

    faulthandler_suppress_crash_report();
    depth = 0;

    if (STACK_OVERFLOW_MAX_SIZE <= sp) {
        lower_limit = sp - STACK_OVERFLOW_MAX_SIZE;
    }
    else {
        lower_limit = 0;
    }

    if (UINTPTR_MAX - STACK_OVERFLOW_MAX_SIZE >= sp) {
        upper_limit = sp + STACK_OVERFLOW_MAX_SIZE;
    }
    else {
        upper_limit = UINTPTR_MAX;
    }

    stop = stack_overflow(lower_limit, upper_limit, &depth);
    if (sp < stop)
        size = stop - sp;
    else
        size = sp - stop;
    PyErr_Format(PyExc_RuntimeError,
        "unable to raise a stack overflow (allocated %zu bytes "
        "on the stack, %zu recursive calls)",
        size, depth);
    return NULL;
}
#endif   /* defined(FAULTHANDLER_USE_ALT_STACK) && defined(HAVE_SIGACTION) */


static int
faulthandler_traverse(PyObject *module, visitproc visit, void *arg)
{
    Py_VISIT(thread.file);
#ifdef FAULTHANDLER_USER
    if (user_signals != NULL) {
        for (size_t signum=0; signum < Py_NSIG; signum++)
            Py_VISIT(user_signals[signum].file);
    }
#endif
    Py_VISIT(fatal_error.file);
    return 0;
}

#ifdef MS_WINDOWS
static PyObject *
faulthandler_raise_exception(PyObject *self, PyObject *args)
{
    unsigned int code, flags = 0;
    if (!PyArg_ParseTuple(args, "I|I:_raise_exception", &code, &flags))
        return NULL;
    faulthandler_suppress_crash_report();
    RaiseException(code, flags, 0, NULL);
    Py_RETURN_NONE;
}
#endif

PyDoc_STRVAR(module_doc,
"faulthandler module.");

static PyMethodDef module_methods[] = {
    {"enable",
     _PyCFunction_CAST(faulthandler_py_enable), METH_VARARGS|METH_KEYWORDS,
     PyDoc_STR("enable($module, /, file=sys.stderr, all_threads=True)\n--\n\n"
               "Enable the fault handler.")},
    {"disable", faulthandler_disable_py, METH_NOARGS,
     PyDoc_STR("disable($module, /)\n--\n\n"
               "Disable the fault handler.")},
    {"is_enabled", faulthandler_is_enabled, METH_NOARGS,
     PyDoc_STR("is_enabled($module, /)\n--\n\n"
               "Check if the handler is enabled.")},
    {"dump_traceback",
     _PyCFunction_CAST(faulthandler_dump_traceback_py), METH_VARARGS|METH_KEYWORDS,
     PyDoc_STR("dump_traceback($module, /, file=sys.stderr, all_threads=True)\n--\n\n"
               "Dump the traceback of the current thread, or of all threads "
               "if all_threads is True, into file.")},
    {"dump_traceback_later",
     _PyCFunction_CAST(faulthandler_dump_traceback_later), METH_VARARGS|METH_KEYWORDS,
     PyDoc_STR("dump_traceback_later($module, /, timeout, repeat=False, file=sys.stderr, exit=False)\n--\n\n"
               "Dump the traceback of all threads in timeout seconds,\n"
               "or each timeout seconds if repeat is True. If exit is True, "
               "call _exit(1) which is not safe.")},
    {"cancel_dump_traceback_later",
     faulthandler_cancel_dump_traceback_later_py, METH_NOARGS,
     PyDoc_STR("cancel_dump_traceback_later($module, /)\n--\n\n"
               "Cancel the previous call to dump_traceback_later().")},
#ifdef FAULTHANDLER_USER
    {"register",
     _PyCFunction_CAST(faulthandler_register_py), METH_VARARGS|METH_KEYWORDS,
     PyDoc_STR("register($module, /, signum, file=sys.stderr, all_threads=True, chain=False)\n--\n\n"
               "Register a handler for the signal 'signum': dump the "
               "traceback of the current thread, or of all threads if "
               "all_threads is True, into file.")},
    {"unregister",
     _PyCFunction_CAST(faulthandler_unregister_py), METH_VARARGS,
     PyDoc_STR("unregister($module, signum, /)\n--\n\n"
               "Unregister the handler of the signal "
               "'signum' registered by register().")},
#endif
    {"_read_null", faulthandler_read_null, METH_NOARGS,
     PyDoc_STR("_read_null($module, /)\n--\n\n"
               "Read from NULL, raise "
               "a SIGSEGV or SIGBUS signal depending on the platform.")},
    {"_sigsegv", faulthandler_sigsegv, METH_VARARGS,
     PyDoc_STR("_sigsegv($module, release_gil=False, /)\n--\n\n"
               "Raise a SIGSEGV signal.")},
    {"_fatal_error_c_thread", faulthandler_fatal_error_c_thread, METH_NOARGS,
     PyDoc_STR("_fatal_error_c_thread($module, /)\n--\n\n"
               "Call Py_FatalError() in a new C thread.")},
    {"_sigabrt", faulthandler_sigabrt, METH_NOARGS,
     PyDoc_STR("_sigabrt($module, /)\n--\n\n"
               "Raise a SIGABRT signal.")},
    {"_sigfpe", (PyCFunction)faulthandler_sigfpe, METH_NOARGS,
     PyDoc_STR("_sigfpe($module, /)\n--\n\n"
               "Raise a SIGFPE signal.")},
#ifdef FAULTHANDLER_STACK_OVERFLOW
    {"_stack_overflow", faulthandler_stack_overflow, METH_NOARGS,
     PyDoc_STR("_stack_overflow($module, /)\n--\n\n"
               "Recursive call to raise a stack overflow.")},
#endif
#ifdef MS_WINDOWS
    {"_raise_exception", faulthandler_raise_exception, METH_VARARGS,
     PyDoc_STR("_raise_exception($module, code, flags=0, /)\n--\n\n"
               "Call RaiseException(code, flags).")},
#endif
    {NULL, NULL}  /* sentinel */
};

static int
PyExec_faulthandler(PyObject *module) {
    /* Add constants for unit tests */
#ifdef MS_WINDOWS
    /* RaiseException() codes (prefixed by an underscore) */
    if (PyModule_AddIntConstant(module, "_EXCEPTION_ACCESS_VIOLATION",
                                EXCEPTION_ACCESS_VIOLATION)) {
        return -1;
    }
    if (PyModule_AddIntConstant(module, "_EXCEPTION_INT_DIVIDE_BY_ZERO",
                                EXCEPTION_INT_DIVIDE_BY_ZERO)) {
        return -1;
    }
    if (PyModule_AddIntConstant(module, "_EXCEPTION_STACK_OVERFLOW",
                                EXCEPTION_STACK_OVERFLOW)) {
        return -1;
    }

    /* RaiseException() flags (prefixed by an underscore) */
    if (PyModule_AddIntConstant(module, "_EXCEPTION_NONCONTINUABLE",
                                EXCEPTION_NONCONTINUABLE)) {
        return -1;
    }
    if (PyModule_AddIntConstant(module, "_EXCEPTION_NONCONTINUABLE_EXCEPTION",
                                EXCEPTION_NONCONTINUABLE_EXCEPTION)) {
        return -1;
    }
#endif
    return 0;
}

static PyModuleDef_Slot faulthandler_slots[] = {
    {Py_mod_exec, PyExec_faulthandler},
    // XXX gh-103092: fix isolation.
    //{Py_mod_multiple_interpreters, Py_MOD_PER_INTERPRETER_GIL_SUPPORTED},
    {Py_mod_gil, Py_MOD_GIL_NOT_USED},
    {0, NULL}
};

static struct PyModuleDef module_def = {
    PyModuleDef_HEAD_INIT,
    .m_name = "faulthandler",
    .m_doc = module_doc,
    .m_methods = module_methods,
    .m_traverse = faulthandler_traverse,
    .m_slots = faulthandler_slots
};

PyMODINIT_FUNC
PyInit_faulthandler(void)
{
    return PyModuleDef_Init(&module_def);
}

static int
faulthandler_init_enable(void)
{
    PyObject *enable = PyImport_ImportModuleAttrString("faulthandler", "enable");
    if (enable == NULL) {
        return -1;
    }

    PyObject *res = PyObject_CallNoArgs(enable);
    Py_DECREF(enable);
    if (res == NULL) {
        return -1;
    }
    Py_DECREF(res);

    return 0;
}

PyStatus
_PyFaulthandler_Init(int enable)
{
#ifdef FAULTHANDLER_USE_ALT_STACK
    memset(&stack, 0, sizeof(stack));
    stack.ss_flags = 0;
    /* bpo-21131: allocate dedicated stack of SIGSTKSZ*2 bytes, instead of just
       SIGSTKSZ bytes. Calling the previous signal handler in faulthandler
       signal handler uses more than SIGSTKSZ bytes of stack memory on some
       platforms. */
    stack.ss_size = SIGSTKSZ * 2;
#ifdef AT_MINSIGSTKSZ
    /* bpo-46968: Query Linux for minimal stack size to ensure signal delivery
       for the hardware running CPython. This OS feature is available in
       Linux kernel version >= 5.14 */
    unsigned long at_minstack_size = getauxval(AT_MINSIGSTKSZ);
    if (at_minstack_size != 0) {
        stack.ss_size = SIGSTKSZ + at_minstack_size;
    }
#endif
#endif

    memset(&thread, 0, sizeof(thread));

    if (enable) {
        if (faulthandler_init_enable() < 0) {
            return _PyStatus_ERR("failed to enable faulthandler");
        }
    }
    return _PyStatus_OK();
}

void _PyFaulthandler_Fini(void)
{
    /* later */
    if (thread.cancel_event) {
        cancel_dump_traceback_later();
        PyThread_release_lock(thread.cancel_event);
        PyThread_free_lock(thread.cancel_event);
        thread.cancel_event = NULL;
    }
    if (thread.running) {
        PyThread_free_lock(thread.running);
        thread.running = NULL;
    }

#ifdef FAULTHANDLER_USER
    /* user */
    if (user_signals != NULL) {
        for (size_t signum=0; signum < Py_NSIG; signum++) {
            faulthandler_unregister(&user_signals[signum], signum);
        }
        PyMem_Free(user_signals);
        user_signals = NULL;
    }
#endif

    /* fatal */
    faulthandler_disable();

#ifdef FAULTHANDLER_USE_ALT_STACK
    if (stack.ss_sp != NULL) {
        /* Fetch the current alt stack */
        stack_t current_stack;
        memset(&current_stack, 0, sizeof(current_stack));
        if (sigaltstack(NULL, &current_stack) == 0) {
            if (current_stack.ss_sp == stack.ss_sp) {
                /* The current alt stack is the one that we installed.
                 It is safe to restore the old stack that we found when
                 we installed ours */
                sigaltstack(&old_stack, NULL);
            } else {
                /* Someone switched to a different alt stack and didn't
                   restore ours when they were done (if they're done).
                   There's not much we can do in this unlikely case */
            }
        }
        PyMem_Free(stack.ss_sp);
        stack.ss_sp = NULL;
    }
#endif
}<|MERGE_RESOLUTION|>--- conflicted
+++ resolved
@@ -4,10 +4,6 @@
 #include "pycore_pyerrors.h"      // _Py_DumpExtensionModules
 #include "pycore_pystate.h"       // _PyThreadState_GET()
 #include "pycore_signal.h"        // Py_NSIG
-<<<<<<< HEAD
-=======
-#include "pycore_sysmodule.h"     // _PySys_GetRequiredAttr()
->>>>>>> 0ef4ffee
 #include "pycore_time.h"          // _PyTime_FromSecondsObject()
 #include "pycore_traceback.h"     // _Py_DumpTracebackThreads
 
@@ -115,11 +111,7 @@
     PyObject *file = *file_ptr;
 
     if (file == NULL || file == Py_None) {
-<<<<<<< HEAD
         file = PySys_GetAttr(&_Py_ID(stderr));
-=======
-        file = _PySys_GetRequiredAttr(&_Py_ID(stderr));
->>>>>>> 0ef4ffee
         if (file == NULL) {
             return -1;
         }
