
/* POSIX module implementation */

/* This file is also used for Windows NT/MS-Win.  In that case the
   module actually calls itself 'nt', not 'posix', and a few
   functions are either unimplemented or implemented differently.  The source
   assumes that for Windows NT, the macro 'MS_WINDOWS' is defined independent
   of the compiler used.  Different compilers define their own feature
   test macro, e.g. '_MSC_VER'. */



#ifdef __APPLE__
   /*
    * Step 1 of support for weak-linking a number of symbols existing on
    * OSX 10.4 and later, see the comment in the #ifdef __APPLE__ block
    * at the end of this file for more information.
    */
#  pragma weak lchown
#  pragma weak statvfs
#  pragma weak fstatvfs

#endif /* __APPLE__ */

#define PY_SSIZE_T_CLEAN

#include "Python.h"
#include "pythread.h"
#include "structmember.h"
#ifndef MS_WINDOWS
#include "posixmodule.h"
#else
#include "winreparse.h"
#endif
#include "pycore_pystate.h"

/* On android API level 21, 'AT_EACCESS' is not declared although
 * HAVE_FACCESSAT is defined. */
#ifdef __ANDROID__
#undef HAVE_FACCESSAT
#endif

#include <stdio.h>  /* needed for ctermid() */

#ifdef __cplusplus
extern "C" {
#endif

PyDoc_STRVAR(posix__doc__,
"This module provides access to operating system functionality that is\n\
standardized by the C Standard and the POSIX standard (a thinly\n\
disguised Unix interface).  Refer to the library manual and\n\
corresponding Unix manual entries for more information on calls.");


#ifdef HAVE_SYS_UIO_H
#include <sys/uio.h>
#endif

#ifdef HAVE_SYS_SYSMACROS_H
/* GNU C Library: major(), minor(), makedev() */
#include <sys/sysmacros.h>
#endif

#ifdef HAVE_SYS_TYPES_H
#include <sys/types.h>
#endif /* HAVE_SYS_TYPES_H */

#ifdef HAVE_SYS_STAT_H
#include <sys/stat.h>
#endif /* HAVE_SYS_STAT_H */

#ifdef HAVE_SYS_WAIT_H
#include <sys/wait.h>           /* For WNOHANG */
#endif

#ifdef HAVE_SIGNAL_H
#include <signal.h>
#endif

#ifdef HAVE_FCNTL_H
#include <fcntl.h>
#endif /* HAVE_FCNTL_H */

#ifdef HAVE_GRP_H
#include <grp.h>
#endif

#ifdef HAVE_SYSEXITS_H
#include <sysexits.h>
#endif /* HAVE_SYSEXITS_H */

#ifdef HAVE_SYS_LOADAVG_H
#include <sys/loadavg.h>
#endif

#ifdef HAVE_SYS_SENDFILE_H
#include <sys/sendfile.h>
#endif

#if defined(__APPLE__)
#include <copyfile.h>
#endif

#ifdef HAVE_SCHED_H
#include <sched.h>
#endif

#if !defined(CPU_ALLOC) && defined(HAVE_SCHED_SETAFFINITY)
#undef HAVE_SCHED_SETAFFINITY
#endif

#if defined(HAVE_SYS_XATTR_H) && defined(__GLIBC__) && !defined(__FreeBSD_kernel__) && !defined(__GNU__)
#define USE_XATTRS
#endif

#ifdef USE_XATTRS
#include <sys/xattr.h>
#endif

#if defined(__FreeBSD__) || defined(__DragonFly__) || defined(__APPLE__)
#ifdef HAVE_SYS_SOCKET_H
#include <sys/socket.h>
#endif
#endif

#ifdef HAVE_DLFCN_H
#include <dlfcn.h>
#endif

#ifdef __hpux
#include <sys/mpctl.h>
#endif

#if defined(__DragonFly__) || \
    defined(__OpenBSD__)   || \
    defined(__FreeBSD__)   || \
    defined(__NetBSD__)    || \
    defined(__APPLE__)
#include <sys/sysctl.h>
#endif

#ifdef HAVE_LINUX_RANDOM_H
#  include <linux/random.h>
#endif
#ifdef HAVE_GETRANDOM_SYSCALL
#  include <sys/syscall.h>
#endif

#if defined(MS_WINDOWS)
#  define TERMSIZE_USE_CONIO
#elif defined(HAVE_SYS_IOCTL_H)
#  include <sys/ioctl.h>
#  if defined(HAVE_TERMIOS_H)
#    include <termios.h>
#  endif
#  if defined(TIOCGWINSZ)
#    define TERMSIZE_USE_IOCTL
#  endif
#endif /* MS_WINDOWS */

/* Various compilers have only certain posix functions */
/* XXX Gosh I wish these were all moved into pyconfig.h */
#if defined(__WATCOMC__) && !defined(__QNX__)           /* Watcom compiler */
#define HAVE_OPENDIR    1
#define HAVE_SYSTEM     1
#include <process.h>
#else
#ifdef _MSC_VER         /* Microsoft compiler */
#define HAVE_GETPPID    1
#define HAVE_GETLOGIN   1
#define HAVE_SPAWNV     1
#define HAVE_EXECV      1
#define HAVE_WSPAWNV    1
#define HAVE_WEXECV     1
#define HAVE_PIPE       1
#define HAVE_SYSTEM     1
#define HAVE_CWAIT      1
#define HAVE_FSYNC      1
#define fsync _commit
#else
/* Unix functions that the configure script doesn't check for */
#define HAVE_EXECV      1
#define HAVE_FORK       1
#if defined(__USLC__) && defined(__SCO_VERSION__)       /* SCO UDK Compiler */
#define HAVE_FORK1      1
#endif
#define HAVE_GETEGID    1
#define HAVE_GETEUID    1
#define HAVE_GETGID     1
#define HAVE_GETPPID    1
#define HAVE_GETUID     1
#define HAVE_KILL       1
#define HAVE_OPENDIR    1
#define HAVE_PIPE       1
#define HAVE_SYSTEM     1
#define HAVE_WAIT       1
#define HAVE_TTYNAME    1
#endif  /* _MSC_VER */
#endif  /* ! __WATCOMC__ || __QNX__ */


/*[clinic input]
# one of the few times we lie about this name!
module os
[clinic start generated code]*/
/*[clinic end generated code: output=da39a3ee5e6b4b0d input=94a0f0f978acae17]*/

#ifndef _MSC_VER

#if defined(__sgi)&&_COMPILER_VERSION>=700
/* declare ctermid_r if compiling with MIPSPro 7.x in ANSI C mode
   (default) */
extern char        *ctermid_r(char *);
#endif

#endif /* !_MSC_VER */

#ifdef HAVE_POSIX_SPAWN
#include <spawn.h>
#endif

#ifdef HAVE_UTIME_H
#include <utime.h>
#endif /* HAVE_UTIME_H */

#ifdef HAVE_SYS_UTIME_H
#include <sys/utime.h>
#define HAVE_UTIME_H /* pretend we do for the rest of this file */
#endif /* HAVE_SYS_UTIME_H */

#ifdef HAVE_SYS_TIMES_H
#include <sys/times.h>
#endif /* HAVE_SYS_TIMES_H */

#ifdef HAVE_SYS_PARAM_H
#include <sys/param.h>
#endif /* HAVE_SYS_PARAM_H */

#ifdef HAVE_SYS_UTSNAME_H
#include <sys/utsname.h>
#endif /* HAVE_SYS_UTSNAME_H */

#ifdef HAVE_DIRENT_H
#include <dirent.h>
#define NAMLEN(dirent) strlen((dirent)->d_name)
#else
#if defined(__WATCOMC__) && !defined(__QNX__)
#include <direct.h>
#define NAMLEN(dirent) strlen((dirent)->d_name)
#else
#define dirent direct
#define NAMLEN(dirent) (dirent)->d_namlen
#endif
#ifdef HAVE_SYS_NDIR_H
#include <sys/ndir.h>
#endif
#ifdef HAVE_SYS_DIR_H
#include <sys/dir.h>
#endif
#ifdef HAVE_NDIR_H
#include <ndir.h>
#endif
#endif

#ifdef _MSC_VER
#ifdef HAVE_DIRECT_H
#include <direct.h>
#endif
#ifdef HAVE_IO_H
#include <io.h>
#endif
#ifdef HAVE_PROCESS_H
#include <process.h>
#endif
#ifndef IO_REPARSE_TAG_SYMLINK
#define IO_REPARSE_TAG_SYMLINK (0xA000000CL)
#endif
#ifndef IO_REPARSE_TAG_MOUNT_POINT
#define IO_REPARSE_TAG_MOUNT_POINT (0xA0000003L)
#endif
#include "osdefs.h"
#include <malloc.h>
#include <windows.h>
#include <shellapi.h>   /* for ShellExecute() */
#include <lmcons.h>     /* for UNLEN */
#define HAVE_SYMLINK
#endif /* _MSC_VER */

#ifndef MAXPATHLEN
#if defined(PATH_MAX) && PATH_MAX > 1024
#define MAXPATHLEN PATH_MAX
#else
#define MAXPATHLEN 1024
#endif
#endif /* MAXPATHLEN */

#ifdef UNION_WAIT
/* Emulate some macros on systems that have a union instead of macros */

#ifndef WIFEXITED
#define WIFEXITED(u_wait) (!(u_wait).w_termsig && !(u_wait).w_coredump)
#endif

#ifndef WEXITSTATUS
#define WEXITSTATUS(u_wait) (WIFEXITED(u_wait)?((u_wait).w_retcode):-1)
#endif

#ifndef WTERMSIG
#define WTERMSIG(u_wait) ((u_wait).w_termsig)
#endif

#define WAIT_TYPE union wait
#define WAIT_STATUS_INT(s) (s.w_status)

#else /* !UNION_WAIT */
#define WAIT_TYPE int
#define WAIT_STATUS_INT(s) (s)
#endif /* UNION_WAIT */

/* Don't use the "_r" form if we don't need it (also, won't have a
   prototype for it, at least on Solaris -- maybe others as well?). */
#if defined(HAVE_CTERMID_R)
#define USE_CTERMID_R
#endif

/* choose the appropriate stat and fstat functions and return structs */
#undef STAT
#undef FSTAT
#undef STRUCT_STAT
#ifdef MS_WINDOWS
#       define STAT win32_stat
#       define LSTAT win32_lstat
#       define FSTAT _Py_fstat_noraise
#       define STRUCT_STAT struct _Py_stat_struct
#else
#       define STAT stat
#       define LSTAT lstat
#       define FSTAT fstat
#       define STRUCT_STAT struct stat
#endif

#if defined(MAJOR_IN_MKDEV)
#include <sys/mkdev.h>
#else
#if defined(MAJOR_IN_SYSMACROS)
#include <sys/sysmacros.h>
#endif
#if defined(HAVE_MKNOD) && defined(HAVE_SYS_MKDEV_H)
#include <sys/mkdev.h>
#endif
#endif

#ifdef MS_WINDOWS
#define INITFUNC PyInit_nt
#define MODNAME "nt"
#else
#define INITFUNC PyInit_posix
#define MODNAME "posix"
#endif

#if defined(__sun)
/* Something to implement in autoconf, not present in autoconf 2.69 */
#define HAVE_STRUCT_STAT_ST_FSTYPE 1
#endif

#ifdef _Py_MEMORY_SANITIZER
# include <sanitizer/msan_interface.h>
#endif

#ifdef HAVE_FORK
static void
run_at_forkers(PyObject *lst, int reverse)
{
    Py_ssize_t i;
    PyObject *cpy;

    if (lst != NULL) {
        assert(PyList_CheckExact(lst));

        /* Use a list copy in case register_at_fork() is called from
         * one of the callbacks.
         */
        cpy = PyList_GetSlice(lst, 0, PyList_GET_SIZE(lst));
        if (cpy == NULL)
            PyErr_WriteUnraisable(lst);
        else {
            if (reverse)
                PyList_Reverse(cpy);
            for (i = 0; i < PyList_GET_SIZE(cpy); i++) {
                PyObject *func, *res;
                func = PyList_GET_ITEM(cpy, i);
                res = PyObject_CallObject(func, NULL);
                if (res == NULL)
                    PyErr_WriteUnraisable(func);
                else
                    Py_DECREF(res);
            }
            Py_DECREF(cpy);
        }
    }
}

void
PyOS_BeforeFork(void)
{
    run_at_forkers(_PyInterpreterState_Get()->before_forkers, 1);

    _PyImport_AcquireLock();
}

void
PyOS_AfterFork_Parent(void)
{
    if (_PyImport_ReleaseLock() <= 0)
        Py_FatalError("failed releasing import lock after fork");

    run_at_forkers(_PyInterpreterState_Get()->after_forkers_parent, 0);
}

void
PyOS_AfterFork_Child(void)
{
    _PyGILState_Reinit();
    _PyInterpreterState_DeleteExceptMain();
    PyEval_ReInitThreads();
    _PyImport_ReInitLock();
    _PySignal_AfterFork();
    _PyRuntimeState_ReInitThreads();

    run_at_forkers(_PyInterpreterState_Get()->after_forkers_child, 0);
}

static int
register_at_forker(PyObject **lst, PyObject *func)
{
    if (func == NULL)  /* nothing to register? do nothing. */
        return 0;
    if (*lst == NULL) {
        *lst = PyList_New(0);
        if (*lst == NULL)
            return -1;
    }
    return PyList_Append(*lst, func);
}
#endif

/* Legacy wrapper */
void
PyOS_AfterFork(void)
{
#ifdef HAVE_FORK
    PyOS_AfterFork_Child();
#endif
}


#ifdef MS_WINDOWS
/* defined in fileutils.c */
void _Py_time_t_to_FILE_TIME(time_t, int, FILETIME *);
void _Py_attribute_data_to_stat(BY_HANDLE_FILE_INFORMATION *,
                                            ULONG, struct _Py_stat_struct *);
#endif

#ifdef MS_WINDOWS
static int
win32_warn_bytes_api()
{
    return PyErr_WarnEx(PyExc_DeprecationWarning,
        "The Windows bytes API has been deprecated, "
        "use Unicode filenames instead",
        1);
}
#endif


#ifndef MS_WINDOWS
PyObject *
_PyLong_FromUid(uid_t uid)
{
    if (uid == (uid_t)-1)
        return PyLong_FromLong(-1);
    return PyLong_FromUnsignedLong(uid);
}

PyObject *
_PyLong_FromGid(gid_t gid)
{
    if (gid == (gid_t)-1)
        return PyLong_FromLong(-1);
    return PyLong_FromUnsignedLong(gid);
}

int
_Py_Uid_Converter(PyObject *obj, void *p)
{
    uid_t uid;
    PyObject *index;
    int overflow;
    long result;
    unsigned long uresult;

    index = PyNumber_Index(obj);
    if (index == NULL) {
        PyErr_Format(PyExc_TypeError,
                     "uid should be integer, not %.200s",
                     Py_TYPE(obj)->tp_name);
        return 0;
    }

    /*
     * Handling uid_t is complicated for two reasons:
     *  * Although uid_t is (always?) unsigned, it still
     *    accepts -1.
     *  * We don't know its size in advance--it may be
     *    bigger than an int, or it may be smaller than
     *    a long.
     *
     * So a bit of defensive programming is in order.
     * Start with interpreting the value passed
     * in as a signed long and see if it works.
     */

    result = PyLong_AsLongAndOverflow(index, &overflow);

    if (!overflow) {
        uid = (uid_t)result;

        if (result == -1) {
            if (PyErr_Occurred())
                goto fail;
            /* It's a legitimate -1, we're done. */
            goto success;
        }

        /* Any other negative number is disallowed. */
        if (result < 0)
            goto underflow;

        /* Ensure the value wasn't truncated. */
        if (sizeof(uid_t) < sizeof(long) &&
            (long)uid != result)
            goto underflow;
        goto success;
    }

    if (overflow < 0)
        goto underflow;

    /*
     * Okay, the value overflowed a signed long.  If it
     * fits in an *unsigned* long, it may still be okay,
     * as uid_t may be unsigned long on this platform.
     */
    uresult = PyLong_AsUnsignedLong(index);
    if (PyErr_Occurred()) {
        if (PyErr_ExceptionMatches(PyExc_OverflowError))
            goto overflow;
        goto fail;
    }

    uid = (uid_t)uresult;

    /*
     * If uid == (uid_t)-1, the user actually passed in ULONG_MAX,
     * but this value would get interpreted as (uid_t)-1  by chown
     * and its siblings.   That's not what the user meant!  So we
     * throw an overflow exception instead.   (We already
     * handled a real -1 with PyLong_AsLongAndOverflow() above.)
     */
    if (uid == (uid_t)-1)
        goto overflow;

    /* Ensure the value wasn't truncated. */
    if (sizeof(uid_t) < sizeof(long) &&
        (unsigned long)uid != uresult)
        goto overflow;
    /* fallthrough */

success:
    Py_DECREF(index);
    *(uid_t *)p = uid;
    return 1;

underflow:
    PyErr_SetString(PyExc_OverflowError,
                    "uid is less than minimum");
    goto fail;

overflow:
    PyErr_SetString(PyExc_OverflowError,
                    "uid is greater than maximum");
    /* fallthrough */

fail:
    Py_DECREF(index);
    return 0;
}

int
_Py_Gid_Converter(PyObject *obj, void *p)
{
    gid_t gid;
    PyObject *index;
    int overflow;
    long result;
    unsigned long uresult;

    index = PyNumber_Index(obj);
    if (index == NULL) {
        PyErr_Format(PyExc_TypeError,
                     "gid should be integer, not %.200s",
                     Py_TYPE(obj)->tp_name);
        return 0;
    }

    /*
     * Handling gid_t is complicated for two reasons:
     *  * Although gid_t is (always?) unsigned, it still
     *    accepts -1.
     *  * We don't know its size in advance--it may be
     *    bigger than an int, or it may be smaller than
     *    a long.
     *
     * So a bit of defensive programming is in order.
     * Start with interpreting the value passed
     * in as a signed long and see if it works.
     */

    result = PyLong_AsLongAndOverflow(index, &overflow);

    if (!overflow) {
        gid = (gid_t)result;

        if (result == -1) {
            if (PyErr_Occurred())
                goto fail;
            /* It's a legitimate -1, we're done. */
            goto success;
        }

        /* Any other negative number is disallowed. */
        if (result < 0) {
            goto underflow;
        }

        /* Ensure the value wasn't truncated. */
        if (sizeof(gid_t) < sizeof(long) &&
            (long)gid != result)
            goto underflow;
        goto success;
    }

    if (overflow < 0)
        goto underflow;

    /*
     * Okay, the value overflowed a signed long.  If it
     * fits in an *unsigned* long, it may still be okay,
     * as gid_t may be unsigned long on this platform.
     */
    uresult = PyLong_AsUnsignedLong(index);
    if (PyErr_Occurred()) {
        if (PyErr_ExceptionMatches(PyExc_OverflowError))
            goto overflow;
        goto fail;
    }

    gid = (gid_t)uresult;

    /*
     * If gid == (gid_t)-1, the user actually passed in ULONG_MAX,
     * but this value would get interpreted as (gid_t)-1  by chown
     * and its siblings.   That's not what the user meant!  So we
     * throw an overflow exception instead.   (We already
     * handled a real -1 with PyLong_AsLongAndOverflow() above.)
     */
    if (gid == (gid_t)-1)
        goto overflow;

    /* Ensure the value wasn't truncated. */
    if (sizeof(gid_t) < sizeof(long) &&
        (unsigned long)gid != uresult)
        goto overflow;
    /* fallthrough */

success:
    Py_DECREF(index);
    *(gid_t *)p = gid;
    return 1;

underflow:
    PyErr_SetString(PyExc_OverflowError,
                    "gid is less than minimum");
    goto fail;

overflow:
    PyErr_SetString(PyExc_OverflowError,
                    "gid is greater than maximum");
    /* fallthrough */

fail:
    Py_DECREF(index);
    return 0;
}
#endif /* MS_WINDOWS */


#define _PyLong_FromDev PyLong_FromLongLong


#if defined(HAVE_MKNOD) && defined(HAVE_MAKEDEV)
static int
_Py_Dev_Converter(PyObject *obj, void *p)
{
    *((dev_t *)p) = PyLong_AsUnsignedLongLong(obj);
    if (PyErr_Occurred())
        return 0;
    return 1;
}
#endif /* HAVE_MKNOD && HAVE_MAKEDEV */


#ifdef AT_FDCWD
/*
 * Why the (int) cast?  Solaris 10 defines AT_FDCWD as 0xffd19553 (-3041965);
 * without the int cast, the value gets interpreted as uint (4291925331),
 * which doesn't play nicely with all the initializer lines in this file that
 * look like this:
 *      int dir_fd = DEFAULT_DIR_FD;
 */
#define DEFAULT_DIR_FD (int)AT_FDCWD
#else
#define DEFAULT_DIR_FD (-100)
#endif

static int
_fd_converter(PyObject *o, int *p)
{
    int overflow;
    long long_value;

    PyObject *index = PyNumber_Index(o);
    if (index == NULL) {
        return 0;
    }

    assert(PyLong_Check(index));
    long_value = PyLong_AsLongAndOverflow(index, &overflow);
    Py_DECREF(index);
    assert(!PyErr_Occurred());
    if (overflow > 0 || long_value > INT_MAX) {
        PyErr_SetString(PyExc_OverflowError,
                        "fd is greater than maximum");
        return 0;
    }
    if (overflow < 0 || long_value < INT_MIN) {
        PyErr_SetString(PyExc_OverflowError,
                        "fd is less than minimum");
        return 0;
    }

    *p = (int)long_value;
    return 1;
}

static int
dir_fd_converter(PyObject *o, void *p)
{
    if (o == Py_None) {
        *(int *)p = DEFAULT_DIR_FD;
        return 1;
    }
    else if (PyIndex_Check(o)) {
        return _fd_converter(o, (int *)p);
    }
    else {
        PyErr_Format(PyExc_TypeError,
                     "argument should be integer or None, not %.200s",
                     Py_TYPE(o)->tp_name);
        return 0;
    }
}


/*
 * A PyArg_ParseTuple "converter" function
 * that handles filesystem paths in the manner
 * preferred by the os module.
 *
 * path_converter accepts (Unicode) strings and their
 * subclasses, and bytes and their subclasses.  What
 * it does with the argument depends on the platform:
 *
 *   * On Windows, if we get a (Unicode) string we
 *     extract the wchar_t * and return it; if we get
 *     bytes we decode to wchar_t * and return that.
 *
 *   * On all other platforms, strings are encoded
 *     to bytes using PyUnicode_FSConverter, then we
 *     extract the char * from the bytes object and
 *     return that.
 *
 * path_converter also optionally accepts signed
 * integers (representing open file descriptors) instead
 * of path strings.
 *
 * Input fields:
 *   path.nullable
 *     If nonzero, the path is permitted to be None.
 *   path.allow_fd
 *     If nonzero, the path is permitted to be a file handle
 *     (a signed int) instead of a string.
 *   path.function_name
 *     If non-NULL, path_converter will use that as the name
 *     of the function in error messages.
 *     (If path.function_name is NULL it omits the function name.)
 *   path.argument_name
 *     If non-NULL, path_converter will use that as the name
 *     of the parameter in error messages.
 *     (If path.argument_name is NULL it uses "path".)
 *
 * Output fields:
 *   path.wide
 *     Points to the path if it was expressed as Unicode
 *     and was not encoded.  (Only used on Windows.)
 *   path.narrow
 *     Points to the path if it was expressed as bytes,
 *     or it was Unicode and was encoded to bytes. (On Windows,
 *     is a non-zero integer if the path was expressed as bytes.
 *     The type is deliberately incompatible to prevent misuse.)
 *   path.fd
 *     Contains a file descriptor if path.accept_fd was true
 *     and the caller provided a signed integer instead of any
 *     sort of string.
 *
 *     WARNING: if your "path" parameter is optional, and is
 *     unspecified, path_converter will never get called.
 *     So if you set allow_fd, you *MUST* initialize path.fd = -1
 *     yourself!
 *   path.length
 *     The length of the path in characters, if specified as
 *     a string.
 *   path.object
 *     The original object passed in (if get a PathLike object,
 *     the result of PyOS_FSPath() is treated as the original object).
 *     Own a reference to the object.
 *   path.cleanup
 *     For internal use only.  May point to a temporary object.
 *     (Pay no attention to the man behind the curtain.)
 *
 *   At most one of path.wide or path.narrow will be non-NULL.
 *   If path was None and path.nullable was set,
 *     or if path was an integer and path.allow_fd was set,
 *     both path.wide and path.narrow will be NULL
 *     and path.length will be 0.
 *
 *   path_converter takes care to not write to the path_t
 *   unless it's successful.  However it must reset the
 *   "cleanup" field each time it's called.
 *
 * Use as follows:
 *      path_t path;
 *      memset(&path, 0, sizeof(path));
 *      PyArg_ParseTuple(args, "O&", path_converter, &path);
 *      // ... use values from path ...
 *      path_cleanup(&path);
 *
 * (Note that if PyArg_Parse fails you don't need to call
 * path_cleanup().  However it is safe to do so.)
 */
typedef struct {
    const char *function_name;
    const char *argument_name;
    int nullable;
    int allow_fd;
    const wchar_t *wide;
#ifdef MS_WINDOWS
    BOOL narrow;
#else
    const char *narrow;
#endif
    int fd;
    Py_ssize_t length;
    PyObject *object;
    PyObject *cleanup;
} path_t;

#ifdef MS_WINDOWS
#define PATH_T_INITIALIZE(function_name, argument_name, nullable, allow_fd) \
    {function_name, argument_name, nullable, allow_fd, NULL, FALSE, -1, 0, NULL, NULL}
#else
#define PATH_T_INITIALIZE(function_name, argument_name, nullable, allow_fd) \
    {function_name, argument_name, nullable, allow_fd, NULL, NULL, -1, 0, NULL, NULL}
#endif

static void
path_cleanup(path_t *path)
{
    Py_CLEAR(path->object);
    Py_CLEAR(path->cleanup);
}

static int
path_converter(PyObject *o, void *p)
{
    path_t *path = (path_t *)p;
    PyObject *bytes = NULL;
    Py_ssize_t length = 0;
    int is_index, is_buffer, is_bytes, is_unicode;
    const char *narrow;
#ifdef MS_WINDOWS
    PyObject *wo = NULL;
    const wchar_t *wide;
#endif

#define FORMAT_EXCEPTION(exc, fmt) \
    PyErr_Format(exc, "%s%s" fmt, \
        path->function_name ? path->function_name : "", \
        path->function_name ? ": "                : "", \
        path->argument_name ? path->argument_name : "path")

    /* Py_CLEANUP_SUPPORTED support */
    if (o == NULL) {
        path_cleanup(path);
        return 1;
    }

    /* Ensure it's always safe to call path_cleanup(). */
    path->object = path->cleanup = NULL;
    /* path->object owns a reference to the original object */
    Py_INCREF(o);

    if ((o == Py_None) && path->nullable) {
        path->wide = NULL;
#ifdef MS_WINDOWS
        path->narrow = FALSE;
#else
        path->narrow = NULL;
#endif
        path->fd = -1;
        goto success_exit;
    }

    /* Only call this here so that we don't treat the return value of
       os.fspath() as an fd or buffer. */
    is_index = path->allow_fd && PyIndex_Check(o);
    is_buffer = PyObject_CheckBuffer(o);
    is_bytes = PyBytes_Check(o);
    is_unicode = PyUnicode_Check(o);

    if (!is_index && !is_buffer && !is_unicode && !is_bytes) {
        /* Inline PyOS_FSPath() for better error messages. */
        _Py_IDENTIFIER(__fspath__);
        PyObject *func, *res;

        func = _PyObject_LookupSpecial(o, &PyId___fspath__);
        if (NULL == func) {
            goto error_format;
        }
        res = _PyObject_CallNoArg(func);
        Py_DECREF(func);
        if (NULL == res) {
            goto error_exit;
        }
        else if (PyUnicode_Check(res)) {
            is_unicode = 1;
        }
        else if (PyBytes_Check(res)) {
            is_bytes = 1;
        }
        else {
            PyErr_Format(PyExc_TypeError,
                 "expected %.200s.__fspath__() to return str or bytes, "
                 "not %.200s", Py_TYPE(o)->tp_name,
                 Py_TYPE(res)->tp_name);
            Py_DECREF(res);
            goto error_exit;
        }

        /* still owns a reference to the original object */
        Py_DECREF(o);
        o = res;
    }

    if (is_unicode) {
#ifdef MS_WINDOWS
        wide = PyUnicode_AsUnicodeAndSize(o, &length);
        if (!wide) {
            goto error_exit;
        }
        if (length > 32767) {
            FORMAT_EXCEPTION(PyExc_ValueError, "%s too long for Windows");
            goto error_exit;
        }
        if (wcslen(wide) != length) {
            FORMAT_EXCEPTION(PyExc_ValueError, "embedded null character in %s");
            goto error_exit;
        }

        path->wide = wide;
        path->narrow = FALSE;
        path->fd = -1;
        goto success_exit;
#else
        if (!PyUnicode_FSConverter(o, &bytes)) {
            goto error_exit;
        }
#endif
    }
    else if (is_bytes) {
        bytes = o;
        Py_INCREF(bytes);
    }
    else if (is_buffer) {
        /* XXX Replace PyObject_CheckBuffer with PyBytes_Check in other code
           after removing support of non-bytes buffer objects. */
        if (PyErr_WarnFormat(PyExc_DeprecationWarning, 1,
            "%s%s%s should be %s, not %.200s",
            path->function_name ? path->function_name : "",
            path->function_name ? ": "                : "",
            path->argument_name ? path->argument_name : "path",
            path->allow_fd && path->nullable ? "string, bytes, os.PathLike, "
                                               "integer or None" :
            path->allow_fd ? "string, bytes, os.PathLike or integer" :
            path->nullable ? "string, bytes, os.PathLike or None" :
                             "string, bytes or os.PathLike",
            Py_TYPE(o)->tp_name)) {
            goto error_exit;
        }
        bytes = PyBytes_FromObject(o);
        if (!bytes) {
            goto error_exit;
        }
    }
    else if (is_index) {
        if (!_fd_converter(o, &path->fd)) {
            goto error_exit;
        }
        path->wide = NULL;
#ifdef MS_WINDOWS
        path->narrow = FALSE;
#else
        path->narrow = NULL;
#endif
        goto success_exit;
    }
    else {
 error_format:
        PyErr_Format(PyExc_TypeError, "%s%s%s should be %s, not %.200s",
            path->function_name ? path->function_name : "",
            path->function_name ? ": "                : "",
            path->argument_name ? path->argument_name : "path",
            path->allow_fd && path->nullable ? "string, bytes, os.PathLike, "
                                               "integer or None" :
            path->allow_fd ? "string, bytes, os.PathLike or integer" :
            path->nullable ? "string, bytes, os.PathLike or None" :
                             "string, bytes or os.PathLike",
            Py_TYPE(o)->tp_name);
        goto error_exit;
    }

    length = PyBytes_GET_SIZE(bytes);
    narrow = PyBytes_AS_STRING(bytes);
    if ((size_t)length != strlen(narrow)) {
        FORMAT_EXCEPTION(PyExc_ValueError, "embedded null character in %s");
        goto error_exit;
    }

#ifdef MS_WINDOWS
    wo = PyUnicode_DecodeFSDefaultAndSize(
        narrow,
        length
    );
    if (!wo) {
        goto error_exit;
    }

    wide = PyUnicode_AsUnicodeAndSize(wo, &length);
    if (!wide) {
        goto error_exit;
    }
    if (length > 32767) {
        FORMAT_EXCEPTION(PyExc_ValueError, "%s too long for Windows");
        goto error_exit;
    }
    if (wcslen(wide) != length) {
        FORMAT_EXCEPTION(PyExc_ValueError, "embedded null character in %s");
        goto error_exit;
    }
    path->wide = wide;
    path->narrow = TRUE;
    path->cleanup = wo;
    Py_DECREF(bytes);
#else
    path->wide = NULL;
    path->narrow = narrow;
    if (bytes == o) {
        /* Still a reference owned by path->object, don't have to
           worry about path->narrow is used after free. */
        Py_DECREF(bytes);
    }
    else {
        path->cleanup = bytes;
    }
#endif
    path->fd = -1;

 success_exit:
    path->length = length;
    path->object = o;
    return Py_CLEANUP_SUPPORTED;

 error_exit:
    Py_XDECREF(o);
    Py_XDECREF(bytes);
#ifdef MS_WINDOWS
    Py_XDECREF(wo);
#endif
    return 0;
}

static void
argument_unavailable_error(const char *function_name, const char *argument_name)
{
    PyErr_Format(PyExc_NotImplementedError,
        "%s%s%s unavailable on this platform",
        (function_name != NULL) ? function_name : "",
        (function_name != NULL) ? ": ": "",
        argument_name);
}

static int
dir_fd_unavailable(PyObject *o, void *p)
{
    int dir_fd;
    if (!dir_fd_converter(o, &dir_fd))
        return 0;
    if (dir_fd != DEFAULT_DIR_FD) {
        argument_unavailable_error(NULL, "dir_fd");
        return 0;
    }
    *(int *)p = dir_fd;
    return 1;
}

static int
fd_specified(const char *function_name, int fd)
{
    if (fd == -1)
        return 0;

    argument_unavailable_error(function_name, "fd");
    return 1;
}

static int
follow_symlinks_specified(const char *function_name, int follow_symlinks)
{
    if (follow_symlinks)
        return 0;

    argument_unavailable_error(function_name, "follow_symlinks");
    return 1;
}

static int
path_and_dir_fd_invalid(const char *function_name, path_t *path, int dir_fd)
{
    if (!path->wide && (dir_fd != DEFAULT_DIR_FD)
#ifndef MS_WINDOWS
        && !path->narrow
#endif
    ) {
        PyErr_Format(PyExc_ValueError,
                     "%s: can't specify dir_fd without matching path",
                     function_name);
        return 1;
    }
    return 0;
}

static int
dir_fd_and_fd_invalid(const char *function_name, int dir_fd, int fd)
{
    if ((dir_fd != DEFAULT_DIR_FD) && (fd != -1)) {
        PyErr_Format(PyExc_ValueError,
                     "%s: can't specify both dir_fd and fd",
                     function_name);
        return 1;
    }
    return 0;
}

static int
fd_and_follow_symlinks_invalid(const char *function_name, int fd,
                               int follow_symlinks)
{
    if ((fd > 0) && (!follow_symlinks)) {
        PyErr_Format(PyExc_ValueError,
                     "%s: cannot use fd and follow_symlinks together",
                     function_name);
        return 1;
    }
    return 0;
}

static int
dir_fd_and_follow_symlinks_invalid(const char *function_name, int dir_fd,
                                   int follow_symlinks)
{
    if ((dir_fd != DEFAULT_DIR_FD) && (!follow_symlinks)) {
        PyErr_Format(PyExc_ValueError,
                     "%s: cannot use dir_fd and follow_symlinks together",
                     function_name);
        return 1;
    }
    return 0;
}

#ifdef MS_WINDOWS
    typedef long long Py_off_t;
#else
    typedef off_t Py_off_t;
#endif

static int
Py_off_t_converter(PyObject *arg, void *addr)
{
#ifdef HAVE_LARGEFILE_SUPPORT
    *((Py_off_t *)addr) = PyLong_AsLongLong(arg);
#else
    *((Py_off_t *)addr) = PyLong_AsLong(arg);
#endif
    if (PyErr_Occurred())
        return 0;
    return 1;
}

static PyObject *
PyLong_FromPy_off_t(Py_off_t offset)
{
#ifdef HAVE_LARGEFILE_SUPPORT
    return PyLong_FromLongLong(offset);
#else
    return PyLong_FromLong(offset);
#endif
}

#ifdef HAVE_SIGSET_T
/* Convert an iterable of integers to a sigset.
   Return 1 on success, return 0 and raise an exception on error. */
int
_Py_Sigset_Converter(PyObject *obj, void *addr)
{
    sigset_t *mask = (sigset_t *)addr;
    PyObject *iterator, *item;
    long signum;
    int overflow;

    if (sigemptyset(mask)) {
        /* Probably only if mask == NULL. */
        PyErr_SetFromErrno(PyExc_OSError);
        return 0;
    }

    iterator = PyObject_GetIter(obj);
    if (iterator == NULL) {
        return 0;
    }

    while ((item = PyIter_Next(iterator)) != NULL) {
        signum = PyLong_AsLongAndOverflow(item, &overflow);
        Py_DECREF(item);
        if (signum <= 0 || signum >= NSIG) {
            if (overflow || signum != -1 || !PyErr_Occurred()) {
                PyErr_Format(PyExc_ValueError,
                             "signal number %ld out of range", signum);
            }
            goto error;
        }
        if (sigaddset(mask, (int)signum)) {
            if (errno != EINVAL) {
                /* Probably impossible */
                PyErr_SetFromErrno(PyExc_OSError);
                goto error;
            }
            /* For backwards compatibility, allow idioms such as
             * `range(1, NSIG)` but warn about invalid signal numbers
             */
            const char msg[] =
                "invalid signal number %ld, please use valid_signals()";
            if (PyErr_WarnFormat(PyExc_RuntimeWarning, 1, msg, signum)) {
                goto error;
            }
        }
    }
    if (!PyErr_Occurred()) {
        Py_DECREF(iterator);
        return 1;
    }

error:
    Py_DECREF(iterator);
    return 0;
}
#endif /* HAVE_SIGSET_T */

#ifdef MS_WINDOWS

static int
win32_get_reparse_tag(HANDLE reparse_point_handle, ULONG *reparse_tag)
{
    char target_buffer[_Py_MAXIMUM_REPARSE_DATA_BUFFER_SIZE];
    _Py_REPARSE_DATA_BUFFER *rdb = (_Py_REPARSE_DATA_BUFFER *)target_buffer;
    DWORD n_bytes_returned;

    if (0 == DeviceIoControl(
        reparse_point_handle,
        FSCTL_GET_REPARSE_POINT,
        NULL, 0, /* in buffer */
        target_buffer, sizeof(target_buffer),
        &n_bytes_returned,
        NULL)) /* we're not using OVERLAPPED_IO */
        return FALSE;

    if (reparse_tag)
        *reparse_tag = rdb->ReparseTag;

    return TRUE;
}

#endif /* MS_WINDOWS */

/* Return a dictionary corresponding to the POSIX environment table */
#if defined(WITH_NEXT_FRAMEWORK) || (defined(__APPLE__) && defined(Py_ENABLE_SHARED))
/* On Darwin/MacOSX a shared library or framework has no access to
** environ directly, we must obtain it with _NSGetEnviron(). See also
** man environ(7).
*/
#include <crt_externs.h>
static char **environ;
#elif !defined(_MSC_VER) && ( !defined(__WATCOMC__) || defined(__QNX__) )
extern char **environ;
#endif /* !_MSC_VER */

static PyObject *
convertenviron(void)
{
    PyObject *d;
#ifdef MS_WINDOWS
    wchar_t **e;
#else
    char **e;
#endif

    d = PyDict_New();
    if (d == NULL)
        return NULL;
#if defined(WITH_NEXT_FRAMEWORK) || (defined(__APPLE__) && defined(Py_ENABLE_SHARED))
    if (environ == NULL)
        environ = *_NSGetEnviron();
#endif
#ifdef MS_WINDOWS
    /* _wenviron must be initialized in this way if the program is started
       through main() instead of wmain(). */
    _wgetenv(L"");
    e = _wenviron;
#else
    e = environ;
#endif
    if (e == NULL)
        return d;
    for (; *e != NULL; e++) {
        PyObject *k;
        PyObject *v;
#ifdef MS_WINDOWS
        const wchar_t *p = wcschr(*e, L'=');
#else
        const char *p = strchr(*e, '=');
#endif
        if (p == NULL)
            continue;
#ifdef MS_WINDOWS
        k = PyUnicode_FromWideChar(*e, (Py_ssize_t)(p-*e));
#else
        k = PyBytes_FromStringAndSize(*e, (int)(p-*e));
#endif
        if (k == NULL) {
            Py_DECREF(d);
            return NULL;
        }
#ifdef MS_WINDOWS
        v = PyUnicode_FromWideChar(p+1, wcslen(p+1));
#else
        v = PyBytes_FromStringAndSize(p+1, strlen(p+1));
#endif
        if (v == NULL) {
            Py_DECREF(k);
            Py_DECREF(d);
            return NULL;
        }
        if (PyDict_GetItemWithError(d, k) == NULL) {
            if (PyErr_Occurred() || PyDict_SetItem(d, k, v) != 0) {
                Py_DECREF(v);
                Py_DECREF(k);
                Py_DECREF(d);
                return NULL;
            }
        }
        Py_DECREF(k);
        Py_DECREF(v);
    }
    return d;
}

/* Set a POSIX-specific error from errno, and return NULL */

static PyObject *
posix_error(void)
{
    return PyErr_SetFromErrno(PyExc_OSError);
}

#ifdef MS_WINDOWS
static PyObject *
win32_error(const char* function, const char* filename)
{
    /* XXX We should pass the function name along in the future.
       (winreg.c also wants to pass the function name.)
       This would however require an additional param to the
       Windows error object, which is non-trivial.
    */
    errno = GetLastError();
    if (filename)
        return PyErr_SetFromWindowsErrWithFilename(errno, filename);
    else
        return PyErr_SetFromWindowsErr(errno);
}

static PyObject *
win32_error_object_err(const char* function, PyObject* filename, DWORD err)
{
    /* XXX - see win32_error for comments on 'function' */
    if (filename)
        return PyErr_SetExcFromWindowsErrWithFilenameObject(
                    PyExc_OSError,
                    err,
                    filename);
    else
        return PyErr_SetFromWindowsErr(err);
}

static PyObject *
win32_error_object(const char* function, PyObject* filename)
{
    errno = GetLastError();
    return win32_error_object_err(function, filename, errno);
}

#endif /* MS_WINDOWS */

static PyObject *
posix_path_object_error(PyObject *path)
{
    return PyErr_SetFromErrnoWithFilenameObject(PyExc_OSError, path);
}

static PyObject *
path_object_error(PyObject *path)
{
#ifdef MS_WINDOWS
    return PyErr_SetExcFromWindowsErrWithFilenameObject(
                PyExc_OSError, 0, path);
#else
    return posix_path_object_error(path);
#endif
}

static PyObject *
path_object_error2(PyObject *path, PyObject *path2)
{
#ifdef MS_WINDOWS
    return PyErr_SetExcFromWindowsErrWithFilenameObjects(
                PyExc_OSError, 0, path, path2);
#else
    return PyErr_SetFromErrnoWithFilenameObjects(PyExc_OSError, path, path2);
#endif
}

static PyObject *
path_error(path_t *path)
{
    return path_object_error(path->object);
}

static PyObject *
posix_path_error(path_t *path)
{
    return posix_path_object_error(path->object);
}

static PyObject *
path_error2(path_t *path, path_t *path2)
{
    return path_object_error2(path->object, path2->object);
}


/* POSIX generic methods */

static int
fildes_converter(PyObject *o, void *p)
{
    int fd;
    int *pointer = (int *)p;
    fd = PyObject_AsFileDescriptor(o);
    if (fd < 0)
        return 0;
    *pointer = fd;
    return 1;
}

static PyObject *
posix_fildes_fd(int fd, int (*func)(int))
{
    int res;
    int async_err = 0;

    do {
        Py_BEGIN_ALLOW_THREADS
        _Py_BEGIN_SUPPRESS_IPH
        res = (*func)(fd);
        _Py_END_SUPPRESS_IPH
        Py_END_ALLOW_THREADS
    } while (res != 0 && errno == EINTR && !(async_err = PyErr_CheckSignals()));
    if (res != 0)
        return (!async_err) ? posix_error() : NULL;
    Py_RETURN_NONE;
}


#ifdef MS_WINDOWS
/* This is a reimplementation of the C library's chdir function,
   but one that produces Win32 errors instead of DOS error codes.
   chdir is essentially a wrapper around SetCurrentDirectory; however,
   it also needs to set "magic" environment variables indicating
   the per-drive current directory, which are of the form =<drive>: */
static BOOL __stdcall
win32_wchdir(LPCWSTR path)
{
    wchar_t path_buf[MAX_PATH], *new_path = path_buf;
    int result;
    wchar_t env[4] = L"=x:";

    if(!SetCurrentDirectoryW(path))
        return FALSE;
    result = GetCurrentDirectoryW(Py_ARRAY_LENGTH(path_buf), new_path);
    if (!result)
        return FALSE;
    if (result > Py_ARRAY_LENGTH(path_buf)) {
        new_path = PyMem_RawMalloc(result * sizeof(wchar_t));
        if (!new_path) {
            SetLastError(ERROR_OUTOFMEMORY);
            return FALSE;
        }
        result = GetCurrentDirectoryW(result, new_path);
        if (!result) {
            PyMem_RawFree(new_path);
            return FALSE;
        }
    }
    int is_unc_like_path = (wcsncmp(new_path, L"\\\\", 2) == 0 ||
                            wcsncmp(new_path, L"//", 2) == 0);
    if (!is_unc_like_path) {
        env[1] = new_path[0];
        result = SetEnvironmentVariableW(env, new_path);
    }
    if (new_path != path_buf)
        PyMem_RawFree(new_path);
    return result ? TRUE : FALSE;
}
#endif

#ifdef MS_WINDOWS
/* The CRT of Windows has a number of flaws wrt. its stat() implementation:
   - time stamps are restricted to second resolution
   - file modification times suffer from forth-and-back conversions between
     UTC and local time
   Therefore, we implement our own stat, based on the Win32 API directly.
*/
#define HAVE_STAT_NSEC 1
#define HAVE_STRUCT_STAT_ST_FILE_ATTRIBUTES 1

static void
find_data_to_file_info(WIN32_FIND_DATAW *pFileData,
                       BY_HANDLE_FILE_INFORMATION *info,
                       ULONG *reparse_tag)
{
    memset(info, 0, sizeof(*info));
    info->dwFileAttributes = pFileData->dwFileAttributes;
    info->ftCreationTime   = pFileData->ftCreationTime;
    info->ftLastAccessTime = pFileData->ftLastAccessTime;
    info->ftLastWriteTime  = pFileData->ftLastWriteTime;
    info->nFileSizeHigh    = pFileData->nFileSizeHigh;
    info->nFileSizeLow     = pFileData->nFileSizeLow;
/*  info->nNumberOfLinks   = 1; */
    if (pFileData->dwFileAttributes & FILE_ATTRIBUTE_REPARSE_POINT)
        *reparse_tag = pFileData->dwReserved0;
    else
        *reparse_tag = 0;
}

static BOOL
attributes_from_dir(LPCWSTR pszFile, BY_HANDLE_FILE_INFORMATION *info, ULONG *reparse_tag)
{
    HANDLE hFindFile;
    WIN32_FIND_DATAW FileData;
    hFindFile = FindFirstFileW(pszFile, &FileData);
    if (hFindFile == INVALID_HANDLE_VALUE)
        return FALSE;
    FindClose(hFindFile);
    find_data_to_file_info(&FileData, info, reparse_tag);
    return TRUE;
}

static BOOL
get_target_path(HANDLE hdl, wchar_t **target_path)
{
    int buf_size, result_length;
    wchar_t *buf;

    /* We have a good handle to the target, use it to determine
       the target path name (then we'll call lstat on it). */
    buf_size = GetFinalPathNameByHandleW(hdl, 0, 0,
                                         VOLUME_NAME_DOS);
    if(!buf_size)
        return FALSE;

    buf = (wchar_t *)PyMem_RawMalloc((buf_size + 1) * sizeof(wchar_t));
    if (!buf) {
        SetLastError(ERROR_OUTOFMEMORY);
        return FALSE;
    }

    result_length = GetFinalPathNameByHandleW(hdl,
                       buf, buf_size, VOLUME_NAME_DOS);

    if(!result_length) {
        PyMem_RawFree(buf);
        return FALSE;
    }

    buf[result_length] = 0;

    *target_path = buf;
    return TRUE;
}

static int
win32_xstat_impl(const wchar_t *path, struct _Py_stat_struct *result,
                 BOOL traverse)
{
    int code;
    HANDLE hFile, hFile2;
    BY_HANDLE_FILE_INFORMATION info;
    ULONG reparse_tag = 0;
    wchar_t *target_path;
    const wchar_t *dot;

    hFile = CreateFileW(
        path,
        FILE_READ_ATTRIBUTES, /* desired access */
        0, /* share mode */
        NULL, /* security attributes */
        OPEN_EXISTING,
        /* FILE_FLAG_BACKUP_SEMANTICS is required to open a directory */
        /* FILE_FLAG_OPEN_REPARSE_POINT does not follow the symlink.
           Because of this, calls like GetFinalPathNameByHandle will return
           the symlink path again and not the actual final path. */
        FILE_ATTRIBUTE_NORMAL|FILE_FLAG_BACKUP_SEMANTICS|
            FILE_FLAG_OPEN_REPARSE_POINT,
        NULL);

    if (hFile == INVALID_HANDLE_VALUE) {
        /* Either the target doesn't exist, or we don't have access to
           get a handle to it. If the former, we need to return an error.
           If the latter, we can use attributes_from_dir. */
        DWORD lastError = GetLastError();
        if (lastError != ERROR_ACCESS_DENIED &&
            lastError != ERROR_SHARING_VIOLATION)
            return -1;
        /* Could not get attributes on open file. Fall back to
           reading the directory. */
        if (!attributes_from_dir(path, &info, &reparse_tag))
            /* Very strange. This should not fail now */
            return -1;
        if (info.dwFileAttributes & FILE_ATTRIBUTE_REPARSE_POINT) {
            if (traverse) {
                /* Should traverse, but could not open reparse point handle */
                SetLastError(lastError);
                return -1;
            }
        }
    } else {
        if (!GetFileInformationByHandle(hFile, &info)) {
            CloseHandle(hFile);
            return -1;
        }
        if (info.dwFileAttributes & FILE_ATTRIBUTE_REPARSE_POINT) {
            if (!win32_get_reparse_tag(hFile, &reparse_tag)) {
                CloseHandle(hFile);
                return -1;
            }
            /* Close the outer open file handle now that we're about to
               reopen it with different flags. */
            if (!CloseHandle(hFile))
                return -1;

            if (traverse) {
                /* In order to call GetFinalPathNameByHandle we need to open
                   the file without the reparse handling flag set. */
                hFile2 = CreateFileW(
                           path, FILE_READ_ATTRIBUTES, FILE_SHARE_READ,
                           NULL, OPEN_EXISTING,
                           FILE_ATTRIBUTE_NORMAL|FILE_FLAG_BACKUP_SEMANTICS,
                           NULL);
                if (hFile2 == INVALID_HANDLE_VALUE)
                    return -1;

                if (!get_target_path(hFile2, &target_path)) {
                    CloseHandle(hFile2);
                    return -1;
                }

                if (!CloseHandle(hFile2)) {
                    return -1;
                }

                code = win32_xstat_impl(target_path, result, FALSE);
                PyMem_RawFree(target_path);
                return code;
            }
        } else
            CloseHandle(hFile);
    }
    _Py_attribute_data_to_stat(&info, reparse_tag, result);

    /* Set S_IEXEC if it is an .exe, .bat, ... */
    dot = wcsrchr(path, '.');
    if (dot) {
        if (_wcsicmp(dot, L".bat") == 0 || _wcsicmp(dot, L".cmd") == 0 ||
            _wcsicmp(dot, L".exe") == 0 || _wcsicmp(dot, L".com") == 0)
            result->st_mode |= 0111;
    }
    return 0;
}

static int
win32_xstat(const wchar_t *path, struct _Py_stat_struct *result, BOOL traverse)
{
    /* Protocol violation: we explicitly clear errno, instead of
       setting it to a POSIX error. Callers should use GetLastError. */
    int code = win32_xstat_impl(path, result, traverse);
    errno = 0;
    return code;
}
/* About the following functions: win32_lstat_w, win32_stat, win32_stat_w

   In Posix, stat automatically traverses symlinks and returns the stat
   structure for the target.  In Windows, the equivalent GetFileAttributes by
   default does not traverse symlinks and instead returns attributes for
   the symlink.

   Therefore, win32_lstat will get the attributes traditionally, and
   win32_stat will first explicitly resolve the symlink target and then will
   call win32_lstat on that result. */

static int
win32_lstat(const wchar_t* path, struct _Py_stat_struct *result)
{
    return win32_xstat(path, result, FALSE);
}

static int
win32_stat(const wchar_t* path, struct _Py_stat_struct *result)
{
    return win32_xstat(path, result, TRUE);
}

#endif /* MS_WINDOWS */

PyDoc_STRVAR(stat_result__doc__,
"stat_result: Result from stat, fstat, or lstat.\n\n\
This object may be accessed either as a tuple of\n\
  (mode, ino, dev, nlink, uid, gid, size, atime, mtime, ctime)\n\
or via the attributes st_mode, st_ino, st_dev, st_nlink, st_uid, and so on.\n\
\n\
Posix/windows: If your platform supports st_blksize, st_blocks, st_rdev,\n\
or st_flags, they are available as attributes only.\n\
\n\
See os.stat for more information.");

static PyStructSequence_Field stat_result_fields[] = {
    {"st_mode",    "protection bits"},
    {"st_ino",     "inode"},
    {"st_dev",     "device"},
    {"st_nlink",   "number of hard links"},
    {"st_uid",     "user ID of owner"},
    {"st_gid",     "group ID of owner"},
    {"st_size",    "total size, in bytes"},
    /* The NULL is replaced with PyStructSequence_UnnamedField later. */
    {NULL,   "integer time of last access"},
    {NULL,   "integer time of last modification"},
    {NULL,   "integer time of last change"},
    {"st_atime",   "time of last access"},
    {"st_mtime",   "time of last modification"},
    {"st_ctime",   "time of last change"},
    {"st_atime_ns",   "time of last access in nanoseconds"},
    {"st_mtime_ns",   "time of last modification in nanoseconds"},
    {"st_ctime_ns",   "time of last change in nanoseconds"},
#ifdef HAVE_STRUCT_STAT_ST_BLKSIZE
    {"st_blksize", "blocksize for filesystem I/O"},
#endif
#ifdef HAVE_STRUCT_STAT_ST_BLOCKS
    {"st_blocks",  "number of blocks allocated"},
#endif
#ifdef HAVE_STRUCT_STAT_ST_RDEV
    {"st_rdev",    "device type (if inode device)"},
#endif
#ifdef HAVE_STRUCT_STAT_ST_FLAGS
    {"st_flags",   "user defined flags for file"},
#endif
#ifdef HAVE_STRUCT_STAT_ST_GEN
    {"st_gen",    "generation number"},
#endif
#ifdef HAVE_STRUCT_STAT_ST_BIRTHTIME
    {"st_birthtime",   "time of creation"},
#endif
#ifdef HAVE_STRUCT_STAT_ST_FILE_ATTRIBUTES
    {"st_file_attributes", "Windows file attribute bits"},
#endif
#ifdef HAVE_STRUCT_STAT_ST_FSTYPE
    {"st_fstype",  "Type of filesystem"},
#endif
    {0}
};

#ifdef HAVE_STRUCT_STAT_ST_BLKSIZE
#define ST_BLKSIZE_IDX 16
#else
#define ST_BLKSIZE_IDX 15
#endif

#ifdef HAVE_STRUCT_STAT_ST_BLOCKS
#define ST_BLOCKS_IDX (ST_BLKSIZE_IDX+1)
#else
#define ST_BLOCKS_IDX ST_BLKSIZE_IDX
#endif

#ifdef HAVE_STRUCT_STAT_ST_RDEV
#define ST_RDEV_IDX (ST_BLOCKS_IDX+1)
#else
#define ST_RDEV_IDX ST_BLOCKS_IDX
#endif

#ifdef HAVE_STRUCT_STAT_ST_FLAGS
#define ST_FLAGS_IDX (ST_RDEV_IDX+1)
#else
#define ST_FLAGS_IDX ST_RDEV_IDX
#endif

#ifdef HAVE_STRUCT_STAT_ST_GEN
#define ST_GEN_IDX (ST_FLAGS_IDX+1)
#else
#define ST_GEN_IDX ST_FLAGS_IDX
#endif

#ifdef HAVE_STRUCT_STAT_ST_BIRTHTIME
#define ST_BIRTHTIME_IDX (ST_GEN_IDX+1)
#else
#define ST_BIRTHTIME_IDX ST_GEN_IDX
#endif

#ifdef HAVE_STRUCT_STAT_ST_FILE_ATTRIBUTES
#define ST_FILE_ATTRIBUTES_IDX (ST_BIRTHTIME_IDX+1)
#else
#define ST_FILE_ATTRIBUTES_IDX ST_BIRTHTIME_IDX
#endif

#ifdef HAVE_STRUCT_STAT_ST_FSTYPE
#define ST_FSTYPE_IDX (ST_FILE_ATTRIBUTES_IDX+1)
#else
#define ST_FSTYPE_IDX ST_FILE_ATTRIBUTES_IDX
#endif

static PyStructSequence_Desc stat_result_desc = {
    "stat_result", /* name */
    stat_result__doc__, /* doc */
    stat_result_fields,
    10
};

PyDoc_STRVAR(statvfs_result__doc__,
"statvfs_result: Result from statvfs or fstatvfs.\n\n\
This object may be accessed either as a tuple of\n\
  (bsize, frsize, blocks, bfree, bavail, files, ffree, favail, flag, namemax),\n\
or via the attributes f_bsize, f_frsize, f_blocks, f_bfree, and so on.\n\
\n\
See os.statvfs for more information.");

static PyStructSequence_Field statvfs_result_fields[] = {
    {"f_bsize",  },
    {"f_frsize", },
    {"f_blocks", },
    {"f_bfree",  },
    {"f_bavail", },
    {"f_files",  },
    {"f_ffree",  },
    {"f_favail", },
    {"f_flag",   },
    {"f_namemax",},
    {"f_fsid",   },
    {0}
};

static PyStructSequence_Desc statvfs_result_desc = {
    "statvfs_result", /* name */
    statvfs_result__doc__, /* doc */
    statvfs_result_fields,
    10
};

#if defined(HAVE_WAITID) && !defined(__APPLE__)
PyDoc_STRVAR(waitid_result__doc__,
"waitid_result: Result from waitid.\n\n\
This object may be accessed either as a tuple of\n\
  (si_pid, si_uid, si_signo, si_status, si_code),\n\
or via the attributes si_pid, si_uid, and so on.\n\
\n\
See os.waitid for more information.");

static PyStructSequence_Field waitid_result_fields[] = {
    {"si_pid",  },
    {"si_uid", },
    {"si_signo", },
    {"si_status",  },
    {"si_code", },
    {0}
};

static PyStructSequence_Desc waitid_result_desc = {
    "waitid_result", /* name */
    waitid_result__doc__, /* doc */
    waitid_result_fields,
    5
};
static PyTypeObject* WaitidResultType;
#endif

static int initialized;
static PyTypeObject* StatResultType;
static PyTypeObject* StatVFSResultType;
#if defined(HAVE_SCHED_SETPARAM) || defined(HAVE_SCHED_SETSCHEDULER) || defined(POSIX_SPAWN_SETSCHEDULER) || defined(POSIX_SPAWN_SETSCHEDPARAM)
static PyTypeObject* SchedParamType;
#endif
static newfunc structseq_new;

static PyObject *
statresult_new(PyTypeObject *type, PyObject *args, PyObject *kwds)
{
    PyStructSequence *result;
    int i;

    result = (PyStructSequence*)structseq_new(type, args, kwds);
    if (!result)
        return NULL;
    /* If we have been initialized from a tuple,
       st_?time might be set to None. Initialize it
       from the int slots.  */
    for (i = 7; i <= 9; i++) {
        if (result->ob_item[i+3] == Py_None) {
            Py_DECREF(Py_None);
            Py_INCREF(result->ob_item[i]);
            result->ob_item[i+3] = result->ob_item[i];
        }
    }
    return (PyObject*)result;
}


static PyObject *billion = NULL;

static void
fill_time(PyObject *v, int index, time_t sec, unsigned long nsec)
{
    PyObject *s = _PyLong_FromTime_t(sec);
    PyObject *ns_fractional = PyLong_FromUnsignedLong(nsec);
    PyObject *s_in_ns = NULL;
    PyObject *ns_total = NULL;
    PyObject *float_s = NULL;

    if (!(s && ns_fractional))
        goto exit;

    s_in_ns = PyNumber_Multiply(s, billion);
    if (!s_in_ns)
        goto exit;

    ns_total = PyNumber_Add(s_in_ns, ns_fractional);
    if (!ns_total)
        goto exit;

    float_s = PyFloat_FromDouble(sec + 1e-9*nsec);
    if (!float_s) {
        goto exit;
    }

    PyStructSequence_SET_ITEM(v, index, s);
    PyStructSequence_SET_ITEM(v, index+3, float_s);
    PyStructSequence_SET_ITEM(v, index+6, ns_total);
    s = NULL;
    float_s = NULL;
    ns_total = NULL;
exit:
    Py_XDECREF(s);
    Py_XDECREF(ns_fractional);
    Py_XDECREF(s_in_ns);
    Py_XDECREF(ns_total);
    Py_XDECREF(float_s);
}

/* pack a system stat C structure into the Python stat tuple
   (used by posix_stat() and posix_fstat()) */
static PyObject*
_pystat_fromstructstat(STRUCT_STAT *st)
{
    unsigned long ansec, mnsec, cnsec;
    PyObject *v = PyStructSequence_New(StatResultType);
    if (v == NULL)
        return NULL;

    PyStructSequence_SET_ITEM(v, 0, PyLong_FromLong((long)st->st_mode));
    Py_BUILD_ASSERT(sizeof(unsigned long long) >= sizeof(st->st_ino));
    PyStructSequence_SET_ITEM(v, 1, PyLong_FromUnsignedLongLong(st->st_ino));
#ifdef MS_WINDOWS
    PyStructSequence_SET_ITEM(v, 2, PyLong_FromUnsignedLong(st->st_dev));
#else
    PyStructSequence_SET_ITEM(v, 2, _PyLong_FromDev(st->st_dev));
#endif
    PyStructSequence_SET_ITEM(v, 3, PyLong_FromLong((long)st->st_nlink));
#if defined(MS_WINDOWS)
    PyStructSequence_SET_ITEM(v, 4, PyLong_FromLong(0));
    PyStructSequence_SET_ITEM(v, 5, PyLong_FromLong(0));
#else
    PyStructSequence_SET_ITEM(v, 4, _PyLong_FromUid(st->st_uid));
    PyStructSequence_SET_ITEM(v, 5, _PyLong_FromGid(st->st_gid));
#endif
    Py_BUILD_ASSERT(sizeof(long long) >= sizeof(st->st_size));
    PyStructSequence_SET_ITEM(v, 6, PyLong_FromLongLong(st->st_size));

#if defined(HAVE_STAT_TV_NSEC)
    ansec = st->st_atim.tv_nsec;
    mnsec = st->st_mtim.tv_nsec;
    cnsec = st->st_ctim.tv_nsec;
#elif defined(HAVE_STAT_TV_NSEC2)
    ansec = st->st_atimespec.tv_nsec;
    mnsec = st->st_mtimespec.tv_nsec;
    cnsec = st->st_ctimespec.tv_nsec;
#elif defined(HAVE_STAT_NSEC)
    ansec = st->st_atime_nsec;
    mnsec = st->st_mtime_nsec;
    cnsec = st->st_ctime_nsec;
#else
    ansec = mnsec = cnsec = 0;
#endif
    fill_time(v, 7, st->st_atime, ansec);
    fill_time(v, 8, st->st_mtime, mnsec);
    fill_time(v, 9, st->st_ctime, cnsec);

#ifdef HAVE_STRUCT_STAT_ST_BLKSIZE
    PyStructSequence_SET_ITEM(v, ST_BLKSIZE_IDX,
                              PyLong_FromLong((long)st->st_blksize));
#endif
#ifdef HAVE_STRUCT_STAT_ST_BLOCKS
    PyStructSequence_SET_ITEM(v, ST_BLOCKS_IDX,
                              PyLong_FromLong((long)st->st_blocks));
#endif
#ifdef HAVE_STRUCT_STAT_ST_RDEV
    PyStructSequence_SET_ITEM(v, ST_RDEV_IDX,
                              PyLong_FromLong((long)st->st_rdev));
#endif
#ifdef HAVE_STRUCT_STAT_ST_GEN
    PyStructSequence_SET_ITEM(v, ST_GEN_IDX,
                              PyLong_FromLong((long)st->st_gen));
#endif
#ifdef HAVE_STRUCT_STAT_ST_BIRTHTIME
    {
      PyObject *val;
      unsigned long bsec,bnsec;
      bsec = (long)st->st_birthtime;
#ifdef HAVE_STAT_TV_NSEC2
      bnsec = st->st_birthtimespec.tv_nsec;
#else
      bnsec = 0;
#endif
      val = PyFloat_FromDouble(bsec + 1e-9*bnsec);
      PyStructSequence_SET_ITEM(v, ST_BIRTHTIME_IDX,
                                val);
    }
#endif
#ifdef HAVE_STRUCT_STAT_ST_FLAGS
    PyStructSequence_SET_ITEM(v, ST_FLAGS_IDX,
                              PyLong_FromLong((long)st->st_flags));
#endif
#ifdef HAVE_STRUCT_STAT_ST_FILE_ATTRIBUTES
    PyStructSequence_SET_ITEM(v, ST_FILE_ATTRIBUTES_IDX,
                              PyLong_FromUnsignedLong(st->st_file_attributes));
#endif
#ifdef HAVE_STRUCT_STAT_ST_FSTYPE
   PyStructSequence_SET_ITEM(v, ST_FSTYPE_IDX,
                              PyUnicode_FromString(st->st_fstype));
#endif

    if (PyErr_Occurred()) {
        Py_DECREF(v);
        return NULL;
    }

    return v;
}

/* POSIX methods */


static PyObject *
posix_do_stat(const char *function_name, path_t *path,
              int dir_fd, int follow_symlinks)
{
    STRUCT_STAT st;
    int result;

#if !defined(MS_WINDOWS) && !defined(HAVE_FSTATAT) && !defined(HAVE_LSTAT)
    if (follow_symlinks_specified(function_name, follow_symlinks))
        return NULL;
#endif

    if (path_and_dir_fd_invalid("stat", path, dir_fd) ||
        dir_fd_and_fd_invalid("stat", dir_fd, path->fd) ||
        fd_and_follow_symlinks_invalid("stat", path->fd, follow_symlinks))
        return NULL;

    Py_BEGIN_ALLOW_THREADS
    if (path->fd != -1)
        result = FSTAT(path->fd, &st);
#ifdef MS_WINDOWS
    else if (follow_symlinks)
        result = win32_stat(path->wide, &st);
    else
        result = win32_lstat(path->wide, &st);
#else
    else
#if defined(HAVE_LSTAT)
    if ((!follow_symlinks) && (dir_fd == DEFAULT_DIR_FD))
        result = LSTAT(path->narrow, &st);
    else
#endif /* HAVE_LSTAT */
#ifdef HAVE_FSTATAT
    if ((dir_fd != DEFAULT_DIR_FD) || !follow_symlinks)
        result = fstatat(dir_fd, path->narrow, &st,
                         follow_symlinks ? 0 : AT_SYMLINK_NOFOLLOW);
    else
#endif /* HAVE_FSTATAT */
        result = STAT(path->narrow, &st);
#endif /* MS_WINDOWS */
    Py_END_ALLOW_THREADS

    if (result != 0) {
        return path_error(path);
    }

    return _pystat_fromstructstat(&st);
}

/*[python input]

for s in """

FACCESSAT
FCHMODAT
FCHOWNAT
FSTATAT
LINKAT
MKDIRAT
MKFIFOAT
MKNODAT
OPENAT
READLINKAT
SYMLINKAT
UNLINKAT

""".strip().split():
    s = s.strip()
    print("""
#ifdef HAVE_{s}
    #define {s}_DIR_FD_CONVERTER dir_fd_converter
#else
    #define {s}_DIR_FD_CONVERTER dir_fd_unavailable
#endif
""".rstrip().format(s=s))

for s in """

FCHDIR
FCHMOD
FCHOWN
FDOPENDIR
FEXECVE
FPATHCONF
FSTATVFS
FTRUNCATE

""".strip().split():
    s = s.strip()
    print("""
#ifdef HAVE_{s}
    #define PATH_HAVE_{s} 1
#else
    #define PATH_HAVE_{s} 0
#endif

""".rstrip().format(s=s))
[python start generated code]*/

#ifdef HAVE_FACCESSAT
    #define FACCESSAT_DIR_FD_CONVERTER dir_fd_converter
#else
    #define FACCESSAT_DIR_FD_CONVERTER dir_fd_unavailable
#endif

#ifdef HAVE_FCHMODAT
    #define FCHMODAT_DIR_FD_CONVERTER dir_fd_converter
#else
    #define FCHMODAT_DIR_FD_CONVERTER dir_fd_unavailable
#endif

#ifdef HAVE_FCHOWNAT
    #define FCHOWNAT_DIR_FD_CONVERTER dir_fd_converter
#else
    #define FCHOWNAT_DIR_FD_CONVERTER dir_fd_unavailable
#endif

#ifdef HAVE_FSTATAT
    #define FSTATAT_DIR_FD_CONVERTER dir_fd_converter
#else
    #define FSTATAT_DIR_FD_CONVERTER dir_fd_unavailable
#endif

#ifdef HAVE_LINKAT
    #define LINKAT_DIR_FD_CONVERTER dir_fd_converter
#else
    #define LINKAT_DIR_FD_CONVERTER dir_fd_unavailable
#endif

#ifdef HAVE_MKDIRAT
    #define MKDIRAT_DIR_FD_CONVERTER dir_fd_converter
#else
    #define MKDIRAT_DIR_FD_CONVERTER dir_fd_unavailable
#endif

#ifdef HAVE_MKFIFOAT
    #define MKFIFOAT_DIR_FD_CONVERTER dir_fd_converter
#else
    #define MKFIFOAT_DIR_FD_CONVERTER dir_fd_unavailable
#endif

#ifdef HAVE_MKNODAT
    #define MKNODAT_DIR_FD_CONVERTER dir_fd_converter
#else
    #define MKNODAT_DIR_FD_CONVERTER dir_fd_unavailable
#endif

#ifdef HAVE_OPENAT
    #define OPENAT_DIR_FD_CONVERTER dir_fd_converter
#else
    #define OPENAT_DIR_FD_CONVERTER dir_fd_unavailable
#endif

#ifdef HAVE_READLINKAT
    #define READLINKAT_DIR_FD_CONVERTER dir_fd_converter
#else
    #define READLINKAT_DIR_FD_CONVERTER dir_fd_unavailable
#endif

#ifdef HAVE_SYMLINKAT
    #define SYMLINKAT_DIR_FD_CONVERTER dir_fd_converter
#else
    #define SYMLINKAT_DIR_FD_CONVERTER dir_fd_unavailable
#endif

#ifdef HAVE_UNLINKAT
    #define UNLINKAT_DIR_FD_CONVERTER dir_fd_converter
#else
    #define UNLINKAT_DIR_FD_CONVERTER dir_fd_unavailable
#endif

#ifdef HAVE_FCHDIR
    #define PATH_HAVE_FCHDIR 1
#else
    #define PATH_HAVE_FCHDIR 0
#endif

#ifdef HAVE_FCHMOD
    #define PATH_HAVE_FCHMOD 1
#else
    #define PATH_HAVE_FCHMOD 0
#endif

#ifdef HAVE_FCHOWN
    #define PATH_HAVE_FCHOWN 1
#else
    #define PATH_HAVE_FCHOWN 0
#endif

#ifdef HAVE_FDOPENDIR
    #define PATH_HAVE_FDOPENDIR 1
#else
    #define PATH_HAVE_FDOPENDIR 0
#endif

#ifdef HAVE_FEXECVE
    #define PATH_HAVE_FEXECVE 1
#else
    #define PATH_HAVE_FEXECVE 0
#endif

#ifdef HAVE_FPATHCONF
    #define PATH_HAVE_FPATHCONF 1
#else
    #define PATH_HAVE_FPATHCONF 0
#endif

#ifdef HAVE_FSTATVFS
    #define PATH_HAVE_FSTATVFS 1
#else
    #define PATH_HAVE_FSTATVFS 0
#endif

#ifdef HAVE_FTRUNCATE
    #define PATH_HAVE_FTRUNCATE 1
#else
    #define PATH_HAVE_FTRUNCATE 0
#endif
/*[python end generated code: output=4bd4f6f7d41267f1 input=80b4c890b6774ea5]*/

#ifdef MS_WINDOWS
    #undef PATH_HAVE_FTRUNCATE
    #define PATH_HAVE_FTRUNCATE 1
#endif

/*[python input]

class path_t_converter(CConverter):

    type = "path_t"
    impl_by_reference = True
    parse_by_reference = True

    converter = 'path_converter'

    def converter_init(self, *, allow_fd=False, nullable=False):
        # right now path_t doesn't support default values.
        # to support a default value, you'll need to override initialize().
        if self.default not in (unspecified, None):
            fail("Can't specify a default to the path_t converter!")

        if self.c_default not in (None, 'Py_None'):
            raise RuntimeError("Can't specify a c_default to the path_t converter!")

        self.nullable = nullable
        self.allow_fd = allow_fd

    def pre_render(self):
        def strify(value):
            if isinstance(value, str):
                return value
            return str(int(bool(value)))

        # add self.py_name here when merging with posixmodule conversion
        self.c_default = 'PATH_T_INITIALIZE("{}", "{}", {}, {})'.format(
            self.function.name,
            self.name,
            strify(self.nullable),
            strify(self.allow_fd),
            )

    def cleanup(self):
        return "path_cleanup(&" + self.name + ");\n"


class dir_fd_converter(CConverter):
    type = 'int'

    def converter_init(self, requires=None):
        if self.default in (unspecified, None):
            self.c_default = 'DEFAULT_DIR_FD'
        if isinstance(requires, str):
            self.converter = requires.upper() + '_DIR_FD_CONVERTER'
        else:
            self.converter = 'dir_fd_converter'

class fildes_converter(CConverter):
    type = 'int'
    converter = 'fildes_converter'

class uid_t_converter(CConverter):
    type = "uid_t"
    converter = '_Py_Uid_Converter'

class gid_t_converter(CConverter):
    type = "gid_t"
    converter = '_Py_Gid_Converter'

class dev_t_converter(CConverter):
    type = 'dev_t'
    converter = '_Py_Dev_Converter'

class dev_t_return_converter(unsigned_long_return_converter):
    type = 'dev_t'
    conversion_fn = '_PyLong_FromDev'
    unsigned_cast = '(dev_t)'

class FSConverter_converter(CConverter):
    type = 'PyObject *'
    converter = 'PyUnicode_FSConverter'
    def converter_init(self):
        if self.default is not unspecified:
            fail("FSConverter_converter does not support default values")
        self.c_default = 'NULL'

    def cleanup(self):
        return "Py_XDECREF(" + self.name + ");\n"

class pid_t_converter(CConverter):
    type = 'pid_t'
    format_unit = '" _Py_PARSE_PID "'

class idtype_t_converter(int_converter):
    type = 'idtype_t'

class id_t_converter(CConverter):
    type = 'id_t'
    format_unit = '" _Py_PARSE_PID "'

class intptr_t_converter(CConverter):
    type = 'intptr_t'
    format_unit = '" _Py_PARSE_INTPTR "'

class Py_off_t_converter(CConverter):
    type = 'Py_off_t'
    converter = 'Py_off_t_converter'

class Py_off_t_return_converter(long_return_converter):
    type = 'Py_off_t'
    conversion_fn = 'PyLong_FromPy_off_t'

class path_confname_converter(CConverter):
    type="int"
    converter="conv_path_confname"

class confstr_confname_converter(path_confname_converter):
    converter='conv_confstr_confname'

class sysconf_confname_converter(path_confname_converter):
    converter="conv_sysconf_confname"

class sched_param_converter(CConverter):
    type = 'struct sched_param'
    converter = 'convert_sched_param'
    impl_by_reference = True;

[python start generated code]*/
/*[python end generated code: output=da39a3ee5e6b4b0d input=418fce0e01144461]*/

/*[clinic input]

os.stat

    path : path_t(allow_fd=True)
        Path to be examined; can be string, bytes, a path-like object or
        open-file-descriptor int.

    *

    dir_fd : dir_fd(requires='fstatat') = None
        If not None, it should be a file descriptor open to a directory,
        and path should be a relative string; path will then be relative to
        that directory.

    follow_symlinks: bool = True
        If False, and the last element of the path is a symbolic link,
        stat will examine the symbolic link itself instead of the file
        the link points to.

Perform a stat system call on the given path.

dir_fd and follow_symlinks may not be implemented
  on your platform.  If they are unavailable, using them will raise a
  NotImplementedError.

It's an error to use dir_fd or follow_symlinks when specifying path as
  an open file descriptor.

[clinic start generated code]*/

static PyObject *
os_stat_impl(PyObject *module, path_t *path, int dir_fd, int follow_symlinks)
/*[clinic end generated code: output=7d4976e6f18a59c5 input=01d362ebcc06996b]*/
{
    return posix_do_stat("stat", path, dir_fd, follow_symlinks);
}


/*[clinic input]
os.lstat

    path : path_t

    *

    dir_fd : dir_fd(requires='fstatat') = None

Perform a stat system call on the given path, without following symbolic links.

Like stat(), but do not follow symbolic links.
Equivalent to stat(path, follow_symlinks=False).
[clinic start generated code]*/

static PyObject *
os_lstat_impl(PyObject *module, path_t *path, int dir_fd)
/*[clinic end generated code: output=ef82a5d35ce8ab37 input=0b7474765927b925]*/
{
    int follow_symlinks = 0;
    return posix_do_stat("lstat", path, dir_fd, follow_symlinks);
}


/*[clinic input]
os.access -> bool

    path: path_t
        Path to be tested; can be string, bytes, or a path-like object.

    mode: int
        Operating-system mode bitfield.  Can be F_OK to test existence,
        or the inclusive-OR of R_OK, W_OK, and X_OK.

    *

    dir_fd : dir_fd(requires='faccessat') = None
        If not None, it should be a file descriptor open to a directory,
        and path should be relative; path will then be relative to that
        directory.

    effective_ids: bool = False
        If True, access will use the effective uid/gid instead of
        the real uid/gid.

    follow_symlinks: bool = True
        If False, and the last element of the path is a symbolic link,
        access will examine the symbolic link itself instead of the file
        the link points to.

Use the real uid/gid to test for access to a path.

{parameters}
dir_fd, effective_ids, and follow_symlinks may not be implemented
  on your platform.  If they are unavailable, using them will raise a
  NotImplementedError.

Note that most operations will use the effective uid/gid, therefore this
  routine can be used in a suid/sgid environment to test if the invoking user
  has the specified access to the path.

[clinic start generated code]*/

static int
os_access_impl(PyObject *module, path_t *path, int mode, int dir_fd,
               int effective_ids, int follow_symlinks)
/*[clinic end generated code: output=cf84158bc90b1a77 input=3ffe4e650ee3bf20]*/
{
    int return_value;

#ifdef MS_WINDOWS
    DWORD attr;
#else
    int result;
#endif

#ifndef HAVE_FACCESSAT
    if (follow_symlinks_specified("access", follow_symlinks))
        return -1;

    if (effective_ids) {
        argument_unavailable_error("access", "effective_ids");
        return -1;
    }
#endif

#ifdef MS_WINDOWS
    Py_BEGIN_ALLOW_THREADS
    attr = GetFileAttributesW(path->wide);
    Py_END_ALLOW_THREADS

    /*
     * Access is possible if
     *   * we didn't get a -1, and
     *     * write access wasn't requested,
     *     * or the file isn't read-only,
     *     * or it's a directory.
     * (Directories cannot be read-only on Windows.)
    */
    return_value = (attr != INVALID_FILE_ATTRIBUTES) &&
            (!(mode & 2) ||
            !(attr & FILE_ATTRIBUTE_READONLY) ||
            (attr & FILE_ATTRIBUTE_DIRECTORY));
#else

    Py_BEGIN_ALLOW_THREADS
#ifdef HAVE_FACCESSAT
    if ((dir_fd != DEFAULT_DIR_FD) ||
        effective_ids ||
        !follow_symlinks) {
        int flags = 0;
        if (!follow_symlinks)
            flags |= AT_SYMLINK_NOFOLLOW;
        if (effective_ids)
            flags |= AT_EACCESS;
        result = faccessat(dir_fd, path->narrow, mode, flags);
    }
    else
#endif
        result = access(path->narrow, mode);
    Py_END_ALLOW_THREADS
    return_value = !result;
#endif

    return return_value;
}

#ifndef F_OK
#define F_OK 0
#endif
#ifndef R_OK
#define R_OK 4
#endif
#ifndef W_OK
#define W_OK 2
#endif
#ifndef X_OK
#define X_OK 1
#endif


#ifdef HAVE_TTYNAME
/*[clinic input]
os.ttyname

    fd: int
        Integer file descriptor handle.

    /

Return the name of the terminal device connected to 'fd'.
[clinic start generated code]*/

static PyObject *
os_ttyname_impl(PyObject *module, int fd)
/*[clinic end generated code: output=c424d2e9d1cd636a input=9ff5a58b08115c55]*/
{
    char *ret;

    ret = ttyname(fd);
    if (ret == NULL) {
        return posix_error();
    }
    return PyUnicode_DecodeFSDefault(ret);
}
#endif

#ifdef HAVE_CTERMID
/*[clinic input]
os.ctermid

Return the name of the controlling terminal for this process.
[clinic start generated code]*/

static PyObject *
os_ctermid_impl(PyObject *module)
/*[clinic end generated code: output=02f017e6c9e620db input=3b87fdd52556382d]*/
{
    char *ret;
    char buffer[L_ctermid];

#ifdef USE_CTERMID_R
    ret = ctermid_r(buffer);
#else
    ret = ctermid(buffer);
#endif
    if (ret == NULL)
        return posix_error();
    return PyUnicode_DecodeFSDefault(buffer);
}
#endif /* HAVE_CTERMID */


/*[clinic input]
os.chdir

    path: path_t(allow_fd='PATH_HAVE_FCHDIR')

Change the current working directory to the specified path.

path may always be specified as a string.
On some platforms, path may also be specified as an open file descriptor.
  If this functionality is unavailable, using it raises an exception.
[clinic start generated code]*/

static PyObject *
os_chdir_impl(PyObject *module, path_t *path)
/*[clinic end generated code: output=3be6400eee26eaae input=1a4a15b4d12cb15d]*/
{
    int result;

    Py_BEGIN_ALLOW_THREADS
#ifdef MS_WINDOWS
    /* on unix, success = 0, on windows, success = !0 */
    result = !win32_wchdir(path->wide);
#else
#ifdef HAVE_FCHDIR
    if (path->fd != -1)
        result = fchdir(path->fd);
    else
#endif
        result = chdir(path->narrow);
#endif
    Py_END_ALLOW_THREADS

    if (result) {
        return path_error(path);
    }

    Py_RETURN_NONE;
}


#ifdef HAVE_FCHDIR
/*[clinic input]
os.fchdir

    fd: fildes

Change to the directory of the given file descriptor.

fd must be opened on a directory, not a file.
Equivalent to os.chdir(fd).

[clinic start generated code]*/

static PyObject *
os_fchdir_impl(PyObject *module, int fd)
/*[clinic end generated code: output=42e064ec4dc00ab0 input=18e816479a2fa985]*/
{
    return posix_fildes_fd(fd, fchdir);
}
#endif /* HAVE_FCHDIR */


/*[clinic input]
os.chmod

    path: path_t(allow_fd='PATH_HAVE_FCHMOD')
        Path to be modified.  May always be specified as a str, bytes, or a path-like object.
        On some platforms, path may also be specified as an open file descriptor.
        If this functionality is unavailable, using it raises an exception.

    mode: int
        Operating-system mode bitfield.

    *

    dir_fd : dir_fd(requires='fchmodat') = None
        If not None, it should be a file descriptor open to a directory,
        and path should be relative; path will then be relative to that
        directory.

    follow_symlinks: bool = True
        If False, and the last element of the path is a symbolic link,
        chmod will modify the symbolic link itself instead of the file
        the link points to.

Change the access permissions of a file.

It is an error to use dir_fd or follow_symlinks when specifying path as
  an open file descriptor.
dir_fd and follow_symlinks may not be implemented on your platform.
  If they are unavailable, using them will raise a NotImplementedError.

[clinic start generated code]*/

static PyObject *
os_chmod_impl(PyObject *module, path_t *path, int mode, int dir_fd,
              int follow_symlinks)
/*[clinic end generated code: output=5cf6a94915cc7bff input=989081551c00293b]*/
{
    int result;

#ifdef MS_WINDOWS
    DWORD attr;
#endif

#ifdef HAVE_FCHMODAT
    int fchmodat_nofollow_unsupported = 0;
#endif

#if !(defined(HAVE_FCHMODAT) || defined(HAVE_LCHMOD))
    if (follow_symlinks_specified("chmod", follow_symlinks))
        return NULL;
#endif

#ifdef MS_WINDOWS
    Py_BEGIN_ALLOW_THREADS
    attr = GetFileAttributesW(path->wide);
    if (attr == INVALID_FILE_ATTRIBUTES)
        result = 0;
    else {
        if (mode & _S_IWRITE)
            attr &= ~FILE_ATTRIBUTE_READONLY;
        else
            attr |= FILE_ATTRIBUTE_READONLY;
        result = SetFileAttributesW(path->wide, attr);
    }
    Py_END_ALLOW_THREADS

    if (!result) {
        return path_error(path);
    }
#else /* MS_WINDOWS */
    Py_BEGIN_ALLOW_THREADS
#ifdef HAVE_FCHMOD
    if (path->fd != -1)
        result = fchmod(path->fd, mode);
    else
#endif
#ifdef HAVE_LCHMOD
    if ((!follow_symlinks) && (dir_fd == DEFAULT_DIR_FD))
        result = lchmod(path->narrow, mode);
    else
#endif
#ifdef HAVE_FCHMODAT
    if ((dir_fd != DEFAULT_DIR_FD) || !follow_symlinks) {
        /*
         * fchmodat() doesn't currently support AT_SYMLINK_NOFOLLOW!
         * The documentation specifically shows how to use it,
         * and then says it isn't implemented yet.
         * (true on linux with glibc 2.15, and openindiana 3.x)
         *
         * Once it is supported, os.chmod will automatically
         * support dir_fd and follow_symlinks=False.  (Hopefully.)
         * Until then, we need to be careful what exception we raise.
         */
        result = fchmodat(dir_fd, path->narrow, mode,
                          follow_symlinks ? 0 : AT_SYMLINK_NOFOLLOW);
        /*
         * But wait!  We can't throw the exception without allowing threads,
         * and we can't do that in this nested scope.  (Macro trickery, sigh.)
         */
        fchmodat_nofollow_unsupported =
                         result &&
                         ((errno == ENOTSUP) || (errno == EOPNOTSUPP)) &&
                         !follow_symlinks;
    }
    else
#endif
        result = chmod(path->narrow, mode);
    Py_END_ALLOW_THREADS

    if (result) {
#ifdef HAVE_FCHMODAT
        if (fchmodat_nofollow_unsupported) {
            if (dir_fd != DEFAULT_DIR_FD)
                dir_fd_and_follow_symlinks_invalid("chmod",
                                                   dir_fd, follow_symlinks);
            else
                follow_symlinks_specified("chmod", follow_symlinks);
            return NULL;
        }
        else
#endif
        return path_error(path);
    }
#endif

    Py_RETURN_NONE;
}


#ifdef HAVE_FCHMOD
/*[clinic input]
os.fchmod

    fd: int
    mode: int

Change the access permissions of the file given by file descriptor fd.

Equivalent to os.chmod(fd, mode).
[clinic start generated code]*/

static PyObject *
os_fchmod_impl(PyObject *module, int fd, int mode)
/*[clinic end generated code: output=afd9bc05b4e426b3 input=8ab11975ca01ee5b]*/
{
    int res;
    int async_err = 0;

    do {
        Py_BEGIN_ALLOW_THREADS
        res = fchmod(fd, mode);
        Py_END_ALLOW_THREADS
    } while (res != 0 && errno == EINTR && !(async_err = PyErr_CheckSignals()));
    if (res != 0)
        return (!async_err) ? posix_error() : NULL;

    Py_RETURN_NONE;
}
#endif /* HAVE_FCHMOD */


#ifdef HAVE_LCHMOD
/*[clinic input]
os.lchmod

    path: path_t
    mode: int

Change the access permissions of a file, without following symbolic links.

If path is a symlink, this affects the link itself rather than the target.
Equivalent to chmod(path, mode, follow_symlinks=False)."
[clinic start generated code]*/

static PyObject *
os_lchmod_impl(PyObject *module, path_t *path, int mode)
/*[clinic end generated code: output=082344022b51a1d5 input=90c5663c7465d24f]*/
{
    int res;
    Py_BEGIN_ALLOW_THREADS
    res = lchmod(path->narrow, mode);
    Py_END_ALLOW_THREADS
    if (res < 0) {
        path_error(path);
        return NULL;
    }
    Py_RETURN_NONE;
}
#endif /* HAVE_LCHMOD */


#ifdef HAVE_CHFLAGS
/*[clinic input]
os.chflags

    path: path_t
    flags: unsigned_long(bitwise=True)
    follow_symlinks: bool=True

Set file flags.

If follow_symlinks is False, and the last element of the path is a symbolic
  link, chflags will change flags on the symbolic link itself instead of the
  file the link points to.
follow_symlinks may not be implemented on your platform.  If it is
unavailable, using it will raise a NotImplementedError.

[clinic start generated code]*/

static PyObject *
os_chflags_impl(PyObject *module, path_t *path, unsigned long flags,
                int follow_symlinks)
/*[clinic end generated code: output=85571c6737661ce9 input=0327e29feb876236]*/
{
    int result;

#ifndef HAVE_LCHFLAGS
    if (follow_symlinks_specified("chflags", follow_symlinks))
        return NULL;
#endif

    Py_BEGIN_ALLOW_THREADS
#ifdef HAVE_LCHFLAGS
    if (!follow_symlinks)
        result = lchflags(path->narrow, flags);
    else
#endif
        result = chflags(path->narrow, flags);
    Py_END_ALLOW_THREADS

    if (result)
        return path_error(path);

    Py_RETURN_NONE;
}
#endif /* HAVE_CHFLAGS */


#ifdef HAVE_LCHFLAGS
/*[clinic input]
os.lchflags

    path: path_t
    flags: unsigned_long(bitwise=True)

Set file flags.

This function will not follow symbolic links.
Equivalent to chflags(path, flags, follow_symlinks=False).
[clinic start generated code]*/

static PyObject *
os_lchflags_impl(PyObject *module, path_t *path, unsigned long flags)
/*[clinic end generated code: output=30ae958695c07316 input=f9f82ea8b585ca9d]*/
{
    int res;
    Py_BEGIN_ALLOW_THREADS
    res = lchflags(path->narrow, flags);
    Py_END_ALLOW_THREADS
    if (res < 0) {
        return path_error(path);
    }
    Py_RETURN_NONE;
}
#endif /* HAVE_LCHFLAGS */


#ifdef HAVE_CHROOT
/*[clinic input]
os.chroot
    path: path_t

Change root directory to path.

[clinic start generated code]*/

static PyObject *
os_chroot_impl(PyObject *module, path_t *path)
/*[clinic end generated code: output=de80befc763a4475 input=14822965652c3dc3]*/
{
    int res;
    Py_BEGIN_ALLOW_THREADS
    res = chroot(path->narrow);
    Py_END_ALLOW_THREADS
    if (res < 0)
        return path_error(path);
    Py_RETURN_NONE;
}
#endif /* HAVE_CHROOT */


#ifdef HAVE_FSYNC
/*[clinic input]
os.fsync

    fd: fildes

Force write of fd to disk.
[clinic start generated code]*/

static PyObject *
os_fsync_impl(PyObject *module, int fd)
/*[clinic end generated code: output=4a10d773f52b3584 input=21c3645c056967f2]*/
{
    return posix_fildes_fd(fd, fsync);
}
#endif /* HAVE_FSYNC */


#ifdef HAVE_SYNC
/*[clinic input]
os.sync

Force write of everything to disk.
[clinic start generated code]*/

static PyObject *
os_sync_impl(PyObject *module)
/*[clinic end generated code: output=2796b1f0818cd71c input=84749fe5e9b404ff]*/
{
    Py_BEGIN_ALLOW_THREADS
    sync();
    Py_END_ALLOW_THREADS
    Py_RETURN_NONE;
}
#endif /* HAVE_SYNC */


#ifdef HAVE_FDATASYNC
#ifdef __hpux
extern int fdatasync(int); /* On HP-UX, in libc but not in unistd.h */
#endif

/*[clinic input]
os.fdatasync

    fd: fildes

Force write of fd to disk without forcing update of metadata.
[clinic start generated code]*/

static PyObject *
os_fdatasync_impl(PyObject *module, int fd)
/*[clinic end generated code: output=b4b9698b5d7e26dd input=bc74791ee54dd291]*/
{
    return posix_fildes_fd(fd, fdatasync);
}
#endif /* HAVE_FDATASYNC */


#ifdef HAVE_CHOWN
/*[clinic input]
os.chown

    path : path_t(allow_fd='PATH_HAVE_FCHOWN')
        Path to be examined; can be string, bytes, a path-like object, or open-file-descriptor int.

    uid: uid_t

    gid: gid_t

    *

    dir_fd : dir_fd(requires='fchownat') = None
        If not None, it should be a file descriptor open to a directory,
        and path should be relative; path will then be relative to that
        directory.

    follow_symlinks: bool = True
        If False, and the last element of the path is a symbolic link,
        stat will examine the symbolic link itself instead of the file
        the link points to.

Change the owner and group id of path to the numeric uid and gid.\

path may always be specified as a string.
On some platforms, path may also be specified as an open file descriptor.
  If this functionality is unavailable, using it raises an exception.
If dir_fd is not None, it should be a file descriptor open to a directory,
  and path should be relative; path will then be relative to that directory.
If follow_symlinks is False, and the last element of the path is a symbolic
  link, chown will modify the symbolic link itself instead of the file the
  link points to.
It is an error to use dir_fd or follow_symlinks when specifying path as
  an open file descriptor.
dir_fd and follow_symlinks may not be implemented on your platform.
  If they are unavailable, using them will raise a NotImplementedError.

[clinic start generated code]*/

static PyObject *
os_chown_impl(PyObject *module, path_t *path, uid_t uid, gid_t gid,
              int dir_fd, int follow_symlinks)
/*[clinic end generated code: output=4beadab0db5f70cd input=b08c5ec67996a97d]*/
{
    int result;

#if !(defined(HAVE_LCHOWN) || defined(HAVE_FCHOWNAT))
    if (follow_symlinks_specified("chown", follow_symlinks))
        return NULL;
#endif
    if (dir_fd_and_fd_invalid("chown", dir_fd, path->fd) ||
        fd_and_follow_symlinks_invalid("chown", path->fd, follow_symlinks))
        return NULL;

#ifdef __APPLE__
    /*
     * This is for Mac OS X 10.3, which doesn't have lchown.
     * (But we still have an lchown symbol because of weak-linking.)
     * It doesn't have fchownat either.  So there's no possibility
     * of a graceful failover.
     */
    if ((!follow_symlinks) && (lchown == NULL)) {
        follow_symlinks_specified("chown", follow_symlinks);
        return NULL;
    }
#endif

    Py_BEGIN_ALLOW_THREADS
#ifdef HAVE_FCHOWN
    if (path->fd != -1)
        result = fchown(path->fd, uid, gid);
    else
#endif
#ifdef HAVE_LCHOWN
    if ((!follow_symlinks) && (dir_fd == DEFAULT_DIR_FD))
        result = lchown(path->narrow, uid, gid);
    else
#endif
#ifdef HAVE_FCHOWNAT
    if ((dir_fd != DEFAULT_DIR_FD) || (!follow_symlinks))
        result = fchownat(dir_fd, path->narrow, uid, gid,
                          follow_symlinks ? 0 : AT_SYMLINK_NOFOLLOW);
    else
#endif
        result = chown(path->narrow, uid, gid);
    Py_END_ALLOW_THREADS

    if (result)
        return path_error(path);

    Py_RETURN_NONE;
}
#endif /* HAVE_CHOWN */


#ifdef HAVE_FCHOWN
/*[clinic input]
os.fchown

    fd: int
    uid: uid_t
    gid: gid_t

Change the owner and group id of the file specified by file descriptor.

Equivalent to os.chown(fd, uid, gid).

[clinic start generated code]*/

static PyObject *
os_fchown_impl(PyObject *module, int fd, uid_t uid, gid_t gid)
/*[clinic end generated code: output=97d21cbd5a4350a6 input=3af544ba1b13a0d7]*/
{
    int res;
    int async_err = 0;

    do {
        Py_BEGIN_ALLOW_THREADS
        res = fchown(fd, uid, gid);
        Py_END_ALLOW_THREADS
    } while (res != 0 && errno == EINTR && !(async_err = PyErr_CheckSignals()));
    if (res != 0)
        return (!async_err) ? posix_error() : NULL;

    Py_RETURN_NONE;
}
#endif /* HAVE_FCHOWN */


#ifdef HAVE_LCHOWN
/*[clinic input]
os.lchown

    path : path_t
    uid: uid_t
    gid: gid_t

Change the owner and group id of path to the numeric uid and gid.

This function will not follow symbolic links.
Equivalent to os.chown(path, uid, gid, follow_symlinks=False).
[clinic start generated code]*/

static PyObject *
os_lchown_impl(PyObject *module, path_t *path, uid_t uid, gid_t gid)
/*[clinic end generated code: output=25eaf6af412fdf2f input=b1c6014d563a7161]*/
{
    int res;
    Py_BEGIN_ALLOW_THREADS
    res = lchown(path->narrow, uid, gid);
    Py_END_ALLOW_THREADS
    if (res < 0) {
        return path_error(path);
    }
    Py_RETURN_NONE;
}
#endif /* HAVE_LCHOWN */


static PyObject *
posix_getcwd(int use_bytes)
{
    char *buf, *tmpbuf;
    char *cwd;
    const size_t chunk = 1024;
    size_t buflen = 0;
    PyObject *obj;

#ifdef MS_WINDOWS
    if (!use_bytes) {
        wchar_t wbuf[MAXPATHLEN];
        wchar_t *wbuf2 = wbuf;
        PyObject *resobj;
        DWORD len;
        Py_BEGIN_ALLOW_THREADS
        len = GetCurrentDirectoryW(Py_ARRAY_LENGTH(wbuf), wbuf);
        /* If the buffer is large enough, len does not include the
           terminating \0. If the buffer is too small, len includes
           the space needed for the terminator. */
        if (len >= Py_ARRAY_LENGTH(wbuf)) {
            wbuf2 = PyMem_RawMalloc(len * sizeof(wchar_t));
            if (wbuf2)
                len = GetCurrentDirectoryW(len, wbuf2);
        }
        Py_END_ALLOW_THREADS
        if (!wbuf2) {
            PyErr_NoMemory();
            return NULL;
        }
        if (!len) {
            if (wbuf2 != wbuf)
                PyMem_RawFree(wbuf2);
            return PyErr_SetFromWindowsErr(0);
        }
        resobj = PyUnicode_FromWideChar(wbuf2, len);
        if (wbuf2 != wbuf)
            PyMem_RawFree(wbuf2);
        return resobj;
    }

    if (win32_warn_bytes_api())
        return NULL;
#endif

    buf = cwd = NULL;
    Py_BEGIN_ALLOW_THREADS
    do {
        buflen += chunk;
#ifdef MS_WINDOWS
        if (buflen > INT_MAX) {
            PyErr_NoMemory();
            break;
        }
#endif
        tmpbuf = PyMem_RawRealloc(buf, buflen);
        if (tmpbuf == NULL)
            break;

        buf = tmpbuf;
#ifdef MS_WINDOWS
        cwd = getcwd(buf, (int)buflen);
#else
        cwd = getcwd(buf, buflen);
#endif
    } while (cwd == NULL && errno == ERANGE);
    Py_END_ALLOW_THREADS

    if (cwd == NULL) {
        PyMem_RawFree(buf);
        return posix_error();
    }

    if (use_bytes)
        obj = PyBytes_FromStringAndSize(buf, strlen(buf));
    else
        obj = PyUnicode_DecodeFSDefault(buf);
    PyMem_RawFree(buf);

    return obj;
}


/*[clinic input]
os.getcwd

Return a unicode string representing the current working directory.
[clinic start generated code]*/

static PyObject *
os_getcwd_impl(PyObject *module)
/*[clinic end generated code: output=21badfae2ea99ddc input=f069211bb70e3d39]*/
{
    return posix_getcwd(0);
}


/*[clinic input]
os.getcwdb

Return a bytes string representing the current working directory.
[clinic start generated code]*/

static PyObject *
os_getcwdb_impl(PyObject *module)
/*[clinic end generated code: output=3dd47909480e4824 input=f6f6a378dad3d9cb]*/
{
    return posix_getcwd(1);
}


#if ((!defined(HAVE_LINK)) && defined(MS_WINDOWS))
#define HAVE_LINK 1
#endif

#ifdef HAVE_LINK
/*[clinic input]

os.link

    src : path_t
    dst : path_t
    *
    src_dir_fd : dir_fd = None
    dst_dir_fd : dir_fd = None
    follow_symlinks: bool = True

Create a hard link to a file.

If either src_dir_fd or dst_dir_fd is not None, it should be a file
  descriptor open to a directory, and the respective path string (src or dst)
  should be relative; the path will then be relative to that directory.
If follow_symlinks is False, and the last element of src is a symbolic
  link, link will create a link to the symbolic link itself instead of the
  file the link points to.
src_dir_fd, dst_dir_fd, and follow_symlinks may not be implemented on your
  platform.  If they are unavailable, using them will raise a
  NotImplementedError.
[clinic start generated code]*/

static PyObject *
os_link_impl(PyObject *module, path_t *src, path_t *dst, int src_dir_fd,
             int dst_dir_fd, int follow_symlinks)
/*[clinic end generated code: output=7f00f6007fd5269a input=b0095ebbcbaa7e04]*/
{
#ifdef MS_WINDOWS
    BOOL result = FALSE;
#else
    int result;
#endif

#ifndef HAVE_LINKAT
    if ((src_dir_fd != DEFAULT_DIR_FD) || (dst_dir_fd != DEFAULT_DIR_FD)) {
        argument_unavailable_error("link", "src_dir_fd and dst_dir_fd");
        return NULL;
    }
#endif

#ifndef MS_WINDOWS
    if ((src->narrow && dst->wide) || (src->wide && dst->narrow)) {
        PyErr_SetString(PyExc_NotImplementedError,
                        "link: src and dst must be the same type");
        return NULL;
    }
#endif

#ifdef MS_WINDOWS
    Py_BEGIN_ALLOW_THREADS
    result = CreateHardLinkW(dst->wide, src->wide, NULL);
    Py_END_ALLOW_THREADS

    if (!result)
        return path_error2(src, dst);
#else
    Py_BEGIN_ALLOW_THREADS
#ifdef HAVE_LINKAT
    if ((src_dir_fd != DEFAULT_DIR_FD) ||
        (dst_dir_fd != DEFAULT_DIR_FD) ||
        (!follow_symlinks))
        result = linkat(src_dir_fd, src->narrow,
            dst_dir_fd, dst->narrow,
            follow_symlinks ? AT_SYMLINK_FOLLOW : 0);
    else
#endif /* HAVE_LINKAT */
        result = link(src->narrow, dst->narrow);
    Py_END_ALLOW_THREADS

    if (result)
        return path_error2(src, dst);
#endif /* MS_WINDOWS */

    Py_RETURN_NONE;
}
#endif


#if defined(MS_WINDOWS) && !defined(HAVE_OPENDIR)
static PyObject *
_listdir_windows_no_opendir(path_t *path, PyObject *list)
{
    PyObject *v;
    HANDLE hFindFile = INVALID_HANDLE_VALUE;
    BOOL result;
    wchar_t namebuf[MAX_PATH+4]; /* Overallocate for "\*.*" */
    /* only claim to have space for MAX_PATH */
    Py_ssize_t len = Py_ARRAY_LENGTH(namebuf)-4;
    wchar_t *wnamebuf = NULL;

    WIN32_FIND_DATAW wFileData;
    const wchar_t *po_wchars;

    if (!path->wide) { /* Default arg: "." */
        po_wchars = L".";
        len = 1;
    } else {
        po_wchars = path->wide;
        len = wcslen(path->wide);
    }
    /* The +5 is so we can append "\\*.*\0" */
    wnamebuf = PyMem_New(wchar_t, len + 5);
    if (!wnamebuf) {
        PyErr_NoMemory();
        goto exit;
    }
    wcscpy(wnamebuf, po_wchars);
    if (len > 0) {
        wchar_t wch = wnamebuf[len-1];
        if (wch != SEP && wch != ALTSEP && wch != L':')
            wnamebuf[len++] = SEP;
        wcscpy(wnamebuf + len, L"*.*");
    }
    if ((list = PyList_New(0)) == NULL) {
        goto exit;
    }
    Py_BEGIN_ALLOW_THREADS
    hFindFile = FindFirstFileW(wnamebuf, &wFileData);
    Py_END_ALLOW_THREADS
    if (hFindFile == INVALID_HANDLE_VALUE) {
        int error = GetLastError();
        if (error == ERROR_FILE_NOT_FOUND)
            goto exit;
        Py_DECREF(list);
        list = path_error(path);
        goto exit;
    }
    do {
        /* Skip over . and .. */
        if (wcscmp(wFileData.cFileName, L".") != 0 &&
            wcscmp(wFileData.cFileName, L"..") != 0) {
            v = PyUnicode_FromWideChar(wFileData.cFileName,
                                       wcslen(wFileData.cFileName));
            if (path->narrow && v) {
                Py_SETREF(v, PyUnicode_EncodeFSDefault(v));
            }
            if (v == NULL) {
                Py_DECREF(list);
                list = NULL;
                break;
            }
            if (PyList_Append(list, v) != 0) {
                Py_DECREF(v);
                Py_DECREF(list);
                list = NULL;
                break;
            }
            Py_DECREF(v);
        }
        Py_BEGIN_ALLOW_THREADS
        result = FindNextFileW(hFindFile, &wFileData);
        Py_END_ALLOW_THREADS
        /* FindNextFile sets error to ERROR_NO_MORE_FILES if
           it got to the end of the directory. */
        if (!result && GetLastError() != ERROR_NO_MORE_FILES) {
            Py_DECREF(list);
            list = path_error(path);
            goto exit;
        }
    } while (result == TRUE);

exit:
    if (hFindFile != INVALID_HANDLE_VALUE) {
        if (FindClose(hFindFile) == FALSE) {
            if (list != NULL) {
                Py_DECREF(list);
                list = path_error(path);
            }
        }
    }
    PyMem_Free(wnamebuf);

    return list;
}  /* end of _listdir_windows_no_opendir */

#else  /* thus POSIX, ie: not (MS_WINDOWS and not HAVE_OPENDIR) */

static PyObject *
_posix_listdir(path_t *path, PyObject *list)
{
    PyObject *v;
    DIR *dirp = NULL;
    struct dirent *ep;
    int return_str; /* if false, return bytes */
#ifdef HAVE_FDOPENDIR
    int fd = -1;
#endif

    errno = 0;
#ifdef HAVE_FDOPENDIR
    if (path->fd != -1) {
        /* closedir() closes the FD, so we duplicate it */
        fd = _Py_dup(path->fd);
        if (fd == -1)
            return NULL;

        return_str = 1;

        Py_BEGIN_ALLOW_THREADS
        dirp = fdopendir(fd);
        Py_END_ALLOW_THREADS
    }
    else
#endif
    {
        const char *name;
        if (path->narrow) {
            name = path->narrow;
            /* only return bytes if they specified a bytes-like object */
            return_str = !PyObject_CheckBuffer(path->object);
        }
        else {
            name = ".";
            return_str = 1;
        }

        Py_BEGIN_ALLOW_THREADS
        dirp = opendir(name);
        Py_END_ALLOW_THREADS
    }

    if (dirp == NULL) {
        list = path_error(path);
#ifdef HAVE_FDOPENDIR
        if (fd != -1) {
            Py_BEGIN_ALLOW_THREADS
            close(fd);
            Py_END_ALLOW_THREADS
        }
#endif
        goto exit;
    }
    if ((list = PyList_New(0)) == NULL) {
        goto exit;
    }
    for (;;) {
        errno = 0;
        Py_BEGIN_ALLOW_THREADS
        ep = readdir(dirp);
        Py_END_ALLOW_THREADS
        if (ep == NULL) {
            if (errno == 0) {
                break;
            } else {
                Py_DECREF(list);
                list = path_error(path);
                goto exit;
            }
        }
        if (ep->d_name[0] == '.' &&
            (NAMLEN(ep) == 1 ||
             (ep->d_name[1] == '.' && NAMLEN(ep) == 2)))
            continue;
        if (return_str)
            v = PyUnicode_DecodeFSDefaultAndSize(ep->d_name, NAMLEN(ep));
        else
            v = PyBytes_FromStringAndSize(ep->d_name, NAMLEN(ep));
        if (v == NULL) {
            Py_CLEAR(list);
            break;
        }
        if (PyList_Append(list, v) != 0) {
            Py_DECREF(v);
            Py_CLEAR(list);
            break;
        }
        Py_DECREF(v);
    }

exit:
    if (dirp != NULL) {
        Py_BEGIN_ALLOW_THREADS
#ifdef HAVE_FDOPENDIR
        if (fd > -1)
            rewinddir(dirp);
#endif
        closedir(dirp);
        Py_END_ALLOW_THREADS
    }

    return list;
}  /* end of _posix_listdir */
#endif  /* which OS */


/*[clinic input]
os.listdir

    path : path_t(nullable=True, allow_fd='PATH_HAVE_FDOPENDIR') = None

Return a list containing the names of the files in the directory.

path can be specified as either str, bytes, or a path-like object.  If path is bytes,
  the filenames returned will also be bytes; in all other circumstances
  the filenames returned will be str.
If path is None, uses the path='.'.
On some platforms, path may also be specified as an open file descriptor;\
  the file descriptor must refer to a directory.
  If this functionality is unavailable, using it raises NotImplementedError.

The list is in arbitrary order.  It does not include the special
entries '.' and '..' even if they are present in the directory.


[clinic start generated code]*/

static PyObject *
os_listdir_impl(PyObject *module, path_t *path)
/*[clinic end generated code: output=293045673fcd1a75 input=e3f58030f538295d]*/
{
#if defined(MS_WINDOWS) && !defined(HAVE_OPENDIR)
    return _listdir_windows_no_opendir(path, NULL);
#else
    return _posix_listdir(path, NULL);
#endif
}

#ifdef MS_WINDOWS
/* A helper function for abspath on win32 */
/*[clinic input]
os._getfullpathname

    path: path_t
    /

[clinic start generated code]*/

static PyObject *
os__getfullpathname_impl(PyObject *module, path_t *path)
/*[clinic end generated code: output=bb8679d56845bc9b input=332ed537c29d0a3e]*/
{
    wchar_t woutbuf[MAX_PATH], *woutbufp = woutbuf;
    wchar_t *wtemp;
    DWORD result;
    PyObject *v;

    result = GetFullPathNameW(path->wide,
                              Py_ARRAY_LENGTH(woutbuf),
                              woutbuf, &wtemp);
    if (result > Py_ARRAY_LENGTH(woutbuf)) {
        woutbufp = PyMem_New(wchar_t, result);
        if (!woutbufp)
            return PyErr_NoMemory();
        result = GetFullPathNameW(path->wide, result, woutbufp, &wtemp);
    }
    if (result) {
        v = PyUnicode_FromWideChar(woutbufp, wcslen(woutbufp));
        if (path->narrow)
            Py_SETREF(v, PyUnicode_EncodeFSDefault(v));
    } else
        v = win32_error_object("GetFullPathNameW", path->object);
    if (woutbufp != woutbuf)
        PyMem_Free(woutbufp);
    return v;
}


/*[clinic input]
os._getfinalpathname

    path: path_t
    /

A helper function for samepath on windows.
[clinic start generated code]*/

static PyObject *
os__getfinalpathname_impl(PyObject *module, path_t *path)
/*[clinic end generated code: output=621a3c79bc29ebfa input=2b6b6c7cbad5fb84]*/
{
    HANDLE hFile;
    wchar_t buf[MAXPATHLEN], *target_path = buf;
    int buf_size = Py_ARRAY_LENGTH(buf);
    int result_length;
    PyObject *result;

    Py_BEGIN_ALLOW_THREADS
    hFile = CreateFileW(
        path->wide,
        0, /* desired access */
        0, /* share mode */
        NULL, /* security attributes */
        OPEN_EXISTING,
        /* FILE_FLAG_BACKUP_SEMANTICS is required to open a directory */
        FILE_FLAG_BACKUP_SEMANTICS,
        NULL);
    Py_END_ALLOW_THREADS

    if (hFile == INVALID_HANDLE_VALUE) {
        return win32_error_object("CreateFileW", path->object);
    }

    /* We have a good handle to the target, use it to determine the
       target path name. */
    while (1) {
        Py_BEGIN_ALLOW_THREADS
        result_length = GetFinalPathNameByHandleW(hFile, target_path,
                                                  buf_size, VOLUME_NAME_DOS);
        Py_END_ALLOW_THREADS

        if (!result_length) {
            result = win32_error_object("GetFinalPathNameByHandleW",
                                         path->object);
            goto cleanup;
        }

        if (result_length < buf_size) {
            break;
        }

        wchar_t *tmp;
        tmp = PyMem_Realloc(target_path != buf ? target_path : NULL,
                            result_length * sizeof(*tmp));
        if (!tmp) {
            result = PyErr_NoMemory();
            goto cleanup;
        }

        buf_size = result_length;
        target_path = tmp;
    }

    result = PyUnicode_FromWideChar(target_path, result_length);
    if (path->narrow)
        Py_SETREF(result, PyUnicode_EncodeFSDefault(result));

cleanup:
    if (target_path != buf) {
        PyMem_Free(target_path);
    }
    CloseHandle(hFile);
    return result;
}

/*[clinic input]
os._isdir

    path as arg: object
    /

Return true if the pathname refers to an existing directory.
[clinic start generated code]*/

static PyObject *
os__isdir(PyObject *module, PyObject *arg)
/*[clinic end generated code: output=404f334d85d4bf25 input=36cb6785874d479e]*/
{
    DWORD attributes;
    path_t path = PATH_T_INITIALIZE("_isdir", "path", 0, 0);

    if (!path_converter(arg, &path)) {
        if (PyErr_ExceptionMatches(PyExc_ValueError)) {
            PyErr_Clear();
            Py_RETURN_FALSE;
        }
        return NULL;
    }

    Py_BEGIN_ALLOW_THREADS
    attributes = GetFileAttributesW(path.wide);
    Py_END_ALLOW_THREADS

    path_cleanup(&path);
    if (attributes == INVALID_FILE_ATTRIBUTES)
        Py_RETURN_FALSE;

    if (attributes & FILE_ATTRIBUTE_DIRECTORY)
        Py_RETURN_TRUE;
    else
        Py_RETURN_FALSE;
}


/*[clinic input]
os._getvolumepathname

    path: path_t

A helper function for ismount on Win32.
[clinic start generated code]*/

static PyObject *
os__getvolumepathname_impl(PyObject *module, path_t *path)
/*[clinic end generated code: output=804c63fd13a1330b input=722b40565fa21552]*/
{
    PyObject *result;
    wchar_t *mountpath=NULL;
    size_t buflen;
    BOOL ret;

    /* Volume path should be shorter than entire path */
    buflen = Py_MAX(path->length, MAX_PATH);

    if (buflen > PY_DWORD_MAX) {
        PyErr_SetString(PyExc_OverflowError, "path too long");
        return NULL;
    }

    mountpath = PyMem_New(wchar_t, buflen);
    if (mountpath == NULL)
        return PyErr_NoMemory();

    Py_BEGIN_ALLOW_THREADS
    ret = GetVolumePathNameW(path->wide, mountpath,
                             Py_SAFE_DOWNCAST(buflen, size_t, DWORD));
    Py_END_ALLOW_THREADS

    if (!ret) {
        result = win32_error_object("_getvolumepathname", path->object);
        goto exit;
    }
    result = PyUnicode_FromWideChar(mountpath, wcslen(mountpath));
    if (path->narrow)
        Py_SETREF(result, PyUnicode_EncodeFSDefault(result));

exit:
    PyMem_Free(mountpath);
    return result;
}

#endif /* MS_WINDOWS */


/*[clinic input]
os.mkdir

    path : path_t

    mode: int = 0o777

    *

    dir_fd : dir_fd(requires='mkdirat') = None

# "mkdir(path, mode=0o777, *, dir_fd=None)\n\n\

Create a directory.

If dir_fd is not None, it should be a file descriptor open to a directory,
  and path should be relative; path will then be relative to that directory.
dir_fd may not be implemented on your platform.
  If it is unavailable, using it will raise a NotImplementedError.

The mode argument is ignored on Windows.
[clinic start generated code]*/

static PyObject *
os_mkdir_impl(PyObject *module, path_t *path, int mode, int dir_fd)
/*[clinic end generated code: output=a70446903abe821f input=e965f68377e9b1ce]*/
{
    int result;

#ifdef MS_WINDOWS
    Py_BEGIN_ALLOW_THREADS
    result = CreateDirectoryW(path->wide, NULL);
    Py_END_ALLOW_THREADS

    if (!result)
        return path_error(path);
#else
    Py_BEGIN_ALLOW_THREADS
#if HAVE_MKDIRAT
    if (dir_fd != DEFAULT_DIR_FD)
        result = mkdirat(dir_fd, path->narrow, mode);
    else
#endif
#if defined(__WATCOMC__) && !defined(__QNX__)
        result = mkdir(path->narrow);
#else
        result = mkdir(path->narrow, mode);
#endif
    Py_END_ALLOW_THREADS
    if (result < 0)
        return path_error(path);
#endif /* MS_WINDOWS */
    Py_RETURN_NONE;
}


/* sys/resource.h is needed for at least: wait3(), wait4(), broken nice. */
#if defined(HAVE_SYS_RESOURCE_H)
#include <sys/resource.h>
#endif


#ifdef HAVE_NICE
/*[clinic input]
os.nice

    increment: int
    /

Add increment to the priority of process and return the new priority.
[clinic start generated code]*/

static PyObject *
os_nice_impl(PyObject *module, int increment)
/*[clinic end generated code: output=9dad8a9da8109943 input=864be2d402a21da2]*/
{
    int value;

    /* There are two flavours of 'nice': one that returns the new
       priority (as required by almost all standards out there) and the
       Linux/FreeBSD one, which returns '0' on success and advices
       the use of getpriority() to get the new priority.

       If we are of the nice family that returns the new priority, we
       need to clear errno before the call, and check if errno is filled
       before calling posix_error() on a returnvalue of -1, because the
       -1 may be the actual new priority! */

    errno = 0;
    value = nice(increment);
#if defined(HAVE_BROKEN_NICE) && defined(HAVE_GETPRIORITY)
    if (value == 0)
        value = getpriority(PRIO_PROCESS, 0);
#endif
    if (value == -1 && errno != 0)
        /* either nice() or getpriority() returned an error */
        return posix_error();
    return PyLong_FromLong((long) value);
}
#endif /* HAVE_NICE */


#ifdef HAVE_GETPRIORITY
/*[clinic input]
os.getpriority

    which: int
    who: int

Return program scheduling priority.
[clinic start generated code]*/

static PyObject *
os_getpriority_impl(PyObject *module, int which, int who)
/*[clinic end generated code: output=c41b7b63c7420228 input=9be615d40e2544ef]*/
{
    int retval;

    errno = 0;
    retval = getpriority(which, who);
    if (errno != 0)
        return posix_error();
    return PyLong_FromLong((long)retval);
}
#endif /* HAVE_GETPRIORITY */


#ifdef HAVE_SETPRIORITY
/*[clinic input]
os.setpriority

    which: int
    who: int
    priority: int

Set program scheduling priority.
[clinic start generated code]*/

static PyObject *
os_setpriority_impl(PyObject *module, int which, int who, int priority)
/*[clinic end generated code: output=3d910d95a7771eb2 input=710ccbf65b9dc513]*/
{
    int retval;

    retval = setpriority(which, who, priority);
    if (retval == -1)
        return posix_error();
    Py_RETURN_NONE;
}
#endif /* HAVE_SETPRIORITY */


static PyObject *
internal_rename(path_t *src, path_t *dst, int src_dir_fd, int dst_dir_fd, int is_replace)
{
    const char *function_name = is_replace ? "replace" : "rename";
    int dir_fd_specified;

#ifdef MS_WINDOWS
    BOOL result;
    int flags = is_replace ? MOVEFILE_REPLACE_EXISTING : 0;
#else
    int result;
#endif

    dir_fd_specified = (src_dir_fd != DEFAULT_DIR_FD) ||
                       (dst_dir_fd != DEFAULT_DIR_FD);
#ifndef HAVE_RENAMEAT
    if (dir_fd_specified) {
        argument_unavailable_error(function_name, "src_dir_fd and dst_dir_fd");
        return NULL;
    }
#endif

#ifdef MS_WINDOWS
    Py_BEGIN_ALLOW_THREADS
    result = MoveFileExW(src->wide, dst->wide, flags);
    Py_END_ALLOW_THREADS

    if (!result)
        return path_error2(src, dst);

#else
    if ((src->narrow && dst->wide) || (src->wide && dst->narrow)) {
        PyErr_Format(PyExc_ValueError,
                     "%s: src and dst must be the same type", function_name);
        return NULL;
    }

    Py_BEGIN_ALLOW_THREADS
#ifdef HAVE_RENAMEAT
    if (dir_fd_specified)
        result = renameat(src_dir_fd, src->narrow, dst_dir_fd, dst->narrow);
    else
#endif
    result = rename(src->narrow, dst->narrow);
    Py_END_ALLOW_THREADS

    if (result)
        return path_error2(src, dst);
#endif
    Py_RETURN_NONE;
}


/*[clinic input]
os.rename

    src : path_t
    dst : path_t
    *
    src_dir_fd : dir_fd = None
    dst_dir_fd : dir_fd = None

Rename a file or directory.

If either src_dir_fd or dst_dir_fd is not None, it should be a file
  descriptor open to a directory, and the respective path string (src or dst)
  should be relative; the path will then be relative to that directory.
src_dir_fd and dst_dir_fd, may not be implemented on your platform.
  If they are unavailable, using them will raise a NotImplementedError.
[clinic start generated code]*/

static PyObject *
os_rename_impl(PyObject *module, path_t *src, path_t *dst, int src_dir_fd,
               int dst_dir_fd)
/*[clinic end generated code: output=59e803072cf41230 input=faa61c847912c850]*/
{
    return internal_rename(src, dst, src_dir_fd, dst_dir_fd, 0);
}


/*[clinic input]
os.replace = os.rename

Rename a file or directory, overwriting the destination.

If either src_dir_fd or dst_dir_fd is not None, it should be a file
  descriptor open to a directory, and the respective path string (src or dst)
  should be relative; the path will then be relative to that directory.
src_dir_fd and dst_dir_fd, may not be implemented on your platform.
  If they are unavailable, using them will raise a NotImplementedError.
[clinic start generated code]*/

static PyObject *
os_replace_impl(PyObject *module, path_t *src, path_t *dst, int src_dir_fd,
                int dst_dir_fd)
/*[clinic end generated code: output=1968c02e7857422b input=c003f0def43378ef]*/
{
    return internal_rename(src, dst, src_dir_fd, dst_dir_fd, 1);
}


/*[clinic input]
os.rmdir

    path: path_t
    *
    dir_fd: dir_fd(requires='unlinkat') = None

Remove a directory.

If dir_fd is not None, it should be a file descriptor open to a directory,
  and path should be relative; path will then be relative to that directory.
dir_fd may not be implemented on your platform.
  If it is unavailable, using it will raise a NotImplementedError.
[clinic start generated code]*/

static PyObject *
os_rmdir_impl(PyObject *module, path_t *path, int dir_fd)
/*[clinic end generated code: output=080eb54f506e8301 input=38c8b375ca34a7e2]*/
{
    int result;

    Py_BEGIN_ALLOW_THREADS
#ifdef MS_WINDOWS
    /* Windows, success=1, UNIX, success=0 */
    result = !RemoveDirectoryW(path->wide);
#else
#ifdef HAVE_UNLINKAT
    if (dir_fd != DEFAULT_DIR_FD)
        result = unlinkat(dir_fd, path->narrow, AT_REMOVEDIR);
    else
#endif
        result = rmdir(path->narrow);
#endif
    Py_END_ALLOW_THREADS

    if (result)
        return path_error(path);

    Py_RETURN_NONE;
}


#ifdef HAVE_SYSTEM
#ifdef MS_WINDOWS
/*[clinic input]
os.system -> long

    command: Py_UNICODE

Execute the command in a subshell.
[clinic start generated code]*/

static long
os_system_impl(PyObject *module, const Py_UNICODE *command)
/*[clinic end generated code: output=5b7c3599c068ca42 input=303f5ce97df606b0]*/
{
    long result;
    Py_BEGIN_ALLOW_THREADS
    _Py_BEGIN_SUPPRESS_IPH
    result = _wsystem(command);
    _Py_END_SUPPRESS_IPH
    Py_END_ALLOW_THREADS
    return result;
}
#else /* MS_WINDOWS */
/*[clinic input]
os.system -> long

    command: FSConverter

Execute the command in a subshell.
[clinic start generated code]*/

static long
os_system_impl(PyObject *module, PyObject *command)
/*[clinic end generated code: output=290fc437dd4f33a0 input=86a58554ba6094af]*/
{
    long result;
    const char *bytes = PyBytes_AsString(command);
    Py_BEGIN_ALLOW_THREADS
    result = system(bytes);
    Py_END_ALLOW_THREADS
    return result;
}
#endif
#endif /* HAVE_SYSTEM */


/*[clinic input]
os.umask

    mask: int
    /

Set the current numeric umask and return the previous umask.
[clinic start generated code]*/

static PyObject *
os_umask_impl(PyObject *module, int mask)
/*[clinic end generated code: output=a2e33ce3bc1a6e33 input=ab6bfd9b24d8a7e8]*/
{
    int i = (int)umask(mask);
    if (i < 0)
        return posix_error();
    return PyLong_FromLong((long)i);
}

#ifdef MS_WINDOWS

/* override the default DeleteFileW behavior so that directory
symlinks can be removed with this function, the same as with
Unix symlinks */
BOOL WINAPI Py_DeleteFileW(LPCWSTR lpFileName)
{
    WIN32_FILE_ATTRIBUTE_DATA info;
    WIN32_FIND_DATAW find_data;
    HANDLE find_data_handle;
    int is_directory = 0;
    int is_link = 0;

    if (GetFileAttributesExW(lpFileName, GetFileExInfoStandard, &info)) {
        is_directory = info.dwFileAttributes & FILE_ATTRIBUTE_DIRECTORY;

        /* Get WIN32_FIND_DATA structure for the path to determine if
           it is a symlink */
        if(is_directory &&
           info.dwFileAttributes & FILE_ATTRIBUTE_REPARSE_POINT) {
            find_data_handle = FindFirstFileW(lpFileName, &find_data);

            if(find_data_handle != INVALID_HANDLE_VALUE) {
                /* IO_REPARSE_TAG_SYMLINK if it is a symlink and
                   IO_REPARSE_TAG_MOUNT_POINT if it is a junction point. */
                is_link = find_data.dwReserved0 == IO_REPARSE_TAG_SYMLINK ||
                          find_data.dwReserved0 == IO_REPARSE_TAG_MOUNT_POINT;
                FindClose(find_data_handle);
            }
        }
    }

    if (is_directory && is_link)
        return RemoveDirectoryW(lpFileName);

    return DeleteFileW(lpFileName);
}
#endif /* MS_WINDOWS */


/*[clinic input]
os.unlink

    path: path_t
    *
    dir_fd: dir_fd(requires='unlinkat')=None

Remove a file (same as remove()).

If dir_fd is not None, it should be a file descriptor open to a directory,
  and path should be relative; path will then be relative to that directory.
dir_fd may not be implemented on your platform.
  If it is unavailable, using it will raise a NotImplementedError.

[clinic start generated code]*/

static PyObject *
os_unlink_impl(PyObject *module, path_t *path, int dir_fd)
/*[clinic end generated code: output=621797807b9963b1 input=d7bcde2b1b2a2552]*/
{
    int result;

    Py_BEGIN_ALLOW_THREADS
    _Py_BEGIN_SUPPRESS_IPH
#ifdef MS_WINDOWS
    /* Windows, success=1, UNIX, success=0 */
    result = !Py_DeleteFileW(path->wide);
#else
#ifdef HAVE_UNLINKAT
    if (dir_fd != DEFAULT_DIR_FD)
        result = unlinkat(dir_fd, path->narrow, 0);
    else
#endif /* HAVE_UNLINKAT */
        result = unlink(path->narrow);
#endif
    _Py_END_SUPPRESS_IPH
    Py_END_ALLOW_THREADS

    if (result)
        return path_error(path);

    Py_RETURN_NONE;
}


/*[clinic input]
os.remove = os.unlink

Remove a file (same as unlink()).

If dir_fd is not None, it should be a file descriptor open to a directory,
  and path should be relative; path will then be relative to that directory.
dir_fd may not be implemented on your platform.
  If it is unavailable, using it will raise a NotImplementedError.
[clinic start generated code]*/

static PyObject *
os_remove_impl(PyObject *module, path_t *path, int dir_fd)
/*[clinic end generated code: output=a8535b28f0068883 input=e05c5ab55cd30983]*/
{
    return os_unlink_impl(module, path, dir_fd);
}


static PyStructSequence_Field uname_result_fields[] = {
    {"sysname",    "operating system name"},
    {"nodename",   "name of machine on network (implementation-defined)"},
    {"release",    "operating system release"},
    {"version",    "operating system version"},
    {"machine",    "hardware identifier"},
    {NULL}
};

PyDoc_STRVAR(uname_result__doc__,
"uname_result: Result from os.uname().\n\n\
This object may be accessed either as a tuple of\n\
  (sysname, nodename, release, version, machine),\n\
or via the attributes sysname, nodename, release, version, and machine.\n\
\n\
See os.uname for more information.");

static PyStructSequence_Desc uname_result_desc = {
    "uname_result", /* name */
    uname_result__doc__, /* doc */
    uname_result_fields,
    5
};

static PyTypeObject* UnameResultType;


#ifdef HAVE_UNAME
/*[clinic input]
os.uname

Return an object identifying the current operating system.

The object behaves like a named tuple with the following fields:
  (sysname, nodename, release, version, machine)

[clinic start generated code]*/

static PyObject *
os_uname_impl(PyObject *module)
/*[clinic end generated code: output=e6a49cf1a1508a19 input=e68bd246db3043ed]*/
{
    struct utsname u;
    int res;
    PyObject *value;

    Py_BEGIN_ALLOW_THREADS
    res = uname(&u);
    Py_END_ALLOW_THREADS
    if (res < 0)
        return posix_error();

    value = PyStructSequence_New(UnameResultType);
    if (value == NULL)
        return NULL;

#define SET(i, field) \
    { \
    PyObject *o = PyUnicode_DecodeFSDefault(field); \
    if (!o) { \
        Py_DECREF(value); \
        return NULL; \
    } \
    PyStructSequence_SET_ITEM(value, i, o); \
    } \

    SET(0, u.sysname);
    SET(1, u.nodename);
    SET(2, u.release);
    SET(3, u.version);
    SET(4, u.machine);

#undef SET

    return value;
}
#endif /* HAVE_UNAME */



typedef struct {
    int    now;
    time_t atime_s;
    long   atime_ns;
    time_t mtime_s;
    long   mtime_ns;
} utime_t;

/*
 * these macros assume that "ut" is a pointer to a utime_t
 * they also intentionally leak the declaration of a pointer named "time"
 */
#define UTIME_TO_TIMESPEC \
    struct timespec ts[2]; \
    struct timespec *time; \
    if (ut->now) \
        time = NULL; \
    else { \
        ts[0].tv_sec = ut->atime_s; \
        ts[0].tv_nsec = ut->atime_ns; \
        ts[1].tv_sec = ut->mtime_s; \
        ts[1].tv_nsec = ut->mtime_ns; \
        time = ts; \
    } \

#define UTIME_TO_TIMEVAL \
    struct timeval tv[2]; \
    struct timeval *time; \
    if (ut->now) \
        time = NULL; \
    else { \
        tv[0].tv_sec = ut->atime_s; \
        tv[0].tv_usec = ut->atime_ns / 1000; \
        tv[1].tv_sec = ut->mtime_s; \
        tv[1].tv_usec = ut->mtime_ns / 1000; \
        time = tv; \
    } \

#define UTIME_TO_UTIMBUF \
    struct utimbuf u; \
    struct utimbuf *time; \
    if (ut->now) \
        time = NULL; \
    else { \
        u.actime = ut->atime_s; \
        u.modtime = ut->mtime_s; \
        time = &u; \
    }

#define UTIME_TO_TIME_T \
    time_t timet[2]; \
    time_t *time; \
    if (ut->now) \
        time = NULL; \
    else { \
        timet[0] = ut->atime_s; \
        timet[1] = ut->mtime_s; \
        time = timet; \
    } \


#if defined(HAVE_FUTIMESAT) || defined(HAVE_UTIMENSAT)

static int
utime_dir_fd(utime_t *ut, int dir_fd, const char *path, int follow_symlinks)
{
#ifdef HAVE_UTIMENSAT
    int flags = follow_symlinks ? 0 : AT_SYMLINK_NOFOLLOW;
    UTIME_TO_TIMESPEC;
    return utimensat(dir_fd, path, time, flags);
#elif defined(HAVE_FUTIMESAT)
    UTIME_TO_TIMEVAL;
    /*
     * follow_symlinks will never be false here;
     * we only allow !follow_symlinks and dir_fd together
     * if we have utimensat()
     */
    assert(follow_symlinks);
    return futimesat(dir_fd, path, time);
#endif
}

    #define FUTIMENSAT_DIR_FD_CONVERTER dir_fd_converter
#else
    #define FUTIMENSAT_DIR_FD_CONVERTER dir_fd_unavailable
#endif

#if defined(HAVE_FUTIMES) || defined(HAVE_FUTIMENS)

static int
utime_fd(utime_t *ut, int fd)
{
#ifdef HAVE_FUTIMENS
    UTIME_TO_TIMESPEC;
    return futimens(fd, time);
#else
    UTIME_TO_TIMEVAL;
    return futimes(fd, time);
#endif
}

    #define PATH_UTIME_HAVE_FD 1
#else
    #define PATH_UTIME_HAVE_FD 0
#endif

#if defined(HAVE_UTIMENSAT) || defined(HAVE_LUTIMES)
#  define UTIME_HAVE_NOFOLLOW_SYMLINKS
#endif

#ifdef UTIME_HAVE_NOFOLLOW_SYMLINKS

static int
utime_nofollow_symlinks(utime_t *ut, const char *path)
{
#ifdef HAVE_UTIMENSAT
    UTIME_TO_TIMESPEC;
    return utimensat(DEFAULT_DIR_FD, path, time, AT_SYMLINK_NOFOLLOW);
#else
    UTIME_TO_TIMEVAL;
    return lutimes(path, time);
#endif
}

#endif

#ifndef MS_WINDOWS

static int
utime_default(utime_t *ut, const char *path)
{
#ifdef HAVE_UTIMENSAT
    UTIME_TO_TIMESPEC;
    return utimensat(DEFAULT_DIR_FD, path, time, 0);
#elif defined(HAVE_UTIMES)
    UTIME_TO_TIMEVAL;
    return utimes(path, time);
#elif defined(HAVE_UTIME_H)
    UTIME_TO_UTIMBUF;
    return utime(path, time);
#else
    UTIME_TO_TIME_T;
    return utime(path, time);
#endif
}

#endif

static int
split_py_long_to_s_and_ns(PyObject *py_long, time_t *s, long *ns)
{
    int result = 0;
    PyObject *divmod;
    divmod = PyNumber_Divmod(py_long, billion);
    if (!divmod)
        goto exit;
    if (!PyTuple_Check(divmod) || PyTuple_GET_SIZE(divmod) != 2) {
        PyErr_Format(PyExc_TypeError,
                     "%.200s.__divmod__() must return a 2-tuple, not %.200s",
                     Py_TYPE(py_long)->tp_name, Py_TYPE(divmod)->tp_name);
        goto exit;
    }
    *s = _PyLong_AsTime_t(PyTuple_GET_ITEM(divmod, 0));
    if ((*s == -1) && PyErr_Occurred())
        goto exit;
    *ns = PyLong_AsLong(PyTuple_GET_ITEM(divmod, 1));
    if ((*ns == -1) && PyErr_Occurred())
        goto exit;

    result = 1;
exit:
    Py_XDECREF(divmod);
    return result;
}


/*[clinic input]
os.utime

    path: path_t(allow_fd='PATH_UTIME_HAVE_FD')
    times: object = NULL
    *
    ns: object = NULL
    dir_fd: dir_fd(requires='futimensat') = None
    follow_symlinks: bool=True

# "utime(path, times=None, *[, ns], dir_fd=None, follow_symlinks=True)\n\

Set the access and modified time of path.

path may always be specified as a string.
On some platforms, path may also be specified as an open file descriptor.
  If this functionality is unavailable, using it raises an exception.

If times is not None, it must be a tuple (atime, mtime);
    atime and mtime should be expressed as float seconds since the epoch.
If ns is specified, it must be a tuple (atime_ns, mtime_ns);
    atime_ns and mtime_ns should be expressed as integer nanoseconds
    since the epoch.
If times is None and ns is unspecified, utime uses the current time.
Specifying tuples for both times and ns is an error.

If dir_fd is not None, it should be a file descriptor open to a directory,
  and path should be relative; path will then be relative to that directory.
If follow_symlinks is False, and the last element of the path is a symbolic
  link, utime will modify the symbolic link itself instead of the file the
  link points to.
It is an error to use dir_fd or follow_symlinks when specifying path
  as an open file descriptor.
dir_fd and follow_symlinks may not be available on your platform.
  If they are unavailable, using them will raise a NotImplementedError.

[clinic start generated code]*/

static PyObject *
os_utime_impl(PyObject *module, path_t *path, PyObject *times, PyObject *ns,
              int dir_fd, int follow_symlinks)
/*[clinic end generated code: output=cfcac69d027b82cf input=081cdc54ca685385]*/
{
#ifdef MS_WINDOWS
    HANDLE hFile;
    FILETIME atime, mtime;
#else
    int result;
#endif

    utime_t utime;

    memset(&utime, 0, sizeof(utime_t));

    if (times && (times != Py_None) && ns) {
        PyErr_SetString(PyExc_ValueError,
                     "utime: you may specify either 'times'"
                     " or 'ns' but not both");
        return NULL;
    }

    if (times && (times != Py_None)) {
        time_t a_sec, m_sec;
        long a_nsec, m_nsec;
        if (!PyTuple_CheckExact(times) || (PyTuple_Size(times) != 2)) {
            PyErr_SetString(PyExc_TypeError,
                         "utime: 'times' must be either"
                         " a tuple of two ints or None");
            return NULL;
        }
        utime.now = 0;
        if (_PyTime_ObjectToTimespec(PyTuple_GET_ITEM(times, 0),
                                     &a_sec, &a_nsec, _PyTime_ROUND_FLOOR) == -1 ||
            _PyTime_ObjectToTimespec(PyTuple_GET_ITEM(times, 1),
                                     &m_sec, &m_nsec, _PyTime_ROUND_FLOOR) == -1) {
            return NULL;
        }
        utime.atime_s = a_sec;
        utime.atime_ns = a_nsec;
        utime.mtime_s = m_sec;
        utime.mtime_ns = m_nsec;
    }
    else if (ns) {
        if (!PyTuple_CheckExact(ns) || (PyTuple_Size(ns) != 2)) {
            PyErr_SetString(PyExc_TypeError,
                         "utime: 'ns' must be a tuple of two ints");
            return NULL;
        }
        utime.now = 0;
        if (!split_py_long_to_s_and_ns(PyTuple_GET_ITEM(ns, 0),
                                      &utime.atime_s, &utime.atime_ns) ||
            !split_py_long_to_s_and_ns(PyTuple_GET_ITEM(ns, 1),
                                       &utime.mtime_s, &utime.mtime_ns)) {
            return NULL;
        }
    }
    else {
        /* times and ns are both None/unspecified. use "now". */
        utime.now = 1;
    }

#if !defined(UTIME_HAVE_NOFOLLOW_SYMLINKS)
    if (follow_symlinks_specified("utime", follow_symlinks))
        return NULL;
#endif

    if (path_and_dir_fd_invalid("utime", path, dir_fd) ||
        dir_fd_and_fd_invalid("utime", dir_fd, path->fd) ||
        fd_and_follow_symlinks_invalid("utime", path->fd, follow_symlinks))
        return NULL;

#if !defined(HAVE_UTIMENSAT)
    if ((dir_fd != DEFAULT_DIR_FD) && (!follow_symlinks)) {
        PyErr_SetString(PyExc_ValueError,
                     "utime: cannot use dir_fd and follow_symlinks "
                     "together on this platform");
        return NULL;
    }
#endif

#ifdef MS_WINDOWS
    Py_BEGIN_ALLOW_THREADS
    hFile = CreateFileW(path->wide, FILE_WRITE_ATTRIBUTES, 0,
                        NULL, OPEN_EXISTING,
                        FILE_FLAG_BACKUP_SEMANTICS, NULL);
    Py_END_ALLOW_THREADS
    if (hFile == INVALID_HANDLE_VALUE) {
        path_error(path);
        return NULL;
    }

    if (utime.now) {
        GetSystemTimeAsFileTime(&mtime);
        atime = mtime;
    }
    else {
        _Py_time_t_to_FILE_TIME(utime.atime_s, utime.atime_ns, &atime);
        _Py_time_t_to_FILE_TIME(utime.mtime_s, utime.mtime_ns, &mtime);
    }
    if (!SetFileTime(hFile, NULL, &atime, &mtime)) {
        /* Avoid putting the file name into the error here,
           as that may confuse the user into believing that
           something is wrong with the file, when it also
           could be the time stamp that gives a problem. */
        PyErr_SetFromWindowsErr(0);
        CloseHandle(hFile);
        return NULL;
    }
    CloseHandle(hFile);
#else /* MS_WINDOWS */
    Py_BEGIN_ALLOW_THREADS

#ifdef UTIME_HAVE_NOFOLLOW_SYMLINKS
    if ((!follow_symlinks) && (dir_fd == DEFAULT_DIR_FD))
        result = utime_nofollow_symlinks(&utime, path->narrow);
    else
#endif

#if defined(HAVE_FUTIMESAT) || defined(HAVE_UTIMENSAT)
    if ((dir_fd != DEFAULT_DIR_FD) || (!follow_symlinks))
        result = utime_dir_fd(&utime, dir_fd, path->narrow, follow_symlinks);
    else
#endif

#if defined(HAVE_FUTIMES) || defined(HAVE_FUTIMENS)
    if (path->fd != -1)
        result = utime_fd(&utime, path->fd);
    else
#endif

    result = utime_default(&utime, path->narrow);

    Py_END_ALLOW_THREADS

    if (result < 0) {
        /* see previous comment about not putting filename in error here */
        posix_error();
        return NULL;
    }

#endif /* MS_WINDOWS */

    Py_RETURN_NONE;
}

/* Process operations */


/*[clinic input]
os._exit

    status: int

Exit to the system with specified status, without normal exit processing.
[clinic start generated code]*/

static PyObject *
os__exit_impl(PyObject *module, int status)
/*[clinic end generated code: output=116e52d9c2260d54 input=5e6d57556b0c4a62]*/
{
    _exit(status);
    return NULL; /* Make gcc -Wall happy */
}

#if defined(HAVE_WEXECV) || defined(HAVE_WSPAWNV)
#define EXECV_CHAR wchar_t
#else
#define EXECV_CHAR char
#endif

#if defined(HAVE_EXECV) || defined(HAVE_SPAWNV)
static void
free_string_array(EXECV_CHAR **array, Py_ssize_t count)
{
    Py_ssize_t i;
    for (i = 0; i < count; i++)
        PyMem_Free(array[i]);
    PyMem_DEL(array);
}

static int
fsconvert_strdup(PyObject *o, EXECV_CHAR **out)
{
    Py_ssize_t size;
    PyObject *ub;
    int result = 0;
#if defined(HAVE_WEXECV) || defined(HAVE_WSPAWNV)
    if (!PyUnicode_FSDecoder(o, &ub))
        return 0;
    *out = PyUnicode_AsWideCharString(ub, &size);
    if (*out)
        result = 1;
#else
    if (!PyUnicode_FSConverter(o, &ub))
        return 0;
    size = PyBytes_GET_SIZE(ub);
    *out = PyMem_Malloc(size + 1);
    if (*out) {
        memcpy(*out, PyBytes_AS_STRING(ub), size + 1);
        result = 1;
    } else
        PyErr_NoMemory();
#endif
    Py_DECREF(ub);
    return result;
}
#endif

#if defined(HAVE_EXECV) || defined (HAVE_FEXECVE)
static EXECV_CHAR**
parse_envlist(PyObject* env, Py_ssize_t *envc_ptr)
{
    Py_ssize_t i, pos, envc;
    PyObject *keys=NULL, *vals=NULL;
    PyObject *key, *val, *key2, *val2, *keyval;
    EXECV_CHAR **envlist;

    i = PyMapping_Size(env);
    if (i < 0)
        return NULL;
    envlist = PyMem_NEW(EXECV_CHAR *, i + 1);
    if (envlist == NULL) {
        PyErr_NoMemory();
        return NULL;
    }
    envc = 0;
    keys = PyMapping_Keys(env);
    if (!keys)
        goto error;
    vals = PyMapping_Values(env);
    if (!vals)
        goto error;
    if (!PyList_Check(keys) || !PyList_Check(vals)) {
        PyErr_Format(PyExc_TypeError,
                     "env.keys() or env.values() is not a list");
        goto error;
    }

    for (pos = 0; pos < i; pos++) {
        key = PyList_GetItem(keys, pos);
        val = PyList_GetItem(vals, pos);
        if (!key || !val)
            goto error;

#if defined(HAVE_WEXECV) || defined(HAVE_WSPAWNV)
        if (!PyUnicode_FSDecoder(key, &key2))
            goto error;
        if (!PyUnicode_FSDecoder(val, &val2)) {
            Py_DECREF(key2);
            goto error;
        }
        /* Search from index 1 because on Windows starting '=' is allowed for
           defining hidden environment variables. */
        if (PyUnicode_GET_LENGTH(key2) == 0 ||
            PyUnicode_FindChar(key2, '=', 1, PyUnicode_GET_LENGTH(key2), 1) != -1)
        {
            PyErr_SetString(PyExc_ValueError, "illegal environment variable name");
            Py_DECREF(key2);
            Py_DECREF(val2);
            goto error;
        }
        keyval = PyUnicode_FromFormat("%U=%U", key2, val2);
#else
        if (!PyUnicode_FSConverter(key, &key2))
            goto error;
        if (!PyUnicode_FSConverter(val, &val2)) {
            Py_DECREF(key2);
            goto error;
        }
        if (PyBytes_GET_SIZE(key2) == 0 ||
            strchr(PyBytes_AS_STRING(key2) + 1, '=') != NULL)
        {
            PyErr_SetString(PyExc_ValueError, "illegal environment variable name");
            Py_DECREF(key2);
            Py_DECREF(val2);
            goto error;
        }
        keyval = PyBytes_FromFormat("%s=%s", PyBytes_AS_STRING(key2),
                                             PyBytes_AS_STRING(val2));
#endif
        Py_DECREF(key2);
        Py_DECREF(val2);
        if (!keyval)
            goto error;

        if (!fsconvert_strdup(keyval, &envlist[envc++])) {
            Py_DECREF(keyval);
            goto error;
        }

        Py_DECREF(keyval);
    }
    Py_DECREF(vals);
    Py_DECREF(keys);

    envlist[envc] = 0;
    *envc_ptr = envc;
    return envlist;

error:
    Py_XDECREF(keys);
    Py_XDECREF(vals);
    free_string_array(envlist, envc);
    return NULL;
}

static EXECV_CHAR**
parse_arglist(PyObject* argv, Py_ssize_t *argc)
{
    int i;
    EXECV_CHAR **argvlist = PyMem_NEW(EXECV_CHAR *, *argc+1);
    if (argvlist == NULL) {
        PyErr_NoMemory();
        return NULL;
    }
    for (i = 0; i < *argc; i++) {
        PyObject* item = PySequence_ITEM(argv, i);
        if (item == NULL)
            goto fail;
        if (!fsconvert_strdup(item, &argvlist[i])) {
            Py_DECREF(item);
            goto fail;
        }
        Py_DECREF(item);
    }
    argvlist[*argc] = NULL;
    return argvlist;
fail:
    *argc = i;
    free_string_array(argvlist, *argc);
    return NULL;
}

#endif


#ifdef HAVE_EXECV
/*[clinic input]
os.execv

    path: path_t
        Path of executable file.
    argv: object
        Tuple or list of strings.
    /

Execute an executable path with arguments, replacing current process.
[clinic start generated code]*/

static PyObject *
os_execv_impl(PyObject *module, path_t *path, PyObject *argv)
/*[clinic end generated code: output=3b52fec34cd0dafd input=9bac31efae07dac7]*/
{
    EXECV_CHAR **argvlist;
    Py_ssize_t argc;

    /* execv has two arguments: (path, argv), where
       argv is a list or tuple of strings. */

    if (!PyList_Check(argv) && !PyTuple_Check(argv)) {
        PyErr_SetString(PyExc_TypeError,
                        "execv() arg 2 must be a tuple or list");
        return NULL;
    }
    argc = PySequence_Size(argv);
    if (argc < 1) {
        PyErr_SetString(PyExc_ValueError, "execv() arg 2 must not be empty");
        return NULL;
    }

    argvlist = parse_arglist(argv, &argc);
    if (argvlist == NULL) {
        return NULL;
    }
    if (!argvlist[0][0]) {
        PyErr_SetString(PyExc_ValueError,
            "execv() arg 2 first element cannot be empty");
        free_string_array(argvlist, argc);
        return NULL;
    }

    _Py_BEGIN_SUPPRESS_IPH
#ifdef HAVE_WEXECV
    _wexecv(path->wide, argvlist);
#else
    execv(path->narrow, argvlist);
#endif
    _Py_END_SUPPRESS_IPH

    /* If we get here it's definitely an error */

    free_string_array(argvlist, argc);
    return posix_error();
}


/*[clinic input]
os.execve

    path: path_t(allow_fd='PATH_HAVE_FEXECVE')
        Path of executable file.
    argv: object
        Tuple or list of strings.
    env: object
        Dictionary of strings mapping to strings.

Execute an executable path with arguments, replacing current process.
[clinic start generated code]*/

static PyObject *
os_execve_impl(PyObject *module, path_t *path, PyObject *argv, PyObject *env)
/*[clinic end generated code: output=ff9fa8e4da8bde58 input=626804fa092606d9]*/
{
    EXECV_CHAR **argvlist = NULL;
    EXECV_CHAR **envlist;
    Py_ssize_t argc, envc;

    /* execve has three arguments: (path, argv, env), where
       argv is a list or tuple of strings and env is a dictionary
       like posix.environ. */

    if (!PyList_Check(argv) && !PyTuple_Check(argv)) {
        PyErr_SetString(PyExc_TypeError,
                        "execve: argv must be a tuple or list");
        goto fail;
    }
    argc = PySequence_Size(argv);
    if (argc < 1) {
        PyErr_SetString(PyExc_ValueError, "execve: argv must not be empty");
        return NULL;
    }

    if (!PyMapping_Check(env)) {
        PyErr_SetString(PyExc_TypeError,
                        "execve: environment must be a mapping object");
        goto fail;
    }

    argvlist = parse_arglist(argv, &argc);
    if (argvlist == NULL) {
        goto fail;
    }
    if (!argvlist[0][0]) {
        PyErr_SetString(PyExc_ValueError,
            "execve: argv first element cannot be empty");
        goto fail;
    }

    envlist = parse_envlist(env, &envc);
    if (envlist == NULL)
        goto fail;

    _Py_BEGIN_SUPPRESS_IPH
#ifdef HAVE_FEXECVE
    if (path->fd > -1)
        fexecve(path->fd, argvlist, envlist);
    else
#endif
#ifdef HAVE_WEXECV
        _wexecve(path->wide, argvlist, envlist);
#else
        execve(path->narrow, argvlist, envlist);
#endif
    _Py_END_SUPPRESS_IPH

    /* If we get here it's definitely an error */

    posix_path_error(path);

    free_string_array(envlist, envc);
  fail:
    if (argvlist)
        free_string_array(argvlist, argc);
    return NULL;
}

#endif /* HAVE_EXECV */

#ifdef HAVE_POSIX_SPAWN

enum posix_spawn_file_actions_identifier {
    POSIX_SPAWN_OPEN,
    POSIX_SPAWN_CLOSE,
    POSIX_SPAWN_DUP2
};

#if defined(HAVE_SCHED_SETPARAM) || defined(HAVE_SCHED_SETSCHEDULER) || defined(POSIX_SPAWN_SETSCHEDULER) || defined(POSIX_SPAWN_SETSCHEDPARAM)
static int
convert_sched_param(PyObject *param, struct sched_param *res);
#endif

static int
parse_posix_spawn_flags(const char *func_name, PyObject *setpgroup,
                        int resetids, int setsid, PyObject *setsigmask,
                        PyObject *setsigdef, PyObject *scheduler,
                        posix_spawnattr_t *attrp)
{
    long all_flags = 0;

    errno = posix_spawnattr_init(attrp);
    if (errno) {
        posix_error();
        return -1;
    }

    if (setpgroup) {
        pid_t pgid = PyLong_AsPid(setpgroup);
        if (pgid == (pid_t)-1 && PyErr_Occurred()) {
            goto fail;
        }
        errno = posix_spawnattr_setpgroup(attrp, pgid);
        if (errno) {
            posix_error();
            goto fail;
        }
        all_flags |= POSIX_SPAWN_SETPGROUP;
    }

    if (resetids) {
        all_flags |= POSIX_SPAWN_RESETIDS;
    }

    if (setsid) {
#ifdef POSIX_SPAWN_SETSID
        all_flags |= POSIX_SPAWN_SETSID;
#elif defined(POSIX_SPAWN_SETSID_NP)
        all_flags |= POSIX_SPAWN_SETSID_NP;
#else
        argument_unavailable_error(func_name, "setsid");
        return -1;
#endif
    }

   if (setsigmask) {
        sigset_t set;
        if (!_Py_Sigset_Converter(setsigmask, &set)) {
            goto fail;
        }
        errno = posix_spawnattr_setsigmask(attrp, &set);
        if (errno) {
            posix_error();
            goto fail;
        }
        all_flags |= POSIX_SPAWN_SETSIGMASK;
    }

    if (setsigdef) {
        sigset_t set;
        if (!_Py_Sigset_Converter(setsigdef, &set)) {
            goto fail;
        }
        errno = posix_spawnattr_setsigdefault(attrp, &set);
        if (errno) {
            posix_error();
            goto fail;
        }
        all_flags |= POSIX_SPAWN_SETSIGDEF;
    }

    if (scheduler) {
#ifdef POSIX_SPAWN_SETSCHEDULER
        PyObject *py_schedpolicy;
        struct sched_param schedparam;

        if (!PyArg_ParseTuple(scheduler, "OO&"
                        ";A scheduler tuple must have two elements",
                        &py_schedpolicy, convert_sched_param, &schedparam)) {
            goto fail;
        }
        if (py_schedpolicy != Py_None) {
            int schedpolicy = _PyLong_AsInt(py_schedpolicy);

            if (schedpolicy == -1 && PyErr_Occurred()) {
                goto fail;
            }
            errno = posix_spawnattr_setschedpolicy(attrp, schedpolicy);
            if (errno) {
                posix_error();
                goto fail;
            }
            all_flags |= POSIX_SPAWN_SETSCHEDULER;
        }
        errno = posix_spawnattr_setschedparam(attrp, &schedparam);
        if (errno) {
            posix_error();
            goto fail;
        }
        all_flags |= POSIX_SPAWN_SETSCHEDPARAM;
#else
        PyErr_SetString(PyExc_NotImplementedError,
                "The scheduler option is not supported in this system.");
        goto fail;
#endif
    }

    errno = posix_spawnattr_setflags(attrp, all_flags);
    if (errno) {
        posix_error();
        goto fail;
    }

    return 0;

fail:
    (void)posix_spawnattr_destroy(attrp);
    return -1;
}

static int
parse_file_actions(PyObject *file_actions,
                   posix_spawn_file_actions_t *file_actionsp,
                   PyObject *temp_buffer)
{
    PyObject *seq;
    PyObject *file_action = NULL;
    PyObject *tag_obj;

    seq = PySequence_Fast(file_actions,
                          "file_actions must be a sequence or None");
    if (seq == NULL) {
        return -1;
    }

    errno = posix_spawn_file_actions_init(file_actionsp);
    if (errno) {
        posix_error();
        Py_DECREF(seq);
        return -1;
    }

    for (int i = 0; i < PySequence_Fast_GET_SIZE(seq); ++i) {
        file_action = PySequence_Fast_GET_ITEM(seq, i);
        Py_INCREF(file_action);
        if (!PyTuple_Check(file_action) || !PyTuple_GET_SIZE(file_action)) {
            PyErr_SetString(PyExc_TypeError,
                "Each file_actions element must be a non-empty tuple");
            goto fail;
        }
        long tag = PyLong_AsLong(PyTuple_GET_ITEM(file_action, 0));
        if (tag == -1 && PyErr_Occurred()) {
            goto fail;
        }

        /* Populate the file_actions object */
        switch (tag) {
            case POSIX_SPAWN_OPEN: {
                int fd, oflag;
                PyObject *path;
                unsigned long mode;
                if (!PyArg_ParseTuple(file_action, "OiO&ik"
                        ";A open file_action tuple must have 5 elements",
                        &tag_obj, &fd, PyUnicode_FSConverter, &path,
                        &oflag, &mode))
                {
                    goto fail;
                }
                if (PyList_Append(temp_buffer, path)) {
                    Py_DECREF(path);
                    goto fail;
                }
                errno = posix_spawn_file_actions_addopen(file_actionsp,
                        fd, PyBytes_AS_STRING(path), oflag, (mode_t)mode);
                Py_DECREF(path);
                if (errno) {
                    posix_error();
                    goto fail;
                }
                break;
            }
            case POSIX_SPAWN_CLOSE: {
                int fd;
                if (!PyArg_ParseTuple(file_action, "Oi"
                        ";A close file_action tuple must have 2 elements",
                        &tag_obj, &fd))
                {
                    goto fail;
                }
                errno = posix_spawn_file_actions_addclose(file_actionsp, fd);
                if (errno) {
                    posix_error();
                    goto fail;
                }
                break;
            }
            case POSIX_SPAWN_DUP2: {
                int fd1, fd2;
                if (!PyArg_ParseTuple(file_action, "Oii"
                        ";A dup2 file_action tuple must have 3 elements",
                        &tag_obj, &fd1, &fd2))
                {
                    goto fail;
                }
                errno = posix_spawn_file_actions_adddup2(file_actionsp,
                                                         fd1, fd2);
                if (errno) {
                    posix_error();
                    goto fail;
                }
                break;
            }
            default: {
                PyErr_SetString(PyExc_TypeError,
                                "Unknown file_actions identifier");
                goto fail;
            }
        }
        Py_DECREF(file_action);
    }

    Py_DECREF(seq);
    return 0;

fail:
    Py_DECREF(seq);
    Py_DECREF(file_action);
    (void)posix_spawn_file_actions_destroy(file_actionsp);
    return -1;
}


static PyObject *
py_posix_spawn(int use_posix_spawnp, PyObject *module, path_t *path, PyObject *argv,
               PyObject *env, PyObject *file_actions,
               PyObject *setpgroup, int resetids, int setsid, PyObject *setsigmask,
               PyObject *setsigdef, PyObject *scheduler)
{
    const char *func_name = use_posix_spawnp ? "posix_spawnp" : "posix_spawn";
    EXECV_CHAR **argvlist = NULL;
    EXECV_CHAR **envlist = NULL;
    posix_spawn_file_actions_t file_actions_buf;
    posix_spawn_file_actions_t *file_actionsp = NULL;
    posix_spawnattr_t attr;
    posix_spawnattr_t *attrp = NULL;
    Py_ssize_t argc, envc;
    PyObject *result = NULL;
    PyObject *temp_buffer = NULL;
    pid_t pid;
    int err_code;

    /* posix_spawn and posix_spawnp have three arguments: (path, argv, env), where
       argv is a list or tuple of strings and env is a dictionary
       like posix.environ. */

    if (!PyList_Check(argv) && !PyTuple_Check(argv)) {
        PyErr_Format(PyExc_TypeError,
                     "%s: argv must be a tuple or list", func_name);
        goto exit;
    }
    argc = PySequence_Size(argv);
    if (argc < 1) {
        PyErr_Format(PyExc_ValueError,
                     "%s: argv must not be empty", func_name);
        return NULL;
    }

    if (!PyMapping_Check(env)) {
        PyErr_Format(PyExc_TypeError,
                     "%s: environment must be a mapping object", func_name);
        goto exit;
    }

    argvlist = parse_arglist(argv, &argc);
    if (argvlist == NULL) {
        goto exit;
    }
    if (!argvlist[0][0]) {
        PyErr_Format(PyExc_ValueError,
                     "%s: argv first element cannot be empty", func_name);
        goto exit;
    }

    envlist = parse_envlist(env, &envc);
    if (envlist == NULL) {
        goto exit;
    }

    if (file_actions != NULL) {
        /* There is a bug in old versions of glibc that makes some of the
         * helper functions for manipulating file actions not copy the provided
         * buffers. The problem is that posix_spawn_file_actions_addopen does not
         * copy the value of path for some old versions of glibc (<2.20).
         * The use of temp_buffer here is a workaround that keeps the
         * python objects that own the buffers alive until posix_spawn gets called.
         * Check https://bugs.python.org/issue33630 and
         * https://sourceware.org/bugzilla/show_bug.cgi?id=17048 for more info.*/
        temp_buffer = PyList_New(0);
        if (!temp_buffer) {
            goto exit;
        }
        if (parse_file_actions(file_actions, &file_actions_buf, temp_buffer)) {
            goto exit;
        }
        file_actionsp = &file_actions_buf;
    }

    if (parse_posix_spawn_flags(func_name, setpgroup, resetids, setsid,
                                setsigmask, setsigdef, scheduler, &attr)) {
        goto exit;
    }
    attrp = &attr;

    _Py_BEGIN_SUPPRESS_IPH
#ifdef HAVE_POSIX_SPAWNP
    if (use_posix_spawnp) {
        err_code = posix_spawnp(&pid, path->narrow,
                                file_actionsp, attrp, argvlist, envlist);
    }
    else
#endif /* HAVE_POSIX_SPAWNP */
    {
        err_code = posix_spawn(&pid, path->narrow,
                               file_actionsp, attrp, argvlist, envlist);
    }
    _Py_END_SUPPRESS_IPH

    if (err_code) {
        errno = err_code;
        PyErr_SetFromErrnoWithFilenameObject(PyExc_OSError, path->object);
        goto exit;
    }
#ifdef _Py_MEMORY_SANITIZER
    __msan_unpoison(&pid, sizeof(pid));
#endif
    result = PyLong_FromPid(pid);

exit:
    if (file_actionsp) {
        (void)posix_spawn_file_actions_destroy(file_actionsp);
    }
    if (attrp) {
        (void)posix_spawnattr_destroy(attrp);
    }
    if (envlist) {
        free_string_array(envlist, envc);
    }
    if (argvlist) {
        free_string_array(argvlist, argc);
    }
    Py_XDECREF(temp_buffer);
    return result;
}


/*[clinic input]

os.posix_spawn
    path: path_t
        Path of executable file.
    argv: object
        Tuple or list of strings.
    env: object
        Dictionary of strings mapping to strings.
    /
    *
    file_actions: object(c_default='NULL') = ()
        A sequence of file action tuples.
    setpgroup: object = NULL
        The pgroup to use with the POSIX_SPAWN_SETPGROUP flag.
    resetids: bool(accept={int}) = False
        If the value is `true` the POSIX_SPAWN_RESETIDS will be activated.
    setsid: bool(accept={int}) = False
        If the value is `true` the POSIX_SPAWN_SETSID or POSIX_SPAWN_SETSID_NP will be activated.
    setsigmask: object(c_default='NULL') = ()
        The sigmask to use with the POSIX_SPAWN_SETSIGMASK flag.
    setsigdef: object(c_default='NULL') = ()
        The sigmask to use with the POSIX_SPAWN_SETSIGDEF flag.
    scheduler: object = NULL
        A tuple with the scheduler policy (optional) and parameters.

Execute the program specified by path in a new process.
[clinic start generated code]*/

static PyObject *
os_posix_spawn_impl(PyObject *module, path_t *path, PyObject *argv,
                    PyObject *env, PyObject *file_actions,
                    PyObject *setpgroup, int resetids, int setsid,
                    PyObject *setsigmask, PyObject *setsigdef,
                    PyObject *scheduler)
/*[clinic end generated code: output=14a1098c566bc675 input=8c6305619a00ad04]*/
{
    return py_posix_spawn(0, module, path, argv, env, file_actions,
                          setpgroup, resetids, setsid, setsigmask, setsigdef,
                          scheduler);
}
 #endif /* HAVE_POSIX_SPAWN */



#ifdef HAVE_POSIX_SPAWNP
/*[clinic input]

os.posix_spawnp
    path: path_t
        Path of executable file.
    argv: object
        Tuple or list of strings.
    env: object
        Dictionary of strings mapping to strings.
    /
    *
    file_actions: object(c_default='NULL') = ()
        A sequence of file action tuples.
    setpgroup: object = NULL
        The pgroup to use with the POSIX_SPAWN_SETPGROUP flag.
    resetids: bool(accept={int}) = False
        If the value is `True` the POSIX_SPAWN_RESETIDS will be activated.
    setsid: bool(accept={int}) = False
        If the value is `True` the POSIX_SPAWN_SETSID or POSIX_SPAWN_SETSID_NP will be activated.
    setsigmask: object(c_default='NULL') = ()
        The sigmask to use with the POSIX_SPAWN_SETSIGMASK flag.
    setsigdef: object(c_default='NULL') = ()
        The sigmask to use with the POSIX_SPAWN_SETSIGDEF flag.
    scheduler: object = NULL
        A tuple with the scheduler policy (optional) and parameters.

Execute the program specified by path in a new process.
[clinic start generated code]*/

static PyObject *
os_posix_spawnp_impl(PyObject *module, path_t *path, PyObject *argv,
                     PyObject *env, PyObject *file_actions,
                     PyObject *setpgroup, int resetids, int setsid,
                     PyObject *setsigmask, PyObject *setsigdef,
                     PyObject *scheduler)
/*[clinic end generated code: output=7b9aaefe3031238d input=c1911043a22028da]*/
{
    return py_posix_spawn(1, module, path, argv, env, file_actions,
                          setpgroup, resetids, setsid, setsigmask, setsigdef,
                          scheduler);
}
#endif /* HAVE_POSIX_SPAWNP */


#if defined(HAVE_SPAWNV) || defined(HAVE_WSPAWNV)
/*[clinic input]
os.spawnv

    mode: int
        Mode of process creation.
    path: path_t
        Path of executable file.
    argv: object
        Tuple or list of strings.
    /

Execute the program specified by path in a new process.
[clinic start generated code]*/

static PyObject *
os_spawnv_impl(PyObject *module, int mode, path_t *path, PyObject *argv)
/*[clinic end generated code: output=71cd037a9d96b816 input=43224242303291be]*/
{
    EXECV_CHAR **argvlist;
    int i;
    Py_ssize_t argc;
    intptr_t spawnval;
    PyObject *(*getitem)(PyObject *, Py_ssize_t);

    /* spawnv has three arguments: (mode, path, argv), where
       argv is a list or tuple of strings. */

    if (PyList_Check(argv)) {
        argc = PyList_Size(argv);
        getitem = PyList_GetItem;
    }
    else if (PyTuple_Check(argv)) {
        argc = PyTuple_Size(argv);
        getitem = PyTuple_GetItem;
    }
    else {
        PyErr_SetString(PyExc_TypeError,
                        "spawnv() arg 2 must be a tuple or list");
        return NULL;
    }
    if (argc == 0) {
        PyErr_SetString(PyExc_ValueError,
            "spawnv() arg 2 cannot be empty");
        return NULL;
    }

    argvlist = PyMem_NEW(EXECV_CHAR *, argc+1);
    if (argvlist == NULL) {
        return PyErr_NoMemory();
    }
    for (i = 0; i < argc; i++) {
        if (!fsconvert_strdup((*getitem)(argv, i),
                              &argvlist[i])) {
            free_string_array(argvlist, i);
            PyErr_SetString(
                PyExc_TypeError,
                "spawnv() arg 2 must contain only strings");
            return NULL;
        }
        if (i == 0 && !argvlist[0][0]) {
            free_string_array(argvlist, i + 1);
            PyErr_SetString(
                PyExc_ValueError,
                "spawnv() arg 2 first element cannot be empty");
            return NULL;
        }
    }
    argvlist[argc] = NULL;

    if (mode == _OLD_P_OVERLAY)
        mode = _P_OVERLAY;

    Py_BEGIN_ALLOW_THREADS
    _Py_BEGIN_SUPPRESS_IPH
#ifdef HAVE_WSPAWNV
    spawnval = _wspawnv(mode, path->wide, argvlist);
#else
    spawnval = _spawnv(mode, path->narrow, argvlist);
#endif
    _Py_END_SUPPRESS_IPH
    Py_END_ALLOW_THREADS

    free_string_array(argvlist, argc);

    if (spawnval == -1)
        return posix_error();
    else
        return Py_BuildValue(_Py_PARSE_INTPTR, spawnval);
}

/*[clinic input]
os.spawnve

    mode: int
        Mode of process creation.
    path: path_t
        Path of executable file.
    argv: object
        Tuple or list of strings.
    env: object
        Dictionary of strings mapping to strings.
    /

Execute the program specified by path in a new process.
[clinic start generated code]*/

static PyObject *
os_spawnve_impl(PyObject *module, int mode, path_t *path, PyObject *argv,
                PyObject *env)
/*[clinic end generated code: output=30fe85be56fe37ad input=3e40803ee7c4c586]*/
{
    EXECV_CHAR **argvlist;
    EXECV_CHAR **envlist;
    PyObject *res = NULL;
    Py_ssize_t argc, i, envc;
    intptr_t spawnval;
    PyObject *(*getitem)(PyObject *, Py_ssize_t);
    Py_ssize_t lastarg = 0;

    /* spawnve has four arguments: (mode, path, argv, env), where
       argv is a list or tuple of strings and env is a dictionary
       like posix.environ. */

    if (PyList_Check(argv)) {
        argc = PyList_Size(argv);
        getitem = PyList_GetItem;
    }
    else if (PyTuple_Check(argv)) {
        argc = PyTuple_Size(argv);
        getitem = PyTuple_GetItem;
    }
    else {
        PyErr_SetString(PyExc_TypeError,
                        "spawnve() arg 2 must be a tuple or list");
        goto fail_0;
    }
    if (argc == 0) {
        PyErr_SetString(PyExc_ValueError,
            "spawnve() arg 2 cannot be empty");
        goto fail_0;
    }
    if (!PyMapping_Check(env)) {
        PyErr_SetString(PyExc_TypeError,
                        "spawnve() arg 3 must be a mapping object");
        goto fail_0;
    }

    argvlist = PyMem_NEW(EXECV_CHAR *, argc+1);
    if (argvlist == NULL) {
        PyErr_NoMemory();
        goto fail_0;
    }
    for (i = 0; i < argc; i++) {
        if (!fsconvert_strdup((*getitem)(argv, i),
                              &argvlist[i]))
        {
            lastarg = i;
            goto fail_1;
        }
        if (i == 0 && !argvlist[0][0]) {
            lastarg = i + 1;
            PyErr_SetString(
                PyExc_ValueError,
                "spawnv() arg 2 first element cannot be empty");
            goto fail_1;
        }
    }
    lastarg = argc;
    argvlist[argc] = NULL;

    envlist = parse_envlist(env, &envc);
    if (envlist == NULL)
        goto fail_1;

    if (mode == _OLD_P_OVERLAY)
        mode = _P_OVERLAY;

    Py_BEGIN_ALLOW_THREADS
    _Py_BEGIN_SUPPRESS_IPH
#ifdef HAVE_WSPAWNV
    spawnval = _wspawnve(mode, path->wide, argvlist, envlist);
#else
    spawnval = _spawnve(mode, path->narrow, argvlist, envlist);
#endif
    _Py_END_SUPPRESS_IPH
    Py_END_ALLOW_THREADS

    if (spawnval == -1)
        (void) posix_error();
    else
        res = Py_BuildValue(_Py_PARSE_INTPTR, spawnval);

    while (--envc >= 0)
        PyMem_DEL(envlist[envc]);
    PyMem_DEL(envlist);
  fail_1:
    free_string_array(argvlist, lastarg);
  fail_0:
    return res;
}

#endif /* HAVE_SPAWNV */


#ifdef HAVE_FORK

/* Helper function to validate arguments.
   Returns 0 on success.  non-zero on failure with a TypeError raised.
   If obj is non-NULL it must be callable.  */
static int
check_null_or_callable(PyObject *obj, const char* obj_name)
{
    if (obj && !PyCallable_Check(obj)) {
        PyErr_Format(PyExc_TypeError, "'%s' must be callable, not %s",
                     obj_name, Py_TYPE(obj)->tp_name);
        return -1;
    }
    return 0;
}

/*[clinic input]
os.register_at_fork

    *
    before: object=NULL
        A callable to be called in the parent before the fork() syscall.
    after_in_child: object=NULL
        A callable to be called in the child after fork().
    after_in_parent: object=NULL
        A callable to be called in the parent after fork().

Register callables to be called when forking a new process.

'before' callbacks are called in reverse order.
'after_in_child' and 'after_in_parent' callbacks are called in order.

[clinic start generated code]*/

static PyObject *
os_register_at_fork_impl(PyObject *module, PyObject *before,
                         PyObject *after_in_child, PyObject *after_in_parent)
/*[clinic end generated code: output=5398ac75e8e97625 input=cd1187aa85d2312e]*/
{
    PyInterpreterState *interp;

    if (!before && !after_in_child && !after_in_parent) {
        PyErr_SetString(PyExc_TypeError, "At least one argument is required.");
        return NULL;
    }
    if (check_null_or_callable(before, "before") ||
        check_null_or_callable(after_in_child, "after_in_child") ||
        check_null_or_callable(after_in_parent, "after_in_parent")) {
        return NULL;
    }
    interp = _PyInterpreterState_Get();

    if (register_at_forker(&interp->before_forkers, before)) {
        return NULL;
    }
    if (register_at_forker(&interp->after_forkers_child, after_in_child)) {
        return NULL;
    }
    if (register_at_forker(&interp->after_forkers_parent, after_in_parent)) {
        return NULL;
    }
    Py_RETURN_NONE;
}
#endif /* HAVE_FORK */


#ifdef HAVE_FORK1
/*[clinic input]
os.fork1

Fork a child process with a single multiplexed (i.e., not bound) thread.

Return 0 to child process and PID of child to parent process.
[clinic start generated code]*/

static PyObject *
os_fork1_impl(PyObject *module)
/*[clinic end generated code: output=0de8e67ce2a310bc input=12db02167893926e]*/
{
    pid_t pid;

    if (_PyInterpreterState_Get() != PyInterpreterState_Main()) {
        PyErr_SetString(PyExc_RuntimeError, "fork not supported for subinterpreters");
        return NULL;
    }
    PyOS_BeforeFork();
    pid = fork1();
    if (pid == 0) {
        /* child: this clobbers and resets the import lock. */
        PyOS_AfterFork_Child();
    } else {
        /* parent: release the import lock. */
        PyOS_AfterFork_Parent();
    }
    if (pid == -1)
        return posix_error();
    return PyLong_FromPid(pid);
}
#endif /* HAVE_FORK1 */


#ifdef HAVE_FORK
/*[clinic input]
os.fork

Fork a child process.

Return 0 to child process and PID of child to parent process.
[clinic start generated code]*/

static PyObject *
os_fork_impl(PyObject *module)
/*[clinic end generated code: output=3626c81f98985d49 input=13c956413110eeaa]*/
{
    pid_t pid;

    if (_PyInterpreterState_Get() != PyInterpreterState_Main()) {
        PyErr_SetString(PyExc_RuntimeError, "fork not supported for subinterpreters");
        return NULL;
    }
    PyOS_BeforeFork();
    pid = fork();
    if (pid == 0) {
        /* child: this clobbers and resets the import lock. */
        PyOS_AfterFork_Child();
    } else {
        /* parent: release the import lock. */
        PyOS_AfterFork_Parent();
    }
    if (pid == -1)
        return posix_error();
    return PyLong_FromPid(pid);
}
#endif /* HAVE_FORK */


#ifdef HAVE_SCHED_H
#ifdef HAVE_SCHED_GET_PRIORITY_MAX
/*[clinic input]
os.sched_get_priority_max

    policy: int

Get the maximum scheduling priority for policy.
[clinic start generated code]*/

static PyObject *
os_sched_get_priority_max_impl(PyObject *module, int policy)
/*[clinic end generated code: output=9e465c6e43130521 input=2097b7998eca6874]*/
{
    int max;

    max = sched_get_priority_max(policy);
    if (max < 0)
        return posix_error();
    return PyLong_FromLong(max);
}


/*[clinic input]
os.sched_get_priority_min

    policy: int

Get the minimum scheduling priority for policy.
[clinic start generated code]*/

static PyObject *
os_sched_get_priority_min_impl(PyObject *module, int policy)
/*[clinic end generated code: output=7595c1138cc47a6d input=21bc8fa0d70983bf]*/
{
    int min = sched_get_priority_min(policy);
    if (min < 0)
        return posix_error();
    return PyLong_FromLong(min);
}
#endif /* HAVE_SCHED_GET_PRIORITY_MAX */


#ifdef HAVE_SCHED_SETSCHEDULER
/*[clinic input]
os.sched_getscheduler
    pid: pid_t
    /

Get the scheduling policy for the process identifiedy by pid.

Passing 0 for pid returns the scheduling policy for the calling process.
[clinic start generated code]*/

static PyObject *
os_sched_getscheduler_impl(PyObject *module, pid_t pid)
/*[clinic end generated code: output=dce4c0bd3f1b34c8 input=5f14cfd1f189e1a0]*/
{
    int policy;

    policy = sched_getscheduler(pid);
    if (policy < 0)
        return posix_error();
    return PyLong_FromLong(policy);
}
#endif /* HAVE_SCHED_SETSCHEDULER */


#if defined(HAVE_SCHED_SETPARAM) || defined(HAVE_SCHED_SETSCHEDULER) || defined(POSIX_SPAWN_SETSCHEDULER) || defined(POSIX_SPAWN_SETSCHEDPARAM)
/*[clinic input]
class os.sched_param "PyObject *" "SchedParamType"

@classmethod
os.sched_param.__new__

    sched_priority: object
        A scheduling parameter.

Current has only one field: sched_priority");
[clinic start generated code]*/

static PyObject *
os_sched_param_impl(PyTypeObject *type, PyObject *sched_priority)
/*[clinic end generated code: output=48f4067d60f48c13 input=ab4de35a9a7811f2]*/
{
    PyObject *res;

    res = PyStructSequence_New(type);
    if (!res)
        return NULL;
    Py_INCREF(sched_priority);
    PyStructSequence_SET_ITEM(res, 0, sched_priority);
    return res;
}


PyDoc_VAR(os_sched_param__doc__);

static PyStructSequence_Field sched_param_fields[] = {
    {"sched_priority", "the scheduling priority"},
    {0}
};

static PyStructSequence_Desc sched_param_desc = {
    "sched_param", /* name */
    os_sched_param__doc__, /* doc */
    sched_param_fields,
    1
};

static int
convert_sched_param(PyObject *param, struct sched_param *res)
{
    long priority;

    if (Py_TYPE(param) != SchedParamType) {
        PyErr_SetString(PyExc_TypeError, "must have a sched_param object");
        return 0;
    }
    priority = PyLong_AsLong(PyStructSequence_GET_ITEM(param, 0));
    if (priority == -1 && PyErr_Occurred())
        return 0;
    if (priority > INT_MAX || priority < INT_MIN) {
        PyErr_SetString(PyExc_OverflowError, "sched_priority out of range");
        return 0;
    }
    res->sched_priority = Py_SAFE_DOWNCAST(priority, long, int);
    return 1;
}
#endif /* defined(HAVE_SCHED_SETPARAM) || defined(HAVE_SCHED_SETSCHEDULER) || defined(POSIX_SPAWN_SETSCHEDULER) || defined(POSIX_SPAWN_SETSCHEDPARAM) */


#ifdef HAVE_SCHED_SETSCHEDULER
/*[clinic input]
os.sched_setscheduler

    pid: pid_t
    policy: int
    param: sched_param
    /

Set the scheduling policy for the process identified by pid.

If pid is 0, the calling process is changed.
param is an instance of sched_param.
[clinic start generated code]*/

static PyObject *
os_sched_setscheduler_impl(PyObject *module, pid_t pid, int policy,
                           struct sched_param *param)
/*[clinic end generated code: output=b0ac0a70d3b1d705 input=c581f9469a5327dd]*/
{
    /*
    ** sched_setscheduler() returns 0 in Linux, but the previous
    ** scheduling policy under Solaris/Illumos, and others.
    ** On error, -1 is returned in all Operating Systems.
    */
    if (sched_setscheduler(pid, policy, param) == -1)
        return posix_error();
    Py_RETURN_NONE;
}
#endif  /* HAVE_SCHED_SETSCHEDULER*/


#ifdef HAVE_SCHED_SETPARAM
/*[clinic input]
os.sched_getparam
    pid: pid_t
    /

Returns scheduling parameters for the process identified by pid.

If pid is 0, returns parameters for the calling process.
Return value is an instance of sched_param.
[clinic start generated code]*/

static PyObject *
os_sched_getparam_impl(PyObject *module, pid_t pid)
/*[clinic end generated code: output=b194e8708dcf2db8 input=18a1ef9c2efae296]*/
{
    struct sched_param param;
    PyObject *result;
    PyObject *priority;

    if (sched_getparam(pid, &param))
        return posix_error();
    result = PyStructSequence_New(SchedParamType);
    if (!result)
        return NULL;
    priority = PyLong_FromLong(param.sched_priority);
    if (!priority) {
        Py_DECREF(result);
        return NULL;
    }
    PyStructSequence_SET_ITEM(result, 0, priority);
    return result;
}


/*[clinic input]
os.sched_setparam
    pid: pid_t
    param: sched_param
    /

Set scheduling parameters for the process identified by pid.

If pid is 0, sets parameters for the calling process.
param should be an instance of sched_param.
[clinic start generated code]*/

static PyObject *
os_sched_setparam_impl(PyObject *module, pid_t pid,
                       struct sched_param *param)
/*[clinic end generated code: output=8af013f78a32b591 input=6b8d6dfcecdc21bd]*/
{
    if (sched_setparam(pid, param))
        return posix_error();
    Py_RETURN_NONE;
}
#endif /* HAVE_SCHED_SETPARAM */


#ifdef HAVE_SCHED_RR_GET_INTERVAL
/*[clinic input]
os.sched_rr_get_interval -> double
    pid: pid_t
    /

Return the round-robin quantum for the process identified by pid, in seconds.

Value returned is a float.
[clinic start generated code]*/

static double
os_sched_rr_get_interval_impl(PyObject *module, pid_t pid)
/*[clinic end generated code: output=7e2d935833ab47dc input=2a973da15cca6fae]*/
{
    struct timespec interval;
    if (sched_rr_get_interval(pid, &interval)) {
        posix_error();
        return -1.0;
    }
#ifdef _Py_MEMORY_SANITIZER
    __msan_unpoison(&interval, sizeof(interval));
#endif
    return (double)interval.tv_sec + 1e-9*interval.tv_nsec;
}
#endif /* HAVE_SCHED_RR_GET_INTERVAL */


/*[clinic input]
os.sched_yield

Voluntarily relinquish the CPU.
[clinic start generated code]*/

static PyObject *
os_sched_yield_impl(PyObject *module)
/*[clinic end generated code: output=902323500f222cac input=e54d6f98189391d4]*/
{
    if (sched_yield())
        return posix_error();
    Py_RETURN_NONE;
}

#ifdef HAVE_SCHED_SETAFFINITY
/* The minimum number of CPUs allocated in a cpu_set_t */
static const int NCPUS_START = sizeof(unsigned long) * CHAR_BIT;

/*[clinic input]
os.sched_setaffinity
    pid: pid_t
    mask : object
    /

Set the CPU affinity of the process identified by pid to mask.

mask should be an iterable of integers identifying CPUs.
[clinic start generated code]*/

static PyObject *
os_sched_setaffinity_impl(PyObject *module, pid_t pid, PyObject *mask)
/*[clinic end generated code: output=882d7dd9a229335b input=a0791a597c7085ba]*/
{
    int ncpus;
    size_t setsize;
    cpu_set_t *cpu_set = NULL;
    PyObject *iterator = NULL, *item;

    iterator = PyObject_GetIter(mask);
    if (iterator == NULL)
        return NULL;

    ncpus = NCPUS_START;
    setsize = CPU_ALLOC_SIZE(ncpus);
    cpu_set = CPU_ALLOC(ncpus);
    if (cpu_set == NULL) {
        PyErr_NoMemory();
        goto error;
    }
    CPU_ZERO_S(setsize, cpu_set);

    while ((item = PyIter_Next(iterator))) {
        long cpu;
        if (!PyLong_Check(item)) {
            PyErr_Format(PyExc_TypeError,
                        "expected an iterator of ints, "
                        "but iterator yielded %R",
                        Py_TYPE(item));
            Py_DECREF(item);
            goto error;
        }
        cpu = PyLong_AsLong(item);
        Py_DECREF(item);
        if (cpu < 0) {
            if (!PyErr_Occurred())
                PyErr_SetString(PyExc_ValueError, "negative CPU number");
            goto error;
        }
        if (cpu > INT_MAX - 1) {
            PyErr_SetString(PyExc_OverflowError, "CPU number too large");
            goto error;
        }
        if (cpu >= ncpus) {
            /* Grow CPU mask to fit the CPU number */
            int newncpus = ncpus;
            cpu_set_t *newmask;
            size_t newsetsize;
            while (newncpus <= cpu) {
                if (newncpus > INT_MAX / 2)
                    newncpus = cpu + 1;
                else
                    newncpus = newncpus * 2;
            }
            newmask = CPU_ALLOC(newncpus);
            if (newmask == NULL) {
                PyErr_NoMemory();
                goto error;
            }
            newsetsize = CPU_ALLOC_SIZE(newncpus);
            CPU_ZERO_S(newsetsize, newmask);
            memcpy(newmask, cpu_set, setsize);
            CPU_FREE(cpu_set);
            setsize = newsetsize;
            cpu_set = newmask;
            ncpus = newncpus;
        }
        CPU_SET_S(cpu, setsize, cpu_set);
    }
    Py_CLEAR(iterator);

    if (sched_setaffinity(pid, setsize, cpu_set)) {
        posix_error();
        goto error;
    }
    CPU_FREE(cpu_set);
    Py_RETURN_NONE;

error:
    if (cpu_set)
        CPU_FREE(cpu_set);
    Py_XDECREF(iterator);
    return NULL;
}


/*[clinic input]
os.sched_getaffinity
    pid: pid_t
    /

Return the affinity of the process identified by pid (or the current process if zero).

The affinity is returned as a set of CPU identifiers.
[clinic start generated code]*/

static PyObject *
os_sched_getaffinity_impl(PyObject *module, pid_t pid)
/*[clinic end generated code: output=f726f2c193c17a4f input=983ce7cb4a565980]*/
{
    int cpu, ncpus, count;
    size_t setsize;
    cpu_set_t *mask = NULL;
    PyObject *res = NULL;

    ncpus = NCPUS_START;
    while (1) {
        setsize = CPU_ALLOC_SIZE(ncpus);
        mask = CPU_ALLOC(ncpus);
        if (mask == NULL)
            return PyErr_NoMemory();
        if (sched_getaffinity(pid, setsize, mask) == 0)
            break;
        CPU_FREE(mask);
        if (errno != EINVAL)
            return posix_error();
        if (ncpus > INT_MAX / 2) {
            PyErr_SetString(PyExc_OverflowError, "could not allocate "
                            "a large enough CPU set");
            return NULL;
        }
        ncpus = ncpus * 2;
    }

    res = PySet_New(NULL);
    if (res == NULL)
        goto error;
    for (cpu = 0, count = CPU_COUNT_S(setsize, mask); count; cpu++) {
        if (CPU_ISSET_S(cpu, setsize, mask)) {
            PyObject *cpu_num = PyLong_FromLong(cpu);
            --count;
            if (cpu_num == NULL)
                goto error;
            if (PySet_Add(res, cpu_num)) {
                Py_DECREF(cpu_num);
                goto error;
            }
            Py_DECREF(cpu_num);
        }
    }
    CPU_FREE(mask);
    return res;

error:
    if (mask)
        CPU_FREE(mask);
    Py_XDECREF(res);
    return NULL;
}

#endif /* HAVE_SCHED_SETAFFINITY */

#endif /* HAVE_SCHED_H */


/* AIX uses /dev/ptc but is otherwise the same as /dev/ptmx */
/* IRIX has both /dev/ptc and /dev/ptmx, use ptmx */
#if defined(HAVE_DEV_PTC) && !defined(HAVE_DEV_PTMX)
#define DEV_PTY_FILE "/dev/ptc"
#define HAVE_DEV_PTMX
#else
#define DEV_PTY_FILE "/dev/ptmx"
#endif

#if defined(HAVE_OPENPTY) || defined(HAVE_FORKPTY) || defined(HAVE_DEV_PTMX)
#ifdef HAVE_PTY_H
#include <pty.h>
#else
#ifdef HAVE_LIBUTIL_H
#include <libutil.h>
#else
#ifdef HAVE_UTIL_H
#include <util.h>
#endif /* HAVE_UTIL_H */
#endif /* HAVE_LIBUTIL_H */
#endif /* HAVE_PTY_H */
#ifdef HAVE_STROPTS_H
#include <stropts.h>
#endif
#endif /* defined(HAVE_OPENPTY) || defined(HAVE_FORKPTY) || defined(HAVE_DEV_PTMX) */


#if defined(HAVE_OPENPTY) || defined(HAVE__GETPTY) || defined(HAVE_DEV_PTMX)
/*[clinic input]
os.openpty

Open a pseudo-terminal.

Return a tuple of (master_fd, slave_fd) containing open file descriptors
for both the master and slave ends.
[clinic start generated code]*/

static PyObject *
os_openpty_impl(PyObject *module)
/*[clinic end generated code: output=98841ce5ec9cef3c input=f3d99fd99e762907]*/
{
    int master_fd = -1, slave_fd = -1;
#ifndef HAVE_OPENPTY
    char * slave_name;
#endif
#if defined(HAVE_DEV_PTMX) && !defined(HAVE_OPENPTY) && !defined(HAVE__GETPTY)
    PyOS_sighandler_t sig_saved;
#if defined(__sun) && defined(__SVR4)
    extern char *ptsname(int fildes);
#endif
#endif

#ifdef HAVE_OPENPTY
    if (openpty(&master_fd, &slave_fd, NULL, NULL, NULL) != 0)
        goto posix_error;

    if (_Py_set_inheritable(master_fd, 0, NULL) < 0)
        goto error;
    if (_Py_set_inheritable(slave_fd, 0, NULL) < 0)
        goto error;

#elif defined(HAVE__GETPTY)
    slave_name = _getpty(&master_fd, O_RDWR, 0666, 0);
    if (slave_name == NULL)
        goto posix_error;
    if (_Py_set_inheritable(master_fd, 0, NULL) < 0)
        goto error;

    slave_fd = _Py_open(slave_name, O_RDWR);
    if (slave_fd < 0)
        goto error;

#else
    master_fd = open(DEV_PTY_FILE, O_RDWR | O_NOCTTY); /* open master */
    if (master_fd < 0)
        goto posix_error;

    sig_saved = PyOS_setsig(SIGCHLD, SIG_DFL);

    /* change permission of slave */
    if (grantpt(master_fd) < 0) {
        PyOS_setsig(SIGCHLD, sig_saved);
        goto posix_error;
    }

    /* unlock slave */
    if (unlockpt(master_fd) < 0) {
        PyOS_setsig(SIGCHLD, sig_saved);
        goto posix_error;
    }

    PyOS_setsig(SIGCHLD, sig_saved);

    slave_name = ptsname(master_fd); /* get name of slave */
    if (slave_name == NULL)
        goto posix_error;

    slave_fd = _Py_open(slave_name, O_RDWR | O_NOCTTY); /* open slave */
    if (slave_fd == -1)
        goto error;

    if (_Py_set_inheritable(master_fd, 0, NULL) < 0)
        goto posix_error;

#if !defined(__CYGWIN__) && !defined(__ANDROID__) && !defined(HAVE_DEV_PTC)
    ioctl(slave_fd, I_PUSH, "ptem"); /* push ptem */
    ioctl(slave_fd, I_PUSH, "ldterm"); /* push ldterm */
#ifndef __hpux
    ioctl(slave_fd, I_PUSH, "ttcompat"); /* push ttcompat */
#endif /* __hpux */
#endif /* HAVE_CYGWIN */
#endif /* HAVE_OPENPTY */

    return Py_BuildValue("(ii)", master_fd, slave_fd);

posix_error:
    posix_error();
error:
    if (master_fd != -1)
        close(master_fd);
    if (slave_fd != -1)
        close(slave_fd);
    return NULL;
}
#endif /* defined(HAVE_OPENPTY) || defined(HAVE__GETPTY) || defined(HAVE_DEV_PTMX) */


#ifdef HAVE_FORKPTY
/*[clinic input]
os.forkpty

Fork a new process with a new pseudo-terminal as controlling tty.

Returns a tuple of (pid, master_fd).
Like fork(), return pid of 0 to the child process,
and pid of child to the parent process.
To both, return fd of newly opened pseudo-terminal.
[clinic start generated code]*/

static PyObject *
os_forkpty_impl(PyObject *module)
/*[clinic end generated code: output=60d0a5c7512e4087 input=f1f7f4bae3966010]*/
{
    int master_fd = -1;
    pid_t pid;

    if (_PyInterpreterState_Get() != PyInterpreterState_Main()) {
        PyErr_SetString(PyExc_RuntimeError, "fork not supported for subinterpreters");
        return NULL;
    }
    PyOS_BeforeFork();
    pid = forkpty(&master_fd, NULL, NULL, NULL);
    if (pid == 0) {
        /* child: this clobbers and resets the import lock. */
        PyOS_AfterFork_Child();
    } else {
        /* parent: release the import lock. */
        PyOS_AfterFork_Parent();
    }
    if (pid == -1)
        return posix_error();
    return Py_BuildValue("(Ni)", PyLong_FromPid(pid), master_fd);
}
#endif /* HAVE_FORKPTY */


#ifdef HAVE_GETEGID
/*[clinic input]
os.getegid

Return the current process's effective group id.
[clinic start generated code]*/

static PyObject *
os_getegid_impl(PyObject *module)
/*[clinic end generated code: output=67d9be7ac68898a2 input=1596f79ad1107d5d]*/
{
    return _PyLong_FromGid(getegid());
}
#endif /* HAVE_GETEGID */


#ifdef HAVE_GETEUID
/*[clinic input]
os.geteuid

Return the current process's effective user id.
[clinic start generated code]*/

static PyObject *
os_geteuid_impl(PyObject *module)
/*[clinic end generated code: output=ea1b60f0d6abb66e input=4644c662d3bd9f19]*/
{
    return _PyLong_FromUid(geteuid());
}
#endif /* HAVE_GETEUID */


#ifdef HAVE_GETGID
/*[clinic input]
os.getgid

Return the current process's group id.
[clinic start generated code]*/

static PyObject *
os_getgid_impl(PyObject *module)
/*[clinic end generated code: output=4f28ebc9d3e5dfcf input=58796344cd87c0f6]*/
{
    return _PyLong_FromGid(getgid());
}
#endif /* HAVE_GETGID */


#ifdef HAVE_GETPID
/*[clinic input]
os.getpid

Return the current process id.
[clinic start generated code]*/

static PyObject *
os_getpid_impl(PyObject *module)
/*[clinic end generated code: output=9ea6fdac01ed2b3c input=5a9a00f0ab68aa00]*/
{
    return PyLong_FromPid(getpid());
}
#endif /* HAVE_GETPID */

#ifdef HAVE_GETGROUPLIST

/* AC 3.5: funny apple logic below */
PyDoc_STRVAR(posix_getgrouplist__doc__,
"getgrouplist(user, group) -> list of groups to which a user belongs\n\n\
Returns a list of groups to which a user belongs.\n\n\
    user: username to lookup\n\
    group: base group id of the user");

static PyObject *
posix_getgrouplist(PyObject *self, PyObject *args)
{
#ifdef NGROUPS_MAX
#define MAX_GROUPS NGROUPS_MAX
#else
    /* defined to be 16 on Solaris7, so this should be a small number */
#define MAX_GROUPS 64
#endif

    const char *user;
    int i, ngroups;
    PyObject *list;
#ifdef __APPLE__
    int *groups, basegid;
#else
    gid_t *groups, basegid;
#endif
    ngroups = MAX_GROUPS;

#ifdef __APPLE__
    if (!PyArg_ParseTuple(args, "si:getgrouplist", &user, &basegid))
        return NULL;
#else
    if (!PyArg_ParseTuple(args, "sO&:getgrouplist", &user,
                          _Py_Gid_Converter, &basegid))
        return NULL;
#endif

#ifdef __APPLE__
    groups = PyMem_New(int, ngroups);
#else
    groups = PyMem_New(gid_t, ngroups);
#endif
    if (groups == NULL)
        return PyErr_NoMemory();

    if (getgrouplist(user, basegid, groups, &ngroups) == -1) {
        PyMem_Del(groups);
        return posix_error();
    }

#ifdef _Py_MEMORY_SANITIZER
    /* Clang memory sanitizer libc intercepts don't know getgrouplist. */
    __msan_unpoison(&ngroups, sizeof(ngroups));
    __msan_unpoison(groups, ngroups*sizeof(*groups));
#endif

    list = PyList_New(ngroups);
    if (list == NULL) {
        PyMem_Del(groups);
        return NULL;
    }

    for (i = 0; i < ngroups; i++) {
#ifdef __APPLE__
        PyObject *o = PyLong_FromUnsignedLong((unsigned long)groups[i]);
#else
        PyObject *o = _PyLong_FromGid(groups[i]);
#endif
        if (o == NULL) {
            Py_DECREF(list);
            PyMem_Del(groups);
            return NULL;
        }
        PyList_SET_ITEM(list, i, o);
    }

    PyMem_Del(groups);

    return list;
}
#endif /* HAVE_GETGROUPLIST */


#ifdef HAVE_GETGROUPS
/*[clinic input]
os.getgroups

Return list of supplemental group IDs for the process.
[clinic start generated code]*/

static PyObject *
os_getgroups_impl(PyObject *module)
/*[clinic end generated code: output=42b0c17758561b56 input=d3f109412e6a155c]*/
{
    PyObject *result = NULL;

#ifdef NGROUPS_MAX
#define MAX_GROUPS NGROUPS_MAX
#else
    /* defined to be 16 on Solaris7, so this should be a small number */
#define MAX_GROUPS 64
#endif
    gid_t grouplist[MAX_GROUPS];

    /* On MacOSX getgroups(2) can return more than MAX_GROUPS results
     * This is a helper variable to store the intermediate result when
     * that happens.
     *
     * To keep the code readable the OSX behaviour is unconditional,
     * according to the POSIX spec this should be safe on all unix-y
     * systems.
     */
    gid_t* alt_grouplist = grouplist;
    int n;

#ifdef __APPLE__
    /* Issue #17557: As of OS X 10.8, getgroups(2) no longer raises EINVAL if
     * there are more groups than can fit in grouplist.  Therefore, on OS X
     * always first call getgroups with length 0 to get the actual number
     * of groups.
     */
    n = getgroups(0, NULL);
    if (n < 0) {
        return posix_error();
    } else if (n <= MAX_GROUPS) {
        /* groups will fit in existing array */
        alt_grouplist = grouplist;
    } else {
        alt_grouplist = PyMem_New(gid_t, n);
        if (alt_grouplist == NULL) {
            return PyErr_NoMemory();
        }
    }

    n = getgroups(n, alt_grouplist);
    if (n == -1) {
        if (alt_grouplist != grouplist) {
            PyMem_Free(alt_grouplist);
        }
        return posix_error();
    }
#else
    n = getgroups(MAX_GROUPS, grouplist);
    if (n < 0) {
        if (errno == EINVAL) {
            n = getgroups(0, NULL);
            if (n == -1) {
                return posix_error();
            }
            if (n == 0) {
                /* Avoid malloc(0) */
                alt_grouplist = grouplist;
            } else {
                alt_grouplist = PyMem_New(gid_t, n);
                if (alt_grouplist == NULL) {
                    return PyErr_NoMemory();
                }
                n = getgroups(n, alt_grouplist);
                if (n == -1) {
                    PyMem_Free(alt_grouplist);
                    return posix_error();
                }
            }
        } else {
            return posix_error();
        }
    }
#endif

    result = PyList_New(n);
    if (result != NULL) {
        int i;
        for (i = 0; i < n; ++i) {
            PyObject *o = _PyLong_FromGid(alt_grouplist[i]);
            if (o == NULL) {
                Py_DECREF(result);
                result = NULL;
                break;
            }
            PyList_SET_ITEM(result, i, o);
        }
    }

    if (alt_grouplist != grouplist) {
        PyMem_Free(alt_grouplist);
    }

    return result;
}
#endif /* HAVE_GETGROUPS */

#ifdef HAVE_INITGROUPS
PyDoc_STRVAR(posix_initgroups__doc__,
"initgroups(username, gid) -> None\n\n\
Call the system initgroups() to initialize the group access list with all of\n\
the groups of which the specified username is a member, plus the specified\n\
group id.");

/* AC 3.5: funny apple logic */
static PyObject *
posix_initgroups(PyObject *self, PyObject *args)
{
    PyObject *oname;
    const char *username;
    int res;
#ifdef __APPLE__
    int gid;
#else
    gid_t gid;
#endif

#ifdef __APPLE__
    if (!PyArg_ParseTuple(args, "O&i:initgroups",
                          PyUnicode_FSConverter, &oname,
                          &gid))
#else
    if (!PyArg_ParseTuple(args, "O&O&:initgroups",
                          PyUnicode_FSConverter, &oname,
                          _Py_Gid_Converter, &gid))
#endif
        return NULL;
    username = PyBytes_AS_STRING(oname);

    res = initgroups(username, gid);
    Py_DECREF(oname);
    if (res == -1)
        return PyErr_SetFromErrno(PyExc_OSError);

    Py_RETURN_NONE;
}
#endif /* HAVE_INITGROUPS */


#ifdef HAVE_GETPGID
/*[clinic input]
os.getpgid

    pid: pid_t

Call the system call getpgid(), and return the result.
[clinic start generated code]*/

static PyObject *
os_getpgid_impl(PyObject *module, pid_t pid)
/*[clinic end generated code: output=1db95a97be205d18 input=39d710ae3baaf1c7]*/
{
    pid_t pgid = getpgid(pid);
    if (pgid < 0)
        return posix_error();
    return PyLong_FromPid(pgid);
}
#endif /* HAVE_GETPGID */


#ifdef HAVE_GETPGRP
/*[clinic input]
os.getpgrp

Return the current process group id.
[clinic start generated code]*/

static PyObject *
os_getpgrp_impl(PyObject *module)
/*[clinic end generated code: output=c4fc381e51103cf3 input=6846fb2bb9a3705e]*/
{
#ifdef GETPGRP_HAVE_ARG
    return PyLong_FromPid(getpgrp(0));
#else /* GETPGRP_HAVE_ARG */
    return PyLong_FromPid(getpgrp());
#endif /* GETPGRP_HAVE_ARG */
}
#endif /* HAVE_GETPGRP */


#ifdef HAVE_SETPGRP
/*[clinic input]
os.setpgrp

Make the current process the leader of its process group.
[clinic start generated code]*/

static PyObject *
os_setpgrp_impl(PyObject *module)
/*[clinic end generated code: output=2554735b0a60f0a0 input=1f0619fcb5731e7e]*/
{
#ifdef SETPGRP_HAVE_ARG
    if (setpgrp(0, 0) < 0)
#else /* SETPGRP_HAVE_ARG */
    if (setpgrp() < 0)
#endif /* SETPGRP_HAVE_ARG */
        return posix_error();
    Py_RETURN_NONE;
}
#endif /* HAVE_SETPGRP */

#ifdef HAVE_GETPPID

#ifdef MS_WINDOWS
#include <tlhelp32.h>

static PyObject*
win32_getppid()
{
    HANDLE snapshot;
    pid_t mypid;
    PyObject* result = NULL;
    BOOL have_record;
    PROCESSENTRY32 pe;

    mypid = getpid(); /* This function never fails */

    snapshot = CreateToolhelp32Snapshot(TH32CS_SNAPPROCESS, 0);
    if (snapshot == INVALID_HANDLE_VALUE)
        return PyErr_SetFromWindowsErr(GetLastError());

    pe.dwSize = sizeof(pe);
    have_record = Process32First(snapshot, &pe);
    while (have_record) {
        if (mypid == (pid_t)pe.th32ProcessID) {
            /* We could cache the ulong value in a static variable. */
            result = PyLong_FromPid((pid_t)pe.th32ParentProcessID);
            break;
        }

        have_record = Process32Next(snapshot, &pe);
    }

    /* If our loop exits and our pid was not found (result will be NULL)
     * then GetLastError will return ERROR_NO_MORE_FILES. This is an
     * error anyway, so let's raise it. */
    if (!result)
        result = PyErr_SetFromWindowsErr(GetLastError());

    CloseHandle(snapshot);

    return result;
}
#endif /*MS_WINDOWS*/


/*[clinic input]
os.getppid

Return the parent's process id.

If the parent process has already exited, Windows machines will still
return its id; others systems will return the id of the 'init' process (1).
[clinic start generated code]*/

static PyObject *
os_getppid_impl(PyObject *module)
/*[clinic end generated code: output=43b2a946a8c603b4 input=e637cb87539c030e]*/
{
#ifdef MS_WINDOWS
    return win32_getppid();
#else
    return PyLong_FromPid(getppid());
#endif
}
#endif /* HAVE_GETPPID */


#ifdef HAVE_GETLOGIN
/*[clinic input]
os.getlogin

Return the actual login name.
[clinic start generated code]*/

static PyObject *
os_getlogin_impl(PyObject *module)
/*[clinic end generated code: output=a32e66a7e5715dac input=2a21ab1e917163df]*/
{
    PyObject *result = NULL;
#ifdef MS_WINDOWS
    wchar_t user_name[UNLEN + 1];
    DWORD num_chars = Py_ARRAY_LENGTH(user_name);

    if (GetUserNameW(user_name, &num_chars)) {
        /* num_chars is the number of unicode chars plus null terminator */
        result = PyUnicode_FromWideChar(user_name, num_chars - 1);
    }
    else
        result = PyErr_SetFromWindowsErr(GetLastError());
#else
    char *name;
    int old_errno = errno;

    errno = 0;
    name = getlogin();
    if (name == NULL) {
        if (errno)
            posix_error();
        else
            PyErr_SetString(PyExc_OSError, "unable to determine login name");
    }
    else
        result = PyUnicode_DecodeFSDefault(name);
    errno = old_errno;
#endif
    return result;
}
#endif /* HAVE_GETLOGIN */


#ifdef HAVE_GETUID
/*[clinic input]
os.getuid

Return the current process's user id.
[clinic start generated code]*/

static PyObject *
os_getuid_impl(PyObject *module)
/*[clinic end generated code: output=415c0b401ebed11a input=b53c8b35f110a516]*/
{
    return _PyLong_FromUid(getuid());
}
#endif /* HAVE_GETUID */


#ifdef MS_WINDOWS
#define HAVE_KILL
#endif /* MS_WINDOWS */

#ifdef HAVE_KILL
/*[clinic input]
os.kill

    pid: pid_t
    signal: Py_ssize_t
    /

Kill a process with a signal.
[clinic start generated code]*/

static PyObject *
os_kill_impl(PyObject *module, pid_t pid, Py_ssize_t signal)
/*[clinic end generated code: output=8e346a6701c88568 input=61a36b86ca275ab9]*/
#ifndef MS_WINDOWS
{
    if (kill(pid, (int)signal) == -1)
        return posix_error();
    Py_RETURN_NONE;
}
#else /* !MS_WINDOWS */
{
    PyObject *result;
    DWORD sig = (DWORD)signal;
    DWORD err;
    HANDLE handle;

    /* Console processes which share a common console can be sent CTRL+C or
       CTRL+BREAK events, provided they handle said events. */
    if (sig == CTRL_C_EVENT || sig == CTRL_BREAK_EVENT) {
        if (GenerateConsoleCtrlEvent(sig, (DWORD)pid) == 0) {
            err = GetLastError();
            PyErr_SetFromWindowsErr(err);
        }
        else
            Py_RETURN_NONE;
    }

    /* If the signal is outside of what GenerateConsoleCtrlEvent can use,
       attempt to open and terminate the process. */
    handle = OpenProcess(PROCESS_ALL_ACCESS, FALSE, (DWORD)pid);
    if (handle == NULL) {
        err = GetLastError();
        return PyErr_SetFromWindowsErr(err);
    }

    if (TerminateProcess(handle, sig) == 0) {
        err = GetLastError();
        result = PyErr_SetFromWindowsErr(err);
    } else {
        Py_INCREF(Py_None);
        result = Py_None;
    }

    CloseHandle(handle);
    return result;
}
#endif /* !MS_WINDOWS */
#endif /* HAVE_KILL */


#ifdef HAVE_KILLPG
/*[clinic input]
os.killpg

    pgid: pid_t
    signal: int
    /

Kill a process group with a signal.
[clinic start generated code]*/

static PyObject *
os_killpg_impl(PyObject *module, pid_t pgid, int signal)
/*[clinic end generated code: output=6dbcd2f1fdf5fdba input=38b5449eb8faec19]*/
{
    /* XXX some man pages make the `pgid` parameter an int, others
       a pid_t. Since getpgrp() returns a pid_t, we assume killpg should
       take the same type. Moreover, pid_t is always at least as wide as
       int (else compilation of this module fails), which is safe. */
    if (killpg(pgid, signal) == -1)
        return posix_error();
    Py_RETURN_NONE;
}
#endif /* HAVE_KILLPG */


#ifdef HAVE_PLOCK
#ifdef HAVE_SYS_LOCK_H
#include <sys/lock.h>
#endif

/*[clinic input]
os.plock
    op: int
    /

Lock program segments into memory.");
[clinic start generated code]*/

static PyObject *
os_plock_impl(PyObject *module, int op)
/*[clinic end generated code: output=81424167033b168e input=e6e5e348e1525f60]*/
{
    if (plock(op) == -1)
        return posix_error();
    Py_RETURN_NONE;
}
#endif /* HAVE_PLOCK */


#ifdef HAVE_SETUID
/*[clinic input]
os.setuid

    uid: uid_t
    /

Set the current process's user id.
[clinic start generated code]*/

static PyObject *
os_setuid_impl(PyObject *module, uid_t uid)
/*[clinic end generated code: output=a0a41fd0d1ec555f input=c921a3285aa22256]*/
{
    if (setuid(uid) < 0)
        return posix_error();
    Py_RETURN_NONE;
}
#endif /* HAVE_SETUID */


#ifdef HAVE_SETEUID
/*[clinic input]
os.seteuid

    euid: uid_t
    /

Set the current process's effective user id.
[clinic start generated code]*/

static PyObject *
os_seteuid_impl(PyObject *module, uid_t euid)
/*[clinic end generated code: output=102e3ad98361519a input=ba93d927e4781aa9]*/
{
    if (seteuid(euid) < 0)
        return posix_error();
    Py_RETURN_NONE;
}
#endif /* HAVE_SETEUID */


#ifdef HAVE_SETEGID
/*[clinic input]
os.setegid

    egid: gid_t
    /

Set the current process's effective group id.
[clinic start generated code]*/

static PyObject *
os_setegid_impl(PyObject *module, gid_t egid)
/*[clinic end generated code: output=4e4b825a6a10258d input=4080526d0ccd6ce3]*/
{
    if (setegid(egid) < 0)
        return posix_error();
    Py_RETURN_NONE;
}
#endif /* HAVE_SETEGID */


#ifdef HAVE_SETREUID
/*[clinic input]
os.setreuid

    ruid: uid_t
    euid: uid_t
    /

Set the current process's real and effective user ids.
[clinic start generated code]*/

static PyObject *
os_setreuid_impl(PyObject *module, uid_t ruid, uid_t euid)
/*[clinic end generated code: output=62d991210006530a input=0ca8978de663880c]*/
{
    if (setreuid(ruid, euid) < 0) {
        return posix_error();
    } else {
        Py_RETURN_NONE;
    }
}
#endif /* HAVE_SETREUID */


#ifdef HAVE_SETREGID
/*[clinic input]
os.setregid

    rgid: gid_t
    egid: gid_t
    /

Set the current process's real and effective group ids.
[clinic start generated code]*/

static PyObject *
os_setregid_impl(PyObject *module, gid_t rgid, gid_t egid)
/*[clinic end generated code: output=aa803835cf5342f3 input=c59499f72846db78]*/
{
    if (setregid(rgid, egid) < 0)
        return posix_error();
    Py_RETURN_NONE;
}
#endif /* HAVE_SETREGID */


#ifdef HAVE_SETGID
/*[clinic input]
os.setgid
    gid: gid_t
    /

Set the current process's group id.
[clinic start generated code]*/

static PyObject *
os_setgid_impl(PyObject *module, gid_t gid)
/*[clinic end generated code: output=bdccd7403f6ad8c3 input=27d30c4059045dc6]*/
{
    if (setgid(gid) < 0)
        return posix_error();
    Py_RETURN_NONE;
}
#endif /* HAVE_SETGID */


#ifdef HAVE_SETGROUPS
/*[clinic input]
os.setgroups

    groups: object
    /

Set the groups of the current process to list.
[clinic start generated code]*/

static PyObject *
os_setgroups(PyObject *module, PyObject *groups)
/*[clinic end generated code: output=3fcb32aad58c5ecd input=fa742ca3daf85a7e]*/
{
    Py_ssize_t i, len;
    gid_t grouplist[MAX_GROUPS];

    if (!PySequence_Check(groups)) {
        PyErr_SetString(PyExc_TypeError, "setgroups argument must be a sequence");
        return NULL;
    }
    len = PySequence_Size(groups);
    if (len < 0) {
        return NULL;
    }
    if (len > MAX_GROUPS) {
        PyErr_SetString(PyExc_ValueError, "too many groups");
        return NULL;
    }
    for(i = 0; i < len; i++) {
        PyObject *elem;
        elem = PySequence_GetItem(groups, i);
        if (!elem)
            return NULL;
        if (!PyLong_Check(elem)) {
            PyErr_SetString(PyExc_TypeError,
                            "groups must be integers");
            Py_DECREF(elem);
            return NULL;
        } else {
            if (!_Py_Gid_Converter(elem, &grouplist[i])) {
                Py_DECREF(elem);
                return NULL;
            }
        }
        Py_DECREF(elem);
    }

    if (setgroups(len, grouplist) < 0)
        return posix_error();
    Py_RETURN_NONE;
}
#endif /* HAVE_SETGROUPS */

#if defined(HAVE_WAIT3) || defined(HAVE_WAIT4)
static PyObject *
wait_helper(pid_t pid, int status, struct rusage *ru)
{
    PyObject *result;
    static PyObject *struct_rusage;
    _Py_IDENTIFIER(struct_rusage);

    if (pid == -1)
        return posix_error();

    if (struct_rusage == NULL) {
        PyObject *m = PyImport_ImportModuleNoBlock("resource");
        if (m == NULL)
            return NULL;
        struct_rusage = _PyObject_GetAttrId(m, &PyId_struct_rusage);
        Py_DECREF(m);
        if (struct_rusage == NULL)
            return NULL;
    }

    /* XXX(nnorwitz): Copied (w/mods) from resource.c, there should be only one. */
    result = PyStructSequence_New((PyTypeObject*) struct_rusage);
    if (!result)
        return NULL;

#ifndef doubletime
#define doubletime(TV) ((double)(TV).tv_sec + (TV).tv_usec * 0.000001)
#endif

    PyStructSequence_SET_ITEM(result, 0,
                              PyFloat_FromDouble(doubletime(ru->ru_utime)));
    PyStructSequence_SET_ITEM(result, 1,
                              PyFloat_FromDouble(doubletime(ru->ru_stime)));
#define SET_INT(result, index, value)\
        PyStructSequence_SET_ITEM(result, index, PyLong_FromLong(value))
    SET_INT(result, 2, ru->ru_maxrss);
    SET_INT(result, 3, ru->ru_ixrss);
    SET_INT(result, 4, ru->ru_idrss);
    SET_INT(result, 5, ru->ru_isrss);
    SET_INT(result, 6, ru->ru_minflt);
    SET_INT(result, 7, ru->ru_majflt);
    SET_INT(result, 8, ru->ru_nswap);
    SET_INT(result, 9, ru->ru_inblock);
    SET_INT(result, 10, ru->ru_oublock);
    SET_INT(result, 11, ru->ru_msgsnd);
    SET_INT(result, 12, ru->ru_msgrcv);
    SET_INT(result, 13, ru->ru_nsignals);
    SET_INT(result, 14, ru->ru_nvcsw);
    SET_INT(result, 15, ru->ru_nivcsw);
#undef SET_INT

    if (PyErr_Occurred()) {
        Py_DECREF(result);
        return NULL;
    }

    return Py_BuildValue("NiN", PyLong_FromPid(pid), status, result);
}
#endif /* HAVE_WAIT3 || HAVE_WAIT4 */


#ifdef HAVE_WAIT3
/*[clinic input]
os.wait3

    options: int
Wait for completion of a child process.

Returns a tuple of information about the child process:
  (pid, status, rusage)
[clinic start generated code]*/

static PyObject *
os_wait3_impl(PyObject *module, int options)
/*[clinic end generated code: output=92c3224e6f28217a input=8ac4c56956b61710]*/
{
    pid_t pid;
    struct rusage ru;
    int async_err = 0;
    WAIT_TYPE status;
    WAIT_STATUS_INT(status) = 0;

    do {
        Py_BEGIN_ALLOW_THREADS
        pid = wait3(&status, options, &ru);
        Py_END_ALLOW_THREADS
    } while (pid < 0 && errno == EINTR && !(async_err = PyErr_CheckSignals()));
    if (pid < 0)
        return (!async_err) ? posix_error() : NULL;

    return wait_helper(pid, WAIT_STATUS_INT(status), &ru);
}
#endif /* HAVE_WAIT3 */


#ifdef HAVE_WAIT4
/*[clinic input]

os.wait4

    pid: pid_t
    options: int

Wait for completion of a specific child process.

Returns a tuple of information about the child process:
  (pid, status, rusage)
[clinic start generated code]*/

static PyObject *
os_wait4_impl(PyObject *module, pid_t pid, int options)
/*[clinic end generated code: output=66195aa507b35f70 input=d11deed0750600ba]*/
{
    pid_t res;
    struct rusage ru;
    int async_err = 0;
    WAIT_TYPE status;
    WAIT_STATUS_INT(status) = 0;

    do {
        Py_BEGIN_ALLOW_THREADS
        res = wait4(pid, &status, options, &ru);
        Py_END_ALLOW_THREADS
    } while (res < 0 && errno == EINTR && !(async_err = PyErr_CheckSignals()));
    if (res < 0)
        return (!async_err) ? posix_error() : NULL;

    return wait_helper(res, WAIT_STATUS_INT(status), &ru);
}
#endif /* HAVE_WAIT4 */


#if defined(HAVE_WAITID) && !defined(__APPLE__)
/*[clinic input]
os.waitid

    idtype: idtype_t
        Must be one of be P_PID, P_PGID or P_ALL.
    id: id_t
        The id to wait on.
    options: int
        Constructed from the ORing of one or more of WEXITED, WSTOPPED
        or WCONTINUED and additionally may be ORed with WNOHANG or WNOWAIT.
    /

Returns the result of waiting for a process or processes.

Returns either waitid_result or None if WNOHANG is specified and there are
no children in a waitable state.
[clinic start generated code]*/

static PyObject *
os_waitid_impl(PyObject *module, idtype_t idtype, id_t id, int options)
/*[clinic end generated code: output=5d2e1c0bde61f4d8 input=d8e7f76e052b7920]*/
{
    PyObject *result;
    int res;
    int async_err = 0;
    siginfo_t si;
    si.si_pid = 0;

    do {
        Py_BEGIN_ALLOW_THREADS
        res = waitid(idtype, id, &si, options);
        Py_END_ALLOW_THREADS
    } while (res < 0 && errno == EINTR && !(async_err = PyErr_CheckSignals()));
    if (res < 0)
        return (!async_err) ? posix_error() : NULL;

    if (si.si_pid == 0)
        Py_RETURN_NONE;

    result = PyStructSequence_New(WaitidResultType);
    if (!result)
        return NULL;

    PyStructSequence_SET_ITEM(result, 0, PyLong_FromPid(si.si_pid));
    PyStructSequence_SET_ITEM(result, 1, _PyLong_FromUid(si.si_uid));
    PyStructSequence_SET_ITEM(result, 2, PyLong_FromLong((long)(si.si_signo)));
    PyStructSequence_SET_ITEM(result, 3, PyLong_FromLong((long)(si.si_status)));
    PyStructSequence_SET_ITEM(result, 4, PyLong_FromLong((long)(si.si_code)));
    if (PyErr_Occurred()) {
        Py_DECREF(result);
        return NULL;
    }

    return result;
}
#endif /* defined(HAVE_WAITID) && !defined(__APPLE__) */


#if defined(HAVE_WAITPID)
/*[clinic input]
os.waitpid
    pid: pid_t
    options: int
    /

Wait for completion of a given child process.

Returns a tuple of information regarding the child process:
    (pid, status)

The options argument is ignored on Windows.
[clinic start generated code]*/

static PyObject *
os_waitpid_impl(PyObject *module, pid_t pid, int options)
/*[clinic end generated code: output=5c37c06887a20270 input=0bf1666b8758fda3]*/
{
    pid_t res;
    int async_err = 0;
    WAIT_TYPE status;
    WAIT_STATUS_INT(status) = 0;

    do {
        Py_BEGIN_ALLOW_THREADS
        res = waitpid(pid, &status, options);
        Py_END_ALLOW_THREADS
    } while (res < 0 && errno == EINTR && !(async_err = PyErr_CheckSignals()));
    if (res < 0)
        return (!async_err) ? posix_error() : NULL;

    return Py_BuildValue("Ni", PyLong_FromPid(res), WAIT_STATUS_INT(status));
}
#elif defined(HAVE_CWAIT)
/* MS C has a variant of waitpid() that's usable for most purposes. */
/*[clinic input]
os.waitpid
    pid: intptr_t
    options: int
    /

Wait for completion of a given process.

Returns a tuple of information regarding the process:
    (pid, status << 8)

The options argument is ignored on Windows.
[clinic start generated code]*/

static PyObject *
os_waitpid_impl(PyObject *module, intptr_t pid, int options)
/*[clinic end generated code: output=be836b221271d538 input=40f2440c515410f8]*/
{
    int status;
    intptr_t res;
    int async_err = 0;

    do {
        Py_BEGIN_ALLOW_THREADS
        _Py_BEGIN_SUPPRESS_IPH
        res = _cwait(&status, pid, options);
        _Py_END_SUPPRESS_IPH
        Py_END_ALLOW_THREADS
    } while (res < 0 && errno == EINTR && !(async_err = PyErr_CheckSignals()));
    if (res < 0)
        return (!async_err) ? posix_error() : NULL;

    /* shift the status left a byte so this is more like the POSIX waitpid */
    return Py_BuildValue(_Py_PARSE_INTPTR "i", res, status << 8);
}
#endif


#ifdef HAVE_WAIT
/*[clinic input]
os.wait

Wait for completion of a child process.

Returns a tuple of information about the child process:
    (pid, status)
[clinic start generated code]*/

static PyObject *
os_wait_impl(PyObject *module)
/*[clinic end generated code: output=6bc419ac32fb364b input=03b0182d4a4700ce]*/
{
    pid_t pid;
    int async_err = 0;
    WAIT_TYPE status;
    WAIT_STATUS_INT(status) = 0;

    do {
        Py_BEGIN_ALLOW_THREADS
        pid = wait(&status);
        Py_END_ALLOW_THREADS
    } while (pid < 0 && errno == EINTR && !(async_err = PyErr_CheckSignals()));
    if (pid < 0)
        return (!async_err) ? posix_error() : NULL;

    return Py_BuildValue("Ni", PyLong_FromPid(pid), WAIT_STATUS_INT(status));
}
#endif /* HAVE_WAIT */


#if defined(HAVE_READLINK) || defined(MS_WINDOWS)
/*[clinic input]
os.readlink

    path: path_t
    *
    dir_fd: dir_fd(requires='readlinkat') = None

Return a string representing the path to which the symbolic link points.

If dir_fd is not None, it should be a file descriptor open to a directory,
and path should be relative; path will then be relative to that directory.

dir_fd may not be implemented on your platform.  If it is unavailable,
using it will raise a NotImplementedError.
[clinic start generated code]*/

static PyObject *
os_readlink_impl(PyObject *module, path_t *path, int dir_fd)
/*[clinic end generated code: output=d21b732a2e814030 input=113c87e0db1ecaf2]*/
{
#if defined(HAVE_READLINK)
    char buffer[MAXPATHLEN+1];
    ssize_t length;

    Py_BEGIN_ALLOW_THREADS
#ifdef HAVE_READLINKAT
    if (dir_fd != DEFAULT_DIR_FD)
        length = readlinkat(dir_fd, path->narrow, buffer, MAXPATHLEN);
    else
#endif
        length = readlink(path->narrow, buffer, MAXPATHLEN);
    Py_END_ALLOW_THREADS

    if (length < 0) {
        return path_error(path);
    }
    buffer[length] = '\0';

    if (PyUnicode_Check(path->object))
        return PyUnicode_DecodeFSDefaultAndSize(buffer, length);
    else
        return PyBytes_FromStringAndSize(buffer, length);
#elif defined(MS_WINDOWS)
    DWORD n_bytes_returned;
    DWORD io_result;
    HANDLE reparse_point_handle;
    char target_buffer[_Py_MAXIMUM_REPARSE_DATA_BUFFER_SIZE];
    _Py_REPARSE_DATA_BUFFER *rdb = (_Py_REPARSE_DATA_BUFFER *)target_buffer;
    const wchar_t *print_name;
    PyObject *result;

    /* First get a handle to the reparse point */
    Py_BEGIN_ALLOW_THREADS
    reparse_point_handle = CreateFileW(
        path->wide,
        0,
        0,
        0,
        OPEN_EXISTING,
        FILE_FLAG_OPEN_REPARSE_POINT|FILE_FLAG_BACKUP_SEMANTICS,
        0);
    Py_END_ALLOW_THREADS

    if (reparse_point_handle == INVALID_HANDLE_VALUE) {
        return path_error(path);
    }

    Py_BEGIN_ALLOW_THREADS
    /* New call DeviceIoControl to read the reparse point */
    io_result = DeviceIoControl(
        reparse_point_handle,
        FSCTL_GET_REPARSE_POINT,
        0, 0, /* in buffer */
        target_buffer, sizeof(target_buffer),
        &n_bytes_returned,
        0 /* we're not using OVERLAPPED_IO */
        );
    CloseHandle(reparse_point_handle);
    Py_END_ALLOW_THREADS

    if (io_result == 0) {
        return path_error(path);
    }

    if (rdb->ReparseTag != IO_REPARSE_TAG_SYMLINK)
    {
        PyErr_SetString(PyExc_ValueError,
                "not a symbolic link");
        return NULL;
    }
    print_name = (wchar_t *)((char*)rdb->SymbolicLinkReparseBuffer.PathBuffer +
                 rdb->SymbolicLinkReparseBuffer.PrintNameOffset);

    result = PyUnicode_FromWideChar(print_name,
            rdb->SymbolicLinkReparseBuffer.PrintNameLength / sizeof(wchar_t));
    if (path->narrow) {
        Py_SETREF(result, PyUnicode_EncodeFSDefault(result));
    }
    return result;
#endif
}
#endif /* defined(HAVE_READLINK) || defined(MS_WINDOWS) */

#ifdef HAVE_SYMLINK

#if defined(MS_WINDOWS)

<<<<<<< HEAD
=======
/* Grab CreateSymbolicLinkW dynamically from kernel32 */
static BOOLEAN (CALLBACK *Py_CreateSymbolicLinkW)(LPCWSTR, LPCWSTR, DWORD) = NULL;

static int
check_CreateSymbolicLink(void)
{
    HINSTANCE hKernel32;
    /* only recheck */
    if (Py_CreateSymbolicLinkW)
        return 1;

    Py_BEGIN_ALLOW_THREADS
    hKernel32 = GetModuleHandleW(L"KERNEL32");
    *(FARPROC*)&Py_CreateSymbolicLinkW = GetProcAddress(hKernel32,
                                                        "CreateSymbolicLinkW");
    Py_END_ALLOW_THREADS

    return Py_CreateSymbolicLinkW != NULL;
}

>>>>>>> c324c748
/* Remove the last portion of the path - return 0 on success */
static int
_dirnameW(WCHAR *path)
{
    WCHAR *ptr;
    size_t length = wcsnlen_s(path, MAX_PATH);
    if (length == MAX_PATH) {
        return -1;
    }

    /* walk the path from the end until a backslash is encountered */
    for(ptr = path + length; ptr != path; ptr--) {
        if (*ptr == L'\\' || *ptr == L'/') {
            break;
        }
    }
    *ptr = 0;
    return 0;
}

/* Is this path absolute? */
static int
_is_absW(const WCHAR *path)
{
    return path[0] == L'\\' || path[0] == L'/' ||
        (path[0] && path[1] == L':');
}

/* join root and rest with a backslash - return 0 on success */
static int
_joinW(WCHAR *dest_path, const WCHAR *root, const WCHAR *rest)
{
    if (_is_absW(rest)) {
        return wcscpy_s(dest_path, MAX_PATH, rest);
    }

    if (wcscpy_s(dest_path, MAX_PATH, root)) {
        return -1;
    }

    if (dest_path[0] && wcscat_s(dest_path, MAX_PATH, L"\\")) {
        return -1;
    }

    return wcscat_s(dest_path, MAX_PATH, rest);
}

/* Return True if the path at src relative to dest is a directory */
static int
_check_dirW(LPCWSTR src, LPCWSTR dest)
{
    WIN32_FILE_ATTRIBUTE_DATA src_info;
    WCHAR dest_parent[MAX_PATH];
    WCHAR src_resolved[MAX_PATH] = L"";

    /* dest_parent = os.path.dirname(dest) */
    if (wcscpy_s(dest_parent, MAX_PATH, dest) ||
        _dirnameW(dest_parent)) {
        return 0;
    }
    /* src_resolved = os.path.join(dest_parent, src) */
    if (_joinW(src_resolved, dest_parent, src)) {
        return 0;
    }
    return (
        GetFileAttributesExW(src_resolved, GetFileExInfoStandard, &src_info)
        && src_info.dwFileAttributes & FILE_ATTRIBUTE_DIRECTORY
    );
}
#endif


/*[clinic input]
os.symlink
    src: path_t
    dst: path_t
    target_is_directory: bool = False
    *
    dir_fd: dir_fd(requires='symlinkat')=None

# "symlink(src, dst, target_is_directory=False, *, dir_fd=None)\n\n\

Create a symbolic link pointing to src named dst.

target_is_directory is required on Windows if the target is to be
  interpreted as a directory.  (On Windows, symlink requires
  Windows 6.0 or greater, and raises a NotImplementedError otherwise.)
  target_is_directory is ignored on non-Windows platforms.

If dir_fd is not None, it should be a file descriptor open to a directory,
  and path should be relative; path will then be relative to that directory.
dir_fd may not be implemented on your platform.
  If it is unavailable, using it will raise a NotImplementedError.

[clinic start generated code]*/

static PyObject *
os_symlink_impl(PyObject *module, path_t *src, path_t *dst,
                int target_is_directory, int dir_fd)
/*[clinic end generated code: output=08ca9f3f3cf960f6 input=e820ec4472547bc3]*/
{
#ifdef MS_WINDOWS
    DWORD result;
    DWORD flags = 0;

    /* Assumed true, set to false if detected to not be available. */
    static int windows_has_symlink_unprivileged_flag = TRUE;
#else
    int result;
#endif

#ifdef MS_WINDOWS

    if (windows_has_symlink_unprivileged_flag) {
        /* Allow non-admin symlinks if system allows it. */
        flags |= SYMBOLIC_LINK_FLAG_ALLOW_UNPRIVILEGED_CREATE;
    }

    Py_BEGIN_ALLOW_THREADS
    _Py_BEGIN_SUPPRESS_IPH
    /* if src is a directory, ensure flags==1 (target_is_directory bit) */
    if (target_is_directory || _check_dirW(src->wide, dst->wide)) {
        flags |= SYMBOLIC_LINK_FLAG_DIRECTORY;
    }

    result = CreateSymbolicLinkW(dst->wide, src->wide, flags);
    _Py_END_SUPPRESS_IPH
    Py_END_ALLOW_THREADS

    if (windows_has_symlink_unprivileged_flag && !result &&
        ERROR_INVALID_PARAMETER == GetLastError()) {

        Py_BEGIN_ALLOW_THREADS
        _Py_BEGIN_SUPPRESS_IPH
        /* This error might be caused by
        SYMBOLIC_LINK_FLAG_ALLOW_UNPRIVILEGED_CREATE not being supported.
        Try again, and update windows_has_symlink_unprivileged_flag if we
        are successful this time.

        NOTE: There is a risk of a race condition here if there are other
        conditions than the flag causing ERROR_INVALID_PARAMETER, and
        another process (or thread) changes that condition in between our
        calls to CreateSymbolicLink.
        */
        flags &= ~(SYMBOLIC_LINK_FLAG_ALLOW_UNPRIVILEGED_CREATE);
        result = CreateSymbolicLinkW(dst->wide, src->wide, flags);
        _Py_END_SUPPRESS_IPH
        Py_END_ALLOW_THREADS

        if (result || ERROR_INVALID_PARAMETER != GetLastError()) {
            windows_has_symlink_unprivileged_flag = FALSE;
        }
    }

    if (!result)
        return path_error2(src, dst);

#else

    if ((src->narrow && dst->wide) || (src->wide && dst->narrow)) {
        PyErr_SetString(PyExc_ValueError,
            "symlink: src and dst must be the same type");
        return NULL;
    }

    Py_BEGIN_ALLOW_THREADS
#if HAVE_SYMLINKAT
    if (dir_fd != DEFAULT_DIR_FD)
        result = symlinkat(src->narrow, dir_fd, dst->narrow);
    else
#endif
        result = symlink(src->narrow, dst->narrow);
    Py_END_ALLOW_THREADS

    if (result)
        return path_error2(src, dst);
#endif

    Py_RETURN_NONE;
}
#endif /* HAVE_SYMLINK */




static PyStructSequence_Field times_result_fields[] = {
    {"user",    "user time"},
    {"system",   "system time"},
    {"children_user",    "user time of children"},
    {"children_system",    "system time of children"},
    {"elapsed",    "elapsed time since an arbitrary point in the past"},
    {NULL}
};

PyDoc_STRVAR(times_result__doc__,
"times_result: Result from os.times().\n\n\
This object may be accessed either as a tuple of\n\
  (user, system, children_user, children_system, elapsed),\n\
or via the attributes user, system, children_user, children_system,\n\
and elapsed.\n\
\n\
See os.times for more information.");

static PyStructSequence_Desc times_result_desc = {
    "times_result", /* name */
    times_result__doc__, /* doc */
    times_result_fields,
    5
};

static PyTypeObject* TimesResultType;

#ifdef MS_WINDOWS
#define HAVE_TIMES  /* mandatory, for the method table */
#endif

#ifdef HAVE_TIMES

static PyObject *
build_times_result(double user, double system,
    double children_user, double children_system,
    double elapsed)
{
    PyObject *value = PyStructSequence_New(TimesResultType);
    if (value == NULL)
        return NULL;

#define SET(i, field) \
    { \
    PyObject *o = PyFloat_FromDouble(field); \
    if (!o) { \
        Py_DECREF(value); \
        return NULL; \
    } \
    PyStructSequence_SET_ITEM(value, i, o); \
    } \

    SET(0, user);
    SET(1, system);
    SET(2, children_user);
    SET(3, children_system);
    SET(4, elapsed);

#undef SET

    return value;
}


#ifndef MS_WINDOWS
#define NEED_TICKS_PER_SECOND
static long ticks_per_second = -1;
#endif /* MS_WINDOWS */

/*[clinic input]
os.times

Return a collection containing process timing information.

The object returned behaves like a named tuple with these fields:
  (utime, stime, cutime, cstime, elapsed_time)
All fields are floating point numbers.
[clinic start generated code]*/

static PyObject *
os_times_impl(PyObject *module)
/*[clinic end generated code: output=35f640503557d32a input=2bf9df3d6ab2e48b]*/
#ifdef MS_WINDOWS
{
    FILETIME create, exit, kernel, user;
    HANDLE hProc;
    hProc = GetCurrentProcess();
    GetProcessTimes(hProc, &create, &exit, &kernel, &user);
    /* The fields of a FILETIME structure are the hi and lo part
       of a 64-bit value expressed in 100 nanosecond units.
       1e7 is one second in such units; 1e-7 the inverse.
       429.4967296 is 2**32 / 1e7 or 2**32 * 1e-7.
    */
    return build_times_result(
        (double)(user.dwHighDateTime*429.4967296 +
                 user.dwLowDateTime*1e-7),
        (double)(kernel.dwHighDateTime*429.4967296 +
                 kernel.dwLowDateTime*1e-7),
        (double)0,
        (double)0,
        (double)0);
}
#else /* MS_WINDOWS */
{


    struct tms t;
    clock_t c;
    errno = 0;
    c = times(&t);
    if (c == (clock_t) -1)
        return posix_error();
    return build_times_result(
                         (double)t.tms_utime / ticks_per_second,
                         (double)t.tms_stime / ticks_per_second,
                         (double)t.tms_cutime / ticks_per_second,
                         (double)t.tms_cstime / ticks_per_second,
                         (double)c / ticks_per_second);
}
#endif /* MS_WINDOWS */
#endif /* HAVE_TIMES */


#ifdef HAVE_GETSID
/*[clinic input]
os.getsid

    pid: pid_t
    /

Call the system call getsid(pid) and return the result.
[clinic start generated code]*/

static PyObject *
os_getsid_impl(PyObject *module, pid_t pid)
/*[clinic end generated code: output=112deae56b306460 input=eeb2b923a30ce04e]*/
{
    int sid;
    sid = getsid(pid);
    if (sid < 0)
        return posix_error();
    return PyLong_FromLong((long)sid);
}
#endif /* HAVE_GETSID */


#ifdef HAVE_SETSID
/*[clinic input]
os.setsid

Call the system call setsid().
[clinic start generated code]*/

static PyObject *
os_setsid_impl(PyObject *module)
/*[clinic end generated code: output=e2ddedd517086d77 input=5fff45858e2f0776]*/
{
    if (setsid() < 0)
        return posix_error();
    Py_RETURN_NONE;
}
#endif /* HAVE_SETSID */


#ifdef HAVE_SETPGID
/*[clinic input]
os.setpgid

    pid: pid_t
    pgrp: pid_t
    /

Call the system call setpgid(pid, pgrp).
[clinic start generated code]*/

static PyObject *
os_setpgid_impl(PyObject *module, pid_t pid, pid_t pgrp)
/*[clinic end generated code: output=6461160319a43d6a input=fceb395eca572e1a]*/
{
    if (setpgid(pid, pgrp) < 0)
        return posix_error();
    Py_RETURN_NONE;
}
#endif /* HAVE_SETPGID */


#ifdef HAVE_TCGETPGRP
/*[clinic input]
os.tcgetpgrp

    fd: int
    /

Return the process group associated with the terminal specified by fd.
[clinic start generated code]*/

static PyObject *
os_tcgetpgrp_impl(PyObject *module, int fd)
/*[clinic end generated code: output=f865e88be86c272b input=7f6c18eac10ada86]*/
{
    pid_t pgid = tcgetpgrp(fd);
    if (pgid < 0)
        return posix_error();
    return PyLong_FromPid(pgid);
}
#endif /* HAVE_TCGETPGRP */


#ifdef HAVE_TCSETPGRP
/*[clinic input]
os.tcsetpgrp

    fd: int
    pgid: pid_t
    /

Set the process group associated with the terminal specified by fd.
[clinic start generated code]*/

static PyObject *
os_tcsetpgrp_impl(PyObject *module, int fd, pid_t pgid)
/*[clinic end generated code: output=f1821a381b9daa39 input=5bdc997c6a619020]*/
{
    if (tcsetpgrp(fd, pgid) < 0)
        return posix_error();
    Py_RETURN_NONE;
}
#endif /* HAVE_TCSETPGRP */

/* Functions acting on file descriptors */

#ifdef O_CLOEXEC
extern int _Py_open_cloexec_works;
#endif


/*[clinic input]
os.open -> int
    path: path_t
    flags: int
    mode: int = 0o777
    *
    dir_fd: dir_fd(requires='openat') = None

# "open(path, flags, mode=0o777, *, dir_fd=None)\n\n\

Open a file for low level IO.  Returns a file descriptor (integer).

If dir_fd is not None, it should be a file descriptor open to a directory,
  and path should be relative; path will then be relative to that directory.
dir_fd may not be implemented on your platform.
  If it is unavailable, using it will raise a NotImplementedError.
[clinic start generated code]*/

static int
os_open_impl(PyObject *module, path_t *path, int flags, int mode, int dir_fd)
/*[clinic end generated code: output=abc7227888c8bc73 input=ad8623b29acd2934]*/
{
    int fd;
    int async_err = 0;

#ifdef O_CLOEXEC
    int *atomic_flag_works = &_Py_open_cloexec_works;
#elif !defined(MS_WINDOWS)
    int *atomic_flag_works = NULL;
#endif

#ifdef MS_WINDOWS
    flags |= O_NOINHERIT;
#elif defined(O_CLOEXEC)
    flags |= O_CLOEXEC;
#endif

    _Py_BEGIN_SUPPRESS_IPH
    do {
        Py_BEGIN_ALLOW_THREADS
#ifdef MS_WINDOWS
        fd = _wopen(path->wide, flags, mode);
#else
#ifdef HAVE_OPENAT
        if (dir_fd != DEFAULT_DIR_FD)
            fd = openat(dir_fd, path->narrow, flags, mode);
        else
#endif /* HAVE_OPENAT */
            fd = open(path->narrow, flags, mode);
#endif /* !MS_WINDOWS */
        Py_END_ALLOW_THREADS
    } while (fd < 0 && errno == EINTR && !(async_err = PyErr_CheckSignals()));
    _Py_END_SUPPRESS_IPH

    if (fd < 0) {
        if (!async_err)
            PyErr_SetFromErrnoWithFilenameObject(PyExc_OSError, path->object);
        return -1;
    }

#ifndef MS_WINDOWS
    if (_Py_set_inheritable(fd, 0, atomic_flag_works) < 0) {
        close(fd);
        return -1;
    }
#endif

    return fd;
}


/*[clinic input]
os.close

    fd: int

Close a file descriptor.
[clinic start generated code]*/

static PyObject *
os_close_impl(PyObject *module, int fd)
/*[clinic end generated code: output=2fe4e93602822c14 input=2bc42451ca5c3223]*/
{
    int res;
    /* We do not want to retry upon EINTR: see http://lwn.net/Articles/576478/
     * and http://linux.derkeiler.com/Mailing-Lists/Kernel/2005-09/3000.html
     * for more details.
     */
    Py_BEGIN_ALLOW_THREADS
    _Py_BEGIN_SUPPRESS_IPH
    res = close(fd);
    _Py_END_SUPPRESS_IPH
    Py_END_ALLOW_THREADS
    if (res < 0)
        return posix_error();
    Py_RETURN_NONE;
}


/*[clinic input]
os.closerange

    fd_low: int
    fd_high: int
    /

Closes all file descriptors in [fd_low, fd_high), ignoring errors.
[clinic start generated code]*/

static PyObject *
os_closerange_impl(PyObject *module, int fd_low, int fd_high)
/*[clinic end generated code: output=0ce5c20fcda681c2 input=5855a3d053ebd4ec]*/
{
    int i;
    Py_BEGIN_ALLOW_THREADS
    _Py_BEGIN_SUPPRESS_IPH
    for (i = Py_MAX(fd_low, 0); i < fd_high; i++)
        close(i);
    _Py_END_SUPPRESS_IPH
    Py_END_ALLOW_THREADS
    Py_RETURN_NONE;
}


/*[clinic input]
os.dup -> int

    fd: int
    /

Return a duplicate of a file descriptor.
[clinic start generated code]*/

static int
os_dup_impl(PyObject *module, int fd)
/*[clinic end generated code: output=486f4860636b2a9f input=6f10f7ea97f7852a]*/
{
    return _Py_dup(fd);
}


/*[clinic input]
os.dup2 -> int
    fd: int
    fd2: int
    inheritable: bool=True

Duplicate file descriptor.
[clinic start generated code]*/

static int
os_dup2_impl(PyObject *module, int fd, int fd2, int inheritable)
/*[clinic end generated code: output=bc059d34a73404d1 input=c3cddda8922b038d]*/
{
    int res = 0;
#if defined(HAVE_DUP3) && \
    !(defined(HAVE_FCNTL_H) && defined(F_DUP2FD_CLOEXEC))
    /* dup3() is available on Linux 2.6.27+ and glibc 2.9 */
    static int dup3_works = -1;
#endif

    if (fd < 0 || fd2 < 0) {
        posix_error();
        return -1;
    }

    /* dup2() can fail with EINTR if the target FD is already open, because it
     * then has to be closed. See os_close_impl() for why we don't handle EINTR
     * upon close(), and therefore below.
     */
#ifdef MS_WINDOWS
    Py_BEGIN_ALLOW_THREADS
    _Py_BEGIN_SUPPRESS_IPH
    res = dup2(fd, fd2);
    _Py_END_SUPPRESS_IPH
    Py_END_ALLOW_THREADS
    if (res < 0) {
        posix_error();
        return -1;
    }
    res = fd2; // msvcrt dup2 returns 0 on success.

    /* Character files like console cannot be make non-inheritable */
    if (!inheritable && _Py_set_inheritable(fd2, 0, NULL) < 0) {
        close(fd2);
        return -1;
    }

#elif defined(HAVE_FCNTL_H) && defined(F_DUP2FD_CLOEXEC)
    Py_BEGIN_ALLOW_THREADS
    if (!inheritable)
        res = fcntl(fd, F_DUP2FD_CLOEXEC, fd2);
    else
        res = dup2(fd, fd2);
    Py_END_ALLOW_THREADS
    if (res < 0) {
        posix_error();
        return -1;
    }

#else

#ifdef HAVE_DUP3
    if (!inheritable && dup3_works != 0) {
        Py_BEGIN_ALLOW_THREADS
        res = dup3(fd, fd2, O_CLOEXEC);
        Py_END_ALLOW_THREADS
        if (res < 0) {
            if (dup3_works == -1)
                dup3_works = (errno != ENOSYS);
            if (dup3_works) {
                posix_error();
                return -1;
            }
        }
    }

    if (inheritable || dup3_works == 0)
    {
#endif
        Py_BEGIN_ALLOW_THREADS
        res = dup2(fd, fd2);
        Py_END_ALLOW_THREADS
        if (res < 0) {
            posix_error();
            return -1;
        }

        if (!inheritable && _Py_set_inheritable(fd2, 0, NULL) < 0) {
            close(fd2);
            return -1;
        }
#ifdef HAVE_DUP3
    }
#endif

#endif

    return res;
}


#ifdef HAVE_LOCKF
/*[clinic input]
os.lockf

    fd: int
        An open file descriptor.
    command: int
        One of F_LOCK, F_TLOCK, F_ULOCK or F_TEST.
    length: Py_off_t
        The number of bytes to lock, starting at the current position.
    /

Apply, test or remove a POSIX lock on an open file descriptor.

[clinic start generated code]*/

static PyObject *
os_lockf_impl(PyObject *module, int fd, int command, Py_off_t length)
/*[clinic end generated code: output=af7051f3e7c29651 input=65da41d2106e9b79]*/
{
    int res;

    Py_BEGIN_ALLOW_THREADS
    res = lockf(fd, command, length);
    Py_END_ALLOW_THREADS

    if (res < 0)
        return posix_error();

    Py_RETURN_NONE;
}
#endif /* HAVE_LOCKF */


/*[clinic input]
os.lseek -> Py_off_t

    fd: int
    position: Py_off_t
    how: int
    /

Set the position of a file descriptor.  Return the new position.

Return the new cursor position in number of bytes
relative to the beginning of the file.
[clinic start generated code]*/

static Py_off_t
os_lseek_impl(PyObject *module, int fd, Py_off_t position, int how)
/*[clinic end generated code: output=971e1efb6b30bd2f input=902654ad3f96a6d3]*/
{
    Py_off_t result;

#ifdef SEEK_SET
    /* Turn 0, 1, 2 into SEEK_{SET,CUR,END} */
    switch (how) {
        case 0: how = SEEK_SET; break;
        case 1: how = SEEK_CUR; break;
        case 2: how = SEEK_END; break;
    }
#endif /* SEEK_END */

    Py_BEGIN_ALLOW_THREADS
    _Py_BEGIN_SUPPRESS_IPH
#ifdef MS_WINDOWS
    result = _lseeki64(fd, position, how);
#else
    result = lseek(fd, position, how);
#endif
    _Py_END_SUPPRESS_IPH
    Py_END_ALLOW_THREADS
    if (result < 0)
        posix_error();

    return result;
}


/*[clinic input]
os.read
    fd: int
    length: Py_ssize_t
    /

Read from a file descriptor.  Returns a bytes object.
[clinic start generated code]*/

static PyObject *
os_read_impl(PyObject *module, int fd, Py_ssize_t length)
/*[clinic end generated code: output=dafbe9a5cddb987b input=1df2eaa27c0bf1d3]*/
{
    Py_ssize_t n;
    PyObject *buffer;

    if (length < 0) {
        errno = EINVAL;
        return posix_error();
    }

    length = Py_MIN(length, _PY_READ_MAX);

    buffer = PyBytes_FromStringAndSize((char *)NULL, length);
    if (buffer == NULL)
        return NULL;

    n = _Py_read(fd, PyBytes_AS_STRING(buffer), length);
    if (n == -1) {
        Py_DECREF(buffer);
        return NULL;
    }

    if (n != length)
        _PyBytes_Resize(&buffer, n);

    return buffer;
}

#if (defined(HAVE_SENDFILE) && (defined(__FreeBSD__) || defined(__DragonFly__) \
                                || defined(__APPLE__))) \
    || defined(HAVE_READV) || defined(HAVE_PREADV) || defined (HAVE_PREADV2) \
    || defined(HAVE_WRITEV) || defined(HAVE_PWRITEV) || defined (HAVE_PWRITEV2)
static int
iov_setup(struct iovec **iov, Py_buffer **buf, PyObject *seq, Py_ssize_t cnt, int type)
{
    Py_ssize_t i, j;

    *iov = PyMem_New(struct iovec, cnt);
    if (*iov == NULL) {
        PyErr_NoMemory();
        return -1;
    }

    *buf = PyMem_New(Py_buffer, cnt);
    if (*buf == NULL) {
        PyMem_Del(*iov);
        PyErr_NoMemory();
        return -1;
    }

    for (i = 0; i < cnt; i++) {
        PyObject *item = PySequence_GetItem(seq, i);
        if (item == NULL)
            goto fail;
        if (PyObject_GetBuffer(item, &(*buf)[i], type) == -1) {
            Py_DECREF(item);
            goto fail;
        }
        Py_DECREF(item);
        (*iov)[i].iov_base = (*buf)[i].buf;
        (*iov)[i].iov_len = (*buf)[i].len;
    }
    return 0;

fail:
    PyMem_Del(*iov);
    for (j = 0; j < i; j++) {
        PyBuffer_Release(&(*buf)[j]);
    }
    PyMem_Del(*buf);
    return -1;
}

static void
iov_cleanup(struct iovec *iov, Py_buffer *buf, int cnt)
{
    int i;
    PyMem_Del(iov);
    for (i = 0; i < cnt; i++) {
        PyBuffer_Release(&buf[i]);
    }
    PyMem_Del(buf);
}
#endif


#ifdef HAVE_READV
/*[clinic input]
os.readv -> Py_ssize_t

    fd: int
    buffers: object
    /

Read from a file descriptor fd into an iterable of buffers.

The buffers should be mutable buffers accepting bytes.
readv will transfer data into each buffer until it is full
and then move on to the next buffer in the sequence to hold
the rest of the data.

readv returns the total number of bytes read,
which may be less than the total capacity of all the buffers.
[clinic start generated code]*/

static Py_ssize_t
os_readv_impl(PyObject *module, int fd, PyObject *buffers)
/*[clinic end generated code: output=792da062d3fcebdb input=e679eb5dbfa0357d]*/
{
    Py_ssize_t cnt, n;
    int async_err = 0;
    struct iovec *iov;
    Py_buffer *buf;

    if (!PySequence_Check(buffers)) {
        PyErr_SetString(PyExc_TypeError,
            "readv() arg 2 must be a sequence");
        return -1;
    }

    cnt = PySequence_Size(buffers);
    if (cnt < 0)
        return -1;

    if (iov_setup(&iov, &buf, buffers, cnt, PyBUF_WRITABLE) < 0)
        return -1;

    do {
        Py_BEGIN_ALLOW_THREADS
        n = readv(fd, iov, cnt);
        Py_END_ALLOW_THREADS
    } while (n < 0 && errno == EINTR && !(async_err = PyErr_CheckSignals()));

    iov_cleanup(iov, buf, cnt);
    if (n < 0) {
        if (!async_err)
            posix_error();
        return -1;
    }

    return n;
}
#endif /* HAVE_READV */


#ifdef HAVE_PREAD
/*[clinic input]
# TODO length should be size_t!  but Python doesn't support parsing size_t yet.
os.pread

    fd: int
    length: int
    offset: Py_off_t
    /

Read a number of bytes from a file descriptor starting at a particular offset.

Read length bytes from file descriptor fd, starting at offset bytes from
the beginning of the file.  The file offset remains unchanged.
[clinic start generated code]*/

static PyObject *
os_pread_impl(PyObject *module, int fd, int length, Py_off_t offset)
/*[clinic end generated code: output=435b29ee32b54a78 input=084948dcbaa35d4c]*/
{
    Py_ssize_t n;
    int async_err = 0;
    PyObject *buffer;

    if (length < 0) {
        errno = EINVAL;
        return posix_error();
    }
    buffer = PyBytes_FromStringAndSize((char *)NULL, length);
    if (buffer == NULL)
        return NULL;

    do {
        Py_BEGIN_ALLOW_THREADS
        _Py_BEGIN_SUPPRESS_IPH
        n = pread(fd, PyBytes_AS_STRING(buffer), length, offset);
        _Py_END_SUPPRESS_IPH
        Py_END_ALLOW_THREADS
    } while (n < 0 && errno == EINTR && !(async_err = PyErr_CheckSignals()));

    if (n < 0) {
        Py_DECREF(buffer);
        return (!async_err) ? posix_error() : NULL;
    }
    if (n != length)
        _PyBytes_Resize(&buffer, n);
    return buffer;
}
#endif /* HAVE_PREAD */

#if defined(HAVE_PREADV) || defined (HAVE_PREADV2)
/*[clinic input]
os.preadv -> Py_ssize_t

    fd: int
    buffers: object
    offset: Py_off_t
    flags: int = 0
    /

Reads from a file descriptor into a number of mutable bytes-like objects.

Combines the functionality of readv() and pread(). As readv(), it will
transfer data into each buffer until it is full and then move on to the next
buffer in the sequence to hold the rest of the data. Its fourth argument,
specifies the file offset at which the input operation is to be performed. It
will return the total number of bytes read (which can be less than the total
capacity of all the objects).

The flags argument contains a bitwise OR of zero or more of the following flags:

- RWF_HIPRI
- RWF_NOWAIT

Using non-zero flags requires Linux 4.6 or newer.
[clinic start generated code]*/

static Py_ssize_t
os_preadv_impl(PyObject *module, int fd, PyObject *buffers, Py_off_t offset,
               int flags)
/*[clinic end generated code: output=26fc9c6e58e7ada5 input=4173919dc1f7ed99]*/
{
    Py_ssize_t cnt, n;
    int async_err = 0;
    struct iovec *iov;
    Py_buffer *buf;

    if (!PySequence_Check(buffers)) {
        PyErr_SetString(PyExc_TypeError,
            "preadv2() arg 2 must be a sequence");
        return -1;
    }

    cnt = PySequence_Size(buffers);
    if (cnt < 0) {
        return -1;
    }

#ifndef HAVE_PREADV2
    if(flags != 0) {
        argument_unavailable_error("preadv2", "flags");
        return -1;
    }
#endif

    if (iov_setup(&iov, &buf, buffers, cnt, PyBUF_WRITABLE) < 0) {
        return -1;
    }
#ifdef HAVE_PREADV2
    do {
        Py_BEGIN_ALLOW_THREADS
        _Py_BEGIN_SUPPRESS_IPH
        n = preadv2(fd, iov, cnt, offset, flags);
        _Py_END_SUPPRESS_IPH
        Py_END_ALLOW_THREADS
    } while (n < 0 && errno == EINTR && !(async_err = PyErr_CheckSignals()));
#else
    do {
        Py_BEGIN_ALLOW_THREADS
        _Py_BEGIN_SUPPRESS_IPH
        n = preadv(fd, iov, cnt, offset);
        _Py_END_SUPPRESS_IPH
        Py_END_ALLOW_THREADS
    } while (n < 0 && errno == EINTR && !(async_err = PyErr_CheckSignals()));
#endif

    iov_cleanup(iov, buf, cnt);
    if (n < 0) {
        if (!async_err) {
            posix_error();
        }
        return -1;
    }

    return n;
}
#endif /* HAVE_PREADV */


/*[clinic input]
os.write -> Py_ssize_t

    fd: int
    data: Py_buffer
    /

Write a bytes object to a file descriptor.
[clinic start generated code]*/

static Py_ssize_t
os_write_impl(PyObject *module, int fd, Py_buffer *data)
/*[clinic end generated code: output=e4ef5bc904b58ef9 input=3207e28963234f3c]*/
{
    return _Py_write(fd, data->buf, data->len);
}

#ifdef HAVE_SENDFILE
PyDoc_STRVAR(posix_sendfile__doc__,
"sendfile(out, in, offset, count) -> byteswritten\n\
sendfile(out, in, offset, count[, headers][, trailers], flags=0)\n\
            -> byteswritten\n\
Copy count bytes from file descriptor in to file descriptor out.");

/* AC 3.5: don't bother converting, has optional group*/
static PyObject *
posix_sendfile(PyObject *self, PyObject *args, PyObject *kwdict)
{
    int in, out;
    Py_ssize_t ret;
    int async_err = 0;
    off_t offset;

#if defined(__FreeBSD__) || defined(__DragonFly__) || defined(__APPLE__)
#ifndef __APPLE__
    Py_ssize_t len;
#endif
    PyObject *headers = NULL, *trailers = NULL;
    Py_buffer *hbuf, *tbuf;
    off_t sbytes;
    struct sf_hdtr sf;
    int flags = 0;
    /* Beware that "in" clashes with Python's own "in" operator keyword */
    static char *keywords[] = {"out", "in",
                                "offset", "count",
                                "headers", "trailers", "flags", NULL};

    sf.headers = NULL;
    sf.trailers = NULL;

#ifdef __APPLE__
    if (!PyArg_ParseTupleAndKeywords(args, kwdict, "iiO&O&|OOi:sendfile",
        keywords, &out, &in, Py_off_t_converter, &offset, Py_off_t_converter, &sbytes,
#else
    if (!PyArg_ParseTupleAndKeywords(args, kwdict, "iiO&n|OOi:sendfile",
        keywords, &out, &in, Py_off_t_converter, &offset, &len,
#endif
                &headers, &trailers, &flags))
            return NULL;
    if (headers != NULL) {
        if (!PySequence_Check(headers)) {
            PyErr_SetString(PyExc_TypeError,
                "sendfile() headers must be a sequence");
            return NULL;
        } else {
            Py_ssize_t i = PySequence_Size(headers);
            if (i < 0)
                return NULL;
            if (i > INT_MAX) {
                PyErr_SetString(PyExc_OverflowError,
                    "sendfile() header is too large");
                return NULL;
            }
            if (i > 0) {
                sf.hdr_cnt = (int)i;
                if (iov_setup(&(sf.headers), &hbuf,
                              headers, sf.hdr_cnt, PyBUF_SIMPLE) < 0)
                    return NULL;
#ifdef __APPLE__
                for (i = 0; i < sf.hdr_cnt; i++) {
                    Py_ssize_t blen = sf.headers[i].iov_len;
# define OFF_T_MAX 0x7fffffffffffffff
                    if (sbytes >= OFF_T_MAX - blen) {
                        PyErr_SetString(PyExc_OverflowError,
                            "sendfile() header is too large");
                        return NULL;
                    }
                    sbytes += blen;
                }
#endif
            }
        }
    }
    if (trailers != NULL) {
        if (!PySequence_Check(trailers)) {
            PyErr_SetString(PyExc_TypeError,
                "sendfile() trailers must be a sequence");
            return NULL;
        } else {
            Py_ssize_t i = PySequence_Size(trailers);
            if (i < 0)
                return NULL;
            if (i > INT_MAX) {
                PyErr_SetString(PyExc_OverflowError,
                    "sendfile() trailer is too large");
                return NULL;
            }
            if (i > 0) {
                sf.trl_cnt = (int)i;
                if (iov_setup(&(sf.trailers), &tbuf,
                              trailers, sf.trl_cnt, PyBUF_SIMPLE) < 0)
                    return NULL;
            }
        }
    }

    _Py_BEGIN_SUPPRESS_IPH
    do {
        Py_BEGIN_ALLOW_THREADS
#ifdef __APPLE__
        ret = sendfile(in, out, offset, &sbytes, &sf, flags);
#else
        ret = sendfile(in, out, offset, len, &sf, &sbytes, flags);
#endif
        Py_END_ALLOW_THREADS
    } while (ret < 0 && errno == EINTR && !(async_err = PyErr_CheckSignals()));
    _Py_END_SUPPRESS_IPH

    if (sf.headers != NULL)
        iov_cleanup(sf.headers, hbuf, sf.hdr_cnt);
    if (sf.trailers != NULL)
        iov_cleanup(sf.trailers, tbuf, sf.trl_cnt);

    if (ret < 0) {
        if ((errno == EAGAIN) || (errno == EBUSY)) {
            if (sbytes != 0) {
                // some data has been sent
                goto done;
            }
            else {
                // no data has been sent; upper application is supposed
                // to retry on EAGAIN or EBUSY
                return posix_error();
            }
        }
        return (!async_err) ? posix_error() : NULL;
    }
    goto done;

done:
    #if !defined(HAVE_LARGEFILE_SUPPORT)
        return Py_BuildValue("l", sbytes);
    #else
        return Py_BuildValue("L", sbytes);
    #endif

#else
    Py_ssize_t count;
    PyObject *offobj;
    static char *keywords[] = {"out", "in",
                                "offset", "count", NULL};
    if (!PyArg_ParseTupleAndKeywords(args, kwdict, "iiOn:sendfile",
            keywords, &out, &in, &offobj, &count))
        return NULL;
#ifdef __linux__
    if (offobj == Py_None) {
        do {
            Py_BEGIN_ALLOW_THREADS
            ret = sendfile(out, in, NULL, count);
            Py_END_ALLOW_THREADS
        } while (ret < 0 && errno == EINTR && !(async_err = PyErr_CheckSignals()));
        if (ret < 0)
            return (!async_err) ? posix_error() : NULL;
        return Py_BuildValue("n", ret);
    }
#endif
    if (!Py_off_t_converter(offobj, &offset))
        return NULL;

    do {
        Py_BEGIN_ALLOW_THREADS
        ret = sendfile(out, in, &offset, count);
        Py_END_ALLOW_THREADS
    } while (ret < 0 && errno == EINTR && !(async_err = PyErr_CheckSignals()));
    if (ret < 0)
        return (!async_err) ? posix_error() : NULL;
    return Py_BuildValue("n", ret);
#endif
}
#endif /* HAVE_SENDFILE */


#if defined(__APPLE__)
/*[clinic input]
os._fcopyfile

    infd: int
    outfd: int
    flags: int
    /

Efficiently copy content or metadata of 2 regular file descriptors (macOS).
[clinic start generated code]*/

static PyObject *
os__fcopyfile_impl(PyObject *module, int infd, int outfd, int flags)
/*[clinic end generated code: output=8e8885c721ec38e3 input=69e0770e600cb44f]*/
{
    int ret;

    Py_BEGIN_ALLOW_THREADS
    ret = fcopyfile(infd, outfd, NULL, flags);
    Py_END_ALLOW_THREADS
    if (ret < 0)
        return posix_error();
    Py_RETURN_NONE;
}
#endif


/*[clinic input]
os.fstat

    fd : int

Perform a stat system call on the given file descriptor.

Like stat(), but for an open file descriptor.
Equivalent to os.stat(fd).
[clinic start generated code]*/

static PyObject *
os_fstat_impl(PyObject *module, int fd)
/*[clinic end generated code: output=efc038cb5f654492 input=27e0e0ebbe5600c9]*/
{
    STRUCT_STAT st;
    int res;
    int async_err = 0;

    do {
        Py_BEGIN_ALLOW_THREADS
        res = FSTAT(fd, &st);
        Py_END_ALLOW_THREADS
    } while (res != 0 && errno == EINTR && !(async_err = PyErr_CheckSignals()));
    if (res != 0) {
#ifdef MS_WINDOWS
        return PyErr_SetFromWindowsErr(0);
#else
        return (!async_err) ? posix_error() : NULL;
#endif
    }

    return _pystat_fromstructstat(&st);
}


/*[clinic input]
os.isatty -> bool
    fd: int
    /

Return True if the fd is connected to a terminal.

Return True if the file descriptor is an open file descriptor
connected to the slave end of a terminal.
[clinic start generated code]*/

static int
os_isatty_impl(PyObject *module, int fd)
/*[clinic end generated code: output=6a48c8b4e644ca00 input=08ce94aa1eaf7b5e]*/
{
    int return_value;
    _Py_BEGIN_SUPPRESS_IPH
    return_value = isatty(fd);
    _Py_END_SUPPRESS_IPH
    return return_value;
}


#ifdef HAVE_PIPE
/*[clinic input]
os.pipe

Create a pipe.

Returns a tuple of two file descriptors:
  (read_fd, write_fd)
[clinic start generated code]*/

static PyObject *
os_pipe_impl(PyObject *module)
/*[clinic end generated code: output=ff9b76255793b440 input=02535e8c8fa6c4d4]*/
{
    int fds[2];
#ifdef MS_WINDOWS
    HANDLE read, write;
    SECURITY_ATTRIBUTES attr;
    BOOL ok;
#else
    int res;
#endif

#ifdef MS_WINDOWS
    attr.nLength = sizeof(attr);
    attr.lpSecurityDescriptor = NULL;
    attr.bInheritHandle = FALSE;

    Py_BEGIN_ALLOW_THREADS
    _Py_BEGIN_SUPPRESS_IPH
    ok = CreatePipe(&read, &write, &attr, 0);
    if (ok) {
        fds[0] = _open_osfhandle((intptr_t)read, _O_RDONLY);
        fds[1] = _open_osfhandle((intptr_t)write, _O_WRONLY);
        if (fds[0] == -1 || fds[1] == -1) {
            CloseHandle(read);
            CloseHandle(write);
            ok = 0;
        }
    }
    _Py_END_SUPPRESS_IPH
    Py_END_ALLOW_THREADS

    if (!ok)
        return PyErr_SetFromWindowsErr(0);
#else

#ifdef HAVE_PIPE2
    Py_BEGIN_ALLOW_THREADS
    res = pipe2(fds, O_CLOEXEC);
    Py_END_ALLOW_THREADS

    if (res != 0 && errno == ENOSYS)
    {
#endif
        Py_BEGIN_ALLOW_THREADS
        res = pipe(fds);
        Py_END_ALLOW_THREADS

        if (res == 0) {
            if (_Py_set_inheritable(fds[0], 0, NULL) < 0) {
                close(fds[0]);
                close(fds[1]);
                return NULL;
            }
            if (_Py_set_inheritable(fds[1], 0, NULL) < 0) {
                close(fds[0]);
                close(fds[1]);
                return NULL;
            }
        }
#ifdef HAVE_PIPE2
    }
#endif

    if (res != 0)
        return PyErr_SetFromErrno(PyExc_OSError);
#endif /* !MS_WINDOWS */
    return Py_BuildValue("(ii)", fds[0], fds[1]);
}
#endif  /* HAVE_PIPE */


#ifdef HAVE_PIPE2
/*[clinic input]
os.pipe2

    flags: int
    /

Create a pipe with flags set atomically.

Returns a tuple of two file descriptors:
  (read_fd, write_fd)

flags can be constructed by ORing together one or more of these values:
O_NONBLOCK, O_CLOEXEC.
[clinic start generated code]*/

static PyObject *
os_pipe2_impl(PyObject *module, int flags)
/*[clinic end generated code: output=25751fb43a45540f input=f261b6e7e63c6817]*/
{
    int fds[2];
    int res;

    res = pipe2(fds, flags);
    if (res != 0)
        return posix_error();
    return Py_BuildValue("(ii)", fds[0], fds[1]);
}
#endif /* HAVE_PIPE2 */


#ifdef HAVE_WRITEV
/*[clinic input]
os.writev -> Py_ssize_t
    fd: int
    buffers: object
    /

Iterate over buffers, and write the contents of each to a file descriptor.

Returns the total number of bytes written.
buffers must be a sequence of bytes-like objects.
[clinic start generated code]*/

static Py_ssize_t
os_writev_impl(PyObject *module, int fd, PyObject *buffers)
/*[clinic end generated code: output=56565cfac3aac15b input=5b8d17fe4189d2fe]*/
{
    Py_ssize_t cnt;
    Py_ssize_t result;
    int async_err = 0;
    struct iovec *iov;
    Py_buffer *buf;

    if (!PySequence_Check(buffers)) {
        PyErr_SetString(PyExc_TypeError,
            "writev() arg 2 must be a sequence");
        return -1;
    }
    cnt = PySequence_Size(buffers);
    if (cnt < 0)
        return -1;

    if (iov_setup(&iov, &buf, buffers, cnt, PyBUF_SIMPLE) < 0) {
        return -1;
    }

    do {
        Py_BEGIN_ALLOW_THREADS
        result = writev(fd, iov, cnt);
        Py_END_ALLOW_THREADS
    } while (result < 0 && errno == EINTR && !(async_err = PyErr_CheckSignals()));

    iov_cleanup(iov, buf, cnt);
    if (result < 0 && !async_err)
        posix_error();

    return result;
}
#endif /* HAVE_WRITEV */


#ifdef HAVE_PWRITE
/*[clinic input]
os.pwrite -> Py_ssize_t

    fd: int
    buffer: Py_buffer
    offset: Py_off_t
    /

Write bytes to a file descriptor starting at a particular offset.

Write buffer to fd, starting at offset bytes from the beginning of
the file.  Returns the number of bytes writte.  Does not change the
current file offset.
[clinic start generated code]*/

static Py_ssize_t
os_pwrite_impl(PyObject *module, int fd, Py_buffer *buffer, Py_off_t offset)
/*[clinic end generated code: output=c74da630758ee925 input=19903f1b3dd26377]*/
{
    Py_ssize_t size;
    int async_err = 0;

    do {
        Py_BEGIN_ALLOW_THREADS
        _Py_BEGIN_SUPPRESS_IPH
        size = pwrite(fd, buffer->buf, (size_t)buffer->len, offset);
        _Py_END_SUPPRESS_IPH
        Py_END_ALLOW_THREADS
    } while (size < 0 && errno == EINTR && !(async_err = PyErr_CheckSignals()));

    if (size < 0 && !async_err)
        posix_error();
    return size;
}
#endif /* HAVE_PWRITE */

#if defined(HAVE_PWRITEV) || defined (HAVE_PWRITEV2)
/*[clinic input]
os.pwritev -> Py_ssize_t

    fd: int
    buffers: object
    offset: Py_off_t
    flags: int = 0
    /

Writes the contents of bytes-like objects to a file descriptor at a given offset.

Combines the functionality of writev() and pwrite(). All buffers must be a sequence
of bytes-like objects. Buffers are processed in array order. Entire contents of first
buffer is written before proceeding to second, and so on. The operating system may
set a limit (sysconf() value SC_IOV_MAX) on the number of buffers that can be used.
This function writes the contents of each object to the file descriptor and returns
the total number of bytes written.

The flags argument contains a bitwise OR of zero or more of the following flags:

- RWF_DSYNC
- RWF_SYNC

Using non-zero flags requires Linux 4.7 or newer.
[clinic start generated code]*/

static Py_ssize_t
os_pwritev_impl(PyObject *module, int fd, PyObject *buffers, Py_off_t offset,
                int flags)
/*[clinic end generated code: output=e3dd3e9d11a6a5c7 input=803dc5ddbf0cfd3b]*/
{
    Py_ssize_t cnt;
    Py_ssize_t result;
    int async_err = 0;
    struct iovec *iov;
    Py_buffer *buf;

    if (!PySequence_Check(buffers)) {
        PyErr_SetString(PyExc_TypeError,
            "pwritev() arg 2 must be a sequence");
        return -1;
    }

    cnt = PySequence_Size(buffers);
    if (cnt < 0) {
        return -1;
    }

#ifndef HAVE_PWRITEV2
    if(flags != 0) {
        argument_unavailable_error("pwritev2", "flags");
        return -1;
    }
#endif

    if (iov_setup(&iov, &buf, buffers, cnt, PyBUF_SIMPLE) < 0) {
        return -1;
    }
#ifdef HAVE_PWRITEV2
    do {
        Py_BEGIN_ALLOW_THREADS
        _Py_BEGIN_SUPPRESS_IPH
        result = pwritev2(fd, iov, cnt, offset, flags);
        _Py_END_SUPPRESS_IPH
        Py_END_ALLOW_THREADS
    } while (result < 0 && errno == EINTR && !(async_err = PyErr_CheckSignals()));
#else
    do {
        Py_BEGIN_ALLOW_THREADS
        _Py_BEGIN_SUPPRESS_IPH
        result = pwritev(fd, iov, cnt, offset);
        _Py_END_SUPPRESS_IPH
        Py_END_ALLOW_THREADS
    } while (result < 0 && errno == EINTR && !(async_err = PyErr_CheckSignals()));
#endif

    iov_cleanup(iov, buf, cnt);
    if (result < 0) {
        if (!async_err) {
            posix_error();
        }
        return -1;
    }

    return result;
}
#endif /* HAVE_PWRITEV */




#ifdef HAVE_MKFIFO
/*[clinic input]
os.mkfifo

    path: path_t
    mode: int=0o666
    *
    dir_fd: dir_fd(requires='mkfifoat')=None

Create a "fifo" (a POSIX named pipe).

If dir_fd is not None, it should be a file descriptor open to a directory,
  and path should be relative; path will then be relative to that directory.
dir_fd may not be implemented on your platform.
  If it is unavailable, using it will raise a NotImplementedError.
[clinic start generated code]*/

static PyObject *
os_mkfifo_impl(PyObject *module, path_t *path, int mode, int dir_fd)
/*[clinic end generated code: output=ce41cfad0e68c940 input=73032e98a36e0e19]*/
{
    int result;
    int async_err = 0;

    do {
        Py_BEGIN_ALLOW_THREADS
#ifdef HAVE_MKFIFOAT
        if (dir_fd != DEFAULT_DIR_FD)
            result = mkfifoat(dir_fd, path->narrow, mode);
        else
#endif
            result = mkfifo(path->narrow, mode);
        Py_END_ALLOW_THREADS
    } while (result != 0 && errno == EINTR &&
             !(async_err = PyErr_CheckSignals()));
    if (result != 0)
        return (!async_err) ? posix_error() : NULL;

    Py_RETURN_NONE;
}
#endif /* HAVE_MKFIFO */


#if defined(HAVE_MKNOD) && defined(HAVE_MAKEDEV)
/*[clinic input]
os.mknod

    path: path_t
    mode: int=0o600
    device: dev_t=0
    *
    dir_fd: dir_fd(requires='mknodat')=None

Create a node in the file system.

Create a node in the file system (file, device special file or named pipe)
at path.  mode specifies both the permissions to use and the
type of node to be created, being combined (bitwise OR) with one of
S_IFREG, S_IFCHR, S_IFBLK, and S_IFIFO.  If S_IFCHR or S_IFBLK is set on mode,
device defines the newly created device special file (probably using
os.makedev()).  Otherwise device is ignored.

If dir_fd is not None, it should be a file descriptor open to a directory,
  and path should be relative; path will then be relative to that directory.
dir_fd may not be implemented on your platform.
  If it is unavailable, using it will raise a NotImplementedError.
[clinic start generated code]*/

static PyObject *
os_mknod_impl(PyObject *module, path_t *path, int mode, dev_t device,
              int dir_fd)
/*[clinic end generated code: output=92e55d3ca8917461 input=ee44531551a4d83b]*/
{
    int result;
    int async_err = 0;

    do {
        Py_BEGIN_ALLOW_THREADS
#ifdef HAVE_MKNODAT
        if (dir_fd != DEFAULT_DIR_FD)
            result = mknodat(dir_fd, path->narrow, mode, device);
        else
#endif
            result = mknod(path->narrow, mode, device);
        Py_END_ALLOW_THREADS
    } while (result != 0 && errno == EINTR &&
             !(async_err = PyErr_CheckSignals()));
    if (result != 0)
        return (!async_err) ? posix_error() : NULL;

    Py_RETURN_NONE;
}
#endif /* defined(HAVE_MKNOD) && defined(HAVE_MAKEDEV) */


#ifdef HAVE_DEVICE_MACROS
/*[clinic input]
os.major -> unsigned_int

    device: dev_t
    /

Extracts a device major number from a raw device number.
[clinic start generated code]*/

static unsigned int
os_major_impl(PyObject *module, dev_t device)
/*[clinic end generated code: output=5b3b2589bafb498e input=1e16a4d30c4d4462]*/
{
    return major(device);
}


/*[clinic input]
os.minor -> unsigned_int

    device: dev_t
    /

Extracts a device minor number from a raw device number.
[clinic start generated code]*/

static unsigned int
os_minor_impl(PyObject *module, dev_t device)
/*[clinic end generated code: output=5e1a25e630b0157d input=0842c6d23f24c65e]*/
{
    return minor(device);
}


/*[clinic input]
os.makedev -> dev_t

    major: int
    minor: int
    /

Composes a raw device number from the major and minor device numbers.
[clinic start generated code]*/

static dev_t
os_makedev_impl(PyObject *module, int major, int minor)
/*[clinic end generated code: output=881aaa4aba6f6a52 input=4b9fd8fc73cbe48f]*/
{
    return makedev(major, minor);
}
#endif /* HAVE_DEVICE_MACROS */


#if defined HAVE_FTRUNCATE || defined MS_WINDOWS
/*[clinic input]
os.ftruncate

    fd: int
    length: Py_off_t
    /

Truncate a file, specified by file descriptor, to a specific length.
[clinic start generated code]*/

static PyObject *
os_ftruncate_impl(PyObject *module, int fd, Py_off_t length)
/*[clinic end generated code: output=fba15523721be7e4 input=63b43641e52818f2]*/
{
    int result;
    int async_err = 0;

    do {
        Py_BEGIN_ALLOW_THREADS
        _Py_BEGIN_SUPPRESS_IPH
#ifdef MS_WINDOWS
        result = _chsize_s(fd, length);
#else
        result = ftruncate(fd, length);
#endif
        _Py_END_SUPPRESS_IPH
        Py_END_ALLOW_THREADS
    } while (result != 0 && errno == EINTR &&
             !(async_err = PyErr_CheckSignals()));
    if (result != 0)
        return (!async_err) ? posix_error() : NULL;
    Py_RETURN_NONE;
}
#endif /* HAVE_FTRUNCATE || MS_WINDOWS */


#if defined HAVE_TRUNCATE || defined MS_WINDOWS
/*[clinic input]
os.truncate
    path: path_t(allow_fd='PATH_HAVE_FTRUNCATE')
    length: Py_off_t

Truncate a file, specified by path, to a specific length.

On some platforms, path may also be specified as an open file descriptor.
  If this functionality is unavailable, using it raises an exception.
[clinic start generated code]*/

static PyObject *
os_truncate_impl(PyObject *module, path_t *path, Py_off_t length)
/*[clinic end generated code: output=43009c8df5c0a12b input=77229cf0b50a9b77]*/
{
    int result;
#ifdef MS_WINDOWS
    int fd;
#endif

    if (path->fd != -1)
        return os_ftruncate_impl(module, path->fd, length);

    Py_BEGIN_ALLOW_THREADS
    _Py_BEGIN_SUPPRESS_IPH
#ifdef MS_WINDOWS
    fd = _wopen(path->wide, _O_WRONLY | _O_BINARY | _O_NOINHERIT);
    if (fd < 0)
        result = -1;
    else {
        result = _chsize_s(fd, length);
        close(fd);
        if (result < 0)
            errno = result;
    }
#else
    result = truncate(path->narrow, length);
#endif
    _Py_END_SUPPRESS_IPH
    Py_END_ALLOW_THREADS
    if (result < 0)
        return posix_path_error(path);

    Py_RETURN_NONE;
}
#endif /* HAVE_TRUNCATE || MS_WINDOWS */


/* Issue #22396: On 32-bit AIX platform, the prototypes of os.posix_fadvise()
   and os.posix_fallocate() in system headers are wrong if _LARGE_FILES is
   defined, which is the case in Python on AIX. AIX bug report:
   http://www-01.ibm.com/support/docview.wss?uid=isg1IV56170 */
#if defined(_AIX) && defined(_LARGE_FILES) && !defined(__64BIT__)
#  define POSIX_FADVISE_AIX_BUG
#endif


#if defined(HAVE_POSIX_FALLOCATE) && !defined(POSIX_FADVISE_AIX_BUG)
/*[clinic input]
os.posix_fallocate

    fd: int
    offset: Py_off_t
    length: Py_off_t
    /

Ensure a file has allocated at least a particular number of bytes on disk.

Ensure that the file specified by fd encompasses a range of bytes
starting at offset bytes from the beginning and continuing for length bytes.
[clinic start generated code]*/

static PyObject *
os_posix_fallocate_impl(PyObject *module, int fd, Py_off_t offset,
                        Py_off_t length)
/*[clinic end generated code: output=73f107139564aa9d input=d7a2ef0ab2ca52fb]*/
{
    int result;
    int async_err = 0;

    do {
        Py_BEGIN_ALLOW_THREADS
        result = posix_fallocate(fd, offset, length);
        Py_END_ALLOW_THREADS
    } while (result == EINTR && !(async_err = PyErr_CheckSignals()));

    if (result == 0)
        Py_RETURN_NONE;

    if (async_err)
        return NULL;

    errno = result;
    return posix_error();
}
#endif /* HAVE_POSIX_FALLOCATE) && !POSIX_FADVISE_AIX_BUG */


#if defined(HAVE_POSIX_FADVISE) && !defined(POSIX_FADVISE_AIX_BUG)
/*[clinic input]
os.posix_fadvise

    fd: int
    offset: Py_off_t
    length: Py_off_t
    advice: int
    /

Announce an intention to access data in a specific pattern.

Announce an intention to access data in a specific pattern, thus allowing
the kernel to make optimizations.
The advice applies to the region of the file specified by fd starting at
offset and continuing for length bytes.
advice is one of POSIX_FADV_NORMAL, POSIX_FADV_SEQUENTIAL,
POSIX_FADV_RANDOM, POSIX_FADV_NOREUSE, POSIX_FADV_WILLNEED, or
POSIX_FADV_DONTNEED.
[clinic start generated code]*/

static PyObject *
os_posix_fadvise_impl(PyObject *module, int fd, Py_off_t offset,
                      Py_off_t length, int advice)
/*[clinic end generated code: output=412ef4aa70c98642 input=0fbe554edc2f04b5]*/
{
    int result;
    int async_err = 0;

    do {
        Py_BEGIN_ALLOW_THREADS
        result = posix_fadvise(fd, offset, length, advice);
        Py_END_ALLOW_THREADS
    } while (result == EINTR && !(async_err = PyErr_CheckSignals()));

    if (result == 0)
        Py_RETURN_NONE;

    if (async_err)
        return NULL;

    errno = result;
    return posix_error();
}
#endif /* HAVE_POSIX_FADVISE && !POSIX_FADVISE_AIX_BUG */

#ifdef HAVE_PUTENV

/* Save putenv() parameters as values here, so we can collect them when they
 * get re-set with another call for the same key. */
static PyObject *posix_putenv_garbage;

static void
posix_putenv_garbage_setitem(PyObject *name, PyObject *value)
{
    /* Install the first arg and newstr in posix_putenv_garbage;
     * this will cause previous value to be collected.  This has to
     * happen after the real putenv() call because the old value
     * was still accessible until then. */
    if (PyDict_SetItem(posix_putenv_garbage, name, value))
        /* really not much we can do; just leak */
        PyErr_Clear();
    else
        Py_DECREF(value);
}


#ifdef MS_WINDOWS
/*[clinic input]
os.putenv

    name: unicode
    value: unicode
    /

Change or add an environment variable.
[clinic start generated code]*/

static PyObject *
os_putenv_impl(PyObject *module, PyObject *name, PyObject *value)
/*[clinic end generated code: output=d29a567d6b2327d2 input=ba586581c2e6105f]*/
{
    const wchar_t *env;
    Py_ssize_t size;

    /* Search from index 1 because on Windows starting '=' is allowed for
       defining hidden environment variables. */
    if (PyUnicode_GET_LENGTH(name) == 0 ||
        PyUnicode_FindChar(name, '=', 1, PyUnicode_GET_LENGTH(name), 1) != -1)
    {
        PyErr_SetString(PyExc_ValueError, "illegal environment variable name");
        return NULL;
    }
    PyObject *unicode = PyUnicode_FromFormat("%U=%U", name, value);
    if (unicode == NULL) {
        return NULL;
    }

    env = PyUnicode_AsUnicodeAndSize(unicode, &size);
    if (env == NULL)
        goto error;
    if (size > _MAX_ENV) {
        PyErr_Format(PyExc_ValueError,
                     "the environment variable is longer than %u characters",
                     _MAX_ENV);
        goto error;
    }
    if (wcslen(env) != (size_t)size) {
        PyErr_SetString(PyExc_ValueError, "embedded null character");
        goto error;
    }

    if (_wputenv(env)) {
        posix_error();
        goto error;
    }

    posix_putenv_garbage_setitem(name, unicode);
    Py_RETURN_NONE;

error:
    Py_DECREF(unicode);
    return NULL;
}
#else /* MS_WINDOWS */
/*[clinic input]
os.putenv

    name: FSConverter
    value: FSConverter
    /

Change or add an environment variable.
[clinic start generated code]*/

static PyObject *
os_putenv_impl(PyObject *module, PyObject *name, PyObject *value)
/*[clinic end generated code: output=d29a567d6b2327d2 input=a97bc6152f688d31]*/
{
    PyObject *bytes = NULL;
    char *env;
    const char *name_string = PyBytes_AS_STRING(name);
    const char *value_string = PyBytes_AS_STRING(value);

    if (strchr(name_string, '=') != NULL) {
        PyErr_SetString(PyExc_ValueError, "illegal environment variable name");
        return NULL;
    }
    bytes = PyBytes_FromFormat("%s=%s", name_string, value_string);
    if (bytes == NULL) {
        return NULL;
    }

    env = PyBytes_AS_STRING(bytes);
    if (putenv(env)) {
        Py_DECREF(bytes);
        return posix_error();
    }

    posix_putenv_garbage_setitem(name, bytes);
    Py_RETURN_NONE;
}
#endif /* MS_WINDOWS */
#endif /* HAVE_PUTENV */


#ifdef HAVE_UNSETENV
/*[clinic input]
os.unsetenv
    name: FSConverter
    /

Delete an environment variable.
[clinic start generated code]*/

static PyObject *
os_unsetenv_impl(PyObject *module, PyObject *name)
/*[clinic end generated code: output=54c4137ab1834f02 input=2bb5288a599c7107]*/
{
#ifndef HAVE_BROKEN_UNSETENV
    int err;
#endif

#ifdef HAVE_BROKEN_UNSETENV
    unsetenv(PyBytes_AS_STRING(name));
#else
    err = unsetenv(PyBytes_AS_STRING(name));
    if (err)
        return posix_error();
#endif

    /* Remove the key from posix_putenv_garbage;
     * this will cause it to be collected.  This has to
     * happen after the real unsetenv() call because the
     * old value was still accessible until then.
     */
    if (PyDict_DelItem(posix_putenv_garbage, name)) {
        /* really not much we can do; just leak */
        if (!PyErr_ExceptionMatches(PyExc_KeyError)) {
            return NULL;
        }
        PyErr_Clear();
    }
    Py_RETURN_NONE;
}
#endif /* HAVE_UNSETENV */


/*[clinic input]
os.strerror

    code: int
    /

Translate an error code to a message string.
[clinic start generated code]*/

static PyObject *
os_strerror_impl(PyObject *module, int code)
/*[clinic end generated code: output=baebf09fa02a78f2 input=75a8673d97915a91]*/
{
    char *message = strerror(code);
    if (message == NULL) {
        PyErr_SetString(PyExc_ValueError,
                        "strerror() argument out of range");
        return NULL;
    }
    return PyUnicode_DecodeLocale(message, "surrogateescape");
}


#ifdef HAVE_SYS_WAIT_H
#ifdef WCOREDUMP
/*[clinic input]
os.WCOREDUMP -> bool

    status: int
    /

Return True if the process returning status was dumped to a core file.
[clinic start generated code]*/

static int
os_WCOREDUMP_impl(PyObject *module, int status)
/*[clinic end generated code: output=1a584b147b16bd18 input=8b05e7ab38528d04]*/
{
    WAIT_TYPE wait_status;
    WAIT_STATUS_INT(wait_status) = status;
    return WCOREDUMP(wait_status);
}
#endif /* WCOREDUMP */


#ifdef WIFCONTINUED
/*[clinic input]
os.WIFCONTINUED -> bool

    status: int

Return True if a particular process was continued from a job control stop.

Return True if the process returning status was continued from a
job control stop.
[clinic start generated code]*/

static int
os_WIFCONTINUED_impl(PyObject *module, int status)
/*[clinic end generated code: output=1e35295d844364bd input=e777e7d38eb25bd9]*/
{
    WAIT_TYPE wait_status;
    WAIT_STATUS_INT(wait_status) = status;
    return WIFCONTINUED(wait_status);
}
#endif /* WIFCONTINUED */


#ifdef WIFSTOPPED
/*[clinic input]
os.WIFSTOPPED -> bool

    status: int

Return True if the process returning status was stopped.
[clinic start generated code]*/

static int
os_WIFSTOPPED_impl(PyObject *module, int status)
/*[clinic end generated code: output=fdb57122a5c9b4cb input=043cb7f1289ef904]*/
{
    WAIT_TYPE wait_status;
    WAIT_STATUS_INT(wait_status) = status;
    return WIFSTOPPED(wait_status);
}
#endif /* WIFSTOPPED */


#ifdef WIFSIGNALED
/*[clinic input]
os.WIFSIGNALED -> bool

    status: int

Return True if the process returning status was terminated by a signal.
[clinic start generated code]*/

static int
os_WIFSIGNALED_impl(PyObject *module, int status)
/*[clinic end generated code: output=d1dde4dcc819a5f5 input=d55ba7cc9ce5dc43]*/
{
    WAIT_TYPE wait_status;
    WAIT_STATUS_INT(wait_status) = status;
    return WIFSIGNALED(wait_status);
}
#endif /* WIFSIGNALED */


#ifdef WIFEXITED
/*[clinic input]
os.WIFEXITED -> bool

    status: int

Return True if the process returning status exited via the exit() system call.
[clinic start generated code]*/

static int
os_WIFEXITED_impl(PyObject *module, int status)
/*[clinic end generated code: output=01c09d6ebfeea397 input=d63775a6791586c0]*/
{
    WAIT_TYPE wait_status;
    WAIT_STATUS_INT(wait_status) = status;
    return WIFEXITED(wait_status);
}
#endif /* WIFEXITED */


#ifdef WEXITSTATUS
/*[clinic input]
os.WEXITSTATUS -> int

    status: int

Return the process return code from status.
[clinic start generated code]*/

static int
os_WEXITSTATUS_impl(PyObject *module, int status)
/*[clinic end generated code: output=6e3efbba11f6488d input=e1fb4944e377585b]*/
{
    WAIT_TYPE wait_status;
    WAIT_STATUS_INT(wait_status) = status;
    return WEXITSTATUS(wait_status);
}
#endif /* WEXITSTATUS */


#ifdef WTERMSIG
/*[clinic input]
os.WTERMSIG -> int

    status: int

Return the signal that terminated the process that provided the status value.
[clinic start generated code]*/

static int
os_WTERMSIG_impl(PyObject *module, int status)
/*[clinic end generated code: output=172f7dfc8dcfc3ad input=727fd7f84ec3f243]*/
{
    WAIT_TYPE wait_status;
    WAIT_STATUS_INT(wait_status) = status;
    return WTERMSIG(wait_status);
}
#endif /* WTERMSIG */


#ifdef WSTOPSIG
/*[clinic input]
os.WSTOPSIG -> int

    status: int

Return the signal that stopped the process that provided the status value.
[clinic start generated code]*/

static int
os_WSTOPSIG_impl(PyObject *module, int status)
/*[clinic end generated code: output=0ab7586396f5d82b input=46ebf1d1b293c5c1]*/
{
    WAIT_TYPE wait_status;
    WAIT_STATUS_INT(wait_status) = status;
    return WSTOPSIG(wait_status);
}
#endif /* WSTOPSIG */
#endif /* HAVE_SYS_WAIT_H */


#if defined(HAVE_FSTATVFS) && defined(HAVE_SYS_STATVFS_H)
#ifdef _SCO_DS
/* SCO OpenServer 5.0 and later requires _SVID3 before it reveals the
   needed definitions in sys/statvfs.h */
#define _SVID3
#endif
#include <sys/statvfs.h>

static PyObject*
_pystatvfs_fromstructstatvfs(struct statvfs st) {
    PyObject *v = PyStructSequence_New(StatVFSResultType);
    if (v == NULL)
        return NULL;

#if !defined(HAVE_LARGEFILE_SUPPORT)
    PyStructSequence_SET_ITEM(v, 0, PyLong_FromLong((long) st.f_bsize));
    PyStructSequence_SET_ITEM(v, 1, PyLong_FromLong((long) st.f_frsize));
    PyStructSequence_SET_ITEM(v, 2, PyLong_FromLong((long) st.f_blocks));
    PyStructSequence_SET_ITEM(v, 3, PyLong_FromLong((long) st.f_bfree));
    PyStructSequence_SET_ITEM(v, 4, PyLong_FromLong((long) st.f_bavail));
    PyStructSequence_SET_ITEM(v, 5, PyLong_FromLong((long) st.f_files));
    PyStructSequence_SET_ITEM(v, 6, PyLong_FromLong((long) st.f_ffree));
    PyStructSequence_SET_ITEM(v, 7, PyLong_FromLong((long) st.f_favail));
    PyStructSequence_SET_ITEM(v, 8, PyLong_FromLong((long) st.f_flag));
    PyStructSequence_SET_ITEM(v, 9, PyLong_FromLong((long) st.f_namemax));
#else
    PyStructSequence_SET_ITEM(v, 0, PyLong_FromLong((long) st.f_bsize));
    PyStructSequence_SET_ITEM(v, 1, PyLong_FromLong((long) st.f_frsize));
    PyStructSequence_SET_ITEM(v, 2,
                              PyLong_FromLongLong((long long) st.f_blocks));
    PyStructSequence_SET_ITEM(v, 3,
                              PyLong_FromLongLong((long long) st.f_bfree));
    PyStructSequence_SET_ITEM(v, 4,
                              PyLong_FromLongLong((long long) st.f_bavail));
    PyStructSequence_SET_ITEM(v, 5,
                              PyLong_FromLongLong((long long) st.f_files));
    PyStructSequence_SET_ITEM(v, 6,
                              PyLong_FromLongLong((long long) st.f_ffree));
    PyStructSequence_SET_ITEM(v, 7,
                              PyLong_FromLongLong((long long) st.f_favail));
    PyStructSequence_SET_ITEM(v, 8, PyLong_FromLong((long) st.f_flag));
    PyStructSequence_SET_ITEM(v, 9, PyLong_FromLong((long) st.f_namemax));
#endif
/* The _ALL_SOURCE feature test macro defines f_fsid as a structure
 * (issue #32390). */
#if defined(_AIX) && defined(_ALL_SOURCE)
    PyStructSequence_SET_ITEM(v, 10, PyLong_FromUnsignedLong(st.f_fsid.val[0]));
#else
    PyStructSequence_SET_ITEM(v, 10, PyLong_FromUnsignedLong(st.f_fsid));
#endif
    if (PyErr_Occurred()) {
        Py_DECREF(v);
        return NULL;
    }

    return v;
}


/*[clinic input]
os.fstatvfs
    fd: int
    /

Perform an fstatvfs system call on the given fd.

Equivalent to statvfs(fd).
[clinic start generated code]*/

static PyObject *
os_fstatvfs_impl(PyObject *module, int fd)
/*[clinic end generated code: output=53547cf0cc55e6c5 input=d8122243ac50975e]*/
{
    int result;
    int async_err = 0;
    struct statvfs st;

    do {
        Py_BEGIN_ALLOW_THREADS
        result = fstatvfs(fd, &st);
        Py_END_ALLOW_THREADS
    } while (result != 0 && errno == EINTR &&
             !(async_err = PyErr_CheckSignals()));
    if (result != 0)
        return (!async_err) ? posix_error() : NULL;

    return _pystatvfs_fromstructstatvfs(st);
}
#endif /* defined(HAVE_FSTATVFS) && defined(HAVE_SYS_STATVFS_H) */


#if defined(HAVE_STATVFS) && defined(HAVE_SYS_STATVFS_H)
#include <sys/statvfs.h>
/*[clinic input]
os.statvfs

    path: path_t(allow_fd='PATH_HAVE_FSTATVFS')

Perform a statvfs system call on the given path.

path may always be specified as a string.
On some platforms, path may also be specified as an open file descriptor.
  If this functionality is unavailable, using it raises an exception.
[clinic start generated code]*/

static PyObject *
os_statvfs_impl(PyObject *module, path_t *path)
/*[clinic end generated code: output=87106dd1beb8556e input=3f5c35791c669bd9]*/
{
    int result;
    struct statvfs st;

    Py_BEGIN_ALLOW_THREADS
#ifdef HAVE_FSTATVFS
    if (path->fd != -1) {
#ifdef __APPLE__
        /* handle weak-linking on Mac OS X 10.3 */
        if (fstatvfs == NULL) {
            fd_specified("statvfs", path->fd);
            return NULL;
        }
#endif
        result = fstatvfs(path->fd, &st);
    }
    else
#endif
        result = statvfs(path->narrow, &st);
    Py_END_ALLOW_THREADS

    if (result) {
        return path_error(path);
    }

    return _pystatvfs_fromstructstatvfs(st);
}
#endif /* defined(HAVE_STATVFS) && defined(HAVE_SYS_STATVFS_H) */


#ifdef MS_WINDOWS
/*[clinic input]
os._getdiskusage

    path: path_t

Return disk usage statistics about the given path as a (total, free) tuple.
[clinic start generated code]*/

static PyObject *
os__getdiskusage_impl(PyObject *module, path_t *path)
/*[clinic end generated code: output=3bd3991f5e5c5dfb input=6af8d1b7781cc042]*/
{
    BOOL retval;
    ULARGE_INTEGER _, total, free;
    DWORD err = 0;

    Py_BEGIN_ALLOW_THREADS
    retval = GetDiskFreeSpaceExW(path->wide, &_, &total, &free);
    Py_END_ALLOW_THREADS
    if (retval == 0) {
        if (GetLastError() == ERROR_DIRECTORY) {
            wchar_t *dir_path = NULL;

            dir_path = PyMem_New(wchar_t, path->length + 1);
            if (dir_path == NULL) {
                return PyErr_NoMemory();
            }

            wcscpy_s(dir_path, path->length + 1, path->wide);

            if (_dirnameW(dir_path) != -1) {
                Py_BEGIN_ALLOW_THREADS
                retval = GetDiskFreeSpaceExW(dir_path, &_, &total, &free);
                Py_END_ALLOW_THREADS
            }
            /* Record the last error in case it's modified by PyMem_Free. */
            err = GetLastError();
            PyMem_Free(dir_path);
            if (retval) {
                goto success;
            }
        }
        return PyErr_SetFromWindowsErr(err);
    }

success:
    return Py_BuildValue("(LL)", total.QuadPart, free.QuadPart);
}
#endif /* MS_WINDOWS */


/* This is used for fpathconf(), pathconf(), confstr() and sysconf().
 * It maps strings representing configuration variable names to
 * integer values, allowing those functions to be called with the
 * magic names instead of polluting the module's namespace with tons of
 * rarely-used constants.  There are three separate tables that use
 * these definitions.
 *
 * This code is always included, even if none of the interfaces that
 * need it are included.  The #if hackery needed to avoid it would be
 * sufficiently pervasive that it's not worth the loss of readability.
 */
struct constdef {
    const char *name;
    int value;
};

static int
conv_confname(PyObject *arg, int *valuep, struct constdef *table,
              size_t tablesize)
{
    if (PyLong_Check(arg)) {
        int value = _PyLong_AsInt(arg);
        if (value == -1 && PyErr_Occurred())
            return 0;
        *valuep = value;
        return 1;
    }
    else {
        /* look up the value in the table using a binary search */
        size_t lo = 0;
        size_t mid;
        size_t hi = tablesize;
        int cmp;
        const char *confname;
        if (!PyUnicode_Check(arg)) {
            PyErr_SetString(PyExc_TypeError,
                "configuration names must be strings or integers");
            return 0;
        }
        confname = PyUnicode_AsUTF8(arg);
        if (confname == NULL)
            return 0;
        while (lo < hi) {
            mid = (lo + hi) / 2;
            cmp = strcmp(confname, table[mid].name);
            if (cmp < 0)
                hi = mid;
            else if (cmp > 0)
                lo = mid + 1;
            else {
                *valuep = table[mid].value;
                return 1;
            }
        }
        PyErr_SetString(PyExc_ValueError, "unrecognized configuration name");
        return 0;
    }
}


#if defined(HAVE_FPATHCONF) || defined(HAVE_PATHCONF)
static struct constdef  posix_constants_pathconf[] = {
#ifdef _PC_ABI_AIO_XFER_MAX
    {"PC_ABI_AIO_XFER_MAX",     _PC_ABI_AIO_XFER_MAX},
#endif
#ifdef _PC_ABI_ASYNC_IO
    {"PC_ABI_ASYNC_IO", _PC_ABI_ASYNC_IO},
#endif
#ifdef _PC_ASYNC_IO
    {"PC_ASYNC_IO",     _PC_ASYNC_IO},
#endif
#ifdef _PC_CHOWN_RESTRICTED
    {"PC_CHOWN_RESTRICTED",     _PC_CHOWN_RESTRICTED},
#endif
#ifdef _PC_FILESIZEBITS
    {"PC_FILESIZEBITS", _PC_FILESIZEBITS},
#endif
#ifdef _PC_LAST
    {"PC_LAST", _PC_LAST},
#endif
#ifdef _PC_LINK_MAX
    {"PC_LINK_MAX",     _PC_LINK_MAX},
#endif
#ifdef _PC_MAX_CANON
    {"PC_MAX_CANON",    _PC_MAX_CANON},
#endif
#ifdef _PC_MAX_INPUT
    {"PC_MAX_INPUT",    _PC_MAX_INPUT},
#endif
#ifdef _PC_NAME_MAX
    {"PC_NAME_MAX",     _PC_NAME_MAX},
#endif
#ifdef _PC_NO_TRUNC
    {"PC_NO_TRUNC",     _PC_NO_TRUNC},
#endif
#ifdef _PC_PATH_MAX
    {"PC_PATH_MAX",     _PC_PATH_MAX},
#endif
#ifdef _PC_PIPE_BUF
    {"PC_PIPE_BUF",     _PC_PIPE_BUF},
#endif
#ifdef _PC_PRIO_IO
    {"PC_PRIO_IO",      _PC_PRIO_IO},
#endif
#ifdef _PC_SOCK_MAXBUF
    {"PC_SOCK_MAXBUF",  _PC_SOCK_MAXBUF},
#endif
#ifdef _PC_SYNC_IO
    {"PC_SYNC_IO",      _PC_SYNC_IO},
#endif
#ifdef _PC_VDISABLE
    {"PC_VDISABLE",     _PC_VDISABLE},
#endif
#ifdef _PC_ACL_ENABLED
    {"PC_ACL_ENABLED",  _PC_ACL_ENABLED},
#endif
#ifdef _PC_MIN_HOLE_SIZE
    {"PC_MIN_HOLE_SIZE",    _PC_MIN_HOLE_SIZE},
#endif
#ifdef _PC_ALLOC_SIZE_MIN
    {"PC_ALLOC_SIZE_MIN",   _PC_ALLOC_SIZE_MIN},
#endif
#ifdef _PC_REC_INCR_XFER_SIZE
    {"PC_REC_INCR_XFER_SIZE",   _PC_REC_INCR_XFER_SIZE},
#endif
#ifdef _PC_REC_MAX_XFER_SIZE
    {"PC_REC_MAX_XFER_SIZE",    _PC_REC_MAX_XFER_SIZE},
#endif
#ifdef _PC_REC_MIN_XFER_SIZE
    {"PC_REC_MIN_XFER_SIZE",    _PC_REC_MIN_XFER_SIZE},
#endif
#ifdef _PC_REC_XFER_ALIGN
    {"PC_REC_XFER_ALIGN",   _PC_REC_XFER_ALIGN},
#endif
#ifdef _PC_SYMLINK_MAX
    {"PC_SYMLINK_MAX",  _PC_SYMLINK_MAX},
#endif
#ifdef _PC_XATTR_ENABLED
    {"PC_XATTR_ENABLED",    _PC_XATTR_ENABLED},
#endif
#ifdef _PC_XATTR_EXISTS
    {"PC_XATTR_EXISTS", _PC_XATTR_EXISTS},
#endif
#ifdef _PC_TIMESTAMP_RESOLUTION
    {"PC_TIMESTAMP_RESOLUTION", _PC_TIMESTAMP_RESOLUTION},
#endif
};

static int
conv_path_confname(PyObject *arg, int *valuep)
{
    return conv_confname(arg, valuep, posix_constants_pathconf,
                         sizeof(posix_constants_pathconf)
                           / sizeof(struct constdef));
}
#endif


#ifdef HAVE_FPATHCONF
/*[clinic input]
os.fpathconf -> long

    fd: int
    name: path_confname
    /

Return the configuration limit name for the file descriptor fd.

If there is no limit, return -1.
[clinic start generated code]*/

static long
os_fpathconf_impl(PyObject *module, int fd, int name)
/*[clinic end generated code: output=d5b7042425fc3e21 input=5942a024d3777810]*/
{
    long limit;

    errno = 0;
    limit = fpathconf(fd, name);
    if (limit == -1 && errno != 0)
        posix_error();

    return limit;
}
#endif /* HAVE_FPATHCONF */


#ifdef HAVE_PATHCONF
/*[clinic input]
os.pathconf -> long
    path: path_t(allow_fd='PATH_HAVE_FPATHCONF')
    name: path_confname

Return the configuration limit name for the file or directory path.

If there is no limit, return -1.
On some platforms, path may also be specified as an open file descriptor.
  If this functionality is unavailable, using it raises an exception.
[clinic start generated code]*/

static long
os_pathconf_impl(PyObject *module, path_t *path, int name)
/*[clinic end generated code: output=5bedee35b293a089 input=bc3e2a985af27e5e]*/
{
    long limit;

    errno = 0;
#ifdef HAVE_FPATHCONF
    if (path->fd != -1)
        limit = fpathconf(path->fd, name);
    else
#endif
        limit = pathconf(path->narrow, name);
    if (limit == -1 && errno != 0) {
        if (errno == EINVAL)
            /* could be a path or name problem */
            posix_error();
        else
            path_error(path);
    }

    return limit;
}
#endif /* HAVE_PATHCONF */

#ifdef HAVE_CONFSTR
static struct constdef posix_constants_confstr[] = {
#ifdef _CS_ARCHITECTURE
    {"CS_ARCHITECTURE", _CS_ARCHITECTURE},
#endif
#ifdef _CS_GNU_LIBC_VERSION
    {"CS_GNU_LIBC_VERSION",     _CS_GNU_LIBC_VERSION},
#endif
#ifdef _CS_GNU_LIBPTHREAD_VERSION
    {"CS_GNU_LIBPTHREAD_VERSION",       _CS_GNU_LIBPTHREAD_VERSION},
#endif
#ifdef _CS_HOSTNAME
    {"CS_HOSTNAME",     _CS_HOSTNAME},
#endif
#ifdef _CS_HW_PROVIDER
    {"CS_HW_PROVIDER",  _CS_HW_PROVIDER},
#endif
#ifdef _CS_HW_SERIAL
    {"CS_HW_SERIAL",    _CS_HW_SERIAL},
#endif
#ifdef _CS_INITTAB_NAME
    {"CS_INITTAB_NAME", _CS_INITTAB_NAME},
#endif
#ifdef _CS_LFS64_CFLAGS
    {"CS_LFS64_CFLAGS", _CS_LFS64_CFLAGS},
#endif
#ifdef _CS_LFS64_LDFLAGS
    {"CS_LFS64_LDFLAGS",        _CS_LFS64_LDFLAGS},
#endif
#ifdef _CS_LFS64_LIBS
    {"CS_LFS64_LIBS",   _CS_LFS64_LIBS},
#endif
#ifdef _CS_LFS64_LINTFLAGS
    {"CS_LFS64_LINTFLAGS",      _CS_LFS64_LINTFLAGS},
#endif
#ifdef _CS_LFS_CFLAGS
    {"CS_LFS_CFLAGS",   _CS_LFS_CFLAGS},
#endif
#ifdef _CS_LFS_LDFLAGS
    {"CS_LFS_LDFLAGS",  _CS_LFS_LDFLAGS},
#endif
#ifdef _CS_LFS_LIBS
    {"CS_LFS_LIBS",     _CS_LFS_LIBS},
#endif
#ifdef _CS_LFS_LINTFLAGS
    {"CS_LFS_LINTFLAGS",        _CS_LFS_LINTFLAGS},
#endif
#ifdef _CS_MACHINE
    {"CS_MACHINE",      _CS_MACHINE},
#endif
#ifdef _CS_PATH
    {"CS_PATH", _CS_PATH},
#endif
#ifdef _CS_RELEASE
    {"CS_RELEASE",      _CS_RELEASE},
#endif
#ifdef _CS_SRPC_DOMAIN
    {"CS_SRPC_DOMAIN",  _CS_SRPC_DOMAIN},
#endif
#ifdef _CS_SYSNAME
    {"CS_SYSNAME",      _CS_SYSNAME},
#endif
#ifdef _CS_VERSION
    {"CS_VERSION",      _CS_VERSION},
#endif
#ifdef _CS_XBS5_ILP32_OFF32_CFLAGS
    {"CS_XBS5_ILP32_OFF32_CFLAGS",      _CS_XBS5_ILP32_OFF32_CFLAGS},
#endif
#ifdef _CS_XBS5_ILP32_OFF32_LDFLAGS
    {"CS_XBS5_ILP32_OFF32_LDFLAGS",     _CS_XBS5_ILP32_OFF32_LDFLAGS},
#endif
#ifdef _CS_XBS5_ILP32_OFF32_LIBS
    {"CS_XBS5_ILP32_OFF32_LIBS",        _CS_XBS5_ILP32_OFF32_LIBS},
#endif
#ifdef _CS_XBS5_ILP32_OFF32_LINTFLAGS
    {"CS_XBS5_ILP32_OFF32_LINTFLAGS",   _CS_XBS5_ILP32_OFF32_LINTFLAGS},
#endif
#ifdef _CS_XBS5_ILP32_OFFBIG_CFLAGS
    {"CS_XBS5_ILP32_OFFBIG_CFLAGS",     _CS_XBS5_ILP32_OFFBIG_CFLAGS},
#endif
#ifdef _CS_XBS5_ILP32_OFFBIG_LDFLAGS
    {"CS_XBS5_ILP32_OFFBIG_LDFLAGS",    _CS_XBS5_ILP32_OFFBIG_LDFLAGS},
#endif
#ifdef _CS_XBS5_ILP32_OFFBIG_LIBS
    {"CS_XBS5_ILP32_OFFBIG_LIBS",       _CS_XBS5_ILP32_OFFBIG_LIBS},
#endif
#ifdef _CS_XBS5_ILP32_OFFBIG_LINTFLAGS
    {"CS_XBS5_ILP32_OFFBIG_LINTFLAGS",  _CS_XBS5_ILP32_OFFBIG_LINTFLAGS},
#endif
#ifdef _CS_XBS5_LP64_OFF64_CFLAGS
    {"CS_XBS5_LP64_OFF64_CFLAGS",       _CS_XBS5_LP64_OFF64_CFLAGS},
#endif
#ifdef _CS_XBS5_LP64_OFF64_LDFLAGS
    {"CS_XBS5_LP64_OFF64_LDFLAGS",      _CS_XBS5_LP64_OFF64_LDFLAGS},
#endif
#ifdef _CS_XBS5_LP64_OFF64_LIBS
    {"CS_XBS5_LP64_OFF64_LIBS", _CS_XBS5_LP64_OFF64_LIBS},
#endif
#ifdef _CS_XBS5_LP64_OFF64_LINTFLAGS
    {"CS_XBS5_LP64_OFF64_LINTFLAGS",    _CS_XBS5_LP64_OFF64_LINTFLAGS},
#endif
#ifdef _CS_XBS5_LPBIG_OFFBIG_CFLAGS
    {"CS_XBS5_LPBIG_OFFBIG_CFLAGS",     _CS_XBS5_LPBIG_OFFBIG_CFLAGS},
#endif
#ifdef _CS_XBS5_LPBIG_OFFBIG_LDFLAGS
    {"CS_XBS5_LPBIG_OFFBIG_LDFLAGS",    _CS_XBS5_LPBIG_OFFBIG_LDFLAGS},
#endif
#ifdef _CS_XBS5_LPBIG_OFFBIG_LIBS
    {"CS_XBS5_LPBIG_OFFBIG_LIBS",       _CS_XBS5_LPBIG_OFFBIG_LIBS},
#endif
#ifdef _CS_XBS5_LPBIG_OFFBIG_LINTFLAGS
    {"CS_XBS5_LPBIG_OFFBIG_LINTFLAGS",  _CS_XBS5_LPBIG_OFFBIG_LINTFLAGS},
#endif
#ifdef _MIPS_CS_AVAIL_PROCESSORS
    {"MIPS_CS_AVAIL_PROCESSORS",        _MIPS_CS_AVAIL_PROCESSORS},
#endif
#ifdef _MIPS_CS_BASE
    {"MIPS_CS_BASE",    _MIPS_CS_BASE},
#endif
#ifdef _MIPS_CS_HOSTID
    {"MIPS_CS_HOSTID",  _MIPS_CS_HOSTID},
#endif
#ifdef _MIPS_CS_HW_NAME
    {"MIPS_CS_HW_NAME", _MIPS_CS_HW_NAME},
#endif
#ifdef _MIPS_CS_NUM_PROCESSORS
    {"MIPS_CS_NUM_PROCESSORS",  _MIPS_CS_NUM_PROCESSORS},
#endif
#ifdef _MIPS_CS_OSREL_MAJ
    {"MIPS_CS_OSREL_MAJ",       _MIPS_CS_OSREL_MAJ},
#endif
#ifdef _MIPS_CS_OSREL_MIN
    {"MIPS_CS_OSREL_MIN",       _MIPS_CS_OSREL_MIN},
#endif
#ifdef _MIPS_CS_OSREL_PATCH
    {"MIPS_CS_OSREL_PATCH",     _MIPS_CS_OSREL_PATCH},
#endif
#ifdef _MIPS_CS_OS_NAME
    {"MIPS_CS_OS_NAME", _MIPS_CS_OS_NAME},
#endif
#ifdef _MIPS_CS_OS_PROVIDER
    {"MIPS_CS_OS_PROVIDER",     _MIPS_CS_OS_PROVIDER},
#endif
#ifdef _MIPS_CS_PROCESSORS
    {"MIPS_CS_PROCESSORS",      _MIPS_CS_PROCESSORS},
#endif
#ifdef _MIPS_CS_SERIAL
    {"MIPS_CS_SERIAL",  _MIPS_CS_SERIAL},
#endif
#ifdef _MIPS_CS_VENDOR
    {"MIPS_CS_VENDOR",  _MIPS_CS_VENDOR},
#endif
};

static int
conv_confstr_confname(PyObject *arg, int *valuep)
{
    return conv_confname(arg, valuep, posix_constants_confstr,
                         sizeof(posix_constants_confstr)
                           / sizeof(struct constdef));
}


/*[clinic input]
os.confstr

    name: confstr_confname
    /

Return a string-valued system configuration variable.
[clinic start generated code]*/

static PyObject *
os_confstr_impl(PyObject *module, int name)
/*[clinic end generated code: output=bfb0b1b1e49b9383 input=18fb4d0567242e65]*/
{
    PyObject *result = NULL;
    char buffer[255];
    size_t len;

    errno = 0;
    len = confstr(name, buffer, sizeof(buffer));
    if (len == 0) {
        if (errno) {
            posix_error();
            return NULL;
        }
        else {
            Py_RETURN_NONE;
        }
    }

    if (len >= sizeof(buffer)) {
        size_t len2;
        char *buf = PyMem_Malloc(len);
        if (buf == NULL)
            return PyErr_NoMemory();
        len2 = confstr(name, buf, len);
        assert(len == len2);
        result = PyUnicode_DecodeFSDefaultAndSize(buf, len2-1);
        PyMem_Free(buf);
    }
    else
        result = PyUnicode_DecodeFSDefaultAndSize(buffer, len-1);
    return result;
}
#endif /* HAVE_CONFSTR */


#ifdef HAVE_SYSCONF
static struct constdef posix_constants_sysconf[] = {
#ifdef _SC_2_CHAR_TERM
    {"SC_2_CHAR_TERM",  _SC_2_CHAR_TERM},
#endif
#ifdef _SC_2_C_BIND
    {"SC_2_C_BIND",     _SC_2_C_BIND},
#endif
#ifdef _SC_2_C_DEV
    {"SC_2_C_DEV",      _SC_2_C_DEV},
#endif
#ifdef _SC_2_C_VERSION
    {"SC_2_C_VERSION",  _SC_2_C_VERSION},
#endif
#ifdef _SC_2_FORT_DEV
    {"SC_2_FORT_DEV",   _SC_2_FORT_DEV},
#endif
#ifdef _SC_2_FORT_RUN
    {"SC_2_FORT_RUN",   _SC_2_FORT_RUN},
#endif
#ifdef _SC_2_LOCALEDEF
    {"SC_2_LOCALEDEF",  _SC_2_LOCALEDEF},
#endif
#ifdef _SC_2_SW_DEV
    {"SC_2_SW_DEV",     _SC_2_SW_DEV},
#endif
#ifdef _SC_2_UPE
    {"SC_2_UPE",        _SC_2_UPE},
#endif
#ifdef _SC_2_VERSION
    {"SC_2_VERSION",    _SC_2_VERSION},
#endif
#ifdef _SC_ABI_ASYNCHRONOUS_IO
    {"SC_ABI_ASYNCHRONOUS_IO",  _SC_ABI_ASYNCHRONOUS_IO},
#endif
#ifdef _SC_ACL
    {"SC_ACL",  _SC_ACL},
#endif
#ifdef _SC_AIO_LISTIO_MAX
    {"SC_AIO_LISTIO_MAX",       _SC_AIO_LISTIO_MAX},
#endif
#ifdef _SC_AIO_MAX
    {"SC_AIO_MAX",      _SC_AIO_MAX},
#endif
#ifdef _SC_AIO_PRIO_DELTA_MAX
    {"SC_AIO_PRIO_DELTA_MAX",   _SC_AIO_PRIO_DELTA_MAX},
#endif
#ifdef _SC_ARG_MAX
    {"SC_ARG_MAX",      _SC_ARG_MAX},
#endif
#ifdef _SC_ASYNCHRONOUS_IO
    {"SC_ASYNCHRONOUS_IO",      _SC_ASYNCHRONOUS_IO},
#endif
#ifdef _SC_ATEXIT_MAX
    {"SC_ATEXIT_MAX",   _SC_ATEXIT_MAX},
#endif
#ifdef _SC_AUDIT
    {"SC_AUDIT",        _SC_AUDIT},
#endif
#ifdef _SC_AVPHYS_PAGES
    {"SC_AVPHYS_PAGES", _SC_AVPHYS_PAGES},
#endif
#ifdef _SC_BC_BASE_MAX
    {"SC_BC_BASE_MAX",  _SC_BC_BASE_MAX},
#endif
#ifdef _SC_BC_DIM_MAX
    {"SC_BC_DIM_MAX",   _SC_BC_DIM_MAX},
#endif
#ifdef _SC_BC_SCALE_MAX
    {"SC_BC_SCALE_MAX", _SC_BC_SCALE_MAX},
#endif
#ifdef _SC_BC_STRING_MAX
    {"SC_BC_STRING_MAX",        _SC_BC_STRING_MAX},
#endif
#ifdef _SC_CAP
    {"SC_CAP",  _SC_CAP},
#endif
#ifdef _SC_CHARCLASS_NAME_MAX
    {"SC_CHARCLASS_NAME_MAX",   _SC_CHARCLASS_NAME_MAX},
#endif
#ifdef _SC_CHAR_BIT
    {"SC_CHAR_BIT",     _SC_CHAR_BIT},
#endif
#ifdef _SC_CHAR_MAX
    {"SC_CHAR_MAX",     _SC_CHAR_MAX},
#endif
#ifdef _SC_CHAR_MIN
    {"SC_CHAR_MIN",     _SC_CHAR_MIN},
#endif
#ifdef _SC_CHILD_MAX
    {"SC_CHILD_MAX",    _SC_CHILD_MAX},
#endif
#ifdef _SC_CLK_TCK
    {"SC_CLK_TCK",      _SC_CLK_TCK},
#endif
#ifdef _SC_COHER_BLKSZ
    {"SC_COHER_BLKSZ",  _SC_COHER_BLKSZ},
#endif
#ifdef _SC_COLL_WEIGHTS_MAX
    {"SC_COLL_WEIGHTS_MAX",     _SC_COLL_WEIGHTS_MAX},
#endif
#ifdef _SC_DCACHE_ASSOC
    {"SC_DCACHE_ASSOC", _SC_DCACHE_ASSOC},
#endif
#ifdef _SC_DCACHE_BLKSZ
    {"SC_DCACHE_BLKSZ", _SC_DCACHE_BLKSZ},
#endif
#ifdef _SC_DCACHE_LINESZ
    {"SC_DCACHE_LINESZ",        _SC_DCACHE_LINESZ},
#endif
#ifdef _SC_DCACHE_SZ
    {"SC_DCACHE_SZ",    _SC_DCACHE_SZ},
#endif
#ifdef _SC_DCACHE_TBLKSZ
    {"SC_DCACHE_TBLKSZ",        _SC_DCACHE_TBLKSZ},
#endif
#ifdef _SC_DELAYTIMER_MAX
    {"SC_DELAYTIMER_MAX",       _SC_DELAYTIMER_MAX},
#endif
#ifdef _SC_EQUIV_CLASS_MAX
    {"SC_EQUIV_CLASS_MAX",      _SC_EQUIV_CLASS_MAX},
#endif
#ifdef _SC_EXPR_NEST_MAX
    {"SC_EXPR_NEST_MAX",        _SC_EXPR_NEST_MAX},
#endif
#ifdef _SC_FSYNC
    {"SC_FSYNC",        _SC_FSYNC},
#endif
#ifdef _SC_GETGR_R_SIZE_MAX
    {"SC_GETGR_R_SIZE_MAX",     _SC_GETGR_R_SIZE_MAX},
#endif
#ifdef _SC_GETPW_R_SIZE_MAX
    {"SC_GETPW_R_SIZE_MAX",     _SC_GETPW_R_SIZE_MAX},
#endif
#ifdef _SC_ICACHE_ASSOC
    {"SC_ICACHE_ASSOC", _SC_ICACHE_ASSOC},
#endif
#ifdef _SC_ICACHE_BLKSZ
    {"SC_ICACHE_BLKSZ", _SC_ICACHE_BLKSZ},
#endif
#ifdef _SC_ICACHE_LINESZ
    {"SC_ICACHE_LINESZ",        _SC_ICACHE_LINESZ},
#endif
#ifdef _SC_ICACHE_SZ
    {"SC_ICACHE_SZ",    _SC_ICACHE_SZ},
#endif
#ifdef _SC_INF
    {"SC_INF",  _SC_INF},
#endif
#ifdef _SC_INT_MAX
    {"SC_INT_MAX",      _SC_INT_MAX},
#endif
#ifdef _SC_INT_MIN
    {"SC_INT_MIN",      _SC_INT_MIN},
#endif
#ifdef _SC_IOV_MAX
    {"SC_IOV_MAX",      _SC_IOV_MAX},
#endif
#ifdef _SC_IP_SECOPTS
    {"SC_IP_SECOPTS",   _SC_IP_SECOPTS},
#endif
#ifdef _SC_JOB_CONTROL
    {"SC_JOB_CONTROL",  _SC_JOB_CONTROL},
#endif
#ifdef _SC_KERN_POINTERS
    {"SC_KERN_POINTERS",        _SC_KERN_POINTERS},
#endif
#ifdef _SC_KERN_SIM
    {"SC_KERN_SIM",     _SC_KERN_SIM},
#endif
#ifdef _SC_LINE_MAX
    {"SC_LINE_MAX",     _SC_LINE_MAX},
#endif
#ifdef _SC_LOGIN_NAME_MAX
    {"SC_LOGIN_NAME_MAX",       _SC_LOGIN_NAME_MAX},
#endif
#ifdef _SC_LOGNAME_MAX
    {"SC_LOGNAME_MAX",  _SC_LOGNAME_MAX},
#endif
#ifdef _SC_LONG_BIT
    {"SC_LONG_BIT",     _SC_LONG_BIT},
#endif
#ifdef _SC_MAC
    {"SC_MAC",  _SC_MAC},
#endif
#ifdef _SC_MAPPED_FILES
    {"SC_MAPPED_FILES", _SC_MAPPED_FILES},
#endif
#ifdef _SC_MAXPID
    {"SC_MAXPID",       _SC_MAXPID},
#endif
#ifdef _SC_MB_LEN_MAX
    {"SC_MB_LEN_MAX",   _SC_MB_LEN_MAX},
#endif
#ifdef _SC_MEMLOCK
    {"SC_MEMLOCK",      _SC_MEMLOCK},
#endif
#ifdef _SC_MEMLOCK_RANGE
    {"SC_MEMLOCK_RANGE",        _SC_MEMLOCK_RANGE},
#endif
#ifdef _SC_MEMORY_PROTECTION
    {"SC_MEMORY_PROTECTION",    _SC_MEMORY_PROTECTION},
#endif
#ifdef _SC_MESSAGE_PASSING
    {"SC_MESSAGE_PASSING",      _SC_MESSAGE_PASSING},
#endif
#ifdef _SC_MMAP_FIXED_ALIGNMENT
    {"SC_MMAP_FIXED_ALIGNMENT", _SC_MMAP_FIXED_ALIGNMENT},
#endif
#ifdef _SC_MQ_OPEN_MAX
    {"SC_MQ_OPEN_MAX",  _SC_MQ_OPEN_MAX},
#endif
#ifdef _SC_MQ_PRIO_MAX
    {"SC_MQ_PRIO_MAX",  _SC_MQ_PRIO_MAX},
#endif
#ifdef _SC_NACLS_MAX
    {"SC_NACLS_MAX",    _SC_NACLS_MAX},
#endif
#ifdef _SC_NGROUPS_MAX
    {"SC_NGROUPS_MAX",  _SC_NGROUPS_MAX},
#endif
#ifdef _SC_NL_ARGMAX
    {"SC_NL_ARGMAX",    _SC_NL_ARGMAX},
#endif
#ifdef _SC_NL_LANGMAX
    {"SC_NL_LANGMAX",   _SC_NL_LANGMAX},
#endif
#ifdef _SC_NL_MSGMAX
    {"SC_NL_MSGMAX",    _SC_NL_MSGMAX},
#endif
#ifdef _SC_NL_NMAX
    {"SC_NL_NMAX",      _SC_NL_NMAX},
#endif
#ifdef _SC_NL_SETMAX
    {"SC_NL_SETMAX",    _SC_NL_SETMAX},
#endif
#ifdef _SC_NL_TEXTMAX
    {"SC_NL_TEXTMAX",   _SC_NL_TEXTMAX},
#endif
#ifdef _SC_NPROCESSORS_CONF
    {"SC_NPROCESSORS_CONF",     _SC_NPROCESSORS_CONF},
#endif
#ifdef _SC_NPROCESSORS_ONLN
    {"SC_NPROCESSORS_ONLN",     _SC_NPROCESSORS_ONLN},
#endif
#ifdef _SC_NPROC_CONF
    {"SC_NPROC_CONF",   _SC_NPROC_CONF},
#endif
#ifdef _SC_NPROC_ONLN
    {"SC_NPROC_ONLN",   _SC_NPROC_ONLN},
#endif
#ifdef _SC_NZERO
    {"SC_NZERO",        _SC_NZERO},
#endif
#ifdef _SC_OPEN_MAX
    {"SC_OPEN_MAX",     _SC_OPEN_MAX},
#endif
#ifdef _SC_PAGESIZE
    {"SC_PAGESIZE",     _SC_PAGESIZE},
#endif
#ifdef _SC_PAGE_SIZE
    {"SC_PAGE_SIZE",    _SC_PAGE_SIZE},
#endif
#ifdef _SC_PASS_MAX
    {"SC_PASS_MAX",     _SC_PASS_MAX},
#endif
#ifdef _SC_PHYS_PAGES
    {"SC_PHYS_PAGES",   _SC_PHYS_PAGES},
#endif
#ifdef _SC_PII
    {"SC_PII",  _SC_PII},
#endif
#ifdef _SC_PII_INTERNET
    {"SC_PII_INTERNET", _SC_PII_INTERNET},
#endif
#ifdef _SC_PII_INTERNET_DGRAM
    {"SC_PII_INTERNET_DGRAM",   _SC_PII_INTERNET_DGRAM},
#endif
#ifdef _SC_PII_INTERNET_STREAM
    {"SC_PII_INTERNET_STREAM",  _SC_PII_INTERNET_STREAM},
#endif
#ifdef _SC_PII_OSI
    {"SC_PII_OSI",      _SC_PII_OSI},
#endif
#ifdef _SC_PII_OSI_CLTS
    {"SC_PII_OSI_CLTS", _SC_PII_OSI_CLTS},
#endif
#ifdef _SC_PII_OSI_COTS
    {"SC_PII_OSI_COTS", _SC_PII_OSI_COTS},
#endif
#ifdef _SC_PII_OSI_M
    {"SC_PII_OSI_M",    _SC_PII_OSI_M},
#endif
#ifdef _SC_PII_SOCKET
    {"SC_PII_SOCKET",   _SC_PII_SOCKET},
#endif
#ifdef _SC_PII_XTI
    {"SC_PII_XTI",      _SC_PII_XTI},
#endif
#ifdef _SC_POLL
    {"SC_POLL", _SC_POLL},
#endif
#ifdef _SC_PRIORITIZED_IO
    {"SC_PRIORITIZED_IO",       _SC_PRIORITIZED_IO},
#endif
#ifdef _SC_PRIORITY_SCHEDULING
    {"SC_PRIORITY_SCHEDULING",  _SC_PRIORITY_SCHEDULING},
#endif
#ifdef _SC_REALTIME_SIGNALS
    {"SC_REALTIME_SIGNALS",     _SC_REALTIME_SIGNALS},
#endif
#ifdef _SC_RE_DUP_MAX
    {"SC_RE_DUP_MAX",   _SC_RE_DUP_MAX},
#endif
#ifdef _SC_RTSIG_MAX
    {"SC_RTSIG_MAX",    _SC_RTSIG_MAX},
#endif
#ifdef _SC_SAVED_IDS
    {"SC_SAVED_IDS",    _SC_SAVED_IDS},
#endif
#ifdef _SC_SCHAR_MAX
    {"SC_SCHAR_MAX",    _SC_SCHAR_MAX},
#endif
#ifdef _SC_SCHAR_MIN
    {"SC_SCHAR_MIN",    _SC_SCHAR_MIN},
#endif
#ifdef _SC_SELECT
    {"SC_SELECT",       _SC_SELECT},
#endif
#ifdef _SC_SEMAPHORES
    {"SC_SEMAPHORES",   _SC_SEMAPHORES},
#endif
#ifdef _SC_SEM_NSEMS_MAX
    {"SC_SEM_NSEMS_MAX",        _SC_SEM_NSEMS_MAX},
#endif
#ifdef _SC_SEM_VALUE_MAX
    {"SC_SEM_VALUE_MAX",        _SC_SEM_VALUE_MAX},
#endif
#ifdef _SC_SHARED_MEMORY_OBJECTS
    {"SC_SHARED_MEMORY_OBJECTS",        _SC_SHARED_MEMORY_OBJECTS},
#endif
#ifdef _SC_SHRT_MAX
    {"SC_SHRT_MAX",     _SC_SHRT_MAX},
#endif
#ifdef _SC_SHRT_MIN
    {"SC_SHRT_MIN",     _SC_SHRT_MIN},
#endif
#ifdef _SC_SIGQUEUE_MAX
    {"SC_SIGQUEUE_MAX", _SC_SIGQUEUE_MAX},
#endif
#ifdef _SC_SIGRT_MAX
    {"SC_SIGRT_MAX",    _SC_SIGRT_MAX},
#endif
#ifdef _SC_SIGRT_MIN
    {"SC_SIGRT_MIN",    _SC_SIGRT_MIN},
#endif
#ifdef _SC_SOFTPOWER
    {"SC_SOFTPOWER",    _SC_SOFTPOWER},
#endif
#ifdef _SC_SPLIT_CACHE
    {"SC_SPLIT_CACHE",  _SC_SPLIT_CACHE},
#endif
#ifdef _SC_SSIZE_MAX
    {"SC_SSIZE_MAX",    _SC_SSIZE_MAX},
#endif
#ifdef _SC_STACK_PROT
    {"SC_STACK_PROT",   _SC_STACK_PROT},
#endif
#ifdef _SC_STREAM_MAX
    {"SC_STREAM_MAX",   _SC_STREAM_MAX},
#endif
#ifdef _SC_SYNCHRONIZED_IO
    {"SC_SYNCHRONIZED_IO",      _SC_SYNCHRONIZED_IO},
#endif
#ifdef _SC_THREADS
    {"SC_THREADS",      _SC_THREADS},
#endif
#ifdef _SC_THREAD_ATTR_STACKADDR
    {"SC_THREAD_ATTR_STACKADDR",        _SC_THREAD_ATTR_STACKADDR},
#endif
#ifdef _SC_THREAD_ATTR_STACKSIZE
    {"SC_THREAD_ATTR_STACKSIZE",        _SC_THREAD_ATTR_STACKSIZE},
#endif
#ifdef _SC_THREAD_DESTRUCTOR_ITERATIONS
    {"SC_THREAD_DESTRUCTOR_ITERATIONS", _SC_THREAD_DESTRUCTOR_ITERATIONS},
#endif
#ifdef _SC_THREAD_KEYS_MAX
    {"SC_THREAD_KEYS_MAX",      _SC_THREAD_KEYS_MAX},
#endif
#ifdef _SC_THREAD_PRIORITY_SCHEDULING
    {"SC_THREAD_PRIORITY_SCHEDULING",   _SC_THREAD_PRIORITY_SCHEDULING},
#endif
#ifdef _SC_THREAD_PRIO_INHERIT
    {"SC_THREAD_PRIO_INHERIT",  _SC_THREAD_PRIO_INHERIT},
#endif
#ifdef _SC_THREAD_PRIO_PROTECT
    {"SC_THREAD_PRIO_PROTECT",  _SC_THREAD_PRIO_PROTECT},
#endif
#ifdef _SC_THREAD_PROCESS_SHARED
    {"SC_THREAD_PROCESS_SHARED",        _SC_THREAD_PROCESS_SHARED},
#endif
#ifdef _SC_THREAD_SAFE_FUNCTIONS
    {"SC_THREAD_SAFE_FUNCTIONS",        _SC_THREAD_SAFE_FUNCTIONS},
#endif
#ifdef _SC_THREAD_STACK_MIN
    {"SC_THREAD_STACK_MIN",     _SC_THREAD_STACK_MIN},
#endif
#ifdef _SC_THREAD_THREADS_MAX
    {"SC_THREAD_THREADS_MAX",   _SC_THREAD_THREADS_MAX},
#endif
#ifdef _SC_TIMERS
    {"SC_TIMERS",       _SC_TIMERS},
#endif
#ifdef _SC_TIMER_MAX
    {"SC_TIMER_MAX",    _SC_TIMER_MAX},
#endif
#ifdef _SC_TTY_NAME_MAX
    {"SC_TTY_NAME_MAX", _SC_TTY_NAME_MAX},
#endif
#ifdef _SC_TZNAME_MAX
    {"SC_TZNAME_MAX",   _SC_TZNAME_MAX},
#endif
#ifdef _SC_T_IOV_MAX
    {"SC_T_IOV_MAX",    _SC_T_IOV_MAX},
#endif
#ifdef _SC_UCHAR_MAX
    {"SC_UCHAR_MAX",    _SC_UCHAR_MAX},
#endif
#ifdef _SC_UINT_MAX
    {"SC_UINT_MAX",     _SC_UINT_MAX},
#endif
#ifdef _SC_UIO_MAXIOV
    {"SC_UIO_MAXIOV",   _SC_UIO_MAXIOV},
#endif
#ifdef _SC_ULONG_MAX
    {"SC_ULONG_MAX",    _SC_ULONG_MAX},
#endif
#ifdef _SC_USHRT_MAX
    {"SC_USHRT_MAX",    _SC_USHRT_MAX},
#endif
#ifdef _SC_VERSION
    {"SC_VERSION",      _SC_VERSION},
#endif
#ifdef _SC_WORD_BIT
    {"SC_WORD_BIT",     _SC_WORD_BIT},
#endif
#ifdef _SC_XBS5_ILP32_OFF32
    {"SC_XBS5_ILP32_OFF32",     _SC_XBS5_ILP32_OFF32},
#endif
#ifdef _SC_XBS5_ILP32_OFFBIG
    {"SC_XBS5_ILP32_OFFBIG",    _SC_XBS5_ILP32_OFFBIG},
#endif
#ifdef _SC_XBS5_LP64_OFF64
    {"SC_XBS5_LP64_OFF64",      _SC_XBS5_LP64_OFF64},
#endif
#ifdef _SC_XBS5_LPBIG_OFFBIG
    {"SC_XBS5_LPBIG_OFFBIG",    _SC_XBS5_LPBIG_OFFBIG},
#endif
#ifdef _SC_XOPEN_CRYPT
    {"SC_XOPEN_CRYPT",  _SC_XOPEN_CRYPT},
#endif
#ifdef _SC_XOPEN_ENH_I18N
    {"SC_XOPEN_ENH_I18N",       _SC_XOPEN_ENH_I18N},
#endif
#ifdef _SC_XOPEN_LEGACY
    {"SC_XOPEN_LEGACY", _SC_XOPEN_LEGACY},
#endif
#ifdef _SC_XOPEN_REALTIME
    {"SC_XOPEN_REALTIME",       _SC_XOPEN_REALTIME},
#endif
#ifdef _SC_XOPEN_REALTIME_THREADS
    {"SC_XOPEN_REALTIME_THREADS",       _SC_XOPEN_REALTIME_THREADS},
#endif
#ifdef _SC_XOPEN_SHM
    {"SC_XOPEN_SHM",    _SC_XOPEN_SHM},
#endif
#ifdef _SC_XOPEN_UNIX
    {"SC_XOPEN_UNIX",   _SC_XOPEN_UNIX},
#endif
#ifdef _SC_XOPEN_VERSION
    {"SC_XOPEN_VERSION",        _SC_XOPEN_VERSION},
#endif
#ifdef _SC_XOPEN_XCU_VERSION
    {"SC_XOPEN_XCU_VERSION",    _SC_XOPEN_XCU_VERSION},
#endif
#ifdef _SC_XOPEN_XPG2
    {"SC_XOPEN_XPG2",   _SC_XOPEN_XPG2},
#endif
#ifdef _SC_XOPEN_XPG3
    {"SC_XOPEN_XPG3",   _SC_XOPEN_XPG3},
#endif
#ifdef _SC_XOPEN_XPG4
    {"SC_XOPEN_XPG4",   _SC_XOPEN_XPG4},
#endif
};

static int
conv_sysconf_confname(PyObject *arg, int *valuep)
{
    return conv_confname(arg, valuep, posix_constants_sysconf,
                         sizeof(posix_constants_sysconf)
                           / sizeof(struct constdef));
}


/*[clinic input]
os.sysconf -> long
    name: sysconf_confname
    /

Return an integer-valued system configuration variable.
[clinic start generated code]*/

static long
os_sysconf_impl(PyObject *module, int name)
/*[clinic end generated code: output=3662f945fc0cc756 input=279e3430a33f29e4]*/
{
    long value;

    errno = 0;
    value = sysconf(name);
    if (value == -1 && errno != 0)
        posix_error();
    return value;
}
#endif /* HAVE_SYSCONF */


/* This code is used to ensure that the tables of configuration value names
 * are in sorted order as required by conv_confname(), and also to build
 * the exported dictionaries that are used to publish information about the
 * names available on the host platform.
 *
 * Sorting the table at runtime ensures that the table is properly ordered
 * when used, even for platforms we're not able to test on.  It also makes
 * it easier to add additional entries to the tables.
 */

static int
cmp_constdefs(const void *v1,  const void *v2)
{
    const struct constdef *c1 =
    (const struct constdef *) v1;
    const struct constdef *c2 =
    (const struct constdef *) v2;

    return strcmp(c1->name, c2->name);
}

static int
setup_confname_table(struct constdef *table, size_t tablesize,
                     const char *tablename, PyObject *module)
{
    PyObject *d = NULL;
    size_t i;

    qsort(table, tablesize, sizeof(struct constdef), cmp_constdefs);
    d = PyDict_New();
    if (d == NULL)
        return -1;

    for (i=0; i < tablesize; ++i) {
        PyObject *o = PyLong_FromLong(table[i].value);
        if (o == NULL || PyDict_SetItemString(d, table[i].name, o) == -1) {
            Py_XDECREF(o);
            Py_DECREF(d);
            return -1;
        }
        Py_DECREF(o);
    }
    return PyModule_AddObject(module, tablename, d);
}

/* Return -1 on failure, 0 on success. */
static int
setup_confname_tables(PyObject *module)
{
#if defined(HAVE_FPATHCONF) || defined(HAVE_PATHCONF)
    if (setup_confname_table(posix_constants_pathconf,
                             sizeof(posix_constants_pathconf)
                               / sizeof(struct constdef),
                             "pathconf_names", module))
        return -1;
#endif
#ifdef HAVE_CONFSTR
    if (setup_confname_table(posix_constants_confstr,
                             sizeof(posix_constants_confstr)
                               / sizeof(struct constdef),
                             "confstr_names", module))
        return -1;
#endif
#ifdef HAVE_SYSCONF
    if (setup_confname_table(posix_constants_sysconf,
                             sizeof(posix_constants_sysconf)
                               / sizeof(struct constdef),
                             "sysconf_names", module))
        return -1;
#endif
    return 0;
}


/*[clinic input]
os.abort

Abort the interpreter immediately.

This function 'dumps core' or otherwise fails in the hardest way possible
on the hosting operating system.  This function never returns.
[clinic start generated code]*/

static PyObject *
os_abort_impl(PyObject *module)
/*[clinic end generated code: output=dcf52586dad2467c input=cf2c7d98bc504047]*/
{
    abort();
    /*NOTREACHED*/
#ifndef __clang__
    /* Issue #28152: abort() is declared with __attribute__((__noreturn__)).
       GCC emits a warning without "return NULL;" (compiler bug?), but Clang
       is smarter and emits a warning on the return. */
    Py_FatalError("abort() called from Python code didn't abort!");
    return NULL;
#endif
}

#ifdef MS_WINDOWS
/* Grab ShellExecute dynamically from shell32 */
static int has_ShellExecute = -1;
static HINSTANCE (CALLBACK *Py_ShellExecuteW)(HWND, LPCWSTR, LPCWSTR, LPCWSTR,
                                              LPCWSTR, INT);
static int
check_ShellExecute()
{
    HINSTANCE hShell32;

    /* only recheck */
    if (-1 == has_ShellExecute) {
        Py_BEGIN_ALLOW_THREADS
        /* Security note: this call is not vulnerable to "DLL hijacking".
           SHELL32 is part of "KnownDLLs" and so Windows always load
           the system SHELL32.DLL, even if there is another SHELL32.DLL
           in the DLL search path. */
        hShell32 = LoadLibraryW(L"SHELL32");
        if (hShell32) {
            *(FARPROC*)&Py_ShellExecuteW = GetProcAddress(hShell32,
                                            "ShellExecuteW");
            has_ShellExecute = Py_ShellExecuteW != NULL;
        } else {
            has_ShellExecute = 0;
        }
        Py_END_ALLOW_THREADS
    }
    return has_ShellExecute;
}


/*[clinic input]
os.startfile
    filepath: path_t
    operation: Py_UNICODE = NULL

startfile(filepath [, operation])

Start a file with its associated application.

When "operation" is not specified or "open", this acts like
double-clicking the file in Explorer, or giving the file name as an
argument to the DOS "start" command: the file is opened with whatever
application (if any) its extension is associated.
When another "operation" is given, it specifies what should be done with
the file.  A typical operation is "print".

startfile returns as soon as the associated application is launched.
There is no option to wait for the application to close, and no way
to retrieve the application's exit status.

The filepath is relative to the current directory.  If you want to use
an absolute path, make sure the first character is not a slash ("/");
the underlying Win32 ShellExecute function doesn't work if it is.
[clinic start generated code]*/

static PyObject *
os_startfile_impl(PyObject *module, path_t *filepath,
                  const Py_UNICODE *operation)
/*[clinic end generated code: output=66dc311c94d50797 input=63950bf2986380d0]*/
{
    HINSTANCE rc;

    if(!check_ShellExecute()) {
        /* If the OS doesn't have ShellExecute, return a
           NotImplementedError. */
        return PyErr_Format(PyExc_NotImplementedError,
            "startfile not available on this platform");
    }

    Py_BEGIN_ALLOW_THREADS
    rc = Py_ShellExecuteW((HWND)0, operation, filepath->wide,
                          NULL, NULL, SW_SHOWNORMAL);
    Py_END_ALLOW_THREADS

    if (rc <= (HINSTANCE)32) {
        win32_error_object("startfile", filepath->object);
        return NULL;
    }
    Py_RETURN_NONE;
}
#endif /* MS_WINDOWS */


#ifdef HAVE_GETLOADAVG
/*[clinic input]
os.getloadavg

Return average recent system load information.

Return the number of processes in the system run queue averaged over
the last 1, 5, and 15 minutes as a tuple of three floats.
Raises OSError if the load average was unobtainable.
[clinic start generated code]*/

static PyObject *
os_getloadavg_impl(PyObject *module)
/*[clinic end generated code: output=9ad3a11bfb4f4bd2 input=3d6d826b76d8a34e]*/
{
    double loadavg[3];
    if (getloadavg(loadavg, 3)!=3) {
        PyErr_SetString(PyExc_OSError, "Load averages are unobtainable");
        return NULL;
    } else
        return Py_BuildValue("ddd", loadavg[0], loadavg[1], loadavg[2]);
}
#endif /* HAVE_GETLOADAVG */


/*[clinic input]
os.device_encoding
    fd: int

Return a string describing the encoding of a terminal's file descriptor.

The file descriptor must be attached to a terminal.
If the device is not a terminal, return None.
[clinic start generated code]*/

static PyObject *
os_device_encoding_impl(PyObject *module, int fd)
/*[clinic end generated code: output=e0d294bbab7e8c2b input=9e1d4a42b66df312]*/
{
    return _Py_device_encoding(fd);
}


#ifdef HAVE_SETRESUID
/*[clinic input]
os.setresuid

    ruid: uid_t
    euid: uid_t
    suid: uid_t
    /

Set the current process's real, effective, and saved user ids.
[clinic start generated code]*/

static PyObject *
os_setresuid_impl(PyObject *module, uid_t ruid, uid_t euid, uid_t suid)
/*[clinic end generated code: output=834a641e15373e97 input=9e33cb79a82792f3]*/
{
    if (setresuid(ruid, euid, suid) < 0)
        return posix_error();
    Py_RETURN_NONE;
}
#endif /* HAVE_SETRESUID */


#ifdef HAVE_SETRESGID
/*[clinic input]
os.setresgid

    rgid: gid_t
    egid: gid_t
    sgid: gid_t
    /

Set the current process's real, effective, and saved group ids.
[clinic start generated code]*/

static PyObject *
os_setresgid_impl(PyObject *module, gid_t rgid, gid_t egid, gid_t sgid)
/*[clinic end generated code: output=6aa402f3d2e514a9 input=33e9e0785ef426b1]*/
{
    if (setresgid(rgid, egid, sgid) < 0)
        return posix_error();
    Py_RETURN_NONE;
}
#endif /* HAVE_SETRESGID */


#ifdef HAVE_GETRESUID
/*[clinic input]
os.getresuid

Return a tuple of the current process's real, effective, and saved user ids.
[clinic start generated code]*/

static PyObject *
os_getresuid_impl(PyObject *module)
/*[clinic end generated code: output=8e0becff5dece5bf input=41ccfa8e1f6517ad]*/
{
    uid_t ruid, euid, suid;
    if (getresuid(&ruid, &euid, &suid) < 0)
        return posix_error();
    return Py_BuildValue("(NNN)", _PyLong_FromUid(ruid),
                                  _PyLong_FromUid(euid),
                                  _PyLong_FromUid(suid));
}
#endif /* HAVE_GETRESUID */


#ifdef HAVE_GETRESGID
/*[clinic input]
os.getresgid

Return a tuple of the current process's real, effective, and saved group ids.
[clinic start generated code]*/

static PyObject *
os_getresgid_impl(PyObject *module)
/*[clinic end generated code: output=2719c4bfcf27fb9f input=517e68db9ca32df6]*/
{
    gid_t rgid, egid, sgid;
    if (getresgid(&rgid, &egid, &sgid) < 0)
        return posix_error();
    return Py_BuildValue("(NNN)", _PyLong_FromGid(rgid),
                                  _PyLong_FromGid(egid),
                                  _PyLong_FromGid(sgid));
}
#endif /* HAVE_GETRESGID */


#ifdef USE_XATTRS
/*[clinic input]
os.getxattr

    path: path_t(allow_fd=True)
    attribute: path_t
    *
    follow_symlinks: bool = True

Return the value of extended attribute attribute on path.

path may be either a string, a path-like object, or an open file descriptor.
If follow_symlinks is False, and the last element of the path is a symbolic
  link, getxattr will examine the symbolic link itself instead of the file
  the link points to.

[clinic start generated code]*/

static PyObject *
os_getxattr_impl(PyObject *module, path_t *path, path_t *attribute,
                 int follow_symlinks)
/*[clinic end generated code: output=5f2f44200a43cff2 input=025789491708f7eb]*/
{
    Py_ssize_t i;
    PyObject *buffer = NULL;

    if (fd_and_follow_symlinks_invalid("getxattr", path->fd, follow_symlinks))
        return NULL;

    for (i = 0; ; i++) {
        void *ptr;
        ssize_t result;
        static const Py_ssize_t buffer_sizes[] = {128, XATTR_SIZE_MAX, 0};
        Py_ssize_t buffer_size = buffer_sizes[i];
        if (!buffer_size) {
            path_error(path);
            return NULL;
        }
        buffer = PyBytes_FromStringAndSize(NULL, buffer_size);
        if (!buffer)
            return NULL;
        ptr = PyBytes_AS_STRING(buffer);

        Py_BEGIN_ALLOW_THREADS;
        if (path->fd >= 0)
            result = fgetxattr(path->fd, attribute->narrow, ptr, buffer_size);
        else if (follow_symlinks)
            result = getxattr(path->narrow, attribute->narrow, ptr, buffer_size);
        else
            result = lgetxattr(path->narrow, attribute->narrow, ptr, buffer_size);
        Py_END_ALLOW_THREADS;

        if (result < 0) {
            Py_DECREF(buffer);
            if (errno == ERANGE)
                continue;
            path_error(path);
            return NULL;
        }

        if (result != buffer_size) {
            /* Can only shrink. */
            _PyBytes_Resize(&buffer, result);
        }
        break;
    }

    return buffer;
}


/*[clinic input]
os.setxattr

    path: path_t(allow_fd=True)
    attribute: path_t
    value: Py_buffer
    flags: int = 0
    *
    follow_symlinks: bool = True

Set extended attribute attribute on path to value.

path may be either a string, a path-like object,  or an open file descriptor.
If follow_symlinks is False, and the last element of the path is a symbolic
  link, setxattr will modify the symbolic link itself instead of the file
  the link points to.

[clinic start generated code]*/

static PyObject *
os_setxattr_impl(PyObject *module, path_t *path, path_t *attribute,
                 Py_buffer *value, int flags, int follow_symlinks)
/*[clinic end generated code: output=98b83f63fdde26bb input=c17c0103009042f0]*/
{
    ssize_t result;

    if (fd_and_follow_symlinks_invalid("setxattr", path->fd, follow_symlinks))
        return NULL;

    Py_BEGIN_ALLOW_THREADS;
    if (path->fd > -1)
        result = fsetxattr(path->fd, attribute->narrow,
                           value->buf, value->len, flags);
    else if (follow_symlinks)
        result = setxattr(path->narrow, attribute->narrow,
                           value->buf, value->len, flags);
    else
        result = lsetxattr(path->narrow, attribute->narrow,
                           value->buf, value->len, flags);
    Py_END_ALLOW_THREADS;

    if (result) {
        path_error(path);
        return NULL;
    }

    Py_RETURN_NONE;
}


/*[clinic input]
os.removexattr

    path: path_t(allow_fd=True)
    attribute: path_t
    *
    follow_symlinks: bool = True

Remove extended attribute attribute on path.

path may be either a string, a path-like object, or an open file descriptor.
If follow_symlinks is False, and the last element of the path is a symbolic
  link, removexattr will modify the symbolic link itself instead of the file
  the link points to.

[clinic start generated code]*/

static PyObject *
os_removexattr_impl(PyObject *module, path_t *path, path_t *attribute,
                    int follow_symlinks)
/*[clinic end generated code: output=521a51817980cda6 input=3d9a7d36fe2f7c4e]*/
{
    ssize_t result;

    if (fd_and_follow_symlinks_invalid("removexattr", path->fd, follow_symlinks))
        return NULL;

    Py_BEGIN_ALLOW_THREADS;
    if (path->fd > -1)
        result = fremovexattr(path->fd, attribute->narrow);
    else if (follow_symlinks)
        result = removexattr(path->narrow, attribute->narrow);
    else
        result = lremovexattr(path->narrow, attribute->narrow);
    Py_END_ALLOW_THREADS;

    if (result) {
        return path_error(path);
    }

    Py_RETURN_NONE;
}


/*[clinic input]
os.listxattr

    path: path_t(allow_fd=True, nullable=True) = None
    *
    follow_symlinks: bool = True

Return a list of extended attributes on path.

path may be either None, a string, a path-like object, or an open file descriptor.
if path is None, listxattr will examine the current directory.
If follow_symlinks is False, and the last element of the path is a symbolic
  link, listxattr will examine the symbolic link itself instead of the file
  the link points to.
[clinic start generated code]*/

static PyObject *
os_listxattr_impl(PyObject *module, path_t *path, int follow_symlinks)
/*[clinic end generated code: output=bebdb4e2ad0ce435 input=9826edf9fdb90869]*/
{
    Py_ssize_t i;
    PyObject *result = NULL;
    const char *name;
    char *buffer = NULL;

    if (fd_and_follow_symlinks_invalid("listxattr", path->fd, follow_symlinks))
        goto exit;

    name = path->narrow ? path->narrow : ".";

    for (i = 0; ; i++) {
        const char *start, *trace, *end;
        ssize_t length;
        static const Py_ssize_t buffer_sizes[] = { 256, XATTR_LIST_MAX, 0 };
        Py_ssize_t buffer_size = buffer_sizes[i];
        if (!buffer_size) {
            /* ERANGE */
            path_error(path);
            break;
        }
        buffer = PyMem_MALLOC(buffer_size);
        if (!buffer) {
            PyErr_NoMemory();
            break;
        }

        Py_BEGIN_ALLOW_THREADS;
        if (path->fd > -1)
            length = flistxattr(path->fd, buffer, buffer_size);
        else if (follow_symlinks)
            length = listxattr(name, buffer, buffer_size);
        else
            length = llistxattr(name, buffer, buffer_size);
        Py_END_ALLOW_THREADS;

        if (length < 0) {
            if (errno == ERANGE) {
                PyMem_FREE(buffer);
                buffer = NULL;
                continue;
            }
            path_error(path);
            break;
        }

        result = PyList_New(0);
        if (!result) {
            goto exit;
        }

        end = buffer + length;
        for (trace = start = buffer; trace != end; trace++) {
            if (!*trace) {
                int error;
                PyObject *attribute = PyUnicode_DecodeFSDefaultAndSize(start,
                                                                 trace - start);
                if (!attribute) {
                    Py_DECREF(result);
                    result = NULL;
                    goto exit;
                }
                error = PyList_Append(result, attribute);
                Py_DECREF(attribute);
                if (error) {
                    Py_DECREF(result);
                    result = NULL;
                    goto exit;
                }
                start = trace + 1;
            }
        }
    break;
    }
exit:
    if (buffer)
        PyMem_FREE(buffer);
    return result;
}
#endif /* USE_XATTRS */


/*[clinic input]
os.urandom

    size: Py_ssize_t
    /

Return a bytes object containing random bytes suitable for cryptographic use.
[clinic start generated code]*/

static PyObject *
os_urandom_impl(PyObject *module, Py_ssize_t size)
/*[clinic end generated code: output=42c5cca9d18068e9 input=4067cdb1b6776c29]*/
{
    PyObject *bytes;
    int result;

    if (size < 0)
        return PyErr_Format(PyExc_ValueError,
                            "negative argument not allowed");
    bytes = PyBytes_FromStringAndSize(NULL, size);
    if (bytes == NULL)
        return NULL;

    result = _PyOS_URandom(PyBytes_AS_STRING(bytes), PyBytes_GET_SIZE(bytes));
    if (result == -1) {
        Py_DECREF(bytes);
        return NULL;
    }
    return bytes;
}

/* Terminal size querying */

static PyTypeObject* TerminalSizeType;

PyDoc_STRVAR(TerminalSize_docstring,
    "A tuple of (columns, lines) for holding terminal window size");

static PyStructSequence_Field TerminalSize_fields[] = {
    {"columns", "width of the terminal window in characters"},
    {"lines", "height of the terminal window in characters"},
    {NULL, NULL}
};

static PyStructSequence_Desc TerminalSize_desc = {
    "os.terminal_size",
    TerminalSize_docstring,
    TerminalSize_fields,
    2,
};

#if defined(TERMSIZE_USE_CONIO) || defined(TERMSIZE_USE_IOCTL)
/* AC 3.5: fd should accept None */
PyDoc_STRVAR(termsize__doc__,
    "Return the size of the terminal window as (columns, lines).\n"        \
    "\n"                                                                   \
    "The optional argument fd (default standard output) specifies\n"       \
    "which file descriptor should be queried.\n"                           \
    "\n"                                                                   \
    "If the file descriptor is not connected to a terminal, an OSError\n"  \
    "is thrown.\n"                                                         \
    "\n"                                                                   \
    "This function will only be defined if an implementation is\n"         \
    "available for this system.\n"                                         \
    "\n"                                                                   \
    "shutil.get_terminal_size is the high-level function which should\n"  \
    "normally be used, os.get_terminal_size is the low-level implementation.");

static PyObject*
get_terminal_size(PyObject *self, PyObject *args)
{
    int columns, lines;
    PyObject *termsize;

    int fd = fileno(stdout);
    /* Under some conditions stdout may not be connected and
     * fileno(stdout) may point to an invalid file descriptor. For example
     * GUI apps don't have valid standard streams by default.
     *
     * If this happens, and the optional fd argument is not present,
     * the ioctl below will fail returning EBADF. This is what we want.
     */

    if (!PyArg_ParseTuple(args, "|i", &fd))
        return NULL;

#ifdef TERMSIZE_USE_IOCTL
    {
        struct winsize w;
        if (ioctl(fd, TIOCGWINSZ, &w))
            return PyErr_SetFromErrno(PyExc_OSError);
        columns = w.ws_col;
        lines = w.ws_row;
    }
#endif /* TERMSIZE_USE_IOCTL */

#ifdef TERMSIZE_USE_CONIO
    {
        DWORD nhandle;
        HANDLE handle;
        CONSOLE_SCREEN_BUFFER_INFO csbi;
        switch (fd) {
        case 0: nhandle = STD_INPUT_HANDLE;
            break;
        case 1: nhandle = STD_OUTPUT_HANDLE;
            break;
        case 2: nhandle = STD_ERROR_HANDLE;
            break;
        default:
            return PyErr_Format(PyExc_ValueError, "bad file descriptor");
        }
        handle = GetStdHandle(nhandle);
        if (handle == NULL)
            return PyErr_Format(PyExc_OSError, "handle cannot be retrieved");
        if (handle == INVALID_HANDLE_VALUE)
            return PyErr_SetFromWindowsErr(0);

        if (!GetConsoleScreenBufferInfo(handle, &csbi))
            return PyErr_SetFromWindowsErr(0);

        columns = csbi.srWindow.Right - csbi.srWindow.Left + 1;
        lines = csbi.srWindow.Bottom - csbi.srWindow.Top + 1;
    }
#endif /* TERMSIZE_USE_CONIO */

    termsize = PyStructSequence_New(TerminalSizeType);
    if (termsize == NULL)
        return NULL;
    PyStructSequence_SET_ITEM(termsize, 0, PyLong_FromLong(columns));
    PyStructSequence_SET_ITEM(termsize, 1, PyLong_FromLong(lines));
    if (PyErr_Occurred()) {
        Py_DECREF(termsize);
        return NULL;
    }
    return termsize;
}
#endif /* defined(TERMSIZE_USE_CONIO) || defined(TERMSIZE_USE_IOCTL) */


/*[clinic input]
os.cpu_count

Return the number of CPUs in the system; return None if indeterminable.

This number is not equivalent to the number of CPUs the current process can
use.  The number of usable CPUs can be obtained with
``len(os.sched_getaffinity(0))``
[clinic start generated code]*/

static PyObject *
os_cpu_count_impl(PyObject *module)
/*[clinic end generated code: output=5fc29463c3936a9c input=e7c8f4ba6dbbadd3]*/
{
    int ncpu = 0;
#ifdef MS_WINDOWS
    /* Vista is supported and the GetMaximumProcessorCount API is Win7+
       Need to fallback to Vista behavior if this call isn't present */
    HINSTANCE hKernel32;
    static DWORD(CALLBACK *_GetMaximumProcessorCount)(WORD) = NULL;
    Py_BEGIN_ALLOW_THREADS
    hKernel32 = GetModuleHandleW(L"KERNEL32");
    *(FARPROC*)&_GetMaximumProcessorCount = GetProcAddress(hKernel32,
        "GetMaximumProcessorCount");
    Py_END_ALLOW_THREADS
    if (_GetMaximumProcessorCount != NULL) {
        ncpu = _GetMaximumProcessorCount(ALL_PROCESSOR_GROUPS);
    }
    else {
        SYSTEM_INFO sysinfo;
        GetSystemInfo(&sysinfo);
        ncpu = sysinfo.dwNumberOfProcessors;
    }
#elif defined(__hpux)
    ncpu = mpctl(MPC_GETNUMSPUS, NULL, NULL);
#elif defined(HAVE_SYSCONF) && defined(_SC_NPROCESSORS_ONLN)
    ncpu = sysconf(_SC_NPROCESSORS_ONLN);
#elif defined(__DragonFly__) || \
      defined(__OpenBSD__)   || \
      defined(__FreeBSD__)   || \
      defined(__NetBSD__)    || \
      defined(__APPLE__)
    int mib[2];
    size_t len = sizeof(ncpu);
    mib[0] = CTL_HW;
    mib[1] = HW_NCPU;
    if (sysctl(mib, 2, &ncpu, &len, NULL, 0) != 0)
        ncpu = 0;
#endif
    if (ncpu >= 1)
        return PyLong_FromLong(ncpu);
    else
        Py_RETURN_NONE;
}


/*[clinic input]
os.get_inheritable -> bool

    fd: int
    /

Get the close-on-exe flag of the specified file descriptor.
[clinic start generated code]*/

static int
os_get_inheritable_impl(PyObject *module, int fd)
/*[clinic end generated code: output=0445e20e149aa5b8 input=89ac008dc9ab6b95]*/
{
    int return_value;
    _Py_BEGIN_SUPPRESS_IPH
    return_value = _Py_get_inheritable(fd);
    _Py_END_SUPPRESS_IPH
    return return_value;
}


/*[clinic input]
os.set_inheritable
    fd: int
    inheritable: int
    /

Set the inheritable flag of the specified file descriptor.
[clinic start generated code]*/

static PyObject *
os_set_inheritable_impl(PyObject *module, int fd, int inheritable)
/*[clinic end generated code: output=f1b1918a2f3c38c2 input=9ceaead87a1e2402]*/
{
    int result;

    _Py_BEGIN_SUPPRESS_IPH
    result = _Py_set_inheritable(fd, inheritable, NULL);
    _Py_END_SUPPRESS_IPH
    if (result < 0)
        return NULL;
    Py_RETURN_NONE;
}


#ifdef MS_WINDOWS
/*[clinic input]
os.get_handle_inheritable -> bool
    handle: intptr_t
    /

Get the close-on-exe flag of the specified file descriptor.
[clinic start generated code]*/

static int
os_get_handle_inheritable_impl(PyObject *module, intptr_t handle)
/*[clinic end generated code: output=36be5afca6ea84d8 input=cfe99f9c05c70ad1]*/
{
    DWORD flags;

    if (!GetHandleInformation((HANDLE)handle, &flags)) {
        PyErr_SetFromWindowsErr(0);
        return -1;
    }

    return flags & HANDLE_FLAG_INHERIT;
}


/*[clinic input]
os.set_handle_inheritable
    handle: intptr_t
    inheritable: bool
    /

Set the inheritable flag of the specified handle.
[clinic start generated code]*/

static PyObject *
os_set_handle_inheritable_impl(PyObject *module, intptr_t handle,
                               int inheritable)
/*[clinic end generated code: output=021d74fe6c96baa3 input=7a7641390d8364fc]*/
{
    DWORD flags = inheritable ? HANDLE_FLAG_INHERIT : 0;
    if (!SetHandleInformation((HANDLE)handle, HANDLE_FLAG_INHERIT, flags)) {
        PyErr_SetFromWindowsErr(0);
        return NULL;
    }
    Py_RETURN_NONE;
}
#endif /* MS_WINDOWS */

#ifndef MS_WINDOWS
/*[clinic input]
os.get_blocking -> bool
    fd: int
    /

Get the blocking mode of the file descriptor.

Return False if the O_NONBLOCK flag is set, True if the flag is cleared.
[clinic start generated code]*/

static int
os_get_blocking_impl(PyObject *module, int fd)
/*[clinic end generated code: output=336a12ad76a61482 input=f4afb59d51560179]*/
{
    int blocking;

    _Py_BEGIN_SUPPRESS_IPH
    blocking = _Py_get_blocking(fd);
    _Py_END_SUPPRESS_IPH
    return blocking;
}

/*[clinic input]
os.set_blocking
    fd: int
    blocking: bool(accept={int})
    /

Set the blocking mode of the specified file descriptor.

Set the O_NONBLOCK flag if blocking is False,
clear the O_NONBLOCK flag otherwise.
[clinic start generated code]*/

static PyObject *
os_set_blocking_impl(PyObject *module, int fd, int blocking)
/*[clinic end generated code: output=384eb43aa0762a9d input=bf5c8efdc5860ff3]*/
{
    int result;

    _Py_BEGIN_SUPPRESS_IPH
    result = _Py_set_blocking(fd, blocking);
    _Py_END_SUPPRESS_IPH
    if (result < 0)
        return NULL;
    Py_RETURN_NONE;
}
#endif   /* !MS_WINDOWS */


/*[clinic input]
class os.DirEntry "DirEntry *" "&DirEntryType"
[clinic start generated code]*/
/*[clinic end generated code: output=da39a3ee5e6b4b0d input=3138f09f7c683f1d]*/

typedef struct {
    PyObject_HEAD
    PyObject *name;
    PyObject *path;
    PyObject *stat;
    PyObject *lstat;
#ifdef MS_WINDOWS
    struct _Py_stat_struct win32_lstat;
    uint64_t win32_file_index;
    int got_file_index;
#else /* POSIX */
#ifdef HAVE_DIRENT_D_TYPE
    unsigned char d_type;
#endif
    ino_t d_ino;
    int dir_fd;
#endif
} DirEntry;

static void
DirEntry_dealloc(DirEntry *entry)
{
    Py_XDECREF(entry->name);
    Py_XDECREF(entry->path);
    Py_XDECREF(entry->stat);
    Py_XDECREF(entry->lstat);
    Py_TYPE(entry)->tp_free((PyObject *)entry);
}

/* Forward reference */
static int
DirEntry_test_mode(DirEntry *self, int follow_symlinks, unsigned short mode_bits);

/*[clinic input]
os.DirEntry.is_symlink -> bool

Return True if the entry is a symbolic link; cached per entry.
[clinic start generated code]*/

static int
os_DirEntry_is_symlink_impl(DirEntry *self)
/*[clinic end generated code: output=42244667d7bcfc25 input=1605a1b4b96976c3]*/
{
#ifdef MS_WINDOWS
    return (self->win32_lstat.st_mode & S_IFMT) == S_IFLNK;
#elif defined(HAVE_DIRENT_D_TYPE)
    /* POSIX */
    if (self->d_type != DT_UNKNOWN)
        return self->d_type == DT_LNK;
    else
        return DirEntry_test_mode(self, 0, S_IFLNK);
#else
    /* POSIX without d_type */
    return DirEntry_test_mode(self, 0, S_IFLNK);
#endif
}

static PyObject *
DirEntry_fetch_stat(DirEntry *self, int follow_symlinks)
{
    int result;
    STRUCT_STAT st;
    PyObject *ub;

#ifdef MS_WINDOWS
    if (!PyUnicode_FSDecoder(self->path, &ub))
        return NULL;
    const wchar_t *path = PyUnicode_AsUnicode(ub);
#else /* POSIX */
    if (!PyUnicode_FSConverter(self->path, &ub))
        return NULL;
    const char *path = PyBytes_AS_STRING(ub);
    if (self->dir_fd != DEFAULT_DIR_FD) {
#ifdef HAVE_FSTATAT
        result = fstatat(self->dir_fd, path, &st,
                         follow_symlinks ? 0 : AT_SYMLINK_NOFOLLOW);
#else
        PyErr_SetString(PyExc_NotImplementedError, "can't fetch stat");
        return NULL;
#endif /* HAVE_FSTATAT */
    }
    else
#endif
    {
        if (follow_symlinks)
            result = STAT(path, &st);
        else
            result = LSTAT(path, &st);
    }
    Py_DECREF(ub);

    if (result != 0)
        return path_object_error(self->path);

    return _pystat_fromstructstat(&st);
}

static PyObject *
DirEntry_get_lstat(DirEntry *self)
{
    if (!self->lstat) {
#ifdef MS_WINDOWS
        self->lstat = _pystat_fromstructstat(&self->win32_lstat);
#else /* POSIX */
        self->lstat = DirEntry_fetch_stat(self, 0);
#endif
    }
    Py_XINCREF(self->lstat);
    return self->lstat;
}

/*[clinic input]
os.DirEntry.stat
    *
    follow_symlinks: bool = True

Return stat_result object for the entry; cached per entry.
[clinic start generated code]*/

static PyObject *
os_DirEntry_stat_impl(DirEntry *self, int follow_symlinks)
/*[clinic end generated code: output=008593b3a6d01305 input=280d14c1d6f1d00d]*/
{
    if (!follow_symlinks)
        return DirEntry_get_lstat(self);

    if (!self->stat) {
        int result = os_DirEntry_is_symlink_impl(self);
        if (result == -1)
            return NULL;
        else if (result)
            self->stat = DirEntry_fetch_stat(self, 1);
        else
            self->stat = DirEntry_get_lstat(self);
    }

    Py_XINCREF(self->stat);
    return self->stat;
}

/* Set exception and return -1 on error, 0 for False, 1 for True */
static int
DirEntry_test_mode(DirEntry *self, int follow_symlinks, unsigned short mode_bits)
{
    PyObject *stat = NULL;
    PyObject *st_mode = NULL;
    long mode;
    int result;
#if defined(MS_WINDOWS) || defined(HAVE_DIRENT_D_TYPE)
    int is_symlink;
    int need_stat;
#endif
#ifdef MS_WINDOWS
    unsigned long dir_bits;
#endif
    _Py_IDENTIFIER(st_mode);

#ifdef MS_WINDOWS
    is_symlink = (self->win32_lstat.st_mode & S_IFMT) == S_IFLNK;
    need_stat = follow_symlinks && is_symlink;
#elif defined(HAVE_DIRENT_D_TYPE)
    is_symlink = self->d_type == DT_LNK;
    need_stat = self->d_type == DT_UNKNOWN || (follow_symlinks && is_symlink);
#endif

#if defined(MS_WINDOWS) || defined(HAVE_DIRENT_D_TYPE)
    if (need_stat) {
#endif
        stat = os_DirEntry_stat_impl(self, follow_symlinks);
        if (!stat) {
            if (PyErr_ExceptionMatches(PyExc_FileNotFoundError)) {
                /* If file doesn't exist (anymore), then return False
                   (i.e., say it's not a file/directory) */
                PyErr_Clear();
                return 0;
            }
            goto error;
        }
        st_mode = _PyObject_GetAttrId(stat, &PyId_st_mode);
        if (!st_mode)
            goto error;

        mode = PyLong_AsLong(st_mode);
        if (mode == -1 && PyErr_Occurred())
            goto error;
        Py_CLEAR(st_mode);
        Py_CLEAR(stat);
        result = (mode & S_IFMT) == mode_bits;
#if defined(MS_WINDOWS) || defined(HAVE_DIRENT_D_TYPE)
    }
    else if (is_symlink) {
        assert(mode_bits != S_IFLNK);
        result = 0;
    }
    else {
        assert(mode_bits == S_IFDIR || mode_bits == S_IFREG);
#ifdef MS_WINDOWS
        dir_bits = self->win32_lstat.st_file_attributes & FILE_ATTRIBUTE_DIRECTORY;
        if (mode_bits == S_IFDIR)
            result = dir_bits != 0;
        else
            result = dir_bits == 0;
#else /* POSIX */
        if (mode_bits == S_IFDIR)
            result = self->d_type == DT_DIR;
        else
            result = self->d_type == DT_REG;
#endif
    }
#endif

    return result;

error:
    Py_XDECREF(st_mode);
    Py_XDECREF(stat);
    return -1;
}

/*[clinic input]
os.DirEntry.is_dir -> bool
    *
    follow_symlinks: bool = True

Return True if the entry is a directory; cached per entry.
[clinic start generated code]*/

static int
os_DirEntry_is_dir_impl(DirEntry *self, int follow_symlinks)
/*[clinic end generated code: output=ad2e8d54365da287 input=0135232766f53f58]*/
{
    return DirEntry_test_mode(self, follow_symlinks, S_IFDIR);
}

/*[clinic input]
os.DirEntry.is_file -> bool
    *
    follow_symlinks: bool = True

Return True if the entry is a file; cached per entry.
[clinic start generated code]*/

static int
os_DirEntry_is_file_impl(DirEntry *self, int follow_symlinks)
/*[clinic end generated code: output=8462ade481d8a476 input=0dc90be168b041ee]*/
{
    return DirEntry_test_mode(self, follow_symlinks, S_IFREG);
}

/*[clinic input]
os.DirEntry.inode

Return inode of the entry; cached per entry.
[clinic start generated code]*/

static PyObject *
os_DirEntry_inode_impl(DirEntry *self)
/*[clinic end generated code: output=156bb3a72162440e input=3ee7b872ae8649f0]*/
{
#ifdef MS_WINDOWS
    if (!self->got_file_index) {
        PyObject *unicode;
        const wchar_t *path;
        STRUCT_STAT stat;
        int result;

        if (!PyUnicode_FSDecoder(self->path, &unicode))
            return NULL;
        path = PyUnicode_AsUnicode(unicode);
        result = LSTAT(path, &stat);
        Py_DECREF(unicode);

        if (result != 0)
            return path_object_error(self->path);

        self->win32_file_index = stat.st_ino;
        self->got_file_index = 1;
    }
    Py_BUILD_ASSERT(sizeof(unsigned long long) >= sizeof(self->win32_file_index));
    return PyLong_FromUnsignedLongLong(self->win32_file_index);
#else /* POSIX */
    Py_BUILD_ASSERT(sizeof(unsigned long long) >= sizeof(self->d_ino));
    return PyLong_FromUnsignedLongLong(self->d_ino);
#endif
}

static PyObject *
DirEntry_repr(DirEntry *self)
{
    return PyUnicode_FromFormat("<DirEntry %R>", self->name);
}

/*[clinic input]
os.DirEntry.__fspath__

Returns the path for the entry.
[clinic start generated code]*/

static PyObject *
os_DirEntry___fspath___impl(DirEntry *self)
/*[clinic end generated code: output=6dd7f7ef752e6f4f input=3c49d0cf38df4fac]*/
{
    Py_INCREF(self->path);
    return self->path;
}

static PyMemberDef DirEntry_members[] = {
    {"name", T_OBJECT_EX, offsetof(DirEntry, name), READONLY,
     "the entry's base filename, relative to scandir() \"path\" argument"},
    {"path", T_OBJECT_EX, offsetof(DirEntry, path), READONLY,
     "the entry's full path name; equivalent to os.path.join(scandir_path, entry.name)"},
    {NULL}
};

#include "clinic/posixmodule.c.h"

static PyMethodDef DirEntry_methods[] = {
    OS_DIRENTRY_IS_DIR_METHODDEF
    OS_DIRENTRY_IS_FILE_METHODDEF
    OS_DIRENTRY_IS_SYMLINK_METHODDEF
    OS_DIRENTRY_STAT_METHODDEF
    OS_DIRENTRY_INODE_METHODDEF
    OS_DIRENTRY___FSPATH___METHODDEF
    {NULL}
};

static PyTypeObject DirEntryType = {
    PyVarObject_HEAD_INIT(NULL, 0)
    MODNAME ".DirEntry",                    /* tp_name */
    sizeof(DirEntry),                       /* tp_basicsize */
    0,                                      /* tp_itemsize */
    /* methods */
    (destructor)DirEntry_dealloc,           /* tp_dealloc */
    0,                                      /* tp_print */
    0,                                      /* tp_getattr */
    0,                                      /* tp_setattr */
    0,                                      /* tp_compare */
    (reprfunc)DirEntry_repr,                /* tp_repr */
    0,                                      /* tp_as_number */
    0,                                      /* tp_as_sequence */
    0,                                      /* tp_as_mapping */
    0,                                      /* tp_hash */
    0,                                      /* tp_call */
    0,                                      /* tp_str */
    0,                                      /* tp_getattro */
    0,                                      /* tp_setattro */
    0,                                      /* tp_as_buffer */
    Py_TPFLAGS_DEFAULT,                     /* tp_flags */
    0,                                      /* tp_doc */
    0,                                      /* tp_traverse */
    0,                                      /* tp_clear */
    0,                                      /* tp_richcompare */
    0,                                      /* tp_weaklistoffset */
    0,                                      /* tp_iter */
    0,                                      /* tp_iternext */
    DirEntry_methods,                       /* tp_methods */
    DirEntry_members,                       /* tp_members */
};

#ifdef MS_WINDOWS

static wchar_t *
join_path_filenameW(const wchar_t *path_wide, const wchar_t *filename)
{
    Py_ssize_t path_len;
    Py_ssize_t size;
    wchar_t *result;
    wchar_t ch;

    if (!path_wide) { /* Default arg: "." */
        path_wide = L".";
        path_len = 1;
    }
    else {
        path_len = wcslen(path_wide);
    }

    /* The +1's are for the path separator and the NUL */
    size = path_len + 1 + wcslen(filename) + 1;
    result = PyMem_New(wchar_t, size);
    if (!result) {
        PyErr_NoMemory();
        return NULL;
    }
    wcscpy(result, path_wide);
    if (path_len > 0) {
        ch = result[path_len - 1];
        if (ch != SEP && ch != ALTSEP && ch != L':')
            result[path_len++] = SEP;
        wcscpy(result + path_len, filename);
    }
    return result;
}

static PyObject *
DirEntry_from_find_data(path_t *path, WIN32_FIND_DATAW *dataW)
{
    DirEntry *entry;
    BY_HANDLE_FILE_INFORMATION file_info;
    ULONG reparse_tag;
    wchar_t *joined_path;

    entry = PyObject_New(DirEntry, &DirEntryType);
    if (!entry)
        return NULL;
    entry->name = NULL;
    entry->path = NULL;
    entry->stat = NULL;
    entry->lstat = NULL;
    entry->got_file_index = 0;

    entry->name = PyUnicode_FromWideChar(dataW->cFileName, -1);
    if (!entry->name)
        goto error;
    if (path->narrow) {
        Py_SETREF(entry->name, PyUnicode_EncodeFSDefault(entry->name));
        if (!entry->name)
            goto error;
    }

    joined_path = join_path_filenameW(path->wide, dataW->cFileName);
    if (!joined_path)
        goto error;

    entry->path = PyUnicode_FromWideChar(joined_path, -1);
    PyMem_Free(joined_path);
    if (!entry->path)
        goto error;
    if (path->narrow) {
        Py_SETREF(entry->path, PyUnicode_EncodeFSDefault(entry->path));
        if (!entry->path)
            goto error;
    }

    find_data_to_file_info(dataW, &file_info, &reparse_tag);
    _Py_attribute_data_to_stat(&file_info, reparse_tag, &entry->win32_lstat);

    return (PyObject *)entry;

error:
    Py_DECREF(entry);
    return NULL;
}

#else /* POSIX */

static char *
join_path_filename(const char *path_narrow, const char* filename, Py_ssize_t filename_len)
{
    Py_ssize_t path_len;
    Py_ssize_t size;
    char *result;

    if (!path_narrow) { /* Default arg: "." */
        path_narrow = ".";
        path_len = 1;
    }
    else {
        path_len = strlen(path_narrow);
    }

    if (filename_len == -1)
        filename_len = strlen(filename);

    /* The +1's are for the path separator and the NUL */
    size = path_len + 1 + filename_len + 1;
    result = PyMem_New(char, size);
    if (!result) {
        PyErr_NoMemory();
        return NULL;
    }
    strcpy(result, path_narrow);
    if (path_len > 0 && result[path_len - 1] != '/')
        result[path_len++] = '/';
    strcpy(result + path_len, filename);
    return result;
}

static PyObject *
DirEntry_from_posix_info(path_t *path, const char *name, Py_ssize_t name_len,
                         ino_t d_ino
#ifdef HAVE_DIRENT_D_TYPE
                         , unsigned char d_type
#endif
                         )
{
    DirEntry *entry;
    char *joined_path;

    entry = PyObject_New(DirEntry, &DirEntryType);
    if (!entry)
        return NULL;
    entry->name = NULL;
    entry->path = NULL;
    entry->stat = NULL;
    entry->lstat = NULL;

    if (path->fd != -1) {
        entry->dir_fd = path->fd;
        joined_path = NULL;
    }
    else {
        entry->dir_fd = DEFAULT_DIR_FD;
        joined_path = join_path_filename(path->narrow, name, name_len);
        if (!joined_path)
            goto error;
    }

    if (!path->narrow || !PyObject_CheckBuffer(path->object)) {
        entry->name = PyUnicode_DecodeFSDefaultAndSize(name, name_len);
        if (joined_path)
            entry->path = PyUnicode_DecodeFSDefault(joined_path);
    }
    else {
        entry->name = PyBytes_FromStringAndSize(name, name_len);
        if (joined_path)
            entry->path = PyBytes_FromString(joined_path);
    }
    PyMem_Free(joined_path);
    if (!entry->name)
        goto error;

    if (path->fd != -1) {
        entry->path = entry->name;
        Py_INCREF(entry->path);
    }
    else if (!entry->path)
        goto error;

#ifdef HAVE_DIRENT_D_TYPE
    entry->d_type = d_type;
#endif
    entry->d_ino = d_ino;

    return (PyObject *)entry;

error:
    Py_XDECREF(entry);
    return NULL;
}

#endif


typedef struct {
    PyObject_HEAD
    path_t path;
#ifdef MS_WINDOWS
    HANDLE handle;
    WIN32_FIND_DATAW file_data;
    int first_time;
#else /* POSIX */
    DIR *dirp;
#endif
#ifdef HAVE_FDOPENDIR
    int fd;
#endif
} ScandirIterator;

#ifdef MS_WINDOWS

static int
ScandirIterator_is_closed(ScandirIterator *iterator)
{
    return iterator->handle == INVALID_HANDLE_VALUE;
}

static void
ScandirIterator_closedir(ScandirIterator *iterator)
{
    HANDLE handle = iterator->handle;

    if (handle == INVALID_HANDLE_VALUE)
        return;

    iterator->handle = INVALID_HANDLE_VALUE;
    Py_BEGIN_ALLOW_THREADS
    FindClose(handle);
    Py_END_ALLOW_THREADS
}

static PyObject *
ScandirIterator_iternext(ScandirIterator *iterator)
{
    WIN32_FIND_DATAW *file_data = &iterator->file_data;
    BOOL success;
    PyObject *entry;

    /* Happens if the iterator is iterated twice, or closed explicitly */
    if (iterator->handle == INVALID_HANDLE_VALUE)
        return NULL;

    while (1) {
        if (!iterator->first_time) {
            Py_BEGIN_ALLOW_THREADS
            success = FindNextFileW(iterator->handle, file_data);
            Py_END_ALLOW_THREADS
            if (!success) {
                /* Error or no more files */
                if (GetLastError() != ERROR_NO_MORE_FILES)
                    path_error(&iterator->path);
                break;
            }
        }
        iterator->first_time = 0;

        /* Skip over . and .. */
        if (wcscmp(file_data->cFileName, L".") != 0 &&
            wcscmp(file_data->cFileName, L"..") != 0) {
            entry = DirEntry_from_find_data(&iterator->path, file_data);
            if (!entry)
                break;
            return entry;
        }

        /* Loop till we get a non-dot directory or finish iterating */
    }

    /* Error or no more files */
    ScandirIterator_closedir(iterator);
    return NULL;
}

#else /* POSIX */

static int
ScandirIterator_is_closed(ScandirIterator *iterator)
{
    return !iterator->dirp;
}

static void
ScandirIterator_closedir(ScandirIterator *iterator)
{
    DIR *dirp = iterator->dirp;

    if (!dirp)
        return;

    iterator->dirp = NULL;
    Py_BEGIN_ALLOW_THREADS
#ifdef HAVE_FDOPENDIR
    if (iterator->path.fd != -1)
        rewinddir(dirp);
#endif
    closedir(dirp);
    Py_END_ALLOW_THREADS
    return;
}

static PyObject *
ScandirIterator_iternext(ScandirIterator *iterator)
{
    struct dirent *direntp;
    Py_ssize_t name_len;
    int is_dot;
    PyObject *entry;

    /* Happens if the iterator is iterated twice, or closed explicitly */
    if (!iterator->dirp)
        return NULL;

    while (1) {
        errno = 0;
        Py_BEGIN_ALLOW_THREADS
        direntp = readdir(iterator->dirp);
        Py_END_ALLOW_THREADS

        if (!direntp) {
            /* Error or no more files */
            if (errno != 0)
                path_error(&iterator->path);
            break;
        }

        /* Skip over . and .. */
        name_len = NAMLEN(direntp);
        is_dot = direntp->d_name[0] == '.' &&
                 (name_len == 1 || (direntp->d_name[1] == '.' && name_len == 2));
        if (!is_dot) {
            entry = DirEntry_from_posix_info(&iterator->path, direntp->d_name,
                                            name_len, direntp->d_ino
#ifdef HAVE_DIRENT_D_TYPE
                                            , direntp->d_type
#endif
                                            );
            if (!entry)
                break;
            return entry;
        }

        /* Loop till we get a non-dot directory or finish iterating */
    }

    /* Error or no more files */
    ScandirIterator_closedir(iterator);
    return NULL;
}

#endif

static PyObject *
ScandirIterator_close(ScandirIterator *self, PyObject *args)
{
    ScandirIterator_closedir(self);
    Py_RETURN_NONE;
}

static PyObject *
ScandirIterator_enter(PyObject *self, PyObject *args)
{
    Py_INCREF(self);
    return self;
}

static PyObject *
ScandirIterator_exit(ScandirIterator *self, PyObject *args)
{
    ScandirIterator_closedir(self);
    Py_RETURN_NONE;
}

static void
ScandirIterator_finalize(ScandirIterator *iterator)
{
    PyObject *error_type, *error_value, *error_traceback;

    /* Save the current exception, if any. */
    PyErr_Fetch(&error_type, &error_value, &error_traceback);

    if (!ScandirIterator_is_closed(iterator)) {
        ScandirIterator_closedir(iterator);

        if (PyErr_ResourceWarning((PyObject *)iterator, 1,
                                  "unclosed scandir iterator %R", iterator)) {
            /* Spurious errors can appear at shutdown */
            if (PyErr_ExceptionMatches(PyExc_Warning)) {
                PyErr_WriteUnraisable((PyObject *) iterator);
            }
        }
    }

    path_cleanup(&iterator->path);

    /* Restore the saved exception. */
    PyErr_Restore(error_type, error_value, error_traceback);
}

static void
ScandirIterator_dealloc(ScandirIterator *iterator)
{
    if (PyObject_CallFinalizerFromDealloc((PyObject *)iterator) < 0)
        return;

    Py_TYPE(iterator)->tp_free((PyObject *)iterator);
}

static PyMethodDef ScandirIterator_methods[] = {
    {"__enter__", (PyCFunction)ScandirIterator_enter, METH_NOARGS},
    {"__exit__", (PyCFunction)ScandirIterator_exit, METH_VARARGS},
    {"close", (PyCFunction)ScandirIterator_close, METH_NOARGS},
    {NULL}
};

static PyTypeObject ScandirIteratorType = {
    PyVarObject_HEAD_INIT(NULL, 0)
    MODNAME ".ScandirIterator",             /* tp_name */
    sizeof(ScandirIterator),                /* tp_basicsize */
    0,                                      /* tp_itemsize */
    /* methods */
    (destructor)ScandirIterator_dealloc,    /* tp_dealloc */
    0,                                      /* tp_print */
    0,                                      /* tp_getattr */
    0,                                      /* tp_setattr */
    0,                                      /* tp_compare */
    0,                                      /* tp_repr */
    0,                                      /* tp_as_number */
    0,                                      /* tp_as_sequence */
    0,                                      /* tp_as_mapping */
    0,                                      /* tp_hash */
    0,                                      /* tp_call */
    0,                                      /* tp_str */
    0,                                      /* tp_getattro */
    0,                                      /* tp_setattro */
    0,                                      /* tp_as_buffer */
    Py_TPFLAGS_DEFAULT
        | Py_TPFLAGS_HAVE_FINALIZE,         /* tp_flags */
    0,                                      /* tp_doc */
    0,                                      /* tp_traverse */
    0,                                      /* tp_clear */
    0,                                      /* tp_richcompare */
    0,                                      /* tp_weaklistoffset */
    PyObject_SelfIter,                      /* tp_iter */
    (iternextfunc)ScandirIterator_iternext, /* tp_iternext */
    ScandirIterator_methods,                /* tp_methods */
    0,                                      /* tp_members */
    0,                                      /* tp_getset */
    0,                                      /* tp_base */
    0,                                      /* tp_dict */
    0,                                      /* tp_descr_get */
    0,                                      /* tp_descr_set */
    0,                                      /* tp_dictoffset */
    0,                                      /* tp_init */
    0,                                      /* tp_alloc */
    0,                                      /* tp_new */
    0,                                      /* tp_free */
    0,                                      /* tp_is_gc */
    0,                                      /* tp_bases */
    0,                                      /* tp_mro */
    0,                                      /* tp_cache */
    0,                                      /* tp_subclasses */
    0,                                      /* tp_weaklist */
    0,                                      /* tp_del */
    0,                                      /* tp_version_tag */
    (destructor)ScandirIterator_finalize,   /* tp_finalize */
};

/*[clinic input]
os.scandir

    path : path_t(nullable=True, allow_fd='PATH_HAVE_FDOPENDIR') = None

Return an iterator of DirEntry objects for given path.

path can be specified as either str, bytes, or a path-like object.  If path
is bytes, the names of yielded DirEntry objects will also be bytes; in
all other circumstances they will be str.

If path is None, uses the path='.'.
[clinic start generated code]*/

static PyObject *
os_scandir_impl(PyObject *module, path_t *path)
/*[clinic end generated code: output=6eb2668b675ca89e input=6bdd312708fc3bb0]*/
{
    ScandirIterator *iterator;
#ifdef MS_WINDOWS
    wchar_t *path_strW;
#else
    const char *path_str;
#ifdef HAVE_FDOPENDIR
    int fd = -1;
#endif
#endif

    iterator = PyObject_New(ScandirIterator, &ScandirIteratorType);
    if (!iterator)
        return NULL;

#ifdef MS_WINDOWS
    iterator->handle = INVALID_HANDLE_VALUE;
#else
    iterator->dirp = NULL;
#endif

    memcpy(&iterator->path, path, sizeof(path_t));
    /* Move the ownership to iterator->path */
    path->object = NULL;
    path->cleanup = NULL;

#ifdef MS_WINDOWS
    iterator->first_time = 1;

    path_strW = join_path_filenameW(iterator->path.wide, L"*.*");
    if (!path_strW)
        goto error;

    Py_BEGIN_ALLOW_THREADS
    iterator->handle = FindFirstFileW(path_strW, &iterator->file_data);
    Py_END_ALLOW_THREADS

    PyMem_Free(path_strW);

    if (iterator->handle == INVALID_HANDLE_VALUE) {
        path_error(&iterator->path);
        goto error;
    }
#else /* POSIX */
    errno = 0;
#ifdef HAVE_FDOPENDIR
    if (path->fd != -1) {
        /* closedir() closes the FD, so we duplicate it */
        fd = _Py_dup(path->fd);
        if (fd == -1)
            goto error;

        Py_BEGIN_ALLOW_THREADS
        iterator->dirp = fdopendir(fd);
        Py_END_ALLOW_THREADS
    }
    else
#endif
    {
        if (iterator->path.narrow)
            path_str = iterator->path.narrow;
        else
            path_str = ".";

        Py_BEGIN_ALLOW_THREADS
        iterator->dirp = opendir(path_str);
        Py_END_ALLOW_THREADS
    }

    if (!iterator->dirp) {
        path_error(&iterator->path);
#ifdef HAVE_FDOPENDIR
        if (fd != -1) {
            Py_BEGIN_ALLOW_THREADS
            close(fd);
            Py_END_ALLOW_THREADS
        }
#endif
        goto error;
    }
#endif

    return (PyObject *)iterator;

error:
    Py_DECREF(iterator);
    return NULL;
}

/*
    Return the file system path representation of the object.

    If the object is str or bytes, then allow it to pass through with
    an incremented refcount. If the object defines __fspath__(), then
    return the result of that method. All other types raise a TypeError.
*/
PyObject *
PyOS_FSPath(PyObject *path)
{
    /* For error message reasons, this function is manually inlined in
       path_converter(). */
    _Py_IDENTIFIER(__fspath__);
    PyObject *func = NULL;
    PyObject *path_repr = NULL;

    if (PyUnicode_Check(path) || PyBytes_Check(path)) {
        Py_INCREF(path);
        return path;
    }

    func = _PyObject_LookupSpecial(path, &PyId___fspath__);
    if (NULL == func) {
        return PyErr_Format(PyExc_TypeError,
                            "expected str, bytes or os.PathLike object, "
                            "not %.200s",
                            Py_TYPE(path)->tp_name);
    }

    path_repr = _PyObject_CallNoArg(func);
    Py_DECREF(func);
    if (NULL == path_repr) {
        return NULL;
    }

    if (!(PyUnicode_Check(path_repr) || PyBytes_Check(path_repr))) {
        PyErr_Format(PyExc_TypeError,
                     "expected %.200s.__fspath__() to return str or bytes, "
                     "not %.200s", Py_TYPE(path)->tp_name,
                     Py_TYPE(path_repr)->tp_name);
        Py_DECREF(path_repr);
        return NULL;
    }

    return path_repr;
}

/*[clinic input]
os.fspath

    path: object

Return the file system path representation of the object.

If the object is str or bytes, then allow it to pass through as-is. If the
object defines __fspath__(), then return the result of that method. All other
types raise a TypeError.
[clinic start generated code]*/

static PyObject *
os_fspath_impl(PyObject *module, PyObject *path)
/*[clinic end generated code: output=c3c3b78ecff2914f input=e357165f7b22490f]*/
{
    return PyOS_FSPath(path);
}

#ifdef HAVE_GETRANDOM_SYSCALL
/*[clinic input]
os.getrandom

    size: Py_ssize_t
    flags: int=0

Obtain a series of random bytes.
[clinic start generated code]*/

static PyObject *
os_getrandom_impl(PyObject *module, Py_ssize_t size, int flags)
/*[clinic end generated code: output=b3a618196a61409c input=59bafac39c594947]*/
{
    PyObject *bytes;
    Py_ssize_t n;

    if (size < 0) {
        errno = EINVAL;
        return posix_error();
    }

    bytes = PyBytes_FromStringAndSize(NULL, size);
    if (bytes == NULL) {
        PyErr_NoMemory();
        return NULL;
    }

    while (1) {
        n = syscall(SYS_getrandom,
                    PyBytes_AS_STRING(bytes),
                    PyBytes_GET_SIZE(bytes),
                    flags);
        if (n < 0 && errno == EINTR) {
            if (PyErr_CheckSignals() < 0) {
                goto error;
            }

            /* getrandom() was interrupted by a signal: retry */
            continue;
        }
        break;
    }

    if (n < 0) {
        PyErr_SetFromErrno(PyExc_OSError);
        goto error;
    }

    if (n != size) {
        _PyBytes_Resize(&bytes, n);
    }

    return bytes;

error:
    Py_DECREF(bytes);
    return NULL;
}
#endif   /* HAVE_GETRANDOM_SYSCALL */

#ifdef MS_WINDOWS
/* bpo-36085: Helper functions for managing DLL search directories
 * on win32
 */

typedef DLL_DIRECTORY_COOKIE (WINAPI *PAddDllDirectory)(PCWSTR newDirectory);
typedef BOOL (WINAPI *PRemoveDllDirectory)(DLL_DIRECTORY_COOKIE cookie);

/*[clinic input]
os._add_dll_directory

    path: path_t

Add a path to the DLL search path.

This search path is used when resolving dependencies for imported
extension modules (the module itself is resolved through sys.path),
and also by ctypes.

Returns an opaque value that may be passed to os.remove_dll_directory
to remove this directory from the search path.
[clinic start generated code]*/

static PyObject *
os__add_dll_directory_impl(PyObject *module, path_t *path)
/*[clinic end generated code: output=80b025daebb5d683 input=1de3e6c13a5808c8]*/
{
    HMODULE hKernel32;
    PAddDllDirectory AddDllDirectory;
    DLL_DIRECTORY_COOKIE cookie = 0;
    DWORD err = 0;

    /* For Windows 7, we have to load this. As this will be a fairly
       infrequent operation, just do it each time. Kernel32 is always
       loaded. */
    Py_BEGIN_ALLOW_THREADS
    if (!(hKernel32 = GetModuleHandleW(L"kernel32")) ||
        !(AddDllDirectory = (PAddDllDirectory)GetProcAddress(
            hKernel32, "AddDllDirectory")) ||
        !(cookie = (*AddDllDirectory)(path->wide))) {
        err = GetLastError();
    }
    Py_END_ALLOW_THREADS

    if (err) {
        return win32_error_object_err("add_dll_directory",
                                      path->object, err);
    }

    return PyCapsule_New(cookie, "DLL directory cookie", NULL);
}

/*[clinic input]
os._remove_dll_directory

    cookie: object

Removes a path from the DLL search path.

The parameter is an opaque value that was returned from
os.add_dll_directory. You can only remove directories that you added
yourself.
[clinic start generated code]*/

static PyObject *
os__remove_dll_directory_impl(PyObject *module, PyObject *cookie)
/*[clinic end generated code: output=594350433ae535bc input=c1d16a7e7d9dc5dc]*/
{
    HMODULE hKernel32;
    PRemoveDllDirectory RemoveDllDirectory;
    DLL_DIRECTORY_COOKIE cookieValue;
    DWORD err = 0;

    if (!PyCapsule_IsValid(cookie, "DLL directory cookie")) {
        PyErr_SetString(PyExc_TypeError,
            "Provided cookie was not returned from os.add_dll_directory");
        return NULL;
    }

    cookieValue = (DLL_DIRECTORY_COOKIE)PyCapsule_GetPointer(
        cookie, "DLL directory cookie");

    /* For Windows 7, we have to load this. As this will be a fairly
       infrequent operation, just do it each time. Kernel32 is always
       loaded. */
    Py_BEGIN_ALLOW_THREADS
    if (!(hKernel32 = GetModuleHandleW(L"kernel32")) ||
        !(RemoveDllDirectory = (PRemoveDllDirectory)GetProcAddress(
            hKernel32, "RemoveDllDirectory")) ||
        !(*RemoveDllDirectory)(cookieValue)) {
        err = GetLastError();
    }
    Py_END_ALLOW_THREADS

    if (err) {
        return win32_error_object_err("remove_dll_directory",
                                      NULL, err);
    }

    if (PyCapsule_SetName(cookie, NULL)) {
        return NULL;
    }

    Py_RETURN_NONE;
}

#endif

static PyMethodDef posix_methods[] = {

    OS_STAT_METHODDEF
    OS_ACCESS_METHODDEF
    OS_TTYNAME_METHODDEF
    OS_CHDIR_METHODDEF
    OS_CHFLAGS_METHODDEF
    OS_CHMOD_METHODDEF
    OS_FCHMOD_METHODDEF
    OS_LCHMOD_METHODDEF
    OS_CHOWN_METHODDEF
    OS_FCHOWN_METHODDEF
    OS_LCHOWN_METHODDEF
    OS_LCHFLAGS_METHODDEF
    OS_CHROOT_METHODDEF
    OS_CTERMID_METHODDEF
    OS_GETCWD_METHODDEF
    OS_GETCWDB_METHODDEF
    OS_LINK_METHODDEF
    OS_LISTDIR_METHODDEF
    OS_LSTAT_METHODDEF
    OS_MKDIR_METHODDEF
    OS_NICE_METHODDEF
    OS_GETPRIORITY_METHODDEF
    OS_SETPRIORITY_METHODDEF
    OS_POSIX_SPAWN_METHODDEF
    OS_POSIX_SPAWNP_METHODDEF
    OS_READLINK_METHODDEF
    OS_RENAME_METHODDEF
    OS_REPLACE_METHODDEF
    OS_RMDIR_METHODDEF
    OS_SYMLINK_METHODDEF
    OS_SYSTEM_METHODDEF
    OS_UMASK_METHODDEF
    OS_UNAME_METHODDEF
    OS_UNLINK_METHODDEF
    OS_REMOVE_METHODDEF
    OS_UTIME_METHODDEF
    OS_TIMES_METHODDEF
    OS__EXIT_METHODDEF
    OS__FCOPYFILE_METHODDEF
    OS_EXECV_METHODDEF
    OS_EXECVE_METHODDEF
    OS_SPAWNV_METHODDEF
    OS_SPAWNVE_METHODDEF
    OS_FORK1_METHODDEF
    OS_FORK_METHODDEF
    OS_REGISTER_AT_FORK_METHODDEF
    OS_SCHED_GET_PRIORITY_MAX_METHODDEF
    OS_SCHED_GET_PRIORITY_MIN_METHODDEF
    OS_SCHED_GETPARAM_METHODDEF
    OS_SCHED_GETSCHEDULER_METHODDEF
    OS_SCHED_RR_GET_INTERVAL_METHODDEF
    OS_SCHED_SETPARAM_METHODDEF
    OS_SCHED_SETSCHEDULER_METHODDEF
    OS_SCHED_YIELD_METHODDEF
    OS_SCHED_SETAFFINITY_METHODDEF
    OS_SCHED_GETAFFINITY_METHODDEF
    OS_OPENPTY_METHODDEF
    OS_FORKPTY_METHODDEF
    OS_GETEGID_METHODDEF
    OS_GETEUID_METHODDEF
    OS_GETGID_METHODDEF
#ifdef HAVE_GETGROUPLIST
    {"getgrouplist",    posix_getgrouplist, METH_VARARGS, posix_getgrouplist__doc__},
#endif
    OS_GETGROUPS_METHODDEF
    OS_GETPID_METHODDEF
    OS_GETPGRP_METHODDEF
    OS_GETPPID_METHODDEF
    OS_GETUID_METHODDEF
    OS_GETLOGIN_METHODDEF
    OS_KILL_METHODDEF
    OS_KILLPG_METHODDEF
    OS_PLOCK_METHODDEF
#ifdef MS_WINDOWS
    OS_STARTFILE_METHODDEF
#endif
    OS_SETUID_METHODDEF
    OS_SETEUID_METHODDEF
    OS_SETREUID_METHODDEF
    OS_SETGID_METHODDEF
    OS_SETEGID_METHODDEF
    OS_SETREGID_METHODDEF
    OS_SETGROUPS_METHODDEF
#ifdef HAVE_INITGROUPS
    {"initgroups",      posix_initgroups, METH_VARARGS, posix_initgroups__doc__},
#endif /* HAVE_INITGROUPS */
    OS_GETPGID_METHODDEF
    OS_SETPGRP_METHODDEF
    OS_WAIT_METHODDEF
    OS_WAIT3_METHODDEF
    OS_WAIT4_METHODDEF
    OS_WAITID_METHODDEF
    OS_WAITPID_METHODDEF
    OS_GETSID_METHODDEF
    OS_SETSID_METHODDEF
    OS_SETPGID_METHODDEF
    OS_TCGETPGRP_METHODDEF
    OS_TCSETPGRP_METHODDEF
    OS_OPEN_METHODDEF
    OS_CLOSE_METHODDEF
    OS_CLOSERANGE_METHODDEF
    OS_DEVICE_ENCODING_METHODDEF
    OS_DUP_METHODDEF
    OS_DUP2_METHODDEF
    OS_LOCKF_METHODDEF
    OS_LSEEK_METHODDEF
    OS_READ_METHODDEF
    OS_READV_METHODDEF
    OS_PREAD_METHODDEF
    OS_PREADV_METHODDEF
    OS_WRITE_METHODDEF
    OS_WRITEV_METHODDEF
    OS_PWRITE_METHODDEF
    OS_PWRITEV_METHODDEF
#ifdef HAVE_SENDFILE
    {"sendfile",        (PyCFunction)(void(*)(void))posix_sendfile, METH_VARARGS | METH_KEYWORDS,
                            posix_sendfile__doc__},
#endif
    OS_FSTAT_METHODDEF
    OS_ISATTY_METHODDEF
    OS_PIPE_METHODDEF
    OS_PIPE2_METHODDEF
    OS_MKFIFO_METHODDEF
    OS_MKNOD_METHODDEF
    OS_MAJOR_METHODDEF
    OS_MINOR_METHODDEF
    OS_MAKEDEV_METHODDEF
    OS_FTRUNCATE_METHODDEF
    OS_TRUNCATE_METHODDEF
    OS_POSIX_FALLOCATE_METHODDEF
    OS_POSIX_FADVISE_METHODDEF
    OS_PUTENV_METHODDEF
    OS_UNSETENV_METHODDEF
    OS_STRERROR_METHODDEF
    OS_FCHDIR_METHODDEF
    OS_FSYNC_METHODDEF
    OS_SYNC_METHODDEF
    OS_FDATASYNC_METHODDEF
    OS_WCOREDUMP_METHODDEF
    OS_WIFCONTINUED_METHODDEF
    OS_WIFSTOPPED_METHODDEF
    OS_WIFSIGNALED_METHODDEF
    OS_WIFEXITED_METHODDEF
    OS_WEXITSTATUS_METHODDEF
    OS_WTERMSIG_METHODDEF
    OS_WSTOPSIG_METHODDEF
    OS_FSTATVFS_METHODDEF
    OS_STATVFS_METHODDEF
    OS_CONFSTR_METHODDEF
    OS_SYSCONF_METHODDEF
    OS_FPATHCONF_METHODDEF
    OS_PATHCONF_METHODDEF
    OS_ABORT_METHODDEF
    OS__GETFULLPATHNAME_METHODDEF
    OS__ISDIR_METHODDEF
    OS__GETDISKUSAGE_METHODDEF
    OS__GETFINALPATHNAME_METHODDEF
    OS__GETVOLUMEPATHNAME_METHODDEF
    OS_GETLOADAVG_METHODDEF
    OS_URANDOM_METHODDEF
    OS_SETRESUID_METHODDEF
    OS_SETRESGID_METHODDEF
    OS_GETRESUID_METHODDEF
    OS_GETRESGID_METHODDEF

    OS_GETXATTR_METHODDEF
    OS_SETXATTR_METHODDEF
    OS_REMOVEXATTR_METHODDEF
    OS_LISTXATTR_METHODDEF

#if defined(TERMSIZE_USE_CONIO) || defined(TERMSIZE_USE_IOCTL)
    {"get_terminal_size", get_terminal_size, METH_VARARGS, termsize__doc__},
#endif
    OS_CPU_COUNT_METHODDEF
    OS_GET_INHERITABLE_METHODDEF
    OS_SET_INHERITABLE_METHODDEF
    OS_GET_HANDLE_INHERITABLE_METHODDEF
    OS_SET_HANDLE_INHERITABLE_METHODDEF
#ifndef MS_WINDOWS
    OS_GET_BLOCKING_METHODDEF
    OS_SET_BLOCKING_METHODDEF
#endif
    OS_SCANDIR_METHODDEF
    OS_FSPATH_METHODDEF
    OS_GETRANDOM_METHODDEF
#ifdef MS_WINDOWS
    OS__ADD_DLL_DIRECTORY_METHODDEF
    OS__REMOVE_DLL_DIRECTORY_METHODDEF
#endif
    {NULL,              NULL}            /* Sentinel */
};

static int
all_ins(PyObject *m)
{
#ifdef F_OK
    if (PyModule_AddIntMacro(m, F_OK)) return -1;
#endif
#ifdef R_OK
    if (PyModule_AddIntMacro(m, R_OK)) return -1;
#endif
#ifdef W_OK
    if (PyModule_AddIntMacro(m, W_OK)) return -1;
#endif
#ifdef X_OK
    if (PyModule_AddIntMacro(m, X_OK)) return -1;
#endif
#ifdef NGROUPS_MAX
    if (PyModule_AddIntMacro(m, NGROUPS_MAX)) return -1;
#endif
#ifdef TMP_MAX
    if (PyModule_AddIntMacro(m, TMP_MAX)) return -1;
#endif
#ifdef WCONTINUED
    if (PyModule_AddIntMacro(m, WCONTINUED)) return -1;
#endif
#ifdef WNOHANG
    if (PyModule_AddIntMacro(m, WNOHANG)) return -1;
#endif
#ifdef WUNTRACED
    if (PyModule_AddIntMacro(m, WUNTRACED)) return -1;
#endif
#ifdef O_RDONLY
    if (PyModule_AddIntMacro(m, O_RDONLY)) return -1;
#endif
#ifdef O_WRONLY
    if (PyModule_AddIntMacro(m, O_WRONLY)) return -1;
#endif
#ifdef O_RDWR
    if (PyModule_AddIntMacro(m, O_RDWR)) return -1;
#endif
#ifdef O_NDELAY
    if (PyModule_AddIntMacro(m, O_NDELAY)) return -1;
#endif
#ifdef O_NONBLOCK
    if (PyModule_AddIntMacro(m, O_NONBLOCK)) return -1;
#endif
#ifdef O_APPEND
    if (PyModule_AddIntMacro(m, O_APPEND)) return -1;
#endif
#ifdef O_DSYNC
    if (PyModule_AddIntMacro(m, O_DSYNC)) return -1;
#endif
#ifdef O_RSYNC
    if (PyModule_AddIntMacro(m, O_RSYNC)) return -1;
#endif
#ifdef O_SYNC
    if (PyModule_AddIntMacro(m, O_SYNC)) return -1;
#endif
#ifdef O_NOCTTY
    if (PyModule_AddIntMacro(m, O_NOCTTY)) return -1;
#endif
#ifdef O_CREAT
    if (PyModule_AddIntMacro(m, O_CREAT)) return -1;
#endif
#ifdef O_EXCL
    if (PyModule_AddIntMacro(m, O_EXCL)) return -1;
#endif
#ifdef O_TRUNC
    if (PyModule_AddIntMacro(m, O_TRUNC)) return -1;
#endif
#ifdef O_BINARY
    if (PyModule_AddIntMacro(m, O_BINARY)) return -1;
#endif
#ifdef O_TEXT
    if (PyModule_AddIntMacro(m, O_TEXT)) return -1;
#endif
#ifdef O_XATTR
    if (PyModule_AddIntMacro(m, O_XATTR)) return -1;
#endif
#ifdef O_LARGEFILE
    if (PyModule_AddIntMacro(m, O_LARGEFILE)) return -1;
#endif
#ifndef __GNU__
#ifdef O_SHLOCK
    if (PyModule_AddIntMacro(m, O_SHLOCK)) return -1;
#endif
#ifdef O_EXLOCK
    if (PyModule_AddIntMacro(m, O_EXLOCK)) return -1;
#endif
#endif
#ifdef O_EXEC
    if (PyModule_AddIntMacro(m, O_EXEC)) return -1;
#endif
#ifdef O_SEARCH
    if (PyModule_AddIntMacro(m, O_SEARCH)) return -1;
#endif
#ifdef O_PATH
    if (PyModule_AddIntMacro(m, O_PATH)) return -1;
#endif
#ifdef O_TTY_INIT
    if (PyModule_AddIntMacro(m, O_TTY_INIT)) return -1;
#endif
#ifdef O_TMPFILE
    if (PyModule_AddIntMacro(m, O_TMPFILE)) return -1;
#endif
#ifdef PRIO_PROCESS
    if (PyModule_AddIntMacro(m, PRIO_PROCESS)) return -1;
#endif
#ifdef PRIO_PGRP
    if (PyModule_AddIntMacro(m, PRIO_PGRP)) return -1;
#endif
#ifdef PRIO_USER
    if (PyModule_AddIntMacro(m, PRIO_USER)) return -1;
#endif
#ifdef O_CLOEXEC
    if (PyModule_AddIntMacro(m, O_CLOEXEC)) return -1;
#endif
#ifdef O_ACCMODE
    if (PyModule_AddIntMacro(m, O_ACCMODE)) return -1;
#endif


#ifdef SEEK_HOLE
    if (PyModule_AddIntMacro(m, SEEK_HOLE)) return -1;
#endif
#ifdef SEEK_DATA
    if (PyModule_AddIntMacro(m, SEEK_DATA)) return -1;
#endif

/* MS Windows */
#ifdef O_NOINHERIT
    /* Don't inherit in child processes. */
    if (PyModule_AddIntMacro(m, O_NOINHERIT)) return -1;
#endif
#ifdef _O_SHORT_LIVED
    /* Optimize for short life (keep in memory). */
    /* MS forgot to define this one with a non-underscore form too. */
    if (PyModule_AddIntConstant(m, "O_SHORT_LIVED", _O_SHORT_LIVED)) return -1;
#endif
#ifdef O_TEMPORARY
    /* Automatically delete when last handle is closed. */
    if (PyModule_AddIntMacro(m, O_TEMPORARY)) return -1;
#endif
#ifdef O_RANDOM
    /* Optimize for random access. */
    if (PyModule_AddIntMacro(m, O_RANDOM)) return -1;
#endif
#ifdef O_SEQUENTIAL
    /* Optimize for sequential access. */
    if (PyModule_AddIntMacro(m, O_SEQUENTIAL)) return -1;
#endif

/* GNU extensions. */
#ifdef O_ASYNC
    /* Send a SIGIO signal whenever input or output
       becomes available on file descriptor */
    if (PyModule_AddIntMacro(m, O_ASYNC)) return -1;
#endif
#ifdef O_DIRECT
    /* Direct disk access. */
    if (PyModule_AddIntMacro(m, O_DIRECT)) return -1;
#endif
#ifdef O_DIRECTORY
    /* Must be a directory.      */
    if (PyModule_AddIntMacro(m, O_DIRECTORY)) return -1;
#endif
#ifdef O_NOFOLLOW
    /* Do not follow links.      */
    if (PyModule_AddIntMacro(m, O_NOFOLLOW)) return -1;
#endif
#ifdef O_NOLINKS
    /* Fails if link count of the named file is greater than 1 */
    if (PyModule_AddIntMacro(m, O_NOLINKS)) return -1;
#endif
#ifdef O_NOATIME
    /* Do not update the access time. */
    if (PyModule_AddIntMacro(m, O_NOATIME)) return -1;
#endif

    /* These come from sysexits.h */
#ifdef EX_OK
    if (PyModule_AddIntMacro(m, EX_OK)) return -1;
#endif /* EX_OK */
#ifdef EX_USAGE
    if (PyModule_AddIntMacro(m, EX_USAGE)) return -1;
#endif /* EX_USAGE */
#ifdef EX_DATAERR
    if (PyModule_AddIntMacro(m, EX_DATAERR)) return -1;
#endif /* EX_DATAERR */
#ifdef EX_NOINPUT
    if (PyModule_AddIntMacro(m, EX_NOINPUT)) return -1;
#endif /* EX_NOINPUT */
#ifdef EX_NOUSER
    if (PyModule_AddIntMacro(m, EX_NOUSER)) return -1;
#endif /* EX_NOUSER */
#ifdef EX_NOHOST
    if (PyModule_AddIntMacro(m, EX_NOHOST)) return -1;
#endif /* EX_NOHOST */
#ifdef EX_UNAVAILABLE
    if (PyModule_AddIntMacro(m, EX_UNAVAILABLE)) return -1;
#endif /* EX_UNAVAILABLE */
#ifdef EX_SOFTWARE
    if (PyModule_AddIntMacro(m, EX_SOFTWARE)) return -1;
#endif /* EX_SOFTWARE */
#ifdef EX_OSERR
    if (PyModule_AddIntMacro(m, EX_OSERR)) return -1;
#endif /* EX_OSERR */
#ifdef EX_OSFILE
    if (PyModule_AddIntMacro(m, EX_OSFILE)) return -1;
#endif /* EX_OSFILE */
#ifdef EX_CANTCREAT
    if (PyModule_AddIntMacro(m, EX_CANTCREAT)) return -1;
#endif /* EX_CANTCREAT */
#ifdef EX_IOERR
    if (PyModule_AddIntMacro(m, EX_IOERR)) return -1;
#endif /* EX_IOERR */
#ifdef EX_TEMPFAIL
    if (PyModule_AddIntMacro(m, EX_TEMPFAIL)) return -1;
#endif /* EX_TEMPFAIL */
#ifdef EX_PROTOCOL
    if (PyModule_AddIntMacro(m, EX_PROTOCOL)) return -1;
#endif /* EX_PROTOCOL */
#ifdef EX_NOPERM
    if (PyModule_AddIntMacro(m, EX_NOPERM)) return -1;
#endif /* EX_NOPERM */
#ifdef EX_CONFIG
    if (PyModule_AddIntMacro(m, EX_CONFIG)) return -1;
#endif /* EX_CONFIG */
#ifdef EX_NOTFOUND
    if (PyModule_AddIntMacro(m, EX_NOTFOUND)) return -1;
#endif /* EX_NOTFOUND */

    /* statvfs */
#ifdef ST_RDONLY
    if (PyModule_AddIntMacro(m, ST_RDONLY)) return -1;
#endif /* ST_RDONLY */
#ifdef ST_NOSUID
    if (PyModule_AddIntMacro(m, ST_NOSUID)) return -1;
#endif /* ST_NOSUID */

       /* GNU extensions */
#ifdef ST_NODEV
    if (PyModule_AddIntMacro(m, ST_NODEV)) return -1;
#endif /* ST_NODEV */
#ifdef ST_NOEXEC
    if (PyModule_AddIntMacro(m, ST_NOEXEC)) return -1;
#endif /* ST_NOEXEC */
#ifdef ST_SYNCHRONOUS
    if (PyModule_AddIntMacro(m, ST_SYNCHRONOUS)) return -1;
#endif /* ST_SYNCHRONOUS */
#ifdef ST_MANDLOCK
    if (PyModule_AddIntMacro(m, ST_MANDLOCK)) return -1;
#endif /* ST_MANDLOCK */
#ifdef ST_WRITE
    if (PyModule_AddIntMacro(m, ST_WRITE)) return -1;
#endif /* ST_WRITE */
#ifdef ST_APPEND
    if (PyModule_AddIntMacro(m, ST_APPEND)) return -1;
#endif /* ST_APPEND */
#ifdef ST_NOATIME
    if (PyModule_AddIntMacro(m, ST_NOATIME)) return -1;
#endif /* ST_NOATIME */
#ifdef ST_NODIRATIME
    if (PyModule_AddIntMacro(m, ST_NODIRATIME)) return -1;
#endif /* ST_NODIRATIME */
#ifdef ST_RELATIME
    if (PyModule_AddIntMacro(m, ST_RELATIME)) return -1;
#endif /* ST_RELATIME */

    /* FreeBSD sendfile() constants */
#ifdef SF_NODISKIO
    if (PyModule_AddIntMacro(m, SF_NODISKIO)) return -1;
#endif
#ifdef SF_MNOWAIT
    if (PyModule_AddIntMacro(m, SF_MNOWAIT)) return -1;
#endif
#ifdef SF_SYNC
    if (PyModule_AddIntMacro(m, SF_SYNC)) return -1;
#endif

    /* constants for posix_fadvise */
#ifdef POSIX_FADV_NORMAL
    if (PyModule_AddIntMacro(m, POSIX_FADV_NORMAL)) return -1;
#endif
#ifdef POSIX_FADV_SEQUENTIAL
    if (PyModule_AddIntMacro(m, POSIX_FADV_SEQUENTIAL)) return -1;
#endif
#ifdef POSIX_FADV_RANDOM
    if (PyModule_AddIntMacro(m, POSIX_FADV_RANDOM)) return -1;
#endif
#ifdef POSIX_FADV_NOREUSE
    if (PyModule_AddIntMacro(m, POSIX_FADV_NOREUSE)) return -1;
#endif
#ifdef POSIX_FADV_WILLNEED
    if (PyModule_AddIntMacro(m, POSIX_FADV_WILLNEED)) return -1;
#endif
#ifdef POSIX_FADV_DONTNEED
    if (PyModule_AddIntMacro(m, POSIX_FADV_DONTNEED)) return -1;
#endif

    /* constants for waitid */
#if defined(HAVE_SYS_WAIT_H) && defined(HAVE_WAITID)
    if (PyModule_AddIntMacro(m, P_PID)) return -1;
    if (PyModule_AddIntMacro(m, P_PGID)) return -1;
    if (PyModule_AddIntMacro(m, P_ALL)) return -1;
#endif
#ifdef WEXITED
    if (PyModule_AddIntMacro(m, WEXITED)) return -1;
#endif
#ifdef WNOWAIT
    if (PyModule_AddIntMacro(m, WNOWAIT)) return -1;
#endif
#ifdef WSTOPPED
    if (PyModule_AddIntMacro(m, WSTOPPED)) return -1;
#endif
#ifdef CLD_EXITED
    if (PyModule_AddIntMacro(m, CLD_EXITED)) return -1;
#endif
#ifdef CLD_DUMPED
    if (PyModule_AddIntMacro(m, CLD_DUMPED)) return -1;
#endif
#ifdef CLD_TRAPPED
    if (PyModule_AddIntMacro(m, CLD_TRAPPED)) return -1;
#endif
#ifdef CLD_CONTINUED
    if (PyModule_AddIntMacro(m, CLD_CONTINUED)) return -1;
#endif

    /* constants for lockf */
#ifdef F_LOCK
    if (PyModule_AddIntMacro(m, F_LOCK)) return -1;
#endif
#ifdef F_TLOCK
    if (PyModule_AddIntMacro(m, F_TLOCK)) return -1;
#endif
#ifdef F_ULOCK
    if (PyModule_AddIntMacro(m, F_ULOCK)) return -1;
#endif
#ifdef F_TEST
    if (PyModule_AddIntMacro(m, F_TEST)) return -1;
#endif

#ifdef RWF_DSYNC
    if (PyModule_AddIntConstant(m, "RWF_DSYNC", RWF_DSYNC)) return -1;
#endif
#ifdef RWF_HIPRI
    if (PyModule_AddIntConstant(m, "RWF_HIPRI", RWF_HIPRI)) return -1;
#endif
#ifdef RWF_SYNC
    if (PyModule_AddIntConstant(m, "RWF_SYNC", RWF_SYNC)) return -1;
#endif
#ifdef RWF_NOWAIT
    if (PyModule_AddIntConstant(m, "RWF_NOWAIT", RWF_NOWAIT)) return -1;
#endif

/* constants for posix_spawn */
#ifdef HAVE_POSIX_SPAWN
    if (PyModule_AddIntConstant(m, "POSIX_SPAWN_OPEN", POSIX_SPAWN_OPEN)) return -1;
    if (PyModule_AddIntConstant(m, "POSIX_SPAWN_CLOSE", POSIX_SPAWN_CLOSE)) return -1;
    if (PyModule_AddIntConstant(m, "POSIX_SPAWN_DUP2", POSIX_SPAWN_DUP2)) return -1;
#endif

#ifdef HAVE_SPAWNV
    if (PyModule_AddIntConstant(m, "P_WAIT", _P_WAIT)) return -1;
    if (PyModule_AddIntConstant(m, "P_NOWAIT", _P_NOWAIT)) return -1;
    if (PyModule_AddIntConstant(m, "P_OVERLAY", _OLD_P_OVERLAY)) return -1;
    if (PyModule_AddIntConstant(m, "P_NOWAITO", _P_NOWAITO)) return -1;
    if (PyModule_AddIntConstant(m, "P_DETACH", _P_DETACH)) return -1;
#endif

#ifdef HAVE_SCHED_H
#ifdef SCHED_OTHER
    if (PyModule_AddIntMacro(m, SCHED_OTHER)) return -1;
#endif
#ifdef SCHED_FIFO
    if (PyModule_AddIntMacro(m, SCHED_FIFO)) return -1;
#endif
#ifdef SCHED_RR
    if (PyModule_AddIntMacro(m, SCHED_RR)) return -1;
#endif
#ifdef SCHED_SPORADIC
    if (PyModule_AddIntMacro(m, SCHED_SPORADIC)) return -1;
#endif
#ifdef SCHED_BATCH
    if (PyModule_AddIntMacro(m, SCHED_BATCH)) return -1;
#endif
#ifdef SCHED_IDLE
    if (PyModule_AddIntMacro(m, SCHED_IDLE)) return -1;
#endif
#ifdef SCHED_RESET_ON_FORK
    if (PyModule_AddIntMacro(m, SCHED_RESET_ON_FORK)) return -1;
#endif
#ifdef SCHED_SYS
    if (PyModule_AddIntMacro(m, SCHED_SYS)) return -1;
#endif
#ifdef SCHED_IA
    if (PyModule_AddIntMacro(m, SCHED_IA)) return -1;
#endif
#ifdef SCHED_FSS
    if (PyModule_AddIntMacro(m, SCHED_FSS)) return -1;
#endif
#ifdef SCHED_FX
    if (PyModule_AddIntConstant(m, "SCHED_FX", SCHED_FSS)) return -1;
#endif
#endif

#ifdef USE_XATTRS
    if (PyModule_AddIntMacro(m, XATTR_CREATE)) return -1;
    if (PyModule_AddIntMacro(m, XATTR_REPLACE)) return -1;
    if (PyModule_AddIntMacro(m, XATTR_SIZE_MAX)) return -1;
#endif

#if HAVE_DECL_RTLD_LAZY
    if (PyModule_AddIntMacro(m, RTLD_LAZY)) return -1;
#endif
#if HAVE_DECL_RTLD_NOW
    if (PyModule_AddIntMacro(m, RTLD_NOW)) return -1;
#endif
#if HAVE_DECL_RTLD_GLOBAL
    if (PyModule_AddIntMacro(m, RTLD_GLOBAL)) return -1;
#endif
#if HAVE_DECL_RTLD_LOCAL
    if (PyModule_AddIntMacro(m, RTLD_LOCAL)) return -1;
#endif
#if HAVE_DECL_RTLD_NODELETE
    if (PyModule_AddIntMacro(m, RTLD_NODELETE)) return -1;
#endif
#if HAVE_DECL_RTLD_NOLOAD
    if (PyModule_AddIntMacro(m, RTLD_NOLOAD)) return -1;
#endif
#if HAVE_DECL_RTLD_DEEPBIND
    if (PyModule_AddIntMacro(m, RTLD_DEEPBIND)) return -1;
#endif
#if HAVE_DECL_RTLD_MEMBER
    if (PyModule_AddIntMacro(m, RTLD_MEMBER)) return -1;
#endif

#ifdef HAVE_GETRANDOM_SYSCALL
    if (PyModule_AddIntMacro(m, GRND_RANDOM)) return -1;
    if (PyModule_AddIntMacro(m, GRND_NONBLOCK)) return -1;
#endif

#if defined(__APPLE__)
    if (PyModule_AddIntConstant(m, "_COPYFILE_DATA", COPYFILE_DATA)) return -1;
#endif

#ifdef MS_WINDOWS
    if (PyModule_AddIntConstant(m, "_LOAD_LIBRARY_SEARCH_DEFAULT_DIRS", LOAD_LIBRARY_SEARCH_DEFAULT_DIRS)) return -1;
    if (PyModule_AddIntConstant(m, "_LOAD_LIBRARY_SEARCH_APPLICATION_DIR", LOAD_LIBRARY_SEARCH_APPLICATION_DIR)) return -1;
    if (PyModule_AddIntConstant(m, "_LOAD_LIBRARY_SEARCH_SYSTEM32", LOAD_LIBRARY_SEARCH_SYSTEM32)) return -1;
    if (PyModule_AddIntConstant(m, "_LOAD_LIBRARY_SEARCH_USER_DIRS", LOAD_LIBRARY_SEARCH_USER_DIRS)) return -1;
    if (PyModule_AddIntConstant(m, "_LOAD_LIBRARY_SEARCH_DLL_LOAD_DIR", LOAD_LIBRARY_SEARCH_DLL_LOAD_DIR)) return -1;
#endif

    return 0;
}


static struct PyModuleDef posixmodule = {
    PyModuleDef_HEAD_INIT,
    MODNAME,
    posix__doc__,
    -1,
    posix_methods,
    NULL,
    NULL,
    NULL,
    NULL
};


static const char * const have_functions[] = {

#ifdef HAVE_FACCESSAT
    "HAVE_FACCESSAT",
#endif

#ifdef HAVE_FCHDIR
    "HAVE_FCHDIR",
#endif

#ifdef HAVE_FCHMOD
    "HAVE_FCHMOD",
#endif

#ifdef HAVE_FCHMODAT
    "HAVE_FCHMODAT",
#endif

#ifdef HAVE_FCHOWN
    "HAVE_FCHOWN",
#endif

#ifdef HAVE_FCHOWNAT
    "HAVE_FCHOWNAT",
#endif

#ifdef HAVE_FEXECVE
    "HAVE_FEXECVE",
#endif

#ifdef HAVE_FDOPENDIR
    "HAVE_FDOPENDIR",
#endif

#ifdef HAVE_FPATHCONF
    "HAVE_FPATHCONF",
#endif

#ifdef HAVE_FSTATAT
    "HAVE_FSTATAT",
#endif

#ifdef HAVE_FSTATVFS
    "HAVE_FSTATVFS",
#endif

#if defined HAVE_FTRUNCATE || defined MS_WINDOWS
    "HAVE_FTRUNCATE",
#endif

#ifdef HAVE_FUTIMENS
    "HAVE_FUTIMENS",
#endif

#ifdef HAVE_FUTIMES
    "HAVE_FUTIMES",
#endif

#ifdef HAVE_FUTIMESAT
    "HAVE_FUTIMESAT",
#endif

#ifdef HAVE_LINKAT
    "HAVE_LINKAT",
#endif

#ifdef HAVE_LCHFLAGS
    "HAVE_LCHFLAGS",
#endif

#ifdef HAVE_LCHMOD
    "HAVE_LCHMOD",
#endif

#ifdef HAVE_LCHOWN
    "HAVE_LCHOWN",
#endif

#ifdef HAVE_LSTAT
    "HAVE_LSTAT",
#endif

#ifdef HAVE_LUTIMES
    "HAVE_LUTIMES",
#endif

#ifdef HAVE_MKDIRAT
    "HAVE_MKDIRAT",
#endif

#ifdef HAVE_MKFIFOAT
    "HAVE_MKFIFOAT",
#endif

#ifdef HAVE_MKNODAT
    "HAVE_MKNODAT",
#endif

#ifdef HAVE_OPENAT
    "HAVE_OPENAT",
#endif

#ifdef HAVE_READLINKAT
    "HAVE_READLINKAT",
#endif

#ifdef HAVE_RENAMEAT
    "HAVE_RENAMEAT",
#endif

#ifdef HAVE_SYMLINKAT
    "HAVE_SYMLINKAT",
#endif

#ifdef HAVE_UNLINKAT
    "HAVE_UNLINKAT",
#endif

#ifdef HAVE_UTIMENSAT
    "HAVE_UTIMENSAT",
#endif

#ifdef MS_WINDOWS
    "MS_WINDOWS",
#endif

    NULL
};


PyMODINIT_FUNC
INITFUNC(void)
{
    PyObject *m, *v;
    PyObject *list;
    const char * const *trace;

    m = PyModule_Create(&posixmodule);
    if (m == NULL)
        return NULL;

    /* Initialize environ dictionary */
    v = convertenviron();
    Py_XINCREF(v);
    if (v == NULL || PyModule_AddObject(m, "environ", v) != 0)
        return NULL;
    Py_DECREF(v);

    if (all_ins(m))
        return NULL;

    if (setup_confname_tables(m))
        return NULL;

    Py_INCREF(PyExc_OSError);
    PyModule_AddObject(m, "error", PyExc_OSError);

#ifdef HAVE_PUTENV
    if (posix_putenv_garbage == NULL)
        posix_putenv_garbage = PyDict_New();
#endif

    if (!initialized) {
#if defined(HAVE_WAITID) && !defined(__APPLE__)
        waitid_result_desc.name = MODNAME ".waitid_result";
        WaitidResultType = PyStructSequence_NewType(&waitid_result_desc);
        if (WaitidResultType == NULL) {
            return NULL;
        }
#endif

        stat_result_desc.name = "os.stat_result"; /* see issue #19209 */
        stat_result_desc.fields[7].name = PyStructSequence_UnnamedField;
        stat_result_desc.fields[8].name = PyStructSequence_UnnamedField;
        stat_result_desc.fields[9].name = PyStructSequence_UnnamedField;
        StatResultType = PyStructSequence_NewType(&stat_result_desc);
        if (StatResultType == NULL) {
            return NULL;
        }
        structseq_new = StatResultType->tp_new;
        StatResultType->tp_new = statresult_new;

        statvfs_result_desc.name = "os.statvfs_result"; /* see issue #19209 */
        StatVFSResultType = PyStructSequence_NewType(&statvfs_result_desc);
        if (StatVFSResultType == NULL) {
            return NULL;
        }
#ifdef NEED_TICKS_PER_SECOND
#  if defined(HAVE_SYSCONF) && defined(_SC_CLK_TCK)
        ticks_per_second = sysconf(_SC_CLK_TCK);
#  elif defined(HZ)
        ticks_per_second = HZ;
#  else
        ticks_per_second = 60; /* magic fallback value; may be bogus */
#  endif
#endif

#if defined(HAVE_SCHED_SETPARAM) || defined(HAVE_SCHED_SETSCHEDULER) || defined(POSIX_SPAWN_SETSCHEDULER) || defined(POSIX_SPAWN_SETSCHEDPARAM)
        sched_param_desc.name = MODNAME ".sched_param";
        SchedParamType = PyStructSequence_NewType(&sched_param_desc);
        if (SchedParamType == NULL) {
            return NULL;
        }
        SchedParamType->tp_new = os_sched_param;
#endif

        /* initialize TerminalSize_info */
        TerminalSizeType = PyStructSequence_NewType(&TerminalSize_desc);
        if (TerminalSizeType == NULL) {
            return NULL;
        }

        /* initialize scandir types */
        if (PyType_Ready(&ScandirIteratorType) < 0)
            return NULL;
        if (PyType_Ready(&DirEntryType) < 0)
            return NULL;
    }
#if defined(HAVE_WAITID) && !defined(__APPLE__)
    Py_INCREF((PyObject*) WaitidResultType);
    PyModule_AddObject(m, "waitid_result", (PyObject*) WaitidResultType);
#endif
    Py_INCREF((PyObject*) StatResultType);
    PyModule_AddObject(m, "stat_result", (PyObject*) StatResultType);
    Py_INCREF((PyObject*) StatVFSResultType);
    PyModule_AddObject(m, "statvfs_result",
                       (PyObject*) StatVFSResultType);

#if defined(HAVE_SCHED_SETPARAM) || defined(HAVE_SCHED_SETSCHEDULER)
    Py_INCREF(SchedParamType);
    PyModule_AddObject(m, "sched_param", (PyObject *)SchedParamType);
#endif

    times_result_desc.name = MODNAME ".times_result";
    TimesResultType = PyStructSequence_NewType(&times_result_desc);
    if (TimesResultType == NULL) {
        return NULL;
    }
    PyModule_AddObject(m, "times_result", (PyObject *)TimesResultType);

    uname_result_desc.name = MODNAME ".uname_result";
    UnameResultType = PyStructSequence_NewType(&uname_result_desc);
    if (UnameResultType == NULL) {
        return NULL;
    }
    PyModule_AddObject(m, "uname_result", (PyObject *)UnameResultType);

#ifdef __APPLE__
    /*
     * Step 2 of weak-linking support on Mac OS X.
     *
     * The code below removes functions that are not available on the
     * currently active platform.
     *
     * This block allow one to use a python binary that was build on
     * OSX 10.4 on OSX 10.3, without losing access to new APIs on
     * OSX 10.4.
     */
#ifdef HAVE_FSTATVFS
    if (fstatvfs == NULL) {
        if (PyObject_DelAttrString(m, "fstatvfs") == -1) {
            return NULL;
        }
    }
#endif /* HAVE_FSTATVFS */

#ifdef HAVE_STATVFS
    if (statvfs == NULL) {
        if (PyObject_DelAttrString(m, "statvfs") == -1) {
            return NULL;
        }
    }
#endif /* HAVE_STATVFS */

# ifdef HAVE_LCHOWN
    if (lchown == NULL) {
        if (PyObject_DelAttrString(m, "lchown") == -1) {
            return NULL;
        }
    }
#endif /* HAVE_LCHOWN */


#endif /* __APPLE__ */

    Py_INCREF(TerminalSizeType);
    PyModule_AddObject(m, "terminal_size", (PyObject*)TerminalSizeType);

    billion = PyLong_FromLong(1000000000);
    if (!billion)
        return NULL;

    /* suppress "function not used" warnings */
    {
    int ignored;
    fd_specified("", -1);
    follow_symlinks_specified("", 1);
    dir_fd_and_follow_symlinks_invalid("chmod", DEFAULT_DIR_FD, 1);
    dir_fd_converter(Py_None, &ignored);
    dir_fd_unavailable(Py_None, &ignored);
    }

    /*
     * provide list of locally available functions
     * so os.py can populate support_* lists
     */
    list = PyList_New(0);
    if (!list)
        return NULL;
    for (trace = have_functions; *trace; trace++) {
        PyObject *unicode = PyUnicode_DecodeASCII(*trace, strlen(*trace), NULL);
        if (!unicode)
            return NULL;
        if (PyList_Append(list, unicode))
            return NULL;
        Py_DECREF(unicode);
    }
    PyModule_AddObject(m, "_have_functions", list);

    Py_INCREF((PyObject *) &DirEntryType);
    PyModule_AddObject(m, "DirEntry", (PyObject *)&DirEntryType);

    initialized = 1;

    return m;
}

#ifdef __cplusplus
}
#endif<|MERGE_RESOLUTION|>--- conflicted
+++ resolved
@@ -7752,29 +7752,6 @@
 
 #if defined(MS_WINDOWS)
 
-<<<<<<< HEAD
-=======
-/* Grab CreateSymbolicLinkW dynamically from kernel32 */
-static BOOLEAN (CALLBACK *Py_CreateSymbolicLinkW)(LPCWSTR, LPCWSTR, DWORD) = NULL;
-
-static int
-check_CreateSymbolicLink(void)
-{
-    HINSTANCE hKernel32;
-    /* only recheck */
-    if (Py_CreateSymbolicLinkW)
-        return 1;
-
-    Py_BEGIN_ALLOW_THREADS
-    hKernel32 = GetModuleHandleW(L"KERNEL32");
-    *(FARPROC*)&Py_CreateSymbolicLinkW = GetProcAddress(hKernel32,
-                                                        "CreateSymbolicLinkW");
-    Py_END_ALLOW_THREADS
-
-    return Py_CreateSymbolicLinkW != NULL;
-}
-
->>>>>>> c324c748
 /* Remove the last portion of the path - return 0 on success */
 static int
 _dirnameW(WCHAR *path)
