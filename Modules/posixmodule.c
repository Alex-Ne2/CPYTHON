--- conflicted
+++ resolved
@@ -278,21 +278,21 @@
 #  undef HAVE_SCHED_SETAFFINITY
 #endif
 
-<<<<<<< HEAD
-#if defined(HAVE_SYS_XATTR_H) && defined(__GLIBC__) && !defined(__GNU__)
-#define USE_XATTRS
+#if defined(HAVE_SYS_XATTR_H) && defined(__linux__) && !defined(__FreeBSD_kernel__) && !defined(__GNU__)
+#  define USE_XATTRS
+#  include <linux/limits.h>  // Needed for XATTR_SIZE_MAX on musl libc.
 #elif defined(HAVE_SYS_EXTATTR_H) && defined(__FreeBSD__)
-#define USE_XATTRS
+#  define USE_XATTRS
 #endif
 
 #if defined(USE_XATTRS) && defined(HAVE_SYS_XATTR_H)
-#include <sys/xattr.h>
+#  include <sys/xattr.h>
 #elif defined(USE_XATTRS) && defined(HAVE_SYS_EXTATTR_H)
-#include <sys/extattr.h>
-#define XATTR_SIZE_MAX 4096
-#define XATTR_LIST_MAX 4096
-#define XATTR_CREATE 1
-#define XATTR_REPLACE 2
+#  include <sys/extattr.h>
+#  define XATTR_SIZE_MAX 4096
+#  define XATTR_LIST_MAX 4096
+#  define XATTR_CREATE 1
+#  define XATTR_REPLACE 2
 #endif
 
 #if defined(USE_XATTRS) && defined(__FreeBSD__)
@@ -695,15 +695,6 @@
     return ret;
 }
 
-=======
-#if defined(HAVE_SYS_XATTR_H) && defined(__linux__) && !defined(__FreeBSD_kernel__) && !defined(__GNU__)
-#  define USE_XATTRS
-#  include <linux/limits.h>  // Needed for XATTR_SIZE_MAX on musl libc.
-#endif
-
-#ifdef USE_XATTRS
-#  include <sys/xattr.h>
->>>>>>> 56c7176d
 #endif
 
 #if defined(__FreeBSD__) || defined(__DragonFly__) || defined(__APPLE__)
@@ -14083,16 +14074,12 @@
     if (fd_and_follow_symlinks_invalid("getxattr", path->fd, follow_symlinks))
         return NULL;
 
-<<<<<<< HEAD
+    if (PySys_Audit("os.getxattr", "OO", path->object, attribute->object) < 0) {
+        return NULL;
+    }
+
     for (i = 0; i < 2; i++) {
-=======
-    if (PySys_Audit("os.getxattr", "OO", path->object, attribute->object) < 0) {
-        return NULL;
-    }
-
-    for (i = 0; ; i++) {
         void *ptr;
->>>>>>> 56c7176d
         ssize_t result;
         if (i) {
             buffer = PyBytes_FromStringAndSize(NULL, buffer_size);
@@ -14267,28 +14254,11 @@
 
     name = path->narrow ? path->narrow : ".";
 
-<<<<<<< HEAD
     for (i = 0; i < 2; i++) {
         if (i) {
             buffer = PyMem_Malloc(buffer_size);
             if (!buffer)
                 return NULL;
-=======
-    for (i = 0; ; i++) {
-        const char *start, *trace, *end;
-        ssize_t length;
-        static const Py_ssize_t buffer_sizes[] = { 256, XATTR_LIST_MAX, 0 };
-        Py_ssize_t buffer_size = buffer_sizes[i];
-        if (!buffer_size) {
-            /* ERANGE */
-            path_error(path);
-            break;
-        }
-        buffer = PyMem_Malloc(buffer_size);
-        if (!buffer) {
-            PyErr_NoMemory();
-            break;
->>>>>>> 56c7176d
         }
 
         Py_BEGIN_ALLOW_THREADS;
@@ -14301,19 +14271,10 @@
         Py_END_ALLOW_THREADS;
 
         if (length < 0) {
-<<<<<<< HEAD
-=======
-            if (errno == ERANGE) {
-                PyMem_Free(buffer);
-                buffer = NULL;
-                continue;
-            }
->>>>>>> 56c7176d
             path_error(path);
             goto exit;
         }
 
-<<<<<<< HEAD
         if (! i)
             buffer_size = length;
     }
@@ -14330,8 +14291,7 @@
             PyObject *attribute = PyUnicode_DecodeFSDefaultAndSize(start,
                                                              trace - start);
             if (!attribute) {
-                Py_DECREF(result);
-                result = NULL;
+                Py_SETREF(result, NULL);
                 goto exit;
             }
             error = PyList_Append(result, attribute);
@@ -14340,25 +14300,6 @@
                 Py_DECREF(result);
                 result = NULL;
                 goto exit;
-=======
-        end = buffer + length;
-        for (trace = start = buffer; trace != end; trace++) {
-            if (!*trace) {
-                int error;
-                PyObject *attribute = PyUnicode_DecodeFSDefaultAndSize(start,
-                                                                 trace - start);
-                if (!attribute) {
-                    Py_SETREF(result, NULL);
-                    goto exit;
-                }
-                error = PyList_Append(result, attribute);
-                Py_DECREF(attribute);
-                if (error) {
-                    Py_SETREF(result, NULL);
-                    goto exit;
-                }
-                start = trace + 1;
->>>>>>> 56c7176d
             }
             start = trace + 1;
         }
