/* POSIX module implementation */

/* This file is also used for Windows NT/MS-Win.  In that case the
   module actually calls itself 'nt', not 'posix', and a few
   functions are either unimplemented or implemented differently.  The source
   assumes that for Windows NT, the macro 'MS_WINDOWS' is defined independent
   of the compiler used.  Different compilers define their own feature
   test macro, e.g. '_MSC_VER'. */

#include "Python.h"

#ifdef __VXWORKS__
#  include "pycore_bitutils.h"    // _Py_popcount32()
#endif
#include "pycore_abstract.h"      // _PyNumber_Index()
#include "pycore_call.h"          // _PyObject_CallNoArgs()
#include "pycore_ceval.h"         // _PyEval_ReInitThreads()
#include "pycore_fileutils.h"     // _Py_closerange()
#include "pycore_import.h"        // _PyImport_ReInitLock()
#include "pycore_initconfig.h"    // _PyStatus_EXCEPTION()
#include "pycore_moduleobject.h"  // _PyModule_GetState()
#include "pycore_object.h"        // _PyObject_LookupSpecial()
#include "pycore_pylifecycle.h"   // _PyOS_URandom()
#include "pycore_pystate.h"       // _PyInterpreterState_GET()
#include "pycore_signal.h"        // Py_NSIG

#ifdef HAVE_UNISTD_H
#  include <unistd.h>             // symlink()
#endif

#ifdef MS_WINDOWS
#  include <windows.h>
#  if !defined(MS_WINDOWS_GAMES) || defined(MS_WINDOWS_DESKTOP)
#    include <pathcch.h>
#  endif
#  include <winioctl.h>
#  include <lmcons.h>             // UNLEN
#  include "osdefs.h"             // SEP
#  if defined(MS_WINDOWS_DESKTOP) || defined(MS_WINDOWS_SYSTEM)
#    define HAVE_SYMLINK
#  endif /* MS_WINDOWS_DESKTOP | MS_WINDOWS_SYSTEM */
#endif

#ifndef MS_WINDOWS
#  include "posixmodule.h"
#else
#  include "pycore_fileutils_windows.h"
#  include "winreparse.h"
#endif

#if !defined(EX_OK) && defined(EXIT_SUCCESS)
#  define EX_OK EXIT_SUCCESS
#endif

#ifdef __APPLE__
 /* Needed for the implementation of os.statvfs */
#  include <sys/param.h>
#  include <sys/mount.h>
#endif

/* On android API level 21, 'AT_EACCESS' is not declared although
 * HAVE_FACCESSAT is defined. */
#ifdef __ANDROID__
#  undef HAVE_FACCESSAT
#endif

#include <stdio.h>                // ctermid()
#include <stdlib.h>               // system()
#ifdef HAVE_SYS_TIME_H
#  include <sys/time.h>           // futimes()
#endif


// SGI apparently needs this forward declaration
#ifdef HAVE__GETPTY
#  include <sys/types.h>          // mode_t
   extern char * _getpty(int *, int, mode_t, int);
#endif


/*
 * A number of APIs are available on macOS from a certain macOS version.
 * To support building with a new SDK while deploying to older versions
 * the availability test is split into two:
 *   - HAVE_<FUNCTION>:  The configure check for compile time availability
 *   - HAVE_<FUNCTION>_RUNTIME: Runtime check for availability
 *
 * The latter is always true when not on macOS, or when using a compiler
 * that does not support __has_builtin (older versions of Xcode).
 *
 * Due to compiler restrictions there is one valid use of HAVE_<FUNCTION>_RUNTIME:
 *    if (HAVE_<FUNCTION>_RUNTIME) { ... }
 *
 * In mixing the test with other tests or using negations will result in compile
 * errors.
 */
#if defined(__APPLE__)

#include <mach/mach.h>

#if defined(__has_builtin)
#if __has_builtin(__builtin_available)
#define HAVE_BUILTIN_AVAILABLE 1
#endif
#endif

#ifdef HAVE_BUILTIN_AVAILABLE
#  define HAVE_FSTATAT_RUNTIME __builtin_available(macOS 10.10, iOS 8.0, *)
#  define HAVE_FACCESSAT_RUNTIME __builtin_available(macOS 10.10, iOS 8.0, *)
#  define HAVE_FCHMODAT_RUNTIME __builtin_available(macOS 10.10, iOS 8.0, *)
#  define HAVE_FCHOWNAT_RUNTIME __builtin_available(macOS 10.10, iOS 8.0, *)
#  define HAVE_LINKAT_RUNTIME __builtin_available(macOS 10.10, iOS 8.0, *)
#  define HAVE_FDOPENDIR_RUNTIME __builtin_available(macOS 10.10, iOS 8.0, *)
#  define HAVE_MKDIRAT_RUNTIME __builtin_available(macOS 10.10, iOS 8.0, *)
#  define HAVE_RENAMEAT_RUNTIME __builtin_available(macOS 10.10, iOS 8.0, *)
#  define HAVE_UNLINKAT_RUNTIME __builtin_available(macOS 10.10, iOS 8.0, *)
#  define HAVE_OPENAT_RUNTIME __builtin_available(macOS 10.10, iOS 8.0, *)
#  define HAVE_READLINKAT_RUNTIME __builtin_available(macOS 10.10, iOS 8.0, *)
#  define HAVE_SYMLINKAT_RUNTIME __builtin_available(macOS 10.10, iOS 8.0, *)
#  define HAVE_FUTIMENS_RUNTIME __builtin_available(macOS 10.13, iOS 11.0, tvOS 11.0, watchOS 4.0, *)
#  define HAVE_UTIMENSAT_RUNTIME __builtin_available(macOS 10.13, iOS 11.0, tvOS 11.0, watchOS 4.0, *)
#  define HAVE_PWRITEV_RUNTIME __builtin_available(macOS 11.0, iOS 14.0, tvOS 14.0, watchOS 7.0, *)
#  define HAVE_MKFIFOAT_RUNTIME __builtin_available(macOS 13.0, iOS 16.0, tvOS 16.0, watchOS 9.0, *)
#  define HAVE_MKNODAT_RUNTIME __builtin_available(macOS 13.0, iOS 16.0, tvOS 16.0, watchOS 9.0, *)

#  define HAVE_POSIX_SPAWN_SETSID_RUNTIME __builtin_available(macOS 10.15, *)

#else /* Xcode 8 or earlier */

   /* __builtin_available is not present in these compilers, but
    * some of the symbols might be weak linked (10.10 SDK or later
    * deploying on 10.9.
    *
    * Fall back to the older style of availability checking for
    * symbols introduced in macOS 10.10.
    */

#  ifdef HAVE_FSTATAT
#    define HAVE_FSTATAT_RUNTIME (fstatat != NULL)
#  endif

#  ifdef HAVE_FACCESSAT
#    define HAVE_FACCESSAT_RUNTIME (faccessat != NULL)
#  endif

#  ifdef HAVE_FCHMODAT
#    define HAVE_FCHMODAT_RUNTIME (fchmodat != NULL)
#  endif

#  ifdef HAVE_FCHOWNAT
#    define HAVE_FCHOWNAT_RUNTIME (fchownat != NULL)
#  endif

#  ifdef HAVE_LINKAT
#    define HAVE_LINKAT_RUNTIME (linkat != NULL)
#  endif

#  ifdef HAVE_FDOPENDIR
#    define HAVE_FDOPENDIR_RUNTIME (fdopendir != NULL)
#  endif

#  ifdef HAVE_MKDIRAT
#    define HAVE_MKDIRAT_RUNTIME (mkdirat != NULL)
#  endif

#  ifdef HAVE_RENAMEAT
#    define HAVE_RENAMEAT_RUNTIME (renameat != NULL)
#  endif

#  ifdef HAVE_UNLINKAT
#    define HAVE_UNLINKAT_RUNTIME (unlinkat != NULL)
#  endif

#  ifdef HAVE_OPENAT
#    define HAVE_OPENAT_RUNTIME (openat != NULL)
#  endif

#  ifdef HAVE_READLINKAT
#    define HAVE_READLINKAT_RUNTIME (readlinkat != NULL)
#  endif

#  ifdef HAVE_SYMLINKAT
#    define HAVE_SYMLINKAT_RUNTIME (symlinkat != NULL)
#  endif

#  ifdef HAVE_UTIMENSAT
#    define HAVE_UTIMENSAT_RUNTIME (utimensat != NULL)
#  endif

#  ifdef HAVE_FUTIMENS
#    define HAVE_FUTIMENS_RUNTIME (futimens != NULL)
#  endif

#  ifdef HAVE_PWRITEV
#    define HAVE_PWRITEV_RUNTIME (pwritev != NULL)
#  endif

#  ifdef HAVE_MKFIFOAT
#    define HAVE_MKFIFOAT_RUNTIME (mkfifoat != NULL)
#  endif

#  ifdef HAVE_MKNODAT
#    define HAVE_MKNODAT_RUNTIME (mknodat != NULL)
#  endif

#endif

#ifdef HAVE_FUTIMESAT
/* Some of the logic for weak linking depends on this assertion */
# error "HAVE_FUTIMESAT unexpectedly defined"
#endif

#else
#  define HAVE_FSTATAT_RUNTIME 1
#  define HAVE_FACCESSAT_RUNTIME 1
#  define HAVE_FCHMODAT_RUNTIME 1
#  define HAVE_FCHOWNAT_RUNTIME 1
#  define HAVE_LINKAT_RUNTIME 1
#  define HAVE_FDOPENDIR_RUNTIME 1
#  define HAVE_MKDIRAT_RUNTIME 1
#  define HAVE_RENAMEAT_RUNTIME 1
#  define HAVE_UNLINKAT_RUNTIME 1
#  define HAVE_OPENAT_RUNTIME 1
#  define HAVE_READLINKAT_RUNTIME 1
#  define HAVE_SYMLINKAT_RUNTIME 1
#  define HAVE_FUTIMENS_RUNTIME 1
#  define HAVE_UTIMENSAT_RUNTIME 1
#  define HAVE_PWRITEV_RUNTIME 1
#  define HAVE_MKFIFOAT_RUNTIME 1
#  define HAVE_MKNODAT_RUNTIME 1
#endif


PyDoc_STRVAR(posix__doc__,
"This module provides access to operating system functionality that is\n\
standardized by the C Standard and the POSIX standard (a thinly\n\
disguised Unix interface).  Refer to the library manual and\n\
corresponding Unix manual entries for more information on calls.");


#ifdef HAVE_SYS_UIO_H
#  include <sys/uio.h>
#endif

#ifdef HAVE_SYS_TYPES_H
/* Should be included before <sys/sysmacros.h> on HP-UX v3 */
#  include <sys/types.h>
#endif /* HAVE_SYS_TYPES_H */

#ifdef HAVE_SYS_SYSMACROS_H
/* GNU C Library: major(), minor(), makedev() */
#  include <sys/sysmacros.h>
#endif

#ifdef HAVE_SYS_STAT_H
#  include <sys/stat.h>
#endif /* HAVE_SYS_STAT_H */

#ifdef HAVE_SYS_WAIT_H
#  include <sys/wait.h>           // WNOHANG
#endif
#ifdef HAVE_LINUX_WAIT_H
#  include <linux/wait.h>         // P_PIDFD
#endif

#ifdef HAVE_SIGNAL_H
#  include <signal.h>
#endif

#ifdef HAVE_FCNTL_H
#  include <fcntl.h>
#endif

#ifdef HAVE_GRP_H
#  include <grp.h>
#endif

#ifdef HAVE_SYSEXITS_H
#  include <sysexits.h>
#endif

#ifdef HAVE_SYS_LOADAVG_H
#  include <sys/loadavg.h>
#endif

#ifdef HAVE_SYS_SENDFILE_H
#  include <sys/sendfile.h>
#endif

#if defined(__APPLE__)
#  include <copyfile.h>
#endif

#ifdef HAVE_SCHED_H
#  include <sched.h>
#endif

#if !defined(CPU_ALLOC) && defined(HAVE_SCHED_SETAFFINITY)
#  undef HAVE_SCHED_SETAFFINITY
#endif

#if defined(HAVE_SYS_XATTR_H)
#  if defined(HAVE_LINUX_LIMITS_H) && !defined(__FreeBSD_kernel__) && !defined(__GNU__)
#    define USE_XATTRS
#    include <linux/limits.h>  // Needed for XATTR_SIZE_MAX on musl libc.
#  endif
#  if defined(__CYGWIN__)
#    define USE_XATTRS
#    include <cygwin/limits.h>  // Needed for XATTR_SIZE_MAX and XATTR_LIST_MAX.
#  endif
#endif

#ifdef USE_XATTRS
#  include <sys/xattr.h>
#endif

#if defined(__FreeBSD__) || defined(__DragonFly__) || defined(__APPLE__)
#  ifdef HAVE_SYS_SOCKET_H
#    include <sys/socket.h>
#  endif
#endif

#ifdef HAVE_DLFCN_H
#  include <dlfcn.h>
#endif

#ifdef __hpux
#  include <sys/mpctl.h>
#endif

#if defined(__DragonFly__) || \
    defined(__OpenBSD__)   || \
    defined(__FreeBSD__)   || \
    defined(__NetBSD__)    || \
    defined(__APPLE__)
#  include <sys/sysctl.h>
#endif

#ifdef HAVE_LINUX_RANDOM_H
#  include <linux/random.h>
#endif
#ifdef HAVE_GETRANDOM_SYSCALL
#  include <sys/syscall.h>
#endif

#ifdef HAVE_WINDOWS_CONSOLE_IO
#  define TERMSIZE_USE_CONIO
#elif defined(HAVE_SYS_IOCTL_H)
#  include <sys/ioctl.h>
#  if defined(HAVE_TERMIOS_H)
#    include <termios.h>
#  endif
#  if defined(TIOCGWINSZ)
#    define TERMSIZE_USE_IOCTL
#  endif
#endif /* HAVE_WINDOWS_CONSOLE_IO */

/* Various compilers have only certain posix functions */
/* XXX Gosh I wish these were all moved into pyconfig.h */
#if defined(__WATCOMC__) && !defined(__QNX__)           /* Watcom compiler */
#  define HAVE_OPENDIR    1
#  define HAVE_SYSTEM     1
#  include <process.h>
#elif defined( _MSC_VER)
  /* Microsoft compiler */
#  if defined(MS_WINDOWS_DESKTOP) || defined(MS_WINDOWS_APP) || defined(MS_WINDOWS_SYSTEM)
#    define HAVE_GETPPID    1
#  endif /* MS_WINDOWS_DESKTOP | MS_WINDOWS_APP | MS_WINDOWS_SYSTEM */
#  if defined(MS_WINDOWS_DESKTOP)
#    define HAVE_GETLOGIN   1
#  endif /* MS_WINDOWS_DESKTOP */
#  if defined(MS_WINDOWS_DESKTOP) || defined(MS_WINDOWS_SYSTEM)
#    define HAVE_SPAWNV     1
#    define HAVE_EXECV      1
#    define HAVE_WSPAWNV    1
#    define HAVE_WEXECV     1
#    define HAVE_SYSTEM     1
#    define HAVE_CWAIT      1
#  endif /* MS_WINDOWS_DESKTOP | MS_WINDOWS_SYSTEM */
#  define HAVE_PIPE       1
#  define HAVE_FSYNC      1
#  define fsync _commit
#endif  /* ! __WATCOMC__ || __QNX__ */

/*[clinic input]
# one of the few times we lie about this name!
module os
[clinic start generated code]*/
/*[clinic end generated code: output=da39a3ee5e6b4b0d input=94a0f0f978acae17]*/

#ifndef _MSC_VER

#if defined(__sgi)&&_COMPILER_VERSION>=700
/* declare ctermid_r if compiling with MIPSPro 7.x in ANSI C mode
   (default) */
extern char        *ctermid_r(char *);
#endif

#endif /* !_MSC_VER */

#if defined(__VXWORKS__)
#  include <vxCpuLib.h>
#  include <rtpLib.h>
#  include <wait.h>
#  include <taskLib.h>
#  ifndef _P_WAIT
#    define _P_WAIT          0
#    define _P_NOWAIT        1
#    define _P_NOWAITO       1
#  endif
#endif /* __VXWORKS__ */

#ifdef HAVE_POSIX_SPAWN
#  include <spawn.h>
#endif

#ifdef HAVE_UTIME_H
#  include <utime.h>
#endif /* HAVE_UTIME_H */

#ifdef HAVE_SYS_UTIME_H
#  include <sys/utime.h>
#  define HAVE_UTIME_H /* pretend we do for the rest of this file */
#endif /* HAVE_SYS_UTIME_H */

#ifdef HAVE_SYS_TIMES_H
#  include <sys/times.h>
#endif /* HAVE_SYS_TIMES_H */

#ifdef HAVE_SYS_PARAM_H
#  include <sys/param.h>
#endif /* HAVE_SYS_PARAM_H */

#ifdef HAVE_SYS_UTSNAME_H
#  include <sys/utsname.h>
#endif /* HAVE_SYS_UTSNAME_H */

#ifdef HAVE_DIRENT_H
#  include <dirent.h>
#  define NAMLEN(dirent) strlen((dirent)->d_name)
#else
#  if defined(__WATCOMC__) && !defined(__QNX__)
#    include <direct.h>
#    define NAMLEN(dirent) strlen((dirent)->d_name)
#  else
#    define dirent direct
#    define NAMLEN(dirent) (dirent)->d_namlen
#  endif
#  ifdef HAVE_SYS_NDIR_H
#    include <sys/ndir.h>
#  endif
#  ifdef HAVE_SYS_DIR_H
#    include <sys/dir.h>
#  endif
#  ifdef HAVE_NDIR_H
#    include <ndir.h>
#  endif
#endif

#ifdef _MSC_VER
#  ifdef HAVE_DIRECT_H
#    include <direct.h>
#  endif
#  ifdef HAVE_IO_H
#    include <io.h>
#  endif
#  ifdef HAVE_PROCESS_H
#    include <process.h>
#  endif
#  include <malloc.h>
#endif /* _MSC_VER */

#ifndef MAXPATHLEN
#  if defined(PATH_MAX) && PATH_MAX > 1024
#    define MAXPATHLEN PATH_MAX
#  else
#    define MAXPATHLEN 1024
#  endif
#endif /* MAXPATHLEN */

#ifdef UNION_WAIT
   /* Emulate some macros on systems that have a union instead of macros */
#  ifndef WIFEXITED
#    define WIFEXITED(u_wait) (!(u_wait).w_termsig && !(u_wait).w_coredump)
#  endif
#  ifndef WEXITSTATUS
#    define WEXITSTATUS(u_wait) (WIFEXITED(u_wait)?((u_wait).w_retcode):-1)
#  endif
#  ifndef WTERMSIG
#    define WTERMSIG(u_wait) ((u_wait).w_termsig)
#  endif
#  define WAIT_TYPE union wait
#  define WAIT_STATUS_INT(s) (s.w_status)
#else
   /* !UNION_WAIT */
#  define WAIT_TYPE int
#  define WAIT_STATUS_INT(s) (s)
#endif /* UNION_WAIT */

/* Don't use the "_r" form if we don't need it (also, won't have a
   prototype for it, at least on Solaris -- maybe others as well?). */
#if defined(HAVE_CTERMID_R)
#  define USE_CTERMID_R
#endif

/* choose the appropriate stat and fstat functions and return structs */
#undef STAT
#undef FSTAT
#undef STRUCT_STAT
#ifdef MS_WINDOWS
#  define STAT win32_stat
#  define LSTAT win32_lstat
#  define FSTAT _Py_fstat_noraise
#  define STRUCT_STAT struct _Py_stat_struct
#else
#  define STAT stat
#  define LSTAT lstat
#  define FSTAT fstat
#  define STRUCT_STAT struct stat
#endif

#if defined(MAJOR_IN_MKDEV)
#  include <sys/mkdev.h>
#else
#  if defined(MAJOR_IN_SYSMACROS)
#    include <sys/sysmacros.h>
#  endif
#  if defined(HAVE_MKNOD) && defined(HAVE_SYS_MKDEV_H)
#    include <sys/mkdev.h>
#  endif
#endif

#ifdef MS_WINDOWS
#  define INITFUNC PyInit_nt
#  define MODNAME "nt"
#  define MODNAME_OBJ &_Py_ID(nt)
#else
#  define INITFUNC PyInit_posix
#  define MODNAME "posix"
#  define MODNAME_OBJ &_Py_ID(posix)
#endif

#if defined(__sun)
/* Something to implement in autoconf, not present in autoconf 2.69 */
#  define HAVE_STRUCT_STAT_ST_FSTYPE 1
#endif

/* memfd_create is either defined in sys/mman.h or sys/memfd.h
 * linux/memfd.h defines additional flags
 */
#ifdef HAVE_SYS_MMAN_H
#  include <sys/mman.h>
#endif
#ifdef HAVE_SYS_MEMFD_H
#  include <sys/memfd.h>
#endif
#ifdef HAVE_LINUX_MEMFD_H
#  include <linux/memfd.h>
#endif

/* eventfd() */
#ifdef HAVE_SYS_EVENTFD_H
#  include <sys/eventfd.h>
#endif

/* timerfd_create() */
#ifdef HAVE_SYS_TIMERFD_H
#  include <sys/timerfd.h>
#endif

#ifdef _Py_MEMORY_SANITIZER
#  include <sanitizer/msan_interface.h>
#endif

#ifdef HAVE_FORK
static void
run_at_forkers(PyObject *lst, int reverse)
{
    Py_ssize_t i;
    PyObject *cpy;

    if (lst != NULL) {
        assert(PyList_CheckExact(lst));

        /* Use a list copy in case register_at_fork() is called from
         * one of the callbacks.
         */
        cpy = PyList_GetSlice(lst, 0, PyList_GET_SIZE(lst));
        if (cpy == NULL)
            PyErr_WriteUnraisable(lst);
        else {
            if (reverse)
                PyList_Reverse(cpy);
            for (i = 0; i < PyList_GET_SIZE(cpy); i++) {
                PyObject *func, *res;
                func = PyList_GET_ITEM(cpy, i);
                res = _PyObject_CallNoArgs(func);
                if (res == NULL)
                    PyErr_WriteUnraisable(func);
                else
                    Py_DECREF(res);
            }
            Py_DECREF(cpy);
        }
    }
}

void
PyOS_BeforeFork(void)
{
    PyInterpreterState *interp = _PyInterpreterState_GET();
    run_at_forkers(interp->before_forkers, 1);

    _PyImport_AcquireLock(interp);
}

void
PyOS_AfterFork_Parent(void)
{
    PyInterpreterState *interp = _PyInterpreterState_GET();
    if (_PyImport_ReleaseLock(interp) <= 0) {
        Py_FatalError("failed releasing import lock after fork");
    }

    run_at_forkers(interp->after_forkers_parent, 0);
}

void
PyOS_AfterFork_Child(void)
{
    PyStatus status;
    _PyRuntimeState *runtime = &_PyRuntime;

    status = _PyRuntimeState_ReInitThreads(runtime);
    if (_PyStatus_EXCEPTION(status)) {
        goto fatal_error;
    }

    PyThreadState *tstate = _PyThreadState_GET();
    _Py_EnsureTstateNotNULL(tstate);

#ifdef PY_HAVE_THREAD_NATIVE_ID
    tstate->native_thread_id = PyThread_get_thread_native_id();
#endif

#ifdef Py_GIL_DISABLED
<<<<<<< HEAD
    _Py_qsbr_after_fork((_PyThreadStateImpl *)tstate);
=======
    _Py_brc_after_fork(tstate->interp);
>>>>>>> 95ebd456
#endif

    status = _PyEval_ReInitThreads(tstate);
    if (_PyStatus_EXCEPTION(status)) {
        goto fatal_error;
    }

    status = _PyImport_ReInitLock(tstate->interp);
    if (_PyStatus_EXCEPTION(status)) {
        goto fatal_error;
    }

    _PySignal_AfterFork();

    status = _PyInterpreterState_DeleteExceptMain(runtime);
    if (_PyStatus_EXCEPTION(status)) {
        goto fatal_error;
    }
    assert(_PyThreadState_GET() == tstate);

    status = _PyPerfTrampoline_AfterFork_Child();
    if (_PyStatus_EXCEPTION(status)) {
        goto fatal_error;
    }

    run_at_forkers(tstate->interp->after_forkers_child, 0);
    return;

fatal_error:
    Py_ExitStatusException(status);
}

static int
register_at_forker(PyObject **lst, PyObject *func)
{
    if (func == NULL)  /* nothing to register? do nothing. */
        return 0;
    if (*lst == NULL) {
        *lst = PyList_New(0);
        if (*lst == NULL)
            return -1;
    }
    return PyList_Append(*lst, func);
}
#endif  /* HAVE_FORK */


/* Legacy wrapper */
void
PyOS_AfterFork(void)
{
#ifdef HAVE_FORK
    PyOS_AfterFork_Child();
#endif
}


#ifdef MS_WINDOWS
/* defined in fileutils.c */
void _Py_time_t_to_FILE_TIME(time_t, int, FILETIME *);
void _Py_attribute_data_to_stat(BY_HANDLE_FILE_INFORMATION *, ULONG,
                                FILE_BASIC_INFO *, FILE_ID_INFO *,
                                struct _Py_stat_struct *);
void _Py_stat_basic_info_to_stat(FILE_STAT_BASIC_INFORMATION *,
                                 struct _Py_stat_struct *);
#endif


#ifndef MS_WINDOWS
PyObject *
_PyLong_FromUid(uid_t uid)
{
    if (uid == (uid_t)-1)
        return PyLong_FromLong(-1);
    return PyLong_FromUnsignedLong(uid);
}

PyObject *
_PyLong_FromGid(gid_t gid)
{
    if (gid == (gid_t)-1)
        return PyLong_FromLong(-1);
    return PyLong_FromUnsignedLong(gid);
}

int
_Py_Uid_Converter(PyObject *obj, uid_t *p)
{
    uid_t uid;
    PyObject *index;
    int overflow;
    long result;
    unsigned long uresult;

    index = _PyNumber_Index(obj);
    if (index == NULL) {
        PyErr_Format(PyExc_TypeError,
                     "uid should be integer, not %.200s",
                     _PyType_Name(Py_TYPE(obj)));
        return 0;
    }

    /*
     * Handling uid_t is complicated for two reasons:
     *  * Although uid_t is (always?) unsigned, it still
     *    accepts -1.
     *  * We don't know its size in advance--it may be
     *    bigger than an int, or it may be smaller than
     *    a long.
     *
     * So a bit of defensive programming is in order.
     * Start with interpreting the value passed
     * in as a signed long and see if it works.
     */

    result = PyLong_AsLongAndOverflow(index, &overflow);

    if (!overflow) {
        uid = (uid_t)result;

        if (result == -1) {
            if (PyErr_Occurred())
                goto fail;
            /* It's a legitimate -1, we're done. */
            goto success;
        }

        /* Any other negative number is disallowed. */
        if (result < 0)
            goto underflow;

        /* Ensure the value wasn't truncated. */
        if (sizeof(uid_t) < sizeof(long) &&
            (long)uid != result)
            goto underflow;
        goto success;
    }

    if (overflow < 0)
        goto underflow;

    /*
     * Okay, the value overflowed a signed long.  If it
     * fits in an *unsigned* long, it may still be okay,
     * as uid_t may be unsigned long on this platform.
     */
    uresult = PyLong_AsUnsignedLong(index);
    if (PyErr_Occurred()) {
        if (PyErr_ExceptionMatches(PyExc_OverflowError))
            goto overflow;
        goto fail;
    }

    uid = (uid_t)uresult;

    /*
     * If uid == (uid_t)-1, the user actually passed in ULONG_MAX,
     * but this value would get interpreted as (uid_t)-1  by chown
     * and its siblings.   That's not what the user meant!  So we
     * throw an overflow exception instead.   (We already
     * handled a real -1 with PyLong_AsLongAndOverflow() above.)
     */
    if (uid == (uid_t)-1)
        goto overflow;

    /* Ensure the value wasn't truncated. */
    if (sizeof(uid_t) < sizeof(long) &&
        (unsigned long)uid != uresult)
        goto overflow;
    /* fallthrough */

success:
    Py_DECREF(index);
    *p = uid;
    return 1;

underflow:
    PyErr_SetString(PyExc_OverflowError,
                    "uid is less than minimum");
    goto fail;

overflow:
    PyErr_SetString(PyExc_OverflowError,
                    "uid is greater than maximum");
    /* fallthrough */

fail:
    Py_DECREF(index);
    return 0;
}

int
_Py_Gid_Converter(PyObject *obj, gid_t *p)
{
    gid_t gid;
    PyObject *index;
    int overflow;
    long result;
    unsigned long uresult;

    index = _PyNumber_Index(obj);
    if (index == NULL) {
        PyErr_Format(PyExc_TypeError,
                     "gid should be integer, not %.200s",
                     _PyType_Name(Py_TYPE(obj)));
        return 0;
    }

    /*
     * Handling gid_t is complicated for two reasons:
     *  * Although gid_t is (always?) unsigned, it still
     *    accepts -1.
     *  * We don't know its size in advance--it may be
     *    bigger than an int, or it may be smaller than
     *    a long.
     *
     * So a bit of defensive programming is in order.
     * Start with interpreting the value passed
     * in as a signed long and see if it works.
     */

    result = PyLong_AsLongAndOverflow(index, &overflow);

    if (!overflow) {
        gid = (gid_t)result;

        if (result == -1) {
            if (PyErr_Occurred())
                goto fail;
            /* It's a legitimate -1, we're done. */
            goto success;
        }

        /* Any other negative number is disallowed. */
        if (result < 0) {
            goto underflow;
        }

        /* Ensure the value wasn't truncated. */
        if (sizeof(gid_t) < sizeof(long) &&
            (long)gid != result)
            goto underflow;
        goto success;
    }

    if (overflow < 0)
        goto underflow;

    /*
     * Okay, the value overflowed a signed long.  If it
     * fits in an *unsigned* long, it may still be okay,
     * as gid_t may be unsigned long on this platform.
     */
    uresult = PyLong_AsUnsignedLong(index);
    if (PyErr_Occurred()) {
        if (PyErr_ExceptionMatches(PyExc_OverflowError))
            goto overflow;
        goto fail;
    }

    gid = (gid_t)uresult;

    /*
     * If gid == (gid_t)-1, the user actually passed in ULONG_MAX,
     * but this value would get interpreted as (gid_t)-1  by chown
     * and its siblings.   That's not what the user meant!  So we
     * throw an overflow exception instead.   (We already
     * handled a real -1 with PyLong_AsLongAndOverflow() above.)
     */
    if (gid == (gid_t)-1)
        goto overflow;

    /* Ensure the value wasn't truncated. */
    if (sizeof(gid_t) < sizeof(long) &&
        (unsigned long)gid != uresult)
        goto overflow;
    /* fallthrough */

success:
    Py_DECREF(index);
    *p = gid;
    return 1;

underflow:
    PyErr_SetString(PyExc_OverflowError,
                    "gid is less than minimum");
    goto fail;

overflow:
    PyErr_SetString(PyExc_OverflowError,
                    "gid is greater than maximum");
    /* fallthrough */

fail:
    Py_DECREF(index);
    return 0;
}
#endif /* MS_WINDOWS */


#define _PyLong_FromDev PyLong_FromLongLong


#if (defined(HAVE_MKNOD) && defined(HAVE_MAKEDEV)) || defined(HAVE_DEVICE_MACROS)
static int
_Py_Dev_Converter(PyObject *obj, void *p)
{
    *((dev_t *)p) = PyLong_AsUnsignedLongLong(obj);
    if (PyErr_Occurred())
        return 0;
    return 1;
}
#endif /* (HAVE_MKNOD && HAVE_MAKEDEV) || HAVE_DEVICE_MACROS */


#ifdef AT_FDCWD
/*
 * Why the (int) cast?  Solaris 10 defines AT_FDCWD as 0xffd19553 (-3041965);
 * without the int cast, the value gets interpreted as uint (4291925331),
 * which doesn't play nicely with all the initializer lines in this file that
 * look like this:
 *      int dir_fd = DEFAULT_DIR_FD;
 */
#define DEFAULT_DIR_FD (int)AT_FDCWD
#else
#define DEFAULT_DIR_FD (-100)
#endif

static int
_fd_converter(PyObject *o, int *p)
{
    int overflow;
    long long_value;

    if (PyBool_Check(o)) {
        if (PyErr_WarnEx(PyExc_RuntimeWarning,
                "bool is used as a file descriptor", 1))
        {
            return 0;
        }
    }
    PyObject *index = _PyNumber_Index(o);
    if (index == NULL) {
        return 0;
    }

    assert(PyLong_Check(index));
    long_value = PyLong_AsLongAndOverflow(index, &overflow);
    Py_DECREF(index);
    assert(!PyErr_Occurred());
    if (overflow > 0 || long_value > INT_MAX) {
        PyErr_SetString(PyExc_OverflowError,
                        "fd is greater than maximum");
        return 0;
    }
    if (overflow < 0 || long_value < INT_MIN) {
        PyErr_SetString(PyExc_OverflowError,
                        "fd is less than minimum");
        return 0;
    }

    *p = (int)long_value;
    return 1;
}

static int
dir_fd_converter(PyObject *o, void *p)
{
    if (o == Py_None) {
        *(int *)p = DEFAULT_DIR_FD;
        return 1;
    }
    else if (PyIndex_Check(o)) {
        return _fd_converter(o, (int *)p);
    }
    else {
        PyErr_Format(PyExc_TypeError,
                     "argument should be integer or None, not %.200s",
                     _PyType_Name(Py_TYPE(o)));
        return 0;
    }
}

typedef struct {
    PyObject *billion;
    PyObject *DirEntryType;
    PyObject *ScandirIteratorType;
#if defined(HAVE_SCHED_SETPARAM) || defined(HAVE_SCHED_SETSCHEDULER) || defined(POSIX_SPAWN_SETSCHEDULER) || defined(POSIX_SPAWN_SETSCHEDPARAM)
    PyObject *SchedParamType;
#endif
    newfunc statresult_new_orig;
    PyObject *StatResultType;
    PyObject *StatVFSResultType;
    PyObject *TerminalSizeType;
    PyObject *TimesResultType;
    PyObject *UnameResultType;
#if defined(HAVE_WAITID)
    PyObject *WaitidResultType;
#endif
#if defined(HAVE_WAIT3) || defined(HAVE_WAIT4)
    PyObject *struct_rusage;
#endif
    PyObject *st_mode;
#ifndef MS_WINDOWS
    // times() clock frequency in hertz; used by os.times()
    long ticks_per_second;
#endif
} _posixstate;


static inline _posixstate*
get_posix_state(PyObject *module)
{
    void *state = _PyModule_GetState(module);
    assert(state != NULL);
    return (_posixstate *)state;
}

/*
 * A PyArg_ParseTuple "converter" function
 * that handles filesystem paths in the manner
 * preferred by the os module.
 *
 * path_converter accepts (Unicode) strings and their
 * subclasses, and bytes and their subclasses.  What
 * it does with the argument depends on the platform:
 *
 *   * On Windows, if we get a (Unicode) string we
 *     extract the wchar_t * and return it; if we get
 *     bytes we decode to wchar_t * and return that.
 *
 *   * On all other platforms, strings are encoded
 *     to bytes using PyUnicode_FSConverter, then we
 *     extract the char * from the bytes object and
 *     return that.
 *
 * path_converter also optionally accepts signed
 * integers (representing open file descriptors) instead
 * of path strings.
 *
 * Input fields:
 *   path.nullable
 *     If nonzero, the path is permitted to be None.
 *   path.allow_fd
 *     If nonzero, the path is permitted to be a file handle
 *     (a signed int) instead of a string.
 *   path.function_name
 *     If non-NULL, path_converter will use that as the name
 *     of the function in error messages.
 *     (If path.function_name is NULL it omits the function name.)
 *   path.argument_name
 *     If non-NULL, path_converter will use that as the name
 *     of the parameter in error messages.
 *     (If path.argument_name is NULL it uses "path".)
 *
 * Output fields:
 *   path.wide
 *     Points to the path if it was expressed as Unicode
 *     and was not encoded.  (Only used on Windows.)
 *   path.narrow
 *     Points to the path if it was expressed as bytes,
 *     or it was Unicode and was encoded to bytes. (On Windows,
 *     is a non-zero integer if the path was expressed as bytes.
 *     The type is deliberately incompatible to prevent misuse.)
 *   path.fd
 *     Contains a file descriptor if path.accept_fd was true
 *     and the caller provided a signed integer instead of any
 *     sort of string.
 *
 *     WARNING: if your "path" parameter is optional, and is
 *     unspecified, path_converter will never get called.
 *     So if you set allow_fd, you *MUST* initialize path.fd = -1
 *     yourself!
 *   path.length
 *     The length of the path in characters, if specified as
 *     a string.
 *   path.object
 *     The original object passed in (if get a PathLike object,
 *     the result of PyOS_FSPath() is treated as the original object).
 *     Own a reference to the object.
 *   path.cleanup
 *     For internal use only.  May point to a temporary object.
 *     (Pay no attention to the man behind the curtain.)
 *
 *   At most one of path.wide or path.narrow will be non-NULL.
 *   If path was None and path.nullable was set,
 *     or if path was an integer and path.allow_fd was set,
 *     both path.wide and path.narrow will be NULL
 *     and path.length will be 0.
 *
 *   path_converter takes care to not write to the path_t
 *   unless it's successful.  However it must reset the
 *   "cleanup" field each time it's called.
 *
 * Use as follows:
 *      path_t path;
 *      memset(&path, 0, sizeof(path));
 *      PyArg_ParseTuple(args, "O&", path_converter, &path);
 *      // ... use values from path ...
 *      path_cleanup(&path);
 *
 * (Note that if PyArg_Parse fails you don't need to call
 * path_cleanup().  However it is safe to do so.)
 */
typedef struct {
    const char *function_name;
    const char *argument_name;
    int nullable;
    int allow_fd;
    const wchar_t *wide;
#ifdef MS_WINDOWS
    BOOL narrow;
#else
    const char *narrow;
#endif
    int fd;
    Py_ssize_t length;
    PyObject *object;
    PyObject *cleanup;
} path_t;

#ifdef MS_WINDOWS
#define PATH_T_INITIALIZE(function_name, argument_name, nullable, allow_fd) \
    {function_name, argument_name, nullable, allow_fd, NULL, FALSE, -1, 0, NULL, NULL}
#else
#define PATH_T_INITIALIZE(function_name, argument_name, nullable, allow_fd) \
    {function_name, argument_name, nullable, allow_fd, NULL, NULL, -1, 0, NULL, NULL}
#endif

static void
path_cleanup(path_t *path)
{
    wchar_t *wide = (wchar_t *)path->wide;
    path->wide = NULL;
    PyMem_Free(wide);
    Py_CLEAR(path->object);
    Py_CLEAR(path->cleanup);
}

static int
path_converter(PyObject *o, void *p)
{
    path_t *path = (path_t *)p;
    PyObject *bytes = NULL;
    Py_ssize_t length = 0;
    int is_index, is_bytes, is_unicode;
    const char *narrow;
#ifdef MS_WINDOWS
    PyObject *wo = NULL;
    wchar_t *wide = NULL;
#endif

#define FORMAT_EXCEPTION(exc, fmt) \
    PyErr_Format(exc, "%s%s" fmt, \
        path->function_name ? path->function_name : "", \
        path->function_name ? ": "                : "", \
        path->argument_name ? path->argument_name : "path")

    /* Py_CLEANUP_SUPPORTED support */
    if (o == NULL) {
        path_cleanup(path);
        return 1;
    }

    /* Ensure it's always safe to call path_cleanup(). */
    path->object = path->cleanup = NULL;
    /* path->object owns a reference to the original object */
    Py_INCREF(o);

    if ((o == Py_None) && path->nullable) {
        path->wide = NULL;
#ifdef MS_WINDOWS
        path->narrow = FALSE;
#else
        path->narrow = NULL;
#endif
        path->fd = -1;
        goto success_exit;
    }

    /* Only call this here so that we don't treat the return value of
       os.fspath() as an fd or buffer. */
    is_index = path->allow_fd && PyIndex_Check(o);
    is_bytes = PyBytes_Check(o);
    is_unicode = PyUnicode_Check(o);

    if (!is_index && !is_unicode && !is_bytes) {
        /* Inline PyOS_FSPath() for better error messages. */
        PyObject *func, *res;

        func = _PyObject_LookupSpecial(o, &_Py_ID(__fspath__));
        if ((NULL == func) || (func == Py_None)) {
            goto error_format;
        }
        res = _PyObject_CallNoArgs(func);
        Py_DECREF(func);
        if (NULL == res) {
            goto error_exit;
        }
        else if (PyUnicode_Check(res)) {
            is_unicode = 1;
        }
        else if (PyBytes_Check(res)) {
            is_bytes = 1;
        }
        else {
            PyErr_Format(PyExc_TypeError,
                 "expected %.200s.__fspath__() to return str or bytes, "
                 "not %.200s", _PyType_Name(Py_TYPE(o)),
                 _PyType_Name(Py_TYPE(res)));
            Py_DECREF(res);
            goto error_exit;
        }

        /* still owns a reference to the original object */
        Py_SETREF(o, res);
    }

    if (is_unicode) {
#ifdef MS_WINDOWS
        wide = PyUnicode_AsWideCharString(o, &length);
        if (!wide) {
            goto error_exit;
        }
        if (length > 32767) {
            FORMAT_EXCEPTION(PyExc_ValueError, "%s too long for Windows");
            goto error_exit;
        }
        if (wcslen(wide) != length) {
            FORMAT_EXCEPTION(PyExc_ValueError, "embedded null character in %s");
            goto error_exit;
        }

        path->wide = wide;
        path->narrow = FALSE;
        path->fd = -1;
        wide = NULL;
        goto success_exit;
#else
        if (!PyUnicode_FSConverter(o, &bytes)) {
            goto error_exit;
        }
#endif
    }
    else if (is_bytes) {
        bytes = Py_NewRef(o);
    }
    else if (is_index) {
        if (!_fd_converter(o, &path->fd)) {
            goto error_exit;
        }
        path->wide = NULL;
#ifdef MS_WINDOWS
        path->narrow = FALSE;
#else
        path->narrow = NULL;
#endif
        goto success_exit;
    }
    else {
 error_format:
        PyErr_Format(PyExc_TypeError, "%s%s%s should be %s, not %.200s",
            path->function_name ? path->function_name : "",
            path->function_name ? ": "                : "",
            path->argument_name ? path->argument_name : "path",
            path->allow_fd && path->nullable ? "string, bytes, os.PathLike, "
                                               "integer or None" :
            path->allow_fd ? "string, bytes, os.PathLike or integer" :
            path->nullable ? "string, bytes, os.PathLike or None" :
                             "string, bytes or os.PathLike",
            _PyType_Name(Py_TYPE(o)));
        goto error_exit;
    }

    length = PyBytes_GET_SIZE(bytes);
    narrow = PyBytes_AS_STRING(bytes);
    if ((size_t)length != strlen(narrow)) {
        FORMAT_EXCEPTION(PyExc_ValueError, "embedded null character in %s");
        goto error_exit;
    }

#ifdef MS_WINDOWS
    wo = PyUnicode_DecodeFSDefaultAndSize(
        narrow,
        length
    );
    if (!wo) {
        goto error_exit;
    }

    wide = PyUnicode_AsWideCharString(wo, &length);
    Py_DECREF(wo);
    if (!wide) {
        goto error_exit;
    }
    if (length > 32767) {
        FORMAT_EXCEPTION(PyExc_ValueError, "%s too long for Windows");
        goto error_exit;
    }
    if (wcslen(wide) != length) {
        FORMAT_EXCEPTION(PyExc_ValueError, "embedded null character in %s");
        goto error_exit;
    }
    path->wide = wide;
    path->narrow = TRUE;
    Py_DECREF(bytes);
    wide = NULL;
#else
    path->wide = NULL;
    path->narrow = narrow;
    if (bytes == o) {
        /* Still a reference owned by path->object, don't have to
           worry about path->narrow is used after free. */
        Py_DECREF(bytes);
    }
    else {
        path->cleanup = bytes;
    }
#endif
    path->fd = -1;

 success_exit:
    path->length = length;
    path->object = o;
    return Py_CLEANUP_SUPPORTED;

 error_exit:
    Py_XDECREF(o);
    Py_XDECREF(bytes);
#ifdef MS_WINDOWS
    PyMem_Free(wide);
#endif
    return 0;
}

static void
argument_unavailable_error(const char *function_name, const char *argument_name)
{
    PyErr_Format(PyExc_NotImplementedError,
        "%s%s%s unavailable on this platform",
        (function_name != NULL) ? function_name : "",
        (function_name != NULL) ? ": ": "",
        argument_name);
}

static int
dir_fd_unavailable(PyObject *o, void *p)
{
    int dir_fd;
    if (!dir_fd_converter(o, &dir_fd))
        return 0;
    if (dir_fd != DEFAULT_DIR_FD) {
        argument_unavailable_error(NULL, "dir_fd");
        return 0;
    }
    *(int *)p = dir_fd;
    return 1;
}

static int
fd_specified(const char *function_name, int fd)
{
    if (fd == -1)
        return 0;

    argument_unavailable_error(function_name, "fd");
    return 1;
}

static int
follow_symlinks_specified(const char *function_name, int follow_symlinks)
{
    if (follow_symlinks)
        return 0;

    argument_unavailable_error(function_name, "follow_symlinks");
    return 1;
}

static int
path_and_dir_fd_invalid(const char *function_name, path_t *path, int dir_fd)
{
    if (!path->wide && (dir_fd != DEFAULT_DIR_FD)
#ifndef MS_WINDOWS
        && !path->narrow
#endif
    ) {
        PyErr_Format(PyExc_ValueError,
                     "%s: can't specify dir_fd without matching path",
                     function_name);
        return 1;
    }
    return 0;
}

static int
dir_fd_and_fd_invalid(const char *function_name, int dir_fd, int fd)
{
    if ((dir_fd != DEFAULT_DIR_FD) && (fd != -1)) {
        PyErr_Format(PyExc_ValueError,
                     "%s: can't specify both dir_fd and fd",
                     function_name);
        return 1;
    }
    return 0;
}

static int
fd_and_follow_symlinks_invalid(const char *function_name, int fd,
                               int follow_symlinks)
{
    if ((fd > 0) && (!follow_symlinks)) {
        PyErr_Format(PyExc_ValueError,
                     "%s: cannot use fd and follow_symlinks together",
                     function_name);
        return 1;
    }
    return 0;
}

static int
dir_fd_and_follow_symlinks_invalid(const char *function_name, int dir_fd,
                                   int follow_symlinks)
{
    if ((dir_fd != DEFAULT_DIR_FD) && (!follow_symlinks)) {
        PyErr_Format(PyExc_ValueError,
                     "%s: cannot use dir_fd and follow_symlinks together",
                     function_name);
        return 1;
    }
    return 0;
}

#ifdef MS_WINDOWS
    typedef long long Py_off_t;
#else
    typedef off_t Py_off_t;
#endif

static int
Py_off_t_converter(PyObject *arg, void *addr)
{
#ifdef HAVE_LARGEFILE_SUPPORT
    *((Py_off_t *)addr) = PyLong_AsLongLong(arg);
#else
    *((Py_off_t *)addr) = PyLong_AsLong(arg);
#endif
    if (PyErr_Occurred())
        return 0;
    return 1;
}

static PyObject *
PyLong_FromPy_off_t(Py_off_t offset)
{
#ifdef HAVE_LARGEFILE_SUPPORT
    return PyLong_FromLongLong(offset);
#else
    return PyLong_FromLong(offset);
#endif
}

#ifdef HAVE_SIGSET_T
/* Convert an iterable of integers to a sigset.
   Return 1 on success, return 0 and raise an exception on error. */
int
_Py_Sigset_Converter(PyObject *obj, void *addr)
{
    sigset_t *mask = (sigset_t *)addr;
    PyObject *iterator, *item;
    long signum;
    int overflow;

    // The extra parens suppress the unreachable-code warning with clang on MacOS
    if (sigemptyset(mask) < (0)) {
        /* Probably only if mask == NULL. */
        PyErr_SetFromErrno(PyExc_OSError);
        return 0;
    }

    iterator = PyObject_GetIter(obj);
    if (iterator == NULL) {
        return 0;
    }

    while ((item = PyIter_Next(iterator)) != NULL) {
        signum = PyLong_AsLongAndOverflow(item, &overflow);
        Py_DECREF(item);
        if (signum <= 0 || signum >= Py_NSIG) {
            if (overflow || signum != -1 || !PyErr_Occurred()) {
                PyErr_Format(PyExc_ValueError,
                             "signal number %ld out of range [1; %i]",
                             signum, Py_NSIG - 1);
            }
            goto error;
        }
        if (sigaddset(mask, (int)signum)) {
            if (errno != EINVAL) {
                /* Probably impossible */
                PyErr_SetFromErrno(PyExc_OSError);
                goto error;
            }
            /* For backwards compatibility, allow idioms such as
             * `range(1, NSIG)` but warn about invalid signal numbers
             */
            const char msg[] =
                "invalid signal number %ld, please use valid_signals()";
            if (PyErr_WarnFormat(PyExc_RuntimeWarning, 1, msg, signum)) {
                goto error;
            }
        }
    }
    if (!PyErr_Occurred()) {
        Py_DECREF(iterator);
        return 1;
    }

error:
    Py_DECREF(iterator);
    return 0;
}
#endif /* HAVE_SIGSET_T */

/* Return a dictionary corresponding to the POSIX environment table */
#if defined(WITH_NEXT_FRAMEWORK) || (defined(__APPLE__) && defined(Py_ENABLE_SHARED))
/* On Darwin/MacOSX a shared library or framework has no access to
** environ directly, we must obtain it with _NSGetEnviron(). See also
** man environ(7).
*/
#include <crt_externs.h>
#define USE_DARWIN_NS_GET_ENVIRON 1
#elif !defined(_MSC_VER) && (!defined(__WATCOMC__) || defined(__QNX__) || defined(__VXWORKS__))
extern char **environ;
#endif /* !_MSC_VER */

static PyObject *
convertenviron(void)
{
    PyObject *d;
#ifdef MS_WINDOWS
    wchar_t **e;
#else
    char **e;
#endif

    d = PyDict_New();
    if (d == NULL)
        return NULL;
#ifdef MS_WINDOWS
    /* _wenviron must be initialized in this way if the program is started
       through main() instead of wmain(). */
    (void)_wgetenv(L"");
    e = _wenviron;
#elif defined(USE_DARWIN_NS_GET_ENVIRON)
    /* environ is not accessible as an extern in a shared object on OSX; use
       _NSGetEnviron to resolve it. The value changes if you add environment
       variables between calls to Py_Initialize, so don't cache the value. */
    e = *_NSGetEnviron();
#else
    e = environ;
#endif
    if (e == NULL)
        return d;
    for (; *e != NULL; e++) {
        PyObject *k;
        PyObject *v;
#ifdef MS_WINDOWS
        const wchar_t *p = wcschr(*e, L'=');
#else
        const char *p = strchr(*e, '=');
#endif
        if (p == NULL)
            continue;
#ifdef MS_WINDOWS
        k = PyUnicode_FromWideChar(*e, (Py_ssize_t)(p-*e));
#else
        k = PyBytes_FromStringAndSize(*e, (int)(p-*e));
#endif
        if (k == NULL) {
            Py_DECREF(d);
            return NULL;
        }
#ifdef MS_WINDOWS
        v = PyUnicode_FromWideChar(p+1, wcslen(p+1));
#else
        v = PyBytes_FromStringAndSize(p+1, strlen(p+1));
#endif
        if (v == NULL) {
            Py_DECREF(k);
            Py_DECREF(d);
            return NULL;
        }
        if (PyDict_SetDefaultRef(d, k, v, NULL) < 0) {
            Py_DECREF(v);
            Py_DECREF(k);
            Py_DECREF(d);
            return NULL;
        }
        Py_DECREF(k);
        Py_DECREF(v);
    }
    return d;
}

/* Set a POSIX-specific error from errno, and return NULL */

static PyObject *
posix_error(void)
{
    return PyErr_SetFromErrno(PyExc_OSError);
}

#ifdef MS_WINDOWS
static PyObject *
win32_error(const char* function, const char* filename)
{
    /* XXX We should pass the function name along in the future.
       (winreg.c also wants to pass the function name.)
       This would however require an additional param to the
       Windows error object, which is non-trivial.
    */
    errno = GetLastError();
    if (filename)
        return PyErr_SetFromWindowsErrWithFilename(errno, filename);
    else
        return PyErr_SetFromWindowsErr(errno);
}

static PyObject *
win32_error_object_err(const char* function, PyObject* filename, DWORD err)
{
    /* XXX - see win32_error for comments on 'function' */
    if (filename)
        return PyErr_SetExcFromWindowsErrWithFilenameObject(
                    PyExc_OSError,
                    err,
                    filename);
    else
        return PyErr_SetFromWindowsErr(err);
}

static PyObject *
win32_error_object(const char* function, PyObject* filename)
{
    errno = GetLastError();
    return win32_error_object_err(function, filename, errno);
}

#endif /* MS_WINDOWS */

static PyObject *
posix_path_object_error(PyObject *path)
{
    return PyErr_SetFromErrnoWithFilenameObject(PyExc_OSError, path);
}

static PyObject *
path_object_error(PyObject *path)
{
#ifdef MS_WINDOWS
    return PyErr_SetExcFromWindowsErrWithFilenameObject(
                PyExc_OSError, 0, path);
#else
    return posix_path_object_error(path);
#endif
}

static PyObject *
path_object_error2(PyObject *path, PyObject *path2)
{
#ifdef MS_WINDOWS
    return PyErr_SetExcFromWindowsErrWithFilenameObjects(
                PyExc_OSError, 0, path, path2);
#else
    return PyErr_SetFromErrnoWithFilenameObjects(PyExc_OSError, path, path2);
#endif
}

static PyObject *
path_error(path_t *path)
{
    return path_object_error(path->object);
}

static PyObject *
posix_path_error(path_t *path)
{
    return posix_path_object_error(path->object);
}

static PyObject *
path_error2(path_t *path, path_t *path2)
{
    return path_object_error2(path->object, path2->object);
}


/* POSIX generic methods */

static PyObject *
posix_fildes_fd(int fd, int (*func)(int))
{
    int res;
    int async_err = 0;

    do {
        Py_BEGIN_ALLOW_THREADS
        _Py_BEGIN_SUPPRESS_IPH
        res = (*func)(fd);
        _Py_END_SUPPRESS_IPH
        Py_END_ALLOW_THREADS
    } while (res != 0 && errno == EINTR && !(async_err = PyErr_CheckSignals()));
    if (res != 0)
        return (!async_err) ? posix_error() : NULL;
    Py_RETURN_NONE;
}


#ifdef MS_WINDOWS
/* This is a reimplementation of the C library's chdir function,
   but one that produces Win32 errors instead of DOS error codes.
   chdir is essentially a wrapper around SetCurrentDirectory; however,
   it also needs to set "magic" environment variables indicating
   the per-drive current directory, which are of the form =<drive>: */
static BOOL __stdcall
win32_wchdir(LPCWSTR path)
{
    wchar_t path_buf[MAX_PATH], *new_path = path_buf;
    int result;
    wchar_t env[4] = L"=x:";

    if(!SetCurrentDirectoryW(path))
        return FALSE;
    result = GetCurrentDirectoryW(Py_ARRAY_LENGTH(path_buf), new_path);
    if (!result)
        return FALSE;
    if (result > Py_ARRAY_LENGTH(path_buf)) {
        new_path = PyMem_RawMalloc(result * sizeof(wchar_t));
        if (!new_path) {
            SetLastError(ERROR_OUTOFMEMORY);
            return FALSE;
        }
        result = GetCurrentDirectoryW(result, new_path);
        if (!result) {
            PyMem_RawFree(new_path);
            return FALSE;
        }
    }
    int is_unc_like_path = (wcsncmp(new_path, L"\\\\", 2) == 0 ||
                            wcsncmp(new_path, L"//", 2) == 0);
    if (!is_unc_like_path) {
        env[1] = new_path[0];
        result = SetEnvironmentVariableW(env, new_path);
    }
    if (new_path != path_buf)
        PyMem_RawFree(new_path);
    return result ? TRUE : FALSE;
}
#endif

#ifdef MS_WINDOWS
/* The CRT of Windows has a number of flaws wrt. its stat() implementation:
   - time stamps are restricted to second resolution
   - file modification times suffer from forth-and-back conversions between
     UTC and local time
   Therefore, we implement our own stat, based on the Win32 API directly.
*/
#define HAVE_STAT_NSEC 1
#define HAVE_STRUCT_STAT_ST_FILE_ATTRIBUTES 1
#define HAVE_STRUCT_STAT_ST_REPARSE_TAG 1

static void
find_data_to_file_info(WIN32_FIND_DATAW *pFileData,
                       BY_HANDLE_FILE_INFORMATION *info,
                       ULONG *reparse_tag)
{
    memset(info, 0, sizeof(*info));
    info->dwFileAttributes = pFileData->dwFileAttributes;
    info->ftCreationTime   = pFileData->ftCreationTime;
    info->ftLastAccessTime = pFileData->ftLastAccessTime;
    info->ftLastWriteTime  = pFileData->ftLastWriteTime;
    info->nFileSizeHigh    = pFileData->nFileSizeHigh;
    info->nFileSizeLow     = pFileData->nFileSizeLow;
/*  info->nNumberOfLinks   = 1; */
    if (pFileData->dwFileAttributes & FILE_ATTRIBUTE_REPARSE_POINT)
        *reparse_tag = pFileData->dwReserved0;
    else
        *reparse_tag = 0;
}

static BOOL
attributes_from_dir(LPCWSTR pszFile, BY_HANDLE_FILE_INFORMATION *info, ULONG *reparse_tag)
{
    HANDLE hFindFile;
    WIN32_FIND_DATAW FileData;
    LPCWSTR filename = pszFile;
    size_t n = wcslen(pszFile);
    if (n && (pszFile[n - 1] == L'\\' || pszFile[n - 1] == L'/')) {
        // cannot use PyMem_Malloc here because we do not hold the GIL
        filename = (LPCWSTR)malloc((n + 1) * sizeof(filename[0]));
        if(!filename) {
            SetLastError(ERROR_NOT_ENOUGH_MEMORY);
            return FALSE;
        }
        wcsncpy_s((LPWSTR)filename, n + 1, pszFile, n);
        while (--n > 0 && (filename[n] == L'\\' || filename[n] == L'/')) {
            ((LPWSTR)filename)[n] = L'\0';
        }
        if (!n || (n == 1 && filename[1] == L':')) {
            // Nothing left to query
            free((void *)filename);
            return FALSE;
        }
    }
    hFindFile = FindFirstFileW(filename, &FileData);
    if (pszFile != filename) {
        free((void *)filename);
    }
    if (hFindFile == INVALID_HANDLE_VALUE) {
        return FALSE;
    }
    FindClose(hFindFile);
    find_data_to_file_info(&FileData, info, reparse_tag);
    return TRUE;
}


static void
update_st_mode_from_path(const wchar_t *path, DWORD attr,
                         struct _Py_stat_struct *result)
{
    if (!(attr & FILE_ATTRIBUTE_DIRECTORY)) {
        /* Fix the file execute permissions. This hack sets S_IEXEC if
           the filename has an extension that is commonly used by files
           that CreateProcessW can execute. A real implementation calls
           GetSecurityInfo, OpenThreadToken/OpenProcessToken, and
           AccessCheck to check for generic read, write, and execute
           access. */
        const wchar_t *fileExtension = wcsrchr(path, '.');
        if (fileExtension) {
            if (_wcsicmp(fileExtension, L".exe") == 0 ||
                _wcsicmp(fileExtension, L".bat") == 0 ||
                _wcsicmp(fileExtension, L".cmd") == 0 ||
                _wcsicmp(fileExtension, L".com") == 0) {
                result->st_mode |= 0111;
            }
        }
    }
}


static int
win32_xstat_slow_impl(const wchar_t *path, struct _Py_stat_struct *result,
                      BOOL traverse)
{
    HANDLE hFile;
    BY_HANDLE_FILE_INFORMATION fileInfo;
    FILE_BASIC_INFO basicInfo;
    FILE_BASIC_INFO *pBasicInfo = NULL;
    FILE_ID_INFO idInfo;
    FILE_ID_INFO *pIdInfo = NULL;
    FILE_ATTRIBUTE_TAG_INFO tagInfo = { 0 };
    DWORD fileType, error;
    BOOL isUnhandledTag = FALSE;
    int retval = 0;

    DWORD access = FILE_READ_ATTRIBUTES;
    DWORD flags = FILE_FLAG_BACKUP_SEMANTICS; /* Allow opening directories. */
    if (!traverse) {
        flags |= FILE_FLAG_OPEN_REPARSE_POINT;
    }

    hFile = CreateFileW(path, access, 0, NULL, OPEN_EXISTING, flags, NULL);
    if (hFile == INVALID_HANDLE_VALUE) {
        /* Either the path doesn't exist, or the caller lacks access. */
        error = GetLastError();
        switch (error) {
        case ERROR_ACCESS_DENIED:     /* Cannot sync or read attributes. */
        case ERROR_SHARING_VIOLATION: /* It's a paging file. */
            /* Try reading the parent directory. */
            if (!attributes_from_dir(path, &fileInfo, &tagInfo.ReparseTag)) {
                /* Cannot read the parent directory. */
                switch (GetLastError()) {
                case ERROR_FILE_NOT_FOUND: /* File cannot be found */
                case ERROR_PATH_NOT_FOUND: /* File parent directory cannot be found */
                case ERROR_NOT_READY: /* Drive exists but unavailable */
                case ERROR_BAD_NET_NAME: /* Remote drive unavailable */
                    break;
                /* Restore the error from CreateFileW(). */
                default:
                    SetLastError(error);
                }

                return -1;
            }
            if (fileInfo.dwFileAttributes & FILE_ATTRIBUTE_REPARSE_POINT) {
                if (traverse ||
                    !IsReparseTagNameSurrogate(tagInfo.ReparseTag)) {
                    /* The stat call has to traverse but cannot, so fail. */
                    SetLastError(error);
                    return -1;
                }
            }
            break;

        case ERROR_INVALID_PARAMETER:
            /* \\.\con requires read or write access. */
            hFile = CreateFileW(path, access | GENERIC_READ,
                        FILE_SHARE_READ | FILE_SHARE_WRITE, NULL,
                        OPEN_EXISTING, flags, NULL);
            if (hFile == INVALID_HANDLE_VALUE) {
                SetLastError(error);
                return -1;
            }
            break;

        case ERROR_CANT_ACCESS_FILE:
            /* bpo37834: open unhandled reparse points if traverse fails. */
            if (traverse) {
                traverse = FALSE;
                isUnhandledTag = TRUE;
                hFile = CreateFileW(path, access, 0, NULL, OPEN_EXISTING,
                            flags | FILE_FLAG_OPEN_REPARSE_POINT, NULL);
            }
            if (hFile == INVALID_HANDLE_VALUE) {
                SetLastError(error);
                return -1;
            }
            break;

        default:
            return -1;
        }
    }

    if (hFile != INVALID_HANDLE_VALUE) {
        /* Handle types other than files on disk. */
        fileType = GetFileType(hFile);
        if (fileType != FILE_TYPE_DISK) {
            if (fileType == FILE_TYPE_UNKNOWN && GetLastError() != 0) {
                retval = -1;
                goto cleanup;
            }
            DWORD fileAttributes = GetFileAttributesW(path);
            memset(result, 0, sizeof(*result));
            if (fileAttributes != INVALID_FILE_ATTRIBUTES &&
                fileAttributes & FILE_ATTRIBUTE_DIRECTORY) {
                /* \\.\pipe\ or \\.\mailslot\ */
                result->st_mode = _S_IFDIR;
            } else if (fileType == FILE_TYPE_CHAR) {
                /* \\.\nul */
                result->st_mode = _S_IFCHR;
            } else if (fileType == FILE_TYPE_PIPE) {
                /* \\.\pipe\spam */
                result->st_mode = _S_IFIFO;
            }
            /* FILE_TYPE_UNKNOWN, e.g. \\.\mailslot\waitfor.exe\spam */
            goto cleanup;
        }

        /* Query the reparse tag, and traverse a non-link. */
        if (!traverse) {
            if (!GetFileInformationByHandleEx(hFile, FileAttributeTagInfo,
                    &tagInfo, sizeof(tagInfo))) {
                /* Allow devices that do not support FileAttributeTagInfo. */
                switch (GetLastError()) {
                case ERROR_INVALID_PARAMETER:
                case ERROR_INVALID_FUNCTION:
                case ERROR_NOT_SUPPORTED:
                    tagInfo.FileAttributes = FILE_ATTRIBUTE_NORMAL;
                    tagInfo.ReparseTag = 0;
                    break;
                default:
                    retval = -1;
                    goto cleanup;
                }
            } else if (tagInfo.FileAttributes &
                         FILE_ATTRIBUTE_REPARSE_POINT) {
                if (IsReparseTagNameSurrogate(tagInfo.ReparseTag)) {
                    if (isUnhandledTag) {
                        /* Traversing previously failed for either this link
                           or its target. */
                        SetLastError(ERROR_CANT_ACCESS_FILE);
                        retval = -1;
                        goto cleanup;
                    }
                /* Traverse a non-link, but not if traversing already failed
                   for an unhandled tag. */
                } else if (!isUnhandledTag) {
                    CloseHandle(hFile);
                    return win32_xstat_slow_impl(path, result, TRUE);
                }
            }
        }

        if (!GetFileInformationByHandle(hFile, &fileInfo) ||
            !GetFileInformationByHandleEx(hFile, FileBasicInfo,
                                          &basicInfo, sizeof(basicInfo))) {
            switch (GetLastError()) {
            case ERROR_INVALID_PARAMETER:
            case ERROR_INVALID_FUNCTION:
            case ERROR_NOT_SUPPORTED:
                /* Volumes and physical disks are block devices, e.g.
                   \\.\C: and \\.\PhysicalDrive0. */
                memset(result, 0, sizeof(*result));
                result->st_mode = 0x6000; /* S_IFBLK */
                goto cleanup;
            }
            retval = -1;
            goto cleanup;
        }

        /* Successfully got FileBasicInfo, so we'll pass it along */
        pBasicInfo = &basicInfo;

        if (GetFileInformationByHandleEx(hFile, FileIdInfo, &idInfo, sizeof(idInfo))) {
            /* Successfully got FileIdInfo, so pass it along */
            pIdInfo = &idInfo;
        }
    }

    _Py_attribute_data_to_stat(&fileInfo, tagInfo.ReparseTag, pBasicInfo, pIdInfo, result);
    update_st_mode_from_path(path, fileInfo.dwFileAttributes, result);

cleanup:
    if (hFile != INVALID_HANDLE_VALUE) {
        /* Preserve last error if we are failing */
        error = retval ? GetLastError() : 0;
        if (!CloseHandle(hFile)) {
            retval = -1;
        } else if (retval) {
            /* Restore last error */
            SetLastError(error);
        }
    }

    return retval;
}

static int
win32_xstat_impl(const wchar_t *path, struct _Py_stat_struct *result,
                 BOOL traverse)
{
    FILE_STAT_BASIC_INFORMATION statInfo;
    if (_Py_GetFileInformationByName(path, FileStatBasicByNameInfo,
                                     &statInfo, sizeof(statInfo))) {
        if (// Cannot use fast path for reparse points ...
            !(statInfo.FileAttributes & FILE_ATTRIBUTE_REPARSE_POINT)
            // ... unless it's a name surrogate (symlink) and we're not following
            || (!traverse && IsReparseTagNameSurrogate(statInfo.ReparseTag))
        ) {
            _Py_stat_basic_info_to_stat(&statInfo, result);
            update_st_mode_from_path(path, statInfo.FileAttributes, result);
            return 0;
        }
    } else {
        switch(GetLastError()) {
        case ERROR_FILE_NOT_FOUND:
        case ERROR_PATH_NOT_FOUND:
        case ERROR_NOT_READY:
        case ERROR_BAD_NET_NAME:
            /* These errors aren't worth retrying with the slow path */
            return -1;
        case ERROR_NOT_SUPPORTED:
            /* indicates the API couldn't be loaded */
            break;
        }
    }

    return win32_xstat_slow_impl(path, result, traverse);
}

static int
win32_xstat(const wchar_t *path, struct _Py_stat_struct *result, BOOL traverse)
{
    /* Protocol violation: we explicitly clear errno, instead of
       setting it to a POSIX error. Callers should use GetLastError. */
    int code = win32_xstat_impl(path, result, traverse);
    errno = 0;

    /* ctime is only deprecated from 3.12, so we copy birthtime across */
    result->st_ctime = result->st_birthtime;
    result->st_ctime_nsec = result->st_birthtime_nsec;
    return code;
}
/* About the following functions: win32_lstat_w, win32_stat, win32_stat_w

   In Posix, stat automatically traverses symlinks and returns the stat
   structure for the target.  In Windows, the equivalent GetFileAttributes by
   default does not traverse symlinks and instead returns attributes for
   the symlink.

   Instead, we will open the file (which *does* traverse symlinks by default)
   and GetFileInformationByHandle(). */

static int
win32_lstat(const wchar_t* path, struct _Py_stat_struct *result)
{
    return win32_xstat(path, result, FALSE);
}

static int
win32_stat(const wchar_t* path, struct _Py_stat_struct *result)
{
    return win32_xstat(path, result, TRUE);
}

#endif /* MS_WINDOWS */

PyDoc_STRVAR(stat_result__doc__,
"stat_result: Result from stat, fstat, or lstat.\n\n\
This object may be accessed either as a tuple of\n\
  (mode, ino, dev, nlink, uid, gid, size, atime, mtime, ctime)\n\
or via the attributes st_mode, st_ino, st_dev, st_nlink, st_uid, and so on.\n\
\n\
Posix/windows: If your platform supports st_blksize, st_blocks, st_rdev,\n\
or st_flags, they are available as attributes only.\n\
\n\
See os.stat for more information.");

static PyStructSequence_Field stat_result_fields[] = {
    {"st_mode",    "protection bits"},
    {"st_ino",     "inode"},
    {"st_dev",     "device"},
    {"st_nlink",   "number of hard links"},
    {"st_uid",     "user ID of owner"},
    {"st_gid",     "group ID of owner"},
    {"st_size",    "total size, in bytes"},
    /* The NULL is replaced with PyStructSequence_UnnamedField later. */
    {NULL,   "integer time of last access"},
    {NULL,   "integer time of last modification"},
    {NULL,   "integer time of last change"},
    {"st_atime",   "time of last access"},
    {"st_mtime",   "time of last modification"},
    {"st_ctime",   "time of last change"},
    {"st_atime_ns",   "time of last access in nanoseconds"},
    {"st_mtime_ns",   "time of last modification in nanoseconds"},
    {"st_ctime_ns",   "time of last change in nanoseconds"},
#ifdef HAVE_STRUCT_STAT_ST_BLKSIZE
    {"st_blksize", "blocksize for filesystem I/O"},
#endif
#ifdef HAVE_STRUCT_STAT_ST_BLOCKS
    {"st_blocks",  "number of blocks allocated"},
#endif
#ifdef HAVE_STRUCT_STAT_ST_RDEV
    {"st_rdev",    "device type (if inode device)"},
#endif
#ifdef HAVE_STRUCT_STAT_ST_FLAGS
    {"st_flags",   "user defined flags for file"},
#endif
#ifdef HAVE_STRUCT_STAT_ST_GEN
    {"st_gen",    "generation number"},
#endif
#if defined(HAVE_STRUCT_STAT_ST_BIRTHTIME) || defined(MS_WINDOWS)
    {"st_birthtime",   "time of creation"},
#endif
#ifdef MS_WINDOWS
    {"st_birthtime_ns", "time of creation in nanoseconds"},
#endif
#ifdef HAVE_STRUCT_STAT_ST_FILE_ATTRIBUTES
    {"st_file_attributes", "Windows file attribute bits"},
#endif
#ifdef HAVE_STRUCT_STAT_ST_FSTYPE
    {"st_fstype",  "Type of filesystem"},
#endif
#ifdef HAVE_STRUCT_STAT_ST_REPARSE_TAG
    {"st_reparse_tag", "Windows reparse tag"},
#endif
    {0}
};

#ifdef HAVE_STRUCT_STAT_ST_BLKSIZE
#define ST_BLKSIZE_IDX 16
#else
#define ST_BLKSIZE_IDX 15
#endif

#ifdef HAVE_STRUCT_STAT_ST_BLOCKS
#define ST_BLOCKS_IDX (ST_BLKSIZE_IDX+1)
#else
#define ST_BLOCKS_IDX ST_BLKSIZE_IDX
#endif

#ifdef HAVE_STRUCT_STAT_ST_RDEV
#define ST_RDEV_IDX (ST_BLOCKS_IDX+1)
#else
#define ST_RDEV_IDX ST_BLOCKS_IDX
#endif

#ifdef HAVE_STRUCT_STAT_ST_FLAGS
#define ST_FLAGS_IDX (ST_RDEV_IDX+1)
#else
#define ST_FLAGS_IDX ST_RDEV_IDX
#endif

#ifdef HAVE_STRUCT_STAT_ST_GEN
#define ST_GEN_IDX (ST_FLAGS_IDX+1)
#else
#define ST_GEN_IDX ST_FLAGS_IDX
#endif

#if defined(HAVE_STRUCT_STAT_ST_BIRTHTIME) || defined(MS_WINDOWS)
#define ST_BIRTHTIME_IDX (ST_GEN_IDX+1)
#else
#define ST_BIRTHTIME_IDX ST_GEN_IDX
#endif

#ifdef MS_WINDOWS
#define ST_BIRTHTIME_NS_IDX (ST_BIRTHTIME_IDX+1)
#else
#define ST_BIRTHTIME_NS_IDX ST_BIRTHTIME_IDX
#endif

#if defined(HAVE_STRUCT_STAT_ST_FILE_ATTRIBUTES) || defined(MS_WINDOWS)
#define ST_FILE_ATTRIBUTES_IDX (ST_BIRTHTIME_NS_IDX+1)
#else
#define ST_FILE_ATTRIBUTES_IDX ST_BIRTHTIME_NS_IDX
#endif

#ifdef HAVE_STRUCT_STAT_ST_FSTYPE
#define ST_FSTYPE_IDX (ST_FILE_ATTRIBUTES_IDX+1)
#else
#define ST_FSTYPE_IDX ST_FILE_ATTRIBUTES_IDX
#endif

#ifdef HAVE_STRUCT_STAT_ST_REPARSE_TAG
#define ST_REPARSE_TAG_IDX (ST_FSTYPE_IDX+1)
#else
#define ST_REPARSE_TAG_IDX ST_FSTYPE_IDX
#endif

static PyStructSequence_Desc stat_result_desc = {
    "stat_result", /* name */
    stat_result__doc__, /* doc */
    stat_result_fields,
    10
};

PyDoc_STRVAR(statvfs_result__doc__,
"statvfs_result: Result from statvfs or fstatvfs.\n\n\
This object may be accessed either as a tuple of\n\
  (bsize, frsize, blocks, bfree, bavail, files, ffree, favail, flag, namemax),\n\
or via the attributes f_bsize, f_frsize, f_blocks, f_bfree, and so on.\n\
\n\
See os.statvfs for more information.");

static PyStructSequence_Field statvfs_result_fields[] = {
    {"f_bsize",  },
    {"f_frsize", },
    {"f_blocks", },
    {"f_bfree",  },
    {"f_bavail", },
    {"f_files",  },
    {"f_ffree",  },
    {"f_favail", },
    {"f_flag",   },
    {"f_namemax",},
    {"f_fsid",   },
    {0}
};

static PyStructSequence_Desc statvfs_result_desc = {
    "statvfs_result", /* name */
    statvfs_result__doc__, /* doc */
    statvfs_result_fields,
    10
};

#if defined(HAVE_WAITID)
PyDoc_STRVAR(waitid_result__doc__,
"waitid_result: Result from waitid.\n\n\
This object may be accessed either as a tuple of\n\
  (si_pid, si_uid, si_signo, si_status, si_code),\n\
or via the attributes si_pid, si_uid, and so on.\n\
\n\
See os.waitid for more information.");

static PyStructSequence_Field waitid_result_fields[] = {
    {"si_pid",  },
    {"si_uid", },
    {"si_signo", },
    {"si_status",  },
    {"si_code", },
    {0}
};

static PyStructSequence_Desc waitid_result_desc = {
    "waitid_result", /* name */
    waitid_result__doc__, /* doc */
    waitid_result_fields,
    5
};
#endif

static PyObject *
statresult_new(PyTypeObject *type, PyObject *args, PyObject *kwds)
{
    PyStructSequence *result;
    int i;

    // ht_module doesn't get set in PyStructSequence_NewType(),
    // so we can't use PyType_GetModule().
    PyObject *mod = PyImport_GetModule(MODNAME_OBJ);
    if (mod == NULL) {
        return NULL;
    }
    _posixstate *state = get_posix_state(mod);
    Py_DECREF(mod);
    if (state == NULL) {
        return NULL;
    }
#define structseq_new state->statresult_new_orig

    result = (PyStructSequence*)structseq_new(type, args, kwds);
    if (!result)
        return NULL;
    /* If we have been initialized from a tuple,
       st_?time might be set to None. Initialize it
       from the int slots.  */
    for (i = 7; i <= 9; i++) {
        if (result->ob_item[i+3] == Py_None) {
            Py_DECREF(Py_None);
            result->ob_item[i+3] = Py_NewRef(result->ob_item[i]);
        }
    }
    return (PyObject*)result;
}

static int
_posix_clear(PyObject *module)
{
    _posixstate *state = get_posix_state(module);
    Py_CLEAR(state->billion);
    Py_CLEAR(state->DirEntryType);
    Py_CLEAR(state->ScandirIteratorType);
#if defined(HAVE_SCHED_SETPARAM) || defined(HAVE_SCHED_SETSCHEDULER) || defined(POSIX_SPAWN_SETSCHEDULER) || defined(POSIX_SPAWN_SETSCHEDPARAM)
    Py_CLEAR(state->SchedParamType);
#endif
    Py_CLEAR(state->StatResultType);
    Py_CLEAR(state->StatVFSResultType);
    Py_CLEAR(state->TerminalSizeType);
    Py_CLEAR(state->TimesResultType);
    Py_CLEAR(state->UnameResultType);
#if defined(HAVE_WAITID)
    Py_CLEAR(state->WaitidResultType);
#endif
#if defined(HAVE_WAIT3) || defined(HAVE_WAIT4)
    Py_CLEAR(state->struct_rusage);
#endif
    Py_CLEAR(state->st_mode);
    return 0;
}

static int
_posix_traverse(PyObject *module, visitproc visit, void *arg)
{
    _posixstate *state = get_posix_state(module);
    Py_VISIT(state->billion);
    Py_VISIT(state->DirEntryType);
    Py_VISIT(state->ScandirIteratorType);
#if defined(HAVE_SCHED_SETPARAM) || defined(HAVE_SCHED_SETSCHEDULER) || defined(POSIX_SPAWN_SETSCHEDULER) || defined(POSIX_SPAWN_SETSCHEDPARAM)
    Py_VISIT(state->SchedParamType);
#endif
    Py_VISIT(state->StatResultType);
    Py_VISIT(state->StatVFSResultType);
    Py_VISIT(state->TerminalSizeType);
    Py_VISIT(state->TimesResultType);
    Py_VISIT(state->UnameResultType);
#if defined(HAVE_WAITID)
    Py_VISIT(state->WaitidResultType);
#endif
#if defined(HAVE_WAIT3) || defined(HAVE_WAIT4)
    Py_VISIT(state->struct_rusage);
#endif
    Py_VISIT(state->st_mode);
    return 0;
}

static void
_posix_free(void *module)
{
   _posix_clear((PyObject *)module);
}

static int
fill_time(PyObject *module, PyObject *v, int s_index, int f_index, int ns_index, time_t sec, unsigned long nsec)
{
    assert(!PyErr_Occurred());

    int res = -1;
    PyObject *s_in_ns = NULL;
    PyObject *ns_total = NULL;
    PyObject *float_s = NULL;

    PyObject *s = _PyLong_FromTime_t(sec);
    PyObject *ns_fractional = PyLong_FromUnsignedLong(nsec);
    if (!(s && ns_fractional)) {
        goto exit;
    }

    s_in_ns = PyNumber_Multiply(s, get_posix_state(module)->billion);
    if (!s_in_ns) {
        goto exit;
    }

    ns_total = PyNumber_Add(s_in_ns, ns_fractional);
    if (!ns_total)
        goto exit;

    float_s = PyFloat_FromDouble(sec + 1e-9*nsec);
    if (!float_s) {
        goto exit;
    }

    if (s_index >= 0) {
        PyStructSequence_SET_ITEM(v, s_index, s);
        s = NULL;
    }
    if (f_index >= 0) {
        PyStructSequence_SET_ITEM(v, f_index, float_s);
        float_s = NULL;
    }
    if (ns_index >= 0) {
        PyStructSequence_SET_ITEM(v, ns_index, ns_total);
        ns_total = NULL;
    }

    assert(!PyErr_Occurred());
    res = 0;

exit:
    Py_XDECREF(s);
    Py_XDECREF(ns_fractional);
    Py_XDECREF(s_in_ns);
    Py_XDECREF(ns_total);
    Py_XDECREF(float_s);
    return res;
}

#ifdef MS_WINDOWS
static PyObject*
_pystat_l128_from_l64_l64(uint64_t low, uint64_t high)
{
    PyObject *o_low = PyLong_FromUnsignedLongLong(low);
    if (!o_low || !high) {
        return o_low;
    }
    PyObject *o_high = PyLong_FromUnsignedLongLong(high);
    PyObject *l64 = o_high ? PyLong_FromLong(64) : NULL;
    if (!l64) {
        Py_XDECREF(o_high);
        Py_DECREF(o_low);
        return NULL;
    }
    Py_SETREF(o_high, PyNumber_Lshift(o_high, l64));
    Py_DECREF(l64);
    if (!o_high) {
        Py_DECREF(o_low);
        return NULL;
    }
    Py_SETREF(o_low, PyNumber_Add(o_low, o_high));
    Py_DECREF(o_high);
    return o_low;
}
#endif

/* pack a system stat C structure into the Python stat tuple
   (used by posix_stat() and posix_fstat()) */
static PyObject*
_pystat_fromstructstat(PyObject *module, STRUCT_STAT *st)
{
    assert(!PyErr_Occurred());

    PyObject *StatResultType = get_posix_state(module)->StatResultType;
    PyObject *v = PyStructSequence_New((PyTypeObject *)StatResultType);
    if (v == NULL) {
        return NULL;
    }

#define SET_ITEM(pos, expr) \
    do { \
        PyObject *obj = (expr); \
        if (obj == NULL) { \
            goto error; \
        } \
        PyStructSequence_SET_ITEM(v, (pos), obj); \
    } while (0)

    SET_ITEM(0, PyLong_FromLong((long)st->st_mode));
#ifdef MS_WINDOWS
    SET_ITEM(1, _pystat_l128_from_l64_l64(st->st_ino, st->st_ino_high));
    SET_ITEM(2, PyLong_FromUnsignedLongLong(st->st_dev));
#else
    static_assert(sizeof(unsigned long long) >= sizeof(st->st_ino),
                  "stat.st_ino is larger than unsigned long long");
    SET_ITEM(1, PyLong_FromUnsignedLongLong(st->st_ino));
    SET_ITEM(2, _PyLong_FromDev(st->st_dev));
#endif
    SET_ITEM(3, PyLong_FromLong((long)st->st_nlink));
#if defined(MS_WINDOWS)
    SET_ITEM(4, PyLong_FromLong(0));
    SET_ITEM(5, PyLong_FromLong(0));
#else
    SET_ITEM(4, _PyLong_FromUid(st->st_uid));
    SET_ITEM(5, _PyLong_FromGid(st->st_gid));
#endif
    static_assert(sizeof(long long) >= sizeof(st->st_size),
                  "stat.st_size is larger than long long");
    SET_ITEM(6, PyLong_FromLongLong(st->st_size));

    // Set st_atime, st_mtime and st_ctime
    unsigned long ansec, mnsec, cnsec;
#if defined(HAVE_STAT_TV_NSEC)
    ansec = st->st_atim.tv_nsec;
    mnsec = st->st_mtim.tv_nsec;
    cnsec = st->st_ctim.tv_nsec;
#elif defined(HAVE_STAT_TV_NSEC2)
    ansec = st->st_atimespec.tv_nsec;
    mnsec = st->st_mtimespec.tv_nsec;
    cnsec = st->st_ctimespec.tv_nsec;
#elif defined(HAVE_STAT_NSEC)
    ansec = st->st_atime_nsec;
    mnsec = st->st_mtime_nsec;
    cnsec = st->st_ctime_nsec;
#else
    ansec = mnsec = cnsec = 0;
#endif
    if (fill_time(module, v, 7, 10, 13, st->st_atime, ansec) < 0) {
        goto error;
    }
    if (fill_time(module, v, 8, 11, 14, st->st_mtime, mnsec) < 0) {
        goto error;
    }
    if (fill_time(module, v, 9, 12, 15, st->st_ctime, cnsec) < 0) {
        goto error;
    }

#ifdef HAVE_STRUCT_STAT_ST_BLKSIZE
    SET_ITEM(ST_BLKSIZE_IDX, PyLong_FromLong((long)st->st_blksize));
#endif
#ifdef HAVE_STRUCT_STAT_ST_BLOCKS
    SET_ITEM(ST_BLOCKS_IDX, PyLong_FromLong((long)st->st_blocks));
#endif
#ifdef HAVE_STRUCT_STAT_ST_RDEV
    SET_ITEM(ST_RDEV_IDX, PyLong_FromLong((long)st->st_rdev));
#endif
#ifdef HAVE_STRUCT_STAT_ST_GEN
    SET_ITEM(ST_GEN_IDX, PyLong_FromLong((long)st->st_gen));
#endif
#if defined(HAVE_STRUCT_STAT_ST_BIRTHTIME)
    {
      unsigned long bsec, bnsec;
      bsec = (long)st->st_birthtime;
#ifdef HAVE_STAT_TV_NSEC2
      bnsec = st->st_birthtimespec.tv_nsec;
#else
      bnsec = 0;
#endif
      SET_ITEM(ST_BIRTHTIME_IDX, PyFloat_FromDouble(bsec + bnsec * 1e-9));
    }
#elif defined(MS_WINDOWS)
    if (fill_time(module, v, -1, ST_BIRTHTIME_IDX, ST_BIRTHTIME_NS_IDX,
                  st->st_birthtime, st->st_birthtime_nsec) < 0) {
        goto error;
    }
#endif
#ifdef HAVE_STRUCT_STAT_ST_FLAGS
    SET_ITEM(ST_FLAGS_IDX, PyLong_FromLong((long)st->st_flags));
#endif
#ifdef HAVE_STRUCT_STAT_ST_FILE_ATTRIBUTES
    SET_ITEM(ST_FILE_ATTRIBUTES_IDX,
             PyLong_FromUnsignedLong(st->st_file_attributes));
#endif
#ifdef HAVE_STRUCT_STAT_ST_FSTYPE
   SET_ITEM(ST_FSTYPE_IDX, PyUnicode_FromString(st->st_fstype));
#endif
#ifdef HAVE_STRUCT_STAT_ST_REPARSE_TAG
    SET_ITEM(ST_REPARSE_TAG_IDX, PyLong_FromUnsignedLong(st->st_reparse_tag));
#endif

    assert(!PyErr_Occurred());
    return v;

error:
    Py_DECREF(v);
    return NULL;

#undef SET_ITEM
}

/* POSIX methods */


static PyObject *
posix_do_stat(PyObject *module, const char *function_name, path_t *path,
              int dir_fd, int follow_symlinks)
{
    STRUCT_STAT st;
    int result;

#ifdef HAVE_FSTATAT
    int fstatat_unavailable = 0;
#endif

#if !defined(MS_WINDOWS) && !defined(HAVE_FSTATAT) && !defined(HAVE_LSTAT)
    if (follow_symlinks_specified(function_name, follow_symlinks))
        return NULL;
#endif

    if (path_and_dir_fd_invalid("stat", path, dir_fd) ||
        dir_fd_and_fd_invalid("stat", dir_fd, path->fd) ||
        fd_and_follow_symlinks_invalid("stat", path->fd, follow_symlinks))
        return NULL;

    Py_BEGIN_ALLOW_THREADS
    if (path->fd != -1)
        result = FSTAT(path->fd, &st);
#ifdef MS_WINDOWS
    else if (follow_symlinks)
        result = win32_stat(path->wide, &st);
    else
        result = win32_lstat(path->wide, &st);
#else
    else
#if defined(HAVE_LSTAT)
    if ((!follow_symlinks) && (dir_fd == DEFAULT_DIR_FD))
        result = LSTAT(path->narrow, &st);
    else
#endif /* HAVE_LSTAT */
#ifdef HAVE_FSTATAT
    if ((dir_fd != DEFAULT_DIR_FD) || !follow_symlinks) {
        if (HAVE_FSTATAT_RUNTIME) {
            result = fstatat(dir_fd, path->narrow, &st,
                         follow_symlinks ? 0 : AT_SYMLINK_NOFOLLOW);

        } else {
            fstatat_unavailable = 1;
        }
    } else
#endif /* HAVE_FSTATAT */
        result = STAT(path->narrow, &st);
#endif /* MS_WINDOWS */
    Py_END_ALLOW_THREADS

#ifdef HAVE_FSTATAT
    if (fstatat_unavailable) {
        argument_unavailable_error("stat", "dir_fd");
        return NULL;
    }
#endif

    if (result != 0) {
        return path_error(path);
    }

    return _pystat_fromstructstat(module, &st);
}

/*[python input]

for s in """

FACCESSAT
FCHMODAT
FCHOWNAT
FSTATAT
LINKAT
MKDIRAT
MKFIFOAT
MKNODAT
OPENAT
READLINKAT
SYMLINKAT
UNLINKAT

""".strip().split():
    s = s.strip()
    print("""
#ifdef HAVE_{s}
    #define {s}_DIR_FD_CONVERTER dir_fd_converter
#else
    #define {s}_DIR_FD_CONVERTER dir_fd_unavailable
#endif
""".rstrip().format(s=s))

for s in """

FCHDIR
FCHMOD
FCHOWN
FDOPENDIR
FEXECVE
FPATHCONF
FSTATVFS
FTRUNCATE

""".strip().split():
    s = s.strip()
    print("""
#ifdef HAVE_{s}
    #define PATH_HAVE_{s} 1
#else
    #define PATH_HAVE_{s} 0
#endif

""".rstrip().format(s=s))
[python start generated code]*/

#ifdef HAVE_FACCESSAT
    #define FACCESSAT_DIR_FD_CONVERTER dir_fd_converter
#else
    #define FACCESSAT_DIR_FD_CONVERTER dir_fd_unavailable
#endif

#ifdef HAVE_FCHMODAT
    #define FCHMODAT_DIR_FD_CONVERTER dir_fd_converter
#else
    #define FCHMODAT_DIR_FD_CONVERTER dir_fd_unavailable
#endif

#ifdef HAVE_FCHOWNAT
    #define FCHOWNAT_DIR_FD_CONVERTER dir_fd_converter
#else
    #define FCHOWNAT_DIR_FD_CONVERTER dir_fd_unavailable
#endif

#ifdef HAVE_FSTATAT
    #define FSTATAT_DIR_FD_CONVERTER dir_fd_converter
#else
    #define FSTATAT_DIR_FD_CONVERTER dir_fd_unavailable
#endif

#ifdef HAVE_LINKAT
    #define LINKAT_DIR_FD_CONVERTER dir_fd_converter
#else
    #define LINKAT_DIR_FD_CONVERTER dir_fd_unavailable
#endif

#ifdef HAVE_MKDIRAT
    #define MKDIRAT_DIR_FD_CONVERTER dir_fd_converter
#else
    #define MKDIRAT_DIR_FD_CONVERTER dir_fd_unavailable
#endif

#ifdef HAVE_MKFIFOAT
    #define MKFIFOAT_DIR_FD_CONVERTER dir_fd_converter
#else
    #define MKFIFOAT_DIR_FD_CONVERTER dir_fd_unavailable
#endif

#ifdef HAVE_MKNODAT
    #define MKNODAT_DIR_FD_CONVERTER dir_fd_converter
#else
    #define MKNODAT_DIR_FD_CONVERTER dir_fd_unavailable
#endif

#ifdef HAVE_OPENAT
    #define OPENAT_DIR_FD_CONVERTER dir_fd_converter
#else
    #define OPENAT_DIR_FD_CONVERTER dir_fd_unavailable
#endif

#ifdef HAVE_READLINKAT
    #define READLINKAT_DIR_FD_CONVERTER dir_fd_converter
#else
    #define READLINKAT_DIR_FD_CONVERTER dir_fd_unavailable
#endif

#ifdef HAVE_SYMLINKAT
    #define SYMLINKAT_DIR_FD_CONVERTER dir_fd_converter
#else
    #define SYMLINKAT_DIR_FD_CONVERTER dir_fd_unavailable
#endif

#ifdef HAVE_UNLINKAT
    #define UNLINKAT_DIR_FD_CONVERTER dir_fd_converter
#else
    #define UNLINKAT_DIR_FD_CONVERTER dir_fd_unavailable
#endif

#ifdef HAVE_FCHDIR
    #define PATH_HAVE_FCHDIR 1
#else
    #define PATH_HAVE_FCHDIR 0
#endif

#ifdef HAVE_FCHMOD
    #define PATH_HAVE_FCHMOD 1
#else
    #define PATH_HAVE_FCHMOD 0
#endif

#ifdef HAVE_FCHOWN
    #define PATH_HAVE_FCHOWN 1
#else
    #define PATH_HAVE_FCHOWN 0
#endif

#ifdef HAVE_FDOPENDIR
    #define PATH_HAVE_FDOPENDIR 1
#else
    #define PATH_HAVE_FDOPENDIR 0
#endif

#ifdef HAVE_FEXECVE
    #define PATH_HAVE_FEXECVE 1
#else
    #define PATH_HAVE_FEXECVE 0
#endif

#ifdef HAVE_FPATHCONF
    #define PATH_HAVE_FPATHCONF 1
#else
    #define PATH_HAVE_FPATHCONF 0
#endif

#ifdef HAVE_FSTATVFS
    #define PATH_HAVE_FSTATVFS 1
#else
    #define PATH_HAVE_FSTATVFS 0
#endif

#ifdef HAVE_FTRUNCATE
    #define PATH_HAVE_FTRUNCATE 1
#else
    #define PATH_HAVE_FTRUNCATE 0
#endif
/*[python end generated code: output=4bd4f6f7d41267f1 input=80b4c890b6774ea5]*/

#ifdef MS_WINDOWS
    #undef PATH_HAVE_FTRUNCATE
    #define PATH_HAVE_FTRUNCATE 1
    #undef PATH_HAVE_FCHMOD
    #define PATH_HAVE_FCHMOD 1
#endif

/*[python input]

class path_t_converter(CConverter):

    type = "path_t"
    impl_by_reference = True
    parse_by_reference = True

    converter = 'path_converter'

    def converter_init(self, *, allow_fd=False, nullable=False):
        # right now path_t doesn't support default values.
        # to support a default value, you'll need to override initialize().
        if self.default not in (unspecified, None):
            fail("Can't specify a default to the path_t converter!")

        if self.c_default not in (None, 'Py_None'):
            raise RuntimeError("Can't specify a c_default to the path_t converter!")

        self.nullable = nullable
        self.allow_fd = allow_fd

    def pre_render(self):
        def strify(value):
            if isinstance(value, str):
                return value
            return str(int(bool(value)))

        # add self.py_name here when merging with posixmodule conversion
        self.c_default = 'PATH_T_INITIALIZE("{}", "{}", {}, {})'.format(
            self.function.name,
            self.name,
            strify(self.nullable),
            strify(self.allow_fd),
            )

    def cleanup(self):
        return "path_cleanup(&" + self.name + ");\n"


class dir_fd_converter(CConverter):
    type = 'int'

    def converter_init(self, requires=None):
        if self.default in (unspecified, None):
            self.c_default = 'DEFAULT_DIR_FD'
        if isinstance(requires, str):
            self.converter = requires.upper() + '_DIR_FD_CONVERTER'
        else:
            self.converter = 'dir_fd_converter'

class uid_t_converter(CConverter):
    type = "uid_t"
    converter = '_Py_Uid_Converter'

class gid_t_converter(CConverter):
    type = "gid_t"
    converter = '_Py_Gid_Converter'

class dev_t_converter(CConverter):
    type = 'dev_t'
    converter = '_Py_Dev_Converter'

class dev_t_return_converter(unsigned_long_return_converter):
    type = 'dev_t'
    conversion_fn = '_PyLong_FromDev'
    unsigned_cast = '(dev_t)'

class FSConverter_converter(CConverter):
    type = 'PyObject *'
    converter = 'PyUnicode_FSConverter'
    def converter_init(self):
        if self.default is not unspecified:
            fail("FSConverter_converter does not support default values")
        self.c_default = 'NULL'

    def cleanup(self):
        return "Py_XDECREF(" + self.name + ");\n"

class pid_t_converter(CConverter):
    type = 'pid_t'
    format_unit = '" _Py_PARSE_PID "'

class idtype_t_converter(int_converter):
    type = 'idtype_t'

class id_t_converter(CConverter):
    type = 'id_t'
    format_unit = '" _Py_PARSE_PID "'

class intptr_t_converter(CConverter):
    type = 'intptr_t'
    format_unit = '" _Py_PARSE_INTPTR "'

class Py_off_t_converter(CConverter):
    type = 'Py_off_t'
    converter = 'Py_off_t_converter'

class Py_off_t_return_converter(long_return_converter):
    type = 'Py_off_t'
    conversion_fn = 'PyLong_FromPy_off_t'

class path_confname_converter(CConverter):
    type="int"
    converter="conv_path_confname"

class confstr_confname_converter(path_confname_converter):
    converter='conv_confstr_confname'

class sysconf_confname_converter(path_confname_converter):
    converter="conv_sysconf_confname"

[python start generated code]*/
/*[python end generated code: output=da39a3ee5e6b4b0d input=3338733161aa7879]*/

/*[clinic input]

os.stat

    path : path_t(allow_fd=True)
        Path to be examined; can be string, bytes, a path-like object or
        open-file-descriptor int.

    *

    dir_fd : dir_fd(requires='fstatat') = None
        If not None, it should be a file descriptor open to a directory,
        and path should be a relative string; path will then be relative to
        that directory.

    follow_symlinks: bool = True
        If False, and the last element of the path is a symbolic link,
        stat will examine the symbolic link itself instead of the file
        the link points to.

Perform a stat system call on the given path.

dir_fd and follow_symlinks may not be implemented
  on your platform.  If they are unavailable, using them will raise a
  NotImplementedError.

It's an error to use dir_fd or follow_symlinks when specifying path as
  an open file descriptor.

[clinic start generated code]*/

static PyObject *
os_stat_impl(PyObject *module, path_t *path, int dir_fd, int follow_symlinks)
/*[clinic end generated code: output=7d4976e6f18a59c5 input=01d362ebcc06996b]*/
{
    return posix_do_stat(module, "stat", path, dir_fd, follow_symlinks);
}


/*[clinic input]
os.lstat

    path : path_t

    *

    dir_fd : dir_fd(requires='fstatat') = None

Perform a stat system call on the given path, without following symbolic links.

Like stat(), but do not follow symbolic links.
Equivalent to stat(path, follow_symlinks=False).
[clinic start generated code]*/

static PyObject *
os_lstat_impl(PyObject *module, path_t *path, int dir_fd)
/*[clinic end generated code: output=ef82a5d35ce8ab37 input=0b7474765927b925]*/
{
    int follow_symlinks = 0;
    return posix_do_stat(module, "lstat", path, dir_fd, follow_symlinks);
}


/*[clinic input]
os.access -> bool

    path: path_t
        Path to be tested; can be string, bytes, or a path-like object.

    mode: int
        Operating-system mode bitfield.  Can be F_OK to test existence,
        or the inclusive-OR of R_OK, W_OK, and X_OK.

    *

    dir_fd : dir_fd(requires='faccessat') = None
        If not None, it should be a file descriptor open to a directory,
        and path should be relative; path will then be relative to that
        directory.

    effective_ids: bool = False
        If True, access will use the effective uid/gid instead of
        the real uid/gid.

    follow_symlinks: bool = True
        If False, and the last element of the path is a symbolic link,
        access will examine the symbolic link itself instead of the file
        the link points to.

Use the real uid/gid to test for access to a path.

{parameters}
dir_fd, effective_ids, and follow_symlinks may not be implemented
  on your platform.  If they are unavailable, using them will raise a
  NotImplementedError.

Note that most operations will use the effective uid/gid, therefore this
  routine can be used in a suid/sgid environment to test if the invoking user
  has the specified access to the path.

[clinic start generated code]*/

static int
os_access_impl(PyObject *module, path_t *path, int mode, int dir_fd,
               int effective_ids, int follow_symlinks)
/*[clinic end generated code: output=cf84158bc90b1a77 input=3ffe4e650ee3bf20]*/
{
    int return_value;

#ifdef MS_WINDOWS
    DWORD attr;
#else
    int result;
#endif

#ifdef HAVE_FACCESSAT
    int faccessat_unavailable = 0;
#endif

#ifndef HAVE_FACCESSAT
    if (follow_symlinks_specified("access", follow_symlinks))
        return -1;

    if (effective_ids) {
        argument_unavailable_error("access", "effective_ids");
        return -1;
    }
#endif

#ifdef MS_WINDOWS
    Py_BEGIN_ALLOW_THREADS
    attr = GetFileAttributesW(path->wide);
    Py_END_ALLOW_THREADS

    /*
     * Access is possible if
     *   * we didn't get a -1, and
     *     * write access wasn't requested,
     *     * or the file isn't read-only,
     *     * or it's a directory.
     * (Directories cannot be read-only on Windows.)
    */
    return_value = (attr != INVALID_FILE_ATTRIBUTES) &&
            (!(mode & 2) ||
            !(attr & FILE_ATTRIBUTE_READONLY) ||
            (attr & FILE_ATTRIBUTE_DIRECTORY));
#else

    Py_BEGIN_ALLOW_THREADS
#ifdef HAVE_FACCESSAT
    if ((dir_fd != DEFAULT_DIR_FD) ||
        effective_ids ||
        !follow_symlinks) {

        if (HAVE_FACCESSAT_RUNTIME) {
            int flags = 0;
            if (!follow_symlinks)
                flags |= AT_SYMLINK_NOFOLLOW;
            if (effective_ids)
                flags |= AT_EACCESS;
            result = faccessat(dir_fd, path->narrow, mode, flags);
        } else {
            faccessat_unavailable = 1;
        }
    }
    else
#endif
        result = access(path->narrow, mode);
    Py_END_ALLOW_THREADS

#ifdef HAVE_FACCESSAT
    if (faccessat_unavailable) {
        if (dir_fd != DEFAULT_DIR_FD) {
            argument_unavailable_error("access", "dir_fd");
            return -1;
        }
        if (follow_symlinks_specified("access", follow_symlinks))
            return -1;

        if (effective_ids) {
            argument_unavailable_error("access", "effective_ids");
            return -1;
        }
        /* should be unreachable */
        return -1;
    }
#endif
    return_value = !result;
#endif

    return return_value;
}

#ifndef F_OK
#define F_OK 0
#endif
#ifndef R_OK
#define R_OK 4
#endif
#ifndef W_OK
#define W_OK 2
#endif
#ifndef X_OK
#define X_OK 1
#endif


#ifdef HAVE_TTYNAME
/*[clinic input]
os.ttyname

    fd: int
        Integer file descriptor handle.

    /

Return the name of the terminal device connected to 'fd'.
[clinic start generated code]*/

static PyObject *
os_ttyname_impl(PyObject *module, int fd)
/*[clinic end generated code: output=c424d2e9d1cd636a input=9ff5a58b08115c55]*/
{

    long size = sysconf(_SC_TTY_NAME_MAX);
    if (size == -1) {
        return posix_error();
    }
    char *buffer = (char *)PyMem_RawMalloc(size);
    if (buffer == NULL) {
        return PyErr_NoMemory();
    }
    int ret = ttyname_r(fd, buffer, size);
    if (ret != 0) {
        PyMem_RawFree(buffer);
        errno = ret;
        return posix_error();
    }
    PyObject *res = PyUnicode_DecodeFSDefault(buffer);
    PyMem_RawFree(buffer);
    return res;
}
#endif

#ifdef HAVE_CTERMID
/*[clinic input]
os.ctermid

Return the name of the controlling terminal for this process.
[clinic start generated code]*/

static PyObject *
os_ctermid_impl(PyObject *module)
/*[clinic end generated code: output=02f017e6c9e620db input=3b87fdd52556382d]*/
{
    char *ret;
    char buffer[L_ctermid];

#ifdef USE_CTERMID_R
    ret = ctermid_r(buffer);
#else
    ret = ctermid(buffer);
#endif
    if (ret == NULL)
        return posix_error();
    return PyUnicode_DecodeFSDefault(buffer);
}
#endif /* HAVE_CTERMID */


/*[clinic input]
os.chdir

    path: path_t(allow_fd='PATH_HAVE_FCHDIR')

Change the current working directory to the specified path.

path may always be specified as a string.
On some platforms, path may also be specified as an open file descriptor.
  If this functionality is unavailable, using it raises an exception.
[clinic start generated code]*/

static PyObject *
os_chdir_impl(PyObject *module, path_t *path)
/*[clinic end generated code: output=3be6400eee26eaae input=1a4a15b4d12cb15d]*/
{
    int result;

    if (PySys_Audit("os.chdir", "(O)", path->object) < 0) {
        return NULL;
    }

    Py_BEGIN_ALLOW_THREADS
#ifdef MS_WINDOWS
    /* on unix, success = 0, on windows, success = !0 */
    result = !win32_wchdir(path->wide);
#else
#ifdef HAVE_FCHDIR
    if (path->fd != -1)
        result = fchdir(path->fd);
    else
#endif
        result = chdir(path->narrow);
#endif
    Py_END_ALLOW_THREADS

    if (result) {
        return path_error(path);
    }

    Py_RETURN_NONE;
}


#ifdef HAVE_FCHDIR
/*[clinic input]
os.fchdir

    fd: fildes

Change to the directory of the given file descriptor.

fd must be opened on a directory, not a file.
Equivalent to os.chdir(fd).

[clinic start generated code]*/

static PyObject *
os_fchdir_impl(PyObject *module, int fd)
/*[clinic end generated code: output=42e064ec4dc00ab0 input=18e816479a2fa985]*/
{
    if (PySys_Audit("os.chdir", "(i)", fd) < 0) {
        return NULL;
    }
    return posix_fildes_fd(fd, fchdir);
}
#endif /* HAVE_FCHDIR */

#ifdef MS_WINDOWS
# define CHMOD_DEFAULT_FOLLOW_SYMLINKS 0
#else
# define CHMOD_DEFAULT_FOLLOW_SYMLINKS 1
#endif

#ifdef MS_WINDOWS
static int
win32_lchmod(LPCWSTR path, int mode)
{
    DWORD attr = GetFileAttributesW(path);
    if (attr == INVALID_FILE_ATTRIBUTES) {
        return 0;
    }
    if (mode & _S_IWRITE) {
        attr &= ~FILE_ATTRIBUTE_READONLY;
    }
    else {
        attr |= FILE_ATTRIBUTE_READONLY;
    }
    return SetFileAttributesW(path, attr);
}

static int
win32_hchmod(HANDLE hfile, int mode)
{
    FILE_BASIC_INFO info;
    if (!GetFileInformationByHandleEx(hfile, FileBasicInfo,
                                      &info, sizeof(info)))
    {
        return 0;
    }
    if (mode & _S_IWRITE) {
        info.FileAttributes &= ~FILE_ATTRIBUTE_READONLY;
    }
    else {
        info.FileAttributes |= FILE_ATTRIBUTE_READONLY;
    }
    return SetFileInformationByHandle(hfile, FileBasicInfo,
                                      &info, sizeof(info));
}

static int
win32_fchmod(int fd, int mode)
{
    HANDLE hfile = _Py_get_osfhandle_noraise(fd);
    if (hfile == INVALID_HANDLE_VALUE) {
        SetLastError(ERROR_INVALID_HANDLE);
        return 0;
    }
    return win32_hchmod(hfile, mode);
}

#endif /* MS_WINDOWS */

/*[clinic input]
os.chmod

    path: path_t(allow_fd='PATH_HAVE_FCHMOD')
        Path to be modified.  May always be specified as a str, bytes, or a path-like object.
        On some platforms, path may also be specified as an open file descriptor.
        If this functionality is unavailable, using it raises an exception.

    mode: int
        Operating-system mode bitfield.
        Be careful when using number literals for *mode*. The conventional UNIX notation for
        numeric modes uses an octal base, which needs to be indicated with a ``0o`` prefix in
        Python.

    *

    dir_fd : dir_fd(requires='fchmodat') = None
        If not None, it should be a file descriptor open to a directory,
        and path should be relative; path will then be relative to that
        directory.

    follow_symlinks: bool(c_default="CHMOD_DEFAULT_FOLLOW_SYMLINKS", \
                          py_default="(os.name != 'nt')") = CHMOD_DEFAULT_FOLLOW_SYMLINKS
        If False, and the last element of the path is a symbolic link,
        chmod will modify the symbolic link itself instead of the file
        the link points to.

Change the access permissions of a file.

It is an error to use dir_fd or follow_symlinks when specifying path as
  an open file descriptor.
dir_fd and follow_symlinks may not be implemented on your platform.
  If they are unavailable, using them will raise a NotImplementedError.

[clinic start generated code]*/

static PyObject *
os_chmod_impl(PyObject *module, path_t *path, int mode, int dir_fd,
              int follow_symlinks)
/*[clinic end generated code: output=5cf6a94915cc7bff input=fcf115d174b9f3d8]*/
{
    int result;

#ifdef HAVE_FCHMODAT
    int fchmodat_nofollow_unsupported = 0;
    int fchmodat_unsupported = 0;
#endif

#if !(defined(HAVE_FCHMODAT) || defined(HAVE_LCHMOD) || defined(MS_WINDOWS))
    if (follow_symlinks_specified("chmod", follow_symlinks))
        return NULL;
#endif

    if (PySys_Audit("os.chmod", "Oii", path->object, mode,
                    dir_fd == DEFAULT_DIR_FD ? -1 : dir_fd) < 0) {
        return NULL;
    }

#ifdef MS_WINDOWS
    result = 0;
    Py_BEGIN_ALLOW_THREADS
    if (path->fd != -1) {
        result = win32_fchmod(path->fd, mode);
    }
    else if (follow_symlinks) {
        HANDLE hfile = CreateFileW(path->wide,
                                   FILE_READ_ATTRIBUTES|FILE_WRITE_ATTRIBUTES,
                                   0, NULL,
                                   OPEN_EXISTING, FILE_FLAG_BACKUP_SEMANTICS, NULL);
        if (hfile != INVALID_HANDLE_VALUE) {
            result = win32_hchmod(hfile, mode);
            (void)CloseHandle(hfile);
        }
    }
    else {
        result = win32_lchmod(path->wide, mode);
    }
    Py_END_ALLOW_THREADS
    if (!result) {
        return path_error(path);
    }
#else /* MS_WINDOWS */
    Py_BEGIN_ALLOW_THREADS
#ifdef HAVE_FCHMOD
    if (path->fd != -1)
        result = fchmod(path->fd, mode);
    else
#endif /* HAVE_CHMOD */
#ifdef HAVE_LCHMOD
    if ((!follow_symlinks) && (dir_fd == DEFAULT_DIR_FD))
        result = lchmod(path->narrow, mode);
    else
#endif /* HAVE_LCHMOD */
#ifdef HAVE_FCHMODAT
    if ((dir_fd != DEFAULT_DIR_FD) || !follow_symlinks) {
        if (HAVE_FCHMODAT_RUNTIME) {
            /*
             * fchmodat() doesn't currently support AT_SYMLINK_NOFOLLOW!
             * The documentation specifically shows how to use it,
             * and then says it isn't implemented yet.
             * (true on linux with glibc 2.15, and openindiana 3.x)
             *
             * Once it is supported, os.chmod will automatically
             * support dir_fd and follow_symlinks=False.  (Hopefully.)
             * Until then, we need to be careful what exception we raise.
             */
            result = fchmodat(dir_fd, path->narrow, mode,
                              follow_symlinks ? 0 : AT_SYMLINK_NOFOLLOW);
            /*
             * But wait!  We can't throw the exception without allowing threads,
             * and we can't do that in this nested scope.  (Macro trickery, sigh.)
             */
            fchmodat_nofollow_unsupported =
                             result &&
                             ((errno == ENOTSUP) || (errno == EOPNOTSUPP)) &&
                             !follow_symlinks;
        } else {
            fchmodat_unsupported = 1;
            fchmodat_nofollow_unsupported = 1;

            result = -1;
        }
    }
    else
#endif /* HAVE_FHCMODAT */
    {
#ifdef HAVE_CHMOD
        result = chmod(path->narrow, mode);
#elif defined(__wasi__)
        // WASI SDK 15.0 does not support chmod.
        // Ignore missing syscall for now.
        result = 0;
#else
        result = -1;
        errno = ENOSYS;
#endif
    }
    Py_END_ALLOW_THREADS

    if (result) {
#ifdef HAVE_FCHMODAT
        if (fchmodat_unsupported) {
            if (dir_fd != DEFAULT_DIR_FD) {
                argument_unavailable_error("chmod", "dir_fd");
                return NULL;
            }
        }

        if (fchmodat_nofollow_unsupported) {
            if (dir_fd != DEFAULT_DIR_FD)
                dir_fd_and_follow_symlinks_invalid("chmod",
                                                   dir_fd, follow_symlinks);
            else
                follow_symlinks_specified("chmod", follow_symlinks);
            return NULL;
        }
        else
#endif /* HAVE_FCHMODAT */
        return path_error(path);
    }
#endif /* MS_WINDOWS */

    Py_RETURN_NONE;
}


#if defined(HAVE_FCHMOD) || defined(MS_WINDOWS)
/*[clinic input]
os.fchmod

    fd: int
        The file descriptor of the file to be modified.
    mode: int
        Operating-system mode bitfield.
        Be careful when using number literals for *mode*. The conventional UNIX notation for
        numeric modes uses an octal base, which needs to be indicated with a ``0o`` prefix in
        Python.

Change the access permissions of the file given by file descriptor fd.

Equivalent to os.chmod(fd, mode).
[clinic start generated code]*/

static PyObject *
os_fchmod_impl(PyObject *module, int fd, int mode)
/*[clinic end generated code: output=afd9bc05b4e426b3 input=b5594618bbbc22df]*/
{
    int res;

    if (PySys_Audit("os.chmod", "iii", fd, mode, -1) < 0) {
        return NULL;
    }

#ifdef MS_WINDOWS
    res = 0;
    Py_BEGIN_ALLOW_THREADS
    res = win32_fchmod(fd, mode);
    Py_END_ALLOW_THREADS
    if (!res) {
        return PyErr_SetFromWindowsErr(0);
    }
#else /* MS_WINDOWS */
    int async_err = 0;
    do {
        Py_BEGIN_ALLOW_THREADS
        res = fchmod(fd, mode);
        Py_END_ALLOW_THREADS
    } while (res != 0 && errno == EINTR && !(async_err = PyErr_CheckSignals()));
    if (res != 0)
        return (!async_err) ? posix_error() : NULL;
#endif /* MS_WINDOWS */

    Py_RETURN_NONE;
}
#endif /* HAVE_FCHMOD || MS_WINDOWS */


#if defined(HAVE_LCHMOD) || defined(MS_WINDOWS)
/*[clinic input]
os.lchmod

    path: path_t
    mode: int

Change the access permissions of a file, without following symbolic links.

If path is a symlink, this affects the link itself rather than the target.
Equivalent to chmod(path, mode, follow_symlinks=False)."
[clinic start generated code]*/

static PyObject *
os_lchmod_impl(PyObject *module, path_t *path, int mode)
/*[clinic end generated code: output=082344022b51a1d5 input=90c5663c7465d24f]*/
{
    int res;
    if (PySys_Audit("os.chmod", "Oii", path->object, mode, -1) < 0) {
        return NULL;
    }
#ifdef MS_WINDOWS
    Py_BEGIN_ALLOW_THREADS
    res = win32_lchmod(path->wide, mode);
    Py_END_ALLOW_THREADS
    if (!res) {
        path_error(path);
        return NULL;
    }
#else /* MS_WINDOWS */
    Py_BEGIN_ALLOW_THREADS
    res = lchmod(path->narrow, mode);
    Py_END_ALLOW_THREADS
    if (res < 0) {
        path_error(path);
        return NULL;
    }
#endif /* MS_WINDOWS */
    Py_RETURN_NONE;
}
#endif /* HAVE_LCHMOD || MS_WINDOWS */


#ifdef HAVE_CHFLAGS
/*[clinic input]
os.chflags

    path: path_t
    flags: unsigned_long(bitwise=True)
    follow_symlinks: bool=True

Set file flags.

If follow_symlinks is False, and the last element of the path is a symbolic
  link, chflags will change flags on the symbolic link itself instead of the
  file the link points to.
follow_symlinks may not be implemented on your platform.  If it is
unavailable, using it will raise a NotImplementedError.

[clinic start generated code]*/

static PyObject *
os_chflags_impl(PyObject *module, path_t *path, unsigned long flags,
                int follow_symlinks)
/*[clinic end generated code: output=85571c6737661ce9 input=0327e29feb876236]*/
{
    int result;

#ifndef HAVE_LCHFLAGS
    if (follow_symlinks_specified("chflags", follow_symlinks))
        return NULL;
#endif

    if (PySys_Audit("os.chflags", "Ok", path->object, flags) < 0) {
        return NULL;
    }

    Py_BEGIN_ALLOW_THREADS
#ifdef HAVE_LCHFLAGS
    if (!follow_symlinks)
        result = lchflags(path->narrow, flags);
    else
#endif
        result = chflags(path->narrow, flags);
    Py_END_ALLOW_THREADS

    if (result)
        return path_error(path);

    Py_RETURN_NONE;
}
#endif /* HAVE_CHFLAGS */


#ifdef HAVE_LCHFLAGS
/*[clinic input]
os.lchflags

    path: path_t
    flags: unsigned_long(bitwise=True)

Set file flags.

This function will not follow symbolic links.
Equivalent to chflags(path, flags, follow_symlinks=False).
[clinic start generated code]*/

static PyObject *
os_lchflags_impl(PyObject *module, path_t *path, unsigned long flags)
/*[clinic end generated code: output=30ae958695c07316 input=f9f82ea8b585ca9d]*/
{
    int res;
    if (PySys_Audit("os.chflags", "Ok", path->object, flags) < 0) {
        return NULL;
    }
    Py_BEGIN_ALLOW_THREADS
    res = lchflags(path->narrow, flags);
    Py_END_ALLOW_THREADS
    if (res < 0) {
        return path_error(path);
    }
    Py_RETURN_NONE;
}
#endif /* HAVE_LCHFLAGS */


#ifdef HAVE_CHROOT
/*[clinic input]
os.chroot
    path: path_t

Change root directory to path.

[clinic start generated code]*/

static PyObject *
os_chroot_impl(PyObject *module, path_t *path)
/*[clinic end generated code: output=de80befc763a4475 input=14822965652c3dc3]*/
{
    int res;
    Py_BEGIN_ALLOW_THREADS
    res = chroot(path->narrow);
    Py_END_ALLOW_THREADS
    if (res < 0)
        return path_error(path);
    Py_RETURN_NONE;
}
#endif /* HAVE_CHROOT */


#ifdef HAVE_FSYNC
/*[clinic input]
os.fsync

    fd: fildes

Force write of fd to disk.
[clinic start generated code]*/

static PyObject *
os_fsync_impl(PyObject *module, int fd)
/*[clinic end generated code: output=4a10d773f52b3584 input=21c3645c056967f2]*/
{
    return posix_fildes_fd(fd, fsync);
}
#endif /* HAVE_FSYNC */


#ifdef HAVE_SYNC
/*[clinic input]
os.sync

Force write of everything to disk.
[clinic start generated code]*/

static PyObject *
os_sync_impl(PyObject *module)
/*[clinic end generated code: output=2796b1f0818cd71c input=84749fe5e9b404ff]*/
{
    Py_BEGIN_ALLOW_THREADS
    sync();
    Py_END_ALLOW_THREADS
    Py_RETURN_NONE;
}
#endif /* HAVE_SYNC */


#ifdef HAVE_FDATASYNC
#ifdef __hpux
extern int fdatasync(int); /* On HP-UX, in libc but not in unistd.h */
#endif

/*[clinic input]
os.fdatasync

    fd: fildes

Force write of fd to disk without forcing update of metadata.
[clinic start generated code]*/

static PyObject *
os_fdatasync_impl(PyObject *module, int fd)
/*[clinic end generated code: output=b4b9698b5d7e26dd input=bc74791ee54dd291]*/
{
    return posix_fildes_fd(fd, fdatasync);
}
#endif /* HAVE_FDATASYNC */


#ifdef HAVE_CHOWN
/*[clinic input]
os.chown

    path : path_t(allow_fd='PATH_HAVE_FCHOWN')
        Path to be examined; can be string, bytes, a path-like object, or open-file-descriptor int.

    uid: uid_t

    gid: gid_t

    *

    dir_fd : dir_fd(requires='fchownat') = None
        If not None, it should be a file descriptor open to a directory,
        and path should be relative; path will then be relative to that
        directory.

    follow_symlinks: bool = True
        If False, and the last element of the path is a symbolic link,
        stat will examine the symbolic link itself instead of the file
        the link points to.

Change the owner and group id of path to the numeric uid and gid.\

path may always be specified as a string.
On some platforms, path may also be specified as an open file descriptor.
  If this functionality is unavailable, using it raises an exception.
If dir_fd is not None, it should be a file descriptor open to a directory,
  and path should be relative; path will then be relative to that directory.
If follow_symlinks is False, and the last element of the path is a symbolic
  link, chown will modify the symbolic link itself instead of the file the
  link points to.
It is an error to use dir_fd or follow_symlinks when specifying path as
  an open file descriptor.
dir_fd and follow_symlinks may not be implemented on your platform.
  If they are unavailable, using them will raise a NotImplementedError.

[clinic start generated code]*/

static PyObject *
os_chown_impl(PyObject *module, path_t *path, uid_t uid, gid_t gid,
              int dir_fd, int follow_symlinks)
/*[clinic end generated code: output=4beadab0db5f70cd input=b08c5ec67996a97d]*/
{
    int result;

#if defined(HAVE_FCHOWNAT)
    int fchownat_unsupported = 0;
#endif

#if !(defined(HAVE_LCHOWN) || defined(HAVE_FCHOWNAT))
    if (follow_symlinks_specified("chown", follow_symlinks))
        return NULL;
#endif
    if (dir_fd_and_fd_invalid("chown", dir_fd, path->fd) ||
        fd_and_follow_symlinks_invalid("chown", path->fd, follow_symlinks))
        return NULL;

    if (PySys_Audit("os.chown", "OIIi", path->object, uid, gid,
                    dir_fd == DEFAULT_DIR_FD ? -1 : dir_fd) < 0) {
        return NULL;
    }

    Py_BEGIN_ALLOW_THREADS
#ifdef HAVE_FCHOWN
    if (path->fd != -1)
        result = fchown(path->fd, uid, gid);
    else
#endif
#ifdef HAVE_LCHOWN
    if ((!follow_symlinks) && (dir_fd == DEFAULT_DIR_FD))
        result = lchown(path->narrow, uid, gid);
    else
#endif
#ifdef HAVE_FCHOWNAT
    if ((dir_fd != DEFAULT_DIR_FD) || (!follow_symlinks)) {
      if (HAVE_FCHOWNAT_RUNTIME) {
        result = fchownat(dir_fd, path->narrow, uid, gid,
                          follow_symlinks ? 0 : AT_SYMLINK_NOFOLLOW);
      } else {
         fchownat_unsupported = 1;
      }
    } else
#endif
        result = chown(path->narrow, uid, gid);
    Py_END_ALLOW_THREADS

#ifdef HAVE_FCHOWNAT
    if (fchownat_unsupported) {
        /* This would be incorrect if the current platform
         * doesn't support lchown.
         */
        argument_unavailable_error(NULL, "dir_fd");
        return NULL;
    }
#endif

    if (result)
        return path_error(path);

    Py_RETURN_NONE;
}
#endif /* HAVE_CHOWN */


#ifdef HAVE_FCHOWN
/*[clinic input]
os.fchown

    fd: int
    uid: uid_t
    gid: gid_t

Change the owner and group id of the file specified by file descriptor.

Equivalent to os.chown(fd, uid, gid).

[clinic start generated code]*/

static PyObject *
os_fchown_impl(PyObject *module, int fd, uid_t uid, gid_t gid)
/*[clinic end generated code: output=97d21cbd5a4350a6 input=3af544ba1b13a0d7]*/
{
    int res;
    int async_err = 0;

    if (PySys_Audit("os.chown", "iIIi", fd, uid, gid, -1) < 0) {
        return NULL;
    }

    do {
        Py_BEGIN_ALLOW_THREADS
        res = fchown(fd, uid, gid);
        Py_END_ALLOW_THREADS
    } while (res != 0 && errno == EINTR && !(async_err = PyErr_CheckSignals()));
    if (res != 0)
        return (!async_err) ? posix_error() : NULL;

    Py_RETURN_NONE;
}
#endif /* HAVE_FCHOWN */


#ifdef HAVE_LCHOWN
/*[clinic input]
os.lchown

    path : path_t
    uid: uid_t
    gid: gid_t

Change the owner and group id of path to the numeric uid and gid.

This function will not follow symbolic links.
Equivalent to os.chown(path, uid, gid, follow_symlinks=False).
[clinic start generated code]*/

static PyObject *
os_lchown_impl(PyObject *module, path_t *path, uid_t uid, gid_t gid)
/*[clinic end generated code: output=25eaf6af412fdf2f input=b1c6014d563a7161]*/
{
    int res;
    if (PySys_Audit("os.chown", "OIIi", path->object, uid, gid, -1) < 0) {
        return NULL;
    }
    Py_BEGIN_ALLOW_THREADS
    res = lchown(path->narrow, uid, gid);
    Py_END_ALLOW_THREADS
    if (res < 0) {
        return path_error(path);
    }
    Py_RETURN_NONE;
}
#endif /* HAVE_LCHOWN */


static PyObject *
posix_getcwd(int use_bytes)
{
#ifdef MS_WINDOWS
    wchar_t wbuf[MAXPATHLEN];
    wchar_t *wbuf2 = wbuf;
    DWORD len;

    Py_BEGIN_ALLOW_THREADS
    len = GetCurrentDirectoryW(Py_ARRAY_LENGTH(wbuf), wbuf);
    /* If the buffer is large enough, len does not include the
       terminating \0. If the buffer is too small, len includes
       the space needed for the terminator. */
    if (len >= Py_ARRAY_LENGTH(wbuf)) {
        if (len <= PY_SSIZE_T_MAX / sizeof(wchar_t)) {
            wbuf2 = PyMem_RawMalloc(len * sizeof(wchar_t));
        }
        else {
            wbuf2 = NULL;
        }
        if (wbuf2) {
            len = GetCurrentDirectoryW(len, wbuf2);
        }
    }
    Py_END_ALLOW_THREADS

    if (!wbuf2) {
        PyErr_NoMemory();
        return NULL;
    }
    if (!len) {
        PyErr_SetFromWindowsErr(0);
        if (wbuf2 != wbuf)
            PyMem_RawFree(wbuf2);
        return NULL;
    }

    PyObject *resobj = PyUnicode_FromWideChar(wbuf2, len);
    if (wbuf2 != wbuf) {
        PyMem_RawFree(wbuf2);
    }

    if (use_bytes) {
        if (resobj == NULL) {
            return NULL;
        }
        Py_SETREF(resobj, PyUnicode_EncodeFSDefault(resobj));
    }

    return resobj;
#else
    const size_t chunk = 1024;

    char *buf = NULL;
    char *cwd = NULL;
    size_t buflen = 0;

    Py_BEGIN_ALLOW_THREADS
    do {
        char *newbuf;
        if (buflen <= PY_SSIZE_T_MAX - chunk) {
            buflen += chunk;
            newbuf = PyMem_RawRealloc(buf, buflen);
        }
        else {
            newbuf = NULL;
        }
        if (newbuf == NULL) {
            PyMem_RawFree(buf);
            buf = NULL;
            break;
        }
        buf = newbuf;

        cwd = getcwd(buf, buflen);
    } while (cwd == NULL && errno == ERANGE);
    Py_END_ALLOW_THREADS

    if (buf == NULL) {
        return PyErr_NoMemory();
    }
    if (cwd == NULL) {
        posix_error();
        PyMem_RawFree(buf);
        return NULL;
    }

    PyObject *obj;
    if (use_bytes) {
        obj = PyBytes_FromStringAndSize(buf, strlen(buf));
    }
    else {
        obj = PyUnicode_DecodeFSDefault(buf);
    }
    PyMem_RawFree(buf);

    return obj;
#endif   /* !MS_WINDOWS */
}


/*[clinic input]
os.getcwd

Return a unicode string representing the current working directory.
[clinic start generated code]*/

static PyObject *
os_getcwd_impl(PyObject *module)
/*[clinic end generated code: output=21badfae2ea99ddc input=f069211bb70e3d39]*/
{
    return posix_getcwd(0);
}


/*[clinic input]
os.getcwdb

Return a bytes string representing the current working directory.
[clinic start generated code]*/

static PyObject *
os_getcwdb_impl(PyObject *module)
/*[clinic end generated code: output=3dd47909480e4824 input=f6f6a378dad3d9cb]*/
{
    return posix_getcwd(1);
}


#if ((!defined(HAVE_LINK)) && defined(MS_WINDOWS))
#define HAVE_LINK 1
#endif

#ifdef HAVE_LINK
/*[clinic input]

os.link

    src : path_t
    dst : path_t
    *
    src_dir_fd : dir_fd = None
    dst_dir_fd : dir_fd = None
    follow_symlinks: bool = True

Create a hard link to a file.

If either src_dir_fd or dst_dir_fd is not None, it should be a file
  descriptor open to a directory, and the respective path string (src or dst)
  should be relative; the path will then be relative to that directory.
If follow_symlinks is False, and the last element of src is a symbolic
  link, link will create a link to the symbolic link itself instead of the
  file the link points to.
src_dir_fd, dst_dir_fd, and follow_symlinks may not be implemented on your
  platform.  If they are unavailable, using them will raise a
  NotImplementedError.
[clinic start generated code]*/

static PyObject *
os_link_impl(PyObject *module, path_t *src, path_t *dst, int src_dir_fd,
             int dst_dir_fd, int follow_symlinks)
/*[clinic end generated code: output=7f00f6007fd5269a input=b0095ebbcbaa7e04]*/
{
#ifdef MS_WINDOWS
    BOOL result = FALSE;
#else
    int result;
#endif
#if defined(HAVE_LINKAT)
    int linkat_unavailable = 0;
#endif

#ifndef HAVE_LINKAT
    if ((src_dir_fd != DEFAULT_DIR_FD) || (dst_dir_fd != DEFAULT_DIR_FD)) {
        argument_unavailable_error("link", "src_dir_fd and dst_dir_fd");
        return NULL;
    }
#endif

#ifndef MS_WINDOWS
    if ((src->narrow && dst->wide) || (src->wide && dst->narrow)) {
        PyErr_SetString(PyExc_NotImplementedError,
                        "link: src and dst must be the same type");
        return NULL;
    }
#endif

    if (PySys_Audit("os.link", "OOii", src->object, dst->object,
                    src_dir_fd == DEFAULT_DIR_FD ? -1 : src_dir_fd,
                    dst_dir_fd == DEFAULT_DIR_FD ? -1 : dst_dir_fd) < 0) {
        return NULL;
    }

#ifdef MS_WINDOWS
    Py_BEGIN_ALLOW_THREADS
    result = CreateHardLinkW(dst->wide, src->wide, NULL);
    Py_END_ALLOW_THREADS

    if (!result)
        return path_error2(src, dst);
#else
    Py_BEGIN_ALLOW_THREADS
#ifdef HAVE_LINKAT
    if ((src_dir_fd != DEFAULT_DIR_FD) ||
        (dst_dir_fd != DEFAULT_DIR_FD) ||
        (!follow_symlinks)) {

        if (HAVE_LINKAT_RUNTIME) {

            result = linkat(src_dir_fd, src->narrow,
                dst_dir_fd, dst->narrow,
                follow_symlinks ? AT_SYMLINK_FOLLOW : 0);

        }
#ifdef __APPLE__
        else {
            if (src_dir_fd == DEFAULT_DIR_FD && dst_dir_fd == DEFAULT_DIR_FD) {
                /* See issue 41355: This matches the behaviour of !HAVE_LINKAT */
                result = link(src->narrow, dst->narrow);
            } else {
                linkat_unavailable = 1;
            }
        }
#endif
    }
    else
#endif /* HAVE_LINKAT */
        result = link(src->narrow, dst->narrow);
    Py_END_ALLOW_THREADS

#ifdef HAVE_LINKAT
    if (linkat_unavailable) {
        /* Either or both dir_fd arguments were specified */
        if (src_dir_fd  != DEFAULT_DIR_FD) {
            argument_unavailable_error("link", "src_dir_fd");
        } else {
            argument_unavailable_error("link", "dst_dir_fd");
        }
        return NULL;
    }
#endif

    if (result)
        return path_error2(src, dst);
#endif /* MS_WINDOWS */

    Py_RETURN_NONE;
}
#endif


#if defined(MS_WINDOWS) && !defined(HAVE_OPENDIR)
static PyObject *
_listdir_windows_no_opendir(path_t *path, PyObject *list)
{
    PyObject *v;
    HANDLE hFindFile = INVALID_HANDLE_VALUE;
    BOOL result;
    wchar_t namebuf[MAX_PATH+4]; /* Overallocate for "\*.*" */
    /* only claim to have space for MAX_PATH */
    Py_ssize_t len = Py_ARRAY_LENGTH(namebuf)-4;
    wchar_t *wnamebuf = NULL;

    WIN32_FIND_DATAW wFileData;
    const wchar_t *po_wchars;

    if (!path->wide) { /* Default arg: "." */
        po_wchars = L".";
        len = 1;
    } else {
        po_wchars = path->wide;
        len = wcslen(path->wide);
    }
    /* The +5 is so we can append "\\*.*\0" */
    wnamebuf = PyMem_New(wchar_t, len + 5);
    if (!wnamebuf) {
        PyErr_NoMemory();
        goto exit;
    }
    wcscpy(wnamebuf, po_wchars);
    if (len > 0) {
        wchar_t wch = wnamebuf[len-1];
        if (wch != SEP && wch != ALTSEP && wch != L':')
            wnamebuf[len++] = SEP;
        wcscpy(wnamebuf + len, L"*.*");
    }
    if ((list = PyList_New(0)) == NULL) {
        goto exit;
    }
    Py_BEGIN_ALLOW_THREADS
    hFindFile = FindFirstFileW(wnamebuf, &wFileData);
    Py_END_ALLOW_THREADS
    if (hFindFile == INVALID_HANDLE_VALUE) {
        int error = GetLastError();
        if (error == ERROR_FILE_NOT_FOUND)
            goto exit;
        path_error(path);
        Py_CLEAR(list);
        goto exit;
    }
    do {
        /* Skip over . and .. */
        if (wcscmp(wFileData.cFileName, L".") != 0 &&
            wcscmp(wFileData.cFileName, L"..") != 0) {
            v = PyUnicode_FromWideChar(wFileData.cFileName,
                                       wcslen(wFileData.cFileName));
            if (path->narrow && v) {
                Py_SETREF(v, PyUnicode_EncodeFSDefault(v));
            }
            if (v == NULL) {
                Py_CLEAR(list);
                break;
            }
            if (PyList_Append(list, v) != 0) {
                Py_DECREF(v);
                Py_CLEAR(list);
                break;
            }
            Py_DECREF(v);
        }
        Py_BEGIN_ALLOW_THREADS
        result = FindNextFileW(hFindFile, &wFileData);
        Py_END_ALLOW_THREADS
        /* FindNextFile sets error to ERROR_NO_MORE_FILES if
           it got to the end of the directory. */
        if (!result && GetLastError() != ERROR_NO_MORE_FILES) {
            path_error(path);
            Py_CLEAR(list);
            goto exit;
        }
    } while (result == TRUE);

exit:
    if (hFindFile != INVALID_HANDLE_VALUE) {
        if (FindClose(hFindFile) == FALSE) {
            if (list != NULL) {
                path_error(path);
                Py_CLEAR(list);
            }
        }
    }
    PyMem_Free(wnamebuf);

    return list;
}  /* end of _listdir_windows_no_opendir */

#else  /* thus POSIX, ie: not (MS_WINDOWS and not HAVE_OPENDIR) */

static PyObject *
_posix_listdir(path_t *path, PyObject *list)
{
    PyObject *v;
    DIR *dirp = NULL;
    struct dirent *ep;
    int return_str; /* if false, return bytes */
#ifdef HAVE_FDOPENDIR
    int fd = -1;
#endif

    errno = 0;
#ifdef HAVE_FDOPENDIR
    if (path->fd != -1) {
      if (HAVE_FDOPENDIR_RUNTIME) {
        /* closedir() closes the FD, so we duplicate it */
        fd = _Py_dup(path->fd);
        if (fd == -1)
            return NULL;

        return_str = 1;

        Py_BEGIN_ALLOW_THREADS
        dirp = fdopendir(fd);
        Py_END_ALLOW_THREADS
      } else {
        PyErr_SetString(PyExc_TypeError,
            "listdir: path should be string, bytes, os.PathLike or None, not int");
        return NULL;
      }
    }
    else
#endif
    {
        const char *name;
        if (path->narrow) {
            name = path->narrow;
            /* only return bytes if they specified a bytes object */
            return_str = !PyBytes_Check(path->object);
        }
        else {
            name = ".";
            return_str = 1;
        }

        Py_BEGIN_ALLOW_THREADS
        dirp = opendir(name);
        Py_END_ALLOW_THREADS
    }

    if (dirp == NULL) {
        path_error(path);
        list = NULL;
#ifdef HAVE_FDOPENDIR
        if (fd != -1) {
            Py_BEGIN_ALLOW_THREADS
            close(fd);
            Py_END_ALLOW_THREADS
        }
#endif
        goto exit;
    }
    if ((list = PyList_New(0)) == NULL) {
        goto exit;
    }
    for (;;) {
        errno = 0;
        Py_BEGIN_ALLOW_THREADS
        ep = readdir(dirp);
        Py_END_ALLOW_THREADS
        if (ep == NULL) {
            if (errno == 0) {
                break;
            } else {
                path_error(path);
                Py_CLEAR(list);
                goto exit;
            }
        }
        if (ep->d_name[0] == '.' &&
            (NAMLEN(ep) == 1 ||
             (ep->d_name[1] == '.' && NAMLEN(ep) == 2)))
            continue;
        if (return_str)
            v = PyUnicode_DecodeFSDefaultAndSize(ep->d_name, NAMLEN(ep));
        else
            v = PyBytes_FromStringAndSize(ep->d_name, NAMLEN(ep));
        if (v == NULL) {
            Py_CLEAR(list);
            break;
        }
        if (PyList_Append(list, v) != 0) {
            Py_DECREF(v);
            Py_CLEAR(list);
            break;
        }
        Py_DECREF(v);
    }

exit:
    if (dirp != NULL) {
        Py_BEGIN_ALLOW_THREADS
#ifdef HAVE_FDOPENDIR
        if (fd > -1)
            rewinddir(dirp);
#endif
        closedir(dirp);
        Py_END_ALLOW_THREADS
    }

    return list;
}  /* end of _posix_listdir */
#endif  /* which OS */


/*[clinic input]
os.listdir

    path : path_t(nullable=True, allow_fd='PATH_HAVE_FDOPENDIR') = None

Return a list containing the names of the files in the directory.

path can be specified as either str, bytes, or a path-like object.  If path is bytes,
  the filenames returned will also be bytes; in all other circumstances
  the filenames returned will be str.
If path is None, uses the path='.'.
On some platforms, path may also be specified as an open file descriptor;\
  the file descriptor must refer to a directory.
  If this functionality is unavailable, using it raises NotImplementedError.

The list is in arbitrary order.  It does not include the special
entries '.' and '..' even if they are present in the directory.


[clinic start generated code]*/

static PyObject *
os_listdir_impl(PyObject *module, path_t *path)
/*[clinic end generated code: output=293045673fcd1a75 input=e3f58030f538295d]*/
{
    if (PySys_Audit("os.listdir", "O",
                    path->object ? path->object : Py_None) < 0) {
        return NULL;
    }
#if defined(MS_WINDOWS) && !defined(HAVE_OPENDIR)
    return _listdir_windows_no_opendir(path, NULL);
#else
    return _posix_listdir(path, NULL);
#endif
}


#ifdef MS_WINDOWS

/*[clinic input]
os.listdrives

Return a list containing the names of drives in the system.

A drive name typically looks like 'C:\\'.

[clinic start generated code]*/

static PyObject *
os_listdrives_impl(PyObject *module)
/*[clinic end generated code: output=aaece9dacdf682b5 input=1af9ccc9e583798e]*/
{
    /* Number of possible drives is limited, so 256 should always be enough.
       On the day when it is not, listmounts() will have to be used. */
    wchar_t buffer[256];
    DWORD buflen = Py_ARRAY_LENGTH(buffer);
    PyObject *result = NULL;
    if (PySys_Audit("os.listdrives", NULL) < 0) {
        return NULL;
    }

    Py_BEGIN_ALLOW_THREADS;
    buflen = GetLogicalDriveStringsW(buflen, buffer);
    Py_END_ALLOW_THREADS;

    if (!buflen) {
        PyErr_SetFromWindowsErr(0);
        return NULL;
    } else if (buflen >= Py_ARRAY_LENGTH(buffer)) {
        PyErr_SetFromWindowsErr(ERROR_MORE_DATA);
        return NULL;
    }

    /* buflen includes a null terminator, so remove it */
    PyObject *str = PyUnicode_FromWideChar(buffer, buflen - 1);
    if (str) {
        PyObject *nullchar = PyUnicode_FromStringAndSize("\0", 1);
        if (nullchar) {
            result = PyUnicode_Split(str, nullchar, -1);
            Py_DECREF(nullchar);
        }
        Py_DECREF(str);
    }
    return result;
}

/*[clinic input]
os.listvolumes

Return a list containing the volumes in the system.

Volumes are typically represented as a GUID path.

[clinic start generated code]*/

static PyObject *
os_listvolumes_impl(PyObject *module)
/*[clinic end generated code: output=534e10ea2bf9d386 input=f6e4e70371f11e99]*/
{
    PyObject *result = PyList_New(0);
    HANDLE find = INVALID_HANDLE_VALUE;
    wchar_t buffer[MAX_PATH + 1];
    if (!result) {
        return NULL;
    }
    if (PySys_Audit("os.listvolumes", NULL) < 0) {
        Py_DECREF(result);
        return NULL;
    }

    int err = 0;
    Py_BEGIN_ALLOW_THREADS;
    find = FindFirstVolumeW(buffer, Py_ARRAY_LENGTH(buffer));
    if (find == INVALID_HANDLE_VALUE) {
        err = GetLastError();
    }
    Py_END_ALLOW_THREADS;

    while (!err) {
        PyObject *s = PyUnicode_FromWideChar(buffer, -1);
        if (!s || PyList_Append(result, s) < 0) {
            Py_XDECREF(s);
            Py_CLEAR(result);
            break;
        }
        Py_DECREF(s);

        Py_BEGIN_ALLOW_THREADS;
        if (!FindNextVolumeW(find, buffer, Py_ARRAY_LENGTH(buffer))) {
            err = GetLastError();
        }
        Py_END_ALLOW_THREADS;
    }

    if (find != INVALID_HANDLE_VALUE) {
        Py_BEGIN_ALLOW_THREADS;
        FindVolumeClose(find);
        Py_END_ALLOW_THREADS;
    }
    if (err && err != ERROR_NO_MORE_FILES) {
        PyErr_SetFromWindowsErr(err);
        Py_XDECREF(result);
        result = NULL;
    }
    return result;
}


/*[clinic input]
os.listmounts

    volume: path_t

Return a list containing mount points for a particular volume.

'volume' should be a GUID path as returned from os.listvolumes.

[clinic start generated code]*/

static PyObject *
os_listmounts_impl(PyObject *module, path_t *volume)
/*[clinic end generated code: output=06da49679de4512e input=a8a27178e3f67845]*/
{
    wchar_t default_buffer[MAX_PATH + 1];
    DWORD buflen = Py_ARRAY_LENGTH(default_buffer);
    LPWSTR buffer = default_buffer;
    DWORD attributes;
    PyObject *str = NULL;
    PyObject *nullchar = NULL;
    PyObject *result = NULL;

    /* Ensure we have a valid volume path before continuing */
    Py_BEGIN_ALLOW_THREADS
    attributes = GetFileAttributesW(volume->wide);
    Py_END_ALLOW_THREADS
    if (attributes == INVALID_FILE_ATTRIBUTES &&
        GetLastError() == ERROR_UNRECOGNIZED_VOLUME)
    {
        return PyErr_SetFromWindowsErr(ERROR_UNRECOGNIZED_VOLUME);
    }

    if (PySys_Audit("os.listmounts", "O", volume->object) < 0) {
        return NULL;
    }

    while (1) {
        BOOL success;
        Py_BEGIN_ALLOW_THREADS
        success = GetVolumePathNamesForVolumeNameW(volume->wide, buffer,
                                                   buflen, &buflen);
        Py_END_ALLOW_THREADS
        if (success) {
            break;
        }
        if (GetLastError() != ERROR_MORE_DATA) {
            PyErr_SetFromWindowsErr(0);
            goto exit;
        }
        if (buffer != default_buffer) {
            PyMem_Free((void *)buffer);
        }
        buffer = (wchar_t*)PyMem_Malloc(sizeof(wchar_t) * buflen);
        if (!buffer) {
            PyErr_NoMemory();
            goto exit;
        }
    }
    if (buflen < 2) {
        result = PyList_New(0);
        goto exit;
    }
    // buflen includes two null terminators, one for the last string
    // and one for the array of strings.
    str = PyUnicode_FromWideChar(buffer, buflen - 2);
    nullchar = PyUnicode_FromStringAndSize("\0", 1);
    if (str && nullchar) {
        result = PyUnicode_Split(str, nullchar, -1);
    }
exit:
    if (buffer != default_buffer) {
        PyMem_Free(buffer);
    }
    Py_XDECREF(nullchar);
    Py_XDECREF(str);
    return result;
}


/*[clinic input]
os._path_isdevdrive

    path: path_t

Determines whether the specified path is on a Windows Dev Drive.

[clinic start generated code]*/

static PyObject *
os__path_isdevdrive_impl(PyObject *module, path_t *path)
/*[clinic end generated code: output=1f437ea6677433a2 input=ee83e4996a48e23d]*/
{
#ifndef PERSISTENT_VOLUME_STATE_DEV_VOLUME
    /* This flag will be documented at
       https://learn.microsoft.com/windows-hardware/drivers/ddi/ntifs/ns-ntifs-_file_fs_persistent_volume_information
       after release, and will be available in the latest WinSDK.
       We include the flag to avoid a specific version dependency
       on the latest WinSDK. */
    const int PERSISTENT_VOLUME_STATE_DEV_VOLUME = 0x00002000;
#endif
    int err = 0;
    PyObject *r = NULL;
    wchar_t volume[MAX_PATH];

    Py_BEGIN_ALLOW_THREADS
    if (!GetVolumePathNameW(path->wide, volume, MAX_PATH)) {
        /* invalid path of some kind */
        /* Note that this also includes the case where a volume is mounted
           in a path longer than 260 characters. This is likely to be rare
           and problematic for other reasons, so a (soft) failure in this
           check seems okay. */
        err = GetLastError();
    } else if (GetDriveTypeW(volume) != DRIVE_FIXED) {
        /* only care about local dev drives */
        r = Py_False;
    } else {
        HANDLE hVolume = CreateFileW(
            volume,
            FILE_READ_ATTRIBUTES,
            FILE_SHARE_READ | FILE_SHARE_WRITE,
            NULL,
            OPEN_EXISTING,
            FILE_FLAG_BACKUP_SEMANTICS,
            NULL
        );
        if (hVolume == INVALID_HANDLE_VALUE) {
            err = GetLastError();
        } else {
            FILE_FS_PERSISTENT_VOLUME_INFORMATION volumeState = {0};
            volumeState.Version = 1;
            volumeState.FlagMask = PERSISTENT_VOLUME_STATE_DEV_VOLUME;
            if (!DeviceIoControl(
                hVolume,
                FSCTL_QUERY_PERSISTENT_VOLUME_STATE,
                &volumeState,
                sizeof(volumeState),
                &volumeState,
                sizeof(volumeState),
                NULL,
                NULL
            )) {
                err = GetLastError();
            }
            CloseHandle(hVolume);
            if (err == ERROR_INVALID_PARAMETER) {
                /* not supported on this platform */
                r = Py_False;
            } else if (!err) {
                r = (volumeState.VolumeFlags & PERSISTENT_VOLUME_STATE_DEV_VOLUME)
                    ? Py_True : Py_False;
            }
        }
    }
    Py_END_ALLOW_THREADS

    if (err) {
        PyErr_SetFromWindowsErr(err);
        return NULL;
    }

    if (r) {
        return Py_NewRef(r);
    }

    return NULL;
}


int
_PyOS_getfullpathname(const wchar_t *path, wchar_t **abspath_p)
{
    wchar_t woutbuf[MAX_PATH], *woutbufp = woutbuf;
    DWORD result;

    result = GetFullPathNameW(path,
                              Py_ARRAY_LENGTH(woutbuf), woutbuf,
                              NULL);
    if (!result) {
        return -1;
    }

    if (result >= Py_ARRAY_LENGTH(woutbuf)) {
        if ((size_t)result <= (size_t)PY_SSIZE_T_MAX / sizeof(wchar_t)) {
            woutbufp = PyMem_RawMalloc((size_t)result * sizeof(wchar_t));
        }
        else {
            woutbufp = NULL;
        }
        if (!woutbufp) {
            *abspath_p = NULL;
            return 0;
        }

        result = GetFullPathNameW(path, result, woutbufp, NULL);
        if (!result) {
            PyMem_RawFree(woutbufp);
            return -1;
        }
    }

    if (woutbufp != woutbuf) {
        *abspath_p = woutbufp;
        return 0;
    }

    *abspath_p = _PyMem_RawWcsdup(woutbufp);
    return 0;
}


/* A helper function for abspath on win32 */
/*[clinic input]
os._getfullpathname

    path: path_t
    /

[clinic start generated code]*/

static PyObject *
os__getfullpathname_impl(PyObject *module, path_t *path)
/*[clinic end generated code: output=bb8679d56845bc9b input=332ed537c29d0a3e]*/
{
    wchar_t *abspath;

    if (_PyOS_getfullpathname(path->wide, &abspath) < 0) {
        return win32_error_object("GetFullPathNameW", path->object);
    }
    if (abspath == NULL) {
        return PyErr_NoMemory();
    }

    PyObject *str = PyUnicode_FromWideChar(abspath, wcslen(abspath));
    PyMem_RawFree(abspath);
    if (str == NULL) {
        return NULL;
    }
    if (path->narrow) {
        Py_SETREF(str, PyUnicode_EncodeFSDefault(str));
    }
    return str;
}


/*[clinic input]
os._getfinalpathname

    path: path_t
    /

A helper function for samepath on windows.
[clinic start generated code]*/

static PyObject *
os__getfinalpathname_impl(PyObject *module, path_t *path)
/*[clinic end generated code: output=621a3c79bc29ebfa input=2b6b6c7cbad5fb84]*/
{
    HANDLE hFile;
    wchar_t buf[MAXPATHLEN], *target_path = buf;
    int buf_size = Py_ARRAY_LENGTH(buf);
    int result_length;
    PyObject *result;

    Py_BEGIN_ALLOW_THREADS
    hFile = CreateFileW(
        path->wide,
        0, /* desired access */
        0, /* share mode */
        NULL, /* security attributes */
        OPEN_EXISTING,
        /* FILE_FLAG_BACKUP_SEMANTICS is required to open a directory */
        FILE_FLAG_BACKUP_SEMANTICS,
        NULL);
    Py_END_ALLOW_THREADS

    if (hFile == INVALID_HANDLE_VALUE) {
        return win32_error_object("CreateFileW", path->object);
    }

    /* We have a good handle to the target, use it to determine the
       target path name. */
    while (1) {
        Py_BEGIN_ALLOW_THREADS
        result_length = GetFinalPathNameByHandleW(hFile, target_path,
                                                  buf_size, VOLUME_NAME_DOS);
        Py_END_ALLOW_THREADS

        if (!result_length) {
            result = win32_error_object("GetFinalPathNameByHandleW",
                                         path->object);
            goto cleanup;
        }

        if (result_length < buf_size) {
            break;
        }

        wchar_t *tmp;
        tmp = PyMem_Realloc(target_path != buf ? target_path : NULL,
                            result_length * sizeof(*tmp));
        if (!tmp) {
            result = PyErr_NoMemory();
            goto cleanup;
        }

        buf_size = result_length;
        target_path = tmp;
    }

    result = PyUnicode_FromWideChar(target_path, result_length);
    if (result && path->narrow) {
        Py_SETREF(result, PyUnicode_EncodeFSDefault(result));
    }

cleanup:
    if (target_path != buf) {
        PyMem_Free(target_path);
    }
    CloseHandle(hFile);
    return result;
}

/*[clinic input]
os._findfirstfile
    path: path_t
    /
A function to get the real file name without accessing the file in Windows.
[clinic start generated code]*/

static PyObject *
os__findfirstfile_impl(PyObject *module, path_t *path)
/*[clinic end generated code: output=106dd3f0779c83dd input=0734dff70f60e1a8]*/
{
    PyObject *result;
    HANDLE hFindFile;
    WIN32_FIND_DATAW wFileData;
    WCHAR *wRealFileName;

    Py_BEGIN_ALLOW_THREADS
    hFindFile = FindFirstFileW(path->wide, &wFileData);
    Py_END_ALLOW_THREADS

    if (hFindFile == INVALID_HANDLE_VALUE) {
        path_error(path);
        return NULL;
    }

    wRealFileName = wFileData.cFileName;
    result = PyUnicode_FromWideChar(wRealFileName, wcslen(wRealFileName));
    FindClose(hFindFile);
    return result;
}


/*[clinic input]
os._getvolumepathname

    path: path_t

A helper function for ismount on Win32.
[clinic start generated code]*/

static PyObject *
os__getvolumepathname_impl(PyObject *module, path_t *path)
/*[clinic end generated code: output=804c63fd13a1330b input=722b40565fa21552]*/
{
    PyObject *result;
    wchar_t *mountpath=NULL;
    size_t buflen;
    BOOL ret;

    /* Volume path should be shorter than entire path */
    buflen = Py_MAX(path->length, MAX_PATH);

    if (buflen > PY_DWORD_MAX) {
        PyErr_SetString(PyExc_OverflowError, "path too long");
        return NULL;
    }

    mountpath = PyMem_New(wchar_t, buflen);
    if (mountpath == NULL)
        return PyErr_NoMemory();

    Py_BEGIN_ALLOW_THREADS
    ret = GetVolumePathNameW(path->wide, mountpath,
                             Py_SAFE_DOWNCAST(buflen, size_t, DWORD));
    Py_END_ALLOW_THREADS

    if (!ret) {
        result = win32_error_object("_getvolumepathname", path->object);
        goto exit;
    }
    result = PyUnicode_FromWideChar(mountpath, wcslen(mountpath));
    if (path->narrow)
        Py_SETREF(result, PyUnicode_EncodeFSDefault(result));

exit:
    PyMem_Free(mountpath);
    return result;
}


/*[clinic input]
os._path_splitroot

    path: path_t

Removes everything after the root on Win32.
[clinic start generated code]*/

static PyObject *
os__path_splitroot_impl(PyObject *module, path_t *path)
/*[clinic end generated code: output=ab7f1a88b654581c input=dc93b1d3984cffb6]*/
{
    wchar_t *buffer;
    wchar_t *end;
    PyObject *result = NULL;
    HRESULT ret;

    buffer = (wchar_t*)PyMem_Malloc(sizeof(wchar_t) * (wcslen(path->wide) + 1));
    if (!buffer) {
        return NULL;
    }
    wcscpy(buffer, path->wide);
    for (wchar_t *p = wcschr(buffer, L'/'); p; p = wcschr(p, L'/')) {
        *p = L'\\';
    }

    Py_BEGIN_ALLOW_THREADS
    ret = PathCchSkipRoot(buffer, &end);
    Py_END_ALLOW_THREADS
    if (FAILED(ret)) {
        result = Py_BuildValue("sO", "", path->object);
    } else if (end != buffer) {
        size_t rootLen = (size_t)(end - buffer);
        result = Py_BuildValue("NN",
            PyUnicode_FromWideChar(path->wide, rootLen),
            PyUnicode_FromWideChar(path->wide + rootLen, -1)
        );
    } else {
        result = Py_BuildValue("Os", path->object, "");
    }
    PyMem_Free(buffer);

    return result;
}


/*[clinic input]
os._path_isdir

    s: 'O'

Return true if the pathname refers to an existing directory.

[clinic start generated code]*/

static PyObject *
os__path_isdir_impl(PyObject *module, PyObject *s)
/*[clinic end generated code: output=9d87ab3c8b8a4e61 input=c17f7ef21d22d64e]*/
{
    HANDLE hfile;
    BOOL close_file = TRUE;
    FILE_BASIC_INFO info;
    path_t _path = PATH_T_INITIALIZE("isdir", "s", 0, 1);
    int result;
    BOOL slow_path = TRUE;
    FILE_STAT_BASIC_INFORMATION statInfo;

    if (!path_converter(s, &_path)) {
        path_cleanup(&_path);
        if (PyErr_ExceptionMatches(PyExc_ValueError)) {
            PyErr_Clear();
            Py_RETURN_FALSE;
        }
        return NULL;
    }

    Py_BEGIN_ALLOW_THREADS
    if (_path.wide) {
        if (_Py_GetFileInformationByName(_path.wide, FileStatBasicByNameInfo,
                                         &statInfo, sizeof(statInfo))) {
            if (!(statInfo.FileAttributes & FILE_ATTRIBUTE_REPARSE_POINT)) {
                slow_path = FALSE;
                result = statInfo.FileAttributes & FILE_ATTRIBUTE_DIRECTORY;
            } else if (!(statInfo.FileAttributes & FILE_ATTRIBUTE_DIRECTORY)) {
                slow_path = FALSE;
                result = 0;
            }
        } else if (_Py_GetFileInformationByName_ErrorIsTrustworthy(GetLastError())) {
                    slow_path = FALSE;
                    result = 0;
        }
    }
    if (slow_path) {
        if (_path.fd != -1) {
            hfile = _Py_get_osfhandle_noraise(_path.fd);
            close_file = FALSE;
        }
        else {
            hfile = CreateFileW(_path.wide, FILE_READ_ATTRIBUTES, 0, NULL,
                                OPEN_EXISTING, FILE_FLAG_BACKUP_SEMANTICS, NULL);
        }
        if (hfile != INVALID_HANDLE_VALUE) {
            if (GetFileInformationByHandleEx(hfile, FileBasicInfo, &info,
                                            sizeof(info)))
            {
                result = info.FileAttributes & FILE_ATTRIBUTE_DIRECTORY;
            }
            else {
                result = 0;
            }
            if (close_file) {
                CloseHandle(hfile);
            }
        }
        else {
            STRUCT_STAT st;
            switch (GetLastError()) {
            case ERROR_ACCESS_DENIED:
            case ERROR_SHARING_VIOLATION:
            case ERROR_CANT_ACCESS_FILE:
            case ERROR_INVALID_PARAMETER:
                if (STAT(_path.wide, &st)) {
                    result = 0;
                }
                else {
                    result = S_ISDIR(st.st_mode);
                }
                break;
            default:
                result = 0;
            }
        }
    }
    Py_END_ALLOW_THREADS

    path_cleanup(&_path);
    if (result) {
        Py_RETURN_TRUE;
    }
    Py_RETURN_FALSE;
}


/*[clinic input]
os._path_isfile

    path: 'O'

Test whether a path is a regular file

[clinic start generated code]*/

static PyObject *
os__path_isfile_impl(PyObject *module, PyObject *path)
/*[clinic end generated code: output=2394ed7c4b5cfd85 input=de22d74960ade365]*/
{
    HANDLE hfile;
    BOOL close_file = TRUE;
    FILE_BASIC_INFO info;
    path_t _path = PATH_T_INITIALIZE("isfile", "path", 0, 1);
    int result;
    BOOL slow_path = TRUE;
    FILE_STAT_BASIC_INFORMATION statInfo;

    if (!path_converter(path, &_path)) {
        path_cleanup(&_path);
        if (PyErr_ExceptionMatches(PyExc_ValueError)) {
            PyErr_Clear();
            Py_RETURN_FALSE;
        }
        return NULL;
    }

    Py_BEGIN_ALLOW_THREADS
    if (_path.wide) {
        if (_Py_GetFileInformationByName(_path.wide, FileStatBasicByNameInfo,
                                         &statInfo, sizeof(statInfo))) {
            if (!(statInfo.FileAttributes & FILE_ATTRIBUTE_REPARSE_POINT)) {
                slow_path = FALSE;
                result = !(statInfo.FileAttributes & FILE_ATTRIBUTE_DIRECTORY);
            } else if (statInfo.FileAttributes & FILE_ATTRIBUTE_DIRECTORY) {
                slow_path = FALSE;
                result = 0;
            }
        } else if (_Py_GetFileInformationByName_ErrorIsTrustworthy(GetLastError())) {
                    slow_path = FALSE;
                    result = 0;
        }
    }
    if (slow_path) {
        if (_path.fd != -1) {
            hfile = _Py_get_osfhandle_noraise(_path.fd);
            close_file = FALSE;
        }
        else {
            hfile = CreateFileW(_path.wide, FILE_READ_ATTRIBUTES, 0, NULL,
                                OPEN_EXISTING, FILE_FLAG_BACKUP_SEMANTICS, NULL);
        }
        if (hfile != INVALID_HANDLE_VALUE) {
            if (GetFileInformationByHandleEx(hfile, FileBasicInfo, &info,
                                            sizeof(info)))
            {
                result = !(info.FileAttributes & FILE_ATTRIBUTE_DIRECTORY);
            }
            else {
                result = 0;
            }
            if (close_file) {
                CloseHandle(hfile);
            }
        }
        else {
            STRUCT_STAT st;
            switch (GetLastError()) {
            case ERROR_ACCESS_DENIED:
            case ERROR_SHARING_VIOLATION:
            case ERROR_CANT_ACCESS_FILE:
            case ERROR_INVALID_PARAMETER:
                if (STAT(_path.wide, &st)) {
                    result = 0;
                }
                else {
                    result = S_ISREG(st.st_mode);
                }
                break;
            default:
                result = 0;
            }
        }
    }
    Py_END_ALLOW_THREADS

    path_cleanup(&_path);
    if (result) {
        Py_RETURN_TRUE;
    }
    Py_RETURN_FALSE;
}


/*[clinic input]
os._path_exists

    path: 'O'

Test whether a path exists.  Returns False for broken symbolic links

[clinic start generated code]*/

static PyObject *
os__path_exists_impl(PyObject *module, PyObject *path)
/*[clinic end generated code: output=f508c3b35e13a249 input=380f77cdfa0f7ae8]*/
{
    HANDLE hfile;
    BOOL close_file = TRUE;
    path_t _path = PATH_T_INITIALIZE("exists", "path", 0, 1);
    int result;
    BOOL slow_path = TRUE;
    FILE_STAT_BASIC_INFORMATION statInfo;

    if (!path_converter(path, &_path)) {
        path_cleanup(&_path);
        if (PyErr_ExceptionMatches(PyExc_ValueError)) {
            PyErr_Clear();
            Py_RETURN_FALSE;
        }
        return NULL;
    }

    Py_BEGIN_ALLOW_THREADS
    if (_path.wide) {
        if (_Py_GetFileInformationByName(_path.wide, FileStatBasicByNameInfo,
                                         &statInfo, sizeof(statInfo))) {
            if (!(statInfo.FileAttributes & FILE_ATTRIBUTE_REPARSE_POINT)) {
                slow_path = FALSE;
                result = 1;
            }
        } else if (_Py_GetFileInformationByName_ErrorIsTrustworthy(GetLastError())) {
                    slow_path = FALSE;
                    result = 0;
        }
    }
    if (slow_path) {
        if (_path.fd != -1) {
            hfile = _Py_get_osfhandle_noraise(_path.fd);
            close_file = FALSE;
        }
        else {
            hfile = CreateFileW(_path.wide, FILE_READ_ATTRIBUTES, 0, NULL,
                                OPEN_EXISTING, FILE_FLAG_BACKUP_SEMANTICS, NULL);
        }
        if (hfile != INVALID_HANDLE_VALUE) {
            result = 1;
            if (close_file) {
                CloseHandle(hfile);
            }
        }
        else {
            STRUCT_STAT st;
            switch (GetLastError()) {
            case ERROR_ACCESS_DENIED:
            case ERROR_SHARING_VIOLATION:
            case ERROR_CANT_ACCESS_FILE:
            case ERROR_INVALID_PARAMETER:
                if (STAT(_path.wide, &st)) {
                    result = 0;
                }
                else {
                    result = 1;
                }
                break;
            default:
                result = 0;
            }
        }
    }
    Py_END_ALLOW_THREADS

    path_cleanup(&_path);
    if (result) {
        Py_RETURN_TRUE;
    }
    Py_RETURN_FALSE;
}


/*[clinic input]
os._path_islink

    path: 'O'

Test whether a path is a symbolic link

[clinic start generated code]*/

static PyObject *
os__path_islink_impl(PyObject *module, PyObject *path)
/*[clinic end generated code: output=6d8640b1a390c054 input=38a3cb937ccf59bf]*/
{
    HANDLE hfile;
    BOOL close_file = TRUE;
    FILE_ATTRIBUTE_TAG_INFO info;
    path_t _path = PATH_T_INITIALIZE("islink", "path", 0, 1);
    int result;
    BOOL slow_path = TRUE;
    FILE_STAT_BASIC_INFORMATION statInfo;

    if (!path_converter(path, &_path)) {
        path_cleanup(&_path);
        if (PyErr_ExceptionMatches(PyExc_ValueError)) {
            PyErr_Clear();
            Py_RETURN_FALSE;
        }
        return NULL;
    }

    Py_BEGIN_ALLOW_THREADS
    if (_path.wide) {
        if (_Py_GetFileInformationByName(_path.wide, FileStatBasicByNameInfo,
                                         &statInfo, sizeof(statInfo))) {
            slow_path = FALSE;
            if (statInfo.FileAttributes & FILE_ATTRIBUTE_REPARSE_POINT) {
                result = (statInfo.ReparseTag == IO_REPARSE_TAG_SYMLINK);
            }
            else {
                result = 0;
            }
        } else if (_Py_GetFileInformationByName_ErrorIsTrustworthy(GetLastError())) {
                    slow_path = FALSE;
                    result = 0;
        }
    }
    if (slow_path) {
        if (_path.fd != -1) {
            hfile = _Py_get_osfhandle_noraise(_path.fd);
            close_file = FALSE;
        }
        else {
            hfile = CreateFileW(_path.wide, FILE_READ_ATTRIBUTES, 0, NULL,
                                OPEN_EXISTING,
                                FILE_FLAG_OPEN_REPARSE_POINT | FILE_FLAG_BACKUP_SEMANTICS,
                                NULL);
        }
        if (hfile != INVALID_HANDLE_VALUE) {
            if (GetFileInformationByHandleEx(hfile, FileAttributeTagInfo, &info,
                                            sizeof(info)))
            {
                result = (info.ReparseTag == IO_REPARSE_TAG_SYMLINK);
            }
            else {
                result = 0;
            }
            if (close_file) {
                CloseHandle(hfile);
            }
        }
        else {
            STRUCT_STAT st;
            switch (GetLastError()) {
            case ERROR_ACCESS_DENIED:
            case ERROR_SHARING_VIOLATION:
            case ERROR_CANT_ACCESS_FILE:
            case ERROR_INVALID_PARAMETER:
                if (LSTAT(_path.wide, &st)) {
                    result = 0;
                }
                else {
                    result = S_ISLNK(st.st_mode);
                }
                break;
            default:
                result = 0;
            }
        }
    }
    Py_END_ALLOW_THREADS

    path_cleanup(&_path);
    if (result) {
        Py_RETURN_TRUE;
    }
    Py_RETURN_FALSE;
}

#endif /* MS_WINDOWS */


/*[clinic input]
os._path_normpath

    path: object

Basic path normalization.
[clinic start generated code]*/

static PyObject *
os__path_normpath_impl(PyObject *module, PyObject *path)
/*[clinic end generated code: output=b94d696d828019da input=5e90c39e12549dc0]*/
{
    if (!PyUnicode_Check(path)) {
        PyErr_Format(PyExc_TypeError, "expected 'str', not '%.200s'",
            Py_TYPE(path)->tp_name);
        return NULL;
    }
    Py_ssize_t len;
    wchar_t *buffer = PyUnicode_AsWideCharString(path, &len);
    if (!buffer) {
        return NULL;
    }
    Py_ssize_t norm_len;
    wchar_t *norm_path = _Py_normpath_and_size(buffer, len, &norm_len);
    PyObject *result = PyUnicode_FromWideChar(norm_path, norm_len);
    PyMem_Free(buffer);
    return result;
}

/*[clinic input]
os.mkdir

    path : path_t

    mode: int = 0o777

    *

    dir_fd : dir_fd(requires='mkdirat') = None

# "mkdir(path, mode=0o777, *, dir_fd=None)\n\n\

Create a directory.

If dir_fd is not None, it should be a file descriptor open to a directory,
  and path should be relative; path will then be relative to that directory.
dir_fd may not be implemented on your platform.
  If it is unavailable, using it will raise a NotImplementedError.

The mode argument is ignored on Windows. Where it is used, the current umask
value is first masked out.
[clinic start generated code]*/

static PyObject *
os_mkdir_impl(PyObject *module, path_t *path, int mode, int dir_fd)
/*[clinic end generated code: output=a70446903abe821f input=a61722e1576fab03]*/
{
    int result;
#ifdef HAVE_MKDIRAT
    int mkdirat_unavailable = 0;
#endif

    if (PySys_Audit("os.mkdir", "Oii", path->object, mode,
                    dir_fd == DEFAULT_DIR_FD ? -1 : dir_fd) < 0) {
        return NULL;
    }

#ifdef MS_WINDOWS
    Py_BEGIN_ALLOW_THREADS
    result = CreateDirectoryW(path->wide, NULL);
    Py_END_ALLOW_THREADS

    if (!result)
        return path_error(path);
#else
    Py_BEGIN_ALLOW_THREADS
#if HAVE_MKDIRAT
    if (dir_fd != DEFAULT_DIR_FD) {
      if (HAVE_MKDIRAT_RUNTIME) {
        result = mkdirat(dir_fd, path->narrow, mode);

      } else {
        mkdirat_unavailable = 1;
      }
    } else
#endif
#if defined(__WATCOMC__) && !defined(__QNX__)
        result = mkdir(path->narrow);
#else
        result = mkdir(path->narrow, mode);
#endif
    Py_END_ALLOW_THREADS

#if HAVE_MKDIRAT
    if (mkdirat_unavailable) {
        argument_unavailable_error(NULL, "dir_fd");
        return NULL;
    }
#endif

    if (result < 0)
        return path_error(path);
#endif /* MS_WINDOWS */
    Py_RETURN_NONE;
}


/* sys/resource.h is needed for at least: wait3(), wait4(), broken nice. */
#if defined(HAVE_SYS_RESOURCE_H)
#include <sys/resource.h>
#endif


#ifdef HAVE_NICE
/*[clinic input]
os.nice

    increment: int
    /

Add increment to the priority of process and return the new priority.
[clinic start generated code]*/

static PyObject *
os_nice_impl(PyObject *module, int increment)
/*[clinic end generated code: output=9dad8a9da8109943 input=864be2d402a21da2]*/
{
    int value;

    /* There are two flavours of 'nice': one that returns the new
       priority (as required by almost all standards out there) and the
       Linux/FreeBSD one, which returns '0' on success and advices
       the use of getpriority() to get the new priority.

       If we are of the nice family that returns the new priority, we
       need to clear errno before the call, and check if errno is filled
       before calling posix_error() on a returnvalue of -1, because the
       -1 may be the actual new priority! */

    errno = 0;
    value = nice(increment);
#if defined(HAVE_BROKEN_NICE) && defined(HAVE_GETPRIORITY)
    if (value == 0)
        value = getpriority(PRIO_PROCESS, 0);
#endif
    if (value == -1 && errno != 0)
        /* either nice() or getpriority() returned an error */
        return posix_error();
    return PyLong_FromLong((long) value);
}
#endif /* HAVE_NICE */


#ifdef HAVE_GETPRIORITY
/*[clinic input]
os.getpriority

    which: int
    who: int

Return program scheduling priority.
[clinic start generated code]*/

static PyObject *
os_getpriority_impl(PyObject *module, int which, int who)
/*[clinic end generated code: output=c41b7b63c7420228 input=9be615d40e2544ef]*/
{
    int retval;

    errno = 0;
    retval = getpriority(which, who);
    if (errno != 0)
        return posix_error();
    return PyLong_FromLong((long)retval);
}
#endif /* HAVE_GETPRIORITY */


#ifdef HAVE_SETPRIORITY
/*[clinic input]
os.setpriority

    which: int
    who: int
    priority: int

Set program scheduling priority.
[clinic start generated code]*/

static PyObject *
os_setpriority_impl(PyObject *module, int which, int who, int priority)
/*[clinic end generated code: output=3d910d95a7771eb2 input=710ccbf65b9dc513]*/
{
    int retval;

    retval = setpriority(which, who, priority);
    if (retval == -1)
        return posix_error();
    Py_RETURN_NONE;
}
#endif /* HAVE_SETPRIORITY */


static PyObject *
internal_rename(path_t *src, path_t *dst, int src_dir_fd, int dst_dir_fd, int is_replace)
{
    const char *function_name = is_replace ? "replace" : "rename";
    int dir_fd_specified;

#ifdef HAVE_RENAMEAT
    int renameat_unavailable = 0;
#endif

#ifdef MS_WINDOWS
    BOOL result;
    int flags = is_replace ? MOVEFILE_REPLACE_EXISTING : 0;
#else
    int result;
#endif

    dir_fd_specified = (src_dir_fd != DEFAULT_DIR_FD) ||
                       (dst_dir_fd != DEFAULT_DIR_FD);
#ifndef HAVE_RENAMEAT
    if (dir_fd_specified) {
        argument_unavailable_error(function_name, "src_dir_fd and dst_dir_fd");
        return NULL;
    }
#endif

    if (PySys_Audit("os.rename", "OOii", src->object, dst->object,
                    src_dir_fd == DEFAULT_DIR_FD ? -1 : src_dir_fd,
                    dst_dir_fd == DEFAULT_DIR_FD ? -1 : dst_dir_fd) < 0) {
        return NULL;
    }

#ifdef MS_WINDOWS
    Py_BEGIN_ALLOW_THREADS
    result = MoveFileExW(src->wide, dst->wide, flags);
    Py_END_ALLOW_THREADS

    if (!result)
        return path_error2(src, dst);

#else
    if ((src->narrow && dst->wide) || (src->wide && dst->narrow)) {
        PyErr_Format(PyExc_ValueError,
                     "%s: src and dst must be the same type", function_name);
        return NULL;
    }

    Py_BEGIN_ALLOW_THREADS
#ifdef HAVE_RENAMEAT
    if (dir_fd_specified) {
        if (HAVE_RENAMEAT_RUNTIME) {
            result = renameat(src_dir_fd, src->narrow, dst_dir_fd, dst->narrow);
        } else {
            renameat_unavailable = 1;
        }
    } else
#endif
    result = rename(src->narrow, dst->narrow);
    Py_END_ALLOW_THREADS


#ifdef HAVE_RENAMEAT
    if (renameat_unavailable) {
        argument_unavailable_error(function_name, "src_dir_fd and dst_dir_fd");
        return NULL;
    }
#endif

    if (result)
        return path_error2(src, dst);
#endif
    Py_RETURN_NONE;
}


/*[clinic input]
os.rename

    src : path_t
    dst : path_t
    *
    src_dir_fd : dir_fd = None
    dst_dir_fd : dir_fd = None

Rename a file or directory.

If either src_dir_fd or dst_dir_fd is not None, it should be a file
  descriptor open to a directory, and the respective path string (src or dst)
  should be relative; the path will then be relative to that directory.
src_dir_fd and dst_dir_fd, may not be implemented on your platform.
  If they are unavailable, using them will raise a NotImplementedError.
[clinic start generated code]*/

static PyObject *
os_rename_impl(PyObject *module, path_t *src, path_t *dst, int src_dir_fd,
               int dst_dir_fd)
/*[clinic end generated code: output=59e803072cf41230 input=faa61c847912c850]*/
{
    return internal_rename(src, dst, src_dir_fd, dst_dir_fd, 0);
}


/*[clinic input]
os.replace = os.rename

Rename a file or directory, overwriting the destination.

If either src_dir_fd or dst_dir_fd is not None, it should be a file
  descriptor open to a directory, and the respective path string (src or dst)
  should be relative; the path will then be relative to that directory.
src_dir_fd and dst_dir_fd, may not be implemented on your platform.
  If they are unavailable, using them will raise a NotImplementedError.
[clinic start generated code]*/

static PyObject *
os_replace_impl(PyObject *module, path_t *src, path_t *dst, int src_dir_fd,
                int dst_dir_fd)
/*[clinic end generated code: output=1968c02e7857422b input=c003f0def43378ef]*/
{
    return internal_rename(src, dst, src_dir_fd, dst_dir_fd, 1);
}


/*[clinic input]
os.rmdir

    path: path_t
    *
    dir_fd: dir_fd(requires='unlinkat') = None

Remove a directory.

If dir_fd is not None, it should be a file descriptor open to a directory,
  and path should be relative; path will then be relative to that directory.
dir_fd may not be implemented on your platform.
  If it is unavailable, using it will raise a NotImplementedError.
[clinic start generated code]*/

static PyObject *
os_rmdir_impl(PyObject *module, path_t *path, int dir_fd)
/*[clinic end generated code: output=080eb54f506e8301 input=38c8b375ca34a7e2]*/
{
    int result;
#ifdef HAVE_UNLINKAT
    int unlinkat_unavailable = 0;
#endif

    if (PySys_Audit("os.rmdir", "Oi", path->object,
                    dir_fd == DEFAULT_DIR_FD ? -1 : dir_fd) < 0) {
        return NULL;
    }

    Py_BEGIN_ALLOW_THREADS
#ifdef MS_WINDOWS
    /* Windows, success=1, UNIX, success=0 */
    result = !RemoveDirectoryW(path->wide);
#else
#ifdef HAVE_UNLINKAT
    if (dir_fd != DEFAULT_DIR_FD) {
      if (HAVE_UNLINKAT_RUNTIME) {
        result = unlinkat(dir_fd, path->narrow, AT_REMOVEDIR);
      } else {
        unlinkat_unavailable = 1;
        result = -1;
      }
    } else
#endif
        result = rmdir(path->narrow);
#endif
    Py_END_ALLOW_THREADS

#ifdef HAVE_UNLINKAT
    if (unlinkat_unavailable) {
        argument_unavailable_error("rmdir", "dir_fd");
        return NULL;
    }
#endif

    if (result)
        return path_error(path);

    Py_RETURN_NONE;
}


#ifdef HAVE_SYSTEM
#ifdef MS_WINDOWS
/*[clinic input]
os.system -> long

    command: Py_UNICODE

Execute the command in a subshell.
[clinic start generated code]*/

static long
os_system_impl(PyObject *module, const wchar_t *command)
/*[clinic end generated code: output=dd528cbd5943a679 input=303f5ce97df606b0]*/
{
    long result;

    if (PySys_Audit("os.system", "(u)", command) < 0) {
        return -1;
    }

    Py_BEGIN_ALLOW_THREADS
    _Py_BEGIN_SUPPRESS_IPH
    result = _wsystem(command);
    _Py_END_SUPPRESS_IPH
    Py_END_ALLOW_THREADS
    return result;
}
#else /* MS_WINDOWS */
/*[clinic input]
os.system -> long

    command: FSConverter

Execute the command in a subshell.
[clinic start generated code]*/

static long
os_system_impl(PyObject *module, PyObject *command)
/*[clinic end generated code: output=290fc437dd4f33a0 input=86a58554ba6094af]*/
{
    long result;
    const char *bytes = PyBytes_AsString(command);

    if (PySys_Audit("os.system", "(O)", command) < 0) {
        return -1;
    }

    Py_BEGIN_ALLOW_THREADS
    result = system(bytes);
    Py_END_ALLOW_THREADS
    return result;
}
#endif
#endif /* HAVE_SYSTEM */


#ifdef HAVE_UMASK
/*[clinic input]
os.umask

    mask: int
    /

Set the current numeric umask and return the previous umask.
[clinic start generated code]*/

static PyObject *
os_umask_impl(PyObject *module, int mask)
/*[clinic end generated code: output=a2e33ce3bc1a6e33 input=ab6bfd9b24d8a7e8]*/
{
    int i = (int)umask(mask);
    if (i < 0)
        return posix_error();
    return PyLong_FromLong((long)i);
}
#endif

#ifdef MS_WINDOWS

/* override the default DeleteFileW behavior so that directory
symlinks can be removed with this function, the same as with
Unix symlinks */
BOOL WINAPI Py_DeleteFileW(LPCWSTR lpFileName)
{
    WIN32_FILE_ATTRIBUTE_DATA info;
    WIN32_FIND_DATAW find_data;
    HANDLE find_data_handle;
    int is_directory = 0;
    int is_link = 0;

    if (GetFileAttributesExW(lpFileName, GetFileExInfoStandard, &info)) {
        is_directory = info.dwFileAttributes & FILE_ATTRIBUTE_DIRECTORY;

        /* Get WIN32_FIND_DATA structure for the path to determine if
           it is a symlink */
        if(is_directory &&
           info.dwFileAttributes & FILE_ATTRIBUTE_REPARSE_POINT) {
            find_data_handle = FindFirstFileW(lpFileName, &find_data);

            if(find_data_handle != INVALID_HANDLE_VALUE) {
                /* IO_REPARSE_TAG_SYMLINK if it is a symlink and
                   IO_REPARSE_TAG_MOUNT_POINT if it is a junction point. */
                is_link = find_data.dwReserved0 == IO_REPARSE_TAG_SYMLINK ||
                          find_data.dwReserved0 == IO_REPARSE_TAG_MOUNT_POINT;
                FindClose(find_data_handle);
            }
        }
    }

    if (is_directory && is_link)
        return RemoveDirectoryW(lpFileName);

    return DeleteFileW(lpFileName);
}
#endif /* MS_WINDOWS */


/*[clinic input]
os.unlink

    path: path_t
    *
    dir_fd: dir_fd(requires='unlinkat')=None

Remove a file (same as remove()).

If dir_fd is not None, it should be a file descriptor open to a directory,
  and path should be relative; path will then be relative to that directory.
dir_fd may not be implemented on your platform.
  If it is unavailable, using it will raise a NotImplementedError.

[clinic start generated code]*/

static PyObject *
os_unlink_impl(PyObject *module, path_t *path, int dir_fd)
/*[clinic end generated code: output=621797807b9963b1 input=d7bcde2b1b2a2552]*/
{
    int result;
#ifdef HAVE_UNLINKAT
    int unlinkat_unavailable = 0;
#endif

    if (PySys_Audit("os.remove", "Oi", path->object,
                    dir_fd == DEFAULT_DIR_FD ? -1 : dir_fd) < 0) {
        return NULL;
    }

    Py_BEGIN_ALLOW_THREADS
    _Py_BEGIN_SUPPRESS_IPH
#ifdef MS_WINDOWS
    /* Windows, success=1, UNIX, success=0 */
    result = !Py_DeleteFileW(path->wide);
#else
#ifdef HAVE_UNLINKAT
    if (dir_fd != DEFAULT_DIR_FD) {
      if (HAVE_UNLINKAT_RUNTIME) {

        result = unlinkat(dir_fd, path->narrow, 0);
      } else {
        unlinkat_unavailable = 1;
      }
    } else
#endif /* HAVE_UNLINKAT */
        result = unlink(path->narrow);
#endif
    _Py_END_SUPPRESS_IPH
    Py_END_ALLOW_THREADS

#ifdef HAVE_UNLINKAT
    if (unlinkat_unavailable) {
        argument_unavailable_error(NULL, "dir_fd");
        return NULL;
    }
#endif

    if (result)
        return path_error(path);

    Py_RETURN_NONE;
}


/*[clinic input]
os.remove = os.unlink

Remove a file (same as unlink()).

If dir_fd is not None, it should be a file descriptor open to a directory,
  and path should be relative; path will then be relative to that directory.
dir_fd may not be implemented on your platform.
  If it is unavailable, using it will raise a NotImplementedError.
[clinic start generated code]*/

static PyObject *
os_remove_impl(PyObject *module, path_t *path, int dir_fd)
/*[clinic end generated code: output=a8535b28f0068883 input=e05c5ab55cd30983]*/
{
    return os_unlink_impl(module, path, dir_fd);
}


static PyStructSequence_Field uname_result_fields[] = {
    {"sysname",    "operating system name"},
    {"nodename",   "name of machine on network (implementation-defined)"},
    {"release",    "operating system release"},
    {"version",    "operating system version"},
    {"machine",    "hardware identifier"},
    {NULL}
};

PyDoc_STRVAR(uname_result__doc__,
"uname_result: Result from os.uname().\n\n\
This object may be accessed either as a tuple of\n\
  (sysname, nodename, release, version, machine),\n\
or via the attributes sysname, nodename, release, version, and machine.\n\
\n\
See os.uname for more information.");

static PyStructSequence_Desc uname_result_desc = {
    MODNAME ".uname_result", /* name */
    uname_result__doc__, /* doc */
    uname_result_fields,
    5
};

#ifdef HAVE_UNAME
/*[clinic input]
os.uname

Return an object identifying the current operating system.

The object behaves like a named tuple with the following fields:
  (sysname, nodename, release, version, machine)

[clinic start generated code]*/

static PyObject *
os_uname_impl(PyObject *module)
/*[clinic end generated code: output=e6a49cf1a1508a19 input=e68bd246db3043ed]*/
{
    struct utsname u;
    int res;
    PyObject *value;

    Py_BEGIN_ALLOW_THREADS
    res = uname(&u);
    Py_END_ALLOW_THREADS
    if (res < 0)
        return posix_error();

    PyObject *UnameResultType = get_posix_state(module)->UnameResultType;
    value = PyStructSequence_New((PyTypeObject *)UnameResultType);
    if (value == NULL)
        return NULL;

#define SET(i, field) \
    { \
    PyObject *o = PyUnicode_DecodeFSDefault(field); \
    if (!o) { \
        Py_DECREF(value); \
        return NULL; \
    } \
    PyStructSequence_SET_ITEM(value, i, o); \
    } \

    SET(0, u.sysname);
    SET(1, u.nodename);
    SET(2, u.release);
    SET(3, u.version);
    SET(4, u.machine);

#undef SET

    return value;
}
#endif /* HAVE_UNAME */



typedef struct {
    int    now;
    time_t atime_s;
    long   atime_ns;
    time_t mtime_s;
    long   mtime_ns;
} utime_t;

/*
 * these macros assume that "ut" is a pointer to a utime_t
 * they also intentionally leak the declaration of a pointer named "time"
 */
#define UTIME_TO_TIMESPEC \
    struct timespec ts[2]; \
    struct timespec *time; \
    if (ut->now) \
        time = NULL; \
    else { \
        ts[0].tv_sec = ut->atime_s; \
        ts[0].tv_nsec = ut->atime_ns; \
        ts[1].tv_sec = ut->mtime_s; \
        ts[1].tv_nsec = ut->mtime_ns; \
        time = ts; \
    } \

#define UTIME_TO_TIMEVAL \
    struct timeval tv[2]; \
    struct timeval *time; \
    if (ut->now) \
        time = NULL; \
    else { \
        tv[0].tv_sec = ut->atime_s; \
        tv[0].tv_usec = ut->atime_ns / 1000; \
        tv[1].tv_sec = ut->mtime_s; \
        tv[1].tv_usec = ut->mtime_ns / 1000; \
        time = tv; \
    } \

#define UTIME_TO_UTIMBUF \
    struct utimbuf u; \
    struct utimbuf *time; \
    if (ut->now) \
        time = NULL; \
    else { \
        u.actime = ut->atime_s; \
        u.modtime = ut->mtime_s; \
        time = &u; \
    }

#define UTIME_TO_TIME_T \
    time_t timet[2]; \
    time_t *time; \
    if (ut->now) \
        time = NULL; \
    else { \
        timet[0] = ut->atime_s; \
        timet[1] = ut->mtime_s; \
        time = timet; \
    } \


#if defined(HAVE_FUTIMESAT) || defined(HAVE_UTIMENSAT)

static int
utime_dir_fd(utime_t *ut, int dir_fd, const char *path, int follow_symlinks)
{
#if defined(__APPLE__) &&  defined(HAVE_UTIMENSAT)
    if (HAVE_UTIMENSAT_RUNTIME) {
        int flags = follow_symlinks ? 0 : AT_SYMLINK_NOFOLLOW;
        UTIME_TO_TIMESPEC;
        return utimensat(dir_fd, path, time, flags);
    }  else {
        errno = ENOSYS;
        return -1;
    }
#elif defined(HAVE_UTIMENSAT)
    int flags = follow_symlinks ? 0 : AT_SYMLINK_NOFOLLOW;
    UTIME_TO_TIMESPEC;
    return utimensat(dir_fd, path, time, flags);
#elif defined(HAVE_FUTIMESAT)
    UTIME_TO_TIMEVAL;
    /*
     * follow_symlinks will never be false here;
     * we only allow !follow_symlinks and dir_fd together
     * if we have utimensat()
     */
    assert(follow_symlinks);
    return futimesat(dir_fd, path, time);
#endif
}

    #define FUTIMENSAT_DIR_FD_CONVERTER dir_fd_converter
#else
    #define FUTIMENSAT_DIR_FD_CONVERTER dir_fd_unavailable
#endif

#if defined(HAVE_FUTIMES) || defined(HAVE_FUTIMENS)

static int
utime_fd(utime_t *ut, int fd)
{
#ifdef HAVE_FUTIMENS

    if (HAVE_FUTIMENS_RUNTIME) {

    UTIME_TO_TIMESPEC;
    return futimens(fd, time);

    } else
#ifndef HAVE_FUTIMES
    {
        /* Not sure if this can happen */
        PyErr_SetString(
            PyExc_RuntimeError,
            "neither futimens nor futimes are supported"
            " on this system");
        return -1;
    }
#endif

#endif
#ifdef HAVE_FUTIMES
    {
    UTIME_TO_TIMEVAL;
    return futimes(fd, time);
    }
#endif
}

    #define PATH_UTIME_HAVE_FD 1
#else
    #define PATH_UTIME_HAVE_FD 0
#endif

#if defined(HAVE_UTIMENSAT) || defined(HAVE_LUTIMES)
#  define UTIME_HAVE_NOFOLLOW_SYMLINKS
#endif

#ifdef UTIME_HAVE_NOFOLLOW_SYMLINKS

static int
utime_nofollow_symlinks(utime_t *ut, const char *path)
{
#ifdef HAVE_UTIMENSAT
    if (HAVE_UTIMENSAT_RUNTIME) {
        UTIME_TO_TIMESPEC;
        return utimensat(DEFAULT_DIR_FD, path, time, AT_SYMLINK_NOFOLLOW);
    } else
#ifndef HAVE_LUTIMES
    {
        /* Not sure if this can happen */
        PyErr_SetString(
            PyExc_RuntimeError,
            "neither utimensat nor lutimes are supported"
            " on this system");
        return -1;
    }
#endif
#endif

#ifdef HAVE_LUTIMES
    {
    UTIME_TO_TIMEVAL;
    return lutimes(path, time);
    }
#endif
}

#endif

#ifndef MS_WINDOWS

static int
utime_default(utime_t *ut, const char *path)
{
#if defined(__APPLE__) && defined(HAVE_UTIMENSAT)
    if (HAVE_UTIMENSAT_RUNTIME) {
        UTIME_TO_TIMESPEC;
        return utimensat(DEFAULT_DIR_FD, path, time, 0);
    } else {
        UTIME_TO_TIMEVAL;
        return utimes(path, time);
    }
#elif defined(HAVE_UTIMENSAT)
    UTIME_TO_TIMESPEC;
    return utimensat(DEFAULT_DIR_FD, path, time, 0);
#elif defined(HAVE_UTIMES)
    UTIME_TO_TIMEVAL;
    return utimes(path, time);
#elif defined(HAVE_UTIME_H)
    UTIME_TO_UTIMBUF;
    return utime(path, time);
#else
    UTIME_TO_TIME_T;
    return utime(path, time);
#endif
}

#endif

static int
split_py_long_to_s_and_ns(PyObject *module, PyObject *py_long, time_t *s, long *ns)
{
    int result = 0;
    PyObject *divmod;
    divmod = PyNumber_Divmod(py_long, get_posix_state(module)->billion);
    if (!divmod)
        goto exit;
    if (!PyTuple_Check(divmod) || PyTuple_GET_SIZE(divmod) != 2) {
        PyErr_Format(PyExc_TypeError,
                     "%.200s.__divmod__() must return a 2-tuple, not %.200s",
                     _PyType_Name(Py_TYPE(py_long)), _PyType_Name(Py_TYPE(divmod)));
        goto exit;
    }
    *s = _PyLong_AsTime_t(PyTuple_GET_ITEM(divmod, 0));
    if ((*s == -1) && PyErr_Occurred())
        goto exit;
    *ns = PyLong_AsLong(PyTuple_GET_ITEM(divmod, 1));
    if ((*ns == -1) && PyErr_Occurred())
        goto exit;

    result = 1;
exit:
    Py_XDECREF(divmod);
    return result;
}


/*[clinic input]
os.utime

    path: path_t(allow_fd='PATH_UTIME_HAVE_FD')
    times: object = None
    *
    ns: object = NULL
    dir_fd: dir_fd(requires='futimensat') = None
    follow_symlinks: bool=True

# "utime(path, times=None, *[, ns], dir_fd=None, follow_symlinks=True)\n\

Set the access and modified time of path.

path may always be specified as a string.
On some platforms, path may also be specified as an open file descriptor.
  If this functionality is unavailable, using it raises an exception.

If times is not None, it must be a tuple (atime, mtime);
    atime and mtime should be expressed as float seconds since the epoch.
If ns is specified, it must be a tuple (atime_ns, mtime_ns);
    atime_ns and mtime_ns should be expressed as integer nanoseconds
    since the epoch.
If times is None and ns is unspecified, utime uses the current time.
Specifying tuples for both times and ns is an error.

If dir_fd is not None, it should be a file descriptor open to a directory,
  and path should be relative; path will then be relative to that directory.
If follow_symlinks is False, and the last element of the path is a symbolic
  link, utime will modify the symbolic link itself instead of the file the
  link points to.
It is an error to use dir_fd or follow_symlinks when specifying path
  as an open file descriptor.
dir_fd and follow_symlinks may not be available on your platform.
  If they are unavailable, using them will raise a NotImplementedError.

[clinic start generated code]*/

static PyObject *
os_utime_impl(PyObject *module, path_t *path, PyObject *times, PyObject *ns,
              int dir_fd, int follow_symlinks)
/*[clinic end generated code: output=cfcac69d027b82cf input=2fbd62a2f228f8f4]*/
{
#ifdef MS_WINDOWS
    HANDLE hFile;
    FILETIME atime, mtime;
#else
    int result;
#endif

    utime_t utime;

    memset(&utime, 0, sizeof(utime_t));

    if (times != Py_None && ns) {
        PyErr_SetString(PyExc_ValueError,
                     "utime: you may specify either 'times'"
                     " or 'ns' but not both");
        return NULL;
    }

    if (times != Py_None) {
        time_t a_sec, m_sec;
        long a_nsec, m_nsec;
        if (!PyTuple_CheckExact(times) || (PyTuple_Size(times) != 2)) {
            PyErr_SetString(PyExc_TypeError,
                         "utime: 'times' must be either"
                         " a tuple of two ints or None");
            return NULL;
        }
        utime.now = 0;
        if (_PyTime_ObjectToTimespec(PyTuple_GET_ITEM(times, 0),
                                     &a_sec, &a_nsec, _PyTime_ROUND_FLOOR) == -1 ||
            _PyTime_ObjectToTimespec(PyTuple_GET_ITEM(times, 1),
                                     &m_sec, &m_nsec, _PyTime_ROUND_FLOOR) == -1) {
            return NULL;
        }
        utime.atime_s = a_sec;
        utime.atime_ns = a_nsec;
        utime.mtime_s = m_sec;
        utime.mtime_ns = m_nsec;
    }
    else if (ns) {
        if (!PyTuple_CheckExact(ns) || (PyTuple_Size(ns) != 2)) {
            PyErr_SetString(PyExc_TypeError,
                         "utime: 'ns' must be a tuple of two ints");
            return NULL;
        }
        utime.now = 0;
        if (!split_py_long_to_s_and_ns(module, PyTuple_GET_ITEM(ns, 0),
                                      &utime.atime_s, &utime.atime_ns) ||
            !split_py_long_to_s_and_ns(module, PyTuple_GET_ITEM(ns, 1),
                                       &utime.mtime_s, &utime.mtime_ns)) {
            return NULL;
        }
    }
    else {
        /* times and ns are both None/unspecified. use "now". */
        utime.now = 1;
    }

#if !defined(UTIME_HAVE_NOFOLLOW_SYMLINKS)
    if (follow_symlinks_specified("utime", follow_symlinks))
        return NULL;
#endif

    if (path_and_dir_fd_invalid("utime", path, dir_fd) ||
        dir_fd_and_fd_invalid("utime", dir_fd, path->fd) ||
        fd_and_follow_symlinks_invalid("utime", path->fd, follow_symlinks))
        return NULL;

#if !defined(HAVE_UTIMENSAT)
    if ((dir_fd != DEFAULT_DIR_FD) && (!follow_symlinks)) {
        PyErr_SetString(PyExc_ValueError,
                     "utime: cannot use dir_fd and follow_symlinks "
                     "together on this platform");
        return NULL;
    }
#endif

    if (PySys_Audit("os.utime", "OOOi", path->object, times, ns ? ns : Py_None,
                    dir_fd == DEFAULT_DIR_FD ? -1 : dir_fd) < 0) {
        return NULL;
    }

#ifdef MS_WINDOWS
    Py_BEGIN_ALLOW_THREADS
    hFile = CreateFileW(path->wide, FILE_WRITE_ATTRIBUTES, 0,
                        NULL, OPEN_EXISTING,
                        FILE_FLAG_BACKUP_SEMANTICS, NULL);
    Py_END_ALLOW_THREADS
    if (hFile == INVALID_HANDLE_VALUE) {
        path_error(path);
        return NULL;
    }

    if (utime.now) {
        GetSystemTimeAsFileTime(&mtime);
        atime = mtime;
    }
    else {
        _Py_time_t_to_FILE_TIME(utime.atime_s, utime.atime_ns, &atime);
        _Py_time_t_to_FILE_TIME(utime.mtime_s, utime.mtime_ns, &mtime);
    }
    if (!SetFileTime(hFile, NULL, &atime, &mtime)) {
        path_error(path);
        CloseHandle(hFile);
        return NULL;
    }
    CloseHandle(hFile);
#else /* MS_WINDOWS */
    Py_BEGIN_ALLOW_THREADS

#ifdef UTIME_HAVE_NOFOLLOW_SYMLINKS
    if ((!follow_symlinks) && (dir_fd == DEFAULT_DIR_FD))
        result = utime_nofollow_symlinks(&utime, path->narrow);
    else
#endif

#if defined(HAVE_FUTIMESAT) || defined(HAVE_UTIMENSAT)
    if ((dir_fd != DEFAULT_DIR_FD) || (!follow_symlinks)) {
        result = utime_dir_fd(&utime, dir_fd, path->narrow, follow_symlinks);

    } else
#endif

#if defined(HAVE_FUTIMES) || defined(HAVE_FUTIMENS)
    if (path->fd != -1)
        result = utime_fd(&utime, path->fd);
    else
#endif

    result = utime_default(&utime, path->narrow);

    Py_END_ALLOW_THREADS

#if defined(__APPLE__) && defined(HAVE_UTIMENSAT)
    /* See utime_dir_fd implementation */
    if (result == -1 && errno == ENOSYS) {
        argument_unavailable_error(NULL, "dir_fd");
        return NULL;
    }
#endif

    if (result < 0) {
        path_error(path);
        return NULL;
    }

#endif /* MS_WINDOWS */

    Py_RETURN_NONE;
}

/* Process operations */


/*[clinic input]
os._exit

    status: int

Exit to the system with specified status, without normal exit processing.
[clinic start generated code]*/

static PyObject *
os__exit_impl(PyObject *module, int status)
/*[clinic end generated code: output=116e52d9c2260d54 input=5e6d57556b0c4a62]*/
{
    _exit(status);
    return NULL; /* Make gcc -Wall happy */
}

#if defined(HAVE_WEXECV) || defined(HAVE_WSPAWNV)
#define EXECV_CHAR wchar_t
#else
#define EXECV_CHAR char
#endif

#if defined(HAVE_EXECV) || defined(HAVE_SPAWNV) || defined(HAVE_RTPSPAWN)
static void
free_string_array(EXECV_CHAR **array, Py_ssize_t count)
{
    Py_ssize_t i;
    for (i = 0; i < count; i++)
        PyMem_Free(array[i]);
    PyMem_Free(array);
}

static int
fsconvert_strdup(PyObject *o, EXECV_CHAR **out)
{
    Py_ssize_t size;
    PyObject *ub;
    int result = 0;
#if defined(HAVE_WEXECV) || defined(HAVE_WSPAWNV)
    if (!PyUnicode_FSDecoder(o, &ub))
        return 0;
    *out = PyUnicode_AsWideCharString(ub, &size);
    if (*out)
        result = 1;
#else
    if (!PyUnicode_FSConverter(o, &ub))
        return 0;
    size = PyBytes_GET_SIZE(ub);
    *out = PyMem_Malloc(size + 1);
    if (*out) {
        memcpy(*out, PyBytes_AS_STRING(ub), size + 1);
        result = 1;
    } else
        PyErr_NoMemory();
#endif
    Py_DECREF(ub);
    return result;
}
#endif

#if defined(HAVE_EXECV) || defined (HAVE_FEXECVE) || defined(HAVE_RTPSPAWN)
static EXECV_CHAR**
parse_envlist(PyObject* env, Py_ssize_t *envc_ptr)
{
    Py_ssize_t i, pos, envc;
    PyObject *keys=NULL, *vals=NULL;
    PyObject *key2, *val2, *keyval;
    EXECV_CHAR **envlist;

    i = PyMapping_Size(env);
    if (i < 0)
        return NULL;
    envlist = PyMem_NEW(EXECV_CHAR *, i + 1);
    if (envlist == NULL) {
        PyErr_NoMemory();
        return NULL;
    }
    envc = 0;
    keys = PyMapping_Keys(env);
    if (!keys)
        goto error;
    vals = PyMapping_Values(env);
    if (!vals)
        goto error;
    if (!PyList_Check(keys) || !PyList_Check(vals)) {
        PyErr_Format(PyExc_TypeError,
                     "env.keys() or env.values() is not a list");
        goto error;
    }

    for (pos = 0; pos < i; pos++) {
        PyObject *key = PyList_GetItem(keys, pos);  // Borrowed ref.
        if (key == NULL) {
            goto error;
        }
        PyObject *val = PyList_GetItem(vals, pos);  // Borrowed ref.
        if (val == NULL) {
            goto error;
        }

#if defined(HAVE_WEXECV) || defined(HAVE_WSPAWNV)
        if (!PyUnicode_FSDecoder(key, &key2))
            goto error;
        if (!PyUnicode_FSDecoder(val, &val2)) {
            Py_DECREF(key2);
            goto error;
        }
        /* Search from index 1 because on Windows starting '=' is allowed for
           defining hidden environment variables. */
        if (PyUnicode_GET_LENGTH(key2) == 0 ||
            PyUnicode_FindChar(key2, '=', 1, PyUnicode_GET_LENGTH(key2), 1) != -1)
        {
            PyErr_SetString(PyExc_ValueError, "illegal environment variable name");
            Py_DECREF(key2);
            Py_DECREF(val2);
            goto error;
        }
        keyval = PyUnicode_FromFormat("%U=%U", key2, val2);
#else
        if (!PyUnicode_FSConverter(key, &key2))
            goto error;
        if (!PyUnicode_FSConverter(val, &val2)) {
            Py_DECREF(key2);
            goto error;
        }
        if (PyBytes_GET_SIZE(key2) == 0 ||
            strchr(PyBytes_AS_STRING(key2) + 1, '=') != NULL)
        {
            PyErr_SetString(PyExc_ValueError, "illegal environment variable name");
            Py_DECREF(key2);
            Py_DECREF(val2);
            goto error;
        }
        keyval = PyBytes_FromFormat("%s=%s", PyBytes_AS_STRING(key2),
                                             PyBytes_AS_STRING(val2));
#endif
        Py_DECREF(key2);
        Py_DECREF(val2);
        if (!keyval)
            goto error;

        if (!fsconvert_strdup(keyval, &envlist[envc++])) {
            Py_DECREF(keyval);
            goto error;
        }

        Py_DECREF(keyval);
    }
    Py_DECREF(vals);
    Py_DECREF(keys);

    envlist[envc] = 0;
    *envc_ptr = envc;
    return envlist;

error:
    Py_XDECREF(keys);
    Py_XDECREF(vals);
    free_string_array(envlist, envc);
    return NULL;
}

static EXECV_CHAR**
parse_arglist(PyObject* argv, Py_ssize_t *argc)
{
    int i;
    EXECV_CHAR **argvlist = PyMem_NEW(EXECV_CHAR *, *argc+1);
    if (argvlist == NULL) {
        PyErr_NoMemory();
        return NULL;
    }
    for (i = 0; i < *argc; i++) {
        PyObject* item = PySequence_ITEM(argv, i);
        if (item == NULL)
            goto fail;
        if (!fsconvert_strdup(item, &argvlist[i])) {
            Py_DECREF(item);
            goto fail;
        }
        Py_DECREF(item);
    }
    argvlist[*argc] = NULL;
    return argvlist;
fail:
    *argc = i;
    free_string_array(argvlist, *argc);
    return NULL;
}

#endif


#ifdef HAVE_EXECV
/*[clinic input]
os.execv

    path: path_t
        Path of executable file.
    argv: object
        Tuple or list of strings.
    /

Execute an executable path with arguments, replacing current process.
[clinic start generated code]*/

static PyObject *
os_execv_impl(PyObject *module, path_t *path, PyObject *argv)
/*[clinic end generated code: output=3b52fec34cd0dafd input=9bac31efae07dac7]*/
{
    EXECV_CHAR **argvlist;
    Py_ssize_t argc;

    PyInterpreterState *interp = _PyInterpreterState_GET();
    if (!_PyInterpreterState_HasFeature(interp, Py_RTFLAGS_EXEC)) {
        PyErr_SetString(PyExc_RuntimeError,
                        "exec not supported for isolated subinterpreters");
        return NULL;
    }

    /* execv has two arguments: (path, argv), where
       argv is a list or tuple of strings. */

    if (!PyList_Check(argv) && !PyTuple_Check(argv)) {
        PyErr_SetString(PyExc_TypeError,
                        "execv() arg 2 must be a tuple or list");
        return NULL;
    }
    argc = PySequence_Size(argv);
    if (argc < 1) {
        PyErr_SetString(PyExc_ValueError, "execv() arg 2 must not be empty");
        return NULL;
    }

    argvlist = parse_arglist(argv, &argc);
    if (argvlist == NULL) {
        return NULL;
    }
    if (!argvlist[0][0]) {
        PyErr_SetString(PyExc_ValueError,
            "execv() arg 2 first element cannot be empty");
        free_string_array(argvlist, argc);
        return NULL;
    }

    if (PySys_Audit("os.exec", "OOO", path->object, argv, Py_None) < 0) {
        free_string_array(argvlist, argc);
        return NULL;
    }

    _Py_BEGIN_SUPPRESS_IPH
#ifdef HAVE_WEXECV
    _wexecv(path->wide, argvlist);
#else
    execv(path->narrow, argvlist);
#endif
    _Py_END_SUPPRESS_IPH

    /* If we get here it's definitely an error */

    posix_error();
    free_string_array(argvlist, argc);
    return NULL;
}


/*[clinic input]
os.execve

    path: path_t(allow_fd='PATH_HAVE_FEXECVE')
        Path of executable file.
    argv: object
        Tuple or list of strings.
    env: object
        Dictionary of strings mapping to strings.

Execute an executable path with arguments, replacing current process.
[clinic start generated code]*/

static PyObject *
os_execve_impl(PyObject *module, path_t *path, PyObject *argv, PyObject *env)
/*[clinic end generated code: output=ff9fa8e4da8bde58 input=626804fa092606d9]*/
{
    EXECV_CHAR **argvlist = NULL;
    EXECV_CHAR **envlist;
    Py_ssize_t argc, envc;

    PyInterpreterState *interp = _PyInterpreterState_GET();
    if (!_PyInterpreterState_HasFeature(interp, Py_RTFLAGS_EXEC)) {
        PyErr_SetString(PyExc_RuntimeError,
                        "exec not supported for isolated subinterpreters");
        return NULL;
    }

    /* execve has three arguments: (path, argv, env), where
       argv is a list or tuple of strings and env is a dictionary
       like posix.environ. */

    if (!PyList_Check(argv) && !PyTuple_Check(argv)) {
        PyErr_SetString(PyExc_TypeError,
                        "execve: argv must be a tuple or list");
        goto fail_0;
    }
    argc = PySequence_Size(argv);
    if (argc < 1) {
        PyErr_SetString(PyExc_ValueError, "execve: argv must not be empty");
        return NULL;
    }

    if (!PyMapping_Check(env)) {
        PyErr_SetString(PyExc_TypeError,
                        "execve: environment must be a mapping object");
        goto fail_0;
    }

    argvlist = parse_arglist(argv, &argc);
    if (argvlist == NULL) {
        goto fail_0;
    }
    if (!argvlist[0][0]) {
        PyErr_SetString(PyExc_ValueError,
            "execve: argv first element cannot be empty");
        goto fail_0;
    }

    envlist = parse_envlist(env, &envc);
    if (envlist == NULL)
        goto fail_0;

    if (PySys_Audit("os.exec", "OOO", path->object, argv, env) < 0) {
        goto fail_1;
    }

    _Py_BEGIN_SUPPRESS_IPH
#ifdef HAVE_FEXECVE
    if (path->fd > -1)
        fexecve(path->fd, argvlist, envlist);
    else
#endif
#ifdef HAVE_WEXECV
        _wexecve(path->wide, argvlist, envlist);
#else
        execve(path->narrow, argvlist, envlist);
#endif
    _Py_END_SUPPRESS_IPH

    /* If we get here it's definitely an error */

    posix_path_error(path);
  fail_1:
    free_string_array(envlist, envc);
  fail_0:
    if (argvlist)
        free_string_array(argvlist, argc);
    return NULL;
}

#endif /* HAVE_EXECV */

#ifdef HAVE_POSIX_SPAWN

enum posix_spawn_file_actions_identifier {
    POSIX_SPAWN_OPEN,
    POSIX_SPAWN_CLOSE,
    POSIX_SPAWN_DUP2
#ifdef HAVE_POSIX_SPAWN_FILE_ACTIONS_ADDCLOSEFROM_NP
    ,POSIX_SPAWN_CLOSEFROM
#endif
};

#if defined(HAVE_SCHED_SETPARAM) || defined(HAVE_SCHED_SETSCHEDULER) || defined(POSIX_SPAWN_SETSCHEDULER) || defined(POSIX_SPAWN_SETSCHEDPARAM)
static int
convert_sched_param(PyObject *module, PyObject *param, struct sched_param *res);
#endif

static int
parse_posix_spawn_flags(PyObject *module, const char *func_name, PyObject *setpgroup,
                        int resetids, int setsid, PyObject *setsigmask,
                        PyObject *setsigdef, PyObject *scheduler,
                        posix_spawnattr_t *attrp)
{
    long all_flags = 0;

    errno = posix_spawnattr_init(attrp);
    if (errno) {
        posix_error();
        return -1;
    }

    if (setpgroup) {
        pid_t pgid = PyLong_AsPid(setpgroup);
        if (pgid == (pid_t)-1 && PyErr_Occurred()) {
            goto fail;
        }
        errno = posix_spawnattr_setpgroup(attrp, pgid);
        if (errno) {
            posix_error();
            goto fail;
        }
        all_flags |= POSIX_SPAWN_SETPGROUP;
    }

    if (resetids) {
        all_flags |= POSIX_SPAWN_RESETIDS;
    }

    if (setsid) {
#ifdef HAVE_POSIX_SPAWN_SETSID_RUNTIME
        if (HAVE_POSIX_SPAWN_SETSID_RUNTIME) {
#endif
#ifdef POSIX_SPAWN_SETSID
        all_flags |= POSIX_SPAWN_SETSID;
#elif defined(POSIX_SPAWN_SETSID_NP)
        all_flags |= POSIX_SPAWN_SETSID_NP;
#else
        argument_unavailable_error(func_name, "setsid");
        return -1;
#endif

#ifdef HAVE_POSIX_SPAWN_SETSID_RUNTIME
        } else {
            argument_unavailable_error(func_name, "setsid");
            return -1;
        }
#endif /* HAVE_POSIX_SPAWN_SETSID_RUNTIME */

    }

#ifdef HAVE_SIGSET_T
   if (setsigmask) {
        sigset_t set;
        if (!_Py_Sigset_Converter(setsigmask, &set)) {
            goto fail;
        }
        errno = posix_spawnattr_setsigmask(attrp, &set);
        if (errno) {
            posix_error();
            goto fail;
        }
        all_flags |= POSIX_SPAWN_SETSIGMASK;
    }

    if (setsigdef) {
        sigset_t set;
        if (!_Py_Sigset_Converter(setsigdef, &set)) {
            goto fail;
        }
        errno = posix_spawnattr_setsigdefault(attrp, &set);
        if (errno) {
            posix_error();
            goto fail;
        }
        all_flags |= POSIX_SPAWN_SETSIGDEF;
    }
#else
    if (setsigmask || setsigdef) {
        PyErr_SetString(PyExc_NotImplementedError,
                        "sigset is not supported on this platform");
        goto fail;
    }
#endif

    if (scheduler) {
#ifdef POSIX_SPAWN_SETSCHEDULER
        PyObject *py_schedpolicy;
        PyObject *schedparam_obj;
        struct sched_param schedparam;

        if (!PyArg_ParseTuple(scheduler, "OO"
                        ";A scheduler tuple must have two elements",
                        &py_schedpolicy, &schedparam_obj)) {
            goto fail;
        }
        if (!convert_sched_param(module, schedparam_obj, &schedparam)) {
            goto fail;
        }
        if (py_schedpolicy != Py_None) {
            int schedpolicy = PyLong_AsInt(py_schedpolicy);

            if (schedpolicy == -1 && PyErr_Occurred()) {
                goto fail;
            }
            errno = posix_spawnattr_setschedpolicy(attrp, schedpolicy);
            if (errno) {
                posix_error();
                goto fail;
            }
            all_flags |= POSIX_SPAWN_SETSCHEDULER;
        }
        errno = posix_spawnattr_setschedparam(attrp, &schedparam);
        if (errno) {
            posix_error();
            goto fail;
        }
        all_flags |= POSIX_SPAWN_SETSCHEDPARAM;
#else
        PyErr_SetString(PyExc_NotImplementedError,
                "The scheduler option is not supported in this system.");
        goto fail;
#endif
    }

    errno = posix_spawnattr_setflags(attrp, all_flags);
    if (errno) {
        posix_error();
        goto fail;
    }

    return 0;

fail:
    (void)posix_spawnattr_destroy(attrp);
    return -1;
}

static int
parse_file_actions(PyObject *file_actions,
                   posix_spawn_file_actions_t *file_actionsp,
                   PyObject *temp_buffer)
{
    PyObject *seq;
    PyObject *file_action = NULL;
    PyObject *tag_obj;

    seq = PySequence_Fast(file_actions,
                          "file_actions must be a sequence or None");
    if (seq == NULL) {
        return -1;
    }

    errno = posix_spawn_file_actions_init(file_actionsp);
    if (errno) {
        posix_error();
        Py_DECREF(seq);
        return -1;
    }

    for (Py_ssize_t i = 0; i < PySequence_Fast_GET_SIZE(seq); ++i) {
        file_action = PySequence_Fast_GET_ITEM(seq, i);
        Py_INCREF(file_action);
        if (!PyTuple_Check(file_action) || !PyTuple_GET_SIZE(file_action)) {
            PyErr_SetString(PyExc_TypeError,
                "Each file_actions element must be a non-empty tuple");
            goto fail;
        }
        long tag = PyLong_AsLong(PyTuple_GET_ITEM(file_action, 0));
        if (tag == -1 && PyErr_Occurred()) {
            goto fail;
        }

        /* Populate the file_actions object */
        switch (tag) {
            case POSIX_SPAWN_OPEN: {
                int fd, oflag;
                PyObject *path;
                unsigned long mode;
                if (!PyArg_ParseTuple(file_action, "OiO&ik"
                        ";A open file_action tuple must have 5 elements",
                        &tag_obj, &fd, PyUnicode_FSConverter, &path,
                        &oflag, &mode))
                {
                    goto fail;
                }
                if (PyList_Append(temp_buffer, path)) {
                    Py_DECREF(path);
                    goto fail;
                }
                errno = posix_spawn_file_actions_addopen(file_actionsp,
                        fd, PyBytes_AS_STRING(path), oflag, (mode_t)mode);
                if (errno) {
                    posix_error();
                    Py_DECREF(path);
                    goto fail;
                }
                Py_DECREF(path);
                break;
            }
            case POSIX_SPAWN_CLOSE: {
                int fd;
                if (!PyArg_ParseTuple(file_action, "Oi"
                        ";A close file_action tuple must have 2 elements",
                        &tag_obj, &fd))
                {
                    goto fail;
                }
                errno = posix_spawn_file_actions_addclose(file_actionsp, fd);
                if (errno) {
                    posix_error();
                    goto fail;
                }
                break;
            }
            case POSIX_SPAWN_DUP2: {
                int fd1, fd2;
                if (!PyArg_ParseTuple(file_action, "Oii"
                        ";A dup2 file_action tuple must have 3 elements",
                        &tag_obj, &fd1, &fd2))
                {
                    goto fail;
                }
                errno = posix_spawn_file_actions_adddup2(file_actionsp,
                                                         fd1, fd2);
                if (errno) {
                    posix_error();
                    goto fail;
                }
                break;
            }
#ifdef HAVE_POSIX_SPAWN_FILE_ACTIONS_ADDCLOSEFROM_NP
            case POSIX_SPAWN_CLOSEFROM: {
                int fd;
                if (!PyArg_ParseTuple(file_action, "Oi"
                        ";A closefrom file_action tuple must have 2 elements",
                        &tag_obj, &fd))
                {
                    goto fail;
                }
                errno = posix_spawn_file_actions_addclosefrom_np(file_actionsp,
                                                                 fd);
                if (errno) {
                    posix_error();
                    goto fail;
                }
                break;
            }
#endif
            default: {
                PyErr_SetString(PyExc_TypeError,
                                "Unknown file_actions identifier");
                goto fail;
            }
        }
        Py_DECREF(file_action);
    }

    Py_DECREF(seq);
    return 0;

fail:
    Py_DECREF(seq);
    Py_DECREF(file_action);
    (void)posix_spawn_file_actions_destroy(file_actionsp);
    return -1;
}


static PyObject *
py_posix_spawn(int use_posix_spawnp, PyObject *module, path_t *path, PyObject *argv,
               PyObject *env, PyObject *file_actions,
               PyObject *setpgroup, int resetids, int setsid, PyObject *setsigmask,
               PyObject *setsigdef, PyObject *scheduler)
{
    const char *func_name = use_posix_spawnp ? "posix_spawnp" : "posix_spawn";
    EXECV_CHAR **argvlist = NULL;
    EXECV_CHAR **envlist = NULL;
    posix_spawn_file_actions_t file_actions_buf;
    posix_spawn_file_actions_t *file_actionsp = NULL;
    posix_spawnattr_t attr;
    posix_spawnattr_t *attrp = NULL;
    Py_ssize_t argc, envc;
    PyObject *result = NULL;
    PyObject *temp_buffer = NULL;
    pid_t pid;
    int err_code;

    /* posix_spawn and posix_spawnp have three arguments: (path, argv, env), where
       argv is a list or tuple of strings and env is a dictionary
       like posix.environ. */

    if (!PyList_Check(argv) && !PyTuple_Check(argv)) {
        PyErr_Format(PyExc_TypeError,
                     "%s: argv must be a tuple or list", func_name);
        goto exit;
    }
    argc = PySequence_Size(argv);
    if (argc < 1) {
        PyErr_Format(PyExc_ValueError,
                     "%s: argv must not be empty", func_name);
        return NULL;
    }

    if (!PyMapping_Check(env) && env != Py_None) {
        PyErr_Format(PyExc_TypeError,
                     "%s: environment must be a mapping object or None", func_name);
        goto exit;
    }

    argvlist = parse_arglist(argv, &argc);
    if (argvlist == NULL) {
        goto exit;
    }
    if (!argvlist[0][0]) {
        PyErr_Format(PyExc_ValueError,
                     "%s: argv first element cannot be empty", func_name);
        goto exit;
    }

#ifdef USE_DARWIN_NS_GET_ENVIRON
    // There is no environ global in this situation.
    char **environ = NULL;
#endif

    if (env == Py_None) {
#ifdef USE_DARWIN_NS_GET_ENVIRON
        environ = *_NSGetEnviron();
#endif
        envlist = environ;
    } else {
        envlist = parse_envlist(env, &envc);
        if (envlist == NULL) {
            goto exit;
        }
    }

    if (file_actions != NULL && file_actions != Py_None) {
        /* There is a bug in old versions of glibc that makes some of the
         * helper functions for manipulating file actions not copy the provided
         * buffers. The problem is that posix_spawn_file_actions_addopen does not
         * copy the value of path for some old versions of glibc (<2.20).
         * The use of temp_buffer here is a workaround that keeps the
         * python objects that own the buffers alive until posix_spawn gets called.
         * Check https://bugs.python.org/issue33630 and
         * https://sourceware.org/bugzilla/show_bug.cgi?id=17048 for more info.*/
        temp_buffer = PyList_New(0);
        if (!temp_buffer) {
            goto exit;
        }
        if (parse_file_actions(file_actions, &file_actions_buf, temp_buffer)) {
            goto exit;
        }
        file_actionsp = &file_actions_buf;
    }

    if (parse_posix_spawn_flags(module, func_name, setpgroup, resetids, setsid,
                                setsigmask, setsigdef, scheduler, &attr)) {
        goto exit;
    }
    attrp = &attr;

    if (PySys_Audit("os.posix_spawn", "OOO", path->object, argv, env) < 0) {
        goto exit;
    }

    _Py_BEGIN_SUPPRESS_IPH
#ifdef HAVE_POSIX_SPAWNP
    if (use_posix_spawnp) {
        err_code = posix_spawnp(&pid, path->narrow,
                                file_actionsp, attrp, argvlist, envlist);
    }
    else
#endif /* HAVE_POSIX_SPAWNP */
    {
        err_code = posix_spawn(&pid, path->narrow,
                               file_actionsp, attrp, argvlist, envlist);
    }
    _Py_END_SUPPRESS_IPH

    if (err_code) {
        errno = err_code;
        PyErr_SetFromErrnoWithFilenameObject(PyExc_OSError, path->object);
        goto exit;
    }
#ifdef _Py_MEMORY_SANITIZER
    __msan_unpoison(&pid, sizeof(pid));
#endif
    result = PyLong_FromPid(pid);

exit:
    if (file_actionsp) {
        (void)posix_spawn_file_actions_destroy(file_actionsp);
    }
    if (attrp) {
        (void)posix_spawnattr_destroy(attrp);
    }
    if (envlist && envlist != environ) {
        free_string_array(envlist, envc);
    }
    if (argvlist) {
        free_string_array(argvlist, argc);
    }
    Py_XDECREF(temp_buffer);
    return result;
}


/*[clinic input]

os.posix_spawn
    path: path_t
        Path of executable file.
    argv: object
        Tuple or list of strings.
    env: object
        Dictionary of strings mapping to strings.
    /
    *
    file_actions: object(c_default='NULL') = ()
        A sequence of file action tuples.
    setpgroup: object = NULL
        The pgroup to use with the POSIX_SPAWN_SETPGROUP flag.
    resetids: bool = False
        If the value is `true` the POSIX_SPAWN_RESETIDS will be activated.
    setsid: bool = False
        If the value is `true` the POSIX_SPAWN_SETSID or POSIX_SPAWN_SETSID_NP will be activated.
    setsigmask: object(c_default='NULL') = ()
        The sigmask to use with the POSIX_SPAWN_SETSIGMASK flag.
    setsigdef: object(c_default='NULL') = ()
        The sigmask to use with the POSIX_SPAWN_SETSIGDEF flag.
    scheduler: object = NULL
        A tuple with the scheduler policy (optional) and parameters.

Execute the program specified by path in a new process.
[clinic start generated code]*/

static PyObject *
os_posix_spawn_impl(PyObject *module, path_t *path, PyObject *argv,
                    PyObject *env, PyObject *file_actions,
                    PyObject *setpgroup, int resetids, int setsid,
                    PyObject *setsigmask, PyObject *setsigdef,
                    PyObject *scheduler)
/*[clinic end generated code: output=14a1098c566bc675 input=808aed1090d84e33]*/
{
    return py_posix_spawn(0, module, path, argv, env, file_actions,
                          setpgroup, resetids, setsid, setsigmask, setsigdef,
                          scheduler);
}
 #endif /* HAVE_POSIX_SPAWN */



#ifdef HAVE_POSIX_SPAWNP
/*[clinic input]

os.posix_spawnp
    path: path_t
        Path of executable file.
    argv: object
        Tuple or list of strings.
    env: object
        Dictionary of strings mapping to strings.
    /
    *
    file_actions: object(c_default='NULL') = ()
        A sequence of file action tuples.
    setpgroup: object = NULL
        The pgroup to use with the POSIX_SPAWN_SETPGROUP flag.
    resetids: bool = False
        If the value is `True` the POSIX_SPAWN_RESETIDS will be activated.
    setsid: bool = False
        If the value is `True` the POSIX_SPAWN_SETSID or POSIX_SPAWN_SETSID_NP will be activated.
    setsigmask: object(c_default='NULL') = ()
        The sigmask to use with the POSIX_SPAWN_SETSIGMASK flag.
    setsigdef: object(c_default='NULL') = ()
        The sigmask to use with the POSIX_SPAWN_SETSIGDEF flag.
    scheduler: object = NULL
        A tuple with the scheduler policy (optional) and parameters.

Execute the program specified by path in a new process.
[clinic start generated code]*/

static PyObject *
os_posix_spawnp_impl(PyObject *module, path_t *path, PyObject *argv,
                     PyObject *env, PyObject *file_actions,
                     PyObject *setpgroup, int resetids, int setsid,
                     PyObject *setsigmask, PyObject *setsigdef,
                     PyObject *scheduler)
/*[clinic end generated code: output=7b9aaefe3031238d input=9e89e616116752a1]*/
{
    return py_posix_spawn(1, module, path, argv, env, file_actions,
                          setpgroup, resetids, setsid, setsigmask, setsigdef,
                          scheduler);
}
#endif /* HAVE_POSIX_SPAWNP */

#ifdef HAVE_RTPSPAWN
static intptr_t
_rtp_spawn(int mode, const char *rtpFileName, const char *argv[],
               const char  *envp[])
{
     RTP_ID rtpid;
     int status;
     pid_t res;
     int async_err = 0;

     /* Set priority=100 and uStackSize=16 MiB (0x1000000) for new processes.
        uStackSize=0 cannot be used, the default stack size is too small for
        Python. */
     if (envp) {
         rtpid = rtpSpawn(rtpFileName, argv, envp,
                          100, 0x1000000, 0, VX_FP_TASK);
     }
     else {
         rtpid = rtpSpawn(rtpFileName, argv, (const char **)environ,
                          100, 0x1000000, 0, VX_FP_TASK);
     }
     if ((rtpid != RTP_ID_ERROR) && (mode == _P_WAIT)) {
         do {
             res = waitpid((pid_t)rtpid, &status, 0);
         } while (res < 0 && errno == EINTR && !(async_err = PyErr_CheckSignals()));

         if (res < 0)
             return RTP_ID_ERROR;
         return ((intptr_t)status);
     }
     return ((intptr_t)rtpid);
}
#endif

#if defined(HAVE_SPAWNV) || defined(HAVE_WSPAWNV) || defined(HAVE_RTPSPAWN)
/*[clinic input]
os.spawnv

    mode: int
        Mode of process creation.
    path: path_t
        Path of executable file.
    argv: object
        Tuple or list of strings.
    /

Execute the program specified by path in a new process.
[clinic start generated code]*/

static PyObject *
os_spawnv_impl(PyObject *module, int mode, path_t *path, PyObject *argv)
/*[clinic end generated code: output=71cd037a9d96b816 input=43224242303291be]*/
{
    EXECV_CHAR **argvlist;
    int i;
    Py_ssize_t argc;
    intptr_t spawnval;
    PyObject *(*getitem)(PyObject *, Py_ssize_t);

    /* spawnv has three arguments: (mode, path, argv), where
       argv is a list or tuple of strings. */

    if (PyList_Check(argv)) {
        argc = PyList_Size(argv);
        getitem = PyList_GetItem;
    }
    else if (PyTuple_Check(argv)) {
        argc = PyTuple_Size(argv);
        getitem = PyTuple_GetItem;
    }
    else {
        PyErr_SetString(PyExc_TypeError,
                        "spawnv() arg 2 must be a tuple or list");
        return NULL;
    }
    if (argc == 0) {
        PyErr_SetString(PyExc_ValueError,
            "spawnv() arg 2 cannot be empty");
        return NULL;
    }

    argvlist = PyMem_NEW(EXECV_CHAR *, argc+1);
    if (argvlist == NULL) {
        return PyErr_NoMemory();
    }
    for (i = 0; i < argc; i++) {
        if (!fsconvert_strdup((*getitem)(argv, i),
                              &argvlist[i])) {
            free_string_array(argvlist, i);
            PyErr_SetString(
                PyExc_TypeError,
                "spawnv() arg 2 must contain only strings");
            return NULL;
        }
        if (i == 0 && !argvlist[0][0]) {
            free_string_array(argvlist, i + 1);
            PyErr_SetString(
                PyExc_ValueError,
                "spawnv() arg 2 first element cannot be empty");
            return NULL;
        }
    }
    argvlist[argc] = NULL;

#if !defined(HAVE_RTPSPAWN)
    if (mode == _OLD_P_OVERLAY)
        mode = _P_OVERLAY;
#endif

    if (PySys_Audit("os.spawn", "iOOO", mode, path->object, argv,
                    Py_None) < 0) {
        free_string_array(argvlist, argc);
        return NULL;
    }

    Py_BEGIN_ALLOW_THREADS
    _Py_BEGIN_SUPPRESS_IPH
#ifdef HAVE_WSPAWNV
    spawnval = _wspawnv(mode, path->wide, argvlist);
#elif defined(HAVE_RTPSPAWN)
    spawnval = _rtp_spawn(mode, path->narrow, (const char **)argvlist, NULL);
#else
    spawnval = _spawnv(mode, path->narrow, argvlist);
#endif
    _Py_END_SUPPRESS_IPH
    Py_END_ALLOW_THREADS

    int saved_errno = errno;
    free_string_array(argvlist, argc);

    if (spawnval == -1) {
        errno = saved_errno;
        posix_error();
        return NULL;
    }
    return Py_BuildValue(_Py_PARSE_INTPTR, spawnval);
}

/*[clinic input]
os.spawnve

    mode: int
        Mode of process creation.
    path: path_t
        Path of executable file.
    argv: object
        Tuple or list of strings.
    env: object
        Dictionary of strings mapping to strings.
    /

Execute the program specified by path in a new process.
[clinic start generated code]*/

static PyObject *
os_spawnve_impl(PyObject *module, int mode, path_t *path, PyObject *argv,
                PyObject *env)
/*[clinic end generated code: output=30fe85be56fe37ad input=3e40803ee7c4c586]*/
{
    EXECV_CHAR **argvlist;
    EXECV_CHAR **envlist;
    PyObject *res = NULL;
    Py_ssize_t argc, i, envc;
    intptr_t spawnval;
    PyObject *(*getitem)(PyObject *, Py_ssize_t);
    Py_ssize_t lastarg = 0;

    /* spawnve has four arguments: (mode, path, argv, env), where
       argv is a list or tuple of strings and env is a dictionary
       like posix.environ. */

    if (PyList_Check(argv)) {
        argc = PyList_Size(argv);
        getitem = PyList_GetItem;
    }
    else if (PyTuple_Check(argv)) {
        argc = PyTuple_Size(argv);
        getitem = PyTuple_GetItem;
    }
    else {
        PyErr_SetString(PyExc_TypeError,
                        "spawnve() arg 2 must be a tuple or list");
        goto fail_0;
    }
    if (argc == 0) {
        PyErr_SetString(PyExc_ValueError,
            "spawnve() arg 2 cannot be empty");
        goto fail_0;
    }
    if (!PyMapping_Check(env)) {
        PyErr_SetString(PyExc_TypeError,
                        "spawnve() arg 3 must be a mapping object");
        goto fail_0;
    }

    argvlist = PyMem_NEW(EXECV_CHAR *, argc+1);
    if (argvlist == NULL) {
        PyErr_NoMemory();
        goto fail_0;
    }
    for (i = 0; i < argc; i++) {
        if (!fsconvert_strdup((*getitem)(argv, i),
                              &argvlist[i]))
        {
            lastarg = i;
            goto fail_1;
        }
        if (i == 0 && !argvlist[0][0]) {
            lastarg = i + 1;
            PyErr_SetString(
                PyExc_ValueError,
                "spawnv() arg 2 first element cannot be empty");
            goto fail_1;
        }
    }
    lastarg = argc;
    argvlist[argc] = NULL;

    envlist = parse_envlist(env, &envc);
    if (envlist == NULL)
        goto fail_1;

#if !defined(HAVE_RTPSPAWN)
    if (mode == _OLD_P_OVERLAY)
        mode = _P_OVERLAY;
#endif

    if (PySys_Audit("os.spawn", "iOOO", mode, path->object, argv, env) < 0) {
        goto fail_2;
    }

    Py_BEGIN_ALLOW_THREADS
    _Py_BEGIN_SUPPRESS_IPH
#ifdef HAVE_WSPAWNV
    spawnval = _wspawnve(mode, path->wide, argvlist, envlist);
#elif defined(HAVE_RTPSPAWN)
    spawnval = _rtp_spawn(mode, path->narrow, (const char **)argvlist,
                           (const char **)envlist);
#else
    spawnval = _spawnve(mode, path->narrow, argvlist, envlist);
#endif
    _Py_END_SUPPRESS_IPH
    Py_END_ALLOW_THREADS

    if (spawnval == -1)
        (void) posix_error();
    else
        res = Py_BuildValue(_Py_PARSE_INTPTR, spawnval);

  fail_2:
    while (--envc >= 0) {
        PyMem_Free(envlist[envc]);
    }
    PyMem_Free(envlist);
  fail_1:
    free_string_array(argvlist, lastarg);
  fail_0:
    return res;
}

#endif /* HAVE_SPAWNV */

#ifdef HAVE_FORK

/* Helper function to validate arguments.
   Returns 0 on success.  non-zero on failure with a TypeError raised.
   If obj is non-NULL it must be callable.  */
static int
check_null_or_callable(PyObject *obj, const char* obj_name)
{
    if (obj && !PyCallable_Check(obj)) {
        PyErr_Format(PyExc_TypeError, "'%s' must be callable, not %s",
                     obj_name, _PyType_Name(Py_TYPE(obj)));
        return -1;
    }
    return 0;
}

/*[clinic input]
os.register_at_fork

    *
    before: object=NULL
        A callable to be called in the parent before the fork() syscall.
    after_in_child: object=NULL
        A callable to be called in the child after fork().
    after_in_parent: object=NULL
        A callable to be called in the parent after fork().

Register callables to be called when forking a new process.

'before' callbacks are called in reverse order.
'after_in_child' and 'after_in_parent' callbacks are called in order.

[clinic start generated code]*/

static PyObject *
os_register_at_fork_impl(PyObject *module, PyObject *before,
                         PyObject *after_in_child, PyObject *after_in_parent)
/*[clinic end generated code: output=5398ac75e8e97625 input=cd1187aa85d2312e]*/
{
    PyInterpreterState *interp;

    if (!before && !after_in_child && !after_in_parent) {
        PyErr_SetString(PyExc_TypeError, "At least one argument is required.");
        return NULL;
    }
    if (check_null_or_callable(before, "before") ||
        check_null_or_callable(after_in_child, "after_in_child") ||
        check_null_or_callable(after_in_parent, "after_in_parent")) {
        return NULL;
    }
    interp = _PyInterpreterState_GET();

    if (register_at_forker(&interp->before_forkers, before)) {
        return NULL;
    }
    if (register_at_forker(&interp->after_forkers_child, after_in_child)) {
        return NULL;
    }
    if (register_at_forker(&interp->after_forkers_parent, after_in_parent)) {
        return NULL;
    }
    Py_RETURN_NONE;
}
#endif /* HAVE_FORK */

// Common code to raise a warning if we detect there is more than one thread
// running in the process. Best effort, silent if unable to count threads.
// Constraint: Quick. Never overcounts. Never leaves an error set.
//
// This code might do an import, thus acquiring the import lock, which
// PyOS_BeforeFork() also does.  As this should only be called from
// the parent process, it is in the same thread so that works.
static void warn_about_fork_with_threads(const char* name) {
    // TODO: Consider making an `os` module API to return the current number
    // of threads in the process. That'd presumably use this platform code but
    // raise an error rather than using the inaccurate fallback.
    Py_ssize_t num_python_threads = 0;
#if defined(__APPLE__) && defined(HAVE_GETPID)
    mach_port_t macos_self = mach_task_self();
    mach_port_t macos_task;
    if (task_for_pid(macos_self, getpid(), &macos_task) == KERN_SUCCESS) {
        thread_array_t macos_threads;
        mach_msg_type_number_t macos_n_threads;
        if (task_threads(macos_task, &macos_threads,
                         &macos_n_threads) == KERN_SUCCESS) {
            num_python_threads = macos_n_threads;
        }
    }
#elif defined(__linux__)
    // Linux /proc/self/stat 20th field is the number of threads.
    FILE* proc_stat = fopen("/proc/self/stat", "r");
    if (proc_stat) {
        size_t n;
        // Size chosen arbitrarily. ~60% more bytes than a 20th column index
        // observed on the author's workstation.
        char stat_line[160];
        n = fread(&stat_line, 1, 159, proc_stat);
        stat_line[n] = '\0';
        fclose(proc_stat);

        char *saveptr = NULL;
        char *field = strtok_r(stat_line, " ", &saveptr);
        unsigned int idx;
        for (idx = 19; idx && field; --idx) {
            field = strtok_r(NULL, " ", &saveptr);
        }
        if (idx == 0 && field) {  // found the 20th field
            num_python_threads = atoi(field);  // 0 on error
        }
    }
#endif
    if (num_python_threads <= 0) {
        // Fall back to just the number our threading module knows about.
        // An incomplete view of the world, but better than nothing.
        PyObject *threading = PyImport_GetModule(&_Py_ID(threading));
        if (!threading) {
            PyErr_Clear();
            return;
        }
        PyObject *threading_active =
                PyObject_GetAttr(threading, &_Py_ID(_active));
        if (!threading_active) {
            PyErr_Clear();
            Py_DECREF(threading);
            return;
        }
        PyObject *threading_limbo =
                PyObject_GetAttr(threading, &_Py_ID(_limbo));
        if (!threading_limbo) {
            PyErr_Clear();
            Py_DECREF(threading);
            Py_DECREF(threading_active);
            return;
        }
        Py_DECREF(threading);
        // Duplicating what threading.active_count() does but without holding
        // threading._active_limbo_lock so our count could be inaccurate if
        // these dicts are mid-update from another thread.  Not a big deal.
        // Worst case if someone replaced threading._active or threading._limbo
        // with non-dicts, we get -1 from *Length() below and undercount.
        // Nobody should, but we're best effort so we clear errors and move on.
        num_python_threads = (PyMapping_Length(threading_active)
                              + PyMapping_Length(threading_limbo));
        PyErr_Clear();
        Py_DECREF(threading_active);
        Py_DECREF(threading_limbo);
    }
    if (num_python_threads > 1) {
        PyErr_WarnFormat(
                PyExc_DeprecationWarning, 1,
#ifdef HAVE_GETPID
                "This process (pid=%d) is multi-threaded, "
#else
                "This process is multi-threaded, "
#endif
                "use of %s() may lead to deadlocks in the child.",
#ifdef HAVE_GETPID
                getpid(),
#endif
                name);
        PyErr_Clear();
    }
}

#ifdef HAVE_FORK1
/*[clinic input]
os.fork1

Fork a child process with a single multiplexed (i.e., not bound) thread.

Return 0 to child process and PID of child to parent process.
[clinic start generated code]*/

static PyObject *
os_fork1_impl(PyObject *module)
/*[clinic end generated code: output=0de8e67ce2a310bc input=12db02167893926e]*/
{
    pid_t pid;

    PyInterpreterState *interp = _PyInterpreterState_GET();
    if (interp->finalizing) {
        PyErr_SetString(PyExc_RuntimeError,
                        "can't fork at interpreter shutdown");
        return NULL;
    }
    if (!_Py_IsMainInterpreter(interp)) {
        PyErr_SetString(PyExc_RuntimeError, "fork not supported for subinterpreters");
        return NULL;
    }
    PyOS_BeforeFork();
    pid = fork1();
    int saved_errno = errno;
    if (pid == 0) {
        /* child: this clobbers and resets the import lock. */
        PyOS_AfterFork_Child();
    } else {
        warn_about_fork_with_threads("fork1");
        /* parent: release the import lock. */
        PyOS_AfterFork_Parent();
    }
    if (pid == -1) {
        errno = saved_errno;
        return posix_error();
    }
    return PyLong_FromPid(pid);
}
#endif /* HAVE_FORK1 */


#ifdef HAVE_FORK
/*[clinic input]
os.fork

Fork a child process.

Return 0 to child process and PID of child to parent process.
[clinic start generated code]*/

static PyObject *
os_fork_impl(PyObject *module)
/*[clinic end generated code: output=3626c81f98985d49 input=13c956413110eeaa]*/
{
    pid_t pid;
    PyInterpreterState *interp = _PyInterpreterState_GET();
    if (interp->finalizing) {
        PyErr_SetString(PyExc_RuntimeError,
                        "can't fork at interpreter shutdown");
        return NULL;
    }
    if (!_PyInterpreterState_HasFeature(interp, Py_RTFLAGS_FORK)) {
        PyErr_SetString(PyExc_RuntimeError,
                        "fork not supported for isolated subinterpreters");
        return NULL;
    }
    if (PySys_Audit("os.fork", NULL) < 0) {
        return NULL;
    }
    PyOS_BeforeFork();
    pid = fork();
    int saved_errno = errno;
    if (pid == 0) {
        /* child: this clobbers and resets the import lock. */
        PyOS_AfterFork_Child();
    } else {
        warn_about_fork_with_threads("fork");
        /* parent: release the import lock. */
        PyOS_AfterFork_Parent();
    }
    if (pid == -1) {
        errno = saved_errno;
        return posix_error();
    }
    return PyLong_FromPid(pid);
}
#endif /* HAVE_FORK */


#ifdef HAVE_SCHED_H
#ifdef HAVE_SCHED_GET_PRIORITY_MAX
/*[clinic input]
os.sched_get_priority_max

    policy: int

Get the maximum scheduling priority for policy.
[clinic start generated code]*/

static PyObject *
os_sched_get_priority_max_impl(PyObject *module, int policy)
/*[clinic end generated code: output=9e465c6e43130521 input=2097b7998eca6874]*/
{
    int max;

    max = sched_get_priority_max(policy);
    if (max < 0)
        return posix_error();
    return PyLong_FromLong(max);
}


/*[clinic input]
os.sched_get_priority_min

    policy: int

Get the minimum scheduling priority for policy.
[clinic start generated code]*/

static PyObject *
os_sched_get_priority_min_impl(PyObject *module, int policy)
/*[clinic end generated code: output=7595c1138cc47a6d input=21bc8fa0d70983bf]*/
{
    int min = sched_get_priority_min(policy);
    if (min < 0)
        return posix_error();
    return PyLong_FromLong(min);
}
#endif /* HAVE_SCHED_GET_PRIORITY_MAX */


#ifdef HAVE_SCHED_SETSCHEDULER
/*[clinic input]
os.sched_getscheduler
    pid: pid_t
    /

Get the scheduling policy for the process identified by pid.

Passing 0 for pid returns the scheduling policy for the calling process.
[clinic start generated code]*/

static PyObject *
os_sched_getscheduler_impl(PyObject *module, pid_t pid)
/*[clinic end generated code: output=dce4c0bd3f1b34c8 input=8d99dac505485ac8]*/
{
    int policy;

    policy = sched_getscheduler(pid);
    if (policy < 0)
        return posix_error();
    return PyLong_FromLong(policy);
}
#endif /* HAVE_SCHED_SETSCHEDULER */


#if defined(HAVE_SCHED_SETPARAM) || defined(HAVE_SCHED_SETSCHEDULER) || defined(POSIX_SPAWN_SETSCHEDULER) || defined(POSIX_SPAWN_SETSCHEDPARAM)
/*[clinic input]
class os.sched_param "PyObject *" "SchedParamType"

@classmethod
os.sched_param.__new__

    sched_priority: object
        A scheduling parameter.

Currently has only one field: sched_priority
[clinic start generated code]*/

static PyObject *
os_sched_param_impl(PyTypeObject *type, PyObject *sched_priority)
/*[clinic end generated code: output=48f4067d60f48c13 input=eb42909a2c0e3e6c]*/
{
    PyObject *res;

    res = PyStructSequence_New(type);
    if (!res)
        return NULL;
    PyStructSequence_SET_ITEM(res, 0, Py_NewRef(sched_priority));
    return res;
}

PyDoc_VAR(os_sched_param__doc__);

static PyStructSequence_Field sched_param_fields[] = {
    {"sched_priority", "the scheduling priority"},
    {0}
};

static PyStructSequence_Desc sched_param_desc = {
    "sched_param", /* name */
    os_sched_param__doc__, /* doc */
    sched_param_fields,
    1
};

static int
convert_sched_param(PyObject *module, PyObject *param, struct sched_param *res)
{
    long priority;

    if (!Py_IS_TYPE(param, (PyTypeObject *)get_posix_state(module)->SchedParamType)) {
        PyErr_SetString(PyExc_TypeError, "must have a sched_param object");
        return 0;
    }
    priority = PyLong_AsLong(PyStructSequence_GET_ITEM(param, 0));
    if (priority == -1 && PyErr_Occurred())
        return 0;
    if (priority > INT_MAX || priority < INT_MIN) {
        PyErr_SetString(PyExc_OverflowError, "sched_priority out of range");
        return 0;
    }
    res->sched_priority = Py_SAFE_DOWNCAST(priority, long, int);
    return 1;
}
#endif /* defined(HAVE_SCHED_SETPARAM) || defined(HAVE_SCHED_SETSCHEDULER) || defined(POSIX_SPAWN_SETSCHEDULER) || defined(POSIX_SPAWN_SETSCHEDPARAM) */


#ifdef HAVE_SCHED_SETSCHEDULER
/*[clinic input]
os.sched_setscheduler

    pid: pid_t
    policy: int
    param as param_obj: object
    /

Set the scheduling policy for the process identified by pid.

If pid is 0, the calling process is changed.
param is an instance of sched_param.
[clinic start generated code]*/

static PyObject *
os_sched_setscheduler_impl(PyObject *module, pid_t pid, int policy,
                           PyObject *param_obj)
/*[clinic end generated code: output=cde27faa55dc993e input=73013d731bd8fbe9]*/
{
    struct sched_param param;
    if (!convert_sched_param(module, param_obj, &param)) {
        return NULL;
    }

    /*
    ** sched_setscheduler() returns 0 in Linux, but the previous
    ** scheduling policy under Solaris/Illumos, and others.
    ** On error, -1 is returned in all Operating Systems.
    */
    if (sched_setscheduler(pid, policy, &param) == -1)
        return posix_error();
    Py_RETURN_NONE;
}
#endif  /* HAVE_SCHED_SETSCHEDULER*/


#ifdef HAVE_SCHED_SETPARAM
/*[clinic input]
os.sched_getparam
    pid: pid_t
    /

Returns scheduling parameters for the process identified by pid.

If pid is 0, returns parameters for the calling process.
Return value is an instance of sched_param.
[clinic start generated code]*/

static PyObject *
os_sched_getparam_impl(PyObject *module, pid_t pid)
/*[clinic end generated code: output=b194e8708dcf2db8 input=18a1ef9c2efae296]*/
{
    struct sched_param param;
    PyObject *result;
    PyObject *priority;

    if (sched_getparam(pid, &param))
        return posix_error();
    PyObject *SchedParamType = get_posix_state(module)->SchedParamType;
    result = PyStructSequence_New((PyTypeObject *)SchedParamType);
    if (!result)
        return NULL;
    priority = PyLong_FromLong(param.sched_priority);
    if (!priority) {
        Py_DECREF(result);
        return NULL;
    }
    PyStructSequence_SET_ITEM(result, 0, priority);
    return result;
}


/*[clinic input]
os.sched_setparam
    pid: pid_t
    param as param_obj: object
    /

Set scheduling parameters for the process identified by pid.

If pid is 0, sets parameters for the calling process.
param should be an instance of sched_param.
[clinic start generated code]*/

static PyObject *
os_sched_setparam_impl(PyObject *module, pid_t pid, PyObject *param_obj)
/*[clinic end generated code: output=f19fe020a53741c1 input=27b98337c8b2dcc7]*/
{
    struct sched_param param;
    if (!convert_sched_param(module, param_obj, &param)) {
        return NULL;
    }

    if (sched_setparam(pid, &param))
        return posix_error();
    Py_RETURN_NONE;
}
#endif /* HAVE_SCHED_SETPARAM */


#ifdef HAVE_SCHED_RR_GET_INTERVAL
/*[clinic input]
os.sched_rr_get_interval -> double
    pid: pid_t
    /

Return the round-robin quantum for the process identified by pid, in seconds.

Value returned is a float.
[clinic start generated code]*/

static double
os_sched_rr_get_interval_impl(PyObject *module, pid_t pid)
/*[clinic end generated code: output=7e2d935833ab47dc input=2a973da15cca6fae]*/
{
    struct timespec interval;
    if (sched_rr_get_interval(pid, &interval)) {
        posix_error();
        return -1.0;
    }
#ifdef _Py_MEMORY_SANITIZER
    __msan_unpoison(&interval, sizeof(interval));
#endif
    return (double)interval.tv_sec + 1e-9*interval.tv_nsec;
}
#endif /* HAVE_SCHED_RR_GET_INTERVAL */


/*[clinic input]
os.sched_yield

Voluntarily relinquish the CPU.
[clinic start generated code]*/

static PyObject *
os_sched_yield_impl(PyObject *module)
/*[clinic end generated code: output=902323500f222cac input=e54d6f98189391d4]*/
{
    int result;
    Py_BEGIN_ALLOW_THREADS
    result = sched_yield();
    Py_END_ALLOW_THREADS
    if (result < 0) {
        return posix_error();
    }
    Py_RETURN_NONE;
}

#ifdef HAVE_SCHED_SETAFFINITY
/* The minimum number of CPUs allocated in a cpu_set_t */
static const int NCPUS_START = sizeof(unsigned long) * CHAR_BIT;

/*[clinic input]
os.sched_setaffinity
    pid: pid_t
    mask : object
    /

Set the CPU affinity of the process identified by pid to mask.

mask should be an iterable of integers identifying CPUs.
[clinic start generated code]*/

static PyObject *
os_sched_setaffinity_impl(PyObject *module, pid_t pid, PyObject *mask)
/*[clinic end generated code: output=882d7dd9a229335b input=a0791a597c7085ba]*/
{
    int ncpus;
    size_t setsize;
    cpu_set_t *cpu_set = NULL;
    PyObject *iterator = NULL, *item;

    iterator = PyObject_GetIter(mask);
    if (iterator == NULL)
        return NULL;

    ncpus = NCPUS_START;
    setsize = CPU_ALLOC_SIZE(ncpus);
    cpu_set = CPU_ALLOC(ncpus);
    if (cpu_set == NULL) {
        PyErr_NoMemory();
        goto error;
    }
    CPU_ZERO_S(setsize, cpu_set);

    while ((item = PyIter_Next(iterator))) {
        long cpu;
        if (!PyLong_Check(item)) {
            PyErr_Format(PyExc_TypeError,
                        "expected an iterator of ints, "
                        "but iterator yielded %R",
                        Py_TYPE(item));
            Py_DECREF(item);
            goto error;
        }
        cpu = PyLong_AsLong(item);
        Py_DECREF(item);
        if (cpu < 0) {
            if (!PyErr_Occurred())
                PyErr_SetString(PyExc_ValueError, "negative CPU number");
            goto error;
        }
        if (cpu > INT_MAX - 1) {
            PyErr_SetString(PyExc_OverflowError, "CPU number too large");
            goto error;
        }
        if (cpu >= ncpus) {
            /* Grow CPU mask to fit the CPU number */
            int newncpus = ncpus;
            cpu_set_t *newmask;
            size_t newsetsize;
            while (newncpus <= cpu) {
                if (newncpus > INT_MAX / 2)
                    newncpus = cpu + 1;
                else
                    newncpus = newncpus * 2;
            }
            newmask = CPU_ALLOC(newncpus);
            if (newmask == NULL) {
                PyErr_NoMemory();
                goto error;
            }
            newsetsize = CPU_ALLOC_SIZE(newncpus);
            CPU_ZERO_S(newsetsize, newmask);
            memcpy(newmask, cpu_set, setsize);
            CPU_FREE(cpu_set);
            setsize = newsetsize;
            cpu_set = newmask;
            ncpus = newncpus;
        }
        CPU_SET_S(cpu, setsize, cpu_set);
    }
    if (PyErr_Occurred()) {
        goto error;
    }
    Py_CLEAR(iterator);

    if (sched_setaffinity(pid, setsize, cpu_set)) {
        posix_error();
        goto error;
    }
    CPU_FREE(cpu_set);
    Py_RETURN_NONE;

error:
    if (cpu_set)
        CPU_FREE(cpu_set);
    Py_XDECREF(iterator);
    return NULL;
}


/*[clinic input]
os.sched_getaffinity
    pid: pid_t
    /

Return the affinity of the process identified by pid (or the current process if zero).

The affinity is returned as a set of CPU identifiers.
[clinic start generated code]*/

static PyObject *
os_sched_getaffinity_impl(PyObject *module, pid_t pid)
/*[clinic end generated code: output=f726f2c193c17a4f input=983ce7cb4a565980]*/
{
    int ncpus = NCPUS_START;
    size_t setsize;
    cpu_set_t *mask;

    while (1) {
        setsize = CPU_ALLOC_SIZE(ncpus);
        mask = CPU_ALLOC(ncpus);
        if (mask == NULL) {
            return PyErr_NoMemory();
        }
        if (sched_getaffinity(pid, setsize, mask) == 0) {
            break;
        }
        CPU_FREE(mask);
        if (errno != EINVAL) {
            return posix_error();
        }
        if (ncpus > INT_MAX / 2) {
            PyErr_SetString(PyExc_OverflowError,
                            "could not allocate a large enough CPU set");
            return NULL;
        }
        ncpus *= 2;
    }

    PyObject *res = PySet_New(NULL);
    if (res == NULL) {
        goto error;
    }

    int cpu = 0;
    int count = CPU_COUNT_S(setsize, mask);
    for (; count; cpu++) {
        if (CPU_ISSET_S(cpu, setsize, mask)) {
            PyObject *cpu_num = PyLong_FromLong(cpu);
            --count;
            if (cpu_num == NULL) {
                goto error;
            }
            if (PySet_Add(res, cpu_num)) {
                Py_DECREF(cpu_num);
                goto error;
            }
            Py_DECREF(cpu_num);
        }
    }
    CPU_FREE(mask);
    return res;

error:
    if (mask) {
        CPU_FREE(mask);
    }
    Py_XDECREF(res);
    return NULL;
}
#endif /* HAVE_SCHED_SETAFFINITY */

#endif /* HAVE_SCHED_H */


#ifdef HAVE_POSIX_OPENPT
/*[clinic input]
os.posix_openpt -> int

    oflag: int
    /

Open and return a file descriptor for a master pseudo-terminal device.

Performs a posix_openpt() C function call. The oflag argument is used to
set file status flags and file access modes as specified in the manual page
of posix_openpt() of your system.
[clinic start generated code]*/

static int
os_posix_openpt_impl(PyObject *module, int oflag)
/*[clinic end generated code: output=ee0bc2624305fc79 input=0de33d0e29693caa]*/
{
    int fd;

#if defined(O_CLOEXEC)
    oflag |= O_CLOEXEC;
#endif

    fd = posix_openpt(oflag);
    if (fd == -1) {
        posix_error();
        return -1;
    }

    // Just in case, likely a no-op given O_CLOEXEC above.
    if (_Py_set_inheritable(fd, 0, NULL) < 0) {
        close(fd);
        return -1;
    }

    return fd;
}
#endif /* HAVE_POSIX_OPENPT */

#ifdef HAVE_GRANTPT
/*[clinic input]
os.grantpt

    fd: fildes
        File descriptor of a master pseudo-terminal device.
    /

Grant access to the slave pseudo-terminal device.

Performs a grantpt() C function call.
[clinic start generated code]*/

static PyObject *
os_grantpt_impl(PyObject *module, int fd)
/*[clinic end generated code: output=dfd580015cf548ab input=0668e3b96760e849]*/
{
    int ret;
    int saved_errno;
    PyOS_sighandler_t sig_saved;

    sig_saved = PyOS_setsig(SIGCHLD, SIG_DFL);

    ret = grantpt(fd);
    if (ret == -1)
        saved_errno = errno;

    PyOS_setsig(SIGCHLD, sig_saved);

    if (ret == -1) {
        errno = saved_errno;
        return posix_error();
    }

    Py_RETURN_NONE;
}
#endif /* HAVE_GRANTPT */

#ifdef HAVE_UNLOCKPT
/*[clinic input]
os.unlockpt

    fd: fildes
        File descriptor of a master pseudo-terminal device.
    /

Unlock a pseudo-terminal master/slave pair.

Performs an unlockpt() C function call.
[clinic start generated code]*/

static PyObject *
os_unlockpt_impl(PyObject *module, int fd)
/*[clinic end generated code: output=e08d354dec12d30c input=de7ab1f59f69a2b4]*/
{
    if (unlockpt(fd) == -1)
        return posix_error();

    Py_RETURN_NONE;
}
#endif /* HAVE_UNLOCKPT */

#if defined(HAVE_PTSNAME) || defined(HAVE_PTSNAME_R)
/*[clinic input]
os.ptsname

    fd: fildes
        File descriptor of a master pseudo-terminal device.
    /

Return the name of the slave pseudo-terminal device.

If the ptsname_r() C function is available, it is called;
otherwise, performs a ptsname() C function call.
[clinic start generated code]*/

static PyObject *
os_ptsname_impl(PyObject *module, int fd)
/*[clinic end generated code: output=ef300fadc5675872 input=1369ccc0546f3130]*/
{
#ifdef HAVE_PTSNAME_R
    int ret;
    char name[MAXPATHLEN+1];

    ret = ptsname_r(fd, name, sizeof(name));
    if (ret != 0) {
        errno = ret;
        return posix_error();
    }
#else
    char *name;

    name = ptsname(fd);
    /* POSIX manpage: Upon failure, ptsname() shall return a null pointer and may set errno.
       *MAY* set errno? Hmm... */
    if (name == NULL)
        return posix_error();
#endif /* HAVE_PTSNAME_R */

    return PyUnicode_DecodeFSDefault(name);
}
#endif /* defined(HAVE_PTSNAME) || defined(HAVE_PTSNAME_R) */

/* AIX uses /dev/ptc but is otherwise the same as /dev/ptmx */
#if defined(HAVE_DEV_PTC) && !defined(HAVE_DEV_PTMX)
#  define DEV_PTY_FILE "/dev/ptc"
#  define HAVE_DEV_PTMX
#else
#  define DEV_PTY_FILE "/dev/ptmx"
#endif

#if defined(HAVE_OPENPTY) || defined(HAVE_FORKPTY) || defined(HAVE_LOGIN_TTY) || defined(HAVE_DEV_PTMX)
#ifdef HAVE_PTY_H
#include <pty.h>
#ifdef HAVE_UTMP_H
#include <utmp.h>
#endif /* HAVE_UTMP_H */
#elif defined(HAVE_LIBUTIL_H)
#include <libutil.h>
#elif defined(HAVE_UTIL_H)
#include <util.h>
#endif /* HAVE_PTY_H */
#ifdef HAVE_STROPTS_H
#include <stropts.h>
#endif
#endif /* defined(HAVE_OPENPTY) || defined(HAVE_FORKPTY) || defined(HAVE_LOGIN_TTY) || defined(HAVE_DEV_PTMX) */


#if defined(HAVE_OPENPTY) || defined(HAVE__GETPTY) || defined(HAVE_DEV_PTMX)
/*[clinic input]
os.openpty

Open a pseudo-terminal.

Return a tuple of (master_fd, slave_fd) containing open file descriptors
for both the master and slave ends.
[clinic start generated code]*/

static PyObject *
os_openpty_impl(PyObject *module)
/*[clinic end generated code: output=98841ce5ec9cef3c input=f3d99fd99e762907]*/
{
    int master_fd = -1, slave_fd = -1;
#ifndef HAVE_OPENPTY
    char * slave_name;
#endif
#if defined(HAVE_DEV_PTMX) && !defined(HAVE_OPENPTY) && !defined(HAVE__GETPTY)
    PyOS_sighandler_t sig_saved;
#if defined(__sun) && defined(__SVR4)
    extern char *ptsname(int fildes);
#endif
#endif

#ifdef HAVE_OPENPTY
    if (openpty(&master_fd, &slave_fd, NULL, NULL, NULL) != 0)
        goto posix_error;

    if (_Py_set_inheritable(master_fd, 0, NULL) < 0)
        goto error;
    if (_Py_set_inheritable(slave_fd, 0, NULL) < 0)
        goto error;

#elif defined(HAVE__GETPTY)
    slave_name = _getpty(&master_fd, O_RDWR, 0666, 0);
    if (slave_name == NULL)
        goto posix_error;
    if (_Py_set_inheritable(master_fd, 0, NULL) < 0)
        goto error;

    slave_fd = _Py_open(slave_name, O_RDWR);
    if (slave_fd < 0)
        goto error;

#else
    master_fd = open(DEV_PTY_FILE, O_RDWR | O_NOCTTY); /* open master */
    if (master_fd < 0)
        goto posix_error;

    sig_saved = PyOS_setsig(SIGCHLD, SIG_DFL);

    /* change permission of slave */
    if (grantpt(master_fd) < 0) {
        int saved_errno = errno;
        PyOS_setsig(SIGCHLD, sig_saved);
        errno = saved_errno;
        goto posix_error;
    }

    /* unlock slave */
    if (unlockpt(master_fd) < 0) {
        int saved_errno = errno;
        PyOS_setsig(SIGCHLD, sig_saved);
        errno = saved_errno;
        goto posix_error;
    }

    PyOS_setsig(SIGCHLD, sig_saved);

    slave_name = ptsname(master_fd); /* get name of slave */
    if (slave_name == NULL)
        goto posix_error;

    slave_fd = _Py_open(slave_name, O_RDWR | O_NOCTTY); /* open slave */
    if (slave_fd == -1)
        goto error;

    if (_Py_set_inheritable(master_fd, 0, NULL) < 0)
        goto posix_error;

#if !defined(__CYGWIN__) && !defined(__ANDROID__) && !defined(HAVE_DEV_PTC)
    ioctl(slave_fd, I_PUSH, "ptem"); /* push ptem */
    ioctl(slave_fd, I_PUSH, "ldterm"); /* push ldterm */
#ifndef __hpux
    ioctl(slave_fd, I_PUSH, "ttcompat"); /* push ttcompat */
#endif /* __hpux */
#endif /* HAVE_CYGWIN */
#endif /* HAVE_OPENPTY */

    return Py_BuildValue("(ii)", master_fd, slave_fd);

posix_error:
    posix_error();
error:
    if (master_fd != -1)
        close(master_fd);
    if (slave_fd != -1)
        close(slave_fd);
    return NULL;
}
#endif /* defined(HAVE_OPENPTY) || defined(HAVE__GETPTY) || defined(HAVE_DEV_PTMX) */


#if defined(HAVE_SETSID) && defined(TIOCSCTTY)
#define HAVE_FALLBACK_LOGIN_TTY 1
#endif /* defined(HAVE_SETSID) && defined(TIOCSCTTY) */

#if defined(HAVE_LOGIN_TTY) || defined(HAVE_FALLBACK_LOGIN_TTY)
/*[clinic input]
os.login_tty

    fd: fildes
    /

Prepare the tty of which fd is a file descriptor for a new login session.

Make the calling process a session leader; make the tty the
controlling tty, the stdin, the stdout, and the stderr of the
calling process; close fd.
[clinic start generated code]*/

static PyObject *
os_login_tty_impl(PyObject *module, int fd)
/*[clinic end generated code: output=495a79911b4cc1bc input=5f298565099903a2]*/
{
#ifdef HAVE_LOGIN_TTY
    if (login_tty(fd) == -1) {
        return posix_error();
    }
#else /* defined(HAVE_FALLBACK_LOGIN_TTY) */
    /* Establish a new session. */
    if (setsid() == -1) {
        return posix_error();
    }

    /* The tty becomes the controlling terminal. */
    if (ioctl(fd, TIOCSCTTY, (char *)NULL) == -1) {
        return posix_error();
    }

    /* The tty becomes stdin/stdout/stderr */
    if (dup2(fd, 0) == -1 || dup2(fd, 1) == -1 || dup2(fd, 2) == -1) {
        return posix_error();
    }
    if (fd > 2) {
        close(fd);
    }
#endif /* HAVE_LOGIN_TTY */
    Py_RETURN_NONE;
}
#endif /* defined(HAVE_LOGIN_TTY) || defined(HAVE_FALLBACK_LOGIN_TTY) */


#ifdef HAVE_FORKPTY
/*[clinic input]
os.forkpty

Fork a new process with a new pseudo-terminal as controlling tty.

Returns a tuple of (pid, master_fd).
Like fork(), return pid of 0 to the child process,
and pid of child to the parent process.
To both, return fd of newly opened pseudo-terminal.
[clinic start generated code]*/

static PyObject *
os_forkpty_impl(PyObject *module)
/*[clinic end generated code: output=60d0a5c7512e4087 input=f1f7f4bae3966010]*/
{
    int master_fd = -1;
    pid_t pid;

    PyInterpreterState *interp = _PyInterpreterState_GET();
    if (interp->finalizing) {
        PyErr_SetString(PyExc_RuntimeError,
                        "can't fork at interpreter shutdown");
        return NULL;
    }
    if (!_Py_IsMainInterpreter(interp)) {
        PyErr_SetString(PyExc_RuntimeError, "fork not supported for subinterpreters");
        return NULL;
    }
    if (PySys_Audit("os.forkpty", NULL) < 0) {
        return NULL;
    }
    PyOS_BeforeFork();
    pid = forkpty(&master_fd, NULL, NULL, NULL);
    if (pid == 0) {
        /* child: this clobbers and resets the import lock. */
        PyOS_AfterFork_Child();
    } else {
        warn_about_fork_with_threads("forkpty");
        /* parent: release the import lock. */
        PyOS_AfterFork_Parent();
    }
    if (pid == -1) {
        return posix_error();
    }
    return Py_BuildValue("(Ni)", PyLong_FromPid(pid), master_fd);
}
#endif /* HAVE_FORKPTY */


#ifdef HAVE_GETEGID
/*[clinic input]
os.getegid

Return the current process's effective group id.
[clinic start generated code]*/

static PyObject *
os_getegid_impl(PyObject *module)
/*[clinic end generated code: output=67d9be7ac68898a2 input=1596f79ad1107d5d]*/
{
    return _PyLong_FromGid(getegid());
}
#endif /* HAVE_GETEGID */


#ifdef HAVE_GETEUID
/*[clinic input]
os.geteuid

Return the current process's effective user id.
[clinic start generated code]*/

static PyObject *
os_geteuid_impl(PyObject *module)
/*[clinic end generated code: output=ea1b60f0d6abb66e input=4644c662d3bd9f19]*/
{
    return _PyLong_FromUid(geteuid());
}
#endif /* HAVE_GETEUID */


#ifdef HAVE_GETGID
/*[clinic input]
os.getgid

Return the current process's group id.
[clinic start generated code]*/

static PyObject *
os_getgid_impl(PyObject *module)
/*[clinic end generated code: output=4f28ebc9d3e5dfcf input=58796344cd87c0f6]*/
{
    return _PyLong_FromGid(getgid());
}
#endif /* HAVE_GETGID */


#if defined(HAVE_GETPID)
/*[clinic input]
os.getpid

Return the current process id.
[clinic start generated code]*/

static PyObject *
os_getpid_impl(PyObject *module)
/*[clinic end generated code: output=9ea6fdac01ed2b3c input=5a9a00f0ab68aa00]*/
{
#if !defined(MS_WINDOWS) || defined(MS_WINDOWS_DESKTOP) || defined(MS_WINDOWS_SYSTEM)
    return PyLong_FromPid(getpid());
#else
    return PyLong_FromUnsignedLong(GetCurrentProcessId());
#endif
}
#endif /* defined(HAVE_GETPID) */

#ifdef NGROUPS_MAX
#define MAX_GROUPS NGROUPS_MAX
#else
    /* defined to be 16 on Solaris7, so this should be a small number */
#define MAX_GROUPS 64
#endif

#ifdef HAVE_GETGROUPLIST

#ifdef __APPLE__
/*[clinic input]
os.getgrouplist

    user: str
        username to lookup
    group as basegid: int
        base group id of the user
    /

Returns a list of groups to which a user belongs.
[clinic start generated code]*/

static PyObject *
os_getgrouplist_impl(PyObject *module, const char *user, int basegid)
/*[clinic end generated code: output=6e734697b8c26de0 input=f8d870374b09a490]*/
#else
/*[clinic input]
os.getgrouplist

    user: str
        username to lookup
    group as basegid: gid_t
        base group id of the user
    /

Returns a list of groups to which a user belongs.
[clinic start generated code]*/

static PyObject *
os_getgrouplist_impl(PyObject *module, const char *user, gid_t basegid)
/*[clinic end generated code: output=0ebd7fb70115575b input=cc61d5c20b08958d]*/
#endif
{
    int i, ngroups;
    PyObject *list;
#ifdef __APPLE__
    int *groups;
#else
    gid_t *groups;
#endif

    /*
     * NGROUPS_MAX is defined by POSIX.1 as the maximum
     * number of supplimental groups a users can belong to.
     * We have to increment it by one because
     * getgrouplist() returns both the supplemental groups
     * and the primary group, i.e. all of the groups the
     * user belongs to.
     */
    ngroups = 1 + MAX_GROUPS;

    while (1) {
#ifdef __APPLE__
        groups = PyMem_New(int, ngroups);
#else
        groups = PyMem_New(gid_t, ngroups);
#endif
        if (groups == NULL) {
            return PyErr_NoMemory();
        }

        int old_ngroups = ngroups;
        if (getgrouplist(user, basegid, groups, &ngroups) != -1) {
            /* Success */
            break;
        }

        /* getgrouplist() fails if the group list is too small */
        PyMem_Free(groups);

        if (ngroups > old_ngroups) {
            /* If the group list is too small, the glibc implementation of
               getgrouplist() sets ngroups to the total number of groups and
               returns -1. */
        }
        else {
            /* Double the group list size */
            if (ngroups > INT_MAX / 2) {
                return PyErr_NoMemory();
            }
            ngroups *= 2;
        }

        /* Retry getgrouplist() with a larger group list */
    }

#ifdef _Py_MEMORY_SANITIZER
    /* Clang memory sanitizer libc intercepts don't know getgrouplist. */
    __msan_unpoison(&ngroups, sizeof(ngroups));
    __msan_unpoison(groups, ngroups*sizeof(*groups));
#endif

    list = PyList_New(ngroups);
    if (list == NULL) {
        PyMem_Free(groups);
        return NULL;
    }

    for (i = 0; i < ngroups; i++) {
#ifdef __APPLE__
        PyObject *o = PyLong_FromUnsignedLong((unsigned long)groups[i]);
#else
        PyObject *o = _PyLong_FromGid(groups[i]);
#endif
        if (o == NULL) {
            Py_DECREF(list);
            PyMem_Free(groups);
            return NULL;
        }
        PyList_SET_ITEM(list, i, o);
    }

    PyMem_Free(groups);

    return list;
}
#endif /* HAVE_GETGROUPLIST */


#ifdef HAVE_GETGROUPS
/*[clinic input]
os.getgroups

Return list of supplemental group IDs for the process.
[clinic start generated code]*/

static PyObject *
os_getgroups_impl(PyObject *module)
/*[clinic end generated code: output=42b0c17758561b56 input=d3f109412e6a155c]*/
{
    // Call getgroups with length 0 to get the actual number of groups
    int n = getgroups(0, NULL);
    if (n < 0) {
        return posix_error();
    }

    if (n == 0) {
        return PyList_New(0);
    }

    gid_t *grouplist = PyMem_New(gid_t, n);
    if (grouplist == NULL) {
        return PyErr_NoMemory();
    }

    n = getgroups(n, grouplist);
    if (n == -1) {
        posix_error();
        PyMem_Free(grouplist);
        return NULL;
    }

    PyObject *result = PyList_New(n);
    if (result == NULL) {
        goto error;
    }

    for (int i = 0; i < n; ++i) {
        PyObject *group = _PyLong_FromGid(grouplist[i]);
        if (group == NULL) {
            goto error;
        }
        PyList_SET_ITEM(result, i, group);
    }
    PyMem_Free(grouplist);

    return result;

error:
    PyMem_Free(grouplist);
    Py_XDECREF(result);
    return NULL;
}
#endif /* HAVE_GETGROUPS */

#ifdef HAVE_INITGROUPS
#ifdef __APPLE__
/*[clinic input]
os.initgroups

    username as oname: FSConverter
    gid: int
    /

Initialize the group access list.

Call the system initgroups() to initialize the group access list with all of
the groups of which the specified username is a member, plus the specified
group id.
[clinic start generated code]*/

static PyObject *
os_initgroups_impl(PyObject *module, PyObject *oname, int gid)
/*[clinic end generated code: output=7f074d30a425fd3a input=df3d54331b0af204]*/
#else
/*[clinic input]
os.initgroups

    username as oname: FSConverter
    gid: gid_t
    /

Initialize the group access list.

Call the system initgroups() to initialize the group access list with all of
the groups of which the specified username is a member, plus the specified
group id.
[clinic start generated code]*/

static PyObject *
os_initgroups_impl(PyObject *module, PyObject *oname, gid_t gid)
/*[clinic end generated code: output=59341244521a9e3f input=0cb91bdc59a4c564]*/
#endif
{
    const char *username = PyBytes_AS_STRING(oname);

    if (initgroups(username, gid) == -1)
        return PyErr_SetFromErrno(PyExc_OSError);

    Py_RETURN_NONE;
}
#endif /* HAVE_INITGROUPS */


#ifdef HAVE_GETPGID
/*[clinic input]
os.getpgid

    pid: pid_t

Call the system call getpgid(), and return the result.
[clinic start generated code]*/

static PyObject *
os_getpgid_impl(PyObject *module, pid_t pid)
/*[clinic end generated code: output=1db95a97be205d18 input=39d710ae3baaf1c7]*/
{
    pid_t pgid = getpgid(pid);
    if (pgid < 0)
        return posix_error();
    return PyLong_FromPid(pgid);
}
#endif /* HAVE_GETPGID */


#ifdef HAVE_GETPGRP
/*[clinic input]
os.getpgrp

Return the current process group id.
[clinic start generated code]*/

static PyObject *
os_getpgrp_impl(PyObject *module)
/*[clinic end generated code: output=c4fc381e51103cf3 input=6846fb2bb9a3705e]*/
{
#ifdef GETPGRP_HAVE_ARG
    return PyLong_FromPid(getpgrp(0));
#else /* GETPGRP_HAVE_ARG */
    return PyLong_FromPid(getpgrp());
#endif /* GETPGRP_HAVE_ARG */
}
#endif /* HAVE_GETPGRP */


#ifdef HAVE_SETPGRP
/*[clinic input]
os.setpgrp

Make the current process the leader of its process group.
[clinic start generated code]*/

static PyObject *
os_setpgrp_impl(PyObject *module)
/*[clinic end generated code: output=2554735b0a60f0a0 input=1f0619fcb5731e7e]*/
{
#ifdef SETPGRP_HAVE_ARG
    if (setpgrp(0, 0) < 0)
#else /* SETPGRP_HAVE_ARG */
    if (setpgrp() < 0)
#endif /* SETPGRP_HAVE_ARG */
        return posix_error();
    Py_RETURN_NONE;
}
#endif /* HAVE_SETPGRP */

#ifdef HAVE_GETPPID

#ifdef MS_WINDOWS
#include <processsnapshot.h>

static PyObject*
win32_getppid(void)
{
    DWORD error;
    PyObject* result = NULL;
    HANDLE process = GetCurrentProcess();

    HPSS snapshot = NULL;
    error = PssCaptureSnapshot(process, PSS_CAPTURE_NONE, 0, &snapshot);
    if (error != ERROR_SUCCESS) {
        return PyErr_SetFromWindowsErr(error);
    }

    PSS_PROCESS_INFORMATION info;
    error = PssQuerySnapshot(snapshot, PSS_QUERY_PROCESS_INFORMATION, &info,
                             sizeof(info));
    if (error == ERROR_SUCCESS) {
        result = PyLong_FromUnsignedLong(info.ParentProcessId);
    }
    else {
        result = PyErr_SetFromWindowsErr(error);
    }

    PssFreeSnapshot(process, snapshot);
    return result;
}
#endif /*MS_WINDOWS*/


/*[clinic input]
os.getppid

Return the parent's process id.

If the parent process has already exited, Windows machines will still
return its id; others systems will return the id of the 'init' process (1).
[clinic start generated code]*/

static PyObject *
os_getppid_impl(PyObject *module)
/*[clinic end generated code: output=43b2a946a8c603b4 input=e637cb87539c030e]*/
{
#ifdef MS_WINDOWS
    return win32_getppid();
#else
    return PyLong_FromPid(getppid());
#endif
}
#endif /* HAVE_GETPPID */


#ifdef HAVE_GETLOGIN
/*[clinic input]
os.getlogin

Return the actual login name.
[clinic start generated code]*/

static PyObject *
os_getlogin_impl(PyObject *module)
/*[clinic end generated code: output=a32e66a7e5715dac input=2a21ab1e917163df]*/
{
    PyObject *result = NULL;
#ifdef MS_WINDOWS
    wchar_t user_name[UNLEN + 1];
    DWORD num_chars = Py_ARRAY_LENGTH(user_name);

    if (GetUserNameW(user_name, &num_chars)) {
        /* num_chars is the number of unicode chars plus null terminator */
        result = PyUnicode_FromWideChar(user_name, num_chars - 1);
    }
    else
        result = PyErr_SetFromWindowsErr(GetLastError());
#else
    char *name;
    int old_errno = errno;

    errno = 0;
    name = getlogin();
    if (name == NULL) {
        if (errno)
            posix_error();
        else
            PyErr_SetString(PyExc_OSError, "unable to determine login name");
    }
    else
        result = PyUnicode_DecodeFSDefault(name);
    errno = old_errno;
#endif
    return result;
}
#endif /* HAVE_GETLOGIN */


#ifdef HAVE_GETUID
/*[clinic input]
os.getuid

Return the current process's user id.
[clinic start generated code]*/

static PyObject *
os_getuid_impl(PyObject *module)
/*[clinic end generated code: output=415c0b401ebed11a input=b53c8b35f110a516]*/
{
    return _PyLong_FromUid(getuid());
}
#endif /* HAVE_GETUID */


#ifdef MS_WINDOWS
#define HAVE_KILL
#endif /* MS_WINDOWS */

#ifdef HAVE_KILL
/*[clinic input]
os.kill

    pid: pid_t
    signal: Py_ssize_t
    /

Kill a process with a signal.
[clinic start generated code]*/

static PyObject *
os_kill_impl(PyObject *module, pid_t pid, Py_ssize_t signal)
/*[clinic end generated code: output=8e346a6701c88568 input=61a36b86ca275ab9]*/
{
    if (PySys_Audit("os.kill", "in", pid, signal) < 0) {
        return NULL;
    }
#ifndef MS_WINDOWS
    if (kill(pid, (int)signal) == -1) {
        return posix_error();
    }

    // Check immediately if the signal was sent to the current process.
    // Don't micro-optimize pid == getpid(), since PyErr_SetString() check
    // is cheap.
    if (PyErr_CheckSignals()) {
        return NULL;
    }

    Py_RETURN_NONE;
#else /* !MS_WINDOWS */
    PyObject *result;
    DWORD sig = (DWORD)signal;
    DWORD err;
    HANDLE handle;

#ifdef HAVE_WINDOWS_CONSOLE_IO
    /* Console processes which share a common console can be sent CTRL+C or
       CTRL+BREAK events, provided they handle said events. */
    if (sig == CTRL_C_EVENT || sig == CTRL_BREAK_EVENT) {
        if (GenerateConsoleCtrlEvent(sig, (DWORD)pid) == 0) {
            err = GetLastError();
            PyErr_SetFromWindowsErr(err);
        }
        else {
            Py_RETURN_NONE;
        }
    }
#endif /* HAVE_WINDOWS_CONSOLE_IO */

    /* If the signal is outside of what GenerateConsoleCtrlEvent can use,
       attempt to open and terminate the process. */
    handle = OpenProcess(PROCESS_ALL_ACCESS, FALSE, (DWORD)pid);
    if (handle == NULL) {
        err = GetLastError();
        return PyErr_SetFromWindowsErr(err);
    }

    if (TerminateProcess(handle, sig) == 0) {
        err = GetLastError();
        result = PyErr_SetFromWindowsErr(err);
    } else {
        result = Py_NewRef(Py_None);
    }

    CloseHandle(handle);
    return result;
#endif /* !MS_WINDOWS */
}
#endif /* HAVE_KILL */


#ifdef HAVE_KILLPG
/*[clinic input]
os.killpg

    pgid: pid_t
    signal: int
    /

Kill a process group with a signal.
[clinic start generated code]*/

static PyObject *
os_killpg_impl(PyObject *module, pid_t pgid, int signal)
/*[clinic end generated code: output=6dbcd2f1fdf5fdba input=38b5449eb8faec19]*/
{
    if (PySys_Audit("os.killpg", "ii", pgid, signal) < 0) {
        return NULL;
    }
    /* XXX some man pages make the `pgid` parameter an int, others
       a pid_t. Since getpgrp() returns a pid_t, we assume killpg should
       take the same type. Moreover, pid_t is always at least as wide as
       int (else compilation of this module fails), which is safe. */
    if (killpg(pgid, signal) == -1)
        return posix_error();
    Py_RETURN_NONE;
}
#endif /* HAVE_KILLPG */


#ifdef HAVE_PLOCK
#ifdef HAVE_SYS_LOCK_H
#include <sys/lock.h>
#endif

/*[clinic input]
os.plock
    op: int
    /

Lock program segments into memory.");
[clinic start generated code]*/

static PyObject *
os_plock_impl(PyObject *module, int op)
/*[clinic end generated code: output=81424167033b168e input=e6e5e348e1525f60]*/
{
    if (plock(op) == -1)
        return posix_error();
    Py_RETURN_NONE;
}
#endif /* HAVE_PLOCK */


#ifdef HAVE_SETUID
/*[clinic input]
os.setuid

    uid: uid_t
    /

Set the current process's user id.
[clinic start generated code]*/

static PyObject *
os_setuid_impl(PyObject *module, uid_t uid)
/*[clinic end generated code: output=a0a41fd0d1ec555f input=c921a3285aa22256]*/
{
    if (setuid(uid) < 0)
        return posix_error();
    Py_RETURN_NONE;
}
#endif /* HAVE_SETUID */


#ifdef HAVE_SETEUID
/*[clinic input]
os.seteuid

    euid: uid_t
    /

Set the current process's effective user id.
[clinic start generated code]*/

static PyObject *
os_seteuid_impl(PyObject *module, uid_t euid)
/*[clinic end generated code: output=102e3ad98361519a input=ba93d927e4781aa9]*/
{
    if (seteuid(euid) < 0)
        return posix_error();
    Py_RETURN_NONE;
}
#endif /* HAVE_SETEUID */


#ifdef HAVE_SETEGID
/*[clinic input]
os.setegid

    egid: gid_t
    /

Set the current process's effective group id.
[clinic start generated code]*/

static PyObject *
os_setegid_impl(PyObject *module, gid_t egid)
/*[clinic end generated code: output=4e4b825a6a10258d input=4080526d0ccd6ce3]*/
{
    if (setegid(egid) < 0)
        return posix_error();
    Py_RETURN_NONE;
}
#endif /* HAVE_SETEGID */


#ifdef HAVE_SETREUID
/*[clinic input]
os.setreuid

    ruid: uid_t
    euid: uid_t
    /

Set the current process's real and effective user ids.
[clinic start generated code]*/

static PyObject *
os_setreuid_impl(PyObject *module, uid_t ruid, uid_t euid)
/*[clinic end generated code: output=62d991210006530a input=0ca8978de663880c]*/
{
    if (setreuid(ruid, euid) < 0) {
        return posix_error();
    } else {
        Py_RETURN_NONE;
    }
}
#endif /* HAVE_SETREUID */


#ifdef HAVE_SETREGID
/*[clinic input]
os.setregid

    rgid: gid_t
    egid: gid_t
    /

Set the current process's real and effective group ids.
[clinic start generated code]*/

static PyObject *
os_setregid_impl(PyObject *module, gid_t rgid, gid_t egid)
/*[clinic end generated code: output=aa803835cf5342f3 input=c59499f72846db78]*/
{
    if (setregid(rgid, egid) < 0)
        return posix_error();
    Py_RETURN_NONE;
}
#endif /* HAVE_SETREGID */


#ifdef HAVE_SETGID
/*[clinic input]
os.setgid
    gid: gid_t
    /

Set the current process's group id.
[clinic start generated code]*/

static PyObject *
os_setgid_impl(PyObject *module, gid_t gid)
/*[clinic end generated code: output=bdccd7403f6ad8c3 input=27d30c4059045dc6]*/
{
    if (setgid(gid) < 0)
        return posix_error();
    Py_RETURN_NONE;
}
#endif /* HAVE_SETGID */


#ifdef HAVE_SETGROUPS
/*[clinic input]
os.setgroups

    groups: object
    /

Set the groups of the current process to list.
[clinic start generated code]*/

static PyObject *
os_setgroups(PyObject *module, PyObject *groups)
/*[clinic end generated code: output=3fcb32aad58c5ecd input=fa742ca3daf85a7e]*/
{
    if (!PySequence_Check(groups)) {
        PyErr_SetString(PyExc_TypeError, "setgroups argument must be a sequence");
        return NULL;
    }
    Py_ssize_t len = PySequence_Size(groups);
    if (len < 0) {
        return NULL;
    }
    if (len > MAX_GROUPS) {
        PyErr_SetString(PyExc_ValueError, "too many groups");
        return NULL;
    }

    gid_t *grouplist = PyMem_New(gid_t, len);
    if (grouplist == NULL) {
        PyErr_NoMemory();
        return NULL;
    }
    for (Py_ssize_t i = 0; i < len; i++) {
        PyObject *elem;
        elem = PySequence_GetItem(groups, i);
        if (!elem) {
            PyMem_Free(grouplist);
            return NULL;
        }
        if (!PyLong_Check(elem)) {
            PyErr_SetString(PyExc_TypeError,
                            "groups must be integers");
            Py_DECREF(elem);
            PyMem_Free(grouplist);
            return NULL;
        } else {
            if (!_Py_Gid_Converter(elem, &grouplist[i])) {
                Py_DECREF(elem);
                PyMem_Free(grouplist);
                return NULL;
            }
        }
        Py_DECREF(elem);
    }

    if (setgroups(len, grouplist) < 0) {
        posix_error();
        PyMem_Free(grouplist);
        return NULL;
    }
    PyMem_Free(grouplist);
    Py_RETURN_NONE;
}
#endif /* HAVE_SETGROUPS */

#if defined(HAVE_WAIT3) || defined(HAVE_WAIT4)
static PyObject *
wait_helper(PyObject *module, pid_t pid, int status, struct rusage *ru)
{
    PyObject *result;
    PyObject *struct_rusage;

    if (pid == -1)
        return posix_error();

    // If wait succeeded but no child was ready to report status, ru will not
    // have been populated.
    if (pid == 0) {
        memset(ru, 0, sizeof(*ru));
    }

    struct_rusage = _PyImport_GetModuleAttrString("resource", "struct_rusage");
    if (struct_rusage == NULL)
        return NULL;

    /* XXX(nnorwitz): Copied (w/mods) from resource.c, there should be only one. */
    result = PyStructSequence_New((PyTypeObject*) struct_rusage);
    Py_DECREF(struct_rusage);
    if (!result)
        return NULL;

#ifndef doubletime
#define doubletime(TV) ((double)(TV).tv_sec + (TV).tv_usec * 0.000001)
#endif

    PyStructSequence_SET_ITEM(result, 0,
                              PyFloat_FromDouble(doubletime(ru->ru_utime)));
    PyStructSequence_SET_ITEM(result, 1,
                              PyFloat_FromDouble(doubletime(ru->ru_stime)));
#define SET_INT(result, index, value)\
        PyStructSequence_SET_ITEM(result, index, PyLong_FromLong(value))
    SET_INT(result, 2, ru->ru_maxrss);
    SET_INT(result, 3, ru->ru_ixrss);
    SET_INT(result, 4, ru->ru_idrss);
    SET_INT(result, 5, ru->ru_isrss);
    SET_INT(result, 6, ru->ru_minflt);
    SET_INT(result, 7, ru->ru_majflt);
    SET_INT(result, 8, ru->ru_nswap);
    SET_INT(result, 9, ru->ru_inblock);
    SET_INT(result, 10, ru->ru_oublock);
    SET_INT(result, 11, ru->ru_msgsnd);
    SET_INT(result, 12, ru->ru_msgrcv);
    SET_INT(result, 13, ru->ru_nsignals);
    SET_INT(result, 14, ru->ru_nvcsw);
    SET_INT(result, 15, ru->ru_nivcsw);
#undef SET_INT

    if (PyErr_Occurred()) {
        Py_DECREF(result);
        return NULL;
    }

    return Py_BuildValue("NiN", PyLong_FromPid(pid), status, result);
}
#endif /* HAVE_WAIT3 || HAVE_WAIT4 */


#ifdef HAVE_WAIT3
/*[clinic input]
os.wait3

    options: int
Wait for completion of a child process.

Returns a tuple of information about the child process:
  (pid, status, rusage)
[clinic start generated code]*/

static PyObject *
os_wait3_impl(PyObject *module, int options)
/*[clinic end generated code: output=92c3224e6f28217a input=8ac4c56956b61710]*/
{
    pid_t pid;
    struct rusage ru;
    int async_err = 0;
    WAIT_TYPE status;
    WAIT_STATUS_INT(status) = 0;

    do {
        Py_BEGIN_ALLOW_THREADS
        pid = wait3(&status, options, &ru);
        Py_END_ALLOW_THREADS
    } while (pid < 0 && errno == EINTR && !(async_err = PyErr_CheckSignals()));
    if (pid < 0)
        return (!async_err) ? posix_error() : NULL;

    return wait_helper(module, pid, WAIT_STATUS_INT(status), &ru);
}
#endif /* HAVE_WAIT3 */


#ifdef HAVE_WAIT4
/*[clinic input]

os.wait4

    pid: pid_t
    options: int

Wait for completion of a specific child process.

Returns a tuple of information about the child process:
  (pid, status, rusage)
[clinic start generated code]*/

static PyObject *
os_wait4_impl(PyObject *module, pid_t pid, int options)
/*[clinic end generated code: output=66195aa507b35f70 input=d11deed0750600ba]*/
{
    pid_t res;
    struct rusage ru;
    int async_err = 0;
    WAIT_TYPE status;
    WAIT_STATUS_INT(status) = 0;

    do {
        Py_BEGIN_ALLOW_THREADS
        res = wait4(pid, &status, options, &ru);
        Py_END_ALLOW_THREADS
    } while (res < 0 && errno == EINTR && !(async_err = PyErr_CheckSignals()));
    if (res < 0)
        return (!async_err) ? posix_error() : NULL;

    return wait_helper(module, res, WAIT_STATUS_INT(status), &ru);
}
#endif /* HAVE_WAIT4 */


#if defined(HAVE_WAITID)
/*[clinic input]
os.waitid

    idtype: idtype_t
        Must be one of be P_PID, P_PGID or P_ALL.
    id: id_t
        The id to wait on.
    options: int
        Constructed from the ORing of one or more of WEXITED, WSTOPPED
        or WCONTINUED and additionally may be ORed with WNOHANG or WNOWAIT.
    /

Returns the result of waiting for a process or processes.

Returns either waitid_result or None if WNOHANG is specified and there are
no children in a waitable state.
[clinic start generated code]*/

static PyObject *
os_waitid_impl(PyObject *module, idtype_t idtype, id_t id, int options)
/*[clinic end generated code: output=5d2e1c0bde61f4d8 input=d8e7f76e052b7920]*/
{
    PyObject *result;
    int res;
    int async_err = 0;
    siginfo_t si;
    si.si_pid = 0;

    do {
        Py_BEGIN_ALLOW_THREADS
        res = waitid(idtype, id, &si, options);
        Py_END_ALLOW_THREADS
    } while (res < 0 && errno == EINTR && !(async_err = PyErr_CheckSignals()));
    if (res < 0)
        return (!async_err) ? posix_error() : NULL;

    if (si.si_pid == 0)
        Py_RETURN_NONE;

    PyObject *WaitidResultType = get_posix_state(module)->WaitidResultType;
    result = PyStructSequence_New((PyTypeObject *)WaitidResultType);
    if (!result)
        return NULL;

    PyStructSequence_SET_ITEM(result, 0, PyLong_FromPid(si.si_pid));
    PyStructSequence_SET_ITEM(result, 1, _PyLong_FromUid(si.si_uid));
    PyStructSequence_SET_ITEM(result, 2, PyLong_FromLong((long)(si.si_signo)));
    PyStructSequence_SET_ITEM(result, 3, PyLong_FromLong((long)(si.si_status)));
    PyStructSequence_SET_ITEM(result, 4, PyLong_FromLong((long)(si.si_code)));
    if (PyErr_Occurred()) {
        Py_DECREF(result);
        return NULL;
    }

    return result;
}
#endif /* defined(HAVE_WAITID) */


#if defined(HAVE_WAITPID)
/*[clinic input]
os.waitpid
    pid: pid_t
    options: int
    /

Wait for completion of a given child process.

Returns a tuple of information regarding the child process:
    (pid, status)

The options argument is ignored on Windows.
[clinic start generated code]*/

static PyObject *
os_waitpid_impl(PyObject *module, pid_t pid, int options)
/*[clinic end generated code: output=5c37c06887a20270 input=0bf1666b8758fda3]*/
{
    pid_t res;
    int async_err = 0;
    WAIT_TYPE status;
    WAIT_STATUS_INT(status) = 0;

    do {
        Py_BEGIN_ALLOW_THREADS
        res = waitpid(pid, &status, options);
        Py_END_ALLOW_THREADS
    } while (res < 0 && errno == EINTR && !(async_err = PyErr_CheckSignals()));
    if (res < 0)
        return (!async_err) ? posix_error() : NULL;

    return Py_BuildValue("Ni", PyLong_FromPid(res), WAIT_STATUS_INT(status));
}
#elif defined(HAVE_CWAIT)
/* MS C has a variant of waitpid() that's usable for most purposes. */
/*[clinic input]
os.waitpid
    pid: intptr_t
    options: int
    /

Wait for completion of a given process.

Returns a tuple of information regarding the process:
    (pid, status << 8)

The options argument is ignored on Windows.
[clinic start generated code]*/

static PyObject *
os_waitpid_impl(PyObject *module, intptr_t pid, int options)
/*[clinic end generated code: output=be836b221271d538 input=40f2440c515410f8]*/
{
    int status;
    intptr_t res;
    int async_err = 0;

    do {
        Py_BEGIN_ALLOW_THREADS
        _Py_BEGIN_SUPPRESS_IPH
        res = _cwait(&status, pid, options);
        _Py_END_SUPPRESS_IPH
        Py_END_ALLOW_THREADS
    } while (res < 0 && errno == EINTR && !(async_err = PyErr_CheckSignals()));
    if (res < 0)
        return (!async_err) ? posix_error() : NULL;

    unsigned long long ustatus = (unsigned int)status;

    /* shift the status left a byte so this is more like the POSIX waitpid */
    return Py_BuildValue(_Py_PARSE_INTPTR "K", res, ustatus << 8);
}
#endif


#ifdef HAVE_WAIT
/*[clinic input]
os.wait

Wait for completion of a child process.

Returns a tuple of information about the child process:
    (pid, status)
[clinic start generated code]*/

static PyObject *
os_wait_impl(PyObject *module)
/*[clinic end generated code: output=6bc419ac32fb364b input=03b0182d4a4700ce]*/
{
    pid_t pid;
    int async_err = 0;
    WAIT_TYPE status;
    WAIT_STATUS_INT(status) = 0;

    do {
        Py_BEGIN_ALLOW_THREADS
        pid = wait(&status);
        Py_END_ALLOW_THREADS
    } while (pid < 0 && errno == EINTR && !(async_err = PyErr_CheckSignals()));
    if (pid < 0)
        return (!async_err) ? posix_error() : NULL;

    return Py_BuildValue("Ni", PyLong_FromPid(pid), WAIT_STATUS_INT(status));
}
#endif /* HAVE_WAIT */

#if defined(__linux__) && defined(__NR_pidfd_open)
/*[clinic input]
os.pidfd_open
  pid: pid_t
  flags: unsigned_int = 0

Return a file descriptor referring to the process *pid*.

The descriptor can be used to perform process management without races and
signals.
[clinic start generated code]*/

static PyObject *
os_pidfd_open_impl(PyObject *module, pid_t pid, unsigned int flags)
/*[clinic end generated code: output=5c7252698947dc41 input=c3fd99ce947ccfef]*/
{
    int fd = syscall(__NR_pidfd_open, pid, flags);
    if (fd < 0) {
        return posix_error();
    }
    return PyLong_FromLong(fd);
}
#endif


#ifdef HAVE_SETNS
/*[clinic input]
os.setns
  fd: fildes
    A file descriptor to a namespace.
  nstype: int = 0
    Type of namespace.

Move the calling thread into different namespaces.
[clinic start generated code]*/

static PyObject *
os_setns_impl(PyObject *module, int fd, int nstype)
/*[clinic end generated code: output=5dbd055bfb66ecd0 input=42787871226bf3ee]*/
{
    int res;

    Py_BEGIN_ALLOW_THREADS
    res = setns(fd, nstype);
    Py_END_ALLOW_THREADS

    if (res != 0) {
        return posix_error();
    }

    Py_RETURN_NONE;
}
#endif


#ifdef HAVE_UNSHARE
/*[clinic input]
os.unshare
  flags: int
    Namespaces to be unshared.

Disassociate parts of a process (or thread) execution context.
[clinic start generated code]*/

static PyObject *
os_unshare_impl(PyObject *module, int flags)
/*[clinic end generated code: output=1b3177906dd237ee input=9e065db3232b8b1b]*/
{
    int res;

    Py_BEGIN_ALLOW_THREADS
    res = unshare(flags);
    Py_END_ALLOW_THREADS

    if (res != 0) {
        return posix_error();
    }

    Py_RETURN_NONE;
}
#endif


#if defined(HAVE_READLINK) || defined(MS_WINDOWS)
/*[clinic input]
os.readlink

    path: path_t
    *
    dir_fd: dir_fd(requires='readlinkat') = None

Return a string representing the path to which the symbolic link points.

If dir_fd is not None, it should be a file descriptor open to a directory,
and path should be relative; path will then be relative to that directory.

dir_fd may not be implemented on your platform.  If it is unavailable,
using it will raise a NotImplementedError.
[clinic start generated code]*/

static PyObject *
os_readlink_impl(PyObject *module, path_t *path, int dir_fd)
/*[clinic end generated code: output=d21b732a2e814030 input=113c87e0db1ecaf2]*/
{
#if defined(HAVE_READLINK)
    char buffer[MAXPATHLEN+1];
    ssize_t length;
#ifdef HAVE_READLINKAT
    int readlinkat_unavailable = 0;
#endif

    Py_BEGIN_ALLOW_THREADS
#ifdef HAVE_READLINKAT
    if (dir_fd != DEFAULT_DIR_FD) {
        if (HAVE_READLINKAT_RUNTIME) {
            length = readlinkat(dir_fd, path->narrow, buffer, MAXPATHLEN);
        } else {
            readlinkat_unavailable = 1;
        }
    } else
#endif
        length = readlink(path->narrow, buffer, MAXPATHLEN);
    Py_END_ALLOW_THREADS

#ifdef HAVE_READLINKAT
    if (readlinkat_unavailable) {
        argument_unavailable_error(NULL, "dir_fd");
        return NULL;
    }
#endif

    if (length < 0) {
        return path_error(path);
    }
    buffer[length] = '\0';

    if (PyUnicode_Check(path->object))
        return PyUnicode_DecodeFSDefaultAndSize(buffer, length);
    else
        return PyBytes_FromStringAndSize(buffer, length);
#elif defined(MS_WINDOWS)
    DWORD n_bytes_returned;
    DWORD io_result = 0;
    HANDLE reparse_point_handle;
    char target_buffer[_Py_MAXIMUM_REPARSE_DATA_BUFFER_SIZE];
    _Py_REPARSE_DATA_BUFFER *rdb = (_Py_REPARSE_DATA_BUFFER *)target_buffer;
    PyObject *result = NULL;

    /* First get a handle to the reparse point */
    Py_BEGIN_ALLOW_THREADS
    reparse_point_handle = CreateFileW(
        path->wide,
        0,
        0,
        0,
        OPEN_EXISTING,
        FILE_FLAG_OPEN_REPARSE_POINT|FILE_FLAG_BACKUP_SEMANTICS,
        0);
    if (reparse_point_handle != INVALID_HANDLE_VALUE) {
        /* New call DeviceIoControl to read the reparse point */
        io_result = DeviceIoControl(
            reparse_point_handle,
            FSCTL_GET_REPARSE_POINT,
            0, 0, /* in buffer */
            target_buffer, sizeof(target_buffer),
            &n_bytes_returned,
            0 /* we're not using OVERLAPPED_IO */
            );
        CloseHandle(reparse_point_handle);
    }
    Py_END_ALLOW_THREADS

    if (io_result == 0) {
        return path_error(path);
    }

    wchar_t *name = NULL;
    Py_ssize_t nameLen = 0;
    if (rdb->ReparseTag == IO_REPARSE_TAG_SYMLINK)
    {
        name = (wchar_t *)((char*)rdb->SymbolicLinkReparseBuffer.PathBuffer +
                           rdb->SymbolicLinkReparseBuffer.SubstituteNameOffset);
        nameLen = rdb->SymbolicLinkReparseBuffer.SubstituteNameLength / sizeof(wchar_t);
    }
    else if (rdb->ReparseTag == IO_REPARSE_TAG_MOUNT_POINT)
    {
        name = (wchar_t *)((char*)rdb->MountPointReparseBuffer.PathBuffer +
                           rdb->MountPointReparseBuffer.SubstituteNameOffset);
        nameLen = rdb->MountPointReparseBuffer.SubstituteNameLength / sizeof(wchar_t);
    }
    else
    {
        PyErr_SetString(PyExc_ValueError, "not a symbolic link");
    }
    if (name) {
        if (nameLen > 4 && wcsncmp(name, L"\\??\\", 4) == 0) {
            /* Our buffer is mutable, so this is okay */
            name[1] = L'\\';
        }
        result = PyUnicode_FromWideChar(name, nameLen);
        if (result && path->narrow) {
            Py_SETREF(result, PyUnicode_EncodeFSDefault(result));
        }
    }
    return result;
#endif
}
#endif /* defined(HAVE_READLINK) || defined(MS_WINDOWS) */

#if defined(MS_WINDOWS)

/* Remove the last portion of the path - return 0 on success */
static int
_dirnameW(WCHAR *path)
{
    WCHAR *ptr;
    size_t length = wcsnlen_s(path, MAX_PATH);
    if (length == MAX_PATH) {
        return -1;
    }

    /* walk the path from the end until a backslash is encountered */
    for(ptr = path + length; ptr != path; ptr--) {
        if (*ptr == L'\\' || *ptr == L'/') {
            break;
        }
    }
    *ptr = 0;
    return 0;
}

#endif

#ifdef HAVE_SYMLINK

#if defined(MS_WINDOWS)

/* Is this path absolute? */
static int
_is_absW(const WCHAR *path)
{
    return path[0] == L'\\' || path[0] == L'/' ||
        (path[0] && path[1] == L':');
}

/* join root and rest with a backslash - return 0 on success */
static int
_joinW(WCHAR *dest_path, const WCHAR *root, const WCHAR *rest)
{
    if (_is_absW(rest)) {
        return wcscpy_s(dest_path, MAX_PATH, rest);
    }

    if (wcscpy_s(dest_path, MAX_PATH, root)) {
        return -1;
    }

    if (dest_path[0] && wcscat_s(dest_path, MAX_PATH, L"\\")) {
        return -1;
    }

    return wcscat_s(dest_path, MAX_PATH, rest);
}

/* Return True if the path at src relative to dest is a directory */
static int
_check_dirW(LPCWSTR src, LPCWSTR dest)
{
    WIN32_FILE_ATTRIBUTE_DATA src_info;
    WCHAR dest_parent[MAX_PATH];
    WCHAR src_resolved[MAX_PATH] = L"";

    /* dest_parent = os.path.dirname(dest) */
    if (wcscpy_s(dest_parent, MAX_PATH, dest) ||
        _dirnameW(dest_parent)) {
        return 0;
    }
    /* src_resolved = os.path.join(dest_parent, src) */
    if (_joinW(src_resolved, dest_parent, src)) {
        return 0;
    }
    return (
        GetFileAttributesExW(src_resolved, GetFileExInfoStandard, &src_info)
        && src_info.dwFileAttributes & FILE_ATTRIBUTE_DIRECTORY
    );
}
#endif


/*[clinic input]
os.symlink
    src: path_t
    dst: path_t
    target_is_directory: bool = False
    *
    dir_fd: dir_fd(requires='symlinkat')=None

# "symlink(src, dst, target_is_directory=False, *, dir_fd=None)\n\n\

Create a symbolic link pointing to src named dst.

target_is_directory is required on Windows if the target is to be
  interpreted as a directory.  (On Windows, symlink requires
  Windows 6.0 or greater, and raises a NotImplementedError otherwise.)
  target_is_directory is ignored on non-Windows platforms.

If dir_fd is not None, it should be a file descriptor open to a directory,
  and path should be relative; path will then be relative to that directory.
dir_fd may not be implemented on your platform.
  If it is unavailable, using it will raise a NotImplementedError.

[clinic start generated code]*/

static PyObject *
os_symlink_impl(PyObject *module, path_t *src, path_t *dst,
                int target_is_directory, int dir_fd)
/*[clinic end generated code: output=08ca9f3f3cf960f6 input=e820ec4472547bc3]*/
{
#ifdef MS_WINDOWS
    DWORD result;
    DWORD flags = 0;

    /* Assumed true, set to false if detected to not be available. */
    static int windows_has_symlink_unprivileged_flag = TRUE;
#else
    int result;
#ifdef HAVE_SYMLINKAT
    int symlinkat_unavailable = 0;
#endif
#endif

    if (PySys_Audit("os.symlink", "OOi", src->object, dst->object,
                    dir_fd == DEFAULT_DIR_FD ? -1 : dir_fd) < 0) {
        return NULL;
    }

#ifdef MS_WINDOWS

    if (windows_has_symlink_unprivileged_flag) {
        /* Allow non-admin symlinks if system allows it. */
        flags |= SYMBOLIC_LINK_FLAG_ALLOW_UNPRIVILEGED_CREATE;
    }

    Py_BEGIN_ALLOW_THREADS
    _Py_BEGIN_SUPPRESS_IPH
    /* if src is a directory, ensure flags==1 (target_is_directory bit) */
    if (target_is_directory || _check_dirW(src->wide, dst->wide)) {
        flags |= SYMBOLIC_LINK_FLAG_DIRECTORY;
    }

    result = CreateSymbolicLinkW(dst->wide, src->wide, flags);
    _Py_END_SUPPRESS_IPH
    Py_END_ALLOW_THREADS

    if (windows_has_symlink_unprivileged_flag && !result &&
        ERROR_INVALID_PARAMETER == GetLastError()) {

        Py_BEGIN_ALLOW_THREADS
        _Py_BEGIN_SUPPRESS_IPH
        /* This error might be caused by
        SYMBOLIC_LINK_FLAG_ALLOW_UNPRIVILEGED_CREATE not being supported.
        Try again, and update windows_has_symlink_unprivileged_flag if we
        are successful this time.

        NOTE: There is a risk of a race condition here if there are other
        conditions than the flag causing ERROR_INVALID_PARAMETER, and
        another process (or thread) changes that condition in between our
        calls to CreateSymbolicLink.
        */
        flags &= ~(SYMBOLIC_LINK_FLAG_ALLOW_UNPRIVILEGED_CREATE);
        result = CreateSymbolicLinkW(dst->wide, src->wide, flags);
        _Py_END_SUPPRESS_IPH
        Py_END_ALLOW_THREADS

        if (result || ERROR_INVALID_PARAMETER != GetLastError()) {
            windows_has_symlink_unprivileged_flag = FALSE;
        }
    }

    if (!result)
        return path_error2(src, dst);

#else

    if ((src->narrow && dst->wide) || (src->wide && dst->narrow)) {
        PyErr_SetString(PyExc_ValueError,
            "symlink: src and dst must be the same type");
        return NULL;
    }

    Py_BEGIN_ALLOW_THREADS
#ifdef HAVE_SYMLINKAT
    if (dir_fd != DEFAULT_DIR_FD) {
        if (HAVE_SYMLINKAT_RUNTIME) {
            result = symlinkat(src->narrow, dir_fd, dst->narrow);
        } else {
            symlinkat_unavailable = 1;
        }
    } else
#endif
        result = symlink(src->narrow, dst->narrow);
    Py_END_ALLOW_THREADS

#ifdef HAVE_SYMLINKAT
    if (symlinkat_unavailable) {
          argument_unavailable_error(NULL, "dir_fd");
          return NULL;
    }
#endif

    if (result)
        return path_error2(src, dst);
#endif

    Py_RETURN_NONE;
}
#endif /* HAVE_SYMLINK */


static PyStructSequence_Field times_result_fields[] = {
    {"user",    "user time"},
    {"system",   "system time"},
    {"children_user",    "user time of children"},
    {"children_system",    "system time of children"},
    {"elapsed",    "elapsed time since an arbitrary point in the past"},
    {NULL}
};

PyDoc_STRVAR(times_result__doc__,
"times_result: Result from os.times().\n\n\
This object may be accessed either as a tuple of\n\
  (user, system, children_user, children_system, elapsed),\n\
or via the attributes user, system, children_user, children_system,\n\
and elapsed.\n\
\n\
See os.times for more information.");

static PyStructSequence_Desc times_result_desc = {
    "times_result", /* name */
    times_result__doc__, /* doc */
    times_result_fields,
    5
};

static PyObject *
build_times_result(PyObject *module, double user, double system,
    double children_user, double children_system,
    double elapsed)
{
    PyObject *TimesResultType = get_posix_state(module)->TimesResultType;
    PyObject *value = PyStructSequence_New((PyTypeObject *)TimesResultType);
    if (value == NULL)
        return NULL;

#define SET(i, field) \
    { \
    PyObject *o = PyFloat_FromDouble(field); \
    if (!o) { \
        Py_DECREF(value); \
        return NULL; \
    } \
    PyStructSequence_SET_ITEM(value, i, o); \
    } \

    SET(0, user);
    SET(1, system);
    SET(2, children_user);
    SET(3, children_system);
    SET(4, elapsed);

#undef SET

    return value;
}


/*[clinic input]
os.times

Return a collection containing process timing information.

The object returned behaves like a named tuple with these fields:
  (utime, stime, cutime, cstime, elapsed_time)
All fields are floating point numbers.
[clinic start generated code]*/

static PyObject *
os_times_impl(PyObject *module)
/*[clinic end generated code: output=35f640503557d32a input=2bf9df3d6ab2e48b]*/
{
#ifdef MS_WINDOWS
    FILETIME create, exit, kernel, user;
    HANDLE hProc;
    hProc = GetCurrentProcess();
    GetProcessTimes(hProc, &create, &exit, &kernel, &user);
    /* The fields of a FILETIME structure are the hi and lo part
       of a 64-bit value expressed in 100 nanosecond units.
       1e7 is one second in such units; 1e-7 the inverse.
       429.4967296 is 2**32 / 1e7 or 2**32 * 1e-7.
    */
    return build_times_result(module,
        (double)(user.dwHighDateTime*429.4967296 +
                 user.dwLowDateTime*1e-7),
        (double)(kernel.dwHighDateTime*429.4967296 +
                 kernel.dwLowDateTime*1e-7),
        (double)0,
        (double)0,
        (double)0);
#else /* MS_WINDOWS */
    _posixstate *state = get_posix_state(module);
    long ticks_per_second = state->ticks_per_second;

    struct tms process;
    clock_t elapsed;
    errno = 0;
    elapsed = times(&process);
    if (elapsed == (clock_t) -1) {
        return posix_error();
    }

    return build_times_result(module,
        (double)process.tms_utime / ticks_per_second,
        (double)process.tms_stime / ticks_per_second,
        (double)process.tms_cutime / ticks_per_second,
        (double)process.tms_cstime / ticks_per_second,
        (double)elapsed / ticks_per_second);
#endif /* MS_WINDOWS */
}


#if defined(HAVE_TIMERFD_CREATE)
#define ONE_SECOND_IN_NS (1000 * 1000 * 1000)
#define EXTRACT_NSEC(value)  (long)( ( (double)(value) - (time_t)(value) ) * 1e9)
#define CONVERT_SEC_AND_NSEC_TO_DOUBLE(sec, nsec) ( (double)(sec) + (double)(nsec) * 1e-9 )

static PyObject *
build_itimerspec(const struct itimerspec* curr_value)
{
    double _value = CONVERT_SEC_AND_NSEC_TO_DOUBLE(curr_value->it_value.tv_sec,
                                                          curr_value->it_value.tv_nsec);
    PyObject *value = PyFloat_FromDouble(_value);
    if (value == NULL) {
        return NULL;
    }
    double _interval = CONVERT_SEC_AND_NSEC_TO_DOUBLE(curr_value->it_interval.tv_sec,
                                                   curr_value->it_interval.tv_nsec);
    PyObject *interval = PyFloat_FromDouble(_interval);
    if (interval == NULL) {
        Py_DECREF(value);
        return NULL;
    }
    PyObject *tuple = PyTuple_Pack(2, value, interval);
    Py_DECREF(interval);
    Py_DECREF(value);
    return tuple;
}

static PyObject *
build_itimerspec_ns(const struct itimerspec* curr_value)
{
    _PyTime_t value, interval;
    if (_PyTime_FromTimespec(&value, &curr_value->it_value) < 0) {
        return NULL;
    }
    if (_PyTime_FromTimespec(&interval, &curr_value->it_interval) < 0) {
        return NULL;
    }
    return Py_BuildValue("LL", value, interval);
}

/*[clinic input]
os.timerfd_create

    clockid: int
        A valid clock ID constant as timer file descriptor.

        time.CLOCK_REALTIME
        time.CLOCK_MONOTONIC
        time.CLOCK_BOOTTIME
    /
    *
    flags: int = 0
        0 or a bit mask of os.TFD_NONBLOCK or os.TFD_CLOEXEC.

        os.TFD_NONBLOCK
            If *TFD_NONBLOCK* is set as a flag, read doesn't blocks.
            If *TFD_NONBLOCK* is not set as a flag, read block until the timer fires.

        os.TFD_CLOEXEC
            If *TFD_CLOEXEC* is set as a flag, enable the close-on-exec flag

Create and return a timer file descriptor.
[clinic start generated code]*/

static PyObject *
os_timerfd_create_impl(PyObject *module, int clockid, int flags)
/*[clinic end generated code: output=1caae80fb168004a input=64b7020c5ac0b8f4]*/

{
    int fd;
    Py_BEGIN_ALLOW_THREADS
    flags |= TFD_CLOEXEC;  // PEP 446: always create non-inheritable FD
    fd = timerfd_create(clockid, flags);
    Py_END_ALLOW_THREADS
    if (fd == -1) {
        return PyErr_SetFromErrno(PyExc_OSError);
    }
    return PyLong_FromLong(fd);
}

/*[clinic input]
os.timerfd_settime

    fd: fildes
        A timer file descriptor.
    /
    *
    flags: int = 0
        0 or a bit mask of TFD_TIMER_ABSTIME or TFD_TIMER_CANCEL_ON_SET.
    initial: double = 0.0
        The initial expiration time, in seconds.
    interval: double = 0.0
        The timer's interval, in seconds.

Alter a timer file descriptor's internal timer in seconds.
[clinic start generated code]*/

static PyObject *
os_timerfd_settime_impl(PyObject *module, int fd, int flags, double initial,
                        double interval)
/*[clinic end generated code: output=0dda31115317adb9 input=6c24e47e7a4d799e]*/
{
    struct itimerspec new_value;
    struct itimerspec old_value;
    int result;
    if (_PyTime_AsTimespec(_PyTime_FromSecondsDouble(initial, _PyTime_ROUND_FLOOR), &new_value.it_value) < 0) {
        PyErr_SetString(PyExc_ValueError, "invalid initial value");
        return NULL;
    }
    if (_PyTime_AsTimespec(_PyTime_FromSecondsDouble(interval, _PyTime_ROUND_FLOOR), &new_value.it_interval) < 0) {
        PyErr_SetString(PyExc_ValueError, "invalid interval value");
        return NULL;
    }
    Py_BEGIN_ALLOW_THREADS
    result = timerfd_settime(fd, flags, &new_value, &old_value);
    Py_END_ALLOW_THREADS
    if (result == -1) {
        return PyErr_SetFromErrno(PyExc_OSError);
    }
    return build_itimerspec(&old_value);
}


/*[clinic input]
os.timerfd_settime_ns

    fd: fildes
        A timer file descriptor.
    /
    *
    flags: int = 0
        0 or a bit mask of TFD_TIMER_ABSTIME or TFD_TIMER_CANCEL_ON_SET.
    initial: long_long = 0
        initial expiration timing in seconds.
    interval: long_long = 0
        interval for the timer in seconds.

Alter a timer file descriptor's internal timer in nanoseconds.
[clinic start generated code]*/

static PyObject *
os_timerfd_settime_ns_impl(PyObject *module, int fd, int flags,
                           long long initial, long long interval)
/*[clinic end generated code: output=6273ec7d7b4cc0b3 input=261e105d6e42f5bc]*/
{
    struct itimerspec new_value;
    struct itimerspec old_value;
    int result;
    if (_PyTime_AsTimespec(initial, &new_value.it_value) < 0) {
        PyErr_SetString(PyExc_ValueError, "invalid initial value");
        return NULL;
    }
    if (_PyTime_AsTimespec(interval, &new_value.it_interval) < 0) {
        PyErr_SetString(PyExc_ValueError, "invalid interval value");
        return NULL;
    }
    Py_BEGIN_ALLOW_THREADS
    result = timerfd_settime(fd, flags, &new_value, &old_value);
    Py_END_ALLOW_THREADS
    if (result == -1) {
        return PyErr_SetFromErrno(PyExc_OSError);
    }
    return build_itimerspec_ns(&old_value);
}

/*[clinic input]
os.timerfd_gettime

    fd: fildes
        A timer file descriptor.
    /

Return a tuple of a timer file descriptor's (interval, next expiration) in float seconds.
[clinic start generated code]*/

static PyObject *
os_timerfd_gettime_impl(PyObject *module, int fd)
/*[clinic end generated code: output=ec5a94a66cfe6ab4 input=8148e3430870da1c]*/
{
    struct itimerspec curr_value;
    int result;
    Py_BEGIN_ALLOW_THREADS
    result = timerfd_gettime(fd, &curr_value);
    Py_END_ALLOW_THREADS
    if (result == -1) {
        return PyErr_SetFromErrno(PyExc_OSError);
    }
    return build_itimerspec(&curr_value);
}


/*[clinic input]
os.timerfd_gettime_ns

    fd: fildes
        A timer file descriptor.
    /

Return a tuple of a timer file descriptor's (interval, next expiration) in nanoseconds.
[clinic start generated code]*/

static PyObject *
os_timerfd_gettime_ns_impl(PyObject *module, int fd)
/*[clinic end generated code: output=580633a4465f39fe input=a825443e4c6b40ac]*/
{
    struct itimerspec curr_value;
    int result;
    Py_BEGIN_ALLOW_THREADS
    result = timerfd_gettime(fd, &curr_value);
    Py_END_ALLOW_THREADS
    if (result == -1) {
        return PyErr_SetFromErrno(PyExc_OSError);
    }
    return build_itimerspec_ns(&curr_value);
}

#undef ONE_SECOND_IN_NS
#undef EXTRACT_NSEC

#endif  /* HAVE_TIMERFD_CREATE */

#ifdef HAVE_GETSID
/*[clinic input]
os.getsid

    pid: pid_t
    /

Call the system call getsid(pid) and return the result.
[clinic start generated code]*/

static PyObject *
os_getsid_impl(PyObject *module, pid_t pid)
/*[clinic end generated code: output=112deae56b306460 input=eeb2b923a30ce04e]*/
{
    int sid;
    sid = getsid(pid);
    if (sid < 0)
        return posix_error();
    return PyLong_FromLong((long)sid);
}
#endif /* HAVE_GETSID */


#ifdef HAVE_SETSID
/*[clinic input]
os.setsid

Call the system call setsid().
[clinic start generated code]*/

static PyObject *
os_setsid_impl(PyObject *module)
/*[clinic end generated code: output=e2ddedd517086d77 input=5fff45858e2f0776]*/
{
    if (setsid() < 0)
        return posix_error();
    Py_RETURN_NONE;
}
#endif /* HAVE_SETSID */


#ifdef HAVE_SETPGID
/*[clinic input]
os.setpgid

    pid: pid_t
    pgrp: pid_t
    /

Call the system call setpgid(pid, pgrp).
[clinic start generated code]*/

static PyObject *
os_setpgid_impl(PyObject *module, pid_t pid, pid_t pgrp)
/*[clinic end generated code: output=6461160319a43d6a input=fceb395eca572e1a]*/
{
    if (setpgid(pid, pgrp) < 0)
        return posix_error();
    Py_RETURN_NONE;
}
#endif /* HAVE_SETPGID */


#ifdef HAVE_TCGETPGRP
/*[clinic input]
os.tcgetpgrp

    fd: int
    /

Return the process group associated with the terminal specified by fd.
[clinic start generated code]*/

static PyObject *
os_tcgetpgrp_impl(PyObject *module, int fd)
/*[clinic end generated code: output=f865e88be86c272b input=7f6c18eac10ada86]*/
{
    pid_t pgid = tcgetpgrp(fd);
    if (pgid < 0)
        return posix_error();
    return PyLong_FromPid(pgid);
}
#endif /* HAVE_TCGETPGRP */


#ifdef HAVE_TCSETPGRP
/*[clinic input]
os.tcsetpgrp

    fd: int
    pgid: pid_t
    /

Set the process group associated with the terminal specified by fd.
[clinic start generated code]*/

static PyObject *
os_tcsetpgrp_impl(PyObject *module, int fd, pid_t pgid)
/*[clinic end generated code: output=f1821a381b9daa39 input=5bdc997c6a619020]*/
{
    if (tcsetpgrp(fd, pgid) < 0)
        return posix_error();
    Py_RETURN_NONE;
}
#endif /* HAVE_TCSETPGRP */

/* Functions acting on file descriptors */

#ifdef O_CLOEXEC
extern int _Py_open_cloexec_works;
#endif


/*[clinic input]
os.open -> int
    path: path_t
    flags: int
    mode: int = 0o777
    *
    dir_fd: dir_fd(requires='openat') = None

# "open(path, flags, mode=0o777, *, dir_fd=None)\n\n\

Open a file for low level IO.  Returns a file descriptor (integer).

If dir_fd is not None, it should be a file descriptor open to a directory,
  and path should be relative; path will then be relative to that directory.
dir_fd may not be implemented on your platform.
  If it is unavailable, using it will raise a NotImplementedError.
[clinic start generated code]*/

static int
os_open_impl(PyObject *module, path_t *path, int flags, int mode, int dir_fd)
/*[clinic end generated code: output=abc7227888c8bc73 input=ad8623b29acd2934]*/
{
    int fd;
    int async_err = 0;
#ifdef HAVE_OPENAT
    int openat_unavailable = 0;
#endif

#ifdef O_CLOEXEC
    int *atomic_flag_works = &_Py_open_cloexec_works;
#elif !defined(MS_WINDOWS)
    int *atomic_flag_works = NULL;
#endif

#ifdef MS_WINDOWS
    flags |= O_NOINHERIT;
#elif defined(O_CLOEXEC)
    flags |= O_CLOEXEC;
#endif

    if (PySys_Audit("open", "OOi", path->object, Py_None, flags) < 0) {
        return -1;
    }

    _Py_BEGIN_SUPPRESS_IPH
    do {
        Py_BEGIN_ALLOW_THREADS
#ifdef MS_WINDOWS
        fd = _wopen(path->wide, flags, mode);
#else
#ifdef HAVE_OPENAT
        if (dir_fd != DEFAULT_DIR_FD) {
            if (HAVE_OPENAT_RUNTIME) {
                fd = openat(dir_fd, path->narrow, flags, mode);

            } else {
                openat_unavailable = 1;
                fd = -1;
            }
        } else
#endif /* HAVE_OPENAT */
            fd = open(path->narrow, flags, mode);
#endif /* !MS_WINDOWS */
        Py_END_ALLOW_THREADS
    } while (fd < 0 && errno == EINTR && !(async_err = PyErr_CheckSignals()));
    _Py_END_SUPPRESS_IPH

#ifdef HAVE_OPENAT
    if (openat_unavailable) {
        argument_unavailable_error(NULL, "dir_fd");
        return -1;
    }
#endif

    if (fd < 0) {
        if (!async_err)
            PyErr_SetFromErrnoWithFilenameObject(PyExc_OSError, path->object);
        return -1;
    }

#ifndef MS_WINDOWS
    if (_Py_set_inheritable(fd, 0, atomic_flag_works) < 0) {
        close(fd);
        return -1;
    }
#endif

    return fd;
}


/*[clinic input]
os.close

    fd: int

Close a file descriptor.
[clinic start generated code]*/

static PyObject *
os_close_impl(PyObject *module, int fd)
/*[clinic end generated code: output=2fe4e93602822c14 input=2bc42451ca5c3223]*/
{
    int res;
    /* We do not want to retry upon EINTR: see http://lwn.net/Articles/576478/
     * and http://linux.derkeiler.com/Mailing-Lists/Kernel/2005-09/3000.html
     * for more details.
     */
    Py_BEGIN_ALLOW_THREADS
    _Py_BEGIN_SUPPRESS_IPH
    res = close(fd);
    _Py_END_SUPPRESS_IPH
    Py_END_ALLOW_THREADS
    if (res < 0)
        return posix_error();
    Py_RETURN_NONE;
}

/*[clinic input]
os.closerange

    fd_low: int
    fd_high: int
    /

Closes all file descriptors in [fd_low, fd_high), ignoring errors.
[clinic start generated code]*/

static PyObject *
os_closerange_impl(PyObject *module, int fd_low, int fd_high)
/*[clinic end generated code: output=0ce5c20fcda681c2 input=5855a3d053ebd4ec]*/
{
    Py_BEGIN_ALLOW_THREADS
    _Py_closerange(fd_low, fd_high - 1);
    Py_END_ALLOW_THREADS
    Py_RETURN_NONE;
}


/*[clinic input]
os.dup -> int

    fd: int
    /

Return a duplicate of a file descriptor.
[clinic start generated code]*/

static int
os_dup_impl(PyObject *module, int fd)
/*[clinic end generated code: output=486f4860636b2a9f input=6f10f7ea97f7852a]*/
{
    return _Py_dup(fd);
}

// dup2() is either provided by libc or dup2.c with AC_REPLACE_FUNCS().
// dup2.c provides working dup2() if and only if F_DUPFD is available.
#if (defined(HAVE_DUP3) || defined(F_DUPFD) || defined(MS_WINDOWS))
/*[clinic input]
os.dup2 -> int
    fd: int
    fd2: int
    inheritable: bool=True

Duplicate file descriptor.
[clinic start generated code]*/

static int
os_dup2_impl(PyObject *module, int fd, int fd2, int inheritable)
/*[clinic end generated code: output=bc059d34a73404d1 input=c3cddda8922b038d]*/
{
    int res = 0;
#if defined(HAVE_DUP3) && \
    !(defined(HAVE_FCNTL_H) && defined(F_DUP2FD_CLOEXEC))
    /* dup3() is available on Linux 2.6.27+ and glibc 2.9 */
    static int dup3_works = -1;
#endif

    /* dup2() can fail with EINTR if the target FD is already open, because it
     * then has to be closed. See os_close_impl() for why we don't handle EINTR
     * upon close(), and therefore below.
     */
#ifdef MS_WINDOWS
    Py_BEGIN_ALLOW_THREADS
    _Py_BEGIN_SUPPRESS_IPH
    res = dup2(fd, fd2);
    _Py_END_SUPPRESS_IPH
    Py_END_ALLOW_THREADS
    if (res < 0) {
        posix_error();
        return -1;
    }
    res = fd2; // msvcrt dup2 returns 0 on success.

    /* Character files like console cannot be make non-inheritable */
    if (!inheritable && _Py_set_inheritable(fd2, 0, NULL) < 0) {
        close(fd2);
        return -1;
    }

#elif defined(HAVE_FCNTL_H) && defined(F_DUP2FD_CLOEXEC)
    Py_BEGIN_ALLOW_THREADS
    if (!inheritable)
        res = fcntl(fd, F_DUP2FD_CLOEXEC, fd2);
    else
        res = dup2(fd, fd2);
    Py_END_ALLOW_THREADS
    if (res < 0) {
        posix_error();
        return -1;
    }

#else

#ifdef HAVE_DUP3
    if (!inheritable && dup3_works != 0) {
        Py_BEGIN_ALLOW_THREADS
        res = dup3(fd, fd2, O_CLOEXEC);
        Py_END_ALLOW_THREADS
        if (res < 0) {
            if (dup3_works == -1)
                dup3_works = (errno != ENOSYS);
            if (dup3_works) {
                posix_error();
                return -1;
            }
        }
    }

    if (inheritable || dup3_works == 0)
    {
#endif
        Py_BEGIN_ALLOW_THREADS
        res = dup2(fd, fd2);
        Py_END_ALLOW_THREADS
        if (res < 0) {
            posix_error();
            return -1;
        }

        if (!inheritable && _Py_set_inheritable(fd2, 0, NULL) < 0) {
            close(fd2);
            return -1;
        }
#ifdef HAVE_DUP3
    }
#endif

#endif

    return res;
}
#endif


#ifdef HAVE_LOCKF
/*[clinic input]
os.lockf

    fd: int
        An open file descriptor.
    command: int
        One of F_LOCK, F_TLOCK, F_ULOCK or F_TEST.
    length: Py_off_t
        The number of bytes to lock, starting at the current position.
    /

Apply, test or remove a POSIX lock on an open file descriptor.

[clinic start generated code]*/

static PyObject *
os_lockf_impl(PyObject *module, int fd, int command, Py_off_t length)
/*[clinic end generated code: output=af7051f3e7c29651 input=65da41d2106e9b79]*/
{
    int res;

    if (PySys_Audit("os.lockf", "iiL", fd, command, length) < 0) {
        return NULL;
    }

    Py_BEGIN_ALLOW_THREADS
    res = lockf(fd, command, length);
    Py_END_ALLOW_THREADS

    if (res < 0)
        return posix_error();

    Py_RETURN_NONE;
}
#endif /* HAVE_LOCKF */


/*[clinic input]
os.lseek -> Py_off_t

    fd: int
        An open file descriptor, as returned by os.open().
    position: Py_off_t
        Position, interpreted relative to 'whence'.
    whence as how: int
        The relative position to seek from. Valid values are:
        - SEEK_SET: seek from the start of the file.
        - SEEK_CUR: seek from the current file position.
        - SEEK_END: seek from the end of the file.
    /

Set the position of a file descriptor.  Return the new position.

The return value is the number of bytes relative to the beginning of the file.
[clinic start generated code]*/

static Py_off_t
os_lseek_impl(PyObject *module, int fd, Py_off_t position, int how)
/*[clinic end generated code: output=971e1efb6b30bd2f input=f096e754c5367504]*/
{
    Py_off_t result;

#ifdef SEEK_SET
    /* Turn 0, 1, 2 into SEEK_{SET,CUR,END} */
    switch (how) {
        case 0: how = SEEK_SET; break;
        case 1: how = SEEK_CUR; break;
        case 2: how = SEEK_END; break;
    }
#endif /* SEEK_END */

    Py_BEGIN_ALLOW_THREADS
    _Py_BEGIN_SUPPRESS_IPH
#ifdef MS_WINDOWS
    result = _lseeki64(fd, position, how);
#else
    result = lseek(fd, position, how);
#endif
    _Py_END_SUPPRESS_IPH
    Py_END_ALLOW_THREADS
    if (result < 0)
        posix_error();

    return result;
}


/*[clinic input]
os.read
    fd: int
    length: Py_ssize_t
    /

Read from a file descriptor.  Returns a bytes object.
[clinic start generated code]*/

static PyObject *
os_read_impl(PyObject *module, int fd, Py_ssize_t length)
/*[clinic end generated code: output=dafbe9a5cddb987b input=1df2eaa27c0bf1d3]*/
{
    Py_ssize_t n;
    PyObject *buffer;

    if (length < 0) {
        errno = EINVAL;
        return posix_error();
    }

    length = Py_MIN(length, _PY_READ_MAX);

    buffer = PyBytes_FromStringAndSize((char *)NULL, length);
    if (buffer == NULL)
        return NULL;

    n = _Py_read(fd, PyBytes_AS_STRING(buffer), length);
    if (n == -1) {
        Py_DECREF(buffer);
        return NULL;
    }

    if (n != length)
        _PyBytes_Resize(&buffer, n);

    return buffer;
}

#if (defined(HAVE_SENDFILE) && (defined(__FreeBSD__) || defined(__DragonFly__) \
                                || defined(__APPLE__))) \
    || defined(HAVE_READV) || defined(HAVE_PREADV) || defined (HAVE_PREADV2) \
    || defined(HAVE_WRITEV) || defined(HAVE_PWRITEV) || defined (HAVE_PWRITEV2)
static int
iov_setup(struct iovec **iov, Py_buffer **buf, PyObject *seq, Py_ssize_t cnt, int type)
{
    Py_ssize_t i, j;

    *iov = PyMem_New(struct iovec, cnt);
    if (*iov == NULL) {
        PyErr_NoMemory();
        return -1;
    }

    *buf = PyMem_New(Py_buffer, cnt);
    if (*buf == NULL) {
        PyMem_Free(*iov);
        PyErr_NoMemory();
        return -1;
    }

    for (i = 0; i < cnt; i++) {
        PyObject *item = PySequence_GetItem(seq, i);
        if (item == NULL)
            goto fail;
        if (PyObject_GetBuffer(item, &(*buf)[i], type) == -1) {
            Py_DECREF(item);
            goto fail;
        }
        Py_DECREF(item);
        (*iov)[i].iov_base = (*buf)[i].buf;
        (*iov)[i].iov_len = (*buf)[i].len;
    }
    return 0;

fail:
    PyMem_Free(*iov);
    for (j = 0; j < i; j++) {
        PyBuffer_Release(&(*buf)[j]);
    }
    PyMem_Free(*buf);
    return -1;
}

static void
iov_cleanup(struct iovec *iov, Py_buffer *buf, int cnt)
{
    int i;
    PyMem_Free(iov);
    for (i = 0; i < cnt; i++) {
        PyBuffer_Release(&buf[i]);
    }
    PyMem_Free(buf);
}
#endif


#ifdef HAVE_READV
/*[clinic input]
os.readv -> Py_ssize_t

    fd: int
    buffers: object
    /

Read from a file descriptor fd into an iterable of buffers.

The buffers should be mutable buffers accepting bytes.
readv will transfer data into each buffer until it is full
and then move on to the next buffer in the sequence to hold
the rest of the data.

readv returns the total number of bytes read,
which may be less than the total capacity of all the buffers.
[clinic start generated code]*/

static Py_ssize_t
os_readv_impl(PyObject *module, int fd, PyObject *buffers)
/*[clinic end generated code: output=792da062d3fcebdb input=e679eb5dbfa0357d]*/
{
    Py_ssize_t cnt, n;
    int async_err = 0;
    struct iovec *iov;
    Py_buffer *buf;

    if (!PySequence_Check(buffers)) {
        PyErr_SetString(PyExc_TypeError,
            "readv() arg 2 must be a sequence");
        return -1;
    }

    cnt = PySequence_Size(buffers);
    if (cnt < 0)
        return -1;

    if (iov_setup(&iov, &buf, buffers, cnt, PyBUF_WRITABLE) < 0)
        return -1;

    do {
        Py_BEGIN_ALLOW_THREADS
        n = readv(fd, iov, cnt);
        Py_END_ALLOW_THREADS
    } while (n < 0 && errno == EINTR && !(async_err = PyErr_CheckSignals()));

    int saved_errno = errno;
    iov_cleanup(iov, buf, cnt);
    if (n < 0) {
        if (!async_err) {
            errno = saved_errno;
            posix_error();
        }
        return -1;
    }

    return n;
}
#endif /* HAVE_READV */


#ifdef HAVE_PREAD
/*[clinic input]
os.pread

    fd: int
    length: Py_ssize_t
    offset: Py_off_t
    /

Read a number of bytes from a file descriptor starting at a particular offset.

Read length bytes from file descriptor fd, starting at offset bytes from
the beginning of the file.  The file offset remains unchanged.
[clinic start generated code]*/

static PyObject *
os_pread_impl(PyObject *module, int fd, Py_ssize_t length, Py_off_t offset)
/*[clinic end generated code: output=3f875c1eef82e32f input=85cb4a5589627144]*/
{
    Py_ssize_t n;
    int async_err = 0;
    PyObject *buffer;

    if (length < 0) {
        errno = EINVAL;
        return posix_error();
    }
    buffer = PyBytes_FromStringAndSize((char *)NULL, length);
    if (buffer == NULL)
        return NULL;

    do {
        Py_BEGIN_ALLOW_THREADS
        _Py_BEGIN_SUPPRESS_IPH
        n = pread(fd, PyBytes_AS_STRING(buffer), length, offset);
        _Py_END_SUPPRESS_IPH
        Py_END_ALLOW_THREADS
    } while (n < 0 && errno == EINTR && !(async_err = PyErr_CheckSignals()));

    if (n < 0) {
        if (!async_err) {
            posix_error();
        }
        Py_DECREF(buffer);
        return NULL;
    }
    if (n != length)
        _PyBytes_Resize(&buffer, n);
    return buffer;
}
#endif /* HAVE_PREAD */

#if defined(HAVE_PREADV) || defined (HAVE_PREADV2)
/*[clinic input]
os.preadv -> Py_ssize_t

    fd: int
    buffers: object
    offset: Py_off_t
    flags: int = 0
    /

Reads from a file descriptor into a number of mutable bytes-like objects.

Combines the functionality of readv() and pread(). As readv(), it will
transfer data into each buffer until it is full and then move on to the next
buffer in the sequence to hold the rest of the data. Its fourth argument,
specifies the file offset at which the input operation is to be performed. It
will return the total number of bytes read (which can be less than the total
capacity of all the objects).

The flags argument contains a bitwise OR of zero or more of the following flags:

- RWF_HIPRI
- RWF_NOWAIT

Using non-zero flags requires Linux 4.6 or newer.
[clinic start generated code]*/

static Py_ssize_t
os_preadv_impl(PyObject *module, int fd, PyObject *buffers, Py_off_t offset,
               int flags)
/*[clinic end generated code: output=26fc9c6e58e7ada5 input=4173919dc1f7ed99]*/
{
    Py_ssize_t cnt, n;
    int async_err = 0;
    struct iovec *iov;
    Py_buffer *buf;

    if (!PySequence_Check(buffers)) {
        PyErr_SetString(PyExc_TypeError,
            "preadv2() arg 2 must be a sequence");
        return -1;
    }

    cnt = PySequence_Size(buffers);
    if (cnt < 0) {
        return -1;
    }

#ifndef HAVE_PREADV2
    if(flags != 0) {
        argument_unavailable_error("preadv2", "flags");
        return -1;
    }
#endif

    if (iov_setup(&iov, &buf, buffers, cnt, PyBUF_WRITABLE) < 0) {
        return -1;
    }
#ifdef HAVE_PREADV2
    do {
        Py_BEGIN_ALLOW_THREADS
        _Py_BEGIN_SUPPRESS_IPH
        n = preadv2(fd, iov, cnt, offset, flags);
        _Py_END_SUPPRESS_IPH
        Py_END_ALLOW_THREADS
    } while (n < 0 && errno == EINTR && !(async_err = PyErr_CheckSignals()));
#else
    do {
#if defined(__APPLE__) && defined(__clang__)
/* This entire function will be removed from the module dict when the API
 * is not available.
 */
#pragma clang diagnostic push
#pragma clang diagnostic ignored "-Wunguarded-availability"
#pragma clang diagnostic ignored "-Wunguarded-availability-new"
#endif
        Py_BEGIN_ALLOW_THREADS
        _Py_BEGIN_SUPPRESS_IPH
        n = preadv(fd, iov, cnt, offset);
        _Py_END_SUPPRESS_IPH
        Py_END_ALLOW_THREADS
    } while (n < 0 && errno == EINTR && !(async_err = PyErr_CheckSignals()));

#if defined(__APPLE__) && defined(__clang__)
#pragma clang diagnostic pop
#endif

#endif

    int saved_errno = errno;
    iov_cleanup(iov, buf, cnt);
    if (n < 0) {
        if (!async_err) {
            errno = saved_errno;
            posix_error();
        }
        return -1;
    }

    return n;
}
#endif /* HAVE_PREADV */


/*[clinic input]
os.write -> Py_ssize_t

    fd: int
    data: Py_buffer
    /

Write a bytes object to a file descriptor.
[clinic start generated code]*/

static Py_ssize_t
os_write_impl(PyObject *module, int fd, Py_buffer *data)
/*[clinic end generated code: output=e4ef5bc904b58ef9 input=3207e28963234f3c]*/
{
    return _Py_write(fd, data->buf, data->len);
}

#ifdef HAVE_SENDFILE
#ifdef __APPLE__
/*[clinic input]
os.sendfile

    out_fd: int
    in_fd: int
    offset: Py_off_t
    count as sbytes: Py_off_t
    headers: object(c_default="NULL") = ()
    trailers: object(c_default="NULL") = ()
    flags: int = 0

Copy count bytes from file descriptor in_fd to file descriptor out_fd.
[clinic start generated code]*/

static PyObject *
os_sendfile_impl(PyObject *module, int out_fd, int in_fd, Py_off_t offset,
                 Py_off_t sbytes, PyObject *headers, PyObject *trailers,
                 int flags)
/*[clinic end generated code: output=81c4bcd143f5c82b input=b0d72579d4c69afa]*/
#elif defined(__FreeBSD__) || defined(__DragonFly__)
/*[clinic input]
os.sendfile

    out_fd: int
    in_fd: int
    offset: Py_off_t
    count: Py_ssize_t
    headers: object(c_default="NULL") = ()
    trailers: object(c_default="NULL") = ()
    flags: int = 0

Copy count bytes from file descriptor in_fd to file descriptor out_fd.
[clinic start generated code]*/

static PyObject *
os_sendfile_impl(PyObject *module, int out_fd, int in_fd, Py_off_t offset,
                 Py_ssize_t count, PyObject *headers, PyObject *trailers,
                 int flags)
/*[clinic end generated code: output=329ea009bdd55afc input=338adb8ff84ae8cd]*/
#else
/*[clinic input]
os.sendfile

    out_fd: int
    in_fd: int
    offset as offobj: object
    count: Py_ssize_t

Copy count bytes from file descriptor in_fd to file descriptor out_fd.
[clinic start generated code]*/

static PyObject *
os_sendfile_impl(PyObject *module, int out_fd, int in_fd, PyObject *offobj,
                 Py_ssize_t count)
/*[clinic end generated code: output=ae81216e40f167d8 input=76d64058c74477ba]*/
#endif
{
    Py_ssize_t ret;
    int async_err = 0;

#if defined(__FreeBSD__) || defined(__DragonFly__) || defined(__APPLE__)
#ifndef __APPLE__
    off_t sbytes;
#endif
    Py_buffer *hbuf, *tbuf;
    struct sf_hdtr sf;

    sf.headers = NULL;
    sf.trailers = NULL;

    if (headers != NULL) {
        if (!PySequence_Check(headers)) {
            PyErr_SetString(PyExc_TypeError,
                "sendfile() headers must be a sequence");
            return NULL;
        } else {
            Py_ssize_t i = PySequence_Size(headers);
            if (i < 0)
                return NULL;
            if (i > INT_MAX) {
                PyErr_SetString(PyExc_OverflowError,
                    "sendfile() header is too large");
                return NULL;
            }
            if (i > 0) {
                sf.hdr_cnt = (int)i;
                if (iov_setup(&(sf.headers), &hbuf,
                              headers, sf.hdr_cnt, PyBUF_SIMPLE) < 0)
                    return NULL;
#ifdef __APPLE__
                for (i = 0; i < sf.hdr_cnt; i++) {
                    Py_ssize_t blen = sf.headers[i].iov_len;
# define OFF_T_MAX 0x7fffffffffffffff
                    if (sbytes >= OFF_T_MAX - blen) {
                        PyErr_SetString(PyExc_OverflowError,
                            "sendfile() header is too large");
                        return NULL;
                    }
                    sbytes += blen;
                }
#endif
            }
        }
    }
    if (trailers != NULL) {
        if (!PySequence_Check(trailers)) {
            PyErr_SetString(PyExc_TypeError,
                "sendfile() trailers must be a sequence");
            return NULL;
        } else {
            Py_ssize_t i = PySequence_Size(trailers);
            if (i < 0)
                return NULL;
            if (i > INT_MAX) {
                PyErr_SetString(PyExc_OverflowError,
                    "sendfile() trailer is too large");
                return NULL;
            }
            if (i > 0) {
                sf.trl_cnt = (int)i;
                if (iov_setup(&(sf.trailers), &tbuf,
                              trailers, sf.trl_cnt, PyBUF_SIMPLE) < 0)
                    return NULL;
            }
        }
    }

    _Py_BEGIN_SUPPRESS_IPH
    do {
        Py_BEGIN_ALLOW_THREADS
#ifdef __APPLE__
        ret = sendfile(in_fd, out_fd, offset, &sbytes, &sf, flags);
#else
        ret = sendfile(in_fd, out_fd, offset, count, &sf, &sbytes, flags);
#endif
        Py_END_ALLOW_THREADS
    } while (ret < 0 && errno == EINTR && !(async_err = PyErr_CheckSignals()));
    _Py_END_SUPPRESS_IPH

    int saved_errno = errno;
    if (sf.headers != NULL)
        iov_cleanup(sf.headers, hbuf, sf.hdr_cnt);
    if (sf.trailers != NULL)
        iov_cleanup(sf.trailers, tbuf, sf.trl_cnt);

    if (ret < 0) {
        if ((saved_errno == EAGAIN) || (saved_errno == EBUSY)) {
            if (sbytes != 0) {
                // some data has been sent
                goto done;
            }
            // no data has been sent; upper application is supposed
            // to retry on EAGAIN or EBUSY
        }
        if (!async_err) {
            errno = saved_errno;
            posix_error();
        }
        return NULL;
    }
    goto done;

done:
    #if !defined(HAVE_LARGEFILE_SUPPORT)
        return PyLong_FromLong(sbytes);
    #else
        return PyLong_FromLongLong(sbytes);
    #endif

#else
#ifdef __linux__
    if (offobj == Py_None) {
        do {
            Py_BEGIN_ALLOW_THREADS
            ret = sendfile(out_fd, in_fd, NULL, count);
            Py_END_ALLOW_THREADS
        } while (ret < 0 && errno == EINTR && !(async_err = PyErr_CheckSignals()));
        if (ret < 0)
            return (!async_err) ? posix_error() : NULL;
        return PyLong_FromSsize_t(ret);
    }
#endif
    off_t offset;
    if (!Py_off_t_converter(offobj, &offset))
        return NULL;

#if defined(__sun) && defined(__SVR4)
    // On Solaris, sendfile raises EINVAL rather than returning 0
    // when the offset is equal or bigger than the in_fd size.
    struct stat st;

    do {
        Py_BEGIN_ALLOW_THREADS
        ret = fstat(in_fd, &st);
        Py_END_ALLOW_THREADS
    } while (ret != 0 && errno == EINTR && !(async_err = PyErr_CheckSignals()));
    if (ret < 0)
        return (!async_err) ? posix_error() : NULL;

    if (offset >= st.st_size) {
        return PyLong_FromLong(0);
    }

    // On illumos specifically sendfile() may perform a partial write but
    // return -1/an error (in one confirmed case the destination socket
    // had a 5 second timeout set and errno was EAGAIN) and it's on the client
    // code to check if the offset parameter was modified by sendfile().
    //
    // We need this variable to track said change.
    off_t original_offset = offset;
#endif

    do {
        Py_BEGIN_ALLOW_THREADS
        ret = sendfile(out_fd, in_fd, &offset, count);
#if defined(__sun) && defined(__SVR4)
        // This handles illumos-specific sendfile() partial write behavior,
        // see a comment above for more details.
        if (ret < 0 && offset != original_offset) {
            ret = offset - original_offset;
        }
#endif
        Py_END_ALLOW_THREADS
    } while (ret < 0 && errno == EINTR && !(async_err = PyErr_CheckSignals()));
    if (ret < 0)
        return (!async_err) ? posix_error() : NULL;
    return PyLong_FromSsize_t(ret);
#endif
}
#endif /* HAVE_SENDFILE */


#if defined(__APPLE__)
/*[clinic input]
os._fcopyfile

    in_fd: int
    out_fd: int
    flags: int
    /

Efficiently copy content or metadata of 2 regular file descriptors (macOS).
[clinic start generated code]*/

static PyObject *
os__fcopyfile_impl(PyObject *module, int in_fd, int out_fd, int flags)
/*[clinic end generated code: output=c9d1a35a992e401b input=1e34638a86948795]*/
{
    int ret;

    Py_BEGIN_ALLOW_THREADS
    ret = fcopyfile(in_fd, out_fd, NULL, flags);
    Py_END_ALLOW_THREADS
    if (ret < 0)
        return posix_error();
    Py_RETURN_NONE;
}
#endif


/*[clinic input]
os.fstat

    fd : int

Perform a stat system call on the given file descriptor.

Like stat(), but for an open file descriptor.
Equivalent to os.stat(fd).
[clinic start generated code]*/

static PyObject *
os_fstat_impl(PyObject *module, int fd)
/*[clinic end generated code: output=efc038cb5f654492 input=27e0e0ebbe5600c9]*/
{
    STRUCT_STAT st;
    int res;
    int async_err = 0;

    do {
        Py_BEGIN_ALLOW_THREADS
        res = FSTAT(fd, &st);
        Py_END_ALLOW_THREADS
    } while (res != 0 && errno == EINTR && !(async_err = PyErr_CheckSignals()));
    if (res != 0) {
#ifdef MS_WINDOWS
        return PyErr_SetFromWindowsErr(0);
#else
        return (!async_err) ? posix_error() : NULL;
#endif
    }

    return _pystat_fromstructstat(module, &st);
}


/*[clinic input]
os.isatty -> bool
    fd: int
    /

Return True if the fd is connected to a terminal.

Return True if the file descriptor is an open file descriptor
connected to the slave end of a terminal.
[clinic start generated code]*/

static int
os_isatty_impl(PyObject *module, int fd)
/*[clinic end generated code: output=6a48c8b4e644ca00 input=08ce94aa1eaf7b5e]*/
{
    int return_value;
    Py_BEGIN_ALLOW_THREADS
    _Py_BEGIN_SUPPRESS_IPH
    return_value = isatty(fd);
    _Py_END_SUPPRESS_IPH
    Py_END_ALLOW_THREADS
    return return_value;
}


#ifdef HAVE_PIPE
/*[clinic input]
os.pipe

Create a pipe.

Returns a tuple of two file descriptors:
  (read_fd, write_fd)
[clinic start generated code]*/

static PyObject *
os_pipe_impl(PyObject *module)
/*[clinic end generated code: output=ff9b76255793b440 input=02535e8c8fa6c4d4]*/
{
    int fds[2];
#ifdef MS_WINDOWS
    HANDLE read, write;
    SECURITY_ATTRIBUTES attr;
    BOOL ok;
#else
    int res;
#endif

#ifdef MS_WINDOWS
    attr.nLength = sizeof(attr);
    attr.lpSecurityDescriptor = NULL;
    attr.bInheritHandle = FALSE;

    Py_BEGIN_ALLOW_THREADS
    ok = CreatePipe(&read, &write, &attr, 0);
    if (ok) {
        fds[0] = _Py_open_osfhandle_noraise(read, _O_RDONLY | _O_NOINHERIT);
        fds[1] = _Py_open_osfhandle_noraise(write, _O_WRONLY | _O_NOINHERIT);
        if (fds[0] == -1 || fds[1] == -1) {
            CloseHandle(read);
            CloseHandle(write);
            ok = 0;
        }
    }
    Py_END_ALLOW_THREADS

    if (!ok)
        return PyErr_SetFromWindowsErr(0);
#else

#ifdef HAVE_PIPE2
    Py_BEGIN_ALLOW_THREADS
    res = pipe2(fds, O_CLOEXEC);
    Py_END_ALLOW_THREADS

    if (res != 0 && errno == ENOSYS)
    {
#endif
        Py_BEGIN_ALLOW_THREADS
        res = pipe(fds);
        Py_END_ALLOW_THREADS

        if (res == 0) {
            if (_Py_set_inheritable(fds[0], 0, NULL) < 0) {
                close(fds[0]);
                close(fds[1]);
                return NULL;
            }
            if (_Py_set_inheritable(fds[1], 0, NULL) < 0) {
                close(fds[0]);
                close(fds[1]);
                return NULL;
            }
        }
#ifdef HAVE_PIPE2
    }
#endif

    if (res != 0)
        return PyErr_SetFromErrno(PyExc_OSError);
#endif /* !MS_WINDOWS */
    return Py_BuildValue("(ii)", fds[0], fds[1]);
}
#endif  /* HAVE_PIPE */


#ifdef HAVE_PIPE2
/*[clinic input]
os.pipe2

    flags: int
    /

Create a pipe with flags set atomically.

Returns a tuple of two file descriptors:
  (read_fd, write_fd)

flags can be constructed by ORing together one or more of these values:
O_NONBLOCK, O_CLOEXEC.
[clinic start generated code]*/

static PyObject *
os_pipe2_impl(PyObject *module, int flags)
/*[clinic end generated code: output=25751fb43a45540f input=f261b6e7e63c6817]*/
{
    int fds[2];
    int res;

    res = pipe2(fds, flags);
    if (res != 0)
        return posix_error();
    return Py_BuildValue("(ii)", fds[0], fds[1]);
}
#endif /* HAVE_PIPE2 */


#ifdef HAVE_WRITEV
/*[clinic input]
os.writev -> Py_ssize_t
    fd: int
    buffers: object
    /

Iterate over buffers, and write the contents of each to a file descriptor.

Returns the total number of bytes written.
buffers must be a sequence of bytes-like objects.
[clinic start generated code]*/

static Py_ssize_t
os_writev_impl(PyObject *module, int fd, PyObject *buffers)
/*[clinic end generated code: output=56565cfac3aac15b input=5b8d17fe4189d2fe]*/
{
    Py_ssize_t cnt;
    Py_ssize_t result;
    int async_err = 0;
    struct iovec *iov;
    Py_buffer *buf;

    if (!PySequence_Check(buffers)) {
        PyErr_SetString(PyExc_TypeError,
            "writev() arg 2 must be a sequence");
        return -1;
    }
    cnt = PySequence_Size(buffers);
    if (cnt < 0)
        return -1;

    if (iov_setup(&iov, &buf, buffers, cnt, PyBUF_SIMPLE) < 0) {
        return -1;
    }

    do {
        Py_BEGIN_ALLOW_THREADS
        result = writev(fd, iov, cnt);
        Py_END_ALLOW_THREADS
    } while (result < 0 && errno == EINTR && !(async_err = PyErr_CheckSignals()));

    if (result < 0 && !async_err)
        posix_error();

    iov_cleanup(iov, buf, cnt);
    return result;
}
#endif /* HAVE_WRITEV */


#ifdef HAVE_PWRITE
/*[clinic input]
os.pwrite -> Py_ssize_t

    fd: int
    buffer: Py_buffer
    offset: Py_off_t
    /

Write bytes to a file descriptor starting at a particular offset.

Write buffer to fd, starting at offset bytes from the beginning of
the file.  Returns the number of bytes written.  Does not change the
current file offset.
[clinic start generated code]*/

static Py_ssize_t
os_pwrite_impl(PyObject *module, int fd, Py_buffer *buffer, Py_off_t offset)
/*[clinic end generated code: output=c74da630758ee925 input=614acbc7e5a0339a]*/
{
    Py_ssize_t size;
    int async_err = 0;

    do {
        Py_BEGIN_ALLOW_THREADS
        _Py_BEGIN_SUPPRESS_IPH
        size = pwrite(fd, buffer->buf, (size_t)buffer->len, offset);
        _Py_END_SUPPRESS_IPH
        Py_END_ALLOW_THREADS
    } while (size < 0 && errno == EINTR && !(async_err = PyErr_CheckSignals()));

    if (size < 0 && !async_err)
        posix_error();
    return size;
}
#endif /* HAVE_PWRITE */

#if defined(HAVE_PWRITEV) || defined (HAVE_PWRITEV2)
/*[clinic input]
os.pwritev -> Py_ssize_t

    fd: int
    buffers: object
    offset: Py_off_t
    flags: int = 0
    /

Writes the contents of bytes-like objects to a file descriptor at a given offset.

Combines the functionality of writev() and pwrite(). All buffers must be a sequence
of bytes-like objects. Buffers are processed in array order. Entire contents of first
buffer is written before proceeding to second, and so on. The operating system may
set a limit (sysconf() value SC_IOV_MAX) on the number of buffers that can be used.
This function writes the contents of each object to the file descriptor and returns
the total number of bytes written.

The flags argument contains a bitwise OR of zero or more of the following flags:

- RWF_DSYNC
- RWF_SYNC
- RWF_APPEND

Using non-zero flags requires Linux 4.7 or newer.
[clinic start generated code]*/

static Py_ssize_t
os_pwritev_impl(PyObject *module, int fd, PyObject *buffers, Py_off_t offset,
                int flags)
/*[clinic end generated code: output=e3dd3e9d11a6a5c7 input=35358c327e1a2a8e]*/
{
    Py_ssize_t cnt;
    Py_ssize_t result;
    int async_err = 0;
    struct iovec *iov;
    Py_buffer *buf;

    if (!PySequence_Check(buffers)) {
        PyErr_SetString(PyExc_TypeError,
            "pwritev() arg 2 must be a sequence");
        return -1;
    }

    cnt = PySequence_Size(buffers);
    if (cnt < 0) {
        return -1;
    }

#ifndef HAVE_PWRITEV2
    if(flags != 0) {
        argument_unavailable_error("pwritev2", "flags");
        return -1;
    }
#endif

    if (iov_setup(&iov, &buf, buffers, cnt, PyBUF_SIMPLE) < 0) {
        return -1;
    }
#ifdef HAVE_PWRITEV2
    do {
        Py_BEGIN_ALLOW_THREADS
        _Py_BEGIN_SUPPRESS_IPH
        result = pwritev2(fd, iov, cnt, offset, flags);
        _Py_END_SUPPRESS_IPH
        Py_END_ALLOW_THREADS
    } while (result < 0 && errno == EINTR && !(async_err = PyErr_CheckSignals()));
#else

#if defined(__APPLE__) && defined(__clang__)
/* This entire function will be removed from the module dict when the API
 * is not available.
 */
#pragma clang diagnostic push
#pragma clang diagnostic ignored "-Wunguarded-availability"
#pragma clang diagnostic ignored "-Wunguarded-availability-new"
#endif
    do {
        Py_BEGIN_ALLOW_THREADS
        _Py_BEGIN_SUPPRESS_IPH
        result = pwritev(fd, iov, cnt, offset);
        _Py_END_SUPPRESS_IPH
        Py_END_ALLOW_THREADS
    } while (result < 0 && errno == EINTR && !(async_err = PyErr_CheckSignals()));

#if defined(__APPLE__) && defined(__clang__)
#pragma clang diagnostic pop
#endif

#endif

    if (result < 0) {
        if (!async_err) {
            posix_error();
        }
        result = -1;
    }
    iov_cleanup(iov, buf, cnt);

    return result;
}
#endif /* HAVE_PWRITEV */

#ifdef HAVE_COPY_FILE_RANGE
/*[clinic input]

os.copy_file_range
    src: int
        Source file descriptor.
    dst: int
        Destination file descriptor.
    count: Py_ssize_t
        Number of bytes to copy.
    offset_src: object = None
        Starting offset in src.
    offset_dst: object = None
        Starting offset in dst.

Copy count bytes from one file descriptor to another.

If offset_src is None, then src is read from the current position;
respectively for offset_dst.
[clinic start generated code]*/

static PyObject *
os_copy_file_range_impl(PyObject *module, int src, int dst, Py_ssize_t count,
                        PyObject *offset_src, PyObject *offset_dst)
/*[clinic end generated code: output=1a91713a1d99fc7a input=42fdce72681b25a9]*/
{
    off_t offset_src_val, offset_dst_val;
    off_t *p_offset_src = NULL;
    off_t *p_offset_dst = NULL;
    Py_ssize_t ret;
    int async_err = 0;
    /* The flags argument is provided to allow
     * for future extensions and currently must be to 0. */
    int flags = 0;


    if (count < 0) {
        PyErr_SetString(PyExc_ValueError, "negative value for 'count' not allowed");
        return NULL;
    }

    if (offset_src != Py_None) {
        if (!Py_off_t_converter(offset_src, &offset_src_val)) {
            return NULL;
        }
        p_offset_src = &offset_src_val;
    }

    if (offset_dst != Py_None) {
        if (!Py_off_t_converter(offset_dst, &offset_dst_val)) {
            return NULL;
        }
        p_offset_dst = &offset_dst_val;
    }

    do {
        Py_BEGIN_ALLOW_THREADS
        ret = copy_file_range(src, p_offset_src, dst, p_offset_dst, count, flags);
        Py_END_ALLOW_THREADS
    } while (ret < 0 && errno == EINTR && !(async_err = PyErr_CheckSignals()));

    if (ret < 0) {
        return (!async_err) ? posix_error() : NULL;
    }

    return PyLong_FromSsize_t(ret);
}
#endif /* HAVE_COPY_FILE_RANGE*/

#if (defined(HAVE_SPLICE) && !defined(_AIX))
/*[clinic input]

os.splice
    src: int
        Source file descriptor.
    dst: int
        Destination file descriptor.
    count: Py_ssize_t
        Number of bytes to copy.
    offset_src: object = None
        Starting offset in src.
    offset_dst: object = None
        Starting offset in dst.
    flags: unsigned_int = 0
        Flags to modify the semantics of the call.

Transfer count bytes from one pipe to a descriptor or vice versa.

If offset_src is None, then src is read from the current position;
respectively for offset_dst. The offset associated to the file
descriptor that refers to a pipe must be None.
[clinic start generated code]*/

static PyObject *
os_splice_impl(PyObject *module, int src, int dst, Py_ssize_t count,
               PyObject *offset_src, PyObject *offset_dst,
               unsigned int flags)
/*[clinic end generated code: output=d0386f25a8519dc5 input=047527c66c6d2e0a]*/
{
    off_t offset_src_val, offset_dst_val;
    off_t *p_offset_src = NULL;
    off_t *p_offset_dst = NULL;
    Py_ssize_t ret;
    int async_err = 0;

    if (count < 0) {
        PyErr_SetString(PyExc_ValueError, "negative value for 'count' not allowed");
        return NULL;
    }

    if (offset_src != Py_None) {
        if (!Py_off_t_converter(offset_src, &offset_src_val)) {
            return NULL;
        }
        p_offset_src = &offset_src_val;
    }

    if (offset_dst != Py_None) {
        if (!Py_off_t_converter(offset_dst, &offset_dst_val)) {
            return NULL;
        }
        p_offset_dst = &offset_dst_val;
    }

    do {
        Py_BEGIN_ALLOW_THREADS
        ret = splice(src, p_offset_src, dst, p_offset_dst, count, flags);
        Py_END_ALLOW_THREADS
    } while (ret < 0 && errno == EINTR && !(async_err = PyErr_CheckSignals()));

    if (ret < 0) {
        return (!async_err) ? posix_error() : NULL;
    }

    return PyLong_FromSsize_t(ret);
}
#endif /* HAVE_SPLICE*/

#ifdef HAVE_MKFIFO
/*[clinic input]
os.mkfifo

    path: path_t
    mode: int=0o666
    *
    dir_fd: dir_fd(requires='mkfifoat')=None

Create a "fifo" (a POSIX named pipe).

If dir_fd is not None, it should be a file descriptor open to a directory,
  and path should be relative; path will then be relative to that directory.
dir_fd may not be implemented on your platform.
  If it is unavailable, using it will raise a NotImplementedError.
[clinic start generated code]*/

static PyObject *
os_mkfifo_impl(PyObject *module, path_t *path, int mode, int dir_fd)
/*[clinic end generated code: output=ce41cfad0e68c940 input=73032e98a36e0e19]*/
{
    int result;
    int async_err = 0;
#ifdef HAVE_MKFIFOAT
    int mkfifoat_unavailable = 0;
#endif

    do {
        Py_BEGIN_ALLOW_THREADS
#ifdef HAVE_MKFIFOAT
        if (dir_fd != DEFAULT_DIR_FD) {
            if (HAVE_MKFIFOAT_RUNTIME) {
                result = mkfifoat(dir_fd, path->narrow, mode);

            } else {
                mkfifoat_unavailable = 1;
                result = 0;
            }
        } else
#endif
            result = mkfifo(path->narrow, mode);
        Py_END_ALLOW_THREADS
    } while (result != 0 && errno == EINTR &&
             !(async_err = PyErr_CheckSignals()));

#ifdef HAVE_MKFIFOAT
    if (mkfifoat_unavailable) {
        argument_unavailable_error(NULL, "dir_fd");
        return NULL;
    }
#endif

    if (result != 0)
        return (!async_err) ? posix_error() : NULL;

    Py_RETURN_NONE;
}
#endif /* HAVE_MKFIFO */


#if defined(HAVE_MKNOD) && defined(HAVE_MAKEDEV)
/*[clinic input]
os.mknod

    path: path_t
    mode: int=0o600
    device: dev_t=0
    *
    dir_fd: dir_fd(requires='mknodat')=None

Create a node in the file system.

Create a node in the file system (file, device special file or named pipe)
at path.  mode specifies both the permissions to use and the
type of node to be created, being combined (bitwise OR) with one of
S_IFREG, S_IFCHR, S_IFBLK, and S_IFIFO.  If S_IFCHR or S_IFBLK is set on mode,
device defines the newly created device special file (probably using
os.makedev()).  Otherwise device is ignored.

If dir_fd is not None, it should be a file descriptor open to a directory,
  and path should be relative; path will then be relative to that directory.
dir_fd may not be implemented on your platform.
  If it is unavailable, using it will raise a NotImplementedError.
[clinic start generated code]*/

static PyObject *
os_mknod_impl(PyObject *module, path_t *path, int mode, dev_t device,
              int dir_fd)
/*[clinic end generated code: output=92e55d3ca8917461 input=ee44531551a4d83b]*/
{
    int result;
    int async_err = 0;
#ifdef HAVE_MKNODAT
    int mknodat_unavailable = 0;
#endif

    do {
        Py_BEGIN_ALLOW_THREADS
#ifdef HAVE_MKNODAT
        if (dir_fd != DEFAULT_DIR_FD) {
            if (HAVE_MKNODAT_RUNTIME) {
                result = mknodat(dir_fd, path->narrow, mode, device);

            } else {
                mknodat_unavailable = 1;
                result = 0;
            }
        } else
#endif
            result = mknod(path->narrow, mode, device);
        Py_END_ALLOW_THREADS
    } while (result != 0 && errno == EINTR &&
             !(async_err = PyErr_CheckSignals()));
#ifdef HAVE_MKNODAT
    if (mknodat_unavailable) {
        argument_unavailable_error(NULL, "dir_fd");
        return NULL;
    }
#endif
    if (result != 0)
        return (!async_err) ? posix_error() : NULL;

    Py_RETURN_NONE;
}
#endif /* defined(HAVE_MKNOD) && defined(HAVE_MAKEDEV) */


#ifdef HAVE_DEVICE_MACROS
/*[clinic input]
os.major -> unsigned_int

    device: dev_t
    /

Extracts a device major number from a raw device number.
[clinic start generated code]*/

static unsigned int
os_major_impl(PyObject *module, dev_t device)
/*[clinic end generated code: output=5b3b2589bafb498e input=1e16a4d30c4d4462]*/
{
    return major(device);
}


/*[clinic input]
os.minor -> unsigned_int

    device: dev_t
    /

Extracts a device minor number from a raw device number.
[clinic start generated code]*/

static unsigned int
os_minor_impl(PyObject *module, dev_t device)
/*[clinic end generated code: output=5e1a25e630b0157d input=0842c6d23f24c65e]*/
{
    return minor(device);
}


/*[clinic input]
os.makedev -> dev_t

    major: int
    minor: int
    /

Composes a raw device number from the major and minor device numbers.
[clinic start generated code]*/

static dev_t
os_makedev_impl(PyObject *module, int major, int minor)
/*[clinic end generated code: output=881aaa4aba6f6a52 input=4b9fd8fc73cbe48f]*/
{
    return makedev(major, minor);
}
#endif /* HAVE_DEVICE_MACROS */


#if defined HAVE_FTRUNCATE || defined MS_WINDOWS
/*[clinic input]
os.ftruncate

    fd: int
    length: Py_off_t
    /

Truncate a file, specified by file descriptor, to a specific length.
[clinic start generated code]*/

static PyObject *
os_ftruncate_impl(PyObject *module, int fd, Py_off_t length)
/*[clinic end generated code: output=fba15523721be7e4 input=63b43641e52818f2]*/
{
    int result;
    int async_err = 0;

    if (PySys_Audit("os.truncate", "in", fd, length) < 0) {
        return NULL;
    }

    do {
        Py_BEGIN_ALLOW_THREADS
        _Py_BEGIN_SUPPRESS_IPH
#ifdef MS_WINDOWS
        result = _chsize_s(fd, length);
#else
        result = ftruncate(fd, length);
#endif
        _Py_END_SUPPRESS_IPH
        Py_END_ALLOW_THREADS
    } while (result != 0 && errno == EINTR &&
             !(async_err = PyErr_CheckSignals()));
    if (result != 0)
        return (!async_err) ? posix_error() : NULL;
    Py_RETURN_NONE;
}
#endif /* HAVE_FTRUNCATE || MS_WINDOWS */


#if defined HAVE_TRUNCATE || defined MS_WINDOWS
/*[clinic input]
os.truncate
    path: path_t(allow_fd='PATH_HAVE_FTRUNCATE')
    length: Py_off_t

Truncate a file, specified by path, to a specific length.

On some platforms, path may also be specified as an open file descriptor.
  If this functionality is unavailable, using it raises an exception.
[clinic start generated code]*/

static PyObject *
os_truncate_impl(PyObject *module, path_t *path, Py_off_t length)
/*[clinic end generated code: output=43009c8df5c0a12b input=77229cf0b50a9b77]*/
{
    int result;
#ifdef MS_WINDOWS
    int fd;
#endif

    if (path->fd != -1)
        return os_ftruncate_impl(module, path->fd, length);

    if (PySys_Audit("os.truncate", "On", path->object, length) < 0) {
        return NULL;
    }

    Py_BEGIN_ALLOW_THREADS
    _Py_BEGIN_SUPPRESS_IPH
#ifdef MS_WINDOWS
    fd = _wopen(path->wide, _O_WRONLY | _O_BINARY | _O_NOINHERIT);
    if (fd < 0)
        result = -1;
    else {
        result = _chsize_s(fd, length);
        close(fd);
        if (result < 0)
            errno = result;
    }
#else
    result = truncate(path->narrow, length);
#endif
    _Py_END_SUPPRESS_IPH
    Py_END_ALLOW_THREADS
    if (result < 0)
        return posix_path_error(path);

    Py_RETURN_NONE;
}
#endif /* HAVE_TRUNCATE || MS_WINDOWS */


/* Issue #22396: On 32-bit AIX platform, the prototypes of os.posix_fadvise()
   and os.posix_fallocate() in system headers are wrong if _LARGE_FILES is
   defined, which is the case in Python on AIX. AIX bug report:
   http://www-01.ibm.com/support/docview.wss?uid=isg1IV56170 */
#if defined(_AIX) && defined(_LARGE_FILES) && !defined(__64BIT__)
#  define POSIX_FADVISE_AIX_BUG
#endif


/* GH-111804: Due to posix_fallocate() not having consistent semantics across
   OSs, support was dropped in WASI preview2. */
#if defined(HAVE_POSIX_FALLOCATE) && !defined(POSIX_FADVISE_AIX_BUG) && \
    !defined(__wasi__)
/*[clinic input]
os.posix_fallocate

    fd: int
    offset: Py_off_t
    length: Py_off_t
    /

Ensure a file has allocated at least a particular number of bytes on disk.

Ensure that the file specified by fd encompasses a range of bytes
starting at offset bytes from the beginning and continuing for length bytes.
[clinic start generated code]*/

static PyObject *
os_posix_fallocate_impl(PyObject *module, int fd, Py_off_t offset,
                        Py_off_t length)
/*[clinic end generated code: output=73f107139564aa9d input=d7a2ef0ab2ca52fb]*/
{
    int result;
    int async_err = 0;

    do {
        Py_BEGIN_ALLOW_THREADS
        result = posix_fallocate(fd, offset, length);
        Py_END_ALLOW_THREADS
    } while (result == EINTR && !(async_err = PyErr_CheckSignals()));

    if (result == 0)
        Py_RETURN_NONE;

    if (async_err)
        return NULL;

    errno = result;
    return posix_error();
}
#endif /* HAVE_POSIX_FALLOCATE) && !POSIX_FADVISE_AIX_BUG && !defined(__wasi__) */


#if defined(HAVE_POSIX_FADVISE) && !defined(POSIX_FADVISE_AIX_BUG)
/*[clinic input]
os.posix_fadvise

    fd: int
    offset: Py_off_t
    length: Py_off_t
    advice: int
    /

Announce an intention to access data in a specific pattern.

Announce an intention to access data in a specific pattern, thus allowing
the kernel to make optimizations.
The advice applies to the region of the file specified by fd starting at
offset and continuing for length bytes.
advice is one of POSIX_FADV_NORMAL, POSIX_FADV_SEQUENTIAL,
POSIX_FADV_RANDOM, POSIX_FADV_NOREUSE, POSIX_FADV_WILLNEED, or
POSIX_FADV_DONTNEED.
[clinic start generated code]*/

static PyObject *
os_posix_fadvise_impl(PyObject *module, int fd, Py_off_t offset,
                      Py_off_t length, int advice)
/*[clinic end generated code: output=412ef4aa70c98642 input=0fbe554edc2f04b5]*/
{
    int result;
    int async_err = 0;

    do {
        Py_BEGIN_ALLOW_THREADS
        result = posix_fadvise(fd, offset, length, advice);
        Py_END_ALLOW_THREADS
    } while (result == EINTR && !(async_err = PyErr_CheckSignals()));

    if (result == 0)
        Py_RETURN_NONE;

    if (async_err)
        return NULL;

    errno = result;
    return posix_error();
}
#endif /* HAVE_POSIX_FADVISE && !POSIX_FADVISE_AIX_BUG */


#ifdef MS_WINDOWS
static PyObject*
win32_putenv(PyObject *name, PyObject *value)
{
    /* Search from index 1 because on Windows starting '=' is allowed for
       defining hidden environment variables. */
    if (PyUnicode_GET_LENGTH(name) == 0 ||
        PyUnicode_FindChar(name, '=', 1, PyUnicode_GET_LENGTH(name), 1) != -1)
    {
        PyErr_SetString(PyExc_ValueError, "illegal environment variable name");
        return NULL;
    }
    PyObject *unicode;
    if (value != NULL) {
        unicode = PyUnicode_FromFormat("%U=%U", name, value);
    }
    else {
        unicode = PyUnicode_FromFormat("%U=", name);
    }
    if (unicode == NULL) {
        return NULL;
    }

    Py_ssize_t size;
    wchar_t *env = PyUnicode_AsWideCharString(unicode, &size);
    Py_DECREF(unicode);

    if (env == NULL) {
        return NULL;
    }
    if (size > _MAX_ENV) {
        PyErr_Format(PyExc_ValueError,
                     "the environment variable is longer than %u characters",
                     _MAX_ENV);
        PyMem_Free(env);
        return NULL;
    }
    if (wcslen(env) != (size_t)size) {
        PyErr_SetString(PyExc_ValueError,
                        "embedded null character");
        PyMem_Free(env);
        return NULL;
    }

    /* _wputenv() and SetEnvironmentVariableW() update the environment in the
       Process Environment Block (PEB). _wputenv() also updates CRT 'environ'
       and '_wenviron' variables, whereas SetEnvironmentVariableW() does not.

       Prefer _wputenv() to be compatible with C libraries using CRT
       variables and CRT functions using these variables (ex: getenv()). */
    int err = _wputenv(env);

    if (err) {
        posix_error();
        PyMem_Free(env);
        return NULL;
    }
    PyMem_Free(env);

    Py_RETURN_NONE;
}
#endif


#ifdef MS_WINDOWS
/*[clinic input]
os.putenv

    name: unicode
    value: unicode
    /

Change or add an environment variable.
[clinic start generated code]*/

static PyObject *
os_putenv_impl(PyObject *module, PyObject *name, PyObject *value)
/*[clinic end generated code: output=d29a567d6b2327d2 input=ba586581c2e6105f]*/
{
    if (PySys_Audit("os.putenv", "OO", name, value) < 0) {
        return NULL;
    }
    return win32_putenv(name, value);
}
#else
/*[clinic input]
os.putenv

    name: FSConverter
    value: FSConverter
    /

Change or add an environment variable.
[clinic start generated code]*/

static PyObject *
os_putenv_impl(PyObject *module, PyObject *name, PyObject *value)
/*[clinic end generated code: output=d29a567d6b2327d2 input=a97bc6152f688d31]*/
{
    const char *name_string = PyBytes_AS_STRING(name);
    const char *value_string = PyBytes_AS_STRING(value);

    if (strchr(name_string, '=') != NULL) {
        PyErr_SetString(PyExc_ValueError, "illegal environment variable name");
        return NULL;
    }

    if (PySys_Audit("os.putenv", "OO", name, value) < 0) {
        return NULL;
    }

    if (setenv(name_string, value_string, 1)) {
        return posix_error();
    }
    Py_RETURN_NONE;
}
#endif  /* !defined(MS_WINDOWS) */


#ifdef MS_WINDOWS
/*[clinic input]
os.unsetenv
    name: unicode
    /

Delete an environment variable.
[clinic start generated code]*/

static PyObject *
os_unsetenv_impl(PyObject *module, PyObject *name)
/*[clinic end generated code: output=54c4137ab1834f02 input=4d6a1747cc526d2f]*/
{
    if (PySys_Audit("os.unsetenv", "(O)", name) < 0) {
        return NULL;
    }
    return win32_putenv(name, NULL);
}
#else
/*[clinic input]
os.unsetenv
    name: FSConverter
    /

Delete an environment variable.
[clinic start generated code]*/

static PyObject *
os_unsetenv_impl(PyObject *module, PyObject *name)
/*[clinic end generated code: output=54c4137ab1834f02 input=2bb5288a599c7107]*/
{
    if (PySys_Audit("os.unsetenv", "(O)", name) < 0) {
        return NULL;
    }
#ifdef HAVE_BROKEN_UNSETENV
    unsetenv(PyBytes_AS_STRING(name));
#else
    int err = unsetenv(PyBytes_AS_STRING(name));
    if (err) {
        return posix_error();
    }
#endif

    Py_RETURN_NONE;
}
#endif /* !MS_WINDOWS */


/*[clinic input]
os.strerror

    code: int
    /

Translate an error code to a message string.
[clinic start generated code]*/

static PyObject *
os_strerror_impl(PyObject *module, int code)
/*[clinic end generated code: output=baebf09fa02a78f2 input=75a8673d97915a91]*/
{
    char *message = strerror(code);
    if (message == NULL) {
        PyErr_SetString(PyExc_ValueError,
                        "strerror() argument out of range");
        return NULL;
    }
    return PyUnicode_DecodeLocale(message, "surrogateescape");
}


#ifdef HAVE_SYS_WAIT_H
#ifdef WCOREDUMP
/*[clinic input]
os.WCOREDUMP -> bool

    status: int
    /

Return True if the process returning status was dumped to a core file.
[clinic start generated code]*/

static int
os_WCOREDUMP_impl(PyObject *module, int status)
/*[clinic end generated code: output=1a584b147b16bd18 input=8b05e7ab38528d04]*/
{
    WAIT_TYPE wait_status;
    WAIT_STATUS_INT(wait_status) = status;
    return WCOREDUMP(wait_status);
}
#endif /* WCOREDUMP */


#ifdef WIFCONTINUED
/*[clinic input]
os.WIFCONTINUED -> bool

    status: int

Return True if a particular process was continued from a job control stop.

Return True if the process returning status was continued from a
job control stop.
[clinic start generated code]*/

static int
os_WIFCONTINUED_impl(PyObject *module, int status)
/*[clinic end generated code: output=1e35295d844364bd input=e777e7d38eb25bd9]*/
{
    WAIT_TYPE wait_status;
    WAIT_STATUS_INT(wait_status) = status;
    return WIFCONTINUED(wait_status);
}
#endif /* WIFCONTINUED */


#ifdef WIFSTOPPED
/*[clinic input]
os.WIFSTOPPED -> bool

    status: int

Return True if the process returning status was stopped.
[clinic start generated code]*/

static int
os_WIFSTOPPED_impl(PyObject *module, int status)
/*[clinic end generated code: output=fdb57122a5c9b4cb input=043cb7f1289ef904]*/
{
    WAIT_TYPE wait_status;
    WAIT_STATUS_INT(wait_status) = status;
    return WIFSTOPPED(wait_status);
}
#endif /* WIFSTOPPED */


#ifdef WIFSIGNALED
/*[clinic input]
os.WIFSIGNALED -> bool

    status: int

Return True if the process returning status was terminated by a signal.
[clinic start generated code]*/

static int
os_WIFSIGNALED_impl(PyObject *module, int status)
/*[clinic end generated code: output=d1dde4dcc819a5f5 input=d55ba7cc9ce5dc43]*/
{
    WAIT_TYPE wait_status;
    WAIT_STATUS_INT(wait_status) = status;
    return WIFSIGNALED(wait_status);
}
#endif /* WIFSIGNALED */


#ifdef WIFEXITED
/*[clinic input]
os.WIFEXITED -> bool

    status: int

Return True if the process returning status exited via the exit() system call.
[clinic start generated code]*/

static int
os_WIFEXITED_impl(PyObject *module, int status)
/*[clinic end generated code: output=01c09d6ebfeea397 input=d63775a6791586c0]*/
{
    WAIT_TYPE wait_status;
    WAIT_STATUS_INT(wait_status) = status;
    return WIFEXITED(wait_status);
}
#endif /* WIFEXITED */


#ifdef WEXITSTATUS
/*[clinic input]
os.WEXITSTATUS -> int

    status: int

Return the process return code from status.
[clinic start generated code]*/

static int
os_WEXITSTATUS_impl(PyObject *module, int status)
/*[clinic end generated code: output=6e3efbba11f6488d input=e1fb4944e377585b]*/
{
    WAIT_TYPE wait_status;
    WAIT_STATUS_INT(wait_status) = status;
    return WEXITSTATUS(wait_status);
}
#endif /* WEXITSTATUS */


#ifdef WTERMSIG
/*[clinic input]
os.WTERMSIG -> int

    status: int

Return the signal that terminated the process that provided the status value.
[clinic start generated code]*/

static int
os_WTERMSIG_impl(PyObject *module, int status)
/*[clinic end generated code: output=172f7dfc8dcfc3ad input=727fd7f84ec3f243]*/
{
    WAIT_TYPE wait_status;
    WAIT_STATUS_INT(wait_status) = status;
    return WTERMSIG(wait_status);
}
#endif /* WTERMSIG */


#ifdef WSTOPSIG
/*[clinic input]
os.WSTOPSIG -> int

    status: int

Return the signal that stopped the process that provided the status value.
[clinic start generated code]*/

static int
os_WSTOPSIG_impl(PyObject *module, int status)
/*[clinic end generated code: output=0ab7586396f5d82b input=46ebf1d1b293c5c1]*/
{
    WAIT_TYPE wait_status;
    WAIT_STATUS_INT(wait_status) = status;
    return WSTOPSIG(wait_status);
}
#endif /* WSTOPSIG */
#endif /* HAVE_SYS_WAIT_H */


#if defined(HAVE_FSTATVFS) && defined(HAVE_SYS_STATVFS_H)
#ifdef _SCO_DS
/* SCO OpenServer 5.0 and later requires _SVID3 before it reveals the
   needed definitions in sys/statvfs.h */
#define _SVID3
#endif
#include <sys/statvfs.h>

#ifdef __APPLE__
/* On macOS struct statvfs uses 32-bit integers for block counts,
 * resulting in overflow when filesystems are larger than 4TB. Therefore
 * os.statvfs is implemented in terms of statfs(2).
 */

static PyObject*
_pystatvfs_fromstructstatfs(PyObject *module, struct statfs st) {
    PyObject *StatVFSResultType = get_posix_state(module)->StatVFSResultType;
    PyObject *v = PyStructSequence_New((PyTypeObject *)StatVFSResultType);
    if (v == NULL) {
        return NULL;
    }

    long flags = 0;
    if (st.f_flags & MNT_RDONLY) {
        flags |= ST_RDONLY;
    }
    if (st.f_flags & MNT_NOSUID) {
        flags |= ST_NOSUID;
    }

    _Static_assert(sizeof(st.f_blocks) == sizeof(long long), "assuming large file");

#define SET_ITEM(v, index, item)                   \
    do {                                           \
        if (item == NULL) {                        \
            Py_DECREF(v);                          \
            return NULL;                           \
        }                                          \
        PyStructSequence_SET_ITEM(v, index, item); \
    } while (0)                                    \

    SET_ITEM(v, 0, PyLong_FromLong((long) st.f_iosize));
    SET_ITEM(v, 1, PyLong_FromLong((long) st.f_bsize));
    SET_ITEM(v, 2, PyLong_FromLongLong((long long) st.f_blocks));
    SET_ITEM(v, 3, PyLong_FromLongLong((long long) st.f_bfree));
    SET_ITEM(v, 4, PyLong_FromLongLong((long long) st.f_bavail));
    SET_ITEM(v, 5, PyLong_FromLongLong((long long) st.f_files));
    SET_ITEM(v, 6, PyLong_FromLongLong((long long) st.f_ffree));
    SET_ITEM(v, 7, PyLong_FromLongLong((long long) st.f_ffree));
    SET_ITEM(v, 8, PyLong_FromLong((long) flags));

    SET_ITEM(v, 9, PyLong_FromLong((long) NAME_MAX));
    SET_ITEM(v, 10, PyLong_FromUnsignedLong(st.f_fsid.val[0]));

#undef SET_ITEM

    return v;
}

#else



static PyObject*
_pystatvfs_fromstructstatvfs(PyObject *module, struct statvfs st) {
    PyObject *StatVFSResultType = get_posix_state(module)->StatVFSResultType;
    PyObject *v = PyStructSequence_New((PyTypeObject *)StatVFSResultType);
    if (v == NULL)
        return NULL;

#if !defined(HAVE_LARGEFILE_SUPPORT)
    PyStructSequence_SET_ITEM(v, 0, PyLong_FromLong((long) st.f_bsize));
    PyStructSequence_SET_ITEM(v, 1, PyLong_FromLong((long) st.f_frsize));
    PyStructSequence_SET_ITEM(v, 2, PyLong_FromLong((long) st.f_blocks));
    PyStructSequence_SET_ITEM(v, 3, PyLong_FromLong((long) st.f_bfree));
    PyStructSequence_SET_ITEM(v, 4, PyLong_FromLong((long) st.f_bavail));
    PyStructSequence_SET_ITEM(v, 5, PyLong_FromLong((long) st.f_files));
    PyStructSequence_SET_ITEM(v, 6, PyLong_FromLong((long) st.f_ffree));
    PyStructSequence_SET_ITEM(v, 7, PyLong_FromLong((long) st.f_favail));
    PyStructSequence_SET_ITEM(v, 8, PyLong_FromLong((long) st.f_flag));
    PyStructSequence_SET_ITEM(v, 9, PyLong_FromLong((long) st.f_namemax));
#else
    PyStructSequence_SET_ITEM(v, 0, PyLong_FromLong((long) st.f_bsize));
    PyStructSequence_SET_ITEM(v, 1, PyLong_FromLong((long) st.f_frsize));
    PyStructSequence_SET_ITEM(v, 2,
                              PyLong_FromLongLong((long long) st.f_blocks));
    PyStructSequence_SET_ITEM(v, 3,
                              PyLong_FromLongLong((long long) st.f_bfree));
    PyStructSequence_SET_ITEM(v, 4,
                              PyLong_FromLongLong((long long) st.f_bavail));
    PyStructSequence_SET_ITEM(v, 5,
                              PyLong_FromLongLong((long long) st.f_files));
    PyStructSequence_SET_ITEM(v, 6,
                              PyLong_FromLongLong((long long) st.f_ffree));
    PyStructSequence_SET_ITEM(v, 7,
                              PyLong_FromLongLong((long long) st.f_favail));
    PyStructSequence_SET_ITEM(v, 8, PyLong_FromLong((long) st.f_flag));
    PyStructSequence_SET_ITEM(v, 9, PyLong_FromLong((long) st.f_namemax));
#endif
/* The _ALL_SOURCE feature test macro defines f_fsid as a structure
 * (issue #32390). */
#if defined(_AIX) && defined(_ALL_SOURCE)
    PyStructSequence_SET_ITEM(v, 10, PyLong_FromUnsignedLong(st.f_fsid.val[0]));
#else
    PyStructSequence_SET_ITEM(v, 10, PyLong_FromUnsignedLong(st.f_fsid));
#endif
    if (PyErr_Occurred()) {
        Py_DECREF(v);
        return NULL;
    }

    return v;
}

#endif


/*[clinic input]
os.fstatvfs
    fd: int
    /

Perform an fstatvfs system call on the given fd.

Equivalent to statvfs(fd).
[clinic start generated code]*/

static PyObject *
os_fstatvfs_impl(PyObject *module, int fd)
/*[clinic end generated code: output=53547cf0cc55e6c5 input=d8122243ac50975e]*/
{
    int result;
    int async_err = 0;
#ifdef __APPLE__
    struct statfs st;
    /* On macOS os.fstatvfs is implemented using fstatfs(2) because
     * the former uses 32-bit values for block counts.
     */
    do {
        Py_BEGIN_ALLOW_THREADS
        result = fstatfs(fd, &st);
        Py_END_ALLOW_THREADS
    } while (result != 0 && errno == EINTR &&
             !(async_err = PyErr_CheckSignals()));
    if (result != 0)
        return (!async_err) ? posix_error() : NULL;

    return _pystatvfs_fromstructstatfs(module, st);
#else
    struct statvfs st;

    do {
        Py_BEGIN_ALLOW_THREADS
        result = fstatvfs(fd, &st);
        Py_END_ALLOW_THREADS
    } while (result != 0 && errno == EINTR &&
             !(async_err = PyErr_CheckSignals()));
    if (result != 0)
        return (!async_err) ? posix_error() : NULL;

    return _pystatvfs_fromstructstatvfs(module, st);
#endif
}
#endif /* defined(HAVE_FSTATVFS) && defined(HAVE_SYS_STATVFS_H) */


#if defined(HAVE_STATVFS) && defined(HAVE_SYS_STATVFS_H)
#include <sys/statvfs.h>
/*[clinic input]
os.statvfs

    path: path_t(allow_fd='PATH_HAVE_FSTATVFS')

Perform a statvfs system call on the given path.

path may always be specified as a string.
On some platforms, path may also be specified as an open file descriptor.
  If this functionality is unavailable, using it raises an exception.
[clinic start generated code]*/

static PyObject *
os_statvfs_impl(PyObject *module, path_t *path)
/*[clinic end generated code: output=87106dd1beb8556e input=3f5c35791c669bd9]*/
{
    int result;

#ifdef __APPLE__
    /* On macOS os.statvfs is implemented using statfs(2)/fstatfs(2) because
     * the former uses 32-bit values for block counts.
     */
    struct statfs st;

    Py_BEGIN_ALLOW_THREADS
    if (path->fd != -1) {
        result = fstatfs(path->fd, &st);
    }
    else
        result = statfs(path->narrow, &st);
    Py_END_ALLOW_THREADS

    if (result) {
        return path_error(path);
    }

    return _pystatvfs_fromstructstatfs(module, st);

#else
    struct statvfs st;

    Py_BEGIN_ALLOW_THREADS
#ifdef HAVE_FSTATVFS
    if (path->fd != -1) {
        result = fstatvfs(path->fd, &st);
    }
    else
#endif
        result = statvfs(path->narrow, &st);
    Py_END_ALLOW_THREADS

    if (result) {
        return path_error(path);
    }

    return _pystatvfs_fromstructstatvfs(module, st);
#endif
}
#endif /* defined(HAVE_STATVFS) && defined(HAVE_SYS_STATVFS_H) */


#ifdef MS_WINDOWS
/*[clinic input]
os._getdiskusage

    path: path_t

Return disk usage statistics about the given path as a (total, free) tuple.
[clinic start generated code]*/

static PyObject *
os__getdiskusage_impl(PyObject *module, path_t *path)
/*[clinic end generated code: output=3bd3991f5e5c5dfb input=6af8d1b7781cc042]*/
{
    BOOL retval;
    ULARGE_INTEGER _, total, free;
    DWORD err = 0;

    Py_BEGIN_ALLOW_THREADS
    retval = GetDiskFreeSpaceExW(path->wide, &_, &total, &free);
    Py_END_ALLOW_THREADS
    if (retval == 0) {
        if (GetLastError() == ERROR_DIRECTORY) {
            wchar_t *dir_path = NULL;

            dir_path = PyMem_New(wchar_t, path->length + 1);
            if (dir_path == NULL) {
                return PyErr_NoMemory();
            }

            wcscpy_s(dir_path, path->length + 1, path->wide);

            if (_dirnameW(dir_path) != -1) {
                Py_BEGIN_ALLOW_THREADS
                retval = GetDiskFreeSpaceExW(dir_path, &_, &total, &free);
                Py_END_ALLOW_THREADS
            }
            /* Record the last error in case it's modified by PyMem_Free. */
            err = GetLastError();
            PyMem_Free(dir_path);
            if (retval) {
                goto success;
            }
        }
        return PyErr_SetFromWindowsErr(err);
    }

success:
    return Py_BuildValue("(LL)", total.QuadPart, free.QuadPart);
}
#endif /* MS_WINDOWS */


/* This is used for fpathconf(), pathconf(), confstr() and sysconf().
 * It maps strings representing configuration variable names to
 * integer values, allowing those functions to be called with the
 * magic names instead of polluting the module's namespace with tons of
 * rarely-used constants.  There are three separate tables that use
 * these definitions.
 *
 * This code is always included, even if none of the interfaces that
 * need it are included.  The #if hackery needed to avoid it would be
 * sufficiently pervasive that it's not worth the loss of readability.
 */
struct constdef {
    const char *name;
    int value;
};

static int
conv_confname(PyObject *arg, int *valuep, struct constdef *table,
              size_t tablesize)
{
    if (PyLong_Check(arg)) {
        int value = PyLong_AsInt(arg);
        if (value == -1 && PyErr_Occurred())
            return 0;
        *valuep = value;
        return 1;
    }
    else {
        /* look up the value in the table using a binary search */
        size_t lo = 0;
        size_t mid;
        size_t hi = tablesize;
        int cmp;
        const char *confname;
        if (!PyUnicode_Check(arg)) {
            PyErr_SetString(PyExc_TypeError,
                "configuration names must be strings or integers");
            return 0;
        }
        confname = PyUnicode_AsUTF8(arg);
        if (confname == NULL)
            return 0;
        while (lo < hi) {
            mid = (lo + hi) / 2;
            cmp = strcmp(confname, table[mid].name);
            if (cmp < 0)
                hi = mid;
            else if (cmp > 0)
                lo = mid + 1;
            else {
                *valuep = table[mid].value;
                return 1;
            }
        }
        PyErr_SetString(PyExc_ValueError, "unrecognized configuration name");
        return 0;
    }
}


#if defined(HAVE_FPATHCONF) || defined(HAVE_PATHCONF)
static struct constdef  posix_constants_pathconf[] = {
#ifdef _PC_ABI_AIO_XFER_MAX
    {"PC_ABI_AIO_XFER_MAX",     _PC_ABI_AIO_XFER_MAX},
#endif
#ifdef _PC_ABI_ASYNC_IO
    {"PC_ABI_ASYNC_IO", _PC_ABI_ASYNC_IO},
#endif
#ifdef _PC_ASYNC_IO
    {"PC_ASYNC_IO",     _PC_ASYNC_IO},
#endif
#ifdef _PC_CHOWN_RESTRICTED
    {"PC_CHOWN_RESTRICTED",     _PC_CHOWN_RESTRICTED},
#endif
#ifdef _PC_FILESIZEBITS
    {"PC_FILESIZEBITS", _PC_FILESIZEBITS},
#endif
#ifdef _PC_LAST
    {"PC_LAST", _PC_LAST},
#endif
#ifdef _PC_LINK_MAX
    {"PC_LINK_MAX",     _PC_LINK_MAX},
#endif
#ifdef _PC_MAX_CANON
    {"PC_MAX_CANON",    _PC_MAX_CANON},
#endif
#ifdef _PC_MAX_INPUT
    {"PC_MAX_INPUT",    _PC_MAX_INPUT},
#endif
#ifdef _PC_NAME_MAX
    {"PC_NAME_MAX",     _PC_NAME_MAX},
#endif
#ifdef _PC_NO_TRUNC
    {"PC_NO_TRUNC",     _PC_NO_TRUNC},
#endif
#ifdef _PC_PATH_MAX
    {"PC_PATH_MAX",     _PC_PATH_MAX},
#endif
#ifdef _PC_PIPE_BUF
    {"PC_PIPE_BUF",     _PC_PIPE_BUF},
#endif
#ifdef _PC_PRIO_IO
    {"PC_PRIO_IO",      _PC_PRIO_IO},
#endif
#ifdef _PC_SOCK_MAXBUF
    {"PC_SOCK_MAXBUF",  _PC_SOCK_MAXBUF},
#endif
#ifdef _PC_SYNC_IO
    {"PC_SYNC_IO",      _PC_SYNC_IO},
#endif
#ifdef _PC_VDISABLE
    {"PC_VDISABLE",     _PC_VDISABLE},
#endif
#ifdef _PC_ACL_ENABLED
    {"PC_ACL_ENABLED",  _PC_ACL_ENABLED},
#endif
#ifdef _PC_MIN_HOLE_SIZE
    {"PC_MIN_HOLE_SIZE",    _PC_MIN_HOLE_SIZE},
#endif
#ifdef _PC_ALLOC_SIZE_MIN
    {"PC_ALLOC_SIZE_MIN",   _PC_ALLOC_SIZE_MIN},
#endif
#ifdef _PC_REC_INCR_XFER_SIZE
    {"PC_REC_INCR_XFER_SIZE",   _PC_REC_INCR_XFER_SIZE},
#endif
#ifdef _PC_REC_MAX_XFER_SIZE
    {"PC_REC_MAX_XFER_SIZE",    _PC_REC_MAX_XFER_SIZE},
#endif
#ifdef _PC_REC_MIN_XFER_SIZE
    {"PC_REC_MIN_XFER_SIZE",    _PC_REC_MIN_XFER_SIZE},
#endif
#ifdef _PC_REC_XFER_ALIGN
    {"PC_REC_XFER_ALIGN",   _PC_REC_XFER_ALIGN},
#endif
#ifdef _PC_SYMLINK_MAX
    {"PC_SYMLINK_MAX",  _PC_SYMLINK_MAX},
#endif
#ifdef _PC_XATTR_ENABLED
    {"PC_XATTR_ENABLED",    _PC_XATTR_ENABLED},
#endif
#ifdef _PC_XATTR_EXISTS
    {"PC_XATTR_EXISTS", _PC_XATTR_EXISTS},
#endif
#ifdef _PC_TIMESTAMP_RESOLUTION
    {"PC_TIMESTAMP_RESOLUTION", _PC_TIMESTAMP_RESOLUTION},
#endif
};

static int
conv_path_confname(PyObject *arg, int *valuep)
{
    return conv_confname(arg, valuep, posix_constants_pathconf,
                         sizeof(posix_constants_pathconf)
                           / sizeof(struct constdef));
}
#endif


#ifdef HAVE_FPATHCONF
/*[clinic input]
os.fpathconf -> long

    fd: fildes
    name: path_confname
    /

Return the configuration limit name for the file descriptor fd.

If there is no limit, return -1.
[clinic start generated code]*/

static long
os_fpathconf_impl(PyObject *module, int fd, int name)
/*[clinic end generated code: output=d5b7042425fc3e21 input=5b8d2471cfaae186]*/
{
    long limit;

    errno = 0;
    limit = fpathconf(fd, name);
    if (limit == -1 && errno != 0)
        posix_error();

    return limit;
}
#endif /* HAVE_FPATHCONF */


#ifdef HAVE_PATHCONF
/*[clinic input]
os.pathconf -> long
    path: path_t(allow_fd='PATH_HAVE_FPATHCONF')
    name: path_confname

Return the configuration limit name for the file or directory path.

If there is no limit, return -1.
On some platforms, path may also be specified as an open file descriptor.
  If this functionality is unavailable, using it raises an exception.
[clinic start generated code]*/

static long
os_pathconf_impl(PyObject *module, path_t *path, int name)
/*[clinic end generated code: output=5bedee35b293a089 input=bc3e2a985af27e5e]*/
{
    long limit;

    errno = 0;
#ifdef HAVE_FPATHCONF
    if (path->fd != -1)
        limit = fpathconf(path->fd, name);
    else
#endif
        limit = pathconf(path->narrow, name);
    if (limit == -1 && errno != 0) {
        if (errno == EINVAL)
            /* could be a path or name problem */
            posix_error();
        else
            path_error(path);
    }

    return limit;
}
#endif /* HAVE_PATHCONF */

#ifdef HAVE_CONFSTR
static struct constdef posix_constants_confstr[] = {
#ifdef _CS_ARCHITECTURE
    {"CS_ARCHITECTURE", _CS_ARCHITECTURE},
#endif
#ifdef _CS_GNU_LIBC_VERSION
    {"CS_GNU_LIBC_VERSION",     _CS_GNU_LIBC_VERSION},
#endif
#ifdef _CS_GNU_LIBPTHREAD_VERSION
    {"CS_GNU_LIBPTHREAD_VERSION",       _CS_GNU_LIBPTHREAD_VERSION},
#endif
#ifdef _CS_HOSTNAME
    {"CS_HOSTNAME",     _CS_HOSTNAME},
#endif
#ifdef _CS_HW_PROVIDER
    {"CS_HW_PROVIDER",  _CS_HW_PROVIDER},
#endif
#ifdef _CS_HW_SERIAL
    {"CS_HW_SERIAL",    _CS_HW_SERIAL},
#endif
#ifdef _CS_INITTAB_NAME
    {"CS_INITTAB_NAME", _CS_INITTAB_NAME},
#endif
#ifdef _CS_LFS64_CFLAGS
    {"CS_LFS64_CFLAGS", _CS_LFS64_CFLAGS},
#endif
#ifdef _CS_LFS64_LDFLAGS
    {"CS_LFS64_LDFLAGS",        _CS_LFS64_LDFLAGS},
#endif
#ifdef _CS_LFS64_LIBS
    {"CS_LFS64_LIBS",   _CS_LFS64_LIBS},
#endif
#ifdef _CS_LFS64_LINTFLAGS
    {"CS_LFS64_LINTFLAGS",      _CS_LFS64_LINTFLAGS},
#endif
#ifdef _CS_LFS_CFLAGS
    {"CS_LFS_CFLAGS",   _CS_LFS_CFLAGS},
#endif
#ifdef _CS_LFS_LDFLAGS
    {"CS_LFS_LDFLAGS",  _CS_LFS_LDFLAGS},
#endif
#ifdef _CS_LFS_LIBS
    {"CS_LFS_LIBS",     _CS_LFS_LIBS},
#endif
#ifdef _CS_LFS_LINTFLAGS
    {"CS_LFS_LINTFLAGS",        _CS_LFS_LINTFLAGS},
#endif
#ifdef _CS_MACHINE
    {"CS_MACHINE",      _CS_MACHINE},
#endif
#ifdef _CS_PATH
    {"CS_PATH", _CS_PATH},
#endif
#ifdef _CS_RELEASE
    {"CS_RELEASE",      _CS_RELEASE},
#endif
#ifdef _CS_SRPC_DOMAIN
    {"CS_SRPC_DOMAIN",  _CS_SRPC_DOMAIN},
#endif
#ifdef _CS_SYSNAME
    {"CS_SYSNAME",      _CS_SYSNAME},
#endif
#ifdef _CS_VERSION
    {"CS_VERSION",      _CS_VERSION},
#endif
#ifdef _CS_XBS5_ILP32_OFF32_CFLAGS
    {"CS_XBS5_ILP32_OFF32_CFLAGS",      _CS_XBS5_ILP32_OFF32_CFLAGS},
#endif
#ifdef _CS_XBS5_ILP32_OFF32_LDFLAGS
    {"CS_XBS5_ILP32_OFF32_LDFLAGS",     _CS_XBS5_ILP32_OFF32_LDFLAGS},
#endif
#ifdef _CS_XBS5_ILP32_OFF32_LIBS
    {"CS_XBS5_ILP32_OFF32_LIBS",        _CS_XBS5_ILP32_OFF32_LIBS},
#endif
#ifdef _CS_XBS5_ILP32_OFF32_LINTFLAGS
    {"CS_XBS5_ILP32_OFF32_LINTFLAGS",   _CS_XBS5_ILP32_OFF32_LINTFLAGS},
#endif
#ifdef _CS_XBS5_ILP32_OFFBIG_CFLAGS
    {"CS_XBS5_ILP32_OFFBIG_CFLAGS",     _CS_XBS5_ILP32_OFFBIG_CFLAGS},
#endif
#ifdef _CS_XBS5_ILP32_OFFBIG_LDFLAGS
    {"CS_XBS5_ILP32_OFFBIG_LDFLAGS",    _CS_XBS5_ILP32_OFFBIG_LDFLAGS},
#endif
#ifdef _CS_XBS5_ILP32_OFFBIG_LIBS
    {"CS_XBS5_ILP32_OFFBIG_LIBS",       _CS_XBS5_ILP32_OFFBIG_LIBS},
#endif
#ifdef _CS_XBS5_ILP32_OFFBIG_LINTFLAGS
    {"CS_XBS5_ILP32_OFFBIG_LINTFLAGS",  _CS_XBS5_ILP32_OFFBIG_LINTFLAGS},
#endif
#ifdef _CS_XBS5_LP64_OFF64_CFLAGS
    {"CS_XBS5_LP64_OFF64_CFLAGS",       _CS_XBS5_LP64_OFF64_CFLAGS},
#endif
#ifdef _CS_XBS5_LP64_OFF64_LDFLAGS
    {"CS_XBS5_LP64_OFF64_LDFLAGS",      _CS_XBS5_LP64_OFF64_LDFLAGS},
#endif
#ifdef _CS_XBS5_LP64_OFF64_LIBS
    {"CS_XBS5_LP64_OFF64_LIBS", _CS_XBS5_LP64_OFF64_LIBS},
#endif
#ifdef _CS_XBS5_LP64_OFF64_LINTFLAGS
    {"CS_XBS5_LP64_OFF64_LINTFLAGS",    _CS_XBS5_LP64_OFF64_LINTFLAGS},
#endif
#ifdef _CS_XBS5_LPBIG_OFFBIG_CFLAGS
    {"CS_XBS5_LPBIG_OFFBIG_CFLAGS",     _CS_XBS5_LPBIG_OFFBIG_CFLAGS},
#endif
#ifdef _CS_XBS5_LPBIG_OFFBIG_LDFLAGS
    {"CS_XBS5_LPBIG_OFFBIG_LDFLAGS",    _CS_XBS5_LPBIG_OFFBIG_LDFLAGS},
#endif
#ifdef _CS_XBS5_LPBIG_OFFBIG_LIBS
    {"CS_XBS5_LPBIG_OFFBIG_LIBS",       _CS_XBS5_LPBIG_OFFBIG_LIBS},
#endif
#ifdef _CS_XBS5_LPBIG_OFFBIG_LINTFLAGS
    {"CS_XBS5_LPBIG_OFFBIG_LINTFLAGS",  _CS_XBS5_LPBIG_OFFBIG_LINTFLAGS},
#endif
#ifdef _MIPS_CS_AVAIL_PROCESSORS
    {"MIPS_CS_AVAIL_PROCESSORS",        _MIPS_CS_AVAIL_PROCESSORS},
#endif
#ifdef _MIPS_CS_BASE
    {"MIPS_CS_BASE",    _MIPS_CS_BASE},
#endif
#ifdef _MIPS_CS_HOSTID
    {"MIPS_CS_HOSTID",  _MIPS_CS_HOSTID},
#endif
#ifdef _MIPS_CS_HW_NAME
    {"MIPS_CS_HW_NAME", _MIPS_CS_HW_NAME},
#endif
#ifdef _MIPS_CS_NUM_PROCESSORS
    {"MIPS_CS_NUM_PROCESSORS",  _MIPS_CS_NUM_PROCESSORS},
#endif
#ifdef _MIPS_CS_OSREL_MAJ
    {"MIPS_CS_OSREL_MAJ",       _MIPS_CS_OSREL_MAJ},
#endif
#ifdef _MIPS_CS_OSREL_MIN
    {"MIPS_CS_OSREL_MIN",       _MIPS_CS_OSREL_MIN},
#endif
#ifdef _MIPS_CS_OSREL_PATCH
    {"MIPS_CS_OSREL_PATCH",     _MIPS_CS_OSREL_PATCH},
#endif
#ifdef _MIPS_CS_OS_NAME
    {"MIPS_CS_OS_NAME", _MIPS_CS_OS_NAME},
#endif
#ifdef _MIPS_CS_OS_PROVIDER
    {"MIPS_CS_OS_PROVIDER",     _MIPS_CS_OS_PROVIDER},
#endif
#ifdef _MIPS_CS_PROCESSORS
    {"MIPS_CS_PROCESSORS",      _MIPS_CS_PROCESSORS},
#endif
#ifdef _MIPS_CS_SERIAL
    {"MIPS_CS_SERIAL",  _MIPS_CS_SERIAL},
#endif
#ifdef _MIPS_CS_VENDOR
    {"MIPS_CS_VENDOR",  _MIPS_CS_VENDOR},
#endif
};

static int
conv_confstr_confname(PyObject *arg, int *valuep)
{
    return conv_confname(arg, valuep, posix_constants_confstr,
                         sizeof(posix_constants_confstr)
                           / sizeof(struct constdef));
}


/*[clinic input]
os.confstr

    name: confstr_confname
    /

Return a string-valued system configuration variable.
[clinic start generated code]*/

static PyObject *
os_confstr_impl(PyObject *module, int name)
/*[clinic end generated code: output=bfb0b1b1e49b9383 input=18fb4d0567242e65]*/
{
    PyObject *result = NULL;
    char buffer[255];
    size_t len;

    errno = 0;
    len = confstr(name, buffer, sizeof(buffer));
    if (len == 0) {
        if (errno) {
            posix_error();
            return NULL;
        }
        else {
            Py_RETURN_NONE;
        }
    }

    if (len >= sizeof(buffer)) {
        size_t len2;
        char *buf = PyMem_Malloc(len);
        if (buf == NULL)
            return PyErr_NoMemory();
        len2 = confstr(name, buf, len);
        assert(len == len2);
        result = PyUnicode_DecodeFSDefaultAndSize(buf, len2-1);
        PyMem_Free(buf);
    }
    else
        result = PyUnicode_DecodeFSDefaultAndSize(buffer, len-1);
    return result;
}
#endif /* HAVE_CONFSTR */


#ifdef HAVE_SYSCONF
static struct constdef posix_constants_sysconf[] = {
#ifdef _SC_2_CHAR_TERM
    {"SC_2_CHAR_TERM",  _SC_2_CHAR_TERM},
#endif
#ifdef _SC_2_C_BIND
    {"SC_2_C_BIND",     _SC_2_C_BIND},
#endif
#ifdef _SC_2_C_DEV
    {"SC_2_C_DEV",      _SC_2_C_DEV},
#endif
#ifdef _SC_2_C_VERSION
    {"SC_2_C_VERSION",  _SC_2_C_VERSION},
#endif
#ifdef _SC_2_FORT_DEV
    {"SC_2_FORT_DEV",   _SC_2_FORT_DEV},
#endif
#ifdef _SC_2_FORT_RUN
    {"SC_2_FORT_RUN",   _SC_2_FORT_RUN},
#endif
#ifdef _SC_2_LOCALEDEF
    {"SC_2_LOCALEDEF",  _SC_2_LOCALEDEF},
#endif
#ifdef _SC_2_SW_DEV
    {"SC_2_SW_DEV",     _SC_2_SW_DEV},
#endif
#ifdef _SC_2_UPE
    {"SC_2_UPE",        _SC_2_UPE},
#endif
#ifdef _SC_2_VERSION
    {"SC_2_VERSION",    _SC_2_VERSION},
#endif
#ifdef _SC_ABI_ASYNCHRONOUS_IO
    {"SC_ABI_ASYNCHRONOUS_IO",  _SC_ABI_ASYNCHRONOUS_IO},
#endif
#ifdef _SC_ACL
    {"SC_ACL",  _SC_ACL},
#endif
#ifdef _SC_AIO_LISTIO_MAX
    {"SC_AIO_LISTIO_MAX",       _SC_AIO_LISTIO_MAX},
#endif
#ifdef _SC_AIO_MAX
    {"SC_AIO_MAX",      _SC_AIO_MAX},
#endif
#ifdef _SC_AIO_PRIO_DELTA_MAX
    {"SC_AIO_PRIO_DELTA_MAX",   _SC_AIO_PRIO_DELTA_MAX},
#endif
#ifdef _SC_ARG_MAX
    {"SC_ARG_MAX",      _SC_ARG_MAX},
#endif
#ifdef _SC_ASYNCHRONOUS_IO
    {"SC_ASYNCHRONOUS_IO",      _SC_ASYNCHRONOUS_IO},
#endif
#ifdef _SC_ATEXIT_MAX
    {"SC_ATEXIT_MAX",   _SC_ATEXIT_MAX},
#endif
#ifdef _SC_AUDIT
    {"SC_AUDIT",        _SC_AUDIT},
#endif
#ifdef _SC_AVPHYS_PAGES
    {"SC_AVPHYS_PAGES", _SC_AVPHYS_PAGES},
#endif
#ifdef _SC_BC_BASE_MAX
    {"SC_BC_BASE_MAX",  _SC_BC_BASE_MAX},
#endif
#ifdef _SC_BC_DIM_MAX
    {"SC_BC_DIM_MAX",   _SC_BC_DIM_MAX},
#endif
#ifdef _SC_BC_SCALE_MAX
    {"SC_BC_SCALE_MAX", _SC_BC_SCALE_MAX},
#endif
#ifdef _SC_BC_STRING_MAX
    {"SC_BC_STRING_MAX",        _SC_BC_STRING_MAX},
#endif
#ifdef _SC_CAP
    {"SC_CAP",  _SC_CAP},
#endif
#ifdef _SC_CHARCLASS_NAME_MAX
    {"SC_CHARCLASS_NAME_MAX",   _SC_CHARCLASS_NAME_MAX},
#endif
#ifdef _SC_CHAR_BIT
    {"SC_CHAR_BIT",     _SC_CHAR_BIT},
#endif
#ifdef _SC_CHAR_MAX
    {"SC_CHAR_MAX",     _SC_CHAR_MAX},
#endif
#ifdef _SC_CHAR_MIN
    {"SC_CHAR_MIN",     _SC_CHAR_MIN},
#endif
#ifdef _SC_CHILD_MAX
    {"SC_CHILD_MAX",    _SC_CHILD_MAX},
#endif
#ifdef _SC_CLK_TCK
    {"SC_CLK_TCK",      _SC_CLK_TCK},
#endif
#ifdef _SC_COHER_BLKSZ
    {"SC_COHER_BLKSZ",  _SC_COHER_BLKSZ},
#endif
#ifdef _SC_COLL_WEIGHTS_MAX
    {"SC_COLL_WEIGHTS_MAX",     _SC_COLL_WEIGHTS_MAX},
#endif
#ifdef _SC_DCACHE_ASSOC
    {"SC_DCACHE_ASSOC", _SC_DCACHE_ASSOC},
#endif
#ifdef _SC_DCACHE_BLKSZ
    {"SC_DCACHE_BLKSZ", _SC_DCACHE_BLKSZ},
#endif
#ifdef _SC_DCACHE_LINESZ
    {"SC_DCACHE_LINESZ",        _SC_DCACHE_LINESZ},
#endif
#ifdef _SC_DCACHE_SZ
    {"SC_DCACHE_SZ",    _SC_DCACHE_SZ},
#endif
#ifdef _SC_DCACHE_TBLKSZ
    {"SC_DCACHE_TBLKSZ",        _SC_DCACHE_TBLKSZ},
#endif
#ifdef _SC_DELAYTIMER_MAX
    {"SC_DELAYTIMER_MAX",       _SC_DELAYTIMER_MAX},
#endif
#ifdef _SC_EQUIV_CLASS_MAX
    {"SC_EQUIV_CLASS_MAX",      _SC_EQUIV_CLASS_MAX},
#endif
#ifdef _SC_EXPR_NEST_MAX
    {"SC_EXPR_NEST_MAX",        _SC_EXPR_NEST_MAX},
#endif
#ifdef _SC_FSYNC
    {"SC_FSYNC",        _SC_FSYNC},
#endif
#ifdef _SC_GETGR_R_SIZE_MAX
    {"SC_GETGR_R_SIZE_MAX",     _SC_GETGR_R_SIZE_MAX},
#endif
#ifdef _SC_GETPW_R_SIZE_MAX
    {"SC_GETPW_R_SIZE_MAX",     _SC_GETPW_R_SIZE_MAX},
#endif
#ifdef _SC_ICACHE_ASSOC
    {"SC_ICACHE_ASSOC", _SC_ICACHE_ASSOC},
#endif
#ifdef _SC_ICACHE_BLKSZ
    {"SC_ICACHE_BLKSZ", _SC_ICACHE_BLKSZ},
#endif
#ifdef _SC_ICACHE_LINESZ
    {"SC_ICACHE_LINESZ",        _SC_ICACHE_LINESZ},
#endif
#ifdef _SC_ICACHE_SZ
    {"SC_ICACHE_SZ",    _SC_ICACHE_SZ},
#endif
#ifdef _SC_INF
    {"SC_INF",  _SC_INF},
#endif
#ifdef _SC_INT_MAX
    {"SC_INT_MAX",      _SC_INT_MAX},
#endif
#ifdef _SC_INT_MIN
    {"SC_INT_MIN",      _SC_INT_MIN},
#endif
#ifdef _SC_IOV_MAX
    {"SC_IOV_MAX",      _SC_IOV_MAX},
#endif
#ifdef _SC_IP_SECOPTS
    {"SC_IP_SECOPTS",   _SC_IP_SECOPTS},
#endif
#ifdef _SC_JOB_CONTROL
    {"SC_JOB_CONTROL",  _SC_JOB_CONTROL},
#endif
#ifdef _SC_KERN_POINTERS
    {"SC_KERN_POINTERS",        _SC_KERN_POINTERS},
#endif
#ifdef _SC_KERN_SIM
    {"SC_KERN_SIM",     _SC_KERN_SIM},
#endif
#ifdef _SC_LINE_MAX
    {"SC_LINE_MAX",     _SC_LINE_MAX},
#endif
#ifdef _SC_LOGIN_NAME_MAX
    {"SC_LOGIN_NAME_MAX",       _SC_LOGIN_NAME_MAX},
#endif
#ifdef _SC_LOGNAME_MAX
    {"SC_LOGNAME_MAX",  _SC_LOGNAME_MAX},
#endif
#ifdef _SC_LONG_BIT
    {"SC_LONG_BIT",     _SC_LONG_BIT},
#endif
#ifdef _SC_MAC
    {"SC_MAC",  _SC_MAC},
#endif
#ifdef _SC_MAPPED_FILES
    {"SC_MAPPED_FILES", _SC_MAPPED_FILES},
#endif
#ifdef _SC_MAXPID
    {"SC_MAXPID",       _SC_MAXPID},
#endif
#ifdef _SC_MB_LEN_MAX
    {"SC_MB_LEN_MAX",   _SC_MB_LEN_MAX},
#endif
#ifdef _SC_MEMLOCK
    {"SC_MEMLOCK",      _SC_MEMLOCK},
#endif
#ifdef _SC_MEMLOCK_RANGE
    {"SC_MEMLOCK_RANGE",        _SC_MEMLOCK_RANGE},
#endif
#ifdef _SC_MEMORY_PROTECTION
    {"SC_MEMORY_PROTECTION",    _SC_MEMORY_PROTECTION},
#endif
#ifdef _SC_MESSAGE_PASSING
    {"SC_MESSAGE_PASSING",      _SC_MESSAGE_PASSING},
#endif
#ifdef _SC_MMAP_FIXED_ALIGNMENT
    {"SC_MMAP_FIXED_ALIGNMENT", _SC_MMAP_FIXED_ALIGNMENT},
#endif
#ifdef _SC_MQ_OPEN_MAX
    {"SC_MQ_OPEN_MAX",  _SC_MQ_OPEN_MAX},
#endif
#ifdef _SC_MQ_PRIO_MAX
    {"SC_MQ_PRIO_MAX",  _SC_MQ_PRIO_MAX},
#endif
#ifdef _SC_NACLS_MAX
    {"SC_NACLS_MAX",    _SC_NACLS_MAX},
#endif
#ifdef _SC_NGROUPS_MAX
    {"SC_NGROUPS_MAX",  _SC_NGROUPS_MAX},
#endif
#ifdef _SC_NL_ARGMAX
    {"SC_NL_ARGMAX",    _SC_NL_ARGMAX},
#endif
#ifdef _SC_NL_LANGMAX
    {"SC_NL_LANGMAX",   _SC_NL_LANGMAX},
#endif
#ifdef _SC_NL_MSGMAX
    {"SC_NL_MSGMAX",    _SC_NL_MSGMAX},
#endif
#ifdef _SC_NL_NMAX
    {"SC_NL_NMAX",      _SC_NL_NMAX},
#endif
#ifdef _SC_NL_SETMAX
    {"SC_NL_SETMAX",    _SC_NL_SETMAX},
#endif
#ifdef _SC_NL_TEXTMAX
    {"SC_NL_TEXTMAX",   _SC_NL_TEXTMAX},
#endif
#ifdef _SC_NPROCESSORS_CONF
    {"SC_NPROCESSORS_CONF",     _SC_NPROCESSORS_CONF},
#endif
#ifdef _SC_NPROCESSORS_ONLN
    {"SC_NPROCESSORS_ONLN",     _SC_NPROCESSORS_ONLN},
#endif
#ifdef _SC_NPROC_CONF
    {"SC_NPROC_CONF",   _SC_NPROC_CONF},
#endif
#ifdef _SC_NPROC_ONLN
    {"SC_NPROC_ONLN",   _SC_NPROC_ONLN},
#endif
#ifdef _SC_NZERO
    {"SC_NZERO",        _SC_NZERO},
#endif
#ifdef _SC_OPEN_MAX
    {"SC_OPEN_MAX",     _SC_OPEN_MAX},
#endif
#ifdef _SC_PAGESIZE
    {"SC_PAGESIZE",     _SC_PAGESIZE},
#endif
#ifdef _SC_PAGE_SIZE
    {"SC_PAGE_SIZE",    _SC_PAGE_SIZE},
#endif
#ifdef _SC_AIX_REALMEM
    {"SC_AIX_REALMEM", _SC_AIX_REALMEM},
#endif
#ifdef _SC_PASS_MAX
    {"SC_PASS_MAX",     _SC_PASS_MAX},
#endif
#ifdef _SC_PHYS_PAGES
    {"SC_PHYS_PAGES",   _SC_PHYS_PAGES},
#endif
#ifdef _SC_PII
    {"SC_PII",  _SC_PII},
#endif
#ifdef _SC_PII_INTERNET
    {"SC_PII_INTERNET", _SC_PII_INTERNET},
#endif
#ifdef _SC_PII_INTERNET_DGRAM
    {"SC_PII_INTERNET_DGRAM",   _SC_PII_INTERNET_DGRAM},
#endif
#ifdef _SC_PII_INTERNET_STREAM
    {"SC_PII_INTERNET_STREAM",  _SC_PII_INTERNET_STREAM},
#endif
#ifdef _SC_PII_OSI
    {"SC_PII_OSI",      _SC_PII_OSI},
#endif
#ifdef _SC_PII_OSI_CLTS
    {"SC_PII_OSI_CLTS", _SC_PII_OSI_CLTS},
#endif
#ifdef _SC_PII_OSI_COTS
    {"SC_PII_OSI_COTS", _SC_PII_OSI_COTS},
#endif
#ifdef _SC_PII_OSI_M
    {"SC_PII_OSI_M",    _SC_PII_OSI_M},
#endif
#ifdef _SC_PII_SOCKET
    {"SC_PII_SOCKET",   _SC_PII_SOCKET},
#endif
#ifdef _SC_PII_XTI
    {"SC_PII_XTI",      _SC_PII_XTI},
#endif
#ifdef _SC_POLL
    {"SC_POLL", _SC_POLL},
#endif
#ifdef _SC_PRIORITIZED_IO
    {"SC_PRIORITIZED_IO",       _SC_PRIORITIZED_IO},
#endif
#ifdef _SC_PRIORITY_SCHEDULING
    {"SC_PRIORITY_SCHEDULING",  _SC_PRIORITY_SCHEDULING},
#endif
#ifdef _SC_REALTIME_SIGNALS
    {"SC_REALTIME_SIGNALS",     _SC_REALTIME_SIGNALS},
#endif
#ifdef _SC_RE_DUP_MAX
    {"SC_RE_DUP_MAX",   _SC_RE_DUP_MAX},
#endif
#ifdef _SC_RTSIG_MAX
    {"SC_RTSIG_MAX",    _SC_RTSIG_MAX},
#endif
#ifdef _SC_SAVED_IDS
    {"SC_SAVED_IDS",    _SC_SAVED_IDS},
#endif
#ifdef _SC_SCHAR_MAX
    {"SC_SCHAR_MAX",    _SC_SCHAR_MAX},
#endif
#ifdef _SC_SCHAR_MIN
    {"SC_SCHAR_MIN",    _SC_SCHAR_MIN},
#endif
#ifdef _SC_SELECT
    {"SC_SELECT",       _SC_SELECT},
#endif
#ifdef _SC_SEMAPHORES
    {"SC_SEMAPHORES",   _SC_SEMAPHORES},
#endif
#ifdef _SC_SEM_NSEMS_MAX
    {"SC_SEM_NSEMS_MAX",        _SC_SEM_NSEMS_MAX},
#endif
#ifdef _SC_SEM_VALUE_MAX
    {"SC_SEM_VALUE_MAX",        _SC_SEM_VALUE_MAX},
#endif
#ifdef _SC_SHARED_MEMORY_OBJECTS
    {"SC_SHARED_MEMORY_OBJECTS",        _SC_SHARED_MEMORY_OBJECTS},
#endif
#ifdef _SC_SHRT_MAX
    {"SC_SHRT_MAX",     _SC_SHRT_MAX},
#endif
#ifdef _SC_SHRT_MIN
    {"SC_SHRT_MIN",     _SC_SHRT_MIN},
#endif
#ifdef _SC_SIGQUEUE_MAX
    {"SC_SIGQUEUE_MAX", _SC_SIGQUEUE_MAX},
#endif
#ifdef _SC_SIGRT_MAX
    {"SC_SIGRT_MAX",    _SC_SIGRT_MAX},
#endif
#ifdef _SC_SIGRT_MIN
    {"SC_SIGRT_MIN",    _SC_SIGRT_MIN},
#endif
#ifdef _SC_SOFTPOWER
    {"SC_SOFTPOWER",    _SC_SOFTPOWER},
#endif
#ifdef _SC_SPLIT_CACHE
    {"SC_SPLIT_CACHE",  _SC_SPLIT_CACHE},
#endif
#ifdef _SC_SSIZE_MAX
    {"SC_SSIZE_MAX",    _SC_SSIZE_MAX},
#endif
#ifdef _SC_STACK_PROT
    {"SC_STACK_PROT",   _SC_STACK_PROT},
#endif
#ifdef _SC_STREAM_MAX
    {"SC_STREAM_MAX",   _SC_STREAM_MAX},
#endif
#ifdef _SC_SYNCHRONIZED_IO
    {"SC_SYNCHRONIZED_IO",      _SC_SYNCHRONIZED_IO},
#endif
#ifdef _SC_THREADS
    {"SC_THREADS",      _SC_THREADS},
#endif
#ifdef _SC_THREAD_ATTR_STACKADDR
    {"SC_THREAD_ATTR_STACKADDR",        _SC_THREAD_ATTR_STACKADDR},
#endif
#ifdef _SC_THREAD_ATTR_STACKSIZE
    {"SC_THREAD_ATTR_STACKSIZE",        _SC_THREAD_ATTR_STACKSIZE},
#endif
#ifdef _SC_THREAD_DESTRUCTOR_ITERATIONS
    {"SC_THREAD_DESTRUCTOR_ITERATIONS", _SC_THREAD_DESTRUCTOR_ITERATIONS},
#endif
#ifdef _SC_THREAD_KEYS_MAX
    {"SC_THREAD_KEYS_MAX",      _SC_THREAD_KEYS_MAX},
#endif
#ifdef _SC_THREAD_PRIORITY_SCHEDULING
    {"SC_THREAD_PRIORITY_SCHEDULING",   _SC_THREAD_PRIORITY_SCHEDULING},
#endif
#ifdef _SC_THREAD_PRIO_INHERIT
    {"SC_THREAD_PRIO_INHERIT",  _SC_THREAD_PRIO_INHERIT},
#endif
#ifdef _SC_THREAD_PRIO_PROTECT
    {"SC_THREAD_PRIO_PROTECT",  _SC_THREAD_PRIO_PROTECT},
#endif
#ifdef _SC_THREAD_PROCESS_SHARED
    {"SC_THREAD_PROCESS_SHARED",        _SC_THREAD_PROCESS_SHARED},
#endif
#ifdef _SC_THREAD_SAFE_FUNCTIONS
    {"SC_THREAD_SAFE_FUNCTIONS",        _SC_THREAD_SAFE_FUNCTIONS},
#endif
#ifdef _SC_THREAD_STACK_MIN
    {"SC_THREAD_STACK_MIN",     _SC_THREAD_STACK_MIN},
#endif
#ifdef _SC_THREAD_THREADS_MAX
    {"SC_THREAD_THREADS_MAX",   _SC_THREAD_THREADS_MAX},
#endif
#ifdef _SC_TIMERS
    {"SC_TIMERS",       _SC_TIMERS},
#endif
#ifdef _SC_TIMER_MAX
    {"SC_TIMER_MAX",    _SC_TIMER_MAX},
#endif
#ifdef _SC_TTY_NAME_MAX
    {"SC_TTY_NAME_MAX", _SC_TTY_NAME_MAX},
#endif
#ifdef _SC_TZNAME_MAX
    {"SC_TZNAME_MAX",   _SC_TZNAME_MAX},
#endif
#ifdef _SC_T_IOV_MAX
    {"SC_T_IOV_MAX",    _SC_T_IOV_MAX},
#endif
#ifdef _SC_UCHAR_MAX
    {"SC_UCHAR_MAX",    _SC_UCHAR_MAX},
#endif
#ifdef _SC_UINT_MAX
    {"SC_UINT_MAX",     _SC_UINT_MAX},
#endif
#ifdef _SC_UIO_MAXIOV
    {"SC_UIO_MAXIOV",   _SC_UIO_MAXIOV},
#endif
#ifdef _SC_ULONG_MAX
    {"SC_ULONG_MAX",    _SC_ULONG_MAX},
#endif
#ifdef _SC_USHRT_MAX
    {"SC_USHRT_MAX",    _SC_USHRT_MAX},
#endif
#ifdef _SC_VERSION
    {"SC_VERSION",      _SC_VERSION},
#endif
#ifdef _SC_WORD_BIT
    {"SC_WORD_BIT",     _SC_WORD_BIT},
#endif
#ifdef _SC_XBS5_ILP32_OFF32
    {"SC_XBS5_ILP32_OFF32",     _SC_XBS5_ILP32_OFF32},
#endif
#ifdef _SC_XBS5_ILP32_OFFBIG
    {"SC_XBS5_ILP32_OFFBIG",    _SC_XBS5_ILP32_OFFBIG},
#endif
#ifdef _SC_XBS5_LP64_OFF64
    {"SC_XBS5_LP64_OFF64",      _SC_XBS5_LP64_OFF64},
#endif
#ifdef _SC_XBS5_LPBIG_OFFBIG
    {"SC_XBS5_LPBIG_OFFBIG",    _SC_XBS5_LPBIG_OFFBIG},
#endif
#ifdef _SC_XOPEN_CRYPT
    {"SC_XOPEN_CRYPT",  _SC_XOPEN_CRYPT},
#endif
#ifdef _SC_XOPEN_ENH_I18N
    {"SC_XOPEN_ENH_I18N",       _SC_XOPEN_ENH_I18N},
#endif
#ifdef _SC_XOPEN_LEGACY
    {"SC_XOPEN_LEGACY", _SC_XOPEN_LEGACY},
#endif
#ifdef _SC_XOPEN_REALTIME
    {"SC_XOPEN_REALTIME",       _SC_XOPEN_REALTIME},
#endif
#ifdef _SC_XOPEN_REALTIME_THREADS
    {"SC_XOPEN_REALTIME_THREADS",       _SC_XOPEN_REALTIME_THREADS},
#endif
#ifdef _SC_XOPEN_SHM
    {"SC_XOPEN_SHM",    _SC_XOPEN_SHM},
#endif
#ifdef _SC_XOPEN_UNIX
    {"SC_XOPEN_UNIX",   _SC_XOPEN_UNIX},
#endif
#ifdef _SC_XOPEN_VERSION
    {"SC_XOPEN_VERSION",        _SC_XOPEN_VERSION},
#endif
#ifdef _SC_XOPEN_XCU_VERSION
    {"SC_XOPEN_XCU_VERSION",    _SC_XOPEN_XCU_VERSION},
#endif
#ifdef _SC_XOPEN_XPG2
    {"SC_XOPEN_XPG2",   _SC_XOPEN_XPG2},
#endif
#ifdef _SC_XOPEN_XPG3
    {"SC_XOPEN_XPG3",   _SC_XOPEN_XPG3},
#endif
#ifdef _SC_XOPEN_XPG4
    {"SC_XOPEN_XPG4",   _SC_XOPEN_XPG4},
#endif
#ifdef _SC_MINSIGSTKSZ
    {"SC_MINSIGSTKSZ",   _SC_MINSIGSTKSZ},
#endif
};

static int
conv_sysconf_confname(PyObject *arg, int *valuep)
{
    return conv_confname(arg, valuep, posix_constants_sysconf,
                         sizeof(posix_constants_sysconf)
                           / sizeof(struct constdef));
}


/*[clinic input]
os.sysconf -> long
    name: sysconf_confname
    /

Return an integer-valued system configuration variable.
[clinic start generated code]*/

static long
os_sysconf_impl(PyObject *module, int name)
/*[clinic end generated code: output=3662f945fc0cc756 input=279e3430a33f29e4]*/
{
    long value;

    errno = 0;
    value = sysconf(name);
    if (value == -1 && errno != 0)
        posix_error();
    return value;
}
#endif /* HAVE_SYSCONF */


/* This code is used to ensure that the tables of configuration value names
 * are in sorted order as required by conv_confname(), and also to build
 * the exported dictionaries that are used to publish information about the
 * names available on the host platform.
 *
 * Sorting the table at runtime ensures that the table is properly ordered
 * when used, even for platforms we're not able to test on.  It also makes
 * it easier to add additional entries to the tables.
 */

static int
cmp_constdefs(const void *v1,  const void *v2)
{
    const struct constdef *c1 =
    (const struct constdef *) v1;
    const struct constdef *c2 =
    (const struct constdef *) v2;

    return strcmp(c1->name, c2->name);
}

static int
setup_confname_table(struct constdef *table, size_t tablesize,
                     const char *tablename, PyObject *module)
{
    PyObject *d = NULL;
    size_t i;

    qsort(table, tablesize, sizeof(struct constdef), cmp_constdefs);
    d = PyDict_New();
    if (d == NULL)
        return -1;

    for (i=0; i < tablesize; ++i) {
        PyObject *o = PyLong_FromLong(table[i].value);
        if (o == NULL || PyDict_SetItemString(d, table[i].name, o) == -1) {
            Py_XDECREF(o);
            Py_DECREF(d);
            return -1;
        }
        Py_DECREF(o);
    }
    return PyModule_Add(module, tablename, d);
}

/* Return -1 on failure, 0 on success. */
static int
setup_confname_tables(PyObject *module)
{
#if defined(HAVE_FPATHCONF) || defined(HAVE_PATHCONF)
    if (setup_confname_table(posix_constants_pathconf,
                             sizeof(posix_constants_pathconf)
                               / sizeof(struct constdef),
                             "pathconf_names", module))
        return -1;
#endif
#ifdef HAVE_CONFSTR
    if (setup_confname_table(posix_constants_confstr,
                             sizeof(posix_constants_confstr)
                               / sizeof(struct constdef),
                             "confstr_names", module))
        return -1;
#endif
#ifdef HAVE_SYSCONF
    if (setup_confname_table(posix_constants_sysconf,
                             sizeof(posix_constants_sysconf)
                               / sizeof(struct constdef),
                             "sysconf_names", module))
        return -1;
#endif
    return 0;
}


/*[clinic input]
os.abort

Abort the interpreter immediately.

This function 'dumps core' or otherwise fails in the hardest way possible
on the hosting operating system.  This function never returns.
[clinic start generated code]*/

static PyObject *
os_abort_impl(PyObject *module)
/*[clinic end generated code: output=dcf52586dad2467c input=cf2c7d98bc504047]*/
{
    abort();
    /*NOTREACHED*/
#ifndef __clang__
    /* Issue #28152: abort() is declared with __attribute__((__noreturn__)).
       GCC emits a warning without "return NULL;" (compiler bug?), but Clang
       is smarter and emits a warning on the return. */
    Py_FatalError("abort() called from Python code didn't abort!");
    return NULL;
#endif
}

#ifdef MS_WINDOWS
/* Grab ShellExecute dynamically from shell32 */
static int has_ShellExecute = -1;
static HINSTANCE (CALLBACK *Py_ShellExecuteW)(HWND, LPCWSTR, LPCWSTR, LPCWSTR,
                                              LPCWSTR, INT);
static int
check_ShellExecute(void)
{
    HINSTANCE hShell32;

    /* only recheck */
    if (-1 == has_ShellExecute) {
        Py_BEGIN_ALLOW_THREADS
        /* Security note: this call is not vulnerable to "DLL hijacking".
           SHELL32 is part of "KnownDLLs" and so Windows always load
           the system SHELL32.DLL, even if there is another SHELL32.DLL
           in the DLL search path. */
        hShell32 = LoadLibraryW(L"SHELL32");
        if (hShell32) {
            *(FARPROC*)&Py_ShellExecuteW = GetProcAddress(hShell32,
                                            "ShellExecuteW");
            has_ShellExecute = Py_ShellExecuteW != NULL;
        } else {
            has_ShellExecute = 0;
        }
        Py_END_ALLOW_THREADS
    }
    return has_ShellExecute;
}


/*[clinic input]
os.startfile
    filepath: path_t
    operation: Py_UNICODE = NULL
    arguments: Py_UNICODE = NULL
    cwd: path_t(nullable=True) = None
    show_cmd: int = 1

Start a file with its associated application.

When "operation" is not specified or "open", this acts like
double-clicking the file in Explorer, or giving the file name as an
argument to the DOS "start" command: the file is opened with whatever
application (if any) its extension is associated.
When another "operation" is given, it specifies what should be done with
the file.  A typical operation is "print".

"arguments" is passed to the application, but should be omitted if the
file is a document.

"cwd" is the working directory for the operation. If "filepath" is
relative, it will be resolved against this directory. This argument
should usually be an absolute path.

"show_cmd" can be used to override the recommended visibility option.
See the Windows ShellExecute documentation for values.

startfile returns as soon as the associated application is launched.
There is no option to wait for the application to close, and no way
to retrieve the application's exit status.

The filepath is relative to the current directory.  If you want to use
an absolute path, make sure the first character is not a slash ("/");
the underlying Win32 ShellExecute function doesn't work if it is.
[clinic start generated code]*/

static PyObject *
os_startfile_impl(PyObject *module, path_t *filepath,
                  const wchar_t *operation, const wchar_t *arguments,
                  path_t *cwd, int show_cmd)
/*[clinic end generated code: output=1c6f2f3340e31ffa input=8248997b80669622]*/
{
    HINSTANCE rc;

    if(!check_ShellExecute()) {
        /* If the OS doesn't have ShellExecute, return a
           NotImplementedError. */
        return PyErr_Format(PyExc_NotImplementedError,
            "startfile not available on this platform");
    }

    if (PySys_Audit("os.startfile", "Ou", filepath->object, operation) < 0) {
        return NULL;
    }
    if (PySys_Audit("os.startfile/2", "OuuOi", filepath->object, operation,
                    arguments, cwd->object ? cwd->object : Py_None,
                    show_cmd) < 0) {
        return NULL;
    }

    Py_BEGIN_ALLOW_THREADS
    rc = Py_ShellExecuteW((HWND)0, operation, filepath->wide,
                          arguments, cwd->wide, show_cmd);
    Py_END_ALLOW_THREADS

    if (rc <= (HINSTANCE)32) {
        win32_error_object("startfile", filepath->object);
        return NULL;
    }
    Py_RETURN_NONE;
}
#endif /* MS_WINDOWS */


#ifdef HAVE_GETLOADAVG
/*[clinic input]
os.getloadavg

Return average recent system load information.

Return the number of processes in the system run queue averaged over
the last 1, 5, and 15 minutes as a tuple of three floats.
Raises OSError if the load average was unobtainable.
[clinic start generated code]*/

static PyObject *
os_getloadavg_impl(PyObject *module)
/*[clinic end generated code: output=9ad3a11bfb4f4bd2 input=3d6d826b76d8a34e]*/
{
    double loadavg[3];
    if (getloadavg(loadavg, 3)!=3) {
        PyErr_SetString(PyExc_OSError, "Load averages are unobtainable");
        return NULL;
    } else
        return Py_BuildValue("ddd", loadavg[0], loadavg[1], loadavg[2]);
}
#endif /* HAVE_GETLOADAVG */


/*[clinic input]
os.device_encoding
    fd: int

Return a string describing the encoding of a terminal's file descriptor.

The file descriptor must be attached to a terminal.
If the device is not a terminal, return None.
[clinic start generated code]*/

static PyObject *
os_device_encoding_impl(PyObject *module, int fd)
/*[clinic end generated code: output=e0d294bbab7e8c2b input=9e1d4a42b66df312]*/
{
    return _Py_device_encoding(fd);
}


#ifdef HAVE_SETRESUID
/*[clinic input]
os.setresuid

    ruid: uid_t
    euid: uid_t
    suid: uid_t
    /

Set the current process's real, effective, and saved user ids.
[clinic start generated code]*/

static PyObject *
os_setresuid_impl(PyObject *module, uid_t ruid, uid_t euid, uid_t suid)
/*[clinic end generated code: output=834a641e15373e97 input=9e33cb79a82792f3]*/
{
    if (setresuid(ruid, euid, suid) < 0)
        return posix_error();
    Py_RETURN_NONE;
}
#endif /* HAVE_SETRESUID */


#ifdef HAVE_SETRESGID
/*[clinic input]
os.setresgid

    rgid: gid_t
    egid: gid_t
    sgid: gid_t
    /

Set the current process's real, effective, and saved group ids.
[clinic start generated code]*/

static PyObject *
os_setresgid_impl(PyObject *module, gid_t rgid, gid_t egid, gid_t sgid)
/*[clinic end generated code: output=6aa402f3d2e514a9 input=33e9e0785ef426b1]*/
{
    if (setresgid(rgid, egid, sgid) < 0)
        return posix_error();
    Py_RETURN_NONE;
}
#endif /* HAVE_SETRESGID */


#ifdef HAVE_GETRESUID
/*[clinic input]
os.getresuid

Return a tuple of the current process's real, effective, and saved user ids.
[clinic start generated code]*/

static PyObject *
os_getresuid_impl(PyObject *module)
/*[clinic end generated code: output=8e0becff5dece5bf input=41ccfa8e1f6517ad]*/
{
    uid_t ruid, euid, suid;
    if (getresuid(&ruid, &euid, &suid) < 0)
        return posix_error();
    return Py_BuildValue("(NNN)", _PyLong_FromUid(ruid),
                                  _PyLong_FromUid(euid),
                                  _PyLong_FromUid(suid));
}
#endif /* HAVE_GETRESUID */


#ifdef HAVE_GETRESGID
/*[clinic input]
os.getresgid

Return a tuple of the current process's real, effective, and saved group ids.
[clinic start generated code]*/

static PyObject *
os_getresgid_impl(PyObject *module)
/*[clinic end generated code: output=2719c4bfcf27fb9f input=517e68db9ca32df6]*/
{
    gid_t rgid, egid, sgid;
    if (getresgid(&rgid, &egid, &sgid) < 0)
        return posix_error();
    return Py_BuildValue("(NNN)", _PyLong_FromGid(rgid),
                                  _PyLong_FromGid(egid),
                                  _PyLong_FromGid(sgid));
}
#endif /* HAVE_GETRESGID */


#ifdef USE_XATTRS
/*[clinic input]
os.getxattr

    path: path_t(allow_fd=True)
    attribute: path_t
    *
    follow_symlinks: bool = True

Return the value of extended attribute attribute on path.

path may be either a string, a path-like object, or an open file descriptor.
If follow_symlinks is False, and the last element of the path is a symbolic
  link, getxattr will examine the symbolic link itself instead of the file
  the link points to.

[clinic start generated code]*/

static PyObject *
os_getxattr_impl(PyObject *module, path_t *path, path_t *attribute,
                 int follow_symlinks)
/*[clinic end generated code: output=5f2f44200a43cff2 input=025789491708f7eb]*/
{
    Py_ssize_t i;
    PyObject *buffer = NULL;

    if (fd_and_follow_symlinks_invalid("getxattr", path->fd, follow_symlinks))
        return NULL;

    if (PySys_Audit("os.getxattr", "OO", path->object, attribute->object) < 0) {
        return NULL;
    }

    for (i = 0; ; i++) {
        void *ptr;
        ssize_t result;
        static const Py_ssize_t buffer_sizes[] = {128, XATTR_SIZE_MAX, 0};
        Py_ssize_t buffer_size = buffer_sizes[i];
        if (!buffer_size) {
            path_error(path);
            return NULL;
        }
        buffer = PyBytes_FromStringAndSize(NULL, buffer_size);
        if (!buffer)
            return NULL;
        ptr = PyBytes_AS_STRING(buffer);

        Py_BEGIN_ALLOW_THREADS;
        if (path->fd >= 0)
            result = fgetxattr(path->fd, attribute->narrow, ptr, buffer_size);
        else if (follow_symlinks)
            result = getxattr(path->narrow, attribute->narrow, ptr, buffer_size);
        else
            result = lgetxattr(path->narrow, attribute->narrow, ptr, buffer_size);
        Py_END_ALLOW_THREADS;

        if (result < 0) {
            if (errno == ERANGE) {
                Py_DECREF(buffer);
                continue;
            }
            path_error(path);
            Py_DECREF(buffer);
            return NULL;
        }

        if (result != buffer_size) {
            /* Can only shrink. */
            _PyBytes_Resize(&buffer, result);
        }
        break;
    }

    return buffer;
}


/*[clinic input]
os.setxattr

    path: path_t(allow_fd=True)
    attribute: path_t
    value: Py_buffer
    flags: int = 0
    *
    follow_symlinks: bool = True

Set extended attribute attribute on path to value.

path may be either a string, a path-like object,  or an open file descriptor.
If follow_symlinks is False, and the last element of the path is a symbolic
  link, setxattr will modify the symbolic link itself instead of the file
  the link points to.

[clinic start generated code]*/

static PyObject *
os_setxattr_impl(PyObject *module, path_t *path, path_t *attribute,
                 Py_buffer *value, int flags, int follow_symlinks)
/*[clinic end generated code: output=98b83f63fdde26bb input=c17c0103009042f0]*/
{
    ssize_t result;

    if (fd_and_follow_symlinks_invalid("setxattr", path->fd, follow_symlinks))
        return NULL;

    if (PySys_Audit("os.setxattr", "OOy#i", path->object, attribute->object,
                    value->buf, value->len, flags) < 0) {
        return NULL;
    }

    Py_BEGIN_ALLOW_THREADS;
    if (path->fd > -1)
        result = fsetxattr(path->fd, attribute->narrow,
                           value->buf, value->len, flags);
    else if (follow_symlinks)
        result = setxattr(path->narrow, attribute->narrow,
                           value->buf, value->len, flags);
    else
        result = lsetxattr(path->narrow, attribute->narrow,
                           value->buf, value->len, flags);
    Py_END_ALLOW_THREADS;

    if (result) {
        path_error(path);
        return NULL;
    }

    Py_RETURN_NONE;
}


/*[clinic input]
os.removexattr

    path: path_t(allow_fd=True)
    attribute: path_t
    *
    follow_symlinks: bool = True

Remove extended attribute attribute on path.

path may be either a string, a path-like object, or an open file descriptor.
If follow_symlinks is False, and the last element of the path is a symbolic
  link, removexattr will modify the symbolic link itself instead of the file
  the link points to.

[clinic start generated code]*/

static PyObject *
os_removexattr_impl(PyObject *module, path_t *path, path_t *attribute,
                    int follow_symlinks)
/*[clinic end generated code: output=521a51817980cda6 input=3d9a7d36fe2f7c4e]*/
{
    ssize_t result;

    if (fd_and_follow_symlinks_invalid("removexattr", path->fd, follow_symlinks))
        return NULL;

    if (PySys_Audit("os.removexattr", "OO", path->object, attribute->object) < 0) {
        return NULL;
    }

    Py_BEGIN_ALLOW_THREADS;
    if (path->fd > -1)
        result = fremovexattr(path->fd, attribute->narrow);
    else if (follow_symlinks)
        result = removexattr(path->narrow, attribute->narrow);
    else
        result = lremovexattr(path->narrow, attribute->narrow);
    Py_END_ALLOW_THREADS;

    if (result) {
        return path_error(path);
    }

    Py_RETURN_NONE;
}


/*[clinic input]
os.listxattr

    path: path_t(allow_fd=True, nullable=True) = None
    *
    follow_symlinks: bool = True

Return a list of extended attributes on path.

path may be either None, a string, a path-like object, or an open file descriptor.
if path is None, listxattr will examine the current directory.
If follow_symlinks is False, and the last element of the path is a symbolic
  link, listxattr will examine the symbolic link itself instead of the file
  the link points to.
[clinic start generated code]*/

static PyObject *
os_listxattr_impl(PyObject *module, path_t *path, int follow_symlinks)
/*[clinic end generated code: output=bebdb4e2ad0ce435 input=9826edf9fdb90869]*/
{
    Py_ssize_t i;
    PyObject *result = NULL;
    const char *name;
    char *buffer = NULL;

    if (fd_and_follow_symlinks_invalid("listxattr", path->fd, follow_symlinks))
        goto exit;

    if (PySys_Audit("os.listxattr", "(O)",
                    path->object ? path->object : Py_None) < 0) {
        return NULL;
    }

    name = path->narrow ? path->narrow : ".";

    for (i = 0; ; i++) {
        const char *start, *trace, *end;
        ssize_t length;
        static const Py_ssize_t buffer_sizes[] = { 256, XATTR_LIST_MAX, 0 };
        Py_ssize_t buffer_size = buffer_sizes[i];
        if (!buffer_size) {
            /* ERANGE */
            path_error(path);
            break;
        }
        buffer = PyMem_Malloc(buffer_size);
        if (!buffer) {
            PyErr_NoMemory();
            break;
        }

        Py_BEGIN_ALLOW_THREADS;
        if (path->fd > -1)
            length = flistxattr(path->fd, buffer, buffer_size);
        else if (follow_symlinks)
            length = listxattr(name, buffer, buffer_size);
        else
            length = llistxattr(name, buffer, buffer_size);
        Py_END_ALLOW_THREADS;

        if (length < 0) {
            if (errno == ERANGE) {
                PyMem_Free(buffer);
                buffer = NULL;
                continue;
            }
            path_error(path);
            break;
        }

        result = PyList_New(0);
        if (!result) {
            goto exit;
        }

        end = buffer + length;
        for (trace = start = buffer; trace != end; trace++) {
            if (!*trace) {
                int error;
                PyObject *attribute = PyUnicode_DecodeFSDefaultAndSize(start,
                                                                 trace - start);
                if (!attribute) {
                    Py_SETREF(result, NULL);
                    goto exit;
                }
                error = PyList_Append(result, attribute);
                Py_DECREF(attribute);
                if (error) {
                    Py_SETREF(result, NULL);
                    goto exit;
                }
                start = trace + 1;
            }
        }
    break;
    }
exit:
    if (buffer)
        PyMem_Free(buffer);
    return result;
}
#endif /* USE_XATTRS */


/*[clinic input]
os.urandom

    size: Py_ssize_t
    /

Return a bytes object containing random bytes suitable for cryptographic use.
[clinic start generated code]*/

static PyObject *
os_urandom_impl(PyObject *module, Py_ssize_t size)
/*[clinic end generated code: output=42c5cca9d18068e9 input=4067cdb1b6776c29]*/
{
    PyObject *bytes;
    int result;

    if (size < 0)
        return PyErr_Format(PyExc_ValueError,
                            "negative argument not allowed");
    bytes = PyBytes_FromStringAndSize(NULL, size);
    if (bytes == NULL)
        return NULL;

    result = _PyOS_URandom(PyBytes_AS_STRING(bytes), PyBytes_GET_SIZE(bytes));
    if (result == -1) {
        Py_DECREF(bytes);
        return NULL;
    }
    return bytes;
}

#ifdef HAVE_MEMFD_CREATE
/*[clinic input]
os.memfd_create

    name: FSConverter
    flags: unsigned_int(bitwise=True, c_default="MFD_CLOEXEC") = MFD_CLOEXEC

[clinic start generated code]*/

static PyObject *
os_memfd_create_impl(PyObject *module, PyObject *name, unsigned int flags)
/*[clinic end generated code: output=6681ede983bdb9a6 input=a42cfc199bcd56e9]*/
{
    int fd;
    const char *bytes = PyBytes_AS_STRING(name);
    Py_BEGIN_ALLOW_THREADS
    fd = memfd_create(bytes, flags);
    Py_END_ALLOW_THREADS
    if (fd == -1) {
        return PyErr_SetFromErrno(PyExc_OSError);
    }
    return PyLong_FromLong(fd);
}
#endif

#if defined(HAVE_EVENTFD) && defined(EFD_CLOEXEC)
/*[clinic input]
os.eventfd

    initval: unsigned_int
    flags: int(c_default="EFD_CLOEXEC") = EFD_CLOEXEC

Creates and returns an event notification file descriptor.
[clinic start generated code]*/

static PyObject *
os_eventfd_impl(PyObject *module, unsigned int initval, int flags)
/*[clinic end generated code: output=ce9c9bbd1446f2de input=66203e3c50c4028b]*/

{
    /* initval is limited to uint32_t, internal counter is uint64_t */
    int fd;
    Py_BEGIN_ALLOW_THREADS
    fd = eventfd(initval, flags);
    Py_END_ALLOW_THREADS
    if (fd == -1) {
        return PyErr_SetFromErrno(PyExc_OSError);
    }
    return PyLong_FromLong(fd);
}

/*[clinic input]
os.eventfd_read

    fd: fildes

Read eventfd value
[clinic start generated code]*/

static PyObject *
os_eventfd_read_impl(PyObject *module, int fd)
/*[clinic end generated code: output=8f2c7b59a3521fd1 input=110f8b57fa596afe]*/
{
    eventfd_t value;
    int result;
    Py_BEGIN_ALLOW_THREADS
    result = eventfd_read(fd, &value);
    Py_END_ALLOW_THREADS
    if (result == -1) {
        return PyErr_SetFromErrno(PyExc_OSError);
    }
    return PyLong_FromUnsignedLongLong(value);
}

/*[clinic input]
os.eventfd_write

    fd: fildes
    value: unsigned_long_long

Write eventfd value.
[clinic start generated code]*/

static PyObject *
os_eventfd_write_impl(PyObject *module, int fd, unsigned long long value)
/*[clinic end generated code: output=bebd9040bbf987f5 input=156de8555be5a949]*/
{
    int result;
    Py_BEGIN_ALLOW_THREADS
    result = eventfd_write(fd, value);
    Py_END_ALLOW_THREADS
    if (result == -1) {
        return PyErr_SetFromErrno(PyExc_OSError);
    }
    Py_RETURN_NONE;
}
#endif  /* HAVE_EVENTFD && EFD_CLOEXEC */

/* Terminal size querying */

PyDoc_STRVAR(TerminalSize_docstring,
    "A tuple of (columns, lines) for holding terminal window size");

static PyStructSequence_Field TerminalSize_fields[] = {
    {"columns", "width of the terminal window in characters"},
    {"lines", "height of the terminal window in characters"},
    {NULL, NULL}
};

static PyStructSequence_Desc TerminalSize_desc = {
    "os.terminal_size",
    TerminalSize_docstring,
    TerminalSize_fields,
    2,
};

#if defined(TERMSIZE_USE_CONIO) || defined(TERMSIZE_USE_IOCTL)
/*[clinic input]
os.get_terminal_size

    fd: int(c_default="fileno(stdout)", py_default="<unrepresentable>") = -1
    /

Return the size of the terminal window as (columns, lines).

The optional argument fd (default standard output) specifies
which file descriptor should be queried.

If the file descriptor is not connected to a terminal, an OSError
is thrown.

This function will only be defined if an implementation is
available for this system.

shutil.get_terminal_size is the high-level function which should
normally be used, os.get_terminal_size is the low-level implementation.
[clinic start generated code]*/

static PyObject *
os_get_terminal_size_impl(PyObject *module, int fd)
/*[clinic end generated code: output=fbab93acef980508 input=ead5679b82ddb920]*/
{
    int columns, lines;
    PyObject *termsize;

    /* Under some conditions stdout may not be connected and
     * fileno(stdout) may point to an invalid file descriptor. For example
     * GUI apps don't have valid standard streams by default.
     *
     * If this happens, and the optional fd argument is not present,
     * the ioctl below will fail returning EBADF. This is what we want.
     */

#ifdef TERMSIZE_USE_IOCTL
    {
        struct winsize w;
        if (ioctl(fd, TIOCGWINSZ, &w))
            return PyErr_SetFromErrno(PyExc_OSError);
        columns = w.ws_col;
        lines = w.ws_row;
    }
#endif /* TERMSIZE_USE_IOCTL */

#ifdef TERMSIZE_USE_CONIO
    {
        HANDLE handle;
        CONSOLE_SCREEN_BUFFER_INFO csbi;
        handle = _Py_get_osfhandle(fd);
        if (handle == INVALID_HANDLE_VALUE)
            return NULL;

        if (!GetConsoleScreenBufferInfo(handle, &csbi))
            return PyErr_SetFromWindowsErr(0);

        columns = csbi.srWindow.Right - csbi.srWindow.Left + 1;
        lines = csbi.srWindow.Bottom - csbi.srWindow.Top + 1;
    }
#endif /* TERMSIZE_USE_CONIO */

    PyObject *TerminalSizeType = get_posix_state(module)->TerminalSizeType;
    termsize = PyStructSequence_New((PyTypeObject *)TerminalSizeType);
    if (termsize == NULL)
        return NULL;
    PyStructSequence_SET_ITEM(termsize, 0, PyLong_FromLong(columns));
    PyStructSequence_SET_ITEM(termsize, 1, PyLong_FromLong(lines));
    if (PyErr_Occurred()) {
        Py_DECREF(termsize);
        return NULL;
    }
    return termsize;
}
#endif /* defined(TERMSIZE_USE_CONIO) || defined(TERMSIZE_USE_IOCTL) */

/*[clinic input]
os.cpu_count

Return the number of logical CPUs in the system.

Return None if indeterminable.
[clinic start generated code]*/

static PyObject *
os_cpu_count_impl(PyObject *module)
/*[clinic end generated code: output=5fc29463c3936a9c input=ba2f6f8980a0e2eb]*/
{
    const PyConfig *config = _Py_GetConfig();
    if (config->cpu_count > 0) {
        return PyLong_FromLong(config->cpu_count);
    }

    int ncpu = 0;
#ifdef MS_WINDOWS
# ifdef MS_WINDOWS_DESKTOP
    ncpu = GetActiveProcessorCount(ALL_PROCESSOR_GROUPS);
# else
    ncpu = 0;
# endif

#elif defined(__hpux)
    ncpu = mpctl(MPC_GETNUMSPUS, NULL, NULL);

#elif defined(HAVE_SYSCONF) && defined(_SC_NPROCESSORS_ONLN)
    ncpu = sysconf(_SC_NPROCESSORS_ONLN);

#elif defined(__VXWORKS__)
    ncpu = _Py_popcount32(vxCpuEnabledGet());

#elif defined(__DragonFly__) || \
      defined(__OpenBSD__)   || \
      defined(__FreeBSD__)   || \
      defined(__NetBSD__)    || \
      defined(__APPLE__)
    ncpu = 0;
    size_t len = sizeof(ncpu);
    int mib[2] = {CTL_HW, HW_NCPU};
    if (sysctl(mib, 2, &ncpu, &len, NULL, 0) != 0) {
        ncpu = 0;
    }
#endif

    if (ncpu < 1) {
        Py_RETURN_NONE;
    }
    return PyLong_FromLong(ncpu);
}


/*[clinic input]
os.get_inheritable -> bool

    fd: int
    /

Get the close-on-exe flag of the specified file descriptor.
[clinic start generated code]*/

static int
os_get_inheritable_impl(PyObject *module, int fd)
/*[clinic end generated code: output=0445e20e149aa5b8 input=89ac008dc9ab6b95]*/
{
    int return_value;
    _Py_BEGIN_SUPPRESS_IPH
    return_value = _Py_get_inheritable(fd);
    _Py_END_SUPPRESS_IPH
    return return_value;
}


/*[clinic input]
os.set_inheritable
    fd: int
    inheritable: int
    /

Set the inheritable flag of the specified file descriptor.
[clinic start generated code]*/

static PyObject *
os_set_inheritable_impl(PyObject *module, int fd, int inheritable)
/*[clinic end generated code: output=f1b1918a2f3c38c2 input=9ceaead87a1e2402]*/
{
    int result;

    _Py_BEGIN_SUPPRESS_IPH
    result = _Py_set_inheritable(fd, inheritable, NULL);
    _Py_END_SUPPRESS_IPH
    if (result < 0)
        return NULL;
    Py_RETURN_NONE;
}


#ifdef MS_WINDOWS
#ifndef HANDLE_FLAG_INHERIT
#define HANDLE_FLAG_INHERIT 0x00000001
#endif

/*[clinic input]
os.get_handle_inheritable -> bool
    handle: intptr_t
    /

Get the close-on-exe flag of the specified file descriptor.
[clinic start generated code]*/

static int
os_get_handle_inheritable_impl(PyObject *module, intptr_t handle)
/*[clinic end generated code: output=36be5afca6ea84d8 input=cfe99f9c05c70ad1]*/
{
    DWORD flags;

    if (!GetHandleInformation((HANDLE)handle, &flags)) {
        PyErr_SetFromWindowsErr(0);
        return -1;
    }

    return flags & HANDLE_FLAG_INHERIT;
}


/*[clinic input]
os.set_handle_inheritable
    handle: intptr_t
    inheritable: bool
    /

Set the inheritable flag of the specified handle.
[clinic start generated code]*/

static PyObject *
os_set_handle_inheritable_impl(PyObject *module, intptr_t handle,
                               int inheritable)
/*[clinic end generated code: output=021d74fe6c96baa3 input=7a7641390d8364fc]*/
{
    DWORD flags = inheritable ? HANDLE_FLAG_INHERIT : 0;
    if (!SetHandleInformation((HANDLE)handle, HANDLE_FLAG_INHERIT, flags)) {
        PyErr_SetFromWindowsErr(0);
        return NULL;
    }
    Py_RETURN_NONE;
}
#endif /* MS_WINDOWS */

/*[clinic input]
os.get_blocking -> bool
    fd: int
    /

Get the blocking mode of the file descriptor.

Return False if the O_NONBLOCK flag is set, True if the flag is cleared.
[clinic start generated code]*/

static int
os_get_blocking_impl(PyObject *module, int fd)
/*[clinic end generated code: output=336a12ad76a61482 input=f4afb59d51560179]*/
{
    int blocking;

    _Py_BEGIN_SUPPRESS_IPH
    blocking = _Py_get_blocking(fd);
    _Py_END_SUPPRESS_IPH
    return blocking;
}

/*[clinic input]
os.set_blocking
    fd: int
    blocking: bool
    /

Set the blocking mode of the specified file descriptor.

Set the O_NONBLOCK flag if blocking is False,
clear the O_NONBLOCK flag otherwise.
[clinic start generated code]*/

static PyObject *
os_set_blocking_impl(PyObject *module, int fd, int blocking)
/*[clinic end generated code: output=384eb43aa0762a9d input=7e9dfc9b14804dd4]*/
{
    int result;

    _Py_BEGIN_SUPPRESS_IPH
    result = _Py_set_blocking(fd, blocking);
    _Py_END_SUPPRESS_IPH
    if (result < 0)
        return NULL;
    Py_RETURN_NONE;
}


/*[clinic input]
class os.DirEntry "DirEntry *" "DirEntryType"
[clinic start generated code]*/
/*[clinic end generated code: output=da39a3ee5e6b4b0d input=3c18c7a448247980]*/

typedef struct {
    PyObject_HEAD
    PyObject *name;
    PyObject *path;
    PyObject *stat;
    PyObject *lstat;
#ifdef MS_WINDOWS
    struct _Py_stat_struct win32_lstat;
    uint64_t win32_file_index;
    uint64_t win32_file_index_high;
    int got_file_index;
#else /* POSIX */
#ifdef HAVE_DIRENT_D_TYPE
    unsigned char d_type;
#endif
    ino_t d_ino;
    int dir_fd;
#endif
} DirEntry;

static void
DirEntry_dealloc(DirEntry *entry)
{
    PyTypeObject *tp = Py_TYPE(entry);
    Py_XDECREF(entry->name);
    Py_XDECREF(entry->path);
    Py_XDECREF(entry->stat);
    Py_XDECREF(entry->lstat);
    freefunc free_func = PyType_GetSlot(tp, Py_tp_free);
    free_func(entry);
    Py_DECREF(tp);
}

/* Forward reference */
static int
DirEntry_test_mode(PyTypeObject *defining_class, DirEntry *self,
                   int follow_symlinks, unsigned short mode_bits);

/*[clinic input]
os.DirEntry.is_symlink -> bool
    defining_class: defining_class
    /

Return True if the entry is a symbolic link; cached per entry.
[clinic start generated code]*/

static int
os_DirEntry_is_symlink_impl(DirEntry *self, PyTypeObject *defining_class)
/*[clinic end generated code: output=293096d589b6d47c input=e9acc5ee4d511113]*/
{
#ifdef MS_WINDOWS
    return (self->win32_lstat.st_mode & S_IFMT) == S_IFLNK;
#elif defined(HAVE_DIRENT_D_TYPE)
    /* POSIX */
    if (self->d_type != DT_UNKNOWN)
        return self->d_type == DT_LNK;
    else
        return DirEntry_test_mode(defining_class, self, 0, S_IFLNK);
#else
    /* POSIX without d_type */
    return DirEntry_test_mode(defining_class, self, 0, S_IFLNK);
#endif
}

/*[clinic input]
os.DirEntry.is_junction -> bool

Return True if the entry is a junction; cached per entry.
[clinic start generated code]*/

static int
os_DirEntry_is_junction_impl(DirEntry *self)
/*[clinic end generated code: output=97f64d5d99eeccb5 input=4fc8e701eea118a1]*/
{
#ifdef MS_WINDOWS
    return self->win32_lstat.st_reparse_tag == IO_REPARSE_TAG_MOUNT_POINT;
#else
    return 0;
#endif
}

static PyObject *
DirEntry_fetch_stat(PyObject *module, DirEntry *self, int follow_symlinks)
{
    int result;
    STRUCT_STAT st;
    PyObject *ub;

#ifdef MS_WINDOWS
    if (!PyUnicode_FSDecoder(self->path, &ub))
        return NULL;
    wchar_t *path = PyUnicode_AsWideCharString(ub, NULL);
    Py_DECREF(ub);
#else /* POSIX */
    if (!PyUnicode_FSConverter(self->path, &ub))
        return NULL;
    const char *path = PyBytes_AS_STRING(ub);
    if (self->dir_fd != DEFAULT_DIR_FD) {
#ifdef HAVE_FSTATAT
      if (HAVE_FSTATAT_RUNTIME) {
        Py_BEGIN_ALLOW_THREADS
        result = fstatat(self->dir_fd, path, &st,
                         follow_symlinks ? 0 : AT_SYMLINK_NOFOLLOW);
        Py_END_ALLOW_THREADS
      } else

#endif /* HAVE_FSTATAT */
      {
        Py_DECREF(ub);
        PyErr_SetString(PyExc_NotImplementedError, "can't fetch stat");
        return NULL;
      }
    }
    else
#endif
    {
        Py_BEGIN_ALLOW_THREADS
        if (follow_symlinks) {
            result = STAT(path, &st);
        }
        else {
            result = LSTAT(path, &st);
        }
        Py_END_ALLOW_THREADS
    }

    int saved_errno = errno;
#if defined(MS_WINDOWS)
    PyMem_Free(path);
#else
    Py_DECREF(ub);
#endif

    if (result != 0) {
        errno = saved_errno;
        path_object_error(self->path);
        return NULL;
    }

    return _pystat_fromstructstat(module, &st);
}

static PyObject *
DirEntry_get_lstat(PyTypeObject *defining_class, DirEntry *self)
{
    if (!self->lstat) {
        PyObject *module = PyType_GetModule(defining_class);
#ifdef MS_WINDOWS
        self->lstat = _pystat_fromstructstat(module, &self->win32_lstat);
#else /* POSIX */
        self->lstat = DirEntry_fetch_stat(module, self, 0);
#endif
    }
    return Py_XNewRef(self->lstat);
}

/*[clinic input]
os.DirEntry.stat
    defining_class: defining_class
    /
    *
    follow_symlinks: bool = True

Return stat_result object for the entry; cached per entry.
[clinic start generated code]*/

static PyObject *
os_DirEntry_stat_impl(DirEntry *self, PyTypeObject *defining_class,
                      int follow_symlinks)
/*[clinic end generated code: output=23f803e19c3e780e input=e816273c4e67ee98]*/
{
    if (!follow_symlinks) {
        return DirEntry_get_lstat(defining_class, self);
    }

    if (!self->stat) {
        int result = os_DirEntry_is_symlink_impl(self, defining_class);
        if (result == -1) {
            return NULL;
        }
        if (result) {
            PyObject *module = PyType_GetModule(defining_class);
            self->stat = DirEntry_fetch_stat(module, self, 1);
        }
        else {
            self->stat = DirEntry_get_lstat(defining_class, self);
        }
    }

    return Py_XNewRef(self->stat);
}

/* Set exception and return -1 on error, 0 for False, 1 for True */
static int
DirEntry_test_mode(PyTypeObject *defining_class, DirEntry *self,
                   int follow_symlinks, unsigned short mode_bits)
{
    PyObject *stat = NULL;
    PyObject *st_mode = NULL;
    long mode;
    int result;
#if defined(MS_WINDOWS) || defined(HAVE_DIRENT_D_TYPE)
    int is_symlink;
    int need_stat;
#endif
#ifdef MS_WINDOWS
    unsigned long dir_bits;
#endif

#ifdef MS_WINDOWS
    is_symlink = (self->win32_lstat.st_mode & S_IFMT) == S_IFLNK;
    need_stat = follow_symlinks && is_symlink;
#elif defined(HAVE_DIRENT_D_TYPE)
    is_symlink = self->d_type == DT_LNK;
    need_stat = self->d_type == DT_UNKNOWN || (follow_symlinks && is_symlink);
#endif

#if defined(MS_WINDOWS) || defined(HAVE_DIRENT_D_TYPE)
    if (need_stat) {
#endif
        stat = os_DirEntry_stat_impl(self, defining_class, follow_symlinks);
        if (!stat) {
            if (PyErr_ExceptionMatches(PyExc_FileNotFoundError)) {
                /* If file doesn't exist (anymore), then return False
                   (i.e., say it's not a file/directory) */
                PyErr_Clear();
                return 0;
            }
            goto error;
        }
        _posixstate* state = get_posix_state(PyType_GetModule(defining_class));
        st_mode = PyObject_GetAttr(stat, state->st_mode);
        if (!st_mode)
            goto error;

        mode = PyLong_AsLong(st_mode);
        if (mode == -1 && PyErr_Occurred())
            goto error;
        Py_CLEAR(st_mode);
        Py_CLEAR(stat);
        result = (mode & S_IFMT) == mode_bits;
#if defined(MS_WINDOWS) || defined(HAVE_DIRENT_D_TYPE)
    }
    else if (is_symlink) {
        assert(mode_bits != S_IFLNK);
        result = 0;
    }
    else {
        assert(mode_bits == S_IFDIR || mode_bits == S_IFREG);
#ifdef MS_WINDOWS
        dir_bits = self->win32_lstat.st_file_attributes & FILE_ATTRIBUTE_DIRECTORY;
        if (mode_bits == S_IFDIR)
            result = dir_bits != 0;
        else
            result = dir_bits == 0;
#else /* POSIX */
        if (mode_bits == S_IFDIR)
            result = self->d_type == DT_DIR;
        else
            result = self->d_type == DT_REG;
#endif
    }
#endif

    return result;

error:
    Py_XDECREF(st_mode);
    Py_XDECREF(stat);
    return -1;
}

/*[clinic input]
os.DirEntry.is_dir -> bool
    defining_class: defining_class
    /
    *
    follow_symlinks: bool = True

Return True if the entry is a directory; cached per entry.
[clinic start generated code]*/

static int
os_DirEntry_is_dir_impl(DirEntry *self, PyTypeObject *defining_class,
                        int follow_symlinks)
/*[clinic end generated code: output=0cd453b9c0987fdf input=1a4ffd6dec9920cb]*/
{
    return DirEntry_test_mode(defining_class, self, follow_symlinks, S_IFDIR);
}

/*[clinic input]
os.DirEntry.is_file -> bool
    defining_class: defining_class
    /
    *
    follow_symlinks: bool = True

Return True if the entry is a file; cached per entry.
[clinic start generated code]*/

static int
os_DirEntry_is_file_impl(DirEntry *self, PyTypeObject *defining_class,
                         int follow_symlinks)
/*[clinic end generated code: output=f7c277ab5ba80908 input=0a64c5a12e802e3b]*/
{
    return DirEntry_test_mode(defining_class, self, follow_symlinks, S_IFREG);
}

/*[clinic input]
os.DirEntry.inode

Return inode of the entry; cached per entry.
[clinic start generated code]*/

static PyObject *
os_DirEntry_inode_impl(DirEntry *self)
/*[clinic end generated code: output=156bb3a72162440e input=3ee7b872ae8649f0]*/
{
#ifdef MS_WINDOWS
    if (!self->got_file_index) {
        PyObject *unicode;
        STRUCT_STAT stat;
        int result;

        if (!PyUnicode_FSDecoder(self->path, &unicode))
            return NULL;
        wchar_t *path = PyUnicode_AsWideCharString(unicode, NULL);
        Py_DECREF(unicode);
        result = LSTAT(path, &stat);

        int saved_errno = errno;
        PyMem_Free(path);

        if (result != 0) {
            errno = saved_errno;
            return path_object_error(self->path);
        }

        self->win32_file_index = stat.st_ino;
        self->win32_file_index_high = stat.st_ino_high;
        self->got_file_index = 1;
    }
    return _pystat_l128_from_l64_l64(self->win32_file_index, self->win32_file_index_high);
#else /* POSIX */
    static_assert(sizeof(unsigned long long) >= sizeof(self->d_ino),
                  "DirEntry.d_ino is larger than unsigned long long");
    return PyLong_FromUnsignedLongLong(self->d_ino);
#endif
}

static PyObject *
DirEntry_repr(DirEntry *self)
{
    return PyUnicode_FromFormat("<DirEntry %R>", self->name);
}

/*[clinic input]
os.DirEntry.__fspath__

Returns the path for the entry.
[clinic start generated code]*/

static PyObject *
os_DirEntry___fspath___impl(DirEntry *self)
/*[clinic end generated code: output=6dd7f7ef752e6f4f input=3c49d0cf38df4fac]*/
{
    return Py_NewRef(self->path);
}

static PyMemberDef DirEntry_members[] = {
    {"name", Py_T_OBJECT_EX, offsetof(DirEntry, name), Py_READONLY,
     "the entry's base filename, relative to scandir() \"path\" argument"},
    {"path", Py_T_OBJECT_EX, offsetof(DirEntry, path), Py_READONLY,
     "the entry's full path name; equivalent to os.path.join(scandir_path, entry.name)"},
    {NULL}
};

#include "clinic/posixmodule.c.h"

static PyMethodDef DirEntry_methods[] = {
    OS_DIRENTRY_IS_DIR_METHODDEF
    OS_DIRENTRY_IS_FILE_METHODDEF
    OS_DIRENTRY_IS_SYMLINK_METHODDEF
    OS_DIRENTRY_IS_JUNCTION_METHODDEF
    OS_DIRENTRY_STAT_METHODDEF
    OS_DIRENTRY_INODE_METHODDEF
    OS_DIRENTRY___FSPATH___METHODDEF
    {"__class_getitem__",       Py_GenericAlias,
    METH_O|METH_CLASS,          PyDoc_STR("See PEP 585")},
    {NULL}
};

static PyType_Slot DirEntryType_slots[] = {
    {Py_tp_dealloc, DirEntry_dealloc},
    {Py_tp_repr, DirEntry_repr},
    {Py_tp_methods, DirEntry_methods},
    {Py_tp_members, DirEntry_members},
    {0, 0},
};

static PyType_Spec DirEntryType_spec = {
    MODNAME ".DirEntry",
    sizeof(DirEntry),
    0,
    Py_TPFLAGS_DEFAULT | Py_TPFLAGS_DISALLOW_INSTANTIATION,
    DirEntryType_slots
};


#ifdef MS_WINDOWS

static wchar_t *
join_path_filenameW(const wchar_t *path_wide, const wchar_t *filename)
{
    Py_ssize_t path_len;
    Py_ssize_t size;
    wchar_t *result;
    wchar_t ch;

    if (!path_wide) { /* Default arg: "." */
        path_wide = L".";
        path_len = 1;
    }
    else {
        path_len = wcslen(path_wide);
    }

    /* The +1's are for the path separator and the NUL */
    size = path_len + 1 + wcslen(filename) + 1;
    result = PyMem_New(wchar_t, size);
    if (!result) {
        PyErr_NoMemory();
        return NULL;
    }
    wcscpy(result, path_wide);
    if (path_len > 0) {
        ch = result[path_len - 1];
        if (ch != SEP && ch != ALTSEP && ch != L':')
            result[path_len++] = SEP;
        wcscpy(result + path_len, filename);
    }
    return result;
}

static PyObject *
DirEntry_from_find_data(PyObject *module, path_t *path, WIN32_FIND_DATAW *dataW)
{
    DirEntry *entry;
    BY_HANDLE_FILE_INFORMATION file_info;
    ULONG reparse_tag;
    wchar_t *joined_path;

    PyObject *DirEntryType = get_posix_state(module)->DirEntryType;
    entry = PyObject_New(DirEntry, (PyTypeObject *)DirEntryType);
    if (!entry)
        return NULL;
    entry->name = NULL;
    entry->path = NULL;
    entry->stat = NULL;
    entry->lstat = NULL;
    entry->got_file_index = 0;

    entry->name = PyUnicode_FromWideChar(dataW->cFileName, -1);
    if (!entry->name)
        goto error;
    if (path->narrow) {
        Py_SETREF(entry->name, PyUnicode_EncodeFSDefault(entry->name));
        if (!entry->name)
            goto error;
    }

    joined_path = join_path_filenameW(path->wide, dataW->cFileName);
    if (!joined_path)
        goto error;

    entry->path = PyUnicode_FromWideChar(joined_path, -1);
    PyMem_Free(joined_path);
    if (!entry->path)
        goto error;
    if (path->narrow) {
        Py_SETREF(entry->path, PyUnicode_EncodeFSDefault(entry->path));
        if (!entry->path)
            goto error;
    }

    find_data_to_file_info(dataW, &file_info, &reparse_tag);
    _Py_attribute_data_to_stat(&file_info, reparse_tag, NULL, NULL, &entry->win32_lstat);

    return (PyObject *)entry;

error:
    Py_DECREF(entry);
    return NULL;
}

#else /* POSIX */

static char *
join_path_filename(const char *path_narrow, const char* filename, Py_ssize_t filename_len)
{
    Py_ssize_t path_len;
    Py_ssize_t size;
    char *result;

    if (!path_narrow) { /* Default arg: "." */
        path_narrow = ".";
        path_len = 1;
    }
    else {
        path_len = strlen(path_narrow);
    }

    if (filename_len == -1)
        filename_len = strlen(filename);

    /* The +1's are for the path separator and the NUL */
    size = path_len + 1 + filename_len + 1;
    result = PyMem_New(char, size);
    if (!result) {
        PyErr_NoMemory();
        return NULL;
    }
    strcpy(result, path_narrow);
    if (path_len > 0 && result[path_len - 1] != '/')
        result[path_len++] = '/';
    strcpy(result + path_len, filename);
    return result;
}

static PyObject *
DirEntry_from_posix_info(PyObject *module, path_t *path, const char *name,
                         Py_ssize_t name_len, ino_t d_ino
#ifdef HAVE_DIRENT_D_TYPE
                         , unsigned char d_type
#endif
                         )
{
    DirEntry *entry;
    char *joined_path;

    PyObject *DirEntryType = get_posix_state(module)->DirEntryType;
    entry = PyObject_New(DirEntry, (PyTypeObject *)DirEntryType);
    if (!entry)
        return NULL;
    entry->name = NULL;
    entry->path = NULL;
    entry->stat = NULL;
    entry->lstat = NULL;

    if (path->fd != -1) {
        entry->dir_fd = path->fd;
        joined_path = NULL;
    }
    else {
        entry->dir_fd = DEFAULT_DIR_FD;
        joined_path = join_path_filename(path->narrow, name, name_len);
        if (!joined_path)
            goto error;
    }

    if (!path->narrow || !PyBytes_Check(path->object)) {
        entry->name = PyUnicode_DecodeFSDefaultAndSize(name, name_len);
        if (joined_path)
            entry->path = PyUnicode_DecodeFSDefault(joined_path);
    }
    else {
        entry->name = PyBytes_FromStringAndSize(name, name_len);
        if (joined_path)
            entry->path = PyBytes_FromString(joined_path);
    }
    PyMem_Free(joined_path);
    if (!entry->name)
        goto error;

    if (path->fd != -1) {
        entry->path = Py_NewRef(entry->name);
    }
    else if (!entry->path)
        goto error;

#ifdef HAVE_DIRENT_D_TYPE
    entry->d_type = d_type;
#endif
    entry->d_ino = d_ino;

    return (PyObject *)entry;

error:
    Py_XDECREF(entry);
    return NULL;
}

#endif


typedef struct {
    PyObject_HEAD
    path_t path;
#ifdef MS_WINDOWS
    HANDLE handle;
    WIN32_FIND_DATAW file_data;
    int first_time;
#else /* POSIX */
    DIR *dirp;
#endif
#ifdef HAVE_FDOPENDIR
    int fd;
#endif
} ScandirIterator;

#ifdef MS_WINDOWS

static int
ScandirIterator_is_closed(ScandirIterator *iterator)
{
    return iterator->handle == INVALID_HANDLE_VALUE;
}

static void
ScandirIterator_closedir(ScandirIterator *iterator)
{
    HANDLE handle = iterator->handle;

    if (handle == INVALID_HANDLE_VALUE)
        return;

    iterator->handle = INVALID_HANDLE_VALUE;
    Py_BEGIN_ALLOW_THREADS
    FindClose(handle);
    Py_END_ALLOW_THREADS
}

static PyObject *
ScandirIterator_iternext(ScandirIterator *iterator)
{
    WIN32_FIND_DATAW *file_data = &iterator->file_data;
    BOOL success;
    PyObject *entry;

    /* Happens if the iterator is iterated twice, or closed explicitly */
    if (iterator->handle == INVALID_HANDLE_VALUE)
        return NULL;

    while (1) {
        if (!iterator->first_time) {
            Py_BEGIN_ALLOW_THREADS
            success = FindNextFileW(iterator->handle, file_data);
            Py_END_ALLOW_THREADS
            if (!success) {
                /* Error or no more files */
                if (GetLastError() != ERROR_NO_MORE_FILES)
                    path_error(&iterator->path);
                break;
            }
        }
        iterator->first_time = 0;

        /* Skip over . and .. */
        if (wcscmp(file_data->cFileName, L".") != 0 &&
            wcscmp(file_data->cFileName, L"..") != 0)
        {
            PyObject *module = PyType_GetModule(Py_TYPE(iterator));
            entry = DirEntry_from_find_data(module, &iterator->path, file_data);
            if (!entry)
                break;
            return entry;
        }

        /* Loop till we get a non-dot directory or finish iterating */
    }

    /* Error or no more files */
    ScandirIterator_closedir(iterator);
    return NULL;
}

#else /* POSIX */

static int
ScandirIterator_is_closed(ScandirIterator *iterator)
{
    return !iterator->dirp;
}

static void
ScandirIterator_closedir(ScandirIterator *iterator)
{
    DIR *dirp = iterator->dirp;

    if (!dirp)
        return;

    iterator->dirp = NULL;
    Py_BEGIN_ALLOW_THREADS
#ifdef HAVE_FDOPENDIR
    if (iterator->path.fd != -1)
        rewinddir(dirp);
#endif
    closedir(dirp);
    Py_END_ALLOW_THREADS
    return;
}

static PyObject *
ScandirIterator_iternext(ScandirIterator *iterator)
{
    struct dirent *direntp;
    Py_ssize_t name_len;
    int is_dot;
    PyObject *entry;

    /* Happens if the iterator is iterated twice, or closed explicitly */
    if (!iterator->dirp)
        return NULL;

    while (1) {
        errno = 0;
        Py_BEGIN_ALLOW_THREADS
        direntp = readdir(iterator->dirp);
        Py_END_ALLOW_THREADS

        if (!direntp) {
            /* Error or no more files */
            if (errno != 0)
                path_error(&iterator->path);
            break;
        }

        /* Skip over . and .. */
        name_len = NAMLEN(direntp);
        is_dot = direntp->d_name[0] == '.' &&
                 (name_len == 1 || (direntp->d_name[1] == '.' && name_len == 2));
        if (!is_dot) {
            PyObject *module = PyType_GetModule(Py_TYPE(iterator));
            entry = DirEntry_from_posix_info(module,
                                             &iterator->path, direntp->d_name,
                                             name_len, direntp->d_ino
#ifdef HAVE_DIRENT_D_TYPE
                                             , direntp->d_type
#endif
                                            );
            if (!entry)
                break;
            return entry;
        }

        /* Loop till we get a non-dot directory or finish iterating */
    }

    /* Error or no more files */
    ScandirIterator_closedir(iterator);
    return NULL;
}

#endif

static PyObject *
ScandirIterator_close(ScandirIterator *self, PyObject *args)
{
    ScandirIterator_closedir(self);
    Py_RETURN_NONE;
}

static PyObject *
ScandirIterator_enter(PyObject *self, PyObject *args)
{
    return Py_NewRef(self);
}

static PyObject *
ScandirIterator_exit(ScandirIterator *self, PyObject *args)
{
    ScandirIterator_closedir(self);
    Py_RETURN_NONE;
}

static void
ScandirIterator_finalize(ScandirIterator *iterator)
{

    /* Save the current exception, if any. */
    PyObject *exc = PyErr_GetRaisedException();

    if (!ScandirIterator_is_closed(iterator)) {
        ScandirIterator_closedir(iterator);

        if (PyErr_ResourceWarning((PyObject *)iterator, 1,
                                  "unclosed scandir iterator %R", iterator)) {
            /* Spurious errors can appear at shutdown */
            if (PyErr_ExceptionMatches(PyExc_Warning)) {
                PyErr_WriteUnraisable((PyObject *) iterator);
            }
        }
    }

    path_cleanup(&iterator->path);

    /* Restore the saved exception. */
    PyErr_SetRaisedException(exc);
}

static void
ScandirIterator_dealloc(ScandirIterator *iterator)
{
    PyTypeObject *tp = Py_TYPE(iterator);
    if (PyObject_CallFinalizerFromDealloc((PyObject *)iterator) < 0)
        return;

    freefunc free_func = PyType_GetSlot(tp, Py_tp_free);
    free_func(iterator);
    Py_DECREF(tp);
}

static PyMethodDef ScandirIterator_methods[] = {
    {"__enter__", (PyCFunction)ScandirIterator_enter, METH_NOARGS},
    {"__exit__", (PyCFunction)ScandirIterator_exit, METH_VARARGS},
    {"close", (PyCFunction)ScandirIterator_close, METH_NOARGS},
    {NULL}
};

static PyType_Slot ScandirIteratorType_slots[] = {
    {Py_tp_dealloc, ScandirIterator_dealloc},
    {Py_tp_finalize, ScandirIterator_finalize},
    {Py_tp_iter, PyObject_SelfIter},
    {Py_tp_iternext, ScandirIterator_iternext},
    {Py_tp_methods, ScandirIterator_methods},
    {0, 0},
};

static PyType_Spec ScandirIteratorType_spec = {
    MODNAME ".ScandirIterator",
    sizeof(ScandirIterator),
    0,
    // bpo-40549: Py_TPFLAGS_BASETYPE should not be used, since
    // PyType_GetModule(Py_TYPE(self)) doesn't work on a subclass instance.
    (Py_TPFLAGS_DEFAULT | Py_TPFLAGS_HAVE_FINALIZE
        | Py_TPFLAGS_DISALLOW_INSTANTIATION),
    ScandirIteratorType_slots
};

/*[clinic input]
os.scandir

    path : path_t(nullable=True, allow_fd='PATH_HAVE_FDOPENDIR') = None

Return an iterator of DirEntry objects for given path.

path can be specified as either str, bytes, or a path-like object.  If path
is bytes, the names of yielded DirEntry objects will also be bytes; in
all other circumstances they will be str.

If path is None, uses the path='.'.
[clinic start generated code]*/

static PyObject *
os_scandir_impl(PyObject *module, path_t *path)
/*[clinic end generated code: output=6eb2668b675ca89e input=6bdd312708fc3bb0]*/
{
    ScandirIterator *iterator;
#ifdef MS_WINDOWS
    wchar_t *path_strW;
#else
    const char *path_str;
#ifdef HAVE_FDOPENDIR
    int fd = -1;
#endif
#endif

    if (PySys_Audit("os.scandir", "O",
                    path->object ? path->object : Py_None) < 0) {
        return NULL;
    }

    PyObject *ScandirIteratorType = get_posix_state(module)->ScandirIteratorType;
    iterator = PyObject_New(ScandirIterator, (PyTypeObject *)ScandirIteratorType);
    if (!iterator)
        return NULL;

#ifdef MS_WINDOWS
    iterator->handle = INVALID_HANDLE_VALUE;
#else
    iterator->dirp = NULL;
#endif

    /* Move the ownership to iterator->path */
    memcpy(&iterator->path, path, sizeof(path_t));
    memset(path, 0, sizeof(path_t));

#ifdef MS_WINDOWS
    iterator->first_time = 1;

    path_strW = join_path_filenameW(iterator->path.wide, L"*.*");
    if (!path_strW)
        goto error;

    Py_BEGIN_ALLOW_THREADS
    iterator->handle = FindFirstFileW(path_strW, &iterator->file_data);
    Py_END_ALLOW_THREADS

    if (iterator->handle == INVALID_HANDLE_VALUE) {
        path_error(&iterator->path);
        PyMem_Free(path_strW);
        goto error;
    }
    PyMem_Free(path_strW);
#else /* POSIX */
    errno = 0;
#ifdef HAVE_FDOPENDIR
    if (iterator->path.fd != -1) {
      if (HAVE_FDOPENDIR_RUNTIME) {
        /* closedir() closes the FD, so we duplicate it */
        fd = _Py_dup(iterator->path.fd);
        if (fd == -1)
            goto error;

        Py_BEGIN_ALLOW_THREADS
        iterator->dirp = fdopendir(fd);
        Py_END_ALLOW_THREADS
      } else {
        PyErr_SetString(PyExc_TypeError,
            "scandir: path should be string, bytes, os.PathLike or None, not int");
        return NULL;
      }
    }
    else
#endif
    {
        if (iterator->path.narrow)
            path_str = iterator->path.narrow;
        else
            path_str = ".";

        Py_BEGIN_ALLOW_THREADS
        iterator->dirp = opendir(path_str);
        Py_END_ALLOW_THREADS
    }

    if (!iterator->dirp) {
        path_error(&iterator->path);
#ifdef HAVE_FDOPENDIR
        if (fd != -1) {
            Py_BEGIN_ALLOW_THREADS
            close(fd);
            Py_END_ALLOW_THREADS
        }
#endif
        goto error;
    }
#endif

    return (PyObject *)iterator;

error:
    Py_DECREF(iterator);
    return NULL;
}

/*
    Return the file system path representation of the object.

    If the object is str or bytes, then allow it to pass through with
    an incremented refcount. If the object defines __fspath__(), then
    return the result of that method. All other types raise a TypeError.
*/
PyObject *
PyOS_FSPath(PyObject *path)
{
    /* For error message reasons, this function is manually inlined in
       path_converter(). */
    PyObject *func = NULL;
    PyObject *path_repr = NULL;

    if (PyUnicode_Check(path) || PyBytes_Check(path)) {
        return Py_NewRef(path);
    }

    func = _PyObject_LookupSpecial(path, &_Py_ID(__fspath__));
    if ((NULL == func) || (func == Py_None)) {
        return PyErr_Format(PyExc_TypeError,
                            "expected str, bytes or os.PathLike object, "
                            "not %.200s",
                            _PyType_Name(Py_TYPE(path)));
    }

    path_repr = _PyObject_CallNoArgs(func);
    Py_DECREF(func);
    if (NULL == path_repr) {
        return NULL;
    }

    if (!(PyUnicode_Check(path_repr) || PyBytes_Check(path_repr))) {
        PyErr_Format(PyExc_TypeError,
                     "expected %.200s.__fspath__() to return str or bytes, "
                     "not %.200s", _PyType_Name(Py_TYPE(path)),
                     _PyType_Name(Py_TYPE(path_repr)));
        Py_DECREF(path_repr);
        return NULL;
    }

    return path_repr;
}

/*[clinic input]
os.fspath

    path: object

Return the file system path representation of the object.

If the object is str or bytes, then allow it to pass through as-is. If the
object defines __fspath__(), then return the result of that method. All other
types raise a TypeError.
[clinic start generated code]*/

static PyObject *
os_fspath_impl(PyObject *module, PyObject *path)
/*[clinic end generated code: output=c3c3b78ecff2914f input=e357165f7b22490f]*/
{
    return PyOS_FSPath(path);
}

#ifdef HAVE_GETRANDOM_SYSCALL
/*[clinic input]
os.getrandom

    size: Py_ssize_t
    flags: int=0

Obtain a series of random bytes.
[clinic start generated code]*/

static PyObject *
os_getrandom_impl(PyObject *module, Py_ssize_t size, int flags)
/*[clinic end generated code: output=b3a618196a61409c input=59bafac39c594947]*/
{
    PyObject *bytes;
    Py_ssize_t n;

    if (size < 0) {
        errno = EINVAL;
        return posix_error();
    }

    bytes = PyBytes_FromStringAndSize(NULL, size);
    if (bytes == NULL) {
        PyErr_NoMemory();
        return NULL;
    }

    while (1) {
        n = syscall(SYS_getrandom,
                    PyBytes_AS_STRING(bytes),
                    PyBytes_GET_SIZE(bytes),
                    flags);
        if (n < 0 && errno == EINTR) {
            if (PyErr_CheckSignals() < 0) {
                goto error;
            }

            /* getrandom() was interrupted by a signal: retry */
            continue;
        }
        break;
    }

    if (n < 0) {
        PyErr_SetFromErrno(PyExc_OSError);
        goto error;
    }

    if (n != size) {
        _PyBytes_Resize(&bytes, n);
    }

    return bytes;

error:
    Py_DECREF(bytes);
    return NULL;
}
#endif   /* HAVE_GETRANDOM_SYSCALL */

#if defined(MS_WINDOWS_DESKTOP) || defined(MS_WINDOWS_APP) || defined(MS_WINDOWS_SYSTEM)

/* bpo-36085: Helper functions for managing DLL search directories
 * on win32
 */

/*[clinic input]
os._add_dll_directory

    path: path_t

Add a path to the DLL search path.

This search path is used when resolving dependencies for imported
extension modules (the module itself is resolved through sys.path),
and also by ctypes.

Returns an opaque value that may be passed to os.remove_dll_directory
to remove this directory from the search path.
[clinic start generated code]*/

static PyObject *
os__add_dll_directory_impl(PyObject *module, path_t *path)
/*[clinic end generated code: output=80b025daebb5d683 input=1de3e6c13a5808c8]*/
{
    DLL_DIRECTORY_COOKIE cookie = 0;
    DWORD err = 0;

    if (PySys_Audit("os.add_dll_directory", "(O)", path->object) < 0) {
        return NULL;
    }

    Py_BEGIN_ALLOW_THREADS
    if (!(cookie = AddDllDirectory(path->wide))) {
        err = GetLastError();
    }
    Py_END_ALLOW_THREADS

    if (err) {
        return win32_error_object_err("add_dll_directory",
                                      path->object, err);
    }

    return PyCapsule_New(cookie, "DLL directory cookie", NULL);
}

/*[clinic input]
os._remove_dll_directory

    cookie: object

Removes a path from the DLL search path.

The parameter is an opaque value that was returned from
os.add_dll_directory. You can only remove directories that you added
yourself.
[clinic start generated code]*/

static PyObject *
os__remove_dll_directory_impl(PyObject *module, PyObject *cookie)
/*[clinic end generated code: output=594350433ae535bc input=c1d16a7e7d9dc5dc]*/
{
    DLL_DIRECTORY_COOKIE cookieValue;
    DWORD err = 0;

    if (!PyCapsule_IsValid(cookie, "DLL directory cookie")) {
        PyErr_SetString(PyExc_TypeError,
            "Provided cookie was not returned from os.add_dll_directory");
        return NULL;
    }

    cookieValue = (DLL_DIRECTORY_COOKIE)PyCapsule_GetPointer(
        cookie, "DLL directory cookie");

    Py_BEGIN_ALLOW_THREADS
    if (!RemoveDllDirectory(cookieValue)) {
        err = GetLastError();
    }
    Py_END_ALLOW_THREADS

    if (err) {
        return win32_error_object_err("remove_dll_directory",
                                      NULL, err);
    }

    if (PyCapsule_SetName(cookie, NULL)) {
        return NULL;
    }

    Py_RETURN_NONE;
}

#endif /* MS_WINDOWS_APP || MS_WINDOWS_SYSTEM */


/* Only check if WIFEXITED is available: expect that it comes
   with WEXITSTATUS, WIFSIGNALED, etc.

   os.waitstatus_to_exitcode() is implemented in C and not in Python, so
   subprocess can safely call it during late Python finalization without
   risking that used os attributes were set to None by finalize_modules(). */
#if defined(WIFEXITED) || defined(MS_WINDOWS)
/*[clinic input]
os.waitstatus_to_exitcode

    status as status_obj: object

Convert a wait status to an exit code.

On Unix:

* If WIFEXITED(status) is true, return WEXITSTATUS(status).
* If WIFSIGNALED(status) is true, return -WTERMSIG(status).
* Otherwise, raise a ValueError.

On Windows, return status shifted right by 8 bits.

On Unix, if the process is being traced or if waitpid() was called with
WUNTRACED option, the caller must first check if WIFSTOPPED(status) is true.
This function must not be called if WIFSTOPPED(status) is true.
[clinic start generated code]*/

static PyObject *
os_waitstatus_to_exitcode_impl(PyObject *module, PyObject *status_obj)
/*[clinic end generated code: output=db50b1b0ba3c7153 input=7fe2d7fdaea3db42]*/
{
#ifndef MS_WINDOWS
    int status = PyLong_AsInt(status_obj);
    if (status == -1 && PyErr_Occurred()) {
        return NULL;
    }

    WAIT_TYPE wait_status;
    WAIT_STATUS_INT(wait_status) = status;
    int exitcode;
    if (WIFEXITED(wait_status)) {
        exitcode = WEXITSTATUS(wait_status);
        /* Sanity check to provide warranty on the function behavior.
           It should not occur in practice */
        if (exitcode < 0) {
            PyErr_Format(PyExc_ValueError, "invalid WEXITSTATUS: %i", exitcode);
            return NULL;
        }
    }
    else if (WIFSIGNALED(wait_status)) {
        int signum = WTERMSIG(wait_status);
        /* Sanity check to provide warranty on the function behavior.
           It should not occurs in practice */
        if (signum <= 0) {
            PyErr_Format(PyExc_ValueError, "invalid WTERMSIG: %i", signum);
            return NULL;
        }
        exitcode = -signum;
    } else if (WIFSTOPPED(wait_status)) {
        /* Status only received if the process is being traced
           or if waitpid() was called with WUNTRACED option. */
        int signum = WSTOPSIG(wait_status);
        PyErr_Format(PyExc_ValueError,
                     "process stopped by delivery of signal %i",
                     signum);
        return NULL;
    }
    else {
        PyErr_Format(PyExc_ValueError, "invalid wait status: %i", status);
        return NULL;
    }
    return PyLong_FromLong(exitcode);
#else
    /* Windows implementation: see os.waitpid() implementation
       which uses _cwait(). */
    unsigned long long status = PyLong_AsUnsignedLongLong(status_obj);
    if (status == (unsigned long long)-1 && PyErr_Occurred()) {
        return NULL;
    }

    unsigned long long exitcode = (status >> 8);
    /* ExitProcess() accepts an UINT type:
       reject exit code which doesn't fit in an UINT */
    if (exitcode > UINT_MAX) {
        PyErr_Format(PyExc_ValueError, "invalid exit code: %llu", exitcode);
        return NULL;
    }
    return PyLong_FromUnsignedLong((unsigned long)exitcode);
#endif
}
#endif

#if defined(MS_WINDOWS)
/*[clinic input]
os._supports_virtual_terminal

Checks if virtual terminal is supported in windows
[clinic start generated code]*/

static PyObject *
os__supports_virtual_terminal_impl(PyObject *module)
/*[clinic end generated code: output=bd0556a6d9d99fe6 input=0752c98e5d321542]*/
{
    DWORD mode = 0;
    HANDLE handle = GetStdHandle(STD_ERROR_HANDLE);
    if (!GetConsoleMode(handle, &mode)) {
        Py_RETURN_FALSE;
    }
    return PyBool_FromLong(mode & ENABLE_VIRTUAL_TERMINAL_PROCESSING);
}
#endif


static PyMethodDef posix_methods[] = {

    OS_STAT_METHODDEF
    OS_ACCESS_METHODDEF
    OS_TTYNAME_METHODDEF
    OS_CHDIR_METHODDEF
    OS_CHFLAGS_METHODDEF
    OS_CHMOD_METHODDEF
    OS_FCHMOD_METHODDEF
    OS_LCHMOD_METHODDEF
    OS_CHOWN_METHODDEF
    OS_FCHOWN_METHODDEF
    OS_LCHOWN_METHODDEF
    OS_LCHFLAGS_METHODDEF
    OS_CHROOT_METHODDEF
    OS_CTERMID_METHODDEF
    OS_GETCWD_METHODDEF
    OS_GETCWDB_METHODDEF
    OS_LINK_METHODDEF
    OS_LISTDIR_METHODDEF
    OS_LISTDRIVES_METHODDEF
    OS_LISTMOUNTS_METHODDEF
    OS_LISTVOLUMES_METHODDEF
    OS_LSTAT_METHODDEF
    OS_MKDIR_METHODDEF
    OS_NICE_METHODDEF
    OS_GETPRIORITY_METHODDEF
    OS_SETPRIORITY_METHODDEF
    OS_POSIX_SPAWN_METHODDEF
    OS_POSIX_SPAWNP_METHODDEF
    OS_READLINK_METHODDEF
    OS_COPY_FILE_RANGE_METHODDEF
    OS_SPLICE_METHODDEF
    OS_RENAME_METHODDEF
    OS_REPLACE_METHODDEF
    OS_RMDIR_METHODDEF
    OS_SYMLINK_METHODDEF
    OS_SYSTEM_METHODDEF
    OS_UMASK_METHODDEF
    OS_UNAME_METHODDEF
    OS_UNLINK_METHODDEF
    OS_REMOVE_METHODDEF
    OS_UTIME_METHODDEF
    OS_TIMES_METHODDEF
    OS__EXIT_METHODDEF
    OS__FCOPYFILE_METHODDEF
    OS_EXECV_METHODDEF
    OS_EXECVE_METHODDEF
    OS_SPAWNV_METHODDEF
    OS_SPAWNVE_METHODDEF
    OS_FORK1_METHODDEF
    OS_FORK_METHODDEF
    OS_REGISTER_AT_FORK_METHODDEF
    OS_SCHED_GET_PRIORITY_MAX_METHODDEF
    OS_SCHED_GET_PRIORITY_MIN_METHODDEF
    OS_SCHED_GETPARAM_METHODDEF
    OS_SCHED_GETSCHEDULER_METHODDEF
    OS_SCHED_RR_GET_INTERVAL_METHODDEF
    OS_SCHED_SETPARAM_METHODDEF
    OS_SCHED_SETSCHEDULER_METHODDEF
    OS_SCHED_YIELD_METHODDEF
    OS_SCHED_SETAFFINITY_METHODDEF
    OS_SCHED_GETAFFINITY_METHODDEF
    OS_POSIX_OPENPT_METHODDEF
    OS_GRANTPT_METHODDEF
    OS_UNLOCKPT_METHODDEF
    OS_PTSNAME_METHODDEF
    OS_OPENPTY_METHODDEF
    OS_LOGIN_TTY_METHODDEF
    OS_FORKPTY_METHODDEF
    OS_GETEGID_METHODDEF
    OS_GETEUID_METHODDEF
    OS_GETGID_METHODDEF
    OS_GETGROUPLIST_METHODDEF
    OS_GETGROUPS_METHODDEF
    OS_GETPID_METHODDEF
    OS_GETPGRP_METHODDEF
    OS_GETPPID_METHODDEF
    OS_GETUID_METHODDEF
    OS_GETLOGIN_METHODDEF
    OS_KILL_METHODDEF
    OS_KILLPG_METHODDEF
    OS_PLOCK_METHODDEF
    OS_STARTFILE_METHODDEF
    OS_SETUID_METHODDEF
    OS_SETEUID_METHODDEF
    OS_SETREUID_METHODDEF
    OS_SETGID_METHODDEF
    OS_SETEGID_METHODDEF
    OS_SETREGID_METHODDEF
    OS_SETGROUPS_METHODDEF
    OS_INITGROUPS_METHODDEF
    OS_GETPGID_METHODDEF
    OS_SETPGRP_METHODDEF
    OS_WAIT_METHODDEF
    OS_WAIT3_METHODDEF
    OS_WAIT4_METHODDEF
    OS_WAITID_METHODDEF
    OS_WAITPID_METHODDEF
    OS_PIDFD_OPEN_METHODDEF
    OS_GETSID_METHODDEF
    OS_SETSID_METHODDEF
    OS_SETPGID_METHODDEF
    OS_TCGETPGRP_METHODDEF
    OS_TCSETPGRP_METHODDEF
    OS_OPEN_METHODDEF
    OS_CLOSE_METHODDEF
    OS_CLOSERANGE_METHODDEF
    OS_DEVICE_ENCODING_METHODDEF
    OS_DUP_METHODDEF
    OS_DUP2_METHODDEF
    OS_LOCKF_METHODDEF
    OS_LSEEK_METHODDEF
    OS_READ_METHODDEF
    OS_READV_METHODDEF
    OS_PREAD_METHODDEF
    OS_PREADV_METHODDEF
    OS_WRITE_METHODDEF
    OS_WRITEV_METHODDEF
    OS_PWRITE_METHODDEF
    OS_PWRITEV_METHODDEF
    OS_SENDFILE_METHODDEF
    OS_FSTAT_METHODDEF
    OS_ISATTY_METHODDEF
    OS_PIPE_METHODDEF
    OS_PIPE2_METHODDEF
    OS_MKFIFO_METHODDEF
    OS_MKNOD_METHODDEF
    OS_MAJOR_METHODDEF
    OS_MINOR_METHODDEF
    OS_MAKEDEV_METHODDEF
    OS_FTRUNCATE_METHODDEF
    OS_TRUNCATE_METHODDEF
    OS_POSIX_FALLOCATE_METHODDEF
    OS_POSIX_FADVISE_METHODDEF
    OS_PUTENV_METHODDEF
    OS_UNSETENV_METHODDEF
    OS_STRERROR_METHODDEF
    OS_FCHDIR_METHODDEF
    OS_FSYNC_METHODDEF
    OS_SYNC_METHODDEF
    OS_FDATASYNC_METHODDEF
    OS_WCOREDUMP_METHODDEF
    OS_WIFCONTINUED_METHODDEF
    OS_WIFSTOPPED_METHODDEF
    OS_WIFSIGNALED_METHODDEF
    OS_WIFEXITED_METHODDEF
    OS_WEXITSTATUS_METHODDEF
    OS_WTERMSIG_METHODDEF
    OS_WSTOPSIG_METHODDEF
    OS_FSTATVFS_METHODDEF
    OS_STATVFS_METHODDEF
    OS_CONFSTR_METHODDEF
    OS_SYSCONF_METHODDEF
    OS_FPATHCONF_METHODDEF
    OS_PATHCONF_METHODDEF
    OS_ABORT_METHODDEF
    OS__GETFULLPATHNAME_METHODDEF
    OS__GETDISKUSAGE_METHODDEF
    OS__GETFINALPATHNAME_METHODDEF
    OS__FINDFIRSTFILE_METHODDEF
    OS__GETVOLUMEPATHNAME_METHODDEF
    OS__PATH_SPLITROOT_METHODDEF
    OS__PATH_NORMPATH_METHODDEF
    OS_GETLOADAVG_METHODDEF
    OS_URANDOM_METHODDEF
    OS_SETRESUID_METHODDEF
    OS_SETRESGID_METHODDEF
    OS_GETRESUID_METHODDEF
    OS_GETRESGID_METHODDEF

    OS_GETXATTR_METHODDEF
    OS_SETXATTR_METHODDEF
    OS_REMOVEXATTR_METHODDEF
    OS_LISTXATTR_METHODDEF

    OS_GET_TERMINAL_SIZE_METHODDEF
    OS_CPU_COUNT_METHODDEF
    OS_GET_INHERITABLE_METHODDEF
    OS_SET_INHERITABLE_METHODDEF
    OS_GET_HANDLE_INHERITABLE_METHODDEF
    OS_SET_HANDLE_INHERITABLE_METHODDEF
    OS_GET_BLOCKING_METHODDEF
    OS_SET_BLOCKING_METHODDEF
    OS_SCANDIR_METHODDEF
    OS_FSPATH_METHODDEF
    OS_GETRANDOM_METHODDEF
    OS_MEMFD_CREATE_METHODDEF
    OS_EVENTFD_METHODDEF
    OS_EVENTFD_READ_METHODDEF
    OS_EVENTFD_WRITE_METHODDEF
    OS__ADD_DLL_DIRECTORY_METHODDEF
    OS__REMOVE_DLL_DIRECTORY_METHODDEF
    OS_WAITSTATUS_TO_EXITCODE_METHODDEF
    OS_SETNS_METHODDEF
    OS_UNSHARE_METHODDEF
    OS_TIMERFD_CREATE_METHODDEF
    OS_TIMERFD_SETTIME_METHODDEF
    OS_TIMERFD_SETTIME_NS_METHODDEF
    OS_TIMERFD_GETTIME_METHODDEF
    OS_TIMERFD_GETTIME_NS_METHODDEF

    OS__PATH_ISDEVDRIVE_METHODDEF
    OS__PATH_ISDIR_METHODDEF
    OS__PATH_ISFILE_METHODDEF
    OS__PATH_ISLINK_METHODDEF
    OS__PATH_EXISTS_METHODDEF

    OS__SUPPORTS_VIRTUAL_TERMINAL_METHODDEF
    {NULL,              NULL}            /* Sentinel */
};

static int
all_ins(PyObject *m)
{
#ifdef F_OK
    if (PyModule_AddIntMacro(m, F_OK)) return -1;
#endif
#ifdef R_OK
    if (PyModule_AddIntMacro(m, R_OK)) return -1;
#endif
#ifdef W_OK
    if (PyModule_AddIntMacro(m, W_OK)) return -1;
#endif
#ifdef X_OK
    if (PyModule_AddIntMacro(m, X_OK)) return -1;
#endif
#ifdef NGROUPS_MAX
    if (PyModule_AddIntMacro(m, NGROUPS_MAX)) return -1;
#endif
#ifdef TMP_MAX
    if (PyModule_AddIntMacro(m, TMP_MAX)) return -1;
#endif
#ifdef WCONTINUED
    if (PyModule_AddIntMacro(m, WCONTINUED)) return -1;
#endif
#ifdef WNOHANG
    if (PyModule_AddIntMacro(m, WNOHANG)) return -1;
#endif
#ifdef WUNTRACED
    if (PyModule_AddIntMacro(m, WUNTRACED)) return -1;
#endif
#ifdef O_RDONLY
    if (PyModule_AddIntMacro(m, O_RDONLY)) return -1;
#endif
#ifdef O_WRONLY
    if (PyModule_AddIntMacro(m, O_WRONLY)) return -1;
#endif
#ifdef O_RDWR
    if (PyModule_AddIntMacro(m, O_RDWR)) return -1;
#endif
#ifdef O_NDELAY
    if (PyModule_AddIntMacro(m, O_NDELAY)) return -1;
#endif
#ifdef O_NONBLOCK
    if (PyModule_AddIntMacro(m, O_NONBLOCK)) return -1;
#endif
#ifdef O_APPEND
    if (PyModule_AddIntMacro(m, O_APPEND)) return -1;
#endif
#ifdef O_DSYNC
    if (PyModule_AddIntMacro(m, O_DSYNC)) return -1;
#endif
#ifdef O_RSYNC
    if (PyModule_AddIntMacro(m, O_RSYNC)) return -1;
#endif
#ifdef O_SYNC
    if (PyModule_AddIntMacro(m, O_SYNC)) return -1;
#endif
#ifdef O_NOCTTY
    if (PyModule_AddIntMacro(m, O_NOCTTY)) return -1;
#endif
#ifdef O_CREAT
    if (PyModule_AddIntMacro(m, O_CREAT)) return -1;
#endif
#ifdef O_EXCL
    if (PyModule_AddIntMacro(m, O_EXCL)) return -1;
#endif
#ifdef O_TRUNC
    if (PyModule_AddIntMacro(m, O_TRUNC)) return -1;
#endif
#ifdef O_BINARY
    if (PyModule_AddIntMacro(m, O_BINARY)) return -1;
#endif
#ifdef O_TEXT
    if (PyModule_AddIntMacro(m, O_TEXT)) return -1;
#endif
#ifdef O_XATTR
    if (PyModule_AddIntMacro(m, O_XATTR)) return -1;
#endif
#ifdef O_LARGEFILE
    if (PyModule_AddIntMacro(m, O_LARGEFILE)) return -1;
#endif
#ifndef __GNU__
#ifdef O_SHLOCK
    if (PyModule_AddIntMacro(m, O_SHLOCK)) return -1;
#endif
#ifdef O_EXLOCK
    if (PyModule_AddIntMacro(m, O_EXLOCK)) return -1;
#endif
#endif
#ifdef O_EXEC
    if (PyModule_AddIntMacro(m, O_EXEC)) return -1;
#endif
#ifdef O_SEARCH
    if (PyModule_AddIntMacro(m, O_SEARCH)) return -1;
#endif
#ifdef O_PATH
    if (PyModule_AddIntMacro(m, O_PATH)) return -1;
#endif
#ifdef O_TTY_INIT
    if (PyModule_AddIntMacro(m, O_TTY_INIT)) return -1;
#endif
#ifdef O_TMPFILE
    if (PyModule_AddIntMacro(m, O_TMPFILE)) return -1;
#endif
#ifdef PRIO_PROCESS
    if (PyModule_AddIntMacro(m, PRIO_PROCESS)) return -1;
#endif
#ifdef PRIO_PGRP
    if (PyModule_AddIntMacro(m, PRIO_PGRP)) return -1;
#endif
#ifdef PRIO_USER
    if (PyModule_AddIntMacro(m, PRIO_USER)) return -1;
#endif
#ifdef PRIO_DARWIN_THREAD
    if (PyModule_AddIntMacro(m, PRIO_DARWIN_THREAD)) return -1;
#endif
#ifdef PRIO_DARWIN_PROCESS
    if (PyModule_AddIntMacro(m, PRIO_DARWIN_PROCESS)) return -1;
#endif
#ifdef PRIO_DARWIN_BG
    if (PyModule_AddIntMacro(m, PRIO_DARWIN_BG)) return -1;
#endif
#ifdef PRIO_DARWIN_NONUI
    if (PyModule_AddIntMacro(m, PRIO_DARWIN_NONUI)) return -1;
#endif
#ifdef O_CLOEXEC
    if (PyModule_AddIntMacro(m, O_CLOEXEC)) return -1;
#endif
#ifdef O_ACCMODE
    if (PyModule_AddIntMacro(m, O_ACCMODE)) return -1;
#endif
#ifdef O_EVTONLY
    if (PyModule_AddIntMacro(m, O_EVTONLY)) return -1;
#endif
#ifdef O_FSYNC
    if (PyModule_AddIntMacro(m, O_FSYNC)) return -1;
#endif
#ifdef O_SYMLINK
    if (PyModule_AddIntMacro(m, O_SYMLINK)) return -1;
#endif

#ifdef SEEK_HOLE
    if (PyModule_AddIntMacro(m, SEEK_HOLE)) return -1;
#endif
#ifdef SEEK_DATA
    if (PyModule_AddIntMacro(m, SEEK_DATA)) return -1;
#endif

/* MS Windows */
#ifdef O_NOINHERIT
    /* Don't inherit in child processes. */
    if (PyModule_AddIntMacro(m, O_NOINHERIT)) return -1;
#endif
#ifdef _O_SHORT_LIVED
    /* Optimize for short life (keep in memory). */
    /* MS forgot to define this one with a non-underscore form too. */
    if (PyModule_AddIntConstant(m, "O_SHORT_LIVED", _O_SHORT_LIVED)) return -1;
#endif
#ifdef O_TEMPORARY
    /* Automatically delete when last handle is closed. */
    if (PyModule_AddIntMacro(m, O_TEMPORARY)) return -1;
#endif
#ifdef O_RANDOM
    /* Optimize for random access. */
    if (PyModule_AddIntMacro(m, O_RANDOM)) return -1;
#endif
#ifdef O_SEQUENTIAL
    /* Optimize for sequential access. */
    if (PyModule_AddIntMacro(m, O_SEQUENTIAL)) return -1;
#endif

/* GNU extensions. */
#ifdef O_ASYNC
    /* Send a SIGIO signal whenever input or output
       becomes available on file descriptor */
    if (PyModule_AddIntMacro(m, O_ASYNC)) return -1;
#endif
#ifdef O_DIRECT
    /* Direct disk access. */
    if (PyModule_AddIntMacro(m, O_DIRECT)) return -1;
#endif
#ifdef O_DIRECTORY
    /* Must be a directory.      */
    if (PyModule_AddIntMacro(m, O_DIRECTORY)) return -1;
#endif
#ifdef O_NOFOLLOW
    /* Do not follow links.      */
    if (PyModule_AddIntMacro(m, O_NOFOLLOW)) return -1;
#endif
#ifdef O_NOFOLLOW_ANY
    if (PyModule_AddIntMacro(m, O_NOFOLLOW_ANY)) return -1;
#endif
#ifdef O_NOLINKS
    /* Fails if link count of the named file is greater than 1 */
    if (PyModule_AddIntMacro(m, O_NOLINKS)) return -1;
#endif
#ifdef O_NOATIME
    /* Do not update the access time. */
    if (PyModule_AddIntMacro(m, O_NOATIME)) return -1;
#endif

    /* These come from sysexits.h */
#ifdef EX_OK
    if (PyModule_AddIntMacro(m, EX_OK)) return -1;
#endif /* EX_OK */
#ifdef EX_USAGE
    if (PyModule_AddIntMacro(m, EX_USAGE)) return -1;
#endif /* EX_USAGE */
#ifdef EX_DATAERR
    if (PyModule_AddIntMacro(m, EX_DATAERR)) return -1;
#endif /* EX_DATAERR */
#ifdef EX_NOINPUT
    if (PyModule_AddIntMacro(m, EX_NOINPUT)) return -1;
#endif /* EX_NOINPUT */
#ifdef EX_NOUSER
    if (PyModule_AddIntMacro(m, EX_NOUSER)) return -1;
#endif /* EX_NOUSER */
#ifdef EX_NOHOST
    if (PyModule_AddIntMacro(m, EX_NOHOST)) return -1;
#endif /* EX_NOHOST */
#ifdef EX_UNAVAILABLE
    if (PyModule_AddIntMacro(m, EX_UNAVAILABLE)) return -1;
#endif /* EX_UNAVAILABLE */
#ifdef EX_SOFTWARE
    if (PyModule_AddIntMacro(m, EX_SOFTWARE)) return -1;
#endif /* EX_SOFTWARE */
#ifdef EX_OSERR
    if (PyModule_AddIntMacro(m, EX_OSERR)) return -1;
#endif /* EX_OSERR */
#ifdef EX_OSFILE
    if (PyModule_AddIntMacro(m, EX_OSFILE)) return -1;
#endif /* EX_OSFILE */
#ifdef EX_CANTCREAT
    if (PyModule_AddIntMacro(m, EX_CANTCREAT)) return -1;
#endif /* EX_CANTCREAT */
#ifdef EX_IOERR
    if (PyModule_AddIntMacro(m, EX_IOERR)) return -1;
#endif /* EX_IOERR */
#ifdef EX_TEMPFAIL
    if (PyModule_AddIntMacro(m, EX_TEMPFAIL)) return -1;
#endif /* EX_TEMPFAIL */
#ifdef EX_PROTOCOL
    if (PyModule_AddIntMacro(m, EX_PROTOCOL)) return -1;
#endif /* EX_PROTOCOL */
#ifdef EX_NOPERM
    if (PyModule_AddIntMacro(m, EX_NOPERM)) return -1;
#endif /* EX_NOPERM */
#ifdef EX_CONFIG
    if (PyModule_AddIntMacro(m, EX_CONFIG)) return -1;
#endif /* EX_CONFIG */
#ifdef EX_NOTFOUND
    if (PyModule_AddIntMacro(m, EX_NOTFOUND)) return -1;
#endif /* EX_NOTFOUND */

    /* statvfs */
#ifdef ST_RDONLY
    if (PyModule_AddIntMacro(m, ST_RDONLY)) return -1;
#endif /* ST_RDONLY */
#ifdef ST_NOSUID
    if (PyModule_AddIntMacro(m, ST_NOSUID)) return -1;
#endif /* ST_NOSUID */

       /* GNU extensions */
#ifdef ST_NODEV
    if (PyModule_AddIntMacro(m, ST_NODEV)) return -1;
#endif /* ST_NODEV */
#ifdef ST_NOEXEC
    if (PyModule_AddIntMacro(m, ST_NOEXEC)) return -1;
#endif /* ST_NOEXEC */
#ifdef ST_SYNCHRONOUS
    if (PyModule_AddIntMacro(m, ST_SYNCHRONOUS)) return -1;
#endif /* ST_SYNCHRONOUS */
#ifdef ST_MANDLOCK
    if (PyModule_AddIntMacro(m, ST_MANDLOCK)) return -1;
#endif /* ST_MANDLOCK */
#ifdef ST_WRITE
    if (PyModule_AddIntMacro(m, ST_WRITE)) return -1;
#endif /* ST_WRITE */
#ifdef ST_APPEND
    if (PyModule_AddIntMacro(m, ST_APPEND)) return -1;
#endif /* ST_APPEND */
#ifdef ST_NOATIME
    if (PyModule_AddIntMacro(m, ST_NOATIME)) return -1;
#endif /* ST_NOATIME */
#ifdef ST_NODIRATIME
    if (PyModule_AddIntMacro(m, ST_NODIRATIME)) return -1;
#endif /* ST_NODIRATIME */
#ifdef ST_RELATIME
    if (PyModule_AddIntMacro(m, ST_RELATIME)) return -1;
#endif /* ST_RELATIME */

    /* FreeBSD sendfile() constants */
#ifdef SF_NODISKIO
    if (PyModule_AddIntMacro(m, SF_NODISKIO)) return -1;
#endif
    /* is obsolete since the 11.x release */
#ifdef SF_MNOWAIT
    if (PyModule_AddIntMacro(m, SF_MNOWAIT)) return -1;
#endif
#ifdef SF_SYNC
    if (PyModule_AddIntMacro(m, SF_SYNC)) return -1;
#endif
#ifdef SF_NOCACHE
    if (PyModule_AddIntMacro(m, SF_NOCACHE)) return -1;
#endif

#ifdef TFD_NONBLOCK
    if (PyModule_AddIntMacro(m, TFD_NONBLOCK)) return -1;
#endif
#ifdef TFD_CLOEXEC
    if (PyModule_AddIntMacro(m, TFD_CLOEXEC)) return -1;
#endif
#ifdef TFD_TIMER_ABSTIME
    if (PyModule_AddIntMacro(m, TFD_TIMER_ABSTIME)) return -1;
#endif
#ifdef TFD_TIMER_CANCEL_ON_SET
    if (PyModule_AddIntMacro(m, TFD_TIMER_CANCEL_ON_SET)) return -1;
#endif

    /* constants for posix_fadvise */
#ifdef POSIX_FADV_NORMAL
    if (PyModule_AddIntMacro(m, POSIX_FADV_NORMAL)) return -1;
#endif
#ifdef POSIX_FADV_SEQUENTIAL
    if (PyModule_AddIntMacro(m, POSIX_FADV_SEQUENTIAL)) return -1;
#endif
#ifdef POSIX_FADV_RANDOM
    if (PyModule_AddIntMacro(m, POSIX_FADV_RANDOM)) return -1;
#endif
#ifdef POSIX_FADV_NOREUSE
    if (PyModule_AddIntMacro(m, POSIX_FADV_NOREUSE)) return -1;
#endif
#ifdef POSIX_FADV_WILLNEED
    if (PyModule_AddIntMacro(m, POSIX_FADV_WILLNEED)) return -1;
#endif
#ifdef POSIX_FADV_DONTNEED
    if (PyModule_AddIntMacro(m, POSIX_FADV_DONTNEED)) return -1;
#endif

    /* constants for waitid */
#if defined(HAVE_SYS_WAIT_H) && defined(HAVE_WAITID)
    if (PyModule_AddIntMacro(m, P_PID)) return -1;
    if (PyModule_AddIntMacro(m, P_PGID)) return -1;
    if (PyModule_AddIntMacro(m, P_ALL)) return -1;
#ifdef P_PIDFD
    if (PyModule_AddIntMacro(m, P_PIDFD)) return -1;
#endif
#ifdef PIDFD_NONBLOCK
    if (PyModule_AddIntMacro(m, PIDFD_NONBLOCK)) return -1;
#endif
#endif
#ifdef WEXITED
    if (PyModule_AddIntMacro(m, WEXITED)) return -1;
#endif
#ifdef WNOWAIT
    if (PyModule_AddIntMacro(m, WNOWAIT)) return -1;
#endif
#ifdef WSTOPPED
    if (PyModule_AddIntMacro(m, WSTOPPED)) return -1;
#endif
#ifdef CLD_EXITED
    if (PyModule_AddIntMacro(m, CLD_EXITED)) return -1;
#endif
#ifdef CLD_KILLED
    if (PyModule_AddIntMacro(m, CLD_KILLED)) return -1;
#endif
#ifdef CLD_DUMPED
    if (PyModule_AddIntMacro(m, CLD_DUMPED)) return -1;
#endif
#ifdef CLD_TRAPPED
    if (PyModule_AddIntMacro(m, CLD_TRAPPED)) return -1;
#endif
#ifdef CLD_STOPPED
    if (PyModule_AddIntMacro(m, CLD_STOPPED)) return -1;
#endif
#ifdef CLD_CONTINUED
    if (PyModule_AddIntMacro(m, CLD_CONTINUED)) return -1;
#endif

    /* constants for lockf */
#ifdef F_LOCK
    if (PyModule_AddIntMacro(m, F_LOCK)) return -1;
#endif
#ifdef F_TLOCK
    if (PyModule_AddIntMacro(m, F_TLOCK)) return -1;
#endif
#ifdef F_ULOCK
    if (PyModule_AddIntMacro(m, F_ULOCK)) return -1;
#endif
#ifdef F_TEST
    if (PyModule_AddIntMacro(m, F_TEST)) return -1;
#endif

#ifdef RWF_DSYNC
    if (PyModule_AddIntConstant(m, "RWF_DSYNC", RWF_DSYNC)) return -1;
#endif
#ifdef RWF_HIPRI
    if (PyModule_AddIntConstant(m, "RWF_HIPRI", RWF_HIPRI)) return -1;
#endif
#ifdef RWF_SYNC
    if (PyModule_AddIntConstant(m, "RWF_SYNC", RWF_SYNC)) return -1;
#endif
#ifdef RWF_NOWAIT
    if (PyModule_AddIntConstant(m, "RWF_NOWAIT", RWF_NOWAIT)) return -1;
#endif
#ifdef RWF_APPEND
    if (PyModule_AddIntConstant(m, "RWF_APPEND", RWF_APPEND)) return -1;
#endif

/* constants for splice */
#if defined(HAVE_SPLICE) && defined(__linux__)
    if (PyModule_AddIntConstant(m, "SPLICE_F_MOVE", SPLICE_F_MOVE)) return -1;
    if (PyModule_AddIntConstant(m, "SPLICE_F_NONBLOCK", SPLICE_F_NONBLOCK)) return -1;
    if (PyModule_AddIntConstant(m, "SPLICE_F_MORE", SPLICE_F_MORE)) return -1;
#endif

/* constants for posix_spawn */
#ifdef HAVE_POSIX_SPAWN
    if (PyModule_AddIntConstant(m, "POSIX_SPAWN_OPEN", POSIX_SPAWN_OPEN)) return -1;
    if (PyModule_AddIntConstant(m, "POSIX_SPAWN_CLOSE", POSIX_SPAWN_CLOSE)) return -1;
    if (PyModule_AddIntConstant(m, "POSIX_SPAWN_DUP2", POSIX_SPAWN_DUP2)) return -1;
#ifdef HAVE_POSIX_SPAWN_FILE_ACTIONS_ADDCLOSEFROM_NP
    if (PyModule_AddIntMacro(m, POSIX_SPAWN_CLOSEFROM)) return -1;
#endif
#endif

#if defined(HAVE_SPAWNV) || defined (HAVE_RTPSPAWN)
    if (PyModule_AddIntConstant(m, "P_WAIT", _P_WAIT)) return -1;
    if (PyModule_AddIntConstant(m, "P_NOWAIT", _P_NOWAIT)) return -1;
    if (PyModule_AddIntConstant(m, "P_NOWAITO", _P_NOWAITO)) return -1;
#endif
#ifdef HAVE_SPAWNV
    if (PyModule_AddIntConstant(m, "P_OVERLAY", _OLD_P_OVERLAY)) return -1;
    if (PyModule_AddIntConstant(m, "P_DETACH", _P_DETACH)) return -1;
#endif

#ifdef HAVE_SCHED_H
#ifdef SCHED_OTHER
    if (PyModule_AddIntMacro(m, SCHED_OTHER)) return -1;
#endif
#ifdef SCHED_FIFO
    if (PyModule_AddIntMacro(m, SCHED_FIFO)) return -1;
#endif
#ifdef SCHED_RR
    if (PyModule_AddIntMacro(m, SCHED_RR)) return -1;
#endif
#ifdef SCHED_SPORADIC
    if (PyModule_AddIntMacro(m, SCHED_SPORADIC)) return -1;
#endif
#ifdef SCHED_BATCH
    if (PyModule_AddIntMacro(m, SCHED_BATCH)) return -1;
#endif
#ifdef SCHED_IDLE
    if (PyModule_AddIntMacro(m, SCHED_IDLE)) return -1;
#endif
#ifdef SCHED_RESET_ON_FORK
    if (PyModule_AddIntMacro(m, SCHED_RESET_ON_FORK)) return -1;
#endif
#ifdef SCHED_SYS
    if (PyModule_AddIntMacro(m, SCHED_SYS)) return -1;
#endif
#ifdef SCHED_IA
    if (PyModule_AddIntMacro(m, SCHED_IA)) return -1;
#endif
#ifdef SCHED_FSS
    if (PyModule_AddIntMacro(m, SCHED_FSS)) return -1;
#endif
#ifdef SCHED_FX
    if (PyModule_AddIntConstant(m, "SCHED_FX", SCHED_FSS)) return -1;
#endif

/* constants for namespaces */
#if defined(HAVE_SETNS) || defined(HAVE_UNSHARE)
#ifdef CLONE_FS
    if (PyModule_AddIntMacro(m, CLONE_FS)) return -1;
#endif
#ifdef CLONE_FILES
    if (PyModule_AddIntMacro(m, CLONE_FILES)) return -1;
#endif
#ifdef CLONE_NEWNS
    if (PyModule_AddIntMacro(m, CLONE_NEWNS)) return -1;
#endif
#ifdef CLONE_NEWCGROUP
    if (PyModule_AddIntMacro(m, CLONE_NEWCGROUP)) return -1;
#endif
#ifdef CLONE_NEWUTS
    if (PyModule_AddIntMacro(m, CLONE_NEWUTS)) return -1;
#endif
#ifdef CLONE_NEWIPC
    if (PyModule_AddIntMacro(m, CLONE_NEWIPC)) return -1;
#endif
#ifdef CLONE_NEWUSER
    if (PyModule_AddIntMacro(m, CLONE_NEWUSER)) return -1;
#endif
#ifdef CLONE_NEWPID
    if (PyModule_AddIntMacro(m, CLONE_NEWPID)) return -1;
#endif
#ifdef CLONE_NEWNET
    if (PyModule_AddIntMacro(m, CLONE_NEWNET)) return -1;
#endif
#ifdef CLONE_NEWTIME
    if (PyModule_AddIntMacro(m, CLONE_NEWTIME)) return -1;
#endif
#ifdef CLONE_SYSVSEM
    if (PyModule_AddIntMacro(m, CLONE_SYSVSEM)) return -1;
#endif
#ifdef CLONE_THREAD
    if (PyModule_AddIntMacro(m, CLONE_THREAD)) return -1;
#endif
#ifdef CLONE_SIGHAND
    if (PyModule_AddIntMacro(m, CLONE_SIGHAND)) return -1;
#endif
#ifdef CLONE_VM
    if (PyModule_AddIntMacro(m, CLONE_VM)) return -1;
#endif
#endif

#endif

#ifdef USE_XATTRS
    if (PyModule_AddIntMacro(m, XATTR_CREATE)) return -1;
    if (PyModule_AddIntMacro(m, XATTR_REPLACE)) return -1;
    if (PyModule_AddIntMacro(m, XATTR_SIZE_MAX)) return -1;
#endif

#if HAVE_DECL_RTLD_LAZY
    if (PyModule_AddIntMacro(m, RTLD_LAZY)) return -1;
#endif
#if HAVE_DECL_RTLD_NOW
    if (PyModule_AddIntMacro(m, RTLD_NOW)) return -1;
#endif
#if HAVE_DECL_RTLD_GLOBAL
    if (PyModule_AddIntMacro(m, RTLD_GLOBAL)) return -1;
#endif
#if HAVE_DECL_RTLD_LOCAL
    if (PyModule_AddIntMacro(m, RTLD_LOCAL)) return -1;
#endif
#if HAVE_DECL_RTLD_NODELETE
    if (PyModule_AddIntMacro(m, RTLD_NODELETE)) return -1;
#endif
#if HAVE_DECL_RTLD_NOLOAD
    if (PyModule_AddIntMacro(m, RTLD_NOLOAD)) return -1;
#endif
#if HAVE_DECL_RTLD_DEEPBIND
    if (PyModule_AddIntMacro(m, RTLD_DEEPBIND)) return -1;
#endif
#if HAVE_DECL_RTLD_MEMBER
    if (PyModule_AddIntMacro(m, RTLD_MEMBER)) return -1;
#endif

#ifdef HAVE_GETRANDOM_SYSCALL
    if (PyModule_AddIntMacro(m, GRND_RANDOM)) return -1;
    if (PyModule_AddIntMacro(m, GRND_NONBLOCK)) return -1;
#endif
#ifdef HAVE_MEMFD_CREATE
    if (PyModule_AddIntMacro(m, MFD_CLOEXEC)) return -1;
    if (PyModule_AddIntMacro(m, MFD_ALLOW_SEALING)) return -1;
#ifdef MFD_HUGETLB
    if (PyModule_AddIntMacro(m, MFD_HUGETLB)) return -1;
#endif
#ifdef MFD_HUGE_SHIFT
    if (PyModule_AddIntMacro(m, MFD_HUGE_SHIFT)) return -1;
#endif
#ifdef MFD_HUGE_MASK
    if (PyModule_AddIntMacro(m, MFD_HUGE_MASK)) return -1;
#endif
#ifdef MFD_HUGE_64KB
    if (PyModule_AddIntMacro(m, MFD_HUGE_64KB)) return -1;
#endif
#ifdef MFD_HUGE_512KB
    if (PyModule_AddIntMacro(m, MFD_HUGE_512KB)) return -1;
#endif
#ifdef MFD_HUGE_1MB
    if (PyModule_AddIntMacro(m, MFD_HUGE_1MB)) return -1;
#endif
#ifdef MFD_HUGE_2MB
    if (PyModule_AddIntMacro(m, MFD_HUGE_2MB)) return -1;
#endif
#ifdef MFD_HUGE_8MB
    if (PyModule_AddIntMacro(m, MFD_HUGE_8MB)) return -1;
#endif
#ifdef MFD_HUGE_16MB
    if (PyModule_AddIntMacro(m, MFD_HUGE_16MB)) return -1;
#endif
#ifdef MFD_HUGE_32MB
    if (PyModule_AddIntMacro(m, MFD_HUGE_32MB)) return -1;
#endif
#ifdef MFD_HUGE_256MB
    if (PyModule_AddIntMacro(m, MFD_HUGE_256MB)) return -1;
#endif
#ifdef MFD_HUGE_512MB
    if (PyModule_AddIntMacro(m, MFD_HUGE_512MB)) return -1;
#endif
#ifdef MFD_HUGE_1GB
    if (PyModule_AddIntMacro(m, MFD_HUGE_1GB)) return -1;
#endif
#ifdef MFD_HUGE_2GB
    if (PyModule_AddIntMacro(m, MFD_HUGE_2GB)) return -1;
#endif
#ifdef MFD_HUGE_16GB
    if (PyModule_AddIntMacro(m, MFD_HUGE_16GB)) return -1;
#endif
#endif /* HAVE_MEMFD_CREATE */

#if defined(HAVE_EVENTFD) && defined(EFD_CLOEXEC)
    if (PyModule_AddIntMacro(m, EFD_CLOEXEC)) return -1;
#ifdef EFD_NONBLOCK
    if (PyModule_AddIntMacro(m, EFD_NONBLOCK)) return -1;
#endif
#ifdef EFD_SEMAPHORE
    if (PyModule_AddIntMacro(m, EFD_SEMAPHORE)) return -1;
#endif
#endif  /* HAVE_EVENTFD && EFD_CLOEXEC */

#if defined(__APPLE__)
    if (PyModule_AddIntConstant(m, "_COPYFILE_DATA", COPYFILE_DATA)) return -1;
    if (PyModule_AddIntConstant(m, "_COPYFILE_STAT", COPYFILE_STAT)) return -1;
    if (PyModule_AddIntConstant(m, "_COPYFILE_ACL", COPYFILE_ACL)) return -1;
    if (PyModule_AddIntConstant(m, "_COPYFILE_XATTR", COPYFILE_XATTR)) return -1;
#endif

#ifdef MS_WINDOWS
    if (PyModule_AddIntConstant(m, "_LOAD_LIBRARY_SEARCH_DEFAULT_DIRS", LOAD_LIBRARY_SEARCH_DEFAULT_DIRS)) return -1;
    if (PyModule_AddIntConstant(m, "_LOAD_LIBRARY_SEARCH_APPLICATION_DIR", LOAD_LIBRARY_SEARCH_APPLICATION_DIR)) return -1;
    if (PyModule_AddIntConstant(m, "_LOAD_LIBRARY_SEARCH_SYSTEM32", LOAD_LIBRARY_SEARCH_SYSTEM32)) return -1;
    if (PyModule_AddIntConstant(m, "_LOAD_LIBRARY_SEARCH_USER_DIRS", LOAD_LIBRARY_SEARCH_USER_DIRS)) return -1;
    if (PyModule_AddIntConstant(m, "_LOAD_LIBRARY_SEARCH_DLL_LOAD_DIR", LOAD_LIBRARY_SEARCH_DLL_LOAD_DIR)) return -1;
#endif

    return 0;
}



#define PROBE(name, test) \
   static int name(void)  \
   {                      \
      if (test) {        \
          return 1;       \
      } else {            \
          return 0;       \
      }                   \
   }

#ifdef HAVE_FSTATAT
PROBE(probe_fstatat, HAVE_FSTATAT_RUNTIME)
#endif

#ifdef HAVE_FACCESSAT
PROBE(probe_faccessat, HAVE_FACCESSAT_RUNTIME)
#endif

#ifdef HAVE_FCHMODAT
PROBE(probe_fchmodat, HAVE_FCHMODAT_RUNTIME)
#endif

#ifdef HAVE_FCHOWNAT
PROBE(probe_fchownat, HAVE_FCHOWNAT_RUNTIME)
#endif

#ifdef HAVE_LINKAT
PROBE(probe_linkat, HAVE_LINKAT_RUNTIME)
#endif

#ifdef HAVE_FDOPENDIR
PROBE(probe_fdopendir, HAVE_FDOPENDIR_RUNTIME)
#endif

#ifdef HAVE_MKDIRAT
PROBE(probe_mkdirat, HAVE_MKDIRAT_RUNTIME)
#endif

#ifdef HAVE_MKFIFOAT
PROBE(probe_mkfifoat, HAVE_MKFIFOAT_RUNTIME)
#endif

#ifdef HAVE_MKNODAT
PROBE(probe_mknodat, HAVE_MKNODAT_RUNTIME)
#endif

#ifdef HAVE_RENAMEAT
PROBE(probe_renameat, HAVE_RENAMEAT_RUNTIME)
#endif

#ifdef HAVE_UNLINKAT
PROBE(probe_unlinkat, HAVE_UNLINKAT_RUNTIME)
#endif

#ifdef HAVE_OPENAT
PROBE(probe_openat, HAVE_OPENAT_RUNTIME)
#endif

#ifdef HAVE_READLINKAT
PROBE(probe_readlinkat, HAVE_READLINKAT_RUNTIME)
#endif

#ifdef HAVE_SYMLINKAT
PROBE(probe_symlinkat, HAVE_SYMLINKAT_RUNTIME)
#endif

#ifdef HAVE_FUTIMENS
PROBE(probe_futimens, HAVE_FUTIMENS_RUNTIME)
#endif

#ifdef HAVE_UTIMENSAT
PROBE(probe_utimensat, HAVE_UTIMENSAT_RUNTIME)
#endif




static const struct have_function {
    const char * const label;
    int (*probe)(void);
} have_functions[] = {

#ifdef HAVE_EVENTFD
    {"HAVE_EVENTFD", NULL},
#endif

#ifdef HAVE_TIMERFD_CREATE
    {"HAVE_TIMERFD_CREATE", NULL},
#endif

#ifdef HAVE_FACCESSAT
    { "HAVE_FACCESSAT", probe_faccessat },
#endif

#ifdef HAVE_FCHDIR
    { "HAVE_FCHDIR", NULL },
#endif

#ifdef HAVE_FCHMOD
    { "HAVE_FCHMOD", NULL },
#endif

#ifdef HAVE_FCHMODAT
    { "HAVE_FCHMODAT", probe_fchmodat },
#endif

#ifdef HAVE_FCHOWN
    { "HAVE_FCHOWN", NULL },
#endif

#ifdef HAVE_FCHOWNAT
    { "HAVE_FCHOWNAT", probe_fchownat },
#endif

#ifdef HAVE_FEXECVE
    { "HAVE_FEXECVE", NULL },
#endif

#ifdef HAVE_FDOPENDIR
    { "HAVE_FDOPENDIR", probe_fdopendir },
#endif

#ifdef HAVE_FPATHCONF
    { "HAVE_FPATHCONF", NULL },
#endif

#ifdef HAVE_FSTATAT
    { "HAVE_FSTATAT", probe_fstatat },
#endif

#ifdef HAVE_FSTATVFS
    { "HAVE_FSTATVFS", NULL },
#endif

#if defined HAVE_FTRUNCATE || defined MS_WINDOWS
    { "HAVE_FTRUNCATE", NULL },
#endif

#ifdef HAVE_FUTIMENS
    { "HAVE_FUTIMENS", probe_futimens },
#endif

#ifdef HAVE_FUTIMES
    { "HAVE_FUTIMES", NULL },
#endif

#ifdef HAVE_FUTIMESAT
    { "HAVE_FUTIMESAT", NULL },
#endif

#ifdef HAVE_LINKAT
    { "HAVE_LINKAT", probe_linkat },
#endif

#ifdef HAVE_LCHFLAGS
    { "HAVE_LCHFLAGS", NULL },
#endif

#ifdef HAVE_LCHMOD
    { "HAVE_LCHMOD", NULL },
#endif

#ifdef HAVE_LCHOWN
    { "HAVE_LCHOWN", NULL },
#endif

#ifdef HAVE_LSTAT
    { "HAVE_LSTAT", NULL },
#endif

#ifdef HAVE_LUTIMES
    { "HAVE_LUTIMES", NULL },
#endif

#ifdef HAVE_MEMFD_CREATE
    { "HAVE_MEMFD_CREATE", NULL },
#endif

#ifdef HAVE_MKDIRAT
    { "HAVE_MKDIRAT", probe_mkdirat },
#endif

#ifdef HAVE_MKFIFOAT
    { "HAVE_MKFIFOAT", probe_mkfifoat },
#endif

#ifdef HAVE_MKNODAT
    { "HAVE_MKNODAT", probe_mknodat },
#endif

#ifdef HAVE_OPENAT
    { "HAVE_OPENAT", probe_openat },
#endif

#ifdef HAVE_READLINKAT
    { "HAVE_READLINKAT", probe_readlinkat },
#endif

#ifdef HAVE_RENAMEAT
    { "HAVE_RENAMEAT", probe_renameat },
#endif

#ifdef HAVE_SYMLINKAT
    { "HAVE_SYMLINKAT", probe_symlinkat },
#endif

#ifdef HAVE_UNLINKAT
    { "HAVE_UNLINKAT", probe_unlinkat },
#endif

#ifdef HAVE_UTIMENSAT
    { "HAVE_UTIMENSAT", probe_utimensat },
#endif

#ifdef MS_WINDOWS
    { "MS_WINDOWS", NULL },
#endif

    { NULL, NULL }
};


static int
posixmodule_exec(PyObject *m)
{
    _posixstate *state = get_posix_state(m);

#if defined(HAVE_PWRITEV)
    if (HAVE_PWRITEV_RUNTIME) {} else {
        PyObject* dct = PyModule_GetDict(m);

        if (dct == NULL) {
            return -1;
        }

        if (PyDict_DelItemString(dct, "pwritev") == -1) {
            PyErr_Clear();
        }
        if (PyDict_DelItemString(dct, "preadv") == -1) {
            PyErr_Clear();
        }
    }
#endif

    /* Initialize environ dictionary */
    if (PyModule_Add(m, "environ", convertenviron()) != 0) {
        return -1;
    }

    if (all_ins(m))
        return -1;

    if (setup_confname_tables(m))
        return -1;

    if (PyModule_AddObjectRef(m, "error", PyExc_OSError) < 0) {
        return -1;
    }

#if defined(HAVE_WAITID)
    waitid_result_desc.name = MODNAME ".waitid_result";
    state->WaitidResultType = (PyObject *)PyStructSequence_NewType(&waitid_result_desc);
    if (PyModule_AddObjectRef(m, "waitid_result", state->WaitidResultType) < 0) {
        return -1;
    }
#endif

    stat_result_desc.name = "os.stat_result"; /* see issue #19209 */
    stat_result_desc.fields[7].name = PyStructSequence_UnnamedField;
    stat_result_desc.fields[8].name = PyStructSequence_UnnamedField;
    stat_result_desc.fields[9].name = PyStructSequence_UnnamedField;
    state->StatResultType = (PyObject *)PyStructSequence_NewType(&stat_result_desc);
    if (PyModule_AddObjectRef(m, "stat_result", state->StatResultType) < 0) {
        return -1;
    }
    state->statresult_new_orig = ((PyTypeObject *)state->StatResultType)->tp_new;
    ((PyTypeObject *)state->StatResultType)->tp_new = statresult_new;

    statvfs_result_desc.name = "os.statvfs_result"; /* see issue #19209 */
    state->StatVFSResultType = (PyObject *)PyStructSequence_NewType(&statvfs_result_desc);
    if (PyModule_AddObjectRef(m, "statvfs_result", state->StatVFSResultType) < 0) {
        return -1;
    }

#if defined(HAVE_SCHED_SETPARAM) || defined(HAVE_SCHED_SETSCHEDULER) || defined(POSIX_SPAWN_SETSCHEDULER) || defined(POSIX_SPAWN_SETSCHEDPARAM)
    sched_param_desc.name = MODNAME ".sched_param";
    state->SchedParamType = (PyObject *)PyStructSequence_NewType(&sched_param_desc);
    if (PyModule_AddObjectRef(m, "sched_param", state->SchedParamType) < 0) {
        return -1;
    }
    ((PyTypeObject *)state->SchedParamType)->tp_new = os_sched_param;
#endif

    /* initialize TerminalSize_info */
    state->TerminalSizeType = (PyObject *)PyStructSequence_NewType(&TerminalSize_desc);
    if (PyModule_AddObjectRef(m, "terminal_size", state->TerminalSizeType) < 0) {
        return -1;
    }

    /* initialize scandir types */
    PyObject *ScandirIteratorType = PyType_FromModuleAndSpec(m, &ScandirIteratorType_spec, NULL);
    if (ScandirIteratorType == NULL) {
        return -1;
    }
    state->ScandirIteratorType = ScandirIteratorType;

    state->DirEntryType = PyType_FromModuleAndSpec(m, &DirEntryType_spec, NULL);
    if (PyModule_AddObjectRef(m, "DirEntry", state->DirEntryType) < 0) {
        return -1;
    }

    times_result_desc.name = MODNAME ".times_result";
    state->TimesResultType = (PyObject *)PyStructSequence_NewType(&times_result_desc);
    if (PyModule_AddObjectRef(m, "times_result", state->TimesResultType) < 0) {
        return -1;
    }

    state->UnameResultType = (PyObject *)PyStructSequence_NewType(&uname_result_desc);
    if (PyModule_AddObjectRef(m, "uname_result", state->UnameResultType) < 0) {
        return -1;
    }

    if ((state->billion = PyLong_FromLong(1000000000)) == NULL)
        return -1;
#if defined(HAVE_WAIT3) || defined(HAVE_WAIT4)
    state->struct_rusage = PyUnicode_InternFromString("struct_rusage");
    if (state->struct_rusage == NULL)
        return -1;
#endif
    state->st_mode = PyUnicode_InternFromString("st_mode");
    if (state->st_mode == NULL)
        return -1;

    /* suppress "function not used" warnings */
    {
    int ignored;
    fd_specified("", -1);
    follow_symlinks_specified("", 1);
    dir_fd_and_follow_symlinks_invalid("chmod", DEFAULT_DIR_FD, 1);
    dir_fd_converter(Py_None, &ignored);
    dir_fd_unavailable(Py_None, &ignored);
    }

    /*
     * provide list of locally available functions
     * so os.py can populate support_* lists
     */
    PyObject *list = PyList_New(0);
    if (!list) {
        return -1;
    }
    for (const struct have_function *trace = have_functions; trace->label; trace++) {
        PyObject *unicode;
        if (trace->probe && !trace->probe()) continue;
        unicode = PyUnicode_DecodeASCII(trace->label, strlen(trace->label), NULL);
        if (!unicode)
            return -1;
        if (PyList_Append(list, unicode))
            return -1;
        Py_DECREF(unicode);
    }

#ifndef MS_WINDOWS
    if (_Py_GetTicksPerSecond(&state->ticks_per_second) < 0) {
        PyErr_SetString(PyExc_RuntimeError,
                        "cannot read ticks_per_second");
        return -1;
    }
    assert(state->ticks_per_second >= 1);
#endif

    return PyModule_Add(m, "_have_functions", list);
}


static PyModuleDef_Slot posixmodile_slots[] = {
    {Py_mod_exec, posixmodule_exec},
    {Py_mod_multiple_interpreters, Py_MOD_PER_INTERPRETER_GIL_SUPPORTED},
    {0, NULL}
};

static struct PyModuleDef posixmodule = {
    PyModuleDef_HEAD_INIT,
    .m_name = MODNAME,
    .m_doc = posix__doc__,
    .m_size = sizeof(_posixstate),
    .m_methods = posix_methods,
    .m_slots = posixmodile_slots,
    .m_traverse = _posix_traverse,
    .m_clear = _posix_clear,
    .m_free = _posix_free,
};

PyMODINIT_FUNC
INITFUNC(void)
{
    return PyModuleDef_Init(&posixmodule);
}<|MERGE_RESOLUTION|>--- conflicted
+++ resolved
@@ -644,11 +644,8 @@
 #endif
 
 #ifdef Py_GIL_DISABLED
-<<<<<<< HEAD
+    _Py_brc_after_fork(tstate->interp);
     _Py_qsbr_after_fork((_PyThreadStateImpl *)tstate);
-=======
-    _Py_brc_after_fork(tstate->interp);
->>>>>>> 95ebd456
 #endif
 
     status = _PyEval_ReInitThreads(tstate);
