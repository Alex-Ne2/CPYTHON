/*
<<<<<<< HEAD

  Reference Cycle Garbage Collection
  ==================================

  Neil Schemenauer <nas@arctrix.com>

  Based on a post on the python-dev list.  Ideas from Guido van Rossum,
  Eric Tiedemann, and various others.

  http://www.arctrix.com/nas/python/gc/

  The following mailing list threads provide a historical perspective on
  the design of this module.  Note that a fair amount of refinement has
  occurred since those discussions.

  http://mail.python.org/pipermail/python-dev/2000-March/002385.html
  http://mail.python.org/pipermail/python-dev/2000-March/002434.html
  http://mail.python.org/pipermail/python-dev/2000-March/002497.html

  For a highlevel view of the collection process, read the collect
  function.

*/

#include "Python.h"
#include "pycore_ceval.h"         // _Py_set_eval_breaker_bit()
#include "pycore_context.h"
#include "pycore_dict.h"          // _PyDict_MaybeUntrack()
#include "pycore_freelist.h"      // _PyFreeListState
#include "pycore_initconfig.h"
#include "pycore_interp.h"        // PyInterpreterState.gc
#include "pycore_object.h"
#include "pycore_pyerrors.h"
#include "pycore_pystate.h"       // _PyThreadState_GET()
#include "pycore_weakref.h"       // _PyWeakref_ClearRef()
#include "pydtrace.h"

typedef struct _gc_runtime_state GCState;

/*[clinic input]
module gc
[clinic start generated code]*/
/*[clinic end generated code: output=da39a3ee5e6b4b0d input=b5c9690ecc842d79]*/


#ifdef Py_DEBUG
#  define GC_DEBUG
#endif

#define GC_NEXT _PyGCHead_NEXT
#define GC_PREV _PyGCHead_PREV

// update_refs() set this bit for all objects in current generation.
// subtract_refs() and move_unreachable() uses this to distinguish
// visited object is in GCing or not.
//
// move_unreachable() removes this flag from reachable objects.
// Only unreachable objects have this flag.
//
// No objects in interpreter have this flag after GC ends.
#define PREV_MASK_COLLECTING   _PyGC_PREV_MASK_COLLECTING

// Lowest bit of _gc_next is used for UNREACHABLE flag.
//
// This flag represents the object is in unreachable list in move_unreachable()
//
// Although this flag is used only in move_unreachable(), move_unreachable()
// doesn't clear this flag to skip unnecessary iteration.
// move_legacy_finalizers() removes this flag instead.
// Between them, unreachable list is not normal list and we can not use
// most gc_list_* functions for it.
#define NEXT_MASK_UNREACHABLE  (1)

#define AS_GC(op) _Py_AS_GC(op)
#define FROM_GC(gc) _Py_FROM_GC(gc)

// Automatically choose the generation that needs collecting.
#define GENERATION_AUTO (-1)

typedef enum {
    // GC was triggered by heap allocation
    _Py_GC_REASON_HEAP,

    // GC was called during shutdown
    _Py_GC_REASON_SHUTDOWN,

    // GC was called by gc.collect() or PyGC_Collect()
    _Py_GC_REASON_MANUAL
} _PyGC_Reason;


static inline int
gc_is_collecting(PyGC_Head *g)
{
    return (g->_gc_prev & PREV_MASK_COLLECTING) != 0;
}

static inline void
gc_clear_collecting(PyGC_Head *g)
{
    g->_gc_prev &= ~PREV_MASK_COLLECTING;
}

static inline Py_ssize_t
gc_get_refs(PyGC_Head *g)
{
    return (Py_ssize_t)(g->_gc_prev >> _PyGC_PREV_SHIFT);
}

static inline void
gc_set_refs(PyGC_Head *g, Py_ssize_t refs)
{
    g->_gc_prev = (g->_gc_prev & ~_PyGC_PREV_MASK)
        | ((uintptr_t)(refs) << _PyGC_PREV_SHIFT);
}

static inline void
gc_reset_refs(PyGC_Head *g, Py_ssize_t refs)
{
    g->_gc_prev = (g->_gc_prev & _PyGC_PREV_MASK_FINALIZED)
        | PREV_MASK_COLLECTING
        | ((uintptr_t)(refs) << _PyGC_PREV_SHIFT);
}

static inline void
gc_decref(PyGC_Head *g)
{
    _PyObject_ASSERT_WITH_MSG(FROM_GC(g),
                              gc_get_refs(g) > 0,
                              "refcount is too small");
    g->_gc_prev -= 1 << _PyGC_PREV_SHIFT;
}

/* set for debugging information */
#define DEBUG_STATS             (1<<0) /* print collection statistics */
#define DEBUG_COLLECTABLE       (1<<1) /* print collectable objects */
#define DEBUG_UNCOLLECTABLE     (1<<2) /* print uncollectable objects */
#define DEBUG_SAVEALL           (1<<5) /* save all garbage in gc.garbage */
#define DEBUG_LEAK              DEBUG_COLLECTABLE | \
                DEBUG_UNCOLLECTABLE | \
                DEBUG_SAVEALL

#define GEN_HEAD(gcstate, n) (&(gcstate)->generations[n].head)


static GCState *
get_gc_state(void)
{
    PyInterpreterState *interp = _PyInterpreterState_GET();
    return &interp->gc;
}


void
_PyGC_InitState(GCState *gcstate)
{
#define INIT_HEAD(GEN) \
    do { \
        GEN.head._gc_next = (uintptr_t)&GEN.head; \
        GEN.head._gc_prev = (uintptr_t)&GEN.head; \
    } while (0)

    for (int i = 0; i < NUM_GENERATIONS; i++) {
        assert(gcstate->generations[i].count == 0);
        INIT_HEAD(gcstate->generations[i]);
    };
    gcstate->generation0 = GEN_HEAD(gcstate, 0);
    INIT_HEAD(gcstate->permanent_generation);

#undef INIT_HEAD
}


PyStatus
_PyGC_Init(PyInterpreterState *interp)
{
    GCState *gcstate = &interp->gc;

    gcstate->garbage = PyList_New(0);
    if (gcstate->garbage == NULL) {
        return _PyStatus_NO_MEMORY();
    }

    gcstate->callbacks = PyList_New(0);
    if (gcstate->callbacks == NULL) {
        return _PyStatus_NO_MEMORY();
    }

    return _PyStatus_OK();
}


/*
_gc_prev values
---------------

Between collections, _gc_prev is used for doubly linked list.

Lowest two bits of _gc_prev are used for flags.
PREV_MASK_COLLECTING is used only while collecting and cleared before GC ends
or _PyObject_GC_UNTRACK() is called.

During a collection, _gc_prev is temporary used for gc_refs, and the gc list
is singly linked until _gc_prev is restored.

gc_refs
    At the start of a collection, update_refs() copies the true refcount
    to gc_refs, for each object in the generation being collected.
    subtract_refs() then adjusts gc_refs so that it equals the number of
    times an object is referenced directly from outside the generation
    being collected.

PREV_MASK_COLLECTING
    Objects in generation being collected are marked PREV_MASK_COLLECTING in
    update_refs().


_gc_next values
---------------

_gc_next takes these values:

0
    The object is not tracked

!= 0
    Pointer to the next object in the GC list.
    Additionally, lowest bit is used temporary for
    NEXT_MASK_UNREACHABLE flag described below.

NEXT_MASK_UNREACHABLE
    move_unreachable() then moves objects not reachable (whether directly or
    indirectly) from outside the generation into an "unreachable" set and
    set this flag.

    Objects that are found to be reachable have gc_refs set to 1.
    When this flag is set for the reachable object, the object must be in
    "unreachable" set.
    The flag is unset and the object is moved back to "reachable" set.

    move_legacy_finalizers() will remove this flag from "unreachable" set.
*/

/*** list functions ***/

static inline void
gc_list_init(PyGC_Head *list)
{
    // List header must not have flags.
    // We can assign pointer by simple cast.
    list->_gc_prev = (uintptr_t)list;
    list->_gc_next = (uintptr_t)list;
}

static inline int
gc_list_is_empty(PyGC_Head *list)
{
    return (list->_gc_next == (uintptr_t)list);
}

/* Append `node` to `list`. */
static inline void
gc_list_append(PyGC_Head *node, PyGC_Head *list)
{
    PyGC_Head *last = (PyGC_Head *)list->_gc_prev;

    // last <-> node
    _PyGCHead_SET_PREV(node, last);
    _PyGCHead_SET_NEXT(last, node);

    // node <-> list
    _PyGCHead_SET_NEXT(node, list);
    list->_gc_prev = (uintptr_t)node;
}

/* Remove `node` from the gc list it's currently in. */
static inline void
gc_list_remove(PyGC_Head *node)
{
    PyGC_Head *prev = GC_PREV(node);
    PyGC_Head *next = GC_NEXT(node);

    _PyGCHead_SET_NEXT(prev, next);
    _PyGCHead_SET_PREV(next, prev);

    node->_gc_next = 0; /* object is not currently tracked */
}

/* Move `node` from the gc list it's currently in (which is not explicitly
 * named here) to the end of `list`.  This is semantically the same as
 * gc_list_remove(node) followed by gc_list_append(node, list).
 */
static void
gc_list_move(PyGC_Head *node, PyGC_Head *list)
{
    /* Unlink from current list. */
    PyGC_Head *from_prev = GC_PREV(node);
    PyGC_Head *from_next = GC_NEXT(node);
    _PyGCHead_SET_NEXT(from_prev, from_next);
    _PyGCHead_SET_PREV(from_next, from_prev);

    /* Relink at end of new list. */
    // list must not have flags.  So we can skip macros.
    PyGC_Head *to_prev = (PyGC_Head*)list->_gc_prev;
    _PyGCHead_SET_PREV(node, to_prev);
    _PyGCHead_SET_NEXT(to_prev, node);
    list->_gc_prev = (uintptr_t)node;
    _PyGCHead_SET_NEXT(node, list);
}

/* append list `from` onto list `to`; `from` becomes an empty list */
static void
gc_list_merge(PyGC_Head *from, PyGC_Head *to)
{
    assert(from != to);
    if (!gc_list_is_empty(from)) {
        PyGC_Head *to_tail = GC_PREV(to);
        PyGC_Head *from_head = GC_NEXT(from);
        PyGC_Head *from_tail = GC_PREV(from);
        assert(from_head != from);
        assert(from_tail != from);

        _PyGCHead_SET_NEXT(to_tail, from_head);
        _PyGCHead_SET_PREV(from_head, to_tail);

        _PyGCHead_SET_NEXT(from_tail, to);
        _PyGCHead_SET_PREV(to, from_tail);
    }
    gc_list_init(from);
}

static Py_ssize_t
gc_list_size(PyGC_Head *list)
{
    PyGC_Head *gc;
    Py_ssize_t n = 0;
    for (gc = GC_NEXT(list); gc != list; gc = GC_NEXT(gc)) {
        n++;
    }
    return n;
}

/* Walk the list and mark all objects as non-collecting */
static inline void
gc_list_clear_collecting(PyGC_Head *collectable)
{
    PyGC_Head *gc;
    for (gc = GC_NEXT(collectable); gc != collectable; gc = GC_NEXT(gc)) {
        gc_clear_collecting(gc);
    }
}

/* Append objects in a GC list to a Python list.
 * Return 0 if all OK, < 0 if error (out of memory for list)
 */
static int
append_objects(PyObject *py_list, PyGC_Head *gc_list)
{
    PyGC_Head *gc;
    for (gc = GC_NEXT(gc_list); gc != gc_list; gc = GC_NEXT(gc)) {
        PyObject *op = FROM_GC(gc);
        if (op != py_list) {
            if (PyList_Append(py_list, op)) {
                return -1; /* exception */
            }
        }
    }
    return 0;
}

// Constants for validate_list's flags argument.
enum flagstates {collecting_clear_unreachable_clear,
                 collecting_clear_unreachable_set,
                 collecting_set_unreachable_clear,
                 collecting_set_unreachable_set};

#ifdef GC_DEBUG
// validate_list checks list consistency.  And it works as document
// describing when flags are expected to be set / unset.
// `head` must be a doubly-linked gc list, although it's fine (expected!) if
// the prev and next pointers are "polluted" with flags.
// What's checked:
// - The `head` pointers are not polluted.
// - The objects' PREV_MASK_COLLECTING and NEXT_MASK_UNREACHABLE flags are all
//   `set or clear, as specified by the 'flags' argument.
// - The prev and next pointers are mutually consistent.
static void
validate_list(PyGC_Head *head, enum flagstates flags)
{
    assert((head->_gc_prev & PREV_MASK_COLLECTING) == 0);
    assert((head->_gc_next & NEXT_MASK_UNREACHABLE) == 0);
    uintptr_t prev_value = 0, next_value = 0;
    switch (flags) {
        case collecting_clear_unreachable_clear:
            break;
        case collecting_set_unreachable_clear:
            prev_value = PREV_MASK_COLLECTING;
            break;
        case collecting_clear_unreachable_set:
            next_value = NEXT_MASK_UNREACHABLE;
            break;
        case collecting_set_unreachable_set:
            prev_value = PREV_MASK_COLLECTING;
            next_value = NEXT_MASK_UNREACHABLE;
            break;
        default:
            assert(! "bad internal flags argument");
    }
    PyGC_Head *prev = head;
    PyGC_Head *gc = GC_NEXT(head);
    while (gc != head) {
        PyGC_Head *trueprev = GC_PREV(gc);
        PyGC_Head *truenext = (PyGC_Head *)(gc->_gc_next  & ~NEXT_MASK_UNREACHABLE);
        assert(truenext != NULL);
        assert(trueprev == prev);
        assert((gc->_gc_prev & PREV_MASK_COLLECTING) == prev_value);
        assert((gc->_gc_next & NEXT_MASK_UNREACHABLE) == next_value);
        prev = gc;
        gc = truenext;
    }
    assert(prev == GC_PREV(head));
}
#else
#define validate_list(x, y) do{}while(0)
#endif

/*** end of list stuff ***/


/* Set all gc_refs = ob_refcnt.  After this, gc_refs is > 0 and
 * PREV_MASK_COLLECTING bit is set for all objects in containers.
 */
static void
update_refs(PyGC_Head *containers)
{
    PyGC_Head *next;
    PyGC_Head *gc = GC_NEXT(containers);

    while (gc != containers) {
        next = GC_NEXT(gc);
        /* Move any object that might have become immortal to the
         * permanent generation as the reference count is not accurately
         * reflecting the actual number of live references to this object
         */
        if (_Py_IsImmortal(FROM_GC(gc))) {
           gc_list_move(gc, &get_gc_state()->permanent_generation.head);
           gc = next;
           continue;
        }
        gc_reset_refs(gc, Py_REFCNT(FROM_GC(gc)));
        /* Python's cyclic gc should never see an incoming refcount
         * of 0:  if something decref'ed to 0, it should have been
         * deallocated immediately at that time.
         * Possible cause (if the assert triggers):  a tp_dealloc
         * routine left a gc-aware object tracked during its teardown
         * phase, and did something-- or allowed something to happen --
         * that called back into Python.  gc can trigger then, and may
         * see the still-tracked dying object.  Before this assert
         * was added, such mistakes went on to allow gc to try to
         * delete the object again.  In a debug build, that caused
         * a mysterious segfault, when _Py_ForgetReference tried
         * to remove the object from the doubly-linked list of all
         * objects a second time.  In a release build, an actual
         * double deallocation occurred, which leads to corruption
         * of the allocator's internal bookkeeping pointers.  That's
         * so serious that maybe this should be a release-build
         * check instead of an assert?
         */
        _PyObject_ASSERT(FROM_GC(gc), gc_get_refs(gc) != 0);
        gc = next;
    }
}

/* A traversal callback for subtract_refs. */
static int
visit_decref(PyObject *op, void *parent)
{
    OBJECT_STAT_INC(object_visits);
    _PyObject_ASSERT(_PyObject_CAST(parent), !_PyObject_IsFreed(op));

    if (_PyObject_IS_GC(op)) {
        PyGC_Head *gc = AS_GC(op);
        /* We're only interested in gc_refs for objects in the
         * generation being collected, which can be recognized
         * because only they have positive gc_refs.
         */
        if (gc_is_collecting(gc)) {
            gc_decref(gc);
        }
    }
    return 0;
}

/* Subtract internal references from gc_refs.  After this, gc_refs is >= 0
 * for all objects in containers, and is GC_REACHABLE for all tracked gc
 * objects not in containers.  The ones with gc_refs > 0 are directly
 * reachable from outside containers, and so can't be collected.
 */
static void
subtract_refs(PyGC_Head *containers)
{
    traverseproc traverse;
    PyGC_Head *gc = GC_NEXT(containers);
    for (; gc != containers; gc = GC_NEXT(gc)) {
        PyObject *op = FROM_GC(gc);
        traverse = Py_TYPE(op)->tp_traverse;
        (void) traverse(op,
                        visit_decref,
                        op);
    }
}

/* A traversal callback for move_unreachable. */
static int
visit_reachable(PyObject *op, void *arg)
{
    PyGC_Head *reachable = arg;
    OBJECT_STAT_INC(object_visits);
    if (!_PyObject_IS_GC(op)) {
        return 0;
    }

    PyGC_Head *gc = AS_GC(op);
    const Py_ssize_t gc_refs = gc_get_refs(gc);

    // Ignore objects in other generation.
    // This also skips objects "to the left" of the current position in
    // move_unreachable's scan of the 'young' list - they've already been
    // traversed, and no longer have the PREV_MASK_COLLECTING flag.
    if (! gc_is_collecting(gc)) {
        return 0;
    }
    // It would be a logic error elsewhere if the collecting flag were set on
    // an untracked object.
    assert(gc->_gc_next != 0);

    if (gc->_gc_next & NEXT_MASK_UNREACHABLE) {
        /* This had gc_refs = 0 when move_unreachable got
         * to it, but turns out it's reachable after all.
         * Move it back to move_unreachable's 'young' list,
         * and move_unreachable will eventually get to it
         * again.
         */
        // Manually unlink gc from unreachable list because the list functions
        // don't work right in the presence of NEXT_MASK_UNREACHABLE flags.
        PyGC_Head *prev = GC_PREV(gc);
        PyGC_Head *next = (PyGC_Head*)(gc->_gc_next & ~NEXT_MASK_UNREACHABLE);
        _PyObject_ASSERT(FROM_GC(prev),
                         prev->_gc_next & NEXT_MASK_UNREACHABLE);
        _PyObject_ASSERT(FROM_GC(next),
                         next->_gc_next & NEXT_MASK_UNREACHABLE);
        prev->_gc_next = gc->_gc_next;  // copy NEXT_MASK_UNREACHABLE
        _PyGCHead_SET_PREV(next, prev);

        gc_list_append(gc, reachable);
        gc_set_refs(gc, 1);
    }
    else if (gc_refs == 0) {
        /* This is in move_unreachable's 'young' list, but
         * the traversal hasn't yet gotten to it.  All
         * we need to do is tell move_unreachable that it's
         * reachable.
         */
        gc_set_refs(gc, 1);
    }
    /* Else there's nothing to do.
     * If gc_refs > 0, it must be in move_unreachable's 'young'
     * list, and move_unreachable will eventually get to it.
     */
    else {
        _PyObject_ASSERT_WITH_MSG(op, gc_refs > 0, "refcount is too small");
    }
    return 0;
}

/* Move the unreachable objects from young to unreachable.  After this,
 * all objects in young don't have PREV_MASK_COLLECTING flag and
 * unreachable have the flag.
 * All objects in young after this are directly or indirectly reachable
 * from outside the original young; and all objects in unreachable are
 * not.
 *
 * This function restores _gc_prev pointer.  young and unreachable are
 * doubly linked list after this function.
 * But _gc_next in unreachable list has NEXT_MASK_UNREACHABLE flag.
 * So we can not gc_list_* functions for unreachable until we remove the flag.
 */
static void
move_unreachable(PyGC_Head *young, PyGC_Head *unreachable)
{
    // previous elem in the young list, used for restore gc_prev.
    PyGC_Head *prev = young;
    PyGC_Head *gc = GC_NEXT(young);

    /* Invariants:  all objects "to the left" of us in young are reachable
     * (directly or indirectly) from outside the young list as it was at entry.
     *
     * All other objects from the original young "to the left" of us are in
     * unreachable now, and have NEXT_MASK_UNREACHABLE.  All objects to the
     * left of us in 'young' now have been scanned, and no objects here
     * or to the right have been scanned yet.
     */

    while (gc != young) {
        if (gc_get_refs(gc)) {
            /* gc is definitely reachable from outside the
             * original 'young'.  Mark it as such, and traverse
             * its pointers to find any other objects that may
             * be directly reachable from it.  Note that the
             * call to tp_traverse may append objects to young,
             * so we have to wait until it returns to determine
             * the next object to visit.
             */
            PyObject *op = FROM_GC(gc);
            traverseproc traverse = Py_TYPE(op)->tp_traverse;
            _PyObject_ASSERT_WITH_MSG(op, gc_get_refs(gc) > 0,
                                      "refcount is too small");
            // NOTE: visit_reachable may change gc->_gc_next when
            // young->_gc_prev == gc.  Don't do gc = GC_NEXT(gc) before!
            (void) traverse(op,
                    visit_reachable,
                    (void *)young);
            // relink gc_prev to prev element.
            _PyGCHead_SET_PREV(gc, prev);
            // gc is not COLLECTING state after here.
            gc_clear_collecting(gc);
            prev = gc;
        }
        else {
            /* This *may* be unreachable.  To make progress,
             * assume it is.  gc isn't directly reachable from
             * any object we've already traversed, but may be
             * reachable from an object we haven't gotten to yet.
             * visit_reachable will eventually move gc back into
             * young if that's so, and we'll see it again.
             */
            // Move gc to unreachable.
            // No need to gc->next->prev = prev because it is single linked.
            prev->_gc_next = gc->_gc_next;

            // We can't use gc_list_append() here because we use
            // NEXT_MASK_UNREACHABLE here.
            PyGC_Head *last = GC_PREV(unreachable);
            // NOTE: Since all objects in unreachable set has
            // NEXT_MASK_UNREACHABLE flag, we set it unconditionally.
            // But this may pollute the unreachable list head's 'next' pointer
            // too. That's semantically senseless but expedient here - the
            // damage is repaired when this function ends.
            last->_gc_next = (NEXT_MASK_UNREACHABLE | (uintptr_t)gc);
            _PyGCHead_SET_PREV(gc, last);
            gc->_gc_next = (NEXT_MASK_UNREACHABLE | (uintptr_t)unreachable);
            unreachable->_gc_prev = (uintptr_t)gc;
        }
        gc = (PyGC_Head*)prev->_gc_next;
    }
    // young->_gc_prev must be last element remained in the list.
    young->_gc_prev = (uintptr_t)prev;
    // don't let the pollution of the list head's next pointer leak
    unreachable->_gc_next &= ~NEXT_MASK_UNREACHABLE;
}

static void
untrack_tuples(PyGC_Head *head)
{
    PyGC_Head *next, *gc = GC_NEXT(head);
    while (gc != head) {
        PyObject *op = FROM_GC(gc);
        next = GC_NEXT(gc);
        if (PyTuple_CheckExact(op)) {
            _PyTuple_MaybeUntrack(op);
        }
        gc = next;
    }
}

/* Try to untrack all currently tracked dictionaries */
static void
untrack_dicts(PyGC_Head *head)
{
    PyGC_Head *next, *gc = GC_NEXT(head);
    while (gc != head) {
        PyObject *op = FROM_GC(gc);
        next = GC_NEXT(gc);
        if (PyDict_CheckExact(op)) {
            _PyDict_MaybeUntrack(op);
        }
        gc = next;
    }
}

/* Return true if object has a pre-PEP 442 finalization method. */
static int
has_legacy_finalizer(PyObject *op)
{
    return Py_TYPE(op)->tp_del != NULL;
}

/* Move the objects in unreachable with tp_del slots into `finalizers`.
 *
 * This function also removes NEXT_MASK_UNREACHABLE flag
 * from _gc_next in unreachable.
 */
static void
move_legacy_finalizers(PyGC_Head *unreachable, PyGC_Head *finalizers)
{
    PyGC_Head *gc, *next;
    assert((unreachable->_gc_next & NEXT_MASK_UNREACHABLE) == 0);

    /* March over unreachable.  Move objects with finalizers into
     * `finalizers`.
     */
    for (gc = GC_NEXT(unreachable); gc != unreachable; gc = next) {
        PyObject *op = FROM_GC(gc);

        _PyObject_ASSERT(op, gc->_gc_next & NEXT_MASK_UNREACHABLE);
        gc->_gc_next &= ~NEXT_MASK_UNREACHABLE;
        next = (PyGC_Head*)gc->_gc_next;

        if (has_legacy_finalizer(op)) {
            gc_clear_collecting(gc);
            gc_list_move(gc, finalizers);
        }
    }
}

static inline void
clear_unreachable_mask(PyGC_Head *unreachable)
{
    /* Check that the list head does not have the unreachable bit set */
    assert(((uintptr_t)unreachable & NEXT_MASK_UNREACHABLE) == 0);

    PyGC_Head *gc, *next;
    assert((unreachable->_gc_next & NEXT_MASK_UNREACHABLE) == 0);
    for (gc = GC_NEXT(unreachable); gc != unreachable; gc = next) {
        _PyObject_ASSERT((PyObject*)FROM_GC(gc), gc->_gc_next & NEXT_MASK_UNREACHABLE);
        gc->_gc_next &= ~NEXT_MASK_UNREACHABLE;
        next = (PyGC_Head*)gc->_gc_next;
    }
    validate_list(unreachable, collecting_set_unreachable_clear);
}

/* A traversal callback for move_legacy_finalizer_reachable. */
static int
visit_move(PyObject *op, void *arg)
{
    PyGC_Head *tolist = arg;
    OBJECT_STAT_INC(object_visits);
    if (_PyObject_IS_GC(op)) {
        PyGC_Head *gc = AS_GC(op);
        if (gc_is_collecting(gc)) {
            gc_list_move(gc, tolist);
            gc_clear_collecting(gc);
        }
    }
    return 0;
}

/* Move objects that are reachable from finalizers, from the unreachable set
 * into finalizers set.
 */
static void
move_legacy_finalizer_reachable(PyGC_Head *finalizers)
{
    traverseproc traverse;
    PyGC_Head *gc = GC_NEXT(finalizers);
    for (; gc != finalizers; gc = GC_NEXT(gc)) {
        /* Note that the finalizers list may grow during this. */
        traverse = Py_TYPE(FROM_GC(gc))->tp_traverse;
        (void) traverse(FROM_GC(gc),
                        visit_move,
                        (void *)finalizers);
    }
}

/* Clear all weakrefs to unreachable objects, and if such a weakref has a
 * callback, invoke it if necessary.  Note that it's possible for such
 * weakrefs to be outside the unreachable set -- indeed, those are precisely
 * the weakrefs whose callbacks must be invoked.  See gc_weakref.txt for
 * overview & some details.  Some weakrefs with callbacks may be reclaimed
 * directly by this routine; the number reclaimed is the return value.  Other
 * weakrefs with callbacks may be moved into the `old` generation.  Objects
 * moved into `old` have gc_refs set to GC_REACHABLE; the objects remaining in
 * unreachable are left at GC_TENTATIVELY_UNREACHABLE.  When this returns,
 * no object in `unreachable` is weakly referenced anymore.
 */
static int
handle_weakrefs(PyGC_Head *unreachable, PyGC_Head *old)
{
    PyGC_Head *gc;
    PyObject *op;               /* generally FROM_GC(gc) */
    PyWeakReference *wr;        /* generally a cast of op */
    PyGC_Head wrcb_to_call;     /* weakrefs with callbacks to call */
    PyGC_Head *next;
    int num_freed = 0;

    gc_list_init(&wrcb_to_call);

    /* Clear all weakrefs to the objects in unreachable.  If such a weakref
     * also has a callback, move it into `wrcb_to_call` if the callback
     * needs to be invoked.  Note that we cannot invoke any callbacks until
     * all weakrefs to unreachable objects are cleared, lest the callback
     * resurrect an unreachable object via a still-active weakref.  We
     * make another pass over wrcb_to_call, invoking callbacks, after this
     * pass completes.
     */
    for (gc = GC_NEXT(unreachable); gc != unreachable; gc = next) {
        PyWeakReference **wrlist;

        op = FROM_GC(gc);
        next = GC_NEXT(gc);

        if (PyWeakref_Check(op)) {
            /* A weakref inside the unreachable set must be cleared.  If we
             * allow its callback to execute inside delete_garbage(), it
             * could expose objects that have tp_clear already called on
             * them.  Or, it could resurrect unreachable objects.  One way
             * this can happen is if some container objects do not implement
             * tp_traverse.  Then, wr_object can be outside the unreachable
             * set but can be deallocated as a result of breaking the
             * reference cycle.  If we don't clear the weakref, the callback
             * will run and potentially cause a crash.  See bpo-38006 for
             * one example.
             */
            _PyWeakref_ClearRef((PyWeakReference *)op);
        }

        if (! _PyType_SUPPORTS_WEAKREFS(Py_TYPE(op)))
            continue;

        /* It supports weakrefs.  Does it have any?
         *
         * This is never triggered for static types so we can avoid the
         * (slightly) more costly _PyObject_GET_WEAKREFS_LISTPTR().
         */
        wrlist = _PyObject_GET_WEAKREFS_LISTPTR_FROM_OFFSET(op);

        /* `op` may have some weakrefs.  March over the list, clear
         * all the weakrefs, and move the weakrefs with callbacks
         * that must be called into wrcb_to_call.
         */
        for (wr = *wrlist; wr != NULL; wr = *wrlist) {
            PyGC_Head *wrasgc;                  /* AS_GC(wr) */

            /* _PyWeakref_ClearRef clears the weakref but leaves
             * the callback pointer intact.  Obscure:  it also
             * changes *wrlist.
             */
            _PyObject_ASSERT((PyObject *)wr, wr->wr_object == op);
            _PyWeakref_ClearRef(wr);
            _PyObject_ASSERT((PyObject *)wr, wr->wr_object == Py_None);
            if (wr->wr_callback == NULL) {
                /* no callback */
                continue;
            }

            /* Headache time.  `op` is going away, and is weakly referenced by
             * `wr`, which has a callback.  Should the callback be invoked?  If wr
             * is also trash, no:
             *
             * 1. There's no need to call it.  The object and the weakref are
             *    both going away, so it's legitimate to pretend the weakref is
             *    going away first.  The user has to ensure a weakref outlives its
             *    referent if they want a guarantee that the wr callback will get
             *    invoked.
             *
             * 2. It may be catastrophic to call it.  If the callback is also in
             *    cyclic trash (CT), then although the CT is unreachable from
             *    outside the current generation, CT may be reachable from the
             *    callback.  Then the callback could resurrect insane objects.
             *
             * Since the callback is never needed and may be unsafe in this case,
             * wr is simply left in the unreachable set.  Note that because we
             * already called _PyWeakref_ClearRef(wr), its callback will never
             * trigger.
             *
             * OTOH, if wr isn't part of CT, we should invoke the callback:  the
             * weakref outlived the trash.  Note that since wr isn't CT in this
             * case, its callback can't be CT either -- wr acted as an external
             * root to this generation, and therefore its callback did too.  So
             * nothing in CT is reachable from the callback either, so it's hard
             * to imagine how calling it later could create a problem for us.  wr
             * is moved to wrcb_to_call in this case.
             */
            if (gc_is_collecting(AS_GC((PyObject *)wr))) {
                /* it should already have been cleared above */
                assert(wr->wr_object == Py_None);
                continue;
            }

            /* Create a new reference so that wr can't go away
             * before we can process it again.
             */
            Py_INCREF(wr);

            /* Move wr to wrcb_to_call, for the next pass. */
            wrasgc = AS_GC((PyObject *)wr);
            assert(wrasgc != next); /* wrasgc is reachable, but
                                       next isn't, so they can't
                                       be the same */
            gc_list_move(wrasgc, &wrcb_to_call);
        }
    }

    /* Invoke the callbacks we decided to honor.  It's safe to invoke them
     * because they can't reference unreachable objects.
     */
    while (! gc_list_is_empty(&wrcb_to_call)) {
        PyObject *temp;
        PyObject *callback;

        gc = (PyGC_Head*)wrcb_to_call._gc_next;
        op = FROM_GC(gc);
        _PyObject_ASSERT(op, PyWeakref_Check(op));
        wr = (PyWeakReference *)op;
        callback = wr->wr_callback;
        _PyObject_ASSERT(op, callback != NULL);

        /* copy-paste of weakrefobject.c's handle_callback() */
        temp = PyObject_CallOneArg(callback, (PyObject *)wr);
        if (temp == NULL)
            PyErr_WriteUnraisable(callback);
        else
            Py_DECREF(temp);

        /* Give up the reference we created in the first pass.  When
         * op's refcount hits 0 (which it may or may not do right now),
         * op's tp_dealloc will decref op->wr_callback too.  Note
         * that the refcount probably will hit 0 now, and because this
         * weakref was reachable to begin with, gc didn't already
         * add it to its count of freed objects.  Example:  a reachable
         * weak value dict maps some key to this reachable weakref.
         * The callback removes this key->weakref mapping from the
         * dict, leaving no other references to the weakref (excepting
         * ours).
         */
        Py_DECREF(op);
        if (wrcb_to_call._gc_next == (uintptr_t)gc) {
            /* object is still alive -- move it */
            gc_list_move(gc, old);
        }
        else {
            ++num_freed;
        }
    }

    return num_freed;
}

static void
debug_cycle(const char *msg, PyObject *op)
{
    PySys_FormatStderr("gc: %s <%s %p>\n",
                       msg, Py_TYPE(op)->tp_name, op);
}

/* Handle uncollectable garbage (cycles with tp_del slots, and stuff reachable
 * only from such cycles).
 * If DEBUG_SAVEALL, all objects in finalizers are appended to the module
 * garbage list (a Python list), else only the objects in finalizers with
 * __del__ methods are appended to garbage.  All objects in finalizers are
 * merged into the old list regardless.
 */
static void
handle_legacy_finalizers(PyThreadState *tstate,
                         GCState *gcstate,
                         PyGC_Head *finalizers, PyGC_Head *old)
{
    assert(!_PyErr_Occurred(tstate));
    assert(gcstate->garbage != NULL);

    PyGC_Head *gc = GC_NEXT(finalizers);
    for (; gc != finalizers; gc = GC_NEXT(gc)) {
        PyObject *op = FROM_GC(gc);

        if ((gcstate->debug & DEBUG_SAVEALL) || has_legacy_finalizer(op)) {
            if (PyList_Append(gcstate->garbage, op) < 0) {
                _PyErr_Clear(tstate);
                break;
            }
        }
    }

    gc_list_merge(finalizers, old);
}

/* Run first-time finalizers (if any) on all the objects in collectable.
 * Note that this may remove some (or even all) of the objects from the
 * list, due to refcounts falling to 0.
 */
static void
finalize_garbage(PyThreadState *tstate, PyGC_Head *collectable)
{
    destructor finalize;
    PyGC_Head seen;

    /* While we're going through the loop, `finalize(op)` may cause op, or
     * other objects, to be reclaimed via refcounts falling to zero.  So
     * there's little we can rely on about the structure of the input
     * `collectable` list across iterations.  For safety, we always take the
     * first object in that list and move it to a temporary `seen` list.
     * If objects vanish from the `collectable` and `seen` lists we don't
     * care.
     */
    gc_list_init(&seen);

    while (!gc_list_is_empty(collectable)) {
        PyGC_Head *gc = GC_NEXT(collectable);
        PyObject *op = FROM_GC(gc);
        gc_list_move(gc, &seen);
        if (!_PyGCHead_FINALIZED(gc) &&
                (finalize = Py_TYPE(op)->tp_finalize) != NULL) {
            _PyGCHead_SET_FINALIZED(gc);
            Py_INCREF(op);
            finalize(op);
            assert(!_PyErr_Occurred(tstate));
            Py_DECREF(op);
        }
    }
    gc_list_merge(&seen, collectable);
}

/* Break reference cycles by clearing the containers involved.  This is
 * tricky business as the lists can be changing and we don't know which
 * objects may be freed.  It is possible I screwed something up here.
 */
static void
delete_garbage(PyThreadState *tstate, GCState *gcstate,
               PyGC_Head *collectable, PyGC_Head *old)
{
    assert(!_PyErr_Occurred(tstate));

    while (!gc_list_is_empty(collectable)) {
        PyGC_Head *gc = GC_NEXT(collectable);
        PyObject *op = FROM_GC(gc);

        _PyObject_ASSERT_WITH_MSG(op, Py_REFCNT(op) > 0,
                                  "refcount is too small");

        if (gcstate->debug & DEBUG_SAVEALL) {
            assert(gcstate->garbage != NULL);
            if (PyList_Append(gcstate->garbage, op) < 0) {
                _PyErr_Clear(tstate);
            }
        }
        else {
            inquiry clear;
            if ((clear = Py_TYPE(op)->tp_clear) != NULL) {
                Py_INCREF(op);
                (void) clear(op);
                if (_PyErr_Occurred(tstate)) {
                    PyErr_FormatUnraisable("Exception ignored in tp_clear of %s",
                                           Py_TYPE(op)->tp_name);
                }
                Py_DECREF(op);
            }
        }
        if (GC_NEXT(collectable) == gc) {
            /* object is still alive, move it, it may die later */
            gc_clear_collecting(gc);
            gc_list_move(gc, old);
        }
    }
}

/* Clear all free lists
 * All free lists are cleared during the collection of the highest generation.
 * Allocated items in the free list may keep a pymalloc arena occupied.
 * Clearing the free lists may give back memory to the OS earlier.
 */
static void
clear_freelists(PyInterpreterState *interp)
{
    _PyTuple_ClearFreeList(interp);
    _PyFloat_ClearFreeList(interp);
    _PyDict_ClearFreeList(interp);
    _PyAsyncGen_ClearFreeLists(interp);
    _PyContext_ClearFreeList(interp);
#if defined(Py_GIL_DISABLED)
    // Finalize all per-thread free-lists.
    HEAD_LOCK(&_PyRuntime);
    _PyThreadStateImpl *tstate = (_PyThreadStateImpl *)interp->threads.head;
    while (tstate != NULL) {
        _Py_ClearFreeLists(&tstate->freelist_state);
        tstate = (_PyThreadStateImpl *)tstate->base.next;
    }
    HEAD_UNLOCK(&_PyRuntime);
#else
    // No per-thread free-lists in GIL builds;
    // we only need to finalize per-interpreter free-lists.
    _Py_ClearFreeLists(&interp->freelist_state);
#endif
}

// Show stats for objects in each generations
static void
show_stats_each_generations(GCState *gcstate)
{
    char buf[100];
    size_t pos = 0;

    for (int i = 0; i < NUM_GENERATIONS && pos < sizeof(buf); i++) {
        pos += PyOS_snprintf(buf+pos, sizeof(buf)-pos,
                             " %zd",
                             gc_list_size(GEN_HEAD(gcstate, i)));
    }

    PySys_FormatStderr(
        "gc: objects in each generation:%s\n"
        "gc: objects in permanent generation: %zd\n",
        buf, gc_list_size(&gcstate->permanent_generation.head));
}

/* Deduce which objects among "base" are unreachable from outside the list
   and move them to 'unreachable'. The process consist in the following steps:

1. Copy all reference counts to a different field (gc_prev is used to hold
   this copy to save memory).
2. Traverse all objects in "base" and visit all referred objects using
   "tp_traverse" and for every visited object, subtract 1 to the reference
   count (the one that we copied in the previous step). After this step, all
   objects that can be reached directly from outside must have strictly positive
   reference count, while all unreachable objects must have a count of exactly 0.
3. Identify all unreachable objects (the ones with 0 reference count) and move
   them to the "unreachable" list. This step also needs to move back to "base" all
   objects that were initially marked as unreachable but are referred transitively
   by the reachable objects (the ones with strictly positive reference count).

Contracts:

    * The "base" has to be a valid list with no mask set.

    * The "unreachable" list must be uninitialized (this function calls
      gc_list_init over 'unreachable').

IMPORTANT: This function leaves 'unreachable' with the NEXT_MASK_UNREACHABLE
flag set but it does not clear it to skip unnecessary iteration. Before the
flag is cleared (for example, by using 'clear_unreachable_mask' function or
by a call to 'move_legacy_finalizers'), the 'unreachable' list is not a normal
list and we can not use most gc_list_* functions for it. */
static inline void
deduce_unreachable(PyGC_Head *base, PyGC_Head *unreachable) {
    validate_list(base, collecting_clear_unreachable_clear);
    /* Using ob_refcnt and gc_refs, calculate which objects in the
     * container set are reachable from outside the set (i.e., have a
     * refcount greater than 0 when all the references within the
     * set are taken into account).
     */
    update_refs(base);  // gc_prev is used for gc_refs
    subtract_refs(base);

    /* Leave everything reachable from outside base in base, and move
     * everything else (in base) to unreachable.
     *
     * NOTE:  This used to move the reachable objects into a reachable
     * set instead.  But most things usually turn out to be reachable,
     * so it's more efficient to move the unreachable things.  It "sounds slick"
     * to move the unreachable objects, until you think about it - the reason it
     * pays isn't actually obvious.
     *
     * Suppose we create objects A, B, C in that order.  They appear in the young
     * generation in the same order.  If B points to A, and C to B, and C is
     * reachable from outside, then the adjusted refcounts will be 0, 0, and 1
     * respectively.
     *
     * When move_unreachable finds A, A is moved to the unreachable list.  The
     * same for B when it's first encountered.  Then C is traversed, B is moved
     * _back_ to the reachable list.  B is eventually traversed, and then A is
     * moved back to the reachable list.
     *
     * So instead of not moving at all, the reachable objects B and A are moved
     * twice each.  Why is this a win?  A straightforward algorithm to move the
     * reachable objects instead would move A, B, and C once each.
     *
     * The key is that this dance leaves the objects in order C, B, A - it's
     * reversed from the original order.  On all _subsequent_ scans, none of
     * them will move.  Since most objects aren't in cycles, this can save an
     * unbounded number of moves across an unbounded number of later collections.
     * It can cost more only the first time the chain is scanned.
     *
     * Drawback:  move_unreachable is also used to find out what's still trash
     * after finalizers may resurrect objects.  In _that_ case most unreachable
     * objects will remain unreachable, so it would be more efficient to move
     * the reachable objects instead.  But this is a one-time cost, probably not
     * worth complicating the code to speed just a little.
     */
    gc_list_init(unreachable);
    move_unreachable(base, unreachable);  // gc_prev is pointer again
    validate_list(base, collecting_clear_unreachable_clear);
    validate_list(unreachable, collecting_set_unreachable_set);
}

/* Handle objects that may have resurrected after a call to 'finalize_garbage', moving
   them to 'old_generation' and placing the rest on 'still_unreachable'.

   Contracts:
       * After this function 'unreachable' must not be used anymore and 'still_unreachable'
         will contain the objects that did not resurrect.

       * The "still_unreachable" list must be uninitialized (this function calls
         gc_list_init over 'still_unreachable').

IMPORTANT: After a call to this function, the 'still_unreachable' set will have the
PREV_MARK_COLLECTING set, but the objects in this set are going to be removed so
we can skip the expense of clearing the flag to avoid extra iteration. */
static inline void
handle_resurrected_objects(PyGC_Head *unreachable, PyGC_Head* still_unreachable,
                           PyGC_Head *old_generation)
{
    // Remove the PREV_MASK_COLLECTING from unreachable
    // to prepare it for a new call to 'deduce_unreachable'
    gc_list_clear_collecting(unreachable);

    // After the call to deduce_unreachable, the 'still_unreachable' set will
    // have the PREV_MARK_COLLECTING set, but the objects are going to be
    // removed so we can skip the expense of clearing the flag.
    PyGC_Head* resurrected = unreachable;
    deduce_unreachable(resurrected, still_unreachable);
    clear_unreachable_mask(still_unreachable);

    // Move the resurrected objects to the old generation for future collection.
    gc_list_merge(resurrected, old_generation);
}


/* Invoke progress callbacks to notify clients that garbage collection
 * is starting or stopping
=======
 * Python interface to the garbage collector.
 *
 * See Python/gc.c for the implementation of the garbage collector.
>>>>>>> d99d8712
 */

#include "Python.h"
#include "pycore_gc.h"
#include "pycore_object.h"      // _PyObject_IS_GC()
#include "pycore_pystate.h"     // _PyInterpreterState_GET()

typedef struct _gc_runtime_state GCState;

static GCState *
get_gc_state(void)
{
    PyInterpreterState *interp = _PyInterpreterState_GET();
    return &interp->gc;
}

/*[clinic input]
module gc
[clinic start generated code]*/
/*[clinic end generated code: output=da39a3ee5e6b4b0d input=b5c9690ecc842d79]*/
#include "clinic/gcmodule.c.h"

/*[clinic input]
gc.enable

Enable automatic garbage collection.
[clinic start generated code]*/

static PyObject *
gc_enable_impl(PyObject *module)
/*[clinic end generated code: output=45a427e9dce9155c input=81ac4940ca579707]*/
{
    PyGC_Enable();
    Py_RETURN_NONE;
}

/*[clinic input]
gc.disable

Disable automatic garbage collection.
[clinic start generated code]*/

static PyObject *
gc_disable_impl(PyObject *module)
/*[clinic end generated code: output=97d1030f7aa9d279 input=8c2e5a14e800d83b]*/
{
    PyGC_Disable();
    Py_RETURN_NONE;
}

/*[clinic input]
gc.isenabled -> bool

Returns true if automatic garbage collection is enabled.
[clinic start generated code]*/

static int
gc_isenabled_impl(PyObject *module)
/*[clinic end generated code: output=1874298331c49130 input=30005e0422373b31]*/
{
    return PyGC_IsEnabled();
}

/*[clinic input]
gc.collect -> Py_ssize_t

    generation: int(c_default="NUM_GENERATIONS - 1") = 2

Run the garbage collector.

With no arguments, run a full collection.  The optional argument
may be an integer specifying which generation to collect.  A ValueError
is raised if the generation number is invalid.

The number of unreachable objects is returned.
[clinic start generated code]*/

static Py_ssize_t
gc_collect_impl(PyObject *module, int generation)
/*[clinic end generated code: output=b697e633043233c7 input=40720128b682d879]*/
{
    PyThreadState *tstate = _PyThreadState_GET();

    if (generation < 0 || generation >= NUM_GENERATIONS) {
        _PyErr_SetString(tstate, PyExc_ValueError, "invalid generation");
        return -1;
    }

    return _PyGC_Collect(tstate, generation, _Py_GC_REASON_MANUAL);
}

/*[clinic input]
gc.set_debug

    flags: int
        An integer that can have the following bits turned on:
          DEBUG_STATS - Print statistics during collection.
          DEBUG_COLLECTABLE - Print collectable objects found.
          DEBUG_UNCOLLECTABLE - Print unreachable but uncollectable objects
            found.
          DEBUG_SAVEALL - Save objects to gc.garbage rather than freeing them.
          DEBUG_LEAK - Debug leaking programs (everything but STATS).
    /

Set the garbage collection debugging flags.

Debugging information is written to sys.stderr.
[clinic start generated code]*/

static PyObject *
gc_set_debug_impl(PyObject *module, int flags)
/*[clinic end generated code: output=7c8366575486b228 input=5e5ce15e84fbed15]*/
{
    GCState *gcstate = get_gc_state();
    gcstate->debug = flags;
    Py_RETURN_NONE;
}

/*[clinic input]
gc.get_debug -> int

Get the garbage collection debugging flags.
[clinic start generated code]*/

static int
gc_get_debug_impl(PyObject *module)
/*[clinic end generated code: output=91242f3506cd1e50 input=91a101e1c3b98366]*/
{
    GCState *gcstate = get_gc_state();
    return gcstate->debug;
}

PyDoc_STRVAR(gc_set_thresh__doc__,
"set_threshold(threshold0, [threshold1, threshold2]) -> None\n"
"\n"
"Sets the collection thresholds.  Setting threshold0 to zero disables\n"
"collection.\n");

static PyObject *
gc_set_threshold(PyObject *self, PyObject *args)
{
    GCState *gcstate = get_gc_state();
    if (!PyArg_ParseTuple(args, "i|ii:set_threshold",
                          &gcstate->generations[0].threshold,
                          &gcstate->generations[1].threshold,
                          &gcstate->generations[2].threshold))
        return NULL;
    for (int i = 3; i < NUM_GENERATIONS; i++) {
        /* generations higher than 2 get the same threshold */
        gcstate->generations[i].threshold = gcstate->generations[2].threshold;
    }
    Py_RETURN_NONE;
}

/*[clinic input]
gc.get_threshold

Return the current collection thresholds.
[clinic start generated code]*/

static PyObject *
gc_get_threshold_impl(PyObject *module)
/*[clinic end generated code: output=7902bc9f41ecbbd8 input=286d79918034d6e6]*/
{
    GCState *gcstate = get_gc_state();
    return Py_BuildValue("(iii)",
                         gcstate->generations[0].threshold,
                         gcstate->generations[1].threshold,
                         gcstate->generations[2].threshold);
}

/*[clinic input]
gc.get_count

Return a three-tuple of the current collection counts.
[clinic start generated code]*/

static PyObject *
gc_get_count_impl(PyObject *module)
/*[clinic end generated code: output=354012e67b16398f input=a392794a08251751]*/
{
    GCState *gcstate = get_gc_state();
    return Py_BuildValue("(iii)",
                         gcstate->generations[0].count,
                         gcstate->generations[1].count,
                         gcstate->generations[2].count);
}

PyDoc_STRVAR(gc_get_referrers__doc__,
"get_referrers(*objs) -> list\n\
Return the list of objects that directly refer to any of objs.");

static PyObject *
gc_get_referrers(PyObject *self, PyObject *args)
{
    if (PySys_Audit("gc.get_referrers", "(O)", args) < 0) {
        return NULL;
    }

    PyInterpreterState *interp = _PyInterpreterState_GET();
    return _PyGC_GetReferrers(interp, args);
}

/* Append obj to list; return true if error (out of memory), false if OK. */
static int
referentsvisit(PyObject *obj, void *arg)
{
    PyObject *list = arg;
    return PyList_Append(list, obj) < 0;
}

PyDoc_STRVAR(gc_get_referents__doc__,
"get_referents(*objs) -> list\n\
Return the list of objects that are directly referred to by objs.");

static PyObject *
gc_get_referents(PyObject *self, PyObject *args)
{
    Py_ssize_t i;
    if (PySys_Audit("gc.get_referents", "(O)", args) < 0) {
        return NULL;
    }
    PyObject *result = PyList_New(0);

    if (result == NULL)
        return NULL;

    for (i = 0; i < PyTuple_GET_SIZE(args); i++) {
        traverseproc traverse;
        PyObject *obj = PyTuple_GET_ITEM(args, i);

        if (!_PyObject_IS_GC(obj))
            continue;
        traverse = Py_TYPE(obj)->tp_traverse;
        if (! traverse)
            continue;
        if (traverse(obj, referentsvisit, result)) {
            Py_DECREF(result);
            return NULL;
        }
    }
    return result;
}

/*[clinic input]
gc.get_objects
    generation: Py_ssize_t(accept={int, NoneType}, c_default="-1") = None
        Generation to extract the objects from.

Return a list of objects tracked by the collector (excluding the list returned).

If generation is not None, return only the objects tracked by the collector
that are in that generation.
[clinic start generated code]*/

static PyObject *
gc_get_objects_impl(PyObject *module, Py_ssize_t generation)
/*[clinic end generated code: output=48b35fea4ba6cb0e input=ef7da9df9806754c]*/
{
    if (PySys_Audit("gc.get_objects", "n", generation) < 0) {
        return NULL;
    }

    if (generation >= NUM_GENERATIONS) {
        return PyErr_Format(PyExc_ValueError,
                            "generation parameter must be less than the number of "
                            "available generations (%i)",
                            NUM_GENERATIONS);
    }

    if (generation < -1) {
        PyErr_SetString(PyExc_ValueError,
                        "generation parameter cannot be negative");
        return NULL;
    }

    PyInterpreterState *interp = _PyInterpreterState_GET();
    return _PyGC_GetObjects(interp, generation);
}

/*[clinic input]
gc.get_stats

Return a list of dictionaries containing per-generation statistics.
[clinic start generated code]*/

static PyObject *
gc_get_stats_impl(PyObject *module)
/*[clinic end generated code: output=a8ab1d8a5d26f3ab input=1ef4ed9d17b1a470]*/
{
    int i;
    struct gc_generation_stats stats[NUM_GENERATIONS], *st;

    /* To get consistent values despite allocations while constructing
       the result list, we use a snapshot of the running stats. */
    GCState *gcstate = get_gc_state();
    for (i = 0; i < NUM_GENERATIONS; i++) {
        stats[i] = gcstate->generation_stats[i];
    }

    PyObject *result = PyList_New(0);
    if (result == NULL)
        return NULL;

    for (i = 0; i < NUM_GENERATIONS; i++) {
        PyObject *dict;
        st = &stats[i];
        dict = Py_BuildValue("{snsnsn}",
                             "collections", st->collections,
                             "collected", st->collected,
                             "uncollectable", st->uncollectable
                            );
        if (dict == NULL)
            goto error;
        if (PyList_Append(result, dict)) {
            Py_DECREF(dict);
            goto error;
        }
        Py_DECREF(dict);
    }
    return result;

error:
    Py_XDECREF(result);
    return NULL;
}


/*[clinic input]
gc.is_tracked

    obj: object
    /

Returns true if the object is tracked by the garbage collector.

Simple atomic objects will return false.
[clinic start generated code]*/

static PyObject *
gc_is_tracked(PyObject *module, PyObject *obj)
/*[clinic end generated code: output=14f0103423b28e31 input=d83057f170ea2723]*/
{
    PyObject *result;

    if (_PyObject_IS_GC(obj) && _PyObject_GC_IS_TRACKED(obj))
        result = Py_True;
    else
        result = Py_False;
    return Py_NewRef(result);
}

/*[clinic input]
gc.is_finalized

    obj: object
    /

Returns true if the object has been already finalized by the GC.
[clinic start generated code]*/

static PyObject *
gc_is_finalized(PyObject *module, PyObject *obj)
/*[clinic end generated code: output=e1516ac119a918ed input=201d0c58f69ae390]*/
{
    if (_PyObject_IS_GC(obj) && _PyGC_FINALIZED(obj)) {
         Py_RETURN_TRUE;
    }
    Py_RETURN_FALSE;
}

/*[clinic input]
gc.freeze

Freeze all current tracked objects and ignore them for future collections.

This can be used before a POSIX fork() call to make the gc copy-on-write friendly.
Note: collection before a POSIX fork() call may free pages for future allocation
which can cause copy-on-write.
[clinic start generated code]*/

static PyObject *
gc_freeze_impl(PyObject *module)
/*[clinic end generated code: output=502159d9cdc4c139 input=b602b16ac5febbe5]*/
{
    PyInterpreterState *interp = _PyInterpreterState_GET();
    _PyGC_Freeze(interp);
    Py_RETURN_NONE;
}

/*[clinic input]
gc.unfreeze

Unfreeze all objects in the permanent generation.

Put all objects in the permanent generation back into oldest generation.
[clinic start generated code]*/

static PyObject *
gc_unfreeze_impl(PyObject *module)
/*[clinic end generated code: output=1c15f2043b25e169 input=2dd52b170f4cef6c]*/
{
    PyInterpreterState *interp = _PyInterpreterState_GET();
    _PyGC_Unfreeze(interp);
    Py_RETURN_NONE;
}

/*[clinic input]
gc.get_freeze_count -> Py_ssize_t

Return the number of objects in the permanent generation.
[clinic start generated code]*/

static Py_ssize_t
gc_get_freeze_count_impl(PyObject *module)
/*[clinic end generated code: output=61cbd9f43aa032e1 input=45ffbc65cfe2a6ed]*/
{
    PyInterpreterState *interp = _PyInterpreterState_GET();
    return _PyGC_GetFreezeCount(interp);
}


PyDoc_STRVAR(gc__doc__,
"This module provides access to the garbage collector for reference cycles.\n"
"\n"
"enable() -- Enable automatic garbage collection.\n"
"disable() -- Disable automatic garbage collection.\n"
"isenabled() -- Returns true if automatic collection is enabled.\n"
"collect() -- Do a full collection right now.\n"
"get_count() -- Return the current collection counts.\n"
"get_stats() -- Return list of dictionaries containing per-generation stats.\n"
"set_debug() -- Set debugging flags.\n"
"get_debug() -- Get debugging flags.\n"
"set_threshold() -- Set the collection thresholds.\n"
"get_threshold() -- Return the current the collection thresholds.\n"
"get_objects() -- Return a list of all objects tracked by the collector.\n"
"is_tracked() -- Returns true if a given object is tracked.\n"
"is_finalized() -- Returns true if a given object has been already finalized.\n"
"get_referrers() -- Return the list of objects that refer to an object.\n"
"get_referents() -- Return the list of objects that an object refers to.\n"
"freeze() -- Freeze all tracked objects and ignore them for future collections.\n"
"unfreeze() -- Unfreeze all objects in the permanent generation.\n"
"get_freeze_count() -- Return the number of objects in the permanent generation.\n");

static PyMethodDef GcMethods[] = {
    GC_ENABLE_METHODDEF
    GC_DISABLE_METHODDEF
    GC_ISENABLED_METHODDEF
    GC_SET_DEBUG_METHODDEF
    GC_GET_DEBUG_METHODDEF
    GC_GET_COUNT_METHODDEF
    {"set_threshold",  gc_set_threshold, METH_VARARGS, gc_set_thresh__doc__},
    GC_GET_THRESHOLD_METHODDEF
    GC_COLLECT_METHODDEF
    GC_GET_OBJECTS_METHODDEF
    GC_GET_STATS_METHODDEF
    GC_IS_TRACKED_METHODDEF
    GC_IS_FINALIZED_METHODDEF
    {"get_referrers",  gc_get_referrers, METH_VARARGS,
        gc_get_referrers__doc__},
    {"get_referents",  gc_get_referents, METH_VARARGS,
        gc_get_referents__doc__},
    GC_FREEZE_METHODDEF
    GC_UNFREEZE_METHODDEF
    GC_GET_FREEZE_COUNT_METHODDEF
    {NULL,      NULL}           /* Sentinel */
};

static int
gcmodule_exec(PyObject *module)
{
    GCState *gcstate = get_gc_state();

    /* garbage and callbacks are initialized by _PyGC_Init() early in
     * interpreter lifecycle. */
    assert(gcstate->garbage != NULL);
    if (PyModule_AddObjectRef(module, "garbage", gcstate->garbage) < 0) {
        return -1;
    }
    assert(gcstate->callbacks != NULL);
    if (PyModule_AddObjectRef(module, "callbacks", gcstate->callbacks) < 0) {
        return -1;
    }

#define ADD_INT(NAME) if (PyModule_AddIntConstant(module, #NAME, _PyGC_ ## NAME) < 0) { return -1; }
    ADD_INT(DEBUG_STATS);
    ADD_INT(DEBUG_COLLECTABLE);
    ADD_INT(DEBUG_UNCOLLECTABLE);
    ADD_INT(DEBUG_SAVEALL);
    ADD_INT(DEBUG_LEAK);
#undef ADD_INT
    return 0;
}

static PyModuleDef_Slot gcmodule_slots[] = {
    {Py_mod_exec, gcmodule_exec},
    {Py_mod_multiple_interpreters, Py_MOD_PER_INTERPRETER_GIL_SUPPORTED},
    {0, NULL}
};

static struct PyModuleDef gcmodule = {
    PyModuleDef_HEAD_INIT,
    .m_name = "gc",
    .m_doc = gc__doc__,
    .m_size = 0,  // per interpreter state, see: get_gc_state()
    .m_methods = GcMethods,
    .m_slots = gcmodule_slots
};

PyMODINIT_FUNC
PyInit_gc(void)
{
    return PyModuleDef_Init(&gcmodule);
}<|MERGE_RESOLUTION|>--- conflicted
+++ resolved
@@ -1,1236 +1,7 @@
 /*
-<<<<<<< HEAD
-
-  Reference Cycle Garbage Collection
-  ==================================
-
-  Neil Schemenauer <nas@arctrix.com>
-
-  Based on a post on the python-dev list.  Ideas from Guido van Rossum,
-  Eric Tiedemann, and various others.
-
-  http://www.arctrix.com/nas/python/gc/
-
-  The following mailing list threads provide a historical perspective on
-  the design of this module.  Note that a fair amount of refinement has
-  occurred since those discussions.
-
-  http://mail.python.org/pipermail/python-dev/2000-March/002385.html
-  http://mail.python.org/pipermail/python-dev/2000-March/002434.html
-  http://mail.python.org/pipermail/python-dev/2000-March/002497.html
-
-  For a highlevel view of the collection process, read the collect
-  function.
-
-*/
-
-#include "Python.h"
-#include "pycore_ceval.h"         // _Py_set_eval_breaker_bit()
-#include "pycore_context.h"
-#include "pycore_dict.h"          // _PyDict_MaybeUntrack()
-#include "pycore_freelist.h"      // _PyFreeListState
-#include "pycore_initconfig.h"
-#include "pycore_interp.h"        // PyInterpreterState.gc
-#include "pycore_object.h"
-#include "pycore_pyerrors.h"
-#include "pycore_pystate.h"       // _PyThreadState_GET()
-#include "pycore_weakref.h"       // _PyWeakref_ClearRef()
-#include "pydtrace.h"
-
-typedef struct _gc_runtime_state GCState;
-
-/*[clinic input]
-module gc
-[clinic start generated code]*/
-/*[clinic end generated code: output=da39a3ee5e6b4b0d input=b5c9690ecc842d79]*/
-
-
-#ifdef Py_DEBUG
-#  define GC_DEBUG
-#endif
-
-#define GC_NEXT _PyGCHead_NEXT
-#define GC_PREV _PyGCHead_PREV
-
-// update_refs() set this bit for all objects in current generation.
-// subtract_refs() and move_unreachable() uses this to distinguish
-// visited object is in GCing or not.
-//
-// move_unreachable() removes this flag from reachable objects.
-// Only unreachable objects have this flag.
-//
-// No objects in interpreter have this flag after GC ends.
-#define PREV_MASK_COLLECTING   _PyGC_PREV_MASK_COLLECTING
-
-// Lowest bit of _gc_next is used for UNREACHABLE flag.
-//
-// This flag represents the object is in unreachable list in move_unreachable()
-//
-// Although this flag is used only in move_unreachable(), move_unreachable()
-// doesn't clear this flag to skip unnecessary iteration.
-// move_legacy_finalizers() removes this flag instead.
-// Between them, unreachable list is not normal list and we can not use
-// most gc_list_* functions for it.
-#define NEXT_MASK_UNREACHABLE  (1)
-
-#define AS_GC(op) _Py_AS_GC(op)
-#define FROM_GC(gc) _Py_FROM_GC(gc)
-
-// Automatically choose the generation that needs collecting.
-#define GENERATION_AUTO (-1)
-
-typedef enum {
-    // GC was triggered by heap allocation
-    _Py_GC_REASON_HEAP,
-
-    // GC was called during shutdown
-    _Py_GC_REASON_SHUTDOWN,
-
-    // GC was called by gc.collect() or PyGC_Collect()
-    _Py_GC_REASON_MANUAL
-} _PyGC_Reason;
-
-
-static inline int
-gc_is_collecting(PyGC_Head *g)
-{
-    return (g->_gc_prev & PREV_MASK_COLLECTING) != 0;
-}
-
-static inline void
-gc_clear_collecting(PyGC_Head *g)
-{
-    g->_gc_prev &= ~PREV_MASK_COLLECTING;
-}
-
-static inline Py_ssize_t
-gc_get_refs(PyGC_Head *g)
-{
-    return (Py_ssize_t)(g->_gc_prev >> _PyGC_PREV_SHIFT);
-}
-
-static inline void
-gc_set_refs(PyGC_Head *g, Py_ssize_t refs)
-{
-    g->_gc_prev = (g->_gc_prev & ~_PyGC_PREV_MASK)
-        | ((uintptr_t)(refs) << _PyGC_PREV_SHIFT);
-}
-
-static inline void
-gc_reset_refs(PyGC_Head *g, Py_ssize_t refs)
-{
-    g->_gc_prev = (g->_gc_prev & _PyGC_PREV_MASK_FINALIZED)
-        | PREV_MASK_COLLECTING
-        | ((uintptr_t)(refs) << _PyGC_PREV_SHIFT);
-}
-
-static inline void
-gc_decref(PyGC_Head *g)
-{
-    _PyObject_ASSERT_WITH_MSG(FROM_GC(g),
-                              gc_get_refs(g) > 0,
-                              "refcount is too small");
-    g->_gc_prev -= 1 << _PyGC_PREV_SHIFT;
-}
-
-/* set for debugging information */
-#define DEBUG_STATS             (1<<0) /* print collection statistics */
-#define DEBUG_COLLECTABLE       (1<<1) /* print collectable objects */
-#define DEBUG_UNCOLLECTABLE     (1<<2) /* print uncollectable objects */
-#define DEBUG_SAVEALL           (1<<5) /* save all garbage in gc.garbage */
-#define DEBUG_LEAK              DEBUG_COLLECTABLE | \
-                DEBUG_UNCOLLECTABLE | \
-                DEBUG_SAVEALL
-
-#define GEN_HEAD(gcstate, n) (&(gcstate)->generations[n].head)
-
-
-static GCState *
-get_gc_state(void)
-{
-    PyInterpreterState *interp = _PyInterpreterState_GET();
-    return &interp->gc;
-}
-
-
-void
-_PyGC_InitState(GCState *gcstate)
-{
-#define INIT_HEAD(GEN) \
-    do { \
-        GEN.head._gc_next = (uintptr_t)&GEN.head; \
-        GEN.head._gc_prev = (uintptr_t)&GEN.head; \
-    } while (0)
-
-    for (int i = 0; i < NUM_GENERATIONS; i++) {
-        assert(gcstate->generations[i].count == 0);
-        INIT_HEAD(gcstate->generations[i]);
-    };
-    gcstate->generation0 = GEN_HEAD(gcstate, 0);
-    INIT_HEAD(gcstate->permanent_generation);
-
-#undef INIT_HEAD
-}
-
-
-PyStatus
-_PyGC_Init(PyInterpreterState *interp)
-{
-    GCState *gcstate = &interp->gc;
-
-    gcstate->garbage = PyList_New(0);
-    if (gcstate->garbage == NULL) {
-        return _PyStatus_NO_MEMORY();
-    }
-
-    gcstate->callbacks = PyList_New(0);
-    if (gcstate->callbacks == NULL) {
-        return _PyStatus_NO_MEMORY();
-    }
-
-    return _PyStatus_OK();
-}
-
-
-/*
-_gc_prev values
----------------
-
-Between collections, _gc_prev is used for doubly linked list.
-
-Lowest two bits of _gc_prev are used for flags.
-PREV_MASK_COLLECTING is used only while collecting and cleared before GC ends
-or _PyObject_GC_UNTRACK() is called.
-
-During a collection, _gc_prev is temporary used for gc_refs, and the gc list
-is singly linked until _gc_prev is restored.
-
-gc_refs
-    At the start of a collection, update_refs() copies the true refcount
-    to gc_refs, for each object in the generation being collected.
-    subtract_refs() then adjusts gc_refs so that it equals the number of
-    times an object is referenced directly from outside the generation
-    being collected.
-
-PREV_MASK_COLLECTING
-    Objects in generation being collected are marked PREV_MASK_COLLECTING in
-    update_refs().
-
-
-_gc_next values
----------------
-
-_gc_next takes these values:
-
-0
-    The object is not tracked
-
-!= 0
-    Pointer to the next object in the GC list.
-    Additionally, lowest bit is used temporary for
-    NEXT_MASK_UNREACHABLE flag described below.
-
-NEXT_MASK_UNREACHABLE
-    move_unreachable() then moves objects not reachable (whether directly or
-    indirectly) from outside the generation into an "unreachable" set and
-    set this flag.
-
-    Objects that are found to be reachable have gc_refs set to 1.
-    When this flag is set for the reachable object, the object must be in
-    "unreachable" set.
-    The flag is unset and the object is moved back to "reachable" set.
-
-    move_legacy_finalizers() will remove this flag from "unreachable" set.
-*/
-
-/*** list functions ***/
-
-static inline void
-gc_list_init(PyGC_Head *list)
-{
-    // List header must not have flags.
-    // We can assign pointer by simple cast.
-    list->_gc_prev = (uintptr_t)list;
-    list->_gc_next = (uintptr_t)list;
-}
-
-static inline int
-gc_list_is_empty(PyGC_Head *list)
-{
-    return (list->_gc_next == (uintptr_t)list);
-}
-
-/* Append `node` to `list`. */
-static inline void
-gc_list_append(PyGC_Head *node, PyGC_Head *list)
-{
-    PyGC_Head *last = (PyGC_Head *)list->_gc_prev;
-
-    // last <-> node
-    _PyGCHead_SET_PREV(node, last);
-    _PyGCHead_SET_NEXT(last, node);
-
-    // node <-> list
-    _PyGCHead_SET_NEXT(node, list);
-    list->_gc_prev = (uintptr_t)node;
-}
-
-/* Remove `node` from the gc list it's currently in. */
-static inline void
-gc_list_remove(PyGC_Head *node)
-{
-    PyGC_Head *prev = GC_PREV(node);
-    PyGC_Head *next = GC_NEXT(node);
-
-    _PyGCHead_SET_NEXT(prev, next);
-    _PyGCHead_SET_PREV(next, prev);
-
-    node->_gc_next = 0; /* object is not currently tracked */
-}
-
-/* Move `node` from the gc list it's currently in (which is not explicitly
- * named here) to the end of `list`.  This is semantically the same as
- * gc_list_remove(node) followed by gc_list_append(node, list).
- */
-static void
-gc_list_move(PyGC_Head *node, PyGC_Head *list)
-{
-    /* Unlink from current list. */
-    PyGC_Head *from_prev = GC_PREV(node);
-    PyGC_Head *from_next = GC_NEXT(node);
-    _PyGCHead_SET_NEXT(from_prev, from_next);
-    _PyGCHead_SET_PREV(from_next, from_prev);
-
-    /* Relink at end of new list. */
-    // list must not have flags.  So we can skip macros.
-    PyGC_Head *to_prev = (PyGC_Head*)list->_gc_prev;
-    _PyGCHead_SET_PREV(node, to_prev);
-    _PyGCHead_SET_NEXT(to_prev, node);
-    list->_gc_prev = (uintptr_t)node;
-    _PyGCHead_SET_NEXT(node, list);
-}
-
-/* append list `from` onto list `to`; `from` becomes an empty list */
-static void
-gc_list_merge(PyGC_Head *from, PyGC_Head *to)
-{
-    assert(from != to);
-    if (!gc_list_is_empty(from)) {
-        PyGC_Head *to_tail = GC_PREV(to);
-        PyGC_Head *from_head = GC_NEXT(from);
-        PyGC_Head *from_tail = GC_PREV(from);
-        assert(from_head != from);
-        assert(from_tail != from);
-
-        _PyGCHead_SET_NEXT(to_tail, from_head);
-        _PyGCHead_SET_PREV(from_head, to_tail);
-
-        _PyGCHead_SET_NEXT(from_tail, to);
-        _PyGCHead_SET_PREV(to, from_tail);
-    }
-    gc_list_init(from);
-}
-
-static Py_ssize_t
-gc_list_size(PyGC_Head *list)
-{
-    PyGC_Head *gc;
-    Py_ssize_t n = 0;
-    for (gc = GC_NEXT(list); gc != list; gc = GC_NEXT(gc)) {
-        n++;
-    }
-    return n;
-}
-
-/* Walk the list and mark all objects as non-collecting */
-static inline void
-gc_list_clear_collecting(PyGC_Head *collectable)
-{
-    PyGC_Head *gc;
-    for (gc = GC_NEXT(collectable); gc != collectable; gc = GC_NEXT(gc)) {
-        gc_clear_collecting(gc);
-    }
-}
-
-/* Append objects in a GC list to a Python list.
- * Return 0 if all OK, < 0 if error (out of memory for list)
- */
-static int
-append_objects(PyObject *py_list, PyGC_Head *gc_list)
-{
-    PyGC_Head *gc;
-    for (gc = GC_NEXT(gc_list); gc != gc_list; gc = GC_NEXT(gc)) {
-        PyObject *op = FROM_GC(gc);
-        if (op != py_list) {
-            if (PyList_Append(py_list, op)) {
-                return -1; /* exception */
-            }
-        }
-    }
-    return 0;
-}
-
-// Constants for validate_list's flags argument.
-enum flagstates {collecting_clear_unreachable_clear,
-                 collecting_clear_unreachable_set,
-                 collecting_set_unreachable_clear,
-                 collecting_set_unreachable_set};
-
-#ifdef GC_DEBUG
-// validate_list checks list consistency.  And it works as document
-// describing when flags are expected to be set / unset.
-// `head` must be a doubly-linked gc list, although it's fine (expected!) if
-// the prev and next pointers are "polluted" with flags.
-// What's checked:
-// - The `head` pointers are not polluted.
-// - The objects' PREV_MASK_COLLECTING and NEXT_MASK_UNREACHABLE flags are all
-//   `set or clear, as specified by the 'flags' argument.
-// - The prev and next pointers are mutually consistent.
-static void
-validate_list(PyGC_Head *head, enum flagstates flags)
-{
-    assert((head->_gc_prev & PREV_MASK_COLLECTING) == 0);
-    assert((head->_gc_next & NEXT_MASK_UNREACHABLE) == 0);
-    uintptr_t prev_value = 0, next_value = 0;
-    switch (flags) {
-        case collecting_clear_unreachable_clear:
-            break;
-        case collecting_set_unreachable_clear:
-            prev_value = PREV_MASK_COLLECTING;
-            break;
-        case collecting_clear_unreachable_set:
-            next_value = NEXT_MASK_UNREACHABLE;
-            break;
-        case collecting_set_unreachable_set:
-            prev_value = PREV_MASK_COLLECTING;
-            next_value = NEXT_MASK_UNREACHABLE;
-            break;
-        default:
-            assert(! "bad internal flags argument");
-    }
-    PyGC_Head *prev = head;
-    PyGC_Head *gc = GC_NEXT(head);
-    while (gc != head) {
-        PyGC_Head *trueprev = GC_PREV(gc);
-        PyGC_Head *truenext = (PyGC_Head *)(gc->_gc_next  & ~NEXT_MASK_UNREACHABLE);
-        assert(truenext != NULL);
-        assert(trueprev == prev);
-        assert((gc->_gc_prev & PREV_MASK_COLLECTING) == prev_value);
-        assert((gc->_gc_next & NEXT_MASK_UNREACHABLE) == next_value);
-        prev = gc;
-        gc = truenext;
-    }
-    assert(prev == GC_PREV(head));
-}
-#else
-#define validate_list(x, y) do{}while(0)
-#endif
-
-/*** end of list stuff ***/
-
-
-/* Set all gc_refs = ob_refcnt.  After this, gc_refs is > 0 and
- * PREV_MASK_COLLECTING bit is set for all objects in containers.
- */
-static void
-update_refs(PyGC_Head *containers)
-{
-    PyGC_Head *next;
-    PyGC_Head *gc = GC_NEXT(containers);
-
-    while (gc != containers) {
-        next = GC_NEXT(gc);
-        /* Move any object that might have become immortal to the
-         * permanent generation as the reference count is not accurately
-         * reflecting the actual number of live references to this object
-         */
-        if (_Py_IsImmortal(FROM_GC(gc))) {
-           gc_list_move(gc, &get_gc_state()->permanent_generation.head);
-           gc = next;
-           continue;
-        }
-        gc_reset_refs(gc, Py_REFCNT(FROM_GC(gc)));
-        /* Python's cyclic gc should never see an incoming refcount
-         * of 0:  if something decref'ed to 0, it should have been
-         * deallocated immediately at that time.
-         * Possible cause (if the assert triggers):  a tp_dealloc
-         * routine left a gc-aware object tracked during its teardown
-         * phase, and did something-- or allowed something to happen --
-         * that called back into Python.  gc can trigger then, and may
-         * see the still-tracked dying object.  Before this assert
-         * was added, such mistakes went on to allow gc to try to
-         * delete the object again.  In a debug build, that caused
-         * a mysterious segfault, when _Py_ForgetReference tried
-         * to remove the object from the doubly-linked list of all
-         * objects a second time.  In a release build, an actual
-         * double deallocation occurred, which leads to corruption
-         * of the allocator's internal bookkeeping pointers.  That's
-         * so serious that maybe this should be a release-build
-         * check instead of an assert?
-         */
-        _PyObject_ASSERT(FROM_GC(gc), gc_get_refs(gc) != 0);
-        gc = next;
-    }
-}
-
-/* A traversal callback for subtract_refs. */
-static int
-visit_decref(PyObject *op, void *parent)
-{
-    OBJECT_STAT_INC(object_visits);
-    _PyObject_ASSERT(_PyObject_CAST(parent), !_PyObject_IsFreed(op));
-
-    if (_PyObject_IS_GC(op)) {
-        PyGC_Head *gc = AS_GC(op);
-        /* We're only interested in gc_refs for objects in the
-         * generation being collected, which can be recognized
-         * because only they have positive gc_refs.
-         */
-        if (gc_is_collecting(gc)) {
-            gc_decref(gc);
-        }
-    }
-    return 0;
-}
-
-/* Subtract internal references from gc_refs.  After this, gc_refs is >= 0
- * for all objects in containers, and is GC_REACHABLE for all tracked gc
- * objects not in containers.  The ones with gc_refs > 0 are directly
- * reachable from outside containers, and so can't be collected.
- */
-static void
-subtract_refs(PyGC_Head *containers)
-{
-    traverseproc traverse;
-    PyGC_Head *gc = GC_NEXT(containers);
-    for (; gc != containers; gc = GC_NEXT(gc)) {
-        PyObject *op = FROM_GC(gc);
-        traverse = Py_TYPE(op)->tp_traverse;
-        (void) traverse(op,
-                        visit_decref,
-                        op);
-    }
-}
-
-/* A traversal callback for move_unreachable. */
-static int
-visit_reachable(PyObject *op, void *arg)
-{
-    PyGC_Head *reachable = arg;
-    OBJECT_STAT_INC(object_visits);
-    if (!_PyObject_IS_GC(op)) {
-        return 0;
-    }
-
-    PyGC_Head *gc = AS_GC(op);
-    const Py_ssize_t gc_refs = gc_get_refs(gc);
-
-    // Ignore objects in other generation.
-    // This also skips objects "to the left" of the current position in
-    // move_unreachable's scan of the 'young' list - they've already been
-    // traversed, and no longer have the PREV_MASK_COLLECTING flag.
-    if (! gc_is_collecting(gc)) {
-        return 0;
-    }
-    // It would be a logic error elsewhere if the collecting flag were set on
-    // an untracked object.
-    assert(gc->_gc_next != 0);
-
-    if (gc->_gc_next & NEXT_MASK_UNREACHABLE) {
-        /* This had gc_refs = 0 when move_unreachable got
-         * to it, but turns out it's reachable after all.
-         * Move it back to move_unreachable's 'young' list,
-         * and move_unreachable will eventually get to it
-         * again.
-         */
-        // Manually unlink gc from unreachable list because the list functions
-        // don't work right in the presence of NEXT_MASK_UNREACHABLE flags.
-        PyGC_Head *prev = GC_PREV(gc);
-        PyGC_Head *next = (PyGC_Head*)(gc->_gc_next & ~NEXT_MASK_UNREACHABLE);
-        _PyObject_ASSERT(FROM_GC(prev),
-                         prev->_gc_next & NEXT_MASK_UNREACHABLE);
-        _PyObject_ASSERT(FROM_GC(next),
-                         next->_gc_next & NEXT_MASK_UNREACHABLE);
-        prev->_gc_next = gc->_gc_next;  // copy NEXT_MASK_UNREACHABLE
-        _PyGCHead_SET_PREV(next, prev);
-
-        gc_list_append(gc, reachable);
-        gc_set_refs(gc, 1);
-    }
-    else if (gc_refs == 0) {
-        /* This is in move_unreachable's 'young' list, but
-         * the traversal hasn't yet gotten to it.  All
-         * we need to do is tell move_unreachable that it's
-         * reachable.
-         */
-        gc_set_refs(gc, 1);
-    }
-    /* Else there's nothing to do.
-     * If gc_refs > 0, it must be in move_unreachable's 'young'
-     * list, and move_unreachable will eventually get to it.
-     */
-    else {
-        _PyObject_ASSERT_WITH_MSG(op, gc_refs > 0, "refcount is too small");
-    }
-    return 0;
-}
-
-/* Move the unreachable objects from young to unreachable.  After this,
- * all objects in young don't have PREV_MASK_COLLECTING flag and
- * unreachable have the flag.
- * All objects in young after this are directly or indirectly reachable
- * from outside the original young; and all objects in unreachable are
- * not.
- *
- * This function restores _gc_prev pointer.  young and unreachable are
- * doubly linked list after this function.
- * But _gc_next in unreachable list has NEXT_MASK_UNREACHABLE flag.
- * So we can not gc_list_* functions for unreachable until we remove the flag.
- */
-static void
-move_unreachable(PyGC_Head *young, PyGC_Head *unreachable)
-{
-    // previous elem in the young list, used for restore gc_prev.
-    PyGC_Head *prev = young;
-    PyGC_Head *gc = GC_NEXT(young);
-
-    /* Invariants:  all objects "to the left" of us in young are reachable
-     * (directly or indirectly) from outside the young list as it was at entry.
-     *
-     * All other objects from the original young "to the left" of us are in
-     * unreachable now, and have NEXT_MASK_UNREACHABLE.  All objects to the
-     * left of us in 'young' now have been scanned, and no objects here
-     * or to the right have been scanned yet.
-     */
-
-    while (gc != young) {
-        if (gc_get_refs(gc)) {
-            /* gc is definitely reachable from outside the
-             * original 'young'.  Mark it as such, and traverse
-             * its pointers to find any other objects that may
-             * be directly reachable from it.  Note that the
-             * call to tp_traverse may append objects to young,
-             * so we have to wait until it returns to determine
-             * the next object to visit.
-             */
-            PyObject *op = FROM_GC(gc);
-            traverseproc traverse = Py_TYPE(op)->tp_traverse;
-            _PyObject_ASSERT_WITH_MSG(op, gc_get_refs(gc) > 0,
-                                      "refcount is too small");
-            // NOTE: visit_reachable may change gc->_gc_next when
-            // young->_gc_prev == gc.  Don't do gc = GC_NEXT(gc) before!
-            (void) traverse(op,
-                    visit_reachable,
-                    (void *)young);
-            // relink gc_prev to prev element.
-            _PyGCHead_SET_PREV(gc, prev);
-            // gc is not COLLECTING state after here.
-            gc_clear_collecting(gc);
-            prev = gc;
-        }
-        else {
-            /* This *may* be unreachable.  To make progress,
-             * assume it is.  gc isn't directly reachable from
-             * any object we've already traversed, but may be
-             * reachable from an object we haven't gotten to yet.
-             * visit_reachable will eventually move gc back into
-             * young if that's so, and we'll see it again.
-             */
-            // Move gc to unreachable.
-            // No need to gc->next->prev = prev because it is single linked.
-            prev->_gc_next = gc->_gc_next;
-
-            // We can't use gc_list_append() here because we use
-            // NEXT_MASK_UNREACHABLE here.
-            PyGC_Head *last = GC_PREV(unreachable);
-            // NOTE: Since all objects in unreachable set has
-            // NEXT_MASK_UNREACHABLE flag, we set it unconditionally.
-            // But this may pollute the unreachable list head's 'next' pointer
-            // too. That's semantically senseless but expedient here - the
-            // damage is repaired when this function ends.
-            last->_gc_next = (NEXT_MASK_UNREACHABLE | (uintptr_t)gc);
-            _PyGCHead_SET_PREV(gc, last);
-            gc->_gc_next = (NEXT_MASK_UNREACHABLE | (uintptr_t)unreachable);
-            unreachable->_gc_prev = (uintptr_t)gc;
-        }
-        gc = (PyGC_Head*)prev->_gc_next;
-    }
-    // young->_gc_prev must be last element remained in the list.
-    young->_gc_prev = (uintptr_t)prev;
-    // don't let the pollution of the list head's next pointer leak
-    unreachable->_gc_next &= ~NEXT_MASK_UNREACHABLE;
-}
-
-static void
-untrack_tuples(PyGC_Head *head)
-{
-    PyGC_Head *next, *gc = GC_NEXT(head);
-    while (gc != head) {
-        PyObject *op = FROM_GC(gc);
-        next = GC_NEXT(gc);
-        if (PyTuple_CheckExact(op)) {
-            _PyTuple_MaybeUntrack(op);
-        }
-        gc = next;
-    }
-}
-
-/* Try to untrack all currently tracked dictionaries */
-static void
-untrack_dicts(PyGC_Head *head)
-{
-    PyGC_Head *next, *gc = GC_NEXT(head);
-    while (gc != head) {
-        PyObject *op = FROM_GC(gc);
-        next = GC_NEXT(gc);
-        if (PyDict_CheckExact(op)) {
-            _PyDict_MaybeUntrack(op);
-        }
-        gc = next;
-    }
-}
-
-/* Return true if object has a pre-PEP 442 finalization method. */
-static int
-has_legacy_finalizer(PyObject *op)
-{
-    return Py_TYPE(op)->tp_del != NULL;
-}
-
-/* Move the objects in unreachable with tp_del slots into `finalizers`.
- *
- * This function also removes NEXT_MASK_UNREACHABLE flag
- * from _gc_next in unreachable.
- */
-static void
-move_legacy_finalizers(PyGC_Head *unreachable, PyGC_Head *finalizers)
-{
-    PyGC_Head *gc, *next;
-    assert((unreachable->_gc_next & NEXT_MASK_UNREACHABLE) == 0);
-
-    /* March over unreachable.  Move objects with finalizers into
-     * `finalizers`.
-     */
-    for (gc = GC_NEXT(unreachable); gc != unreachable; gc = next) {
-        PyObject *op = FROM_GC(gc);
-
-        _PyObject_ASSERT(op, gc->_gc_next & NEXT_MASK_UNREACHABLE);
-        gc->_gc_next &= ~NEXT_MASK_UNREACHABLE;
-        next = (PyGC_Head*)gc->_gc_next;
-
-        if (has_legacy_finalizer(op)) {
-            gc_clear_collecting(gc);
-            gc_list_move(gc, finalizers);
-        }
-    }
-}
-
-static inline void
-clear_unreachable_mask(PyGC_Head *unreachable)
-{
-    /* Check that the list head does not have the unreachable bit set */
-    assert(((uintptr_t)unreachable & NEXT_MASK_UNREACHABLE) == 0);
-
-    PyGC_Head *gc, *next;
-    assert((unreachable->_gc_next & NEXT_MASK_UNREACHABLE) == 0);
-    for (gc = GC_NEXT(unreachable); gc != unreachable; gc = next) {
-        _PyObject_ASSERT((PyObject*)FROM_GC(gc), gc->_gc_next & NEXT_MASK_UNREACHABLE);
-        gc->_gc_next &= ~NEXT_MASK_UNREACHABLE;
-        next = (PyGC_Head*)gc->_gc_next;
-    }
-    validate_list(unreachable, collecting_set_unreachable_clear);
-}
-
-/* A traversal callback for move_legacy_finalizer_reachable. */
-static int
-visit_move(PyObject *op, void *arg)
-{
-    PyGC_Head *tolist = arg;
-    OBJECT_STAT_INC(object_visits);
-    if (_PyObject_IS_GC(op)) {
-        PyGC_Head *gc = AS_GC(op);
-        if (gc_is_collecting(gc)) {
-            gc_list_move(gc, tolist);
-            gc_clear_collecting(gc);
-        }
-    }
-    return 0;
-}
-
-/* Move objects that are reachable from finalizers, from the unreachable set
- * into finalizers set.
- */
-static void
-move_legacy_finalizer_reachable(PyGC_Head *finalizers)
-{
-    traverseproc traverse;
-    PyGC_Head *gc = GC_NEXT(finalizers);
-    for (; gc != finalizers; gc = GC_NEXT(gc)) {
-        /* Note that the finalizers list may grow during this. */
-        traverse = Py_TYPE(FROM_GC(gc))->tp_traverse;
-        (void) traverse(FROM_GC(gc),
-                        visit_move,
-                        (void *)finalizers);
-    }
-}
-
-/* Clear all weakrefs to unreachable objects, and if such a weakref has a
- * callback, invoke it if necessary.  Note that it's possible for such
- * weakrefs to be outside the unreachable set -- indeed, those are precisely
- * the weakrefs whose callbacks must be invoked.  See gc_weakref.txt for
- * overview & some details.  Some weakrefs with callbacks may be reclaimed
- * directly by this routine; the number reclaimed is the return value.  Other
- * weakrefs with callbacks may be moved into the `old` generation.  Objects
- * moved into `old` have gc_refs set to GC_REACHABLE; the objects remaining in
- * unreachable are left at GC_TENTATIVELY_UNREACHABLE.  When this returns,
- * no object in `unreachable` is weakly referenced anymore.
- */
-static int
-handle_weakrefs(PyGC_Head *unreachable, PyGC_Head *old)
-{
-    PyGC_Head *gc;
-    PyObject *op;               /* generally FROM_GC(gc) */
-    PyWeakReference *wr;        /* generally a cast of op */
-    PyGC_Head wrcb_to_call;     /* weakrefs with callbacks to call */
-    PyGC_Head *next;
-    int num_freed = 0;
-
-    gc_list_init(&wrcb_to_call);
-
-    /* Clear all weakrefs to the objects in unreachable.  If such a weakref
-     * also has a callback, move it into `wrcb_to_call` if the callback
-     * needs to be invoked.  Note that we cannot invoke any callbacks until
-     * all weakrefs to unreachable objects are cleared, lest the callback
-     * resurrect an unreachable object via a still-active weakref.  We
-     * make another pass over wrcb_to_call, invoking callbacks, after this
-     * pass completes.
-     */
-    for (gc = GC_NEXT(unreachable); gc != unreachable; gc = next) {
-        PyWeakReference **wrlist;
-
-        op = FROM_GC(gc);
-        next = GC_NEXT(gc);
-
-        if (PyWeakref_Check(op)) {
-            /* A weakref inside the unreachable set must be cleared.  If we
-             * allow its callback to execute inside delete_garbage(), it
-             * could expose objects that have tp_clear already called on
-             * them.  Or, it could resurrect unreachable objects.  One way
-             * this can happen is if some container objects do not implement
-             * tp_traverse.  Then, wr_object can be outside the unreachable
-             * set but can be deallocated as a result of breaking the
-             * reference cycle.  If we don't clear the weakref, the callback
-             * will run and potentially cause a crash.  See bpo-38006 for
-             * one example.
-             */
-            _PyWeakref_ClearRef((PyWeakReference *)op);
-        }
-
-        if (! _PyType_SUPPORTS_WEAKREFS(Py_TYPE(op)))
-            continue;
-
-        /* It supports weakrefs.  Does it have any?
-         *
-         * This is never triggered for static types so we can avoid the
-         * (slightly) more costly _PyObject_GET_WEAKREFS_LISTPTR().
-         */
-        wrlist = _PyObject_GET_WEAKREFS_LISTPTR_FROM_OFFSET(op);
-
-        /* `op` may have some weakrefs.  March over the list, clear
-         * all the weakrefs, and move the weakrefs with callbacks
-         * that must be called into wrcb_to_call.
-         */
-        for (wr = *wrlist; wr != NULL; wr = *wrlist) {
-            PyGC_Head *wrasgc;                  /* AS_GC(wr) */
-
-            /* _PyWeakref_ClearRef clears the weakref but leaves
-             * the callback pointer intact.  Obscure:  it also
-             * changes *wrlist.
-             */
-            _PyObject_ASSERT((PyObject *)wr, wr->wr_object == op);
-            _PyWeakref_ClearRef(wr);
-            _PyObject_ASSERT((PyObject *)wr, wr->wr_object == Py_None);
-            if (wr->wr_callback == NULL) {
-                /* no callback */
-                continue;
-            }
-
-            /* Headache time.  `op` is going away, and is weakly referenced by
-             * `wr`, which has a callback.  Should the callback be invoked?  If wr
-             * is also trash, no:
-             *
-             * 1. There's no need to call it.  The object and the weakref are
-             *    both going away, so it's legitimate to pretend the weakref is
-             *    going away first.  The user has to ensure a weakref outlives its
-             *    referent if they want a guarantee that the wr callback will get
-             *    invoked.
-             *
-             * 2. It may be catastrophic to call it.  If the callback is also in
-             *    cyclic trash (CT), then although the CT is unreachable from
-             *    outside the current generation, CT may be reachable from the
-             *    callback.  Then the callback could resurrect insane objects.
-             *
-             * Since the callback is never needed and may be unsafe in this case,
-             * wr is simply left in the unreachable set.  Note that because we
-             * already called _PyWeakref_ClearRef(wr), its callback will never
-             * trigger.
-             *
-             * OTOH, if wr isn't part of CT, we should invoke the callback:  the
-             * weakref outlived the trash.  Note that since wr isn't CT in this
-             * case, its callback can't be CT either -- wr acted as an external
-             * root to this generation, and therefore its callback did too.  So
-             * nothing in CT is reachable from the callback either, so it's hard
-             * to imagine how calling it later could create a problem for us.  wr
-             * is moved to wrcb_to_call in this case.
-             */
-            if (gc_is_collecting(AS_GC((PyObject *)wr))) {
-                /* it should already have been cleared above */
-                assert(wr->wr_object == Py_None);
-                continue;
-            }
-
-            /* Create a new reference so that wr can't go away
-             * before we can process it again.
-             */
-            Py_INCREF(wr);
-
-            /* Move wr to wrcb_to_call, for the next pass. */
-            wrasgc = AS_GC((PyObject *)wr);
-            assert(wrasgc != next); /* wrasgc is reachable, but
-                                       next isn't, so they can't
-                                       be the same */
-            gc_list_move(wrasgc, &wrcb_to_call);
-        }
-    }
-
-    /* Invoke the callbacks we decided to honor.  It's safe to invoke them
-     * because they can't reference unreachable objects.
-     */
-    while (! gc_list_is_empty(&wrcb_to_call)) {
-        PyObject *temp;
-        PyObject *callback;
-
-        gc = (PyGC_Head*)wrcb_to_call._gc_next;
-        op = FROM_GC(gc);
-        _PyObject_ASSERT(op, PyWeakref_Check(op));
-        wr = (PyWeakReference *)op;
-        callback = wr->wr_callback;
-        _PyObject_ASSERT(op, callback != NULL);
-
-        /* copy-paste of weakrefobject.c's handle_callback() */
-        temp = PyObject_CallOneArg(callback, (PyObject *)wr);
-        if (temp == NULL)
-            PyErr_WriteUnraisable(callback);
-        else
-            Py_DECREF(temp);
-
-        /* Give up the reference we created in the first pass.  When
-         * op's refcount hits 0 (which it may or may not do right now),
-         * op's tp_dealloc will decref op->wr_callback too.  Note
-         * that the refcount probably will hit 0 now, and because this
-         * weakref was reachable to begin with, gc didn't already
-         * add it to its count of freed objects.  Example:  a reachable
-         * weak value dict maps some key to this reachable weakref.
-         * The callback removes this key->weakref mapping from the
-         * dict, leaving no other references to the weakref (excepting
-         * ours).
-         */
-        Py_DECREF(op);
-        if (wrcb_to_call._gc_next == (uintptr_t)gc) {
-            /* object is still alive -- move it */
-            gc_list_move(gc, old);
-        }
-        else {
-            ++num_freed;
-        }
-    }
-
-    return num_freed;
-}
-
-static void
-debug_cycle(const char *msg, PyObject *op)
-{
-    PySys_FormatStderr("gc: %s <%s %p>\n",
-                       msg, Py_TYPE(op)->tp_name, op);
-}
-
-/* Handle uncollectable garbage (cycles with tp_del slots, and stuff reachable
- * only from such cycles).
- * If DEBUG_SAVEALL, all objects in finalizers are appended to the module
- * garbage list (a Python list), else only the objects in finalizers with
- * __del__ methods are appended to garbage.  All objects in finalizers are
- * merged into the old list regardless.
- */
-static void
-handle_legacy_finalizers(PyThreadState *tstate,
-                         GCState *gcstate,
-                         PyGC_Head *finalizers, PyGC_Head *old)
-{
-    assert(!_PyErr_Occurred(tstate));
-    assert(gcstate->garbage != NULL);
-
-    PyGC_Head *gc = GC_NEXT(finalizers);
-    for (; gc != finalizers; gc = GC_NEXT(gc)) {
-        PyObject *op = FROM_GC(gc);
-
-        if ((gcstate->debug & DEBUG_SAVEALL) || has_legacy_finalizer(op)) {
-            if (PyList_Append(gcstate->garbage, op) < 0) {
-                _PyErr_Clear(tstate);
-                break;
-            }
-        }
-    }
-
-    gc_list_merge(finalizers, old);
-}
-
-/* Run first-time finalizers (if any) on all the objects in collectable.
- * Note that this may remove some (or even all) of the objects from the
- * list, due to refcounts falling to 0.
- */
-static void
-finalize_garbage(PyThreadState *tstate, PyGC_Head *collectable)
-{
-    destructor finalize;
-    PyGC_Head seen;
-
-    /* While we're going through the loop, `finalize(op)` may cause op, or
-     * other objects, to be reclaimed via refcounts falling to zero.  So
-     * there's little we can rely on about the structure of the input
-     * `collectable` list across iterations.  For safety, we always take the
-     * first object in that list and move it to a temporary `seen` list.
-     * If objects vanish from the `collectable` and `seen` lists we don't
-     * care.
-     */
-    gc_list_init(&seen);
-
-    while (!gc_list_is_empty(collectable)) {
-        PyGC_Head *gc = GC_NEXT(collectable);
-        PyObject *op = FROM_GC(gc);
-        gc_list_move(gc, &seen);
-        if (!_PyGCHead_FINALIZED(gc) &&
-                (finalize = Py_TYPE(op)->tp_finalize) != NULL) {
-            _PyGCHead_SET_FINALIZED(gc);
-            Py_INCREF(op);
-            finalize(op);
-            assert(!_PyErr_Occurred(tstate));
-            Py_DECREF(op);
-        }
-    }
-    gc_list_merge(&seen, collectable);
-}
-
-/* Break reference cycles by clearing the containers involved.  This is
- * tricky business as the lists can be changing and we don't know which
- * objects may be freed.  It is possible I screwed something up here.
- */
-static void
-delete_garbage(PyThreadState *tstate, GCState *gcstate,
-               PyGC_Head *collectable, PyGC_Head *old)
-{
-    assert(!_PyErr_Occurred(tstate));
-
-    while (!gc_list_is_empty(collectable)) {
-        PyGC_Head *gc = GC_NEXT(collectable);
-        PyObject *op = FROM_GC(gc);
-
-        _PyObject_ASSERT_WITH_MSG(op, Py_REFCNT(op) > 0,
-                                  "refcount is too small");
-
-        if (gcstate->debug & DEBUG_SAVEALL) {
-            assert(gcstate->garbage != NULL);
-            if (PyList_Append(gcstate->garbage, op) < 0) {
-                _PyErr_Clear(tstate);
-            }
-        }
-        else {
-            inquiry clear;
-            if ((clear = Py_TYPE(op)->tp_clear) != NULL) {
-                Py_INCREF(op);
-                (void) clear(op);
-                if (_PyErr_Occurred(tstate)) {
-                    PyErr_FormatUnraisable("Exception ignored in tp_clear of %s",
-                                           Py_TYPE(op)->tp_name);
-                }
-                Py_DECREF(op);
-            }
-        }
-        if (GC_NEXT(collectable) == gc) {
-            /* object is still alive, move it, it may die later */
-            gc_clear_collecting(gc);
-            gc_list_move(gc, old);
-        }
-    }
-}
-
-/* Clear all free lists
- * All free lists are cleared during the collection of the highest generation.
- * Allocated items in the free list may keep a pymalloc arena occupied.
- * Clearing the free lists may give back memory to the OS earlier.
- */
-static void
-clear_freelists(PyInterpreterState *interp)
-{
-    _PyTuple_ClearFreeList(interp);
-    _PyFloat_ClearFreeList(interp);
-    _PyDict_ClearFreeList(interp);
-    _PyAsyncGen_ClearFreeLists(interp);
-    _PyContext_ClearFreeList(interp);
-#if defined(Py_GIL_DISABLED)
-    // Finalize all per-thread free-lists.
-    HEAD_LOCK(&_PyRuntime);
-    _PyThreadStateImpl *tstate = (_PyThreadStateImpl *)interp->threads.head;
-    while (tstate != NULL) {
-        _Py_ClearFreeLists(&tstate->freelist_state);
-        tstate = (_PyThreadStateImpl *)tstate->base.next;
-    }
-    HEAD_UNLOCK(&_PyRuntime);
-#else
-    // No per-thread free-lists in GIL builds;
-    // we only need to finalize per-interpreter free-lists.
-    _Py_ClearFreeLists(&interp->freelist_state);
-#endif
-}
-
-// Show stats for objects in each generations
-static void
-show_stats_each_generations(GCState *gcstate)
-{
-    char buf[100];
-    size_t pos = 0;
-
-    for (int i = 0; i < NUM_GENERATIONS && pos < sizeof(buf); i++) {
-        pos += PyOS_snprintf(buf+pos, sizeof(buf)-pos,
-                             " %zd",
-                             gc_list_size(GEN_HEAD(gcstate, i)));
-    }
-
-    PySys_FormatStderr(
-        "gc: objects in each generation:%s\n"
-        "gc: objects in permanent generation: %zd\n",
-        buf, gc_list_size(&gcstate->permanent_generation.head));
-}
-
-/* Deduce which objects among "base" are unreachable from outside the list
-   and move them to 'unreachable'. The process consist in the following steps:
-
-1. Copy all reference counts to a different field (gc_prev is used to hold
-   this copy to save memory).
-2. Traverse all objects in "base" and visit all referred objects using
-   "tp_traverse" and for every visited object, subtract 1 to the reference
-   count (the one that we copied in the previous step). After this step, all
-   objects that can be reached directly from outside must have strictly positive
-   reference count, while all unreachable objects must have a count of exactly 0.
-3. Identify all unreachable objects (the ones with 0 reference count) and move
-   them to the "unreachable" list. This step also needs to move back to "base" all
-   objects that were initially marked as unreachable but are referred transitively
-   by the reachable objects (the ones with strictly positive reference count).
-
-Contracts:
-
-    * The "base" has to be a valid list with no mask set.
-
-    * The "unreachable" list must be uninitialized (this function calls
-      gc_list_init over 'unreachable').
-
-IMPORTANT: This function leaves 'unreachable' with the NEXT_MASK_UNREACHABLE
-flag set but it does not clear it to skip unnecessary iteration. Before the
-flag is cleared (for example, by using 'clear_unreachable_mask' function or
-by a call to 'move_legacy_finalizers'), the 'unreachable' list is not a normal
-list and we can not use most gc_list_* functions for it. */
-static inline void
-deduce_unreachable(PyGC_Head *base, PyGC_Head *unreachable) {
-    validate_list(base, collecting_clear_unreachable_clear);
-    /* Using ob_refcnt and gc_refs, calculate which objects in the
-     * container set are reachable from outside the set (i.e., have a
-     * refcount greater than 0 when all the references within the
-     * set are taken into account).
-     */
-    update_refs(base);  // gc_prev is used for gc_refs
-    subtract_refs(base);
-
-    /* Leave everything reachable from outside base in base, and move
-     * everything else (in base) to unreachable.
-     *
-     * NOTE:  This used to move the reachable objects into a reachable
-     * set instead.  But most things usually turn out to be reachable,
-     * so it's more efficient to move the unreachable things.  It "sounds slick"
-     * to move the unreachable objects, until you think about it - the reason it
-     * pays isn't actually obvious.
-     *
-     * Suppose we create objects A, B, C in that order.  They appear in the young
-     * generation in the same order.  If B points to A, and C to B, and C is
-     * reachable from outside, then the adjusted refcounts will be 0, 0, and 1
-     * respectively.
-     *
-     * When move_unreachable finds A, A is moved to the unreachable list.  The
-     * same for B when it's first encountered.  Then C is traversed, B is moved
-     * _back_ to the reachable list.  B is eventually traversed, and then A is
-     * moved back to the reachable list.
-     *
-     * So instead of not moving at all, the reachable objects B and A are moved
-     * twice each.  Why is this a win?  A straightforward algorithm to move the
-     * reachable objects instead would move A, B, and C once each.
-     *
-     * The key is that this dance leaves the objects in order C, B, A - it's
-     * reversed from the original order.  On all _subsequent_ scans, none of
-     * them will move.  Since most objects aren't in cycles, this can save an
-     * unbounded number of moves across an unbounded number of later collections.
-     * It can cost more only the first time the chain is scanned.
-     *
-     * Drawback:  move_unreachable is also used to find out what's still trash
-     * after finalizers may resurrect objects.  In _that_ case most unreachable
-     * objects will remain unreachable, so it would be more efficient to move
-     * the reachable objects instead.  But this is a one-time cost, probably not
-     * worth complicating the code to speed just a little.
-     */
-    gc_list_init(unreachable);
-    move_unreachable(base, unreachable);  // gc_prev is pointer again
-    validate_list(base, collecting_clear_unreachable_clear);
-    validate_list(unreachable, collecting_set_unreachable_set);
-}
-
-/* Handle objects that may have resurrected after a call to 'finalize_garbage', moving
-   them to 'old_generation' and placing the rest on 'still_unreachable'.
-
-   Contracts:
-       * After this function 'unreachable' must not be used anymore and 'still_unreachable'
-         will contain the objects that did not resurrect.
-
-       * The "still_unreachable" list must be uninitialized (this function calls
-         gc_list_init over 'still_unreachable').
-
-IMPORTANT: After a call to this function, the 'still_unreachable' set will have the
-PREV_MARK_COLLECTING set, but the objects in this set are going to be removed so
-we can skip the expense of clearing the flag to avoid extra iteration. */
-static inline void
-handle_resurrected_objects(PyGC_Head *unreachable, PyGC_Head* still_unreachable,
-                           PyGC_Head *old_generation)
-{
-    // Remove the PREV_MASK_COLLECTING from unreachable
-    // to prepare it for a new call to 'deduce_unreachable'
-    gc_list_clear_collecting(unreachable);
-
-    // After the call to deduce_unreachable, the 'still_unreachable' set will
-    // have the PREV_MARK_COLLECTING set, but the objects are going to be
-    // removed so we can skip the expense of clearing the flag.
-    PyGC_Head* resurrected = unreachable;
-    deduce_unreachable(resurrected, still_unreachable);
-    clear_unreachable_mask(still_unreachable);
-
-    // Move the resurrected objects to the old generation for future collection.
-    gc_list_merge(resurrected, old_generation);
-}
-
-
-/* Invoke progress callbacks to notify clients that garbage collection
- * is starting or stopping
-=======
  * Python interface to the garbage collector.
  *
  * See Python/gc.c for the implementation of the garbage collector.
->>>>>>> d99d8712
  */
 
 #include "Python.h"
