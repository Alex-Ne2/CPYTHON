#include "Python.h"
#include "structmember.h"       /* for offsetof() */
#include "_iomodule.h"

/*[clinic input]
module _io
class _io.BytesIO "bytesio *" "&PyBytesIO_Type"
[clinic start generated code]*/
/*[clinic end generated code: output=da39a3ee5e6b4b0d input=7f50ec034f5c0b26]*/

/*[python input]
class io_ssize_t_converter(CConverter):
    type = 'Py_ssize_t'
    converter = '_PyIO_ConvertSsize_t'
[python start generated code]*/
/*[python end generated code: output=da39a3ee5e6b4b0d input=d0a811d3cbfd1b33]*/

typedef struct {
    PyObject_HEAD
    PyObject *buf;
    Py_ssize_t pos;
    Py_ssize_t string_size;
    PyObject *dict;
    PyObject *weakreflist;
    Py_ssize_t exports;
} bytesio;

typedef struct {
    PyObject_HEAD
    bytesio *source;
} bytesiobuf;

/* The bytesio object can be in three states:
  * Py_REFCNT(buf) == 1, exports == 0.
  * Py_REFCNT(buf) > 1.  exports == 0,
    first modification or export causes the internal buffer copying.
  * exports > 0.  Py_REFCNT(buf) == 1, any modifications are forbidden.
*/

#define CHECK_CLOSED(self)                                  \
    if ((self)->buf == NULL) {                              \
        PyErr_SetString(PyExc_ValueError,                   \
                        "I/O operation on closed file.");   \
        return NULL;                                        \
    }

#define CHECK_EXPORTS(self) \
    if ((self)->exports > 0) { \
        PyErr_SetString(PyExc_BufferError, \
                        "Existing exports of data: object cannot be re-sized"); \
        return NULL; \
    }

#define SHARED_BUF(self) (Py_REFCNT((self)->buf) > 1)


/* Internal routine to get a line from the buffer of a BytesIO
   object. Returns the length between the current position to the
   next newline character. */
static Py_ssize_t
scan_eol(bytesio *self, Py_ssize_t len)
{
    const char *start, *n;
    Py_ssize_t maxlen;

    assert(self->buf != NULL);
    assert(self->pos >= 0);

    if (self->pos >= self->string_size)
        return 0;

    /* Move to the end of the line, up to the end of the string, s. */
    maxlen = self->string_size - self->pos;
    if (len < 0 || len > maxlen)
        len = maxlen;

    if (len) {
        start = PyBytes_AS_STRING(self->buf) + self->pos;
        n = memchr(start, '\n', len);
        if (n)
            /* Get the length from the current position to the end of
               the line. */
            len = n - start + 1;
    }
    assert(len >= 0);
    assert(self->pos < PY_SSIZE_T_MAX - len);

    return len;
}

/* Internal routine for detaching the shared buffer of BytesIO objects.
   The caller should ensure that the 'size' argument is non-negative and
   not lesser than self->string_size.  Returns 0 on success, -1 otherwise. */
static int
unshare_buffer(bytesio *self, size_t size)
{
    PyObject *new_buf;
    assert(SHARED_BUF(self));
    assert(self->exports == 0);
    assert(size >= (size_t)self->string_size);
    new_buf = PyBytes_FromStringAndSize(NULL, size);
    if (new_buf == NULL)
        return -1;
    memcpy(PyBytes_AS_STRING(new_buf), PyBytes_AS_STRING(self->buf),
           self->string_size);
    Py_SETREF(self->buf, new_buf);
    return 0;
}

/* Internal routine for changing the size of the buffer of BytesIO objects.
   The caller should ensure that the 'size' argument is non-negative.  Returns
   0 on success, -1 otherwise. */
static int
resize_buffer(bytesio *self, size_t size)
{
    /* Here, unsigned types are used to avoid dealing with signed integer
       overflow, which is undefined in C. */
    size_t alloc = PyBytes_GET_SIZE(self->buf);

    assert(self->buf != NULL);

    /* For simplicity, stay in the range of the signed type. Anyway, Python
       doesn't allow strings to be longer than this. */
    if (size > PY_SSIZE_T_MAX)
        goto overflow;

    if (size < alloc / 2) {
        /* Major downsize; resize down to exact size. */
        alloc = size + 1;
    }
    else if (size < alloc) {
        /* Within allocated size; quick exit */
        return 0;
    }
    else if (size <= alloc * 1.125) {
        /* Moderate upsize; overallocate similar to list_resize() */
        alloc = size + (size >> 3) + (size < 9 ? 3 : 6);
    }
    else {
        /* Major upsize; resize up to exact size */
        alloc = size + 1;
    }

    if (alloc > ((size_t)-1) / sizeof(char))
        goto overflow;

    if (SHARED_BUF(self)) {
        if (unshare_buffer(self, alloc) < 0)
            return -1;
    }
    else {
        if (_PyBytes_Resize(&self->buf, alloc) < 0)
            return -1;
    }

    return 0;

  overflow:
    PyErr_SetString(PyExc_OverflowError,
                    "new buffer size too large");
    return -1;
}

/* Internal routine for writing a string of bytes to the buffer of a BytesIO
   object. Returns the number of bytes written, or -1 on error. */
static Py_ssize_t
write_bytes(bytesio *self, const char *bytes, Py_ssize_t len)
{
    size_t endpos;
    assert(self->buf != NULL);
    assert(self->pos >= 0);
    assert(len >= 0);

    endpos = (size_t)self->pos + len;
    if (endpos > (size_t)PyBytes_GET_SIZE(self->buf)) {
        if (resize_buffer(self, endpos) < 0)
            return -1;
    }
    else if (SHARED_BUF(self)) {
        if (unshare_buffer(self, Py_MAX(endpos, (size_t)self->string_size)) < 0)
            return -1;
    }

    if (self->pos > self->string_size) {
        /* In case of overseek, pad with null bytes the buffer region between
           the end of stream and the current position.

          0   lo      string_size                           hi
          |   |<---used--->|<----------available----------->|
          |   |            <--to pad-->|<---to write--->    |
          0   buf                   position
        */
        memset(PyBytes_AS_STRING(self->buf) + self->string_size, '\0',
               (self->pos - self->string_size) * sizeof(char));
    }

    /* Copy the data to the internal buffer, overwriting some of the existing
       data if self->pos < self->string_size. */
    memcpy(PyBytes_AS_STRING(self->buf) + self->pos, bytes, len);
    self->pos = endpos;

    /* Set the new length of the internal string if it has changed. */
    if ((size_t)self->string_size < endpos) {
        self->string_size = endpos;
    }

    return len;
}

static PyObject *
bytesio_get_closed(bytesio *self)
{
    if (self->buf == NULL) {
        Py_RETURN_TRUE;
    }
    else {
        Py_RETURN_FALSE;
    }
}

/*[clinic input]
_io.BytesIO.readable

Returns True if the IO object can be read.
[clinic start generated code]*/

static PyObject *
_io_BytesIO_readable_impl(bytesio *self)
/*[clinic end generated code: output=4e93822ad5b62263 input=96c5d0cccfb29f5c]*/
{
    CHECK_CLOSED(self);
    Py_RETURN_TRUE;
}

/*[clinic input]
_io.BytesIO.writable

Returns True if the IO object can be written.
[clinic start generated code]*/

static PyObject *
_io_BytesIO_writable_impl(bytesio *self)
/*[clinic end generated code: output=64ff6a254b1150b8 input=700eed808277560a]*/
{
    CHECK_CLOSED(self);
    Py_RETURN_TRUE;
}

/*[clinic input]
_io.BytesIO.seekable

Returns True if the IO object can be seeked.
[clinic start generated code]*/

static PyObject *
_io_BytesIO_seekable_impl(bytesio *self)
/*[clinic end generated code: output=6b417f46dcc09b56 input=9421f65627a344dd]*/
{
    CHECK_CLOSED(self);
    Py_RETURN_TRUE;
}

/*[clinic input]
_io.BytesIO.flush

Does nothing.
[clinic start generated code]*/

static PyObject *
_io_BytesIO_flush_impl(bytesio *self)
/*[clinic end generated code: output=187e3d781ca134a0 input=561ea490be4581a7]*/
{
    CHECK_CLOSED(self);
    Py_RETURN_NONE;
}

/*[clinic input]
_io.BytesIO.getbuffer

Get a read-write view over the contents of the BytesIO object.
[clinic start generated code]*/

static PyObject *
_io_BytesIO_getbuffer_impl(bytesio *self)
/*[clinic end generated code: output=72cd7c6e13aa09ed input=8f738ef615865176]*/
{
    PyTypeObject *type = &_PyBytesIOBuffer_Type;
    bytesiobuf *buf;
    PyObject *view;

    CHECK_CLOSED(self);

    buf = (bytesiobuf *) type->tp_alloc(type, 0);
    if (buf == NULL)
        return NULL;
    Py_INCREF(self);
    buf->source = self;
    view = PyMemoryView_FromObject((PyObject *) buf);
    Py_DECREF(buf);
    return view;
}

/*[clinic input]
_io.BytesIO.getvalue

Retrieve the entire contents of the BytesIO object.
[clinic start generated code]*/

static PyObject *
_io_BytesIO_getvalue_impl(bytesio *self)
/*[clinic end generated code: output=b3f6a3233c8fd628 input=4b403ac0af3973ed]*/
{
    CHECK_CLOSED(self);
    if (self->string_size <= 1 || self->exports > 0)
        return PyBytes_FromStringAndSize(PyBytes_AS_STRING(self->buf),
                                         self->string_size);

    if (self->string_size != PyBytes_GET_SIZE(self->buf)) {
        if (SHARED_BUF(self)) {
            if (unshare_buffer(self, self->string_size) < 0)
                return NULL;
        }
        else {
            if (_PyBytes_Resize(&self->buf, self->string_size) < 0)
                return NULL;
        }
    }
    Py_INCREF(self->buf);
    return self->buf;
}

/*[clinic input]
_io.BytesIO.isatty

Always returns False.

BytesIO objects are not connected to a TTY-like device.
[clinic start generated code]*/

static PyObject *
_io_BytesIO_isatty_impl(bytesio *self)
/*[clinic end generated code: output=df67712e669f6c8f input=6f97f0985d13f827]*/
{
    CHECK_CLOSED(self);
    Py_RETURN_FALSE;
}

/*[clinic input]
_io.BytesIO.tell

Current file position, an integer.
[clinic start generated code]*/

static PyObject *
_io_BytesIO_tell_impl(bytesio *self)
/*[clinic end generated code: output=b54b0f93cd0e5e1d input=b106adf099cb3657]*/
{
    CHECK_CLOSED(self);
    return PyLong_FromSsize_t(self->pos);
}

static PyObject *
read_bytes(bytesio *self, Py_ssize_t size)
{
    char *output;

    assert(self->buf != NULL);
    assert(size <= self->string_size);
    if (size > 1 &&
        self->pos == 0 && size == PyBytes_GET_SIZE(self->buf) &&
        self->exports == 0) {
        self->pos += size;
        Py_INCREF(self->buf);
        return self->buf;
    }

    output = PyBytes_AS_STRING(self->buf) + self->pos;
    self->pos += size;
    return PyBytes_FromStringAndSize(output, size);
}

/*[clinic input]
_io.BytesIO.read
    size: io_ssize_t = -1
    /

Read at most size bytes, returned as a bytes object.

If the size argument is negative, read until EOF is reached.
Return an empty bytes object at EOF.
[clinic start generated code]*/

static PyObject *
_io_BytesIO_read_impl(bytesio *self, Py_ssize_t size)
/*[clinic end generated code: output=9cc025f21c75bdd2 input=c81ec53b8f2cc3cf]*/
{
    Py_ssize_t n;

    CHECK_CLOSED(self);

    /* adjust invalid sizes */
    n = self->string_size - self->pos;
    if (size < 0 || size > n) {
        size = n;
        if (size < 0)
            size = 0;
    }

    return read_bytes(self, size);
}


/*[clinic input]
_io.BytesIO.read1
    size: io_ssize_t = -1
    /

Read at most size bytes, returned as a bytes object.

If the size argument is negative or omitted, read until EOF is reached.
Return an empty bytes object at EOF.
[clinic start generated code]*/

static PyObject *
_io_BytesIO_read1_impl(bytesio *self, Py_ssize_t size)
/*[clinic end generated code: output=d0f843285aa95f1c input=67cf18b142111664]*/
{
    return _io_BytesIO_read_impl(self, size);
}

/*[clinic input]
_io.BytesIO.readline
    size: io_ssize_t = -1
    /

Next line from the file, as a bytes object.

Retain newline.  A non-negative size argument limits the maximum
number of bytes to return (an incomplete line may be returned then).
Return an empty bytes object at EOF.
[clinic start generated code]*/

static PyObject *
_io_BytesIO_readline_impl(bytesio *self, Py_ssize_t size)
/*[clinic end generated code: output=4bff3c251df8ffcd input=7c95bd3f9e9d1646]*/
{
    Py_ssize_t n;

    CHECK_CLOSED(self);

    n = scan_eol(self, size);

    return read_bytes(self, n);
}

/*[clinic input]
_io.BytesIO.readlines
    size as arg: object = None
    /

List of bytes objects, each a line from the file.

Call readline() repeatedly and return a list of the lines so read.
The optional size argument, if given, is an approximate bound on the
total number of bytes in the lines returned.
[clinic start generated code]*/

static PyObject *
_io_BytesIO_readlines_impl(bytesio *self, PyObject *arg)
/*[clinic end generated code: output=09b8e34c880808ff input=691aa1314f2c2a87]*/
{
    Py_ssize_t maxsize, size, n;
    PyObject *result, *line;
    char *output;

    CHECK_CLOSED(self);

    if (PyLong_Check(arg)) {
        maxsize = PyLong_AsSsize_t(arg);
        if (maxsize == -1 && PyErr_Occurred())
            return NULL;
    }
    else if (arg == Py_None) {
        /* No size limit, by default. */
        maxsize = -1;
    }
    else {
        PyErr_Format(PyExc_TypeError, "integer argument expected, got '%s'",
                     Py_TYPE(arg)->tp_name);
        return NULL;
    }

    size = 0;
    result = PyList_New(0);
    if (!result)
        return NULL;

    output = PyBytes_AS_STRING(self->buf) + self->pos;
    while ((n = scan_eol(self, -1)) != 0) {
        self->pos += n;
        line = PyBytes_FromStringAndSize(output, n);
        if (!line)
            goto on_error;
        if (PyList_Append(result, line) == -1) {
            Py_DECREF(line);
            goto on_error;
        }
        Py_DECREF(line);
        size += n;
        if (maxsize > 0 && size >= maxsize)
            break;
        output += n;
    }
    return result;

  on_error:
    Py_DECREF(result);
    return NULL;
}

/*[clinic input]
_io.BytesIO.readinto
    buffer: Py_buffer(accept={rwbuffer})
    /

Read bytes into buffer.

Returns number of bytes read (0 for EOF), or None if the object
is set not to block and has no data to read.
[clinic start generated code]*/

static PyObject *
_io_BytesIO_readinto_impl(bytesio *self, Py_buffer *buffer)
/*[clinic end generated code: output=a5d407217dcf0639 input=1424d0fdce857919]*/
{
    Py_ssize_t len, n;

    CHECK_CLOSED(self);

    /* adjust invalid sizes */
    len = buffer->len;
    n = self->string_size - self->pos;
    if (len > n) {
        len = n;
        if (len < 0)
            len = 0;
    }

    memcpy(buffer->buf, PyBytes_AS_STRING(self->buf) + self->pos, len);
    assert(self->pos + len < PY_SSIZE_T_MAX);
    assert(len >= 0);
    self->pos += len;

    return PyLong_FromSsize_t(len);
}

/*[clinic input]
_io.BytesIO.truncate
    size as arg: object = None
    /

Truncate the file to at most size bytes.

Size defaults to the current file position, as returned by tell().
The current file position is unchanged.  Returns the new size.
[clinic start generated code]*/

static PyObject *
_io_BytesIO_truncate_impl(bytesio *self, PyObject *arg)
/*[clinic end generated code: output=81e6be60e67ddd66 input=11ed1966835462ba]*/
{
    Py_ssize_t size;

    CHECK_CLOSED(self);
    CHECK_EXPORTS(self);

<<<<<<< HEAD
    if (PyLong_Check(arg)) {
        size = PyLong_AsSsize_t(arg);
        if (size == -1 && PyErr_Occurred()) {
            /* PyLong_Check(arg) is true, so it must be that
               PyLong_AsSsize_t raised an OverflowError. */
            assert(PyErr_ExceptionMatches(PyExc_OverflowError));
            PyErr_SetString(PyExc_OverflowError,
                            "truncate: size value does not fit in C "
                            "Py_ssize_t");
            return NULL;
        }
    }
    else if (arg == Py_None) {
=======
    if (arg == Py_None) {
>>>>>>> 4b2a2a42
        /* Truncate to current position if no argument is passed. */
        size = self->pos;
    }
    else {
<<<<<<< HEAD
        PyErr_Format(PyExc_TypeError,
                     "truncate: integer argument expected, got '%s'",
                     Py_TYPE(arg)->tp_name);
        return NULL;
=======
        size = PyNumber_AsSsize_t(arg, PyExc_OverflowError);
        if (size == -1 && PyErr_Occurred()) {
            return NULL;
        }
>>>>>>> 4b2a2a42
    }

    if (size < 0) {
        PyErr_Format(PyExc_ValueError,
                     "truncate: negative size value %zd", size);
        return NULL;
    }

    if (size < self->string_size) {
        self->string_size = size;
        if (resize_buffer(self, size) < 0)
            return NULL;
    }

    return PyLong_FromSsize_t(size);
}

static PyObject *
bytesio_iternext(bytesio *self)
{
    Py_ssize_t n;

    CHECK_CLOSED(self);

    n = scan_eol(self, -1);

    if (n == 0)
        return NULL;

    return read_bytes(self, n);
}

/*[clinic input]
_io.BytesIO.seek
    pos: Py_ssize_t
    whence: int = 0
    /

Change stream position.

Seek to byte offset pos relative to position indicated by whence:
     0  Start of stream (the default).  pos should be >= 0;
     1  Current position - pos may be negative;
     2  End of stream - pos usually negative.
Returns the new absolute position.
[clinic start generated code]*/

static PyObject *
_io_BytesIO_seek_impl(bytesio *self, Py_ssize_t pos, int whence)
/*[clinic end generated code: output=c26204a68e9190e4 input=1e875e6ebc652948]*/
{
    CHECK_CLOSED(self);

    if (pos < 0 && whence == 0) {
        PyErr_Format(PyExc_ValueError,
                     "negative seek value %zd", pos);
        return NULL;
    }

    /* whence = 0: offset relative to beginning of the string.
       whence = 1: offset relative to current position.
       whence = 2: offset relative the end of the string. */
    if (whence == 1) {
        if (pos > PY_SSIZE_T_MAX - self->pos) {
            PyErr_SetString(PyExc_OverflowError,
                            "new position too large");
            return NULL;
        }
        pos += self->pos;
    }
    else if (whence == 2) {
        if (pos > PY_SSIZE_T_MAX - self->string_size) {
            PyErr_SetString(PyExc_OverflowError,
                            "new position too large");
            return NULL;
        }
        pos += self->string_size;
    }
    else if (whence != 0) {
        PyErr_Format(PyExc_ValueError,
                     "invalid whence (%i, should be 0, 1 or 2)", whence);
        return NULL;
    }

    if (pos < 0)
        pos = 0;
    self->pos = pos;

    return PyLong_FromSsize_t(self->pos);
}

/*[clinic input]
_io.BytesIO.write
    b: object
    /

Write bytes to file.

Return the number of bytes written.
[clinic start generated code]*/

static PyObject *
_io_BytesIO_write(bytesio *self, PyObject *b)
/*[clinic end generated code: output=53316d99800a0b95 input=f5ec7c8c64ed720a]*/
{
    Py_ssize_t n = 0;
    Py_buffer buf;

    CHECK_CLOSED(self);
    CHECK_EXPORTS(self);

    if (PyObject_GetBuffer(b, &buf, PyBUF_CONTIG_RO) < 0)
        return NULL;

    if (buf.len != 0)
        n = write_bytes(self, buf.buf, buf.len);

    PyBuffer_Release(&buf);
    return n >= 0 ? PyLong_FromSsize_t(n) : NULL;
}

/*[clinic input]
_io.BytesIO.writelines
    lines: object
    /

Write lines to the file.

Note that newlines are not added.  lines can be any iterable object
producing bytes-like objects. This is equivalent to calling write() for
each element.
[clinic start generated code]*/

static PyObject *
_io_BytesIO_writelines(bytesio *self, PyObject *lines)
/*[clinic end generated code: output=7f33aa3271c91752 input=e972539176fc8fc1]*/
{
    PyObject *it, *item;
    PyObject *ret;

    CHECK_CLOSED(self);

    it = PyObject_GetIter(lines);
    if (it == NULL)
        return NULL;

    while ((item = PyIter_Next(it)) != NULL) {
        ret = _io_BytesIO_write(self, item);
        Py_DECREF(item);
        if (ret == NULL) {
            Py_DECREF(it);
            return NULL;
        }
        Py_DECREF(ret);
    }
    Py_DECREF(it);

    /* See if PyIter_Next failed */
    if (PyErr_Occurred())
        return NULL;

    Py_RETURN_NONE;
}

/*[clinic input]
_io.BytesIO.close

Disable all I/O operations.
[clinic start generated code]*/

static PyObject *
_io_BytesIO_close_impl(bytesio *self)
/*[clinic end generated code: output=1471bb9411af84a0 input=37e1f55556e61f60]*/
{
    CHECK_EXPORTS(self);
    Py_CLEAR(self->buf);
    Py_RETURN_NONE;
}

/* Pickling support.

   Note that only pickle protocol 2 and onward are supported since we use
   extended __reduce__ API of PEP 307 to make BytesIO instances picklable.

   Providing support for protocol < 2 would require the __reduce_ex__ method
   which is notably long-winded when defined properly.

   For BytesIO, the implementation would similar to one coded for
   object.__reduce_ex__, but slightly less general. To be more specific, we
   could call bytesio_getstate directly and avoid checking for the presence of
   a fallback __reduce__ method. However, we would still need a __newobj__
   function to use the efficient instance representation of PEP 307.
 */

static PyObject *
bytesio_getstate(bytesio *self)
{
    PyObject *initvalue = _io_BytesIO_getvalue_impl(self);
    PyObject *dict;
    PyObject *state;

    if (initvalue == NULL)
        return NULL;
    if (self->dict == NULL) {
        Py_INCREF(Py_None);
        dict = Py_None;
    }
    else {
        dict = PyDict_Copy(self->dict);
        if (dict == NULL) {
            Py_DECREF(initvalue);
            return NULL;
        }
    }

    state = Py_BuildValue("(OnN)", initvalue, self->pos, dict);
    Py_DECREF(initvalue);
    return state;
}

static PyObject *
bytesio_setstate(bytesio *self, PyObject *state)
{
    PyObject *result;
    PyObject *position_obj;
    PyObject *dict;
    Py_ssize_t pos;

    assert(state != NULL);

    /* We allow the state tuple to be longer than 3, because we may need
       someday to extend the object's state without breaking
       backward-compatibility. */
    if (!PyTuple_Check(state) || Py_SIZE(state) < 3) {
        PyErr_Format(PyExc_TypeError,
                     "%.200s.__setstate__ argument should be 3-tuple, got %.200s",
                     Py_TYPE(self)->tp_name, Py_TYPE(state)->tp_name);
        return NULL;
    }
    CHECK_EXPORTS(self);
    /* Reset the object to its default state. This is only needed to handle
       the case of repeated calls to __setstate__. */
    self->string_size = 0;
    self->pos = 0;

    /* Set the value of the internal buffer. If state[0] does not support the
       buffer protocol, bytesio_write will raise the appropriate TypeError. */
    result = _io_BytesIO_write(self, PyTuple_GET_ITEM(state, 0));
    if (result == NULL)
        return NULL;
    Py_DECREF(result);

    /* Set carefully the position value. Alternatively, we could use the seek
       method instead of modifying self->pos directly to better protect the
       object internal state against errneous (or malicious) inputs. */
    position_obj = PyTuple_GET_ITEM(state, 1);
    if (!PyLong_Check(position_obj)) {
        PyErr_Format(PyExc_TypeError,
                     "second item of state must be an integer, not %.200s",
                     Py_TYPE(position_obj)->tp_name);
        return NULL;
    }
    pos = PyLong_AsSsize_t(position_obj);
    if (pos == -1 && PyErr_Occurred())
        return NULL;
    if (pos < 0) {
        PyErr_SetString(PyExc_ValueError,
                        "position value cannot be negative");
        return NULL;
    }
    self->pos = pos;

    /* Set the dictionary of the instance variables. */
    dict = PyTuple_GET_ITEM(state, 2);
    if (dict != Py_None) {
        if (!PyDict_Check(dict)) {
            PyErr_Format(PyExc_TypeError,
                         "third item of state should be a dict, got a %.200s",
                         Py_TYPE(dict)->tp_name);
            return NULL;
        }
        if (self->dict) {
            /* Alternatively, we could replace the internal dictionary
               completely. However, it seems more practical to just update it. */
            if (PyDict_Update(self->dict, dict) < 0)
                return NULL;
        }
        else {
            Py_INCREF(dict);
            self->dict = dict;
        }
    }

    Py_RETURN_NONE;
}

static void
bytesio_dealloc(bytesio *self)
{
    _PyObject_GC_UNTRACK(self);
    if (self->exports > 0) {
        PyErr_SetString(PyExc_SystemError,
                        "deallocated BytesIO object has exported buffers");
        PyErr_Print();
    }
    Py_CLEAR(self->buf);
    Py_CLEAR(self->dict);
    if (self->weakreflist != NULL)
        PyObject_ClearWeakRefs((PyObject *) self);
    Py_TYPE(self)->tp_free(self);
}

static PyObject *
bytesio_new(PyTypeObject *type, PyObject *args, PyObject *kwds)
{
    bytesio *self;

    assert(type != NULL && type->tp_alloc != NULL);
    self = (bytesio *)type->tp_alloc(type, 0);
    if (self == NULL)
        return NULL;

    /* tp_alloc initializes all the fields to zero. So we don't have to
       initialize them here. */

    self->buf = PyBytes_FromStringAndSize(NULL, 0);
    if (self->buf == NULL) {
        Py_DECREF(self);
        return PyErr_NoMemory();
    }

    return (PyObject *)self;
}

/*[clinic input]
_io.BytesIO.__init__
    initial_bytes as initvalue: object(c_default="NULL") = b''

Buffered I/O implementation using an in-memory bytes buffer.
[clinic start generated code]*/

static int
_io_BytesIO___init___impl(bytesio *self, PyObject *initvalue)
/*[clinic end generated code: output=65c0c51e24c5b621 input=aac7f31b67bf0fb6]*/
{
    /* In case, __init__ is called multiple times. */
    self->string_size = 0;
    self->pos = 0;

    if (self->exports > 0) {
        PyErr_SetString(PyExc_BufferError,
                        "Existing exports of data: object cannot be re-sized");
        return -1;
    }
    if (initvalue && initvalue != Py_None) {
        if (PyBytes_CheckExact(initvalue)) {
            Py_INCREF(initvalue);
            Py_XSETREF(self->buf, initvalue);
            self->string_size = PyBytes_GET_SIZE(initvalue);
        }
        else {
            PyObject *res;
            res = _io_BytesIO_write(self, initvalue);
            if (res == NULL)
                return -1;
            Py_DECREF(res);
            self->pos = 0;
        }
    }

    return 0;
}

static PyObject *
bytesio_sizeof(bytesio *self, void *unused)
{
    Py_ssize_t res;

    res = _PyObject_SIZE(Py_TYPE(self));
    if (self->buf && !SHARED_BUF(self))
        res += _PySys_GetSizeOf(self->buf);
    return PyLong_FromSsize_t(res);
}

static int
bytesio_traverse(bytesio *self, visitproc visit, void *arg)
{
    Py_VISIT(self->dict);
    return 0;
}

static int
bytesio_clear(bytesio *self)
{
    Py_CLEAR(self->dict);
    return 0;
}


#include "clinic/bytesio.c.h"

static PyGetSetDef bytesio_getsetlist[] = {
    {"closed",  (getter)bytesio_get_closed, NULL,
     "True if the file is closed."},
    {NULL},            /* sentinel */
};

static struct PyMethodDef bytesio_methods[] = {
    _IO_BYTESIO_READABLE_METHODDEF
    _IO_BYTESIO_SEEKABLE_METHODDEF
    _IO_BYTESIO_WRITABLE_METHODDEF
    _IO_BYTESIO_CLOSE_METHODDEF
    _IO_BYTESIO_FLUSH_METHODDEF
    _IO_BYTESIO_ISATTY_METHODDEF
    _IO_BYTESIO_TELL_METHODDEF
    _IO_BYTESIO_WRITE_METHODDEF
    _IO_BYTESIO_WRITELINES_METHODDEF
    _IO_BYTESIO_READ1_METHODDEF
    _IO_BYTESIO_READINTO_METHODDEF
    _IO_BYTESIO_READLINE_METHODDEF
    _IO_BYTESIO_READLINES_METHODDEF
    _IO_BYTESIO_READ_METHODDEF
    _IO_BYTESIO_GETBUFFER_METHODDEF
    _IO_BYTESIO_GETVALUE_METHODDEF
    _IO_BYTESIO_SEEK_METHODDEF
    _IO_BYTESIO_TRUNCATE_METHODDEF
    {"__getstate__",  (PyCFunction)bytesio_getstate,  METH_NOARGS, NULL},
    {"__setstate__",  (PyCFunction)bytesio_setstate,  METH_O, NULL},
    {"__sizeof__", (PyCFunction)bytesio_sizeof,     METH_NOARGS, NULL},
    {NULL, NULL}        /* sentinel */
};

PyTypeObject PyBytesIO_Type = {
    PyVarObject_HEAD_INIT(NULL, 0)
    "_io.BytesIO",                             /*tp_name*/
    sizeof(bytesio),                     /*tp_basicsize*/
    0,                                         /*tp_itemsize*/
    (destructor)bytesio_dealloc,               /*tp_dealloc*/
    0,                                         /*tp_print*/
    0,                                         /*tp_getattr*/
    0,                                         /*tp_setattr*/
    0,                                         /*tp_reserved*/
    0,                                         /*tp_repr*/
    0,                                         /*tp_as_number*/
    0,                                         /*tp_as_sequence*/
    0,                                         /*tp_as_mapping*/
    0,                                         /*tp_hash*/
    0,                                         /*tp_call*/
    0,                                         /*tp_str*/
    0,                                         /*tp_getattro*/
    0,                                         /*tp_setattro*/
    0,                                         /*tp_as_buffer*/
    Py_TPFLAGS_DEFAULT | Py_TPFLAGS_BASETYPE |
    Py_TPFLAGS_HAVE_GC,                        /*tp_flags*/
    _io_BytesIO___init____doc__,               /*tp_doc*/
    (traverseproc)bytesio_traverse,            /*tp_traverse*/
    (inquiry)bytesio_clear,                    /*tp_clear*/
    0,                                         /*tp_richcompare*/
    offsetof(bytesio, weakreflist),      /*tp_weaklistoffset*/
    PyObject_SelfIter,                         /*tp_iter*/
    (iternextfunc)bytesio_iternext,            /*tp_iternext*/
    bytesio_methods,                           /*tp_methods*/
    0,                                         /*tp_members*/
    bytesio_getsetlist,                        /*tp_getset*/
    0,                                         /*tp_base*/
    0,                                         /*tp_dict*/
    0,                                         /*tp_descr_get*/
    0,                                         /*tp_descr_set*/
    offsetof(bytesio, dict),             /*tp_dictoffset*/
    _io_BytesIO___init__,                      /*tp_init*/
    0,                                         /*tp_alloc*/
    bytesio_new,                               /*tp_new*/
};


/*
 * Implementation of the small intermediate object used by getbuffer().
 * getbuffer() returns a memoryview over this object, which should make it
 * invisible from Python code.
 */

static int
bytesiobuf_getbuffer(bytesiobuf *obj, Py_buffer *view, int flags)
{
    bytesio *b = (bytesio *) obj->source;

    if (view == NULL) {
        PyErr_SetString(PyExc_BufferError,
            "bytesiobuf_getbuffer: view==NULL argument is obsolete");
        return -1;
    }
    if (SHARED_BUF(b)) {
        if (unshare_buffer(b, b->string_size) < 0)
            return -1;
    }

    /* cannot fail if view != NULL and readonly == 0 */
    (void)PyBuffer_FillInfo(view, (PyObject*)obj,
                            PyBytes_AS_STRING(b->buf), b->string_size,
                            0, flags);
    b->exports++;
    return 0;
}

static void
bytesiobuf_releasebuffer(bytesiobuf *obj, Py_buffer *view)
{
    bytesio *b = (bytesio *) obj->source;
    b->exports--;
}

static int
bytesiobuf_traverse(bytesiobuf *self, visitproc visit, void *arg)
{
    Py_VISIT(self->source);
    return 0;
}

static void
bytesiobuf_dealloc(bytesiobuf *self)
{
    Py_CLEAR(self->source);
    Py_TYPE(self)->tp_free(self);
}

static PyBufferProcs bytesiobuf_as_buffer = {
    (getbufferproc) bytesiobuf_getbuffer,
    (releasebufferproc) bytesiobuf_releasebuffer,
};

PyTypeObject _PyBytesIOBuffer_Type = {
    PyVarObject_HEAD_INIT(NULL, 0)
    "_io._BytesIOBuffer",                      /*tp_name*/
    sizeof(bytesiobuf),                        /*tp_basicsize*/
    0,                                         /*tp_itemsize*/
    (destructor)bytesiobuf_dealloc,            /*tp_dealloc*/
    0,                                         /*tp_print*/
    0,                                         /*tp_getattr*/
    0,                                         /*tp_setattr*/
    0,                                         /*tp_reserved*/
    0,                                         /*tp_repr*/
    0,                                         /*tp_as_number*/
    0,                                         /*tp_as_sequence*/
    0,                                         /*tp_as_mapping*/
    0,                                         /*tp_hash*/
    0,                                         /*tp_call*/
    0,                                         /*tp_str*/
    0,                                         /*tp_getattro*/
    0,                                         /*tp_setattro*/
    &bytesiobuf_as_buffer,                     /*tp_as_buffer*/
    Py_TPFLAGS_DEFAULT | Py_TPFLAGS_HAVE_GC,   /*tp_flags*/
    0,                                         /*tp_doc*/
    (traverseproc)bytesiobuf_traverse,         /*tp_traverse*/
    0,                                         /*tp_clear*/
    0,                                         /*tp_richcompare*/
    0,                                         /*tp_weaklistoffset*/
    0,                                         /*tp_iter*/
    0,                                         /*tp_iternext*/
    0,                                         /*tp_methods*/
    0,                                         /*tp_members*/
    0,                                         /*tp_getset*/
    0,                                         /*tp_base*/
    0,                                         /*tp_dict*/
    0,                                         /*tp_descr_get*/
    0,                                         /*tp_descr_set*/
    0,                                         /*tp_dictoffset*/
    0,                                         /*tp_init*/
    0,                                         /*tp_alloc*/
    0,                                         /*tp_new*/
};<|MERGE_RESOLUTION|>--- conflicted
+++ resolved
@@ -574,43 +574,24 @@
     CHECK_CLOSED(self);
     CHECK_EXPORTS(self);
 
-<<<<<<< HEAD
-    if (PyLong_Check(arg)) {
-        size = PyLong_AsSsize_t(arg);
-        if (size == -1 && PyErr_Occurred()) {
-            /* PyLong_Check(arg) is true, so it must be that
-               PyLong_AsSsize_t raised an OverflowError. */
-            assert(PyErr_ExceptionMatches(PyExc_OverflowError));
-            PyErr_SetString(PyExc_OverflowError,
-                            "truncate: size value does not fit in C "
-                            "Py_ssize_t");
-            return NULL;
-        }
-    }
-    else if (arg == Py_None) {
-=======
     if (arg == Py_None) {
->>>>>>> 4b2a2a42
         /* Truncate to current position if no argument is passed. */
         size = self->pos;
     }
     else {
-<<<<<<< HEAD
-        PyErr_Format(PyExc_TypeError,
-                     "truncate: integer argument expected, got '%s'",
-                     Py_TYPE(arg)->tp_name);
-        return NULL;
-=======
         size = PyNumber_AsSsize_t(arg, PyExc_OverflowError);
         if (size == -1 && PyErr_Occurred()) {
+            if (PyErr_ExceptionMatches(PyExc_OverflowError)) {
+                PyErr_SetString(PyExc_OverflowError,
+                                "size value does not fit in C Py_ssize_t");
+            }
             return NULL;
         }
->>>>>>> 4b2a2a42
     }
 
     if (size < 0) {
         PyErr_Format(PyExc_ValueError,
-                     "truncate: negative size value %zd", size);
+                     "negative size value %zd", size);
         return NULL;
     }
 
