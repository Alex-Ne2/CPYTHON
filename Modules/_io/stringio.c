--- conflicted
+++ resolved
@@ -626,13 +626,8 @@
         PyMem_Free(self->buf);
         self->buf = NULL;
     }
-<<<<<<< HEAD
-    _PyUnicodeWriter_Dealloc(&self->writer);
-    (void)stringio_clear(op);
-=======
     PyUnicodeWriter_Discard(self->writer);
     (void)stringio_clear(self);
->>>>>>> 36bb2299
     if (self->weakreflist != NULL) {
         PyObject_ClearWeakRefs(op);
     }
