#define PY_SSIZE_T_CLEAN
#include "Python.h"
#include <stddef.h>               // offsetof()
#include "pycore_object.h"
#include "_iomodule.h"

/* Implementation note: the buffer is always at least one character longer
   than the enclosed string, for proper functioning of _PyIO_find_line_ending.
*/

#define STATE_REALIZED 1
#define STATE_ACCUMULATING 2

/*[clinic input]
module _io
class _io.StringIO "stringio *" "clinic_state()->PyStringIO_Type"
[clinic start generated code]*/
/*[clinic end generated code: output=da39a3ee5e6b4b0d input=2693eada0658d470]*/

typedef struct {
    PyObject_HEAD
    Py_UCS4 *buf;
    Py_ssize_t pos;
    Py_ssize_t string_size;
    size_t buf_size;

    /* The stringio object can be in two states: accumulating or realized.
       In accumulating state, the internal buffer contains nothing and
       the contents are given by the embedded _PyUnicodeWriter structure.
       In realized state, the internal buffer is meaningful and the
       _PyUnicodeWriter is destroyed.
    */
    int state;
    _PyUnicodeWriter writer;

    char ok; /* initialized? */
    char closed;
    char readuniversal;
    char readtranslate;
    PyObject *decoder;
    PyObject *readnl;
    PyObject *writenl;

    PyObject *dict;
    PyObject *weakreflist;
    _PyIO_State *module_state;
} stringio;

static int _io_StringIO___init__(PyObject *self, PyObject *args, PyObject *kwargs);

#define CHECK_INITIALIZED(self) \
    if (self->ok <= 0) { \
        PyErr_SetString(PyExc_ValueError, \
            "I/O operation on uninitialized object"); \
        return NULL; \
    }

#define CHECK_CLOSED(self) \
    if (self->closed) { \
        PyErr_SetString(PyExc_ValueError, \
            "I/O operation on closed file"); \
        return NULL; \
    }

#define ENSURE_REALIZED(self) \
    if (realize(self) < 0) { \
        return NULL; \
    }


/* Internal routine for changing the size, in terms of characters, of the
   buffer of StringIO objects.  The caller should ensure that the 'size'
   argument is non-negative.  Returns 0 on success, -1 otherwise. */
static int
resize_buffer(stringio *self, size_t size)
{
    /* Here, unsigned types are used to avoid dealing with signed integer
       overflow, which is undefined in C. */
    size_t alloc = self->buf_size;
    Py_UCS4 *new_buf = NULL;

    assert(self->buf != NULL);

    /* Reserve one more char for line ending detection. */
    size = size + 1;
    /* For simplicity, stay in the range of the signed type. Anyway, Python
       doesn't allow strings to be longer than this. */
    if (size > PY_SSIZE_T_MAX)
        goto overflow;

    if (size < alloc / 2) {
        /* Major downsize; resize down to exact size. */
        alloc = size + 1;
    }
    else if (size < alloc) {
        /* Within allocated size; quick exit */
        return 0;
    }
    else if (size <= alloc * 1.125) {
        /* Moderate upsize; overallocate similar to list_resize() */
        alloc = size + (size >> 3) + (size < 9 ? 3 : 6);
    }
    else {
        /* Major upsize; resize up to exact size */
        alloc = size + 1;
    }

    if (alloc > PY_SIZE_MAX / sizeof(Py_UCS4))
        goto overflow;
    new_buf = (Py_UCS4 *)PyMem_Realloc(self->buf, alloc * sizeof(Py_UCS4));
    if (new_buf == NULL) {
        PyErr_NoMemory();
        return -1;
    }
    self->buf_size = alloc;
    self->buf = new_buf;

    return 0;

  overflow:
    PyErr_SetString(PyExc_OverflowError,
                    "new buffer size too large");
    return -1;
}

static PyObject *
make_intermediate(stringio *self)
{
    PyObject *intermediate = _PyUnicodeWriter_Finish(&self->writer);
    self->state = STATE_REALIZED;
    if (intermediate == NULL)
        return NULL;

    _PyUnicodeWriter_Init(&self->writer);
    self->writer.overallocate = 1;
    if (_PyUnicodeWriter_WriteStr(&self->writer, intermediate)) {
        Py_DECREF(intermediate);
        return NULL;
    }
    self->state = STATE_ACCUMULATING;
    return intermediate;
}

static int
realize(stringio *self)
{
    Py_ssize_t len;
    PyObject *intermediate;

    if (self->state == STATE_REALIZED)
        return 0;
    assert(self->state == STATE_ACCUMULATING);
    self->state = STATE_REALIZED;

    intermediate = _PyUnicodeWriter_Finish(&self->writer);
    if (intermediate == NULL)
        return -1;

    /* Append the intermediate string to the internal buffer.
       The length should be equal to the current cursor position.
     */
    len = PyUnicode_GET_LENGTH(intermediate);
    if (resize_buffer(self, len) < 0) {
        Py_DECREF(intermediate);
        return -1;
    }
    if (!PyUnicode_AsUCS4(intermediate, self->buf, len, 0)) {
        Py_DECREF(intermediate);
        return -1;
    }

    Py_DECREF(intermediate);
    return 0;
}

/* Internal routine for writing a whole PyUnicode object to the buffer of a
   StringIO object. Returns 0 on success, or -1 on error. */
static Py_ssize_t
write_str(stringio *self, PyObject *obj)
{
    Py_ssize_t len;
    PyObject *decoded = NULL;

    assert(self->buf != NULL);
    assert(self->pos >= 0);

    if (self->decoder != NULL) {
        decoded = _PyIncrementalNewlineDecoder_decode(
            self->decoder, obj, 1 /* always final */);
    }
    else {
        decoded = Py_NewRef(obj);
    }
    if (self->writenl) {
        PyObject *translated = PyUnicode_Replace(
            decoded, &_Py_STR(newline), self->writenl, -1);
        Py_SETREF(decoded, translated);
    }
    if (decoded == NULL)
        return -1;

    assert(PyUnicode_Check(decoded));
    if (PyUnicode_READY(decoded)) {
        Py_DECREF(decoded);
        return -1;
    }
    len = PyUnicode_GET_LENGTH(decoded);
    assert(len >= 0);

    /* This overflow check is not strictly necessary. However, it avoids us to
       deal with funky things like comparing an unsigned and a signed
       integer. */
    if (self->pos > PY_SSIZE_T_MAX - len) {
        PyErr_SetString(PyExc_OverflowError,
                        "new position too large");
        goto fail;
    }

    if (self->state == STATE_ACCUMULATING) {
        if (self->string_size == self->pos) {
            if (_PyUnicodeWriter_WriteStr(&self->writer, decoded))
                goto fail;
            goto success;
        }
        if (realize(self))
            goto fail;
    }

    if (self->pos + len > self->string_size) {
        if (resize_buffer(self, self->pos + len) < 0)
            goto fail;
    }

    if (self->pos > self->string_size) {
        /* In case of overseek, pad with null bytes the buffer region between
           the end of stream and the current position.

          0   lo      string_size                           hi
          |   |<---used--->|<----------available----------->|
          |   |            <--to pad-->|<---to write--->    |
          0   buf                   position

        */
        memset(self->buf + self->string_size, '\0',
               (self->pos - self->string_size) * sizeof(Py_UCS4));
    }

    /* Copy the data to the internal buffer, overwriting some of the
       existing data if self->pos < self->string_size. */
    if (!PyUnicode_AsUCS4(decoded,
                          self->buf + self->pos,
                          self->buf_size - self->pos,
                          0))
        goto fail;

success:
    /* Set the new length of the internal string if it has changed. */
    self->pos += len;
    if (self->string_size < self->pos)
        self->string_size = self->pos;

    Py_DECREF(decoded);
    return 0;

fail:
    Py_XDECREF(decoded);
    return -1;
}

/*[clinic input]
_io.StringIO.getvalue

Retrieve the entire contents of the object.
[clinic start generated code]*/

static PyObject *
_io_StringIO_getvalue_impl(stringio *self)
/*[clinic end generated code: output=27b6a7bfeaebce01 input=d23cb81d6791cf88]*/
{
    CHECK_INITIALIZED(self);
    CHECK_CLOSED(self);
    if (self->state == STATE_ACCUMULATING)
        return make_intermediate(self);
    return PyUnicode_FromKindAndData(PyUnicode_4BYTE_KIND, self->buf,
                                     self->string_size);
}

/*[clinic input]
_io.StringIO.tell

Tell the current file position.
[clinic start generated code]*/

static PyObject *
_io_StringIO_tell_impl(stringio *self)
/*[clinic end generated code: output=2e87ac67b116c77b input=ec866ebaff02f405]*/
{
    CHECK_INITIALIZED(self);
    CHECK_CLOSED(self);
    return PyLong_FromSsize_t(self->pos);
}

/*[clinic input]
_io.StringIO.read
    size: Py_ssize_t(accept={int, NoneType}) = -1
    /

Read at most size characters, returned as a string.

If the argument is negative or omitted, read until EOF
is reached. Return an empty string at EOF.
[clinic start generated code]*/

static PyObject *
_io_StringIO_read_impl(stringio *self, Py_ssize_t size)
/*[clinic end generated code: output=ae8cf6002f71626c input=0921093383dfb92d]*/
{
    Py_ssize_t n;
    Py_UCS4 *output;

    CHECK_INITIALIZED(self);
    CHECK_CLOSED(self);

    /* adjust invalid sizes */
    n = self->string_size - self->pos;
    if (size < 0 || size > n) {
        size = n;
        if (size < 0)
            size = 0;
    }

    /* Optimization for seek(0); read() */
    if (self->state == STATE_ACCUMULATING && self->pos == 0 && size == n) {
        PyObject *result = make_intermediate(self);
        self->pos = self->string_size;
        return result;
    }

    ENSURE_REALIZED(self);
    output = self->buf + self->pos;
    self->pos += size;
    return PyUnicode_FromKindAndData(PyUnicode_4BYTE_KIND, output, size);
}

/* Internal helper, used by stringio_readline and stringio_iternext */
static PyObject *
_stringio_readline(stringio *self, Py_ssize_t limit)
{
    Py_UCS4 *start, *end, old_char;
    Py_ssize_t len, consumed;

    /* In case of overseek, return the empty string */
    if (self->pos >= self->string_size)
        return PyUnicode_New(0, 0);

    start = self->buf + self->pos;
    if (limit < 0 || limit > self->string_size - self->pos)
        limit = self->string_size - self->pos;

    end = start + limit;
    old_char = *end;
    *end = '\0';
    len = _PyIO_find_line_ending(
        self->readtranslate, self->readuniversal, self->readnl,
        PyUnicode_4BYTE_KIND, (char*)start, (char*)end, &consumed);
    *end = old_char;
    /* If we haven't found any line ending, we just return everything
       (`consumed` is ignored). */
    if (len < 0)
        len = limit;
    self->pos += len;
    return PyUnicode_FromKindAndData(PyUnicode_4BYTE_KIND, start, len);
}

/*[clinic input]
_io.StringIO.readline
    size: Py_ssize_t(accept={int, NoneType}) = -1
    /

Read until newline or EOF.

Returns an empty string if EOF is hit immediately.
[clinic start generated code]*/

static PyObject *
_io_StringIO_readline_impl(stringio *self, Py_ssize_t size)
/*[clinic end generated code: output=cabd6452f1b7e85d input=a5bd70bf682aa276]*/
{
    CHECK_INITIALIZED(self);
    CHECK_CLOSED(self);
    ENSURE_REALIZED(self);

    return _stringio_readline(self, size);
}

static PyObject *
stringio_iternext(stringio *self)
{
    PyObject *line;

    CHECK_INITIALIZED(self);
    CHECK_CLOSED(self);
    ENSURE_REALIZED(self);

    if (Py_IS_TYPE(self, self->module_state->PyStringIO_Type)) {
        /* Skip method call overhead for speed */
        line = _stringio_readline(self, -1);
    }
    else {
        /* XXX is subclassing StringIO really supported? */
        line = PyObject_CallMethodNoArgs((PyObject *)self,
                                             &_Py_ID(readline));
        if (line && !PyUnicode_Check(line)) {
            PyErr_Format(PyExc_OSError,
                         "readline() should have returned a str object, "
                         "not '%.200s'", Py_TYPE(line)->tp_name);
            Py_DECREF(line);
            return NULL;
        }
    }

    if (line == NULL)
        return NULL;

    if (PyUnicode_GET_LENGTH(line) == 0) {
        /* Reached EOF */
        Py_DECREF(line);
        return NULL;
    }

    return line;
}

/*[clinic input]
_io.StringIO.truncate
    pos as size: Py_ssize_t(accept={int, NoneType}, c_default="self->pos") = None
    /

Truncate size to pos.

The pos argument defaults to the current file position, as
returned by tell().  The current file position is unchanged.
Returns the new absolute position.
[clinic start generated code]*/

static PyObject *
_io_StringIO_truncate_impl(stringio *self, Py_ssize_t size)
/*[clinic end generated code: output=eb3aef8e06701365 input=5505cff90ca48b96]*/
{
    CHECK_INITIALIZED(self);
    CHECK_CLOSED(self);

    if (size < 0) {
        PyErr_Format(PyExc_ValueError,
                     "Negative size value %zd", size);
        return NULL;
    }

    if (size < self->string_size) {
        ENSURE_REALIZED(self);
        if (resize_buffer(self, size) < 0)
            return NULL;
        self->string_size = size;
    }

    return PyLong_FromSsize_t(size);
}

/*[clinic input]
_io.StringIO.seek
    pos: Py_ssize_t
    whence: int = 0
    /

Change stream position.

Seek to character offset pos relative to position indicated by whence:
    0  Start of stream (the default).  pos should be >= 0;
    1  Current position - pos must be 0;
    2  End of stream - pos must be 0.
Returns the new absolute position.
[clinic start generated code]*/

static PyObject *
_io_StringIO_seek_impl(stringio *self, Py_ssize_t pos, int whence)
/*[clinic end generated code: output=e9e0ac9a8ae71c25 input=e3855b24e7cae06a]*/
{
    CHECK_INITIALIZED(self);
    CHECK_CLOSED(self);

    if (whence != 0 && whence != 1 && whence != 2) {
        PyErr_Format(PyExc_ValueError,
                     "Invalid whence (%i, should be 0, 1 or 2)", whence);
        return NULL;
    }
    else if (pos < 0 && whence == 0) {
        PyErr_Format(PyExc_ValueError,
                     "Negative seek position %zd", pos);
        return NULL;
    }
    else if (whence != 0 && pos != 0) {
        PyErr_SetString(PyExc_OSError,
                        "Can't do nonzero cur-relative seeks");
        return NULL;
    }

    /* whence = 0: offset relative to beginning of the string.
       whence = 1: no change to current position.
       whence = 2: change position to end of file. */
    if (whence == 1) {
        pos = self->pos;
    }
    else if (whence == 2) {
        pos = self->string_size;
    }

    self->pos = pos;

    return PyLong_FromSsize_t(self->pos);
}

/*[clinic input]
_io.StringIO.write
    s as obj: object
    /

Write string to file.

Returns the number of characters written, which is always equal to
the length of the string.
[clinic start generated code]*/

static PyObject *
_io_StringIO_write(stringio *self, PyObject *obj)
/*[clinic end generated code: output=0deaba91a15b94da input=cf96f3b16586e669]*/
{
    Py_ssize_t size;

    CHECK_INITIALIZED(self);
    if (!PyUnicode_Check(obj)) {
        PyErr_Format(PyExc_TypeError, "string argument expected, got '%s'",
                     Py_TYPE(obj)->tp_name);
        return NULL;
    }
    if (PyUnicode_READY(obj))
        return NULL;
    CHECK_CLOSED(self);
    size = PyUnicode_GET_LENGTH(obj);

    if (size > 0 && write_str(self, obj) < 0)
        return NULL;

    return PyLong_FromSsize_t(size);
}

/*[clinic input]
_io.StringIO.close

Close the IO object.

Attempting any further operation after the object is closed
will raise a ValueError.

This method has no effect if the file is already closed.
[clinic start generated code]*/

static PyObject *
_io_StringIO_close_impl(stringio *self)
/*[clinic end generated code: output=04399355cbe518f1 input=cbc10b45f35d6d46]*/
{
    self->closed = 1;
    /* Free up some memory */
    if (resize_buffer(self, 0) < 0)
        return NULL;
    _PyUnicodeWriter_Dealloc(&self->writer);
    Py_CLEAR(self->readnl);
    Py_CLEAR(self->writenl);
    Py_CLEAR(self->decoder);
    Py_RETURN_NONE;
}

static int
stringio_traverse(stringio *self, visitproc visit, void *arg)
{
    Py_VISIT(Py_TYPE(self));
    Py_VISIT(self->readnl);
    Py_VISIT(self->writenl);
    Py_VISIT(self->decoder);
    Py_VISIT(self->dict);
    return 0;
}

static int
stringio_clear(stringio *self)
{
    Py_CLEAR(self->readnl);
    Py_CLEAR(self->writenl);
    Py_CLEAR(self->decoder);
    Py_CLEAR(self->dict);
    return 0;
}

static void
stringio_dealloc(stringio *self)
{
    PyTypeObject *tp = Py_TYPE(self);
    _PyObject_GC_UNTRACK(self);
    self->ok = 0;
    if (self->buf) {
        PyMem_Free(self->buf);
        self->buf = NULL;
    }
    _PyUnicodeWriter_Dealloc(&self->writer);
    (void)stringio_clear(self);
    if (self->weakreflist != NULL) {
        PyObject_ClearWeakRefs((PyObject *) self);
    }
    tp->tp_free(self);
    Py_DECREF(tp);
}

static PyObject *
stringio_new(PyTypeObject *type, PyObject *args, PyObject *kwds)
{
    stringio *self;

    assert(type != NULL && type->tp_alloc != NULL);
    self = (stringio *)type->tp_alloc(type, 0);
    if (self == NULL)
        return NULL;

    /* tp_alloc initializes all the fields to zero. So we don't have to
       initialize them here. */

    self->buf = (Py_UCS4 *)PyMem_Malloc(0);
    if (self->buf == NULL) {
        Py_DECREF(self);
        return PyErr_NoMemory();
    }

    return (PyObject *)self;
}

/*[clinic input]
_io.StringIO.__init__
    initial_value as value: object(c_default="NULL") = ''
    newline as newline_obj: object(c_default="NULL") = '\n'

Text I/O implementation using an in-memory buffer.

The initial_value argument sets the value of object.  The newline
argument is like the one of TextIOWrapper's constructor.
[clinic start generated code]*/

static int
_io_StringIO___init___impl(stringio *self, PyObject *value,
                           PyObject *newline_obj)
/*[clinic end generated code: output=a421ea023b22ef4e input=cee2d9181b2577a3]*/
{
    const char *newline = "\n";
    Py_ssize_t value_len;

    /* Parse the newline argument. We only want to allow unicode objects or
       None. */
    if (newline_obj == Py_None) {
        newline = NULL;
    }
    else if (newline_obj) {
        if (!PyUnicode_Check(newline_obj)) {
            PyErr_Format(PyExc_TypeError,
                         "newline must be str or None, not %.200s",
                         Py_TYPE(newline_obj)->tp_name);
            return -1;
        }
        newline = PyUnicode_AsUTF8(newline_obj);
        if (newline == NULL)
            return -1;
    }

    if (newline && newline[0] != '\0'
        && !(newline[0] == '\n' && newline[1] == '\0')
        && !(newline[0] == '\r' && newline[1] == '\0')
        && !(newline[0] == '\r' && newline[1] == '\n' && newline[2] == '\0')) {
        PyErr_Format(PyExc_ValueError,
                     "illegal newline value: %R", newline_obj);
        return -1;
    }
    if (value && value != Py_None && !PyUnicode_Check(value)) {
        PyErr_Format(PyExc_TypeError,
                     "initial_value must be str or None, not %.200s",
                     Py_TYPE(value)->tp_name);
        return -1;
    }

    self->ok = 0;

    _PyUnicodeWriter_Dealloc(&self->writer);
    Py_CLEAR(self->readnl);
    Py_CLEAR(self->writenl);
    Py_CLEAR(self->decoder);

    assert((newline != NULL && newline_obj != Py_None) ||
           (newline == NULL && newline_obj == Py_None));

    if (newline) {
        self->readnl = PyUnicode_FromString(newline);
        if (self->readnl == NULL)
            return -1;
    }
    self->readuniversal = (newline == NULL || newline[0] == '\0');
    self->readtranslate = (newline == NULL);
    /* If newline == "", we don't translate anything.
       If newline == "\n" or newline == None, we translate to "\n", which is
       a no-op.
       (for newline == None, TextIOWrapper translates to os.linesep, but it
       is pointless for StringIO)
    */
    if (newline != NULL && newline[0] == '\r') {
        self->writenl = Py_NewRef(self->readnl);
    }

    _PyIO_State *module_state = find_io_state_by_def(Py_TYPE(self));
    if (self->readuniversal) {
        _PyIO_State *state = find_io_state_by_def(Py_TYPE(self));
        self->decoder = PyObject_CallFunctionObjArgs(
<<<<<<< HEAD
            (PyObject *)state->PyIncrementalNewlineDecoder_Type,
=======
            (PyObject *)module_state->PyIncrementalNewlineDecoder_Type,
>>>>>>> de7f694e
            Py_None, self->readtranslate ? Py_True : Py_False, NULL);
        if (self->decoder == NULL)
            return -1;
    }

    /* Now everything is set up, resize buffer to size of initial value,
       and copy it */
    self->string_size = 0;
    if (value && value != Py_None)
        value_len = PyUnicode_GetLength(value);
    else
        value_len = 0;
    if (value_len > 0) {
        /* This is a heuristic, for newline translation might change
           the string length. */
        if (resize_buffer(self, 0) < 0)
            return -1;
        self->state = STATE_REALIZED;
        self->pos = 0;
        if (write_str(self, value) < 0)
            return -1;
    }
    else {
        /* Empty stringio object, we can start by accumulating */
        if (resize_buffer(self, 0) < 0)
            return -1;
        _PyUnicodeWriter_Init(&self->writer);
        self->writer.overallocate = 1;
        self->state = STATE_ACCUMULATING;
    }
    self->pos = 0;
    self->module_state = module_state;
    self->closed = 0;
    self->ok = 1;
    return 0;
}

/* Properties and pseudo-properties */

/*[clinic input]
_io.StringIO.readable

Returns True if the IO object can be read.
[clinic start generated code]*/

static PyObject *
_io_StringIO_readable_impl(stringio *self)
/*[clinic end generated code: output=b19d44dd8b1ceb99 input=39ce068b224c21ad]*/
{
    CHECK_INITIALIZED(self);
    CHECK_CLOSED(self);
    Py_RETURN_TRUE;
}

/*[clinic input]
_io.StringIO.writable

Returns True if the IO object can be written.
[clinic start generated code]*/

static PyObject *
_io_StringIO_writable_impl(stringio *self)
/*[clinic end generated code: output=13e4dd77187074ca input=7a691353aac38835]*/
{
    CHECK_INITIALIZED(self);
    CHECK_CLOSED(self);
    Py_RETURN_TRUE;
}

/*[clinic input]
_io.StringIO.seekable

Returns True if the IO object can be seeked.
[clinic start generated code]*/

static PyObject *
_io_StringIO_seekable_impl(stringio *self)
/*[clinic end generated code: output=4d20b4641c756879 input=4c606d05b32952e6]*/
{
    CHECK_INITIALIZED(self);
    CHECK_CLOSED(self);
    Py_RETURN_TRUE;
}

/* Pickling support.

   The implementation of __getstate__ is similar to the one for BytesIO,
   except that we also save the newline parameter. For __setstate__ and unlike
   BytesIO, we call __init__ to restore the object's state. Doing so allows us
   to avoid decoding the complex newline state while keeping the object
   representation compact.

   See comment in bytesio.c regarding why only pickle protocols and onward are
   supported.
*/

static PyObject *
stringio_getstate(stringio *self, PyObject *Py_UNUSED(ignored))
{
    PyObject *initvalue = _io_StringIO_getvalue_impl(self);
    PyObject *dict;
    PyObject *state;

    if (initvalue == NULL)
        return NULL;
    if (self->dict == NULL) {
        dict = Py_NewRef(Py_None);
    }
    else {
        dict = PyDict_Copy(self->dict);
        if (dict == NULL) {
            Py_DECREF(initvalue);
            return NULL;
        }
    }

    state = Py_BuildValue("(OOnN)", initvalue,
                          self->readnl ? self->readnl : Py_None,
                          self->pos, dict);
    Py_DECREF(initvalue);
    return state;
}

static PyObject *
stringio_setstate(stringio *self, PyObject *state)
{
    PyObject *initarg;
    PyObject *position_obj;
    PyObject *dict;
    Py_ssize_t pos;

    assert(state != NULL);
    CHECK_CLOSED(self);

    /* We allow the state tuple to be longer than 4, because we may need
       someday to extend the object's state without breaking
       backward-compatibility. */
    if (!PyTuple_Check(state) || PyTuple_GET_SIZE(state) < 4) {
        PyErr_Format(PyExc_TypeError,
                     "%.200s.__setstate__ argument should be 4-tuple, got %.200s",
                     Py_TYPE(self)->tp_name, Py_TYPE(state)->tp_name);
        return NULL;
    }

    /* Initialize the object's state. */
    initarg = PyTuple_GetSlice(state, 0, 2);
    if (initarg == NULL)
        return NULL;
    if (_io_StringIO___init__((PyObject *)self, initarg, NULL) < 0) {
        Py_DECREF(initarg);
        return NULL;
    }
    Py_DECREF(initarg);

    /* Restore the buffer state. Even if __init__ did initialize the buffer,
       we have to initialize it again since __init__ may translate the
       newlines in the initial_value string. We clearly do not want that
       because the string value in the state tuple has already been translated
       once by __init__. So we do not take any chance and replace object's
       buffer completely. */
    {
        PyObject *item;
        Py_UCS4 *buf;
        Py_ssize_t bufsize;

        item = PyTuple_GET_ITEM(state, 0);
        buf = PyUnicode_AsUCS4Copy(item);
        if (buf == NULL)
            return NULL;
        bufsize = PyUnicode_GET_LENGTH(item);

        if (resize_buffer(self, bufsize) < 0) {
            PyMem_Free(buf);
            return NULL;
        }
        memcpy(self->buf, buf, bufsize * sizeof(Py_UCS4));
        PyMem_Free(buf);
        self->string_size = bufsize;
    }

    /* Set carefully the position value. Alternatively, we could use the seek
       method instead of modifying self->pos directly to better protect the
       object internal state against erroneous (or malicious) inputs. */
    position_obj = PyTuple_GET_ITEM(state, 2);
    if (!PyLong_Check(position_obj)) {
        PyErr_Format(PyExc_TypeError,
                     "third item of state must be an integer, got %.200s",
                     Py_TYPE(position_obj)->tp_name);
        return NULL;
    }
    pos = PyLong_AsSsize_t(position_obj);
    if (pos == -1 && PyErr_Occurred())
        return NULL;
    if (pos < 0) {
        PyErr_SetString(PyExc_ValueError,
                        "position value cannot be negative");
        return NULL;
    }
    self->pos = pos;

    /* Set the dictionary of the instance variables. */
    dict = PyTuple_GET_ITEM(state, 3);
    if (dict != Py_None) {
        if (!PyDict_Check(dict)) {
            PyErr_Format(PyExc_TypeError,
                         "fourth item of state should be a dict, got a %.200s",
                         Py_TYPE(dict)->tp_name);
            return NULL;
        }
        if (self->dict) {
            /* Alternatively, we could replace the internal dictionary
               completely. However, it seems more practical to just update it. */
            if (PyDict_Update(self->dict, dict) < 0)
                return NULL;
        }
        else {
            self->dict = Py_NewRef(dict);
        }
    }

    Py_RETURN_NONE;
}


static PyObject *
stringio_closed(stringio *self, void *context)
{
    CHECK_INITIALIZED(self);
    return PyBool_FromLong(self->closed);
}

static PyObject *
stringio_line_buffering(stringio *self, void *context)
{
    CHECK_INITIALIZED(self);
    CHECK_CLOSED(self);
    Py_RETURN_FALSE;
}

static PyObject *
stringio_newlines(stringio *self, void *context)
{
    CHECK_INITIALIZED(self);
    CHECK_CLOSED(self);
    if (self->decoder == NULL)
        Py_RETURN_NONE;
    return PyObject_GetAttr(self->decoder, &_Py_ID(newlines));
}

#define clinic_state() (find_io_state_by_def(Py_TYPE(self)))
#include "clinic/stringio.c.h"
#undef clinic_state

static struct PyMethodDef stringio_methods[] = {
    _IO_STRINGIO_CLOSE_METHODDEF
    _IO_STRINGIO_GETVALUE_METHODDEF
    _IO_STRINGIO_READ_METHODDEF
    _IO_STRINGIO_READLINE_METHODDEF
    _IO_STRINGIO_TELL_METHODDEF
    _IO_STRINGIO_TRUNCATE_METHODDEF
    _IO_STRINGIO_SEEK_METHODDEF
    _IO_STRINGIO_WRITE_METHODDEF

    _IO_STRINGIO_SEEKABLE_METHODDEF
    _IO_STRINGIO_READABLE_METHODDEF
    _IO_STRINGIO_WRITABLE_METHODDEF

    {"__getstate__", (PyCFunction)stringio_getstate, METH_NOARGS},
    {"__setstate__", (PyCFunction)stringio_setstate, METH_O},
    {NULL, NULL}        /* sentinel */
};

static PyGetSetDef stringio_getset[] = {
    {"closed",         (getter)stringio_closed,         NULL, NULL},
    {"newlines",       (getter)stringio_newlines,       NULL, NULL},
    /*  (following comments straight off of the original Python wrapper:)
        XXX Cruft to support the TextIOWrapper API. This would only
        be meaningful if StringIO supported the buffer attribute.
        Hopefully, a better solution, than adding these pseudo-attributes,
        will be found.
    */
    {"line_buffering", (getter)stringio_line_buffering, NULL, NULL},
    {NULL}
};

static struct PyMemberDef stringio_members[] = {
    {"__weaklistoffset__", T_PYSSIZET, offsetof(stringio, weakreflist), READONLY},
    {"__dictoffset__", T_PYSSIZET, offsetof(stringio, dict), READONLY},
    {NULL},
};

static PyType_Slot stringio_slots[] = {
    {Py_tp_dealloc, stringio_dealloc},
    {Py_tp_doc, (void *)_io_StringIO___init____doc__},
    {Py_tp_traverse, stringio_traverse},
    {Py_tp_clear, stringio_clear},
    {Py_tp_iternext, stringio_iternext},
    {Py_tp_methods, stringio_methods},
    {Py_tp_members, stringio_members},
    {Py_tp_getset, stringio_getset},
    {Py_tp_init, _io_StringIO___init__},
    {Py_tp_new, stringio_new},
    {0, NULL},
};

PyType_Spec stringio_spec = {
    .name = "_io.StringIO",
    .basicsize = sizeof(stringio),
    .flags = (Py_TPFLAGS_DEFAULT | Py_TPFLAGS_BASETYPE | Py_TPFLAGS_HAVE_GC |
              Py_TPFLAGS_IMMUTABLETYPE),
    .slots = stringio_slots,
};<|MERGE_RESOLUTION|>--- conflicted
+++ resolved
@@ -721,13 +721,8 @@
 
     _PyIO_State *module_state = find_io_state_by_def(Py_TYPE(self));
     if (self->readuniversal) {
-        _PyIO_State *state = find_io_state_by_def(Py_TYPE(self));
         self->decoder = PyObject_CallFunctionObjArgs(
-<<<<<<< HEAD
-            (PyObject *)state->PyIncrementalNewlineDecoder_Type,
-=======
             (PyObject *)module_state->PyIncrementalNewlineDecoder_Type,
->>>>>>> de7f694e
             Py_None, self->readtranslate ? Py_True : Py_False, NULL);
         if (self->decoder == NULL)
             return -1;
