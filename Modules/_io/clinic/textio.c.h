/*[clinic input]
preserve
[clinic start generated code]*/

PyDoc_STRVAR(_io_IncrementalNewlineDecoder___init____doc__,
"IncrementalNewlineDecoder(decoder, translate, errors=\'strict\')\n"
"--\n"
"\n"
"Codec used when reading a file in universal newlines mode.\n"
"\n"
"It wraps another incremental decoder, translating \\r\\n and \\r into \\n.\n"
"It also records the types of newlines encountered.  When used with\n"
"translate=False, it ensures that the newline sequence is returned in\n"
"one piece. When used with decoder=None, it expects unicode strings as\n"
"decode input and translates newlines without first invoking an external\n"
"decoder.");

static int
_io_IncrementalNewlineDecoder___init___impl(nldecoder_object *self,
                                            PyObject *decoder, int translate,
                                            PyObject *errors);

static int
_io_IncrementalNewlineDecoder___init__(PyObject *self, PyObject *args, PyObject *kwargs)
{
    int return_value = -1;
    static const char * const _keywords[] = {"decoder", "translate", "errors", NULL};
    static _PyArg_Parser _parser = {NULL, _keywords, "IncrementalNewlineDecoder", 0};
    PyObject *argsbuf[3];
    PyObject * const *fastargs;
    Py_ssize_t nargs = PyTuple_GET_SIZE(args);
    Py_ssize_t noptargs = nargs + (kwargs ? PyDict_GET_SIZE(kwargs) : 0) - 2;
    PyObject *decoder;
    int translate;
    PyObject *errors = NULL;

    fastargs = _PyArg_UnpackKeywords(_PyTuple_CAST(args)->ob_item, nargs, kwargs, NULL, &_parser, 2, 3, 0, argsbuf);
    if (!fastargs) {
        goto exit;
    }
    decoder = fastargs[0];
<<<<<<< HEAD
    translate = PyObject_IsTrue(fastargs[1]);
    if (translate < 0) {
=======
    translate = _PyLong_AsInt(fastargs[1]);
    if (translate == -1 && PyErr_Occurred()) {
>>>>>>> 8e19c8be
        goto exit;
    }
    if (!noptargs) {
        goto skip_optional_pos;
    }
    errors = fastargs[2];
skip_optional_pos:
    return_value = _io_IncrementalNewlineDecoder___init___impl((nldecoder_object *)self, decoder, translate, errors);

exit:
    return return_value;
}

PyDoc_STRVAR(_io_IncrementalNewlineDecoder_decode__doc__,
"decode($self, /, input, final=False)\n"
"--\n"
"\n");

#define _IO_INCREMENTALNEWLINEDECODER_DECODE_METHODDEF    \
    {"decode", (PyCFunction)(void(*)(void))_io_IncrementalNewlineDecoder_decode, METH_FASTCALL|METH_KEYWORDS, _io_IncrementalNewlineDecoder_decode__doc__},

static PyObject *
_io_IncrementalNewlineDecoder_decode_impl(nldecoder_object *self,
                                          PyObject *input, int final);

static PyObject *
_io_IncrementalNewlineDecoder_decode(nldecoder_object *self, PyObject *const *args, Py_ssize_t nargs, PyObject *kwnames)
{
    PyObject *return_value = NULL;
    static const char * const _keywords[] = {"input", "final", NULL};
    static _PyArg_Parser _parser = {NULL, _keywords, "decode", 0};
    PyObject *argsbuf[2];
    Py_ssize_t noptargs = nargs + (kwnames ? PyTuple_GET_SIZE(kwnames) : 0) - 1;
    PyObject *input;
    int final = 0;

    args = _PyArg_UnpackKeywords(args, nargs, NULL, kwnames, &_parser, 1, 2, 0, argsbuf);
    if (!args) {
        goto exit;
    }
    input = args[0];
    if (!noptargs) {
        goto skip_optional_pos;
    }
<<<<<<< HEAD
    final = PyObject_IsTrue(args[1]);
    if (final < 0) {
=======
    final = _PyLong_AsInt(args[1]);
    if (final == -1 && PyErr_Occurred()) {
>>>>>>> 8e19c8be
        goto exit;
    }
skip_optional_pos:
    return_value = _io_IncrementalNewlineDecoder_decode_impl(self, input, final);

exit:
    return return_value;
}

PyDoc_STRVAR(_io_IncrementalNewlineDecoder_getstate__doc__,
"getstate($self, /)\n"
"--\n"
"\n");

#define _IO_INCREMENTALNEWLINEDECODER_GETSTATE_METHODDEF    \
    {"getstate", (PyCFunction)_io_IncrementalNewlineDecoder_getstate, METH_NOARGS, _io_IncrementalNewlineDecoder_getstate__doc__},

static PyObject *
_io_IncrementalNewlineDecoder_getstate_impl(nldecoder_object *self);

static PyObject *
_io_IncrementalNewlineDecoder_getstate(nldecoder_object *self, PyObject *Py_UNUSED(ignored))
{
    return _io_IncrementalNewlineDecoder_getstate_impl(self);
}

PyDoc_STRVAR(_io_IncrementalNewlineDecoder_setstate__doc__,
"setstate($self, state, /)\n"
"--\n"
"\n");

#define _IO_INCREMENTALNEWLINEDECODER_SETSTATE_METHODDEF    \
    {"setstate", (PyCFunction)_io_IncrementalNewlineDecoder_setstate, METH_O, _io_IncrementalNewlineDecoder_setstate__doc__},

PyDoc_STRVAR(_io_IncrementalNewlineDecoder_reset__doc__,
"reset($self, /)\n"
"--\n"
"\n");

#define _IO_INCREMENTALNEWLINEDECODER_RESET_METHODDEF    \
    {"reset", (PyCFunction)_io_IncrementalNewlineDecoder_reset, METH_NOARGS, _io_IncrementalNewlineDecoder_reset__doc__},

static PyObject *
_io_IncrementalNewlineDecoder_reset_impl(nldecoder_object *self);

static PyObject *
_io_IncrementalNewlineDecoder_reset(nldecoder_object *self, PyObject *Py_UNUSED(ignored))
{
    return _io_IncrementalNewlineDecoder_reset_impl(self);
}

PyDoc_STRVAR(_io_TextIOWrapper___init____doc__,
"TextIOWrapper(buffer, encoding=None, errors=None, newline=None,\n"
"              line_buffering=False, write_through=False)\n"
"--\n"
"\n"
"Character and line based layer over a BufferedIOBase object, buffer.\n"
"\n"
"encoding gives the name of the encoding that the stream will be\n"
"decoded or encoded with. It defaults to locale.getpreferredencoding(False).\n"
"\n"
"errors determines the strictness of encoding and decoding (see\n"
"help(codecs.Codec) or the documentation for codecs.register) and\n"
"defaults to \"strict\".\n"
"\n"
"newline controls how line endings are handled. It can be None, \'\',\n"
"\'\\n\', \'\\r\', and \'\\r\\n\'.  It works as follows:\n"
"\n"
"* On input, if newline is None, universal newlines mode is\n"
"  enabled. Lines in the input can end in \'\\n\', \'\\r\', or \'\\r\\n\', and\n"
"  these are translated into \'\\n\' before being returned to the\n"
"  caller. If it is \'\', universal newline mode is enabled, but line\n"
"  endings are returned to the caller untranslated. If it has any of\n"
"  the other legal values, input lines are only terminated by the given\n"
"  string, and the line ending is returned to the caller untranslated.\n"
"\n"
"* On output, if newline is None, any \'\\n\' characters written are\n"
"  translated to the system default line separator, os.linesep. If\n"
"  newline is \'\' or \'\\n\', no translation takes place. If newline is any\n"
"  of the other legal values, any \'\\n\' characters written are translated\n"
"  to the given string.\n"
"\n"
"If line_buffering is True, a call to flush is implied when a call to\n"
"write contains a newline character.");

static int
_io_TextIOWrapper___init___impl(textio *self, PyObject *buffer,
                                const char *encoding, PyObject *errors,
                                const char *newline, int line_buffering,
                                int write_through);

static int
_io_TextIOWrapper___init__(PyObject *self, PyObject *args, PyObject *kwargs)
{
    int return_value = -1;
    static const char * const _keywords[] = {"buffer", "encoding", "errors", "newline", "line_buffering", "write_through", NULL};
    static _PyArg_Parser _parser = {NULL, _keywords, "TextIOWrapper", 0};
    PyObject *argsbuf[6];
    PyObject * const *fastargs;
    Py_ssize_t nargs = PyTuple_GET_SIZE(args);
    Py_ssize_t noptargs = nargs + (kwargs ? PyDict_GET_SIZE(kwargs) : 0) - 1;
    PyObject *buffer;
    const char *encoding = NULL;
    PyObject *errors = Py_None;
    const char *newline = NULL;
    int line_buffering = 0;
    int write_through = 0;

    fastargs = _PyArg_UnpackKeywords(_PyTuple_CAST(args)->ob_item, nargs, kwargs, NULL, &_parser, 1, 6, 0, argsbuf);
    if (!fastargs) {
        goto exit;
    }
    buffer = fastargs[0];
    if (!noptargs) {
        goto skip_optional_pos;
    }
    if (fastargs[1]) {
        if (fastargs[1] == Py_None) {
            encoding = NULL;
        }
        else if (PyUnicode_Check(fastargs[1])) {
            Py_ssize_t encoding_length;
            encoding = PyUnicode_AsUTF8AndSize(fastargs[1], &encoding_length);
            if (encoding == NULL) {
                goto exit;
            }
            if (strlen(encoding) != (size_t)encoding_length) {
                PyErr_SetString(PyExc_ValueError, "embedded null character");
                goto exit;
            }
        }
        else {
            _PyArg_BadArgument("TextIOWrapper", "argument 'encoding'", "str or None", fastargs[1]);
            goto exit;
        }
        if (!--noptargs) {
            goto skip_optional_pos;
        }
    }
    if (fastargs[2]) {
        errors = fastargs[2];
        if (!--noptargs) {
            goto skip_optional_pos;
        }
    }
    if (fastargs[3]) {
        if (fastargs[3] == Py_None) {
            newline = NULL;
        }
        else if (PyUnicode_Check(fastargs[3])) {
            Py_ssize_t newline_length;
            newline = PyUnicode_AsUTF8AndSize(fastargs[3], &newline_length);
            if (newline == NULL) {
                goto exit;
            }
            if (strlen(newline) != (size_t)newline_length) {
                PyErr_SetString(PyExc_ValueError, "embedded null character");
                goto exit;
            }
        }
        else {
            _PyArg_BadArgument("TextIOWrapper", "argument 'newline'", "str or None", fastargs[3]);
            goto exit;
        }
        if (!--noptargs) {
            goto skip_optional_pos;
        }
    }
    if (fastargs[4]) {
<<<<<<< HEAD
        line_buffering = PyObject_IsTrue(fastargs[4]);
        if (line_buffering < 0) {
=======
        line_buffering = _PyLong_AsInt(fastargs[4]);
        if (line_buffering == -1 && PyErr_Occurred()) {
>>>>>>> 8e19c8be
            goto exit;
        }
        if (!--noptargs) {
            goto skip_optional_pos;
        }
    }
<<<<<<< HEAD
    write_through = PyObject_IsTrue(fastargs[5]);
    if (write_through < 0) {
=======
    write_through = _PyLong_AsInt(fastargs[5]);
    if (write_through == -1 && PyErr_Occurred()) {
>>>>>>> 8e19c8be
        goto exit;
    }
skip_optional_pos:
    return_value = _io_TextIOWrapper___init___impl((textio *)self, buffer, encoding, errors, newline, line_buffering, write_through);

exit:
    return return_value;
}

PyDoc_STRVAR(_io_TextIOWrapper_reconfigure__doc__,
"reconfigure($self, /, *, encoding=None, errors=None, newline=None,\n"
"            line_buffering=None, write_through=None)\n"
"--\n"
"\n"
"Reconfigure the text stream with new parameters.\n"
"\n"
"This also does an implicit stream flush.");

#define _IO_TEXTIOWRAPPER_RECONFIGURE_METHODDEF    \
    {"reconfigure", (PyCFunction)(void(*)(void))_io_TextIOWrapper_reconfigure, METH_FASTCALL|METH_KEYWORDS, _io_TextIOWrapper_reconfigure__doc__},

static PyObject *
_io_TextIOWrapper_reconfigure_impl(textio *self, PyObject *encoding,
                                   PyObject *errors, PyObject *newline_obj,
                                   PyObject *line_buffering_obj,
                                   PyObject *write_through_obj);

static PyObject *
_io_TextIOWrapper_reconfigure(textio *self, PyObject *const *args, Py_ssize_t nargs, PyObject *kwnames)
{
    PyObject *return_value = NULL;
    static const char * const _keywords[] = {"encoding", "errors", "newline", "line_buffering", "write_through", NULL};
    static _PyArg_Parser _parser = {NULL, _keywords, "reconfigure", 0};
    PyObject *argsbuf[5];
    Py_ssize_t noptargs = nargs + (kwnames ? PyTuple_GET_SIZE(kwnames) : 0) - 0;
    PyObject *encoding = Py_None;
    PyObject *errors = Py_None;
    PyObject *newline_obj = NULL;
    PyObject *line_buffering_obj = Py_None;
    PyObject *write_through_obj = Py_None;

    args = _PyArg_UnpackKeywords(args, nargs, NULL, kwnames, &_parser, 0, 0, 0, argsbuf);
    if (!args) {
        goto exit;
    }
    if (!noptargs) {
        goto skip_optional_kwonly;
    }
    if (args[0]) {
        encoding = args[0];
        if (!--noptargs) {
            goto skip_optional_kwonly;
        }
    }
    if (args[1]) {
        errors = args[1];
        if (!--noptargs) {
            goto skip_optional_kwonly;
        }
    }
    if (args[2]) {
        newline_obj = args[2];
        if (!--noptargs) {
            goto skip_optional_kwonly;
        }
    }
    if (args[3]) {
        line_buffering_obj = args[3];
        if (!--noptargs) {
            goto skip_optional_kwonly;
        }
    }
    write_through_obj = args[4];
skip_optional_kwonly:
    return_value = _io_TextIOWrapper_reconfigure_impl(self, encoding, errors, newline_obj, line_buffering_obj, write_through_obj);

exit:
    return return_value;
}

PyDoc_STRVAR(_io_TextIOWrapper_detach__doc__,
"detach($self, /)\n"
"--\n"
"\n");

#define _IO_TEXTIOWRAPPER_DETACH_METHODDEF    \
    {"detach", (PyCFunction)_io_TextIOWrapper_detach, METH_NOARGS, _io_TextIOWrapper_detach__doc__},

static PyObject *
_io_TextIOWrapper_detach_impl(textio *self);

static PyObject *
_io_TextIOWrapper_detach(textio *self, PyObject *Py_UNUSED(ignored))
{
    return _io_TextIOWrapper_detach_impl(self);
}

PyDoc_STRVAR(_io_TextIOWrapper_write__doc__,
"write($self, text, /)\n"
"--\n"
"\n");

#define _IO_TEXTIOWRAPPER_WRITE_METHODDEF    \
    {"write", (PyCFunction)_io_TextIOWrapper_write, METH_O, _io_TextIOWrapper_write__doc__},

static PyObject *
_io_TextIOWrapper_write_impl(textio *self, PyObject *text);

static PyObject *
_io_TextIOWrapper_write(textio *self, PyObject *arg)
{
    PyObject *return_value = NULL;
    PyObject *text;

    if (!PyUnicode_Check(arg)) {
        _PyArg_BadArgument("write", "argument", "str", arg);
        goto exit;
    }
    if (PyUnicode_READY(arg) == -1) {
        goto exit;
    }
    text = arg;
    return_value = _io_TextIOWrapper_write_impl(self, text);

exit:
    return return_value;
}

PyDoc_STRVAR(_io_TextIOWrapper_read__doc__,
"read($self, size=-1, /)\n"
"--\n"
"\n");

#define _IO_TEXTIOWRAPPER_READ_METHODDEF    \
    {"read", (PyCFunction)(void(*)(void))_io_TextIOWrapper_read, METH_FASTCALL, _io_TextIOWrapper_read__doc__},

static PyObject *
_io_TextIOWrapper_read_impl(textio *self, Py_ssize_t n);

static PyObject *
_io_TextIOWrapper_read(textio *self, PyObject *const *args, Py_ssize_t nargs)
{
    PyObject *return_value = NULL;
    Py_ssize_t n = -1;

    if (!_PyArg_CheckPositional("read", nargs, 0, 1)) {
        goto exit;
    }
    if (nargs < 1) {
        goto skip_optional;
    }
    if (!_Py_convert_optional_to_ssize_t(args[0], &n)) {
        goto exit;
    }
skip_optional:
    return_value = _io_TextIOWrapper_read_impl(self, n);

exit:
    return return_value;
}

PyDoc_STRVAR(_io_TextIOWrapper_readline__doc__,
"readline($self, size=-1, /)\n"
"--\n"
"\n");

#define _IO_TEXTIOWRAPPER_READLINE_METHODDEF    \
    {"readline", (PyCFunction)(void(*)(void))_io_TextIOWrapper_readline, METH_FASTCALL, _io_TextIOWrapper_readline__doc__},

static PyObject *
_io_TextIOWrapper_readline_impl(textio *self, Py_ssize_t size);

static PyObject *
_io_TextIOWrapper_readline(textio *self, PyObject *const *args, Py_ssize_t nargs)
{
    PyObject *return_value = NULL;
    Py_ssize_t size = -1;

    if (!_PyArg_CheckPositional("readline", nargs, 0, 1)) {
        goto exit;
    }
    if (nargs < 1) {
        goto skip_optional;
    }
    {
        Py_ssize_t ival = -1;
        PyObject *iobj = _PyNumber_Index(args[0]);
        if (iobj != NULL) {
            ival = PyLong_AsSsize_t(iobj);
            Py_DECREF(iobj);
        }
        if (ival == -1 && PyErr_Occurred()) {
            goto exit;
        }
        size = ival;
    }
skip_optional:
    return_value = _io_TextIOWrapper_readline_impl(self, size);

exit:
    return return_value;
}

PyDoc_STRVAR(_io_TextIOWrapper_seek__doc__,
"seek($self, cookie, whence=0, /)\n"
"--\n"
"\n");

#define _IO_TEXTIOWRAPPER_SEEK_METHODDEF    \
    {"seek", (PyCFunction)(void(*)(void))_io_TextIOWrapper_seek, METH_FASTCALL, _io_TextIOWrapper_seek__doc__},

static PyObject *
_io_TextIOWrapper_seek_impl(textio *self, PyObject *cookieObj, int whence);

static PyObject *
_io_TextIOWrapper_seek(textio *self, PyObject *const *args, Py_ssize_t nargs)
{
    PyObject *return_value = NULL;
    PyObject *cookieObj;
    int whence = 0;

    if (!_PyArg_CheckPositional("seek", nargs, 1, 2)) {
        goto exit;
    }
    cookieObj = args[0];
    if (nargs < 2) {
        goto skip_optional;
    }
    whence = _PyLong_AsInt(args[1]);
    if (whence == -1 && PyErr_Occurred()) {
        goto exit;
    }
skip_optional:
    return_value = _io_TextIOWrapper_seek_impl(self, cookieObj, whence);

exit:
    return return_value;
}

PyDoc_STRVAR(_io_TextIOWrapper_tell__doc__,
"tell($self, /)\n"
"--\n"
"\n");

#define _IO_TEXTIOWRAPPER_TELL_METHODDEF    \
    {"tell", (PyCFunction)_io_TextIOWrapper_tell, METH_NOARGS, _io_TextIOWrapper_tell__doc__},

static PyObject *
_io_TextIOWrapper_tell_impl(textio *self);

static PyObject *
_io_TextIOWrapper_tell(textio *self, PyObject *Py_UNUSED(ignored))
{
    return _io_TextIOWrapper_tell_impl(self);
}

PyDoc_STRVAR(_io_TextIOWrapper_truncate__doc__,
"truncate($self, pos=None, /)\n"
"--\n"
"\n");

#define _IO_TEXTIOWRAPPER_TRUNCATE_METHODDEF    \
    {"truncate", (PyCFunction)(void(*)(void))_io_TextIOWrapper_truncate, METH_FASTCALL, _io_TextIOWrapper_truncate__doc__},

static PyObject *
_io_TextIOWrapper_truncate_impl(textio *self, PyObject *pos);

static PyObject *
_io_TextIOWrapper_truncate(textio *self, PyObject *const *args, Py_ssize_t nargs)
{
    PyObject *return_value = NULL;
    PyObject *pos = Py_None;

    if (!_PyArg_CheckPositional("truncate", nargs, 0, 1)) {
        goto exit;
    }
    if (nargs < 1) {
        goto skip_optional;
    }
    pos = args[0];
skip_optional:
    return_value = _io_TextIOWrapper_truncate_impl(self, pos);

exit:
    return return_value;
}

PyDoc_STRVAR(_io_TextIOWrapper_fileno__doc__,
"fileno($self, /)\n"
"--\n"
"\n");

#define _IO_TEXTIOWRAPPER_FILENO_METHODDEF    \
    {"fileno", (PyCFunction)_io_TextIOWrapper_fileno, METH_NOARGS, _io_TextIOWrapper_fileno__doc__},

static PyObject *
_io_TextIOWrapper_fileno_impl(textio *self);

static PyObject *
_io_TextIOWrapper_fileno(textio *self, PyObject *Py_UNUSED(ignored))
{
    return _io_TextIOWrapper_fileno_impl(self);
}

PyDoc_STRVAR(_io_TextIOWrapper_seekable__doc__,
"seekable($self, /)\n"
"--\n"
"\n");

#define _IO_TEXTIOWRAPPER_SEEKABLE_METHODDEF    \
    {"seekable", (PyCFunction)_io_TextIOWrapper_seekable, METH_NOARGS, _io_TextIOWrapper_seekable__doc__},

static PyObject *
_io_TextIOWrapper_seekable_impl(textio *self);

static PyObject *
_io_TextIOWrapper_seekable(textio *self, PyObject *Py_UNUSED(ignored))
{
    return _io_TextIOWrapper_seekable_impl(self);
}

PyDoc_STRVAR(_io_TextIOWrapper_readable__doc__,
"readable($self, /)\n"
"--\n"
"\n");

#define _IO_TEXTIOWRAPPER_READABLE_METHODDEF    \
    {"readable", (PyCFunction)_io_TextIOWrapper_readable, METH_NOARGS, _io_TextIOWrapper_readable__doc__},

static PyObject *
_io_TextIOWrapper_readable_impl(textio *self);

static PyObject *
_io_TextIOWrapper_readable(textio *self, PyObject *Py_UNUSED(ignored))
{
    return _io_TextIOWrapper_readable_impl(self);
}

PyDoc_STRVAR(_io_TextIOWrapper_writable__doc__,
"writable($self, /)\n"
"--\n"
"\n");

#define _IO_TEXTIOWRAPPER_WRITABLE_METHODDEF    \
    {"writable", (PyCFunction)_io_TextIOWrapper_writable, METH_NOARGS, _io_TextIOWrapper_writable__doc__},

static PyObject *
_io_TextIOWrapper_writable_impl(textio *self);

static PyObject *
_io_TextIOWrapper_writable(textio *self, PyObject *Py_UNUSED(ignored))
{
    return _io_TextIOWrapper_writable_impl(self);
}

PyDoc_STRVAR(_io_TextIOWrapper_isatty__doc__,
"isatty($self, /)\n"
"--\n"
"\n");

#define _IO_TEXTIOWRAPPER_ISATTY_METHODDEF    \
    {"isatty", (PyCFunction)_io_TextIOWrapper_isatty, METH_NOARGS, _io_TextIOWrapper_isatty__doc__},

static PyObject *
_io_TextIOWrapper_isatty_impl(textio *self);

static PyObject *
_io_TextIOWrapper_isatty(textio *self, PyObject *Py_UNUSED(ignored))
{
    return _io_TextIOWrapper_isatty_impl(self);
}

PyDoc_STRVAR(_io_TextIOWrapper_flush__doc__,
"flush($self, /)\n"
"--\n"
"\n");

#define _IO_TEXTIOWRAPPER_FLUSH_METHODDEF    \
    {"flush", (PyCFunction)_io_TextIOWrapper_flush, METH_NOARGS, _io_TextIOWrapper_flush__doc__},

static PyObject *
_io_TextIOWrapper_flush_impl(textio *self);

static PyObject *
_io_TextIOWrapper_flush(textio *self, PyObject *Py_UNUSED(ignored))
{
    return _io_TextIOWrapper_flush_impl(self);
}

PyDoc_STRVAR(_io_TextIOWrapper_close__doc__,
"close($self, /)\n"
"--\n"
"\n");

#define _IO_TEXTIOWRAPPER_CLOSE_METHODDEF    \
    {"close", (PyCFunction)_io_TextIOWrapper_close, METH_NOARGS, _io_TextIOWrapper_close__doc__},

static PyObject *
_io_TextIOWrapper_close_impl(textio *self);

static PyObject *
_io_TextIOWrapper_close(textio *self, PyObject *Py_UNUSED(ignored))
{
    return _io_TextIOWrapper_close_impl(self);
}
<<<<<<< HEAD
/*[clinic end generated code: output=9b841d00fb6d40cd input=a9049054013a1b77]*/
=======
/*[clinic end generated code: output=2604c8f3a45b9a03 input=a9049054013a1b77]*/
>>>>>>> 8e19c8be
<|MERGE_RESOLUTION|>--- conflicted
+++ resolved
@@ -39,13 +39,8 @@
         goto exit;
     }
     decoder = fastargs[0];
-<<<<<<< HEAD
     translate = PyObject_IsTrue(fastargs[1]);
     if (translate < 0) {
-=======
-    translate = _PyLong_AsInt(fastargs[1]);
-    if (translate == -1 && PyErr_Occurred()) {
->>>>>>> 8e19c8be
         goto exit;
     }
     if (!noptargs) {
@@ -90,13 +85,8 @@
     if (!noptargs) {
         goto skip_optional_pos;
     }
-<<<<<<< HEAD
     final = PyObject_IsTrue(args[1]);
     if (final < 0) {
-=======
-    final = _PyLong_AsInt(args[1]);
-    if (final == -1 && PyErr_Occurred()) {
->>>>>>> 8e19c8be
         goto exit;
     }
 skip_optional_pos:
@@ -266,26 +256,16 @@
         }
     }
     if (fastargs[4]) {
-<<<<<<< HEAD
         line_buffering = PyObject_IsTrue(fastargs[4]);
         if (line_buffering < 0) {
-=======
-        line_buffering = _PyLong_AsInt(fastargs[4]);
-        if (line_buffering == -1 && PyErr_Occurred()) {
->>>>>>> 8e19c8be
             goto exit;
         }
         if (!--noptargs) {
             goto skip_optional_pos;
         }
     }
-<<<<<<< HEAD
     write_through = PyObject_IsTrue(fastargs[5]);
     if (write_through < 0) {
-=======
-    write_through = _PyLong_AsInt(fastargs[5]);
-    if (write_through == -1 && PyErr_Occurred()) {
->>>>>>> 8e19c8be
         goto exit;
     }
 skip_optional_pos:
@@ -691,8 +671,4 @@
 {
     return _io_TextIOWrapper_close_impl(self);
 }
-<<<<<<< HEAD
-/*[clinic end generated code: output=9b841d00fb6d40cd input=a9049054013a1b77]*/
-=======
-/*[clinic end generated code: output=2604c8f3a45b9a03 input=a9049054013a1b77]*/
->>>>>>> 8e19c8be
+/*[clinic end generated code: output=1890299e5fd09cb2 input=a9049054013a1b77]*/