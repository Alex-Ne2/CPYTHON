--- conflicted
+++ resolved
@@ -87,13 +87,8 @@
         }
     }
     if (fastargs[2]) {
-<<<<<<< HEAD
         closefd = PyObject_IsTrue(fastargs[2]);
         if (closefd < 0) {
-=======
-        closefd = _PyLong_AsInt(fastargs[2]);
-        if (closefd == -1 && PyErr_Occurred()) {
->>>>>>> 8e19c8be
             goto exit;
         }
         if (!--noptargs) {
@@ -442,8 +437,4 @@
 #ifndef _IO_FILEIO_TRUNCATE_METHODDEF
     #define _IO_FILEIO_TRUNCATE_METHODDEF
 #endif /* !defined(_IO_FILEIO_TRUNCATE_METHODDEF) */
-<<<<<<< HEAD
-/*[clinic end generated code: output=96649080f5dcf810 input=a9049054013a1b77]*/
-=======
-/*[clinic end generated code: output=3479912ec0f7e029 input=a9049054013a1b77]*/
->>>>>>> 8e19c8be
+/*[clinic end generated code: output=cedb6b2d588cebd6 input=a9049054013a1b77]*/