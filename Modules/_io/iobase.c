--- conflicted
+++ resolved
@@ -671,12 +671,8 @@
     }
 
     while (1) {
-<<<<<<< HEAD
-        PyObject *line = PyIter_Next(self);
+        PyObject *line = PyIter_Next(it);
         Py_ssize_t line_length;
-=======
-        PyObject *line = PyIter_Next(it);
->>>>>>> 55fe1ae9
         if (line == NULL) {
             if (PyErr_Occurred()) {
                 goto error;
