/*
    An implementation of Text I/O as defined by PEP 3116 - "New I/O"

    Classes defined here: TextIOBase, IncrementalNewlineDecoder, TextIOWrapper.

    Written by Amaury Forgeot d'Arc and Antoine Pitrou
*/

#define PY_SSIZE_T_CLEAN
#include "Python.h"
#include "pycore_interp.h"        // PyInterpreterState.fs_codec
#include "pycore_long.h"          // _PyLong_GetZero()
#include "pycore_fileutils.h"     // _Py_GetLocaleEncoding()
#include "pycore_object.h"
#include "pycore_pystate.h"       // _PyInterpreterState_GET()
#include "structmember.h"         // PyMemberDef
#include "_iomodule.h"

/*[clinic input]
module _io
class _io.IncrementalNewlineDecoder "nldecoder_object *" "&PyIncrementalNewlineDecoder_Type"
class _io.TextIOWrapper "textio *" "&TextIOWrapper_Type"
[clinic start generated code]*/
/*[clinic end generated code: output=da39a3ee5e6b4b0d input=ed072384f8aada2c]*/

/* TextIOBase */

PyDoc_STRVAR(textiobase_doc,
    "Base class for text I/O.\n"
    "\n"
    "This class provides a character and line based interface to stream\n"
    "I/O. There is no readinto method because Python's character strings\n"
    "are immutable.\n"
    );

static PyObject *
_unsupported(const char *message)
{
    _PyIO_State *state = IO_STATE();
    if (state != NULL)
        PyErr_SetString(state->unsupported_operation, message);
    return NULL;
}

PyDoc_STRVAR(textiobase_detach_doc,
    "Separate the underlying buffer from the TextIOBase and return it.\n"
    "\n"
    "After the underlying buffer has been detached, the TextIO is in an\n"
    "unusable state.\n"
    );

static PyObject *
textiobase_detach(PyObject *self, PyObject *Py_UNUSED(ignored))
{
    return _unsupported("detach");
}

PyDoc_STRVAR(textiobase_read_doc,
    "Read at most n characters from stream.\n"
    "\n"
    "Read from underlying buffer until we have n characters or we hit EOF.\n"
    "If n is negative or omitted, read until EOF.\n"
    );

static PyObject *
textiobase_read(PyObject *self, PyObject *args)
{
    return _unsupported("read");
}

PyDoc_STRVAR(textiobase_readline_doc,
    "Read until newline or EOF.\n"
    "\n"
    "Returns an empty string if EOF is hit immediately.\n"
    );

static PyObject *
textiobase_readline(PyObject *self, PyObject *args)
{
    return _unsupported("readline");
}

PyDoc_STRVAR(textiobase_write_doc,
    "Write string to stream.\n"
    "Returns the number of characters written (which is always equal to\n"
    "the length of the string).\n"
    );

static PyObject *
textiobase_write(PyObject *self, PyObject *args)
{
    return _unsupported("write");
}

PyDoc_STRVAR(textiobase_encoding_doc,
    "Encoding of the text stream.\n"
    "\n"
    "Subclasses should override.\n"
    );

static PyObject *
textiobase_encoding_get(PyObject *self, void *context)
{
    Py_RETURN_NONE;
}

PyDoc_STRVAR(textiobase_newlines_doc,
    "Line endings translated so far.\n"
    "\n"
    "Only line endings translated during reading are considered.\n"
    "\n"
    "Subclasses should override.\n"
    );

static PyObject *
textiobase_newlines_get(PyObject *self, void *context)
{
    Py_RETURN_NONE;
}

PyDoc_STRVAR(textiobase_errors_doc,
    "The error setting of the decoder or encoder.\n"
    "\n"
    "Subclasses should override.\n"
    );

static PyObject *
textiobase_errors_get(PyObject *self, void *context)
{
    Py_RETURN_NONE;
}


static PyMethodDef textiobase_methods[] = {
    {"detach", textiobase_detach, METH_NOARGS, textiobase_detach_doc},
    {"read", textiobase_read, METH_VARARGS, textiobase_read_doc},
    {"readline", textiobase_readline, METH_VARARGS, textiobase_readline_doc},
    {"write", textiobase_write, METH_VARARGS, textiobase_write_doc},
    {NULL, NULL}
};

static PyGetSetDef textiobase_getset[] = {
    {"encoding", (getter)textiobase_encoding_get, NULL, textiobase_encoding_doc},
    {"newlines", (getter)textiobase_newlines_get, NULL, textiobase_newlines_doc},
    {"errors", (getter)textiobase_errors_get, NULL, textiobase_errors_doc},
    {NULL}
};

PyTypeObject PyTextIOBase_Type = {
    PyVarObject_HEAD_INIT(NULL, 0)
    "_io._TextIOBase",          /*tp_name*/
    0,                          /*tp_basicsize*/
    0,                          /*tp_itemsize*/
    0,                          /*tp_dealloc*/
    0,                          /*tp_vectorcall_offset*/
    0,                          /*tp_getattr*/
    0,                          /*tp_setattr*/
    0,                          /*tp_as_async*/
    0,                          /*tp_repr*/
    0,                          /*tp_as_number*/
    0,                          /*tp_as_sequence*/
    0,                          /*tp_as_mapping*/
    0,                          /*tp_hash */
    0,                          /*tp_call*/
    0,                          /*tp_str*/
    0,                          /*tp_getattro*/
    0,                          /*tp_setattro*/
    0,                          /*tp_as_buffer*/
    Py_TPFLAGS_DEFAULT | Py_TPFLAGS_BASETYPE,  /*tp_flags*/
    textiobase_doc,             /* tp_doc */
    0,                          /* tp_traverse */
    0,                          /* tp_clear */
    0,                          /* tp_richcompare */
    0,                          /* tp_weaklistoffset */
    0,                          /* tp_iter */
    0,                          /* tp_iternext */
    textiobase_methods,         /* tp_methods */
    0,                          /* tp_members */
    textiobase_getset,          /* tp_getset */
    &PyIOBase_Type,             /* tp_base */
    0,                          /* tp_dict */
    0,                          /* tp_descr_get */
    0,                          /* tp_descr_set */
    0,                          /* tp_dictoffset */
    0,                          /* tp_init */
    0,                          /* tp_alloc */
    0,                          /* tp_new */
    0,                          /* tp_free */
    0,                          /* tp_is_gc */
    0,                          /* tp_bases */
    0,                          /* tp_mro */
    0,                          /* tp_cache */
    0,                          /* tp_subclasses */
    0,                          /* tp_weaklist */
    0,                          /* tp_del */
    0,                          /* tp_version_tag */
    0,                          /* tp_finalize */
};


/* IncrementalNewlineDecoder */

typedef struct {
    PyObject_HEAD
    PyObject *decoder;
    PyObject *errors;
    unsigned int pendingcr: 1;
    unsigned int translate: 1;
    unsigned int seennl: 3;
} nldecoder_object;

/*[clinic input]
_io.IncrementalNewlineDecoder.__init__
    decoder: object
    translate: int
    errors: object(c_default="NULL") = "strict"

Codec used when reading a file in universal newlines mode.

It wraps another incremental decoder, translating \r\n and \r into \n.
It also records the types of newlines encountered.  When used with
translate=False, it ensures that the newline sequence is returned in
one piece. When used with decoder=None, it expects unicode strings as
decode input and translates newlines without first invoking an external
decoder.
[clinic start generated code]*/

static int
_io_IncrementalNewlineDecoder___init___impl(nldecoder_object *self,
                                            PyObject *decoder, int translate,
                                            PyObject *errors)
/*[clinic end generated code: output=fbd04d443e764ec2 input=89db6b19c6b126bf]*/
{
<<<<<<< HEAD
    if (errors == NULL) {
        errors = _PyUnicode_FromId(&PyId_strict);
        if (errors == NULL) {
            return -1;
        }
    }
    Py_INCREF(errors);
    Py_XSETREF(self->errors, errors);

    Py_INCREF(decoder);
    Py_XSETREF(self->decoder, decoder);
=======
    self->decoder = Py_NewRef(decoder);

    if (errors == NULL) {
        self->errors = Py_NewRef(&_Py_ID(strict));
    }
    else {
        self->errors = Py_NewRef(errors);
    }
>>>>>>> 22860dbb

    self->translate = translate ? 1 : 0;
    self->seennl = 0;
    self->pendingcr = 0;

    return 0;
}

static void
incrementalnewlinedecoder_dealloc(nldecoder_object *self)
{
    Py_CLEAR(self->decoder);
    Py_CLEAR(self->errors);
    Py_TYPE(self)->tp_free((PyObject *)self);
}

static int
check_decoded(PyObject *decoded)
{
    if (decoded == NULL)
        return -1;
    if (!PyUnicode_Check(decoded)) {
        PyErr_Format(PyExc_TypeError,
                     "decoder should return a string result, not '%.200s'",
                     Py_TYPE(decoded)->tp_name);
        Py_DECREF(decoded);
        return -1;
    }
    if (PyUnicode_READY(decoded) < 0) {
        Py_DECREF(decoded);
        return -1;
    }
    return 0;
}

#define CHECK_INITIALIZED_DECODER(self) \
    if (self->errors == NULL) { \
        PyErr_SetString(PyExc_ValueError, \
                        "IncrementalNewlineDecoder.__init__() not called"); \
        return NULL; \
    }

#define SEEN_CR   1
#define SEEN_LF   2
#define SEEN_CRLF 4
#define SEEN_ALL (SEEN_CR | SEEN_LF | SEEN_CRLF)

PyObject *
_PyIncrementalNewlineDecoder_decode(PyObject *myself,
                                    PyObject *input, int final)
{
    PyObject *output;
    Py_ssize_t output_len;
    nldecoder_object *self = (nldecoder_object *) myself;

    CHECK_INITIALIZED_DECODER(self);

    /* decode input (with the eventual \r from a previous pass) */
    if (self->decoder != Py_None) {
        output = PyObject_CallMethodObjArgs(self->decoder,
            &_Py_ID(decode), input, final ? Py_True : Py_False, NULL);
    }
    else {
        output = Py_NewRef(input);
    }

    if (check_decoded(output) < 0)
        return NULL;

    output_len = PyUnicode_GET_LENGTH(output);
    if (self->pendingcr && (final || output_len > 0)) {
        /* Prefix output with CR */
        int kind;
        PyObject *modified;
        char *out;

        modified = PyUnicode_New(output_len + 1,
                                 PyUnicode_MAX_CHAR_VALUE(output));
        if (modified == NULL)
            goto error;
        kind = PyUnicode_KIND(modified);
        out = PyUnicode_DATA(modified);
        PyUnicode_WRITE(kind, out, 0, '\r');
        memcpy(out + kind, PyUnicode_DATA(output), kind * output_len);
        Py_SETREF(output, modified); /* output remains ready */
        self->pendingcr = 0;
        output_len++;
    }

    /* retain last \r even when not translating data:
     * then readline() is sure to get \r\n in one pass
     */
    if (!final) {
        if (output_len > 0
            && PyUnicode_READ_CHAR(output, output_len - 1) == '\r')
        {
            PyObject *modified = PyUnicode_Substring(output, 0, output_len -1);
            if (modified == NULL)
                goto error;
            Py_SETREF(output, modified);
            self->pendingcr = 1;
        }
    }

    /* Record which newlines are read and do newline translation if desired,
       all in one pass. */
    {
        const void *in_str;
        Py_ssize_t len;
        int seennl = self->seennl;
        int only_lf = 0;
        int kind;

        in_str = PyUnicode_DATA(output);
        len = PyUnicode_GET_LENGTH(output);
        kind = PyUnicode_KIND(output);

        if (len == 0)
            return output;

        /* If, up to now, newlines are consistently \n, do a quick check
           for the \r *byte* with the libc's optimized memchr.
           */
        if (seennl == SEEN_LF || seennl == 0) {
            only_lf = (memchr(in_str, '\r', kind * len) == NULL);
        }

        if (only_lf) {
            /* If not already seen, quick scan for a possible "\n" character.
               (there's nothing else to be done, even when in translation mode)
            */
            if (seennl == 0 &&
                memchr(in_str, '\n', kind * len) != NULL) {
                if (kind == PyUnicode_1BYTE_KIND)
                    seennl |= SEEN_LF;
                else {
                    Py_ssize_t i = 0;
                    for (;;) {
                        Py_UCS4 c;
                        /* Fast loop for non-control characters */
                        while (PyUnicode_READ(kind, in_str, i) > '\n')
                            i++;
                        c = PyUnicode_READ(kind, in_str, i++);
                        if (c == '\n') {
                            seennl |= SEEN_LF;
                            break;
                        }
                        if (i >= len)
                            break;
                    }
                }
            }
            /* Finished: we have scanned for newlines, and none of them
               need translating */
        }
        else if (!self->translate) {
            Py_ssize_t i = 0;
            /* We have already seen all newline types, no need to scan again */
            if (seennl == SEEN_ALL)
                goto endscan;
            for (;;) {
                Py_UCS4 c;
                /* Fast loop for non-control characters */
                while (PyUnicode_READ(kind, in_str, i) > '\r')
                    i++;
                c = PyUnicode_READ(kind, in_str, i++);
                if (c == '\n')
                    seennl |= SEEN_LF;
                else if (c == '\r') {
                    if (PyUnicode_READ(kind, in_str, i) == '\n') {
                        seennl |= SEEN_CRLF;
                        i++;
                    }
                    else
                        seennl |= SEEN_CR;
                }
                if (i >= len)
                    break;
                if (seennl == SEEN_ALL)
                    break;
            }
        endscan:
            ;
        }
        else {
            void *translated;
            int kind = PyUnicode_KIND(output);
            const void *in_str = PyUnicode_DATA(output);
            Py_ssize_t in, out;
            /* XXX: Previous in-place translation here is disabled as
               resizing is not possible anymore */
            /* We could try to optimize this so that we only do a copy
               when there is something to translate. On the other hand,
               we already know there is a \r byte, so chances are high
               that something needs to be done. */
            translated = PyMem_Malloc(kind * len);
            if (translated == NULL) {
                PyErr_NoMemory();
                goto error;
            }
            in = out = 0;
            for (;;) {
                Py_UCS4 c;
                /* Fast loop for non-control characters */
                while ((c = PyUnicode_READ(kind, in_str, in++)) > '\r')
                    PyUnicode_WRITE(kind, translated, out++, c);
                if (c == '\n') {
                    PyUnicode_WRITE(kind, translated, out++, c);
                    seennl |= SEEN_LF;
                    continue;
                }
                if (c == '\r') {
                    if (PyUnicode_READ(kind, in_str, in) == '\n') {
                        in++;
                        seennl |= SEEN_CRLF;
                    }
                    else
                        seennl |= SEEN_CR;
                    PyUnicode_WRITE(kind, translated, out++, '\n');
                    continue;
                }
                if (in > len)
                    break;
                PyUnicode_WRITE(kind, translated, out++, c);
            }
            Py_DECREF(output);
            output = PyUnicode_FromKindAndData(kind, translated, out);
            PyMem_Free(translated);
            if (!output)
                return NULL;
        }
        self->seennl |= seennl;
    }

    return output;

  error:
    Py_DECREF(output);
    return NULL;
}

/*[clinic input]
_io.IncrementalNewlineDecoder.decode
    input: object
    final: bool(accept={int}) = False
[clinic start generated code]*/

static PyObject *
_io_IncrementalNewlineDecoder_decode_impl(nldecoder_object *self,
                                          PyObject *input, int final)
/*[clinic end generated code: output=0d486755bb37a66e input=a4ea97f26372d866]*/
{
    return _PyIncrementalNewlineDecoder_decode((PyObject *) self, input, final);
}

/*[clinic input]
_io.IncrementalNewlineDecoder.getstate
[clinic start generated code]*/

static PyObject *
_io_IncrementalNewlineDecoder_getstate_impl(nldecoder_object *self)
/*[clinic end generated code: output=f0d2c9c136f4e0d0 input=f8ff101825e32e7f]*/
{
    PyObject *buffer;
    unsigned long long flag;

    CHECK_INITIALIZED_DECODER(self);

    if (self->decoder != Py_None) {
        PyObject *state = PyObject_CallMethodNoArgs(self->decoder,
           &_Py_ID(getstate));
        if (state == NULL)
            return NULL;
        if (!PyTuple_Check(state)) {
            PyErr_SetString(PyExc_TypeError,
                            "illegal decoder state");
            Py_DECREF(state);
            return NULL;
        }
        if (!PyArg_ParseTuple(state, "OK;illegal decoder state",
                              &buffer, &flag))
        {
            Py_DECREF(state);
            return NULL;
        }
        Py_INCREF(buffer);
        Py_DECREF(state);
    }
    else {
        buffer = PyBytes_FromString("");
        flag = 0;
    }
    flag <<= 1;
    if (self->pendingcr)
        flag |= 1;
    return Py_BuildValue("NK", buffer, flag);
}

/*[clinic input]
_io.IncrementalNewlineDecoder.setstate
    state: object
    /
[clinic start generated code]*/

static PyObject *
_io_IncrementalNewlineDecoder_setstate(nldecoder_object *self,
                                       PyObject *state)
/*[clinic end generated code: output=c10c622508b576cb input=c53fb505a76dbbe2]*/
{
    PyObject *buffer;
    unsigned long long flag;

    CHECK_INITIALIZED_DECODER(self);

    if (!PyTuple_Check(state)) {
        PyErr_SetString(PyExc_TypeError, "state argument must be a tuple");
        return NULL;
    }
    if (!PyArg_ParseTuple(state, "OK;setstate(): illegal state argument",
                          &buffer, &flag))
    {
        return NULL;
    }

    self->pendingcr = (int) (flag & 1);
    flag >>= 1;

    if (self->decoder != Py_None) {
        return _PyObject_CallMethod(self->decoder, &_Py_ID(setstate),
                                    "((OK))", buffer, flag);
    }
    else {
        Py_RETURN_NONE;
    }
}

/*[clinic input]
_io.IncrementalNewlineDecoder.reset
[clinic start generated code]*/

static PyObject *
_io_IncrementalNewlineDecoder_reset_impl(nldecoder_object *self)
/*[clinic end generated code: output=32fa40c7462aa8ff input=728678ddaea776df]*/
{
    CHECK_INITIALIZED_DECODER(self);

    self->seennl = 0;
    self->pendingcr = 0;
    if (self->decoder != Py_None)
        return PyObject_CallMethodNoArgs(self->decoder, &_Py_ID(reset));
    else
        Py_RETURN_NONE;
}

static PyObject *
incrementalnewlinedecoder_newlines_get(nldecoder_object *self, void *context)
{
    CHECK_INITIALIZED_DECODER(self);

    switch (self->seennl) {
    case SEEN_CR:
        return PyUnicode_FromString("\r");
    case SEEN_LF:
        return PyUnicode_FromString("\n");
    case SEEN_CRLF:
        return PyUnicode_FromString("\r\n");
    case SEEN_CR | SEEN_LF:
        return Py_BuildValue("ss", "\r", "\n");
    case SEEN_CR | SEEN_CRLF:
        return Py_BuildValue("ss", "\r", "\r\n");
    case SEEN_LF | SEEN_CRLF:
        return Py_BuildValue("ss", "\n", "\r\n");
    case SEEN_CR | SEEN_LF | SEEN_CRLF:
        return Py_BuildValue("sss", "\r", "\n", "\r\n");
    default:
        Py_RETURN_NONE;
   }

}

/* TextIOWrapper */

typedef PyObject *
        (*encodefunc_t)(PyObject *, PyObject *);

typedef struct
{
    PyObject_HEAD
    int ok; /* initialized? */
    int detached;
    Py_ssize_t chunk_size;
    PyObject *buffer;
    PyObject *encoding;
    PyObject *encoder;
    PyObject *decoder;
    PyObject *readnl;
    PyObject *errors;
    const char *writenl; /* ASCII-encoded; NULL stands for \n */
    char line_buffering;
    char write_through;
    char readuniversal;
    char readtranslate;
    char writetranslate;
    char seekable;
    char has_read1;
    char telling;
    char finalizing;
    /* Specialized encoding func (see below) */
    encodefunc_t encodefunc;
    /* Whether or not it's the start of the stream */
    char encoding_start_of_stream;

    /* Reads and writes are internally buffered in order to speed things up.
       However, any read will first flush the write buffer if itsn't empty.

       Please also note that text to be written is first encoded before being
       buffered. This is necessary so that encoding errors are immediately
       reported to the caller, but it unfortunately means that the
       IncrementalEncoder (whose encode() method is always written in Python)
       becomes a bottleneck for small writes.
    */
    PyObject *decoded_chars;       /* buffer for text returned from decoder */
    Py_ssize_t decoded_chars_used; /* offset into _decoded_chars for read() */
    PyObject *pending_bytes;       // data waiting to be written.
                                   // ascii unicode, bytes, or list of them.
    Py_ssize_t pending_bytes_count;

    /* snapshot is either NULL, or a tuple (dec_flags, next_input) where
     * dec_flags is the second (integer) item of the decoder state and
     * next_input is the chunk of input bytes that comes next after the
     * snapshot point.  We use this to reconstruct decoder states in tell().
     */
    PyObject *snapshot;
    /* Bytes-to-characters ratio for the current chunk. Serves as input for
       the heuristic in tell(). */
    double b2cratio;

    /* Cache raw object if it's a FileIO object */
    PyObject *raw;

    PyObject *weakreflist;
    PyObject *dict;
} textio;

static void
textiowrapper_set_decoded_chars(textio *self, PyObject *chars);

/* A couple of specialized cases in order to bypass the slow incremental
   encoding methods for the most popular encodings. */

static PyObject *
ascii_encode(textio *self, PyObject *text)
{
    return _PyUnicode_AsASCIIString(text, PyUnicode_AsUTF8(self->errors));
}

static PyObject *
utf16be_encode(textio *self, PyObject *text)
{
    return _PyUnicode_EncodeUTF16(text,
                                  PyUnicode_AsUTF8(self->errors), 1);
}

static PyObject *
utf16le_encode(textio *self, PyObject *text)
{
    return _PyUnicode_EncodeUTF16(text,
                                  PyUnicode_AsUTF8(self->errors), -1);
}

static PyObject *
utf16_encode(textio *self, PyObject *text)
{
    if (!self->encoding_start_of_stream) {
        /* Skip the BOM and use native byte ordering */
#if PY_BIG_ENDIAN
        return utf16be_encode(self, text);
#else
        return utf16le_encode(self, text);
#endif
    }
    return _PyUnicode_EncodeUTF16(text,
                                  PyUnicode_AsUTF8(self->errors), 0);
}

static PyObject *
utf32be_encode(textio *self, PyObject *text)
{
    return _PyUnicode_EncodeUTF32(text,
                                  PyUnicode_AsUTF8(self->errors), 1);
}

static PyObject *
utf32le_encode(textio *self, PyObject *text)
{
    return _PyUnicode_EncodeUTF32(text,
                                  PyUnicode_AsUTF8(self->errors), -1);
}

static PyObject *
utf32_encode(textio *self, PyObject *text)
{
    if (!self->encoding_start_of_stream) {
        /* Skip the BOM and use native byte ordering */
#if PY_BIG_ENDIAN
        return utf32be_encode(self, text);
#else
        return utf32le_encode(self, text);
#endif
    }
    return _PyUnicode_EncodeUTF32(text,
                                  PyUnicode_AsUTF8(self->errors), 0);
}

static PyObject *
utf8_encode(textio *self, PyObject *text)
{
    return _PyUnicode_AsUTF8String(text, PyUnicode_AsUTF8(self->errors));
}

static PyObject *
latin1_encode(textio *self, PyObject *text)
{
    return _PyUnicode_AsLatin1String(text, PyUnicode_AsUTF8(self->errors));
}

// Return true when encoding can be skipped when text is ascii.
static inline int
is_asciicompat_encoding(encodefunc_t f)
{
    return f == (encodefunc_t) ascii_encode
        || f == (encodefunc_t) latin1_encode
        || f == (encodefunc_t) utf8_encode;
}

/* Map normalized encoding names onto the specialized encoding funcs */

typedef struct {
    const char *name;
    encodefunc_t encodefunc;
} encodefuncentry;

static const encodefuncentry encodefuncs[] = {
    {"ascii",       (encodefunc_t) ascii_encode},
    {"iso8859-1",   (encodefunc_t) latin1_encode},
    {"utf-8",       (encodefunc_t) utf8_encode},
    {"utf-16-be",   (encodefunc_t) utf16be_encode},
    {"utf-16-le",   (encodefunc_t) utf16le_encode},
    {"utf-16",      (encodefunc_t) utf16_encode},
    {"utf-32-be",   (encodefunc_t) utf32be_encode},
    {"utf-32-le",   (encodefunc_t) utf32le_encode},
    {"utf-32",      (encodefunc_t) utf32_encode},
    {NULL, NULL}
};

static int
validate_newline(const char *newline)
{
    if (newline && newline[0] != '\0'
        && !(newline[0] == '\n' && newline[1] == '\0')
        && !(newline[0] == '\r' && newline[1] == '\0')
        && !(newline[0] == '\r' && newline[1] == '\n' && newline[2] == '\0')) {
        PyErr_Format(PyExc_ValueError,
                     "illegal newline value: %s", newline);
        return -1;
    }
    return 0;
}

static int
set_newline(textio *self, const char *newline)
{
    PyObject *old = self->readnl;
    if (newline == NULL) {
        self->readnl = NULL;
    }
    else {
        self->readnl = PyUnicode_FromString(newline);
        if (self->readnl == NULL) {
            self->readnl = old;
            return -1;
        }
    }
    self->readuniversal = (newline == NULL || newline[0] == '\0');
    self->readtranslate = (newline == NULL);
    self->writetranslate = (newline == NULL || newline[0] != '\0');
    if (!self->readuniversal && self->readnl != NULL) {
        // validate_newline() accepts only ASCII newlines.
        assert(PyUnicode_KIND(self->readnl) == PyUnicode_1BYTE_KIND);
        self->writenl = (const char *)PyUnicode_1BYTE_DATA(self->readnl);
        if (strcmp(self->writenl, "\n") == 0) {
            self->writenl = NULL;
        }
    }
    else {
#ifdef MS_WINDOWS
        self->writenl = "\r\n";
#else
        self->writenl = NULL;
#endif
    }
    Py_XDECREF(old);
    return 0;
}

static int
_textiowrapper_set_decoder(textio *self, PyObject *codec_info,
                           const char *errors)
{
    PyObject *res;
    int r;

    res = PyObject_CallMethodNoArgs(self->buffer, &_Py_ID(readable));
    if (res == NULL)
        return -1;

    r = PyObject_IsTrue(res);
    Py_DECREF(res);
    if (r == -1)
        return -1;

    if (r != 1)
        return 0;

    Py_CLEAR(self->decoder);
    self->decoder = _PyCodecInfo_GetIncrementalDecoder(codec_info, errors);
    if (self->decoder == NULL)
        return -1;

    if (self->readuniversal) {
        PyObject *incrementalDecoder = PyObject_CallFunctionObjArgs(
            (PyObject *)&PyIncrementalNewlineDecoder_Type,
            self->decoder, self->readtranslate ? Py_True : Py_False, NULL);
        if (incrementalDecoder == NULL)
            return -1;
        Py_XSETREF(self->decoder, incrementalDecoder);
    }

    return 0;
}

static PyObject*
_textiowrapper_decode(PyObject *decoder, PyObject *bytes, int eof)
{
    PyObject *chars;

    if (Py_IS_TYPE(decoder, &PyIncrementalNewlineDecoder_Type))
        chars = _PyIncrementalNewlineDecoder_decode(decoder, bytes, eof);
    else
        chars = PyObject_CallMethodObjArgs(decoder, &_Py_ID(decode), bytes,
                                           eof ? Py_True : Py_False, NULL);

    if (check_decoded(chars) < 0)
        // check_decoded already decreases refcount
        return NULL;

    return chars;
}

static int
_textiowrapper_set_encoder(textio *self, PyObject *codec_info,
                           const char *errors)
{
    PyObject *res;
    int r;

    res = PyObject_CallMethodNoArgs(self->buffer, &_Py_ID(writable));
    if (res == NULL)
        return -1;

    r = PyObject_IsTrue(res);
    Py_DECREF(res);
    if (r == -1)
        return -1;

    if (r != 1)
        return 0;

    Py_CLEAR(self->encoder);
    self->encodefunc = NULL;
    self->encoder = _PyCodecInfo_GetIncrementalEncoder(codec_info, errors);
    if (self->encoder == NULL)
        return -1;

    /* Get the normalized named of the codec */
    if (_PyObject_LookupAttr(codec_info, &_Py_ID(name), &res) < 0) {
        return -1;
    }
    if (res != NULL && PyUnicode_Check(res)) {
        const encodefuncentry *e = encodefuncs;
        while (e->name != NULL) {
            if (_PyUnicode_EqualToASCIIString(res, e->name)) {
                self->encodefunc = e->encodefunc;
                break;
            }
            e++;
        }
    }
    Py_XDECREF(res);

    return 0;
}

static int
_textiowrapper_fix_encoder_state(textio *self)
{
    if (!self->seekable || !self->encoder) {
        return 0;
    }

    self->encoding_start_of_stream = 1;

    PyObject *cookieObj = PyObject_CallMethodNoArgs(
        self->buffer, &_Py_ID(tell));
    if (cookieObj == NULL) {
        return -1;
    }

    int cmp = PyObject_RichCompareBool(cookieObj, _PyLong_GetZero(), Py_EQ);
    Py_DECREF(cookieObj);
    if (cmp < 0) {
        return -1;
    }

    if (cmp == 0) {
        self->encoding_start_of_stream = 0;
        PyObject *res = PyObject_CallMethodOneArg(
            self->encoder, &_Py_ID(setstate), _PyLong_GetZero());
        if (res == NULL) {
            return -1;
        }
        Py_DECREF(res);
    }

    return 0;
}

static int
io_check_errors(PyObject *errors)
{
    assert(errors != NULL && errors != Py_None);

    PyInterpreterState *interp = _PyInterpreterState_GET();
#ifndef Py_DEBUG
    /* In release mode, only check in development mode (-X dev) */
    if (!_PyInterpreterState_GetConfig(interp)->dev_mode) {
        return 0;
    }
#else
    /* Always check in debug mode */
#endif

    /* Avoid calling PyCodec_LookupError() before the codec registry is ready:
       before_PyUnicode_InitEncodings() is called. */
    if (!interp->unicode.fs_codec.encoding) {
        return 0;
    }

    Py_ssize_t name_length;
    const char *name = PyUnicode_AsUTF8AndSize(errors, &name_length);
    if (name == NULL) {
        return -1;
    }
    if (strlen(name) != (size_t)name_length) {
        PyErr_SetString(PyExc_ValueError, "embedded null character in errors");
        return -1;
    }
    PyObject *handler = PyCodec_LookupError(name);
    if (handler != NULL) {
        Py_DECREF(handler);
        return 0;
    }
    return -1;
}



/*[clinic input]
_io.TextIOWrapper.__init__
    buffer: object
    encoding: str(accept={str, NoneType}) = None
    errors: object = None
    newline: str(accept={str, NoneType}) = None
    line_buffering: bool(accept={int}) = False
    write_through: bool(accept={int}) = False

Character and line based layer over a BufferedIOBase object, buffer.

encoding gives the name of the encoding that the stream will be
decoded or encoded with. It defaults to locale.getencoding().

errors determines the strictness of encoding and decoding (see
help(codecs.Codec) or the documentation for codecs.register) and
defaults to "strict".

newline controls how line endings are handled. It can be None, '',
'\n', '\r', and '\r\n'.  It works as follows:

* On input, if newline is None, universal newlines mode is
  enabled. Lines in the input can end in '\n', '\r', or '\r\n', and
  these are translated into '\n' before being returned to the
  caller. If it is '', universal newline mode is enabled, but line
  endings are returned to the caller untranslated. If it has any of
  the other legal values, input lines are only terminated by the given
  string, and the line ending is returned to the caller untranslated.

* On output, if newline is None, any '\n' characters written are
  translated to the system default line separator, os.linesep. If
  newline is '' or '\n', no translation takes place. If newline is any
  of the other legal values, any '\n' characters written are translated
  to the given string.

If line_buffering is True, a call to flush is implied when a call to
write contains a newline character.
[clinic start generated code]*/

static int
_io_TextIOWrapper___init___impl(textio *self, PyObject *buffer,
                                const char *encoding, PyObject *errors,
                                const char *newline, int line_buffering,
                                int write_through)
/*[clinic end generated code: output=72267c0c01032ed2 input=72590963698f289b]*/
{
    PyObject *raw, *codec_info = NULL;
    PyObject *res;
    int r;

    self->ok = 0;
    self->detached = 0;

    if (encoding == NULL) {
        PyInterpreterState *interp = _PyInterpreterState_GET();
        if (_PyInterpreterState_GetConfig(interp)->warn_default_encoding) {
            if (PyErr_WarnEx(PyExc_EncodingWarning,
                             "'encoding' argument not specified", 1)) {
                return -1;
            }
        }
    }

    if (errors == Py_None) {
        errors = &_Py_ID(strict);
    }
    else if (!PyUnicode_Check(errors)) {
        // Check 'errors' argument here because Argument Clinic doesn't support
        // 'str(accept={str, NoneType})' converter.
        PyErr_Format(
            PyExc_TypeError,
            "TextIOWrapper() argument 'errors' must be str or None, not %.50s",
            Py_TYPE(errors)->tp_name);
        return -1;
    }
    else if (io_check_errors(errors)) {
        return -1;
    }

    if (validate_newline(newline) < 0) {
        return -1;
    }

    Py_CLEAR(self->buffer);
    Py_CLEAR(self->encoding);
    Py_CLEAR(self->encoder);
    Py_CLEAR(self->decoder);
    Py_CLEAR(self->readnl);
    Py_CLEAR(self->decoded_chars);
    Py_CLEAR(self->pending_bytes);
    Py_CLEAR(self->snapshot);
    Py_CLEAR(self->errors);
    Py_CLEAR(self->raw);
    self->decoded_chars_used = 0;
    self->pending_bytes_count = 0;
    self->encodefunc = NULL;
    self->b2cratio = 0.0;

    if (encoding == NULL && _PyRuntime.preconfig.utf8_mode) {
        _Py_DECLARE_STR(utf_8, "utf-8");
        self->encoding = Py_NewRef(&_Py_STR(utf_8));
    }
    else if (encoding == NULL || (strcmp(encoding, "locale") == 0)) {
        self->encoding = _Py_GetLocaleEncodingObject();
        if (self->encoding == NULL) {
            goto error;
        }
        assert(PyUnicode_Check(self->encoding));
    }

    if (self->encoding != NULL) {
        encoding = PyUnicode_AsUTF8(self->encoding);
        if (encoding == NULL)
            goto error;
    }
    else if (encoding != NULL) {
        self->encoding = PyUnicode_FromString(encoding);
        if (self->encoding == NULL)
            goto error;
    }
    else {
        PyErr_SetString(PyExc_OSError,
                        "could not determine default encoding");
        goto error;
    }

    /* Check we have been asked for a real text encoding */
    codec_info = _PyCodec_LookupTextEncoding(encoding, "codecs.open()");
    if (codec_info == NULL) {
        Py_CLEAR(self->encoding);
        goto error;
    }

    /* XXX: Failures beyond this point have the potential to leak elements
     * of the partially constructed object (like self->encoding)
     */

    self->errors = Py_NewRef(errors);
    self->chunk_size = 8192;
    self->line_buffering = line_buffering;
    self->write_through = write_through;
    if (set_newline(self, newline) < 0) {
        goto error;
    }

    self->buffer = Py_NewRef(buffer);

    /* Build the decoder object */
    if (_textiowrapper_set_decoder(self, codec_info, PyUnicode_AsUTF8(errors)) != 0)
        goto error;

    /* Build the encoder object */
    if (_textiowrapper_set_encoder(self, codec_info, PyUnicode_AsUTF8(errors)) != 0)
        goto error;

    /* Finished sorting out the codec details */
    Py_CLEAR(codec_info);

    if (Py_IS_TYPE(buffer, &PyBufferedReader_Type) ||
        Py_IS_TYPE(buffer, &PyBufferedWriter_Type) ||
        Py_IS_TYPE(buffer, &PyBufferedRandom_Type))
    {
        if (_PyObject_LookupAttr(buffer, &_Py_ID(raw), &raw) < 0)
            goto error;
        /* Cache the raw FileIO object to speed up 'closed' checks */
        if (raw != NULL) {
            if (Py_IS_TYPE(raw, &PyFileIO_Type))
                self->raw = raw;
            else
                Py_DECREF(raw);
        }
    }

    res = PyObject_CallMethodNoArgs(buffer, &_Py_ID(seekable));
    if (res == NULL)
        goto error;
    r = PyObject_IsTrue(res);
    Py_DECREF(res);
    if (r < 0)
        goto error;
    self->seekable = self->telling = r;

    r = _PyObject_LookupAttr(buffer, &_Py_ID(read1), &res);
    if (r < 0) {
        goto error;
    }
    Py_XDECREF(res);
    self->has_read1 = r;

    self->encoding_start_of_stream = 0;
    if (_textiowrapper_fix_encoder_state(self) < 0) {
        goto error;
    }

    self->ok = 1;
    return 0;

  error:
    Py_XDECREF(codec_info);
    return -1;
}

/* Return *default_value* if ob is None, 0 if ob is false, 1 if ob is true,
 * -1 on error.
 */
static int
convert_optional_bool(PyObject *obj, int default_value)
{
    long v;
    if (obj == Py_None) {
        v = default_value;
    }
    else {
        v = PyLong_AsLong(obj);
        if (v == -1 && PyErr_Occurred())
            return -1;
    }
    return v != 0;
}

static int
textiowrapper_change_encoding(textio *self, PyObject *encoding,
                              PyObject *errors, int newline_changed)
{
    /* Use existing settings where new settings are not specified */
    if (encoding == Py_None && errors == Py_None && !newline_changed) {
        return 0;  // no change
    }

    if (encoding == Py_None) {
        encoding = self->encoding;
        if (errors == Py_None) {
            errors = self->errors;
        }
        Py_INCREF(encoding);
    }
    else {
        if (_PyUnicode_EqualToASCIIString(encoding, "locale")) {
            encoding = _Py_GetLocaleEncodingObject();
            if (encoding == NULL) {
                return -1;
            }
        } else {
            Py_INCREF(encoding);
        }
        if (errors == Py_None) {
            errors = &_Py_ID(strict);
        }
    }

    const char *c_errors = PyUnicode_AsUTF8(errors);
    if (c_errors == NULL) {
        Py_DECREF(encoding);
        return -1;
    }

    // Create new encoder & decoder
    PyObject *codec_info = _PyCodec_LookupTextEncoding(
        PyUnicode_AsUTF8(encoding), "codecs.open()");
    if (codec_info == NULL) {
        Py_DECREF(encoding);
        return -1;
    }
    if (_textiowrapper_set_decoder(self, codec_info, c_errors) != 0 ||
            _textiowrapper_set_encoder(self, codec_info, c_errors) != 0) {
        Py_DECREF(codec_info);
        Py_DECREF(encoding);
        return -1;
    }
    Py_DECREF(codec_info);

    Py_SETREF(self->encoding, encoding);
    Py_SETREF(self->errors, Py_NewRef(errors));

    return _textiowrapper_fix_encoder_state(self);
}

/*[clinic input]
_io.TextIOWrapper.reconfigure
    *
    encoding: object = None
    errors: object = None
    newline as newline_obj: object(c_default="NULL") = None
    line_buffering as line_buffering_obj: object = None
    write_through as write_through_obj: object = None

Reconfigure the text stream with new parameters.

This also does an implicit stream flush.

[clinic start generated code]*/

static PyObject *
_io_TextIOWrapper_reconfigure_impl(textio *self, PyObject *encoding,
                                   PyObject *errors, PyObject *newline_obj,
                                   PyObject *line_buffering_obj,
                                   PyObject *write_through_obj)
/*[clinic end generated code: output=52b812ff4b3d4b0f input=671e82136e0f5822]*/
{
    int line_buffering;
    int write_through;
    const char *newline = NULL;

    /* Check if something is in the read buffer */
    if (self->decoded_chars != NULL) {
        if (encoding != Py_None || errors != Py_None || newline_obj != NULL) {
            _unsupported("It is not possible to set the encoding or newline "
                         "of stream after the first read");
            return NULL;
        }
    }

    if (newline_obj != NULL && newline_obj != Py_None) {
        newline = PyUnicode_AsUTF8(newline_obj);
        if (newline == NULL || validate_newline(newline) < 0) {
            return NULL;
        }
    }

    line_buffering = convert_optional_bool(line_buffering_obj,
                                           self->line_buffering);
    write_through = convert_optional_bool(write_through_obj,
                                          self->write_through);
    if (line_buffering < 0 || write_through < 0) {
        return NULL;
    }

    PyObject *res = PyObject_CallMethodNoArgs((PyObject *)self, &_Py_ID(flush));
    if (res == NULL) {
        return NULL;
    }
    Py_DECREF(res);
    self->b2cratio = 0;

    if (newline_obj != NULL && set_newline(self, newline) < 0) {
        return NULL;
    }

    if (textiowrapper_change_encoding(
            self, encoding, errors, newline_obj != NULL) < 0) {
        return NULL;
    }

    self->line_buffering = line_buffering;
    self->write_through = write_through;
    Py_RETURN_NONE;
}

static int
textiowrapper_clear(textio *self)
{
    self->ok = 0;
    Py_CLEAR(self->buffer);
    Py_CLEAR(self->encoding);
    Py_CLEAR(self->encoder);
    Py_CLEAR(self->decoder);
    Py_CLEAR(self->readnl);
    Py_CLEAR(self->decoded_chars);
    Py_CLEAR(self->pending_bytes);
    Py_CLEAR(self->snapshot);
    Py_CLEAR(self->errors);
    Py_CLEAR(self->raw);

    Py_CLEAR(self->dict);
    return 0;
}

static void
textiowrapper_dealloc(textio *self)
{
    self->finalizing = 1;
    if (_PyIOBase_finalize((PyObject *) self) < 0)
        return;
    self->ok = 0;
    _PyObject_GC_UNTRACK(self);
    if (self->weakreflist != NULL)
        PyObject_ClearWeakRefs((PyObject *)self);
    textiowrapper_clear(self);
    Py_TYPE(self)->tp_free((PyObject *)self);
}

static int
textiowrapper_traverse(textio *self, visitproc visit, void *arg)
{
    Py_VISIT(self->buffer);
    Py_VISIT(self->encoding);
    Py_VISIT(self->encoder);
    Py_VISIT(self->decoder);
    Py_VISIT(self->readnl);
    Py_VISIT(self->decoded_chars);
    Py_VISIT(self->pending_bytes);
    Py_VISIT(self->snapshot);
    Py_VISIT(self->errors);
    Py_VISIT(self->raw);

    Py_VISIT(self->dict);
    return 0;
}

static PyObject *
textiowrapper_closed_get(textio *self, void *context);

/* This macro takes some shortcuts to make the common case faster. */
#define CHECK_CLOSED(self) \
    do { \
        int r; \
        PyObject *_res; \
        if (Py_IS_TYPE(self, &PyTextIOWrapper_Type)) { \
            if (self->raw != NULL) \
                r = _PyFileIO_closed(self->raw); \
            else { \
                _res = textiowrapper_closed_get(self, NULL); \
                if (_res == NULL) \
                    return NULL; \
                r = PyObject_IsTrue(_res); \
                Py_DECREF(_res); \
                if (r < 0) \
                    return NULL; \
            } \
            if (r > 0) { \
                PyErr_SetString(PyExc_ValueError, \
                                "I/O operation on closed file."); \
                return NULL; \
            } \
        } \
        else if (_PyIOBase_check_closed((PyObject *)self, Py_True) == NULL) \
            return NULL; \
    } while (0)

#define CHECK_INITIALIZED(self) \
    if (self->ok <= 0) { \
        PyErr_SetString(PyExc_ValueError, \
            "I/O operation on uninitialized object"); \
        return NULL; \
    }

#define CHECK_ATTACHED(self) \
    CHECK_INITIALIZED(self); \
    if (self->detached) { \
        PyErr_SetString(PyExc_ValueError, \
             "underlying buffer has been detached"); \
        return NULL; \
    }

#define CHECK_ATTACHED_INT(self) \
    if (self->ok <= 0) { \
        PyErr_SetString(PyExc_ValueError, \
            "I/O operation on uninitialized object"); \
        return -1; \
    } else if (self->detached) { \
        PyErr_SetString(PyExc_ValueError, \
             "underlying buffer has been detached"); \
        return -1; \
    }


/*[clinic input]
_io.TextIOWrapper.detach
[clinic start generated code]*/

static PyObject *
_io_TextIOWrapper_detach_impl(textio *self)
/*[clinic end generated code: output=7ba3715cd032d5f2 input=e5a71fbda9e1d9f9]*/
{
    PyObject *buffer, *res;
    CHECK_ATTACHED(self);
    res = PyObject_CallMethodNoArgs((PyObject *)self, &_Py_ID(flush));
    if (res == NULL)
        return NULL;
    Py_DECREF(res);
    buffer = self->buffer;
    self->buffer = NULL;
    self->detached = 1;
    return buffer;
}

/* Flush the internal write buffer. This doesn't explicitly flush the
   underlying buffered object, though. */
static int
_textiowrapper_writeflush(textio *self)
{
    if (self->pending_bytes == NULL)
        return 0;

    PyObject *pending = self->pending_bytes;
    PyObject *b;

    if (PyBytes_Check(pending)) {
        b = Py_NewRef(pending);
    }
    else if (PyUnicode_Check(pending)) {
        assert(PyUnicode_IS_ASCII(pending));
        assert(PyUnicode_GET_LENGTH(pending) == self->pending_bytes_count);
        b = PyBytes_FromStringAndSize(
                PyUnicode_DATA(pending), PyUnicode_GET_LENGTH(pending));
        if (b == NULL) {
            return -1;
        }
    }
    else {
        assert(PyList_Check(pending));
        b = PyBytes_FromStringAndSize(NULL, self->pending_bytes_count);
        if (b == NULL) {
            return -1;
        }

        char *buf = PyBytes_AsString(b);
        Py_ssize_t pos = 0;

        for (Py_ssize_t i = 0; i < PyList_GET_SIZE(pending); i++) {
            PyObject *obj = PyList_GET_ITEM(pending, i);
            char *src;
            Py_ssize_t len;
            if (PyUnicode_Check(obj)) {
                assert(PyUnicode_IS_ASCII(obj));
                src = PyUnicode_DATA(obj);
                len = PyUnicode_GET_LENGTH(obj);
            }
            else {
                assert(PyBytes_Check(obj));
                if (PyBytes_AsStringAndSize(obj, &src, &len) < 0) {
                    Py_DECREF(b);
                    return -1;
                }
            }
            memcpy(buf + pos, src, len);
            pos += len;
        }
        assert(pos == self->pending_bytes_count);
    }

    self->pending_bytes_count = 0;
    self->pending_bytes = NULL;
    Py_DECREF(pending);

    PyObject *ret;
    do {
        ret = PyObject_CallMethodOneArg(self->buffer, &_Py_ID(write), b);
    } while (ret == NULL && _PyIO_trap_eintr());
    Py_DECREF(b);
    // NOTE: We cleared buffer but we don't know how many bytes are actually written
    // when an error occurred.
    if (ret == NULL)
        return -1;
    Py_DECREF(ret);
    return 0;
}

/*[clinic input]
_io.TextIOWrapper.write
    text: unicode
    /
[clinic start generated code]*/

static PyObject *
_io_TextIOWrapper_write_impl(textio *self, PyObject *text)
/*[clinic end generated code: output=d2deb0d50771fcec input=fdf19153584a0e44]*/
{
    PyObject *ret;
    PyObject *b;
    Py_ssize_t textlen;
    int haslf = 0;
    int needflush = 0, text_needflush = 0;

    if (PyUnicode_READY(text) == -1)
        return NULL;

    CHECK_ATTACHED(self);
    CHECK_CLOSED(self);

    if (self->encoder == NULL)
        return _unsupported("not writable");

    Py_INCREF(text);

    textlen = PyUnicode_GET_LENGTH(text);

    if ((self->writetranslate && self->writenl != NULL) || self->line_buffering)
        if (PyUnicode_FindChar(text, '\n', 0, PyUnicode_GET_LENGTH(text), 1) != -1)
            haslf = 1;

    if (haslf && self->writetranslate && self->writenl != NULL) {
        PyObject *newtext = _PyObject_CallMethod(text, &_Py_ID(replace),
                                                 "ss", "\n", self->writenl);
        Py_DECREF(text);
        if (newtext == NULL)
            return NULL;
        text = newtext;
    }

    if (self->write_through)
        text_needflush = 1;
    if (self->line_buffering &&
        (haslf ||
         PyUnicode_FindChar(text, '\r', 0, PyUnicode_GET_LENGTH(text), 1) != -1))
        needflush = 1;

    /* XXX What if we were just reading? */
    if (self->encodefunc != NULL) {
        if (PyUnicode_IS_ASCII(text) &&
                // See bpo-43260
                PyUnicode_GET_LENGTH(text) <= self->chunk_size &&
                is_asciicompat_encoding(self->encodefunc)) {
            b = Py_NewRef(text);
        }
        else {
            b = (*self->encodefunc)((PyObject *) self, text);
        }
        self->encoding_start_of_stream = 0;
    }
    else {
        b = PyObject_CallMethodOneArg(self->encoder, &_Py_ID(encode), text);
    }

    Py_DECREF(text);
    if (b == NULL)
        return NULL;
    if (b != text && !PyBytes_Check(b)) {
        PyErr_Format(PyExc_TypeError,
                     "encoder should return a bytes object, not '%.200s'",
                     Py_TYPE(b)->tp_name);
        Py_DECREF(b);
        return NULL;
    }

    Py_ssize_t bytes_len;
    if (b == text) {
        bytes_len = PyUnicode_GET_LENGTH(b);
    }
    else {
        bytes_len = PyBytes_GET_SIZE(b);
    }

    if (self->pending_bytes == NULL) {
        self->pending_bytes_count = 0;
        self->pending_bytes = b;
    }
    else if (self->pending_bytes_count + bytes_len > self->chunk_size) {
        // Prevent to concatenate more than chunk_size data.
        if (_textiowrapper_writeflush(self) < 0) {
            Py_DECREF(b);
            return NULL;
        }
        self->pending_bytes = b;
    }
    else if (!PyList_CheckExact(self->pending_bytes)) {
        PyObject *list = PyList_New(2);
        if (list == NULL) {
            Py_DECREF(b);
            return NULL;
        }
        PyList_SET_ITEM(list, 0, self->pending_bytes);
        PyList_SET_ITEM(list, 1, b);
        self->pending_bytes = list;
    }
    else {
        if (PyList_Append(self->pending_bytes, b) < 0) {
            Py_DECREF(b);
            return NULL;
        }
        Py_DECREF(b);
    }

    self->pending_bytes_count += bytes_len;
    if (self->pending_bytes_count >= self->chunk_size || needflush ||
        text_needflush) {
        if (_textiowrapper_writeflush(self) < 0)
            return NULL;
    }

    if (needflush) {
        ret = PyObject_CallMethodNoArgs(self->buffer, &_Py_ID(flush));
        if (ret == NULL)
            return NULL;
        Py_DECREF(ret);
    }

    textiowrapper_set_decoded_chars(self, NULL);
    Py_CLEAR(self->snapshot);

    if (self->decoder) {
        ret = PyObject_CallMethodNoArgs(self->decoder, &_Py_ID(reset));
        if (ret == NULL)
            return NULL;
        Py_DECREF(ret);
    }

    return PyLong_FromSsize_t(textlen);
}

/* Steal a reference to chars and store it in the decoded_char buffer;
 */
static void
textiowrapper_set_decoded_chars(textio *self, PyObject *chars)
{
    Py_XSETREF(self->decoded_chars, chars);
    self->decoded_chars_used = 0;
}

static PyObject *
textiowrapper_get_decoded_chars(textio *self, Py_ssize_t n)
{
    PyObject *chars;
    Py_ssize_t avail;

    if (self->decoded_chars == NULL)
        return PyUnicode_FromStringAndSize(NULL, 0);

    /* decoded_chars is guaranteed to be "ready". */
    avail = (PyUnicode_GET_LENGTH(self->decoded_chars)
             - self->decoded_chars_used);

    assert(avail >= 0);

    if (n < 0 || n > avail)
        n = avail;

    if (self->decoded_chars_used > 0 || n < avail) {
        chars = PyUnicode_Substring(self->decoded_chars,
                                    self->decoded_chars_used,
                                    self->decoded_chars_used + n);
        if (chars == NULL)
            return NULL;
    }
    else {
        chars = Py_NewRef(self->decoded_chars);
    }

    self->decoded_chars_used += n;
    return chars;
}

/* Read and decode the next chunk of data from the BufferedReader.
 */
static int
textiowrapper_read_chunk(textio *self, Py_ssize_t size_hint)
{
    PyObject *dec_buffer = NULL;
    PyObject *dec_flags = NULL;
    PyObject *input_chunk = NULL;
    Py_buffer input_chunk_buf;
    PyObject *decoded_chars, *chunk_size;
    Py_ssize_t nbytes, nchars;
    int eof;

    /* The return value is True unless EOF was reached.  The decoded string is
     * placed in self._decoded_chars (replacing its previous value).  The
     * entire input chunk is sent to the decoder, though some of it may remain
     * buffered in the decoder, yet to be converted.
     */

    if (self->decoder == NULL) {
        _unsupported("not readable");
        return -1;
    }

    if (self->telling) {
        /* To prepare for tell(), we need to snapshot a point in the file
         * where the decoder's input buffer is empty.
         */
        PyObject *state = PyObject_CallMethodNoArgs(self->decoder,
                                                     &_Py_ID(getstate));
        if (state == NULL)
            return -1;
        /* Given this, we know there was a valid snapshot point
         * len(dec_buffer) bytes ago with decoder state (b'', dec_flags).
         */
        if (!PyTuple_Check(state)) {
            PyErr_SetString(PyExc_TypeError,
                            "illegal decoder state");
            Py_DECREF(state);
            return -1;
        }
        if (!PyArg_ParseTuple(state,
                              "OO;illegal decoder state", &dec_buffer, &dec_flags))
        {
            Py_DECREF(state);
            return -1;
        }

        if (!PyBytes_Check(dec_buffer)) {
            PyErr_Format(PyExc_TypeError,
                         "illegal decoder state: the first item should be a "
                         "bytes object, not '%.200s'",
                         Py_TYPE(dec_buffer)->tp_name);
            Py_DECREF(state);
            return -1;
        }
        Py_INCREF(dec_buffer);
        Py_INCREF(dec_flags);
        Py_DECREF(state);
    }

    /* Read a chunk, decode it, and put the result in self._decoded_chars. */
    if (size_hint > 0) {
        size_hint = (Py_ssize_t)(Py_MAX(self->b2cratio, 1.0) * size_hint);
    }
    chunk_size = PyLong_FromSsize_t(Py_MAX(self->chunk_size, size_hint));
    if (chunk_size == NULL)
        goto fail;

    input_chunk = PyObject_CallMethodOneArg(self->buffer,
        (self->has_read1 ? &_Py_ID(read1): &_Py_ID(read)),
        chunk_size);
    Py_DECREF(chunk_size);
    if (input_chunk == NULL)
        goto fail;

    if (PyObject_GetBuffer(input_chunk, &input_chunk_buf, 0) != 0) {
        PyErr_Format(PyExc_TypeError,
                     "underlying %s() should have returned a bytes-like object, "
                     "not '%.200s'", (self->has_read1 ? "read1": "read"),
                     Py_TYPE(input_chunk)->tp_name);
        goto fail;
    }

    nbytes = input_chunk_buf.len;
    eof = (nbytes == 0);

    decoded_chars = _textiowrapper_decode(self->decoder, input_chunk, eof);
    PyBuffer_Release(&input_chunk_buf);
    if (decoded_chars == NULL)
        goto fail;

    textiowrapper_set_decoded_chars(self, decoded_chars);
    nchars = PyUnicode_GET_LENGTH(decoded_chars);
    if (nchars > 0)
        self->b2cratio = (double) nbytes / nchars;
    else
        self->b2cratio = 0.0;
    if (nchars > 0)
        eof = 0;

    if (self->telling) {
        /* At the snapshot point, len(dec_buffer) bytes before the read, the
         * next input to be decoded is dec_buffer + input_chunk.
         */
        PyObject *next_input = dec_buffer;
        PyBytes_Concat(&next_input, input_chunk);
        dec_buffer = NULL; /* Reference lost to PyBytes_Concat */
        if (next_input == NULL) {
            goto fail;
        }
        PyObject *snapshot = Py_BuildValue("NN", dec_flags, next_input);
        if (snapshot == NULL) {
            dec_flags = NULL;
            goto fail;
        }
        Py_XSETREF(self->snapshot, snapshot);
    }
    Py_DECREF(input_chunk);

    return (eof == 0);

  fail:
    Py_XDECREF(dec_buffer);
    Py_XDECREF(dec_flags);
    Py_XDECREF(input_chunk);
    return -1;
}

/*[clinic input]
_io.TextIOWrapper.read
    size as n: Py_ssize_t(accept={int, NoneType}) = -1
    /
[clinic start generated code]*/

static PyObject *
_io_TextIOWrapper_read_impl(textio *self, Py_ssize_t n)
/*[clinic end generated code: output=7e651ce6cc6a25a6 input=123eecbfe214aeb8]*/
{
    PyObject *result = NULL, *chunks = NULL;

    CHECK_ATTACHED(self);
    CHECK_CLOSED(self);

    if (self->decoder == NULL)
        return _unsupported("not readable");

    if (_textiowrapper_writeflush(self) < 0)
        return NULL;

    if (n < 0) {
        /* Read everything */
        PyObject *bytes = PyObject_CallMethodNoArgs(self->buffer, &_Py_ID(read));
        PyObject *decoded;
        if (bytes == NULL)
            goto fail;

        if (Py_IS_TYPE(self->decoder, &PyIncrementalNewlineDecoder_Type))
            decoded = _PyIncrementalNewlineDecoder_decode(self->decoder,
                                                          bytes, 1);
        else
            decoded = PyObject_CallMethodObjArgs(
                self->decoder, &_Py_ID(decode), bytes, Py_True, NULL);
        Py_DECREF(bytes);
        if (check_decoded(decoded) < 0)
            goto fail;

        result = textiowrapper_get_decoded_chars(self, -1);

        if (result == NULL) {
            Py_DECREF(decoded);
            return NULL;
        }

        PyUnicode_AppendAndDel(&result, decoded);
        if (result == NULL)
            goto fail;

        textiowrapper_set_decoded_chars(self, NULL);
        Py_CLEAR(self->snapshot);
        return result;
    }
    else {
        int res = 1;
        Py_ssize_t remaining = n;

        result = textiowrapper_get_decoded_chars(self, n);
        if (result == NULL)
            goto fail;
        if (PyUnicode_READY(result) == -1)
            goto fail;
        remaining -= PyUnicode_GET_LENGTH(result);

        /* Keep reading chunks until we have n characters to return */
        while (remaining > 0) {
            res = textiowrapper_read_chunk(self, remaining);
            if (res < 0) {
                /* NOTE: PyErr_SetFromErrno() calls PyErr_CheckSignals()
                   when EINTR occurs so we needn't do it ourselves. */
                if (_PyIO_trap_eintr()) {
                    continue;
                }
                goto fail;
            }
            if (res == 0)  /* EOF */
                break;
            if (chunks == NULL) {
                chunks = PyList_New(0);
                if (chunks == NULL)
                    goto fail;
            }
            if (PyUnicode_GET_LENGTH(result) > 0 &&
                PyList_Append(chunks, result) < 0)
                goto fail;
            Py_DECREF(result);
            result = textiowrapper_get_decoded_chars(self, remaining);
            if (result == NULL)
                goto fail;
            remaining -= PyUnicode_GET_LENGTH(result);
        }
        if (chunks != NULL) {
            if (result != NULL && PyList_Append(chunks, result) < 0)
                goto fail;
            _Py_DECLARE_STR(empty, "");
            Py_XSETREF(result, PyUnicode_Join(&_Py_STR(empty), chunks));
            if (result == NULL)
                goto fail;
            Py_CLEAR(chunks);
        }
        return result;
    }
  fail:
    Py_XDECREF(result);
    Py_XDECREF(chunks);
    return NULL;
}


/* NOTE: `end` must point to the real end of the Py_UCS4 storage,
   that is to the NUL character. Otherwise the function will produce
   incorrect results. */
static const char *
find_control_char(int kind, const char *s, const char *end, Py_UCS4 ch)
{
    if (kind == PyUnicode_1BYTE_KIND) {
        assert(ch < 256);
        return (char *) memchr((const void *) s, (char) ch, end - s);
    }
    for (;;) {
        while (PyUnicode_READ(kind, s, 0) > ch)
            s += kind;
        if (PyUnicode_READ(kind, s, 0) == ch)
            return s;
        if (s == end)
            return NULL;
        s += kind;
    }
}

Py_ssize_t
_PyIO_find_line_ending(
    int translated, int universal, PyObject *readnl,
    int kind, const char *start, const char *end, Py_ssize_t *consumed)
{
    Py_ssize_t len = (end - start)/kind;

    if (translated) {
        /* Newlines are already translated, only search for \n */
        const char *pos = find_control_char(kind, start, end, '\n');
        if (pos != NULL)
            return (pos - start)/kind + 1;
        else {
            *consumed = len;
            return -1;
        }
    }
    else if (universal) {
        /* Universal newline search. Find any of \r, \r\n, \n
         * The decoder ensures that \r\n are not split in two pieces
         */
        const char *s = start;
        for (;;) {
            Py_UCS4 ch;
            /* Fast path for non-control chars. The loop always ends
               since the Unicode string is NUL-terminated. */
            while (PyUnicode_READ(kind, s, 0) > '\r')
                s += kind;
            if (s >= end) {
                *consumed = len;
                return -1;
            }
            ch = PyUnicode_READ(kind, s, 0);
            s += kind;
            if (ch == '\n')
                return (s - start)/kind;
            if (ch == '\r') {
                if (PyUnicode_READ(kind, s, 0) == '\n')
                    return (s - start)/kind + 1;
                else
                    return (s - start)/kind;
            }
        }
    }
    else {
        /* Non-universal mode. */
        Py_ssize_t readnl_len = PyUnicode_GET_LENGTH(readnl);
        const Py_UCS1 *nl = PyUnicode_1BYTE_DATA(readnl);
        /* Assume that readnl is an ASCII character. */
        assert(PyUnicode_KIND(readnl) == PyUnicode_1BYTE_KIND);
        if (readnl_len == 1) {
            const char *pos = find_control_char(kind, start, end, nl[0]);
            if (pos != NULL)
                return (pos - start)/kind + 1;
            *consumed = len;
            return -1;
        }
        else {
            const char *s = start;
            const char *e = end - (readnl_len - 1)*kind;
            const char *pos;
            if (e < s)
                e = s;
            while (s < e) {
                Py_ssize_t i;
                const char *pos = find_control_char(kind, s, end, nl[0]);
                if (pos == NULL || pos >= e)
                    break;
                for (i = 1; i < readnl_len; i++) {
                    if (PyUnicode_READ(kind, pos, i) != nl[i])
                        break;
                }
                if (i == readnl_len)
                    return (pos - start)/kind + readnl_len;
                s = pos + kind;
            }
            pos = find_control_char(kind, e, end, nl[0]);
            if (pos == NULL)
                *consumed = len;
            else
                *consumed = (pos - start)/kind;
            return -1;
        }
    }
}

static PyObject *
_textiowrapper_readline(textio *self, Py_ssize_t limit)
{
    PyObject *line = NULL, *chunks = NULL, *remaining = NULL;
    Py_ssize_t start, endpos, chunked, offset_to_buffer;
    int res;

    CHECK_CLOSED(self);

    if (_textiowrapper_writeflush(self) < 0)
        return NULL;

    chunked = 0;

    while (1) {
        const char *ptr;
        Py_ssize_t line_len;
        int kind;
        Py_ssize_t consumed = 0;

        /* First, get some data if necessary */
        res = 1;
        while (!self->decoded_chars ||
               !PyUnicode_GET_LENGTH(self->decoded_chars)) {
            res = textiowrapper_read_chunk(self, 0);
            if (res < 0) {
                /* NOTE: PyErr_SetFromErrno() calls PyErr_CheckSignals()
                   when EINTR occurs so we needn't do it ourselves. */
                if (_PyIO_trap_eintr()) {
                    continue;
                }
                goto error;
            }
            if (res == 0)
                break;
        }
        if (res == 0) {
            /* end of file */
            textiowrapper_set_decoded_chars(self, NULL);
            Py_CLEAR(self->snapshot);
            start = endpos = offset_to_buffer = 0;
            break;
        }

        if (remaining == NULL) {
            line = Py_NewRef(self->decoded_chars);
            start = self->decoded_chars_used;
            offset_to_buffer = 0;
        }
        else {
            assert(self->decoded_chars_used == 0);
            line = PyUnicode_Concat(remaining, self->decoded_chars);
            start = 0;
            offset_to_buffer = PyUnicode_GET_LENGTH(remaining);
            Py_CLEAR(remaining);
            if (line == NULL)
                goto error;
            if (PyUnicode_READY(line) == -1)
                goto error;
        }

        ptr = PyUnicode_DATA(line);
        line_len = PyUnicode_GET_LENGTH(line);
        kind = PyUnicode_KIND(line);

        endpos = _PyIO_find_line_ending(
            self->readtranslate, self->readuniversal, self->readnl,
            kind,
            ptr + kind * start,
            ptr + kind * line_len,
            &consumed);
        if (endpos >= 0) {
            endpos += start;
            if (limit >= 0 && (endpos - start) + chunked >= limit)
                endpos = start + limit - chunked;
            break;
        }

        /* We can put aside up to `endpos` */
        endpos = consumed + start;
        if (limit >= 0 && (endpos - start) + chunked >= limit) {
            /* Didn't find line ending, but reached length limit */
            endpos = start + limit - chunked;
            break;
        }

        if (endpos > start) {
            /* No line ending seen yet - put aside current data */
            PyObject *s;
            if (chunks == NULL) {
                chunks = PyList_New(0);
                if (chunks == NULL)
                    goto error;
            }
            s = PyUnicode_Substring(line, start, endpos);
            if (s == NULL)
                goto error;
            if (PyList_Append(chunks, s) < 0) {
                Py_DECREF(s);
                goto error;
            }
            chunked += PyUnicode_GET_LENGTH(s);
            Py_DECREF(s);
        }
        /* There may be some remaining bytes we'll have to prepend to the
           next chunk of data */
        if (endpos < line_len) {
            remaining = PyUnicode_Substring(line, endpos, line_len);
            if (remaining == NULL)
                goto error;
        }
        Py_CLEAR(line);
        /* We have consumed the buffer */
        textiowrapper_set_decoded_chars(self, NULL);
    }

    if (line != NULL) {
        /* Our line ends in the current buffer */
        self->decoded_chars_used = endpos - offset_to_buffer;
        if (start > 0 || endpos < PyUnicode_GET_LENGTH(line)) {
            PyObject *s = PyUnicode_Substring(line, start, endpos);
            Py_CLEAR(line);
            if (s == NULL)
                goto error;
            line = s;
        }
    }
    if (remaining != NULL) {
        if (chunks == NULL) {
            chunks = PyList_New(0);
            if (chunks == NULL)
                goto error;
        }
        if (PyList_Append(chunks, remaining) < 0)
            goto error;
        Py_CLEAR(remaining);
    }
    if (chunks != NULL) {
        if (line != NULL) {
            if (PyList_Append(chunks, line) < 0)
                goto error;
            Py_DECREF(line);
        }
        line = PyUnicode_Join(&_Py_STR(empty), chunks);
        if (line == NULL)
            goto error;
        Py_CLEAR(chunks);
    }
    if (line == NULL) {
        line = Py_NewRef(&_Py_STR(empty));
    }

    return line;

  error:
    Py_XDECREF(chunks);
    Py_XDECREF(remaining);
    Py_XDECREF(line);
    return NULL;
}

/*[clinic input]
_io.TextIOWrapper.readline
    size: Py_ssize_t = -1
    /
[clinic start generated code]*/

static PyObject *
_io_TextIOWrapper_readline_impl(textio *self, Py_ssize_t size)
/*[clinic end generated code: output=344afa98804e8b25 input=56c7172483b36db6]*/
{
    CHECK_ATTACHED(self);
    return _textiowrapper_readline(self, size);
}

/* Seek and Tell */

typedef struct {
    Py_off_t start_pos;
    int dec_flags;
    int bytes_to_feed;
    int chars_to_skip;
    char need_eof;
} cookie_type;

/*
   To speed up cookie packing/unpacking, we store the fields in a temporary
   string and call _PyLong_FromByteArray() or _PyLong_AsByteArray (resp.).
   The following macros define at which offsets in the intermediary byte
   string the various CookieStruct fields will be stored.
 */

#define COOKIE_BUF_LEN      (sizeof(Py_off_t) + 3 * sizeof(int) + sizeof(char))

#if PY_BIG_ENDIAN
/* We want the least significant byte of start_pos to also be the least
   significant byte of the cookie, which means that in big-endian mode we
   must copy the fields in reverse order. */

# define OFF_START_POS      (sizeof(char) + 3 * sizeof(int))
# define OFF_DEC_FLAGS      (sizeof(char) + 2 * sizeof(int))
# define OFF_BYTES_TO_FEED  (sizeof(char) + sizeof(int))
# define OFF_CHARS_TO_SKIP  (sizeof(char))
# define OFF_NEED_EOF       0

#else
/* Little-endian mode: the least significant byte of start_pos will
   naturally end up the least significant byte of the cookie. */

# define OFF_START_POS      0
# define OFF_DEC_FLAGS      (sizeof(Py_off_t))
# define OFF_BYTES_TO_FEED  (sizeof(Py_off_t) + sizeof(int))
# define OFF_CHARS_TO_SKIP  (sizeof(Py_off_t) + 2 * sizeof(int))
# define OFF_NEED_EOF       (sizeof(Py_off_t) + 3 * sizeof(int))

#endif

static int
textiowrapper_parse_cookie(cookie_type *cookie, PyObject *cookieObj)
{
    unsigned char buffer[COOKIE_BUF_LEN];
    PyLongObject *cookieLong = (PyLongObject *)PyNumber_Long(cookieObj);
    if (cookieLong == NULL)
        return -1;

    if (_PyLong_AsByteArray(cookieLong, buffer, sizeof(buffer),
                            PY_LITTLE_ENDIAN, 0) < 0) {
        Py_DECREF(cookieLong);
        return -1;
    }
    Py_DECREF(cookieLong);

    memcpy(&cookie->start_pos, buffer + OFF_START_POS, sizeof(cookie->start_pos));
    memcpy(&cookie->dec_flags, buffer + OFF_DEC_FLAGS, sizeof(cookie->dec_flags));
    memcpy(&cookie->bytes_to_feed, buffer + OFF_BYTES_TO_FEED, sizeof(cookie->bytes_to_feed));
    memcpy(&cookie->chars_to_skip, buffer + OFF_CHARS_TO_SKIP, sizeof(cookie->chars_to_skip));
    memcpy(&cookie->need_eof, buffer + OFF_NEED_EOF, sizeof(cookie->need_eof));

    return 0;
}

static PyObject *
textiowrapper_build_cookie(cookie_type *cookie)
{
    unsigned char buffer[COOKIE_BUF_LEN];

    memcpy(buffer + OFF_START_POS, &cookie->start_pos, sizeof(cookie->start_pos));
    memcpy(buffer + OFF_DEC_FLAGS, &cookie->dec_flags, sizeof(cookie->dec_flags));
    memcpy(buffer + OFF_BYTES_TO_FEED, &cookie->bytes_to_feed, sizeof(cookie->bytes_to_feed));
    memcpy(buffer + OFF_CHARS_TO_SKIP, &cookie->chars_to_skip, sizeof(cookie->chars_to_skip));
    memcpy(buffer + OFF_NEED_EOF, &cookie->need_eof, sizeof(cookie->need_eof));

    return _PyLong_FromByteArray(buffer, sizeof(buffer),
                                 PY_LITTLE_ENDIAN, 0);
}

static int
_textiowrapper_decoder_setstate(textio *self, cookie_type *cookie)
{
    PyObject *res;
    /* When seeking to the start of the stream, we call decoder.reset()
       rather than decoder.getstate().
       This is for a few decoders such as utf-16 for which the state value
       at start is not (b"", 0) but e.g. (b"", 2) (meaning, in the case of
       utf-16, that we are expecting a BOM).
    */
    if (cookie->start_pos == 0 && cookie->dec_flags == 0) {
        res = PyObject_CallMethodNoArgs(self->decoder, &_Py_ID(reset));
    }
    else {
        res = _PyObject_CallMethod(self->decoder, &_Py_ID(setstate),
                                   "((yi))", "", cookie->dec_flags);
    }
    if (res == NULL) {
        return -1;
    }
    Py_DECREF(res);
    return 0;
}

static int
_textiowrapper_encoder_reset(textio *self, int start_of_stream)
{
    PyObject *res;
    if (start_of_stream) {
        res = PyObject_CallMethodNoArgs(self->encoder, &_Py_ID(reset));
        self->encoding_start_of_stream = 1;
    }
    else {
        res = PyObject_CallMethodOneArg(self->encoder, &_Py_ID(setstate),
                                        _PyLong_GetZero());
        self->encoding_start_of_stream = 0;
    }
    if (res == NULL)
        return -1;
    Py_DECREF(res);
    return 0;
}

static int
_textiowrapper_encoder_setstate(textio *self, cookie_type *cookie)
{
    /* Same as _textiowrapper_decoder_setstate() above. */
    return _textiowrapper_encoder_reset(
        self, cookie->start_pos == 0 && cookie->dec_flags == 0);
}

/*[clinic input]
_io.TextIOWrapper.seek
    cookie as cookieObj: object
    whence: int = 0
    /
[clinic start generated code]*/

static PyObject *
_io_TextIOWrapper_seek_impl(textio *self, PyObject *cookieObj, int whence)
/*[clinic end generated code: output=0a15679764e2d04d input=0458abeb3d7842be]*/
{
    PyObject *posobj;
    cookie_type cookie;
    PyObject *res;
    int cmp;
    PyObject *snapshot;

    CHECK_ATTACHED(self);
    CHECK_CLOSED(self);

    Py_INCREF(cookieObj);

    if (!self->seekable) {
        _unsupported("underlying stream is not seekable");
        goto fail;
    }

    PyObject *zero = _PyLong_GetZero();  // borrowed reference

    switch (whence) {
    case SEEK_CUR:
        /* seek relative to current position */
        cmp = PyObject_RichCompareBool(cookieObj, zero, Py_EQ);
        if (cmp < 0)
            goto fail;

        if (cmp == 0) {
            _unsupported("can't do nonzero cur-relative seeks");
            goto fail;
        }

        /* Seeking to the current position should attempt to
         * sync the underlying buffer with the current position.
         */
        Py_DECREF(cookieObj);
        cookieObj = PyObject_CallMethodNoArgs((PyObject *)self, &_Py_ID(tell));
        if (cookieObj == NULL)
            goto fail;
        break;

    case SEEK_END:
        /* seek relative to end of file */
        cmp = PyObject_RichCompareBool(cookieObj, zero, Py_EQ);
        if (cmp < 0)
            goto fail;

        if (cmp == 0) {
            _unsupported("can't do nonzero end-relative seeks");
            goto fail;
        }

        res = PyObject_CallMethodNoArgs((PyObject *)self, &_Py_ID(flush));
        if (res == NULL)
            goto fail;
        Py_DECREF(res);

        textiowrapper_set_decoded_chars(self, NULL);
        Py_CLEAR(self->snapshot);
        if (self->decoder) {
            res = PyObject_CallMethodNoArgs(self->decoder, &_Py_ID(reset));
            if (res == NULL)
                goto fail;
            Py_DECREF(res);
        }

        res = _PyObject_CallMethod(self->buffer, &_Py_ID(seek), "ii", 0, 2);
        Py_CLEAR(cookieObj);
        if (res == NULL)
            goto fail;
        if (self->encoder) {
            /* If seek() == 0, we are at the start of stream, otherwise not */
            cmp = PyObject_RichCompareBool(res, zero, Py_EQ);
            if (cmp < 0 || _textiowrapper_encoder_reset(self, cmp)) {
                Py_DECREF(res);
                goto fail;
            }
        }
        return res;

    case SEEK_SET:
        break;

    default:
        PyErr_Format(PyExc_ValueError,
                     "invalid whence (%d, should be %d, %d or %d)", whence,
                     SEEK_SET, SEEK_CUR, SEEK_END);
        goto fail;
    }

    cmp = PyObject_RichCompareBool(cookieObj, zero, Py_LT);
    if (cmp < 0)
        goto fail;

    if (cmp == 1) {
        PyErr_Format(PyExc_ValueError,
                     "negative seek position %R", cookieObj);
        goto fail;
    }

    res = PyObject_CallMethodNoArgs((PyObject *)self, &_Py_ID(flush));
    if (res == NULL)
        goto fail;
    Py_DECREF(res);

    /* The strategy of seek() is to go back to the safe start point
     * and replay the effect of read(chars_to_skip) from there.
     */
    if (textiowrapper_parse_cookie(&cookie, cookieObj) < 0)
        goto fail;

    /* Seek back to the safe start point. */
    posobj = PyLong_FromOff_t(cookie.start_pos);
    if (posobj == NULL)
        goto fail;
    res = PyObject_CallMethodOneArg(self->buffer, &_Py_ID(seek), posobj);
    Py_DECREF(posobj);
    if (res == NULL)
        goto fail;
    Py_DECREF(res);

    textiowrapper_set_decoded_chars(self, NULL);
    Py_CLEAR(self->snapshot);

    /* Restore the decoder to its state from the safe start point. */
    if (self->decoder) {
        if (_textiowrapper_decoder_setstate(self, &cookie) < 0)
            goto fail;
    }

    if (cookie.chars_to_skip) {
        /* Just like _read_chunk, feed the decoder and save a snapshot. */
        PyObject *input_chunk = _PyObject_CallMethod(self->buffer, &_Py_ID(read),
                                                     "i", cookie.bytes_to_feed);
        PyObject *decoded;

        if (input_chunk == NULL)
            goto fail;

        if (!PyBytes_Check(input_chunk)) {
            PyErr_Format(PyExc_TypeError,
                         "underlying read() should have returned a bytes "
                         "object, not '%.200s'",
                         Py_TYPE(input_chunk)->tp_name);
            Py_DECREF(input_chunk);
            goto fail;
        }

        snapshot = Py_BuildValue("iN", cookie.dec_flags, input_chunk);
        if (snapshot == NULL) {
            goto fail;
        }
        Py_XSETREF(self->snapshot, snapshot);

        decoded = PyObject_CallMethodObjArgs(self->decoder, &_Py_ID(decode),
            input_chunk, cookie.need_eof ? Py_True : Py_False, NULL);

        if (check_decoded(decoded) < 0)
            goto fail;

        textiowrapper_set_decoded_chars(self, decoded);

        /* Skip chars_to_skip of the decoded characters. */
        if (PyUnicode_GetLength(self->decoded_chars) < cookie.chars_to_skip) {
            PyErr_SetString(PyExc_OSError, "can't restore logical file position");
            goto fail;
        }
        self->decoded_chars_used = cookie.chars_to_skip;
    }
    else {
        snapshot = Py_BuildValue("iy", cookie.dec_flags, "");
        if (snapshot == NULL)
            goto fail;
        Py_XSETREF(self->snapshot, snapshot);
    }

    /* Finally, reset the encoder (merely useful for proper BOM handling) */
    if (self->encoder) {
        if (_textiowrapper_encoder_setstate(self, &cookie) < 0)
            goto fail;
    }
    return cookieObj;
  fail:
    Py_XDECREF(cookieObj);
    return NULL;

}

/*[clinic input]
_io.TextIOWrapper.tell
[clinic start generated code]*/

static PyObject *
_io_TextIOWrapper_tell_impl(textio *self)
/*[clinic end generated code: output=4f168c08bf34ad5f input=9a2caf88c24f9ddf]*/
{
    PyObject *res;
    PyObject *posobj = NULL;
    cookie_type cookie = {0,0,0,0,0};
    PyObject *next_input;
    Py_ssize_t chars_to_skip, chars_decoded;
    Py_ssize_t skip_bytes, skip_back;
    PyObject *saved_state = NULL;
    const char *input, *input_end;
    Py_ssize_t dec_buffer_len;
    int dec_flags;

    CHECK_ATTACHED(self);
    CHECK_CLOSED(self);

    if (!self->seekable) {
        _unsupported("underlying stream is not seekable");
        goto fail;
    }
    if (!self->telling) {
        PyErr_SetString(PyExc_OSError,
                        "telling position disabled by next() call");
        goto fail;
    }

    if (_textiowrapper_writeflush(self) < 0)
        return NULL;
    res = PyObject_CallMethodNoArgs((PyObject *)self, &_Py_ID(flush));
    if (res == NULL)
        goto fail;
    Py_DECREF(res);

    posobj = PyObject_CallMethodNoArgs(self->buffer, &_Py_ID(tell));
    if (posobj == NULL)
        goto fail;

    if (self->decoder == NULL || self->snapshot == NULL) {
        assert (self->decoded_chars == NULL || PyUnicode_GetLength(self->decoded_chars) == 0);
        return posobj;
    }

#if defined(HAVE_LARGEFILE_SUPPORT)
    cookie.start_pos = PyLong_AsLongLong(posobj);
#else
    cookie.start_pos = PyLong_AsLong(posobj);
#endif
    Py_DECREF(posobj);
    if (PyErr_Occurred())
        goto fail;

    /* Skip backward to the snapshot point (see _read_chunk). */
    assert(PyTuple_Check(self->snapshot));
    if (!PyArg_ParseTuple(self->snapshot, "iO", &cookie.dec_flags, &next_input))
        goto fail;

    assert (PyBytes_Check(next_input));

    cookie.start_pos -= PyBytes_GET_SIZE(next_input);

    /* How many decoded characters have been used up since the snapshot? */
    if (self->decoded_chars_used == 0)  {
        /* We haven't moved from the snapshot point. */
        return textiowrapper_build_cookie(&cookie);
    }

    chars_to_skip = self->decoded_chars_used;

    /* Decoder state will be restored at the end */
    saved_state = PyObject_CallMethodNoArgs(self->decoder,
                                             &_Py_ID(getstate));
    if (saved_state == NULL)
        goto fail;

#define DECODER_GETSTATE() do { \
        PyObject *dec_buffer; \
        PyObject *_state = PyObject_CallMethodNoArgs(self->decoder, \
            &_Py_ID(getstate)); \
        if (_state == NULL) \
            goto fail; \
        if (!PyTuple_Check(_state)) { \
            PyErr_SetString(PyExc_TypeError, \
                            "illegal decoder state"); \
            Py_DECREF(_state); \
            goto fail; \
        } \
        if (!PyArg_ParseTuple(_state, "Oi;illegal decoder state", \
                              &dec_buffer, &dec_flags)) \
        { \
            Py_DECREF(_state); \
            goto fail; \
        } \
        if (!PyBytes_Check(dec_buffer)) { \
            PyErr_Format(PyExc_TypeError, \
                         "illegal decoder state: the first item should be a " \
                         "bytes object, not '%.200s'", \
                         Py_TYPE(dec_buffer)->tp_name); \
            Py_DECREF(_state); \
            goto fail; \
        } \
        dec_buffer_len = PyBytes_GET_SIZE(dec_buffer); \
        Py_DECREF(_state); \
    } while (0)

#define DECODER_DECODE(start, len, res) do { \
        PyObject *_decoded = _PyObject_CallMethod( \
            self->decoder, &_Py_ID(decode), "y#", start, len); \
        if (check_decoded(_decoded) < 0) \
            goto fail; \
        res = PyUnicode_GET_LENGTH(_decoded); \
        Py_DECREF(_decoded); \
    } while (0)

    /* Fast search for an acceptable start point, close to our
       current pos */
    skip_bytes = (Py_ssize_t) (self->b2cratio * chars_to_skip);
    skip_back = 1;
    assert(skip_back <= PyBytes_GET_SIZE(next_input));
    input = PyBytes_AS_STRING(next_input);
    while (skip_bytes > 0) {
        /* Decode up to temptative start point */
        if (_textiowrapper_decoder_setstate(self, &cookie) < 0)
            goto fail;
        DECODER_DECODE(input, skip_bytes, chars_decoded);
        if (chars_decoded <= chars_to_skip) {
            DECODER_GETSTATE();
            if (dec_buffer_len == 0) {
                /* Before pos and no bytes buffered in decoder => OK */
                cookie.dec_flags = dec_flags;
                chars_to_skip -= chars_decoded;
                break;
            }
            /* Skip back by buffered amount and reset heuristic */
            skip_bytes -= dec_buffer_len;
            skip_back = 1;
        }
        else {
            /* We're too far ahead, skip back a bit */
            skip_bytes -= skip_back;
            skip_back *= 2;
        }
    }
    if (skip_bytes <= 0) {
        skip_bytes = 0;
        if (_textiowrapper_decoder_setstate(self, &cookie) < 0)
            goto fail;
    }

    /* Note our initial start point. */
    cookie.start_pos += skip_bytes;
    cookie.chars_to_skip = Py_SAFE_DOWNCAST(chars_to_skip, Py_ssize_t, int);
    if (chars_to_skip == 0)
        goto finally;

    /* We should be close to the desired position.  Now feed the decoder one
     * byte at a time until we reach the `chars_to_skip` target.
     * As we go, note the nearest "safe start point" before the current
     * location (a point where the decoder has nothing buffered, so seek()
     * can safely start from there and advance to this location).
     */
    chars_decoded = 0;
    input = PyBytes_AS_STRING(next_input);
    input_end = input + PyBytes_GET_SIZE(next_input);
    input += skip_bytes;
    while (input < input_end) {
        Py_ssize_t n;

        DECODER_DECODE(input, (Py_ssize_t)1, n);
        /* We got n chars for 1 byte */
        chars_decoded += n;
        cookie.bytes_to_feed += 1;
        DECODER_GETSTATE();

        if (dec_buffer_len == 0 && chars_decoded <= chars_to_skip) {
            /* Decoder buffer is empty, so this is a safe start point. */
            cookie.start_pos += cookie.bytes_to_feed;
            chars_to_skip -= chars_decoded;
            cookie.dec_flags = dec_flags;
            cookie.bytes_to_feed = 0;
            chars_decoded = 0;
        }
        if (chars_decoded >= chars_to_skip)
            break;
        input++;
    }
    if (input == input_end) {
        /* We didn't get enough decoded data; signal EOF to get more. */
        PyObject *decoded = _PyObject_CallMethod(
            self->decoder, &_Py_ID(decode), "yO", "", /* final = */ Py_True);
        if (check_decoded(decoded) < 0)
            goto fail;
        chars_decoded += PyUnicode_GET_LENGTH(decoded);
        Py_DECREF(decoded);
        cookie.need_eof = 1;

        if (chars_decoded < chars_to_skip) {
            PyErr_SetString(PyExc_OSError,
                            "can't reconstruct logical file position");
            goto fail;
        }
    }

finally:
    res = PyObject_CallMethodOneArg(
            self->decoder, &_Py_ID(setstate), saved_state);
    Py_DECREF(saved_state);
    if (res == NULL)
        return NULL;
    Py_DECREF(res);

    /* The returned cookie corresponds to the last safe start point. */
    cookie.chars_to_skip = Py_SAFE_DOWNCAST(chars_to_skip, Py_ssize_t, int);
    return textiowrapper_build_cookie(&cookie);

fail:
    if (saved_state) {
        PyObject *type, *value, *traceback;
        PyErr_Fetch(&type, &value, &traceback);
        res = PyObject_CallMethodOneArg(
                self->decoder, &_Py_ID(setstate), saved_state);
        _PyErr_ChainExceptions(type, value, traceback);
        Py_DECREF(saved_state);
        Py_XDECREF(res);
    }
    return NULL;
}

/*[clinic input]
_io.TextIOWrapper.truncate
    pos: object = None
    /
[clinic start generated code]*/

static PyObject *
_io_TextIOWrapper_truncate_impl(textio *self, PyObject *pos)
/*[clinic end generated code: output=90ec2afb9bb7745f input=56ec8baa65aea377]*/
{
    PyObject *res;

    CHECK_ATTACHED(self)

    res = PyObject_CallMethodNoArgs((PyObject *)self, &_Py_ID(flush));
    if (res == NULL)
        return NULL;
    Py_DECREF(res);

    return PyObject_CallMethodOneArg(self->buffer, &_Py_ID(truncate), pos);
}

static PyObject *
textiowrapper_repr(textio *self)
{
    PyObject *nameobj, *modeobj, *res, *s;
    int status;

    CHECK_INITIALIZED(self);

    res = PyUnicode_FromString("<_io.TextIOWrapper");
    if (res == NULL)
        return NULL;

    status = Py_ReprEnter((PyObject *)self);
    if (status != 0) {
        if (status > 0) {
            PyErr_Format(PyExc_RuntimeError,
                         "reentrant call inside %s.__repr__",
                         Py_TYPE(self)->tp_name);
        }
        goto error;
    }
    if (_PyObject_LookupAttr((PyObject *) self, &_Py_ID(name), &nameobj) < 0) {
        if (!PyErr_ExceptionMatches(PyExc_ValueError)) {
            goto error;
        }
        /* Ignore ValueError raised if the underlying stream was detached */
        PyErr_Clear();
    }
    if (nameobj != NULL) {
        s = PyUnicode_FromFormat(" name=%R", nameobj);
        Py_DECREF(nameobj);
        if (s == NULL)
            goto error;
        PyUnicode_AppendAndDel(&res, s);
        if (res == NULL)
            goto error;
    }
    if (_PyObject_LookupAttr((PyObject *) self, &_Py_ID(mode), &modeobj) < 0) {
        goto error;
    }
    if (modeobj != NULL) {
        s = PyUnicode_FromFormat(" mode=%R", modeobj);
        Py_DECREF(modeobj);
        if (s == NULL)
            goto error;
        PyUnicode_AppendAndDel(&res, s);
        if (res == NULL)
            goto error;
    }
    s = PyUnicode_FromFormat("%U encoding=%R>",
                             res, self->encoding);
    Py_DECREF(res);
    if (status == 0) {
        Py_ReprLeave((PyObject *)self);
    }
    return s;

  error:
    Py_XDECREF(res);
    if (status == 0) {
        Py_ReprLeave((PyObject *)self);
    }
    return NULL;
}


/* Inquiries */

/*[clinic input]
_io.TextIOWrapper.fileno
[clinic start generated code]*/

static PyObject *
_io_TextIOWrapper_fileno_impl(textio *self)
/*[clinic end generated code: output=21490a4c3da13e6c input=c488ca83d0069f9b]*/
{
    CHECK_ATTACHED(self);
    return PyObject_CallMethodNoArgs(self->buffer, &_Py_ID(fileno));
}

/*[clinic input]
_io.TextIOWrapper.seekable
[clinic start generated code]*/

static PyObject *
_io_TextIOWrapper_seekable_impl(textio *self)
/*[clinic end generated code: output=ab223dbbcffc0f00 input=8b005ca06e1fca13]*/
{
    CHECK_ATTACHED(self);
    return PyObject_CallMethodNoArgs(self->buffer, &_Py_ID(seekable));
}

/*[clinic input]
_io.TextIOWrapper.readable
[clinic start generated code]*/

static PyObject *
_io_TextIOWrapper_readable_impl(textio *self)
/*[clinic end generated code: output=72ff7ba289a8a91b input=0704ea7e01b0d3eb]*/
{
    CHECK_ATTACHED(self);
    return PyObject_CallMethodNoArgs(self->buffer, &_Py_ID(readable));
}

/*[clinic input]
_io.TextIOWrapper.writable
[clinic start generated code]*/

static PyObject *
_io_TextIOWrapper_writable_impl(textio *self)
/*[clinic end generated code: output=a728c71790d03200 input=c41740bc9d8636e8]*/
{
    CHECK_ATTACHED(self);
    return PyObject_CallMethodNoArgs(self->buffer, &_Py_ID(writable));
}

/*[clinic input]
_io.TextIOWrapper.isatty
[clinic start generated code]*/

static PyObject *
_io_TextIOWrapper_isatty_impl(textio *self)
/*[clinic end generated code: output=12be1a35bace882e input=fb68d9f2c99bbfff]*/
{
    CHECK_ATTACHED(self);
    return PyObject_CallMethodNoArgs(self->buffer, &_Py_ID(isatty));
}

/*[clinic input]
_io.TextIOWrapper.flush
[clinic start generated code]*/

static PyObject *
_io_TextIOWrapper_flush_impl(textio *self)
/*[clinic end generated code: output=59de9165f9c2e4d2 input=928c60590694ab85]*/
{
    CHECK_ATTACHED(self);
    CHECK_CLOSED(self);
    self->telling = self->seekable;
    if (_textiowrapper_writeflush(self) < 0)
        return NULL;
    return PyObject_CallMethodNoArgs(self->buffer, &_Py_ID(flush));
}

/*[clinic input]
_io.TextIOWrapper.close
[clinic start generated code]*/

static PyObject *
_io_TextIOWrapper_close_impl(textio *self)
/*[clinic end generated code: output=056ccf8b4876e4f4 input=9c2114315eae1948]*/
{
    PyObject *res;
    int r;
    CHECK_ATTACHED(self);

    res = textiowrapper_closed_get(self, NULL);
    if (res == NULL)
        return NULL;
    r = PyObject_IsTrue(res);
    Py_DECREF(res);
    if (r < 0)
        return NULL;

    if (r > 0) {
        Py_RETURN_NONE; /* stream already closed */
    }
    else {
        PyObject *exc = NULL, *val, *tb;
        if (self->finalizing) {
            res = PyObject_CallMethodOneArg(self->buffer, &_Py_ID(_dealloc_warn),
                                            (PyObject *)self);
            if (res)
                Py_DECREF(res);
            else
                PyErr_Clear();
        }
        res = PyObject_CallMethodNoArgs((PyObject *)self, &_Py_ID(flush));
        if (res == NULL)
            PyErr_Fetch(&exc, &val, &tb);
        else
            Py_DECREF(res);

        res = PyObject_CallMethodNoArgs(self->buffer, &_Py_ID(close));
        if (exc != NULL) {
            _PyErr_ChainExceptions(exc, val, tb);
            Py_CLEAR(res);
        }
        return res;
    }
}

static PyObject *
textiowrapper_iternext(textio *self)
{
    PyObject *line;

    CHECK_ATTACHED(self);

    self->telling = 0;
    if (Py_IS_TYPE(self, &PyTextIOWrapper_Type)) {
        /* Skip method call overhead for speed */
        line = _textiowrapper_readline(self, -1);
    }
    else {
        line = PyObject_CallMethodNoArgs((PyObject *)self,
                                          &_Py_ID(readline));
        if (line && !PyUnicode_Check(line)) {
            PyErr_Format(PyExc_OSError,
                         "readline() should have returned a str object, "
                         "not '%.200s'", Py_TYPE(line)->tp_name);
            Py_DECREF(line);
            return NULL;
        }
    }

    if (line == NULL || PyUnicode_READY(line) == -1)
        return NULL;

    if (PyUnicode_GET_LENGTH(line) == 0) {
        /* Reached EOF or would have blocked */
        Py_DECREF(line);
        Py_CLEAR(self->snapshot);
        self->telling = self->seekable;
        return NULL;
    }

    return line;
}

static PyObject *
textiowrapper_name_get(textio *self, void *context)
{
    CHECK_ATTACHED(self);
    return PyObject_GetAttr(self->buffer, &_Py_ID(name));
}

static PyObject *
textiowrapper_closed_get(textio *self, void *context)
{
    CHECK_ATTACHED(self);
    return PyObject_GetAttr(self->buffer, &_Py_ID(closed));
}

static PyObject *
textiowrapper_newlines_get(textio *self, void *context)
{
    PyObject *res;
    CHECK_ATTACHED(self);
    if (self->decoder == NULL ||
        _PyObject_LookupAttr(self->decoder, &_Py_ID(newlines), &res) == 0)
    {
        Py_RETURN_NONE;
    }
    return res;
}

static PyObject *
textiowrapper_errors_get(textio *self, void *context)
{
    CHECK_INITIALIZED(self);
    return Py_NewRef(self->errors);
}

static PyObject *
textiowrapper_chunk_size_get(textio *self, void *context)
{
    CHECK_ATTACHED(self);
    return PyLong_FromSsize_t(self->chunk_size);
}

static int
textiowrapper_chunk_size_set(textio *self, PyObject *arg, void *context)
{
    Py_ssize_t n;
    CHECK_ATTACHED_INT(self);
    if (arg == NULL) {
        PyErr_SetString(PyExc_AttributeError, "cannot delete attribute");
        return -1;
    }
    n = PyNumber_AsSsize_t(arg, PyExc_ValueError);
    if (n == -1 && PyErr_Occurred())
        return -1;
    if (n <= 0) {
        PyErr_SetString(PyExc_ValueError,
                        "a strictly positive integer is required");
        return -1;
    }
    self->chunk_size = n;
    return 0;
}

#include "clinic/textio.c.h"

static PyMethodDef incrementalnewlinedecoder_methods[] = {
    _IO_INCREMENTALNEWLINEDECODER_DECODE_METHODDEF
    _IO_INCREMENTALNEWLINEDECODER_GETSTATE_METHODDEF
    _IO_INCREMENTALNEWLINEDECODER_SETSTATE_METHODDEF
    _IO_INCREMENTALNEWLINEDECODER_RESET_METHODDEF
    {NULL}
};

static PyGetSetDef incrementalnewlinedecoder_getset[] = {
    {"newlines", (getter)incrementalnewlinedecoder_newlines_get, NULL, NULL},
    {NULL}
};

PyTypeObject PyIncrementalNewlineDecoder_Type = {
    PyVarObject_HEAD_INIT(NULL, 0)
    "_io.IncrementalNewlineDecoder", /*tp_name*/
    sizeof(nldecoder_object), /*tp_basicsize*/
    0,                          /*tp_itemsize*/
    (destructor)incrementalnewlinedecoder_dealloc, /*tp_dealloc*/
    0,                          /*tp_vectorcall_offset*/
    0,                          /*tp_getattr*/
    0,                          /*tp_setattr*/
    0,                          /*tp_as_async*/
    0,                          /*tp_repr*/
    0,                          /*tp_as_number*/
    0,                          /*tp_as_sequence*/
    0,                          /*tp_as_mapping*/
    0,                          /*tp_hash */
    0,                          /*tp_call*/
    0,                          /*tp_str*/
    0,                          /*tp_getattro*/
    0,                          /*tp_setattro*/
    0,                          /*tp_as_buffer*/
    Py_TPFLAGS_DEFAULT | Py_TPFLAGS_BASETYPE,  /*tp_flags*/
    _io_IncrementalNewlineDecoder___init____doc__, /* tp_doc */
    0,                          /* tp_traverse */
    0,                          /* tp_clear */
    0,                          /* tp_richcompare */
    0,                          /*tp_weaklistoffset*/
    0,                          /* tp_iter */
    0,                          /* tp_iternext */
    incrementalnewlinedecoder_methods, /* tp_methods */
    0,                          /* tp_members */
    incrementalnewlinedecoder_getset, /* tp_getset */
    0,                          /* tp_base */
    0,                          /* tp_dict */
    0,                          /* tp_descr_get */
    0,                          /* tp_descr_set */
    0,                          /* tp_dictoffset */
    _io_IncrementalNewlineDecoder___init__, /* tp_init */
    0,                          /* tp_alloc */
    PyType_GenericNew,          /* tp_new */
};


static PyMethodDef textiowrapper_methods[] = {
    _IO_TEXTIOWRAPPER_DETACH_METHODDEF
    _IO_TEXTIOWRAPPER_RECONFIGURE_METHODDEF
    _IO_TEXTIOWRAPPER_WRITE_METHODDEF
    _IO_TEXTIOWRAPPER_READ_METHODDEF
    _IO_TEXTIOWRAPPER_READLINE_METHODDEF
    _IO_TEXTIOWRAPPER_FLUSH_METHODDEF
    _IO_TEXTIOWRAPPER_CLOSE_METHODDEF

    _IO_TEXTIOWRAPPER_FILENO_METHODDEF
    _IO_TEXTIOWRAPPER_SEEKABLE_METHODDEF
    _IO_TEXTIOWRAPPER_READABLE_METHODDEF
    _IO_TEXTIOWRAPPER_WRITABLE_METHODDEF
    _IO_TEXTIOWRAPPER_ISATTY_METHODDEF

    _IO_TEXTIOWRAPPER_SEEK_METHODDEF
    _IO_TEXTIOWRAPPER_TELL_METHODDEF
    _IO_TEXTIOWRAPPER_TRUNCATE_METHODDEF
    {NULL, NULL}
};

static PyMemberDef textiowrapper_members[] = {
    {"encoding", T_OBJECT, offsetof(textio, encoding), READONLY},
    {"buffer", T_OBJECT, offsetof(textio, buffer), READONLY},
    {"line_buffering", T_BOOL, offsetof(textio, line_buffering), READONLY},
    {"write_through", T_BOOL, offsetof(textio, write_through), READONLY},
    {"_finalizing", T_BOOL, offsetof(textio, finalizing), 0},
    {NULL}
};

static PyGetSetDef textiowrapper_getset[] = {
    {"name", (getter)textiowrapper_name_get, NULL, NULL},
    {"closed", (getter)textiowrapper_closed_get, NULL, NULL},
/*    {"mode", (getter)TextIOWrapper_mode_get, NULL, NULL},
*/
    {"newlines", (getter)textiowrapper_newlines_get, NULL, NULL},
    {"errors", (getter)textiowrapper_errors_get, NULL, NULL},
    {"_CHUNK_SIZE", (getter)textiowrapper_chunk_size_get,
                    (setter)textiowrapper_chunk_size_set, NULL},
    {NULL}
};

PyTypeObject PyTextIOWrapper_Type = {
    PyVarObject_HEAD_INIT(NULL, 0)
    "_io.TextIOWrapper",        /*tp_name*/
    sizeof(textio), /*tp_basicsize*/
    0,                          /*tp_itemsize*/
    (destructor)textiowrapper_dealloc, /*tp_dealloc*/
    0,                          /*tp_vectorcall_offset*/
    0,                          /*tp_getattr*/
    0,                          /*tps_etattr*/
    0,                          /*tp_as_async*/
    (reprfunc)textiowrapper_repr,/*tp_repr*/
    0,                          /*tp_as_number*/
    0,                          /*tp_as_sequence*/
    0,                          /*tp_as_mapping*/
    0,                          /*tp_hash */
    0,                          /*tp_call*/
    0,                          /*tp_str*/
    0,                          /*tp_getattro*/
    0,                          /*tp_setattro*/
    0,                          /*tp_as_buffer*/
    Py_TPFLAGS_DEFAULT | Py_TPFLAGS_BASETYPE
        | Py_TPFLAGS_HAVE_GC,   /*tp_flags*/
    _io_TextIOWrapper___init____doc__, /* tp_doc */
    (traverseproc)textiowrapper_traverse, /* tp_traverse */
    (inquiry)textiowrapper_clear, /* tp_clear */
    0,                          /* tp_richcompare */
    offsetof(textio, weakreflist), /*tp_weaklistoffset*/
    0,                          /* tp_iter */
    (iternextfunc)textiowrapper_iternext, /* tp_iternext */
    textiowrapper_methods,      /* tp_methods */
    textiowrapper_members,      /* tp_members */
    textiowrapper_getset,       /* tp_getset */
    0,                          /* tp_base */
    0,                          /* tp_dict */
    0,                          /* tp_descr_get */
    0,                          /* tp_descr_set */
    offsetof(textio, dict), /*tp_dictoffset*/
    _io_TextIOWrapper___init__, /* tp_init */
    0,                          /* tp_alloc */
    PyType_GenericNew,          /* tp_new */
    0,                          /* tp_free */
    0,                          /* tp_is_gc */
    0,                          /* tp_bases */
    0,                          /* tp_mro */
    0,                          /* tp_cache */
    0,                          /* tp_subclasses */
    0,                          /* tp_weaklist */
    0,                          /* tp_del */
    0,                          /* tp_version_tag */
    0,                          /* tp_finalize */
};<|MERGE_RESOLUTION|>--- conflicted
+++ resolved
@@ -231,29 +231,16 @@
                                             PyObject *errors)
 /*[clinic end generated code: output=fbd04d443e764ec2 input=89db6b19c6b126bf]*/
 {
-<<<<<<< HEAD
+
     if (errors == NULL) {
-        errors = _PyUnicode_FromId(&PyId_strict);
-        if (errors == NULL) {
-            return -1;
-        }
-    }
-    Py_INCREF(errors);
+        errors = Py_NewRef(&_Py_ID(strict));
+    }
+    else {
+        errors = Py_NewRef(errors);
+    }
+
     Py_XSETREF(self->errors, errors);
-
-    Py_INCREF(decoder);
-    Py_XSETREF(self->decoder, decoder);
-=======
-    self->decoder = Py_NewRef(decoder);
-
-    if (errors == NULL) {
-        self->errors = Py_NewRef(&_Py_ID(strict));
-    }
-    else {
-        self->errors = Py_NewRef(errors);
-    }
->>>>>>> 22860dbb
-
+    Py_XSETREF(self->decoder, Py_NewRef(decoder));
     self->translate = translate ? 1 : 0;
     self->seennl = 0;
     self->pendingcr = 0;
