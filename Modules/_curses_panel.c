--- conflicted
+++ resolved
@@ -662,13 +662,7 @@
     state->PyCursesError = PyErr_NewException(
         "_curses_panel.error", NULL, NULL);
 
-<<<<<<< HEAD
-    Py_XINCREF(state->PyCursesError);
-    if (PyModule_Add(mod, "error", state->PyCursesError) < 0) {
-=======
-    if (PyModule_AddObject(mod, "error", Py_NewRef(state->PyCursesError)) < 0) {
-        Py_DECREF(state->PyCursesError);
->>>>>>> dac1e364
+    if (PyModule_Add(mod, "error", Py_XNewRef(state->PyCursesError)) < 0) {
         return -1;
     }
 
