--- conflicted
+++ resolved
@@ -455,17 +455,13 @@
     if (rc == ERR) {
         /* In case of an ncurses error, decref the new object again */
         Py_DECREF(obj);
-    } else {
+    }
+    else {
         Py_XDECREF(oldobj);
     }
-<<<<<<< HEAD
-    return PyCursesCheckERR(rc, "set_panel_userptr");
-=======
-    Py_XDECREF(oldobj);
 
     _curses_panel_state *state = PyType_GetModuleState(cls);
     return PyCursesCheckERR(state, rc, "set_panel_userptr");
->>>>>>> 1a9f51ed
 }
 
 /*[clinic input]
