--- conflicted
+++ resolved
@@ -1742,55 +1742,23 @@
 
     /* Add version to the module. */
     if (PyModule_AddStringConstant(module, "__version__",
-<<<<<<< HEAD
-                                   MODULE_VERSION) == -1)
-        goto error;
-=======
                                    MODULE_VERSION) == -1) {
         return -1;
     }
->>>>>>> dac1e364
 
     /* Set the field limit */
     module_state->field_limit = 128 * 1024;
 
     /* Add _dialects dictionary */
-<<<<<<< HEAD
-    get_csv_state(module)->dialects = PyDict_New();
-    Py_XINCREF(get_csv_state(module)->dialects);
-    if (PyModule_Add(module, "_dialects", get_csv_state(module)->dialects))
-        goto error;
-=======
     module_state->dialects = PyDict_New();
     if (PyModule_AddObjectRef(module, "_dialects", module_state->dialects) < 0) {
         return -1;
     }
->>>>>>> dac1e364
 
     /* Add quote styles into dictionary */
     for (style = quote_styles; style->name; style++) {
         if (PyModule_AddIntConstant(module, style->name,
                                     style->style) == -1)
-<<<<<<< HEAD
-            goto error;
-    }
-
-    if (PyModule_AddType(module, &Dialect_Type)) {
-        goto error;
-    }
-
-    /* Add the CSV exception object to the module. */
-    get_csv_state(module)->error_obj = PyErr_NewException("_csv.Error", NULL, NULL);
-    Py_XINCREF(get_csv_state(module)->error_obj);
-    if (PyModule_Add(module, "Error", get_csv_state(module)->error_obj) < 0) {
-        goto error;
-    }
-    return module;
-
-error:
-    Py_DECREF(module);
-    return NULL;
-=======
             return -1;
     }
 
@@ -1838,5 +1806,4 @@
 PyInit__csv(void)
 {
     return PyModuleDef_Init(&_csvmodule);
->>>>>>> dac1e364
 }