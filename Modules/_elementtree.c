--- conflicted
+++ resolved
@@ -4141,23 +4141,12 @@
     {NULL}
 };
 
-<<<<<<< HEAD
-        if (!_check_xmlparser(self)) {
-            return NULL;
-        }
-        Py_INCREF(res);
-        return res;
-    }
-  generic:
-    return PyObject_GenericGetAttr((PyObject*) self, nameobj);
-=======
 static PyObject*
 xmlparser_version_getter(XMLParserObject *self, void *closure)
 {
     return PyUnicode_FromFormat(
         "Expat %d.%d.%d", XML_MAJOR_VERSION,
         XML_MINOR_VERSION, XML_MICRO_VERSION);
->>>>>>> 5fd8123d
 }
 
 static PyGetSetDef xmlparser_getsetlist[] = {
