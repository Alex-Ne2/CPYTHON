--- conflicted
+++ resolved
@@ -814,11 +814,7 @@
     int allow_vfork;
 
     if (!PyArg_ParseTuple(
-<<<<<<< HEAD
-            args, "OOpO!OOiiiiiiiippOOOiO:fork_exec",
-=======
-            args, "OOpO!OOiiiiiiiiii" _Py_PARSE_PID "OOOiOp:fork_exec",
->>>>>>> c68573b3
+            args, "OOpO!OOiiiiiiiipp" _Py_PARSE_PID "OOOiOp:fork_exec",
             &process_args, &executable_list,
             &close_fds, &PyTuple_Type, &py_fds_to_keep,
             &cwd_obj, &env_list,
