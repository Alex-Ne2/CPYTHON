#include "parts.h"


PyDoc_STRVAR(docstring_empty,
""
);

PyDoc_STRVAR(docstring_no_signature,
"This docstring has no signature."
);

PyDoc_STRVAR(docstring_with_invalid_signature,
"docstring_with_invalid_signature($module, /, boo)\n"
"\n"
"This docstring has an invalid signature."
);

PyDoc_STRVAR(docstring_with_invalid_signature2,
"docstring_with_invalid_signature2($module, /, boo)\n"
"\n"
"--\n"
"\n"
"This docstring also has an invalid signature."
);

PyDoc_STRVAR(docstring_with_signature,
"docstring_with_signature($module, /, sig)\n"
"--\n"
"\n"
"This docstring has a valid signature."
);

PyDoc_STRVAR(docstring_with_signature_but_no_doc,
"docstring_with_signature_but_no_doc($module, /, sig)\n"
"--\n"
"\n"
);

PyDoc_STRVAR(docstring_with_signature_and_extra_newlines,
"docstring_with_signature_and_extra_newlines($module, /, parameter)\n"
"--\n"
"\n"
"\n"
"This docstring has a valid signature and some extra newlines."
);

PyDoc_STRVAR(docstring_with_signature_with_defaults,
"docstring_with_signature_with_defaults(module, s='avocado',\n"
"        b=b'bytes', d=3.14, i=35, n=None, t=True, f=False,\n"
"        local=the_number_three, sys=sys.maxsize,\n"
"        exp=sys.maxsize - 1)\n"
"--\n"
"\n"
"\n"
"\n"
"This docstring has a valid signature with parameters,\n"
"and the parameters take defaults of varying types."
);

/* This is here to provide a docstring for test_descr. */
static PyObject *
test_with_docstring(PyObject *self, PyObject *Py_UNUSED(ignored))
{
    Py_RETURN_NONE;
}

static PyMethodDef test_methods[] = {
    {"docstring_empty",
        (PyCFunction)test_with_docstring, METH_VARARGS,
        docstring_empty},
    {"docstring_no_signature",
        (PyCFunction)test_with_docstring, METH_VARARGS,
        docstring_no_signature},
    {"docstring_no_signature_noargs",
        (PyCFunction)test_with_docstring, METH_NOARGS,
        docstring_no_signature},
    {"docstring_no_signature_o",
        (PyCFunction)test_with_docstring, METH_O,
        docstring_no_signature},
    {"docstring_with_invalid_signature",
        (PyCFunction)test_with_docstring, METH_VARARGS,
        docstring_with_invalid_signature},
    {"docstring_with_invalid_signature2",
        (PyCFunction)test_with_docstring, METH_VARARGS,
        docstring_with_invalid_signature2},
    {"docstring_with_signature",
        (PyCFunction)test_with_docstring, METH_VARARGS,
        docstring_with_signature},
    {"docstring_with_signature_and_extra_newlines",
        (PyCFunction)test_with_docstring, METH_VARARGS,
        docstring_with_signature_and_extra_newlines},
    {"docstring_with_signature_but_no_doc",
        (PyCFunction)test_with_docstring, METH_VARARGS,
        docstring_with_signature_but_no_doc},
    {"docstring_with_signature_with_defaults",
        (PyCFunction)test_with_docstring, METH_VARARGS,
        docstring_with_signature_with_defaults},
    {"no_docstring",
        (PyCFunction)test_with_docstring, METH_VARARGS},
    {"test_with_docstring",
        test_with_docstring,              METH_VARARGS,
        PyDoc_STR("This is a pretty normal docstring.")},
    {"func_with_unrepresentable_signature",
        (PyCFunction)test_with_docstring, METH_VARARGS,
        PyDoc_STR(
            "func_with_unrepresentable_signature($module, /, a, b=<x>)\n"
            "--\n\n"
            "This docstring has a signature with unrepresentable default."
        )},
    {"func_with_unrepresentable_multisignature",
        (PyCFunction)test_with_docstring, METH_VARARGS,
        PyDoc_STR(
            "func_with_unrepresentable_multisignature($module, /)\n"
            "($module, /, a, b=<x>)\n"
            "--\n\n"
            "This docstring has a multisignature with unrepresentable default."
        )},
    {NULL},
};

static PyMethodDef DocStringNoSignatureTest_methods[] = {
    {"meth_noargs",
        (PyCFunction)test_with_docstring, METH_NOARGS,
        docstring_no_signature},
    {"meth_o",
        (PyCFunction)test_with_docstring, METH_O,
        docstring_no_signature},
    {"meth_noargs_class",
        (PyCFunction)test_with_docstring, METH_NOARGS|METH_CLASS,
        docstring_no_signature},
    {"meth_o_class",
        (PyCFunction)test_with_docstring, METH_O|METH_CLASS,
        docstring_no_signature},
    {"meth_noargs_static",
        (PyCFunction)test_with_docstring, METH_NOARGS|METH_STATIC,
        docstring_no_signature},
    {"meth_o_static",
        (PyCFunction)test_with_docstring, METH_O|METH_STATIC,
        docstring_no_signature},
    {"meth_noargs_coexist",
        (PyCFunction)test_with_docstring, METH_NOARGS|METH_COEXIST,
        docstring_no_signature},
    {"meth_o_coexist",
        (PyCFunction)test_with_docstring, METH_O|METH_COEXIST,
        docstring_no_signature},
    {NULL},
};

static PyTypeObject DocStringNoSignatureTest = {
    PyVarObject_HEAD_INIT(NULL, 0)
    .tp_name = "_testcapi.DocStringNoSignatureTest",
    .tp_basicsize = sizeof(PyObject),
    .tp_flags = Py_TPFLAGS_DEFAULT,
    .tp_methods = DocStringNoSignatureTest_methods,
    .tp_new = PyType_GenericNew,
};

static PyMethodDef DocStringUnrepresentableSignatureTest_methods[] = {
    {"meth",
        (PyCFunction)test_with_docstring, METH_VARARGS,
        PyDoc_STR(
            "meth($self, /, a, b=<x>)\n"
            "--\n\n"
            "This docstring has a signature with unrepresentable default."
        )},
    {"classmeth",
        (PyCFunction)test_with_docstring, METH_VARARGS|METH_CLASS,
        PyDoc_STR(
            "classmeth($type, /, a, b=<x>)\n"
            "--\n\n"
            "This docstring has a signature with unrepresentable default."
        )},
    {"staticmeth",
        (PyCFunction)test_with_docstring, METH_VARARGS|METH_STATIC,
        PyDoc_STR(
            "staticmeth(a, b=<x>)\n"
            "--\n\n"
            "This docstring has a signature with unrepresentable default."
        )},
<<<<<<< HEAD
    {"meth_multi",
        (PyCFunction)test_with_docstring, METH_VARARGS,
        PyDoc_STR(
            "meth_multi($self, /, a, b=<x>)\n"
            "--\n\n"
            "This docstring has a multisignature with unrepresentable default."
=======
    {"with_default",
        (PyCFunction)test_with_docstring, METH_VARARGS,
        PyDoc_STR(
            "with_default($self, /, x=ONE)\n"
            "--\n\n"
            "This instance method has a default parameter value from the module scope."
>>>>>>> 90b75405
        )},
    {NULL},
};

static PyTypeObject DocStringUnrepresentableSignatureTest = {
    PyVarObject_HEAD_INIT(NULL, 0)
    .tp_name = "_testcapi.DocStringUnrepresentableSignatureTest",
    .tp_basicsize = sizeof(PyObject),
    .tp_flags = Py_TPFLAGS_DEFAULT,
    .tp_methods = DocStringUnrepresentableSignatureTest_methods,
    .tp_new = PyType_GenericNew,
};

int
_PyTestCapi_Init_Docstring(PyObject *mod)
{
    if (PyModule_AddFunctions(mod, test_methods) < 0) {
        return -1;
    }
    if (PyModule_AddType(mod, &DocStringNoSignatureTest) < 0) {
        return -1;
    }
    if (PyModule_AddType(mod, &DocStringUnrepresentableSignatureTest) < 0) {
        return -1;
    }
    if (PyModule_AddObject(mod, "ONE", PyLong_FromLong(1)) < 0) {
        return -1;
    }
    return 0;
}<|MERGE_RESOLUTION|>--- conflicted
+++ resolved
@@ -177,21 +177,19 @@
             "--\n\n"
             "This docstring has a signature with unrepresentable default."
         )},
-<<<<<<< HEAD
+    {"with_default",
+        (PyCFunction)test_with_docstring, METH_VARARGS,
+        PyDoc_STR(
+            "with_default($self, /, x=ONE)\n"
+            "--\n\n"
+            "This instance method has a default parameter value from the module scope."
+        )},
     {"meth_multi",
         (PyCFunction)test_with_docstring, METH_VARARGS,
         PyDoc_STR(
             "meth_multi($self, /, a, b=<x>)\n"
             "--\n\n"
             "This docstring has a multisignature with unrepresentable default."
-=======
-    {"with_default",
-        (PyCFunction)test_with_docstring, METH_VARARGS,
-        PyDoc_STR(
-            "with_default($self, /, x=ONE)\n"
-            "--\n\n"
-            "This instance method has a default parameter value from the module scope."
->>>>>>> 90b75405
         )},
     {NULL},
 };
