--- conflicted
+++ resolved
@@ -309,15 +309,12 @@
     {"pylong_fromnativebytes",      pylong_fromnativebytes,     METH_VARARGS},
     {"pylong_getsign",              pylong_getsign,             METH_O},
     {"pylong_aspid",                pylong_aspid,               METH_O},
-<<<<<<< HEAD
     {"pylong_export",               pylong_export,              METH_O},
     {"pylongwriter_create",         pylongwriter_create,        METH_VARARGS},
     {"get_pylong_layout",           get_pylong_layout,          METH_NOARGS},
-=======
     {"pylong_ispositive",           pylong_ispositive,          METH_O},
     {"pylong_isnegative",           pylong_isnegative,          METH_O},
     {"pylong_iszero",               pylong_iszero,              METH_O},
->>>>>>> 8cc6e5c8
     {NULL},
 };
 
