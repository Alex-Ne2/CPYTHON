--- conflicted
+++ resolved
@@ -2552,15 +2552,9 @@
     StrongCacheNode *node = find_in_strong_cache(cache, key);
 
     if (node != NULL) {
-<<<<<<< HEAD
         StrongCacheNode **root = &(state->ZONEINFO_STRONG_CACHE);
         move_strong_cache_node_to_front(state, root, node);
-        Py_INCREF(node->zone);
-        return node->zone;
-=======
-        move_strong_cache_node_to_front(&ZONEINFO_STRONG_CACHE, node);
         return Py_NewRef(node->zone);
->>>>>>> 73943cbc
     }
 
     return NULL;  // Cache miss
@@ -2826,17 +2820,10 @@
         goto error;
     }
 
-<<<<<<< HEAD
     if (state->NO_TTINFO.utcoff == NULL) {
         state->NO_TTINFO.utcoff = Py_NewRef(Py_None);
         state->NO_TTINFO.dstoff = Py_NewRef(Py_None);
         state->NO_TTINFO.tzname = Py_NewRef(Py_None);
-=======
-    if (NO_TTINFO.utcoff == NULL) {
-        NO_TTINFO.utcoff = Py_NewRef(Py_None);
-        NO_TTINFO.dstoff = Py_NewRef(Py_None);
-        NO_TTINFO.tzname = Py_NewRef(Py_None);
->>>>>>> 73943cbc
     }
 
     if (initialize_caches(state)) {
