/*
 * History: First version dated from 3/97, derived from my SCMLIB version
 * for win16.
 */
/*
 * Related Work:
 *      - calldll       http://www.nightmare.com/software.html
 *      - libffi        http://sourceware.cygnus.com/libffi/
 *      - ffcall        http://clisp.cons.org/~haible/packages-ffcall.html
 *   and, of course, Don Beaudry's MESS package, but this is more ctypes
 *   related.
 */


/*
  How are functions called, and how are parameters converted to C ?

  1. _ctypes.c::PyCFuncPtr_call receives an argument tuple 'inargs' and a
  keyword dictionary 'kwds'.

  2. After several checks, _build_callargs() is called which returns another
  tuple 'callargs'.  This may be the same tuple as 'inargs', a slice of
  'inargs', or a completely fresh tuple, depending on several things (is it a
  COM method?, are 'paramflags' available?).

  3. _build_callargs also calculates bitarrays containing indexes into
  the callargs tuple, specifying how to build the return value(s) of
  the function.

  4. _ctypes_callproc is then called with the 'callargs' tuple.  _ctypes_callproc first
  allocates two arrays.  The first is an array of 'struct argument' items, the
  second array has 'void *' entries.

  5. If 'converters' are present (converters is a sequence of argtypes'
  from_param methods), for each item in 'callargs' converter is called and the
  result passed to ConvParam.  If 'converters' are not present, each argument
  is directly passed to ConvParm.

  6. For each arg, ConvParam stores the contained C data (or a pointer to it,
  for structures) into the 'struct argument' array.

  7. Finally, a loop fills the 'void *' array so that each item points to the
  data contained in or pointed to by the 'struct argument' array.

  8. The 'void *' argument array is what _call_function_pointer
  expects. _call_function_pointer then has very little to do - only some
  libffi specific stuff, then it calls ffi_call.

  So, there are 4 data structures holding processed arguments:
  - the inargs tuple (in PyCFuncPtr_call)
  - the callargs tuple (in PyCFuncPtr_call)
  - the 'struct arguments' array
  - the 'void *' array

 */

/*[clinic input]
module _ctypes
[clinic start generated code]*/
/*[clinic end generated code: output=da39a3ee5e6b4b0d input=476a19c49b31a75c]*/

#ifndef Py_BUILD_CORE_BUILTIN
#  define Py_BUILD_CORE_MODULE 1
#endif

#include "Python.h"


#ifdef MS_WIN32
#include <windows.h>
#include <tchar.h>
#else
#include <dlfcn.h>
#endif

#ifdef __APPLE__
#include <mach-o/dyld.h>
#endif

#ifdef MS_WIN32
#include <malloc.h>
#endif

#include <ffi.h>
#include "ctypes.h"
#ifdef HAVE_ALLOCA_H
/* AIX needs alloca.h for alloca() */
#include <alloca.h>
#endif

#ifdef _Py_MEMORY_SANITIZER
#include <sanitizer/msan_interface.h>
#endif

#if defined(_DEBUG) || defined(__MINGW32__)
/* Don't use structured exception handling on Windows if this is defined.
   MingW, AFAIK, doesn't support it.
*/
#define DONT_USE_SEH
#endif

#include "pycore_runtime.h"       // _PyRuntime
#include "pycore_global_objects.h"// _Py_ID()
#include "pycore_traceback.h"     // _PyTraceback_Add()

#if defined(Py_HAVE_C_COMPLEX) && defined(Py_FFI_SUPPORT_C_COMPLEX)
#include "../_complex.h"          // complex
#endif
<<<<<<< HEAD
=======
#define clinic_state() (get_module_state(module))
#include "clinic/callproc.c.h"
#undef clinic_state
>>>>>>> 5e96e4fc

#define CTYPES_CAPSULE_NAME_PYMEM "_ctypes pymem"


static void pymem_destructor(PyObject *ptr)
{
    void *p = PyCapsule_GetPointer(ptr, CTYPES_CAPSULE_NAME_PYMEM);
    if (p) {
        PyMem_Free(p);
    }
}

/*
  ctypes maintains thread-local storage that has space for two error numbers:
  private copies of the system 'errno' value and, on Windows, the system error code
  accessed by the GetLastError() and SetLastError() api functions.

  Foreign functions created with CDLL(..., use_errno=True), when called, swap
  the system 'errno' value with the private copy just before the actual
  function call, and swapped again immediately afterwards.  The 'use_errno'
  parameter defaults to False, in this case 'ctypes_errno' is not touched.

  On Windows, foreign functions created with CDLL(..., use_last_error=True) or
  WinDLL(..., use_last_error=True) swap the system LastError value with the
  ctypes private copy.

  The values are also swapped immediately before and after ctypes callback
  functions are called, if the callbacks are constructed using the new
  optional use_errno parameter set to True: CFUNCTYPE(..., use_errno=TRUE) or
  WINFUNCTYPE(..., use_errno=True).

  New ctypes functions are provided to access the ctypes private copies from
  Python:

  - ctypes.set_errno(value) and ctypes.set_last_error(value) store 'value' in
    the private copy and returns the previous value.

  - ctypes.get_errno() and ctypes.get_last_error() returns the current ctypes
    private copies value.
*/

/*
  This function creates and returns a thread-local Python object that has
  space to store two integer error numbers; once created the Python object is
  kept alive in the thread state dictionary as long as the thread itself.
*/
PyObject *
_ctypes_get_errobj(ctypes_state *st, int **pspace)
{
    PyObject *dict = PyThreadState_GetDict();
    PyObject *errobj;
    if (dict == NULL) {
        PyErr_SetString(PyExc_RuntimeError,
                        "cannot get thread state");
        return NULL;
    }
    assert(st->error_object_name != NULL);
    if (PyDict_GetItemRef(dict, st->error_object_name, &errobj) < 0) {
        return NULL;
    }
    if (errobj) {
        if (!PyCapsule_IsValid(errobj, CTYPES_CAPSULE_NAME_PYMEM)) {
            PyErr_SetString(PyExc_RuntimeError,
                "ctypes.error_object is an invalid capsule");
            Py_DECREF(errobj);
            return NULL;
        }
    }
    else {
        void *space = PyMem_Calloc(2, sizeof(int));
        if (space == NULL)
            return NULL;
        errobj = PyCapsule_New(space, CTYPES_CAPSULE_NAME_PYMEM, pymem_destructor);
        if (errobj == NULL) {
            PyMem_Free(space);
            return NULL;
        }
        if (PyDict_SetItem(dict, st->error_object_name, errobj) < 0) {
            Py_DECREF(errobj);
            return NULL;
        }
    }
    *pspace = (int *)PyCapsule_GetPointer(errobj, CTYPES_CAPSULE_NAME_PYMEM);
    return errobj;
}

static PyObject *
get_error_internal(PyObject *self, PyObject *args, int index)
{
    int *space;
    ctypes_state *st = get_module_state(self);
    PyObject *errobj = _ctypes_get_errobj(st, &space);
    PyObject *result;

    if (errobj == NULL)
        return NULL;
    result = PyLong_FromLong(space[index]);
    Py_DECREF(errobj);
    return result;
}

static PyObject *
set_error_internal(PyObject *self, PyObject *args, int index)
{
    int new_errno, old_errno;
    PyObject *errobj;
    int *space;

    if (!PyArg_ParseTuple(args, "i", &new_errno)) {
        return NULL;
    }
    ctypes_state *st = get_module_state(self);
    errobj = _ctypes_get_errobj(st, &space);
    if (errobj == NULL)
        return NULL;
    old_errno = space[index];
    space[index] = new_errno;
    Py_DECREF(errobj);
    return PyLong_FromLong(old_errno);
}

static PyObject *
get_errno(PyObject *self, PyObject *args)
{
    if (PySys_Audit("ctypes.get_errno", NULL) < 0) {
        return NULL;
    }
    return get_error_internal(self, args, 0);
}

static PyObject *
set_errno(PyObject *self, PyObject *args)
{
    if (PySys_Audit("ctypes.set_errno", "O", args) < 0) {
        return NULL;
    }
    return set_error_internal(self, args, 0);
}

#ifdef MS_WIN32

static PyObject *
get_last_error(PyObject *self, PyObject *args)
{
    if (PySys_Audit("ctypes.get_last_error", NULL) < 0) {
        return NULL;
    }
    return get_error_internal(self, args, 1);
}

static PyObject *
set_last_error(PyObject *self, PyObject *args)
{
    if (PySys_Audit("ctypes.set_last_error", "O", args) < 0) {
        return NULL;
    }
    return set_error_internal(self, args, 1);
}

static WCHAR *FormatError(DWORD code)
{
    WCHAR *lpMsgBuf;
    DWORD n;
    n = FormatMessageW(FORMAT_MESSAGE_ALLOCATE_BUFFER |
                       FORMAT_MESSAGE_FROM_SYSTEM |
                       FORMAT_MESSAGE_IGNORE_INSERTS,
                       NULL,
                       code,
                       MAKELANGID(LANG_NEUTRAL, SUBLANG_DEFAULT), /* Default language */
               (LPWSTR) &lpMsgBuf,
               0,
               NULL);
    if (n) {
        while (iswspace(lpMsgBuf[n-1]))
            --n;
        lpMsgBuf[n] = L'\0'; /* rstrip() */
    }
    return lpMsgBuf;
}

#ifndef DONT_USE_SEH
static void SetException(DWORD code, EXCEPTION_RECORD *pr)
{
    if (PySys_Audit("ctypes.set_exception", "I", code) < 0) {
        /* An exception was set by the audit hook */
        return;
    }

    /* The 'code' is a normal win32 error code so it could be handled by
    PyErr_SetFromWindowsErr(). However, for some errors, we have additional
    information not included in the error code. We handle those here and
    delegate all others to the generic function. */
    switch (code) {
    case EXCEPTION_ACCESS_VIOLATION:
        /* The thread attempted to read from or write
           to a virtual address for which it does not
           have the appropriate access. */
        if (pr->ExceptionInformation[0] == 0)
            PyErr_Format(PyExc_OSError,
                         "exception: access violation reading %p",
                         pr->ExceptionInformation[1]);
        else
            PyErr_Format(PyExc_OSError,
                         "exception: access violation writing %p",
                         pr->ExceptionInformation[1]);
        break;

    case EXCEPTION_BREAKPOINT:
        /* A breakpoint was encountered. */
        PyErr_SetString(PyExc_OSError,
                        "exception: breakpoint encountered");
        break;

    case EXCEPTION_DATATYPE_MISALIGNMENT:
        /* The thread attempted to read or write data that is
           misaligned on hardware that does not provide
           alignment. For example, 16-bit values must be
           aligned on 2-byte boundaries, 32-bit values on
           4-byte boundaries, and so on. */
        PyErr_SetString(PyExc_OSError,
                        "exception: datatype misalignment");
        break;

    case EXCEPTION_SINGLE_STEP:
        /* A trace trap or other single-instruction mechanism
           signaled that one instruction has been executed. */
        PyErr_SetString(PyExc_OSError,
                        "exception: single step");
        break;

    case EXCEPTION_ARRAY_BOUNDS_EXCEEDED:
        /* The thread attempted to access an array element
           that is out of bounds, and the underlying hardware
           supports bounds checking. */
        PyErr_SetString(PyExc_OSError,
                        "exception: array bounds exceeded");
        break;

    case EXCEPTION_FLT_DENORMAL_OPERAND:
        /* One of the operands in a floating-point operation
           is denormal. A denormal value is one that is too
           small to represent as a standard floating-point
           value. */
        PyErr_SetString(PyExc_OSError,
                        "exception: floating-point operand denormal");
        break;

    case EXCEPTION_FLT_DIVIDE_BY_ZERO:
        /* The thread attempted to divide a floating-point
           value by a floating-point divisor of zero. */
        PyErr_SetString(PyExc_OSError,
                        "exception: float divide by zero");
        break;

    case EXCEPTION_FLT_INEXACT_RESULT:
        /* The result of a floating-point operation cannot be
           represented exactly as a decimal fraction. */
        PyErr_SetString(PyExc_OSError,
                        "exception: float inexact");
        break;

    case EXCEPTION_FLT_INVALID_OPERATION:
        /* This exception represents any floating-point
           exception not included in this list. */
        PyErr_SetString(PyExc_OSError,
                        "exception: float invalid operation");
        break;

    case EXCEPTION_FLT_OVERFLOW:
        /* The exponent of a floating-point operation is
           greater than the magnitude allowed by the
           corresponding type. */
        PyErr_SetString(PyExc_OSError,
                        "exception: float overflow");
        break;

    case EXCEPTION_FLT_STACK_CHECK:
        /* The stack overflowed or underflowed as the result
           of a floating-point operation. */
        PyErr_SetString(PyExc_OSError,
                        "exception: stack over/underflow");
        break;

    case EXCEPTION_STACK_OVERFLOW:
        /* The stack overflowed or underflowed as the result
           of a floating-point operation. */
        PyErr_SetString(PyExc_OSError,
                        "exception: stack overflow");
        break;

    case EXCEPTION_FLT_UNDERFLOW:
        /* The exponent of a floating-point operation is less
           than the magnitude allowed by the corresponding
           type. */
        PyErr_SetString(PyExc_OSError,
                        "exception: float underflow");
        break;

    case EXCEPTION_INT_DIVIDE_BY_ZERO:
        /* The thread attempted to divide an integer value by
           an integer divisor of zero. */
        PyErr_SetString(PyExc_OSError,
                        "exception: integer divide by zero");
        break;

    case EXCEPTION_INT_OVERFLOW:
        /* The result of an integer operation caused a carry
           out of the most significant bit of the result. */
        PyErr_SetString(PyExc_OSError,
                        "exception: integer overflow");
        break;

    case EXCEPTION_PRIV_INSTRUCTION:
        /* The thread attempted to execute an instruction
           whose operation is not allowed in the current
           machine mode. */
        PyErr_SetString(PyExc_OSError,
                        "exception: privileged instruction");
        break;

    case EXCEPTION_NONCONTINUABLE_EXCEPTION:
        /* The thread attempted to continue execution after a
           noncontinuable exception occurred. */
        PyErr_SetString(PyExc_OSError,
                        "exception: nocontinuable");
        break;

    default:
        PyErr_SetFromWindowsErr(code);
        break;
    }
}

static DWORD HandleException(EXCEPTION_POINTERS *ptrs,
                             DWORD *pdw, EXCEPTION_RECORD *record)
{
    *pdw = ptrs->ExceptionRecord->ExceptionCode;
    *record = *ptrs->ExceptionRecord;
    /* We don't want to catch breakpoint exceptions, they are used to attach
     * a debugger to the process.
     */
    if (*pdw == EXCEPTION_BREAKPOINT)
        return EXCEPTION_CONTINUE_SEARCH;
    return EXCEPTION_EXECUTE_HANDLER;
}
#endif

static PyObject *
check_hresult(PyObject *self, PyObject *args)
{
    HRESULT hr;
    if (!PyArg_ParseTuple(args, "i", &hr))
        return NULL;
    if (FAILED(hr))
        return PyErr_SetFromWindowsErr(hr);
    return PyLong_FromLong(hr);
}

#endif

/**************************************************************/

PyCArgObject *
PyCArgObject_new(ctypes_state *st)
{
    PyCArgObject *p;
    p = PyObject_GC_New(PyCArgObject, st->PyCArg_Type);
    if (p == NULL)
        return NULL;
    p->pffi_type = NULL;
    p->tag = '\0';
    p->obj = NULL;
    memset(&p->value, 0, sizeof(p->value));
    PyObject_GC_Track(p);
    return p;
}

static int
PyCArg_traverse(PyObject *op, visitproc visit, void *arg)
{
    PyCArgObject *self = _PyCArgObject_CAST(op);
    Py_VISIT(Py_TYPE(self));
    Py_VISIT(self->obj);
    return 0;
}

static int
PyCArg_clear(PyObject *op)
{
    PyCArgObject *self = _PyCArgObject_CAST(op);
    Py_CLEAR(self->obj);
    return 0;
}

static void
PyCArg_dealloc(PyObject *self)
{
    PyTypeObject *tp = Py_TYPE(self);
    PyObject_GC_UnTrack(self);
    (void)PyCArg_clear(self);
    tp->tp_free(self);
    Py_DECREF(tp);
}

static int
is_literal_char(unsigned char c)
{
    return c < 128 && _PyUnicode_IsPrintable(c) && c != '\\' && c != '\'';
}

static PyObject *
PyCArg_repr(PyObject *op)
{
    PyCArgObject *self = _PyCArgObject_CAST(op);
    switch(self->tag) {
    case 'b':
    case 'B':
        return PyUnicode_FromFormat("<cparam '%c' (%d)>",
            self->tag, self->value.b);
    case 'h':
    case 'H':
        return PyUnicode_FromFormat("<cparam '%c' (%d)>",
            self->tag, self->value.h);
    case 'i':
    case 'I':
        return PyUnicode_FromFormat("<cparam '%c' (%d)>",
            self->tag, self->value.i);
    case 'l':
    case 'L':
        return PyUnicode_FromFormat("<cparam '%c' (%ld)>",
            self->tag, self->value.l);

    case 'q':
    case 'Q':
        return PyUnicode_FromFormat("<cparam '%c' (%lld)>",
            self->tag, self->value.q);
    case 'd':
    case 'f': {
        PyObject *f = PyFloat_FromDouble((self->tag == 'f') ? self->value.f : self->value.d);
        if (f == NULL) {
            return NULL;
        }
        PyObject *result = PyUnicode_FromFormat("<cparam '%c' (%R)>", self->tag, f);
        Py_DECREF(f);
        return result;
    }
    case 'c':
        if (is_literal_char((unsigned char)self->value.c)) {
            return PyUnicode_FromFormat("<cparam '%c' ('%c')>",
                self->tag, self->value.c);
        }
        else {
            return PyUnicode_FromFormat("<cparam '%c' ('\\x%02x')>",
                self->tag, (unsigned char)self->value.c);
        }

/* Hm, are these 'z' and 'Z' codes useful at all?
   Shouldn't they be replaced by the functionality of create_string_buffer()
   and c_wstring() ?
*/
    case 'z':
    case 'Z':
    case 'P':
        return PyUnicode_FromFormat("<cparam '%c' (%p)>",
            self->tag, self->value.p);
        break;

    default:
        if (is_literal_char((unsigned char)self->tag)) {
            return PyUnicode_FromFormat("<cparam '%c' at %p>",
                (unsigned char)self->tag, (void *)self);
        }
        else {
            return PyUnicode_FromFormat("<cparam 0x%02x at %p>",
                (unsigned char)self->tag, (void *)self);
        }
    }
}

static PyMemberDef PyCArgType_members[] = {
    { "_obj", _Py_T_OBJECT,
      offsetof(PyCArgObject, obj), Py_READONLY,
      "the wrapped object" },
    { NULL },
};

static PyType_Slot carg_slots[] = {
    {Py_tp_dealloc, PyCArg_dealloc},
    {Py_tp_traverse, PyCArg_traverse},
    {Py_tp_clear, PyCArg_clear},
    {Py_tp_repr, PyCArg_repr},
    {Py_tp_members, PyCArgType_members},
    {0, NULL},
};

PyType_Spec carg_spec = {
    .name = "_ctypes.CArgObject",
    .basicsize = sizeof(PyCArgObject),
    .flags = (Py_TPFLAGS_DEFAULT | Py_TPFLAGS_HAVE_GC |
              Py_TPFLAGS_IMMUTABLETYPE | Py_TPFLAGS_DISALLOW_INSTANTIATION),
    .slots = carg_slots,
};

/****************************************************************/
/*
 * Convert a PyObject * into a parameter suitable to pass to an
 * C function call.
 *
 * 1. Python integers are converted to C int and passed by value.
 *    Py_None is converted to a C NULL pointer.
 *
 * 2. 3-tuples are expected to have a format character in the first
 *    item, which must be 'i', 'f', 'd', 'q', or 'P'.
 *    The second item will have to be an integer, float, double, long long
 *    or integer (denoting an address void *), will be converted to the
 *    corresponding C data type and passed by value.
 *
 * 3. Other Python objects are tested for an '_as_parameter_' attribute.
 *    The value of this attribute must be an integer which will be passed
 *    by value, or a 2-tuple or 3-tuple which will be used according
 *    to point 2 above. The third item (if any), is ignored. It is normally
 *    used to keep the object alive where this parameter refers to.
 *    XXX This convention is dangerous - you can construct arbitrary tuples
 *    in Python and pass them. Would it be safer to use a custom container
 *    datatype instead of a tuple?
 *
 * 4. Other Python objects cannot be passed as parameters - an exception is raised.
 *
 * 5. ConvParam will store the converted result in a struct containing format
 *    and value.
 */

union result {
    char c;
    char b;
    short h;
    int i;
    long l;
    long long q;
    long double g;
    double d;
    float f;
    void *p;
#if defined(Py_HAVE_C_COMPLEX) && defined(Py_FFI_SUPPORT_C_COMPLEX)
    double complex D;
    float complex F;
    long double complex G;
#endif
};

struct argument {
    ffi_type *ffi_type;
    PyObject *keep;
    union result value;
};

/*
 * Convert a single Python object into a PyCArgObject and return it.
 */
static int ConvParam(ctypes_state *st,
                     PyObject *obj, Py_ssize_t index, struct argument *pa)
{
    pa->keep = NULL; /* so we cannot forget it later */

    StgInfo *info;
    int result = PyStgInfo_FromObject(st, obj, &info);
    if (result < 0) {
        return -1;
    }
    if (info) {
        assert(info);
        PyCArgObject *carg;
        assert(info->paramfunc);
        /* If it has an stginfo, it is a CDataObject */
        Py_BEGIN_CRITICAL_SECTION(obj);
        carg = info->paramfunc(st, (CDataObject *)obj);
        Py_END_CRITICAL_SECTION();
        if (carg == NULL)
            return -1;
        pa->ffi_type = carg->pffi_type;
        memcpy(&pa->value, &carg->value, sizeof(pa->value));
        pa->keep = (PyObject *)carg;
        return 0;
    }

    if (PyCArg_CheckExact(st, obj)) {
        PyCArgObject *carg = (PyCArgObject *)obj;
        pa->ffi_type = carg->pffi_type;
        pa->keep = Py_NewRef(obj);
        memcpy(&pa->value, &carg->value, sizeof(pa->value));
        return 0;
    }

    /* check for None, integer, string or unicode and use directly if successful */
    if (obj == Py_None) {
        pa->ffi_type = &ffi_type_pointer;
        pa->value.p = NULL;
        return 0;
    }

    if (PyLong_Check(obj)) {
        pa->ffi_type = &ffi_type_sint;
        pa->value.i = (long)PyLong_AsUnsignedLong(obj);
        if (pa->value.i == -1 && PyErr_Occurred()) {
            PyErr_Clear();
            pa->value.i = PyLong_AsLong(obj);
            if (pa->value.i == -1 && PyErr_Occurred()) {
                PyErr_SetString(PyExc_OverflowError,
                                "int too long to convert");
                return -1;
            }
        }
        return 0;
    }

    if (PyBytes_Check(obj)) {
        pa->ffi_type = &ffi_type_pointer;
        pa->value.p = PyBytes_AsString(obj);
        pa->keep = Py_NewRef(obj);
        return 0;
    }

    if (PyUnicode_Check(obj)) {
        pa->ffi_type = &ffi_type_pointer;
        pa->value.p = PyUnicode_AsWideCharString(obj, NULL);
        if (pa->value.p == NULL)
            return -1;
        pa->keep = PyCapsule_New(pa->value.p, CTYPES_CAPSULE_NAME_PYMEM, pymem_destructor);
        if (!pa->keep) {
            PyMem_Free(pa->value.p);
            return -1;
        }
        return 0;
    }

    {
        PyObject *arg;
        if (PyObject_GetOptionalAttr(obj, &_Py_ID(_as_parameter_), &arg) < 0) {
            return -1;
        }
        /* Which types should we exactly allow here?
           integers are required for using Python classes
           as parameters (they have to expose the '_as_parameter_'
           attribute)
        */
        if (arg) {
            int result;
            result = ConvParam(st, arg, index, pa);
            Py_DECREF(arg);
            return result;
        }
        PyErr_Format(PyExc_TypeError,
                     "Don't know how to convert parameter %d",
                     Py_SAFE_DOWNCAST(index, Py_ssize_t, int));
        return -1;
    }
}

#if defined(MS_WIN32) && !defined(_WIN32_WCE)
/*
Per: https://msdn.microsoft.com/en-us/library/7572ztz4.aspx
To be returned by value in RAX, user-defined types must have a length
of 1, 2, 4, 8, 16, 32, or 64 bits
*/
int can_return_struct_as_int(size_t s)
{
    return s == 1 || s == 2 || s == 4;
}

int can_return_struct_as_sint64(size_t s)
{
#ifdef _M_ARM
    // 8 byte structs cannot be returned in a register on ARM32
    return 0;
#else
    return s == 8;
#endif
}
#endif


// returns NULL with exception set on error
ffi_type *_ctypes_get_ffi_type(ctypes_state *st, PyObject *obj)
{
    if (obj == NULL) {
        return &ffi_type_sint;
    }

    StgInfo *info;
    if (PyStgInfo_FromType(st, obj, &info) < 0) {
        return NULL;
    }

    if (info == NULL) {
        return &ffi_type_sint;
    }
#if defined(MS_WIN32) && !defined(_WIN32_WCE)
    /* This little trick works correctly with MSVC.
       It returns small structures in registers
    */
    if (info->ffi_type_pointer.type == FFI_TYPE_STRUCT) {
        if (can_return_struct_as_int(info->ffi_type_pointer.size))
            return &ffi_type_sint32;
        else if (can_return_struct_as_sint64 (info->ffi_type_pointer.size))
            return &ffi_type_sint64;
    }
#endif
    return &info->ffi_type_pointer;
}


/*
 * libffi uses:
 *
 * ffi_status ffi_prep_cif(ffi_cif *cif, ffi_abi abi,
 *                         unsigned int nargs,
 *                         ffi_type *rtype,
 *                         ffi_type **atypes);
 *
 * and then
 *
 * void ffi_call(ffi_cif *cif, void *fn, void *rvalue, void **avalues);
 */
static int _call_function_pointer(ctypes_state *st,
                                  int flags,
                                  PPROC pProc,
                                  void **avalues,
                                  ffi_type **atypes,
                                  ffi_type *restype,
                                  void *resmem,
                                  int argcount,
                                  int argtypecount)
{
    PyThreadState *_save = NULL; /* For Py_BLOCK_THREADS and Py_UNBLOCK_THREADS */
    PyObject *error_object = NULL;
    int *space;
    ffi_cif cif;
    int cc;
#if defined(MS_WIN32) && !defined(DONT_USE_SEH)
    DWORD dwExceptionCode = 0;
    EXCEPTION_RECORD record;
#endif
    /* XXX check before here */
    if (restype == NULL) {
        PyErr_SetString(PyExc_RuntimeError,
                        "No ffi_type for result");
        return -1;
    }

    cc = FFI_DEFAULT_ABI;
#if defined(MS_WIN32) && !defined(MS_WIN64) && !defined(_WIN32_WCE) && !defined(_M_ARM)
    if ((flags & FUNCFLAG_CDECL) == 0)
        cc = FFI_STDCALL;
#endif

#   ifdef USING_APPLE_OS_LIBFFI
#    ifdef HAVE_BUILTIN_AVAILABLE
#      define HAVE_FFI_PREP_CIF_VAR_RUNTIME __builtin_available(macos 10.15, ios 13, watchos 6, tvos 13, *)
#    else
#      define HAVE_FFI_PREP_CIF_VAR_RUNTIME (ffi_prep_cif_var != NULL)
#    endif
#   elif HAVE_FFI_PREP_CIF_VAR
#      define HAVE_FFI_PREP_CIF_VAR_RUNTIME true
#   else
#      define HAVE_FFI_PREP_CIF_VAR_RUNTIME false
#   endif

    /* Even on Apple-arm64 the calling convention for variadic functions coincides
     * with the standard calling convention in the case that the function called
     * only with its fixed arguments.   Thus, we do not need a special flag to be
     * set on variadic functions.   We treat a function as variadic if it is called
     * with a nonzero number of variadic arguments */
    bool is_variadic = (argtypecount != 0 && argcount > argtypecount);
    (void) is_variadic;

#if defined(__APPLE__) && defined(__arm64__)
    if (is_variadic) {
        if (HAVE_FFI_PREP_CIF_VAR_RUNTIME) {
        } else {
            PyErr_SetString(PyExc_NotImplementedError, "ffi_prep_cif_var() is missing");
            return -1;
        }
    }
#endif

#if HAVE_FFI_PREP_CIF_VAR
    if (is_variadic) {
        if (HAVE_FFI_PREP_CIF_VAR_RUNTIME) {
            if (FFI_OK != ffi_prep_cif_var(&cif,
                                        cc,
                                        argtypecount,
                                        argcount,
                                        restype,
                                        atypes)) {
                PyErr_SetString(PyExc_RuntimeError,
                                "ffi_prep_cif_var failed");
                return -1;
            }
        } else {
            if (FFI_OK != ffi_prep_cif(&cif,
                                       cc,
                                       argcount,
                                       restype,
                                       atypes)) {
                PyErr_SetString(PyExc_RuntimeError,
                                "ffi_prep_cif failed");
                return -1;
            }
        }
    } else
#endif

    {
        if (FFI_OK != ffi_prep_cif(&cif,
                                   cc,
                                   argcount,
                                   restype,
                                   atypes)) {
            PyErr_SetString(PyExc_RuntimeError,
                            "ffi_prep_cif failed");
            return -1;
        }
    }

    if (flags & (FUNCFLAG_USE_ERRNO | FUNCFLAG_USE_LASTERROR)) {
        error_object = _ctypes_get_errobj(st, &space);
        if (error_object == NULL)
            return -1;
    }
    if ((flags & FUNCFLAG_PYTHONAPI) == 0)
        Py_UNBLOCK_THREADS
    if (flags & FUNCFLAG_USE_ERRNO) {
        int temp = space[0];
        space[0] = errno;
        errno = temp;
    }
#ifdef MS_WIN32
    if (flags & FUNCFLAG_USE_LASTERROR) {
        int temp = space[1];
        space[1] = GetLastError();
        SetLastError(temp);
    }
#ifndef DONT_USE_SEH
    __try {
#endif
#endif
                ffi_call(&cif, (void *)pProc, resmem, avalues);
#ifdef MS_WIN32
#ifndef DONT_USE_SEH
    }
    __except (HandleException(GetExceptionInformation(),
                              &dwExceptionCode, &record)) {
        ;
    }
#endif
    if (flags & FUNCFLAG_USE_LASTERROR) {
        int temp = space[1];
        space[1] = GetLastError();
        SetLastError(temp);
    }
#endif
    if (flags & FUNCFLAG_USE_ERRNO) {
        int temp = space[0];
        space[0] = errno;
        errno = temp;
    }
    if ((flags & FUNCFLAG_PYTHONAPI) == 0)
        Py_BLOCK_THREADS
    Py_XDECREF(error_object);
#ifdef MS_WIN32
#ifndef DONT_USE_SEH
    if (dwExceptionCode) {
        SetException(dwExceptionCode, &record);
        return -1;
    }
#endif
#endif
    if ((flags & FUNCFLAG_PYTHONAPI) && PyErr_Occurred())
        return -1;
    return 0;
}

/*
 * Convert the C value in result into a Python object, depending on restype.
 *
 * - If restype is NULL, return a Python integer.
 * - If restype is None, return None.
 * - If restype is a simple ctypes type (c_int, c_void_p), call the type's getfunc,
 *   pass the result to checker and return the result.
 * - If restype is another ctypes type, return an instance of that.
 * - Otherwise, call restype and return the result.
 */
static PyObject *GetResult(ctypes_state *st,
                           PyObject *restype, void *result, PyObject *checker)
{
    PyObject *retval, *v;

    if (restype == NULL)
        return PyLong_FromLong(*(int *)result);

    if (restype == Py_None) {
        Py_RETURN_NONE;
    }

    StgInfo *info;
    if (PyStgInfo_FromType(st, restype, &info) < 0) {
        return NULL;
    }
    if (info == NULL) {
        return PyObject_CallFunction(restype, "i", *(int *)result);
    }

    if (info->getfunc && !_ctypes_simple_instance(st, restype)) {
        retval = info->getfunc(result, info->size);
        /* If restype is py_object (detected by comparing getfunc with
           O_get), we have to call Py_XDECREF because O_get has already
           called Py_INCREF, unless the result was NULL, in which case
           an error is set (by the called function, or by O_get).
        */
        if (info->getfunc == _ctypes_get_fielddesc("O")->getfunc) {
            Py_XDECREF(retval);
        }
    }
    else {
        retval = PyCData_FromBaseObj(st, restype, NULL, 0, result);
    }
    if (!checker || !retval)
        return retval;

    v = PyObject_CallOneArg(checker, retval);
    if (v == NULL)
        _PyTraceback_Add("GetResult", "_ctypes/callproc.c", __LINE__-2);
    Py_DECREF(retval);
    return v;
}

/*
 * Raise a new exception 'exc_class', adding additional text to the original
 * exception string.
 */
void _ctypes_extend_error(PyObject *exc_class, const char *fmt, ...)
{
    va_list vargs;

    va_start(vargs, fmt);
    PyObject *s = PyUnicode_FromFormatV(fmt, vargs);
    va_end(vargs);
    if (s == NULL) {
        return;
    }

    assert(PyErr_Occurred());
    PyObject *exc = PyErr_GetRaisedException();
    assert(exc != NULL);
    PyObject *cls_str = PyType_GetName(Py_TYPE(exc));
    if (cls_str) {
        PyUnicode_AppendAndDel(&s, cls_str);
        PyUnicode_AppendAndDel(&s, PyUnicode_FromString(": "));
        if (s == NULL) {
            goto error;
        }
    }
    else {
        PyErr_Clear();
    }

    PyObject *msg_str = PyObject_Str(exc);
    if (msg_str) {
        PyUnicode_AppendAndDel(&s, msg_str);
    }
    else {
        PyErr_Clear();
        PyUnicode_AppendAndDel(&s, PyUnicode_FromString("???"));
    }
    if (s == NULL) {
        goto error;
    }
    PyErr_SetObject(exc_class, s);
error:
    Py_XDECREF(exc);
    Py_XDECREF(s);
}


#ifdef MS_WIN32

static PyObject *
GetComError(ctypes_state *st, HRESULT errcode, GUID *riid, IUnknown *pIunk)
{
    HRESULT hr;
    ISupportErrorInfo *psei = NULL;
    IErrorInfo *pei = NULL;
    BSTR descr=NULL, helpfile=NULL, source=NULL;
    GUID guid;
    DWORD helpcontext=0;
    LPOLESTR progid;
    PyObject *obj;
    LPOLESTR text;

    /* We absolutely have to release the GIL during COM method calls,
       otherwise we may get a deadlock!
    */
    Py_BEGIN_ALLOW_THREADS

    hr = pIunk->lpVtbl->QueryInterface(pIunk, &IID_ISupportErrorInfo, (void **)&psei);
    if (FAILED(hr))
        goto failed;

    hr = psei->lpVtbl->InterfaceSupportsErrorInfo(psei, riid);
    psei->lpVtbl->Release(psei);
    if (FAILED(hr))
        goto failed;

    hr = GetErrorInfo(0, &pei);
    if (hr != S_OK)
        goto failed;

    pei->lpVtbl->GetDescription(pei, &descr);
    pei->lpVtbl->GetGUID(pei, &guid);
    pei->lpVtbl->GetHelpContext(pei, &helpcontext);
    pei->lpVtbl->GetHelpFile(pei, &helpfile);
    pei->lpVtbl->GetSource(pei, &source);

    pei->lpVtbl->Release(pei);

  failed:
    Py_END_ALLOW_THREADS

    progid = NULL;
    ProgIDFromCLSID(&guid, &progid);

    text = FormatError(errcode);
    obj = Py_BuildValue(
        "iu(uuuiu)",
        errcode,
        text,
        descr, source, helpfile, helpcontext,
        progid);
    if (obj) {
        PyErr_SetObject((PyObject *)st->PyComError_Type, obj);
        Py_DECREF(obj);
    }
    LocalFree(text);

    if (descr)
        SysFreeString(descr);
    if (helpfile)
        SysFreeString(helpfile);
    if (source)
        SysFreeString(source);

    return NULL;
}
#endif

#if (defined(__x86_64__) && (defined(__MINGW64__) || defined(__CYGWIN__))) || \
    defined(__aarch64__) || defined(__riscv)
#define CTYPES_PASS_BY_REF_HACK
#define POW2(x) (((x & ~(x - 1)) == x) ? x : 0)
#define IS_PASS_BY_REF(x) (x > 8 || !POW2(x))
#endif

/*
 * Requirements, must be ensured by the caller:
 * - argtuple is tuple of arguments
 * - argtypes is either NULL, or a tuple of the same size as argtuple
 *
 * - XXX various requirements for restype, not yet collected
 */
PyObject *_ctypes_callproc(ctypes_state *st,
                    PPROC pProc,
                    PyObject *argtuple,
#ifdef MS_WIN32
                    IUnknown *pIunk,
                    GUID *iid,
#endif
                    int flags,
                    PyObject *argtypes, /* misleading name: This is a tuple of
                                           methods, not types: the .from_param
                                           class methods of the types */
            PyObject *restype,
            PyObject *checker)
{
    Py_ssize_t i, n, argcount, argtype_count;
    void *resbuf;
    struct argument *args, *pa;
    ffi_type **atypes;
    ffi_type *rtype;
    void **avalues;
    PyObject *retval = NULL;

    // Both call_function and call_cdeclfunction call us:
#if SIZEOF_VOID_P == SIZEOF_LONG
    if (PySys_Audit("ctypes.call_function", "kO",
                    (unsigned long)pProc, argtuple) < 0) {
#elif SIZEOF_VOID_P == SIZEOF_LONG_LONG
    if (PySys_Audit("ctypes.call_function", "KO",
                    (unsigned long long)pProc, argtuple) < 0) {
#else
# warning "unexpected pointer size, you may see odd values in audit hooks"
    if (PySys_Audit("ctypes.call_function", "nO",
                    (Py_ssize_t)pProc, argtuple) < 0) {
#endif
        return NULL;
    }

    n = argcount = PyTuple_GET_SIZE(argtuple);
#ifdef MS_WIN32
    /* an optional COM object this pointer */
    if (pIunk)
        ++argcount;
#endif

    if (argcount > CTYPES_MAX_ARGCOUNT)
    {
        PyErr_Format(st->PyExc_ArgError, "too many arguments (%zi), maximum is %i",
                     argcount, CTYPES_MAX_ARGCOUNT);
        return NULL;
    }

    args = alloca(sizeof(struct argument) * argcount);
    memset(args, 0, sizeof(struct argument) * argcount);
    argtype_count = argtypes ? PyTuple_GET_SIZE(argtypes) : 0;
#ifdef MS_WIN32
    if (pIunk) {
        args[0].ffi_type = &ffi_type_pointer;
        args[0].value.p = pIunk;
        pa = &args[1];
    } else
#endif
        pa = &args[0];

    /* Convert the arguments */
    for (i = 0; i < n; ++i, ++pa) {
        PyObject *converter;
        PyObject *arg;
        int err;

        arg = PyTuple_GET_ITEM(argtuple, i);            /* borrowed ref */
        /* For cdecl functions, we allow more actual arguments
           than the length of the argtypes tuple.
           This is checked in _ctypes::PyCFuncPtr_Call
        */
        if (argtypes && argtype_count > i) {
            PyObject *v;
            converter = PyTuple_GET_ITEM(argtypes, i);
            v = PyObject_CallOneArg(converter, arg);
            if (v == NULL) {
                _ctypes_extend_error(st->PyExc_ArgError, "argument %zd: ", i+1);
                goto cleanup;
            }

            err = ConvParam(st, v, i+1, pa);
            Py_DECREF(v);
            if (-1 == err) {
                _ctypes_extend_error(st->PyExc_ArgError, "argument %zd: ", i+1);
                goto cleanup;
            }
        } else {
            err = ConvParam(st, arg, i+1, pa);
            if (-1 == err) {
                _ctypes_extend_error(st->PyExc_ArgError, "argument %zd: ", i+1);
                goto cleanup; /* leaking ? */
            }
        }
    }

    if (restype == Py_None) {
        rtype = &ffi_type_void;
    } else {
        rtype = _ctypes_get_ffi_type(st, restype);
    }
    if (!rtype) {
        goto cleanup;
    }

    resbuf = alloca(max(rtype->size, sizeof(ffi_arg)));

#ifdef _Py_MEMORY_SANITIZER
    /* ffi_call actually initializes resbuf, but from asm, which
     * MemorySanitizer can't detect. Avoid false positives from MSan. */
    if (resbuf != NULL) {
        __msan_unpoison(resbuf, max(rtype->size, sizeof(ffi_arg)));
    }
#endif
    avalues = (void **)alloca(sizeof(void *) * argcount);
    atypes = (ffi_type **)alloca(sizeof(ffi_type *) * argcount);
    if (!resbuf || !avalues || !atypes) {
        PyErr_NoMemory();
        goto cleanup;
    }
    for (i = 0; i < argcount; ++i) {
        atypes[i] = args[i].ffi_type;
#ifdef CTYPES_PASS_BY_REF_HACK
        size_t size = atypes[i]->size;
        if (IS_PASS_BY_REF(size)) {
            void *tmp = alloca(size);
            if (atypes[i]->type == FFI_TYPE_STRUCT)
                memcpy(tmp, args[i].value.p, size);
            else
                memcpy(tmp, (void*)&args[i].value, size);

            avalues[i] = tmp;
        }
        else
#endif
        if (atypes[i]->type == FFI_TYPE_STRUCT)
            avalues[i] = (void *)args[i].value.p;
        else
            avalues[i] = (void *)&args[i].value;
    }

    if (-1 == _call_function_pointer(st, flags, pProc, avalues, atypes,
                                     rtype, resbuf,
                                     Py_SAFE_DOWNCAST(argcount, Py_ssize_t, int),
                                     Py_SAFE_DOWNCAST(argtype_count, Py_ssize_t, int)))
        goto cleanup;

#ifdef WORDS_BIGENDIAN
    /* libffi returns the result in a buffer with sizeof(ffi_arg). This
       causes problems on big endian machines, since the result buffer
       address cannot simply be used as result pointer, instead we must
       adjust the pointer value:
     */
    /*
      XXX I should find out and clarify why this is needed at all,
      especially why adjusting for ffi_type_float must be avoided on
      64-bit platforms.
     */
    if (rtype->type != FFI_TYPE_FLOAT
        && rtype->type != FFI_TYPE_STRUCT
        && rtype->size < sizeof(ffi_arg))
    {
        resbuf = (char *)resbuf + sizeof(ffi_arg) - rtype->size;
    }
#endif

#ifdef MS_WIN32
    if (iid && pIunk) {
        if (*(int *)resbuf & 0x80000000)
            retval = GetComError(st, *(HRESULT *)resbuf, iid, pIunk);
        else
            retval = PyLong_FromLong(*(int *)resbuf);
    } else if (flags & FUNCFLAG_HRESULT) {
        if (*(int *)resbuf & 0x80000000)
            retval = PyErr_SetFromWindowsErr(*(int *)resbuf);
        else
            retval = PyLong_FromLong(*(int *)resbuf);
    } else
#endif
        retval = GetResult(st, restype, resbuf, checker);
  cleanup:
    for (i = 0; i < argcount; ++i)
        Py_XDECREF(args[i].keep);
    return retval;
}

static int
_parse_voidp(PyObject *obj, void *arg)
{
    void **address = (void **)arg;
    *address = PyLong_AsVoidPtr(obj);
    if (*address == NULL)
        return 0;
    return 1;
}

#ifdef MS_WIN32

PyDoc_STRVAR(format_error_doc,
"FormatError([integer]) -> string\n\
\n\
Convert a win32 error code into a string. If the error code is not\n\
given, the return value of a call to GetLastError() is used.\n");
static PyObject *format_error(PyObject *self, PyObject *args)
{
    PyObject *result;
    wchar_t *lpMsgBuf;
    DWORD code = 0;
    if (!PyArg_ParseTuple(args, "|i:FormatError", &code))
        return NULL;
    if (code == 0)
        code = GetLastError();
    lpMsgBuf = FormatError(code);
    if (lpMsgBuf) {
        result = PyUnicode_FromWideChar(lpMsgBuf, wcslen(lpMsgBuf));
        LocalFree(lpMsgBuf);
    } else {
        result = PyUnicode_FromString("<no description>");
    }
    return result;
}

PyDoc_STRVAR(load_library_doc,
"LoadLibrary(name, load_flags) -> handle\n\
\n\
Load an executable (usually a DLL), and return a handle to it.\n\
The handle may be used to locate exported functions in this\n\
module. load_flags are as defined for LoadLibraryEx in the\n\
Windows API.\n");
static PyObject *load_library(PyObject *self, PyObject *args)
{
    PyObject *nameobj;
    int load_flags = 0;
    HMODULE hMod;
    DWORD err;

    if (!PyArg_ParseTuple(args, "U|i:LoadLibrary", &nameobj, &load_flags))
        return NULL;

    if (PySys_Audit("ctypes.dlopen", "O", nameobj) < 0) {
        return NULL;
    }

    WCHAR *name = PyUnicode_AsWideCharString(nameobj, NULL);
    if (!name)
        return NULL;

    Py_BEGIN_ALLOW_THREADS
    /* bpo-36085: Limit DLL search directories to avoid pre-loading
     * attacks and enable use of the AddDllDirectory function.
     */
    hMod = LoadLibraryExW(name, NULL, (DWORD)load_flags);
    err = hMod ? 0 : GetLastError();
    Py_END_ALLOW_THREADS

    PyMem_Free(name);
    if (err == ERROR_MOD_NOT_FOUND) {
        PyErr_Format(PyExc_FileNotFoundError,
                     ("Could not find module '%.500S' (or one of its "
                      "dependencies). Try using the full path with "
                      "constructor syntax."),
                     nameobj);
        return NULL;
    } else if (err) {
        return PyErr_SetFromWindowsErr(err);
    }
#ifdef _WIN64
    return PyLong_FromVoidPtr(hMod);
#else
    return PyLong_FromLong((int)hMod);
#endif
}

PyDoc_STRVAR(free_library_doc,
"FreeLibrary(handle) -> void\n\
\n\
Free the handle of an executable previously loaded by LoadLibrary.\n");
static PyObject *free_library(PyObject *self, PyObject *args)
{
    void *hMod;
    BOOL result;
    DWORD err;
    if (!PyArg_ParseTuple(args, "O&:FreeLibrary", &_parse_voidp, &hMod))
        return NULL;

    Py_BEGIN_ALLOW_THREADS
    result = FreeLibrary((HMODULE)hMod);
    err = result ? 0 : GetLastError();
    Py_END_ALLOW_THREADS

    if (!result) {
        return PyErr_SetFromWindowsErr(err);
    }
    Py_RETURN_NONE;
}

PyDoc_STRVAR(copy_com_pointer_doc,
"CopyComPointer(src, dst) -> HRESULT value\n");

static PyObject *
copy_com_pointer(PyObject *self, PyObject *args)
{
    PyObject *p1, *p2, *r = NULL;
    struct argument a, b;
    IUnknown *src, **pdst;
    if (!PyArg_ParseTuple(args, "OO:CopyComPointer", &p1, &p2))
        return NULL;
    a.keep = b.keep = NULL;

    ctypes_state *st = get_module_state(self);
    if (ConvParam(st, p1, 0, &a) < 0 || ConvParam(st, p2, 1, &b) < 0) {
        goto done;
    }
    src = (IUnknown *)a.value.p;
    pdst = (IUnknown **)b.value.p;

    if (pdst == NULL)
        r = PyLong_FromLong(E_POINTER);
    else {
        if (src)
            src->lpVtbl->AddRef(src);
        *pdst = src;
        r = PyLong_FromLong(S_OK);
    }
  done:
    Py_XDECREF(a.keep);
    Py_XDECREF(b.keep);
    return r;
}
#else
#ifdef __APPLE__
#ifdef HAVE_DYLD_SHARED_CACHE_CONTAINS_PATH
#  ifdef HAVE_BUILTIN_AVAILABLE
#    define HAVE_DYLD_SHARED_CACHE_CONTAINS_PATH_RUNTIME \
        __builtin_available(macOS 11.0, iOS 14.0, tvOS 14.0, watchOS 7.0, *)
#  else
#    define HAVE_DYLD_SHARED_CACHE_CONTAINS_PATH_RUNTIME \
         (_dyld_shared_cache_contains_path != NULL)
#  endif
#else
// Support the deprecated case of compiling on an older macOS version
static void *libsystem_b_handle;
static bool (*_dyld_shared_cache_contains_path)(const char *path);

__attribute__((constructor)) void load_dyld_shared_cache_contains_path(void) {
    libsystem_b_handle = dlopen("/usr/lib/libSystem.B.dylib", RTLD_LAZY);
    if (libsystem_b_handle != NULL) {
        _dyld_shared_cache_contains_path = dlsym(libsystem_b_handle, "_dyld_shared_cache_contains_path");
    }
}

__attribute__((destructor)) void unload_dyld_shared_cache_contains_path(void) {
    if (libsystem_b_handle != NULL) {
        dlclose(libsystem_b_handle);
    }
}
#define HAVE_DYLD_SHARED_CACHE_CONTAINS_PATH_RUNTIME \
    _dyld_shared_cache_contains_path != NULL
#endif

static PyObject *py_dyld_shared_cache_contains_path(PyObject *self, PyObject *args)
{
     PyObject *name, *name2;
     char *name_str;

     if (HAVE_DYLD_SHARED_CACHE_CONTAINS_PATH_RUNTIME) {
         int r;

         if (!PyArg_ParseTuple(args, "O", &name))
             return NULL;

         if (name == Py_None)
             Py_RETURN_FALSE;

         if (PyUnicode_FSConverter(name, &name2) == 0)
             return NULL;
         name_str = PyBytes_AS_STRING(name2);

         r = _dyld_shared_cache_contains_path(name_str);
         Py_DECREF(name2);

         if (r) {
             Py_RETURN_TRUE;
         } else {
             Py_RETURN_FALSE;
         }

     } else {
         PyErr_SetString(PyExc_NotImplementedError, "_dyld_shared_cache_contains_path symbol is missing");
         return NULL;
     }

 }
#endif

static PyObject *py_dl_open(PyObject *self, PyObject *args)
{
    PyObject *name, *name2;
    const char *name_str;
    void * handle;
#if HAVE_DECL_RTLD_LOCAL
    int mode = RTLD_NOW | RTLD_LOCAL;
#else
    /* cygwin doesn't define RTLD_LOCAL */
    int mode = RTLD_NOW;
#endif
    if (!PyArg_ParseTuple(args, "O|i:dlopen", &name, &mode))
        return NULL;
    mode |= RTLD_NOW;
    if (name != Py_None) {
        if (PyUnicode_FSConverter(name, &name2) == 0)
            return NULL;
        name_str = PyBytes_AS_STRING(name2);
    } else {
        name_str = NULL;
        name2 = NULL;
    }
    if (PySys_Audit("ctypes.dlopen", "O", name) < 0) {
        return NULL;
    }
    handle = dlopen(name_str, mode);
    Py_XDECREF(name2);
    if (!handle) {
        const char *errmsg = dlerror();
        if (errmsg) {
            _PyErr_SetLocaleString(PyExc_OSError, errmsg);
            return NULL;
        }
        PyErr_SetString(PyExc_OSError, "dlopen() error");
        return NULL;
    }
    return PyLong_FromVoidPtr(handle);
}

static PyObject *py_dl_close(PyObject *self, PyObject *args)
{
    void *handle;

    if (!PyArg_ParseTuple(args, "O&:dlclose", &_parse_voidp, &handle))
        return NULL;
    if (dlclose(handle)) {
        const char *errmsg = dlerror();
        if (errmsg) {
            _PyErr_SetLocaleString(PyExc_OSError, errmsg);
            return NULL;
        }
        PyErr_SetString(PyExc_OSError, "dlclose() error");
        return NULL;
    }
    Py_RETURN_NONE;
}

static PyObject *py_dl_sym(PyObject *self, PyObject *args)
{
    char *name;
    void *handle;
    void *ptr;

    if (!PyArg_ParseTuple(args, "O&s:dlsym",
                          &_parse_voidp, &handle, &name))
        return NULL;
    if (PySys_Audit("ctypes.dlsym/handle", "O", args) < 0) {
        return NULL;
    }
#undef USE_DLERROR
    #ifdef __CYGWIN__
        // dlerror() isn't very helpful on cygwin
    #else
        #define USE_DLERROR
        /* dlerror() always returns the latest error.
         *
         * Clear the previous value before calling dlsym(),
         * to ensure we can tell if our call resulted in an error.
         */
        (void)dlerror();
    #endif
    ptr = dlsym((void*)handle, name);
    if (ptr) {
        return PyLong_FromVoidPtr(ptr);
    }
    #ifdef USE_DLERROR
    const char *errmsg = dlerror();
    if (errmsg) {
        _PyErr_SetLocaleString(PyExc_OSError, errmsg);
        return NULL;
    }
    #endif
    #undef USE_DLERROR
    PyErr_Format(PyExc_OSError, "symbol '%s' not found", name);
    return NULL;
}
#endif

/*
 * Only for debugging so far: So that we can call CFunction instances
 *
 * XXX Needs to accept more arguments: flags, argtypes, restype
 */
static PyObject *
call_function(PyObject *self, PyObject *args)
{
    void *func;
    PyObject *arguments;
    PyObject *result;

    if (!PyArg_ParseTuple(args,
                          "O&O!",
                          &_parse_voidp, &func,
                          &PyTuple_Type, &arguments))
        return NULL;

    ctypes_state *st = get_module_state(self);
    result = _ctypes_callproc(st,
                        (PPROC)func,
                        arguments,
#ifdef MS_WIN32
                        NULL,
                        NULL,
#endif
                        0, /* flags */
                NULL, /* self->argtypes */
                NULL, /* self->restype */
                NULL); /* checker */
    return result;
}

/*
 * Only for debugging so far: So that we can call CFunction instances
 *
 * XXX Needs to accept more arguments: flags, argtypes, restype
 */
static PyObject *
call_cdeclfunction(PyObject *self, PyObject *args)
{
    void *func;
    PyObject *arguments;
    PyObject *result;

    if (!PyArg_ParseTuple(args,
                          "O&O!",
                          &_parse_voidp, &func,
                          &PyTuple_Type, &arguments))
        return NULL;

    ctypes_state *st = get_module_state(self);
    result = _ctypes_callproc(st,
                        (PPROC)func,
                        arguments,
#ifdef MS_WIN32
                        NULL,
                        NULL,
#endif
                        FUNCFLAG_CDECL, /* flags */
                        NULL, /* self->argtypes */
                        NULL, /* self->restype */
                        NULL); /* checker */
    return result;
}

/*****************************************************************
 * functions
 */

/*[clinic input]
_ctypes.sizeof
    obj: object
    /
Return the size in bytes of a C instance.

[clinic start generated code]*/

static PyObject *
_ctypes_sizeof(PyObject *module, PyObject *obj)
/*[clinic end generated code: output=ed38a3f364d7bd3e input=321fd0f65cb2d623]*/
{
    ctypes_state *st = get_module_state(module);

    StgInfo *info;
    if (PyStgInfo_FromType(st, obj, &info) < 0) {
        return NULL;
    }
    if (info) {
        return PyLong_FromSsize_t(info->size);
    }

    if (CDataObject_Check(st, obj)) {
        PyObject *ret = NULL;
        Py_BEGIN_CRITICAL_SECTION(obj);
        ret = PyLong_FromSsize_t(((CDataObject *)obj)->b_size);
        Py_END_CRITICAL_SECTION();
        return ret;
    }
    PyErr_SetString(PyExc_TypeError,
                    "this type has no size");
    return NULL;
}

PyDoc_STRVAR(alignment_doc,
"alignment(C type) -> integer\n"
"alignment(C instance) -> integer\n"
"Return the alignment requirements of a C instance");

static PyObject *
align_func(PyObject *self, PyObject *obj)
{
    ctypes_state *st = get_module_state(self);
    StgInfo *info;
    if (PyStgInfo_FromAny(st, obj, &info) < 0) {
        return NULL;
    }
    if (info) {
        return PyLong_FromSsize_t(info->align);
    }
    PyErr_SetString(PyExc_TypeError,
                    "no alignment info");
    return NULL;
}


/*[clinic input]
@critical_section obj
_ctypes.byref
    obj: object(subclass_of="clinic_state()->PyCData_Type")
    offset: Py_ssize_t = 0
    /
Return a pointer lookalike to a C instance, only usable as function argument.

[clinic start generated code]*/

static PyObject *
_ctypes_byref_impl(PyObject *module, PyObject *obj, Py_ssize_t offset)
/*[clinic end generated code: output=60dec5ed520c71de input=6ec02d95d15fbd56]*/
{
    ctypes_state *st = get_module_state(module);

    PyCArgObject *parg = PyCArgObject_new(st);
    if (parg == NULL)
        return NULL;

    parg->tag = 'P';
    parg->pffi_type = &ffi_type_pointer;
    parg->obj = Py_NewRef(obj);
    parg->value.p = (char *)((CDataObject *)obj)->b_ptr + offset;
    return (PyObject *)parg;
}

/*[clinic input]
@critical_section obj
_ctypes.addressof
    obj: object(subclass_of="clinic_state()->PyCData_Type")
    /
Return the address of the C instance internal buffer

[clinic start generated code]*/

static PyObject *
_ctypes_addressof_impl(PyObject *module, PyObject *obj)
/*[clinic end generated code: output=30d8e80c4bab70c7 input=d83937d105d3a442]*/
{
    if (PySys_Audit("ctypes.addressof", "(O)", obj) < 0) {
        return NULL;
    }
    return PyLong_FromVoidPtr(((CDataObject *)obj)->b_ptr);
}

static int
converter(PyObject *obj, void *arg)
{
    void **address = (void **)arg;
    *address = PyLong_AsVoidPtr(obj);
    return *address != NULL;
}

static PyObject *
My_PyObj_FromPtr(PyObject *self, PyObject *args)
{
    PyObject *ob;
    if (!PyArg_ParseTuple(args, "O&:PyObj_FromPtr", converter, &ob)) {
        return NULL;
    }
    if (PySys_Audit("ctypes.PyObj_FromPtr", "(O)", ob) < 0) {
        return NULL;
    }
    return Py_NewRef(ob);
}

static PyObject *
My_Py_INCREF(PyObject *self, PyObject *arg)
{
    Py_INCREF(arg); /* that's what this function is for */
    Py_INCREF(arg); /* that for returning it */
    return arg;
}

static PyObject *
My_Py_DECREF(PyObject *self, PyObject *arg)
{
    Py_DECREF(arg); /* that's what this function is for */
    Py_INCREF(arg); /* that's for returning it */
    return arg;
}

/*[clinic input]
@critical_section obj
_ctypes.resize
    obj: object(subclass_of="clinic_state()->PyCData_Type", type="CDataObject *")
    size: Py_ssize_t
    /

[clinic start generated code]*/

static PyObject *
_ctypes_resize_impl(PyObject *module, CDataObject *obj, Py_ssize_t size)
/*[clinic end generated code: output=11c89c7dbdbcd53f input=bf5a6aaea8514261]*/
{
    ctypes_state *st = get_module_state(module);
    StgInfo *info;
    int result = PyStgInfo_FromObject(st, (PyObject *)obj, &info);
    if (result < 0) {
        return NULL;
    }
    if (info == NULL) {
        PyErr_SetString(PyExc_TypeError,
                        "expected ctypes instance");
        return NULL;
    }
    if (size < info->size) {
        PyErr_Format(PyExc_ValueError,
                     "minimum size is %zd",
                     info->size);
        return NULL;
    }
    if (obj->b_needsfree == 0) {
        PyErr_Format(PyExc_ValueError,
                     "Memory cannot be resized because this object doesn't own it");
        return NULL;
    }
    if ((size_t)size <= sizeof(obj->b_value)) {
        /* internal default buffer is large enough */
        obj->b_size = size;
        goto done;
    }
    if (!_CDataObject_HasExternalBuffer(obj)) {
        /* We are currently using the objects default buffer, but it
           isn't large enough any more. */
        void *ptr = PyMem_Calloc(1, size);
        if (ptr == NULL)
            return PyErr_NoMemory();
        memmove(ptr, obj->b_ptr, obj->b_size);
        obj->b_ptr = ptr;
        obj->b_size = size;
    } else {
        void * ptr = PyMem_Realloc(obj->b_ptr, size);
        if (ptr == NULL)
            return PyErr_NoMemory();
        obj->b_ptr = ptr;
        obj->b_size = size;
    }
  done:
    Py_RETURN_NONE;
}

static PyObject *
unpickle(PyObject *self, PyObject *args)
{
    PyObject *typ, *state, *meth, *obj, *result;

    if (!PyArg_ParseTuple(args, "OO!", &typ, &PyTuple_Type, &state))
        return NULL;
    obj = PyObject_CallMethodOneArg(typ, &_Py_ID(__new__), typ);
    if (obj == NULL)
        return NULL;

    meth = PyObject_GetAttr(obj, &_Py_ID(__setstate__));
    if (meth == NULL) {
        goto error;
    }

    result = PyObject_Call(meth, state, NULL);
    Py_DECREF(meth);
    if (result == NULL) {
        goto error;
    }
    Py_DECREF(result);

    return obj;

error:
    Py_DECREF(obj);
    return NULL;
}

static PyObject *
buffer_info(PyObject *self, PyObject *arg)
{
    PyObject *shape;
    Py_ssize_t i;

    ctypes_state *st = get_module_state(self);
    StgInfo *info;
    if (PyStgInfo_FromAny(st, arg, &info) < 0) {
        return NULL;
    }
    if (info == NULL) {
        PyErr_SetString(PyExc_TypeError,
                        "not a ctypes type or object");
        return NULL;
    }
    shape = PyTuple_New(info->ndim);
    if (shape == NULL)
        return NULL;
    for (i = 0; i < (int)info->ndim; ++i)
        PyTuple_SET_ITEM(shape, i, PyLong_FromSsize_t(info->shape[i]));

    if (PyErr_Occurred()) {
        Py_DECREF(shape);
        return NULL;
    }
    return Py_BuildValue("siN", info->format, info->ndim, shape);
}



PyMethodDef _ctypes_module_methods[] = {
    {"get_errno", get_errno, METH_NOARGS},
    {"set_errno", set_errno, METH_VARARGS},
    {"_unpickle", unpickle, METH_VARARGS },
    {"buffer_info", buffer_info, METH_O, "Return buffer interface information"},
    _CTYPES_RESIZE_METHODDEF
#ifdef MS_WIN32
    {"get_last_error", get_last_error, METH_NOARGS},
    {"set_last_error", set_last_error, METH_VARARGS},
    {"CopyComPointer", copy_com_pointer, METH_VARARGS, copy_com_pointer_doc},
    {"FormatError", format_error, METH_VARARGS, format_error_doc},
    {"LoadLibrary", load_library, METH_VARARGS, load_library_doc},
    {"FreeLibrary", free_library, METH_VARARGS, free_library_doc},
    {"_check_HRESULT", check_hresult, METH_VARARGS},
#else
    {"dlopen", py_dl_open, METH_VARARGS,
     "dlopen(name, flag={RTLD_GLOBAL|RTLD_LOCAL}) open a shared library"},
    {"dlclose", py_dl_close, METH_VARARGS, "dlclose a library"},
    {"dlsym", py_dl_sym, METH_VARARGS, "find symbol in shared library"},
#endif
#ifdef __APPLE__
     {"_dyld_shared_cache_contains_path", py_dyld_shared_cache_contains_path, METH_VARARGS, "check if path is in the shared cache"},
#endif
    {"alignment", align_func, METH_O, alignment_doc},
    _CTYPES_SIZEOF_METHODDEF
    _CTYPES_BYREF_METHODDEF
    _CTYPES_ADDRESSOF_METHODDEF
    {"call_function", call_function, METH_VARARGS },
    {"call_cdeclfunction", call_cdeclfunction, METH_VARARGS },
    {"PyObj_FromPtr", My_PyObj_FromPtr, METH_VARARGS },
    {"Py_INCREF", My_Py_INCREF, METH_O },
    {"Py_DECREF", My_Py_DECREF, METH_O },
    {NULL,      NULL}        /* Sentinel */
};<|MERGE_RESOLUTION|>--- conflicted
+++ resolved
@@ -106,12 +106,9 @@
 #if defined(Py_HAVE_C_COMPLEX) && defined(Py_FFI_SUPPORT_C_COMPLEX)
 #include "../_complex.h"          // complex
 #endif
-<<<<<<< HEAD
-=======
 #define clinic_state() (get_module_state(module))
 #include "clinic/callproc.c.h"
 #undef clinic_state
->>>>>>> 5e96e4fc
 
 #define CTYPES_CAPSULE_NAME_PYMEM "_ctypes pymem"
 
