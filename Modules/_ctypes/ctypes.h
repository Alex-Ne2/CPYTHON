--- conflicted
+++ resolved
@@ -184,18 +184,11 @@
 
 
 extern PyObject *
-<<<<<<< HEAD
-PyCField_FromDesc(PyObject *desc, Py_ssize_t index,
+PyCField_FromDesc(ctypes_state *st, PyObject *desc, Py_ssize_t index,
                 Py_ssize_t *pfield_size, Py_ssize_t bitsize,
                 Py_ssize_t *pbitofs, Py_ssize_t *psize, Py_ssize_t *poffset,
                 Py_ssize_t *palign,
                 int pack, int is_big_endian, int ms_struct);
-=======
-PyCField_FromDesc(ctypes_state *st, PyObject *desc, Py_ssize_t index,
-                Py_ssize_t *pfield_size, int bitsize, int *pbitofs,
-                Py_ssize_t *psize, Py_ssize_t *poffset, Py_ssize_t *palign,
-                int pack, int is_big_endian);
->>>>>>> 7e2fef86
 
 extern PyObject *PyCData_AtAddress(ctypes_state *st, PyObject *type, void *buf);
 extern PyObject *PyCData_FromBytes(ctypes_state *st, PyObject *type, char *data, Py_ssize_t length);
