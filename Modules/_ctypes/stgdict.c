--- conflicted
+++ resolved
@@ -729,8 +729,6 @@
     stgdict->align = total_align;
     stgdict->length = len;      /* ADD ffi_ofs? */
 
-<<<<<<< HEAD
-=======
 #define MAX_STRUCT_SIZE 16
 
     if (arrays_seen && (size <= MAX_STRUCT_SIZE)) {
@@ -964,7 +962,6 @@
         PyMem_Free(stgdict->ffi_type_pointer.elements);
         stgdict->ffi_type_pointer.elements = element_types;
     }
->>>>>>> d9aa216d
 
     /* We did check that this flag was NOT set above, it must not
        have been set until now. */
