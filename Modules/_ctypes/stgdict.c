--- conflicted
+++ resolved
@@ -426,7 +426,6 @@
         pack = 0;
     }
 
-<<<<<<< HEAD
     #ifdef MS_WIN32
     int ms_struct = 1;
     #else
@@ -444,7 +443,10 @@
                 PyErr_ExceptionMatches(PyExc_OverflowError)) {
                 PyErr_SetString(PyExc_ValueError,
                                 "_pack_ must be a bool or integer");
-=======
+            }
+            return -1;
+        }
+    }
     if (PyObject_GetOptionalAttr(type, &_Py_ID(_align_), &tmp) < 0) {
         return -1;
     }
@@ -458,18 +460,14 @@
             {
                 PyErr_SetString(PyExc_ValueError,
                                 "_align_ must be a non-negative integer");
->>>>>>> 298bcdc1
-            }
-            return -1;
-        }
-    }
-<<<<<<< HEAD
-=======
+            }
+            return -1;
+        }
+    }
     else {
         /* Setting `_align_ = 0` amounts to using the default alignment */
         forced_alignment = 1;
     }
->>>>>>> 298bcdc1
 
     len = PySequence_Size(fields);
     if (len == -1) {
