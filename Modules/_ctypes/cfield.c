#ifndef Py_BUILD_CORE_BUILTIN
#  define Py_BUILD_CORE_MODULE 1
#endif

#include "Python.h"
// windows.h must be included before pycore internal headers
#ifdef MS_WIN32
#  include <windows.h>
#endif

#include "pycore_bitutils.h"      // _Py_bswap32()
#include "pycore_call.h"          // _PyObject_CallNoArgs()

#include <ffi.h>
#include "ctypes.h"

#if defined(Py_HAVE_C_COMPLEX) && defined(Py_FFI_SUPPORT_C_COMPLEX)
#  include "../_complex.h"        // complex
#endif

#define CTYPES_CFIELD_CAPSULE_NAME_PYMEM "_ctypes/cfield.c pymem"

/*[clinic input]
module _ctypes
[clinic start generated code]*/
/*[clinic end generated code: output=da39a3ee5e6b4b0d input=476a19c49b31a75c]*/

#include "clinic/cfield.c.h"

static void pymem_destructor(PyObject *ptr)
{
    void *p = PyCapsule_GetPointer(ptr, CTYPES_CFIELD_CAPSULE_NAME_PYMEM);
    if (p) {
        PyMem_Free(p);
    }
}


/******************************************************************/
/*
  PyCField_Type
*/
/*[clinic input]
class _ctypes.CField "PyObject *" "PyObject"
[clinic start generated code]*/
/*[clinic end generated code: output=da39a3ee5e6b4b0d input=602817ea3ffc709c]*/

static inline
Py_ssize_t NUM_BITS(Py_ssize_t bitsize);
static inline
Py_ssize_t LOW_BIT(Py_ssize_t offset);


/*[clinic input]
@classmethod
_ctypes.CField.__new__ as PyCField_new

    *
    name: object(subclass_of='&PyUnicode_Type')
    type as proto: object
    byte_size: Py_ssize_t
    byte_offset: Py_ssize_t
    index: Py_ssize_t
    for_big_endian: bool
    _internal_use: bool
    bit_size as bit_size_obj: object = None
    bit_offset as bit_offset_obj: object = None

[clinic start generated code]*/

static PyObject *
PyCField_new_impl(PyTypeObject *type, PyObject *name, PyObject *proto,
                  Py_ssize_t byte_size, Py_ssize_t byte_offset,
                  Py_ssize_t index, int for_big_endian, int _internal_use,
                  PyObject *bit_size_obj, PyObject *bit_offset_obj)
/*[clinic end generated code: output=79505dee1dad9b8e input=a6376bdec96976b8]*/
{
    CFieldObject* self = NULL;

    if (!_internal_use) {
        // Do not instantiate outside ctypes, yet.
        // The constructor is internal API and may change without warning.
        PyErr_Format(PyExc_TypeError, "Cannot create %T object.", type);
        goto error;
    }
    if (byte_size < 0) {
        PyErr_Format(PyExc_ValueError,
                     "byte size of field %R must not be negative, got %zd",
                     name, byte_size);
        goto error;
    }

    ctypes_state *st = get_module_state_by_class(type);
    StgInfo *info;
    if (PyStgInfo_FromType(st, proto, &info) < 0) {
        goto error;
    }
    if (info == NULL) {
        PyErr_Format(PyExc_TypeError,
                     "type of field %R must be a C type", self->name);
        goto error;
    }
    assert(byte_size == info->size);

    Py_ssize_t bitfield_size = 0;
    Py_ssize_t bit_offset = 0;
    if (bit_size_obj != Py_None) {
        // It's a bit field!
        switch(info->ffi_type_pointer.type) {
            case FFI_TYPE_UINT8:
            case FFI_TYPE_UINT16:
            case FFI_TYPE_UINT32:
            case FFI_TYPE_SINT64:
            case FFI_TYPE_UINT64:
                break;

            case FFI_TYPE_SINT8:
            case FFI_TYPE_SINT16:
            case FFI_TYPE_SINT32:
                if (info->getfunc != _ctypes_get_fielddesc("c")->getfunc
                    && info->getfunc != _ctypes_get_fielddesc("u")->getfunc)
                {
                    break;
                }
                _Py_FALLTHROUGH;  /* else fall through */
            default:
                PyErr_Format(PyExc_TypeError,
                             "bit fields not allowed for type %s",
                             ((PyTypeObject*)proto)->tp_name);
                goto error;
        }

        if (byte_size > 100) {
            // Bitfields must "live" in a field defined by a ffi type,
            // so they're limited to about 8 bytes.
            // This check is here to avoid overflow in later checks.
            PyErr_Format(PyExc_ValueError,
                        "bit field %R size too large, got %zd",
                        name, byte_size);
        }
        bitfield_size = PyLong_AsSsize_t(bit_size_obj);
        if ((bitfield_size <= 0) || (bitfield_size > 255)) {
            if (!PyErr_Occurred()) {
                PyErr_Format(PyExc_ValueError,
                            "bit size of field %R out of range, got %zd",
                            name, bitfield_size);
            }
            goto error;
        }
        bit_offset = PyLong_AsSsize_t(bit_offset_obj);
        if ((bit_offset < 0) || (bit_offset > 255)) {
            if (!PyErr_Occurred()) {
                PyErr_Format(PyExc_ValueError,
                            "bit offset of field %R out of range, got %zd",
                            name, bit_offset);
            }
            goto error;
        }
        if ((bitfield_size + bit_offset) > byte_size * 8) {
            PyErr_Format(
                PyExc_ValueError,
                "bit field %R overflows its type (%zd + %zd >= %zd)",
                name, bit_offset, byte_size*8);
                goto error;
        }
    }
    else {
        if (bit_offset_obj != Py_None) {
            PyErr_Format(
                PyExc_ValueError,
                "field %R: bit_offset must be specified if bit_size is",
                name);
        }
    }

    self = (CFieldObject *)type->tp_alloc(type, 0);
    if (!self) {
        return NULL;
    }
    if (PyUnicode_CheckExact(name)) {
        self->name = Py_NewRef(name);
    } else {
        self->name = PyObject_Str(name);
        if (!self->name) {
            goto error;
        }
    }

    self->proto = Py_NewRef(proto);
    self->byte_size = byte_size;
    self->byte_offset = byte_offset;
    self->bitfield_size = (uint8_t)bitfield_size;
    self->bit_offset = (uint8_t)bit_offset;
    self->_for_big_endian = for_big_endian;

    self->index = index;

    /*  Field descriptors for 'c_char * n' are be special cased to
        return a Python string instead of an Array object instance...
    */
    self->setfunc = NULL;
    self->getfunc = NULL;
    if (PyCArrayTypeObject_Check(st, proto)) {
        StgInfo *ainfo;
        if (PyStgInfo_FromType(st, proto, &ainfo) < 0) {
            goto error;
        }

        if (ainfo && ainfo->proto) {
            StgInfo *iinfo;
            if (PyStgInfo_FromType(st, ainfo->proto, &iinfo) < 0) {
                goto error;
            }
            if (!iinfo) {
                PyErr_SetString(PyExc_TypeError,
                                "has no _stginfo_");
                goto error;
            }
            if (iinfo->getfunc == _ctypes_get_fielddesc("c")->getfunc) {
                struct fielddesc *fd = _ctypes_get_fielddesc("s");
                self->getfunc = fd->getfunc;
                self->setfunc = fd->setfunc;
            }
            if (iinfo->getfunc == _ctypes_get_fielddesc("u")->getfunc) {
                struct fielddesc *fd = _ctypes_get_fielddesc("U");
                self->getfunc = fd->getfunc;
                self->setfunc = fd->setfunc;
            }
        }
    }

    return (PyObject *)self;
error:
    Py_XDECREF(self);
    return NULL;
}

static inline Py_ssize_t
_pack_legacy_size(CFieldObject *field)
{
    if (field->bitfield_size) {
        Py_ssize_t bit_offset = field->bit_offset;
        if (field->_for_big_endian) {
            bit_offset = 8 * field->byte_size - bit_offset - field->bitfield_size;
        }
        return (field->bitfield_size << 16) | bit_offset;
    }
    return field->byte_size;
}

static int
PyCField_set(PyObject *op, PyObject *inst, PyObject *value)
{
    CDataObject *dst;
    char *ptr;
    CFieldObject *self = _CFieldObject_CAST(op);
    ctypes_state *st = get_module_state_by_class(Py_TYPE(self));
    if (!CDataObject_Check(st, inst)) {
        PyErr_SetString(PyExc_TypeError,
                        "not a ctype instance");
        return -1;
    }
<<<<<<< HEAD
    dst = (CDataObject *)inst;
    ptr = dst->b_ptr + self->byte_offset;
=======
    dst = _CDataObject_CAST(inst);
    ptr = dst->b_ptr + self->offset;
>>>>>>> 233fd00f
    if (value == NULL) {
        PyErr_SetString(PyExc_TypeError,
                        "can't delete attribute");
        return -1;
    }
    return PyCData_set(st, inst, self->proto, self->setfunc, value,
<<<<<<< HEAD
                     self->index, _pack_legacy_size(self), ptr);
=======
                       self->index, self->size, ptr);
>>>>>>> 233fd00f
}

static PyObject *
PyCField_get(PyObject *op, PyObject *inst, PyTypeObject *type)
{
    CDataObject *src;
    CFieldObject *self = _CFieldObject_CAST(op);
    if (inst == NULL) {
        return Py_NewRef(self);
    }
    ctypes_state *st = get_module_state_by_class(Py_TYPE(self));
    if (!CDataObject_Check(st, inst)) {
        PyErr_SetString(PyExc_TypeError,
                        "not a ctype instance");
        return NULL;
    }
    src = _CDataObject_CAST(inst);
    return PyCData_get(st, self->proto, self->getfunc, inst,
<<<<<<< HEAD
                     self->index, _pack_legacy_size(self),
                     src->b_ptr + self->byte_offset);
=======
                       self->index, self->size, src->b_ptr + self->offset);
>>>>>>> 233fd00f
}

static PyObject *
PyCField_get_legacy_size(PyObject *self, void *data)
{
<<<<<<< HEAD
    CFieldObject *field = (CFieldObject *)self;
    return PyLong_FromSsize_t(_pack_legacy_size(field));
=======
    return PyLong_FromSsize_t(_CFieldObject_CAST(self)->offset);
>>>>>>> 233fd00f
}

static PyObject *
PyCField_get_bit_size(PyObject *self, void *data)
{
<<<<<<< HEAD
    CFieldObject *field = (CFieldObject *)self;
    if (field->bitfield_size) {
        return PyLong_FromSsize_t(field->bitfield_size);
    }
    if (field->byte_size < PY_SSIZE_T_MAX / 8) {
        return PyLong_FromSsize_t(field->byte_size * 8);
    }
    // If the bit size overflows Py_ssize_t, we don't try fitting it in
    // a bigger C type. Use Python ints.
    PyObject *byte_size_obj = PyLong_FromSsize_t(field->byte_size);
    if (!byte_size_obj) {
        return NULL;
    }
    PyObject *eight = PyLong_FromLong(8);
    if (!eight) {
        return NULL;
    }
    return PyNumber_Multiply(byte_size_obj, eight);

}

static PyObject *
PyCField_is_bitfield(PyObject *self, void *data)
{
    CFieldObject *field = (CFieldObject *)self;
    return PyBool_FromLong(field->bitfield_size);
}

static PyObject *
PyCField_is_anonymous(PyObject *self, void *data)
{
    CFieldObject *field = (CFieldObject *)self;
    return PyBool_FromLong(field->anonymous);
=======
    return PyLong_FromSsize_t(_CFieldObject_CAST(self)->size);
>>>>>>> 233fd00f
}

static PyGetSetDef PyCField_getset[] = {
    { "size", PyCField_get_legacy_size, NULL,
        PyDoc_STR("size in bytes of this field. For bitfields, this is a "
                  "legacy packed value; use byte_size instead") },

    { "bit_size", PyCField_get_bit_size, NULL,
        PyDoc_STR("size of this field in bits") },
    { "is_bitfield", PyCField_is_bitfield, NULL,
        PyDoc_STR("true if this is a bitfield") },
    { "is_anonymous", PyCField_is_anonymous, NULL,
        PyDoc_STR("true if this field is anonymous") },
    { NULL },
};

static PyMemberDef PyCField_members[] = {
    { "name",
        .type=Py_T_OBJECT_EX,
        .offset=offsetof(CFieldObject, name),
        .flags=Py_READONLY,
        .doc=PyDoc_STR("name of this field") },
    { "type",
        .type=Py_T_OBJECT_EX,
        .offset=offsetof(CFieldObject, proto),
        .flags=Py_READONLY,
        .doc=PyDoc_STR("type of this field") },
    { "offset",
        .type=Py_T_PYSSIZET,
        .offset=offsetof(CFieldObject, byte_offset),
        .flags=Py_READONLY,
        .doc=PyDoc_STR("offset in bytes of this field (same as byte_offset)") },
    { "byte_offset",
        .type=Py_T_PYSSIZET,
        .offset=offsetof(CFieldObject, byte_offset),
        .flags=Py_READONLY,
        .doc=PyDoc_STR("offset in bytes of this field. "
                       "For bitfields: excludes bit_offset.") },
    { "byte_size",
        .type=Py_T_PYSSIZET,
        .offset=offsetof(CFieldObject, byte_size),
        .flags=Py_READONLY,
        .doc=PyDoc_STR("size of this field in bytes") },
    { "bit_offset",
        .type=Py_T_UBYTE,
        .offset=offsetof(CFieldObject, bit_offset),
        .flags=Py_READONLY,
        .doc=PyDoc_STR("additional offset in bits (relative to byte_offset); "
                       "zero for non-bitfields") },
    { NULL },
};

static int
PyCField_traverse(PyObject *op, visitproc visit, void *arg)
{
    CFieldObject *self = _CFieldObject_CAST(op);
    Py_VISIT(Py_TYPE(self));
    Py_VISIT(self->proto);
    return 0;
}

static int
PyCField_clear(PyObject *op)
{
    CFieldObject *self = _CFieldObject_CAST(op);
    Py_CLEAR(self->proto);
    Py_CLEAR(self->name);
    return 0;
}

static void
PyCField_dealloc(PyObject *self)
{
    PyTypeObject *tp = Py_TYPE(self);
    PyObject_GC_UnTrack(self);
    (void)PyCField_clear(self);
    Py_TYPE(self)->tp_free(self);
    Py_DECREF(tp);
}

static PyObject *
<<<<<<< HEAD
PyCField_repr(PyObject *self)
=======
PyCField_repr(PyObject *op)
>>>>>>> 233fd00f
{
    CFieldObject *field = (CFieldObject *)self;
    PyObject *result;
<<<<<<< HEAD
    const char *tp_name = ((PyTypeObject *)field->proto)->tp_name;
=======
    CFieldObject *self = _CFieldObject_CAST(op);
    Py_ssize_t bits = NUM_BITS(self->size);
    Py_ssize_t size = LOW_BIT(self->size);
    const char *name;
>>>>>>> 233fd00f

    if (field->bitfield_size) {
        result = PyUnicode_FromFormat(
            "<%T %R type=%s, ofs=%zd, bit_size=%zd, bit_offset=%zd>",
            self,
            field->name, tp_name, field->byte_offset,
            (Py_ssize_t)field->bitfield_size,
            (Py_ssize_t)field->bit_offset);
    }
    else {
        result = PyUnicode_FromFormat(
            "<%T %R type=%s, ofs=%zd, size=%zd>",
            self,
            field->name, tp_name, field->byte_offset,
            field->byte_size);
    }
    return result;
}

static PyType_Slot cfield_slots[] = {
    {Py_tp_new, PyCField_new},
    {Py_tp_dealloc, PyCField_dealloc},
    {Py_tp_repr, PyCField_repr},
    {Py_tp_doc, (void *)PyDoc_STR("Structure/Union member")},
    {Py_tp_traverse, PyCField_traverse},
    {Py_tp_clear, PyCField_clear},
    {Py_tp_getset, PyCField_getset},
    {Py_tp_members, PyCField_members},
    {Py_tp_descr_get, PyCField_get},
    {Py_tp_descr_set, PyCField_set},
    {0, NULL},
};

PyType_Spec cfield_spec = {
    .name = "ctypes.CField",
    .basicsize = sizeof(CFieldObject),
    .flags = (Py_TPFLAGS_DEFAULT | Py_TPFLAGS_HAVE_GC |
              Py_TPFLAGS_IMMUTABLETYPE),
    .slots = cfield_slots,
};


/*****************************************************************
 * Integer fields, with bitfield support
 */

/* how to decode the size field, for integer get/set functions */
static inline
Py_ssize_t LOW_BIT(Py_ssize_t offset) {
    return offset & 0xFFFF;
}
static inline
Py_ssize_t NUM_BITS(Py_ssize_t bitsize) {
    return bitsize >> 16;
}

/* Doesn't work if NUM_BITS(size) == 0, but it never happens in SET() call. */
#define BIT_MASK(type, size) (((((type)1 << (NUM_BITS(size) - 1)) - 1) << 1) + 1)

/* This macro CHANGES the first parameter IN PLACE. For proper sign handling,
   we must first shift left, then right.
*/
#define GET_BITFIELD(v, size)                                           \
    if (NUM_BITS(size)) {                                               \
        v <<= (sizeof(v)*8 - LOW_BIT(size) - NUM_BITS(size));           \
        v >>= (sizeof(v)*8 - NUM_BITS(size));                           \
    }

/* This macro RETURNS the first parameter with the bit field CHANGED. */
#define SET(type, x, v, size)                                                 \
    (NUM_BITS(size) ?                                                   \
     ( ( (type)(x) & ~(BIT_MASK(type, size) << LOW_BIT(size)) ) | ( ((type)(v) & BIT_MASK(type, size)) << LOW_BIT(size) ) ) \
     : (type)(v))

/*****************************************************************
 * The setter methods return an object which must be kept alive, to keep the
 * data valid which has been stored in the memory block.  The ctypes object
 * instance inserts this object into its 'b_objects' list.
 *
 * For simple Python types like integers or characters, there is nothing that
 * has to been kept alive, so Py_None is returned in these cases.  But this
 * makes inspecting the 'b_objects' list, which is accessible from Python for
 * debugging, less useful.
 *
 * So, defining the _CTYPES_DEBUG_KEEP symbol returns the original value
 * instead of Py_None.
 */

#ifdef _CTYPES_DEBUG_KEEP
#define _RET(x) Py_INCREF(x); return x
#else
#define _RET(X) Py_RETURN_NONE
#endif

/*****************************************************************
 * accessor methods for fixed-width integers (e.g. int8_t, uint64_t),
 * supporting bit fields.
 * These are named e.g. `i8_set`/`i8_get` or `u64_set`/`u64_get`,
 * and are all alike, so they're defined using a macro.
 */

#define FIXINT_GETSET(TAG, CTYPE, NBITS, PYAPI_FROMFUNC)                      \
    static PyObject *                                                         \
    TAG ## _set(void *ptr, PyObject *value, Py_ssize_t size_arg)              \
    {                                                                         \
        assert(NUM_BITS(size_arg) || (size_arg == (NBITS) / 8));              \
        CTYPE val;                                                            \
        if (PyLong_Check(value)                                               \
            && PyUnstable_Long_IsCompact((PyLongObject *)value))              \
        {                                                                     \
            val = (CTYPE)PyUnstable_Long_CompactValue(                        \
                      (PyLongObject *)value);                                 \
        }                                                                     \
        else {                                                                \
            Py_ssize_t res = PyLong_AsNativeBytes(                            \
                value, &val, (NBITS) / 8,                                     \
                Py_ASNATIVEBYTES_NATIVE_ENDIAN                                \
                | Py_ASNATIVEBYTES_ALLOW_INDEX);                              \
            if (res < 0) {                                                    \
                return NULL;                                                  \
            }                                                                 \
        }                                                                     \
        CTYPE prev;                                                           \
        memcpy(&prev, ptr, (NBITS) / 8);                                      \
        val = SET(CTYPE, prev, val, size_arg);                                \
        memcpy(ptr, &val, (NBITS) / 8);                                       \
        _RET(value);                                                          \
    }                                                                         \
                                                                              \
    static PyObject *                                                         \
    TAG ## _get(void *ptr, Py_ssize_t size_arg)                               \
    {                                                                         \
        assert(NUM_BITS(size_arg) || (size_arg == (NBITS) / 8));              \
        CTYPE val;                                                            \
        memcpy(&val, ptr, sizeof(val));                                       \
        GET_BITFIELD(val, size_arg);                                          \
        return PYAPI_FROMFUNC(val);                                           \
    }                                                                         \
    ///////////////////////////////////////////////////////////////////////////

/* Another macro for byte-swapped variants (e.g. `i8_set_sw`/`i8_get_sw`) */

#define FIXINT_GETSET_SW(TAG, CTYPE, NBITS, PYAPI_FROMFUNC, PY_SWAPFUNC)      \
    static PyObject *                                                         \
    TAG ## _set_sw(void *ptr, PyObject *value, Py_ssize_t size_arg)           \
    {                                                                         \
        CTYPE val;                                                            \
        PyObject *res = TAG ## _set(&val, value, (NBITS) / 8);                \
        if (res == NULL) {                                                    \
            return NULL;                                                      \
        }                                                                     \
        Py_DECREF(res);                                                       \
        CTYPE field;                                                          \
        memcpy(&field, ptr, sizeof(field));                                   \
        field = PY_SWAPFUNC(field);                                           \
        field = SET(CTYPE, field, val, size_arg);                             \
        field = PY_SWAPFUNC(field);                                           \
        memcpy(ptr, &field, sizeof(field));                                   \
        _RET(value);                                                          \
    }                                                                         \
                                                                              \
    static PyObject *                                                         \
    TAG ## _get_sw(void *ptr, Py_ssize_t size_arg)                            \
    {                                                                         \
        assert(NUM_BITS(size_arg) || (size_arg == (NBITS) / 8));              \
        CTYPE val;                                                            \
        memcpy(&val, ptr, sizeof(val));                                       \
        val = PY_SWAPFUNC(val);                                               \
        GET_BITFIELD(val, size_arg);                                          \
        return PYAPI_FROMFUNC(val);                                           \
    }                                                                         \
    ///////////////////////////////////////////////////////////////////////////

/* These macros are expanded for all supported combinations of byte sizes
 * (1, 2, 4, 8), signed and unsigned, native and swapped byteorder.
 * That's a lot, so generate the list with Argument Clinic (`make clinic`).
 */

/*[python input]
for nbits in 8, 16, 32, 64:
    for sgn in 'i', 'u':
        u = 'u' if sgn == 'u' else ''
        U = u.upper()
        apibits = max(nbits, 32)
        parts = [
            f'{sgn}{nbits}',
            f'{u}int{nbits}_t',
            f'{nbits}',
            f'PyLong_From{U}Int{apibits}',
        ]
        print(f'FIXINT_GETSET({", ".join(parts)})')
        if nbits > 8:
            parts.append(f'_Py_bswap{nbits}')
            print(f'FIXINT_GETSET_SW({", ".join(parts)})')
[python start generated code]*/
FIXINT_GETSET(i8, int8_t, 8, PyLong_FromInt32)
FIXINT_GETSET(u8, uint8_t, 8, PyLong_FromUInt32)
FIXINT_GETSET(i16, int16_t, 16, PyLong_FromInt32)
FIXINT_GETSET_SW(i16, int16_t, 16, PyLong_FromInt32, _Py_bswap16)
FIXINT_GETSET(u16, uint16_t, 16, PyLong_FromUInt32)
FIXINT_GETSET_SW(u16, uint16_t, 16, PyLong_FromUInt32, _Py_bswap16)
FIXINT_GETSET(i32, int32_t, 32, PyLong_FromInt32)
FIXINT_GETSET_SW(i32, int32_t, 32, PyLong_FromInt32, _Py_bswap32)
FIXINT_GETSET(u32, uint32_t, 32, PyLong_FromUInt32)
FIXINT_GETSET_SW(u32, uint32_t, 32, PyLong_FromUInt32, _Py_bswap32)
FIXINT_GETSET(i64, int64_t, 64, PyLong_FromInt64)
FIXINT_GETSET_SW(i64, int64_t, 64, PyLong_FromInt64, _Py_bswap64)
FIXINT_GETSET(u64, uint64_t, 64, PyLong_FromUInt64)
FIXINT_GETSET_SW(u64, uint64_t, 64, PyLong_FromUInt64, _Py_bswap64)
/*[python end generated code: output=3d60c96fa58e07d5 input=0b7e166f2ea18e70]*/

// For one-byte types, swapped variants are the same as native
#define i8_set_sw i8_set
#define i8_get_sw i8_get
#define u8_set_sw u8_set
#define u8_get_sw u8_get

#undef FIXINT_GETSET
#undef FIXINT_GETSET_SW

/*****************************************************************
 * non-integer accessor methods, not supporting bit fields
 */

#ifndef MS_WIN32
/* http://msdn.microsoft.com/en-us/library/cc237864.aspx */
#define VARIANT_FALSE 0x0000
#define VARIANT_TRUE 0xFFFF
#endif
/* v: short BOOL - VARIANT_BOOL */
static PyObject *
v_set(void *ptr, PyObject *value, Py_ssize_t size)
{
    assert(NUM_BITS(size) || (size == sizeof(short int)));
    switch (PyObject_IsTrue(value)) {
    case -1:
        return NULL;
    case 0:
        *(short int *)ptr = VARIANT_FALSE;
        _RET(value);
    default:
        *(short int *)ptr = VARIANT_TRUE;
        _RET(value);
    }
}

static PyObject *
v_get(void *ptr, Py_ssize_t size)
{
    assert(NUM_BITS(size) || (size == sizeof(short int)));
    return PyBool_FromLong((long)*(short int *)ptr);
}

/* bool ('?'): bool (i.e. _Bool) */
static PyObject *
bool_set(void *ptr, PyObject *value, Py_ssize_t size)
{
    assert(NUM_BITS(size) || (size == sizeof(bool)));
    switch (PyObject_IsTrue(value)) {
    case -1:
        return NULL;
    case 0:
        *(bool *)ptr = 0;
        _RET(value);
    default:
        *(bool *)ptr = 1;
        _RET(value);
    }
}

static PyObject *
bool_get(void *ptr, Py_ssize_t size)
{
    assert(NUM_BITS(size) || (size == sizeof(bool)));
    return PyBool_FromLong((long)*(bool *)ptr);
}

/* g: long double */
static PyObject *
g_set(void *ptr, PyObject *value, Py_ssize_t size)
{
    assert(NUM_BITS(size) || (size == sizeof(long double)));
    long double x;

    x = PyFloat_AsDouble(value);
    if (x == -1 && PyErr_Occurred())
        return NULL;
    memcpy(ptr, &x, sizeof(long double));
    _RET(value);
}

static PyObject *
g_get(void *ptr, Py_ssize_t size)
{
    assert(NUM_BITS(size) || (size == sizeof(long double)));
    long double val;
    memcpy(&val, ptr, sizeof(long double));
    return PyFloat_FromDouble(val);
}

/* d: double */
static PyObject *
d_set(void *ptr, PyObject *value, Py_ssize_t size)
{
    assert(NUM_BITS(size) || (size == sizeof(double)));
    double x;

    x = PyFloat_AsDouble(value);
    if (x == -1 && PyErr_Occurred())
        return NULL;
    memcpy(ptr, &x, sizeof(double));
    _RET(value);
}

static PyObject *
d_get(void *ptr, Py_ssize_t size)
{
    assert(NUM_BITS(size) || (size == sizeof(double)));
    double val;
    memcpy(&val, ptr, sizeof(val));
    return PyFloat_FromDouble(val);
}

#if defined(Py_HAVE_C_COMPLEX) && defined(Py_FFI_SUPPORT_C_COMPLEX)
/* C: double complex */
static PyObject *
C_set(void *ptr, PyObject *value, Py_ssize_t size)
{
    assert(NUM_BITS(size) || (size == sizeof(double complex)));
    Py_complex c = PyComplex_AsCComplex(value);

    if (c.real == -1 && PyErr_Occurred()) {
        return NULL;
    }
    double complex x = CMPLX(c.real, c.imag);
    memcpy(ptr, &x, sizeof(x));
    _RET(value);
}

static PyObject *
C_get(void *ptr, Py_ssize_t size)
{
    assert(NUM_BITS(size) || (size == sizeof(double complex)));
    double complex x;

    memcpy(&x, ptr, sizeof(x));
    return PyComplex_FromDoubles(creal(x), cimag(x));
}

/* E: float complex */
static PyObject *
E_set(void *ptr, PyObject *value, Py_ssize_t size)
{
    assert(NUM_BITS(size) || (size == sizeof(float complex)));
    Py_complex c = PyComplex_AsCComplex(value);

    if (c.real == -1 && PyErr_Occurred()) {
        return NULL;
    }
    float complex x = CMPLXF((float)c.real, (float)c.imag);
    memcpy(ptr, &x, sizeof(x));
    _RET(value);
}

static PyObject *
E_get(void *ptr, Py_ssize_t size)
{
    assert(NUM_BITS(size) || (size == sizeof(float complex)));
    float complex x;

    memcpy(&x, ptr, sizeof(x));
    return PyComplex_FromDoubles(crealf(x), cimagf(x));
}

/* F: long double complex */
static PyObject *
F_set(void *ptr, PyObject *value, Py_ssize_t size)
{
    assert(NUM_BITS(size) || (size == sizeof(long double complex)));
    Py_complex c = PyComplex_AsCComplex(value);

    if (c.real == -1 && PyErr_Occurred()) {
        return NULL;
    }
    long double complex x = CMPLXL(c.real, c.imag);
    memcpy(ptr, &x, sizeof(x));
    _RET(value);
}

static PyObject *
F_get(void *ptr, Py_ssize_t size)
{
    assert(NUM_BITS(size) || (size == sizeof(long double complex)));
    long double complex x;

    memcpy(&x, ptr, sizeof(x));
    return PyComplex_FromDoubles((double)creall(x), (double)cimagl(x));
}
#endif

/* d: double */
static PyObject *
d_set_sw(void *ptr, PyObject *value, Py_ssize_t size)
{
    assert(NUM_BITS(size) || (size == sizeof(double)));
    double x;

    x = PyFloat_AsDouble(value);
    if (x == -1 && PyErr_Occurred())
        return NULL;
#ifdef WORDS_BIGENDIAN
    if (PyFloat_Pack8(x, ptr, 1))
        return NULL;
#else
    if (PyFloat_Pack8(x, ptr, 0))
        return NULL;
#endif
    _RET(value);
}

static PyObject *
d_get_sw(void *ptr, Py_ssize_t size)
{
    assert(NUM_BITS(size) || (size == sizeof(double)));
#ifdef WORDS_BIGENDIAN
    return PyFloat_FromDouble(PyFloat_Unpack8(ptr, 1));
#else
    return PyFloat_FromDouble(PyFloat_Unpack8(ptr, 0));
#endif
}

/* f: float */
static PyObject *
f_set(void *ptr, PyObject *value, Py_ssize_t size)
{
    assert(NUM_BITS(size) || (size == sizeof(float)));
    float x;

    x = (float)PyFloat_AsDouble(value);
    if (x == -1 && PyErr_Occurred())
        return NULL;
    memcpy(ptr, &x, sizeof(x));
    _RET(value);
}

static PyObject *
f_get(void *ptr, Py_ssize_t size)
{
    assert(NUM_BITS(size) || (size == sizeof(float)));
    float val;
    memcpy(&val, ptr, sizeof(val));
    return PyFloat_FromDouble(val);
}

static PyObject *
f_set_sw(void *ptr, PyObject *value, Py_ssize_t size)
{
    assert(NUM_BITS(size) || (size == sizeof(float)));
    float x;

    x = (float)PyFloat_AsDouble(value);
    if (x == -1 && PyErr_Occurred())
        return NULL;
#ifdef WORDS_BIGENDIAN
    if (PyFloat_Pack4(x, ptr, 1))
        return NULL;
#else
    if (PyFloat_Pack4(x, ptr, 0))
        return NULL;
#endif
    _RET(value);
}

static PyObject *
f_get_sw(void *ptr, Py_ssize_t size)
{
    assert(NUM_BITS(size) || (size == sizeof(float)));
#ifdef WORDS_BIGENDIAN
    return PyFloat_FromDouble(PyFloat_Unpack4(ptr, 1));
#else
    return PyFloat_FromDouble(PyFloat_Unpack4(ptr, 0));
#endif
}

/* O: Python object */
/*
  py_object refcounts:

  1. If we have a py_object instance, O_get must Py_INCREF the returned
  object, of course.  If O_get is called from a function result, no py_object
  instance is created - so callproc.c::GetResult has to call Py_DECREF.

  2. The memory block in py_object owns a refcount.  So, py_object must call
  Py_DECREF on destruction.  Maybe only when b_needsfree is non-zero.
*/
static PyObject *
O_get(void *ptr, Py_ssize_t size)
{
    assert(NUM_BITS(size) || (size == sizeof(PyObject *)));
    PyObject *ob = *(PyObject **)ptr;
    if (ob == NULL) {
        if (!PyErr_Occurred())
            /* Set an error if not yet set */
            PyErr_SetString(PyExc_ValueError,
                            "PyObject is NULL");
        return NULL;
    }
    return Py_NewRef(ob);
}

static PyObject *
O_set(void *ptr, PyObject *value, Py_ssize_t size)
{
    assert(NUM_BITS(size) || (size == sizeof(PyObject *)));
    /* Hm, does the memory block need it's own refcount or not? */
    *(PyObject **)ptr = value;
    return Py_NewRef(value);
}


/* c: a single byte-character */
static PyObject *
c_set(void *ptr, PyObject *value, Py_ssize_t size)
{
    assert(NUM_BITS(size) || (size == sizeof(char)));
    if (PyBytes_Check(value)) {
        if (PyBytes_GET_SIZE(value) != 1) {
            PyErr_Format(PyExc_TypeError,
                        "one character bytes, bytearray, or an integer "
                        "in range(256) expected, not bytes of length %zd",
                        PyBytes_GET_SIZE(value));
            return NULL;
        }
        *(char *)ptr = PyBytes_AS_STRING(value)[0];
        _RET(value);
    }
    if (PyByteArray_Check(value)) {
        if (PyByteArray_GET_SIZE(value) != 1) {
            PyErr_Format(PyExc_TypeError,
                        "one character bytes, bytearray, or an integer "
                        "in range(256) expected, not bytearray of length %zd",
                        PyByteArray_GET_SIZE(value));
            return NULL;
        }
        *(char *)ptr = PyByteArray_AS_STRING(value)[0];
        _RET(value);
    }
    if (PyLong_Check(value)) {
        int overflow;
        long longval = PyLong_AsLongAndOverflow(value, &overflow);
        if (longval == -1 && PyErr_Occurred()) {
            return NULL;
        }
        if (overflow || longval < 0 || longval >= 256) {
            PyErr_SetString(PyExc_TypeError, "integer not in range(256)");
            return NULL;
        }
        *(char *)ptr = (char)longval;
        _RET(value);
    }
    PyErr_Format(PyExc_TypeError,
                 "one character bytes, bytearray, or an integer "
                 "in range(256) expected, not %T",
                 value);
    return NULL;
}


static PyObject *
c_get(void *ptr, Py_ssize_t size)
{
    assert(NUM_BITS(size) || (size == sizeof(char)));
    return PyBytes_FromStringAndSize((char *)ptr, 1);
}

/* u: a single wchar_t character */
static PyObject *
u_set(void *ptr, PyObject *value, Py_ssize_t size)
{
    assert(NUM_BITS(size) || (size == sizeof(wchar_t)));
    Py_ssize_t len;
    wchar_t chars[2];
    if (!PyUnicode_Check(value)) {
        PyErr_Format(PyExc_TypeError,
                     "a unicode character expected, not instance of %T",
                     value);
        return NULL;
    }

    len = PyUnicode_AsWideChar(value, chars, 2);
    if (len != 1) {
        if (PyUnicode_GET_LENGTH(value) != 1) {
            PyErr_Format(PyExc_TypeError,
                         "a unicode character expected, not a string of length %zd",
                         PyUnicode_GET_LENGTH(value));
        }
        else {
            PyErr_Format(PyExc_TypeError,
                         "the string %A cannot be converted to a single wchar_t character",
                         value);
        }
        return NULL;
    }

    *(wchar_t *)ptr = chars[0];

    _RET(value);
}


static PyObject *
u_get(void *ptr, Py_ssize_t size)
{
    assert(NUM_BITS(size) || (size == sizeof(wchar_t)));
    return PyUnicode_FromWideChar((wchar_t *)ptr, 1);
}

/* U: a wchar_t* unicode string */
static PyObject *
U_get(void *ptr, Py_ssize_t size)
{
    Py_ssize_t len;
    wchar_t *p;

    size /= sizeof(wchar_t); /* we count character units here, not bytes */

    /* We need 'result' to be able to count the characters with wcslen,
       since ptr may not be NUL terminated.  If the length is smaller (if
       it was actually NUL terminated, we construct a new one and throw
       away the result.
    */
    /* chop off at the first NUL character, if any. */
    p = (wchar_t*)ptr;
    for (len = 0; len < size; ++len) {
        if (!p[len])
            break;
    }

    return PyUnicode_FromWideChar((wchar_t *)ptr, len);
}

static PyObject *
U_set(void *ptr, PyObject *value, Py_ssize_t length)
{
    /* It's easier to calculate in characters than in bytes */
    length /= sizeof(wchar_t);

    if (!PyUnicode_Check(value)) {
        PyErr_Format(PyExc_TypeError,
                        "unicode string expected instead of %s instance",
                        Py_TYPE(value)->tp_name);
        return NULL;
    }

    Py_ssize_t size = PyUnicode_AsWideChar(value, NULL, 0);
    if (size < 0) {
        return NULL;
    }
    // PyUnicode_AsWideChar() returns number of wchars including trailing null byte,
    // when it is called with NULL.
    size--;
    assert(size >= 0);
    if (size > length) {
        PyErr_Format(PyExc_ValueError,
                     "string too long (%zd, maximum length %zd)",
                     size, length);
        return NULL;
    }
    if (PyUnicode_AsWideChar(value, (wchar_t *)ptr, length) == -1) {
        return NULL;
    }

    return Py_NewRef(value);
}


/* s: a byte string */
static PyObject *
s_get(void *ptr, Py_ssize_t size)
{
    Py_ssize_t i;
    char *p;

    p = (char *)ptr;
    for (i = 0; i < size; ++i) {
        if (*p++ == '\0')
            break;
    }

    return PyBytes_FromStringAndSize((char *)ptr, (Py_ssize_t)i);
}

static PyObject *
s_set(void *ptr, PyObject *value, Py_ssize_t length)
{
    const char *data;
    Py_ssize_t size;

    if(!PyBytes_Check(value)) {
        PyErr_Format(PyExc_TypeError,
                     "expected bytes, %s found",
                     Py_TYPE(value)->tp_name);
        return NULL;
    }

    data = PyBytes_AS_STRING(value);
    // bpo-39593: Use strlen() to truncate the string at the first null character.
    size = strlen(data);

    if (size < length) {
        /* This will copy the terminating NUL character
         * if there is space for it.
         */
        ++size;
    } else if (size > length) {
        PyErr_Format(PyExc_ValueError,
                     "bytes too long (%zd, maximum length %zd)",
                     size, length);
        return NULL;
    }
    /* Also copy the terminating NUL character if there is space */
    memcpy((char *)ptr, data, size);

    _RET(value);
}

/* z: a byte string, can be set from integer pointer */
static PyObject *
z_set(void *ptr, PyObject *value, Py_ssize_t size)
{
    if (value == Py_None) {
        *(char **)ptr = NULL;
        return Py_NewRef(value);
    }
    if (PyBytes_Check(value)) {
        *(const char **)ptr = PyBytes_AsString(value);
        return Py_NewRef(value);
    } else if (PyLong_Check(value)) {
#if SIZEOF_VOID_P == SIZEOF_LONG_LONG
        *(char **)ptr = (char *)PyLong_AsUnsignedLongLongMask(value);
#else
        *(char **)ptr = (char *)PyLong_AsUnsignedLongMask(value);
#endif
        _RET(value);
    }
    PyErr_Format(PyExc_TypeError,
                 "bytes or integer address expected instead of %s instance",
                 Py_TYPE(value)->tp_name);
    return NULL;
}

static PyObject *
z_get(void *ptr, Py_ssize_t size)
{
    /* XXX What about invalid pointers ??? */
    if (*(void **)ptr) {
        return PyBytes_FromStringAndSize(*(char **)ptr,
                                         strlen(*(char **)ptr));
    } else {
        Py_RETURN_NONE;
    }
}

/* Z: a wchar* string, can be set from integer pointer */
static PyObject *
Z_set(void *ptr, PyObject *value, Py_ssize_t size)
{
    PyObject *keep;
    wchar_t *buffer;
    Py_ssize_t bsize;

    if (value == Py_None) {
        *(wchar_t **)ptr = NULL;
        return Py_NewRef(value);
    }
    if (PyLong_Check(value)) {
#if SIZEOF_VOID_P == SIZEOF_LONG_LONG
        *(wchar_t **)ptr = (wchar_t *)PyLong_AsUnsignedLongLongMask(value);
#else
        *(wchar_t **)ptr = (wchar_t *)PyLong_AsUnsignedLongMask(value);
#endif
        Py_RETURN_NONE;
    }
    if (!PyUnicode_Check(value)) {
        PyErr_Format(PyExc_TypeError,
                     "unicode string or integer address expected instead of %s instance",
                     Py_TYPE(value)->tp_name);
        return NULL;
    }

    /* We must create a wchar_t* buffer from the unicode object,
       and keep it alive */
    buffer = PyUnicode_AsWideCharString(value, &bsize);
    if (!buffer)
        return NULL;
    keep = PyCapsule_New(buffer, CTYPES_CFIELD_CAPSULE_NAME_PYMEM, pymem_destructor);
    if (!keep) {
        PyMem_Free(buffer);
        return NULL;
    }
    *(wchar_t **)ptr = buffer;
    return keep;
}

static PyObject *
Z_get(void *ptr, Py_ssize_t size)
{
    wchar_t *p;
    p = *(wchar_t **)ptr;
    if (p) {
        return PyUnicode_FromWideChar(p, wcslen(p));
    } else {
        Py_RETURN_NONE;
    }
}


#ifdef MS_WIN32
/* X: COM BSTR (wide-char string to be handled handled using Windows API) */
static PyObject *
X_set(void *ptr, PyObject *value, Py_ssize_t size)
{
    BSTR bstr;

    /* convert value into a PyUnicodeObject or NULL */
    if (Py_None == value) {
        value = NULL;
    } else if (!PyUnicode_Check(value)) {
        PyErr_Format(PyExc_TypeError,
                        "unicode string expected instead of %s instance",
                        Py_TYPE(value)->tp_name);
        return NULL;
    }

    /* create a BSTR from value */
    if (value) {
        Py_ssize_t wsize;
        wchar_t *wvalue = PyUnicode_AsWideCharString(value, &wsize);
        if (wvalue == NULL) {
            return NULL;
        }
        if ((unsigned) wsize != wsize) {
            PyErr_SetString(PyExc_ValueError, "String too long for BSTR");
            PyMem_Free(wvalue);
            return NULL;
        }
        bstr = SysAllocStringLen(wvalue, (unsigned)wsize);
        PyMem_Free(wvalue);
    } else
        bstr = NULL;

    /* free the previous contents, if any */
    if (*(BSTR *)ptr)
        SysFreeString(*(BSTR *)ptr);

    /* and store it */
    *(BSTR *)ptr = bstr;

    /* We don't need to keep any other object */
    _RET(value);
}


static PyObject *
X_get(void *ptr, Py_ssize_t size)
{
    BSTR p;
    p = *(BSTR *)ptr;
    if (p)
        return PyUnicode_FromWideChar(p, SysStringLen(p));
    else {
        /* Hm, it seems NULL pointer and zero length string are the
           same in BSTR, see Don Box, p 81
        */
        Py_RETURN_NONE;
    }
}
#endif

/* P: generic pointer */
static PyObject *
P_set(void *ptr, PyObject *value, Py_ssize_t size)
{
    assert(NUM_BITS(size) || (size == sizeof(void *)));
    void *v;
    if (value == Py_None) {
        *(void **)ptr = NULL;
        _RET(value);
    }

    if (!PyLong_Check(value)) {
        PyErr_SetString(PyExc_TypeError,
                        "cannot be converted to pointer");
        return NULL;
    }

#if SIZEOF_VOID_P <= SIZEOF_LONG
    v = (void *)PyLong_AsUnsignedLongMask(value);
#else
#if SIZEOF_LONG_LONG < SIZEOF_VOID_P
#   error "PyLong_AsVoidPtr: sizeof(long long) < sizeof(void*)"
#endif
    v = (void *)PyLong_AsUnsignedLongLongMask(value);
#endif

    if (PyErr_Occurred())
        return NULL;

    *(void **)ptr = v;
    _RET(value);
}

static PyObject *
P_get(void *ptr, Py_ssize_t size)
{
    assert(NUM_BITS(size) || (size == sizeof(void *)));
    if (*(void **)ptr == NULL) {
        Py_RETURN_NONE;
    }
    return PyLong_FromVoidPtr(*(void **)ptr);
}

/* Table with info about all formats.
 * Must be accessed via _ctypes_get_fielddesc, which initializes it on
 * first use. After initialization it's treated as constant & read-only.
 */

struct formattable {
/*[python input]
for nbytes in 8, 16, 32, 64:
    for sgn in 'i', 'u':
        print(f'    struct fielddesc fmt_{sgn}{nbytes};')
for code in 'sbBcdCEFgfhHiIlLqQPzuUZXvO':
    print(f'    struct fielddesc fmt_{code};')
[python start generated code]*/
    struct fielddesc fmt_i8;
    struct fielddesc fmt_u8;
    struct fielddesc fmt_i16;
    struct fielddesc fmt_u16;
    struct fielddesc fmt_i32;
    struct fielddesc fmt_u32;
    struct fielddesc fmt_i64;
    struct fielddesc fmt_u64;
    struct fielddesc fmt_s;
    struct fielddesc fmt_b;
    struct fielddesc fmt_B;
    struct fielddesc fmt_c;
    struct fielddesc fmt_d;
    struct fielddesc fmt_C;
    struct fielddesc fmt_E;
    struct fielddesc fmt_F;
    struct fielddesc fmt_g;
    struct fielddesc fmt_f;
    struct fielddesc fmt_h;
    struct fielddesc fmt_H;
    struct fielddesc fmt_i;
    struct fielddesc fmt_I;
    struct fielddesc fmt_l;
    struct fielddesc fmt_L;
    struct fielddesc fmt_q;
    struct fielddesc fmt_Q;
    struct fielddesc fmt_P;
    struct fielddesc fmt_z;
    struct fielddesc fmt_u;
    struct fielddesc fmt_U;
    struct fielddesc fmt_Z;
    struct fielddesc fmt_X;
    struct fielddesc fmt_v;
    struct fielddesc fmt_O;
/*[python end generated code: output=fa648744ec7f919d input=087d58357d4bf2c5]*/

    // bool has code '?':
    struct fielddesc fmt_bool;

    // always contains NULLs:
    struct fielddesc fmt_nil;

    // Result of _ctypes_get_simple_type_chars. Initialized just after
    // the rest of formattable, so we stash it here.
    char simple_type_chars[26];
};

static struct formattable formattable;


/* Get fielddesc info for a fixed-width integer.
 * N.B: - must be called after (or from) _ctypes_init_fielddesc!
 *      - nbytes must be one of the supported values
 */

static inline struct fielddesc *
_ctypes_fixint_fielddesc(Py_ssize_t nbytes, bool is_signed)
{
#define _PACK(NBYTES, SGN) ((NBYTES<<2) + (SGN ? 1 : 0))
    switch (_PACK(nbytes, is_signed)) {
/*[python input]
for nbytes in 8, 16, 32, 64:
    for sgn in 'i', 'u':
        is_signed = sgn == 'i'
        print(f'    case (_PACK({nbytes // 8}, {int(is_signed)})): '
              + f'return &formattable.fmt_{sgn}{nbytes};')
[python start generated code]*/
    case (_PACK(1, 1)): return &formattable.fmt_i8;
    case (_PACK(1, 0)): return &formattable.fmt_u8;
    case (_PACK(2, 1)): return &formattable.fmt_i16;
    case (_PACK(2, 0)): return &formattable.fmt_u16;
    case (_PACK(4, 1)): return &formattable.fmt_i32;
    case (_PACK(4, 0)): return &formattable.fmt_u32;
    case (_PACK(8, 1)): return &formattable.fmt_i64;
    case (_PACK(8, 0)): return &formattable.fmt_u64;
/*[python end generated code: output=0194ba35c4d64ff3 input=ee9f6f5bb872d645]*/
#undef _PACK
    }
    /* ctypes currently only supports platforms where the basic integer types
     * (`char`, `short`, `int`, `long`, `long long`) have 1, 2, 4, or 8 bytes
     * (i.e. 8 to 64 bits).
     */
    Py_UNREACHABLE();
}


/* Macro to call _ctypes_fixint_fielddesc for a given C type. */

_Py_COMP_DIAG_PUSH
#if defined(__GNUC__) && (__GNUC__ < 14)
/* The signedness check expands to an expression that's always true or false.
 * Older GCC gives a '-Wtype-limits' warning for this, which is a GCC bug
 * (docs say it should "not warn for constant expressions"):
 *      https://gcc.gnu.org/bugzilla/show_bug.cgi?id=86647
 * Silence that warning.
 */
#pragma GCC diagnostic ignored "-Wtype-limits"
#endif

#define FIXINT_FIELDDESC_FOR(C_TYPE) \
    _ctypes_fixint_fielddesc(sizeof(C_TYPE), (C_TYPE)-1 < 0)


/* Delayed initialization. Windows cannot statically reference dynamically
   loaded addresses from DLLs. */
static void
_ctypes_init_fielddesc_locked(void)
{
    /* Fixed-width integers */

/*[python input]
for nbytes in 8, 16, 32, 64:
    for sgn in 'i', 'u':
        is_signed = sgn == 'i'
        u = 'u' if sgn == 'u' else 's'
        parts = [
            f"0",
            f'&ffi_type_{u}int{nbytes}',
            f'{sgn}{nbytes}_set',
            f'{sgn}{nbytes}_get',
            f'{sgn}{nbytes}_set_sw',
            f'{sgn}{nbytes}_get_sw',
        ]
        print(f'    formattable.fmt_{sgn}{nbytes} = (struct fielddesc){{')
        print(f'            {', '.join(parts)} }};')
[python start generated code]*/
    formattable.fmt_i8 = (struct fielddesc){
            0, &ffi_type_sint8, i8_set, i8_get, i8_set_sw, i8_get_sw };
    formattable.fmt_u8 = (struct fielddesc){
            0, &ffi_type_uint8, u8_set, u8_get, u8_set_sw, u8_get_sw };
    formattable.fmt_i16 = (struct fielddesc){
            0, &ffi_type_sint16, i16_set, i16_get, i16_set_sw, i16_get_sw };
    formattable.fmt_u16 = (struct fielddesc){
            0, &ffi_type_uint16, u16_set, u16_get, u16_set_sw, u16_get_sw };
    formattable.fmt_i32 = (struct fielddesc){
            0, &ffi_type_sint32, i32_set, i32_get, i32_set_sw, i32_get_sw };
    formattable.fmt_u32 = (struct fielddesc){
            0, &ffi_type_uint32, u32_set, u32_get, u32_set_sw, u32_get_sw };
    formattable.fmt_i64 = (struct fielddesc){
            0, &ffi_type_sint64, i64_set, i64_get, i64_set_sw, i64_get_sw };
    formattable.fmt_u64 = (struct fielddesc){
            0, &ffi_type_uint64, u64_set, u64_get, u64_set_sw, u64_get_sw };
/*[python end generated code: output=16806fe0ca3a9c4c input=850b8dd6388b1b10]*/


    /* Native C integers.
     * These use getters/setters for fixed-width ints but have their own
     * `code` and `pffi_type`.
     */

/*[python input]
for base_code, base_c_type in [
    ('b', 'char'),
    ('h', 'short'),
    ('i', 'int'),
    ('l', 'long'),
    ('q', 'long long'),
]:
    for code, c_type, ffi_type in [
        (base_code, 'signed ' + base_c_type, 's' + base_c_type),
        (base_code.upper(), 'unsigned ' + base_c_type, 'u' + base_c_type),
    ]:
        print(f'    formattable.fmt_{code} = *FIXINT_FIELDDESC_FOR({c_type});')
        print(f"    formattable.fmt_{code}.code = '{code}';")
        if base_code == 'q':
            # ffi doesn't have `long long`; keep use the fixint type
            pass
        else:
            print(f'    formattable.fmt_{code}.pffi_type = &ffi_type_{ffi_type};')
[python start generated code]*/
    formattable.fmt_b = *FIXINT_FIELDDESC_FOR(signed char);
    formattable.fmt_b.code = 'b';
    formattable.fmt_b.pffi_type = &ffi_type_schar;
    formattable.fmt_B = *FIXINT_FIELDDESC_FOR(unsigned char);
    formattable.fmt_B.code = 'B';
    formattable.fmt_B.pffi_type = &ffi_type_uchar;
    formattable.fmt_h = *FIXINT_FIELDDESC_FOR(signed short);
    formattable.fmt_h.code = 'h';
    formattable.fmt_h.pffi_type = &ffi_type_sshort;
    formattable.fmt_H = *FIXINT_FIELDDESC_FOR(unsigned short);
    formattable.fmt_H.code = 'H';
    formattable.fmt_H.pffi_type = &ffi_type_ushort;
    formattable.fmt_i = *FIXINT_FIELDDESC_FOR(signed int);
    formattable.fmt_i.code = 'i';
    formattable.fmt_i.pffi_type = &ffi_type_sint;
    formattable.fmt_I = *FIXINT_FIELDDESC_FOR(unsigned int);
    formattable.fmt_I.code = 'I';
    formattable.fmt_I.pffi_type = &ffi_type_uint;
    formattable.fmt_l = *FIXINT_FIELDDESC_FOR(signed long);
    formattable.fmt_l.code = 'l';
    formattable.fmt_l.pffi_type = &ffi_type_slong;
    formattable.fmt_L = *FIXINT_FIELDDESC_FOR(unsigned long);
    formattable.fmt_L.code = 'L';
    formattable.fmt_L.pffi_type = &ffi_type_ulong;
    formattable.fmt_q = *FIXINT_FIELDDESC_FOR(signed long long);
    formattable.fmt_q.code = 'q';
    formattable.fmt_Q = *FIXINT_FIELDDESC_FOR(unsigned long long);
    formattable.fmt_Q.code = 'Q';
/*[python end generated code: output=873c87a2e6b5075a input=ee814ca263aac18e]*/


    /* Other types have bespoke setters and getters named `@_set` and `@_get`,
     * where `@` is the type code.
     * Some have swapped variants, `@_set_sw` and `@_get_sw`
     */

#define _TABLE_ENTRY(SYMBOL, FFI_TYPE, ...)                                   \
    formattable.fmt_ ## SYMBOL =                                              \
        (struct fielddesc){(#SYMBOL)[0], (FFI_TYPE), __VA_ARGS__};            \
    ///////////////////////////////////////////////////////////////////////////

#define TABLE_ENTRY(SYMBOL, FFI_TYPE)                                         \
    _TABLE_ENTRY(SYMBOL, FFI_TYPE, SYMBOL ## _set, SYMBOL ## _get)            \
    ///////////////////////////////////////////////////////////////////////////

#define TABLE_ENTRY_SW(SYMBOL, FFI_TYPE)                                      \
    _TABLE_ENTRY(SYMBOL, FFI_TYPE, SYMBOL ## _set,                            \
        SYMBOL ## _get, SYMBOL ## _set_sw, SYMBOL ## _get_sw)                 \
    ///////////////////////////////////////////////////////////////////////////

    TABLE_ENTRY_SW(d, &ffi_type_double);
#if defined(Py_HAVE_C_COMPLEX) && defined(Py_FFI_SUPPORT_C_COMPLEX)
    if (Py_FFI_COMPLEX_AVAILABLE) {
        TABLE_ENTRY(C, &ffi_type_complex_double);
        TABLE_ENTRY(E, &ffi_type_complex_float);
        TABLE_ENTRY(F, &ffi_type_complex_longdouble);
    }
#endif
    TABLE_ENTRY(g, &ffi_type_longdouble);
    TABLE_ENTRY_SW(f, &ffi_type_float);
    TABLE_ENTRY(v, &ffi_type_sshort);    /* vBOOL */

    // ctypes.c_char is signed for FFI, even where C wchar_t is unsigned.
    TABLE_ENTRY(c, _ctypes_fixint_fielddesc(sizeof(char), true)->pffi_type);
    // ctypes.c_wchar is signed for FFI, even where C wchar_t is unsigned.
    TABLE_ENTRY(u, _ctypes_fixint_fielddesc(sizeof(wchar_t), true)->pffi_type);

    TABLE_ENTRY(s, &ffi_type_pointer);
    TABLE_ENTRY(P, &ffi_type_pointer);
    TABLE_ENTRY(z, &ffi_type_pointer);
    TABLE_ENTRY(U, &ffi_type_pointer);
    TABLE_ENTRY(Z, &ffi_type_pointer);
#ifdef MS_WIN32
    TABLE_ENTRY(X, &ffi_type_pointer);
#endif
    TABLE_ENTRY(O, &ffi_type_pointer);

#undef TABLE_ENTRY_SW
#undef TABLE_ENTRY
#undef _TABLE_ENTRY

    /* bool has code '?', fill it in manually */

    // ctypes.c_bool is unsigned for FFI, even where C bool is signed.
    formattable.fmt_bool = *_ctypes_fixint_fielddesc(sizeof(bool), false);
    formattable.fmt_bool.code = '?';
    formattable.fmt_bool.setfunc = bool_set;
    formattable.fmt_bool.getfunc = bool_get;

/*[python input]
all_chars = "cbBhHiIlLdCEFfuzZqQPXOv?g"
print(f'    assert(sizeof(formattable.simple_type_chars) == {len(all_chars)+1});')
print(f'    int i = 0;')
for char in all_chars:
    ident_char = {'?': 'bool'}.get(char, char)
    print(f"    if (formattable.fmt_{ident_char}.code) "
          + f"formattable.simple_type_chars[i++] = '{char}';")
print(f"    formattable.simple_type_chars[i] = 0;")
[python start generated code]*/
    assert(sizeof(formattable.simple_type_chars) == 26);
    int i = 0;
    if (formattable.fmt_c.code) formattable.simple_type_chars[i++] = 'c';
    if (formattable.fmt_b.code) formattable.simple_type_chars[i++] = 'b';
    if (formattable.fmt_B.code) formattable.simple_type_chars[i++] = 'B';
    if (formattable.fmt_h.code) formattable.simple_type_chars[i++] = 'h';
    if (formattable.fmt_H.code) formattable.simple_type_chars[i++] = 'H';
    if (formattable.fmt_i.code) formattable.simple_type_chars[i++] = 'i';
    if (formattable.fmt_I.code) formattable.simple_type_chars[i++] = 'I';
    if (formattable.fmt_l.code) formattable.simple_type_chars[i++] = 'l';
    if (formattable.fmt_L.code) formattable.simple_type_chars[i++] = 'L';
    if (formattable.fmt_d.code) formattable.simple_type_chars[i++] = 'd';
    if (formattable.fmt_C.code) formattable.simple_type_chars[i++] = 'C';
    if (formattable.fmt_E.code) formattable.simple_type_chars[i++] = 'E';
    if (formattable.fmt_F.code) formattable.simple_type_chars[i++] = 'F';
    if (formattable.fmt_f.code) formattable.simple_type_chars[i++] = 'f';
    if (formattable.fmt_u.code) formattable.simple_type_chars[i++] = 'u';
    if (formattable.fmt_z.code) formattable.simple_type_chars[i++] = 'z';
    if (formattable.fmt_Z.code) formattable.simple_type_chars[i++] = 'Z';
    if (formattable.fmt_q.code) formattable.simple_type_chars[i++] = 'q';
    if (formattable.fmt_Q.code) formattable.simple_type_chars[i++] = 'Q';
    if (formattable.fmt_P.code) formattable.simple_type_chars[i++] = 'P';
    if (formattable.fmt_X.code) formattable.simple_type_chars[i++] = 'X';
    if (formattable.fmt_O.code) formattable.simple_type_chars[i++] = 'O';
    if (formattable.fmt_v.code) formattable.simple_type_chars[i++] = 'v';
    if (formattable.fmt_bool.code) formattable.simple_type_chars[i++] = '?';
    if (formattable.fmt_g.code) formattable.simple_type_chars[i++] = 'g';
    formattable.simple_type_chars[i] = 0;
/*[python end generated code: output=e6e5098a02f4b606 input=72031a625eac00c1]*/

}
#undef FIXINT_FIELDDESC_FOR
_Py_COMP_DIAG_POP

static void
_ctypes_init_fielddesc(void)
{
    static bool initialized = false;
    static PyMutex mutex = {0};
    PyMutex_Lock(&mutex);
    if (!initialized) {
        _ctypes_init_fielddesc_locked();
        initialized = true;
    }
    PyMutex_Unlock(&mutex);
}

char *
_ctypes_get_simple_type_chars(void) {
    _ctypes_init_fielddesc();
    return formattable.simple_type_chars;
}

struct fielddesc *
_ctypes_get_fielddesc(const char *fmt)
{
    _ctypes_init_fielddesc();

    struct fielddesc *result = NULL;
    switch(fmt[0]) {
/*[python input]
for code in 'sbBcdCEFgfhHiIlLqQPzuUZXvO':
    print(f"        case '{code}': result = &formattable.fmt_{code}; break;")
[python start generated code]*/
        case 's': result = &formattable.fmt_s; break;
        case 'b': result = &formattable.fmt_b; break;
        case 'B': result = &formattable.fmt_B; break;
        case 'c': result = &formattable.fmt_c; break;
        case 'd': result = &formattable.fmt_d; break;
        case 'C': result = &formattable.fmt_C; break;
        case 'E': result = &formattable.fmt_E; break;
        case 'F': result = &formattable.fmt_F; break;
        case 'g': result = &formattable.fmt_g; break;
        case 'f': result = &formattable.fmt_f; break;
        case 'h': result = &formattable.fmt_h; break;
        case 'H': result = &formattable.fmt_H; break;
        case 'i': result = &formattable.fmt_i; break;
        case 'I': result = &formattable.fmt_I; break;
        case 'l': result = &formattable.fmt_l; break;
        case 'L': result = &formattable.fmt_L; break;
        case 'q': result = &formattable.fmt_q; break;
        case 'Q': result = &formattable.fmt_Q; break;
        case 'P': result = &formattable.fmt_P; break;
        case 'z': result = &formattable.fmt_z; break;
        case 'u': result = &formattable.fmt_u; break;
        case 'U': result = &formattable.fmt_U; break;
        case 'Z': result = &formattable.fmt_Z; break;
        case 'X': result = &formattable.fmt_X; break;
        case 'v': result = &formattable.fmt_v; break;
        case 'O': result = &formattable.fmt_O; break;
/*[python end generated code: output=81a8223dda9f81f7 input=2f59666d3c024edf]*/
        case '?': result = &formattable.fmt_bool; break;
    }
    if (!result || !result->code) {
        return NULL;
    }
    assert(result->pffi_type);
    assert(result->setfunc);
    assert(result->getfunc);
    return result;
}

/*
  Ideas: Implement VARIANT in this table, using 'V' code.
*/

/*---------------- EOF ----------------*/<|MERGE_RESOLUTION|>--- conflicted
+++ resolved
@@ -173,7 +173,7 @@
         }
     }
 
-    self = (CFieldObject *)type->tp_alloc(type, 0);
+    self = _CFieldObject_CAST(type->tp_alloc(type, 0));
     if (!self) {
         return NULL;
     }
@@ -260,24 +260,15 @@
                         "not a ctype instance");
         return -1;
     }
-<<<<<<< HEAD
-    dst = (CDataObject *)inst;
+    dst = _CDataObject_CAST(inst);
     ptr = dst->b_ptr + self->byte_offset;
-=======
-    dst = _CDataObject_CAST(inst);
-    ptr = dst->b_ptr + self->offset;
->>>>>>> 233fd00f
     if (value == NULL) {
         PyErr_SetString(PyExc_TypeError,
                         "can't delete attribute");
         return -1;
     }
     return PyCData_set(st, inst, self->proto, self->setfunc, value,
-<<<<<<< HEAD
-                     self->index, _pack_legacy_size(self), ptr);
-=======
-                       self->index, self->size, ptr);
->>>>>>> 233fd00f
+                       self->index, _pack_legacy_size(self), ptr);
 }
 
 static PyObject *
@@ -296,30 +287,21 @@
     }
     src = _CDataObject_CAST(inst);
     return PyCData_get(st, self->proto, self->getfunc, inst,
-<<<<<<< HEAD
-                     self->index, _pack_legacy_size(self),
-                     src->b_ptr + self->byte_offset);
-=======
-                       self->index, self->size, src->b_ptr + self->offset);
->>>>>>> 233fd00f
+                       self->index, _pack_legacy_size(self),
+                       src->b_ptr + self->byte_offset);
 }
 
 static PyObject *
 PyCField_get_legacy_size(PyObject *self, void *data)
 {
-<<<<<<< HEAD
-    CFieldObject *field = (CFieldObject *)self;
+    CFieldObject *field = _CFieldObject_CAST(self);
     return PyLong_FromSsize_t(_pack_legacy_size(field));
-=======
-    return PyLong_FromSsize_t(_CFieldObject_CAST(self)->offset);
->>>>>>> 233fd00f
 }
 
 static PyObject *
 PyCField_get_bit_size(PyObject *self, void *data)
 {
-<<<<<<< HEAD
-    CFieldObject *field = (CFieldObject *)self;
+    CFieldObject *field = _CFieldObject_CAST(self);
     if (field->bitfield_size) {
         return PyLong_FromSsize_t(field->bitfield_size);
     }
@@ -343,18 +325,13 @@
 static PyObject *
 PyCField_is_bitfield(PyObject *self, void *data)
 {
-    CFieldObject *field = (CFieldObject *)self;
-    return PyBool_FromLong(field->bitfield_size);
+    return PyBool_FromLong(_CFieldObject_CAST(self)->bitfield_size);
 }
 
 static PyObject *
 PyCField_is_anonymous(PyObject *self, void *data)
 {
-    CFieldObject *field = (CFieldObject *)self;
-    return PyBool_FromLong(field->anonymous);
-=======
-    return PyLong_FromSsize_t(_CFieldObject_CAST(self)->size);
->>>>>>> 233fd00f
+    return PyBool_FromLong(_CFieldObject_CAST(self)->anonymous);
 }
 
 static PyGetSetDef PyCField_getset[] = {
@@ -436,22 +413,11 @@
 }
 
 static PyObject *
-<<<<<<< HEAD
 PyCField_repr(PyObject *self)
-=======
-PyCField_repr(PyObject *op)
->>>>>>> 233fd00f
-{
-    CFieldObject *field = (CFieldObject *)self;
+{
+    CFieldObject *field = _CFieldObject_CAST(self);
     PyObject *result;
-<<<<<<< HEAD
     const char *tp_name = ((PyTypeObject *)field->proto)->tp_name;
-=======
-    CFieldObject *self = _CFieldObject_CAST(op);
-    Py_ssize_t bits = NUM_BITS(self->size);
-    Py_ssize_t size = LOW_BIT(self->size);
-    const char *name;
->>>>>>> 233fd00f
 
     if (field->bitfield_size) {
         result = PyUnicode_FromFormat(
