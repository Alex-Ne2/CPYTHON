#ifndef Py_BUILD_CORE_BUILTIN
#  define Py_BUILD_CORE_MODULE 1
#endif

#include "Python.h"
// windows.h must be included before pycore internal headers
#ifdef MS_WIN32
#  include <windows.h>
#endif

#include "pycore_call.h"            // _PyObject_CallNoArgs()
#include "pycore_runtime.h"         // _PyRuntime
#include "pycore_global_objects.h"  // _Py_ID()

#include <stdbool.h>

#ifdef MS_WIN32
#  include <malloc.h>
#endif

#include <ffi.h>
#include "ctypes.h"

#ifdef HAVE_ALLOCA_H
/* AIX needs alloca.h for alloca() */
#include <alloca.h>
#endif

/**************************************************************/

static void
CThunkObject_dealloc(PyObject *myself)
{
    CThunkObject *self = (CThunkObject *)myself;
    PyObject_GC_UnTrack(self);
    Py_XDECREF(self->converters);
    Py_XDECREF(self->callable);
    Py_XDECREF(self->restype);
    if (self->pcl_write)
        Py_ffi_closure_free(self->pcl_write);
    PyObject_GC_Del(self);
}

static int
CThunkObject_traverse(PyObject *myself, visitproc visit, void *arg)
{
    CThunkObject *self = (CThunkObject *)myself;
    Py_VISIT(self->converters);
    Py_VISIT(self->callable);
    Py_VISIT(self->restype);
    return 0;
}

static int
CThunkObject_clear(PyObject *myself)
{
    CThunkObject *self = (CThunkObject *)myself;
    Py_CLEAR(self->converters);
    Py_CLEAR(self->callable);
    Py_CLEAR(self->restype);
    return 0;
}

PyTypeObject PyCThunk_Type = {
    PyVarObject_HEAD_INIT(NULL, 0)
    "_ctypes.CThunkObject",
    sizeof(CThunkObject),                       /* tp_basicsize */
    sizeof(ffi_type),                           /* tp_itemsize */
    CThunkObject_dealloc,                       /* tp_dealloc */
    0,                                          /* tp_vectorcall_offset */
    0,                                          /* tp_getattr */
    0,                                          /* tp_setattr */
    0,                                          /* tp_as_async */
    0,                                          /* tp_repr */
    0,                                          /* tp_as_number */
    0,                                          /* tp_as_sequence */
    0,                                          /* tp_as_mapping */
    0,                                          /* tp_hash */
    0,                                          /* tp_call */
    0,                                          /* tp_str */
    0,                                          /* tp_getattro */
    0,                                          /* tp_setattro */
    0,                                          /* tp_as_buffer */
    Py_TPFLAGS_DEFAULT | Py_TPFLAGS_HAVE_GC,                            /* tp_flags */
    PyDoc_STR("CThunkObject"),                  /* tp_doc */
    CThunkObject_traverse,                      /* tp_traverse */
    CThunkObject_clear,                         /* tp_clear */
    0,                                          /* tp_richcompare */
    0,                                          /* tp_weaklistoffset */
    0,                                          /* tp_iter */
    0,                                          /* tp_iternext */
    0,                                          /* tp_methods */
    0,                                          /* tp_members */
};

/**************************************************************/

static void
PrintError(const char *msg, ...)
{
    char buf[512];
    PyObject *f = PySys_GetObject("stderr");
    va_list marker;

    va_start(marker, msg);
    PyOS_vsnprintf(buf, sizeof(buf), msg, marker);
    va_end(marker);
    if (f != NULL && f != Py_None)
        PyFile_WriteString(buf, f);
    PyErr_Print();
}


#ifdef MS_WIN32
/*
 * We must call AddRef() on non-NULL COM pointers we receive as arguments
 * to callback functions - these functions are COM method implementations.
 * The Python instances we create have a __del__ method which calls Release().
 *
 * The presence of a class attribute named '_needs_com_addref_' triggers this
 * behaviour.  It would also be possible to call the AddRef() Python method,
 * after checking for PyObject_IsTrue(), but this would probably be somewhat
 * slower.
 */
static void
TryAddRef(StgDictObject *dict, CDataObject *obj)
{
    IUnknown *punk;
    int r = PyDict_Contains((PyObject *)dict, &_Py_ID(_needs_com_addref_));
    if (r <= 0) {
        if (r < 0) {
            PrintError("getting _needs_com_addref_");
        }
        return;
    }

    punk = *(IUnknown **)obj->b_ptr;
    if (punk)
        punk->lpVtbl->AddRef(punk);
    return;
}
#endif

/******************************************************************************
 *
 * Call the python object with all arguments
 *
 */
static void _CallPythonObject(void *mem,
                              ffi_type *restype,
                              SETFUNC setfunc,
                              PyObject *callable,
                              PyObject *converters,
                              int flags,
                              void **pArgs)
{
    PyObject *result = NULL;
    Py_ssize_t i = 0, j = 0, nargs = 0;
    PyObject *error_object = NULL;
    int *space;
    PyGILState_STATE state = PyGILState_Ensure();

    assert(PyTuple_Check(converters));
    nargs = PyTuple_GET_SIZE(converters);
    assert(nargs <= CTYPES_MAX_ARGCOUNT);
    PyObject **args = alloca(nargs * sizeof(PyObject *));
    PyObject **cnvs = PySequence_Fast_ITEMS(converters);
    for (i = 0; i < nargs; i++) {
        PyObject *cnv = cnvs[i]; // borrowed ref
        StgDictObject *dict;
        dict = PyType_stgdict(cnv);

        if (dict && dict->getfunc && !_ctypes_simple_instance(cnv)) {
            PyObject *v = dict->getfunc(*pArgs, dict->size);
            if (!v) {
                PrintError("create argument %zd:\n", i);
                goto Done;
            }
            args[i] = v;
            /* XXX XXX XX
               We have the problem that c_byte or c_short have dict->size of
               1 resp. 4, but these parameters are pushed as sizeof(int) bytes.
               BTW, the same problem occurs when they are pushed as parameters
            */
        } else if (dict) {
            /* Hm, shouldn't we use PyCData_AtAddress() or something like that instead? */
            CDataObject *obj = (CDataObject *)_PyObject_CallNoArgs(cnv);
            if (!obj) {
                PrintError("create argument %zd:\n", i);
                goto Done;
            }
            if (!CDataObject_Check(obj)) {
                Py_DECREF(obj);
                PrintError("unexpected result of create argument %zd:\n", i);
                goto Done;
            }
            memcpy(obj->b_ptr, *pArgs, dict->size);
            args[i] = (PyObject *)obj;
#ifdef MS_WIN32
            TryAddRef(dict, obj);
#endif
        } else {
            PyErr_SetString(PyExc_TypeError,
                            "cannot build parameter");
            PrintError("Parsing argument %zd\n", i);
            goto Done;
        }
        /* XXX error handling! */
        pArgs++;
    }

    if (flags & (FUNCFLAG_USE_ERRNO | FUNCFLAG_USE_LASTERROR)) {
        error_object = _ctypes_get_errobj(&space);
        if (error_object == NULL)
            goto Done;
        if (flags & FUNCFLAG_USE_ERRNO) {
            int temp = space[0];
            space[0] = errno;
            errno = temp;
        }
#ifdef MS_WIN32
        if (flags & FUNCFLAG_USE_LASTERROR) {
            int temp = space[1];
            space[1] = GetLastError();
            SetLastError(temp);
        }
#endif
    }

    result = PyObject_Vectorcall(callable, args, nargs, NULL);
    if (result == NULL) {
        _PyErr_WriteUnraisableMsg("on calling ctypes callback function",
                                  callable);
    }

#ifdef MS_WIN32
    if (flags & FUNCFLAG_USE_LASTERROR) {
        int temp = space[1];
        space[1] = GetLastError();
        SetLastError(temp);
    }
#endif
    if (flags & FUNCFLAG_USE_ERRNO) {
        int temp = space[0];
        space[0] = errno;
        errno = temp;
    }
    Py_XDECREF(error_object);

    if (restype != &ffi_type_void && result) {
        assert(setfunc);

#ifdef WORDS_BIGENDIAN
        /* See the corresponding code in _ctypes_callproc():
           in callproc.c, around line 1219. */
        if (restype->type != FFI_TYPE_FLOAT && restype->size < sizeof(ffi_arg)) {
            mem = (char *)mem + sizeof(ffi_arg) - restype->size;
        }
#endif

        /* keep is an object we have to keep alive so that the result
           stays valid.  If there is no such object, the setfunc will
           have returned Py_None.

           If there is such an object, we have no choice than to keep
           it alive forever - but a refcount and/or memory leak will
           be the result.  EXCEPT when restype is py_object - Python
           itself knows how to manage the refcount of these objects.
        */
<<<<<<< HEAD
        if (keep == NULL) { /* Could not convert callback result. */
            PyErr_WriteUnraisable(callable);
        } else if (setfunc != _ctypes_get_fielddesc("O")->setfunc) {
            if (keep == Py_None) { /* Nothing to keep */
                Py_DECREF(keep);
            } else if (PyErr_WarnEx(PyExc_RuntimeWarning,
                                    "memory leak in callback function.",
                                    1) == -1) {
                PyErr_WriteUnraisable(callable);
=======
        PyObject *keep = setfunc(mem, result, 0);

        if (keep == NULL) {
            /* Could not convert callback result. */
            _PyErr_WriteUnraisableMsg("on converting result "
                                      "of ctypes callback function",
                                      callable);
        }
        else if (keep == Py_None) {
            /* Nothing to keep */
            Py_DECREF(keep);
        }
        else if (setfunc != _ctypes_get_fielddesc("O")->setfunc) {
            if (-1 == PyErr_WarnEx(PyExc_RuntimeWarning,
                                   "memory leak in callback function.",
                                   1))
            {
                _PyErr_WriteUnraisableMsg("on converting result "
                                          "of ctypes callback function",
                                          callable);
>>>>>>> 447d061b
            }
        }
    }

    Py_XDECREF(result);

  Done:
    for (j = 0; j < i; j++) {
        Py_DECREF(args[j]);
    }
    PyGILState_Release(state);
}

static void closure_fcn(ffi_cif *cif,
                        void *resp,
                        void **args,
                        void *userdata)
{
    CThunkObject *p = (CThunkObject *)userdata;

    _CallPythonObject(resp,
                      p->ffi_restype,
                      p->setfunc,
                      p->callable,
                      p->converters,
                      p->flags,
                      args);
}

static CThunkObject* CThunkObject_new(Py_ssize_t nargs)
{
    CThunkObject *p;
    Py_ssize_t i;

    p = PyObject_GC_NewVar(CThunkObject, &PyCThunk_Type, nargs);
    if (p == NULL) {
        return NULL;
    }

    p->pcl_write = NULL;
    p->pcl_exec = NULL;
    memset(&p->cif, 0, sizeof(p->cif));
    p->flags = 0;
    p->converters = NULL;
    p->callable = NULL;
    p->restype = NULL;
    p->setfunc = NULL;
    p->ffi_restype = NULL;

    for (i = 0; i < nargs + 1; ++i)
        p->atypes[i] = NULL;
    PyObject_GC_Track((PyObject *)p);
    return p;
}

CThunkObject *_ctypes_alloc_callback(PyObject *callable,
                                    PyObject *converters,
                                    PyObject *restype,
                                    int flags)
{
    int result;
    CThunkObject *p;
    Py_ssize_t nargs, i;
    ffi_abi cc;

    assert(PyTuple_Check(converters));
    nargs = PyTuple_GET_SIZE(converters);
    p = CThunkObject_new(nargs);
    if (p == NULL)
        return NULL;

    assert(CThunk_CheckExact((PyObject *)p));

    p->pcl_write = Py_ffi_closure_alloc(sizeof(ffi_closure), &p->pcl_exec);
    if (p->pcl_write == NULL) {
        PyErr_NoMemory();
        goto error;
    }

    p->flags = flags;
    PyObject **cnvs = PySequence_Fast_ITEMS(converters);
    for (i = 0; i < nargs; ++i) {
        PyObject *cnv = cnvs[i]; // borrowed ref
        p->atypes[i] = _ctypes_get_ffi_type(cnv);
    }
    p->atypes[i] = NULL;

    p->restype = Py_NewRef(restype);
    if (restype == Py_None) {
        p->setfunc = NULL;
        p->ffi_restype = &ffi_type_void;
    } else {
        StgDictObject *dict = PyType_stgdict(restype);
        if (dict == NULL || dict->setfunc == NULL) {
          PyErr_SetString(PyExc_TypeError,
                          "invalid result type for callback function");
          goto error;
        }
        p->setfunc = dict->setfunc;
        p->ffi_restype = &dict->ffi_type_pointer;
    }

    cc = FFI_DEFAULT_ABI;
#if defined(MS_WIN32) && !defined(_WIN32_WCE) && !defined(MS_WIN64) && !defined(_M_ARM)
    if ((flags & FUNCFLAG_CDECL) == 0)
        cc = FFI_STDCALL;
#endif
    result = ffi_prep_cif(&p->cif, cc,
                          Py_SAFE_DOWNCAST(nargs, Py_ssize_t, int),
                          p->ffi_restype,
                          &p->atypes[0]);
    if (result != FFI_OK) {
        PyErr_Format(PyExc_RuntimeError,
                     "ffi_prep_cif failed with %d", result);
        goto error;
    }


#if HAVE_FFI_PREP_CLOSURE_LOC
#   ifdef USING_APPLE_OS_LIBFFI
#    ifdef HAVE_BUILTIN_AVAILABLE
#      define HAVE_FFI_PREP_CLOSURE_LOC_RUNTIME __builtin_available(macos 10.15, ios 13, watchos 6, tvos 13, *)
#    else
#      define HAVE_FFI_PREP_CLOSURE_LOC_RUNTIME (ffi_prep_closure_loc != NULL)
#    endif
#   else
#      define HAVE_FFI_PREP_CLOSURE_LOC_RUNTIME 1
#   endif
    if (HAVE_FFI_PREP_CLOSURE_LOC_RUNTIME) {
        result = ffi_prep_closure_loc(p->pcl_write, &p->cif, closure_fcn,
                                    p,
                                    p->pcl_exec);
    } else
#endif
    {
#if defined(USING_APPLE_OS_LIBFFI) && defined(__arm64__)
        PyErr_Format(PyExc_NotImplementedError, "ffi_prep_closure_loc() is missing");
        goto error;
#else
#if defined(__clang__)
        #pragma clang diagnostic push
        #pragma clang diagnostic ignored "-Wdeprecated-declarations"
#endif
#if defined(__GNUC__) && ((__GNUC__ > 4) || ((__GNUC__ == 4) && (__GNUC_MINOR__ > 5)))
        #pragma GCC diagnostic push
        #pragma GCC diagnostic ignored "-Wdeprecated-declarations"
#endif
        result = ffi_prep_closure(p->pcl_write, &p->cif, closure_fcn, p);

#if defined(__clang__)
        #pragma clang diagnostic pop
#endif
#if defined(__GNUC__) && ((__GNUC__ > 4) || ((__GNUC__ == 4) && (__GNUC_MINOR__ > 5)))
        #pragma GCC diagnostic pop
#endif

#endif
    }
    if (result != FFI_OK) {
        PyErr_Format(PyExc_RuntimeError,
                     "ffi_prep_closure failed with %d", result);
        goto error;
    }

    p->converters = Py_NewRef(converters);
    p->callable = Py_NewRef(callable);
    return p;

  error:
    Py_XDECREF(p);
    return NULL;
}

#ifdef MS_WIN32

static void LoadPython(void)
{
    if (!Py_IsInitialized()) {
        Py_Initialize();
    }
}

/******************************************************************/

long Call_GetClassObject(REFCLSID rclsid, REFIID riid, LPVOID *ppv)
{
    PyObject *func, *result;
    long retval;
    static PyObject *context;

    if (context == NULL)
        context = PyUnicode_InternFromString("_ctypes.DllGetClassObject");

    func = _PyImport_GetModuleAttrString("ctypes", "DllGetClassObject");
    if (!func) {
        PyErr_WriteUnraisable(context ? context : Py_None);
        /* There has been a warning before about this already */
        return E_FAIL;
    }

    {
        PyObject *py_rclsid = PyLong_FromVoidPtr((void *)rclsid);
        PyObject *py_riid = PyLong_FromVoidPtr((void *)riid);
        PyObject *py_ppv = PyLong_FromVoidPtr(ppv);
        if (!py_rclsid || !py_riid || !py_ppv) {
            Py_XDECREF(py_rclsid);
            Py_XDECREF(py_riid);
            Py_XDECREF(py_ppv);
            Py_DECREF(func);
            PyErr_WriteUnraisable(context ? context : Py_None);
            return E_FAIL;
        }
        result = PyObject_CallFunctionObjArgs(func,
                                              py_rclsid,
                                              py_riid,
                                              py_ppv,
                                              NULL);
        Py_DECREF(py_rclsid);
        Py_DECREF(py_riid);
        Py_DECREF(py_ppv);
    }
    Py_DECREF(func);
    if (!result) {
        PyErr_WriteUnraisable(context ? context : Py_None);
        return E_FAIL;
    }

    retval = PyLong_AsLong(result);
    if (PyErr_Occurred()) {
        PyErr_WriteUnraisable(context ? context : Py_None);
        retval = E_FAIL;
    }
    Py_DECREF(result);
    return retval;
}

STDAPI DllGetClassObject(REFCLSID rclsid,
                         REFIID riid,
                         LPVOID *ppv)
{
    long result;
    PyGILState_STATE state;

    LoadPython();
    state = PyGILState_Ensure();
    result = Call_GetClassObject(rclsid, riid, ppv);
    PyGILState_Release(state);
    return result;
}

long Call_CanUnloadNow(void)
{
    PyObject *mod, *func, *result;
    long retval;
    static PyObject *context;

    if (context == NULL)
        context = PyUnicode_InternFromString("_ctypes.DllCanUnloadNow");

    mod = PyImport_ImportModule("ctypes");
    if (!mod) {
/*              OutputDebugString("Could not import ctypes"); */
        /* We assume that this error can only occur when shutting
           down, so we silently ignore it */
        PyErr_Clear();
        return E_FAIL;
    }
    /* Other errors cannot be raised, but are printed to stderr */
    func = PyObject_GetAttrString(mod, "DllCanUnloadNow");
    Py_DECREF(mod);
    if (!func) {
        PyErr_WriteUnraisable(context ? context : Py_None);
        return E_FAIL;
    }

    result = _PyObject_CallNoArgs(func);
    Py_DECREF(func);
    if (!result) {
        PyErr_WriteUnraisable(context ? context : Py_None);
        return E_FAIL;
    }

    retval = PyLong_AsLong(result);
    if (PyErr_Occurred()) {
        PyErr_WriteUnraisable(context ? context : Py_None);
        retval = E_FAIL;
    }
    Py_DECREF(result);
    return retval;
}

/*
  DllRegisterServer and DllUnregisterServer still missing
*/

STDAPI DllCanUnloadNow(void)
{
    long result;
    PyGILState_STATE state = PyGILState_Ensure();
    result = Call_CanUnloadNow();
    PyGILState_Release(state);
    return result;
}

#ifndef Py_NO_ENABLE_SHARED
BOOL WINAPI DllMain(HINSTANCE hinstDLL, DWORD fdwReason, LPVOID lpvRes)
{
    switch(fdwReason) {
    case DLL_PROCESS_ATTACH:
        DisableThreadLibraryCalls(hinstDLL);
        break;
    }
    return TRUE;
}
#endif

#endif

/*
 Local Variables:
 compile-command: "cd .. && python setup.py -q build_ext"
 End:
*/<|MERGE_RESOLUTION|>--- conflicted
+++ resolved
@@ -267,17 +267,6 @@
            be the result.  EXCEPT when restype is py_object - Python
            itself knows how to manage the refcount of these objects.
         */
-<<<<<<< HEAD
-        if (keep == NULL) { /* Could not convert callback result. */
-            PyErr_WriteUnraisable(callable);
-        } else if (setfunc != _ctypes_get_fielddesc("O")->setfunc) {
-            if (keep == Py_None) { /* Nothing to keep */
-                Py_DECREF(keep);
-            } else if (PyErr_WarnEx(PyExc_RuntimeWarning,
-                                    "memory leak in callback function.",
-                                    1) == -1) {
-                PyErr_WriteUnraisable(callable);
-=======
         PyObject *keep = setfunc(mem, result, 0);
 
         if (keep == NULL) {
@@ -286,19 +275,17 @@
                                       "of ctypes callback function",
                                       callable);
         }
-        else if (keep == Py_None) {
-            /* Nothing to keep */
-            Py_DECREF(keep);
-        }
         else if (setfunc != _ctypes_get_fielddesc("O")->setfunc) {
-            if (-1 == PyErr_WarnEx(PyExc_RuntimeWarning,
-                                   "memory leak in callback function.",
-                                   1))
-            {
+            if (keep == Py_None) {
+                /* Nothing to keep */
+                Py_DECREF(keep);
+            }
+            else if (PyErr_WarnEx(PyExc_RuntimeWarning,
+                                  "memory leak in callback function.",
+                                  1) == -1) {
                 _PyErr_WriteUnraisableMsg("on converting result "
                                           "of ctypes callback function",
                                           callable);
->>>>>>> 447d061b
             }
         }
     }
