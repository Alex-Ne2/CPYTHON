#ifndef Py_BUILD_CORE_BUILTIN
#  define Py_BUILD_CORE_MODULE 1
#endif

#include "Python.h"
// windows.h must be included before pycore internal headers
#ifdef MS_WIN32
#  include <windows.h>
#endif

#include "pycore_call.h"          // _PyObject_CallNoArgs()
#include "pycore_runtime.h"       // _Py_ID()

#include <stdbool.h>

#ifdef MS_WIN32
#  include <malloc.h>
#endif

#include <ffi.h>
#include "ctypes.h"

#ifdef HAVE_ALLOCA_H
/* AIX needs alloca.h for alloca() */
#include <alloca.h>
#endif

/**************************************************************/

static int
CThunkObject_traverse(PyObject *myself, visitproc visit, void *arg)
{
    CThunkObject *self = (CThunkObject *)myself;
    Py_VISIT(Py_TYPE(self));
    Py_VISIT(self->converters);
    Py_VISIT(self->callable);
    Py_VISIT(self->restype);
    return 0;
}

static int
CThunkObject_clear(PyObject *myself)
{
    CThunkObject *self = (CThunkObject *)myself;
    Py_CLEAR(self->converters);
    Py_CLEAR(self->callable);
    Py_CLEAR(self->restype);
    return 0;
}

static void
CThunkObject_dealloc(PyObject *myself)
{
    CThunkObject *self = (CThunkObject *)myself;
    PyTypeObject *tp = Py_TYPE(myself);
    PyObject_GC_UnTrack(self);
    (void)CThunkObject_clear(myself);
    if (self->pcl_write) {
        Py_ffi_closure_free(self->pcl_write);
    }
    PyObject_GC_Del(self);
    Py_DECREF(tp);
}

static PyType_Slot cthunk_slots[] = {
    {Py_tp_doc, (void *)PyDoc_STR("CThunkObject")},
    {Py_tp_dealloc, CThunkObject_dealloc},
    {Py_tp_traverse, CThunkObject_traverse},
    {Py_tp_clear, CThunkObject_clear},
    {0, NULL},
};

PyType_Spec cthunk_spec = {
    .name = "_ctypes.CThunkObject",
    .basicsize = sizeof(CThunkObject),
    .itemsize = sizeof(ffi_type),
    .flags = (Py_TPFLAGS_DEFAULT | Py_TPFLAGS_HAVE_GC |
              Py_TPFLAGS_IMMUTABLETYPE | Py_TPFLAGS_DISALLOW_INSTANTIATION),
    .slots = cthunk_slots,
};

/**************************************************************/

#ifdef MS_WIN32
/*
 * We must call AddRef() on non-NULL COM pointers we receive as arguments
 * to callback functions - these functions are COM method implementations.
 * The Python instances we create have a __del__ method which calls Release().
 *
 * The presence of a class attribute named '_needs_com_addref_' triggers this
 * behaviour.  It would also be possible to call the AddRef() Python method,
 * after checking for PyObject_IsTrue(), but this would probably be somewhat
 * slower.
 */
static int
TryAddRef(PyObject *cnv, CDataObject *obj)
{
    IUnknown *punk;
    PyObject *attrdict = _PyType_GetDict((PyTypeObject *)cnv);
    if (!attrdict) {
        return 0;
    }
    int r = PyDict_Contains(attrdict, &_Py_ID(_needs_com_addref_));
    if (r <= 0) {
<<<<<<< HEAD
        if (r < 0) {
            PySys_WriteStderr("getting _needs_com_addref_");
        }
        return;
=======
        return r;
>>>>>>> 63f0406d
    }

    punk = *(IUnknown **)obj->b_ptr;
    if (punk)
        punk->lpVtbl->AddRef(punk);
    return 0;
}
#endif

/******************************************************************************
 *
 * Call the python object with all arguments
 *
 */

// BEWARE: The GIL needs to be held throughout the function
static void _CallPythonObject(ctypes_state *st,
                              void *mem,
                              ffi_type *restype,
                              SETFUNC setfunc,
                              PyObject *callable,
                              PyObject *converters,
                              int flags,
                              void **pArgs)
{
    PyObject *result = NULL;
    Py_ssize_t i = 0, j = 0, nargs = 0;
    PyObject *error_object = NULL;
    int *space;

    assert(PyTuple_Check(converters));
    nargs = PyTuple_GET_SIZE(converters);
    assert(nargs <= CTYPES_MAX_ARGCOUNT);
    PyObject **args = alloca(nargs * sizeof(PyObject *));
    PyObject **cnvs = PySequence_Fast_ITEMS(converters);
    for (i = 0; i < nargs; i++) {
        PyObject *cnv = cnvs[i]; // borrowed ref

        StgInfo *info;
        if (PyStgInfo_FromType(st, cnv, &info) < 0) {
            goto Error;
        }

        if (info && info->getfunc && !_ctypes_simple_instance(st, cnv)) {
            PyObject *v = info->getfunc(*pArgs, info->size);
            if (!v) {
<<<<<<< HEAD
                PySys_WriteStderr("create argument %zd:\n", i);
                goto Done;
=======
                goto Error;
>>>>>>> 63f0406d
            }
            args[i] = v;
            /* XXX XXX XX
               We have the problem that c_byte or c_short have info->size of
               1 resp. 4, but these parameters are pushed as sizeof(int) bytes.
               BTW, the same problem occurs when they are pushed as parameters
            */
        }
        else if (info) {
            /* Hm, shouldn't we use PyCData_AtAddress() or something like that instead? */
            CDataObject *obj = (CDataObject *)_PyObject_CallNoArgs(cnv);
            if (!obj) {
<<<<<<< HEAD
                PySys_WriteStderr("create argument %zd:\n", i);
                goto Done;
=======
                goto Error;
>>>>>>> 63f0406d
            }
            if (!CDataObject_Check(st, obj)) {
                PyErr_Format(PyExc_TypeError,
                             "%R returned unexpected result of type %T", cnv, obj);
                Py_DECREF(obj);
<<<<<<< HEAD
                PySys_WriteStderr("unexpected result of create argument %zd:\n", i);
                goto Done;
=======
                goto Error;
>>>>>>> 63f0406d
            }
            memcpy(obj->b_ptr, *pArgs, info->size);
            args[i] = (PyObject *)obj;
#ifdef MS_WIN32
            if (TryAddRef(cnv, obj) < 0) {
                goto Error;
            }
#endif
        } else {
<<<<<<< HEAD
            PyErr_SetString(PyExc_TypeError,
                            "cannot build parameter");
            PySys_WriteStderr("Parsing argument %zd\n", i);
            goto Done;
=======
            PyErr_Format(PyExc_TypeError,
                         "cannot build parameter of type %R", cnv);
            goto Error;
>>>>>>> 63f0406d
        }
        /* XXX error handling! */
        pArgs++;
    }

    if (flags & (FUNCFLAG_USE_ERRNO | FUNCFLAG_USE_LASTERROR)) {
        error_object = _ctypes_get_errobj(st, &space);
        if (error_object == NULL) {
            PyErr_FormatUnraisable(
                    "Exception ignored while setting error for "
                    "ctypes callback function %R",
                    callable);
            goto Done;
        }
        if (flags & FUNCFLAG_USE_ERRNO) {
            int temp = space[0];
            space[0] = errno;
            errno = temp;
        }
#ifdef MS_WIN32
        if (flags & FUNCFLAG_USE_LASTERROR) {
            int temp = space[1];
            space[1] = GetLastError();
            SetLastError(temp);
        }
#endif
    }

    result = PyObject_Vectorcall(callable, args, nargs, NULL);
    if (result == NULL) {
        PyErr_FormatUnraisable("Exception ignored while "
                               "calling ctypes callback function %R",
                               callable);
    }

#ifdef MS_WIN32
    if (flags & FUNCFLAG_USE_LASTERROR) {
        int temp = space[1];
        space[1] = GetLastError();
        SetLastError(temp);
    }
#endif
    if (flags & FUNCFLAG_USE_ERRNO) {
        int temp = space[0];
        space[0] = errno;
        errno = temp;
    }
    Py_XDECREF(error_object);

    if (restype != &ffi_type_void && result) {
        assert(setfunc);

#ifdef WORDS_BIGENDIAN
        /* See the corresponding code in _ctypes_callproc():
           in callproc.c, around line 1219. */
        if (restype->type != FFI_TYPE_FLOAT && restype->size < sizeof(ffi_arg)) {
            mem = (char *)mem + sizeof(ffi_arg) - restype->size;
        }
#endif

        /* keep is an object we have to keep alive so that the result
           stays valid.  If there is no such object, the setfunc will
           have returned Py_None.

           If there is such an object, we have no choice than to keep
           it alive forever - but a refcount and/or memory leak will
           be the result.  EXCEPT when restype is py_object - Python
           itself knows how to manage the refcount of these objects.
        */
        PyObject *keep = setfunc(mem, result, restype->size);

        if (keep == NULL) {
            /* Could not convert callback result. */
            PyErr_FormatUnraisable(
                    "Exception ignored while converting result "
                    "of ctypes callback function %R",
                    callable);
        }
        else if (setfunc != _ctypes_get_fielddesc("O")->setfunc) {
            if (keep == Py_None) {
                /* Nothing to keep */
                Py_DECREF(keep);
            }
            else if (PyErr_WarnEx(PyExc_RuntimeWarning,
                                  "memory leak in callback function.",
                                  1) == -1) {
                PyErr_FormatUnraisable(
                        "Exception ignored while converting result "
                        "of ctypes callback function %R",
                        callable);
            }
        }
    }

    Py_XDECREF(result);

  Done:
    for (j = 0; j < i; j++) {
        Py_DECREF(args[j]);
    }
    return;

  Error:
    PyErr_FormatUnraisable(
            "Exception ignored while creating argument %zd for "
            "ctypes callback function %R",
            i, callable);
    goto Done;
}

static void closure_fcn(ffi_cif *cif,
                        void *resp,
                        void **args,
                        void *userdata)
{
    PyGILState_STATE state = PyGILState_Ensure();

    CThunkObject *p = (CThunkObject *)userdata;
    ctypes_state *st = get_module_state_by_class(Py_TYPE(p));

    _CallPythonObject(st,
                      resp,
                      p->ffi_restype,
                      p->setfunc,
                      p->callable,
                      p->converters,
                      p->flags,
                      args);

    PyGILState_Release(state);
}

static CThunkObject* CThunkObject_new(ctypes_state *st, Py_ssize_t nargs)
{
    CThunkObject *p;
    Py_ssize_t i;

    p = PyObject_GC_NewVar(CThunkObject, st->PyCThunk_Type, nargs);
    if (p == NULL) {
        return NULL;
    }

    p->pcl_write = NULL;
    p->pcl_exec = NULL;
    memset(&p->cif, 0, sizeof(p->cif));
    p->flags = 0;
    p->converters = NULL;
    p->callable = NULL;
    p->restype = NULL;
    p->setfunc = NULL;
    p->ffi_restype = NULL;

    for (i = 0; i < nargs + 1; ++i)
        p->atypes[i] = NULL;
    PyObject_GC_Track((PyObject *)p);
    return p;
}

CThunkObject *_ctypes_alloc_callback(ctypes_state *st,
                                    PyObject *callable,
                                    PyObject *converters,
                                    PyObject *restype,
                                    int flags)
{
    int result;
    CThunkObject *p;
    Py_ssize_t nargs, i;
    ffi_abi cc;

    assert(PyTuple_Check(converters));
    nargs = PyTuple_GET_SIZE(converters);
    p = CThunkObject_new(st, nargs);
    if (p == NULL)
        return NULL;

    assert(CThunk_CheckExact(st, (PyObject *)p));

    p->pcl_write = Py_ffi_closure_alloc(sizeof(ffi_closure), &p->pcl_exec);
    if (p->pcl_write == NULL) {
        PyErr_NoMemory();
        goto error;
    }

    p->flags = flags;
    PyObject **cnvs = PySequence_Fast_ITEMS(converters);
    for (i = 0; i < nargs; ++i) {
        PyObject *cnv = cnvs[i]; // borrowed ref
        p->atypes[i] = _ctypes_get_ffi_type(st, cnv);
    }
    p->atypes[i] = NULL;

    p->restype = Py_NewRef(restype);
    if (restype == Py_None) {
        p->setfunc = NULL;
        p->ffi_restype = &ffi_type_void;
    } else {
        StgInfo *info;
        if (PyStgInfo_FromType(st, restype, &info) < 0) {
            goto error;
        }

        if (info == NULL || info->setfunc == NULL) {
          PyErr_SetString(PyExc_TypeError,
                          "invalid result type for callback function");
          goto error;
        }
        p->setfunc = info->setfunc;
        p->ffi_restype = &info->ffi_type_pointer;
    }

    cc = FFI_DEFAULT_ABI;
#if defined(MS_WIN32) && !defined(_WIN32_WCE) && !defined(MS_WIN64) && !defined(_M_ARM)
    if ((flags & FUNCFLAG_CDECL) == 0)
        cc = FFI_STDCALL;
#endif
    result = ffi_prep_cif(&p->cif, cc,
                          Py_SAFE_DOWNCAST(nargs, Py_ssize_t, int),
                          p->ffi_restype,
                          &p->atypes[0]);
    if (result != FFI_OK) {
        PyErr_Format(PyExc_RuntimeError,
                     "ffi_prep_cif failed with %d", result);
        goto error;
    }


#if HAVE_FFI_PREP_CLOSURE_LOC
#   ifdef USING_APPLE_OS_LIBFFI
#    ifdef HAVE_BUILTIN_AVAILABLE
#      define HAVE_FFI_PREP_CLOSURE_LOC_RUNTIME __builtin_available(macos 10.15, ios 13, watchos 6, tvos 13, *)
#    else
#      define HAVE_FFI_PREP_CLOSURE_LOC_RUNTIME (ffi_prep_closure_loc != NULL)
#    endif
#   else
#      define HAVE_FFI_PREP_CLOSURE_LOC_RUNTIME 1
#   endif
    if (HAVE_FFI_PREP_CLOSURE_LOC_RUNTIME) {
        result = ffi_prep_closure_loc(p->pcl_write, &p->cif, closure_fcn,
                                    p,
                                    p->pcl_exec);
    } else
#endif
    {
#if defined(USING_APPLE_OS_LIBFFI) && defined(__arm64__)
        PyErr_Format(PyExc_NotImplementedError, "ffi_prep_closure_loc() is missing");
        goto error;
#else
        // GH-85272, GH-23327, GH-100540: On macOS,
        // HAVE_FFI_PREP_CLOSURE_LOC_RUNTIME is checked at runtime because the
        // symbol might not be available at runtime when targeting macOS 10.14
        // or earlier. Even if ffi_prep_closure_loc() is called in practice,
        // the deprecated ffi_prep_closure() code path is needed if
        // HAVE_FFI_PREP_CLOSURE_LOC_RUNTIME is false.
        //
        // On non-macOS platforms, even if HAVE_FFI_PREP_CLOSURE_LOC_RUNTIME is
        // defined as 1 and ffi_prep_closure_loc() is used in practice, this
        // code path is still compiled and emits a compiler warning. The
        // deprecated code path is likely to be removed by a simple
        // optimization pass.
        //
        // Ignore the compiler warning on the ffi_prep_closure() deprecation,
        // rather than using complex #if/#else code paths for the different
        // platforms.
        _Py_COMP_DIAG_PUSH
        _Py_COMP_DIAG_IGNORE_DEPR_DECLS
        result = ffi_prep_closure(p->pcl_write, &p->cif, closure_fcn, p);
        _Py_COMP_DIAG_POP
#endif
    }

    if (result != FFI_OK) {
        PyErr_Format(PyExc_RuntimeError,
                     "ffi_prep_closure failed with %d", result);
        goto error;
    }

    p->converters = Py_NewRef(converters);
    p->callable = Py_NewRef(callable);
    return p;

  error:
    Py_XDECREF(p);
    return NULL;
}

#ifdef MS_WIN32

static void LoadPython(void)
{
    if (!Py_IsInitialized()) {
        Py_Initialize();
    }
}

/******************************************************************/

long Call_GetClassObject(REFCLSID rclsid, REFIID riid, LPVOID *ppv)
{
    PyObject *func, *result;
    long retval;

    func = PyImport_ImportModuleAttrString("ctypes", "DllGetClassObject");
    if (!func) {
        /* There has been a warning before about this already */
        goto error;
    }

    {
        PyObject *py_rclsid = PyLong_FromVoidPtr((void *)rclsid);
        if (py_rclsid == NULL) {
            Py_DECREF(func);
            goto error;
        }
        PyObject *py_riid = PyLong_FromVoidPtr((void *)riid);
        if (py_riid == NULL) {
            Py_DECREF(func);
            Py_DECREF(py_rclsid);
            goto error;
        }
        PyObject *py_ppv = PyLong_FromVoidPtr(ppv);
        if (py_ppv == NULL) {
            Py_DECREF(py_rclsid);
            Py_DECREF(py_riid);
            Py_DECREF(func);
            goto error;
        }
        result = PyObject_CallFunctionObjArgs(func,
                                              py_rclsid,
                                              py_riid,
                                              py_ppv,
                                              NULL);
        Py_DECREF(py_rclsid);
        Py_DECREF(py_riid);
        Py_DECREF(py_ppv);
    }
    Py_DECREF(func);
    if (!result) {
        goto error;
    }

    retval = PyLong_AsLong(result);
    if (PyErr_Occurred()) {
        Py_DECREF(result);
        goto error;
    }
    Py_DECREF(result);
    return retval;

error:
    PyErr_FormatUnraisable("Exception ignored while calling "
                           "ctypes.DllGetClassObject");
    return E_FAIL;
}

STDAPI DllGetClassObject(REFCLSID rclsid,
                         REFIID riid,
                         LPVOID *ppv)
{
    long result;
    PyGILState_STATE state;

    LoadPython();
    state = PyGILState_Ensure();
    result = Call_GetClassObject(rclsid, riid, ppv);
    PyGILState_Release(state);
    return result;
}

long Call_CanUnloadNow(void)
{
    PyObject *func = PyImport_ImportModuleAttrString("ctypes",
                                                     "DllCanUnloadNow");
    if (!func) {
        goto error;
    }

    PyObject *result = _PyObject_CallNoArgs(func);
    Py_DECREF(func);
    if (!result) {
        goto error;
    }

    long retval = PyLong_AsLong(result);
    if (PyErr_Occurred()) {
        Py_DECREF(result);
        goto error;
    }
    Py_DECREF(result);
    return retval;

error:
    PyErr_FormatUnraisable("Exception ignored while calling "
                           "ctypes.DllCanUnloadNow");
    return E_FAIL;
}

/*
  DllRegisterServer and DllUnregisterServer still missing
*/

STDAPI DllCanUnloadNow(void)
{
    long result;
    PyGILState_STATE state = PyGILState_Ensure();
    result = Call_CanUnloadNow();
    PyGILState_Release(state);
    return result;
}

#ifndef Py_NO_ENABLE_SHARED
BOOL WINAPI DllMain(HINSTANCE hinstDLL, DWORD fdwReason, LPVOID lpvRes)
{
    switch(fdwReason) {
    case DLL_PROCESS_ATTACH:
        DisableThreadLibraryCalls(hinstDLL);
        break;
    }
    return TRUE;
}
#endif

#endif

/*
 Local Variables:
 compile-command: "cd .. && python setup.py -q build_ext"
 End:
*/<|MERGE_RESOLUTION|>--- conflicted
+++ resolved
@@ -102,14 +102,7 @@
     }
     int r = PyDict_Contains(attrdict, &_Py_ID(_needs_com_addref_));
     if (r <= 0) {
-<<<<<<< HEAD
-        if (r < 0) {
-            PySys_WriteStderr("getting _needs_com_addref_");
-        }
-        return;
-=======
         return r;
->>>>>>> 63f0406d
     }
 
     punk = *(IUnknown **)obj->b_ptr;
@@ -156,12 +149,7 @@
         if (info && info->getfunc && !_ctypes_simple_instance(st, cnv)) {
             PyObject *v = info->getfunc(*pArgs, info->size);
             if (!v) {
-<<<<<<< HEAD
-                PySys_WriteStderr("create argument %zd:\n", i);
-                goto Done;
-=======
                 goto Error;
->>>>>>> 63f0406d
             }
             args[i] = v;
             /* XXX XXX XX
@@ -174,23 +162,13 @@
             /* Hm, shouldn't we use PyCData_AtAddress() or something like that instead? */
             CDataObject *obj = (CDataObject *)_PyObject_CallNoArgs(cnv);
             if (!obj) {
-<<<<<<< HEAD
-                PySys_WriteStderr("create argument %zd:\n", i);
-                goto Done;
-=======
                 goto Error;
->>>>>>> 63f0406d
             }
             if (!CDataObject_Check(st, obj)) {
                 PyErr_Format(PyExc_TypeError,
                              "%R returned unexpected result of type %T", cnv, obj);
                 Py_DECREF(obj);
-<<<<<<< HEAD
-                PySys_WriteStderr("unexpected result of create argument %zd:\n", i);
-                goto Done;
-=======
                 goto Error;
->>>>>>> 63f0406d
             }
             memcpy(obj->b_ptr, *pArgs, info->size);
             args[i] = (PyObject *)obj;
@@ -200,16 +178,9 @@
             }
 #endif
         } else {
-<<<<<<< HEAD
-            PyErr_SetString(PyExc_TypeError,
-                            "cannot build parameter");
-            PySys_WriteStderr("Parsing argument %zd\n", i);
-            goto Done;
-=======
             PyErr_Format(PyExc_TypeError,
                          "cannot build parameter of type %R", cnv);
             goto Error;
->>>>>>> 63f0406d
         }
         /* XXX error handling! */
         pArgs++;
