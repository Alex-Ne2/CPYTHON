--- conflicted
+++ resolved
@@ -1289,35 +1289,27 @@
 @classmethod
 select.epoll.__new__
 
-    sizehint: int(c_default="FD_SETSIZE - 1") = -1
-      sizehint must be a positive integer or -1 for the default size. The
-      sizehint is used to optimize internal data structures. It doesn't limit
-      the maximum number of monitored events.
+    sizehint: int = -1
+      The expected number of events to be registered.  It must be positive,
+      or -1 to use the default.  It is only used on older systems where
+      epoll_create1() is not available; otherwise it has no effect (though its
+      value is still checked).
     flags: int = 0
+      Deprecated and completely ignored.  However, when supplied, its value
+      must be 0 or select.EPOLL_CLOEXEC, otherwise OSError is raised.
 
 Returns an epolling object.
 [clinic start generated code]*/
 
 static PyObject *
 select_epoll_impl(PyTypeObject *type, int sizehint, int flags)
-/*[clinic end generated code: output=c87404e705013bb5 input=15bd182fdfa3557c]*/
-{
-<<<<<<< HEAD
-    if (sizehint < 0) {
-        PyErr_SetString(PyExc_ValueError, "negative sizehint");
-=======
-    int flags = 0, sizehint = -1;
-    static char *kwlist[] = {"sizehint", "flags", NULL};
-
-    if (!PyArg_ParseTupleAndKeywords(args, kwds, "|ii:epoll", kwlist,
-                                     &sizehint, &flags))
-        return NULL;
+/*[clinic end generated code: output=c87404e705013bb5 input=303e3295e7975e43]*/
+{
     if (sizehint == -1) {
         sizehint = FD_SETSIZE - 1;
     }
     else if (sizehint <= 0) {
-        PyErr_SetString(PyExc_ValueError, "sizehint must be positive or -1");
->>>>>>> fe524df3
+        PyErr_SetString(PyExc_ValueError, "negative sizehint");
         return NULL;
     }
 
@@ -1327,6 +1319,7 @@
         return NULL;
     }
 #endif
+
     return newPyEpoll_Object(type, sizehint, -1);
 }
 
