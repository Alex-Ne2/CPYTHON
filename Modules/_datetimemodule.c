--- conflicted
+++ resolved
@@ -3582,8 +3582,7 @@
     {"ctime",       (PyCFunction)date_ctime,        METH_NOARGS,
      PyDoc_STR("Return ctime() style string.")},
 
-<<<<<<< HEAD
-    {"strftime",        (PyCFunction)(void(*)(void))date_strftime,     METH_VARARGS | METH_KEYWORDS,
+    {"strftime",        _PyCFunction_CAST(date_strftime),     METH_VARARGS | METH_KEYWORDS,
      PyDoc_STR(
          "Convert to a string in the given format via time.strftime().\n\n"
          "Formatting directives referring to hours, minutes or seconds\n"
@@ -3599,10 +3598,6 @@
          "    %c  Locale's appropriate date and time representation.\n\n"
          "For a complete list and detailed descriptions of formatting\n"
          "directives, see the library reference manual.")},
-=======
-    {"strftime",        _PyCFunction_CAST(date_strftime),     METH_VARARGS | METH_KEYWORDS,
-     PyDoc_STR("format -> strftime() style string.")},
->>>>>>> f2d994da
 
     {"__format__",      (PyCFunction)date_format,       METH_VARARGS,
      PyDoc_STR("Formats self with strftime.")},
@@ -4755,8 +4750,7 @@
                "options are 'auto', 'hours', 'minutes',\n'seconds', "
                "'milliseconds' and 'microseconds'.\n")},
 
-<<<<<<< HEAD
-    {"strftime",        (PyCFunction)(void(*)(void))time_strftime,     METH_VARARGS | METH_KEYWORDS,
+    {"strftime",        _PyCFunction_CAST(time_strftime),     METH_VARARGS | METH_KEYWORDS,
      PyDoc_STR(
          "Convert to a string in the given format via time.strftime().\n\n"
          "Formatting directives referring to years will use 1900, and\n"
@@ -4771,10 +4765,6 @@
          "    %p  Locale's equivalent of either AM or PM.\n\n"
          "For a complete list and detailed descriptions of formatting\n"
          "directives, see the library reference manual.")},
-=======
-    {"strftime",        _PyCFunction_CAST(time_strftime),     METH_VARARGS | METH_KEYWORDS,
-     PyDoc_STR("format -> strftime() style string.")},
->>>>>>> f2d994da
 
     {"__format__",      (PyCFunction)date_format,       METH_VARARGS,
      PyDoc_STR("Formats self with strftime.")},
