--- conflicted
+++ resolved
@@ -4400,16 +4400,10 @@
                         "fromutc: argument must be a datetime");
         return NULL;
     }
-<<<<<<< HEAD
 
     PyDateTime_DateTime *dt = (PyDateTime_DateTime *)arg;  // fast safe cast
     if (!HASTZINFO(dt) || dt->tzinfo != op) {
-        PyErr_SetString(PyExc_ValueError, "fromutc: dt.tzinfo "
-                        "is not self");
-=======
-    if (!HASTZINFO(dt) || dt->tzinfo != (PyObject *)self) {
         PyErr_SetString(PyExc_ValueError, "fromutc: dt.tzinfo is not self");
->>>>>>> 1b6bef80
         return NULL;
     }
 
