/* typing accelerator C extension: _typing module. */

#ifndef Py_BUILD_CORE
#define Py_BUILD_CORE
#endif

#include "Python.h"
#include "internal/pycore_interp.h"
#include "internal/pycore_typevarobject.h"
#include "internal/pycore_unionobject.h"  // _PyUnion_Type
#include "pycore_pystate.h"       // _PyInterpreterState_GET()
#include "clinic/_typingmodule.c.h"

/*[clinic input]
module _typing

[clinic start generated code]*/
/*[clinic end generated code: output=da39a3ee5e6b4b0d input=1db35baf1c72942b]*/

/* helper function to make typing.NewType.__call__ method faster */

/*[clinic input]
_typing._idfunc -> object

    x: object
    /

[clinic start generated code]*/

static PyObject *
_typing__idfunc(PyObject *module, PyObject *x)
/*[clinic end generated code: output=63c38be4a6ec5f2c input=49f17284b43de451]*/
{
    return Py_NewRef(x);
}


static PyMethodDef typing_methods[] = {
    _TYPING__IDFUNC_METHODDEF
    {NULL, NULL, 0, NULL}
};

PyDoc_STRVAR(typing_doc,
"Primitives and accelerators for the typing module.\n");

static int
_typing_exec(PyObject *m)
{
    PyInterpreterState *interp = _PyInterpreterState_GET();

#define EXPORT_TYPE(name, typename) \
    if (PyModule_AddObjectRef(m, name, \
                              (PyObject *)interp->cached_objects.typename) < 0) { \
        return -1; \
    }

    EXPORT_TYPE("TypeVar", typevar_type);
    EXPORT_TYPE("TypeVarTuple", typevartuple_type);
    EXPORT_TYPE("ParamSpec", paramspec_type);
    EXPORT_TYPE("ParamSpecArgs", paramspecargs_type);
    EXPORT_TYPE("ParamSpecKwargs", paramspeckwargs_type);
    EXPORT_TYPE("Generic", generic_type);
#undef EXPORT_TYPE
    if (PyModule_AddObjectRef(m, "TypeAliasType", (PyObject *)&_PyTypeAlias_Type) < 0) {
        return -1;
    }
<<<<<<< HEAD
    if (PyModule_AddObjectRef(m, "Union", (PyObject *)&_PyUnion_Type) < 0) {
=======
    if (PyModule_AddObjectRef(m, "NoDefault", (PyObject *)&_Py_NoDefaultStruct) < 0) {
>>>>>>> 69a4063c
        return -1;
    }
    return 0;
}

static struct PyModuleDef_Slot _typingmodule_slots[] = {
    {Py_mod_exec, _typing_exec},
    {Py_mod_multiple_interpreters, Py_MOD_PER_INTERPRETER_GIL_SUPPORTED},
    {Py_mod_gil, Py_MOD_GIL_NOT_USED},
    {0, NULL}
};

static struct PyModuleDef typingmodule = {
        PyModuleDef_HEAD_INIT,
        "_typing",
        typing_doc,
        0,
        typing_methods,
        _typingmodule_slots,
        NULL,
        NULL,
        NULL
};

PyMODINIT_FUNC
PyInit__typing(void)
{
    return PyModuleDef_Init(&typingmodule);
}<|MERGE_RESOLUTION|>--- conflicted
+++ resolved
@@ -64,11 +64,10 @@
     if (PyModule_AddObjectRef(m, "TypeAliasType", (PyObject *)&_PyTypeAlias_Type) < 0) {
         return -1;
     }
-<<<<<<< HEAD
     if (PyModule_AddObjectRef(m, "Union", (PyObject *)&_PyUnion_Type) < 0) {
-=======
+        return -1;
+    }
     if (PyModule_AddObjectRef(m, "NoDefault", (PyObject *)&_Py_NoDefaultStruct) < 0) {
->>>>>>> 69a4063c
         return -1;
     }
     return 0;
