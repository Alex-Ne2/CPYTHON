--- conflicted
+++ resolved
@@ -51,7 +51,6 @@
 static int
 _zstd_set_c_level(ZstdCompressor *self, const Py_ssize_t level)
 {
-<<<<<<< HEAD
     /* Set integer compression level */
     const int min_level = ZSTD_minCLevel();
     const int max_level = ZSTD_maxCLevel();
@@ -64,26 +63,6 @@
 
     /* Save for generating ZSTD_CDICT */
     self->compression_level = (int)level;
-=======
-    size_t zstd_ret;
-    _zstd_state* mod_state = PyType_GetModuleState(Py_TYPE(self));
-    if (mod_state == NULL) {
-        return -1;
-    }
-
-    /* Integer compression level */
-    if (PyLong_Check(level_or_options)) {
-        int level = PyLong_AsInt(level_or_options);
-        if (level == -1 && PyErr_Occurred()) {
-            PyErr_Format(PyExc_ValueError,
-                         "Compression level should be an int value between "
-                         "%d and %d.", ZSTD_minCLevel(), ZSTD_maxCLevel());
-            return -1;
-        }
-
-        /* Save for generating ZSTD_CDICT */
-        self->compression_level = level;
->>>>>>> 74a9c60f
 
     /* Set compressionLevel to compression context */
     const size_t zstd_ret = ZSTD_CCtx_setParameter(
@@ -110,7 +89,6 @@
         return -1;
     }
 
-<<<<<<< HEAD
     if (!PyDict_Check(options)) {
         PyErr_Format(PyExc_TypeError, "invalid type for options, expected dict");
         return -1;
@@ -129,34 +107,10 @@
         const int key_v = PyLong_AsInt(key);
         if (key_v == -1 && PyErr_Occurred()) {
             PyErr_SetString(PyExc_ValueError,
-                            "key should be a CompressionParameter attribute.");
+                            "key should be either a "
+                                "CompressionParameter attribute or an int.");
             return -1;
         }
-=======
-        while (PyDict_Next(level_or_options, &pos, &key, &value)) {
-            /* Check key type */
-            if (Py_TYPE(key) == mod_state->DParameter_type) {
-                PyErr_SetString(PyExc_TypeError,
-                                "Key of compression options dict should "
-                                "NOT be a DecompressionParameter attribute.");
-                return -1;
-            }
-
-            int key_v = PyLong_AsInt(key);
-            if (key_v == -1 && PyErr_Occurred()) {
-                PyErr_SetString(PyExc_ValueError,
-                                "Key of options dict should be either a "
-                                "CompressionParameter attribute or an int.");
-                return -1;
-            }
-
-            int value_v = PyLong_AsInt(value);
-            if (value_v == -1 && PyErr_Occurred()) {
-                PyErr_SetString(PyExc_ValueError,
-                                "Value of options dict should be an int.");
-                return -1;
-            }
->>>>>>> 74a9c60f
 
         // TODO(emmatyping): check bounds when there is a value error here for better
         // error message?
@@ -190,13 +144,7 @@
             return -1;
         }
     }
-<<<<<<< HEAD
     return 0;
-=======
-    PyErr_Format(PyExc_TypeError,
-                 "Invalid type for %s. Expected %s", arg_name, arg_type);
-    return -1;
->>>>>>> 74a9c60f
 }
 
 static void
@@ -416,14 +364,9 @@
     /* Last mode */
     self->last_mode = ZSTD_e_end;
 
-<<<<<<< HEAD
     if (level != PY_SSIZE_T_MIN && options != Py_None) {
-        PyErr_SetString(PyExc_RuntimeError, "Only one of level or options should be used.");
-=======
-    if (level != Py_None && options != Py_None) {
         PyErr_SetString(PyExc_RuntimeError,
                         "Only one of level or options should be used.");
->>>>>>> 74a9c60f
         goto error;
     }
 
