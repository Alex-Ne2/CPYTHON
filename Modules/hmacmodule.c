--- conflicted
+++ resolved
@@ -1553,80 +1553,18 @@
 static void
 hmacmodule_init_cpu_features(hmacmodule_state *state)
 {
-<<<<<<< HEAD
     py_cpuid_features flags;
     _Py_cpuid_detect_features(&flags);
-#if HACL_CAN_COMPILE_SIMD128
+#if _Py_HACL_CAN_COMPILE_VEC128
     state->can_run_simd128 = flags.sse && flags.sse2 && flags.sse3
                              && flags.sse41 && flags.sse42
                              && flags.cmov;
-=======
-    int eax1 = 0, ebx1 = 0, ecx1 = 0, edx1 = 0;
-    int eax7 = 0, ebx7 = 0, ecx7 = 0, edx7 = 0;
-#if defined(__x86_64__) && defined(__GNUC__)
-    __cpuid_count(1, 0, eax1, ebx1, ecx1, edx1);
-    __cpuid_count(7, 0, eax7, ebx7, ecx7, edx7);
-#elif defined(_M_X64)
-    int info1[4] = {0};
-    __cpuidex(info1, 1, 0);
-    eax1 = info1[0], ebx1 = info1[1], ecx1 = info1[2], edx1 = info1[3];
-
-    int info7[4] = {0};
-    __cpuidex(info7, 7, 0);
-    eax7 = info7[0], ebx7 = info7[1], ecx7 = info7[2], edx7 = info7[3];
-#endif
-    // fmt: off
-    (void)eax1; (void)ebx1; (void)ecx1; (void)edx1;
-    (void)eax7; (void)ebx7; (void)ecx7; (void)edx7;
-    // fmt: on
-
-#define EBX_AVX2 (1 << 5)
-#define ECX_SSE3 (1 << 0)
-#define ECX_SSSE3 (1 << 9)
-#define ECX_SSE4_1 (1 << 19)
-#define ECX_SSE4_2 (1 << 20)
-#define ECX_AVX (1 << 28)
-#define EDX_SSE (1 << 25)
-#define EDX_SSE2 (1 << 26)
-#define EDX_CMOV (1 << 15)
-
-    bool avx = (ecx1 & ECX_AVX) != 0;
-    bool avx2 = (ebx7 & EBX_AVX2) != 0;
-
-    bool sse = (edx1 & EDX_SSE) != 0;
-    bool sse2 = (edx1 & EDX_SSE2) != 0;
-    bool cmov = (edx1 & EDX_CMOV) != 0;
-
-    bool sse3 = (ecx1 & ECX_SSE3) != 0;
-    bool sse41 = (ecx1 & ECX_SSE4_1) != 0;
-    bool sse42 = (ecx1 & ECX_SSE4_2) != 0;
-
-#undef EDX_CMOV
-#undef EDX_SSE2
-#undef EDX_SSE
-#undef ECX_AVX
-#undef ECX_SSE4_2
-#undef ECX_SSE4_1
-#undef ECX_SSSE3
-#undef ECX_SSE3
-#undef EBX_AVX2
-
-#if _Py_HACL_CAN_COMPILE_VEC128
-    // TODO(picnixz): use py_cpuid_features (gh-125022) to improve detection
-    state->can_run_simd128 = sse && sse2 && sse3 && sse41 && sse42 && cmov;
->>>>>>> bd928a30
 #else
     state->can_run_simd128 = false;
 #endif
 
-<<<<<<< HEAD
-#if HACL_CAN_COMPILE_SIMD256
+#if _Py_HACL_CAN_COMPILE_VEC256
     state->can_run_simd256 = flags.avx && flags.avx2;
-=======
-#if _Py_HACL_CAN_COMPILE_VEC256
-    // TODO(picnixz): use py_cpuid_features (gh-125022) to improve detection
-    state->can_run_simd256 = state->can_run_simd128 && avx && avx2;
->>>>>>> bd928a30
 #else
     state->can_run_simd256 = false;
 #endif
