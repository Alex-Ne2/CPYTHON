--- conflicted
+++ resolved
@@ -1463,13 +1463,10 @@
 #endif
 
     setint(dict, "PAGESIZE", (long)my_getpagesize());
+
     setint(dict, "ALLOCATIONGRANULARITY", (long)my_getallocationgranularity());
-<<<<<<< HEAD
-=======
-#endif
 
     setint(dict, "ACCESS_DEFAULT", ACCESS_DEFAULT);
->>>>>>> 847515f2
     setint(dict, "ACCESS_READ", ACCESS_READ);
     setint(dict, "ACCESS_WRITE", ACCESS_WRITE);
     setint(dict, "ACCESS_COPY", ACCESS_COPY);
