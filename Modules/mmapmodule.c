--- conflicted
+++ resolved
@@ -32,9 +32,7 @@
 #  include <unistd.h>             // close()
 #endif
 
-// to support MS_WINDOWS_SYSTEM OpenFileMappingA / CreateFileMappingA
-// need to be replaced with OpenFileMappingW / CreateFileMappingW
-#if !defined(MS_WINDOWS) || defined(MS_WINDOWS_DESKTOP) || defined(MS_WINDOWS_GAMES)
+#if !defined(MS_WINDOWS_SYSTEM)
 
 #ifndef MS_WINDOWS
 #define UNIX
@@ -532,23 +530,9 @@
         max_size.QuadPart = self->offset + new_size;
         /* close the file mapping */
         CloseHandle(self->map_handle);
-<<<<<<< HEAD
-        self->map_handle = NULL;
-        /* Move to the desired EOF position */
-        newSizeHigh = (DWORD)((self->offset + new_size) >> 32);
-        newSizeLow = (DWORD)((self->offset + new_size) & 0xFFFFFFFF);
-        off_hi = (DWORD)(self->offset >> 32);
-        off_lo = (DWORD)(self->offset & 0xFFFFFFFF);
-        SetFilePointer(self->file_handle,
-                       newSizeLow, &newSizeHigh, FILE_BEGIN);
-        /* Change the size of the file */
-        SetEndOfFile(self->file_handle);
-        /* Create another mapping object and remap the file view */
-        self->map_handle = CreateFileMappingW(
-=======
         /* if the file mapping still exists, it cannot be resized. */
         if (self->tagname) {
-            self->map_handle = OpenFileMappingA(FILE_MAP_WRITE, FALSE,
+            self->map_handle = OpenFileMappingW(FILE_MAP_WRITE, FALSE,
                                     self->tagname);
             if (self->map_handle) {
                 PyErr_SetFromWindowsErr(ERROR_USER_MAPPED_FILE);
@@ -577,8 +561,7 @@
 
         /* create a new file mapping and map a new view */
         /* FIXME: call CreateFileMappingW with wchar_t tagname */
-        self->map_handle = CreateFileMappingA(
->>>>>>> e56c5333
+        self->map_handle = CreateFileMappingW(
             self->file_handle,
             NULL,
             PAGE_READWRITE,
@@ -858,20 +841,11 @@
 static PyObject *
 mmap__sizeof__method(mmap_object *self, void *Py_UNUSED(ignored))
 {
-<<<<<<< HEAD
-    Py_ssize_t res;
-
-    res = _PyObject_SIZE(Py_TYPE(self));
-    if (self->tagname)
-        res += (wcslen(self->tagname) + 1) * sizeof(self->tagname[0]);
-    return PyLong_FromSsize_t(res);
-=======
     size_t res = _PyObject_SIZE(Py_TYPE(self));
     if (self->tagname) {
-        res += strlen(self->tagname) + 1;
+        res += (wcslen(self->tagname) + 1) * sizeof(self->tagname[0]);
     }
     return PyLong_FromSize_t(res);
->>>>>>> e56c5333
 }
 #endif
 
@@ -1588,11 +1562,7 @@
     off_lo = (DWORD)(offset & 0xFFFFFFFF);
     /* For files, it would be sufficient to pass 0 as size.
        For anonymous maps, we have to pass the size explicitly. */
-<<<<<<< HEAD
     m_obj->map_handle = CreateFileMappingW(m_obj->file_handle,
-=======
-    m_obj->map_handle = CreateFileMappingA(m_obj->file_handle,
->>>>>>> e56c5333
                                            NULL,
                                            flProtect,
                                            size_hi,
