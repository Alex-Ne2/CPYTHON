/*
 * cjkcodecs.h: common header for cjkcodecs
 *
 * Written by Hye-Shik Chang <perky@FreeBSD.org>
 */

#ifndef _CJKCODECS_H_
#define _CJKCODECS_H_

#ifndef Py_BUILD_CORE_BUILTIN
#  define Py_BUILD_CORE_MODULE 1
#endif

#include "Python.h"
#include "multibytecodec.h"
#include "pycore_import.h"        // _PyImport_GetModuleAttrString()


/* a unicode "undefined" code point */
#define UNIINV  0xFFFE

/* internal-use DBCS code points which aren't used by any charsets */
#define NOCHAR  0xFFFF
#define MULTIC  0xFFFE
#define DBCINV  0xFFFD

/* shorter macros to save source size of mapping tables */
#define U UNIINV
#define N NOCHAR
#define M MULTIC
#define D DBCINV

struct dbcs_index {
    const ucs2_t *map;
    unsigned char bottom, top;
};
typedef struct dbcs_index decode_map;

struct widedbcs_index {
    const Py_UCS4 *map;
    unsigned char bottom, top;
};
typedef struct widedbcs_index widedecode_map;

struct unim_index {
    const DBCHAR *map;
    unsigned char bottom, top;
};
typedef struct unim_index encode_map;

struct unim_index_bytebased {
    const unsigned char *map;
    unsigned char bottom, top;
};

struct dbcs_map {
    const char *charset;
    const struct unim_index *encmap;
    const struct dbcs_index *decmap;
};

struct pair_encodemap {
    Py_UCS4 uniseq;
    DBCHAR code;
};

#ifndef CJK_MOD_SPECIFIC_STATE
#define CJK_MOD_SPECIFIC_STATE
#endif

typedef struct _cjk_mod_state {
    int num_mappings;
    int num_codecs;
    struct dbcs_map *mapping_list;
    MultibyteCodec *codec_list;

    CJK_MOD_SPECIFIC_STATE
} cjkcodecs_module_state;

static inline cjkcodecs_module_state *
get_module_state(PyObject *mod)
{
    void *state = PyModule_GetState(mod);
    assert(state != NULL);
    return (cjkcodecs_module_state *)state;
}

#define CODEC_INIT(encoding)                                            \
    static int encoding##_codec_init(const MultibyteCodec *codec)

#define ENCODER_INIT(encoding)                                          \
    static int encoding##_encode_init(                                  \
        MultibyteCodec_State *state, const MultibyteCodec *codec)
#define ENCODER(encoding)                                               \
    static Py_ssize_t encoding##_encode(                                \
        MultibyteCodec_State *state, const MultibyteCodec *codec,       \
        int kind, const void *data,                                     \
        Py_ssize_t *inpos, Py_ssize_t inlen,                            \
        unsigned char **outbuf, Py_ssize_t outleft, int flags)
#define ENCODER_RESET(encoding)                                         \
    static Py_ssize_t encoding##_encode_reset(                          \
        MultibyteCodec_State *state, const MultibyteCodec *codec,       \
        unsigned char **outbuf, Py_ssize_t outleft)

#define DECODER_INIT(encoding)                                          \
    static int encoding##_decode_init(                                  \
        MultibyteCodec_State *state, const MultibyteCodec *codec)
#define DECODER(encoding)                                               \
    static Py_ssize_t encoding##_decode(                                \
        MultibyteCodec_State *state, const MultibyteCodec *codec,       \
        const unsigned char **inbuf, Py_ssize_t inleft,                 \
        _PyUnicodeWriter *writer)
#define DECODER_RESET(encoding)                                         \
    static Py_ssize_t encoding##_decode_reset(                          \
        MultibyteCodec_State *state, const MultibyteCodec *codec)

#define NEXT_IN(i)                              \
    do {                                        \
        (*inbuf) += (i);                        \
        (inleft) -= (i);                        \
    } while (0)
#define NEXT_INCHAR(i)                          \
    do {                                        \
        (*inpos) += (i);                        \
    } while (0)
#define NEXT_OUT(o)                             \
    do {                                        \
        (*outbuf) += (o);                       \
        (outleft) -= (o);                       \
    } while (0)
#define NEXT(i, o)                              \
    do {                                        \
        NEXT_INCHAR(i);                         \
        NEXT_OUT(o);                            \
    } while (0)

#define REQUIRE_INBUF(n)                        \
    do {                                        \
        if (inleft < (n))                       \
            return MBERR_TOOFEW;                \
    } while (0)

#define REQUIRE_OUTBUF(n)                       \
    do {                                        \
        if (outleft < (n))                      \
            return MBERR_TOOSMALL;              \
    } while (0)

#define INBYTE1 ((*inbuf)[0])
#define INBYTE2 ((*inbuf)[1])
#define INBYTE3 ((*inbuf)[2])
#define INBYTE4 ((*inbuf)[3])

#define INCHAR1 (PyUnicode_READ(kind, data, *inpos))
#define INCHAR2 (PyUnicode_READ(kind, data, *inpos + 1))

#define OUTCHAR(c)                                                         \
    do {                                                                   \
        if (_PyUnicodeWriter_WriteChar(writer, (c)) < 0)                   \
            return MBERR_EXCEPTION;                                         \
    } while (0)

#define OUTCHAR2(c1, c2)                                                   \
    do {                                                                   \
        Py_UCS4 _c1 = (c1);                                                \
        Py_UCS4 _c2 = (c2);                                                \
        if (_PyUnicodeWriter_Prepare(writer, 2, Py_MAX(_c1, c2)) < 0)      \
            return MBERR_EXCEPTION;                                        \
        PyUnicode_WRITE(writer->kind, writer->data, writer->pos, _c1);     \
        PyUnicode_WRITE(writer->kind, writer->data, writer->pos + 1, _c2); \
        writer->pos += 2;                                                  \
    } while (0)

#define OUTBYTEI(c, i)                     \
    do {                                   \
        assert((unsigned char)(c) == (c)); \
        ((*outbuf)[i]) = (c);              \
    } while (0)

#define OUTBYTE1(c) OUTBYTEI(c, 0)
#define OUTBYTE2(c) OUTBYTEI(c, 1)
#define OUTBYTE3(c) OUTBYTEI(c, 2)
#define OUTBYTE4(c) OUTBYTEI(c, 3)

#define WRITEBYTE1(c1)              \
    do {                            \
        REQUIRE_OUTBUF(1);          \
        OUTBYTE1(c1);               \
    } while (0)
#define WRITEBYTE2(c1, c2)          \
    do {                            \
        REQUIRE_OUTBUF(2);          \
        OUTBYTE1(c1);               \
        OUTBYTE2(c2);               \
    } while (0)
#define WRITEBYTE3(c1, c2, c3)      \
    do {                            \
        REQUIRE_OUTBUF(3);          \
        OUTBYTE1(c1);               \
        OUTBYTE2(c2);               \
        OUTBYTE3(c3);               \
    } while (0)
#define WRITEBYTE4(c1, c2, c3, c4)  \
    do {                            \
        REQUIRE_OUTBUF(4);          \
        OUTBYTE1(c1);               \
        OUTBYTE2(c2);               \
        OUTBYTE3(c3);               \
        OUTBYTE4(c4);               \
    } while (0)

#define _TRYMAP_ENC(m, assi, val)                               \
    ((m)->map != NULL && (val) >= (m)->bottom &&                \
        (val)<= (m)->top && ((assi) = (m)->map[(val) -          \
        (m)->bottom]) != NOCHAR)
#define TRYMAP_ENC(charset, assi, uni)                     \
    _TRYMAP_ENC(&charset##_encmap[(uni) >> 8], assi, (uni) & 0xff)
#define TRYMAP_ENC_ST(charset, assi, uni) \
    _TRYMAP_ENC(&(codec->modstate->charset##_encmap)[(uni) >> 8], \
                assi, (uni) & 0xff)

#define _TRYMAP_DEC(m, assi, val)                             \
    ((m)->map != NULL &&                                        \
     (val) >= (m)->bottom &&                                    \
     (val)<= (m)->top &&                                        \
     ((assi) = (m)->map[(val) - (m)->bottom]) != UNIINV)
#define TRYMAP_DEC(charset, assi, c1, c2)                     \
    _TRYMAP_DEC(&charset##_decmap[c1], assi, c2)
#define TRYMAP_DEC_ST(charset, assi, c1, c2) \
    _TRYMAP_DEC(&(codec->modstate->charset##_decmap)[c1], assi, c2)

#define BEGIN_MAPPINGS_LIST(NUM)                                    \
static int                                                          \
add_mappings(cjkcodecs_module_state *st)                            \
{                                                                   \
    int idx = 0;                                                    \
    (void)idx;                                                      \
    st->num_mappings = NUM;                                         \
    st->mapping_list = PyMem_Calloc(NUM, sizeof(struct dbcs_map));  \
    if (st->mapping_list == NULL) {                                 \
        return -1;                                                  \
    }

#define MAPPING_ENCONLY(enc) \
    st->mapping_list[idx++] = (struct dbcs_map){#enc, (void*)enc##_encmap, NULL};
#define MAPPING_DECONLY(enc) \
    st->mapping_list[idx++] = (struct dbcs_map){#enc, NULL, (void*)enc##_decmap};
#define MAPPING_ENCDEC(enc) \
    st->mapping_list[idx++] = (struct dbcs_map){#enc, (void*)enc##_encmap, (void*)enc##_decmap};

#define END_MAPPINGS_LIST               \
    assert(st->num_mappings == idx);    \
    return 0;                           \
}

#define BEGIN_CODECS_LIST(NUM)                                  \
static int                                                      \
add_codecs(cjkcodecs_module_state *st)                          \
{                                                               \
    int idx = 0;                                                \
    (void)idx;                                                  \
    st->num_codecs = NUM;                                       \
    st->codec_list = PyMem_Calloc(NUM, sizeof(MultibyteCodec)); \
    if (st->codec_list == NULL) {                               \
        return -1;                                              \
    }

#define _STATEFUL_METHODS(enc)          \
    enc##_encode,                       \
    enc##_encode_init,                  \
    enc##_encode_reset,                 \
    enc##_decode,                       \
    enc##_decode_init,                  \
    enc##_decode_reset,
#define _STATELESS_METHODS(enc)         \
    enc##_encode, NULL, NULL,           \
    enc##_decode, NULL, NULL,

#define NEXT_CODEC \
    st->codec_list[idx++]

#define CODEC_STATEFUL(enc) \
    NEXT_CODEC = (MultibyteCodec){#enc, NULL, NULL, _STATEFUL_METHODS(enc)};
#define CODEC_STATELESS(enc) \
    NEXT_CODEC = (MultibyteCodec){#enc, NULL, NULL, _STATELESS_METHODS(enc)};
#define CODEC_STATELESS_WINIT(enc) \
    NEXT_CODEC = (MultibyteCodec){#enc, NULL, enc##_codec_init, _STATELESS_METHODS(enc)};

#define END_CODECS_LIST                         \
    assert(st->num_codecs == idx);              \
    for (int i = 0; i < st->num_codecs; i++) {  \
        st->codec_list[i].modstate = st;        \
    }                                           \
    return 0;                                   \
}



static PyObject *
getmultibytecodec(void)
{
    return _PyImport_GetModuleAttrString("_multibytecodec", "__create_codec");
}

static void
destroy_codec_capsule(PyObject *capsule)
{
    void *ptr = PyCapsule_GetPointer(capsule, CODEC_CAPSULE);
    codec_capsule *data = (codec_capsule *)ptr;
    Py_DECREF(data->cjk_module);
    PyMem_Free(ptr);
}

static codec_capsule *
capsulate_codec(PyObject *mod, const MultibyteCodec *codec)
{
    codec_capsule *data = PyMem_Malloc(sizeof(codec_capsule));
    if (data == NULL) {
        PyErr_NoMemory();
        return NULL;
    }
    data->codec = codec;
    data->cjk_module = Py_NewRef(mod);
    return data;
}

static PyObject *
_getcodec(PyObject *self, const MultibyteCodec *codec)
{
    PyObject *cofunc = getmultibytecodec();
    if (cofunc == NULL) {
        return NULL;
    }

    codec_capsule *data = capsulate_codec(self, codec);
    if (data == NULL) {
        Py_DECREF(cofunc);
        return NULL;
    }
    PyObject *codecobj = PyCapsule_New(data, CODEC_CAPSULE,
                                       destroy_codec_capsule);
    if (codecobj == NULL) {
        PyMem_Free(data);
        Py_DECREF(cofunc);
        return NULL;
    }

    PyObject *res = PyObject_CallOneArg(cofunc, codecobj);
    Py_DECREF(codecobj);
    Py_DECREF(cofunc);
    return res;
}

static PyObject *
getcodec(PyObject *self, PyObject *encoding)
{
    if (!PyUnicode_Check(encoding)) {
        PyErr_SetString(PyExc_TypeError,
                        "encoding name must be a string.");
        return NULL;
    }
    const char *enc = PyUnicode_AsUTF8(encoding);
    if (enc == NULL) {
        return NULL;
    }

    cjkcodecs_module_state *st = get_module_state(self);
    for (int i = 0; i < st->num_codecs; i++) {
        const MultibyteCodec *codec = &st->codec_list[i];
        if (strcmp(codec->encoding, enc) == 0) {
            return _getcodec(self, codec);
        }
    }

    PyErr_SetString(PyExc_LookupError,
                    "no such codec is supported.");
    return NULL;
}

static int add_mappings(cjkcodecs_module_state *);
static int add_codecs(cjkcodecs_module_state *);

static int
register_maps(PyObject *module)
{
    // Init module state.
    cjkcodecs_module_state *st = get_module_state(module);
    if (add_mappings(st) < 0) {
        return -1;
    }
    if (add_codecs(st) < 0) {
        return -1;
    }

    for (int i = 0; i < st->num_mappings; i++) {
        const struct dbcs_map *h = &st->mapping_list[i];
        char mhname[256] = "__map_";
        strcpy(mhname + sizeof("__map_") - 1, h->charset);
<<<<<<< HEAD
        if (PyModule_Add(module, mhname,
                         PyCapsule_New((void *)h, PyMultibyteCodec_CAPSULE_NAME, NULL)) < 0) {
=======

        PyObject *capsule = PyCapsule_New((void *)h, MAP_CAPSULE, NULL);
        if (capsule == NULL) {
            return -1;
        }
        if (PyModule_AddObject(module, mhname, capsule) < 0) {
            Py_DECREF(capsule);
>>>>>>> dac1e364
            return -1;
        }
    }
    return 0;
}

#ifdef USING_BINARY_PAIR_SEARCH
static DBCHAR
find_pairencmap(ucs2_t body, ucs2_t modifier,
                const struct pair_encodemap *haystack, int haystacksize)
{
    int pos, min, max;
    Py_UCS4 value = body << 16 | modifier;

    min = 0;
    max = haystacksize;

    for (pos = haystacksize >> 1; min != max; pos = (min + max) >> 1) {
        if (value < haystack[pos].uniseq) {
            if (max != pos) {
                max = pos;
                continue;
            }
        }
        else if (value > haystack[pos].uniseq) {
            if (min != pos) {
                min = pos;
                continue;
            }
        }
        break;
    }

    if (value == haystack[pos].uniseq) {
        return haystack[pos].code;
    }
    return DBCINV;
}
#endif

#ifdef USING_IMPORTED_MAPS
#define IMPORT_MAP(locale, charset, encmap, decmap) \
    importmap("_codecs_" #locale, "__map_" #charset, \
              (const void**)encmap, (const void**)decmap)

static int
importmap(const char *modname, const char *symbol,
          const void **encmap, const void **decmap)
{
    PyObject *o, *mod;

    mod = PyImport_ImportModule(modname);
    if (mod == NULL)
        return -1;

    o = PyObject_GetAttrString(mod, symbol);
    if (o == NULL)
        goto errorexit;
    else if (!PyCapsule_IsValid(o, MAP_CAPSULE)) {
        PyErr_SetString(PyExc_ValueError,
                        "map data must be a Capsule.");
        goto errorexit;
    }
    else {
        struct dbcs_map *map;
        map = PyCapsule_GetPointer(o, MAP_CAPSULE);
        if (encmap != NULL)
            *encmap = map->encmap;
        if (decmap != NULL)
            *decmap = map->decmap;
        Py_DECREF(o);
    }

    Py_DECREF(mod);
    return 0;

errorexit:
    Py_DECREF(mod);
    return -1;
}
#endif

static int
_cjk_exec(PyObject *module)
{
    return register_maps(module);
}

static void
_cjk_free(void *mod)
{
    cjkcodecs_module_state *st = get_module_state((PyObject *)mod);
    PyMem_Free(st->mapping_list);
    PyMem_Free(st->codec_list);
}

static struct PyMethodDef _cjk_methods[] = {
    {"getcodec", (PyCFunction)getcodec, METH_O, ""},
    {NULL, NULL},
};

static PyModuleDef_Slot _cjk_slots[] = {
    {Py_mod_exec, _cjk_exec},
    {Py_mod_multiple_interpreters, Py_MOD_PER_INTERPRETER_GIL_SUPPORTED},
    {0, NULL}
};

#define I_AM_A_MODULE_FOR(loc)                                          \
    static struct PyModuleDef _cjk_module = {                           \
        PyModuleDef_HEAD_INIT,                                          \
        .m_name = "_codecs_"#loc,                                       \
        .m_size = sizeof(cjkcodecs_module_state),                       \
        .m_methods = _cjk_methods,                                      \
        .m_slots = _cjk_slots,                                          \
        .m_free = _cjk_free,                                            \
    };                                                                  \
                                                                        \
    PyMODINIT_FUNC                                                      \
    PyInit__codecs_##loc(void)                                          \
    {                                                                   \
        return PyModuleDef_Init(&_cjk_module);                          \
    }

#endif<|MERGE_RESOLUTION|>--- conflicted
+++ resolved
@@ -396,18 +396,9 @@
         const struct dbcs_map *h = &st->mapping_list[i];
         char mhname[256] = "__map_";
         strcpy(mhname + sizeof("__map_") - 1, h->charset);
-<<<<<<< HEAD
-        if (PyModule_Add(module, mhname,
-                         PyCapsule_New((void *)h, PyMultibyteCodec_CAPSULE_NAME, NULL)) < 0) {
-=======
 
         PyObject *capsule = PyCapsule_New((void *)h, MAP_CAPSULE, NULL);
-        if (capsule == NULL) {
-            return -1;
-        }
-        if (PyModule_AddObject(module, mhname, capsule) < 0) {
-            Py_DECREF(capsule);
->>>>>>> dac1e364
+        if (PyModule_Add(module, mhname, capsule) < 0) {
             return -1;
         }
     }
