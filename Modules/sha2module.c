--- conflicted
+++ resolved
@@ -71,20 +71,12 @@
 typedef struct {
     HASHLIB_OBJECT_HEAD
     int digestsize;
-<<<<<<< HEAD
-    HASHLIB_MUTEX_API
-=======
->>>>>>> 4f9729e6
     Hacl_Hash_SHA2_state_t_256 *state;
 } SHA256object;
 
 typedef struct {
     HASHLIB_OBJECT_HEAD
     int digestsize;
-<<<<<<< HEAD
-    HASHLIB_MUTEX_API
-=======
->>>>>>> 4f9729e6
     Hacl_Hash_SHA2_state_t_512 *state;
 } SHA512object;
 
