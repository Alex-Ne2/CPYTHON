--- conflicted
+++ resolved
@@ -2080,11 +2080,8 @@
 #ifdef Py_GIL_DISABLED
     {"py_thread_id", get_py_thread_id, METH_NOARGS},
 #endif
-<<<<<<< HEAD
+    {"set_immortalize_deferred", set_immortalize_deferred, METH_VARARGS},
 #ifdef _Py_TIER2
-=======
-    {"set_immortalize_deferred", set_immortalize_deferred, METH_VARARGS},
->>>>>>> 8b56d82c
     {"uop_symbols_test", _Py_uop_symbols_test, METH_NOARGS},
 #endif
     {NULL, NULL} /* sentinel */
