/*
 * C Extension module to test Python internal C APIs (Include/internal).
 */

#ifndef Py_BUILD_CORE_BUILTIN
#  define Py_BUILD_CORE_MODULE 1
#endif

/* Always enable assertions */
#undef NDEBUG

#include "Python.h"
#include "pycore_bitutils.h"      // _Py_bswap32()
#include "pycore_bytesobject.h"   // _PyBytes_Find()
#include "pycore_ceval.h"         // _PyEval_AddPendingCall()
#include "pycore_compile.h"       // _PyCompile_CodeGen()
#include "pycore_context.h"       // _PyContext_NewHamtForTests()
#include "pycore_dict.h"          // _PyDictOrValues_GetValues()
#include "pycore_fileutils.h"     // _Py_normpath()
#include "pycore_frame.h"         // _PyInterpreterFrame
#include "pycore_gc.h"            // PyGC_Head
#include "pycore_hashtable.h"     // _Py_hashtable_new()
#include "pycore_initconfig.h"    // _Py_GetConfigsAsDict()
#include "pycore_interp.h"        // _PyInterpreterState_GetConfigCopy()
#include "pycore_long.h"          // _PyLong_Sign()
#include "pycore_object.h"        // _PyObject_IsFreed()
#include "pycore_optimizer.h"     // _Py_UopsSymbol, etc.
#include "pycore_pathconfig.h"    // _PyPathConfig_ClearGlobal()
#include "pycore_pyerrors.h"      // _PyErr_ChainExceptions1()
#include "pycore_pystate.h"       // _PyThreadState_GET()
#include "pycore_typeobject.h"    // _PyType_GetModuleName()

#include "interpreteridobject.h"  // PyInterpreterID_LookUp()

#include "clinic/_testinternalcapi.c.h"

// Include test definitions from _testinternalcapi/
#include "_testinternalcapi/parts.h"


#define MODULE_NAME "_testinternalcapi"


static PyObject *
_get_current_module(void)
{
    // We ensured it was imported in _run_script().
    PyObject *name = PyUnicode_FromString(MODULE_NAME);
    if (name == NULL) {
        return NULL;
    }
    PyObject *mod = PyImport_GetModule(name);
    Py_DECREF(name);
    if (mod == NULL) {
        return NULL;
    }
    assert(mod != Py_None);
    return mod;
}


/* module state *************************************************************/

typedef struct {
    PyObject *record_list;
} module_state;

static inline module_state *
get_module_state(PyObject *mod)
{
    assert(mod != NULL);
    module_state *state = PyModule_GetState(mod);
    assert(state != NULL);
    return state;
}

static int
traverse_module_state(module_state *state, visitproc visit, void *arg)
{
    Py_VISIT(state->record_list);
    return 0;
}

static int
clear_module_state(module_state *state)
{
    Py_CLEAR(state->record_list);
    return 0;
}


/* module functions *********************************************************/

/*[clinic input]
module _testinternalcapi
[clinic start generated code]*/
/*[clinic end generated code: output=da39a3ee5e6b4b0d input=7bb583d8c9eb9a78]*/
static PyObject *
get_configs(PyObject *self, PyObject *Py_UNUSED(args))
{
    return _Py_GetConfigsAsDict();
}


static PyObject*
get_recursion_depth(PyObject *self, PyObject *Py_UNUSED(args))
{
    PyThreadState *tstate = _PyThreadState_GET();

    return PyLong_FromLong(tstate->py_recursion_limit - tstate->py_recursion_remaining);
}


static PyObject*
get_c_recursion_remaining(PyObject *self, PyObject *Py_UNUSED(args))
{
    PyThreadState *tstate = _PyThreadState_GET();
    return PyLong_FromLong(tstate->c_recursion_remaining);
}


static PyObject*
test_bswap(PyObject *self, PyObject *Py_UNUSED(args))
{
    uint16_t u16 = _Py_bswap16(UINT16_C(0x3412));
    if (u16 != UINT16_C(0x1234)) {
        PyErr_Format(PyExc_AssertionError,
                     "_Py_bswap16(0x3412) returns %u", u16);
        return NULL;
    }

    uint32_t u32 = _Py_bswap32(UINT32_C(0x78563412));
    if (u32 != UINT32_C(0x12345678)) {
        PyErr_Format(PyExc_AssertionError,
                     "_Py_bswap32(0x78563412) returns %lu", u32);
        return NULL;
    }

    uint64_t u64 = _Py_bswap64(UINT64_C(0xEFCDAB9078563412));
    if (u64 != UINT64_C(0x1234567890ABCDEF)) {
        PyErr_Format(PyExc_AssertionError,
                     "_Py_bswap64(0xEFCDAB9078563412) returns %llu", u64);
        return NULL;
    }

    Py_RETURN_NONE;
}


static int
check_popcount(uint32_t x, int expected)
{
    // Use volatile to prevent the compiler to optimize out the whole test
    volatile uint32_t u = x;
    int bits = _Py_popcount32(u);
    if (bits != expected) {
        PyErr_Format(PyExc_AssertionError,
                     "_Py_popcount32(%lu) returns %i, expected %i",
                     (unsigned long)x, bits, expected);
        return -1;
    }
    return 0;
}


static PyObject*
test_popcount(PyObject *self, PyObject *Py_UNUSED(args))
{
#define CHECK(X, RESULT) \
    do { \
        if (check_popcount(X, RESULT) < 0) { \
            return NULL; \
        } \
    } while (0)

    CHECK(0, 0);
    CHECK(1, 1);
    CHECK(0x08080808, 4);
    CHECK(0x10000001, 2);
    CHECK(0x10101010, 4);
    CHECK(0x10204080, 4);
    CHECK(0xDEADCAFE, 22);
    CHECK(0xFFFFFFFF, 32);
    Py_RETURN_NONE;

#undef CHECK
}


static int
check_bit_length(unsigned long x, int expected)
{
    // Use volatile to prevent the compiler to optimize out the whole test
    volatile unsigned long u = x;
    int len = _Py_bit_length(u);
    if (len != expected) {
        PyErr_Format(PyExc_AssertionError,
                     "_Py_bit_length(%lu) returns %i, expected %i",
                     x, len, expected);
        return -1;
    }
    return 0;
}


static PyObject*
test_bit_length(PyObject *self, PyObject *Py_UNUSED(args))
{
#define CHECK(X, RESULT) \
    do { \
        if (check_bit_length(X, RESULT) < 0) { \
            return NULL; \
        } \
    } while (0)

    CHECK(0, 0);
    CHECK(1, 1);
    CHECK(0x1000, 13);
    CHECK(0x1234, 13);
    CHECK(0x54321, 19);
    CHECK(0x7FFFFFFF, 31);
    CHECK(0xFFFFFFFF, 32);
    Py_RETURN_NONE;

#undef CHECK
}


#define TO_PTR(ch) ((void*)(uintptr_t)ch)
#define FROM_PTR(ptr) ((uintptr_t)ptr)
#define VALUE(key) (1 + ((int)(key) - 'a'))

static Py_uhash_t
hash_char(const void *key)
{
    char ch = (char)FROM_PTR(key);
    return ch;
}


static int
hashtable_cb(_Py_hashtable_t *table,
             const void *key_ptr, const void *value_ptr,
             void *user_data)
{
    int *count = (int *)user_data;
    char key = (char)FROM_PTR(key_ptr);
    int value = (int)FROM_PTR(value_ptr);
    assert(value == VALUE(key));
    *count += 1;
    return 0;
}


static PyObject*
test_hashtable(PyObject *self, PyObject *Py_UNUSED(args))
{
    _Py_hashtable_t *table = _Py_hashtable_new(hash_char,
                                               _Py_hashtable_compare_direct);
    if (table == NULL) {
        return PyErr_NoMemory();
    }

    // Using an newly allocated table must not crash
    assert(table->nentries == 0);
    assert(table->nbuckets > 0);
    assert(_Py_hashtable_get(table, TO_PTR('x')) == NULL);

    // Test _Py_hashtable_set()
    char key;
    for (key='a'; key <= 'z'; key++) {
        int value = VALUE(key);
        if (_Py_hashtable_set(table, TO_PTR(key), TO_PTR(value)) < 0) {
            _Py_hashtable_destroy(table);
            return PyErr_NoMemory();
        }
    }
    assert(table->nentries == 26);
    assert(table->nbuckets > table->nentries);

    // Test _Py_hashtable_get_entry()
    for (key='a'; key <= 'z'; key++) {
        _Py_hashtable_entry_t *entry = _Py_hashtable_get_entry(table, TO_PTR(key));
        assert(entry != NULL);
        assert(entry->key == TO_PTR(key));
        assert(entry->value == TO_PTR(VALUE(key)));
    }

    // Test _Py_hashtable_get()
    for (key='a'; key <= 'z'; key++) {
        void *value_ptr = _Py_hashtable_get(table, TO_PTR(key));
        assert((int)FROM_PTR(value_ptr) == VALUE(key));
    }

    // Test _Py_hashtable_steal()
    key = 'p';
    void *value_ptr = _Py_hashtable_steal(table, TO_PTR(key));
    assert((int)FROM_PTR(value_ptr) == VALUE(key));
    assert(table->nentries == 25);
    assert(_Py_hashtable_get_entry(table, TO_PTR(key)) == NULL);

    // Test _Py_hashtable_foreach()
    int count = 0;
    int res = _Py_hashtable_foreach(table, hashtable_cb, &count);
    assert(res == 0);
    assert(count == 25);

    // Test _Py_hashtable_clear()
    _Py_hashtable_clear(table);
    assert(table->nentries == 0);
    assert(table->nbuckets > 0);
    assert(_Py_hashtable_get(table, TO_PTR('x')) == NULL);

    _Py_hashtable_destroy(table);
    Py_RETURN_NONE;
}


static PyObject *
test_get_config(PyObject *Py_UNUSED(self), PyObject *Py_UNUSED(args))
{
    PyConfig config;
    PyConfig_InitIsolatedConfig(&config);
    if (_PyInterpreterState_GetConfigCopy(&config) < 0) {
        PyConfig_Clear(&config);
        return NULL;
    }
    PyObject *dict = _PyConfig_AsDict(&config);
    PyConfig_Clear(&config);
    return dict;
}


static PyObject *
test_set_config(PyObject *Py_UNUSED(self), PyObject *dict)
{
    PyConfig config;
    PyConfig_InitIsolatedConfig(&config);
    if (_PyConfig_FromDict(&config, dict) < 0) {
        goto error;
    }
    if (_PyInterpreterState_SetConfig(&config) < 0) {
        goto error;
    }
    PyConfig_Clear(&config);
    Py_RETURN_NONE;

error:
    PyConfig_Clear(&config);
    return NULL;
}


static PyObject *
test_reset_path_config(PyObject *Py_UNUSED(self), PyObject *Py_UNUSED(arg))
{
    _PyPathConfig_ClearGlobal();
    Py_RETURN_NONE;
}


static int
check_edit_cost(const char *a, const char *b, Py_ssize_t expected)
{
    int ret = -1;
    PyObject *a_obj = NULL;
    PyObject *b_obj = NULL;

    a_obj = PyUnicode_FromString(a);
    if (a_obj == NULL) {
        goto exit;
    }
    b_obj = PyUnicode_FromString(b);
    if (b_obj == NULL) {
        goto exit;
    }
    Py_ssize_t result = _Py_UTF8_Edit_Cost(a_obj, b_obj, -1);
    if (result != expected) {
        PyErr_Format(PyExc_AssertionError,
                     "Edit cost from '%s' to '%s' returns %zd, expected %zd",
                     a, b, result, expected);
        goto exit;
    }
    // Check that smaller max_edits thresholds are exceeded.
    Py_ssize_t max_edits = result;
    while (max_edits > 0) {
        max_edits /= 2;
        Py_ssize_t result2 = _Py_UTF8_Edit_Cost(a_obj, b_obj, max_edits);
        if (result2 <= max_edits) {
            PyErr_Format(PyExc_AssertionError,
                         "Edit cost from '%s' to '%s' (threshold %zd) "
                         "returns %zd, expected greater than %zd",
                         a, b, max_edits, result2, max_edits);
            goto exit;
        }
    }
    // Check that bigger max_edits thresholds don't change anything
    Py_ssize_t result3 = _Py_UTF8_Edit_Cost(a_obj, b_obj, result * 2 + 1);
    if (result3 != result) {
        PyErr_Format(PyExc_AssertionError,
                     "Edit cost from '%s' to '%s' (threshold %zd) "
                     "returns %zd, expected %zd",
                     a, b, result * 2, result3, result);
        goto exit;
    }
    ret = 0;
exit:
    Py_XDECREF(a_obj);
    Py_XDECREF(b_obj);
    return ret;
}

static PyObject *
test_edit_cost(PyObject *self, PyObject *Py_UNUSED(args))
{
    #define CHECK(a, b, n) do {              \
        if (check_edit_cost(a, b, n) < 0) {  \
            return NULL;                     \
        }                                    \
    } while (0)                              \

    CHECK("", "", 0);
    CHECK("", "a", 2);
    CHECK("a", "A", 1);
    CHECK("Apple", "Aple", 2);
    CHECK("Banana", "B@n@n@", 6);
    CHECK("Cherry", "Cherry!", 2);
    CHECK("---0---", "------", 2);
    CHECK("abc", "y", 6);
    CHECK("aa", "bb", 4);
    CHECK("aaaaa", "AAAAA", 5);
    CHECK("wxyz", "wXyZ", 2);
    CHECK("wxyz", "wXyZ123", 8);
    CHECK("Python", "Java", 12);
    CHECK("Java", "C#", 8);
    CHECK("AbstractFoobarManager", "abstract_foobar_manager", 3+2*2);
    CHECK("CPython", "PyPy", 10);
    CHECK("CPython", "pypy", 11);
    CHECK("AttributeError", "AttributeErrop", 2);
    CHECK("AttributeError", "AttributeErrorTests", 10);

    #undef CHECK
    Py_RETURN_NONE;
}


static int
check_bytes_find(const char *haystack0, const char *needle0,
                 int offset, Py_ssize_t expected)
{
    Py_ssize_t len_haystack = strlen(haystack0);
    Py_ssize_t len_needle = strlen(needle0);
    Py_ssize_t result_1 = _PyBytes_Find(haystack0, len_haystack,
                                        needle0, len_needle, offset);
    if (result_1 != expected) {
        PyErr_Format(PyExc_AssertionError,
                    "Incorrect result_1: '%s' in '%s' (offset=%zd)",
                    needle0, haystack0, offset);
        return -1;
    }
    // Allocate new buffer with no NULL terminator.
    char *haystack = PyMem_Malloc(len_haystack);
    if (haystack == NULL) {
        PyErr_NoMemory();
        return -1;
    }
    char *needle = PyMem_Malloc(len_needle);
    if (needle == NULL) {
        PyMem_Free(haystack);
        PyErr_NoMemory();
        return -1;
    }
    memcpy(haystack, haystack0, len_haystack);
    memcpy(needle, needle0, len_needle);
    Py_ssize_t result_2 = _PyBytes_Find(haystack, len_haystack,
                                        needle, len_needle, offset);
    PyMem_Free(haystack);
    PyMem_Free(needle);
    if (result_2 != expected) {
        PyErr_Format(PyExc_AssertionError,
                    "Incorrect result_2: '%s' in '%s' (offset=%zd)",
                    needle0, haystack0, offset);
        return -1;
    }
    return 0;
}

static int
check_bytes_find_large(Py_ssize_t len_haystack, Py_ssize_t len_needle,
                       const char *needle)
{
    char *zeros = PyMem_RawCalloc(len_haystack, 1);
    if (zeros == NULL) {
        PyErr_NoMemory();
        return -1;
    }
    Py_ssize_t res = _PyBytes_Find(zeros, len_haystack, needle, len_needle, 0);
    PyMem_RawFree(zeros);
    if (res != -1) {
        PyErr_Format(PyExc_AssertionError,
                    "check_bytes_find_large(%zd, %zd) found %zd",
                    len_haystack, len_needle, res);
        return -1;
    }
    return 0;
}

static PyObject *
test_bytes_find(PyObject *self, PyObject *Py_UNUSED(args))
{
    #define CHECK(H, N, O, E) do {               \
        if (check_bytes_find(H, N, O, E) < 0) {  \
            return NULL;                         \
        }                                        \
    } while (0)

    CHECK("", "", 0, 0);
    CHECK("Python", "", 0, 0);
    CHECK("Python", "", 3, 3);
    CHECK("Python", "", 6, 6);
    CHECK("Python", "yth", 0, 1);
    CHECK("ython", "yth", 1, 1);
    CHECK("thon", "yth", 2, -1);
    CHECK("Python", "thon", 0, 2);
    CHECK("ython", "thon", 1, 2);
    CHECK("thon", "thon", 2, 2);
    CHECK("hon", "thon", 3, -1);
    CHECK("Pytho", "zz", 0, -1);
    CHECK("aaaaaaaaaaaaaaaaaaaaaaaaaaaaaaaa", "ab", 0, -1);
    CHECK("aaaaaaaaaaaaaaaaaaaaaaaaaaaaaaaa", "ba", 0, -1);
    CHECK("aaaaaaaaaaaaaaaaaaaaaaaaaaaaaaaa", "bb", 0, -1);
    CHECK("aaaaaaaaaaaaaaaaaaaaaaaaaaaaaaab", "ab", 0, 30);
    CHECK("aaaaaaaaaaaaaaaaaaaaaaaaaaaaaaba", "ba", 0, 30);
    CHECK("aaaaaaaaaaaaaaaaaaaaaaaaaaaaaabb", "bb", 0, 30);
    #undef CHECK

    // Hunt for segfaults
    // n, m chosen here so that (n - m) % (m + 1) == 0
    // This would make default_find in fastsearch.h access haystack[n].
    if (check_bytes_find_large(2048, 2, "ab") < 0) {
        return NULL;
    }
    if (check_bytes_find_large(4096, 16, "0123456789abcdef") < 0) {
        return NULL;
    }
    if (check_bytes_find_large(8192, 2, "ab") < 0) {
        return NULL;
    }
    if (check_bytes_find_large(16384, 4, "abcd") < 0) {
        return NULL;
    }
    if (check_bytes_find_large(32768, 2, "ab") < 0) {
        return NULL;
    }
    Py_RETURN_NONE;
}


static PyObject *
normalize_path(PyObject *self, PyObject *filename)
{
    Py_ssize_t size = -1;
    wchar_t *encoded = PyUnicode_AsWideCharString(filename, &size);
    if (encoded == NULL) {
        return NULL;
    }

    PyObject *result = PyUnicode_FromWideChar(_Py_normpath(encoded, size), -1);
    PyMem_Free(encoded);

    return result;
}

static PyObject *
get_getpath_codeobject(PyObject *self, PyObject *Py_UNUSED(args)) {
    return _Py_Get_Getpath_CodeObject();
}


static PyObject *
encode_locale_ex(PyObject *self, PyObject *args)
{
    PyObject *unicode;
    int current_locale = 0;
    wchar_t *wstr;
    PyObject *res = NULL;
    const char *errors = NULL;

    if (!PyArg_ParseTuple(args, "U|is", &unicode, &current_locale, &errors)) {
        return NULL;
    }
    wstr = PyUnicode_AsWideCharString(unicode, NULL);
    if (wstr == NULL) {
        return NULL;
    }
    _Py_error_handler error_handler = _Py_GetErrorHandler(errors);

    char *str = NULL;
    size_t error_pos;
    const char *reason = NULL;
    int ret = _Py_EncodeLocaleEx(wstr,
                                 &str, &error_pos, &reason,
                                 current_locale, error_handler);
    PyMem_Free(wstr);

    switch(ret) {
    case 0:
        res = PyBytes_FromString(str);
        PyMem_RawFree(str);
        break;
    case -1:
        PyErr_NoMemory();
        break;
    case -2:
        PyErr_Format(PyExc_RuntimeError, "encode error: pos=%zu, reason=%s",
                     error_pos, reason);
        break;
    case -3:
        PyErr_SetString(PyExc_ValueError, "unsupported error handler");
        break;
    default:
        PyErr_SetString(PyExc_ValueError, "unknown error code");
        break;
    }
    return res;
}


static PyObject *
decode_locale_ex(PyObject *self, PyObject *args)
{
    char *str;
    int current_locale = 0;
    PyObject *res = NULL;
    const char *errors = NULL;

    if (!PyArg_ParseTuple(args, "y|is", &str, &current_locale, &errors)) {
        return NULL;
    }
    _Py_error_handler error_handler = _Py_GetErrorHandler(errors);

    wchar_t *wstr = NULL;
    size_t wlen = 0;
    const char *reason = NULL;
    int ret = _Py_DecodeLocaleEx(str,
                                 &wstr, &wlen, &reason,
                                 current_locale, error_handler);

    switch(ret) {
    case 0:
        res = PyUnicode_FromWideChar(wstr, wlen);
        PyMem_RawFree(wstr);
        break;
    case -1:
        PyErr_NoMemory();
        break;
    case -2:
        PyErr_Format(PyExc_RuntimeError, "decode error: pos=%zu, reason=%s",
                     wlen, reason);
        break;
    case -3:
        PyErr_SetString(PyExc_ValueError, "unsupported error handler");
        break;
    default:
        PyErr_SetString(PyExc_ValueError, "unknown error code");
        break;
    }
    return res;
}

static PyObject *
set_eval_frame_default(PyObject *self, PyObject *Py_UNUSED(args))
{
    module_state *state = get_module_state(self);
    _PyInterpreterState_SetEvalFrameFunc(_PyInterpreterState_GET(), _PyEval_EvalFrameDefault);
    Py_CLEAR(state->record_list);
    Py_RETURN_NONE;
}

static PyObject *
record_eval(PyThreadState *tstate, struct _PyInterpreterFrame *f, int exc)
{
    if (PyFunction_Check(f->f_funcobj)) {
        PyObject *module = _get_current_module();
        assert(module != NULL);
        module_state *state = get_module_state(module);
        Py_DECREF(module);
        int res = PyList_Append(state->record_list,
                                ((PyFunctionObject *)f->f_funcobj)->func_name);
        if (res < 0) {
            return NULL;
        }
    }
    return _PyEval_EvalFrameDefault(tstate, f, exc);
}


static PyObject *
set_eval_frame_record(PyObject *self, PyObject *list)
{
    module_state *state = get_module_state(self);
    if (!PyList_Check(list)) {
        PyErr_SetString(PyExc_TypeError, "argument must be a list");
        return NULL;
    }
    Py_XSETREF(state->record_list, Py_NewRef(list));
    _PyInterpreterState_SetEvalFrameFunc(_PyInterpreterState_GET(), record_eval);
    Py_RETURN_NONE;
}

/*[clinic input]

_testinternalcapi.compiler_cleandoc -> object

    doc: unicode

C implementation of inspect.cleandoc().
[clinic start generated code]*/

static PyObject *
_testinternalcapi_compiler_cleandoc_impl(PyObject *module, PyObject *doc)
/*[clinic end generated code: output=2dd203a80feff5bc input=2de03fab931d9cdc]*/
{
    return _PyCompile_CleanDoc(doc);
}


/*[clinic input]

_testinternalcapi.compiler_codegen -> object

  ast: object
  filename: object
  optimize: int
  compile_mode: int = 0

Apply compiler code generation to an AST.
[clinic start generated code]*/

static PyObject *
_testinternalcapi_compiler_codegen_impl(PyObject *module, PyObject *ast,
                                        PyObject *filename, int optimize,
                                        int compile_mode)
/*[clinic end generated code: output=40a68f6e13951cc8 input=a0e00784f1517cd7]*/
{
    PyCompilerFlags *flags = NULL;
    return _PyCompile_CodeGen(ast, filename, flags, optimize, compile_mode);
}


/*[clinic input]

_testinternalcapi.optimize_cfg -> object

  instructions: object
  consts: object
  nlocals: int

Apply compiler optimizations to an instruction list.
[clinic start generated code]*/

static PyObject *
_testinternalcapi_optimize_cfg_impl(PyObject *module, PyObject *instructions,
                                    PyObject *consts, int nlocals)
/*[clinic end generated code: output=57c53c3a3dfd1df0 input=6a96d1926d58d7e5]*/
{
    return _PyCompile_OptimizeCfg(instructions, consts, nlocals);
}

static int
get_nonnegative_int_from_dict(PyObject *dict, const char *key) {
    PyObject *obj = PyDict_GetItemString(dict, key);
    if (obj == NULL) {
        return -1;
    }
    return PyLong_AsLong(obj);
}

/*[clinic input]

_testinternalcapi.assemble_code_object -> object

  filename: object
  instructions: object
  metadata: object

Create a code object for the given instructions.
[clinic start generated code]*/

static PyObject *
_testinternalcapi_assemble_code_object_impl(PyObject *module,
                                            PyObject *filename,
                                            PyObject *instructions,
                                            PyObject *metadata)
/*[clinic end generated code: output=38003dc16a930f48 input=e713ad77f08fb3a8]*/

{
    assert(PyDict_Check(metadata));
    _PyCompile_CodeUnitMetadata umd;

    umd.u_name = PyDict_GetItemString(metadata, "name");
    umd.u_qualname = PyDict_GetItemString(metadata, "qualname");

    assert(PyUnicode_Check(umd.u_name));
    assert(PyUnicode_Check(umd.u_qualname));

    umd.u_consts = PyDict_GetItemString(metadata, "consts");
    umd.u_names = PyDict_GetItemString(metadata, "names");
    umd.u_varnames = PyDict_GetItemString(metadata, "varnames");
    umd.u_cellvars = PyDict_GetItemString(metadata, "cellvars");
    umd.u_freevars = PyDict_GetItemString(metadata, "freevars");
    umd.u_fasthidden = PyDict_GetItemString(metadata, "fasthidden");

    assert(PyDict_Check(umd.u_consts));
    assert(PyDict_Check(umd.u_names));
    assert(PyDict_Check(umd.u_varnames));
    assert(PyDict_Check(umd.u_cellvars));
    assert(PyDict_Check(umd.u_freevars));
    assert(PyDict_Check(umd.u_fasthidden));

    umd.u_argcount = get_nonnegative_int_from_dict(metadata, "argcount");
    umd.u_posonlyargcount = get_nonnegative_int_from_dict(metadata, "posonlyargcount");
    umd.u_kwonlyargcount = get_nonnegative_int_from_dict(metadata, "kwonlyargcount");
    umd.u_firstlineno = get_nonnegative_int_from_dict(metadata, "firstlineno");

    assert(umd.u_argcount >= 0);
    assert(umd.u_posonlyargcount >= 0);
    assert(umd.u_kwonlyargcount >= 0);
    assert(umd.u_firstlineno >= 0);

    return (PyObject*)_PyCompile_Assemble(&umd, filename, instructions);
}


static PyObject *
get_interp_settings(PyObject *self, PyObject *args)
{
    int interpid = -1;
    if (!PyArg_ParseTuple(args, "|i:get_interp_settings", &interpid)) {
        return NULL;
    }

    PyInterpreterState *interp = NULL;
    if (interpid < 0) {
        PyThreadState *tstate = _PyThreadState_GET();
        interp = tstate ? tstate->interp : _PyInterpreterState_Main();
    }
    else if (interpid == 0) {
        interp = _PyInterpreterState_Main();
    }
    else {
        PyErr_Format(PyExc_NotImplementedError,
                     "%zd", interpid);
        return NULL;
    }
    assert(interp != NULL);

    PyObject *settings = PyDict_New();
    if (settings == NULL) {
        return NULL;
    }

    /* Add the feature flags. */
    PyObject *flags = PyLong_FromUnsignedLong(interp->feature_flags);
    if (flags == NULL) {
        Py_DECREF(settings);
        return NULL;
    }
    int res = PyDict_SetItemString(settings, "feature_flags", flags);
    Py_DECREF(flags);
    if (res != 0) {
        Py_DECREF(settings);
        return NULL;
    }

    /* "own GIL" */
    PyObject *own_gil = interp->ceval.own_gil ? Py_True : Py_False;
    if (PyDict_SetItemString(settings, "own_gil", own_gil) != 0) {
        Py_DECREF(settings);
        return NULL;
    }

    return settings;
}


static PyObject *
clear_extension(PyObject *self, PyObject *args)
{
    PyObject *name = NULL, *filename = NULL;
    if (!PyArg_ParseTuple(args, "OO:clear_extension", &name, &filename)) {
        return NULL;
    }
    if (_PyImport_ClearExtension(name, filename) < 0) {
        return NULL;
    }
    Py_RETURN_NONE;
}

static PyObject *
write_perf_map_entry(PyObject *self, PyObject *args)
{
    PyObject *code_addr_v;
    const void *code_addr;
    unsigned int code_size;
    const char *entry_name;

    if (!PyArg_ParseTuple(args, "OIs", &code_addr_v, &code_size, &entry_name))
        return NULL;
    code_addr = PyLong_AsVoidPtr(code_addr_v);
    if (code_addr == NULL) {
        return NULL;
    }

    int ret = PyUnstable_WritePerfMapEntry(code_addr, code_size, entry_name);
    if (ret < 0) {
        PyErr_SetFromErrno(PyExc_OSError);
        return NULL;
    }
    return PyLong_FromLong(ret);
}

static PyObject *
perf_map_state_teardown(PyObject *Py_UNUSED(self), PyObject *Py_UNUSED(ignored))
{
    PyUnstable_PerfMapState_Fini();
    Py_RETURN_NONE;
}

static PyObject *
iframe_getcode(PyObject *self, PyObject *frame)
{
    if (!PyFrame_Check(frame)) {
        PyErr_SetString(PyExc_TypeError, "argument must be a frame");
        return NULL;
    }
    struct _PyInterpreterFrame *f = ((PyFrameObject *)frame)->f_frame;
    return PyUnstable_InterpreterFrame_GetCode(f);
}

static PyObject *
iframe_getline(PyObject *self, PyObject *frame)
{
    if (!PyFrame_Check(frame)) {
        PyErr_SetString(PyExc_TypeError, "argument must be a frame");
        return NULL;
    }
    struct _PyInterpreterFrame *f = ((PyFrameObject *)frame)->f_frame;
    return PyLong_FromLong(PyUnstable_InterpreterFrame_GetLine(f));
}

static PyObject *
iframe_getlasti(PyObject *self, PyObject *frame)
{
    if (!PyFrame_Check(frame)) {
        PyErr_SetString(PyExc_TypeError, "argument must be a frame");
        return NULL;
    }
    struct _PyInterpreterFrame *f = ((PyFrameObject *)frame)->f_frame;
    return PyLong_FromLong(PyUnstable_InterpreterFrame_GetLasti(f));
}

static PyObject *
new_counter_optimizer(PyObject *self, PyObject *arg)
{
    return PyUnstable_Optimizer_NewCounter();
}

static PyObject *
new_uop_optimizer(PyObject *self, PyObject *arg)
{
    return PyUnstable_Optimizer_NewUOpOptimizer();
}

static PyObject *
set_optimizer(PyObject *self, PyObject *opt)
{
    if (opt == Py_None) {
        opt = NULL;
    }
    if (PyUnstable_SetOptimizer((_PyOptimizerObject*)opt) < 0) {
        return NULL;
    }
    Py_RETURN_NONE;
}

static PyObject *
get_optimizer(PyObject *self, PyObject *Py_UNUSED(ignored))
{
    PyObject *opt = (PyObject *)PyUnstable_GetOptimizer();
    if (opt == NULL) {
        Py_RETURN_NONE;
    }
    return opt;
}

static PyObject *
get_executor(PyObject *self, PyObject *const *args, Py_ssize_t nargs)
{

    if (!_PyArg_CheckPositional("get_executor", nargs, 2, 2)) {
        return NULL;
    }
    PyObject *code = args[0];
    PyObject *offset = args[1];
    long ioffset = PyLong_AsLong(offset);
    if (ioffset == -1 && PyErr_Occurred()) {
        return NULL;
    }
    if (!PyCode_Check(code)) {
         PyErr_SetString(PyExc_TypeError, "first argument must be a code object");
        return NULL;
    }
    return (PyObject *)PyUnstable_GetExecutor((PyCodeObject *)code, ioffset);
}

static PyObject *
add_executor_dependency(PyObject *self, PyObject *args)
{
    PyObject *exec;
    PyObject *obj;
    if (!PyArg_ParseTuple(args, "OO", &exec, &obj)) {
        return NULL;
    }
    /* No way to tell in general if exec is an executor, so we only accept
     * counting_executor */
    if (strcmp(Py_TYPE(exec)->tp_name, "counting_executor")) {
        PyErr_SetString(PyExc_TypeError, "argument must be a counting_executor");
        return NULL;
    }
    _Py_Executor_DependsOn((_PyExecutorObject *)exec, obj);
    Py_RETURN_NONE;
}

static PyObject *
invalidate_executors(PyObject *self, PyObject *obj)
{
    PyInterpreterState *interp = PyInterpreterState_Get();
    _Py_Executors_InvalidateDependency(interp, obj, 1);
    Py_RETURN_NONE;
}

static int _pending_callback(void *arg)
{
    /* we assume the argument is callable object to which we own a reference */
    PyObject *callable = (PyObject *)arg;
    PyObject *r = PyObject_CallNoArgs(callable);
    Py_DECREF(callable);
    Py_XDECREF(r);
    return r != NULL ? 0 : -1;
}

/* The following requests n callbacks to _pending_callback.  It can be
 * run from any python thread.
 */
static PyObject *
pending_threadfunc(PyObject *self, PyObject *args, PyObject *kwargs)
{
    PyObject *callable;
    int ensure_added = 0;
    static char *kwlist[] = {"", "ensure_added", NULL};
    if (!PyArg_ParseTupleAndKeywords(args, kwargs,
                                     "O|$p:pending_threadfunc", kwlist,
                                     &callable, &ensure_added))
    {
        return NULL;
    }
    PyInterpreterState *interp = _PyInterpreterState_GET();

    /* create the reference for the callbackwhile we hold the lock */
    Py_INCREF(callable);

    int r;
    Py_BEGIN_ALLOW_THREADS
    r = _PyEval_AddPendingCall(interp, &_pending_callback, callable, 0);
    Py_END_ALLOW_THREADS
    if (r < 0) {
        /* unsuccessful add */
        if (!ensure_added) {
            Py_DECREF(callable);
            Py_RETURN_FALSE;
        }
        do {
            Py_BEGIN_ALLOW_THREADS
            r = _PyEval_AddPendingCall(interp, &_pending_callback, callable, 0);
            Py_END_ALLOW_THREADS
        } while (r < 0);
    }

    Py_RETURN_TRUE;
}


static struct {
    int64_t interpid;
} pending_identify_result;

static int
_pending_identify_callback(void *arg)
{
    PyThread_type_lock mutex = (PyThread_type_lock)arg;
    assert(pending_identify_result.interpid == -1);
    PyThreadState *tstate = PyThreadState_Get();
    pending_identify_result.interpid = PyInterpreterState_GetID(tstate->interp);
    PyThread_release_lock(mutex);
    return 0;
}

static PyObject *
pending_identify(PyObject *self, PyObject *args)
{
    PyObject *interpid;
    if (!PyArg_ParseTuple(args, "O:pending_identify", &interpid)) {
        return NULL;
    }
    PyInterpreterState *interp = PyInterpreterID_LookUp(interpid);
    if (interp == NULL) {
        if (!PyErr_Occurred()) {
            PyErr_SetString(PyExc_ValueError, "interpreter not found");
        }
        return NULL;
    }

    pending_identify_result.interpid = -1;

    PyThread_type_lock mutex = PyThread_allocate_lock();
    if (mutex == NULL) {
        return NULL;
    }
    PyThread_acquire_lock(mutex, WAIT_LOCK);
    /* It gets released in _pending_identify_callback(). */

    int r;
    do {
        Py_BEGIN_ALLOW_THREADS
        r = _PyEval_AddPendingCall(interp,
                                   &_pending_identify_callback, (void *)mutex,
                                   0);
        Py_END_ALLOW_THREADS
    } while (r < 0);

    /* Wait for the pending call to complete. */
    PyThread_acquire_lock(mutex, WAIT_LOCK);
    PyThread_release_lock(mutex);
    PyThread_free_lock(mutex);

    PyObject *res = PyLong_FromLongLong(pending_identify_result.interpid);
    pending_identify_result.interpid = -1;
    if (res == NULL) {
        return NULL;
    }
    return res;
}

static PyObject *
tracemalloc_get_traceback(PyObject *self, PyObject *args)
{
    unsigned int domain;
    PyObject *ptr_obj;

    if (!PyArg_ParseTuple(args, "IO", &domain, &ptr_obj)) {
        return NULL;
    }
    void *ptr = PyLong_AsVoidPtr(ptr_obj);
    if (PyErr_Occurred()) {
        return NULL;
    }

    return _PyTraceMalloc_GetTraceback(domain, (uintptr_t)ptr);
}


// Test PyThreadState C API
static PyObject *
test_tstate_capi(PyObject *self, PyObject *Py_UNUSED(args))
{
    // PyThreadState_Get()
    PyThreadState *tstate = PyThreadState_Get();
    assert(tstate != NULL);

    // test _PyThreadState_GetDict()
    PyObject *dict = PyThreadState_GetDict();
    assert(dict != NULL);
    // dict is a borrowed reference

    PyObject *dict2 = _PyThreadState_GetDict(tstate);
    assert(dict2 == dict);
    // dict2 is a borrowed reference

    Py_RETURN_NONE;
}


/* Test _PyUnicode_TransformDecimalAndSpaceToASCII() */
static PyObject *
unicode_transformdecimalandspacetoascii(PyObject *self, PyObject *arg)
{
    if (arg == Py_None) {
        arg = NULL;
    }
    return _PyUnicode_TransformDecimalAndSpaceToASCII(arg);
}


struct atexit_data {
    int called;
};

static void
callback(void *data)
{
    ((struct atexit_data *)data)->called += 1;
}

static PyObject *
test_atexit(PyObject *self, PyObject *Py_UNUSED(args))
{
    PyThreadState *oldts = PyThreadState_Swap(NULL);
    PyThreadState *tstate = Py_NewInterpreter();

    struct atexit_data data = {0};
    int res = PyUnstable_AtExit(tstate->interp, callback, (void *)&data);
    Py_EndInterpreter(tstate);
    PyThreadState_Swap(oldts);
    if (res < 0) {
        return NULL;
    }

    if (data.called == 0) {
        PyErr_SetString(PyExc_RuntimeError, "atexit callback not called");
        return NULL;
    }
    Py_RETURN_NONE;
}


static PyObject *
test_pyobject_is_freed(const char *test_name, PyObject *op)
{
    if (!_PyObject_IsFreed(op)) {
        PyErr_SetString(PyExc_AssertionError,
                        "object is not seen as freed");
        return NULL;
    }
    Py_RETURN_NONE;
}

static PyObject *
check_pyobject_null_is_freed(PyObject *self, PyObject *Py_UNUSED(args))
{
    PyObject *op = NULL;
    return test_pyobject_is_freed("check_pyobject_null_is_freed", op);
}


static PyObject *
check_pyobject_uninitialized_is_freed(PyObject *self,
                                      PyObject *Py_UNUSED(args))
{
    PyObject *op = (PyObject *)PyObject_Malloc(sizeof(PyObject));
    if (op == NULL) {
        return NULL;
    }
    /* Initialize reference count to avoid early crash in ceval or GC */
    Py_SET_REFCNT(op, 1);
    /* object fields like ob_type are uninitialized! */
    return test_pyobject_is_freed("check_pyobject_uninitialized_is_freed", op);
}


static PyObject *
check_pyobject_forbidden_bytes_is_freed(PyObject *self,
                                        PyObject *Py_UNUSED(args))
{
    /* Allocate an incomplete PyObject structure: truncate 'ob_type' field */
    PyObject *op = (PyObject *)PyObject_Malloc(offsetof(PyObject, ob_type));
    if (op == NULL) {
        return NULL;
    }
    /* Initialize reference count to avoid early crash in ceval or GC */
    Py_SET_REFCNT(op, 1);
    /* ob_type field is after the memory block: part of "forbidden bytes"
       when using debug hooks on memory allocators! */
    return test_pyobject_is_freed("check_pyobject_forbidden_bytes_is_freed", op);
}


static PyObject *
check_pyobject_freed_is_freed(PyObject *self, PyObject *Py_UNUSED(args))
{
    /* This test would fail if run with the address sanitizer */
#ifdef _Py_ADDRESS_SANITIZER
    Py_RETURN_NONE;
#else
    PyObject *op = PyObject_CallNoArgs((PyObject *)&PyBaseObject_Type);
    if (op == NULL) {
        return NULL;
    }
    Py_TYPE(op)->tp_dealloc(op);
    /* Reset reference count to avoid early crash in ceval or GC */
    Py_SET_REFCNT(op, 1);
    /* object memory is freed! */
    return test_pyobject_is_freed("check_pyobject_freed_is_freed", op);
#endif
}


static PyObject *
test_pymem_getallocatorsname(PyObject *self, PyObject *args)
{
    const char *name = _PyMem_GetCurrentAllocatorName();
    if (name == NULL) {
        PyErr_SetString(PyExc_RuntimeError, "cannot get allocators name");
        return NULL;
    }
    return PyUnicode_FromString(name);
}

static PyObject *
get_object_dict_values(PyObject *self, PyObject *obj)
{
    PyTypeObject *type = Py_TYPE(obj);
    if (!_PyType_HasFeature(type, Py_TPFLAGS_INLINE_VALUES)) {
        Py_RETURN_NONE;
    }
    PyDictValues *values = _PyObject_InlineValues(obj);
    if (!values->valid) {
        Py_RETURN_NONE;
    }
    PyDictKeysObject *keys = ((PyHeapTypeObject *)type)->ht_cached_keys;
    assert(keys != NULL);
    int size = (int)keys->dk_nentries;
    assert(size >= 0);
    PyObject *res = PyTuple_New(size);
    if (res == NULL) {
        return NULL;
    }
    _Py_DECLARE_STR(anon_null, "<NULL>");
    for(int i = 0; i < size; i++) {
        PyObject *item = values->values[i];
        if (item == NULL) {
            item = &_Py_STR(anon_null);
        }
        else {
            Py_INCREF(item);
        }
        PyTuple_SET_ITEM(res, i, item);
    }
    return res;
}


static PyObject*
new_hamt(PyObject *self, PyObject *args)
{
    return _PyContext_NewHamtForTests();
}


static PyObject*
dict_getitem_knownhash(PyObject *self, PyObject *args)
{
    PyObject *mp, *key, *result;
    Py_ssize_t hash;

    if (!PyArg_ParseTuple(args, "OOn:dict_getitem_knownhash",
                          &mp, &key, &hash)) {
        return NULL;
    }

    result = _PyDict_GetItem_KnownHash(mp, key, (Py_hash_t)hash);
    if (result == NULL && !PyErr_Occurred()) {
        _PyErr_SetKeyError(key);
        return NULL;
    }

    return Py_XNewRef(result);
}


/* To run some code in a sub-interpreter. */
static PyObject *
run_in_subinterp_with_config(PyObject *self, PyObject *args, PyObject *kwargs)
{
    const char *code;
    int use_main_obmalloc = -1;
    int allow_fork = -1;
    int allow_exec = -1;
    int allow_threads = -1;
    int allow_daemon_threads = -1;
    int check_multi_interp_extensions = -1;
    int gil = -1;
    int r;
    PyThreadState *substate, *mainstate;
    /* only initialise 'cflags.cf_flags' to test backwards compatibility */
    PyCompilerFlags cflags = {0};

    static char *kwlist[] = {"code",
                             "use_main_obmalloc",
                             "allow_fork",
                             "allow_exec",
                             "allow_threads",
                             "allow_daemon_threads",
                             "check_multi_interp_extensions",
                             "gil",
                             NULL};
    if (!PyArg_ParseTupleAndKeywords(args, kwargs,
                    "s$ppppppi:run_in_subinterp_with_config", kwlist,
                    &code, &use_main_obmalloc,
                    &allow_fork, &allow_exec,
                    &allow_threads, &allow_daemon_threads,
                    &check_multi_interp_extensions,
                    &gil)) {
        return NULL;
    }
    if (use_main_obmalloc < 0) {
        PyErr_SetString(PyExc_ValueError, "missing use_main_obmalloc");
        return NULL;
    }
    if (allow_fork < 0) {
        PyErr_SetString(PyExc_ValueError, "missing allow_fork");
        return NULL;
    }
    if (allow_exec < 0) {
        PyErr_SetString(PyExc_ValueError, "missing allow_exec");
        return NULL;
    }
    if (allow_threads < 0) {
        PyErr_SetString(PyExc_ValueError, "missing allow_threads");
        return NULL;
    }
    if (gil < 0) {
        PyErr_SetString(PyExc_ValueError, "missing gil");
        return NULL;
    }
    if (allow_daemon_threads < 0) {
        PyErr_SetString(PyExc_ValueError, "missing allow_daemon_threads");
        return NULL;
    }
    if (check_multi_interp_extensions < 0) {
        PyErr_SetString(PyExc_ValueError, "missing check_multi_interp_extensions");
        return NULL;
    }

    mainstate = PyThreadState_Get();

    PyThreadState_Swap(NULL);

    const PyInterpreterConfig config = {
        .use_main_obmalloc = use_main_obmalloc,
        .allow_fork = allow_fork,
        .allow_exec = allow_exec,
        .allow_threads = allow_threads,
        .allow_daemon_threads = allow_daemon_threads,
        .check_multi_interp_extensions = check_multi_interp_extensions,
        .gil = gil,
    };
    PyStatus status = Py_NewInterpreterFromConfig(&substate, &config);
    if (PyStatus_Exception(status)) {
        /* Since no new thread state was created, there is no exception to
           propagate; raise a fresh one after swapping in the old thread
           state. */
        PyThreadState_Swap(mainstate);
        _PyErr_SetFromPyStatus(status);
        PyObject *exc = PyErr_GetRaisedException();
        PyErr_SetString(PyExc_RuntimeError, "sub-interpreter creation failed");
        _PyErr_ChainExceptions1(exc);
        return NULL;
    }
    assert(substate != NULL);
    r = PyRun_SimpleStringFlags(code, &cflags);
    Py_EndInterpreter(substate);

    PyThreadState_Swap(mainstate);

    return PyLong_FromLong(r);
}


static PyObject *
get_interpreter_refcount(PyObject *self, PyObject *idobj)
{
    PyInterpreterState *interp = PyInterpreterID_LookUp(idobj);
    if (interp == NULL) {
        return NULL;
    }
    return PyLong_FromLongLong(interp->id_refcount);
}


static void
_xid_capsule_destructor(PyObject *capsule)
{
    _PyCrossInterpreterData *data = \
            (_PyCrossInterpreterData *)PyCapsule_GetPointer(capsule, NULL);
    if (data != NULL) {
        assert(_PyCrossInterpreterData_Release(data) == 0);
        _PyCrossInterpreterData_Free(data);
    }
}

static PyObject *
get_crossinterp_data(PyObject *self, PyObject *args)
{
    PyObject *obj = NULL;
    if (!PyArg_ParseTuple(args, "O:get_crossinterp_data", &obj)) {
        return NULL;
    }

    _PyCrossInterpreterData *data = _PyCrossInterpreterData_New();
    if (data == NULL) {
        return NULL;
    }
    if (_PyObject_GetCrossInterpreterData(obj, data) != 0) {
        _PyCrossInterpreterData_Free(data);
        return NULL;
    }
    PyObject *capsule = PyCapsule_New(data, NULL, _xid_capsule_destructor);
    if (capsule == NULL) {
        assert(_PyCrossInterpreterData_Release(data) == 0);
        _PyCrossInterpreterData_Free(data);
    }
    return capsule;
}

static PyObject *
restore_crossinterp_data(PyObject *self, PyObject *args)
{
    PyObject *capsule = NULL;
    if (!PyArg_ParseTuple(args, "O:restore_crossinterp_data", &capsule)) {
        return NULL;
    }

    _PyCrossInterpreterData *data = \
            (_PyCrossInterpreterData *)PyCapsule_GetPointer(capsule, NULL);
    if (data == NULL) {
        return NULL;
    }
    return _PyCrossInterpreterData_NewObject(data);
}


static PyObject *
raiseTestError(const char* test_name, const char* msg)
{
    PyErr_Format(PyExc_AssertionError, "%s: %s", test_name, msg);
    return NULL;
}


/*[clinic input]
_testinternalcapi.test_long_numbits
[clinic start generated code]*/

static PyObject *
_testinternalcapi_test_long_numbits_impl(PyObject *module)
/*[clinic end generated code: output=745d62d120359434 input=f14ca6f638e44dad]*/
{
    struct triple {
        long input;
        size_t nbits;
        int sign;
    } testcases[] = {{0, 0, 0},
                     {1L, 1, 1},
                     {-1L, 1, -1},
                     {2L, 2, 1},
                     {-2L, 2, -1},
                     {3L, 2, 1},
                     {-3L, 2, -1},
                     {4L, 3, 1},
                     {-4L, 3, -1},
                     {0x7fffL, 15, 1},          /* one Python int digit */
             {-0x7fffL, 15, -1},
             {0xffffL, 16, 1},
             {-0xffffL, 16, -1},
             {0xfffffffL, 28, 1},
             {-0xfffffffL, 28, -1}};
    size_t i;

    for (i = 0; i < Py_ARRAY_LENGTH(testcases); ++i) {
        size_t nbits;
        int sign;
        PyObject *plong;

        plong = PyLong_FromLong(testcases[i].input);
        if (plong == NULL)
            return NULL;
        nbits = _PyLong_NumBits(plong);
        sign = _PyLong_Sign(plong);

        Py_DECREF(plong);
        if (nbits != testcases[i].nbits)
            return raiseTestError("test_long_numbits",
                            "wrong result for _PyLong_NumBits");
        if (sign != testcases[i].sign)
            return raiseTestError("test_long_numbits",
                            "wrong result for _PyLong_Sign");
    }
    Py_RETURN_NONE;
}

static PyObject *
compile_perf_trampoline_entry(PyObject *self, PyObject *args)
{
    PyObject *co;
    if (!PyArg_ParseTuple(args, "O!", &PyCode_Type, &co)) {
        return NULL;
    }
    int ret = PyUnstable_PerfTrampoline_CompileCode((PyCodeObject *)co);
    if (ret != 0) {
        PyErr_SetString(PyExc_AssertionError, "Failed to compile trampoline");
        return NULL;
    }
    return PyLong_FromLong(ret);
}

static PyObject *
perf_trampoline_set_persist_after_fork(PyObject *self, PyObject *args)
{
    int enable;
    if (!PyArg_ParseTuple(args, "i", &enable)) {
        return NULL;
    }
    int ret = PyUnstable_PerfTrampoline_SetPersistAfterFork(enable);
    if (ret == 0) {
        PyErr_SetString(PyExc_AssertionError, "Failed to set persist_after_fork");
        return NULL;
    }
    return PyLong_FromLong(ret);
}


static PyObject *
get_type_module_name(PyObject *self, PyObject *type)
{
    assert(PyType_Check(type));
    return _PyType_GetModuleName((PyTypeObject *)type);
}

static PyObject *
get_rare_event_counters(PyObject *self, PyObject *type)
{
    PyInterpreterState *interp = PyInterpreterState_Get();

    return Py_BuildValue(
        "{sksksksksk}",
        "set_class", (unsigned long)interp->rare_events.set_class,
        "set_bases", (unsigned long)interp->rare_events.set_bases,
        "set_eval_frame_func", (unsigned long)interp->rare_events.set_eval_frame_func,
        "builtin_dict", (unsigned long)interp->rare_events.builtin_dict,
        "func_modification", (unsigned long)interp->rare_events.func_modification
    );
}

static PyObject *
reset_rare_event_counters(PyObject *self, PyObject *Py_UNUSED(type))
{
    PyInterpreterState *interp = PyInterpreterState_Get();

    interp->rare_events.set_class = 0;
    interp->rare_events.set_bases = 0;
    interp->rare_events.set_eval_frame_func = 0;
    interp->rare_events.builtin_dict = 0;
    interp->rare_events.func_modification = 0;

    return Py_None;
}


#ifdef Py_GIL_DISABLED
static PyObject *
get_py_thread_id(PyObject *self, PyObject *Py_UNUSED(ignored))
{
    uintptr_t tid = _Py_ThreadId();
    Py_BUILD_ASSERT(sizeof(unsigned long long) >= sizeof(tid));
    return PyLong_FromUnsignedLongLong(tid);
}
#endif

<<<<<<< HEAD

static PyObject *
has_inline_values(PyObject *self, PyObject *obj)
{
    if ((Py_TYPE(obj)->tp_flags & Py_TPFLAGS_INLINE_VALUES) &&
        _PyObject_InlineValues(obj)->valid) {
        Py_RETURN_TRUE;
    }
    Py_RETURN_FALSE;
}

=======
>>>>>>> e2a3e4b7
static PyMethodDef module_functions[] = {
    {"get_configs", get_configs, METH_NOARGS},
    {"get_recursion_depth", get_recursion_depth, METH_NOARGS},
    {"get_c_recursion_remaining", get_c_recursion_remaining, METH_NOARGS},
    {"test_bswap", test_bswap, METH_NOARGS},
    {"test_popcount", test_popcount, METH_NOARGS},
    {"test_bit_length", test_bit_length, METH_NOARGS},
    {"test_hashtable", test_hashtable, METH_NOARGS},
    {"get_config", test_get_config, METH_NOARGS},
    {"set_config", test_set_config, METH_O},
    {"reset_path_config", test_reset_path_config, METH_NOARGS},
    {"test_edit_cost", test_edit_cost, METH_NOARGS},
    {"test_bytes_find", test_bytes_find, METH_NOARGS},
    {"normalize_path", normalize_path, METH_O, NULL},
    {"get_getpath_codeobject", get_getpath_codeobject, METH_NOARGS, NULL},
    {"EncodeLocaleEx", encode_locale_ex, METH_VARARGS},
    {"DecodeLocaleEx", decode_locale_ex, METH_VARARGS},
    {"set_eval_frame_default", set_eval_frame_default, METH_NOARGS, NULL},
    {"set_eval_frame_record", set_eval_frame_record, METH_O, NULL},
    _TESTINTERNALCAPI_COMPILER_CLEANDOC_METHODDEF
    _TESTINTERNALCAPI_COMPILER_CODEGEN_METHODDEF
    _TESTINTERNALCAPI_OPTIMIZE_CFG_METHODDEF
    _TESTINTERNALCAPI_ASSEMBLE_CODE_OBJECT_METHODDEF
    {"get_interp_settings", get_interp_settings, METH_VARARGS, NULL},
    {"clear_extension", clear_extension, METH_VARARGS, NULL},
    {"write_perf_map_entry", write_perf_map_entry, METH_VARARGS},
    {"perf_map_state_teardown", perf_map_state_teardown, METH_NOARGS},
    {"iframe_getcode", iframe_getcode, METH_O, NULL},
    {"iframe_getline", iframe_getline, METH_O, NULL},
    {"iframe_getlasti", iframe_getlasti, METH_O, NULL},
    {"get_optimizer", get_optimizer,  METH_NOARGS, NULL},
    {"set_optimizer", set_optimizer,  METH_O, NULL},
    {"get_executor", _PyCFunction_CAST(get_executor),  METH_FASTCALL, NULL},
    {"new_counter_optimizer", new_counter_optimizer, METH_NOARGS, NULL},
    {"new_uop_optimizer", new_uop_optimizer, METH_NOARGS, NULL},
    {"add_executor_dependency", add_executor_dependency, METH_VARARGS, NULL},
    {"invalidate_executors", invalidate_executors, METH_O, NULL},
    {"pending_threadfunc", _PyCFunction_CAST(pending_threadfunc),
     METH_VARARGS | METH_KEYWORDS},
    {"pending_identify", pending_identify, METH_VARARGS, NULL},
    {"_PyTraceMalloc_GetTraceback", tracemalloc_get_traceback, METH_VARARGS},
    {"test_tstate_capi", test_tstate_capi, METH_NOARGS, NULL},
    {"_PyUnicode_TransformDecimalAndSpaceToASCII", unicode_transformdecimalandspacetoascii, METH_O},
    {"test_atexit", test_atexit, METH_NOARGS},
    {"check_pyobject_forbidden_bytes_is_freed",
                            check_pyobject_forbidden_bytes_is_freed, METH_NOARGS},
    {"check_pyobject_freed_is_freed", check_pyobject_freed_is_freed, METH_NOARGS},
    {"check_pyobject_null_is_freed",  check_pyobject_null_is_freed,  METH_NOARGS},
    {"check_pyobject_uninitialized_is_freed",
                              check_pyobject_uninitialized_is_freed, METH_NOARGS},
    {"pymem_getallocatorsname", test_pymem_getallocatorsname, METH_NOARGS},
    {"get_object_dict_values", get_object_dict_values, METH_O},
    {"hamt", new_hamt, METH_NOARGS},
    {"dict_getitem_knownhash",  dict_getitem_knownhash,          METH_VARARGS},
    {"run_in_subinterp_with_config",
     _PyCFunction_CAST(run_in_subinterp_with_config),
     METH_VARARGS | METH_KEYWORDS},
    {"get_interpreter_refcount", get_interpreter_refcount, METH_O},
    {"compile_perf_trampoline_entry", compile_perf_trampoline_entry, METH_VARARGS},
    {"perf_trampoline_set_persist_after_fork", perf_trampoline_set_persist_after_fork, METH_VARARGS},
    {"get_crossinterp_data",    get_crossinterp_data,            METH_VARARGS},
    {"restore_crossinterp_data", restore_crossinterp_data,       METH_VARARGS},
    _TESTINTERNALCAPI_TEST_LONG_NUMBITS_METHODDEF
    {"get_type_module_name",    get_type_module_name,            METH_O},
    {"get_rare_event_counters", get_rare_event_counters, METH_NOARGS},
<<<<<<< HEAD
    {"has_inline_values", has_inline_values, METH_O},
=======
    {"reset_rare_event_counters", reset_rare_event_counters, METH_NOARGS},
>>>>>>> e2a3e4b7
#ifdef Py_GIL_DISABLED
    {"py_thread_id", get_py_thread_id, METH_NOARGS},
#endif
    {"uop_symbols_test", _Py_uop_symbols_test, METH_NOARGS},
    {NULL, NULL} /* sentinel */
};


/* initialization function */

static int
module_exec(PyObject *module)
{
    if (_PyTestInternalCapi_Init_Lock(module) < 0) {
        return 1;
    }
    if (_PyTestInternalCapi_Init_PyTime(module) < 0) {
        return 1;
    }
    if (_PyTestInternalCapi_Init_Set(module) < 0) {
        return 1;
    }
    if (_PyTestInternalCapi_Init_CriticalSection(module) < 0) {
        return 1;
    }

    Py_ssize_t sizeof_gc_head = 0;
#ifndef Py_GIL_DISABLED
    sizeof_gc_head = sizeof(PyGC_Head);
#endif

    if (PyModule_Add(module, "SIZEOF_PYGC_HEAD",
                        PyLong_FromSsize_t(sizeof_gc_head)) < 0) {
        return 1;
    }

    if (PyModule_Add(module, "SIZEOF_MANAGED_PRE_HEADER",
                        PyLong_FromSsize_t(2 * sizeof(PyObject*))) < 0) {
        return 1;
    }

    if (PyModule_Add(module, "SIZEOF_PYOBJECT",
                        PyLong_FromSsize_t(sizeof(PyObject))) < 0) {
        return 1;
    }

    if (PyModule_Add(module, "SIZEOF_TIME_T",
                        PyLong_FromSsize_t(sizeof(time_t))) < 0) {
        return 1;
    }

    return 0;
}

static struct PyModuleDef_Slot module_slots[] = {
    {Py_mod_exec, module_exec},
    {Py_mod_multiple_interpreters, Py_MOD_PER_INTERPRETER_GIL_SUPPORTED},
    {0, NULL},
};

static int
module_traverse(PyObject *module, visitproc visit, void *arg)
{
    module_state *state = get_module_state(module);
    assert(state != NULL);
    traverse_module_state(state, visit, arg);
    return 0;
}

static int
module_clear(PyObject *module)
{
    module_state *state = get_module_state(module);
    assert(state != NULL);
    (void)clear_module_state(state);
    return 0;
}

static void
module_free(void *module)
{
    module_state *state = get_module_state(module);
    assert(state != NULL);
    (void)clear_module_state(state);
}

static struct PyModuleDef _testcapimodule = {
    .m_base = PyModuleDef_HEAD_INIT,
    .m_name = MODULE_NAME,
    .m_doc = NULL,
    .m_size = sizeof(module_state),
    .m_methods = module_functions,
    .m_slots = module_slots,
    .m_traverse = module_traverse,
    .m_clear = module_clear,
    .m_free = (freefunc)module_free,
};


PyMODINIT_FUNC
PyInit__testinternalcapi(void)
{
    return PyModuleDef_Init(&_testcapimodule);
}<|MERGE_RESOLUTION|>--- conflicted
+++ resolved
@@ -1677,8 +1677,6 @@
 }
 #endif
 
-<<<<<<< HEAD
-
 static PyObject *
 has_inline_values(PyObject *self, PyObject *obj)
 {
@@ -1689,8 +1687,6 @@
     Py_RETURN_FALSE;
 }
 
-=======
->>>>>>> e2a3e4b7
 static PyMethodDef module_functions[] = {
     {"get_configs", get_configs, METH_NOARGS},
     {"get_recursion_depth", get_recursion_depth, METH_NOARGS},
@@ -1756,11 +1752,8 @@
     _TESTINTERNALCAPI_TEST_LONG_NUMBITS_METHODDEF
     {"get_type_module_name",    get_type_module_name,            METH_O},
     {"get_rare_event_counters", get_rare_event_counters, METH_NOARGS},
-<<<<<<< HEAD
+    {"reset_rare_event_counters", reset_rare_event_counters, METH_NOARGS},
     {"has_inline_values", has_inline_values, METH_O},
-=======
-    {"reset_rare_event_counters", reset_rare_event_counters, METH_NOARGS},
->>>>>>> e2a3e4b7
 #ifdef Py_GIL_DISABLED
     {"py_thread_id", get_py_thread_id, METH_NOARGS},
 #endif
