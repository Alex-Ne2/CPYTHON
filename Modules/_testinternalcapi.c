/*
 * C Extension module to test Python internal C APIs (Include/internal).
 */

#ifndef Py_BUILD_CORE_BUILTIN
#  define Py_BUILD_CORE_MODULE 1
#endif

/* Always enable assertions */
#undef NDEBUG

#include "Python.h"
#include "pycore_backoff.h"       // JUMP_BACKWARD_INITIAL_VALUE
#include "pycore_bitutils.h"      // _Py_bswap32()
#include "pycore_bytesobject.h"   // _PyBytes_Find()
#include "pycore_ceval.h"         // _PyEval_AddPendingCall()
#include "pycore_code.h"          // _PyCode_GetTLBCFast()
#include "pycore_compile.h"       // _PyCompile_CodeGen()
#include "pycore_context.h"       // _PyContext_NewHamtForTests()
#include "pycore_dict.h"          // PyDictValues
#include "pycore_fileutils.h"     // _Py_normpath()
#include "pycore_flowgraph.h"     // _PyCompile_OptimizeCfg()
#include "pycore_frame.h"         // _PyInterpreterFrame
#include "pycore_gc.h"            // PyGC_Head
#include "pycore_hashtable.h"     // _Py_hashtable_new()
#include "pycore_import.h"        // _PyImport_ClearExtension()
#include "pycore_initconfig.h"    // _Py_GetConfigsAsDict()
#include "pycore_instruction_sequence.h"  // _PyInstructionSequence_New()
#include "pycore_interpframe.h"   // _PyFrame_GetFunction()
#include "pycore_object.h"        // _PyObject_IsFreed()
#include "pycore_optimizer.h"     // _Py_Executor_DependsOn
#include "pycore_pathconfig.h"    // _PyPathConfig_ClearGlobal()
#include "pycore_pyerrors.h"      // _PyErr_ChainExceptions1()
#include "pycore_pylifecycle.h"   // _PyInterpreterConfig_InitFromDict()
#include "pycore_pystate.h"       // _PyThreadState_GET()
#include "pycore_unicodeobject.h" // _PyUnicode_TransformDecimalAndSpaceToASCII()

#include "clinic/_testinternalcapi.c.h"

// Include test definitions from _testinternalcapi/
#include "_testinternalcapi/parts.h"


#define MODULE_NAME "_testinternalcapi"


static PyObject *
_get_current_module(void)
{
    // We ensured it was imported in _run_script().
    PyObject *name = PyUnicode_FromString(MODULE_NAME);
    if (name == NULL) {
        return NULL;
    }
    PyObject *mod = PyImport_GetModule(name);
    Py_DECREF(name);
    if (mod == NULL) {
        return NULL;
    }
    assert(mod != Py_None);
    return mod;
}


/* module state *************************************************************/

typedef struct {
    PyObject *record_list;
} module_state;

static inline module_state *
get_module_state(PyObject *mod)
{
    assert(mod != NULL);
    module_state *state = PyModule_GetState(mod);
    assert(state != NULL);
    return state;
}

static int
traverse_module_state(module_state *state, visitproc visit, void *arg)
{
    Py_VISIT(state->record_list);
    return 0;
}

static int
clear_module_state(module_state *state)
{
    Py_CLEAR(state->record_list);
    return 0;
}


/* module functions *********************************************************/

/*[clinic input]
module _testinternalcapi
[clinic start generated code]*/
/*[clinic end generated code: output=da39a3ee5e6b4b0d input=7bb583d8c9eb9a78]*/
static PyObject *
get_configs(PyObject *self, PyObject *Py_UNUSED(args))
{
    return _Py_GetConfigsAsDict();
}


static PyObject*
get_recursion_depth(PyObject *self, PyObject *Py_UNUSED(args))
{
    PyThreadState *tstate = _PyThreadState_GET();

    return PyLong_FromLong(tstate->py_recursion_limit - tstate->py_recursion_remaining);
}


static PyObject*
get_c_recursion_remaining(PyObject *self, PyObject *Py_UNUSED(args))
{
    PyThreadState *tstate = _PyThreadState_GET();
    uintptr_t here_addr = _Py_get_machine_stack_pointer();
    _PyThreadStateImpl *_tstate = (_PyThreadStateImpl *)tstate;
    int remaining = (int)((here_addr - _tstate->c_stack_soft_limit)/PYOS_STACK_MARGIN_BYTES * 50);
    return PyLong_FromLong(remaining);
}


static PyObject*
test_bswap(PyObject *self, PyObject *Py_UNUSED(args))
{
    uint16_t u16 = _Py_bswap16(UINT16_C(0x3412));
    if (u16 != UINT16_C(0x1234)) {
        PyErr_Format(PyExc_AssertionError,
                     "_Py_bswap16(0x3412) returns %u", u16);
        return NULL;
    }

    uint32_t u32 = _Py_bswap32(UINT32_C(0x78563412));
    if (u32 != UINT32_C(0x12345678)) {
        PyErr_Format(PyExc_AssertionError,
                     "_Py_bswap32(0x78563412) returns %lu", u32);
        return NULL;
    }

    uint64_t u64 = _Py_bswap64(UINT64_C(0xEFCDAB9078563412));
    if (u64 != UINT64_C(0x1234567890ABCDEF)) {
        PyErr_Format(PyExc_AssertionError,
                     "_Py_bswap64(0xEFCDAB9078563412) returns %llu", u64);
        return NULL;
    }

    Py_RETURN_NONE;
}


static int
check_popcount(uint32_t x, int expected)
{
    // Use volatile to prevent the compiler to optimize out the whole test
    volatile uint32_t u = x;
    int bits = _Py_popcount32(u);
    if (bits != expected) {
        PyErr_Format(PyExc_AssertionError,
                     "_Py_popcount32(%lu) returns %i, expected %i",
                     (unsigned long)x, bits, expected);
        return -1;
    }
    return 0;
}


static PyObject*
test_popcount(PyObject *self, PyObject *Py_UNUSED(args))
{
#define CHECK(X, RESULT) \
    do { \
        if (check_popcount(X, RESULT) < 0) { \
            return NULL; \
        } \
    } while (0)

    CHECK(0, 0);
    CHECK(1, 1);
    CHECK(0x08080808, 4);
    CHECK(0x10000001, 2);
    CHECK(0x10101010, 4);
    CHECK(0x10204080, 4);
    CHECK(0xDEADCAFE, 22);
    CHECK(0xFFFFFFFF, 32);
    Py_RETURN_NONE;

#undef CHECK
}


static int
check_bit_length(unsigned long x, int expected)
{
    // Use volatile to prevent the compiler to optimize out the whole test
    volatile unsigned long u = x;
    int len = _Py_bit_length(u);
    if (len != expected) {
        PyErr_Format(PyExc_AssertionError,
                     "_Py_bit_length(%lu) returns %i, expected %i",
                     x, len, expected);
        return -1;
    }
    return 0;
}


static PyObject*
test_bit_length(PyObject *self, PyObject *Py_UNUSED(args))
{
#define CHECK(X, RESULT) \
    do { \
        if (check_bit_length(X, RESULT) < 0) { \
            return NULL; \
        } \
    } while (0)

    CHECK(0, 0);
    CHECK(1, 1);
    CHECK(0x1000, 13);
    CHECK(0x1234, 13);
    CHECK(0x54321, 19);
    CHECK(0x7FFFFFFF, 31);
    CHECK(0xFFFFFFFF, 32);
    Py_RETURN_NONE;

#undef CHECK
}


#define TO_PTR(ch) ((void*)(uintptr_t)ch)
#define FROM_PTR(ptr) ((uintptr_t)ptr)
#define VALUE(key) (1 + ((int)(key) - 'a'))

static Py_uhash_t
hash_char(const void *key)
{
    char ch = (char)FROM_PTR(key);
    return ch;
}


static int
hashtable_cb(_Py_hashtable_t *table,
             const void *key_ptr, const void *value_ptr,
             void *user_data)
{
    int *count = (int *)user_data;
    char key = (char)FROM_PTR(key_ptr);
    int value = (int)FROM_PTR(value_ptr);
    assert(value == VALUE(key));
    *count += 1;
    return 0;
}


static PyObject*
test_hashtable(PyObject *self, PyObject *Py_UNUSED(args))
{
    _Py_hashtable_t *table = _Py_hashtable_new(hash_char,
                                               _Py_hashtable_compare_direct);
    if (table == NULL) {
        return PyErr_NoMemory();
    }

    // Using an newly allocated table must not crash
    assert(table->nentries == 0);
    assert(table->nbuckets > 0);
    assert(_Py_hashtable_get(table, TO_PTR('x')) == NULL);

    // Test _Py_hashtable_set()
    char key;
    for (key='a'; key <= 'z'; key++) {
        int value = VALUE(key);
        if (_Py_hashtable_set(table, TO_PTR(key), TO_PTR(value)) < 0) {
            _Py_hashtable_destroy(table);
            return PyErr_NoMemory();
        }
    }
    assert(table->nentries == 26);
    assert(table->nbuckets > table->nentries);

    // Test _Py_hashtable_get_entry()
    for (key='a'; key <= 'z'; key++) {
        _Py_hashtable_entry_t *entry = _Py_hashtable_get_entry(table, TO_PTR(key));
        assert(entry != NULL);
        assert(entry->key == TO_PTR(key));
        assert(entry->value == TO_PTR(VALUE(key)));
    }

    // Test _Py_hashtable_get()
    for (key='a'; key <= 'z'; key++) {
        void *value_ptr = _Py_hashtable_get(table, TO_PTR(key));
        assert((int)FROM_PTR(value_ptr) == VALUE(key));
    }

    // Test _Py_hashtable_steal()
    key = 'p';
    void *value_ptr = _Py_hashtable_steal(table, TO_PTR(key));
    assert((int)FROM_PTR(value_ptr) == VALUE(key));
    assert(table->nentries == 25);
    assert(_Py_hashtable_get_entry(table, TO_PTR(key)) == NULL);

    // Test _Py_hashtable_foreach()
    int count = 0;
    int res = _Py_hashtable_foreach(table, hashtable_cb, &count);
    assert(res == 0);
    assert(count == 25);

    // Test _Py_hashtable_clear()
    _Py_hashtable_clear(table);
    assert(table->nentries == 0);
    assert(table->nbuckets > 0);
    assert(_Py_hashtable_get(table, TO_PTR('x')) == NULL);

    _Py_hashtable_destroy(table);
    Py_RETURN_NONE;
}


static PyObject *
test_reset_path_config(PyObject *Py_UNUSED(self), PyObject *Py_UNUSED(arg))
{
    _PyPathConfig_ClearGlobal();
    Py_RETURN_NONE;
}


static int
check_edit_cost(const char *a, const char *b, Py_ssize_t expected)
{
    int ret = -1;
    PyObject *a_obj = NULL;
    PyObject *b_obj = NULL;

    a_obj = PyUnicode_FromString(a);
    if (a_obj == NULL) {
        goto exit;
    }
    b_obj = PyUnicode_FromString(b);
    if (b_obj == NULL) {
        goto exit;
    }
    Py_ssize_t result = _Py_UTF8_Edit_Cost(a_obj, b_obj, -1);
    if (result != expected) {
        PyErr_Format(PyExc_AssertionError,
                     "Edit cost from '%s' to '%s' returns %zd, expected %zd",
                     a, b, result, expected);
        goto exit;
    }
    // Check that smaller max_edits thresholds are exceeded.
    Py_ssize_t max_edits = result;
    while (max_edits > 0) {
        max_edits /= 2;
        Py_ssize_t result2 = _Py_UTF8_Edit_Cost(a_obj, b_obj, max_edits);
        if (result2 <= max_edits) {
            PyErr_Format(PyExc_AssertionError,
                         "Edit cost from '%s' to '%s' (threshold %zd) "
                         "returns %zd, expected greater than %zd",
                         a, b, max_edits, result2, max_edits);
            goto exit;
        }
    }
    // Check that bigger max_edits thresholds don't change anything
    Py_ssize_t result3 = _Py_UTF8_Edit_Cost(a_obj, b_obj, result * 2 + 1);
    if (result3 != result) {
        PyErr_Format(PyExc_AssertionError,
                     "Edit cost from '%s' to '%s' (threshold %zd) "
                     "returns %zd, expected %zd",
                     a, b, result * 2, result3, result);
        goto exit;
    }
    ret = 0;
exit:
    Py_XDECREF(a_obj);
    Py_XDECREF(b_obj);
    return ret;
}

static PyObject *
test_edit_cost(PyObject *self, PyObject *Py_UNUSED(args))
{
    #define CHECK(a, b, n) do {              \
        if (check_edit_cost(a, b, n) < 0) {  \
            return NULL;                     \
        }                                    \
    } while (0)                              \

    CHECK("", "", 0);
    CHECK("", "a", 2);
    CHECK("a", "A", 1);
    CHECK("Apple", "Aple", 2);
    CHECK("Banana", "B@n@n@", 6);
    CHECK("Cherry", "Cherry!", 2);
    CHECK("---0---", "------", 2);
    CHECK("abc", "y", 6);
    CHECK("aa", "bb", 4);
    CHECK("aaaaa", "AAAAA", 5);
    CHECK("wxyz", "wXyZ", 2);
    CHECK("wxyz", "wXyZ123", 8);
    CHECK("Python", "Java", 12);
    CHECK("Java", "C#", 8);
    CHECK("AbstractFoobarManager", "abstract_foobar_manager", 3+2*2);
    CHECK("CPython", "PyPy", 10);
    CHECK("CPython", "pypy", 11);
    CHECK("AttributeError", "AttributeErrop", 2);
    CHECK("AttributeError", "AttributeErrorTests", 10);

    #undef CHECK
    Py_RETURN_NONE;
}


static int
check_bytes_find(const char *haystack0, const char *needle0,
                 int offset, Py_ssize_t expected)
{
    Py_ssize_t len_haystack = strlen(haystack0);
    Py_ssize_t len_needle = strlen(needle0);
    Py_ssize_t result_1 = _PyBytes_Find(haystack0, len_haystack,
                                        needle0, len_needle, offset);
    if (result_1 != expected) {
        PyErr_Format(PyExc_AssertionError,
                    "Incorrect result_1: '%s' in '%s' (offset=%zd)",
                    needle0, haystack0, offset);
        return -1;
    }
    // Allocate new buffer with no NULL terminator.
    char *haystack = PyMem_Malloc(len_haystack);
    if (haystack == NULL) {
        PyErr_NoMemory();
        return -1;
    }
    char *needle = PyMem_Malloc(len_needle);
    if (needle == NULL) {
        PyMem_Free(haystack);
        PyErr_NoMemory();
        return -1;
    }
    memcpy(haystack, haystack0, len_haystack);
    memcpy(needle, needle0, len_needle);
    Py_ssize_t result_2 = _PyBytes_Find(haystack, len_haystack,
                                        needle, len_needle, offset);
    PyMem_Free(haystack);
    PyMem_Free(needle);
    if (result_2 != expected) {
        PyErr_Format(PyExc_AssertionError,
                    "Incorrect result_2: '%s' in '%s' (offset=%zd)",
                    needle0, haystack0, offset);
        return -1;
    }
    return 0;
}

static int
check_bytes_find_large(Py_ssize_t len_haystack, Py_ssize_t len_needle,
                       const char *needle)
{
    char *zeros = PyMem_RawCalloc(len_haystack, 1);
    if (zeros == NULL) {
        PyErr_NoMemory();
        return -1;
    }
    Py_ssize_t res = _PyBytes_Find(zeros, len_haystack, needle, len_needle, 0);
    PyMem_RawFree(zeros);
    if (res != -1) {
        PyErr_Format(PyExc_AssertionError,
                    "check_bytes_find_large(%zd, %zd) found %zd",
                    len_haystack, len_needle, res);
        return -1;
    }
    return 0;
}

static PyObject *
test_bytes_find(PyObject *self, PyObject *Py_UNUSED(args))
{
    #define CHECK(H, N, O, E) do {               \
        if (check_bytes_find(H, N, O, E) < 0) {  \
            return NULL;                         \
        }                                        \
    } while (0)

    CHECK("", "", 0, 0);
    CHECK("Python", "", 0, 0);
    CHECK("Python", "", 3, 3);
    CHECK("Python", "", 6, 6);
    CHECK("Python", "yth", 0, 1);
    CHECK("ython", "yth", 1, 1);
    CHECK("thon", "yth", 2, -1);
    CHECK("Python", "thon", 0, 2);
    CHECK("ython", "thon", 1, 2);
    CHECK("thon", "thon", 2, 2);
    CHECK("hon", "thon", 3, -1);
    CHECK("Pytho", "zz", 0, -1);
    CHECK("aaaaaaaaaaaaaaaaaaaaaaaaaaaaaaaa", "ab", 0, -1);
    CHECK("aaaaaaaaaaaaaaaaaaaaaaaaaaaaaaaa", "ba", 0, -1);
    CHECK("aaaaaaaaaaaaaaaaaaaaaaaaaaaaaaaa", "bb", 0, -1);
    CHECK("aaaaaaaaaaaaaaaaaaaaaaaaaaaaaaab", "ab", 0, 30);
    CHECK("aaaaaaaaaaaaaaaaaaaaaaaaaaaaaaba", "ba", 0, 30);
    CHECK("aaaaaaaaaaaaaaaaaaaaaaaaaaaaaabb", "bb", 0, 30);
    #undef CHECK

    // Hunt for segfaults
    // n, m chosen here so that (n - m) % (m + 1) == 0
    // This would make default_find in fastsearch.h access haystack[n].
    if (check_bytes_find_large(2048, 2, "ab") < 0) {
        return NULL;
    }
    if (check_bytes_find_large(4096, 16, "0123456789abcdef") < 0) {
        return NULL;
    }
    if (check_bytes_find_large(8192, 2, "ab") < 0) {
        return NULL;
    }
    if (check_bytes_find_large(16384, 4, "abcd") < 0) {
        return NULL;
    }
    if (check_bytes_find_large(32768, 2, "ab") < 0) {
        return NULL;
    }
    Py_RETURN_NONE;
}


static PyObject *
normalize_path(PyObject *self, PyObject *filename)
{
    Py_ssize_t size = -1;
    wchar_t *encoded = PyUnicode_AsWideCharString(filename, &size);
    if (encoded == NULL) {
        return NULL;
    }

    PyObject *result = PyUnicode_FromWideChar(_Py_normpath(encoded, size), -1);
    PyMem_Free(encoded);

    return result;
}

static PyObject *
get_getpath_codeobject(PyObject *self, PyObject *Py_UNUSED(args)) {
    return _Py_Get_Getpath_CodeObject();
}


static PyObject *
encode_locale_ex(PyObject *self, PyObject *args)
{
    PyObject *unicode;
    int current_locale = 0;
    wchar_t *wstr;
    PyObject *res = NULL;
    const char *errors = NULL;

    if (!PyArg_ParseTuple(args, "U|is", &unicode, &current_locale, &errors)) {
        return NULL;
    }
    wstr = PyUnicode_AsWideCharString(unicode, NULL);
    if (wstr == NULL) {
        return NULL;
    }
    _Py_error_handler error_handler = _Py_GetErrorHandler(errors);

    char *str = NULL;
    size_t error_pos;
    const char *reason = NULL;
    int ret = _Py_EncodeLocaleEx(wstr,
                                 &str, &error_pos, &reason,
                                 current_locale, error_handler);
    PyMem_Free(wstr);

    switch(ret) {
    case 0:
        res = PyBytes_FromString(str);
        PyMem_RawFree(str);
        break;
    case -1:
        PyErr_NoMemory();
        break;
    case -2:
        PyErr_Format(PyExc_RuntimeError, "encode error: pos=%zu, reason=%s",
                     error_pos, reason);
        break;
    case -3:
        PyErr_SetString(PyExc_ValueError, "unsupported error handler");
        break;
    default:
        PyErr_SetString(PyExc_ValueError, "unknown error code");
        break;
    }
    return res;
}


static PyObject *
decode_locale_ex(PyObject *self, PyObject *args)
{
    char *str;
    int current_locale = 0;
    PyObject *res = NULL;
    const char *errors = NULL;

    if (!PyArg_ParseTuple(args, "y|is", &str, &current_locale, &errors)) {
        return NULL;
    }
    _Py_error_handler error_handler = _Py_GetErrorHandler(errors);

    wchar_t *wstr = NULL;
    size_t wlen = 0;
    const char *reason = NULL;
    int ret = _Py_DecodeLocaleEx(str,
                                 &wstr, &wlen, &reason,
                                 current_locale, error_handler);

    switch(ret) {
    case 0:
        res = PyUnicode_FromWideChar(wstr, wlen);
        PyMem_RawFree(wstr);
        break;
    case -1:
        PyErr_NoMemory();
        break;
    case -2:
        PyErr_Format(PyExc_RuntimeError, "decode error: pos=%zu, reason=%s",
                     wlen, reason);
        break;
    case -3:
        PyErr_SetString(PyExc_ValueError, "unsupported error handler");
        break;
    default:
        PyErr_SetString(PyExc_ValueError, "unknown error code");
        break;
    }
    return res;
}

static PyObject *
set_eval_frame_default(PyObject *self, PyObject *Py_UNUSED(args))
{
    module_state *state = get_module_state(self);
    _PyInterpreterState_SetEvalFrameFunc(_PyInterpreterState_GET(), _PyEval_EvalFrameDefault);
    Py_CLEAR(state->record_list);
    Py_RETURN_NONE;
}

static PyObject *
record_eval(PyThreadState *tstate, struct _PyInterpreterFrame *f, int exc)
{
    if (PyStackRef_FunctionCheck(f->f_funcobj)) {
        PyFunctionObject *func = _PyFrame_GetFunction(f);
        PyObject *module = _get_current_module();
        assert(module != NULL);
        module_state *state = get_module_state(module);
        Py_DECREF(module);
        int res = PyList_Append(state->record_list, func->func_name);
        if (res < 0) {
            return NULL;
        }
    }
    return _PyEval_EvalFrameDefault(tstate, f, exc);
}


static PyObject *
set_eval_frame_record(PyObject *self, PyObject *list)
{
    module_state *state = get_module_state(self);
    if (!PyList_Check(list)) {
        PyErr_SetString(PyExc_TypeError, "argument must be a list");
        return NULL;
    }
    Py_XSETREF(state->record_list, Py_NewRef(list));
    _PyInterpreterState_SetEvalFrameFunc(_PyInterpreterState_GET(), record_eval);
    Py_RETURN_NONE;
}

/*[clinic input]

_testinternalcapi.compiler_cleandoc -> object

    doc: unicode

C implementation of inspect.cleandoc().
[clinic start generated code]*/

static PyObject *
_testinternalcapi_compiler_cleandoc_impl(PyObject *module, PyObject *doc)
/*[clinic end generated code: output=2dd203a80feff5bc input=2de03fab931d9cdc]*/
{
    return _PyCompile_CleanDoc(doc);
}

/*[clinic input]

_testinternalcapi.new_instruction_sequence -> object

Return a new, empty InstructionSequence.
[clinic start generated code]*/

static PyObject *
_testinternalcapi_new_instruction_sequence_impl(PyObject *module)
/*[clinic end generated code: output=ea4243fddb9057fd input=1dec2591b173be83]*/
{
    return _PyInstructionSequence_New();
}

/*[clinic input]

_testinternalcapi.compiler_codegen -> object

  ast: object
  filename: object
  optimize: int
  compile_mode: int = 0

Apply compiler code generation to an AST.
[clinic start generated code]*/

static PyObject *
_testinternalcapi_compiler_codegen_impl(PyObject *module, PyObject *ast,
                                        PyObject *filename, int optimize,
                                        int compile_mode)
/*[clinic end generated code: output=40a68f6e13951cc8 input=a0e00784f1517cd7]*/
{
    PyCompilerFlags *flags = NULL;
    return _PyCompile_CodeGen(ast, filename, flags, optimize, compile_mode);
}


/*[clinic input]

_testinternalcapi.optimize_cfg -> object

  instructions: object
  consts: object
  nlocals: int

Apply compiler optimizations to an instruction list.
[clinic start generated code]*/

static PyObject *
_testinternalcapi_optimize_cfg_impl(PyObject *module, PyObject *instructions,
                                    PyObject *consts, int nlocals)
/*[clinic end generated code: output=57c53c3a3dfd1df0 input=6a96d1926d58d7e5]*/
{
    return _PyCompile_OptimizeCfg(instructions, consts, nlocals);
}

static int
get_nonnegative_int_from_dict(PyObject *dict, const char *key) {
    PyObject *obj = PyDict_GetItemString(dict, key);
    if (obj == NULL) {
        return -1;
    }
    return PyLong_AsLong(obj);
}

/*[clinic input]

_testinternalcapi.assemble_code_object -> object

  filename: object
  instructions: object
  metadata: object

Create a code object for the given instructions.
[clinic start generated code]*/

static PyObject *
_testinternalcapi_assemble_code_object_impl(PyObject *module,
                                            PyObject *filename,
                                            PyObject *instructions,
                                            PyObject *metadata)
/*[clinic end generated code: output=38003dc16a930f48 input=e713ad77f08fb3a8]*/

{
    assert(PyDict_Check(metadata));
    _PyCompile_CodeUnitMetadata umd;

    umd.u_name = PyDict_GetItemString(metadata, "name");
    umd.u_qualname = PyDict_GetItemString(metadata, "qualname");

    assert(PyUnicode_Check(umd.u_name));
    assert(PyUnicode_Check(umd.u_qualname));

    umd.u_consts = PyDict_GetItemString(metadata, "consts");
    umd.u_names = PyDict_GetItemString(metadata, "names");
    umd.u_varnames = PyDict_GetItemString(metadata, "varnames");
    umd.u_cellvars = PyDict_GetItemString(metadata, "cellvars");
    umd.u_freevars = PyDict_GetItemString(metadata, "freevars");
    umd.u_fasthidden = PyDict_GetItemString(metadata, "fasthidden");

    assert(PyDict_Check(umd.u_consts));
    assert(PyDict_Check(umd.u_names));
    assert(PyDict_Check(umd.u_varnames));
    assert(PyDict_Check(umd.u_cellvars));
    assert(PyDict_Check(umd.u_freevars));
    assert(PyDict_Check(umd.u_fasthidden));

    umd.u_argcount = get_nonnegative_int_from_dict(metadata, "argcount");
    umd.u_posonlyargcount = get_nonnegative_int_from_dict(metadata, "posonlyargcount");
    umd.u_kwonlyargcount = get_nonnegative_int_from_dict(metadata, "kwonlyargcount");
    umd.u_firstlineno = get_nonnegative_int_from_dict(metadata, "firstlineno");

    assert(umd.u_argcount >= 0);
    assert(umd.u_posonlyargcount >= 0);
    assert(umd.u_kwonlyargcount >= 0);
    assert(umd.u_firstlineno >= 0);

    return (PyObject*)_PyCompile_Assemble(&umd, filename, instructions);
}


// Maybe this could be replaced by get_interpreter_config()?
static PyObject *
get_interp_settings(PyObject *self, PyObject *args)
{
    int interpid = -1;
    if (!PyArg_ParseTuple(args, "|i:get_interp_settings", &interpid)) {
        return NULL;
    }

    PyInterpreterState *interp = NULL;
    if (interpid < 0) {
        PyThreadState *tstate = _PyThreadState_GET();
        interp = tstate ? tstate->interp : _PyInterpreterState_Main();
    }
    else if (interpid == 0) {
        interp = _PyInterpreterState_Main();
    }
    else {
        PyErr_Format(PyExc_NotImplementedError,
                     "%zd", interpid);
        return NULL;
    }
    assert(interp != NULL);

    PyObject *settings = PyDict_New();
    if (settings == NULL) {
        return NULL;
    }

    /* Add the feature flags. */
    PyObject *flags = PyLong_FromUnsignedLong(interp->feature_flags);
    if (flags == NULL) {
        Py_DECREF(settings);
        return NULL;
    }
    int res = PyDict_SetItemString(settings, "feature_flags", flags);
    Py_DECREF(flags);
    if (res != 0) {
        Py_DECREF(settings);
        return NULL;
    }

    /* "own GIL" */
    PyObject *own_gil = interp->ceval.own_gil ? Py_True : Py_False;
    if (PyDict_SetItemString(settings, "own_gil", own_gil) != 0) {
        Py_DECREF(settings);
        return NULL;
    }

    return settings;
}


static PyObject *
clear_extension(PyObject *self, PyObject *args)
{
    PyObject *name = NULL, *filename = NULL;
    if (!PyArg_ParseTuple(args, "OO:clear_extension", &name, &filename)) {
        return NULL;
    }
    if (_PyImport_ClearExtension(name, filename) < 0) {
        return NULL;
    }
    Py_RETURN_NONE;
}

static PyObject *
write_perf_map_entry(PyObject *self, PyObject *args)
{
    PyObject *code_addr_v;
    const void *code_addr;
    unsigned int code_size;
    const char *entry_name;

    if (!PyArg_ParseTuple(args, "OIs", &code_addr_v, &code_size, &entry_name))
        return NULL;
    code_addr = PyLong_AsVoidPtr(code_addr_v);
    if (code_addr == NULL) {
        return NULL;
    }

    int ret = PyUnstable_WritePerfMapEntry(code_addr, code_size, entry_name);
    if (ret < 0) {
        PyErr_SetFromErrno(PyExc_OSError);
        return NULL;
    }
    return PyLong_FromLong(ret);
}

static PyObject *
perf_map_state_teardown(PyObject *Py_UNUSED(self), PyObject *Py_UNUSED(ignored))
{
    PyUnstable_PerfMapState_Fini();
    Py_RETURN_NONE;
}

static PyObject *
iframe_getcode(PyObject *self, PyObject *frame)
{
    if (!PyFrame_Check(frame)) {
        PyErr_SetString(PyExc_TypeError, "argument must be a frame");
        return NULL;
    }
    struct _PyInterpreterFrame *f = ((PyFrameObject *)frame)->f_frame;
    return PyUnstable_InterpreterFrame_GetCode(f);
}

static PyObject *
iframe_getline(PyObject *self, PyObject *frame)
{
    if (!PyFrame_Check(frame)) {
        PyErr_SetString(PyExc_TypeError, "argument must be a frame");
        return NULL;
    }
    struct _PyInterpreterFrame *f = ((PyFrameObject *)frame)->f_frame;
    return PyLong_FromLong(PyUnstable_InterpreterFrame_GetLine(f));
}

static PyObject *
iframe_getlasti(PyObject *self, PyObject *frame)
{
    if (!PyFrame_Check(frame)) {
        PyErr_SetString(PyExc_TypeError, "argument must be a frame");
        return NULL;
    }
    struct _PyInterpreterFrame *f = ((PyFrameObject *)frame)->f_frame;
    return PyLong_FromLong(PyUnstable_InterpreterFrame_GetLasti(f));
}

static PyObject *
get_co_framesize(PyObject *self, PyObject *arg)
{
    if (!PyCode_Check(arg)) {
        PyErr_SetString(PyExc_TypeError, "argument must be a code object");
        return NULL;
    }
    PyCodeObject *code = (PyCodeObject *)arg;
    return PyLong_FromLong(code->co_framesize);
}

static PyObject *
jit_enabled(PyObject *self, PyObject *arg)
{
    return PyBool_FromLong(_PyInterpreterState_GET()->jit);
}

#ifdef _Py_TIER2

static PyObject *
add_executor_dependency(PyObject *self, PyObject *args)
{
    PyObject *exec;
    PyObject *obj;
    if (!PyArg_ParseTuple(args, "OO", &exec, &obj)) {
        return NULL;
    }
    _Py_Executor_DependsOn((_PyExecutorObject *)exec, obj);
    Py_RETURN_NONE;
}

static PyObject *
invalidate_executors(PyObject *self, PyObject *obj)
{
    PyInterpreterState *interp = PyInterpreterState_Get();
    _Py_Executors_InvalidateDependency(interp, obj, 1);
    Py_RETURN_NONE;
}

#endif

static int _pending_callback(void *arg)
{
    /* we assume the argument is callable object to which we own a reference */
    PyObject *callable = (PyObject *)arg;
    PyObject *r = PyObject_CallNoArgs(callable);
    Py_DECREF(callable);
    Py_XDECREF(r);
    return r != NULL ? 0 : -1;
}

/* The following requests n callbacks to _pending_callback.  It can be
 * run from any python thread.
 */
static PyObject *
pending_threadfunc(PyObject *self, PyObject *args, PyObject *kwargs)
{
    PyObject *callable;
    unsigned int num = 1;
    int blocking = 0;
    int ensure_added = 0;
    static char *kwlist[] = {"callback", "num",
                             "blocking", "ensure_added", NULL};
    if (!PyArg_ParseTupleAndKeywords(args, kwargs,
                                     "O|I$pp:pending_threadfunc", kwlist,
                                     &callable, &num, &blocking, &ensure_added))
    {
        return NULL;
    }
    PyInterpreterState *interp = _PyInterpreterState_GET();

    /* create the reference for the callbackwhile we hold the lock */
    for (unsigned int i = 0; i < num; i++) {
        Py_INCREF(callable);
    }

    PyThreadState *save_tstate = NULL;
    if (!blocking) {
        save_tstate = PyEval_SaveThread();
    }

    unsigned int num_added = 0;
    for (; num_added < num; num_added++) {
        if (ensure_added) {
            _Py_add_pending_call_result r;
            do {
                r = _PyEval_AddPendingCall(interp, &_pending_callback, callable, 0);
                assert(r == _Py_ADD_PENDING_SUCCESS
                       || r == _Py_ADD_PENDING_FULL);
            } while (r == _Py_ADD_PENDING_FULL);
        }
        else {
            if (_PyEval_AddPendingCall(interp, &_pending_callback, callable, 0) < 0) {
                break;
            }
        }
    }

    if (!blocking) {
        PyEval_RestoreThread(save_tstate);
    }

    for (unsigned int i = num_added; i < num; i++) {
        Py_DECREF(callable); /* unsuccessful add, destroy the extra reference */
    }

    /* The callable is decref'ed in _pending_callback() above. */
    return PyLong_FromUnsignedLong((unsigned long)num_added);
}


static struct {
    int64_t interpid;
} pending_identify_result;

static int
_pending_identify_callback(void *arg)
{
    PyThread_type_lock mutex = (PyThread_type_lock)arg;
    assert(pending_identify_result.interpid == -1);
    PyThreadState *tstate = PyThreadState_Get();
    pending_identify_result.interpid = PyInterpreterState_GetID(tstate->interp);
    PyThread_release_lock(mutex);
    return 0;
}

static PyObject *
pending_identify(PyObject *self, PyObject *args)
{
    PyObject *interpid;
    if (!PyArg_ParseTuple(args, "O:pending_identify", &interpid)) {
        return NULL;
    }
    PyInterpreterState *interp = _PyInterpreterState_LookUpIDObject(interpid);
    if (interp == NULL) {
        if (!PyErr_Occurred()) {
            PyErr_SetString(PyExc_ValueError, "interpreter not found");
        }
        return NULL;
    }

    pending_identify_result.interpid = -1;

    PyThread_type_lock mutex = PyThread_allocate_lock();
    if (mutex == NULL) {
        return NULL;
    }
    PyThread_acquire_lock(mutex, WAIT_LOCK);
    /* It gets released in _pending_identify_callback(). */

    _Py_add_pending_call_result r;
    do {
        Py_BEGIN_ALLOW_THREADS
        r = _PyEval_AddPendingCall(interp,
                                   &_pending_identify_callback, (void *)mutex,
                                   0);
        Py_END_ALLOW_THREADS
        assert(r == _Py_ADD_PENDING_SUCCESS
               || r == _Py_ADD_PENDING_FULL);
    } while (r == _Py_ADD_PENDING_FULL);

    /* Wait for the pending call to complete. */
    PyThread_acquire_lock(mutex, WAIT_LOCK);
    PyThread_release_lock(mutex);
    PyThread_free_lock(mutex);

    PyObject *res = PyLong_FromLongLong(pending_identify_result.interpid);
    pending_identify_result.interpid = -1;
    if (res == NULL) {
        return NULL;
    }
    return res;
}

static PyObject *
tracemalloc_get_traceback(PyObject *self, PyObject *args)
{
    unsigned int domain;
    PyObject *ptr_obj;

    if (!PyArg_ParseTuple(args, "IO", &domain, &ptr_obj)) {
        return NULL;
    }
    void *ptr = PyLong_AsVoidPtr(ptr_obj);
    if (PyErr_Occurred()) {
        return NULL;
    }

    return _PyTraceMalloc_GetTraceback(domain, (uintptr_t)ptr);
}


// Test PyThreadState C API
static PyObject *
test_tstate_capi(PyObject *self, PyObject *Py_UNUSED(args))
{
    // PyThreadState_Get()
    PyThreadState *tstate = PyThreadState_Get();
    assert(tstate != NULL);

    // test _PyThreadState_GetDict()
    PyObject *dict = PyThreadState_GetDict();
    assert(dict != NULL);
    // dict is a borrowed reference

    PyObject *dict2 = _PyThreadState_GetDict(tstate);
    assert(dict2 == dict);
    // dict2 is a borrowed reference

    Py_RETURN_NONE;
}


/* Test _PyUnicode_TransformDecimalAndSpaceToASCII() */
static PyObject *
unicode_transformdecimalandspacetoascii(PyObject *self, PyObject *arg)
{
    if (arg == Py_None) {
        arg = NULL;
    }
    return _PyUnicode_TransformDecimalAndSpaceToASCII(arg);
}

static PyObject *
test_pyobject_is_freed(const char *test_name, PyObject *op)
{
    if (!_PyObject_IsFreed(op)) {
        PyErr_SetString(PyExc_AssertionError,
                        "object is not seen as freed");
        return NULL;
    }
    Py_RETURN_NONE;
}

static PyObject *
check_pyobject_null_is_freed(PyObject *self, PyObject *Py_UNUSED(args))
{
    PyObject *op = NULL;
    return test_pyobject_is_freed("check_pyobject_null_is_freed", op);
}


static PyObject *
check_pyobject_uninitialized_is_freed(PyObject *self,
                                      PyObject *Py_UNUSED(args))
{
    PyObject *op = (PyObject *)PyObject_Malloc(sizeof(PyObject));
    if (op == NULL) {
        return NULL;
    }
    /* Initialize reference count to avoid early crash in ceval or GC */
    Py_SET_REFCNT(op, 1);
    /* object fields like ob_type are uninitialized! */
    return test_pyobject_is_freed("check_pyobject_uninitialized_is_freed", op);
}


static PyObject *
check_pyobject_forbidden_bytes_is_freed(PyObject *self,
                                        PyObject *Py_UNUSED(args))
{
    /* Allocate an incomplete PyObject structure: truncate 'ob_type' field */
    PyObject *op = (PyObject *)PyObject_Malloc(offsetof(PyObject, ob_type));
    if (op == NULL) {
        return NULL;
    }
    /* Initialize reference count to avoid early crash in ceval or GC */
    Py_SET_REFCNT(op, 1);
    /* ob_type field is after the memory block: part of "forbidden bytes"
       when using debug hooks on memory allocators! */
    return test_pyobject_is_freed("check_pyobject_forbidden_bytes_is_freed", op);
}


static PyObject *
check_pyobject_freed_is_freed(PyObject *self, PyObject *Py_UNUSED(args))
{
    /* ASan or TSan would report an use-after-free error */
#if defined(_Py_ADDRESS_SANITIZER) || defined(_Py_THREAD_SANITIZER)
    Py_RETURN_NONE;
#else
    PyObject *op = PyObject_CallNoArgs((PyObject *)&PyBaseObject_Type);
    if (op == NULL) {
        return NULL;
    }
    Py_TYPE(op)->tp_dealloc(op);
    /* Reset reference count to avoid early crash in ceval or GC */
    Py_SET_REFCNT(op, 1);
    /* object memory is freed! */
    return test_pyobject_is_freed("check_pyobject_freed_is_freed", op);
#endif
}


static PyObject *
test_pymem_getallocatorsname(PyObject *self, PyObject *args)
{
    const char *name = _PyMem_GetCurrentAllocatorName();
    if (name == NULL) {
        PyErr_SetString(PyExc_RuntimeError, "cannot get allocators name");
        return NULL;
    }
    return PyUnicode_FromString(name);
}

static PyObject *
get_object_dict_values(PyObject *self, PyObject *obj)
{
    PyTypeObject *type = Py_TYPE(obj);
    if (!_PyType_HasFeature(type, Py_TPFLAGS_INLINE_VALUES)) {
        Py_RETURN_NONE;
    }
    PyDictValues *values = _PyObject_InlineValues(obj);
    if (!values->valid) {
        Py_RETURN_NONE;
    }
    PyDictKeysObject *keys = ((PyHeapTypeObject *)type)->ht_cached_keys;
    assert(keys != NULL);
    int size = (int)keys->dk_nentries;
    assert(size >= 0);
    PyObject *res = PyTuple_New(size);
    if (res == NULL) {
        return NULL;
    }
    _Py_DECLARE_STR(anon_null, "<NULL>");
    for(int i = 0; i < size; i++) {
        PyObject *item = values->values[i];
        if (item == NULL) {
            item = &_Py_STR(anon_null);
        }
        else {
            Py_INCREF(item);
        }
        PyTuple_SET_ITEM(res, i, item);
    }
    return res;
}


static PyObject*
new_hamt(PyObject *self, PyObject *args)
{
    return _PyContext_NewHamtForTests();
}


static PyObject*
dict_getitem_knownhash(PyObject *self, PyObject *args)
{
    PyObject *mp, *key, *result;
    Py_ssize_t hash;

    if (!PyArg_ParseTuple(args, "OOn:dict_getitem_knownhash",
                          &mp, &key, &hash)) {
        return NULL;
    }

    result = _PyDict_GetItem_KnownHash(mp, key, (Py_hash_t)hash);
    if (result == NULL && !PyErr_Occurred()) {
        _PyErr_SetKeyError(key);
        return NULL;
    }

    return Py_XNewRef(result);
}


static int
_init_interp_config_from_object(PyInterpreterConfig *config, PyObject *obj)
{
    if (obj == NULL) {
        *config = (PyInterpreterConfig)_PyInterpreterConfig_INIT;
        return 0;
    }

    PyObject *dict = PyObject_GetAttrString(obj, "__dict__");
    if (dict == NULL) {
        PyErr_Format(PyExc_TypeError, "bad config %R", obj);
        return -1;
    }
    int res = _PyInterpreterConfig_InitFromDict(config, dict);
    Py_DECREF(dict);
    if (res < 0) {
        return -1;
    }
    return 0;
}

static PyInterpreterState *
_new_interpreter(PyInterpreterConfig *config, long whence)
{
    if (whence == _PyInterpreterState_WHENCE_XI) {
        return _PyXI_NewInterpreter(config, &whence, NULL, NULL);
    }
    PyObject *exc = NULL;
    PyInterpreterState *interp = NULL;
    if (whence == _PyInterpreterState_WHENCE_UNKNOWN) {
        assert(config == NULL);
        interp = PyInterpreterState_New();
    }
    else if (whence == _PyInterpreterState_WHENCE_CAPI
             || whence == _PyInterpreterState_WHENCE_LEGACY_CAPI)
    {
        PyThreadState *tstate = NULL;
        PyThreadState *save_tstate = PyThreadState_Swap(NULL);
        if (whence == _PyInterpreterState_WHENCE_LEGACY_CAPI) {
            assert(config == NULL);
            tstate = Py_NewInterpreter();
            PyThreadState_Swap(save_tstate);
        }
        else {
            PyStatus status = Py_NewInterpreterFromConfig(&tstate, config);
            PyThreadState_Swap(save_tstate);
            if (PyStatus_Exception(status)) {
                assert(tstate == NULL);
                _PyErr_SetFromPyStatus(status);
                exc = PyErr_GetRaisedException();
            }
        }
        if (tstate != NULL) {
            interp = PyThreadState_GetInterpreter(tstate);
            // Throw away the initial tstate.
            PyThreadState_Swap(tstate);
            PyThreadState_Clear(tstate);
            PyThreadState_Swap(save_tstate);
            PyThreadState_Delete(tstate);
        }
    }
    else {
        PyErr_Format(PyExc_ValueError,
                     "unsupported whence %ld", whence);
        return NULL;
    }

    if (interp == NULL) {
        PyErr_SetString(PyExc_InterpreterError,
                        "sub-interpreter creation failed");
        if (exc != NULL) {
            _PyErr_ChainExceptions1(exc);
        }
    }
    return interp;
}

// This exists mostly for testing the _interpreters module, as an
// alternative to _interpreters.create()
static PyObject *
create_interpreter(PyObject *self, PyObject *args, PyObject *kwargs)
{
    static char *kwlist[] = {"config", "whence", NULL};
    PyObject *configobj = NULL;
    long whence = _PyInterpreterState_WHENCE_XI;
    if (!PyArg_ParseTupleAndKeywords(args, kwargs,
                                     "|O$l:create_interpreter", kwlist,
                                     &configobj, &whence))
    {
        return NULL;
    }
    if (configobj == Py_None) {
        configobj = NULL;
    }

    // Resolve the config.
    PyInterpreterConfig *config = NULL;
    PyInterpreterConfig _config;
    if (whence == _PyInterpreterState_WHENCE_UNKNOWN
            || whence == _PyInterpreterState_WHENCE_LEGACY_CAPI)
    {
        if (configobj != NULL) {
            PyErr_SetString(PyExc_ValueError, "got unexpected config");
            return NULL;
        }
    }
    else {
        config = &_config;
        if (_init_interp_config_from_object(config, configobj) < 0) {
            return NULL;
        }
    }

    // Create the interpreter.
    PyInterpreterState *interp = _new_interpreter(config, whence);
    if (interp == NULL) {
        return NULL;
    }

    // Return the ID.
    PyObject *idobj = _PyInterpreterState_GetIDObject(interp);
    if (idobj == NULL) {
        _PyXI_EndInterpreter(interp, NULL, NULL);
        return NULL;
    }

    return idobj;
}

// This exists mostly for testing the _interpreters module, as an
// alternative to _interpreters.destroy()
static PyObject *
destroy_interpreter(PyObject *self, PyObject *args, PyObject *kwargs)
{
    static char *kwlist[] = {"id", NULL};
    PyObject *idobj = NULL;
    if (!PyArg_ParseTupleAndKeywords(args, kwargs,
                                     "O:destroy_interpreter", kwlist,
                                     &idobj))
    {
        return NULL;
    }

    PyInterpreterState *interp = _PyInterpreterState_LookUpIDObject(idobj);
    if (interp == NULL) {
        return NULL;
    }

    _PyXI_EndInterpreter(interp, NULL, NULL);
    Py_RETURN_NONE;
}

// This exists mostly for testing the _interpreters module, as an
// alternative to _interpreters.destroy()
static PyObject *
exec_interpreter(PyObject *self, PyObject *args, PyObject *kwargs)
{
    static char *kwlist[] = {"id", "code", "main", NULL};
    PyObject *idobj;
    const char *code;
    int runningmain = 0;
    if (!PyArg_ParseTupleAndKeywords(args, kwargs,
                                     "Os|$p:exec_interpreter", kwlist,
                                     &idobj, &code, &runningmain))
    {
        return NULL;
    }

    PyInterpreterState *interp = _PyInterpreterState_LookUpIDObject(idobj);
    if (interp == NULL) {
        return NULL;
    }

    PyObject *res = NULL;
    PyThreadState *tstate =
        _PyThreadState_NewBound(interp, _PyThreadState_WHENCE_EXEC);

    PyThreadState *save_tstate = PyThreadState_Swap(tstate);

    if (runningmain) {
       if (_PyInterpreterState_SetRunningMain(interp) < 0) {
           goto finally;
       }
    }

    /* only initialise 'cflags.cf_flags' to test backwards compatibility */
    PyCompilerFlags cflags = {0};
    int r = PyRun_SimpleStringFlags(code, &cflags);
    if (PyErr_Occurred()) {
        PyErr_PrintEx(0);
    }

    if (runningmain) {
        _PyInterpreterState_SetNotRunningMain(interp);
    }

    res = PyLong_FromLong(r);

finally:
    PyThreadState_Clear(tstate);
    PyThreadState_Swap(save_tstate);
    PyThreadState_Delete(tstate);
    return res;
}


/* To run some code in a sub-interpreter.

Generally you can use test.support.interpreters,
but we keep this helper as a distinct implementation.
That's especially important for testing test.support.interpreters.
*/
static PyObject *
run_in_subinterp_with_config(PyObject *self, PyObject *args, PyObject *kwargs)
{
    const char *code;
    PyObject *configobj;
    int xi = 0;
    static char *kwlist[] = {"code", "config", "xi", NULL};
    if (!PyArg_ParseTupleAndKeywords(args, kwargs,
                    "sO|$p:run_in_subinterp_with_config", kwlist,
                    &code, &configobj, &xi))
    {
        return NULL;
    }

    PyInterpreterConfig config;
    if (_init_interp_config_from_object(&config, configobj) < 0) {
        return NULL;
    }

    /* only initialise 'cflags.cf_flags' to test backwards compatibility */
    PyCompilerFlags cflags = {0};

    int r;
    if (xi) {
        PyThreadState *save_tstate;
        PyThreadState *tstate;

        /* Create an interpreter, staying switched to it. */
        PyInterpreterState *interp = \
                _PyXI_NewInterpreter(&config, NULL, &tstate, &save_tstate);
        if (interp == NULL) {
            return NULL;
        }

        /* Exec the code in the new interpreter. */
        r = PyRun_SimpleStringFlags(code, &cflags);

        /* clean up post-exec. */
        _PyXI_EndInterpreter(interp, tstate, &save_tstate);
    }
    else {
        PyThreadState *substate;
        PyThreadState *mainstate = PyThreadState_Swap(NULL);

        /* Create an interpreter, staying switched to it. */
        PyStatus status = Py_NewInterpreterFromConfig(&substate, &config);
        if (PyStatus_Exception(status)) {
            /* Since no new thread state was created, there is no exception to
               propagate; raise a fresh one after swapping in the old thread
               state. */
            PyThreadState_Swap(mainstate);
            _PyErr_SetFromPyStatus(status);
            PyObject *exc = PyErr_GetRaisedException();
            PyErr_SetString(PyExc_InterpreterError,
                            "sub-interpreter creation failed");
            _PyErr_ChainExceptions1(exc);
            return NULL;
        }

        /* Exec the code in the new interpreter. */
        r = PyRun_SimpleStringFlags(code, &cflags);

        /* clean up post-exec. */
        Py_EndInterpreter(substate);
        PyThreadState_Swap(mainstate);
    }

    return PyLong_FromLong(r);
}


static PyObject *
normalize_interp_id(PyObject *self, PyObject *idobj)
{
    int64_t interpid = _PyInterpreterState_ObjectToID(idobj);
    if (interpid < 0) {
        return NULL;
    }
    return PyLong_FromLongLong(interpid);
}

static PyObject *
next_interpreter_id(PyObject *self, PyObject *Py_UNUSED(ignored))
{
    int64_t interpid = _PyRuntime.interpreters.next_id;
    return PyLong_FromLongLong(interpid);
}

static PyObject *
unused_interpreter_id(PyObject *self, PyObject *Py_UNUSED(ignored))
{
    int64_t interpid = INT64_MAX;
    assert(interpid > _PyRuntime.interpreters.next_id);
    return PyLong_FromLongLong(interpid);
}

static PyObject *
interpreter_exists(PyObject *self, PyObject *idobj)
{
    PyInterpreterState *interp = _PyInterpreterState_LookUpIDObject(idobj);
    if (interp == NULL) {
        if (PyErr_ExceptionMatches(PyExc_InterpreterNotFoundError)) {
            PyErr_Clear();
            Py_RETURN_FALSE;
        }
        assert(PyErr_Occurred());
        return NULL;
    }
    Py_RETURN_TRUE;
}

static PyObject *
get_interpreter_refcount(PyObject *self, PyObject *idobj)
{
    PyInterpreterState *interp = _PyInterpreterState_LookUpIDObject(idobj);
    if (interp == NULL) {
        return NULL;
    }
    return PyLong_FromLongLong(interp->id_refcount);
}

static PyObject *
link_interpreter_refcount(PyObject *self, PyObject *idobj)
{
    PyInterpreterState *interp = _PyInterpreterState_LookUpIDObject(idobj);
    if (interp == NULL) {
        assert(PyErr_Occurred());
        return NULL;
    }
    _PyInterpreterState_RequireIDRef(interp, 1);
    Py_RETURN_NONE;
}

static PyObject *
unlink_interpreter_refcount(PyObject *self, PyObject *idobj)
{
    PyInterpreterState *interp = _PyInterpreterState_LookUpIDObject(idobj);
    if (interp == NULL) {
        assert(PyErr_Occurred());
        return NULL;
    }
    _PyInterpreterState_RequireIDRef(interp, 0);
    Py_RETURN_NONE;
}

static PyObject *
interpreter_refcount_linked(PyObject *self, PyObject *idobj)
{
    PyInterpreterState *interp = _PyInterpreterState_LookUpIDObject(idobj);
    if (interp == NULL) {
        return NULL;
    }
    if (_PyInterpreterState_RequiresIDRef(interp)) {
        Py_RETURN_TRUE;
    }
    Py_RETURN_FALSE;
}


static void
_xid_capsule_destructor(PyObject *capsule)
{
    _PyXIData_t *xidata = (_PyXIData_t *)PyCapsule_GetPointer(capsule, NULL);
    if (xidata != NULL) {
        assert(_PyXIData_Release(xidata) == 0);
        _PyXIData_Free(xidata);
    }
}

static PyObject *
get_crossinterp_data(PyObject *self, PyObject *args, PyObject *kwargs)
{
    PyObject *obj = NULL;
    PyObject *modeobj = NULL;
    static char *kwlist[] = {"obj", "mode", NULL};
    if (!PyArg_ParseTupleAndKeywords(args, kwargs,
                    "O|O:get_crossinterp_data", kwlist,
                    &obj, &modeobj))
    {
        return NULL;
    }
    const char *mode = NULL;
    if (modeobj == NULL || modeobj == Py_None) {
        mode = "xidata";
    }
    else if (!PyUnicode_Check(modeobj)) {
        PyErr_Format(PyExc_TypeError, "expected mode str, got %R", modeobj);
        return NULL;
    }
    else {
        mode = PyUnicode_AsUTF8(modeobj);
        if (strlen(mode) == 0) {
            mode = "xidata";
        }
    }

    PyThreadState *tstate = _PyThreadState_GET();
    _PyXIData_t *xidata = _PyXIData_New();
    if (xidata == NULL) {
        return NULL;
    }
    if (strcmp(mode, "xidata") == 0) {
        if (_PyObject_GetXIData(tstate, obj, xidata) != 0) {
            goto error;
        }
    }
<<<<<<< HEAD
    else if (strcmp(mode, "pickle") == 0) {
        if (_PyPickle_GetXIData(tstate, obj, xidata) != 0) {
=======
    else if (strcmp(mode, "marshal") == 0) {
        if (_PyMarshal_GetXIData(tstate, obj, xidata) != 0) {
>>>>>>> bdd23c0b
            goto error;
        }
    }
    else {
        PyErr_Format(PyExc_ValueError, "unsupported mode %R", modeobj);
        goto error;
    }
    PyObject *capsule = PyCapsule_New(xidata, NULL, _xid_capsule_destructor);
    if (capsule == NULL) {
        assert(_PyXIData_Release(xidata) == 0);
        goto error;
    }
    return capsule;

error:
    _PyXIData_Free(xidata);
    return NULL;
}

static PyObject *
restore_crossinterp_data(PyObject *self, PyObject *args)
{
    PyObject *capsule = NULL;
    if (!PyArg_ParseTuple(args, "O:restore_crossinterp_data", &capsule)) {
        return NULL;
    }

    _PyXIData_t *xidata = (_PyXIData_t *)PyCapsule_GetPointer(capsule, NULL);
    if (xidata == NULL) {
        return NULL;
    }
    return _PyXIData_NewObject(xidata);
}


static PyObject *
raiseTestError(const char* test_name, const char* msg)
{
    PyErr_Format(PyExc_AssertionError, "%s: %s", test_name, msg);
    return NULL;
}


/*[clinic input]
_testinternalcapi.test_long_numbits
[clinic start generated code]*/

static PyObject *
_testinternalcapi_test_long_numbits_impl(PyObject *module)
/*[clinic end generated code: output=745d62d120359434 input=f14ca6f638e44dad]*/
{
    struct triple {
        long input;
        uint64_t nbits;
        int sign;
    } testcases[] = {{0, 0, 0},
                     {1L, 1, 1},
                     {-1L, 1, -1},
                     {2L, 2, 1},
                     {-2L, 2, -1},
                     {3L, 2, 1},
                     {-3L, 2, -1},
                     {4L, 3, 1},
                     {-4L, 3, -1},
                     {0x7fffL, 15, 1},          /* one Python int digit */
             {-0x7fffL, 15, -1},
             {0xffffL, 16, 1},
             {-0xffffL, 16, -1},
             {0xfffffffL, 28, 1},
             {-0xfffffffL, 28, -1}};
    size_t i;

    for (i = 0; i < Py_ARRAY_LENGTH(testcases); ++i) {
        uint64_t nbits;
        int sign = -7;
        PyObject *plong;

        plong = PyLong_FromLong(testcases[i].input);
        if (plong == NULL)
            return NULL;
        nbits = _PyLong_NumBits(plong);
        (void)PyLong_GetSign(plong, &sign);

        Py_DECREF(plong);
        if (nbits != testcases[i].nbits)
            return raiseTestError("test_long_numbits",
                            "wrong result for _PyLong_NumBits");
        if (sign != testcases[i].sign)
            return raiseTestError("test_long_numbits",
                            "wrong result for PyLong_GetSign()");
    }
    Py_RETURN_NONE;
}

static PyObject *
compile_perf_trampoline_entry(PyObject *self, PyObject *args)
{
    PyObject *co;
    if (!PyArg_ParseTuple(args, "O!", &PyCode_Type, &co)) {
        return NULL;
    }
    int ret = PyUnstable_PerfTrampoline_CompileCode((PyCodeObject *)co);
    if (ret != 0) {
        PyErr_SetString(PyExc_AssertionError, "Failed to compile trampoline");
        return NULL;
    }
    return PyLong_FromLong(ret);
}

static PyObject *
perf_trampoline_set_persist_after_fork(PyObject *self, PyObject *args)
{
    int enable;
    if (!PyArg_ParseTuple(args, "i", &enable)) {
        return NULL;
    }
    int ret = PyUnstable_PerfTrampoline_SetPersistAfterFork(enable);
    if (ret == 0) {
        PyErr_SetString(PyExc_AssertionError, "Failed to set persist_after_fork");
        return NULL;
    }
    return PyLong_FromLong(ret);
}


static PyObject *
get_rare_event_counters(PyObject *self, PyObject *type)
{
    PyInterpreterState *interp = PyInterpreterState_Get();

    return Py_BuildValue(
        "{sksksksksk}",
        "set_class", (unsigned long)interp->rare_events.set_class,
        "set_bases", (unsigned long)interp->rare_events.set_bases,
        "set_eval_frame_func", (unsigned long)interp->rare_events.set_eval_frame_func,
        "builtin_dict", (unsigned long)interp->rare_events.builtin_dict,
        "func_modification", (unsigned long)interp->rare_events.func_modification
    );
}

static PyObject *
reset_rare_event_counters(PyObject *self, PyObject *Py_UNUSED(type))
{
    PyInterpreterState *interp = PyInterpreterState_Get();

    interp->rare_events.set_class = 0;
    interp->rare_events.set_bases = 0;
    interp->rare_events.set_eval_frame_func = 0;
    interp->rare_events.builtin_dict = 0;
    interp->rare_events.func_modification = 0;

    return Py_None;
}


#ifdef Py_GIL_DISABLED
static PyObject *
get_py_thread_id(PyObject *self, PyObject *Py_UNUSED(ignored))
{
    uintptr_t tid = _Py_ThreadId();
    Py_BUILD_ASSERT(sizeof(unsigned long long) >= sizeof(tid));
    return PyLong_FromUnsignedLongLong(tid);
}

static PyCodeObject *
get_code(PyObject *obj)
{
    if (PyCode_Check(obj)) {
        return (PyCodeObject *)obj;
    }
    else if (PyFunction_Check(obj)) {
        return (PyCodeObject *)PyFunction_GetCode(obj);
    }
    return (PyCodeObject *)PyErr_Format(
        PyExc_TypeError, "expected function or code object, got %s",
        Py_TYPE(obj)->tp_name);
}

static PyObject *
get_tlbc(PyObject *Py_UNUSED(module), PyObject *obj)
{
    PyCodeObject *code = get_code(obj);
    if (code == NULL) {
        return NULL;
    }
    _Py_CODEUNIT *bc = _PyCode_GetTLBCFast(PyThreadState_GET(), code);
    if (bc == NULL) {
        Py_RETURN_NONE;
    }
    return PyBytes_FromStringAndSize((const char *)bc, _PyCode_NBYTES(code));
}

static PyObject *
get_tlbc_id(PyObject *Py_UNUSED(module), PyObject *obj)
{
    PyCodeObject *code = get_code(obj);
    if (code == NULL) {
        return NULL;
    }
    _Py_CODEUNIT *bc = _PyCode_GetTLBCFast(PyThreadState_GET(), code);
    if (bc == NULL) {
        Py_RETURN_NONE;
    }
    return PyLong_FromVoidPtr(bc);
}
#endif

static PyObject *
has_inline_values(PyObject *self, PyObject *obj)
{
    if ((Py_TYPE(obj)->tp_flags & Py_TPFLAGS_INLINE_VALUES) &&
        _PyObject_InlineValues(obj)->valid) {
        Py_RETURN_TRUE;
    }
    Py_RETURN_FALSE;
}

static PyObject *
has_split_table(PyObject *self, PyObject *obj)
{
    if (PyDict_Check(obj) && _PyDict_HasSplitTable((PyDictObject *)obj)) {
        Py_RETURN_TRUE;
    }
    Py_RETURN_FALSE;
}

// Circumvents standard version assignment machinery - use with caution and only on
// short-lived heap types
static PyObject *
type_assign_specific_version_unsafe(PyObject *self, PyObject *args)
{
    PyTypeObject *type;
    unsigned int version;
    if (!PyArg_ParseTuple(args, "Oi:type_assign_specific_version_unsafe", &type, &version)) {
        return NULL;
    }
    assert(!PyType_HasFeature(type, Py_TPFLAGS_IMMUTABLETYPE));
    _PyType_SetVersion(type, version);
    Py_RETURN_NONE;
}

/*[clinic input]
gh_119213_getargs

    spam: object = None

Test _PyArg_Parser.kwtuple
[clinic start generated code]*/

static PyObject *
gh_119213_getargs_impl(PyObject *module, PyObject *spam)
/*[clinic end generated code: output=d8d9c95d5b446802 input=65ef47511da80fc2]*/
{
    // It must never have been called in the main interprer
    assert(!_Py_IsMainInterpreter(PyInterpreterState_Get()));
    return Py_NewRef(spam);
}

/*[clinic input]
get_next_dict_keys_version
[clinic start generated code]*/

static PyObject *
get_next_dict_keys_version_impl(PyObject *module)
/*[clinic end generated code: output=e5405a509cf9d423 input=bd1cee7c6b9d3a3c]*/
{
    PyInterpreterState *interp = _PyInterpreterState_GET();
    uint32_t keys_version = interp->dict_state.next_keys_version;
    return PyLong_FromLong(keys_version);
}

static PyObject *
get_static_builtin_types(PyObject *self, PyObject *Py_UNUSED(ignored))
{
    return _PyStaticType_GetBuiltins();
}


static PyObject *
identify_type_slot_wrappers(PyObject *self, PyObject *Py_UNUSED(ignored))
{
    return _PyType_GetSlotWrapperNames();
}


static PyObject *
has_deferred_refcount(PyObject *self, PyObject *op)
{
    return PyBool_FromLong(_PyObject_HasDeferredRefcount(op));
}

static PyObject *
get_tracked_heap_size(PyObject *self, PyObject *Py_UNUSED(ignored))
{
    return PyLong_FromInt64(PyInterpreterState_Get()->gc.heap_size);
}

static PyObject *
is_static_immortal(PyObject *self, PyObject *op)
{
    if (_Py_IsStaticImmortal(op)) {
        Py_RETURN_TRUE;
    }
    Py_RETURN_FALSE;
}

static PyObject *
incref_decref_delayed(PyObject *self, PyObject *op)
{
    _PyObject_XDecRefDelayed(Py_NewRef(op));
    Py_RETURN_NONE;
}

static PyMethodDef module_functions[] = {
    {"get_configs", get_configs, METH_NOARGS},
    {"get_recursion_depth", get_recursion_depth, METH_NOARGS},
    {"get_c_recursion_remaining", get_c_recursion_remaining, METH_NOARGS},
    {"test_bswap", test_bswap, METH_NOARGS},
    {"test_popcount", test_popcount, METH_NOARGS},
    {"test_bit_length", test_bit_length, METH_NOARGS},
    {"test_hashtable", test_hashtable, METH_NOARGS},
    {"reset_path_config", test_reset_path_config, METH_NOARGS},
    {"test_edit_cost", test_edit_cost, METH_NOARGS},
    {"test_bytes_find", test_bytes_find, METH_NOARGS},
    {"normalize_path", normalize_path, METH_O, NULL},
    {"get_getpath_codeobject", get_getpath_codeobject, METH_NOARGS, NULL},
    {"EncodeLocaleEx", encode_locale_ex, METH_VARARGS},
    {"DecodeLocaleEx", decode_locale_ex, METH_VARARGS},
    {"set_eval_frame_default", set_eval_frame_default, METH_NOARGS, NULL},
    {"set_eval_frame_record", set_eval_frame_record, METH_O, NULL},
    _TESTINTERNALCAPI_COMPILER_CLEANDOC_METHODDEF
    _TESTINTERNALCAPI_NEW_INSTRUCTION_SEQUENCE_METHODDEF
    _TESTINTERNALCAPI_COMPILER_CODEGEN_METHODDEF
    _TESTINTERNALCAPI_OPTIMIZE_CFG_METHODDEF
    _TESTINTERNALCAPI_ASSEMBLE_CODE_OBJECT_METHODDEF
    {"get_interp_settings", get_interp_settings, METH_VARARGS, NULL},
    {"clear_extension", clear_extension, METH_VARARGS, NULL},
    {"write_perf_map_entry", write_perf_map_entry, METH_VARARGS},
    {"perf_map_state_teardown", perf_map_state_teardown, METH_NOARGS},
    {"iframe_getcode", iframe_getcode, METH_O, NULL},
    {"iframe_getline", iframe_getline, METH_O, NULL},
    {"iframe_getlasti", iframe_getlasti, METH_O, NULL},
    {"get_co_framesize", get_co_framesize, METH_O, NULL},
    {"jit_enabled", jit_enabled,  METH_NOARGS, NULL},
#ifdef _Py_TIER2
    {"add_executor_dependency", add_executor_dependency, METH_VARARGS, NULL},
    {"invalidate_executors", invalidate_executors, METH_O, NULL},
#endif
    {"pending_threadfunc", _PyCFunction_CAST(pending_threadfunc),
     METH_VARARGS | METH_KEYWORDS},
    {"pending_identify", pending_identify, METH_VARARGS, NULL},
    {"_PyTraceMalloc_GetTraceback", tracemalloc_get_traceback, METH_VARARGS},
    {"test_tstate_capi", test_tstate_capi, METH_NOARGS, NULL},
    {"_PyUnicode_TransformDecimalAndSpaceToASCII", unicode_transformdecimalandspacetoascii, METH_O},
    {"check_pyobject_forbidden_bytes_is_freed",
                            check_pyobject_forbidden_bytes_is_freed, METH_NOARGS},
    {"check_pyobject_freed_is_freed", check_pyobject_freed_is_freed, METH_NOARGS},
    {"check_pyobject_null_is_freed",  check_pyobject_null_is_freed,  METH_NOARGS},
    {"check_pyobject_uninitialized_is_freed",
                              check_pyobject_uninitialized_is_freed, METH_NOARGS},
    {"pymem_getallocatorsname", test_pymem_getallocatorsname, METH_NOARGS},
    {"get_object_dict_values", get_object_dict_values, METH_O},
    {"hamt", new_hamt, METH_NOARGS},
    {"dict_getitem_knownhash",  dict_getitem_knownhash,          METH_VARARGS},
    {"create_interpreter", _PyCFunction_CAST(create_interpreter),
     METH_VARARGS | METH_KEYWORDS},
    {"destroy_interpreter", _PyCFunction_CAST(destroy_interpreter),
     METH_VARARGS | METH_KEYWORDS},
    {"exec_interpreter", _PyCFunction_CAST(exec_interpreter),
     METH_VARARGS | METH_KEYWORDS},
    {"run_in_subinterp_with_config",
     _PyCFunction_CAST(run_in_subinterp_with_config),
     METH_VARARGS | METH_KEYWORDS},
    {"normalize_interp_id", normalize_interp_id, METH_O},
    {"next_interpreter_id", next_interpreter_id, METH_NOARGS},
    {"unused_interpreter_id", unused_interpreter_id, METH_NOARGS},
    {"interpreter_exists", interpreter_exists, METH_O},
    {"get_interpreter_refcount", get_interpreter_refcount, METH_O},
    {"link_interpreter_refcount", link_interpreter_refcount,     METH_O},
    {"unlink_interpreter_refcount", unlink_interpreter_refcount, METH_O},
    {"interpreter_refcount_linked", interpreter_refcount_linked, METH_O},
    {"compile_perf_trampoline_entry", compile_perf_trampoline_entry, METH_VARARGS},
    {"perf_trampoline_set_persist_after_fork", perf_trampoline_set_persist_after_fork, METH_VARARGS},
    {"get_crossinterp_data",    _PyCFunction_CAST(get_crossinterp_data),
     METH_VARARGS | METH_KEYWORDS},
    {"restore_crossinterp_data", restore_crossinterp_data,       METH_VARARGS},
    _TESTINTERNALCAPI_TEST_LONG_NUMBITS_METHODDEF
    {"get_rare_event_counters", get_rare_event_counters, METH_NOARGS},
    {"reset_rare_event_counters", reset_rare_event_counters, METH_NOARGS},
    {"has_inline_values", has_inline_values, METH_O},
    {"has_split_table", has_split_table, METH_O},
    {"type_assign_specific_version_unsafe", type_assign_specific_version_unsafe, METH_VARARGS,
     PyDoc_STR("forcefully assign type->tp_version_tag")},

#ifdef Py_GIL_DISABLED
    {"py_thread_id", get_py_thread_id, METH_NOARGS},
    {"get_tlbc", get_tlbc, METH_O, NULL},
    {"get_tlbc_id", get_tlbc_id, METH_O, NULL},
#endif
#ifdef _Py_TIER2
    {"uop_symbols_test", _Py_uop_symbols_test, METH_NOARGS},
#endif
    GH_119213_GETARGS_METHODDEF
    {"get_static_builtin_types", get_static_builtin_types, METH_NOARGS},
    {"identify_type_slot_wrappers", identify_type_slot_wrappers, METH_NOARGS},
    {"has_deferred_refcount", has_deferred_refcount, METH_O},
    {"get_tracked_heap_size", get_tracked_heap_size, METH_NOARGS},
    {"is_static_immortal", is_static_immortal, METH_O},
    {"incref_decref_delayed", incref_decref_delayed, METH_O},
    GET_NEXT_DICT_KEYS_VERSION_METHODDEF
    {NULL, NULL} /* sentinel */
};


/* initialization function */

static int
module_exec(PyObject *module)
{
    if (_PyTestInternalCapi_Init_Lock(module) < 0) {
        return 1;
    }
    if (_PyTestInternalCapi_Init_PyTime(module) < 0) {
        return 1;
    }
    if (_PyTestInternalCapi_Init_Set(module) < 0) {
        return 1;
    }
    if (_PyTestInternalCapi_Init_Complex(module) < 0) {
        return 1;
    }
    if (_PyTestInternalCapi_Init_CriticalSection(module) < 0) {
        return 1;
    }

    Py_ssize_t sizeof_gc_head = 0;
#ifndef Py_GIL_DISABLED
    sizeof_gc_head = sizeof(PyGC_Head);
#endif

    if (PyModule_Add(module, "SIZEOF_PYGC_HEAD",
                        PyLong_FromSsize_t(sizeof_gc_head)) < 0) {
        return 1;
    }

    if (PyModule_Add(module, "SIZEOF_MANAGED_PRE_HEADER",
                        PyLong_FromSsize_t(2 * sizeof(PyObject*))) < 0) {
        return 1;
    }

    if (PyModule_Add(module, "SIZEOF_PYOBJECT",
                        PyLong_FromSsize_t(sizeof(PyObject))) < 0) {
        return 1;
    }

    if (PyModule_Add(module, "SIZEOF_TIME_T",
                        PyLong_FromSsize_t(sizeof(time_t))) < 0) {
        return 1;
    }

    if (PyModule_Add(module, "TIER2_THRESHOLD",
                        PyLong_FromLong(JUMP_BACKWARD_INITIAL_VALUE + 1)) < 0) {
        return 1;
    }

    if (PyModule_Add(module, "SPECIALIZATION_THRESHOLD",
                        PyLong_FromLong(ADAPTIVE_WARMUP_VALUE + 1)) < 0) {
        return 1;
    }

    if (PyModule_Add(module, "SPECIALIZATION_COOLDOWN",
                        PyLong_FromLong(ADAPTIVE_COOLDOWN_VALUE + 1)) < 0) {
        return 1;
    }

    if (PyModule_Add(module, "SHARED_KEYS_MAX_SIZE",
                        PyLong_FromLong(SHARED_KEYS_MAX_SIZE)) < 0) {
        return 1;
    }

    return 0;
}

static struct PyModuleDef_Slot module_slots[] = {
    {Py_mod_exec, module_exec},
    {Py_mod_multiple_interpreters, Py_MOD_PER_INTERPRETER_GIL_SUPPORTED},
    {Py_mod_gil, Py_MOD_GIL_NOT_USED},
    {0, NULL},
};

static int
module_traverse(PyObject *module, visitproc visit, void *arg)
{
    module_state *state = get_module_state(module);
    assert(state != NULL);
    traverse_module_state(state, visit, arg);
    return 0;
}

static int
module_clear(PyObject *module)
{
    module_state *state = get_module_state(module);
    assert(state != NULL);
    (void)clear_module_state(state);
    return 0;
}

static void
module_free(void *module)
{
    module_state *state = get_module_state(module);
    assert(state != NULL);
    (void)clear_module_state(state);
}

static struct PyModuleDef _testcapimodule = {
    .m_base = PyModuleDef_HEAD_INIT,
    .m_name = MODULE_NAME,
    .m_doc = NULL,
    .m_size = sizeof(module_state),
    .m_methods = module_functions,
    .m_slots = module_slots,
    .m_traverse = module_traverse,
    .m_clear = module_clear,
    .m_free = module_free,
};


PyMODINIT_FUNC
PyInit__testinternalcapi(void)
{
    return PyModuleDef_Init(&_testcapimodule);
}<|MERGE_RESOLUTION|>--- conflicted
+++ resolved
@@ -1730,13 +1730,13 @@
             goto error;
         }
     }
-<<<<<<< HEAD
     else if (strcmp(mode, "pickle") == 0) {
         if (_PyPickle_GetXIData(tstate, obj, xidata) != 0) {
-=======
+            goto error;
+        }
+    }
     else if (strcmp(mode, "marshal") == 0) {
         if (_PyMarshal_GetXIData(tstate, obj, xidata) != 0) {
->>>>>>> bdd23c0b
             goto error;
         }
     }
