--- conflicted
+++ resolved
@@ -997,178 +997,6 @@
         }
     }
     return kinds;
-}
-
-static PyObject *
-<<<<<<< HEAD
-get_code_var_counts(PyObject *self, PyObject *_args, PyObject *_kwargs)
-{
-    PyThreadState *tstate = _PyThreadState_GET();
-    PyObject *codearg;
-    PyObject *globalnames = NULL;
-    PyObject *attrnames = NULL;
-    PyObject *globalsns = NULL;
-    PyObject *builtinsns = NULL;
-    static char *kwlist[] = {"code", "globalnames", "attrnames", "globalsns",
-                             "builtinsns", NULL};
-    if (!PyArg_ParseTupleAndKeywords(_args, _kwargs,
-                    "O|OOO!O!:get_code_var_counts", kwlist,
-                    &codearg, &globalnames, &attrnames,
-                    &PyDict_Type, &globalsns, &PyDict_Type, &builtinsns))
-    {
-        return NULL;
-    }
-    if (PyFunction_Check(codearg)) {
-        if (globalsns == NULL) {
-            globalsns = PyFunction_GET_GLOBALS(codearg);
-        }
-        if (builtinsns == NULL) {
-            builtinsns = PyFunction_GET_BUILTINS(codearg);
-        }
-        codearg = PyFunction_GET_CODE(codearg);
-    }
-    else if (!PyCode_Check(codearg)) {
-        PyErr_SetString(PyExc_TypeError,
-                        "argument must be a code object or a function");
-        return NULL;
-    }
-    PyCodeObject *code = (PyCodeObject *)codearg;
-
-    _PyCode_var_counts_t counts = {0};
-    _PyCode_GetVarCounts(code, &counts);
-    if (_PyCode_SetUnboundVarCounts(
-            tstate, code, &counts, globalnames, attrnames,
-            globalsns, builtinsns) < 0)
-    {
-        return NULL;
-    }
-
-#define SET_COUNT(DICT, STRUCT, NAME) \
-    do { \
-        PyObject *count = PyLong_FromLong(STRUCT.NAME); \
-        int res = PyDict_SetItemString(DICT, #NAME, count); \
-        Py_DECREF(count); \
-        if (res < 0) { \
-            goto error; \
-        } \
-    } while (0)
-
-    PyObject *locals = NULL;
-    PyObject *args = NULL;
-    PyObject *cells = NULL;
-    PyObject *hidden = NULL;
-    PyObject *unbound = NULL;
-    PyObject *globals = NULL;
-    PyObject *countsobj = PyDict_New();
-    if (countsobj == NULL) {
-        return NULL;
-    }
-    SET_COUNT(countsobj, counts, total);
-
-    // locals
-    locals = PyDict_New();
-    if (locals == NULL) {
-        goto error;
-    }
-    if (PyDict_SetItemString(countsobj, "locals", locals) < 0) {
-        goto error;
-    }
-    SET_COUNT(locals, counts.locals, total);
-
-    // locals.args
-    args = PyDict_New();
-    if (args == NULL) {
-        goto error;
-    }
-    if (PyDict_SetItemString(locals, "args", args) < 0) {
-        goto error;
-    }
-    SET_COUNT(args, counts.locals.args, total);
-    SET_COUNT(args, counts.locals.args, numposonly);
-    SET_COUNT(args, counts.locals.args, numposorkw);
-    SET_COUNT(args, counts.locals.args, numkwonly);
-    SET_COUNT(args, counts.locals.args, varargs);
-    SET_COUNT(args, counts.locals.args, varkwargs);
-
-    // locals.numpure
-    SET_COUNT(locals, counts.locals, numpure);
-
-    // locals.cells
-    cells = PyDict_New();
-    if (cells == NULL) {
-        goto error;
-    }
-    if (PyDict_SetItemString(locals, "cells", cells) < 0) {
-        goto error;
-    }
-    SET_COUNT(cells, counts.locals.cells, total);
-    SET_COUNT(cells, counts.locals.cells, numargs);
-    SET_COUNT(cells, counts.locals.cells, numothers);
-
-    // locals.hidden
-    hidden = PyDict_New();
-    if (hidden == NULL) {
-        goto error;
-    }
-    if (PyDict_SetItemString(locals, "hidden", hidden) < 0) {
-        goto error;
-    }
-    SET_COUNT(hidden, counts.locals.hidden, total);
-    SET_COUNT(hidden, counts.locals.hidden, numpure);
-    SET_COUNT(hidden, counts.locals.hidden, numcells);
-
-    // numfree
-    SET_COUNT(countsobj, counts, numfree);
-
-    // unbound
-    unbound = PyDict_New();
-    if (unbound == NULL) {
-        goto error;
-    }
-    if (PyDict_SetItemString(countsobj, "unbound", unbound) < 0) {
-        goto error;
-    }
-    SET_COUNT(unbound, counts.unbound, total);
-    SET_COUNT(unbound, counts.unbound, numattrs);
-    SET_COUNT(unbound, counts.unbound, numunknown);
-
-    // unbound.globals
-    globals = PyDict_New();
-    if (globals == NULL) {
-        goto error;
-    }
-    if (PyDict_SetItemString(unbound, "globals", globals) < 0) {
-        goto error;
-    }
-    SET_COUNT(globals, counts.unbound.globals, total);
-    SET_COUNT(globals, counts.unbound.globals, numglobal);
-    SET_COUNT(globals, counts.unbound.globals, numbuiltin);
-    SET_COUNT(globals, counts.unbound.globals, numunknown);
-
-#undef SET_COUNT
-
-    Py_DECREF(locals);
-    Py_DECREF(args);
-    Py_DECREF(cells);
-    Py_DECREF(hidden);
-    Py_DECREF(unbound);
-    Py_DECREF(globals);
-    return countsobj;
-
-error:
-    Py_DECREF(countsobj);
-    Py_XDECREF(locals);
-    Py_XDECREF(args);
-    Py_XDECREF(cells);
-    Py_XDECREF(hidden);
-    Py_XDECREF(unbound);
-    Py_XDECREF(globals);
-    return NULL;
-=======
-jit_enabled(PyObject *self, PyObject *arg)
-{
-    return PyBool_FromLong(_PyInterpreterState_GET()->jit);
->>>>>>> a4be3bc3
 }
 
 #ifdef _Py_TIER2
@@ -2291,12 +2119,6 @@
     {"code_returns_only_none", code_returns_only_none, METH_O, NULL},
     {"get_co_framesize", get_co_framesize, METH_O, NULL},
     {"get_co_localskinds", get_co_localskinds, METH_O, NULL},
-<<<<<<< HEAD
-    {"get_code_var_counts", _PyCFunction_CAST(get_code_var_counts),
-     METH_VARARGS | METH_KEYWORDS, NULL},
-=======
-    {"jit_enabled", jit_enabled,  METH_NOARGS, NULL},
->>>>>>> a4be3bc3
 #ifdef _Py_TIER2
     {"add_executor_dependency", add_executor_dependency, METH_VARARGS, NULL},
     {"invalidate_executors", invalidate_executors, METH_O, NULL},
