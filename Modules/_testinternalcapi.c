--- conflicted
+++ resolved
@@ -1165,8 +1165,6 @@
     return NULL;
 }
 
-<<<<<<< HEAD
-=======
 static PyObject *
 verify_stateless_code(PyObject *self, PyObject *args, PyObject *kwargs)
 {
@@ -1208,14 +1206,6 @@
     Py_RETURN_NONE;
 }
 
-
-static PyObject *
-jit_enabled(PyObject *self, PyObject *arg)
-{
-    return PyBool_FromLong(_PyInterpreterState_GET()->jit);
-}
-
->>>>>>> d270bb57
 #ifdef _Py_TIER2
 
 static PyObject *
@@ -2338,12 +2328,8 @@
     {"get_co_localskinds", get_co_localskinds, METH_O, NULL},
     {"get_code_var_counts", _PyCFunction_CAST(get_code_var_counts),
      METH_VARARGS | METH_KEYWORDS, NULL},
-<<<<<<< HEAD
-=======
     {"verify_stateless_code", _PyCFunction_CAST(verify_stateless_code),
      METH_VARARGS | METH_KEYWORDS, NULL},
-    {"jit_enabled", jit_enabled,  METH_NOARGS, NULL},
->>>>>>> d270bb57
 #ifdef _Py_TIER2
     {"add_executor_dependency", add_executor_dependency, METH_VARARGS, NULL},
     {"invalidate_executors", invalidate_executors, METH_O, NULL},
