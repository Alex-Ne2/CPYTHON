/* Math module -- standard C math library functions, pi and e */

/* Here are some comments from Tim Peters, extracted from the
   discussion attached to http://bugs.python.org/issue1640.  They
   describe the general aims of the math module with respect to
   special values, IEEE-754 floating-point exceptions, and Python
   exceptions.

These are the "spirit of 754" rules:

1. If the mathematical result is a real number, but of magnitude too
large to approximate by a machine float, overflow is signaled and the
result is an infinity (with the appropriate sign).

2. If the mathematical result is a real number, but of magnitude too
small to approximate by a machine float, underflow is signaled and the
result is a zero (with the appropriate sign).

3. At a singularity (a value x such that the limit of f(y) as y
approaches x exists and is an infinity), "divide by zero" is signaled
and the result is an infinity (with the appropriate sign).  This is
complicated a little by that the left-side and right-side limits may
not be the same; e.g., 1/x approaches +inf or -inf as x approaches 0
from the positive or negative directions.  In that specific case, the
sign of the zero determines the result of 1/0.

4. At a point where a function has no defined result in the extended
reals (i.e., the reals plus an infinity or two), invalid operation is
signaled and a NaN is returned.

And these are what Python has historically /tried/ to do (but not
always successfully, as platform libm behavior varies a lot):

For #1, raise OverflowError.

For #2, return a zero (with the appropriate sign if that happens by
accident ;-)).

For #3 and #4, raise ValueError.  It may have made sense to raise
Python's ZeroDivisionError in #3, but historically that's only been
raised for division by zero and mod by zero.

*/

/*
   In general, on an IEEE-754 platform the aim is to follow the C99
   standard, including Annex 'F', whenever possible.  Where the
   standard recommends raising the 'divide-by-zero' or 'invalid'
   floating-point exceptions, Python should raise a ValueError.  Where
   the standard recommends raising 'overflow', Python should raise an
   OverflowError.  In all other circumstances a value should be
   returned.
 */

#ifndef Py_BUILD_CORE_BUILTIN
#  define Py_BUILD_CORE_MODULE 1
#endif

#include "Python.h"
#include "pycore_bitutils.h"      // _Py_bit_length()
#include "pycore_call.h"          // _PyObject_CallNoArgs()
#include "pycore_long.h"          // _PyLong_GetZero()
#include "pycore_moduleobject.h"  // _PyModule_GetState()
#include "pycore_object.h"        // _PyObject_LookupSpecial()
#include "pycore_pymath.h"        // _PY_SHORT_FLOAT_REPR
/* For DBL_EPSILON in _math.h */
#include <float.h>
/* For _Py_log1p with workarounds for buggy handling of zeros. */
#include "_math.h"
#include <stdbool.h>

#include "clinic/mathmodule.c.h"

/*[clinic input]
module math
[clinic start generated code]*/
/*[clinic end generated code: output=da39a3ee5e6b4b0d input=76bc7002685dd942]*/



/*
Double and triple length extended precision algorithms from:

  Accurate Sum and Dot Product
  by Takeshi Ogita, Siegfried M. Rump, and Shin’Ichi Oishi
  https://doi.org/10.1137/030601818
  https://www.tuhh.de/ti3/paper/rump/OgRuOi05.pdf

*/

typedef struct{ double hi; double lo; } DoubleLength;

static DoubleLength
dl_fast_sum(double a, double b)
{
    /* Algorithm 1.1. Compensated summation of two floating-point numbers. */
    assert(fabs(a) >= fabs(b));
    double x = a + b;
    double y = (a - x) + b;
    return (DoubleLength) {x, y};
}

static DoubleLength
dl_sum(double a, double b)
{
    /* Algorithm 3.1 Error-free transformation of the sum */
    double x = a + b;
    double z = x - a;
    double y = (a - (x - z)) + (b - z);
    return (DoubleLength) {x, y};
}

#ifndef UNRELIABLE_FMA

static DoubleLength
dl_mul(double x, double y)
{
    /* Algorithm 3.5. Error-free transformation of a product */
    double z = x * y;
    double zz = fma(x, y, -z);
    return (DoubleLength) {z, zz};
}

#else

/*
   The default implementation of dl_mul() depends on the C math library
   having an accurate fma() function as required by § 7.12.13.1 of the
   C99 standard.

   The UNRELIABLE_FMA option is provided as a slower but accurate
   alternative for builds where the fma() function is found wanting.
   The speed penalty may be modest (17% slower on an Apple M1 Max),
   so don't hesitate to enable this build option.

   The algorithms are from the T. J. Dekker paper:
   A Floating-Point Technique for Extending the Available Precision
   https://csclub.uwaterloo.ca/~pbarfuss/dekker1971.pdf
*/

static DoubleLength
dl_split(double x) {
    // Dekker (5.5) and (5.6).
    double t = x * 134217729.0;  // Veltkamp constant = 2.0 ** 27 + 1
    double hi = t - (t - x);
    double lo = x - hi;
    return (DoubleLength) {hi, lo};
}

static DoubleLength
dl_mul(double x, double y)
{
    // Dekker (5.12) and mul12()
    DoubleLength xx = dl_split(x);
    DoubleLength yy = dl_split(y);
    double p = xx.hi * yy.hi;
    double q = xx.hi * yy.lo + xx.lo * yy.hi;
    double z = p + q;
    double zz = p - z + q + xx.lo * yy.lo;
    return (DoubleLength) {z, zz};
}

#endif

typedef struct { double hi; double lo; double tiny; } TripleLength;

static const TripleLength tl_zero = {0.0, 0.0, 0.0};

static TripleLength
tl_fma(double x, double y, TripleLength total)
{
    /* Algorithm 5.10 with SumKVert for K=3 */
    DoubleLength pr = dl_mul(x, y);
    DoubleLength sm = dl_sum(total.hi, pr.hi);
    DoubleLength r1 = dl_sum(total.lo, pr.lo);
    DoubleLength r2 = dl_sum(r1.hi, sm.lo);
    return (TripleLength) {sm.hi, r2.hi, total.tiny + r1.lo + r2.lo};
}

static double
tl_to_d(TripleLength total)
{
    DoubleLength last = dl_sum(total.lo, total.hi);
    return total.tiny + last.lo + last.hi;
}


/*
   sin(pi*x), giving accurate results for all finite x (especially x
   integral or close to an integer).  This is here for use in the
   reflection formula for the gamma function.  It conforms to IEEE
   754-2008 for finite arguments, but not for infinities or nans.
*/

static const double pi = 3.141592653589793238462643383279502884197;
static const double logpi = 1.144729885849400174143427351353058711647;

/* Version of PyFloat_AsDouble() with in-line fast paths
   for exact floats and integers.  Gives a substantial
   speed improvement for extracting float arguments.
*/

#define ASSIGN_DOUBLE(target_var, obj, error_label)        \
    if (PyFloat_CheckExact(obj)) {                         \
        target_var = PyFloat_AS_DOUBLE(obj);               \
    }                                                      \
    else if (PyLong_CheckExact(obj)) {                     \
        target_var = PyLong_AsDouble(obj);                 \
        if (target_var == -1.0 && PyErr_Occurred()) {      \
            goto error_label;                              \
        }                                                  \
    }                                                      \
    else {                                                 \
        target_var = PyFloat_AsDouble(obj);                \
        if (target_var == -1.0 && PyErr_Occurred()) {      \
            goto error_label;                              \
        }                                                  \
    }

static double
m_sinpi(double x)
{
    double y, r;
    int n;
    /* this function should only ever be called for finite arguments */
    assert(isfinite(x));
    y = fmod(fabs(x), 2.0);
    n = (int)round(2.0*y);
    assert(0 <= n && n <= 4);
    switch (n) {
    case 0:
        r = sin(pi*y);
        break;
    case 1:
        r = cos(pi*(y-0.5));
        break;
    case 2:
        /* N.B. -sin(pi*(y-1.0)) is *not* equivalent: it would give
           -0.0 instead of 0.0 when y == 1.0. */
        r = sin(pi*(1.0-y));
        break;
    case 3:
        r = -cos(pi*(y-1.5));
        break;
    case 4:
        r = sin(pi*(y-2.0));
        break;
    default:
        Py_UNREACHABLE();
    }
    return copysign(1.0, x)*r;
}

/* Implementation of the real gamma function.  Kept here to work around
   issues (see e.g. gh-70309) with quality of libm's tgamma/lgamma implementations
   on various platforms (Windows, MacOS).  In extensive but non-exhaustive
   random tests, this function proved accurate to within <= 10 ulps across the
   entire float domain.  Note that accuracy may depend on the quality of the
   system math functions, the pow function in particular.  Special cases
   follow C99 annex F.  The parameters and method are tailored to platforms
   whose double format is the IEEE 754 binary64 format.

   Method: for x > 0.0 we use the Lanczos approximation with parameters N=13
   and g=6.024680040776729583740234375; these parameters are amongst those
   used by the Boost library.  Following Boost (again), we re-express the
   Lanczos sum as a rational function, and compute it that way.  The
   coefficients below were computed independently using MPFR, and have been
   double-checked against the coefficients in the Boost source code.

   For x < 0.0 we use the reflection formula.

   There's one minor tweak that deserves explanation: Lanczos' formula for
   Gamma(x) involves computing pow(x+g-0.5, x-0.5) / exp(x+g-0.5).  For many x
   values, x+g-0.5 can be represented exactly.  However, in cases where it
   can't be represented exactly the small error in x+g-0.5 can be magnified
   significantly by the pow and exp calls, especially for large x.  A cheap
   correction is to multiply by (1 + e*g/(x+g-0.5)), where e is the error
   involved in the computation of x+g-0.5 (that is, e = computed value of
   x+g-0.5 - exact value of x+g-0.5).  Here's the proof:

   Correction factor
   -----------------
   Write x+g-0.5 = y-e, where y is exactly representable as an IEEE 754
   double, and e is tiny.  Then:

     pow(x+g-0.5,x-0.5)/exp(x+g-0.5) = pow(y-e, x-0.5)/exp(y-e)
     = pow(y, x-0.5)/exp(y) * C,

   where the correction_factor C is given by

     C = pow(1-e/y, x-0.5) * exp(e)

   Since e is tiny, pow(1-e/y, x-0.5) ~ 1-(x-0.5)*e/y, and exp(x) ~ 1+e, so:

     C ~ (1-(x-0.5)*e/y) * (1+e) ~ 1 + e*(y-(x-0.5))/y

   But y-(x-0.5) = g+e, and g+e ~ g.  So we get C ~ 1 + e*g/y, and

     pow(x+g-0.5,x-0.5)/exp(x+g-0.5) ~ pow(y, x-0.5)/exp(y) * (1 + e*g/y),

   Note that for accuracy, when computing r*C it's better to do

     r + e*g/y*r;

   than

     r * (1 + e*g/y);

   since the addition in the latter throws away most of the bits of
   information in e*g/y.
*/

#define LANCZOS_N 13
static const double lanczos_g = 6.024680040776729583740234375;
static const double lanczos_g_minus_half = 5.524680040776729583740234375;
static const double lanczos_num_coeffs[LANCZOS_N] = {
    23531376880.410759688572007674451636754734846804940,
    42919803642.649098768957899047001988850926355848959,
    35711959237.355668049440185451547166705960488635843,
    17921034426.037209699919755754458931112671403265390,
    6039542586.3520280050642916443072979210699388420708,
    1439720407.3117216736632230727949123939715485786772,
    248874557.86205415651146038641322942321632125127801,
    31426415.585400194380614231628318205362874684987640,
    2876370.6289353724412254090516208496135991145378768,
    186056.26539522349504029498971604569928220784236328,
    8071.6720023658162106380029022722506138218516325024,
    210.82427775157934587250973392071336271166969580291,
    2.5066282746310002701649081771338373386264310793408
};

/* denominator is x*(x+1)*...*(x+LANCZOS_N-2) */
static const double lanczos_den_coeffs[LANCZOS_N] = {
    0.0, 39916800.0, 120543840.0, 150917976.0, 105258076.0, 45995730.0,
    13339535.0, 2637558.0, 357423.0, 32670.0, 1925.0, 66.0, 1.0};

/* gamma values for small positive integers, 1 though NGAMMA_INTEGRAL */
#define NGAMMA_INTEGRAL 23
static const double gamma_integral[NGAMMA_INTEGRAL] = {
    1.0, 1.0, 2.0, 6.0, 24.0, 120.0, 720.0, 5040.0, 40320.0, 362880.0,
    3628800.0, 39916800.0, 479001600.0, 6227020800.0, 87178291200.0,
    1307674368000.0, 20922789888000.0, 355687428096000.0,
    6402373705728000.0, 121645100408832000.0, 2432902008176640000.0,
    51090942171709440000.0, 1124000727777607680000.0,
};

/* Lanczos' sum L_g(x), for positive x */

static double
lanczos_sum(double x)
{
    double num = 0.0, den = 0.0;
    int i;
    assert(x > 0.0);
    /* evaluate the rational function lanczos_sum(x).  For large
       x, the obvious algorithm risks overflow, so we instead
       rescale the denominator and numerator of the rational
       function by x**(1-LANCZOS_N) and treat this as a
       rational function in 1/x.  This also reduces the error for
       larger x values.  The choice of cutoff point (5.0 below) is
       somewhat arbitrary; in tests, smaller cutoff values than
       this resulted in lower accuracy. */
    if (x < 5.0) {
        for (i = LANCZOS_N; --i >= 0; ) {
            num = num * x + lanczos_num_coeffs[i];
            den = den * x + lanczos_den_coeffs[i];
        }
    }
    else {
        for (i = 0; i < LANCZOS_N; i++) {
            num = num / x + lanczos_num_coeffs[i];
            den = den / x + lanczos_den_coeffs[i];
        }
    }
    return num/den;
}


static double
m_tgamma(double x)
{
    double absx, r, y, z, sqrtpow;

    /* special cases */
    if (!isfinite(x)) {
        if (isnan(x) || x > 0.0)
            return x;  /* tgamma(nan) = nan, tgamma(inf) = inf */
        else {
            errno = EDOM;
            return Py_NAN;  /* tgamma(-inf) = nan, invalid */
        }
    }
    if (x == 0.0) {
        errno = EDOM;
        /* tgamma(+-0.0) = +-inf, divide-by-zero */
        return copysign(Py_INFINITY, x);
    }

    /* integer arguments */
    if (x == floor(x)) {
        if (x < 0.0) {
            errno = EDOM;  /* tgamma(n) = nan, invalid for */
            return Py_NAN; /* negative integers n */
        }
        if (x <= NGAMMA_INTEGRAL)
            return gamma_integral[(int)x - 1];
    }
    absx = fabs(x);

    /* tiny arguments:  tgamma(x) ~ 1/x for x near 0 */
    if (absx < 1e-20) {
        r = 1.0/x;
        if (isinf(r))
            errno = ERANGE;
        return r;
    }

    /* large arguments: assuming IEEE 754 doubles, tgamma(x) overflows for
       x > 200, and underflows to +-0.0 for x < -200, not a negative
       integer. */
    if (absx > 200.0) {
        if (x < 0.0) {
            return 0.0/m_sinpi(x);
        }
        else {
            errno = ERANGE;
            return Py_INFINITY;
        }
    }

    y = absx + lanczos_g_minus_half;
    /* compute error in sum */
    if (absx > lanczos_g_minus_half) {
        /* note: the correction can be foiled by an optimizing
           compiler that (incorrectly) thinks that an expression like
           a + b - a - b can be optimized to 0.0.  This shouldn't
           happen in a standards-conforming compiler. */
        double q = y - absx;
        z = q - lanczos_g_minus_half;
    }
    else {
        double q = y - lanczos_g_minus_half;
        z = q - absx;
    }
    z = z * lanczos_g / y;
    if (x < 0.0) {
        r = -pi / m_sinpi(absx) / absx * exp(y) / lanczos_sum(absx);
        r -= z * r;
        if (absx < 140.0) {
            r /= pow(y, absx - 0.5);
        }
        else {
            sqrtpow = pow(y, absx / 2.0 - 0.25);
            r /= sqrtpow;
            r /= sqrtpow;
        }
    }
    else {
        r = lanczos_sum(absx) / exp(y);
        r += z * r;
        if (absx < 140.0) {
            r *= pow(y, absx - 0.5);
        }
        else {
            sqrtpow = pow(y, absx / 2.0 - 0.25);
            r *= sqrtpow;
            r *= sqrtpow;
        }
    }
    if (isinf(r))
        errno = ERANGE;
    return r;
}

/*
   lgamma:  natural log of the absolute value of the Gamma function.
   For large arguments, Lanczos' formula works extremely well here.
*/

static double
m_lgamma(double x)
{
    double r;
    double absx;

    /* special cases */
    if (!isfinite(x)) {
        if (isnan(x))
            return x;  /* lgamma(nan) = nan */
        else
            return Py_INFINITY; /* lgamma(+-inf) = +inf */
    }

    /* integer arguments */
    if (x == floor(x) && x <= 2.0) {
        if (x <= 0.0) {
            errno = EDOM;  /* lgamma(n) = inf, divide-by-zero for */
            return Py_INFINITY; /* integers n <= 0 */
        }
        else {
            return 0.0; /* lgamma(1) = lgamma(2) = 0.0 */
        }
    }

    absx = fabs(x);
    /* tiny arguments: lgamma(x) ~ -log(fabs(x)) for small x */
    if (absx < 1e-20)
        return -log(absx);

    /* Lanczos' formula.  We could save a fraction of a ulp in accuracy by
       having a second set of numerator coefficients for lanczos_sum that
       absorbed the exp(-lanczos_g) term, and throwing out the lanczos_g
       subtraction below; it's probably not worth it. */
    r = log(lanczos_sum(absx)) - lanczos_g;
    r += (absx - 0.5) * (log(absx + lanczos_g - 0.5) - 1);
    if (x < 0.0)
        /* Use reflection formula to get value for negative x. */
        r = logpi - log(fabs(m_sinpi(absx))) - log(absx) - r;
    if (isinf(r))
        errno = ERANGE;
    return r;
}

/* IEEE 754-style remainder operation: x - n*y where n*y is the nearest
   multiple of y to x, taking n even in the case of a tie. Assuming an IEEE 754
   binary floating-point format, the result is always exact. */

static double
m_remainder(double x, double y)
{
    /* Deal with most common case first. */
    if (isfinite(x) && isfinite(y)) {
        double absx, absy, c, m, r;

        if (y == 0.0) {
            return Py_NAN;
        }

        absx = fabs(x);
        absy = fabs(y);
        m = fmod(absx, absy);

        /*
           Warning: some subtlety here. What we *want* to know at this point is
           whether the remainder m is less than, equal to, or greater than half
           of absy. However, we can't do that comparison directly because we
           can't be sure that 0.5*absy is representable (the multiplication
           might incur precision loss due to underflow). So instead we compare
           m with the complement c = absy - m: m < 0.5*absy if and only if m <
           c, and so on. The catch is that absy - m might also not be
           representable, but it turns out that it doesn't matter:

           - if m > 0.5*absy then absy - m is exactly representable, by
             Sterbenz's lemma, so m > c
           - if m == 0.5*absy then again absy - m is exactly representable
             and m == c
           - if m < 0.5*absy then either (i) 0.5*absy is exactly representable,
             in which case 0.5*absy < absy - m, so 0.5*absy <= c and hence m <
             c, or (ii) absy is tiny, either subnormal or in the lowest normal
             binade. Then absy - m is exactly representable and again m < c.
        */

        c = absy - m;
        if (m < c) {
            r = m;
        }
        else if (m > c) {
            r = -c;
        }
        else {
            /*
               Here absx is exactly halfway between two multiples of absy,
               and we need to choose the even multiple. x now has the form

                   absx = n * absy + m

               for some integer n (recalling that m = 0.5*absy at this point).
               If n is even we want to return m; if n is odd, we need to
               return -m.

               So

                   0.5 * (absx - m) = (n/2) * absy

               and now reducing modulo absy gives us:

                                                  | m, if n is odd
                   fmod(0.5 * (absx - m), absy) = |
                                                  | 0, if n is even

               Now m - 2.0 * fmod(...) gives the desired result: m
               if n is even, -m if m is odd.

               Note that all steps in fmod(0.5 * (absx - m), absy)
               will be computed exactly, with no rounding error
               introduced.
            */
            assert(m == c);
            r = m - 2.0 * fmod(0.5 * (absx - m), absy);
        }
        return copysign(1.0, x) * r;
    }

    /* Special values. */
    if (isnan(x)) {
        return x;
    }
    if (isnan(y)) {
        return y;
    }
    if (isinf(x)) {
        return Py_NAN;
    }
    assert(isinf(y));
    return x;
}


/*
    Various platforms (Solaris, OpenBSD) do nonstandard things for log(0),
    log(-ve), log(NaN).  Here are wrappers for log and log10 that deal with
    special values directly, passing positive non-special values through to
    the system log/log10.
 */

static double
m_log(double x)
{
    if (isfinite(x)) {
        if (x > 0.0)
            return log(x);
        errno = EDOM;
        if (x == 0.0)
            return -Py_INFINITY; /* log(0) = -inf */
        else
            return Py_NAN; /* log(-ve) = nan */
    }
    else if (isnan(x))
        return x; /* log(nan) = nan */
    else if (x > 0.0)
        return x; /* log(inf) = inf */
    else {
        errno = EDOM;
        return Py_NAN; /* log(-inf) = nan */
    }
}

/*
   log2: log to base 2.

   Uses an algorithm that should:

     (a) produce exact results for powers of 2, and
     (b) give a monotonic log2 (for positive finite floats),
         assuming that the system log is monotonic.
*/

static double
m_log2(double x)
{
    if (!isfinite(x)) {
        if (isnan(x))
            return x; /* log2(nan) = nan */
        else if (x > 0.0)
            return x; /* log2(+inf) = +inf */
        else {
            errno = EDOM;
            return Py_NAN; /* log2(-inf) = nan, invalid-operation */
        }
    }

    if (x > 0.0) {
        return log2(x);
    }
    else if (x == 0.0) {
        errno = EDOM;
        return -Py_INFINITY; /* log2(0) = -inf, divide-by-zero */
    }
    else {
        errno = EDOM;
        return Py_NAN; /* log2(-inf) = nan, invalid-operation */
    }
}

static double
m_log10(double x)
{
    if (isfinite(x)) {
        if (x > 0.0)
            return log10(x);
        errno = EDOM;
        if (x == 0.0)
            return -Py_INFINITY; /* log10(0) = -inf */
        else
            return Py_NAN; /* log10(-ve) = nan */
    }
    else if (isnan(x))
        return x; /* log10(nan) = nan */
    else if (x > 0.0)
        return x; /* log10(inf) = inf */
    else {
        errno = EDOM;
        return Py_NAN; /* log10(-inf) = nan */
    }
}


/* Call is_error when errno != 0, and where x is the result libm
 * returned.  is_error will usually set up an exception and return
 * true (1), but may return false (0) without setting up an exception.
 */
static int
is_error(double x, int raise_edom)
{
    int result = 1;     /* presumption of guilt */
    assert(errno);      /* non-zero errno is a precondition for calling */
    if (errno == EDOM) {
        if (raise_edom) {
            PyErr_SetString(PyExc_ValueError, "math domain error");
        }
    }

    else if (errno == ERANGE) {
        /* ANSI C generally requires libm functions to set ERANGE
         * on overflow, but also generally *allows* them to set
         * ERANGE on underflow too.  There's no consistency about
         * the latter across platforms.
         * Alas, C99 never requires that errno be set.
         * Here we suppress the underflow errors (libm functions
         * should return a zero on underflow, and +- HUGE_VAL on
         * overflow, so testing the result for zero suffices to
         * distinguish the cases).
         *
         * On some platforms (Ubuntu/ia64) it seems that errno can be
         * set to ERANGE for subnormal results that do *not* underflow
         * to zero.  So to be safe, we'll ignore ERANGE whenever the
         * function result is less than 1.5 in absolute value.
         *
         * bpo-46018: Changed to 1.5 to ensure underflows in expm1()
         * are correctly detected, since the function may underflow
         * toward -1.0 rather than 0.0.
         */
        if (fabs(x) < 1.5)
            result = 0;
        else
            PyErr_SetString(PyExc_OverflowError,
                            "math range error");
    }
    else
        /* Unexpected math error */
        PyErr_SetFromErrno(PyExc_ValueError);
    return result;
}

/*
   math_1 is used to wrap a libm function f that takes a double
   argument and returns a double.

   The error reporting follows these rules, which are designed to do
   the right thing on C89/C99 platforms and IEEE 754/non IEEE 754
   platforms.

   - a NaN result from non-NaN inputs causes ValueError to be raised
   - an infinite result from finite inputs causes OverflowError to be
     raised if can_overflow is 1, or raises ValueError if can_overflow
     is 0.
   - if the result is finite and errno == EDOM then ValueError is
     raised
   - if the result is finite and nonzero and errno == ERANGE then
     OverflowError is raised

   The last rule is used to catch overflow on platforms which follow
   C89 but for which HUGE_VAL is not an infinity.

   For the majority of one-argument functions these rules are enough
   to ensure that Python's functions behave as specified in 'Annex F'
   of the C99 standard, with the 'invalid' and 'divide-by-zero'
   floating-point exceptions mapping to Python's ValueError and the
   'overflow' floating-point exception mapping to OverflowError.
   math_1 only works for functions that don't have singularities *and*
   the possibility of overflow; fortunately, that covers everything we
   care about right now.
*/

static PyObject *
math_1(PyObject *arg, double (*func) (double), int can_overflow,
       const char *err_msg)
{
    double x, r;
    x = PyFloat_AsDouble(arg);
    if (x == -1.0 && PyErr_Occurred())
        return NULL;
    errno = 0;
    r = (*func)(x);
    if (isnan(r) && !isnan(x))
        goto domain_err; /* domain error */
    if (isinf(r) && isfinite(x)) {
        if (can_overflow)
            PyErr_SetString(PyExc_OverflowError,
                            "math range error"); /* overflow */
        else
            goto domain_err; /* singularity */
        return NULL;
    }
    if (isfinite(r) && errno && is_error(r, 1))
        /* this branch unnecessary on most platforms */
        return NULL;

    return PyFloat_FromDouble(r);

domain_err:
    if (err_msg) {
        char *buf = PyOS_double_to_string(x, 'r', 0, Py_DTSF_ADD_DOT_0, NULL);
        if (buf) {
            PyErr_Format(PyExc_ValueError, err_msg, buf);
            PyMem_Free(buf);
        }
	}
	else {
		PyErr_SetString(PyExc_ValueError, "math domain error");
	}
    return NULL;
}

/* variant of math_1, to be used when the function being wrapped is known to
   set errno properly (that is, errno = EDOM for invalid or divide-by-zero,
   errno = ERANGE for overflow). */

static PyObject *
math_1a(PyObject *arg, double (*func) (double), const char *err_msg)
{
    double x, r;
    x = PyFloat_AsDouble(arg);
    if (x == -1.0 && PyErr_Occurred())
        return NULL;
    errno = 0;
    r = (*func)(x);
    if (errno && is_error(r, err_msg ? 0 : 1)) {
        if (err_msg && errno == EDOM) {
            assert(!PyErr_Occurred()); /* exception is not set by is_error() */
            char *buf = PyOS_double_to_string(x, 'r', 0, Py_DTSF_ADD_DOT_0, NULL);
            if (buf) {
                PyErr_Format(PyExc_ValueError, err_msg, buf);
                PyMem_Free(buf);
            }
        }
        return NULL;
    }
    return PyFloat_FromDouble(r);
}

/*
   math_2 is used to wrap a libm function f that takes two double
   arguments and returns a double.

   The error reporting follows these rules, which are designed to do
   the right thing on C89/C99 platforms and IEEE 754/non IEEE 754
   platforms.

   - a NaN result from non-NaN inputs causes ValueError to be raised
   - an infinite result from finite inputs causes OverflowError to be
     raised.
   - if the result is finite and errno == EDOM then ValueError is
     raised
   - if the result is finite and nonzero and errno == ERANGE then
     OverflowError is raised

   The last rule is used to catch overflow on platforms which follow
   C89 but for which HUGE_VAL is not an infinity.

   For most two-argument functions (copysign, fmod, hypot, atan2)
   these rules are enough to ensure that Python's functions behave as
   specified in 'Annex F' of the C99 standard, with the 'invalid' and
   'divide-by-zero' floating-point exceptions mapping to Python's
   ValueError and the 'overflow' floating-point exception mapping to
   OverflowError.
*/

static PyObject *
math_2(PyObject *const *args, Py_ssize_t nargs,
       double (*func) (double, double), const char *funcname)
{
    double x, y, r;
    if (!_PyArg_CheckPositional(funcname, nargs, 2, 2))
        return NULL;
    x = PyFloat_AsDouble(args[0]);
    if (x == -1.0 && PyErr_Occurred()) {
        return NULL;
    }
    y = PyFloat_AsDouble(args[1]);
    if (y == -1.0 && PyErr_Occurred()) {
        return NULL;
    }
    errno = 0;
    r = (*func)(x, y);
    if (isnan(r)) {
        if (!isnan(x) && !isnan(y))
            errno = EDOM;
        else
            errno = 0;
    }
    else if (isinf(r)) {
        if (isfinite(x) && isfinite(y))
            errno = ERANGE;
        else
            errno = 0;
    }
    if (errno && is_error(r, 1))
        return NULL;
    else
        return PyFloat_FromDouble(r);
}

#define FUNC1(funcname, func, can_overflow, docstring)                  \
    static PyObject * math_##funcname(PyObject *self, PyObject *args) { \
        return math_1(args, func, can_overflow, NULL);                  \
    }\
    PyDoc_STRVAR(math_##funcname##_doc, docstring);

#define FUNC1D(funcname, func, can_overflow, docstring, err_msg)        \
    static PyObject * math_##funcname(PyObject *self, PyObject *args) { \
        return math_1(args, func, can_overflow, err_msg);               \
    }\
    PyDoc_STRVAR(math_##funcname##_doc, docstring);

#define FUNC1A(funcname, func, docstring)                               \
    static PyObject * math_##funcname(PyObject *self, PyObject *args) { \
        return math_1a(args, func, NULL);                               \
    }\
    PyDoc_STRVAR(math_##funcname##_doc, docstring);

#define FUNC1AD(funcname, func, docstring, err_msg)                     \
    static PyObject * math_##funcname(PyObject *self, PyObject *args) { \
        return math_1a(args, func, err_msg);                            \
    }\
    PyDoc_STRVAR(math_##funcname##_doc, docstring);

#define FUNC2(funcname, func, docstring) \
    static PyObject * math_##funcname(PyObject *self, PyObject *const *args, Py_ssize_t nargs) { \
        return math_2(args, nargs, func, #funcname); \
    }\
    PyDoc_STRVAR(math_##funcname##_doc, docstring);

FUNC1D(acos, acos, 0,
      "acos($module, x, /)\n--\n\n"
      "Return the arc cosine (measured in radians) of x.\n\n"
      "The result is between 0 and pi.",
      "expected a number in range from -1 up to 1, got %s")
FUNC1D(acosh, acosh, 0,
      "acosh($module, x, /)\n--\n\n"
      "Return the inverse hyperbolic cosine of x.",
      "expected argument value not less than 1, got %s")
FUNC1D(asin, asin, 0,
      "asin($module, x, /)\n--\n\n"
      "Return the arc sine (measured in radians) of x.\n\n"
      "The result is between -pi/2 and pi/2.",
      "expected a number in range from -1 up to 1, got %s")
FUNC1(asinh, asinh, 0,
      "asinh($module, x, /)\n--\n\n"
      "Return the inverse hyperbolic sine of x.")
FUNC1(atan, atan, 0,
      "atan($module, x, /)\n--\n\n"
      "Return the arc tangent (measured in radians) of x.\n\n"
      "The result is between -pi/2 and pi/2.")
FUNC2(atan2, atan2,
      "atan2($module, y, x, /)\n--\n\n"
      "Return the arc tangent (measured in radians) of y/x.\n\n"
      "Unlike atan(y/x), the signs of both x and y are considered.")
FUNC1D(atanh, atanh, 0,
      "atanh($module, x, /)\n--\n\n"
      "Return the inverse hyperbolic tangent of x.",
      "expected a number between -1 and 1, got %s")
FUNC1(cbrt, cbrt, 0,
      "cbrt($module, x, /)\n--\n\n"
      "Return the cube root of x.")

/*[clinic input]
math.ceil

    x as number: object
    /

Return the ceiling of x as an Integral.

This is the smallest integer >= x.
[clinic start generated code]*/

static PyObject *
math_ceil(PyObject *module, PyObject *number)
/*[clinic end generated code: output=6c3b8a78bc201c67 input=2725352806399cab]*/
{
    double x;

    if (PyFloat_CheckExact(number)) {
        x = PyFloat_AS_DOUBLE(number);
    }
    else {
        PyObject *result = _PyObject_MaybeCallSpecialNoArgs(number, &_Py_ID(__ceil__));
        if (result != NULL) {
            return result;
        }
        else if (PyErr_Occurred()) {
            return NULL;
        }
        x = PyFloat_AsDouble(number);
        if (x == -1.0 && PyErr_Occurred()) {
            return NULL;
        }
    }
    return PyLong_FromDouble(ceil(x));
}

FUNC2(copysign, copysign,
      "copysign($module, x, y, /)\n--\n\n"
       "Return a float with the magnitude (absolute value) of x but the sign of y.\n\n"
      "On platforms that support signed zeros, copysign(1.0, -0.0)\n"
      "returns -1.0.\n")
FUNC1D(cos, cos, 0,
      "cos($module, x, /)\n--\n\n"
      "Return the cosine of x (measured in radians).",
      "expected a finite input, got %s")
FUNC1(cosh, cosh, 1,
      "cosh($module, x, /)\n--\n\n"
      "Return the hyperbolic cosine of x.")
FUNC1A(erf, erf,
       "erf($module, x, /)\n--\n\n"
       "Error function at x.")
FUNC1A(erfc, erfc,
       "erfc($module, x, /)\n--\n\n"
       "Complementary error function at x.")
FUNC1(exp, exp, 1,
      "exp($module, x, /)\n--\n\n"
      "Return e raised to the power of x.")
FUNC1(exp2, exp2, 1,
      "exp2($module, x, /)\n--\n\n"
      "Return 2 raised to the power of x.")
FUNC1(expm1, expm1, 1,
      "expm1($module, x, /)\n--\n\n"
      "Return exp(x)-1.\n\n"
      "This function avoids the loss of precision involved in the direct "
      "evaluation of exp(x)-1 for small x.")
FUNC1(fabs, fabs, 0,
      "fabs($module, x, /)\n--\n\n"
      "Return the absolute value of the float x.")

/*[clinic input]
math.floor

    x as number: object
    /

Return the floor of x as an Integral.

This is the largest integer <= x.
[clinic start generated code]*/

static PyObject *
math_floor(PyObject *module, PyObject *number)
/*[clinic end generated code: output=c6a65c4884884b8a input=63af6b5d7ebcc3d6]*/
{
    double x;

    if (PyFloat_CheckExact(number)) {
        x = PyFloat_AS_DOUBLE(number);
    }
    else {
        PyObject *result = _PyObject_MaybeCallSpecialNoArgs(number, &_Py_ID(__floor__));
        if (result != NULL) {
            return result;
        }
        else if (PyErr_Occurred()) {
            return NULL;
        }
        x = PyFloat_AsDouble(number);
        if (x == -1.0 && PyErr_Occurred()) {
            return NULL;
        }
    }
    return PyLong_FromDouble(floor(x));
}

FUNC1AD(gamma, m_tgamma,
      "gamma($module, x, /)\n--\n\n"
      "Gamma function at x.",
      "expected a noninteger or positive integer, got %s")
FUNC1AD(lgamma, m_lgamma,
      "lgamma($module, x, /)\n--\n\n"
      "Natural logarithm of absolute value of Gamma function at x.",
      "expected a noninteger or positive integer, got %s")
FUNC1D(log1p, m_log1p, 0,
      "log1p($module, x, /)\n--\n\n"
      "Return the natural logarithm of 1+x (base e).\n\n"
      "The result is computed in a way which is accurate for x near zero.",
      "expected argument value > -1, got %s")
FUNC2(remainder, m_remainder,
      "remainder($module, x, y, /)\n--\n\n"
      "Difference between x and the closest integer multiple of y.\n\n"
      "Return x - n*y where n*y is the closest integer multiple of y.\n"
      "In the case where x is exactly halfway between two multiples of\n"
      "y, the nearest even value of n is used. The result is always exact.")
FUNC1D(sin, sin, 0,
      "sin($module, x, /)\n--\n\n"
      "Return the sine of x (measured in radians).",
      "expected a finite input, got %s")
FUNC1(sinh, sinh, 1,
      "sinh($module, x, /)\n--\n\n"
      "Return the hyperbolic sine of x.")
FUNC1D(sqrt, sqrt, 0,
      "sqrt($module, x, /)\n--\n\n"
      "Return the square root of x.",
      "expected a nonnegative input, got %s")
FUNC1D(tan, tan, 0,
      "tan($module, x, /)\n--\n\n"
      "Return the tangent of x (measured in radians).",
      "expected a finite input, got %s")
FUNC1(tanh, tanh, 0,
      "tanh($module, x, /)\n--\n\n"
      "Return the hyperbolic tangent of x.")

/* Precision summation function as msum() by Raymond Hettinger in
   <https://code.activestate.com/recipes/393090-binary-floating-point-summation-accurate-to-full-p/>,
   enhanced with the exact partials sum and roundoff from Mark
   Dickinson's post at <http://bugs.python.org/file10357/msum4.py>.
   See those links for more details, proofs and other references.

   Note 1: IEEE 754 floating-point semantics with a rounding mode of
   roundTiesToEven are assumed.

   Note 2: No provision is made for intermediate overflow handling;
   therefore, fsum([1e+308, -1e+308, 1e+308]) returns 1e+308 while
   fsum([1e+308, 1e+308, -1e+308]) raises an OverflowError due to the
   overflow of the first partial sum.

   Note 3: The algorithm has two potential sources of fragility. First, C
   permits arithmetic operations on `double`s to be performed in an
   intermediate format whose range and precision may be greater than those of
   `double` (see for example C99 §5.2.4.2.2, paragraph 8). This can happen for
   example on machines using the now largely historical x87 FPUs. In this case,
   `fsum` can produce incorrect results. If `FLT_EVAL_METHOD` is `0` or `1`, or
   `FLT_EVAL_METHOD` is `2` and `long double` is identical to `double`, then we
   should be safe from this source of errors. Second, an aggressively
   optimizing compiler can re-associate operations so that (for example) the
   statement `yr = hi - x;` is treated as `yr = (x + y) - x` and then
   re-associated as `yr = y + (x - x)`, giving `y = yr` and `lo = 0.0`. That
   re-association would be in violation of the C standard, and should not occur
   except possibly in the presence of unsafe optimizations (e.g., -ffast-math,
   -fassociative-math). Such optimizations should be avoided for this module.

   Note 4: The signature of math.fsum() differs from builtins.sum()
   because the start argument doesn't make sense in the context of
   accurate summation.  Since the partials table is collapsed before
   returning a result, sum(seq2, start=sum(seq1)) may not equal the
   accurate result returned by sum(itertools.chain(seq1, seq2)).
*/

#define NUM_PARTIALS  32  /* initial partials array size, on stack */

/* Extend the partials array p[] by doubling its size. */
static int                          /* non-zero on error */
_fsum_realloc(double **p_ptr, Py_ssize_t  n,
             double  *ps,    Py_ssize_t *m_ptr)
{
    void *v = NULL;
    Py_ssize_t m = *m_ptr;

    m += m;  /* double */
    if (n < m && (size_t)m < ((size_t)PY_SSIZE_T_MAX / sizeof(double))) {
        double *p = *p_ptr;
        if (p == ps) {
            v = PyMem_Malloc(sizeof(double) * m);
            if (v != NULL)
                memcpy(v, ps, sizeof(double) * n);
        }
        else
            v = PyMem_Realloc(p, sizeof(double) * m);
    }
    if (v == NULL) {        /* size overflow or no memory */
        PyErr_SetString(PyExc_MemoryError, "math.fsum partials");
        return 1;
    }
    *p_ptr = (double*) v;
    *m_ptr = m;
    return 0;
}

/* Full precision summation of a sequence of floats.

   def msum(iterable):
       partials = []  # sorted, non-overlapping partial sums
       for x in iterable:
           i = 0
           for y in partials:
               if abs(x) < abs(y):
                   x, y = y, x
               hi = x + y
               lo = y - (hi - x)
               if lo:
                   partials[i] = lo
                   i += 1
               x = hi
           partials[i:] = [x]
       return sum_exact(partials)

   Rounded x+y stored in hi with the roundoff stored in lo.  Together hi+lo
   are exactly equal to x+y.  The inner loop applies hi/lo summation to each
   partial so that the list of partial sums remains exact.

   Sum_exact() adds the partial sums exactly and correctly rounds the final
   result (using the round-half-to-even rule).  The items in partials remain
   non-zero, non-special, non-overlapping and strictly increasing in
   magnitude, but possibly not all having the same sign.

   Depends on IEEE 754 arithmetic guarantees and half-even rounding.
*/

/*[clinic input]
math.fsum

    seq: object
    /

Return an accurate floating-point sum of values in the iterable seq.

Assumes IEEE-754 floating-point arithmetic.
[clinic start generated code]*/

static PyObject *
math_fsum(PyObject *module, PyObject *seq)
/*[clinic end generated code: output=ba5c672b87fe34fc input=4506244ded6057dc]*/
{
    PyObject *item, *iter, *sum = NULL;
    Py_ssize_t i, j, n = 0, m = NUM_PARTIALS;
    double x, y, t, ps[NUM_PARTIALS], *p = ps;
    double xsave, special_sum = 0.0, inf_sum = 0.0;
    double hi, yr, lo = 0.0;

    iter = PyObject_GetIter(seq);
    if (iter == NULL)
        return NULL;

    for(;;) {           /* for x in iterable */
        assert(0 <= n && n <= m);
        assert((m == NUM_PARTIALS && p == ps) ||
               (m >  NUM_PARTIALS && p != NULL));

        item = PyIter_Next(iter);
        if (item == NULL) {
            if (PyErr_Occurred())
                goto _fsum_error;
            break;
        }
        ASSIGN_DOUBLE(x, item, error_with_item);
        Py_DECREF(item);

        xsave = x;
        for (i = j = 0; j < n; j++) {       /* for y in partials */
            y = p[j];
            if (fabs(x) < fabs(y)) {
                t = x; x = y; y = t;
            }
            hi = x + y;
            yr = hi - x;
            lo = y - yr;
            if (lo != 0.0)
                p[i++] = lo;
            x = hi;
        }

        n = i;                              /* ps[i:] = [x] */
        if (x != 0.0) {
            if (! isfinite(x)) {
                /* a nonfinite x could arise either as
                   a result of intermediate overflow, or
                   as a result of a nan or inf in the
                   summands */
                if (isfinite(xsave)) {
                    PyErr_SetString(PyExc_OverflowError,
                          "intermediate overflow in fsum");
                    goto _fsum_error;
                }
                if (isinf(xsave))
                    inf_sum += xsave;
                special_sum += xsave;
                /* reset partials */
                n = 0;
            }
            else if (n >= m && _fsum_realloc(&p, n, ps, &m))
                goto _fsum_error;
            else
                p[n++] = x;
        }
    }

    if (special_sum != 0.0) {
        if (isnan(inf_sum))
            PyErr_SetString(PyExc_ValueError,
                            "-inf + inf in fsum");
        else
            sum = PyFloat_FromDouble(special_sum);
        goto _fsum_error;
    }

    hi = 0.0;
    if (n > 0) {
        hi = p[--n];
        /* sum_exact(ps, hi) from the top, stop when the sum becomes
           inexact. */
        while (n > 0) {
            x = hi;
            y = p[--n];
            assert(fabs(y) < fabs(x));
            hi = x + y;
            yr = hi - x;
            lo = y - yr;
            if (lo != 0.0)
                break;
        }
        /* Make half-even rounding work across multiple partials.
           Needed so that sum([1e-16, 1, 1e16]) will round-up the last
           digit to two instead of down to zero (the 1e-16 makes the 1
           slightly closer to two).  With a potential 1 ULP rounding
           error fixed-up, math.fsum() can guarantee commutativity. */
        if (n > 0 && ((lo < 0.0 && p[n-1] < 0.0) ||
                      (lo > 0.0 && p[n-1] > 0.0))) {
            y = lo * 2.0;
            x = hi + y;
            yr = x - hi;
            if (y == yr)
                hi = x;
        }
    }
    sum = PyFloat_FromDouble(hi);

  _fsum_error:
    Py_DECREF(iter);
    if (p != ps)
        PyMem_Free(p);
    return sum;

  error_with_item:
    Py_DECREF(item);
    goto _fsum_error;
}

#undef NUM_PARTIALS


<<<<<<< HEAD
=======
static unsigned long
count_set_bits(unsigned long n)
{
    unsigned long count = 0;
    while (n != 0) {
        ++count;
        n &= n - 1; /* clear least significant bit */
    }
    return count;
}

/* Integer square root

Given a nonnegative integer `n`, we want to compute the largest integer
`a` for which `a * a <= n`, or equivalently the integer part of the exact
square root of `n`.

We use an adaptive-precision pure-integer version of Newton's iteration. Given
a positive integer `n`, the algorithm produces at each iteration an integer
approximation `a` to the square root of `n >> s` for some even integer `s`,
with `s` decreasing as the iterations progress. On the final iteration, `s` is
zero and we have an approximation to the square root of `n` itself.

At every step, the approximation `a` is strictly within 1.0 of the true square
root, so we have

    (a - 1)**2 < (n >> s) < (a + 1)**2

After the final iteration, a check-and-correct step is needed to determine
whether `a` or `a - 1` gives the desired integer square root of `n`.

The algorithm is remarkable in its simplicity. There's no need for a
per-iteration check-and-correct step, and termination is straightforward: the
number of iterations is known in advance (it's exactly `floor(log2(log2(n)))`
for `n > 1`). The only tricky part of the correctness proof is in establishing
that the bound `(a - 1)**2 < (n >> s) < (a + 1)**2` is maintained from one
iteration to the next. A sketch of the proof of this is given below.

In addition to the proof sketch, a formal, computer-verified proof
of correctness (using Lean) of an equivalent recursive algorithm can be found
here:

    https://github.com/mdickinson/snippets/blob/master/proofs/isqrt/src/isqrt.lean


Here's Python code equivalent to the C implementation below:

    def isqrt(n):
        """
        Return the integer part of the square root of the input.
        """
        n = operator.index(n)

        if n < 0:
            raise ValueError("isqrt() argument must be nonnegative")
        if n == 0:
            return 0

        c = (n.bit_length() - 1) // 2
        a = 1
        d = 0
        for s in reversed(range(c.bit_length())):
            # Loop invariant: (a-1)**2 < (n >> 2*(c - d)) < (a+1)**2
            e = d
            d = c >> s
            a = (a << d - e - 1) + (n >> 2*c - e - d + 1) // a

        return a - (a*a > n)


Sketch of proof of correctness
------------------------------

The delicate part of the correctness proof is showing that the loop invariant
is preserved from one iteration to the next. That is, just before the line

    a = (a << d - e - 1) + (n >> 2*c - e - d + 1) // a

is executed in the above code, we know that

    (1)  (a - 1)**2 < (n >> 2*(c - e)) < (a + 1)**2.

(since `e` is always the value of `d` from the previous iteration). We must
prove that after that line is executed, we have

    (a - 1)**2 < (n >> 2*(c - d)) < (a + 1)**2

To facilitate the proof, we make some changes of notation. Write `m` for
`n >> 2*(c-d)`, and write `b` for the new value of `a`, so

    b = (a << d - e - 1) + (n >> 2*c - e - d + 1) // a

or equivalently:

    (2)  b = (a << d - e - 1) + (m >> d - e + 1) // a

Then we can rewrite (1) as:

    (3)  (a - 1)**2 < (m >> 2*(d - e)) < (a + 1)**2

and we must show that (b - 1)**2 < m < (b + 1)**2.

From this point on, we switch to mathematical notation, so `/` means exact
division rather than integer division and `^` is used for exponentiation. We
use the `√` symbol for the exact square root. In (3), we can remove the
implicit floor operation to give:

    (4)  (a - 1)^2 < m / 4^(d - e) < (a + 1)^2

Taking square roots throughout (4), scaling by `2^(d-e)`, and rearranging gives

    (5)  0 <= | 2^(d-e)a - √m | < 2^(d-e)

Squaring and dividing through by `2^(d-e+1) a` gives

    (6)  0 <= 2^(d-e-1) a + m / (2^(d-e+1) a) - √m < 2^(d-e-1) / a

We'll show below that `2^(d-e-1) <= a`. Given that, we can replace the
right-hand side of (6) with `1`, and now replacing the central
term `m / (2^(d-e+1) a)` with its floor in (6) gives

    (7) -1 < 2^(d-e-1) a + m // 2^(d-e+1) a - √m < 1

Or equivalently, from (2):

    (7) -1 < b - √m < 1

and rearranging gives that `(b-1)^2 < m < (b+1)^2`, which is what we needed
to prove.

We're not quite done: we still have to prove the inequality `2^(d - e - 1) <=
a` that was used to get line (7) above. From the definition of `c`, we have
`4^c <= n`, which implies

    (8)  4^d <= m

also, since `e == d >> 1`, `d` is at most `2e + 1`, from which it follows
that `2d - 2e - 1 <= d` and hence that

    (9)  4^(2d - 2e - 1) <= m

Dividing both sides by `4^(d - e)` gives

    (10)  4^(d - e - 1) <= m / 4^(d - e)

But we know from (4) that `m / 4^(d-e) < (a + 1)^2`, hence

    (11)  4^(d - e - 1) < (a + 1)^2

Now taking square roots of both sides and observing that both `2^(d-e-1)` and
`a` are integers gives `2^(d - e - 1) <= a`, which is what we needed. This
completes the proof sketch.

*/

/*
    The _approximate_isqrt_tab table provides approximate square roots for
    16-bit integers. For any n in the range 2**14 <= n < 2**16, the value

        a = _approximate_isqrt_tab[(n >> 8) - 64]

    is an approximate square root of n, satisfying (a - 1)**2 < n < (a + 1)**2.

    The table was computed in Python using the expression:

        [min(round(sqrt(256*n + 128)), 255) for n in range(64, 256)]
*/

static const uint8_t _approximate_isqrt_tab[192] = {
    128, 129, 130, 131, 132, 133, 134, 135, 136, 137, 138, 139,
    140, 141, 142, 143, 144, 144, 145, 146, 147, 148, 149, 150,
    151, 151, 152, 153, 154, 155, 156, 156, 157, 158, 159, 160,
    160, 161, 162, 163, 164, 164, 165, 166, 167, 167, 168, 169,
    170, 170, 171, 172, 173, 173, 174, 175, 176, 176, 177, 178,
    179, 179, 180, 181, 181, 182, 183, 183, 184, 185, 186, 186,
    187, 188, 188, 189, 190, 190, 191, 192, 192, 193, 194, 194,
    195, 196, 196, 197, 198, 198, 199, 200, 200, 201, 201, 202,
    203, 203, 204, 205, 205, 206, 206, 207, 208, 208, 209, 210,
    210, 211, 211, 212, 213, 213, 214, 214, 215, 216, 216, 217,
    217, 218, 219, 219, 220, 220, 221, 221, 222, 223, 223, 224,
    224, 225, 225, 226, 227, 227, 228, 228, 229, 229, 230, 230,
    231, 232, 232, 233, 233, 234, 234, 235, 235, 236, 237, 237,
    238, 238, 239, 239, 240, 240, 241, 241, 242, 242, 243, 243,
    244, 244, 245, 246, 246, 247, 247, 248, 248, 249, 249, 250,
    250, 251, 251, 252, 252, 253, 253, 254, 254, 255, 255, 255,
};

/* Approximate square root of a large 64-bit integer.

   Given `n` satisfying `2**62 <= n < 2**64`, return `a`
   satisfying `(a - 1)**2 < n < (a + 1)**2`. */

static inline uint32_t
_approximate_isqrt(uint64_t n)
{
    uint32_t u = _approximate_isqrt_tab[(n >> 56) - 64];
    u = (u << 7) + (uint32_t)(n >> 41) / u;
    return (u << 15) + (uint32_t)((n >> 17) / u);
}

/*[clinic input]
math.isqrt

    n: object
    /

Return the integer part of the square root of the input.
[clinic start generated code]*/

static PyObject *
math_isqrt(PyObject *module, PyObject *n)
/*[clinic end generated code: output=35a6f7f980beab26 input=5b6e7ae4fa6c43d6]*/
{
    int a_too_large, c_bit_length;
    int64_t c, d;
    uint64_t m;
    uint32_t u;
    PyObject *a = NULL, *b;

    n = _PyNumber_Index(n);
    if (n == NULL) {
        return NULL;
    }

    if (_PyLong_IsNegative((PyLongObject *)n)) {
        PyErr_SetString(
            PyExc_ValueError,
            "isqrt() argument must be nonnegative");
        goto error;
    }
    if (_PyLong_IsZero((PyLongObject *)n)) {
        Py_DECREF(n);
        return PyLong_FromLong(0);
    }

    /* c = (n.bit_length() - 1) // 2 */
    c = _PyLong_NumBits(n);
    assert(c > 0);
    assert(!PyErr_Occurred());
    c = (c - 1) / 2;

    /* Fast path: if c <= 31 then n < 2**64 and we can compute directly with a
       fast, almost branch-free algorithm. */
    if (c <= 31) {
        int shift = 31 - (int)c;
        m = (uint64_t)PyLong_AsUnsignedLongLong(n);
        Py_DECREF(n);
        if (m == (uint64_t)(-1) && PyErr_Occurred()) {
            return NULL;
        }
        u = _approximate_isqrt(m << 2*shift) >> shift;
        u -= (uint64_t)u * u > m;
        return PyLong_FromUnsignedLong(u);
    }

    /* Slow path: n >= 2**64. We perform the first five iterations in C integer
       arithmetic, then switch to using Python long integers. */

    /* From n >= 2**64 it follows that c.bit_length() >= 6. */
    c_bit_length = 6;
    while ((c >> c_bit_length) > 0) {
        ++c_bit_length;
    }

    /* Initialise d and a. */
    d = c >> (c_bit_length - 5);
    b = _PyLong_Rshift(n, 2*c - 62);
    if (b == NULL) {
        goto error;
    }
    m = (uint64_t)PyLong_AsUnsignedLongLong(b);
    Py_DECREF(b);
    if (m == (uint64_t)(-1) && PyErr_Occurred()) {
        goto error;
    }
    u = _approximate_isqrt(m) >> (31U - d);
    a = PyLong_FromUnsignedLong(u);
    if (a == NULL) {
        goto error;
    }

    for (int s = c_bit_length - 6; s >= 0; --s) {
        PyObject *q;
        int64_t e = d;

        d = c >> s;

        /* q = (n >> 2*c - e - d + 1) // a */
        q = _PyLong_Rshift(n, 2*c - d - e + 1);
        if (q == NULL) {
            goto error;
        }
        Py_SETREF(q, PyNumber_FloorDivide(q, a));
        if (q == NULL) {
            goto error;
        }

        /* a = (a << d - 1 - e) + q */
        Py_SETREF(a, _PyLong_Lshift(a, d - 1 - e));
        if (a == NULL) {
            Py_DECREF(q);
            goto error;
        }
        Py_SETREF(a, PyNumber_Add(a, q));
        Py_DECREF(q);
        if (a == NULL) {
            goto error;
        }
    }

    /* The correct result is either a or a - 1. Figure out which, and
       decrement a if necessary. */

    /* a_too_large = n < a * a */
    b = PyNumber_Multiply(a, a);
    if (b == NULL) {
        goto error;
    }
    a_too_large = PyObject_RichCompareBool(n, b, Py_LT);
    Py_DECREF(b);
    if (a_too_large == -1) {
        goto error;
    }

    if (a_too_large) {
        Py_SETREF(a, PyNumber_Subtract(a, _PyLong_GetOne()));
    }
    Py_DECREF(n);
    return a;

  error:
    Py_XDECREF(a);
    Py_DECREF(n);
    return NULL;
}

/* Divide-and-conquer factorial algorithm
 *
 * Based on the formula and pseudo-code provided at:
 * http://www.luschny.de/math/factorial/binarysplitfact.html
 *
 * Faster algorithms exist, but they're more complicated and depend on
 * a fast prime factorization algorithm.
 *
 * Notes on the algorithm
 * ----------------------
 *
 * factorial(n) is written in the form 2**k * m, with m odd.  k and m are
 * computed separately, and then combined using a left shift.
 *
 * The function factorial_odd_part computes the odd part m (i.e., the greatest
 * odd divisor) of factorial(n), using the formula:
 *
 *   factorial_odd_part(n) =
 *
 *        product_{i >= 0} product_{0 < j <= n / 2**i, j odd} j
 *
 * Example: factorial_odd_part(20) =
 *
 *        (1) *
 *        (1) *
 *        (1 * 3 * 5) *
 *        (1 * 3 * 5 * 7 * 9) *
 *        (1 * 3 * 5 * 7 * 9 * 11 * 13 * 15 * 17 * 19)
 *
 * Here i goes from large to small: the first term corresponds to i=4 (any
 * larger i gives an empty product), and the last term corresponds to i=0.
 * Each term can be computed from the last by multiplying by the extra odd
 * numbers required: e.g., to get from the penultimate term to the last one,
 * we multiply by (11 * 13 * 15 * 17 * 19).
 *
 * To see a hint of why this formula works, here are the same numbers as above
 * but with the even parts (i.e., the appropriate powers of 2) included.  For
 * each subterm in the product for i, we multiply that subterm by 2**i:
 *
 *   factorial(20) =
 *
 *        (16) *
 *        (8) *
 *        (4 * 12 * 20) *
 *        (2 * 6 * 10 * 14 * 18) *
 *        (1 * 3 * 5 * 7 * 9 * 11 * 13 * 15 * 17 * 19)
 *
 * The factorial_partial_product function computes the product of all odd j in
 * range(start, stop) for given start and stop.  It's used to compute the
 * partial products like (11 * 13 * 15 * 17 * 19) in the example above.  It
 * operates recursively, repeatedly splitting the range into two roughly equal
 * pieces until the subranges are small enough to be computed using only C
 * integer arithmetic.
 *
 * The two-valuation k (i.e., the exponent of the largest power of 2 dividing
 * the factorial) is computed independently in the main math_factorial
 * function.  By standard results, its value is:
 *
 *    two_valuation = n//2 + n//4 + n//8 + ....
 *
 * It can be shown (e.g., by complete induction on n) that two_valuation is
 * equal to n - count_set_bits(n), where count_set_bits(n) gives the number of
 * '1'-bits in the binary expansion of n.
 */

/* factorial_partial_product: Compute product(range(start, stop, 2)) using
 * divide and conquer.  Assumes start and stop are odd and stop > start.
 * max_bits must be >= bit_length(stop - 2). */

static PyObject *
factorial_partial_product(unsigned long start, unsigned long stop,
                          unsigned long max_bits)
{
    unsigned long midpoint, num_operands;
    PyObject *left = NULL, *right = NULL, *result = NULL;

    /* If the return value will fit an unsigned long, then we can
     * multiply in a tight, fast loop where each multiply is O(1).
     * Compute an upper bound on the number of bits required to store
     * the answer.
     *
     * Storing some integer z requires floor(lg(z))+1 bits, which is
     * conveniently the value returned by bit_length(z).  The
     * product x*y will require at most
     * bit_length(x) + bit_length(y) bits to store, based
     * on the idea that lg product = lg x + lg y.
     *
     * We know that stop - 2 is the largest number to be multiplied.  From
     * there, we have: bit_length(answer) <= num_operands *
     * bit_length(stop - 2)
     */

    num_operands = (stop - start) / 2;
    /* The "num_operands <= 8 * SIZEOF_LONG" check guards against the
     * unlikely case of an overflow in num_operands * max_bits. */
    if (num_operands <= 8 * SIZEOF_LONG &&
        num_operands * max_bits <= 8 * SIZEOF_LONG) {
        unsigned long j, total;
        for (total = start, j = start + 2; j < stop; j += 2)
            total *= j;
        return PyLong_FromUnsignedLong(total);
    }

    /* find midpoint of range(start, stop), rounded up to next odd number. */
    midpoint = (start + num_operands) | 1;
    left = factorial_partial_product(start, midpoint,
                                     _Py_bit_length(midpoint - 2));
    if (left == NULL)
        goto error;
    right = factorial_partial_product(midpoint, stop, max_bits);
    if (right == NULL)
        goto error;
    result = PyNumber_Multiply(left, right);

  error:
    Py_XDECREF(left);
    Py_XDECREF(right);
    return result;
}

/* factorial_odd_part:  compute the odd part of factorial(n). */

static PyObject *
factorial_odd_part(unsigned long n)
{
    long i;
    unsigned long v, lower, upper;
    PyObject *partial, *tmp, *inner, *outer;

    inner = PyLong_FromLong(1);
    if (inner == NULL)
        return NULL;
    outer = Py_NewRef(inner);

    upper = 3;
    for (i = _Py_bit_length(n) - 2; i >= 0; i--) {
        v = n >> i;
        if (v <= 2)
            continue;
        lower = upper;
        /* (v + 1) | 1 = least odd integer strictly larger than n / 2**i */
        upper = (v + 1) | 1;
        /* Here inner is the product of all odd integers j in the range (0,
           n/2**(i+1)].  The factorial_partial_product call below gives the
           product of all odd integers j in the range (n/2**(i+1), n/2**i]. */
        partial = factorial_partial_product(lower, upper, _Py_bit_length(upper-2));
        /* inner *= partial */
        if (partial == NULL)
            goto error;
        tmp = PyNumber_Multiply(inner, partial);
        Py_DECREF(partial);
        if (tmp == NULL)
            goto error;
        Py_SETREF(inner, tmp);
        /* Now inner is the product of all odd integers j in the range (0,
           n/2**i], giving the inner product in the formula above. */

        /* outer *= inner; */
        tmp = PyNumber_Multiply(outer, inner);
        if (tmp == NULL)
            goto error;
        Py_SETREF(outer, tmp);
    }
    Py_DECREF(inner);
    return outer;

  error:
    Py_DECREF(outer);
    Py_DECREF(inner);
    return NULL;
}


/* Lookup table for small factorial values */

static const unsigned long SmallFactorials[] = {
    1, 1, 2, 6, 24, 120, 720, 5040, 40320,
    362880, 3628800, 39916800, 479001600,
#if SIZEOF_LONG >= 8
    6227020800, 87178291200, 1307674368000,
    20922789888000, 355687428096000, 6402373705728000,
    121645100408832000, 2432902008176640000
#endif
};

/*[clinic input]
math.factorial

    n as arg: object
    /

Find n!.
[clinic start generated code]*/

static PyObject *
math_factorial(PyObject *module, PyObject *arg)
/*[clinic end generated code: output=6686f26fae00e9ca input=366cc321df3d4773]*/
{
    long x, two_valuation;
    int overflow;
    PyObject *result, *odd_part;

    x = PyLong_AsLongAndOverflow(arg, &overflow);
    if (x == -1 && PyErr_Occurred()) {
        return NULL;
    }
    else if (overflow == 1) {
        PyErr_Format(PyExc_OverflowError,
                     "factorial() argument should not exceed %ld",
                     LONG_MAX);
        return NULL;
    }
    else if (overflow == -1 || x < 0) {
        PyErr_SetString(PyExc_ValueError,
                        "factorial() not defined for negative values");
        return NULL;
    }

    /* use lookup table if x is small */
    if (x < (long)Py_ARRAY_LENGTH(SmallFactorials))
        return PyLong_FromUnsignedLong(SmallFactorials[x]);

    /* else express in the form odd_part * 2**two_valuation, and compute as
       odd_part << two_valuation. */
    odd_part = factorial_odd_part(x);
    if (odd_part == NULL)
        return NULL;
    two_valuation = x - count_set_bits(x);
    result = _PyLong_Lshift(odd_part, two_valuation);
    Py_DECREF(odd_part);
    return result;
}


>>>>>>> 965c4805
/*[clinic input]
math.trunc

    x: object
    /

Truncates the Real x to the nearest Integral toward 0.

Uses the __trunc__ magic method.
[clinic start generated code]*/

static PyObject *
math_trunc(PyObject *module, PyObject *x)
/*[clinic end generated code: output=34b9697b707e1031 input=2168b34e0a09134d]*/
{
    if (PyFloat_CheckExact(x)) {
        return PyFloat_Type.tp_as_number->nb_int(x);
    }

    PyObject *result = _PyObject_MaybeCallSpecialNoArgs(x, &_Py_ID(__trunc__));
    if (result != NULL) {
        return result;
    }
    else if (!PyErr_Occurred()) {
        PyErr_Format(PyExc_TypeError,
            "type %.100s doesn't define __trunc__ method",
            Py_TYPE(x)->tp_name);
    }
    return NULL;
}


/*[clinic input]
math.frexp

    x: double
    /

Return the mantissa and exponent of x, as pair (m, e).

m is a float and e is an int, such that x = m * 2.**e.
If x is 0, m and e are both 0.  Else 0.5 <= abs(m) < 1.0.
[clinic start generated code]*/

static PyObject *
math_frexp_impl(PyObject *module, double x)
/*[clinic end generated code: output=03e30d252a15ad4a input=96251c9e208bc6e9]*/
{
    int i;
    /* deal with special cases directly, to sidestep platform
       differences */
    if (isnan(x) || isinf(x) || !x) {
        i = 0;
    }
    else {
        x = frexp(x, &i);
    }
    return Py_BuildValue("(di)", x, i);
}


/*[clinic input]
math.ldexp

    x: double
    i: object
    /

Return x * (2**i).

This is essentially the inverse of frexp().
[clinic start generated code]*/

static PyObject *
math_ldexp_impl(PyObject *module, double x, PyObject *i)
/*[clinic end generated code: output=b6892f3c2df9cc6a input=17d5970c1a40a8c1]*/
{
    double r;
    long exp;
    int overflow;

    if (PyLong_Check(i)) {
        /* on overflow, replace exponent with either LONG_MAX
           or LONG_MIN, depending on the sign. */
        exp = PyLong_AsLongAndOverflow(i, &overflow);
        if (exp == -1 && PyErr_Occurred())
            return NULL;
        if (overflow)
            exp = overflow < 0 ? LONG_MIN : LONG_MAX;
    }
    else {
        PyErr_SetString(PyExc_TypeError,
                        "Expected an int as second argument to ldexp.");
        return NULL;
    }

    if (x == 0. || !isfinite(x)) {
        /* NaNs, zeros and infinities are returned unchanged */
        r = x;
        errno = 0;
    } else if (exp > INT_MAX) {
        /* overflow */
        r = copysign(Py_INFINITY, x);
        errno = ERANGE;
    } else if (exp < INT_MIN) {
        /* underflow to +-0 */
        r = copysign(0., x);
        errno = 0;
    } else {
        errno = 0;
        r = ldexp(x, (int)exp);
#ifdef _MSC_VER
        if (DBL_MIN > r && r > -DBL_MIN) {
            /* Denormal (or zero) results can be incorrectly rounded here (rather,
               truncated).  Fixed in newer versions of the C runtime, included
               with Windows 11. */
            int original_exp;
            frexp(x, &original_exp);
            if (original_exp > DBL_MIN_EXP) {
                /* Shift down to the smallest normal binade.  No bits lost. */
                int shift = DBL_MIN_EXP - original_exp;
                x = ldexp(x, shift);
                exp -= shift;
            }
            /* Multiplying by 2**exp finishes the job, and the HW will round as
               appropriate.  Note: if exp < -DBL_MANT_DIG, all of x is shifted
               to be < 0.5ULP of smallest denorm, so should be thrown away.  If
               exp is so very negative that ldexp underflows to 0, that's fine;
               no need to check in advance. */
            r = x*ldexp(1.0, (int)exp);
        }
#endif
        if (isinf(r))
            errno = ERANGE;
    }

    if (errno && is_error(r, 1))
        return NULL;
    return PyFloat_FromDouble(r);
}


/*[clinic input]
math.modf

    x: double
    /

Return the fractional and integer parts of x.

Both results carry the sign of x and are floats.
[clinic start generated code]*/

static PyObject *
math_modf_impl(PyObject *module, double x)
/*[clinic end generated code: output=90cee0260014c3c0 input=b4cfb6786afd9035]*/
{
    double y;
    /* some platforms don't do the right thing for NaNs and
       infinities, so we take care of special cases directly. */
    if (isinf(x))
        return Py_BuildValue("(dd)", copysign(0., x), x);
    else if (isnan(x))
        return Py_BuildValue("(dd)", x, x);

    errno = 0;
    x = modf(x, &y);
    return Py_BuildValue("(dd)", x, y);
}


/* A decent logarithm is easy to compute even for huge ints, but libm can't
   do that by itself -- loghelper can.  func is log or log10, and name is
   "log" or "log10".  Note that overflow of the result isn't possible: an int
   can contain no more than INT_MAX * SHIFT bits, so has value certainly less
   than 2**(2**64 * 2**16) == 2**2**80, and log2 of that is 2**80, which is
   small enough to fit in an IEEE single.  log and log10 are even smaller.
   However, intermediate overflow is possible for an int if the number of bits
   in that int is larger than PY_SSIZE_T_MAX. */

static PyObject*
loghelper(PyObject* arg, double (*func)(double))
{
    /* If it is int, do it ourselves. */
    if (PyLong_Check(arg)) {
        double x, result;
        int64_t e;

        /* Negative or zero inputs give a ValueError. */
        if (!_PyLong_IsPositive((PyLongObject *)arg)) {
            /* The input can be an arbitrary large integer, so we
               don't include it's value in the error message. */
            PyErr_SetString(PyExc_ValueError,
                            "expected a positive input");
            return NULL;
        }

        x = PyLong_AsDouble(arg);
        if (x == -1.0 && PyErr_Occurred()) {
            if (!PyErr_ExceptionMatches(PyExc_OverflowError))
                return NULL;
            /* Here the conversion to double overflowed, but it's possible
               to compute the log anyway.  Clear the exception and continue. */
            PyErr_Clear();
            x = _PyLong_Frexp((PyLongObject *)arg, &e);
            assert(e >= 0);
            assert(!PyErr_Occurred());
            /* Value is ~= x * 2**e, so the log ~= log(x) + log(2) * e. */
            result = func(x) + func(2.0) * e;
        }
        else
            /* Successfully converted x to a double. */
            result = func(x);
        return PyFloat_FromDouble(result);
    }

    /* Else let libm handle it by itself. */
    return math_1(arg, func, 0, "expected a positive input, got %s");
}


/* AC: cannot convert yet, see gh-102839 and gh-89381, waiting
   for support of multiple signatures */
static PyObject *
math_log(PyObject *module, PyObject * const *args, Py_ssize_t nargs)
{
    PyObject *num, *den;
    PyObject *ans;

    if (!_PyArg_CheckPositional("log", nargs, 1, 2))
        return NULL;

    num = loghelper(args[0], m_log);
    if (num == NULL || nargs == 1)
        return num;

    den = loghelper(args[1], m_log);
    if (den == NULL) {
        Py_DECREF(num);
        return NULL;
    }

    ans = PyNumber_TrueDivide(num, den);
    Py_DECREF(num);
    Py_DECREF(den);
    return ans;
}

PyDoc_STRVAR(math_log_doc,
"log(x, [base=math.e])\n\
Return the logarithm of x to the given base.\n\n\
If the base is not specified, returns the natural logarithm (base e) of x.");

/*[clinic input]
math.log2

    x: object
    /

Return the base 2 logarithm of x.
[clinic start generated code]*/

static PyObject *
math_log2(PyObject *module, PyObject *x)
/*[clinic end generated code: output=5425899a4d5d6acb input=08321262bae4f39b]*/
{
    return loghelper(x, m_log2);
}


/*[clinic input]
math.log10

    x: object
    /

Return the base 10 logarithm of x.
[clinic start generated code]*/

static PyObject *
math_log10(PyObject *module, PyObject *x)
/*[clinic end generated code: output=be72a64617df9c6f input=b2469d02c6469e53]*/
{
    return loghelper(x, m_log10);
}


/*[clinic input]
math.fma

    x: double
    y: double
    z: double
    /

Fused multiply-add operation.

Compute (x * y) + z with a single round.
[clinic start generated code]*/

static PyObject *
math_fma_impl(PyObject *module, double x, double y, double z)
/*[clinic end generated code: output=4fc8626dbc278d17 input=e3ad1f4a4c89626e]*/
{
    double r = fma(x, y, z);

    /* Fast path: if we got a finite result, we're done. */
    if (isfinite(r)) {
        return PyFloat_FromDouble(r);
    }

    /* Non-finite result. Raise an exception if appropriate, else return r. */
    if (isnan(r)) {
        if (!isnan(x) && !isnan(y) && !isnan(z)) {
            /* NaN result from non-NaN inputs. */
            PyErr_SetString(PyExc_ValueError, "invalid operation in fma");
            return NULL;
        }
    }
    else if (isfinite(x) && isfinite(y) && isfinite(z)) {
        /* Infinite result from finite inputs. */
        PyErr_SetString(PyExc_OverflowError, "overflow in fma");
        return NULL;
    }

    return PyFloat_FromDouble(r);
}


/*[clinic input]
math.fmod

    x: double
    y: double
    /

Return fmod(x, y), according to platform C.

x % y may differ.
[clinic start generated code]*/

static PyObject *
math_fmod_impl(PyObject *module, double x, double y)
/*[clinic end generated code: output=7559d794343a27b5 input=4f84caa8cfc26a03]*/
{
    double r;
    /* fmod(x, +/-Inf) returns x for finite x. */
    if (isinf(y) && isfinite(x))
        return PyFloat_FromDouble(x);
    errno = 0;
    r = fmod(x, y);
#ifdef _MSC_VER
    /* Windows (e.g. Windows 10 with MSC v.1916) loose sign
       for zero result.  But C99+ says: "if y is nonzero, the result
       has the same sign as x".
     */
    if (r == 0.0 && y != 0.0) {
        r = copysign(r, x);
    }
#endif
    if (isnan(r)) {
        if (!isnan(x) && !isnan(y))
            errno = EDOM;
        else
            errno = 0;
    }
    if (errno && is_error(r, 1))
        return NULL;
    else
        return PyFloat_FromDouble(r);
}

/*
Given a *vec* of values, compute the vector norm:

    sqrt(sum(x ** 2 for x in vec))

The *max* variable should be equal to the largest fabs(x).
The *n* variable is the length of *vec*.
If n==0, then *max* should be 0.0.
If an infinity is present in the vec, *max* should be INF.
The *found_nan* variable indicates whether some member of
the *vec* is a NaN.

To avoid overflow/underflow and to achieve high accuracy giving results
that are almost always correctly rounded, four techniques are used:

* lossless scaling using a power-of-two scaling factor
* accurate squaring using Veltkamp-Dekker splitting [1]
  or an equivalent with an fma() call
* compensated summation using a variant of the Neumaier algorithm [2]
* differential correction of the square root [3]

The usual presentation of the Neumaier summation algorithm has an
expensive branch depending on which operand has the larger
magnitude.  We avoid this cost by arranging the calculation so that
fabs(csum) is always as large as fabs(x).

To establish the invariant, *csum* is initialized to 1.0 which is
always larger than x**2 after scaling or after division by *max*.
After the loop is finished, the initial 1.0 is subtracted out for a
net zero effect on the final sum.  Since *csum* will be greater than
1.0, the subtraction of 1.0 will not cause fractional digits to be
dropped from *csum*.

To get the full benefit from compensated summation, the largest
addend should be in the range: 0.5 <= |x| <= 1.0.  Accordingly,
scaling or division by *max* should not be skipped even if not
otherwise needed to prevent overflow or loss of precision.

The assertion that hi*hi <= 1.0 is a bit subtle.  Each vector element
gets scaled to a magnitude below 1.0.  The Veltkamp-Dekker splitting
algorithm gives a *hi* value that is correctly rounded to half
precision.  When a value at or below 1.0 is correctly rounded, it
never goes above 1.0.  And when values at or below 1.0 are squared,
they remain at or below 1.0, thus preserving the summation invariant.

Another interesting assertion is that csum+lo*lo == csum. In the loop,
each scaled vector element has a magnitude less than 1.0.  After the
Veltkamp split, *lo* has a maximum value of 2**-27.  So the maximum
value of *lo* squared is 2**-54.  The value of ulp(1.0)/2.0 is 2**-53.
Given that csum >= 1.0, we have:
    lo**2 <= 2**-54 < 2**-53 == 1/2*ulp(1.0) <= ulp(csum)/2
Since lo**2 is less than 1/2 ulp(csum), we have csum+lo*lo == csum.

To minimize loss of information during the accumulation of fractional
values, each term has a separate accumulator.  This also breaks up
sequential dependencies in the inner loop so the CPU can maximize
floating-point throughput. [4]  On an Apple M1 Max, hypot(*vec)
takes only 3.33 µsec when len(vec) == 1000.

The square root differential correction is needed because a
correctly rounded square root of a correctly rounded sum of
squares can still be off by as much as one ulp.

The differential correction starts with a value *x* that is
the difference between the square of *h*, the possibly inaccurately
rounded square root, and the accurately computed sum of squares.
The correction is the first order term of the Maclaurin series
expansion of sqrt(h**2 + x) == h + x/(2*h) + O(x**2). [5]

Essentially, this differential correction is equivalent to one
refinement step in Newton's divide-and-average square root
algorithm, effectively doubling the number of accurate bits.
This technique is used in Dekker's SQRT2 algorithm and again in
Borges' ALGORITHM 4 and 5.

The hypot() function is faithfully rounded (less than 1 ulp error)
and usually correctly rounded (within 1/2 ulp).  The squaring
step is exact.  The Neumaier summation computes as if in doubled
precision (106 bits) and has the advantage that its input squares
are non-negative so that the condition number of the sum is one.
The square root with a differential correction is likewise computed
as if in doubled precision.

For n <= 1000, prior to the final addition that rounds the overall
result, the internal accuracy of "h" together with its correction of
"x / (2.0 * h)" is at least 100 bits. [6] Also, hypot() was tested
against a Decimal implementation with prec=300.  After 100 million
trials, no incorrectly rounded examples were found.  In addition,
perfect commutativity (all permutations are exactly equal) was
verified for 1 billion random inputs with n=5. [7]

References:

1. Veltkamp-Dekker splitting: http://csclub.uwaterloo.ca/~pbarfuss/dekker1971.pdf
2. Compensated summation:  http://www.ti3.tu-harburg.de/paper/rump/Ru08b.pdf
3. Square root differential correction:  https://arxiv.org/pdf/1904.09481.pdf
4. Data dependency graph:  https://bugs.python.org/file49439/hypot.png
5. https://www.wolframalpha.com/input/?i=Maclaurin+series+sqrt%28h**2+%2B+x%29+at+x%3D0
6. Analysis of internal accuracy:  https://bugs.python.org/file49484/best_frac.py
7. Commutativity test:  https://bugs.python.org/file49448/test_hypot_commutativity.py

*/

static inline double
vector_norm(Py_ssize_t n, double *vec, double max, int found_nan)
{
    double x, h, scale, csum = 1.0, frac1 = 0.0, frac2 = 0.0;
    DoubleLength pr, sm;
    int max_e;
    Py_ssize_t i;

    if (isinf(max)) {
        return max;
    }
    if (found_nan) {
        return Py_NAN;
    }
    if (max == 0.0 || n <= 1) {
        return max;
    }
    frexp(max, &max_e);
    if (max_e < -1023) {
        /* When max_e < -1023, ldexp(1.0, -max_e) would overflow. */
        for (i=0 ; i < n ; i++) {
            vec[i] /= DBL_MIN;          // convert subnormals to normals
        }
        return DBL_MIN * vector_norm(n, vec, max / DBL_MIN, found_nan);
    }
    scale = ldexp(1.0, -max_e);
    assert(max * scale >= 0.5);
    assert(max * scale < 1.0);
    for (i=0 ; i < n ; i++) {
        x = vec[i];
        assert(isfinite(x) && fabs(x) <= max);
        x *= scale;                     // lossless scaling
        assert(fabs(x) < 1.0);
        pr = dl_mul(x, x);              // lossless squaring
        assert(pr.hi <= 1.0);
        sm = dl_fast_sum(csum, pr.hi);  // lossless addition
        csum = sm.hi;
        frac1 += pr.lo;                 // lossy addition
        frac2 += sm.lo;                 // lossy addition
    }
    h = sqrt(csum - 1.0 + (frac1 + frac2));
    pr = dl_mul(-h, h);
    sm = dl_fast_sum(csum, pr.hi);
    csum = sm.hi;
    frac1 += pr.lo;
    frac2 += sm.lo;
    x = csum - 1.0 + (frac1 + frac2);
    h +=  x / (2.0 * h);                 // differential correction
    return h / scale;
}

#define NUM_STACK_ELEMS 16

/*[clinic input]
math.dist

    p: object
    q: object
    /

Return the Euclidean distance between two points p and q.

The points should be specified as sequences (or iterables) of
coordinates.  Both inputs must have the same dimension.

Roughly equivalent to:
    sqrt(sum((px - qx) ** 2.0 for px, qx in zip(p, q)))
[clinic start generated code]*/

static PyObject *
math_dist_impl(PyObject *module, PyObject *p, PyObject *q)
/*[clinic end generated code: output=56bd9538d06bbcfe input=74e85e1b6092e68e]*/
{
    PyObject *item;
    double max = 0.0;
    double x, px, qx, result;
    Py_ssize_t i, m, n;
    int found_nan = 0, p_allocated = 0, q_allocated = 0;
    double diffs_on_stack[NUM_STACK_ELEMS];
    double *diffs = diffs_on_stack;

    if (!PyTuple_Check(p)) {
        p = PySequence_Tuple(p);
        if (p == NULL) {
            return NULL;
        }
        p_allocated = 1;
    }
    if (!PyTuple_Check(q)) {
        q = PySequence_Tuple(q);
        if (q == NULL) {
            if (p_allocated) {
                Py_DECREF(p);
            }
            return NULL;
        }
        q_allocated = 1;
    }

    m = PyTuple_GET_SIZE(p);
    n = PyTuple_GET_SIZE(q);
    if (m != n) {
        PyErr_SetString(PyExc_ValueError,
                        "both points must have the same number of dimensions");
        goto error_exit;
    }
    if (n > NUM_STACK_ELEMS) {
        diffs = (double *) PyMem_Malloc(n * sizeof(double));
        if (diffs == NULL) {
            PyErr_NoMemory();
            goto error_exit;
        }
    }
    for (i=0 ; i<n ; i++) {
        item = PyTuple_GET_ITEM(p, i);
        ASSIGN_DOUBLE(px, item, error_exit);
        item = PyTuple_GET_ITEM(q, i);
        ASSIGN_DOUBLE(qx, item, error_exit);
        x = fabs(px - qx);
        diffs[i] = x;
        found_nan |= isnan(x);
        if (x > max) {
            max = x;
        }
    }
    result = vector_norm(n, diffs, max, found_nan);
    if (diffs != diffs_on_stack) {
        PyMem_Free(diffs);
    }
    if (p_allocated) {
        Py_DECREF(p);
    }
    if (q_allocated) {
        Py_DECREF(q);
    }
    return PyFloat_FromDouble(result);

  error_exit:
    if (diffs != diffs_on_stack) {
        PyMem_Free(diffs);
    }
    if (p_allocated) {
        Py_DECREF(p);
    }
    if (q_allocated) {
        Py_DECREF(q);
    }
    return NULL;
}

/*[clinic input]
math.hypot

    *coordinates as args: array

Multidimensional Euclidean distance from the origin to a point.

Roughly equivalent to:
    sqrt(sum(x**2 for x in coordinates))

For a two dimensional point (x, y), gives the hypotenuse
using the Pythagorean theorem:  sqrt(x*x + y*y).

For example, the hypotenuse of a 3/4/5 right triangle is:

    >>> hypot(3.0, 4.0)
    5.0
[clinic start generated code]*/

static PyObject *
math_hypot_impl(PyObject *module, PyObject * const *args,
                Py_ssize_t args_length)
/*[clinic end generated code: output=c9de404e24370068 input=1bceaf7d4fdcd9c2]*/
{
    Py_ssize_t i;
    PyObject *item;
    double max = 0.0;
    double x, result;
    int found_nan = 0;
    double coord_on_stack[NUM_STACK_ELEMS];
    double *coordinates = coord_on_stack;

    if (args_length > NUM_STACK_ELEMS) {
        coordinates = (double *) PyMem_Malloc(args_length * sizeof(double));
        if (coordinates == NULL) {
            return PyErr_NoMemory();
        }
    }
    for (i = 0; i < args_length; i++) {
        item = args[i];
        ASSIGN_DOUBLE(x, item, error_exit);
        x = fabs(x);
        coordinates[i] = x;
        found_nan |= isnan(x);
        if (x > max) {
            max = x;
        }
    }
    result = vector_norm(args_length, coordinates, max, found_nan);
    if (coordinates != coord_on_stack) {
        PyMem_Free(coordinates);
    }
    return PyFloat_FromDouble(result);

  error_exit:
    if (coordinates != coord_on_stack) {
        PyMem_Free(coordinates);
    }
    return NULL;
}

#undef NUM_STACK_ELEMS

/** sumprod() ***************************************************************/

/* Forward declaration */
static inline int _check_long_mult_overflow(long a, long b);

static inline bool
long_add_would_overflow(long a, long b)
{
    return (a > 0) ? (b > LONG_MAX - a) : (b < LONG_MIN - a);
}

/*[clinic input]
math.sumprod

    p: object
    q: object
    /

Return the sum of products of values from two iterables p and q.

Roughly equivalent to:

    sum(map(operator.mul, p, q, strict=True))

For float and mixed int/float inputs, the intermediate products
and sums are computed with extended precision.
[clinic start generated code]*/

static PyObject *
math_sumprod_impl(PyObject *module, PyObject *p, PyObject *q)
/*[clinic end generated code: output=6722dbfe60664554 input=a2880317828c61d2]*/
{
    PyObject *p_i = NULL, *q_i = NULL, *term_i = NULL, *new_total = NULL;
    PyObject *p_it, *q_it, *total;
    iternextfunc p_next, q_next;
    bool p_stopped = false, q_stopped = false;
    bool int_path_enabled = true, int_total_in_use = false;
    bool flt_path_enabled = true, flt_total_in_use = false;
    long int_total = 0;
    TripleLength flt_total = tl_zero;

    p_it = PyObject_GetIter(p);
    if (p_it == NULL) {
        return NULL;
    }
    q_it = PyObject_GetIter(q);
    if (q_it == NULL) {
        Py_DECREF(p_it);
        return NULL;
    }
    total = PyLong_FromLong(0);
    if (total == NULL) {
        Py_DECREF(p_it);
        Py_DECREF(q_it);
        return NULL;
    }
    p_next = *Py_TYPE(p_it)->tp_iternext;
    q_next = *Py_TYPE(q_it)->tp_iternext;
    while (1) {
        bool finished;

        assert (p_i == NULL);
        assert (q_i == NULL);
        assert (term_i == NULL);
        assert (new_total == NULL);

        assert (p_it != NULL);
        assert (q_it != NULL);
        assert (total != NULL);

        p_i = p_next(p_it);
        if (p_i == NULL) {
            if (PyErr_Occurred()) {
                if (!PyErr_ExceptionMatches(PyExc_StopIteration)) {
                    goto err_exit;
                }
                PyErr_Clear();
            }
            p_stopped = true;
        }
        q_i = q_next(q_it);
        if (q_i == NULL) {
            if (PyErr_Occurred()) {
                if (!PyErr_ExceptionMatches(PyExc_StopIteration)) {
                    goto err_exit;
                }
                PyErr_Clear();
            }
            q_stopped = true;
        }
        if (p_stopped != q_stopped) {
            PyErr_Format(PyExc_ValueError, "Inputs are not the same length");
            goto err_exit;
        }
        finished = p_stopped & q_stopped;

        if (int_path_enabled) {

            if (!finished && PyLong_CheckExact(p_i) & PyLong_CheckExact(q_i)) {
                int overflow;
                long int_p, int_q, int_prod;

                int_p = PyLong_AsLongAndOverflow(p_i, &overflow);
                if (overflow) {
                    goto finalize_int_path;
                }
                int_q = PyLong_AsLongAndOverflow(q_i, &overflow);
                if (overflow) {
                    goto finalize_int_path;
                }
                if (_check_long_mult_overflow(int_p, int_q)) {
                    goto finalize_int_path;
                }
                int_prod = int_p * int_q;
                if (long_add_would_overflow(int_total, int_prod)) {
                    goto finalize_int_path;
                }
                int_total += int_prod;
                int_total_in_use = true;
                Py_CLEAR(p_i);
                Py_CLEAR(q_i);
                continue;
            }

          finalize_int_path:
            // We're finished, overflowed, or have a non-int
            int_path_enabled = false;
            if (int_total_in_use) {
                term_i = PyLong_FromLong(int_total);
                if (term_i == NULL) {
                    goto err_exit;
                }
                new_total = PyNumber_Add(total, term_i);
                if (new_total == NULL) {
                    goto err_exit;
                }
                Py_SETREF(total, new_total);
                new_total = NULL;
                Py_CLEAR(term_i);
                int_total = 0;   // An ounce of prevention, ...
                int_total_in_use = false;
            }
        }

        if (flt_path_enabled) {

            if (!finished) {
                double flt_p, flt_q;
                bool p_type_float = PyFloat_CheckExact(p_i);
                bool q_type_float = PyFloat_CheckExact(q_i);
                if (p_type_float && q_type_float) {
                    flt_p = PyFloat_AS_DOUBLE(p_i);
                    flt_q = PyFloat_AS_DOUBLE(q_i);
                } else if (p_type_float && (PyLong_CheckExact(q_i) || PyBool_Check(q_i))) {
                    /* We care about float/int pairs and int/float pairs because
                       they arise naturally in several use cases such as price
                       times quantity, measurements with integer weights, or
                       data selected by a vector of bools. */
                    flt_p = PyFloat_AS_DOUBLE(p_i);
                    flt_q = PyLong_AsDouble(q_i);
                    if (flt_q == -1.0 && PyErr_Occurred()) {
                        PyErr_Clear();
                        goto finalize_flt_path;
                    }
                } else if (q_type_float && (PyLong_CheckExact(p_i) || PyBool_Check(p_i))) {
                    flt_q = PyFloat_AS_DOUBLE(q_i);
                    flt_p = PyLong_AsDouble(p_i);
                    if (flt_p == -1.0 && PyErr_Occurred()) {
                        PyErr_Clear();
                        goto finalize_flt_path;
                    }
                } else {
                    goto finalize_flt_path;
                }
                TripleLength new_flt_total = tl_fma(flt_p, flt_q, flt_total);
                if (isfinite(new_flt_total.hi)) {
                    flt_total = new_flt_total;
                    flt_total_in_use = true;
                    Py_CLEAR(p_i);
                    Py_CLEAR(q_i);
                    continue;
                }
            }

          finalize_flt_path:
            // We're finished, overflowed, have a non-float, or got a non-finite value
            flt_path_enabled = false;
            if (flt_total_in_use) {
                term_i = PyFloat_FromDouble(tl_to_d(flt_total));
                if (term_i == NULL) {
                    goto err_exit;
                }
                new_total = PyNumber_Add(total, term_i);
                if (new_total == NULL) {
                    goto err_exit;
                }
                Py_SETREF(total, new_total);
                new_total = NULL;
                Py_CLEAR(term_i);
                flt_total = tl_zero;
                flt_total_in_use = false;
            }
        }

        assert(!int_total_in_use);
        assert(!flt_total_in_use);
        if (finished) {
            goto normal_exit;
        }
        term_i = PyNumber_Multiply(p_i, q_i);
        if (term_i == NULL) {
            goto err_exit;
        }
        new_total = PyNumber_Add(total, term_i);
        if (new_total == NULL) {
            goto err_exit;
        }
        Py_SETREF(total, new_total);
        new_total = NULL;
        Py_CLEAR(p_i);
        Py_CLEAR(q_i);
        Py_CLEAR(term_i);
    }

 normal_exit:
    Py_DECREF(p_it);
    Py_DECREF(q_it);
    return total;

 err_exit:
    Py_DECREF(p_it);
    Py_DECREF(q_it);
    Py_DECREF(total);
    Py_XDECREF(p_i);
    Py_XDECREF(q_i);
    Py_XDECREF(term_i);
    Py_XDECREF(new_total);
    return NULL;
}


/* pow can't use math_2, but needs its own wrapper: the problem is
   that an infinite result can arise either as a result of overflow
   (in which case OverflowError should be raised) or as a result of
   e.g. 0.**-5. (for which ValueError needs to be raised.)
*/

/*[clinic input]
math.pow

    x: double
    y: double
    /

Return x**y (x to the power of y).
[clinic start generated code]*/

static PyObject *
math_pow_impl(PyObject *module, double x, double y)
/*[clinic end generated code: output=fff93e65abccd6b0 input=c26f1f6075088bfd]*/
{
    double r;
    int odd_y;

    /* deal directly with IEEE specials, to cope with problems on various
       platforms whose semantics don't exactly match C99 */
    r = 0.; /* silence compiler warning */
    if (!isfinite(x) || !isfinite(y)) {
        errno = 0;
        if (isnan(x))
            r = y == 0. ? 1. : x; /* NaN**0 = 1 */
        else if (isnan(y))
            r = x == 1. ? 1. : y; /* 1**NaN = 1 */
        else if (isinf(x)) {
            odd_y = isfinite(y) && fmod(fabs(y), 2.0) == 1.0;
            if (y > 0.)
                r = odd_y ? x : fabs(x);
            else if (y == 0.)
                r = 1.;
            else /* y < 0. */
                r = odd_y ? copysign(0., x) : 0.;
        }
        else {
            assert(isinf(y));
            if (fabs(x) == 1.0)
                r = 1.;
            else if (y > 0. && fabs(x) > 1.0)
                r = y;
            else if (y < 0. && fabs(x) < 1.0) {
                r = -y; /* result is +inf */
            }
            else
                r = 0.;
        }
    }
    else {
        /* let libm handle finite**finite */
        errno = 0;
        r = pow(x, y);
        /* a NaN result should arise only from (-ve)**(finite
           non-integer); in this case we want to raise ValueError. */
        if (!isfinite(r)) {
            if (isnan(r)) {
                errno = EDOM;
            }
            /*
               an infinite result here arises either from:
               (A) (+/-0.)**negative (-> divide-by-zero)
               (B) overflow of x**y with x and y finite
            */
            else if (isinf(r)) {
                if (x == 0.)
                    errno = EDOM;
                else
                    errno = ERANGE;
            }
        }
    }

    if (errno && is_error(r, 1))
        return NULL;
    else
        return PyFloat_FromDouble(r);
}


static const double degToRad = Py_MATH_PI / 180.0;
static const double radToDeg = 180.0 / Py_MATH_PI;

/*[clinic input]
math.degrees

    x: double
    /

Convert angle x from radians to degrees.
[clinic start generated code]*/

static PyObject *
math_degrees_impl(PyObject *module, double x)
/*[clinic end generated code: output=7fea78b294acd12f input=81e016555d6e3660]*/
{
    return PyFloat_FromDouble(x * radToDeg);
}


/*[clinic input]
math.radians

    x: double
    /

Convert angle x from degrees to radians.
[clinic start generated code]*/

static PyObject *
math_radians_impl(PyObject *module, double x)
/*[clinic end generated code: output=34daa47caf9b1590 input=91626fc489fe3d63]*/
{
    return PyFloat_FromDouble(x * degToRad);
}


/*[clinic input]
math.isfinite

    x: double
    /

Return True if x is neither an infinity nor a NaN, and False otherwise.
[clinic start generated code]*/

static PyObject *
math_isfinite_impl(PyObject *module, double x)
/*[clinic end generated code: output=8ba1f396440c9901 input=46967d254812e54a]*/
{
    return PyBool_FromLong((long)isfinite(x));
}


/*[clinic input]
math.isnan

    x: double
    /

Return True if x is a NaN (not a number), and False otherwise.
[clinic start generated code]*/

static PyObject *
math_isnan_impl(PyObject *module, double x)
/*[clinic end generated code: output=f537b4d6df878c3e input=935891e66083f46a]*/
{
    return PyBool_FromLong((long)isnan(x));
}


/*[clinic input]
math.isinf

    x: double
    /

Return True if x is a positive or negative infinity, and False otherwise.
[clinic start generated code]*/

static PyObject *
math_isinf_impl(PyObject *module, double x)
/*[clinic end generated code: output=9f00cbec4de7b06b input=32630e4212cf961f]*/
{
    return PyBool_FromLong((long)isinf(x));
}


/*[clinic input]
math.isclose -> bool

    a: double
    b: double
    *
    rel_tol: double = 1e-09
        maximum difference for being considered "close", relative to the
        magnitude of the input values
    abs_tol: double = 0.0
        maximum difference for being considered "close", regardless of the
        magnitude of the input values

Determine whether two floating-point numbers are close in value.

Return True if a is close in value to b, and False otherwise.

For the values to be considered close, the difference between them
must be smaller than at least one of the tolerances.

-inf, inf and NaN behave similarly to the IEEE 754 Standard.  That
is, NaN is not close to anything, even itself.  inf and -inf are
only close to themselves.
[clinic start generated code]*/

static int
math_isclose_impl(PyObject *module, double a, double b, double rel_tol,
                  double abs_tol)
/*[clinic end generated code: output=b73070207511952d input=12d41764468bfdb8]*/
{
    double diff = 0.0;

    /* sanity check on the inputs */
    if (rel_tol < 0.0 || abs_tol < 0.0 ) {
        PyErr_SetString(PyExc_ValueError,
                        "tolerances must be non-negative");
        return -1;
    }

    if ( a == b ) {
        /* short circuit exact equality -- needed to catch two infinities of
           the same sign. And perhaps speeds things up a bit sometimes.
        */
        return 1;
    }

    /* This catches the case of two infinities of opposite sign, or
       one infinity and one finite number. Two infinities of opposite
       sign would otherwise have an infinite relative tolerance.
       Two infinities of the same sign are caught by the equality check
       above.
    */

    if (isinf(a) || isinf(b)) {
        return 0;
    }

    /* now do the regular computation
       this is essentially the "weak" test from the Boost library
    */

    diff = fabs(b - a);

    return (((diff <= fabs(rel_tol * b)) ||
             (diff <= fabs(rel_tol * a))) ||
            (diff <= abs_tol));
}

static inline int
_check_long_mult_overflow(long a, long b) {

    /* From Python2's int_mul code:

    Integer overflow checking for * is painful:  Python tried a couple ways, but
    they didn't work on all platforms, or failed in endcases (a product of
    -sys.maxint-1 has been a particular pain).

    Here's another way:

    The native long product x*y is either exactly right or *way* off, being
    just the last n bits of the true product, where n is the number of bits
    in a long (the delivered product is the true product plus i*2**n for
    some integer i).

    The native double product (double)x * (double)y is subject to three
    rounding errors:  on a sizeof(long)==8 box, each cast to double can lose
    info, and even on a sizeof(long)==4 box, the multiplication can lose info.
    But, unlike the native long product, it's not in *range* trouble:  even
    if sizeof(long)==32 (256-bit longs), the product easily fits in the
    dynamic range of a double.  So the leading 50 (or so) bits of the double
    product are correct.

    We check these two ways against each other, and declare victory if they're
    approximately the same.  Else, because the native long product is the only
    one that can lose catastrophic amounts of information, it's the native long
    product that must have overflowed.

    */

    long longprod = (long)((unsigned long)a * b);
    double doubleprod = (double)a * (double)b;
    double doubled_longprod = (double)longprod;

    if (doubled_longprod == doubleprod) {
        return 0;
    }

    const double diff = doubled_longprod - doubleprod;
    const double absdiff = diff >= 0.0 ? diff : -diff;
    const double absprod = doubleprod >= 0.0 ? doubleprod : -doubleprod;

    if (32.0 * absdiff <= absprod) {
        return 0;
    }

    return 1;
}

/*[clinic input]
math.prod

    iterable: object
    /
    *
    start: object(c_default="NULL") = 1

Calculate the product of all the elements in the input iterable.

The default start value for the product is 1.

When the iterable is empty, return the start value.  This function is
intended specifically for use with numeric values and may reject
non-numeric types.
[clinic start generated code]*/

static PyObject *
math_prod_impl(PyObject *module, PyObject *iterable, PyObject *start)
/*[clinic end generated code: output=36153bedac74a198 input=4c5ab0682782ed54]*/
{
    PyObject *result = start;
    PyObject *temp, *item, *iter;

    iter = PyObject_GetIter(iterable);
    if (iter == NULL) {
        return NULL;
    }

    if (result == NULL) {
        result = _PyLong_GetOne();
    }
    Py_INCREF(result);
#ifndef SLOW_PROD
    /* Fast paths for integers keeping temporary products in C.
     * Assumes all inputs are the same type.
     * If the assumption fails, default to use PyObjects instead.
    */
    if (PyLong_CheckExact(result)) {
        int overflow;
        long i_result = PyLong_AsLongAndOverflow(result, &overflow);
        /* If this already overflowed, don't even enter the loop. */
        if (overflow == 0) {
            Py_SETREF(result, NULL);
        }
        /* Loop over all the items in the iterable until we finish, we overflow
         * or we found a non integer element */
        while (result == NULL) {
            item = PyIter_Next(iter);
            if (item == NULL) {
                Py_DECREF(iter);
                if (PyErr_Occurred()) {
                    return NULL;
                }
                return PyLong_FromLong(i_result);
            }
            if (PyLong_CheckExact(item)) {
                long b = PyLong_AsLongAndOverflow(item, &overflow);
                if (overflow == 0 && !_check_long_mult_overflow(i_result, b)) {
                    long x = i_result * b;
                    i_result = x;
                    Py_DECREF(item);
                    continue;
                }
            }
            /* Either overflowed or is not an int.
             * Restore real objects and process normally */
            result = PyLong_FromLong(i_result);
            if (result == NULL) {
                Py_DECREF(item);
                Py_DECREF(iter);
                return NULL;
            }
            temp = PyNumber_Multiply(result, item);
            Py_DECREF(result);
            Py_DECREF(item);
            result = temp;
            if (result == NULL) {
                Py_DECREF(iter);
                return NULL;
            }
        }
    }

    /* Fast paths for floats keeping temporary products in C.
     * Assumes all inputs are the same type.
     * If the assumption fails, default to use PyObjects instead.
    */
    if (PyFloat_CheckExact(result)) {
        double f_result = PyFloat_AS_DOUBLE(result);
        Py_SETREF(result, NULL);
        while(result == NULL) {
            item = PyIter_Next(iter);
            if (item == NULL) {
                Py_DECREF(iter);
                if (PyErr_Occurred()) {
                    return NULL;
                }
                return PyFloat_FromDouble(f_result);
            }
            if (PyFloat_CheckExact(item)) {
                f_result *= PyFloat_AS_DOUBLE(item);
                Py_DECREF(item);
                continue;
            }
            if (PyLong_CheckExact(item)) {
                long value;
                int overflow;
                value = PyLong_AsLongAndOverflow(item, &overflow);
                if (!overflow) {
                    f_result *= (double)value;
                    Py_DECREF(item);
                    continue;
                }
            }
            result = PyFloat_FromDouble(f_result);
            if (result == NULL) {
                Py_DECREF(item);
                Py_DECREF(iter);
                return NULL;
            }
            temp = PyNumber_Multiply(result, item);
            Py_DECREF(result);
            Py_DECREF(item);
            result = temp;
            if (result == NULL) {
                Py_DECREF(iter);
                return NULL;
            }
        }
    }
#endif
    /* Consume rest of the iterable (if any) that could not be handled
     * by specialized functions above.*/
    for(;;) {
        item = PyIter_Next(iter);
        if (item == NULL) {
            /* error, or end-of-sequence */
            if (PyErr_Occurred()) {
                Py_SETREF(result, NULL);
            }
            break;
        }
        temp = PyNumber_Multiply(result, item);
        Py_DECREF(result);
        Py_DECREF(item);
        result = temp;
        if (result == NULL)
            break;
    }
    Py_DECREF(iter);
    return result;
}


/*[clinic input]
math.nextafter

    x: double
    y: double
    /
    *
    steps: object = None

Return the floating-point value the given number of steps after x towards y.

If steps is not specified or is None, it defaults to 1.

Raises a TypeError, if x or y is not a double, or if steps is not an integer.
Raises ValueError if steps is negative.
[clinic start generated code]*/

static PyObject *
math_nextafter_impl(PyObject *module, double x, double y, PyObject *steps)
/*[clinic end generated code: output=cc6511f02afc099e input=7f2a5842112af2b4]*/
{
#if defined(_AIX)
    if (x == y) {
        /* On AIX 7.1, libm nextafter(-0.0, +0.0) returns -0.0.
           Bug fixed in bos.adt.libm 7.2.2.0 by APAR IV95512. */
        return PyFloat_FromDouble(y);
    }
    if (isnan(x)) {
        return PyFloat_FromDouble(x);
    }
    if (isnan(y)) {
        return PyFloat_FromDouble(y);
    }
#endif
    if (steps == Py_None) {
        // fast path: we default to one step.
        return PyFloat_FromDouble(nextafter(x, y));
    }
    steps = PyNumber_Index(steps);
    if (steps == NULL) {
        return NULL;
    }
    assert(PyLong_CheckExact(steps));
    if (_PyLong_IsNegative((PyLongObject *)steps)) {
        PyErr_SetString(PyExc_ValueError,
                        "steps must be a non-negative integer");
        Py_DECREF(steps);
        return NULL;
    }

    unsigned long long usteps_ull = PyLong_AsUnsignedLongLong(steps);
    // Conveniently, uint64_t and double have the same number of bits
    // on all the platforms we care about.
    // So if an overflow occurs, we can just use UINT64_MAX.
    Py_DECREF(steps);
    if (usteps_ull >= UINT64_MAX) {
        // This branch includes the case where an error occurred, since
        // (unsigned long long)(-1) = ULLONG_MAX >= UINT64_MAX. Note that
        // usteps_ull can be strictly larger than UINT64_MAX on a machine
        // where unsigned long long has width > 64 bits.
        if (PyErr_Occurred()) {
            if (PyErr_ExceptionMatches(PyExc_OverflowError)) {
                PyErr_Clear();
            }
            else {
                return NULL;
            }
        }
        usteps_ull = UINT64_MAX;
    }
    assert(usteps_ull <= UINT64_MAX);
    uint64_t usteps = (uint64_t)usteps_ull;

    if (usteps == 0) {
        return PyFloat_FromDouble(x);
    }
    if (isnan(x)) {
        return PyFloat_FromDouble(x);
    }
    if (isnan(y)) {
        return PyFloat_FromDouble(y);
    }

    // We assume that double and uint64_t have the same endianness.
    // This is not guaranteed by the C-standard, but it is true for
    // all platforms we care about. (The most likely form of violation
    // would be a "mixed-endian" double.)
    union pun {double f; uint64_t i;};
    union pun ux = {x}, uy = {y};
    if (ux.i == uy.i) {
        return PyFloat_FromDouble(x);
    }

    const uint64_t sign_bit = 1ULL<<63;

    uint64_t ax = ux.i & ~sign_bit;
    uint64_t ay = uy.i & ~sign_bit;

    // opposite signs
    if (((ux.i ^ uy.i) & sign_bit)) {
        // NOTE: ax + ay can never overflow, because their most significant bit
        // ain't set.
        if (ax + ay <= usteps) {
            return PyFloat_FromDouble(uy.f);
        // This comparison has to use <, because <= would get +0.0 vs -0.0
        // wrong.
        } else if (ax < usteps) {
            union pun result = {.i = (uy.i & sign_bit) | (usteps - ax)};
            return PyFloat_FromDouble(result.f);
        } else {
            ux.i -= usteps;
            return PyFloat_FromDouble(ux.f);
        }
    // same sign
    } else if (ax > ay) {
        if (ax - ay >= usteps) {
            ux.i -= usteps;
            return PyFloat_FromDouble(ux.f);
        } else {
            return PyFloat_FromDouble(uy.f);
        }
    } else {
        if (ay - ax >= usteps) {
            ux.i += usteps;
            return PyFloat_FromDouble(ux.f);
        } else {
            return PyFloat_FromDouble(uy.f);
        }
    }
}


/*[clinic input]
math.ulp -> double

    x: double
    /

Return the value of the least significant bit of the float x.
[clinic start generated code]*/

static double
math_ulp_impl(PyObject *module, double x)
/*[clinic end generated code: output=f5207867a9384dd4 input=31f9bfbbe373fcaa]*/
{
    if (isnan(x)) {
        return x;
    }
    x = fabs(x);
    if (isinf(x)) {
        return x;
    }
    double inf = Py_INFINITY;
    double x2 = nextafter(x, inf);
    if (isinf(x2)) {
        /* special case: x is the largest positive representable float */
        x2 = nextafter(x, -inf);
        return x - x2;
    }
    return x2 - x;
}

static int
math_exec(PyObject *module)
{

    if (PyModule_Add(module, "pi", PyFloat_FromDouble(Py_MATH_PI)) < 0) {
        return -1;
    }
    if (PyModule_Add(module, "e", PyFloat_FromDouble(Py_MATH_E)) < 0) {
        return -1;
    }
    // 2pi
    if (PyModule_Add(module, "tau", PyFloat_FromDouble(Py_MATH_TAU)) < 0) {
        return -1;
    }
    if (PyModule_Add(module, "inf", PyFloat_FromDouble(Py_INFINITY)) < 0) {
        return -1;
    }
    if (PyModule_Add(module, "nan", PyFloat_FromDouble(fabs(Py_NAN))) < 0) {
        return -1;
    }

    PyObject *imath = PyImport_ImportModule("imath");
    if (!imath) {
        return -1;
    }
#define IMPORT_FROM_IMATH(NAME) do {                            \
        if (PyModule_Add(module, #NAME,                         \
                PyObject_GetAttrString(imath, #NAME)) < 0) {    \
            Py_DECREF(imath);                                   \
            return -1;                                          \
        }                                                       \
    } while(0)

    IMPORT_FROM_IMATH(comb);
    IMPORT_FROM_IMATH(factorial);
    IMPORT_FROM_IMATH(gcd);
    IMPORT_FROM_IMATH(isqrt);
    IMPORT_FROM_IMATH(lcm);
    IMPORT_FROM_IMATH(perm);
    Py_DECREF(imath);
    return 0;
}

static PyMethodDef math_methods[] = {
    {"acos",            math_acos,      METH_O,         math_acos_doc},
    {"acosh",           math_acosh,     METH_O,         math_acosh_doc},
    {"asin",            math_asin,      METH_O,         math_asin_doc},
    {"asinh",           math_asinh,     METH_O,         math_asinh_doc},
    {"atan",            math_atan,      METH_O,         math_atan_doc},
    {"atan2",           _PyCFunction_CAST(math_atan2),     METH_FASTCALL,  math_atan2_doc},
    {"atanh",           math_atanh,     METH_O,         math_atanh_doc},
    {"cbrt",            math_cbrt,      METH_O,         math_cbrt_doc},
    MATH_CEIL_METHODDEF
    {"copysign",        _PyCFunction_CAST(math_copysign),  METH_FASTCALL,  math_copysign_doc},
    {"cos",             math_cos,       METH_O,         math_cos_doc},
    {"cosh",            math_cosh,      METH_O,         math_cosh_doc},
    MATH_DEGREES_METHODDEF
    MATH_DIST_METHODDEF
    {"erf",             math_erf,       METH_O,         math_erf_doc},
    {"erfc",            math_erfc,      METH_O,         math_erfc_doc},
    {"exp",             math_exp,       METH_O,         math_exp_doc},
    {"exp2",            math_exp2,      METH_O,         math_exp2_doc},
    {"expm1",           math_expm1,     METH_O,         math_expm1_doc},
    {"fabs",            math_fabs,      METH_O,         math_fabs_doc},
    MATH_FLOOR_METHODDEF
    MATH_FMA_METHODDEF
    MATH_FMOD_METHODDEF
    MATH_FREXP_METHODDEF
    MATH_FSUM_METHODDEF
    {"gamma",           math_gamma,     METH_O,         math_gamma_doc},
    MATH_HYPOT_METHODDEF
    MATH_ISCLOSE_METHODDEF
    MATH_ISFINITE_METHODDEF
    MATH_ISINF_METHODDEF
    MATH_ISNAN_METHODDEF
    MATH_LDEXP_METHODDEF
    {"lgamma",          math_lgamma,    METH_O,         math_lgamma_doc},
    {"log",             _PyCFunction_CAST(math_log),       METH_FASTCALL,  math_log_doc},
    {"log1p",           math_log1p,     METH_O,         math_log1p_doc},
    MATH_LOG10_METHODDEF
    MATH_LOG2_METHODDEF
    MATH_MODF_METHODDEF
    MATH_POW_METHODDEF
    MATH_RADIANS_METHODDEF
    {"remainder",       _PyCFunction_CAST(math_remainder), METH_FASTCALL,  math_remainder_doc},
    {"sin",             math_sin,       METH_O,         math_sin_doc},
    {"sinh",            math_sinh,      METH_O,         math_sinh_doc},
    {"sqrt",            math_sqrt,      METH_O,         math_sqrt_doc},
    {"tan",             math_tan,       METH_O,         math_tan_doc},
    {"tanh",            math_tanh,      METH_O,         math_tanh_doc},
    MATH_SUMPROD_METHODDEF
    MATH_TRUNC_METHODDEF
    MATH_PROD_METHODDEF
    MATH_NEXTAFTER_METHODDEF
    MATH_ULP_METHODDEF
    {NULL,              NULL}           /* sentinel */
};

static PyModuleDef_Slot math_slots[] = {
    {Py_mod_exec, math_exec},
    {Py_mod_multiple_interpreters, Py_MOD_PER_INTERPRETER_GIL_SUPPORTED},
    {Py_mod_gil, Py_MOD_GIL_NOT_USED},
    {0, NULL}
};

PyDoc_STRVAR(module_doc,
"This module provides access to the mathematical functions\n"
"defined by the C standard.");

static struct PyModuleDef mathmodule = {
    PyModuleDef_HEAD_INIT,
    .m_name = "math",
    .m_doc = module_doc,
    .m_size = 0,
    .m_methods = math_methods,
    .m_slots = math_slots,
};

PyMODINIT_FUNC
PyInit_math(void)
{
    return PyModuleDef_Init(&mathmodule);
}<|MERGE_RESOLUTION|>--- conflicted
+++ resolved
@@ -1345,579 +1345,6 @@
 #undef NUM_PARTIALS
 
 
-<<<<<<< HEAD
-=======
-static unsigned long
-count_set_bits(unsigned long n)
-{
-    unsigned long count = 0;
-    while (n != 0) {
-        ++count;
-        n &= n - 1; /* clear least significant bit */
-    }
-    return count;
-}
-
-/* Integer square root
-
-Given a nonnegative integer `n`, we want to compute the largest integer
-`a` for which `a * a <= n`, or equivalently the integer part of the exact
-square root of `n`.
-
-We use an adaptive-precision pure-integer version of Newton's iteration. Given
-a positive integer `n`, the algorithm produces at each iteration an integer
-approximation `a` to the square root of `n >> s` for some even integer `s`,
-with `s` decreasing as the iterations progress. On the final iteration, `s` is
-zero and we have an approximation to the square root of `n` itself.
-
-At every step, the approximation `a` is strictly within 1.0 of the true square
-root, so we have
-
-    (a - 1)**2 < (n >> s) < (a + 1)**2
-
-After the final iteration, a check-and-correct step is needed to determine
-whether `a` or `a - 1` gives the desired integer square root of `n`.
-
-The algorithm is remarkable in its simplicity. There's no need for a
-per-iteration check-and-correct step, and termination is straightforward: the
-number of iterations is known in advance (it's exactly `floor(log2(log2(n)))`
-for `n > 1`). The only tricky part of the correctness proof is in establishing
-that the bound `(a - 1)**2 < (n >> s) < (a + 1)**2` is maintained from one
-iteration to the next. A sketch of the proof of this is given below.
-
-In addition to the proof sketch, a formal, computer-verified proof
-of correctness (using Lean) of an equivalent recursive algorithm can be found
-here:
-
-    https://github.com/mdickinson/snippets/blob/master/proofs/isqrt/src/isqrt.lean
-
-
-Here's Python code equivalent to the C implementation below:
-
-    def isqrt(n):
-        """
-        Return the integer part of the square root of the input.
-        """
-        n = operator.index(n)
-
-        if n < 0:
-            raise ValueError("isqrt() argument must be nonnegative")
-        if n == 0:
-            return 0
-
-        c = (n.bit_length() - 1) // 2
-        a = 1
-        d = 0
-        for s in reversed(range(c.bit_length())):
-            # Loop invariant: (a-1)**2 < (n >> 2*(c - d)) < (a+1)**2
-            e = d
-            d = c >> s
-            a = (a << d - e - 1) + (n >> 2*c - e - d + 1) // a
-
-        return a - (a*a > n)
-
-
-Sketch of proof of correctness
-------------------------------
-
-The delicate part of the correctness proof is showing that the loop invariant
-is preserved from one iteration to the next. That is, just before the line
-
-    a = (a << d - e - 1) + (n >> 2*c - e - d + 1) // a
-
-is executed in the above code, we know that
-
-    (1)  (a - 1)**2 < (n >> 2*(c - e)) < (a + 1)**2.
-
-(since `e` is always the value of `d` from the previous iteration). We must
-prove that after that line is executed, we have
-
-    (a - 1)**2 < (n >> 2*(c - d)) < (a + 1)**2
-
-To facilitate the proof, we make some changes of notation. Write `m` for
-`n >> 2*(c-d)`, and write `b` for the new value of `a`, so
-
-    b = (a << d - e - 1) + (n >> 2*c - e - d + 1) // a
-
-or equivalently:
-
-    (2)  b = (a << d - e - 1) + (m >> d - e + 1) // a
-
-Then we can rewrite (1) as:
-
-    (3)  (a - 1)**2 < (m >> 2*(d - e)) < (a + 1)**2
-
-and we must show that (b - 1)**2 < m < (b + 1)**2.
-
-From this point on, we switch to mathematical notation, so `/` means exact
-division rather than integer division and `^` is used for exponentiation. We
-use the `√` symbol for the exact square root. In (3), we can remove the
-implicit floor operation to give:
-
-    (4)  (a - 1)^2 < m / 4^(d - e) < (a + 1)^2
-
-Taking square roots throughout (4), scaling by `2^(d-e)`, and rearranging gives
-
-    (5)  0 <= | 2^(d-e)a - √m | < 2^(d-e)
-
-Squaring and dividing through by `2^(d-e+1) a` gives
-
-    (6)  0 <= 2^(d-e-1) a + m / (2^(d-e+1) a) - √m < 2^(d-e-1) / a
-
-We'll show below that `2^(d-e-1) <= a`. Given that, we can replace the
-right-hand side of (6) with `1`, and now replacing the central
-term `m / (2^(d-e+1) a)` with its floor in (6) gives
-
-    (7) -1 < 2^(d-e-1) a + m // 2^(d-e+1) a - √m < 1
-
-Or equivalently, from (2):
-
-    (7) -1 < b - √m < 1
-
-and rearranging gives that `(b-1)^2 < m < (b+1)^2`, which is what we needed
-to prove.
-
-We're not quite done: we still have to prove the inequality `2^(d - e - 1) <=
-a` that was used to get line (7) above. From the definition of `c`, we have
-`4^c <= n`, which implies
-
-    (8)  4^d <= m
-
-also, since `e == d >> 1`, `d` is at most `2e + 1`, from which it follows
-that `2d - 2e - 1 <= d` and hence that
-
-    (9)  4^(2d - 2e - 1) <= m
-
-Dividing both sides by `4^(d - e)` gives
-
-    (10)  4^(d - e - 1) <= m / 4^(d - e)
-
-But we know from (4) that `m / 4^(d-e) < (a + 1)^2`, hence
-
-    (11)  4^(d - e - 1) < (a + 1)^2
-
-Now taking square roots of both sides and observing that both `2^(d-e-1)` and
-`a` are integers gives `2^(d - e - 1) <= a`, which is what we needed. This
-completes the proof sketch.
-
-*/
-
-/*
-    The _approximate_isqrt_tab table provides approximate square roots for
-    16-bit integers. For any n in the range 2**14 <= n < 2**16, the value
-
-        a = _approximate_isqrt_tab[(n >> 8) - 64]
-
-    is an approximate square root of n, satisfying (a - 1)**2 < n < (a + 1)**2.
-
-    The table was computed in Python using the expression:
-
-        [min(round(sqrt(256*n + 128)), 255) for n in range(64, 256)]
-*/
-
-static const uint8_t _approximate_isqrt_tab[192] = {
-    128, 129, 130, 131, 132, 133, 134, 135, 136, 137, 138, 139,
-    140, 141, 142, 143, 144, 144, 145, 146, 147, 148, 149, 150,
-    151, 151, 152, 153, 154, 155, 156, 156, 157, 158, 159, 160,
-    160, 161, 162, 163, 164, 164, 165, 166, 167, 167, 168, 169,
-    170, 170, 171, 172, 173, 173, 174, 175, 176, 176, 177, 178,
-    179, 179, 180, 181, 181, 182, 183, 183, 184, 185, 186, 186,
-    187, 188, 188, 189, 190, 190, 191, 192, 192, 193, 194, 194,
-    195, 196, 196, 197, 198, 198, 199, 200, 200, 201, 201, 202,
-    203, 203, 204, 205, 205, 206, 206, 207, 208, 208, 209, 210,
-    210, 211, 211, 212, 213, 213, 214, 214, 215, 216, 216, 217,
-    217, 218, 219, 219, 220, 220, 221, 221, 222, 223, 223, 224,
-    224, 225, 225, 226, 227, 227, 228, 228, 229, 229, 230, 230,
-    231, 232, 232, 233, 233, 234, 234, 235, 235, 236, 237, 237,
-    238, 238, 239, 239, 240, 240, 241, 241, 242, 242, 243, 243,
-    244, 244, 245, 246, 246, 247, 247, 248, 248, 249, 249, 250,
-    250, 251, 251, 252, 252, 253, 253, 254, 254, 255, 255, 255,
-};
-
-/* Approximate square root of a large 64-bit integer.
-
-   Given `n` satisfying `2**62 <= n < 2**64`, return `a`
-   satisfying `(a - 1)**2 < n < (a + 1)**2`. */
-
-static inline uint32_t
-_approximate_isqrt(uint64_t n)
-{
-    uint32_t u = _approximate_isqrt_tab[(n >> 56) - 64];
-    u = (u << 7) + (uint32_t)(n >> 41) / u;
-    return (u << 15) + (uint32_t)((n >> 17) / u);
-}
-
-/*[clinic input]
-math.isqrt
-
-    n: object
-    /
-
-Return the integer part of the square root of the input.
-[clinic start generated code]*/
-
-static PyObject *
-math_isqrt(PyObject *module, PyObject *n)
-/*[clinic end generated code: output=35a6f7f980beab26 input=5b6e7ae4fa6c43d6]*/
-{
-    int a_too_large, c_bit_length;
-    int64_t c, d;
-    uint64_t m;
-    uint32_t u;
-    PyObject *a = NULL, *b;
-
-    n = _PyNumber_Index(n);
-    if (n == NULL) {
-        return NULL;
-    }
-
-    if (_PyLong_IsNegative((PyLongObject *)n)) {
-        PyErr_SetString(
-            PyExc_ValueError,
-            "isqrt() argument must be nonnegative");
-        goto error;
-    }
-    if (_PyLong_IsZero((PyLongObject *)n)) {
-        Py_DECREF(n);
-        return PyLong_FromLong(0);
-    }
-
-    /* c = (n.bit_length() - 1) // 2 */
-    c = _PyLong_NumBits(n);
-    assert(c > 0);
-    assert(!PyErr_Occurred());
-    c = (c - 1) / 2;
-
-    /* Fast path: if c <= 31 then n < 2**64 and we can compute directly with a
-       fast, almost branch-free algorithm. */
-    if (c <= 31) {
-        int shift = 31 - (int)c;
-        m = (uint64_t)PyLong_AsUnsignedLongLong(n);
-        Py_DECREF(n);
-        if (m == (uint64_t)(-1) && PyErr_Occurred()) {
-            return NULL;
-        }
-        u = _approximate_isqrt(m << 2*shift) >> shift;
-        u -= (uint64_t)u * u > m;
-        return PyLong_FromUnsignedLong(u);
-    }
-
-    /* Slow path: n >= 2**64. We perform the first five iterations in C integer
-       arithmetic, then switch to using Python long integers. */
-
-    /* From n >= 2**64 it follows that c.bit_length() >= 6. */
-    c_bit_length = 6;
-    while ((c >> c_bit_length) > 0) {
-        ++c_bit_length;
-    }
-
-    /* Initialise d and a. */
-    d = c >> (c_bit_length - 5);
-    b = _PyLong_Rshift(n, 2*c - 62);
-    if (b == NULL) {
-        goto error;
-    }
-    m = (uint64_t)PyLong_AsUnsignedLongLong(b);
-    Py_DECREF(b);
-    if (m == (uint64_t)(-1) && PyErr_Occurred()) {
-        goto error;
-    }
-    u = _approximate_isqrt(m) >> (31U - d);
-    a = PyLong_FromUnsignedLong(u);
-    if (a == NULL) {
-        goto error;
-    }
-
-    for (int s = c_bit_length - 6; s >= 0; --s) {
-        PyObject *q;
-        int64_t e = d;
-
-        d = c >> s;
-
-        /* q = (n >> 2*c - e - d + 1) // a */
-        q = _PyLong_Rshift(n, 2*c - d - e + 1);
-        if (q == NULL) {
-            goto error;
-        }
-        Py_SETREF(q, PyNumber_FloorDivide(q, a));
-        if (q == NULL) {
-            goto error;
-        }
-
-        /* a = (a << d - 1 - e) + q */
-        Py_SETREF(a, _PyLong_Lshift(a, d - 1 - e));
-        if (a == NULL) {
-            Py_DECREF(q);
-            goto error;
-        }
-        Py_SETREF(a, PyNumber_Add(a, q));
-        Py_DECREF(q);
-        if (a == NULL) {
-            goto error;
-        }
-    }
-
-    /* The correct result is either a or a - 1. Figure out which, and
-       decrement a if necessary. */
-
-    /* a_too_large = n < a * a */
-    b = PyNumber_Multiply(a, a);
-    if (b == NULL) {
-        goto error;
-    }
-    a_too_large = PyObject_RichCompareBool(n, b, Py_LT);
-    Py_DECREF(b);
-    if (a_too_large == -1) {
-        goto error;
-    }
-
-    if (a_too_large) {
-        Py_SETREF(a, PyNumber_Subtract(a, _PyLong_GetOne()));
-    }
-    Py_DECREF(n);
-    return a;
-
-  error:
-    Py_XDECREF(a);
-    Py_DECREF(n);
-    return NULL;
-}
-
-/* Divide-and-conquer factorial algorithm
- *
- * Based on the formula and pseudo-code provided at:
- * http://www.luschny.de/math/factorial/binarysplitfact.html
- *
- * Faster algorithms exist, but they're more complicated and depend on
- * a fast prime factorization algorithm.
- *
- * Notes on the algorithm
- * ----------------------
- *
- * factorial(n) is written in the form 2**k * m, with m odd.  k and m are
- * computed separately, and then combined using a left shift.
- *
- * The function factorial_odd_part computes the odd part m (i.e., the greatest
- * odd divisor) of factorial(n), using the formula:
- *
- *   factorial_odd_part(n) =
- *
- *        product_{i >= 0} product_{0 < j <= n / 2**i, j odd} j
- *
- * Example: factorial_odd_part(20) =
- *
- *        (1) *
- *        (1) *
- *        (1 * 3 * 5) *
- *        (1 * 3 * 5 * 7 * 9) *
- *        (1 * 3 * 5 * 7 * 9 * 11 * 13 * 15 * 17 * 19)
- *
- * Here i goes from large to small: the first term corresponds to i=4 (any
- * larger i gives an empty product), and the last term corresponds to i=0.
- * Each term can be computed from the last by multiplying by the extra odd
- * numbers required: e.g., to get from the penultimate term to the last one,
- * we multiply by (11 * 13 * 15 * 17 * 19).
- *
- * To see a hint of why this formula works, here are the same numbers as above
- * but with the even parts (i.e., the appropriate powers of 2) included.  For
- * each subterm in the product for i, we multiply that subterm by 2**i:
- *
- *   factorial(20) =
- *
- *        (16) *
- *        (8) *
- *        (4 * 12 * 20) *
- *        (2 * 6 * 10 * 14 * 18) *
- *        (1 * 3 * 5 * 7 * 9 * 11 * 13 * 15 * 17 * 19)
- *
- * The factorial_partial_product function computes the product of all odd j in
- * range(start, stop) for given start and stop.  It's used to compute the
- * partial products like (11 * 13 * 15 * 17 * 19) in the example above.  It
- * operates recursively, repeatedly splitting the range into two roughly equal
- * pieces until the subranges are small enough to be computed using only C
- * integer arithmetic.
- *
- * The two-valuation k (i.e., the exponent of the largest power of 2 dividing
- * the factorial) is computed independently in the main math_factorial
- * function.  By standard results, its value is:
- *
- *    two_valuation = n//2 + n//4 + n//8 + ....
- *
- * It can be shown (e.g., by complete induction on n) that two_valuation is
- * equal to n - count_set_bits(n), where count_set_bits(n) gives the number of
- * '1'-bits in the binary expansion of n.
- */
-
-/* factorial_partial_product: Compute product(range(start, stop, 2)) using
- * divide and conquer.  Assumes start and stop are odd and stop > start.
- * max_bits must be >= bit_length(stop - 2). */
-
-static PyObject *
-factorial_partial_product(unsigned long start, unsigned long stop,
-                          unsigned long max_bits)
-{
-    unsigned long midpoint, num_operands;
-    PyObject *left = NULL, *right = NULL, *result = NULL;
-
-    /* If the return value will fit an unsigned long, then we can
-     * multiply in a tight, fast loop where each multiply is O(1).
-     * Compute an upper bound on the number of bits required to store
-     * the answer.
-     *
-     * Storing some integer z requires floor(lg(z))+1 bits, which is
-     * conveniently the value returned by bit_length(z).  The
-     * product x*y will require at most
-     * bit_length(x) + bit_length(y) bits to store, based
-     * on the idea that lg product = lg x + lg y.
-     *
-     * We know that stop - 2 is the largest number to be multiplied.  From
-     * there, we have: bit_length(answer) <= num_operands *
-     * bit_length(stop - 2)
-     */
-
-    num_operands = (stop - start) / 2;
-    /* The "num_operands <= 8 * SIZEOF_LONG" check guards against the
-     * unlikely case of an overflow in num_operands * max_bits. */
-    if (num_operands <= 8 * SIZEOF_LONG &&
-        num_operands * max_bits <= 8 * SIZEOF_LONG) {
-        unsigned long j, total;
-        for (total = start, j = start + 2; j < stop; j += 2)
-            total *= j;
-        return PyLong_FromUnsignedLong(total);
-    }
-
-    /* find midpoint of range(start, stop), rounded up to next odd number. */
-    midpoint = (start + num_operands) | 1;
-    left = factorial_partial_product(start, midpoint,
-                                     _Py_bit_length(midpoint - 2));
-    if (left == NULL)
-        goto error;
-    right = factorial_partial_product(midpoint, stop, max_bits);
-    if (right == NULL)
-        goto error;
-    result = PyNumber_Multiply(left, right);
-
-  error:
-    Py_XDECREF(left);
-    Py_XDECREF(right);
-    return result;
-}
-
-/* factorial_odd_part:  compute the odd part of factorial(n). */
-
-static PyObject *
-factorial_odd_part(unsigned long n)
-{
-    long i;
-    unsigned long v, lower, upper;
-    PyObject *partial, *tmp, *inner, *outer;
-
-    inner = PyLong_FromLong(1);
-    if (inner == NULL)
-        return NULL;
-    outer = Py_NewRef(inner);
-
-    upper = 3;
-    for (i = _Py_bit_length(n) - 2; i >= 0; i--) {
-        v = n >> i;
-        if (v <= 2)
-            continue;
-        lower = upper;
-        /* (v + 1) | 1 = least odd integer strictly larger than n / 2**i */
-        upper = (v + 1) | 1;
-        /* Here inner is the product of all odd integers j in the range (0,
-           n/2**(i+1)].  The factorial_partial_product call below gives the
-           product of all odd integers j in the range (n/2**(i+1), n/2**i]. */
-        partial = factorial_partial_product(lower, upper, _Py_bit_length(upper-2));
-        /* inner *= partial */
-        if (partial == NULL)
-            goto error;
-        tmp = PyNumber_Multiply(inner, partial);
-        Py_DECREF(partial);
-        if (tmp == NULL)
-            goto error;
-        Py_SETREF(inner, tmp);
-        /* Now inner is the product of all odd integers j in the range (0,
-           n/2**i], giving the inner product in the formula above. */
-
-        /* outer *= inner; */
-        tmp = PyNumber_Multiply(outer, inner);
-        if (tmp == NULL)
-            goto error;
-        Py_SETREF(outer, tmp);
-    }
-    Py_DECREF(inner);
-    return outer;
-
-  error:
-    Py_DECREF(outer);
-    Py_DECREF(inner);
-    return NULL;
-}
-
-
-/* Lookup table for small factorial values */
-
-static const unsigned long SmallFactorials[] = {
-    1, 1, 2, 6, 24, 120, 720, 5040, 40320,
-    362880, 3628800, 39916800, 479001600,
-#if SIZEOF_LONG >= 8
-    6227020800, 87178291200, 1307674368000,
-    20922789888000, 355687428096000, 6402373705728000,
-    121645100408832000, 2432902008176640000
-#endif
-};
-
-/*[clinic input]
-math.factorial
-
-    n as arg: object
-    /
-
-Find n!.
-[clinic start generated code]*/
-
-static PyObject *
-math_factorial(PyObject *module, PyObject *arg)
-/*[clinic end generated code: output=6686f26fae00e9ca input=366cc321df3d4773]*/
-{
-    long x, two_valuation;
-    int overflow;
-    PyObject *result, *odd_part;
-
-    x = PyLong_AsLongAndOverflow(arg, &overflow);
-    if (x == -1 && PyErr_Occurred()) {
-        return NULL;
-    }
-    else if (overflow == 1) {
-        PyErr_Format(PyExc_OverflowError,
-                     "factorial() argument should not exceed %ld",
-                     LONG_MAX);
-        return NULL;
-    }
-    else if (overflow == -1 || x < 0) {
-        PyErr_SetString(PyExc_ValueError,
-                        "factorial() not defined for negative values");
-        return NULL;
-    }
-
-    /* use lookup table if x is small */
-    if (x < (long)Py_ARRAY_LENGTH(SmallFactorials))
-        return PyLong_FromUnsignedLong(SmallFactorials[x]);
-
-    /* else express in the form odd_part * 2**two_valuation, and compute as
-       odd_part << two_valuation. */
-    odd_part = factorial_odd_part(x);
-    if (odd_part == NULL)
-        return NULL;
-    two_valuation = x - count_set_bits(x);
-    result = _PyLong_Lshift(odd_part, two_valuation);
-    Py_DECREF(odd_part);
-    return result;
-}
-
-
->>>>>>> 965c4805
 /*[clinic input]
 math.trunc
 
