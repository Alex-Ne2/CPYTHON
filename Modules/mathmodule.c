/* Math module -- standard C math library functions, pi and e */

/* Here are some comments from Tim Peters, extracted from the
   discussion attached to http://bugs.python.org/issue1640.  They
   describe the general aims of the math module with respect to
   special values, IEEE-754 floating-point exceptions, and Python
   exceptions.

These are the "spirit of 754" rules:

1. If the mathematical result is a real number, but of magnitude too
large to approximate by a machine float, overflow is signaled and the
result is an infinity (with the appropriate sign).

2. If the mathematical result is a real number, but of magnitude too
small to approximate by a machine float, underflow is signaled and the
result is a zero (with the appropriate sign).

3. At a singularity (a value x such that the limit of f(y) as y
approaches x exists and is an infinity), "divide by zero" is signaled
and the result is an infinity (with the appropriate sign).  This is
complicated a little by that the left-side and right-side limits may
not be the same; e.g., 1/x approaches +inf or -inf as x approaches 0
from the positive or negative directions.  In that specific case, the
sign of the zero determines the result of 1/0.

4. At a point where a function has no defined result in the extended
reals (i.e., the reals plus an infinity or two), invalid operation is
signaled and a NaN is returned.

And these are what Python has historically /tried/ to do (but not
always successfully, as platform libm behavior varies a lot):

For #1, raise OverflowError.

For #2, return a zero (with the appropriate sign if that happens by
accident ;-)).

For #3 and #4, raise ValueError.  It may have made sense to raise
Python's ZeroDivisionError in #3, but historically that's only been
raised for division by zero and mod by zero.

*/

/*
   In general, on an IEEE-754 platform the aim is to follow the C99
   standard, including Annex 'F', whenever possible.  Where the
   standard recommends raising the 'divide-by-zero' or 'invalid'
   floating-point exceptions, Python should raise a ValueError.  Where
   the standard recommends raising 'overflow', Python should raise an
   OverflowError.  In all other circumstances a value should be
   returned.
 */

#ifndef Py_BUILD_CORE_BUILTIN
#  define Py_BUILD_CORE_MODULE 1
#endif

#include "Python.h"
#include "pycore_abstract.h"      // _PyNumber_Index()
#include "pycore_bitutils.h"      // _Py_bit_length()
#include "pycore_call.h"          // _PyObject_CallNoArgs()
#include "pycore_long.h"          // _PyLong_GetZero()
#include "pycore_moduleobject.h"  // _PyModule_GetState()
#include "pycore_object.h"        // _PyObject_LookupSpecial()
#include "pycore_pymath.h"        // _PY_SHORT_FLOAT_REPR
/* For DBL_EPSILON in _math.h */
#include <float.h>
/* For _Py_log1p with workarounds for buggy handling of zeros. */
#include "_math.h"
#include <stdbool.h>

#include "clinic/mathmodule.c.h"

/*[clinic input]
module math
[clinic start generated code]*/
/*[clinic end generated code: output=da39a3ee5e6b4b0d input=76bc7002685dd942]*/


typedef struct {
    PyObject *str___ceil__;
    PyObject *str___floor__;
    PyObject *str___trunc__;
} math_module_state;

static inline math_module_state*
get_math_module_state(PyObject *module)
{
    void *state = _PyModule_GetState(module);
    assert(state != NULL);
    return (math_module_state *)state;
}

/*
Double and triple length extended precision algorithms from:

  Accurate Sum and Dot Product
  by Takeshi Ogita, Siegfried M. Rump, and Shin’Ichi Oishi
  https://doi.org/10.1137/030601818
  https://www.tuhh.de/ti3/paper/rump/OgRuOi05.pdf

*/

typedef struct{ double hi; double lo; } DoubleLength;

static DoubleLength
dl_fast_sum(double a, double b)
{
    /* Algorithm 1.1. Compensated summation of two floating point numbers. */
    assert(fabs(a) >= fabs(b));
    double x = a + b;
    double y = (a - x) + b;
    return (DoubleLength) {x, y};
}

static DoubleLength
dl_sum(double a, double b)
{
    /* Algorithm 3.1 Error-free transformation of the sum */
    double x = a + b;
    double z = x - a;
    double y = (a - (x - z)) + (b - z);
    return (DoubleLength) {x, y};
}

#ifndef UNRELIABLE_FMA

static DoubleLength
dl_mul(double x, double y)
{
    /* Algorithm 3.5. Error-free transformation of a product */
    double z = x * y;
    double zz = fma(x, y, -z);
    return (DoubleLength) {z, zz};
}

#else

/*
   The default implementation of dl_mul() depends on the C math library
   having an accurate fma() function as required by § 7.12.13.1 of the
   C99 standard.

   The UNRELIABLE_FMA option is provided as a slower but accurate
   alternative for builds where the fma() function is found wanting.
   The speed penalty may be modest (17% slower on an Apple M1 Max),
   so don't hesitate to enable this build option.

   The algorithms are from the T. J. Dekker paper:
   A Floating-Point Technique for Extending the Available Precision
   https://csclub.uwaterloo.ca/~pbarfuss/dekker1971.pdf
*/

static DoubleLength
dl_split(double x) {
    // Dekker (5.5) and (5.6).
    double t = x * 134217729.0;  // Veltkamp constant = 2.0 ** 27 + 1
    double hi = t - (t - x);
    double lo = x - hi;
    return (DoubleLength) {hi, lo};
}

static DoubleLength
dl_mul(double x, double y)
{
    // Dekker (5.12) and mul12()
    DoubleLength xx = dl_split(x);
    DoubleLength yy = dl_split(y);
    double p = xx.hi * yy.hi;
    double q = xx.hi * yy.lo + xx.lo * yy.hi;
    double z = p + q;
    double zz = p - z + q + xx.lo * yy.lo;
    return (DoubleLength) {z, zz};
}

#endif

typedef struct { double hi; double lo; double tiny; } TripleLength;

static const TripleLength tl_zero = {0.0, 0.0, 0.0};

static TripleLength
tl_fma(double x, double y, TripleLength total)
{
    /* Algorithm 5.10 with SumKVert for K=3 */
    DoubleLength pr = dl_mul(x, y);
    DoubleLength sm = dl_sum(total.hi, pr.hi);
    DoubleLength r1 = dl_sum(total.lo, pr.lo);
    DoubleLength r2 = dl_sum(r1.hi, sm.lo);
    return (TripleLength) {sm.hi, r2.hi, total.tiny + r1.lo + r2.lo};
}

static double
tl_to_d(TripleLength total)
{
    DoubleLength last = dl_sum(total.lo, total.hi);
    return total.tiny + last.lo + last.hi;
}


/*
   sin(pi*x), giving accurate results for all finite x (especially x
   integral or close to an integer).  This is here for use in the
   reflection formula for the gamma function.  It conforms to IEEE
   754-2008 for finite arguments, but not for infinities or nans.
*/

static const double pi = 3.141592653589793238462643383279502884197;
static const double logpi = 1.144729885849400174143427351353058711647;

/* Version of PyFloat_AsDouble() with in-line fast paths
   for exact floats and integers.  Gives a substantial
   speed improvement for extracting float arguments.
*/

#define ASSIGN_DOUBLE(target_var, obj, error_label)        \
    if (PyFloat_CheckExact(obj)) {                         \
        target_var = PyFloat_AS_DOUBLE(obj);               \
    }                                                      \
    else if (PyLong_CheckExact(obj)) {                     \
        target_var = PyLong_AsDouble(obj);                 \
        if (target_var == -1.0 && PyErr_Occurred()) {      \
            goto error_label;                              \
        }                                                  \
    }                                                      \
    else {                                                 \
        target_var = PyFloat_AsDouble(obj);                \
        if (target_var == -1.0 && PyErr_Occurred()) {      \
            goto error_label;                              \
        }                                                  \
    }

static double
m_sinpi(double x)
{
    double y, r;
    int n;
    /* this function should only ever be called for finite arguments */
    assert(Py_IS_FINITE(x));
    y = fmod(fabs(x), 2.0);
    n = (int)round(2.0*y);
    assert(0 <= n && n <= 4);
    switch (n) {
    case 0:
        r = sin(pi*y);
        break;
    case 1:
        r = cos(pi*(y-0.5));
        break;
    case 2:
        /* N.B. -sin(pi*(y-1.0)) is *not* equivalent: it would give
           -0.0 instead of 0.0 when y == 1.0. */
        r = sin(pi*(1.0-y));
        break;
    case 3:
        r = -cos(pi*(y-1.5));
        break;
    case 4:
        r = sin(pi*(y-2.0));
        break;
    default:
        Py_UNREACHABLE();
    }
    return copysign(1.0, x)*r;
}

/* Implementation of the real gamma function.  Kept here to work around
   issues (see e.g. gh-70309) with quality of libm's tgamma/lgamma implementations
   on various platforms (Windows, MacOS).  In extensive but non-exhaustive
   random tests, this function proved accurate to within <= 10 ulps across the
   entire float domain.  Note that accuracy may depend on the quality of the
   system math functions, the pow function in particular.  Special cases
   follow C99 annex F.  The parameters and method are tailored to platforms
   whose double format is the IEEE 754 binary64 format.

   Method: for x > 0.0 we use the Lanczos approximation with parameters N=13
   and g=6.024680040776729583740234375; these parameters are amongst those
   used by the Boost library.  Following Boost (again), we re-express the
   Lanczos sum as a rational function, and compute it that way.  The
   coefficients below were computed independently using MPFR, and have been
   double-checked against the coefficients in the Boost source code.

   For x < 0.0 we use the reflection formula.

   There's one minor tweak that deserves explanation: Lanczos' formula for
   Gamma(x) involves computing pow(x+g-0.5, x-0.5) / exp(x+g-0.5).  For many x
   values, x+g-0.5 can be represented exactly.  However, in cases where it
   can't be represented exactly the small error in x+g-0.5 can be magnified
   significantly by the pow and exp calls, especially for large x.  A cheap
   correction is to multiply by (1 + e*g/(x+g-0.5)), where e is the error
   involved in the computation of x+g-0.5 (that is, e = computed value of
   x+g-0.5 - exact value of x+g-0.5).  Here's the proof:

   Correction factor
   -----------------
   Write x+g-0.5 = y-e, where y is exactly representable as an IEEE 754
   double, and e is tiny.  Then:

     pow(x+g-0.5,x-0.5)/exp(x+g-0.5) = pow(y-e, x-0.5)/exp(y-e)
     = pow(y, x-0.5)/exp(y) * C,

   where the correction_factor C is given by

     C = pow(1-e/y, x-0.5) * exp(e)

   Since e is tiny, pow(1-e/y, x-0.5) ~ 1-(x-0.5)*e/y, and exp(x) ~ 1+e, so:

     C ~ (1-(x-0.5)*e/y) * (1+e) ~ 1 + e*(y-(x-0.5))/y

   But y-(x-0.5) = g+e, and g+e ~ g.  So we get C ~ 1 + e*g/y, and

     pow(x+g-0.5,x-0.5)/exp(x+g-0.5) ~ pow(y, x-0.5)/exp(y) * (1 + e*g/y),

   Note that for accuracy, when computing r*C it's better to do

     r + e*g/y*r;

   than

     r * (1 + e*g/y);

   since the addition in the latter throws away most of the bits of
   information in e*g/y.
*/

#define LANCZOS_N 13
static const double lanczos_g = 6.024680040776729583740234375;
static const double lanczos_g_minus_half = 5.524680040776729583740234375;
static const double lanczos_num_coeffs[LANCZOS_N] = {
    23531376880.410759688572007674451636754734846804940,
    42919803642.649098768957899047001988850926355848959,
    35711959237.355668049440185451547166705960488635843,
    17921034426.037209699919755754458931112671403265390,
    6039542586.3520280050642916443072979210699388420708,
    1439720407.3117216736632230727949123939715485786772,
    248874557.86205415651146038641322942321632125127801,
    31426415.585400194380614231628318205362874684987640,
    2876370.6289353724412254090516208496135991145378768,
    186056.26539522349504029498971604569928220784236328,
    8071.6720023658162106380029022722506138218516325024,
    210.82427775157934587250973392071336271166969580291,
    2.5066282746310002701649081771338373386264310793408
};

/* denominator is x*(x+1)*...*(x+LANCZOS_N-2) */
static const double lanczos_den_coeffs[LANCZOS_N] = {
    0.0, 39916800.0, 120543840.0, 150917976.0, 105258076.0, 45995730.0,
    13339535.0, 2637558.0, 357423.0, 32670.0, 1925.0, 66.0, 1.0};

/* gamma values for small positive integers, 1 though NGAMMA_INTEGRAL */
#define NGAMMA_INTEGRAL 23
static const double gamma_integral[NGAMMA_INTEGRAL] = {
    1.0, 1.0, 2.0, 6.0, 24.0, 120.0, 720.0, 5040.0, 40320.0, 362880.0,
    3628800.0, 39916800.0, 479001600.0, 6227020800.0, 87178291200.0,
    1307674368000.0, 20922789888000.0, 355687428096000.0,
    6402373705728000.0, 121645100408832000.0, 2432902008176640000.0,
    51090942171709440000.0, 1124000727777607680000.0,
};

/* Lanczos' sum L_g(x), for positive x */

static double
lanczos_sum(double x)
{
    double num = 0.0, den = 0.0;
    int i;
    assert(x > 0.0);
    /* evaluate the rational function lanczos_sum(x).  For large
       x, the obvious algorithm risks overflow, so we instead
       rescale the denominator and numerator of the rational
       function by x**(1-LANCZOS_N) and treat this as a
       rational function in 1/x.  This also reduces the error for
       larger x values.  The choice of cutoff point (5.0 below) is
       somewhat arbitrary; in tests, smaller cutoff values than
       this resulted in lower accuracy. */
    if (x < 5.0) {
        for (i = LANCZOS_N; --i >= 0; ) {
            num = num * x + lanczos_num_coeffs[i];
            den = den * x + lanczos_den_coeffs[i];
        }
    }
    else {
        for (i = 0; i < LANCZOS_N; i++) {
            num = num / x + lanczos_num_coeffs[i];
            den = den / x + lanczos_den_coeffs[i];
        }
    }
    return num/den;
}


static double
m_tgamma(double x)
{
    double absx, r, y, z, sqrtpow;

    /* special cases */
    if (!Py_IS_FINITE(x)) {
        if (Py_IS_NAN(x) || x > 0.0)
            return x;  /* tgamma(nan) = nan, tgamma(inf) = inf */
        else {
            errno = EDOM;
            return Py_NAN;  /* tgamma(-inf) = nan, invalid */
        }
    }
    if (x == 0.0) {
        errno = EDOM;
        /* tgamma(+-0.0) = +-inf, divide-by-zero */
        return copysign(Py_INFINITY, x);
    }

    /* integer arguments */
    if (x == floor(x)) {
        if (x < 0.0) {
            errno = EDOM;  /* tgamma(n) = nan, invalid for */
            return Py_NAN; /* negative integers n */
        }
        if (x <= NGAMMA_INTEGRAL)
            return gamma_integral[(int)x - 1];
    }
    absx = fabs(x);

    /* tiny arguments:  tgamma(x) ~ 1/x for x near 0 */
    if (absx < 1e-20) {
        r = 1.0/x;
        if (Py_IS_INFINITY(r))
            errno = ERANGE;
        return r;
    }

    /* large arguments: assuming IEEE 754 doubles, tgamma(x) overflows for
       x > 200, and underflows to +-0.0 for x < -200, not a negative
       integer. */
    if (absx > 200.0) {
        if (x < 0.0) {
            return 0.0/m_sinpi(x);
        }
        else {
            errno = ERANGE;
            return Py_HUGE_VAL;
        }
    }

    y = absx + lanczos_g_minus_half;
    /* compute error in sum */
    if (absx > lanczos_g_minus_half) {
        /* note: the correction can be foiled by an optimizing
           compiler that (incorrectly) thinks that an expression like
           a + b - a - b can be optimized to 0.0.  This shouldn't
           happen in a standards-conforming compiler. */
        double q = y - absx;
        z = q - lanczos_g_minus_half;
    }
    else {
        double q = y - lanczos_g_minus_half;
        z = q - absx;
    }
    z = z * lanczos_g / y;
    if (x < 0.0) {
        r = -pi / m_sinpi(absx) / absx * exp(y) / lanczos_sum(absx);
        r -= z * r;
        if (absx < 140.0) {
            r /= pow(y, absx - 0.5);
        }
        else {
            sqrtpow = pow(y, absx / 2.0 - 0.25);
            r /= sqrtpow;
            r /= sqrtpow;
        }
    }
    else {
        r = lanczos_sum(absx) / exp(y);
        r += z * r;
        if (absx < 140.0) {
            r *= pow(y, absx - 0.5);
        }
        else {
            sqrtpow = pow(y, absx / 2.0 - 0.25);
            r *= sqrtpow;
            r *= sqrtpow;
        }
    }
    if (Py_IS_INFINITY(r))
        errno = ERANGE;
    return r;
}

/*
   lgamma:  natural log of the absolute value of the Gamma function.
   For large arguments, Lanczos' formula works extremely well here.
*/

static double
m_lgamma(double x)
{
    double r;
    double absx;

    /* special cases */
    if (!Py_IS_FINITE(x)) {
        if (Py_IS_NAN(x))
            return x;  /* lgamma(nan) = nan */
        else
            return Py_HUGE_VAL; /* lgamma(+-inf) = +inf */
    }

    /* integer arguments */
    if (x == floor(x) && x <= 2.0) {
        if (x <= 0.0) {
            errno = EDOM;  /* lgamma(n) = inf, divide-by-zero for */
            return Py_HUGE_VAL; /* integers n <= 0 */
        }
        else {
            return 0.0; /* lgamma(1) = lgamma(2) = 0.0 */
        }
    }

    absx = fabs(x);
    /* tiny arguments: lgamma(x) ~ -log(fabs(x)) for small x */
    if (absx < 1e-20)
        return -log(absx);

    /* Lanczos' formula.  We could save a fraction of a ulp in accuracy by
       having a second set of numerator coefficients for lanczos_sum that
       absorbed the exp(-lanczos_g) term, and throwing out the lanczos_g
       subtraction below; it's probably not worth it. */
    r = log(lanczos_sum(absx)) - lanczos_g;
    r += (absx - 0.5) * (log(absx + lanczos_g - 0.5) - 1);
    if (x < 0.0)
        /* Use reflection formula to get value for negative x. */
        r = logpi - log(fabs(m_sinpi(absx))) - log(absx) - r;
    if (Py_IS_INFINITY(r))
        errno = ERANGE;
    return r;
}

/*
   wrapper for atan2 that deals directly with special cases before
   delegating to the platform libm for the remaining cases.  This
   is necessary to get consistent behaviour across platforms.
   Windows, FreeBSD and alpha Tru64 are amongst platforms that don't
   always follow C99.
*/

static double
m_atan2(double y, double x)
{
    if (Py_IS_NAN(x) || Py_IS_NAN(y))
        return Py_NAN;
    if (Py_IS_INFINITY(y)) {
        if (Py_IS_INFINITY(x)) {
            if (copysign(1., x) == 1.)
                /* atan2(+-inf, +inf) == +-pi/4 */
                return copysign(0.25*Py_MATH_PI, y);
            else
                /* atan2(+-inf, -inf) == +-pi*3/4 */
                return copysign(0.75*Py_MATH_PI, y);
        }
        /* atan2(+-inf, x) == +-pi/2 for finite x */
        return copysign(0.5*Py_MATH_PI, y);
    }
    if (Py_IS_INFINITY(x) || y == 0.) {
        if (copysign(1., x) == 1.)
            /* atan2(+-y, +inf) = atan2(+-0, +x) = +-0. */
            return copysign(0., y);
        else
            /* atan2(+-y, -inf) = atan2(+-0., -x) = +-pi. */
            return copysign(Py_MATH_PI, y);
    }
    return atan2(y, x);
}


/* IEEE 754-style remainder operation: x - n*y where n*y is the nearest
   multiple of y to x, taking n even in the case of a tie. Assuming an IEEE 754
   binary floating-point format, the result is always exact. */

static double
m_remainder(double x, double y)
{
    /* Deal with most common case first. */
    if (Py_IS_FINITE(x) && Py_IS_FINITE(y)) {
        double absx, absy, c, m, r;

        if (y == 0.0) {
            return Py_NAN;
        }

        absx = fabs(x);
        absy = fabs(y);
        m = fmod(absx, absy);

        /*
           Warning: some subtlety here. What we *want* to know at this point is
           whether the remainder m is less than, equal to, or greater than half
           of absy. However, we can't do that comparison directly because we
           can't be sure that 0.5*absy is representable (the multiplication
           might incur precision loss due to underflow). So instead we compare
           m with the complement c = absy - m: m < 0.5*absy if and only if m <
           c, and so on. The catch is that absy - m might also not be
           representable, but it turns out that it doesn't matter:

           - if m > 0.5*absy then absy - m is exactly representable, by
             Sterbenz's lemma, so m > c
           - if m == 0.5*absy then again absy - m is exactly representable
             and m == c
           - if m < 0.5*absy then either (i) 0.5*absy is exactly representable,
             in which case 0.5*absy < absy - m, so 0.5*absy <= c and hence m <
             c, or (ii) absy is tiny, either subnormal or in the lowest normal
             binade. Then absy - m is exactly representable and again m < c.
        */

        c = absy - m;
        if (m < c) {
            r = m;
        }
        else if (m > c) {
            r = -c;
        }
        else {
            /*
               Here absx is exactly halfway between two multiples of absy,
               and we need to choose the even multiple. x now has the form

                   absx = n * absy + m

               for some integer n (recalling that m = 0.5*absy at this point).
               If n is even we want to return m; if n is odd, we need to
               return -m.

               So

                   0.5 * (absx - m) = (n/2) * absy

               and now reducing modulo absy gives us:

                                                  | m, if n is odd
                   fmod(0.5 * (absx - m), absy) = |
                                                  | 0, if n is even

               Now m - 2.0 * fmod(...) gives the desired result: m
               if n is even, -m if m is odd.

               Note that all steps in fmod(0.5 * (absx - m), absy)
               will be computed exactly, with no rounding error
               introduced.
            */
            assert(m == c);
            r = m - 2.0 * fmod(0.5 * (absx - m), absy);
        }
        return copysign(1.0, x) * r;
    }

    /* Special values. */
    if (Py_IS_NAN(x)) {
        return x;
    }
    if (Py_IS_NAN(y)) {
        return y;
    }
    if (Py_IS_INFINITY(x)) {
        return Py_NAN;
    }
    assert(Py_IS_INFINITY(y));
    return x;
}


/*
    Various platforms (Solaris, OpenBSD) do nonstandard things for log(0),
    log(-ve), log(NaN).  Here are wrappers for log and log10 that deal with
    special values directly, passing positive non-special values through to
    the system log/log10.
 */

static double
m_log(double x)
{
    if (Py_IS_FINITE(x)) {
        if (x > 0.0)
            return log(x);
        errno = EDOM;
        if (x == 0.0)
            return -Py_HUGE_VAL; /* log(0) = -inf */
        else
            return Py_NAN; /* log(-ve) = nan */
    }
    else if (Py_IS_NAN(x))
        return x; /* log(nan) = nan */
    else if (x > 0.0)
        return x; /* log(inf) = inf */
    else {
        errno = EDOM;
        return Py_NAN; /* log(-inf) = nan */
    }
}

/*
   log2: log to base 2.

   Uses an algorithm that should:

     (a) produce exact results for powers of 2, and
     (b) give a monotonic log2 (for positive finite floats),
         assuming that the system log is monotonic.
*/

static double
m_log2(double x)
{
    if (!Py_IS_FINITE(x)) {
        if (Py_IS_NAN(x))
            return x; /* log2(nan) = nan */
        else if (x > 0.0)
            return x; /* log2(+inf) = +inf */
        else {
            errno = EDOM;
            return Py_NAN; /* log2(-inf) = nan, invalid-operation */
        }
    }

    if (x > 0.0) {
        return log2(x);
    }
    else if (x == 0.0) {
        errno = EDOM;
        return -Py_HUGE_VAL; /* log2(0) = -inf, divide-by-zero */
    }
    else {
        errno = EDOM;
        return Py_NAN; /* log2(-inf) = nan, invalid-operation */
    }
}

static double
m_log10(double x)
{
    if (Py_IS_FINITE(x)) {
        if (x > 0.0)
            return log10(x);
        errno = EDOM;
        if (x == 0.0)
            return -Py_HUGE_VAL; /* log10(0) = -inf */
        else
            return Py_NAN; /* log10(-ve) = nan */
    }
    else if (Py_IS_NAN(x))
        return x; /* log10(nan) = nan */
    else if (x > 0.0)
        return x; /* log10(inf) = inf */
    else {
        errno = EDOM;
        return Py_NAN; /* log10(-inf) = nan */
    }
}


static PyObject *
math_gcd(PyObject *module, PyObject * const *args, Py_ssize_t nargs)
{
    PyObject *res, *x;
    Py_ssize_t i;

    if (nargs == 0) {
        return PyLong_FromLong(0);
    }
    res = PyNumber_Index(args[0]);
    if (res == NULL) {
        return NULL;
    }
    if (nargs == 1) {
        Py_SETREF(res, PyNumber_Absolute(res));
        return res;
    }

    PyObject *one = _PyLong_GetOne();  // borrowed ref
    for (i = 1; i < nargs; i++) {
        x = _PyNumber_Index(args[i]);
        if (x == NULL) {
            Py_DECREF(res);
            return NULL;
        }
        if (res == one) {
            /* Fast path: just check arguments.
               It is okay to use identity comparison here. */
            Py_DECREF(x);
            continue;
        }
        Py_SETREF(res, _PyLong_GCD(res, x));
        Py_DECREF(x);
        if (res == NULL) {
            return NULL;
        }
    }
    return res;
}

PyDoc_STRVAR(math_gcd_doc,
"gcd($module, *integers)\n"
"--\n"
"\n"
"Greatest Common Divisor.");


static PyObject *
long_lcm(PyObject *a, PyObject *b)
{
    PyObject *g, *m, *f, *ab;

    if (_PyLong_IsZero((PyLongObject *)a) || _PyLong_IsZero((PyLongObject *)b)) {
        return PyLong_FromLong(0);
    }
    g = _PyLong_GCD(a, b);
    if (g == NULL) {
        return NULL;
    }
    f = PyNumber_FloorDivide(a, g);
    Py_DECREF(g);
    if (f == NULL) {
        return NULL;
    }
    m = PyNumber_Multiply(f, b);
    Py_DECREF(f);
    if (m == NULL) {
        return NULL;
    }
    ab = PyNumber_Absolute(m);
    Py_DECREF(m);
    return ab;
}


static PyObject *
math_lcm(PyObject *module, PyObject * const *args, Py_ssize_t nargs)
{
    PyObject *res, *x;
    Py_ssize_t i;

    if (nargs == 0) {
        return PyLong_FromLong(1);
    }
    res = PyNumber_Index(args[0]);
    if (res == NULL) {
        return NULL;
    }
    if (nargs == 1) {
        Py_SETREF(res, PyNumber_Absolute(res));
        return res;
    }

    PyObject *zero = _PyLong_GetZero();  // borrowed ref
    for (i = 1; i < nargs; i++) {
        x = PyNumber_Index(args[i]);
        if (x == NULL) {
            Py_DECREF(res);
            return NULL;
        }
        if (res == zero) {
            /* Fast path: just check arguments.
               It is okay to use identity comparison here. */
            Py_DECREF(x);
            continue;
        }
        Py_SETREF(res, long_lcm(res, x));
        Py_DECREF(x);
        if (res == NULL) {
            return NULL;
        }
    }
    return res;
}


PyDoc_STRVAR(math_lcm_doc,
"lcm($module, *integers)\n"
"--\n"
"\n"
"Least Common Multiple.");


/* Call is_error when errno != 0, and where x is the result libm
 * returned.  is_error will usually set up an exception and return
 * true (1), but may return false (0) without setting up an exception.
 */
static int
is_error(double x)
{
    int result = 1;     /* presumption of guilt */
    assert(errno);      /* non-zero errno is a precondition for calling */
    if (errno == EDOM)
        PyErr_SetString(PyExc_ValueError, "math domain error");

    else if (errno == ERANGE) {
        /* ANSI C generally requires libm functions to set ERANGE
         * on overflow, but also generally *allows* them to set
         * ERANGE on underflow too.  There's no consistency about
         * the latter across platforms.
         * Alas, C99 never requires that errno be set.
         * Here we suppress the underflow errors (libm functions
         * should return a zero on underflow, and +- HUGE_VAL on
         * overflow, so testing the result for zero suffices to
         * distinguish the cases).
         *
         * On some platforms (Ubuntu/ia64) it seems that errno can be
         * set to ERANGE for subnormal results that do *not* underflow
         * to zero.  So to be safe, we'll ignore ERANGE whenever the
         * function result is less than 1.5 in absolute value.
         *
         * bpo-46018: Changed to 1.5 to ensure underflows in expm1()
         * are correctly detected, since the function may underflow
         * toward -1.0 rather than 0.0.
         */
        if (fabs(x) < 1.5)
            result = 0;
        else
            PyErr_SetString(PyExc_OverflowError,
                            "math range error");
    }
    else
        /* Unexpected math error */
        PyErr_SetFromErrno(PyExc_ValueError);
    return result;
}

/*
   math_1 is used to wrap a libm function f that takes a double
   argument and returns a double.

   The error reporting follows these rules, which are designed to do
   the right thing on C89/C99 platforms and IEEE 754/non IEEE 754
   platforms.

   - a NaN result from non-NaN inputs causes ValueError to be raised
   - an infinite result from finite inputs causes OverflowError to be
     raised if can_overflow is 1, or raises ValueError if can_overflow
     is 0.
   - if the result is finite and errno == EDOM then ValueError is
     raised
   - if the result is finite and nonzero and errno == ERANGE then
     OverflowError is raised

   The last rule is used to catch overflow on platforms which follow
   C89 but for which HUGE_VAL is not an infinity.

   For the majority of one-argument functions these rules are enough
   to ensure that Python's functions behave as specified in 'Annex F'
   of the C99 standard, with the 'invalid' and 'divide-by-zero'
   floating-point exceptions mapping to Python's ValueError and the
   'overflow' floating-point exception mapping to OverflowError.
   math_1 only works for functions that don't have singularities *and*
   the possibility of overflow; fortunately, that covers everything we
   care about right now.
*/

static PyObject *
<<<<<<< HEAD
math_1_to_whatever(PyObject *arg, double (*func) (double),
                   PyObject *(*from_double_func) (double),
                   int can_overflow,
                   const char *err_msg)
=======
math_1(PyObject *arg, double (*func) (double), int can_overflow)
>>>>>>> 268415bb
{
    double x, r;
    x = PyFloat_AsDouble(arg);
    if (x == -1.0 && PyErr_Occurred())
        return NULL;
    errno = 0;
    r = (*func)(x);
    if (Py_IS_NAN(r) && !Py_IS_NAN(x)) {
        PyErr_Format(PyExc_ValueError, err_msg, arg); /* invalid arg */
        return NULL;
    }
    if (Py_IS_INFINITY(r) && Py_IS_FINITE(x)) {
        if (can_overflow)
            PyErr_SetString(PyExc_OverflowError,
                            "math range error"); /* overflow */
        else
            PyErr_SetString(PyExc_ValueError,
                            "math domain error"); /* singularity */
        return NULL;
    }
    if (Py_IS_FINITE(r) && errno && is_error(r))
        /* this branch unnecessary on most platforms */
        return NULL;

    return PyFloat_FromDouble(r);
}

/* variant of math_1, to be used when the function being wrapped is known to
   set errno properly (that is, errno = EDOM for invalid or divide-by-zero,
   errno = ERANGE for overflow). */

static PyObject *
math_1a(PyObject *arg, double (*func) (double))
{
    double x, r;
    x = PyFloat_AsDouble(arg);
    if (x == -1.0 && PyErr_Occurred())
        return NULL;
    errno = 0;
    r = (*func)(x);
    if (errno && is_error(r))
        return NULL;
    return PyFloat_FromDouble(r);
}

/*
   math_2 is used to wrap a libm function f that takes two double
   arguments and returns a double.

   The error reporting follows these rules, which are designed to do
   the right thing on C89/C99 platforms and IEEE 754/non IEEE 754
   platforms.

   - a NaN result from non-NaN inputs causes ValueError to be raised
   - an infinite result from finite inputs causes OverflowError to be
     raised.
   - if the result is finite and errno == EDOM then ValueError is
     raised
   - if the result is finite and nonzero and errno == ERANGE then
     OverflowError is raised

   The last rule is used to catch overflow on platforms which follow
   C89 but for which HUGE_VAL is not an infinity.

   For most two-argument functions (copysign, fmod, hypot, atan2)
   these rules are enough to ensure that Python's functions behave as
   specified in 'Annex F' of the C99 standard, with the 'invalid' and
   'divide-by-zero' floating-point exceptions mapping to Python's
   ValueError and the 'overflow' floating-point exception mapping to
   OverflowError.
*/

static PyObject *
<<<<<<< HEAD
math_1(PyObject *arg, double (*func) (double), int can_overflow, const char *err_msg)
{
    return math_1_to_whatever(arg, func, PyFloat_FromDouble, can_overflow, err_msg);
}

static PyObject *
=======
>>>>>>> 268415bb
math_2(PyObject *const *args, Py_ssize_t nargs,
       double (*func) (double, double), const char *funcname)
{
    double x, y, r;
    if (!_PyArg_CheckPositional(funcname, nargs, 2, 2))
        return NULL;
    x = PyFloat_AsDouble(args[0]);
    if (x == -1.0 && PyErr_Occurred()) {
        return NULL;
    }
    y = PyFloat_AsDouble(args[1]);
    if (y == -1.0 && PyErr_Occurred()) {
        return NULL;
    }
    errno = 0;
    r = (*func)(x, y);
    if (Py_IS_NAN(r)) {
        if (!Py_IS_NAN(x) && !Py_IS_NAN(y))
            errno = EDOM;
        else
            errno = 0;
    }
    else if (Py_IS_INFINITY(r)) {
        if (Py_IS_FINITE(x) && Py_IS_FINITE(y))
            errno = ERANGE;
        else
            errno = 0;
    }
    if (errno && is_error(r))
        return NULL;
    else
        return PyFloat_FromDouble(r);
}

#define FUNC1(funcname, func, can_overflow, docstring, err_msg)                  \
    static PyObject * math_##funcname(PyObject *self, PyObject *args) { \
        return math_1(args, func, can_overflow, err_msg);                            \
    }\
    PyDoc_STRVAR(math_##funcname##_doc, docstring);

#define FUNC1A(funcname, func, docstring)                               \
    static PyObject * math_##funcname(PyObject *self, PyObject *args) { \
        return math_1a(args, func);                                     \
    }\
    PyDoc_STRVAR(math_##funcname##_doc, docstring);

#define FUNC2(funcname, func, docstring) \
    static PyObject * math_##funcname(PyObject *self, PyObject *const *args, Py_ssize_t nargs) { \
        return math_2(args, nargs, func, #funcname); \
    }\
    PyDoc_STRVAR(math_##funcname##_doc, docstring);

FUNC1(acos, acos, 0,
      "acos($module, x, /)\n--\n\n"
      "Return the arc cosine (measured in radians) of x.\n\n"
      "The result is between 0 and pi.",
      "math domain error")
FUNC1(acosh, acosh, 0,
      "acosh($module, x, /)\n--\n\n"
      "Return the inverse hyperbolic cosine of x.",
      "math domain error")
FUNC1(asin, asin, 0,
      "asin($module, x, /)\n--\n\n"
      "Return the arc sine (measured in radians) of x.\n\n"
      "The result is between -pi/2 and pi/2.",
      "math domain error")
FUNC1(asinh, asinh, 0,
      "asinh($module, x, /)\n--\n\n"
      "Return the inverse hyperbolic sine of x.",
      "math domain error")
FUNC1(atan, atan, 0,
      "atan($module, x, /)\n--\n\n"
      "Return the arc tangent (measured in radians) of x.\n\n"
      "The result is between -pi/2 and pi/2.",
      "math domain error")
FUNC2(atan2, m_atan2,
      "atan2($module, y, x, /)\n--\n\n"
      "Return the arc tangent (measured in radians) of y/x.\n\n"
      "Unlike atan(y/x), the signs of both x and y are considered.")
FUNC1(atanh, atanh, 0,
      "atanh($module, x, /)\n--\n\n"
      "Return the inverse hyperbolic tangent of x.",
      "math domain error")
FUNC1(cbrt, cbrt, 0,
      "cbrt($module, x, /)\n--\n\n"
      "Return the cube root of x.",
      "math domain error")

/*[clinic input]
math.ceil

    x as number: object
    /

Return the ceiling of x as an Integral.

This is the smallest integer >= x.
[clinic start generated code]*/

static PyObject *
math_ceil(PyObject *module, PyObject *number)
/*[clinic end generated code: output=6c3b8a78bc201c67 input=2725352806399cab]*/
{
    double x;

    if (PyFloat_CheckExact(number)) {
        x = PyFloat_AS_DOUBLE(number);
    }
    else {
        math_module_state *state = get_math_module_state(module);
        PyObject *method = _PyObject_LookupSpecial(number, state->str___ceil__);
        if (method != NULL) {
            PyObject *result = _PyObject_CallNoArgs(method);
            Py_DECREF(method);
            return result;
        }
        if (PyErr_Occurred())
            return NULL;
        x = PyFloat_AsDouble(number);
        if (x == -1.0 && PyErr_Occurred())
            return NULL;
    }
    return PyLong_FromDouble(ceil(x));
}

FUNC2(copysign, copysign,
      "copysign($module, x, y, /)\n--\n\n"
       "Return a float with the magnitude (absolute value) of x but the sign of y.\n\n"
      "On platforms that support signed zeros, copysign(1.0, -0.0)\n"
      "returns -1.0.\n")
FUNC1(cos, cos, 0,
      "cos($module, x, /)\n--\n\n"
      "Return the cosine of x (measured in radians).",
      "math domain error")
FUNC1(cosh, cosh, 1,
      "cosh($module, x, /)\n--\n\n"
<<<<<<< HEAD
      "Return the hyperbolic cosine of x.",
      "math domain error")
FUNC1A(erf, m_erf,
=======
      "Return the hyperbolic cosine of x.")
FUNC1A(erf, erf,
>>>>>>> 268415bb
       "erf($module, x, /)\n--\n\n"
       "Error function at x.")
FUNC1A(erfc, erfc,
       "erfc($module, x, /)\n--\n\n"
       "Complementary error function at x.")
FUNC1(exp, exp, 1,
      "exp($module, x, /)\n--\n\n"
      "Return e raised to the power of x.",
      "math domain error")
FUNC1(exp2, exp2, 1,
      "exp2($module, x, /)\n--\n\n"
      "Return 2 raised to the power of x.",
      "math domain error")
FUNC1(expm1, expm1, 1,
      "expm1($module, x, /)\n--\n\n"
      "Return exp(x)-1.\n\n"
      "This function avoids the loss of precision involved in the direct "
      "evaluation of exp(x)-1 for small x.",
      "math domain error")
FUNC1(fabs, fabs, 0,
      "fabs($module, x, /)\n--\n\n"
      "Return the absolute value of the float x.",
      "math domain error")

/*[clinic input]
math.floor

    x as number: object
    /

Return the floor of x as an Integral.

This is the largest integer <= x.
[clinic start generated code]*/

static PyObject *
math_floor(PyObject *module, PyObject *number)
/*[clinic end generated code: output=c6a65c4884884b8a input=63af6b5d7ebcc3d6]*/
{
    double x;

    if (PyFloat_CheckExact(number)) {
        x = PyFloat_AS_DOUBLE(number);
    }
    else {
        math_module_state *state = get_math_module_state(module);
        PyObject *method = _PyObject_LookupSpecial(number, state->str___floor__);
        if (method != NULL) {
            PyObject *result = _PyObject_CallNoArgs(method);
            Py_DECREF(method);
            return result;
        }
        if (PyErr_Occurred())
            return NULL;
        x = PyFloat_AsDouble(number);
        if (x == -1.0 && PyErr_Occurred())
            return NULL;
    }
    return PyLong_FromDouble(floor(x));
}

FUNC1A(gamma, m_tgamma,
      "gamma($module, x, /)\n--\n\n"
      "Gamma function at x.")
FUNC1A(lgamma, m_lgamma,
      "lgamma($module, x, /)\n--\n\n"
      "Natural logarithm of absolute value of Gamma function at x.")
FUNC1(log1p, m_log1p, 0,
      "log1p($module, x, /)\n--\n\n"
      "Return the natural logarithm of 1+x (base e).\n\n"
      "The result is computed in a way which is accurate for x near zero.",
      "math domain error")
FUNC2(remainder, m_remainder,
      "remainder($module, x, y, /)\n--\n\n"
      "Difference between x and the closest integer multiple of y.\n\n"
      "Return x - n*y where n*y is the closest integer multiple of y.\n"
      "In the case where x is exactly halfway between two multiples of\n"
      "y, the nearest even value of n is used. The result is always exact.")
FUNC1(sin, sin, 0,
      "sin($module, x, /)\n--\n\n"
      "Return the sine of x (measured in radians).",
      "math domain error")
FUNC1(sinh, sinh, 1,
      "sinh($module, x, /)\n--\n\n"
      "Return the hyperbolic sine of x.",
      "math domain error")
FUNC1(sqrt, sqrt, 0,
      "sqrt($module, x, /)\n--\n\n"
      "Return the square root of x.",
      "math.sqrt() expects a nonnegative input, got '%R'.\n"
      "See cmath.sqrt() for a variation that supports complex numbers")
FUNC1(tan, tan, 0,
      "tan($module, x, /)\n--\n\n"
      "Return the tangent of x (measured in radians).",
      "math domain error")
FUNC1(tanh, tanh, 0,
      "tanh($module, x, /)\n--\n\n"
      "Return the hyperbolic tangent of x.",
      "math domain error")

/* Precision summation function as msum() by Raymond Hettinger in
   <http://aspn.activestate.com/ASPN/Cookbook/Python/Recipe/393090>,
   enhanced with the exact partials sum and roundoff from Mark
   Dickinson's post at <http://bugs.python.org/file10357/msum4.py>.
   See those links for more details, proofs and other references.

   Note 1: IEEE 754 floating-point semantics with a rounding mode of
   roundTiesToEven are assumed.

   Note 2: No provision is made for intermediate overflow handling;
   therefore, fsum([1e+308, -1e+308, 1e+308]) returns 1e+308 while
   fsum([1e+308, 1e+308, -1e+308]) raises an OverflowError due to the
   overflow of the first partial sum.

   Note 3: The algorithm has two potential sources of fragility. First, C
   permits arithmetic operations on `double`s to be performed in an
   intermediate format whose range and precision may be greater than those of
   `double` (see for example C99 §5.2.4.2.2, paragraph 8). This can happen for
   example on machines using the now largely historical x87 FPUs. In this case,
   `fsum` can produce incorrect results. If `FLT_EVAL_METHOD` is `0` or `1`, or
   `FLT_EVAL_METHOD` is `2` and `long double` is identical to `double`, then we
   should be safe from this source of errors. Second, an aggressively
   optimizing compiler can re-associate operations so that (for example) the
   statement `yr = hi - x;` is treated as `yr = (x + y) - x` and then
   re-associated as `yr = y + (x - x)`, giving `y = yr` and `lo = 0.0`. That
   re-association would be in violation of the C standard, and should not occur
   except possibly in the presence of unsafe optimizations (e.g., -ffast-math,
   -fassociative-math). Such optimizations should be avoided for this module.

   Note 4: The signature of math.fsum() differs from builtins.sum()
   because the start argument doesn't make sense in the context of
   accurate summation.  Since the partials table is collapsed before
   returning a result, sum(seq2, start=sum(seq1)) may not equal the
   accurate result returned by sum(itertools.chain(seq1, seq2)).
*/

#define NUM_PARTIALS  32  /* initial partials array size, on stack */

/* Extend the partials array p[] by doubling its size. */
static int                          /* non-zero on error */
_fsum_realloc(double **p_ptr, Py_ssize_t  n,
             double  *ps,    Py_ssize_t *m_ptr)
{
    void *v = NULL;
    Py_ssize_t m = *m_ptr;

    m += m;  /* double */
    if (n < m && (size_t)m < ((size_t)PY_SSIZE_T_MAX / sizeof(double))) {
        double *p = *p_ptr;
        if (p == ps) {
            v = PyMem_Malloc(sizeof(double) * m);
            if (v != NULL)
                memcpy(v, ps, sizeof(double) * n);
        }
        else
            v = PyMem_Realloc(p, sizeof(double) * m);
    }
    if (v == NULL) {        /* size overflow or no memory */
        PyErr_SetString(PyExc_MemoryError, "math.fsum partials");
        return 1;
    }
    *p_ptr = (double*) v;
    *m_ptr = m;
    return 0;
}

/* Full precision summation of a sequence of floats.

   def msum(iterable):
       partials = []  # sorted, non-overlapping partial sums
       for x in iterable:
           i = 0
           for y in partials:
               if abs(x) < abs(y):
                   x, y = y, x
               hi = x + y
               lo = y - (hi - x)
               if lo:
                   partials[i] = lo
                   i += 1
               x = hi
           partials[i:] = [x]
       return sum_exact(partials)

   Rounded x+y stored in hi with the roundoff stored in lo.  Together hi+lo
   are exactly equal to x+y.  The inner loop applies hi/lo summation to each
   partial so that the list of partial sums remains exact.

   Sum_exact() adds the partial sums exactly and correctly rounds the final
   result (using the round-half-to-even rule).  The items in partials remain
   non-zero, non-special, non-overlapping and strictly increasing in
   magnitude, but possibly not all having the same sign.

   Depends on IEEE 754 arithmetic guarantees and half-even rounding.
*/

/*[clinic input]
math.fsum

    seq: object
    /

Return an accurate floating point sum of values in the iterable seq.

Assumes IEEE-754 floating point arithmetic.
[clinic start generated code]*/

static PyObject *
math_fsum(PyObject *module, PyObject *seq)
/*[clinic end generated code: output=ba5c672b87fe34fc input=c51b7d8caf6f6e82]*/
{
    PyObject *item, *iter, *sum = NULL;
    Py_ssize_t i, j, n = 0, m = NUM_PARTIALS;
    double x, y, t, ps[NUM_PARTIALS], *p = ps;
    double xsave, special_sum = 0.0, inf_sum = 0.0;
    double hi, yr, lo = 0.0;

    iter = PyObject_GetIter(seq);
    if (iter == NULL)
        return NULL;

    for(;;) {           /* for x in iterable */
        assert(0 <= n && n <= m);
        assert((m == NUM_PARTIALS && p == ps) ||
               (m >  NUM_PARTIALS && p != NULL));

        item = PyIter_Next(iter);
        if (item == NULL) {
            if (PyErr_Occurred())
                goto _fsum_error;
            break;
        }
        ASSIGN_DOUBLE(x, item, error_with_item);
        Py_DECREF(item);

        xsave = x;
        for (i = j = 0; j < n; j++) {       /* for y in partials */
            y = p[j];
            if (fabs(x) < fabs(y)) {
                t = x; x = y; y = t;
            }
            hi = x + y;
            yr = hi - x;
            lo = y - yr;
            if (lo != 0.0)
                p[i++] = lo;
            x = hi;
        }

        n = i;                              /* ps[i:] = [x] */
        if (x != 0.0) {
            if (! Py_IS_FINITE(x)) {
                /* a nonfinite x could arise either as
                   a result of intermediate overflow, or
                   as a result of a nan or inf in the
                   summands */
                if (Py_IS_FINITE(xsave)) {
                    PyErr_SetString(PyExc_OverflowError,
                          "intermediate overflow in fsum");
                    goto _fsum_error;
                }
                if (Py_IS_INFINITY(xsave))
                    inf_sum += xsave;
                special_sum += xsave;
                /* reset partials */
                n = 0;
            }
            else if (n >= m && _fsum_realloc(&p, n, ps, &m))
                goto _fsum_error;
            else
                p[n++] = x;
        }
    }

    if (special_sum != 0.0) {
        if (Py_IS_NAN(inf_sum))
            PyErr_SetString(PyExc_ValueError,
                            "-inf + inf in fsum");
        else
            sum = PyFloat_FromDouble(special_sum);
        goto _fsum_error;
    }

    hi = 0.0;
    if (n > 0) {
        hi = p[--n];
        /* sum_exact(ps, hi) from the top, stop when the sum becomes
           inexact. */
        while (n > 0) {
            x = hi;
            y = p[--n];
            assert(fabs(y) < fabs(x));
            hi = x + y;
            yr = hi - x;
            lo = y - yr;
            if (lo != 0.0)
                break;
        }
        /* Make half-even rounding work across multiple partials.
           Needed so that sum([1e-16, 1, 1e16]) will round-up the last
           digit to two instead of down to zero (the 1e-16 makes the 1
           slightly closer to two).  With a potential 1 ULP rounding
           error fixed-up, math.fsum() can guarantee commutativity. */
        if (n > 0 && ((lo < 0.0 && p[n-1] < 0.0) ||
                      (lo > 0.0 && p[n-1] > 0.0))) {
            y = lo * 2.0;
            x = hi + y;
            yr = x - hi;
            if (y == yr)
                hi = x;
        }
    }
    sum = PyFloat_FromDouble(hi);

  _fsum_error:
    Py_DECREF(iter);
    if (p != ps)
        PyMem_Free(p);
    return sum;

  error_with_item:
    Py_DECREF(item);
    goto _fsum_error;
}

#undef NUM_PARTIALS


static unsigned long
count_set_bits(unsigned long n)
{
    unsigned long count = 0;
    while (n != 0) {
        ++count;
        n &= n - 1; /* clear least significant bit */
    }
    return count;
}

/* Integer square root

Given a nonnegative integer `n`, we want to compute the largest integer
`a` for which `a * a <= n`, or equivalently the integer part of the exact
square root of `n`.

We use an adaptive-precision pure-integer version of Newton's iteration. Given
a positive integer `n`, the algorithm produces at each iteration an integer
approximation `a` to the square root of `n >> s` for some even integer `s`,
with `s` decreasing as the iterations progress. On the final iteration, `s` is
zero and we have an approximation to the square root of `n` itself.

At every step, the approximation `a` is strictly within 1.0 of the true square
root, so we have

    (a - 1)**2 < (n >> s) < (a + 1)**2

After the final iteration, a check-and-correct step is needed to determine
whether `a` or `a - 1` gives the desired integer square root of `n`.

The algorithm is remarkable in its simplicity. There's no need for a
per-iteration check-and-correct step, and termination is straightforward: the
number of iterations is known in advance (it's exactly `floor(log2(log2(n)))`
for `n > 1`). The only tricky part of the correctness proof is in establishing
that the bound `(a - 1)**2 < (n >> s) < (a + 1)**2` is maintained from one
iteration to the next. A sketch of the proof of this is given below.

In addition to the proof sketch, a formal, computer-verified proof
of correctness (using Lean) of an equivalent recursive algorithm can be found
here:

    https://github.com/mdickinson/snippets/blob/master/proofs/isqrt/src/isqrt.lean


Here's Python code equivalent to the C implementation below:

    def isqrt(n):
        """
        Return the integer part of the square root of the input.
        """
        n = operator.index(n)

        if n < 0:
            raise ValueError("isqrt() argument must be nonnegative")
        if n == 0:
            return 0

        c = (n.bit_length() - 1) // 2
        a = 1
        d = 0
        for s in reversed(range(c.bit_length())):
            # Loop invariant: (a-1)**2 < (n >> 2*(c - d)) < (a+1)**2
            e = d
            d = c >> s
            a = (a << d - e - 1) + (n >> 2*c - e - d + 1) // a

        return a - (a*a > n)


Sketch of proof of correctness
------------------------------

The delicate part of the correctness proof is showing that the loop invariant
is preserved from one iteration to the next. That is, just before the line

    a = (a << d - e - 1) + (n >> 2*c - e - d + 1) // a

is executed in the above code, we know that

    (1)  (a - 1)**2 < (n >> 2*(c - e)) < (a + 1)**2.

(since `e` is always the value of `d` from the previous iteration). We must
prove that after that line is executed, we have

    (a - 1)**2 < (n >> 2*(c - d)) < (a + 1)**2

To facilitate the proof, we make some changes of notation. Write `m` for
`n >> 2*(c-d)`, and write `b` for the new value of `a`, so

    b = (a << d - e - 1) + (n >> 2*c - e - d + 1) // a

or equivalently:

    (2)  b = (a << d - e - 1) + (m >> d - e + 1) // a

Then we can rewrite (1) as:

    (3)  (a - 1)**2 < (m >> 2*(d - e)) < (a + 1)**2

and we must show that (b - 1)**2 < m < (b + 1)**2.

From this point on, we switch to mathematical notation, so `/` means exact
division rather than integer division and `^` is used for exponentiation. We
use the `√` symbol for the exact square root. In (3), we can remove the
implicit floor operation to give:

    (4)  (a - 1)^2 < m / 4^(d - e) < (a + 1)^2

Taking square roots throughout (4), scaling by `2^(d-e)`, and rearranging gives

    (5)  0 <= | 2^(d-e)a - √m | < 2^(d-e)

Squaring and dividing through by `2^(d-e+1) a` gives

    (6)  0 <= 2^(d-e-1) a + m / (2^(d-e+1) a) - √m < 2^(d-e-1) / a

We'll show below that `2^(d-e-1) <= a`. Given that, we can replace the
right-hand side of (6) with `1`, and now replacing the central
term `m / (2^(d-e+1) a)` with its floor in (6) gives

    (7) -1 < 2^(d-e-1) a + m // 2^(d-e+1) a - √m < 1

Or equivalently, from (2):

    (7) -1 < b - √m < 1

and rearranging gives that `(b-1)^2 < m < (b+1)^2`, which is what we needed
to prove.

We're not quite done: we still have to prove the inequality `2^(d - e - 1) <=
a` that was used to get line (7) above. From the definition of `c`, we have
`4^c <= n`, which implies

    (8)  4^d <= m

also, since `e == d >> 1`, `d` is at most `2e + 1`, from which it follows
that `2d - 2e - 1 <= d` and hence that

    (9)  4^(2d - 2e - 1) <= m

Dividing both sides by `4^(d - e)` gives

    (10)  4^(d - e - 1) <= m / 4^(d - e)

But we know from (4) that `m / 4^(d-e) < (a + 1)^2`, hence

    (11)  4^(d - e - 1) < (a + 1)^2

Now taking square roots of both sides and observing that both `2^(d-e-1)` and
`a` are integers gives `2^(d - e - 1) <= a`, which is what we needed. This
completes the proof sketch.

*/

/*
    The _approximate_isqrt_tab table provides approximate square roots for
    16-bit integers. For any n in the range 2**14 <= n < 2**16, the value

        a = _approximate_isqrt_tab[(n >> 8) - 64]

    is an approximate square root of n, satisfying (a - 1)**2 < n < (a + 1)**2.

    The table was computed in Python using the expression:

        [min(round(sqrt(256*n + 128)), 255) for n in range(64, 256)]
*/

static const uint8_t _approximate_isqrt_tab[192] = {
    128, 129, 130, 131, 132, 133, 134, 135, 136, 137, 138, 139,
    140, 141, 142, 143, 144, 144, 145, 146, 147, 148, 149, 150,
    151, 151, 152, 153, 154, 155, 156, 156, 157, 158, 159, 160,
    160, 161, 162, 163, 164, 164, 165, 166, 167, 167, 168, 169,
    170, 170, 171, 172, 173, 173, 174, 175, 176, 176, 177, 178,
    179, 179, 180, 181, 181, 182, 183, 183, 184, 185, 186, 186,
    187, 188, 188, 189, 190, 190, 191, 192, 192, 193, 194, 194,
    195, 196, 196, 197, 198, 198, 199, 200, 200, 201, 201, 202,
    203, 203, 204, 205, 205, 206, 206, 207, 208, 208, 209, 210,
    210, 211, 211, 212, 213, 213, 214, 214, 215, 216, 216, 217,
    217, 218, 219, 219, 220, 220, 221, 221, 222, 223, 223, 224,
    224, 225, 225, 226, 227, 227, 228, 228, 229, 229, 230, 230,
    231, 232, 232, 233, 233, 234, 234, 235, 235, 236, 237, 237,
    238, 238, 239, 239, 240, 240, 241, 241, 242, 242, 243, 243,
    244, 244, 245, 246, 246, 247, 247, 248, 248, 249, 249, 250,
    250, 251, 251, 252, 252, 253, 253, 254, 254, 255, 255, 255,
};

/* Approximate square root of a large 64-bit integer.

   Given `n` satisfying `2**62 <= n < 2**64`, return `a`
   satisfying `(a - 1)**2 < n < (a + 1)**2`. */

static inline uint32_t
_approximate_isqrt(uint64_t n)
{
    uint32_t u = _approximate_isqrt_tab[(n >> 56) - 64];
    u = (u << 7) + (uint32_t)(n >> 41) / u;
    return (u << 15) + (uint32_t)((n >> 17) / u);
}

/*[clinic input]
math.isqrt

    n: object
    /

Return the integer part of the square root of the input.
[clinic start generated code]*/

static PyObject *
math_isqrt(PyObject *module, PyObject *n)
/*[clinic end generated code: output=35a6f7f980beab26 input=5b6e7ae4fa6c43d6]*/
{
    int a_too_large, c_bit_length;
    size_t c, d;
    uint64_t m;
    uint32_t u;
    PyObject *a = NULL, *b;

    n = _PyNumber_Index(n);
    if (n == NULL) {
        return NULL;
    }

    if (_PyLong_IsNegative((PyLongObject *)n)) {
        PyErr_SetString(
            PyExc_ValueError,
            "isqrt() argument must be nonnegative");
        goto error;
    }
    if (_PyLong_IsZero((PyLongObject *)n)) {
        Py_DECREF(n);
        return PyLong_FromLong(0);
    }

    /* c = (n.bit_length() - 1) // 2 */
    c = _PyLong_NumBits(n);
    if (c == (size_t)(-1)) {
        goto error;
    }
    c = (c - 1U) / 2U;

    /* Fast path: if c <= 31 then n < 2**64 and we can compute directly with a
       fast, almost branch-free algorithm. */
    if (c <= 31U) {
        int shift = 31 - (int)c;
        m = (uint64_t)PyLong_AsUnsignedLongLong(n);
        Py_DECREF(n);
        if (m == (uint64_t)(-1) && PyErr_Occurred()) {
            return NULL;
        }
        u = _approximate_isqrt(m << 2*shift) >> shift;
        u -= (uint64_t)u * u > m;
        return PyLong_FromUnsignedLong(u);
    }

    /* Slow path: n >= 2**64. We perform the first five iterations in C integer
       arithmetic, then switch to using Python long integers. */

    /* From n >= 2**64 it follows that c.bit_length() >= 6. */
    c_bit_length = 6;
    while ((c >> c_bit_length) > 0U) {
        ++c_bit_length;
    }

    /* Initialise d and a. */
    d = c >> (c_bit_length - 5);
    b = _PyLong_Rshift(n, 2U*c - 62U);
    if (b == NULL) {
        goto error;
    }
    m = (uint64_t)PyLong_AsUnsignedLongLong(b);
    Py_DECREF(b);
    if (m == (uint64_t)(-1) && PyErr_Occurred()) {
        goto error;
    }
    u = _approximate_isqrt(m) >> (31U - d);
    a = PyLong_FromUnsignedLong(u);
    if (a == NULL) {
        goto error;
    }

    for (int s = c_bit_length - 6; s >= 0; --s) {
        PyObject *q;
        size_t e = d;

        d = c >> s;

        /* q = (n >> 2*c - e - d + 1) // a */
        q = _PyLong_Rshift(n, 2U*c - d - e + 1U);
        if (q == NULL) {
            goto error;
        }
        Py_SETREF(q, PyNumber_FloorDivide(q, a));
        if (q == NULL) {
            goto error;
        }

        /* a = (a << d - 1 - e) + q */
        Py_SETREF(a, _PyLong_Lshift(a, d - 1U - e));
        if (a == NULL) {
            Py_DECREF(q);
            goto error;
        }
        Py_SETREF(a, PyNumber_Add(a, q));
        Py_DECREF(q);
        if (a == NULL) {
            goto error;
        }
    }

    /* The correct result is either a or a - 1. Figure out which, and
       decrement a if necessary. */

    /* a_too_large = n < a * a */
    b = PyNumber_Multiply(a, a);
    if (b == NULL) {
        goto error;
    }
    a_too_large = PyObject_RichCompareBool(n, b, Py_LT);
    Py_DECREF(b);
    if (a_too_large == -1) {
        goto error;
    }

    if (a_too_large) {
        Py_SETREF(a, PyNumber_Subtract(a, _PyLong_GetOne()));
    }
    Py_DECREF(n);
    return a;

  error:
    Py_XDECREF(a);
    Py_DECREF(n);
    return NULL;
}

/* Divide-and-conquer factorial algorithm
 *
 * Based on the formula and pseudo-code provided at:
 * http://www.luschny.de/math/factorial/binarysplitfact.html
 *
 * Faster algorithms exist, but they're more complicated and depend on
 * a fast prime factorization algorithm.
 *
 * Notes on the algorithm
 * ----------------------
 *
 * factorial(n) is written in the form 2**k * m, with m odd.  k and m are
 * computed separately, and then combined using a left shift.
 *
 * The function factorial_odd_part computes the odd part m (i.e., the greatest
 * odd divisor) of factorial(n), using the formula:
 *
 *   factorial_odd_part(n) =
 *
 *        product_{i >= 0} product_{0 < j <= n / 2**i, j odd} j
 *
 * Example: factorial_odd_part(20) =
 *
 *        (1) *
 *        (1) *
 *        (1 * 3 * 5) *
 *        (1 * 3 * 5 * 7 * 9) *
 *        (1 * 3 * 5 * 7 * 9 * 11 * 13 * 15 * 17 * 19)
 *
 * Here i goes from large to small: the first term corresponds to i=4 (any
 * larger i gives an empty product), and the last term corresponds to i=0.
 * Each term can be computed from the last by multiplying by the extra odd
 * numbers required: e.g., to get from the penultimate term to the last one,
 * we multiply by (11 * 13 * 15 * 17 * 19).
 *
 * To see a hint of why this formula works, here are the same numbers as above
 * but with the even parts (i.e., the appropriate powers of 2) included.  For
 * each subterm in the product for i, we multiply that subterm by 2**i:
 *
 *   factorial(20) =
 *
 *        (16) *
 *        (8) *
 *        (4 * 12 * 20) *
 *        (2 * 6 * 10 * 14 * 18) *
 *        (1 * 3 * 5 * 7 * 9 * 11 * 13 * 15 * 17 * 19)
 *
 * The factorial_partial_product function computes the product of all odd j in
 * range(start, stop) for given start and stop.  It's used to compute the
 * partial products like (11 * 13 * 15 * 17 * 19) in the example above.  It
 * operates recursively, repeatedly splitting the range into two roughly equal
 * pieces until the subranges are small enough to be computed using only C
 * integer arithmetic.
 *
 * The two-valuation k (i.e., the exponent of the largest power of 2 dividing
 * the factorial) is computed independently in the main math_factorial
 * function.  By standard results, its value is:
 *
 *    two_valuation = n//2 + n//4 + n//8 + ....
 *
 * It can be shown (e.g., by complete induction on n) that two_valuation is
 * equal to n - count_set_bits(n), where count_set_bits(n) gives the number of
 * '1'-bits in the binary expansion of n.
 */

/* factorial_partial_product: Compute product(range(start, stop, 2)) using
 * divide and conquer.  Assumes start and stop are odd and stop > start.
 * max_bits must be >= bit_length(stop - 2). */

static PyObject *
factorial_partial_product(unsigned long start, unsigned long stop,
                          unsigned long max_bits)
{
    unsigned long midpoint, num_operands;
    PyObject *left = NULL, *right = NULL, *result = NULL;

    /* If the return value will fit an unsigned long, then we can
     * multiply in a tight, fast loop where each multiply is O(1).
     * Compute an upper bound on the number of bits required to store
     * the answer.
     *
     * Storing some integer z requires floor(lg(z))+1 bits, which is
     * conveniently the value returned by bit_length(z).  The
     * product x*y will require at most
     * bit_length(x) + bit_length(y) bits to store, based
     * on the idea that lg product = lg x + lg y.
     *
     * We know that stop - 2 is the largest number to be multiplied.  From
     * there, we have: bit_length(answer) <= num_operands *
     * bit_length(stop - 2)
     */

    num_operands = (stop - start) / 2;
    /* The "num_operands <= 8 * SIZEOF_LONG" check guards against the
     * unlikely case of an overflow in num_operands * max_bits. */
    if (num_operands <= 8 * SIZEOF_LONG &&
        num_operands * max_bits <= 8 * SIZEOF_LONG) {
        unsigned long j, total;
        for (total = start, j = start + 2; j < stop; j += 2)
            total *= j;
        return PyLong_FromUnsignedLong(total);
    }

    /* find midpoint of range(start, stop), rounded up to next odd number. */
    midpoint = (start + num_operands) | 1;
    left = factorial_partial_product(start, midpoint,
                                     _Py_bit_length(midpoint - 2));
    if (left == NULL)
        goto error;
    right = factorial_partial_product(midpoint, stop, max_bits);
    if (right == NULL)
        goto error;
    result = PyNumber_Multiply(left, right);

  error:
    Py_XDECREF(left);
    Py_XDECREF(right);
    return result;
}

/* factorial_odd_part:  compute the odd part of factorial(n). */

static PyObject *
factorial_odd_part(unsigned long n)
{
    long i;
    unsigned long v, lower, upper;
    PyObject *partial, *tmp, *inner, *outer;

    inner = PyLong_FromLong(1);
    if (inner == NULL)
        return NULL;
    outer = Py_NewRef(inner);

    upper = 3;
    for (i = _Py_bit_length(n) - 2; i >= 0; i--) {
        v = n >> i;
        if (v <= 2)
            continue;
        lower = upper;
        /* (v + 1) | 1 = least odd integer strictly larger than n / 2**i */
        upper = (v + 1) | 1;
        /* Here inner is the product of all odd integers j in the range (0,
           n/2**(i+1)].  The factorial_partial_product call below gives the
           product of all odd integers j in the range (n/2**(i+1), n/2**i]. */
        partial = factorial_partial_product(lower, upper, _Py_bit_length(upper-2));
        /* inner *= partial */
        if (partial == NULL)
            goto error;
        tmp = PyNumber_Multiply(inner, partial);
        Py_DECREF(partial);
        if (tmp == NULL)
            goto error;
        Py_SETREF(inner, tmp);
        /* Now inner is the product of all odd integers j in the range (0,
           n/2**i], giving the inner product in the formula above. */

        /* outer *= inner; */
        tmp = PyNumber_Multiply(outer, inner);
        if (tmp == NULL)
            goto error;
        Py_SETREF(outer, tmp);
    }
    Py_DECREF(inner);
    return outer;

  error:
    Py_DECREF(outer);
    Py_DECREF(inner);
    return NULL;
}


/* Lookup table for small factorial values */

static const unsigned long SmallFactorials[] = {
    1, 1, 2, 6, 24, 120, 720, 5040, 40320,
    362880, 3628800, 39916800, 479001600,
#if SIZEOF_LONG >= 8
    6227020800, 87178291200, 1307674368000,
    20922789888000, 355687428096000, 6402373705728000,
    121645100408832000, 2432902008176640000
#endif
};

/*[clinic input]
math.factorial

    n as arg: object
    /

Find n!.

Raise a ValueError if x is negative or non-integral.
[clinic start generated code]*/

static PyObject *
math_factorial(PyObject *module, PyObject *arg)
/*[clinic end generated code: output=6686f26fae00e9ca input=713fb771677e8c31]*/
{
    long x, two_valuation;
    int overflow;
    PyObject *result, *odd_part;

    x = PyLong_AsLongAndOverflow(arg, &overflow);
    if (x == -1 && PyErr_Occurred()) {
        return NULL;
    }
    else if (overflow == 1) {
        PyErr_Format(PyExc_OverflowError,
                     "factorial() argument should not exceed %ld",
                     LONG_MAX);
        return NULL;
    }
    else if (overflow == -1 || x < 0) {
        PyErr_SetString(PyExc_ValueError,
                        "factorial() not defined for negative values");
        return NULL;
    }

    /* use lookup table if x is small */
    if (x < (long)Py_ARRAY_LENGTH(SmallFactorials))
        return PyLong_FromUnsignedLong(SmallFactorials[x]);

    /* else express in the form odd_part * 2**two_valuation, and compute as
       odd_part << two_valuation. */
    odd_part = factorial_odd_part(x);
    if (odd_part == NULL)
        return NULL;
    two_valuation = x - count_set_bits(x);
    result = _PyLong_Lshift(odd_part, two_valuation);
    Py_DECREF(odd_part);
    return result;
}


/*[clinic input]
math.trunc

    x: object
    /

Truncates the Real x to the nearest Integral toward 0.

Uses the __trunc__ magic method.
[clinic start generated code]*/

static PyObject *
math_trunc(PyObject *module, PyObject *x)
/*[clinic end generated code: output=34b9697b707e1031 input=2168b34e0a09134d]*/
{
    PyObject *trunc, *result;

    if (PyFloat_CheckExact(x)) {
        return PyFloat_Type.tp_as_number->nb_int(x);
    }

    if (!_PyType_IsReady(Py_TYPE(x))) {
        if (PyType_Ready(Py_TYPE(x)) < 0)
            return NULL;
    }

    math_module_state *state = get_math_module_state(module);
    trunc = _PyObject_LookupSpecial(x, state->str___trunc__);
    if (trunc == NULL) {
        if (!PyErr_Occurred())
            PyErr_Format(PyExc_TypeError,
                         "type %.100s doesn't define __trunc__ method",
                         Py_TYPE(x)->tp_name);
        return NULL;
    }
    result = _PyObject_CallNoArgs(trunc);
    Py_DECREF(trunc);
    return result;
}


/*[clinic input]
math.frexp

    x: double
    /

Return the mantissa and exponent of x, as pair (m, e).

m is a float and e is an int, such that x = m * 2.**e.
If x is 0, m and e are both 0.  Else 0.5 <= abs(m) < 1.0.
[clinic start generated code]*/

static PyObject *
math_frexp_impl(PyObject *module, double x)
/*[clinic end generated code: output=03e30d252a15ad4a input=96251c9e208bc6e9]*/
{
    int i;
    /* deal with special cases directly, to sidestep platform
       differences */
    if (Py_IS_NAN(x) || Py_IS_INFINITY(x) || !x) {
        i = 0;
    }
    else {
        x = frexp(x, &i);
    }
    return Py_BuildValue("(di)", x, i);
}


/*[clinic input]
math.ldexp

    x: double
    i: object
    /

Return x * (2**i).

This is essentially the inverse of frexp().
[clinic start generated code]*/

static PyObject *
math_ldexp_impl(PyObject *module, double x, PyObject *i)
/*[clinic end generated code: output=b6892f3c2df9cc6a input=17d5970c1a40a8c1]*/
{
    double r;
    long exp;
    int overflow;

    if (PyLong_Check(i)) {
        /* on overflow, replace exponent with either LONG_MAX
           or LONG_MIN, depending on the sign. */
        exp = PyLong_AsLongAndOverflow(i, &overflow);
        if (exp == -1 && PyErr_Occurred())
            return NULL;
        if (overflow)
            exp = overflow < 0 ? LONG_MIN : LONG_MAX;
    }
    else {
        PyErr_SetString(PyExc_TypeError,
                        "Expected an int as second argument to ldexp.");
        return NULL;
    }

    if (x == 0. || !Py_IS_FINITE(x)) {
        /* NaNs, zeros and infinities are returned unchanged */
        r = x;
        errno = 0;
    } else if (exp > INT_MAX) {
        /* overflow */
        r = copysign(Py_HUGE_VAL, x);
        errno = ERANGE;
    } else if (exp < INT_MIN) {
        /* underflow to +-0 */
        r = copysign(0., x);
        errno = 0;
    } else {
        errno = 0;
        r = ldexp(x, (int)exp);
        if (Py_IS_INFINITY(r))
            errno = ERANGE;
    }

    if (errno && is_error(r))
        return NULL;
    return PyFloat_FromDouble(r);
}


/*[clinic input]
math.modf

    x: double
    /

Return the fractional and integer parts of x.

Both results carry the sign of x and are floats.
[clinic start generated code]*/

static PyObject *
math_modf_impl(PyObject *module, double x)
/*[clinic end generated code: output=90cee0260014c3c0 input=b4cfb6786afd9035]*/
{
    double y;
    /* some platforms don't do the right thing for NaNs and
       infinities, so we take care of special cases directly. */
    if (Py_IS_INFINITY(x))
        return Py_BuildValue("(dd)", copysign(0., x), x);
    else if (Py_IS_NAN(x))
        return Py_BuildValue("(dd)", x, x);

    errno = 0;
    x = modf(x, &y);
    return Py_BuildValue("(dd)", x, y);
}


/* A decent logarithm is easy to compute even for huge ints, but libm can't
   do that by itself -- loghelper can.  func is log or log10, and name is
   "log" or "log10".  Note that overflow of the result isn't possible: an int
   can contain no more than INT_MAX * SHIFT bits, so has value certainly less
   than 2**(2**64 * 2**16) == 2**2**80, and log2 of that is 2**80, which is
   small enough to fit in an IEEE single.  log and log10 are even smaller.
   However, intermediate overflow is possible for an int if the number of bits
   in that int is larger than PY_SSIZE_T_MAX. */

static PyObject*
loghelper(PyObject* arg, double (*func)(double), const char* err_msg)
{
    /* If it is int, do it ourselves. */
    if (PyLong_Check(arg)) {
        double x, result;
        Py_ssize_t e;

        /* Negative or zero inputs give a ValueError. */
<<<<<<< HEAD
        if (Py_SIZE(arg) <= 0) {
            PyErr_Format(PyExc_ValueError, err_msg, arg);
=======
        if (!_PyLong_IsPositive((PyLongObject *)arg)) {
            PyErr_SetString(PyExc_ValueError,
                            "math domain error");
>>>>>>> 268415bb
            return NULL;
        }

        x = PyLong_AsDouble(arg);
        if (x == -1.0 && PyErr_Occurred()) {
            if (!PyErr_ExceptionMatches(PyExc_OverflowError))
                return NULL;
            /* Here the conversion to double overflowed, but it's possible
               to compute the log anyway.  Clear the exception and continue. */
            PyErr_Clear();
            x = _PyLong_Frexp((PyLongObject *)arg, &e);
            if (x == -1.0 && PyErr_Occurred())
                return NULL;
            /* Value is ~= x * 2**e, so the log ~= log(x) + log(2) * e. */
            result = func(x) + func(2.0) * e;
        }
        else
            /* Successfully converted x to a double. */
            result = func(x);
        return PyFloat_FromDouble(result);
    }

    /* Else let libm handle it by itself. */
    return math_1(arg, func, 0, err_msg);
}


/* AC: cannot convert yet, see gh-102839 and gh-89381, waiting
   for support of multiple signatures */
static PyObject *
math_log(PyObject *module, PyObject * const *args, Py_ssize_t nargs)
{
    PyObject *num, *den;
    PyObject *ans;

<<<<<<< HEAD
    num = loghelper(x, m_log, "math.log() expects a positive input, got '%R'.");
    if (num == NULL || base == NULL)
        return num;

    den = loghelper(base, m_log, "math.log() expects a positive input, got '%R'.");
=======
    if (!_PyArg_CheckPositional("log", nargs, 1, 2))
        return NULL;

    num = loghelper(args[0], m_log);
    if (num == NULL || nargs == 1)
        return num;

    den = loghelper(args[1], m_log);
>>>>>>> 268415bb
    if (den == NULL) {
        Py_DECREF(num);
        return NULL;
    }

    ans = PyNumber_TrueDivide(num, den);
    Py_DECREF(num);
    Py_DECREF(den);
    return ans;
}

PyDoc_STRVAR(math_log_doc,
"log(x, [base=math.e])\n\
Return the logarithm of x to the given base.\n\n\
If the base is not specified, returns the natural logarithm (base e) of x.");

/*[clinic input]
math.log2

    x: object
    /

Return the base 2 logarithm of x.
[clinic start generated code]*/

static PyObject *
math_log2(PyObject *module, PyObject *x)
/*[clinic end generated code: output=5425899a4d5d6acb input=08321262bae4f39b]*/
{
    return loghelper(x, m_log2, "math.log2() expects a positive input, got '%R'.");
}


/*[clinic input]
math.log10

    x: object
    /

Return the base 10 logarithm of x.
[clinic start generated code]*/

static PyObject *
math_log10(PyObject *module, PyObject *x)
/*[clinic end generated code: output=be72a64617df9c6f input=b2469d02c6469e53]*/
{
    return loghelper(x, m_log10, "math.log10() expects a positive input, got '%R'.");
}


/*[clinic input]
math.fmod

    x: double
    y: double
    /

Return fmod(x, y), according to platform C.

x % y may differ.
[clinic start generated code]*/

static PyObject *
math_fmod_impl(PyObject *module, double x, double y)
/*[clinic end generated code: output=7559d794343a27b5 input=4f84caa8cfc26a03]*/
{
    double r;
    /* fmod(x, +/-Inf) returns x for finite x. */
    if (Py_IS_INFINITY(y) && Py_IS_FINITE(x))
        return PyFloat_FromDouble(x);
    errno = 0;
    r = fmod(x, y);
    if (Py_IS_NAN(r)) {
        if (!Py_IS_NAN(x) && !Py_IS_NAN(y))
            errno = EDOM;
        else
            errno = 0;
    }
    if (errno && is_error(r))
        return NULL;
    else
        return PyFloat_FromDouble(r);
}

/*
Given a *vec* of values, compute the vector norm:

    sqrt(sum(x ** 2 for x in vec))

The *max* variable should be equal to the largest fabs(x).
The *n* variable is the length of *vec*.
If n==0, then *max* should be 0.0.
If an infinity is present in the vec, *max* should be INF.
The *found_nan* variable indicates whether some member of
the *vec* is a NaN.

To avoid overflow/underflow and to achieve high accuracy giving results
that are almost always correctly rounded, four techniques are used:

* lossless scaling using a power-of-two scaling factor
* accurate squaring using Veltkamp-Dekker splitting [1]
  or an equivalent with an fma() call
* compensated summation using a variant of the Neumaier algorithm [2]
* differential correction of the square root [3]

The usual presentation of the Neumaier summation algorithm has an
expensive branch depending on which operand has the larger
magnitude.  We avoid this cost by arranging the calculation so that
fabs(csum) is always as large as fabs(x).

To establish the invariant, *csum* is initialized to 1.0 which is
always larger than x**2 after scaling or after division by *max*.
After the loop is finished, the initial 1.0 is subtracted out for a
net zero effect on the final sum.  Since *csum* will be greater than
1.0, the subtraction of 1.0 will not cause fractional digits to be
dropped from *csum*.

To get the full benefit from compensated summation, the largest
addend should be in the range: 0.5 <= |x| <= 1.0.  Accordingly,
scaling or division by *max* should not be skipped even if not
otherwise needed to prevent overflow or loss of precision.

The assertion that hi*hi <= 1.0 is a bit subtle.  Each vector element
gets scaled to a magnitude below 1.0.  The Veltkamp-Dekker splitting
algorithm gives a *hi* value that is correctly rounded to half
precision.  When a value at or below 1.0 is correctly rounded, it
never goes above 1.0.  And when values at or below 1.0 are squared,
they remain at or below 1.0, thus preserving the summation invariant.

Another interesting assertion is that csum+lo*lo == csum. In the loop,
each scaled vector element has a magnitude less than 1.0.  After the
Veltkamp split, *lo* has a maximum value of 2**-27.  So the maximum
value of *lo* squared is 2**-54.  The value of ulp(1.0)/2.0 is 2**-53.
Given that csum >= 1.0, we have:
    lo**2 <= 2**-54 < 2**-53 == 1/2*ulp(1.0) <= ulp(csum)/2
Since lo**2 is less than 1/2 ulp(csum), we have csum+lo*lo == csum.

To minimize loss of information during the accumulation of fractional
values, each term has a separate accumulator.  This also breaks up
sequential dependencies in the inner loop so the CPU can maximize
floating point throughput. [4]  On an Apple M1 Max, hypot(*vec)
takes only 3.33 µsec when len(vec) == 1000.

The square root differential correction is needed because a
correctly rounded square root of a correctly rounded sum of
squares can still be off by as much as one ulp.

The differential correction starts with a value *x* that is
the difference between the square of *h*, the possibly inaccurately
rounded square root, and the accurately computed sum of squares.
The correction is the first order term of the Maclaurin series
expansion of sqrt(h**2 + x) == h + x/(2*h) + O(x**2). [5]

Essentially, this differential correction is equivalent to one
refinement step in Newton's divide-and-average square root
algorithm, effectively doubling the number of accurate bits.
This technique is used in Dekker's SQRT2 algorithm and again in
Borges' ALGORITHM 4 and 5.

The hypot() function is faithfully rounded (less than 1 ulp error)
and usually correctly rounded (within 1/2 ulp).  The squaring
step is exact.  The Neumaier summation computes as if in doubled
precision (106 bits) and has the advantage that its input squares
are non-negative so that the condition number of the sum is one.
The square root with a differential correction is likewise computed
as if in doubled precision.

For n <= 1000, prior to the final addition that rounds the overall
result, the internal accuracy of "h" together with its correction of
"x / (2.0 * h)" is at least 100 bits. [6] Also, hypot() was tested
against a Decimal implementation with prec=300.  After 100 million
trials, no incorrectly rounded examples were found.  In addition,
perfect commutativity (all permutations are exactly equal) was
verified for 1 billion random inputs with n=5. [7]

References:

1. Veltkamp-Dekker splitting: http://csclub.uwaterloo.ca/~pbarfuss/dekker1971.pdf
2. Compensated summation:  http://www.ti3.tu-harburg.de/paper/rump/Ru08b.pdf
3. Square root differential correction:  https://arxiv.org/pdf/1904.09481.pdf
4. Data dependency graph:  https://bugs.python.org/file49439/hypot.png
5. https://www.wolframalpha.com/input/?i=Maclaurin+series+sqrt%28h**2+%2B+x%29+at+x%3D0
6. Analysis of internal accuracy:  https://bugs.python.org/file49484/best_frac.py
7. Commutativity test:  https://bugs.python.org/file49448/test_hypot_commutativity.py

*/

static inline double
vector_norm(Py_ssize_t n, double *vec, double max, int found_nan)
{
    double x, h, scale, csum = 1.0, frac1 = 0.0, frac2 = 0.0;
    DoubleLength pr, sm;
    int max_e;
    Py_ssize_t i;

    if (Py_IS_INFINITY(max)) {
        return max;
    }
    if (found_nan) {
        return Py_NAN;
    }
    if (max == 0.0 || n <= 1) {
        return max;
    }
    frexp(max, &max_e);
    if (max_e < -1023) {
        /* When max_e < -1023, ldexp(1.0, -max_e) would overflow. */
        for (i=0 ; i < n ; i++) {
            vec[i] /= DBL_MIN;          // convert subnormals to normals
        }
        return DBL_MIN * vector_norm(n, vec, max / DBL_MIN, found_nan);
    }
    scale = ldexp(1.0, -max_e);
    assert(max * scale >= 0.5);
    assert(max * scale < 1.0);
    for (i=0 ; i < n ; i++) {
        x = vec[i];
        assert(Py_IS_FINITE(x) && fabs(x) <= max);
        x *= scale;                     // lossless scaling
        assert(fabs(x) < 1.0);
        pr = dl_mul(x, x);              // lossless squaring
        assert(pr.hi <= 1.0);
        sm = dl_fast_sum(csum, pr.hi);  // lossless addition
        csum = sm.hi;
        frac1 += pr.lo;                 // lossy addition
        frac2 += sm.lo;                 // lossy addition
    }
    h = sqrt(csum - 1.0 + (frac1 + frac2));
    pr = dl_mul(-h, h);
    sm = dl_fast_sum(csum, pr.hi);
    csum = sm.hi;
    frac1 += pr.lo;
    frac2 += sm.lo;
    x = csum - 1.0 + (frac1 + frac2);
    h +=  x / (2.0 * h);                 // differential correction
    return h / scale;
}

#define NUM_STACK_ELEMS 16

/*[clinic input]
math.dist

    p: object
    q: object
    /

Return the Euclidean distance between two points p and q.

The points should be specified as sequences (or iterables) of
coordinates.  Both inputs must have the same dimension.

Roughly equivalent to:
    sqrt(sum((px - qx) ** 2.0 for px, qx in zip(p, q)))
[clinic start generated code]*/

static PyObject *
math_dist_impl(PyObject *module, PyObject *p, PyObject *q)
/*[clinic end generated code: output=56bd9538d06bbcfe input=74e85e1b6092e68e]*/
{
    PyObject *item;
    double max = 0.0;
    double x, px, qx, result;
    Py_ssize_t i, m, n;
    int found_nan = 0, p_allocated = 0, q_allocated = 0;
    double diffs_on_stack[NUM_STACK_ELEMS];
    double *diffs = diffs_on_stack;

    if (!PyTuple_Check(p)) {
        p = PySequence_Tuple(p);
        if (p == NULL) {
            return NULL;
        }
        p_allocated = 1;
    }
    if (!PyTuple_Check(q)) {
        q = PySequence_Tuple(q);
        if (q == NULL) {
            if (p_allocated) {
                Py_DECREF(p);
            }
            return NULL;
        }
        q_allocated = 1;
    }

    m = PyTuple_GET_SIZE(p);
    n = PyTuple_GET_SIZE(q);
    if (m != n) {
        PyErr_SetString(PyExc_ValueError,
                        "both points must have the same number of dimensions");
        goto error_exit;
    }
    if (n > NUM_STACK_ELEMS) {
        diffs = (double *) PyObject_Malloc(n * sizeof(double));
        if (diffs == NULL) {
            PyErr_NoMemory();
            goto error_exit;
        }
    }
    for (i=0 ; i<n ; i++) {
        item = PyTuple_GET_ITEM(p, i);
        ASSIGN_DOUBLE(px, item, error_exit);
        item = PyTuple_GET_ITEM(q, i);
        ASSIGN_DOUBLE(qx, item, error_exit);
        x = fabs(px - qx);
        diffs[i] = x;
        found_nan |= Py_IS_NAN(x);
        if (x > max) {
            max = x;
        }
    }
    result = vector_norm(n, diffs, max, found_nan);
    if (diffs != diffs_on_stack) {
        PyObject_Free(diffs);
    }
    if (p_allocated) {
        Py_DECREF(p);
    }
    if (q_allocated) {
        Py_DECREF(q);
    }
    return PyFloat_FromDouble(result);

  error_exit:
    if (diffs != diffs_on_stack) {
        PyObject_Free(diffs);
    }
    if (p_allocated) {
        Py_DECREF(p);
    }
    if (q_allocated) {
        Py_DECREF(q);
    }
    return NULL;
}

/* AC: cannot convert yet, waiting for *args support */
static PyObject *
math_hypot(PyObject *self, PyObject *const *args, Py_ssize_t nargs)
{
    Py_ssize_t i;
    PyObject *item;
    double max = 0.0;
    double x, result;
    int found_nan = 0;
    double coord_on_stack[NUM_STACK_ELEMS];
    double *coordinates = coord_on_stack;

    if (nargs > NUM_STACK_ELEMS) {
        coordinates = (double *) PyObject_Malloc(nargs * sizeof(double));
        if (coordinates == NULL) {
            return PyErr_NoMemory();
        }
    }
    for (i = 0; i < nargs; i++) {
        item = args[i];
        ASSIGN_DOUBLE(x, item, error_exit);
        x = fabs(x);
        coordinates[i] = x;
        found_nan |= Py_IS_NAN(x);
        if (x > max) {
            max = x;
        }
    }
    result = vector_norm(nargs, coordinates, max, found_nan);
    if (coordinates != coord_on_stack) {
        PyObject_Free(coordinates);
    }
    return PyFloat_FromDouble(result);

  error_exit:
    if (coordinates != coord_on_stack) {
        PyObject_Free(coordinates);
    }
    return NULL;
}

#undef NUM_STACK_ELEMS

PyDoc_STRVAR(math_hypot_doc,
             "hypot(*coordinates) -> value\n\n\
Multidimensional Euclidean distance from the origin to a point.\n\
\n\
Roughly equivalent to:\n\
    sqrt(sum(x**2 for x in coordinates))\n\
\n\
For a two dimensional point (x, y), gives the hypotenuse\n\
using the Pythagorean theorem:  sqrt(x*x + y*y).\n\
\n\
For example, the hypotenuse of a 3/4/5 right triangle is:\n\
\n\
    >>> hypot(3.0, 4.0)\n\
    5.0\n\
");

/** sumprod() ***************************************************************/

/* Forward declaration */
static inline int _check_long_mult_overflow(long a, long b);

static inline bool
long_add_would_overflow(long a, long b)
{
    return (a > 0) ? (b > LONG_MAX - a) : (b < LONG_MIN - a);
}

/*[clinic input]
math.sumprod

    p: object
    q: object
    /

Return the sum of products of values from two iterables p and q.

Roughly equivalent to:

    sum(itertools.starmap(operator.mul, zip(p, q, strict=True)))

For float and mixed int/float inputs, the intermediate products
and sums are computed with extended precision.
[clinic start generated code]*/

static PyObject *
math_sumprod_impl(PyObject *module, PyObject *p, PyObject *q)
/*[clinic end generated code: output=6722dbfe60664554 input=82be54fe26f87e30]*/
{
    PyObject *p_i = NULL, *q_i = NULL, *term_i = NULL, *new_total = NULL;
    PyObject *p_it, *q_it, *total;
    iternextfunc p_next, q_next;
    bool p_stopped = false, q_stopped = false;
    bool int_path_enabled = true, int_total_in_use = false;
    bool flt_path_enabled = true, flt_total_in_use = false;
    long int_total = 0;
    TripleLength flt_total = tl_zero;

    p_it = PyObject_GetIter(p);
    if (p_it == NULL) {
        return NULL;
    }
    q_it = PyObject_GetIter(q);
    if (q_it == NULL) {
        Py_DECREF(p_it);
        return NULL;
    }
    total = PyLong_FromLong(0);
    if (total == NULL) {
        Py_DECREF(p_it);
        Py_DECREF(q_it);
        return NULL;
    }
    p_next = *Py_TYPE(p_it)->tp_iternext;
    q_next = *Py_TYPE(q_it)->tp_iternext;
    while (1) {
        bool finished;

        assert (p_i == NULL);
        assert (q_i == NULL);
        assert (term_i == NULL);
        assert (new_total == NULL);

        assert (p_it != NULL);
        assert (q_it != NULL);
        assert (total != NULL);

        p_i = p_next(p_it);
        if (p_i == NULL) {
            if (PyErr_Occurred()) {
                if (!PyErr_ExceptionMatches(PyExc_StopIteration)) {
                    goto err_exit;
                }
                PyErr_Clear();
            }
            p_stopped = true;
        }
        q_i = q_next(q_it);
        if (q_i == NULL) {
            if (PyErr_Occurred()) {
                if (!PyErr_ExceptionMatches(PyExc_StopIteration)) {
                    goto err_exit;
                }
                PyErr_Clear();
            }
            q_stopped = true;
        }
        if (p_stopped != q_stopped) {
            PyErr_Format(PyExc_ValueError, "Inputs are not the same length");
            goto err_exit;
        }
        finished = p_stopped & q_stopped;

        if (int_path_enabled) {

            if (!finished && PyLong_CheckExact(p_i) & PyLong_CheckExact(q_i)) {
                int overflow;
                long int_p, int_q, int_prod;

                int_p = PyLong_AsLongAndOverflow(p_i, &overflow);
                if (overflow) {
                    goto finalize_int_path;
                }
                int_q = PyLong_AsLongAndOverflow(q_i, &overflow);
                if (overflow) {
                    goto finalize_int_path;
                }
                if (_check_long_mult_overflow(int_p, int_q)) {
                    goto finalize_int_path;
                }
                int_prod = int_p * int_q;
                if (long_add_would_overflow(int_total, int_prod)) {
                    goto finalize_int_path;
                }
                int_total += int_prod;
                int_total_in_use = true;
                Py_CLEAR(p_i);
                Py_CLEAR(q_i);
                continue;
            }

          finalize_int_path:
            // We're finished, overflowed, or have a non-int
            int_path_enabled = false;
            if (int_total_in_use) {
                term_i = PyLong_FromLong(int_total);
                if (term_i == NULL) {
                    goto err_exit;
                }
                new_total = PyNumber_Add(total, term_i);
                if (new_total == NULL) {
                    goto err_exit;
                }
                Py_SETREF(total, new_total);
                new_total = NULL;
                Py_CLEAR(term_i);
                int_total = 0;   // An ounce of prevention, ...
                int_total_in_use = false;
            }
        }

        if (flt_path_enabled) {

            if (!finished) {
                double flt_p, flt_q;
                bool p_type_float = PyFloat_CheckExact(p_i);
                bool q_type_float = PyFloat_CheckExact(q_i);
                if (p_type_float && q_type_float) {
                    flt_p = PyFloat_AS_DOUBLE(p_i);
                    flt_q = PyFloat_AS_DOUBLE(q_i);
                } else if (p_type_float && (PyLong_CheckExact(q_i) || PyBool_Check(q_i))) {
                    /* We care about float/int pairs and int/float pairs because
                       they arise naturally in several use cases such as price
                       times quantity, measurements with integer weights, or
                       data selected by a vector of bools. */
                    flt_p = PyFloat_AS_DOUBLE(p_i);
                    flt_q = PyLong_AsDouble(q_i);
                    if (flt_q == -1.0 && PyErr_Occurred()) {
                        PyErr_Clear();
                        goto finalize_flt_path;
                    }
                } else if (q_type_float && (PyLong_CheckExact(p_i) || PyBool_Check(p_i))) {
                    flt_q = PyFloat_AS_DOUBLE(q_i);
                    flt_p = PyLong_AsDouble(p_i);
                    if (flt_p == -1.0 && PyErr_Occurred()) {
                        PyErr_Clear();
                        goto finalize_flt_path;
                    }
                } else {
                    goto finalize_flt_path;
                }
                TripleLength new_flt_total = tl_fma(flt_p, flt_q, flt_total);
                if (isfinite(new_flt_total.hi)) {
                    flt_total = new_flt_total;
                    flt_total_in_use = true;
                    Py_CLEAR(p_i);
                    Py_CLEAR(q_i);
                    continue;
                }
            }

          finalize_flt_path:
            // We're finished, overflowed, have a non-float, or got a non-finite value
            flt_path_enabled = false;
            if (flt_total_in_use) {
                term_i = PyFloat_FromDouble(tl_to_d(flt_total));
                if (term_i == NULL) {
                    goto err_exit;
                }
                new_total = PyNumber_Add(total, term_i);
                if (new_total == NULL) {
                    goto err_exit;
                }
                Py_SETREF(total, new_total);
                new_total = NULL;
                Py_CLEAR(term_i);
                flt_total = tl_zero;
                flt_total_in_use = false;
            }
        }

        assert(!int_total_in_use);
        assert(!flt_total_in_use);
        if (finished) {
            goto normal_exit;
        }
        term_i = PyNumber_Multiply(p_i, q_i);
        if (term_i == NULL) {
            goto err_exit;
        }
        new_total = PyNumber_Add(total, term_i);
        if (new_total == NULL) {
            goto err_exit;
        }
        Py_SETREF(total, new_total);
        new_total = NULL;
        Py_CLEAR(p_i);
        Py_CLEAR(q_i);
        Py_CLEAR(term_i);
    }

 normal_exit:
    Py_DECREF(p_it);
    Py_DECREF(q_it);
    return total;

 err_exit:
    Py_DECREF(p_it);
    Py_DECREF(q_it);
    Py_DECREF(total);
    Py_XDECREF(p_i);
    Py_XDECREF(q_i);
    Py_XDECREF(term_i);
    Py_XDECREF(new_total);
    return NULL;
}


/* pow can't use math_2, but needs its own wrapper: the problem is
   that an infinite result can arise either as a result of overflow
   (in which case OverflowError should be raised) or as a result of
   e.g. 0.**-5. (for which ValueError needs to be raised.)
*/

/*[clinic input]
math.pow

    x: double
    y: double
    /

Return x**y (x to the power of y).
[clinic start generated code]*/

static PyObject *
math_pow_impl(PyObject *module, double x, double y)
/*[clinic end generated code: output=fff93e65abccd6b0 input=c26f1f6075088bfd]*/
{
    double r;
    int odd_y;

    /* deal directly with IEEE specials, to cope with problems on various
       platforms whose semantics don't exactly match C99 */
    r = 0.; /* silence compiler warning */
    if (!Py_IS_FINITE(x) || !Py_IS_FINITE(y)) {
        errno = 0;
        if (Py_IS_NAN(x))
            r = y == 0. ? 1. : x; /* NaN**0 = 1 */
        else if (Py_IS_NAN(y))
            r = x == 1. ? 1. : y; /* 1**NaN = 1 */
        else if (Py_IS_INFINITY(x)) {
            odd_y = Py_IS_FINITE(y) && fmod(fabs(y), 2.0) == 1.0;
            if (y > 0.)
                r = odd_y ? x : fabs(x);
            else if (y == 0.)
                r = 1.;
            else /* y < 0. */
                r = odd_y ? copysign(0., x) : 0.;
        }
        else {
            assert(Py_IS_INFINITY(y));
            if (fabs(x) == 1.0)
                r = 1.;
            else if (y > 0. && fabs(x) > 1.0)
                r = y;
            else if (y < 0. && fabs(x) < 1.0) {
                r = -y; /* result is +inf */
            }
            else
                r = 0.;
        }
    }
    else {
        /* let libm handle finite**finite */
        errno = 0;
        r = pow(x, y);
        /* a NaN result should arise only from (-ve)**(finite
           non-integer); in this case we want to raise ValueError. */
        if (!Py_IS_FINITE(r)) {
            if (Py_IS_NAN(r)) {
                errno = EDOM;
            }
            /*
               an infinite result here arises either from:
               (A) (+/-0.)**negative (-> divide-by-zero)
               (B) overflow of x**y with x and y finite
            */
            else if (Py_IS_INFINITY(r)) {
                if (x == 0.)
                    errno = EDOM;
                else
                    errno = ERANGE;
            }
        }
    }

    if (errno && is_error(r))
        return NULL;
    else
        return PyFloat_FromDouble(r);
}


static const double degToRad = Py_MATH_PI / 180.0;
static const double radToDeg = 180.0 / Py_MATH_PI;

/*[clinic input]
math.degrees

    x: double
    /

Convert angle x from radians to degrees.
[clinic start generated code]*/

static PyObject *
math_degrees_impl(PyObject *module, double x)
/*[clinic end generated code: output=7fea78b294acd12f input=81e016555d6e3660]*/
{
    return PyFloat_FromDouble(x * radToDeg);
}


/*[clinic input]
math.radians

    x: double
    /

Convert angle x from degrees to radians.
[clinic start generated code]*/

static PyObject *
math_radians_impl(PyObject *module, double x)
/*[clinic end generated code: output=34daa47caf9b1590 input=91626fc489fe3d63]*/
{
    return PyFloat_FromDouble(x * degToRad);
}


/*[clinic input]
math.isfinite

    x: double
    /

Return True if x is neither an infinity nor a NaN, and False otherwise.
[clinic start generated code]*/

static PyObject *
math_isfinite_impl(PyObject *module, double x)
/*[clinic end generated code: output=8ba1f396440c9901 input=46967d254812e54a]*/
{
    return PyBool_FromLong((long)Py_IS_FINITE(x));
}


/*[clinic input]
math.isnan

    x: double
    /

Return True if x is a NaN (not a number), and False otherwise.
[clinic start generated code]*/

static PyObject *
math_isnan_impl(PyObject *module, double x)
/*[clinic end generated code: output=f537b4d6df878c3e input=935891e66083f46a]*/
{
    return PyBool_FromLong((long)Py_IS_NAN(x));
}


/*[clinic input]
math.isinf

    x: double
    /

Return True if x is a positive or negative infinity, and False otherwise.
[clinic start generated code]*/

static PyObject *
math_isinf_impl(PyObject *module, double x)
/*[clinic end generated code: output=9f00cbec4de7b06b input=32630e4212cf961f]*/
{
    return PyBool_FromLong((long)Py_IS_INFINITY(x));
}


/*[clinic input]
math.isclose -> bool

    a: double
    b: double
    *
    rel_tol: double = 1e-09
        maximum difference for being considered "close", relative to the
        magnitude of the input values
    abs_tol: double = 0.0
        maximum difference for being considered "close", regardless of the
        magnitude of the input values

Determine whether two floating point numbers are close in value.

Return True if a is close in value to b, and False otherwise.

For the values to be considered close, the difference between them
must be smaller than at least one of the tolerances.

-inf, inf and NaN behave similarly to the IEEE 754 Standard.  That
is, NaN is not close to anything, even itself.  inf and -inf are
only close to themselves.
[clinic start generated code]*/

static int
math_isclose_impl(PyObject *module, double a, double b, double rel_tol,
                  double abs_tol)
/*[clinic end generated code: output=b73070207511952d input=f28671871ea5bfba]*/
{
    double diff = 0.0;

    /* sanity check on the inputs */
    if (rel_tol < 0.0 || abs_tol < 0.0 ) {
        PyErr_SetString(PyExc_ValueError,
                        "tolerances must be non-negative");
        return -1;
    }

    if ( a == b ) {
        /* short circuit exact equality -- needed to catch two infinities of
           the same sign. And perhaps speeds things up a bit sometimes.
        */
        return 1;
    }

    /* This catches the case of two infinities of opposite sign, or
       one infinity and one finite number. Two infinities of opposite
       sign would otherwise have an infinite relative tolerance.
       Two infinities of the same sign are caught by the equality check
       above.
    */

    if (Py_IS_INFINITY(a) || Py_IS_INFINITY(b)) {
        return 0;
    }

    /* now do the regular computation
       this is essentially the "weak" test from the Boost library
    */

    diff = fabs(b - a);

    return (((diff <= fabs(rel_tol * b)) ||
             (diff <= fabs(rel_tol * a))) ||
            (diff <= abs_tol));
}

static inline int
_check_long_mult_overflow(long a, long b) {

    /* From Python2's int_mul code:

    Integer overflow checking for * is painful:  Python tried a couple ways, but
    they didn't work on all platforms, or failed in endcases (a product of
    -sys.maxint-1 has been a particular pain).

    Here's another way:

    The native long product x*y is either exactly right or *way* off, being
    just the last n bits of the true product, where n is the number of bits
    in a long (the delivered product is the true product plus i*2**n for
    some integer i).

    The native double product (double)x * (double)y is subject to three
    rounding errors:  on a sizeof(long)==8 box, each cast to double can lose
    info, and even on a sizeof(long)==4 box, the multiplication can lose info.
    But, unlike the native long product, it's not in *range* trouble:  even
    if sizeof(long)==32 (256-bit longs), the product easily fits in the
    dynamic range of a double.  So the leading 50 (or so) bits of the double
    product are correct.

    We check these two ways against each other, and declare victory if they're
    approximately the same.  Else, because the native long product is the only
    one that can lose catastrophic amounts of information, it's the native long
    product that must have overflowed.

    */

    long longprod = (long)((unsigned long)a * b);
    double doubleprod = (double)a * (double)b;
    double doubled_longprod = (double)longprod;

    if (doubled_longprod == doubleprod) {
        return 0;
    }

    const double diff = doubled_longprod - doubleprod;
    const double absdiff = diff >= 0.0 ? diff : -diff;
    const double absprod = doubleprod >= 0.0 ? doubleprod : -doubleprod;

    if (32.0 * absdiff <= absprod) {
        return 0;
    }

    return 1;
}

/*[clinic input]
math.prod

    iterable: object
    /
    *
    start: object(c_default="NULL") = 1

Calculate the product of all the elements in the input iterable.

The default start value for the product is 1.

When the iterable is empty, return the start value.  This function is
intended specifically for use with numeric values and may reject
non-numeric types.
[clinic start generated code]*/

static PyObject *
math_prod_impl(PyObject *module, PyObject *iterable, PyObject *start)
/*[clinic end generated code: output=36153bedac74a198 input=4c5ab0682782ed54]*/
{
    PyObject *result = start;
    PyObject *temp, *item, *iter;

    iter = PyObject_GetIter(iterable);
    if (iter == NULL) {
        return NULL;
    }

    if (result == NULL) {
        result = _PyLong_GetOne();
    }
    Py_INCREF(result);
#ifndef SLOW_PROD
    /* Fast paths for integers keeping temporary products in C.
     * Assumes all inputs are the same type.
     * If the assumption fails, default to use PyObjects instead.
    */
    if (PyLong_CheckExact(result)) {
        int overflow;
        long i_result = PyLong_AsLongAndOverflow(result, &overflow);
        /* If this already overflowed, don't even enter the loop. */
        if (overflow == 0) {
            Py_SETREF(result, NULL);
        }
        /* Loop over all the items in the iterable until we finish, we overflow
         * or we found a non integer element */
        while (result == NULL) {
            item = PyIter_Next(iter);
            if (item == NULL) {
                Py_DECREF(iter);
                if (PyErr_Occurred()) {
                    return NULL;
                }
                return PyLong_FromLong(i_result);
            }
            if (PyLong_CheckExact(item)) {
                long b = PyLong_AsLongAndOverflow(item, &overflow);
                if (overflow == 0 && !_check_long_mult_overflow(i_result, b)) {
                    long x = i_result * b;
                    i_result = x;
                    Py_DECREF(item);
                    continue;
                }
            }
            /* Either overflowed or is not an int.
             * Restore real objects and process normally */
            result = PyLong_FromLong(i_result);
            if (result == NULL) {
                Py_DECREF(item);
                Py_DECREF(iter);
                return NULL;
            }
            temp = PyNumber_Multiply(result, item);
            Py_DECREF(result);
            Py_DECREF(item);
            result = temp;
            if (result == NULL) {
                Py_DECREF(iter);
                return NULL;
            }
        }
    }

    /* Fast paths for floats keeping temporary products in C.
     * Assumes all inputs are the same type.
     * If the assumption fails, default to use PyObjects instead.
    */
    if (PyFloat_CheckExact(result)) {
        double f_result = PyFloat_AS_DOUBLE(result);
        Py_SETREF(result, NULL);
        while(result == NULL) {
            item = PyIter_Next(iter);
            if (item == NULL) {
                Py_DECREF(iter);
                if (PyErr_Occurred()) {
                    return NULL;
                }
                return PyFloat_FromDouble(f_result);
            }
            if (PyFloat_CheckExact(item)) {
                f_result *= PyFloat_AS_DOUBLE(item);
                Py_DECREF(item);
                continue;
            }
            if (PyLong_CheckExact(item)) {
                long value;
                int overflow;
                value = PyLong_AsLongAndOverflow(item, &overflow);
                if (!overflow) {
                    f_result *= (double)value;
                    Py_DECREF(item);
                    continue;
                }
            }
            result = PyFloat_FromDouble(f_result);
            if (result == NULL) {
                Py_DECREF(item);
                Py_DECREF(iter);
                return NULL;
            }
            temp = PyNumber_Multiply(result, item);
            Py_DECREF(result);
            Py_DECREF(item);
            result = temp;
            if (result == NULL) {
                Py_DECREF(iter);
                return NULL;
            }
        }
    }
#endif
    /* Consume rest of the iterable (if any) that could not be handled
     * by specialized functions above.*/
    for(;;) {
        item = PyIter_Next(iter);
        if (item == NULL) {
            /* error, or end-of-sequence */
            if (PyErr_Occurred()) {
                Py_SETREF(result, NULL);
            }
            break;
        }
        temp = PyNumber_Multiply(result, item);
        Py_DECREF(result);
        Py_DECREF(item);
        result = temp;
        if (result == NULL)
            break;
    }
    Py_DECREF(iter);
    return result;
}


/* least significant 64 bits of the odd part of factorial(n), for n in range(128).

Python code to generate the values:

    import math

    for n in range(128):
        fac = math.factorial(n)
        fac_odd_part = fac // (fac & -fac)
        reduced_fac_odd_part = fac_odd_part % (2**64)
        print(f"{reduced_fac_odd_part:#018x}u")
*/
static const uint64_t reduced_factorial_odd_part[] = {
    0x0000000000000001u, 0x0000000000000001u, 0x0000000000000001u, 0x0000000000000003u,
    0x0000000000000003u, 0x000000000000000fu, 0x000000000000002du, 0x000000000000013bu,
    0x000000000000013bu, 0x0000000000000b13u, 0x000000000000375fu, 0x0000000000026115u,
    0x000000000007233fu, 0x00000000005cca33u, 0x0000000002898765u, 0x00000000260eeeebu,
    0x00000000260eeeebu, 0x0000000286fddd9bu, 0x00000016beecca73u, 0x000001b02b930689u,
    0x00000870d9df20adu, 0x0000b141df4dae31u, 0x00079dd498567c1bu, 0x00af2e19afc5266du,
    0x020d8a4d0f4f7347u, 0x335281867ec241efu, 0x9b3093d46fdd5923u, 0x5e1f9767cc5866b1u,
    0x92dd23d6966aced7u, 0xa30d0f4f0a196e5bu, 0x8dc3e5a1977d7755u, 0x2ab8ce915831734bu,
    0x2ab8ce915831734bu, 0x81d2a0bc5e5fdcabu, 0x9efcac82445da75bu, 0xbc8b95cf58cde171u,
    0xa0e8444a1f3cecf9u, 0x4191deb683ce3ffdu, 0xddd3878bc84ebfc7u, 0xcb39a64b83ff3751u,
    0xf8203f7993fc1495u, 0xbd2a2a78b35f4bddu, 0x84757be6b6d13921u, 0x3fbbcfc0b524988bu,
    0xbd11ed47c8928df9u, 0x3c26b59e41c2f4c5u, 0x677a5137e883fdb3u, 0xff74e943b03b93ddu,
    0xfe5ebbcb10b2bb97u, 0xb021f1de3235e7e7u, 0x33509eb2e743a58fu, 0x390f9da41279fb7du,
    0xe5cb0154f031c559u, 0x93074695ba4ddb6du, 0x81c471caa636247fu, 0xe1347289b5a1d749u,
    0x286f21c3f76ce2ffu, 0x00be84a2173e8ac7u, 0x1595065ca215b88bu, 0xf95877595b018809u,
    0x9c2efe3c5516f887u, 0x373294604679382bu, 0xaf1ff7a888adcd35u, 0x18ddf279a2c5800bu,
    0x18ddf279a2c5800bu, 0x505a90e2542582cbu, 0x5bacad2cd8d5dc2bu, 0xfe3152bcbff89f41u,
    0xe1467e88bf829351u, 0xb8001adb9e31b4d5u, 0x2803ac06a0cbb91fu, 0x1904b5d698805799u,
    0xe12a648b5c831461u, 0x3516abbd6160cfa9u, 0xac46d25f12fe036du, 0x78bfa1da906b00efu,
    0xf6390338b7f111bdu, 0x0f25f80f538255d9u, 0x4ec8ca55b8db140fu, 0x4ff670740b9b30a1u,
    0x8fd032443a07f325u, 0x80dfe7965c83eeb5u, 0xa3dc1714d1213afdu, 0x205b7bbfcdc62007u,
    0xa78126bbe140a093u, 0x9de1dc61ca7550cfu, 0x84f0046d01b492c5u, 0x2d91810b945de0f3u,
    0xf5408b7f6008aa71u, 0x43707f4863034149u, 0xdac65fb9679279d5u, 0xc48406e7d1114eb7u,
    0xa7dc9ed3c88e1271u, 0xfb25b2efdb9cb30du, 0x1bebda0951c4df63u, 0x5c85e975580ee5bdu,
    0x1591bc60082cb137u, 0x2c38606318ef25d7u, 0x76ca72f7c5c63e27u, 0xf04a75d17baa0915u,
    0x77458175139ae30du, 0x0e6c1330bc1b9421u, 0xdf87d2b5797e8293u, 0xefa5c703e1e68925u,
    0x2b6b1b3278b4f6e1u, 0xceee27b382394249u, 0xd74e3829f5dab91du, 0xfdb17989c26b5f1fu,
    0xc1b7d18781530845u, 0x7b4436b2105a8561u, 0x7ba7c0418372a7d7u, 0x9dbc5c67feb6c639u,
    0x502686d7f6ff6b8fu, 0x6101855406be7a1fu, 0x9956afb5806930e7u, 0xe1f0ee88af40f7c5u,
    0x984b057bda5c1151u, 0x9a49819acc13ea05u, 0x8ef0dead0896ef27u, 0x71f7826efe292b21u,
    0xad80a480e46986efu, 0x01cdc0ebf5e0c6f7u, 0x6e06f839968f68dbu, 0xdd5943ab56e76139u,
    0xcdcf31bf8604c5e7u, 0x7e2b4a847054a1cbu, 0x0ca75697a4d3d0f5u, 0x4703f53ac514a98bu,
};

/* inverses of reduced_factorial_odd_part values modulo 2**64.

Python code to generate the values:

    import math

    for n in range(128):
        fac = math.factorial(n)
        fac_odd_part = fac // (fac & -fac)
        inverted_fac_odd_part = pow(fac_odd_part, -1, 2**64)
        print(f"{inverted_fac_odd_part:#018x}u")
*/
static const uint64_t inverted_factorial_odd_part[] = {
    0x0000000000000001u, 0x0000000000000001u, 0x0000000000000001u, 0xaaaaaaaaaaaaaaabu,
    0xaaaaaaaaaaaaaaabu, 0xeeeeeeeeeeeeeeefu, 0x4fa4fa4fa4fa4fa5u, 0x2ff2ff2ff2ff2ff3u,
    0x2ff2ff2ff2ff2ff3u, 0x938cc70553e3771bu, 0xb71c27cddd93e49fu, 0xb38e3229fcdee63du,
    0xe684bb63544a4cbfu, 0xc2f684917ca340fbu, 0xf747c9cba417526du, 0xbb26eb51d7bd49c3u,
    0xbb26eb51d7bd49c3u, 0xb0a7efb985294093u, 0xbe4b8c69f259eabbu, 0x6854d17ed6dc4fb9u,
    0xe1aa904c915f4325u, 0x3b8206df131cead1u, 0x79c6009fea76fe13u, 0xd8c5d381633cd365u,
    0x4841f12b21144677u, 0x4a91ff68200b0d0fu, 0x8f9513a58c4f9e8bu, 0x2b3e690621a42251u,
    0x4f520f00e03c04e7u, 0x2edf84ee600211d3u, 0xadcaa2764aaacdfdu, 0x161f4f9033f4fe63u,
    0x161f4f9033f4fe63u, 0xbada2932ea4d3e03u, 0xcec189f3efaa30d3u, 0xf7475bb68330bf91u,
    0x37eb7bf7d5b01549u, 0x46b35660a4e91555u, 0xa567c12d81f151f7u, 0x4c724007bb2071b1u,
    0x0f4a0cce58a016bdu, 0xfa21068e66106475u, 0x244ab72b5a318ae1u, 0x366ce67e080d0f23u,
    0xd666fdae5dd2a449u, 0xd740ddd0acc06a0du, 0xb050bbbb28e6f97bu, 0x70b003fe890a5c75u,
    0xd03aabff83037427u, 0x13ec4ca72c783bd7u, 0x90282c06afdbd96fu, 0x4414ddb9db4a95d5u,
    0xa2c68735ae6832e9u, 0xbf72d71455676665u, 0xa8469fab6b759b7fu, 0xc1e55b56e606caf9u,
    0x40455630fc4a1cffu, 0x0120a7b0046d16f7u, 0xa7c3553b08faef23u, 0x9f0bfd1b08d48639u,
    0xa433ffce9a304d37u, 0xa22ad1d53915c683u, 0xcb6cbc723ba5dd1du, 0x547fb1b8ab9d0ba3u,
    0x547fb1b8ab9d0ba3u, 0x8f15a826498852e3u, 0x32e1a03f38880283u, 0x3de4cce63283f0c1u,
    0x5dfe6667e4da95b1u, 0xfda6eeeef479e47du, 0xf14de991cc7882dfu, 0xe68db79247630ca9u,
    0xa7d6db8207ee8fa1u, 0x255e1f0fcf034499u, 0xc9a8990e43dd7e65u, 0x3279b6f289702e0fu,
    0xe7b5905d9b71b195u, 0x03025ba41ff0da69u, 0xb7df3d6d3be55aefu, 0xf89b212ebff2b361u,
    0xfe856d095996f0adu, 0xd6e533e9fdf20f9du, 0xf8c0e84a63da3255u, 0xa677876cd91b4db7u,
    0x07ed4f97780d7d9bu, 0x90a8705f258db62fu, 0xa41bbb2be31b1c0du, 0x6ec28690b038383bu,
    0xdb860c3bb2edd691u, 0x0838286838a980f9u, 0x558417a74b36f77du, 0x71779afc3646ef07u,
    0x743cda377ccb6e91u, 0x7fdf9f3fe89153c5u, 0xdc97d25df49b9a4bu, 0x76321a778eb37d95u,
    0x7cbb5e27da3bd487u, 0x9cff4ade1a009de7u, 0x70eb166d05c15197u, 0xdcf0460b71d5fe3du,
    0x5ac1ee5260b6a3c5u, 0xc922dedfdd78efe1u, 0xe5d381dc3b8eeb9bu, 0xd57e5347bafc6aadu,
    0x86939040983acd21u, 0x395b9d69740a4ff9u, 0x1467299c8e43d135u, 0x5fe440fcad975cdfu,
    0xcaa9a39794a6ca8du, 0xf61dbd640868dea1u, 0xac09d98d74843be7u, 0x2b103b9e1a6b4809u,
    0x2ab92d16960f536fu, 0x6653323d5e3681dfu, 0xefd48c1c0624e2d7u, 0xa496fefe04816f0du,
    0x1754a7b07bbdd7b1u, 0x23353c829a3852cdu, 0xbf831261abd59097u, 0x57a8e656df0618e1u,
    0x16e9206c3100680fu, 0xadad4c6ee921dac7u, 0x635f2b3860265353u, 0xdd6d0059f44b3d09u,
    0xac4dd6b894447dd7u, 0x42ea183eeaa87be3u, 0x15612d1550ee5b5du, 0x226fa19d656cb623u,
};

/* exponent of the largest power of 2 dividing factorial(n), for n in range(68)

Python code to generate the values:

import math

for n in range(128):
    fac = math.factorial(n)
    fac_trailing_zeros = (fac & -fac).bit_length() - 1
    print(fac_trailing_zeros)
*/

static const uint8_t factorial_trailing_zeros[] = {
     0,  0,  1,  1,  3,  3,  4,  4,  7,  7,  8,  8, 10, 10, 11, 11,  //  0-15
    15, 15, 16, 16, 18, 18, 19, 19, 22, 22, 23, 23, 25, 25, 26, 26,  // 16-31
    31, 31, 32, 32, 34, 34, 35, 35, 38, 38, 39, 39, 41, 41, 42, 42,  // 32-47
    46, 46, 47, 47, 49, 49, 50, 50, 53, 53, 54, 54, 56, 56, 57, 57,  // 48-63
    63, 63, 64, 64, 66, 66, 67, 67, 70, 70, 71, 71, 73, 73, 74, 74,  // 64-79
    78, 78, 79, 79, 81, 81, 82, 82, 85, 85, 86, 86, 88, 88, 89, 89,  // 80-95
    94, 94, 95, 95, 97, 97, 98, 98, 101, 101, 102, 102, 104, 104, 105, 105,  // 96-111
    109, 109, 110, 110, 112, 112, 113, 113, 116, 116, 117, 117, 119, 119, 120, 120,  // 112-127
};

/* Number of permutations and combinations.
 * P(n, k) = n! / (n-k)!
 * C(n, k) = P(n, k) / k!
 */

/* Calculate C(n, k) for n in the 63-bit range. */
static PyObject *
perm_comb_small(unsigned long long n, unsigned long long k, int iscomb)
{
    assert(k != 0);

    /* For small enough n and k the result fits in the 64-bit range and can
     * be calculated without allocating intermediate PyLong objects. */
    if (iscomb) {
        /* Maps k to the maximal n so that 2*k-1 <= n <= 127 and C(n, k)
         * fits into a uint64_t.  Exclude k = 1, because the second fast
         * path is faster for this case.*/
        static const unsigned char fast_comb_limits1[] = {
            0, 0, 127, 127, 127, 127, 127, 127,  // 0-7
            127, 127, 127, 127, 127, 127, 127, 127,  // 8-15
            116, 105, 97, 91, 86, 82, 78, 76,  // 16-23
            74, 72, 71, 70, 69, 68, 68, 67,  // 24-31
            67, 67, 67,  // 32-34
        };
        if (k < Py_ARRAY_LENGTH(fast_comb_limits1) && n <= fast_comb_limits1[k]) {
            /*
                comb(n, k) fits into a uint64_t. We compute it as

                    comb_odd_part << shift

                where 2**shift is the largest power of two dividing comb(n, k)
                and comb_odd_part is comb(n, k) >> shift. comb_odd_part can be
                calculated efficiently via arithmetic modulo 2**64, using three
                lookups and two uint64_t multiplications.
            */
            uint64_t comb_odd_part = reduced_factorial_odd_part[n]
                                   * inverted_factorial_odd_part[k]
                                   * inverted_factorial_odd_part[n - k];
            int shift = factorial_trailing_zeros[n]
                      - factorial_trailing_zeros[k]
                      - factorial_trailing_zeros[n - k];
            return PyLong_FromUnsignedLongLong(comb_odd_part << shift);
        }

        /* Maps k to the maximal n so that 2*k-1 <= n <= 127 and C(n, k)*k
         * fits into a long long (which is at least 64 bit).  Only contains
         * items larger than in fast_comb_limits1. */
        static const unsigned long long fast_comb_limits2[] = {
            0, ULLONG_MAX, 4294967296ULL, 3329022, 102570, 13467, 3612, 1449,  // 0-7
            746, 453, 308, 227, 178, 147,  // 8-13
        };
        if (k < Py_ARRAY_LENGTH(fast_comb_limits2) && n <= fast_comb_limits2[k]) {
            /* C(n, k) = C(n, k-1) * (n-k+1) / k */
            unsigned long long result = n;
            for (unsigned long long i = 1; i < k;) {
                result *= --n;
                result /= ++i;
            }
            return PyLong_FromUnsignedLongLong(result);
        }
    }
    else {
        /* Maps k to the maximal n so that k <= n and P(n, k)
         * fits into a long long (which is at least 64 bit). */
        static const unsigned long long fast_perm_limits[] = {
            0, ULLONG_MAX, 4294967296ULL, 2642246, 65537, 7133, 1627, 568,  // 0-7
            259, 142, 88, 61, 45, 36, 30, 26,  // 8-15
            24, 22, 21, 20, 20,  // 16-20
        };
        if (k < Py_ARRAY_LENGTH(fast_perm_limits) && n <= fast_perm_limits[k]) {
            if (n <= 127) {
                /* P(n, k) fits into a uint64_t. */
                uint64_t perm_odd_part = reduced_factorial_odd_part[n]
                                       * inverted_factorial_odd_part[n - k];
                int shift = factorial_trailing_zeros[n]
                          - factorial_trailing_zeros[n - k];
                return PyLong_FromUnsignedLongLong(perm_odd_part << shift);
            }

            /* P(n, k) = P(n, k-1) * (n-k+1) */
            unsigned long long result = n;
            for (unsigned long long i = 1; i < k;) {
                result *= --n;
                ++i;
            }
            return PyLong_FromUnsignedLongLong(result);
        }
    }

    /* For larger n use recursive formulas:
     *
     *   P(n, k) = P(n, j) * P(n-j, k-j)
     *   C(n, k) = C(n, j) * C(n-j, k-j) // C(k, j)
     */
    unsigned long long j = k / 2;
    PyObject *a, *b;
    a = perm_comb_small(n, j, iscomb);
    if (a == NULL) {
        return NULL;
    }
    b = perm_comb_small(n - j, k - j, iscomb);
    if (b == NULL) {
        goto error;
    }
    Py_SETREF(a, PyNumber_Multiply(a, b));
    Py_DECREF(b);
    if (iscomb && a != NULL) {
        b = perm_comb_small(k, j, 1);
        if (b == NULL) {
            goto error;
        }
        Py_SETREF(a, PyNumber_FloorDivide(a, b));
        Py_DECREF(b);
    }
    return a;

error:
    Py_DECREF(a);
    return NULL;
}

/* Calculate P(n, k) or C(n, k) using recursive formulas.
 * It is more efficient than sequential multiplication thanks to
 * Karatsuba multiplication.
 */
static PyObject *
perm_comb(PyObject *n, unsigned long long k, int iscomb)
{
    if (k == 0) {
        return PyLong_FromLong(1);
    }
    if (k == 1) {
        return Py_NewRef(n);
    }

    /* P(n, k) = P(n, j) * P(n-j, k-j) */
    /* C(n, k) = C(n, j) * C(n-j, k-j) // C(k, j) */
    unsigned long long j = k / 2;
    PyObject *a, *b;
    a = perm_comb(n, j, iscomb);
    if (a == NULL) {
        return NULL;
    }
    PyObject *t = PyLong_FromUnsignedLongLong(j);
    if (t == NULL) {
        goto error;
    }
    n = PyNumber_Subtract(n, t);
    Py_DECREF(t);
    if (n == NULL) {
        goto error;
    }
    b = perm_comb(n, k - j, iscomb);
    Py_DECREF(n);
    if (b == NULL) {
        goto error;
    }
    Py_SETREF(a, PyNumber_Multiply(a, b));
    Py_DECREF(b);
    if (iscomb && a != NULL) {
        b = perm_comb_small(k, j, 1);
        if (b == NULL) {
            goto error;
        }
        Py_SETREF(a, PyNumber_FloorDivide(a, b));
        Py_DECREF(b);
    }
    return a;

error:
    Py_DECREF(a);
    return NULL;
}

/*[clinic input]
math.perm

    n: object
    k: object = None
    /

Number of ways to choose k items from n items without repetition and with order.

Evaluates to n! / (n - k)! when k <= n and evaluates
to zero when k > n.

If k is not specified or is None, then k defaults to n
and the function returns n!.

Raises TypeError if either of the arguments are not integers.
Raises ValueError if either of the arguments are negative.
[clinic start generated code]*/

static PyObject *
math_perm_impl(PyObject *module, PyObject *n, PyObject *k)
/*[clinic end generated code: output=e021a25469653e23 input=5311c5a00f359b53]*/
{
    PyObject *result = NULL;
    int overflow, cmp;
    long long ki, ni;

    if (k == Py_None) {
        return math_factorial(module, n);
    }
    n = PyNumber_Index(n);
    if (n == NULL) {
        return NULL;
    }
    k = PyNumber_Index(k);
    if (k == NULL) {
        Py_DECREF(n);
        return NULL;
    }
    assert(PyLong_CheckExact(n) && PyLong_CheckExact(k));

    if (_PyLong_IsNegative((PyLongObject *)n)) {
        PyErr_SetString(PyExc_ValueError,
                        "n must be a non-negative integer");
        goto error;
    }
    if (_PyLong_IsNegative((PyLongObject *)k)) {
        PyErr_SetString(PyExc_ValueError,
                        "k must be a non-negative integer");
        goto error;
    }

    cmp = PyObject_RichCompareBool(n, k, Py_LT);
    if (cmp != 0) {
        if (cmp > 0) {
            result = PyLong_FromLong(0);
            goto done;
        }
        goto error;
    }

    ki = PyLong_AsLongLongAndOverflow(k, &overflow);
    assert(overflow >= 0 && !PyErr_Occurred());
    if (overflow > 0) {
        PyErr_Format(PyExc_OverflowError,
                     "k must not exceed %lld",
                     LLONG_MAX);
        goto error;
    }
    assert(ki >= 0);

    ni = PyLong_AsLongLongAndOverflow(n, &overflow);
    assert(overflow >= 0 && !PyErr_Occurred());
    if (!overflow && ki > 1) {
        assert(ni >= 0);
        result = perm_comb_small((unsigned long long)ni,
                                 (unsigned long long)ki, 0);
    }
    else {
        result = perm_comb(n, (unsigned long long)ki, 0);
    }

done:
    Py_DECREF(n);
    Py_DECREF(k);
    return result;

error:
    Py_DECREF(n);
    Py_DECREF(k);
    return NULL;
}

/*[clinic input]
math.comb

    n: object
    k: object
    /

Number of ways to choose k items from n items without repetition and without order.

Evaluates to n! / (k! * (n - k)!) when k <= n and evaluates
to zero when k > n.

Also called the binomial coefficient because it is equivalent
to the coefficient of k-th term in polynomial expansion of the
expression (1 + x)**n.

Raises TypeError if either of the arguments are not integers.
Raises ValueError if either of the arguments are negative.

[clinic start generated code]*/

static PyObject *
math_comb_impl(PyObject *module, PyObject *n, PyObject *k)
/*[clinic end generated code: output=bd2cec8d854f3493 input=9a05315af2518709]*/
{
    PyObject *result = NULL, *temp;
    int overflow, cmp;
    long long ki, ni;

    n = PyNumber_Index(n);
    if (n == NULL) {
        return NULL;
    }
    k = PyNumber_Index(k);
    if (k == NULL) {
        Py_DECREF(n);
        return NULL;
    }
    assert(PyLong_CheckExact(n) && PyLong_CheckExact(k));

    if (_PyLong_IsNegative((PyLongObject *)n)) {
        PyErr_SetString(PyExc_ValueError,
                        "n must be a non-negative integer");
        goto error;
    }
    if (_PyLong_IsNegative((PyLongObject *)k)) {
        PyErr_SetString(PyExc_ValueError,
                        "k must be a non-negative integer");
        goto error;
    }

    ni = PyLong_AsLongLongAndOverflow(n, &overflow);
    assert(overflow >= 0 && !PyErr_Occurred());
    if (!overflow) {
        assert(ni >= 0);
        ki = PyLong_AsLongLongAndOverflow(k, &overflow);
        assert(overflow >= 0 && !PyErr_Occurred());
        if (overflow || ki > ni) {
            result = PyLong_FromLong(0);
            goto done;
        }
        assert(ki >= 0);

        ki = Py_MIN(ki, ni - ki);
        if (ki > 1) {
            result = perm_comb_small((unsigned long long)ni,
                                     (unsigned long long)ki, 1);
            goto done;
        }
        /* For k == 1 just return the original n in perm_comb(). */
    }
    else {
        /* k = min(k, n - k) */
        temp = PyNumber_Subtract(n, k);
        if (temp == NULL) {
            goto error;
        }
        assert(PyLong_Check(temp));
        if (_PyLong_IsNegative((PyLongObject *)temp)) {
            Py_DECREF(temp);
            result = PyLong_FromLong(0);
            goto done;
        }
        cmp = PyObject_RichCompareBool(temp, k, Py_LT);
        if (cmp > 0) {
            Py_SETREF(k, temp);
        }
        else {
            Py_DECREF(temp);
            if (cmp < 0) {
                goto error;
            }
        }

        ki = PyLong_AsLongLongAndOverflow(k, &overflow);
        assert(overflow >= 0 && !PyErr_Occurred());
        if (overflow) {
            PyErr_Format(PyExc_OverflowError,
                         "min(n - k, k) must not exceed %lld",
                         LLONG_MAX);
            goto error;
        }
        assert(ki >= 0);
    }

    result = perm_comb(n, (unsigned long long)ki, 1);

done:
    Py_DECREF(n);
    Py_DECREF(k);
    return result;

error:
    Py_DECREF(n);
    Py_DECREF(k);
    return NULL;
}


/*[clinic input]
math.nextafter

    x: double
    y: double
    /
    *
    steps: object = None

Return the floating-point value the given number of steps after x towards y.

If steps is not specified or is None, it defaults to 1.

Raises a TypeError, if x or y is not a double, or if steps is not an integer.
Raises ValueError if steps is negative.
[clinic start generated code]*/

static PyObject *
math_nextafter_impl(PyObject *module, double x, double y, PyObject *steps)
/*[clinic end generated code: output=cc6511f02afc099e input=7f2a5842112af2b4]*/
{
#if defined(_AIX)
    if (x == y) {
        /* On AIX 7.1, libm nextafter(-0.0, +0.0) returns -0.0.
           Bug fixed in bos.adt.libm 7.2.2.0 by APAR IV95512. */
        return PyFloat_FromDouble(y);
    }
    if (Py_IS_NAN(x)) {
        return PyFloat_FromDouble(x);
    }
    if (Py_IS_NAN(y)) {
        return PyFloat_FromDouble(y);
    }
#endif
    if (steps == Py_None) {
        // fast path: we default to one step.
        return PyFloat_FromDouble(nextafter(x, y));
    }
    steps = PyNumber_Index(steps);
    if (steps == NULL) {
        return NULL;
    }
    assert(PyLong_CheckExact(steps));
    if (_PyLong_IsNegative((PyLongObject *)steps)) {
        PyErr_SetString(PyExc_ValueError,
                        "steps must be a non-negative integer");
        Py_DECREF(steps);
        return NULL;
    }

    unsigned long long usteps_ull = PyLong_AsUnsignedLongLong(steps);
    // Conveniently, uint64_t and double have the same number of bits
    // on all the platforms we care about.
    // So if an overflow occurs, we can just use UINT64_MAX.
    Py_DECREF(steps);
    if (usteps_ull >= UINT64_MAX) {
        // This branch includes the case where an error occurred, since
        // (unsigned long long)(-1) = ULLONG_MAX >= UINT64_MAX. Note that
        // usteps_ull can be strictly larger than UINT64_MAX on a machine
        // where unsigned long long has width > 64 bits.
        if (PyErr_Occurred()) {
            if (PyErr_ExceptionMatches(PyExc_OverflowError)) {
                PyErr_Clear();
            }
            else {
                return NULL;
            }
        }
        usteps_ull = UINT64_MAX;
    }
    assert(usteps_ull <= UINT64_MAX);
    uint64_t usteps = (uint64_t)usteps_ull;

    if (usteps == 0) {
        return PyFloat_FromDouble(x);
    }
    if (Py_IS_NAN(x)) {
        return PyFloat_FromDouble(x);
    }
    if (Py_IS_NAN(y)) {
        return PyFloat_FromDouble(y);
    }

    // We assume that double and uint64_t have the same endianness.
    // This is not guaranteed by the C-standard, but it is true for
    // all platforms we care about. (The most likely form of violation
    // would be a "mixed-endian" double.)
    union pun {double f; uint64_t i;};
    union pun ux = {x}, uy = {y};
    if (ux.i == uy.i) {
        return PyFloat_FromDouble(x);
    }

    const uint64_t sign_bit = 1ULL<<63;

    uint64_t ax = ux.i & ~sign_bit;
    uint64_t ay = uy.i & ~sign_bit;

    // opposite signs
    if (((ux.i ^ uy.i) & sign_bit)) {
        // NOTE: ax + ay can never overflow, because their most significant bit
        // ain't set.
        if (ax + ay <= usteps) {
            return PyFloat_FromDouble(uy.f);
        // This comparison has to use <, because <= would get +0.0 vs -0.0
        // wrong.
        } else if (ax < usteps) {
            union pun result = {.i = (uy.i & sign_bit) | (usteps - ax)};
            return PyFloat_FromDouble(result.f);
        } else {
            ux.i -= usteps;
            return PyFloat_FromDouble(ux.f);
        }
    // same sign
    } else if (ax > ay) {
        if (ax - ay >= usteps) {
            ux.i -= usteps;
            return PyFloat_FromDouble(ux.f);
        } else {
            return PyFloat_FromDouble(uy.f);
        }
    } else {
        if (ay - ax >= usteps) {
            ux.i += usteps;
            return PyFloat_FromDouble(ux.f);
        } else {
            return PyFloat_FromDouble(uy.f);
        }
    }
}


/*[clinic input]
math.ulp -> double

    x: double
    /

Return the value of the least significant bit of the float x.
[clinic start generated code]*/

static double
math_ulp_impl(PyObject *module, double x)
/*[clinic end generated code: output=f5207867a9384dd4 input=31f9bfbbe373fcaa]*/
{
    if (Py_IS_NAN(x)) {
        return x;
    }
    x = fabs(x);
    if (Py_IS_INFINITY(x)) {
        return x;
    }
    double inf = Py_INFINITY;
    double x2 = nextafter(x, inf);
    if (Py_IS_INFINITY(x2)) {
        /* special case: x is the largest positive representable float */
        x2 = nextafter(x, -inf);
        return x - x2;
    }
    return x2 - x;
}

static int
math_exec(PyObject *module)
{

    math_module_state *state = get_math_module_state(module);
    state->str___ceil__ = PyUnicode_InternFromString("__ceil__");
    if (state->str___ceil__ == NULL) {
        return -1;
    }
    state->str___floor__ = PyUnicode_InternFromString("__floor__");
    if (state->str___floor__ == NULL) {
        return -1;
    }
    state->str___trunc__ = PyUnicode_InternFromString("__trunc__");
    if (state->str___trunc__ == NULL) {
        return -1;
    }
    if (PyModule_Add(module, "pi", PyFloat_FromDouble(Py_MATH_PI)) < 0) {
        return -1;
    }
    if (PyModule_Add(module, "e", PyFloat_FromDouble(Py_MATH_E)) < 0) {
        return -1;
    }
    // 2pi
    if (PyModule_Add(module, "tau", PyFloat_FromDouble(Py_MATH_TAU)) < 0) {
        return -1;
    }
    if (PyModule_Add(module, "inf", PyFloat_FromDouble(Py_INFINITY)) < 0) {
        return -1;
    }
    if (PyModule_Add(module, "nan", PyFloat_FromDouble(fabs(Py_NAN))) < 0) {
        return -1;
    }
    return 0;
}

static int
math_clear(PyObject *module)
{
    math_module_state *state = get_math_module_state(module);
    Py_CLEAR(state->str___ceil__);
    Py_CLEAR(state->str___floor__);
    Py_CLEAR(state->str___trunc__);
    return 0;
}

static void
math_free(void *module)
{
    math_clear((PyObject *)module);
}

static PyMethodDef math_methods[] = {
    {"acos",            math_acos,      METH_O,         math_acos_doc},
    {"acosh",           math_acosh,     METH_O,         math_acosh_doc},
    {"asin",            math_asin,      METH_O,         math_asin_doc},
    {"asinh",           math_asinh,     METH_O,         math_asinh_doc},
    {"atan",            math_atan,      METH_O,         math_atan_doc},
    {"atan2",           _PyCFunction_CAST(math_atan2),     METH_FASTCALL,  math_atan2_doc},
    {"atanh",           math_atanh,     METH_O,         math_atanh_doc},
    {"cbrt",            math_cbrt,      METH_O,         math_cbrt_doc},
    MATH_CEIL_METHODDEF
    {"copysign",        _PyCFunction_CAST(math_copysign),  METH_FASTCALL,  math_copysign_doc},
    {"cos",             math_cos,       METH_O,         math_cos_doc},
    {"cosh",            math_cosh,      METH_O,         math_cosh_doc},
    MATH_DEGREES_METHODDEF
    MATH_DIST_METHODDEF
    {"erf",             math_erf,       METH_O,         math_erf_doc},
    {"erfc",            math_erfc,      METH_O,         math_erfc_doc},
    {"exp",             math_exp,       METH_O,         math_exp_doc},
    {"exp2",            math_exp2,      METH_O,         math_exp2_doc},
    {"expm1",           math_expm1,     METH_O,         math_expm1_doc},
    {"fabs",            math_fabs,      METH_O,         math_fabs_doc},
    MATH_FACTORIAL_METHODDEF
    MATH_FLOOR_METHODDEF
    MATH_FMOD_METHODDEF
    MATH_FREXP_METHODDEF
    MATH_FSUM_METHODDEF
    {"gamma",           math_gamma,     METH_O,         math_gamma_doc},
    {"gcd",             _PyCFunction_CAST(math_gcd),       METH_FASTCALL,  math_gcd_doc},
    {"hypot",           _PyCFunction_CAST(math_hypot),     METH_FASTCALL,  math_hypot_doc},
    MATH_ISCLOSE_METHODDEF
    MATH_ISFINITE_METHODDEF
    MATH_ISINF_METHODDEF
    MATH_ISNAN_METHODDEF
    MATH_ISQRT_METHODDEF
    {"lcm",             _PyCFunction_CAST(math_lcm),       METH_FASTCALL,  math_lcm_doc},
    MATH_LDEXP_METHODDEF
    {"lgamma",          math_lgamma,    METH_O,         math_lgamma_doc},
    {"log",             _PyCFunction_CAST(math_log),       METH_FASTCALL,  math_log_doc},
    {"log1p",           math_log1p,     METH_O,         math_log1p_doc},
    MATH_LOG10_METHODDEF
    MATH_LOG2_METHODDEF
    MATH_MODF_METHODDEF
    MATH_POW_METHODDEF
    MATH_RADIANS_METHODDEF
    {"remainder",       _PyCFunction_CAST(math_remainder), METH_FASTCALL,  math_remainder_doc},
    {"sin",             math_sin,       METH_O,         math_sin_doc},
    {"sinh",            math_sinh,      METH_O,         math_sinh_doc},
    {"sqrt",            math_sqrt,      METH_O,         math_sqrt_doc},
    {"tan",             math_tan,       METH_O,         math_tan_doc},
    {"tanh",            math_tanh,      METH_O,         math_tanh_doc},
    MATH_SUMPROD_METHODDEF
    MATH_TRUNC_METHODDEF
    MATH_PROD_METHODDEF
    MATH_PERM_METHODDEF
    MATH_COMB_METHODDEF
    MATH_NEXTAFTER_METHODDEF
    MATH_ULP_METHODDEF
    {NULL,              NULL}           /* sentinel */
};

static PyModuleDef_Slot math_slots[] = {
    {Py_mod_exec, math_exec},
    {Py_mod_multiple_interpreters, Py_MOD_PER_INTERPRETER_GIL_SUPPORTED},
    {0, NULL}
};

PyDoc_STRVAR(module_doc,
"This module provides access to the mathematical functions\n"
"defined by the C standard.");

static struct PyModuleDef mathmodule = {
    PyModuleDef_HEAD_INIT,
    .m_name = "math",
    .m_doc = module_doc,
    .m_size = sizeof(math_module_state),
    .m_methods = math_methods,
    .m_slots = math_slots,
    .m_clear = math_clear,
    .m_free = math_free,
};

PyMODINIT_FUNC
PyInit_math(void)
{
    return PyModuleDef_Init(&mathmodule);
}<|MERGE_RESOLUTION|>--- conflicted
+++ resolved
@@ -954,14 +954,7 @@
 */
 
 static PyObject *
-<<<<<<< HEAD
-math_1_to_whatever(PyObject *arg, double (*func) (double),
-                   PyObject *(*from_double_func) (double),
-                   int can_overflow,
-                   const char *err_msg)
-=======
-math_1(PyObject *arg, double (*func) (double), int can_overflow)
->>>>>>> 268415bb
+math_1(PyObject *arg, double (*func) (double), int can_overflow, const char *err_msg)
 {
     double x, r;
     x = PyFloat_AsDouble(arg);
@@ -1035,15 +1028,6 @@
 */
 
 static PyObject *
-<<<<<<< HEAD
-math_1(PyObject *arg, double (*func) (double), int can_overflow, const char *err_msg)
-{
-    return math_1_to_whatever(arg, func, PyFloat_FromDouble, can_overflow, err_msg);
-}
-
-static PyObject *
-=======
->>>>>>> 268415bb
 math_2(PyObject *const *args, Py_ssize_t nargs,
        double (*func) (double, double), const char *funcname)
 {
@@ -1180,14 +1164,9 @@
       "math domain error")
 FUNC1(cosh, cosh, 1,
       "cosh($module, x, /)\n--\n\n"
-<<<<<<< HEAD
       "Return the hyperbolic cosine of x.",
       "math domain error")
-FUNC1A(erf, m_erf,
-=======
-      "Return the hyperbolic cosine of x.")
 FUNC1A(erf, erf,
->>>>>>> 268415bb
        "erf($module, x, /)\n--\n\n"
        "Error function at x.")
 FUNC1A(erfc, erfc,
@@ -2266,14 +2245,8 @@
         Py_ssize_t e;
 
         /* Negative or zero inputs give a ValueError. */
-<<<<<<< HEAD
-        if (Py_SIZE(arg) <= 0) {
+        if (!_PyLong_IsPositive((PyLongObject *)arg)) {
             PyErr_Format(PyExc_ValueError, err_msg, arg);
-=======
-        if (!_PyLong_IsPositive((PyLongObject *)arg)) {
-            PyErr_SetString(PyExc_ValueError,
-                            "math domain error");
->>>>>>> 268415bb
             return NULL;
         }
 
@@ -2309,22 +2282,14 @@
     PyObject *num, *den;
     PyObject *ans;
 
-<<<<<<< HEAD
-    num = loghelper(x, m_log, "math.log() expects a positive input, got '%R'.");
-    if (num == NULL || base == NULL)
-        return num;
-
-    den = loghelper(base, m_log, "math.log() expects a positive input, got '%R'.");
-=======
     if (!_PyArg_CheckPositional("log", nargs, 1, 2))
         return NULL;
 
-    num = loghelper(args[0], m_log);
+    num = loghelper(args[0], m_log, "math.log() expects a positive input, got '%R'.");
     if (num == NULL || nargs == 1)
         return num;
 
-    den = loghelper(args[1], m_log);
->>>>>>> 268415bb
+    den = loghelper(args[1], m_log, "math.log() expects a positive input, got '%R'.");
     if (den == NULL) {
         Py_DECREF(num);
         return NULL;
