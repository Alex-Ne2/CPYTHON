--- conflicted
+++ resolved
@@ -966,14 +966,8 @@
         return NULL;
     errno = 0;
     r = (*func)(x);
-<<<<<<< HEAD
-    if (Py_IS_NAN(r) && !Py_IS_NAN(x)) {
+    if (isnan(r) && !isnan(x)) {
         PyErr_Format(PyExc_ValueError, err_msg, arg); /* invalid arg */
-=======
-    if (isnan(r) && !isnan(x)) {
-        PyErr_SetString(PyExc_ValueError,
-                        "math domain error"); /* invalid arg */
->>>>>>> bc264eac
         return NULL;
     }
     if (isinf(r) && isfinite(x)) {
