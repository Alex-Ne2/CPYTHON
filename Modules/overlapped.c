/*
 * Support for overlapped IO
 *
 * Some code borrowed from Modules/_winapi.c of CPython
 */

/* XXX check overflow and DWORD <-> Py_ssize_t conversions
   Check itemsize */

#include "Python.h"
#include "structmember.h"

#define WINDOWS_LEAN_AND_MEAN
#include <winsock2.h>
#include <ws2tcpip.h>
#include <mswsock.h>

#if defined(MS_WIN32) && !defined(MS_WIN64)
#  define F_POINTER "k"
#  define T_POINTER T_ULONG
#else
#  define F_POINTER "K"
#  define T_POINTER T_ULONGLONG
#endif

/* Compatibility with Python 3.3 */
#if PY_VERSION_HEX < 0x03040000
#    define PyMem_RawMalloc PyMem_Malloc
#    define PyMem_RawFree PyMem_Free
#endif

#define F_HANDLE F_POINTER
#define F_ULONG_PTR F_POINTER
#define F_DWORD "k"
#define F_BOOL "i"
#define F_UINT "I"

#define T_HANDLE T_POINTER

enum {TYPE_NONE, TYPE_NOT_STARTED, TYPE_READ, TYPE_READINTO, TYPE_WRITE,
      TYPE_ACCEPT, TYPE_CONNECT, TYPE_DISCONNECT, TYPE_CONNECT_NAMED_PIPE,
      TYPE_WAIT_NAMED_PIPE_AND_CONNECT, TYPE_TRANSMIT_FILE, TYPE_READ_FROM,
      TYPE_WRITE_TO};

typedef struct {
    PyObject_HEAD
    OVERLAPPED overlapped;
    /* For convenience, we store the file handle too */
    HANDLE handle;
    /* Error returned by last method call */
    DWORD error;
    /* Type of operation */
    DWORD type;
    union {
        /* Buffer allocated by us: TYPE_READ and TYPE_ACCEPT */
        PyObject *allocated_buffer;
        /* Buffer passed by the user: TYPE_WRITE, TYPE_WRITE_TO, and TYPE_READINTO */
        Py_buffer user_buffer;

        /* Data used for reading from a connectionless socket:
           TYPE_READ_FROM */
        struct {
            // A (buffer, (host, port)) tuple
            PyObject *result;
            // The actual read buffer
            PyObject *allocated_buffer;
            struct sockaddr_in6 address;
            int address_length;
        } read_from;
    };
} OverlappedObject;

/*
 * Map Windows error codes to subclasses of OSError
 */

static PyObject *
SetFromWindowsErr(DWORD err)
{
    PyObject *exception_type;

    if (err == 0)
        err = GetLastError();
    switch (err) {
        case ERROR_CONNECTION_REFUSED:
            exception_type = PyExc_ConnectionRefusedError;
            break;
        case ERROR_CONNECTION_ABORTED:
            exception_type = PyExc_ConnectionAbortedError;
            break;
        default:
            exception_type = PyExc_OSError;
    }
    return PyErr_SetExcFromWindowsErr(exception_type, err);
}

/*
 * Some functions should be loaded at runtime
 */

static LPFN_ACCEPTEX Py_AcceptEx = NULL;
static LPFN_CONNECTEX Py_ConnectEx = NULL;
static LPFN_DISCONNECTEX Py_DisconnectEx = NULL;
static LPFN_TRANSMITFILE Py_TransmitFile = NULL;
static BOOL (CALLBACK *Py_CancelIoEx)(HANDLE, LPOVERLAPPED) = NULL;

#define GET_WSA_POINTER(s, x)                                           \
    (SOCKET_ERROR != WSAIoctl(s, SIO_GET_EXTENSION_FUNCTION_POINTER,    \
                              &Guid##x, sizeof(Guid##x), &Py_##x,       \
                              sizeof(Py_##x), &dwBytes, NULL, NULL))

static int
initialize_function_pointers(void)
{
    GUID GuidAcceptEx = WSAID_ACCEPTEX;
    GUID GuidConnectEx = WSAID_CONNECTEX;
    GUID GuidDisconnectEx = WSAID_DISCONNECTEX;
    GUID GuidTransmitFile = WSAID_TRANSMITFILE;
    HINSTANCE hKernel32;
    SOCKET s;
    DWORD dwBytes;

    s = socket(AF_INET, SOCK_STREAM, IPPROTO_TCP);
    if (s == INVALID_SOCKET) {
        SetFromWindowsErr(WSAGetLastError());
        return -1;
    }

    if (!GET_WSA_POINTER(s, AcceptEx) ||
        !GET_WSA_POINTER(s, ConnectEx) ||
        !GET_WSA_POINTER(s, DisconnectEx) ||
        !GET_WSA_POINTER(s, TransmitFile))
    {
        closesocket(s);
        SetFromWindowsErr(WSAGetLastError());
        return -1;
    }

    closesocket(s);

    /* On WinXP we will have Py_CancelIoEx == NULL */
    Py_BEGIN_ALLOW_THREADS
    hKernel32 = GetModuleHandle("KERNEL32");
    *(FARPROC *)&Py_CancelIoEx = GetProcAddress(hKernel32, "CancelIoEx");
    Py_END_ALLOW_THREADS
    return 0;
}

/*
 * Completion port stuff
 */

PyDoc_STRVAR(
    CreateIoCompletionPort_doc,
    "CreateIoCompletionPort(handle, port, key, concurrency) -> port\n\n"
    "Create a completion port or register a handle with a port.");

static PyObject *
overlapped_CreateIoCompletionPort(PyObject *self, PyObject *args)
{
    HANDLE FileHandle;
    HANDLE ExistingCompletionPort;
    ULONG_PTR CompletionKey;
    DWORD NumberOfConcurrentThreads;
    HANDLE ret;

    if (!PyArg_ParseTuple(args, F_HANDLE F_HANDLE F_ULONG_PTR F_DWORD,
                          &FileHandle, &ExistingCompletionPort, &CompletionKey,
                          &NumberOfConcurrentThreads))
        return NULL;

    Py_BEGIN_ALLOW_THREADS
    ret = CreateIoCompletionPort(FileHandle, ExistingCompletionPort,
                                 CompletionKey, NumberOfConcurrentThreads);
    Py_END_ALLOW_THREADS

    if (ret == NULL)
        return SetFromWindowsErr(0);
    return Py_BuildValue(F_HANDLE, ret);
}

PyDoc_STRVAR(
    GetQueuedCompletionStatus_doc,
    "GetQueuedCompletionStatus(port, msecs) -> (err, bytes, key, address)\n\n"
    "Get a message from completion port.  Wait for up to msecs milliseconds.");

static PyObject *
overlapped_GetQueuedCompletionStatus(PyObject *self, PyObject *args)
{
    HANDLE CompletionPort = NULL;
    DWORD NumberOfBytes = 0;
    ULONG_PTR CompletionKey = 0;
    OVERLAPPED *Overlapped = NULL;
    DWORD Milliseconds;
    DWORD err;
    BOOL ret;

    if (!PyArg_ParseTuple(args, F_HANDLE F_DWORD,
                          &CompletionPort, &Milliseconds))
        return NULL;

    Py_BEGIN_ALLOW_THREADS
    ret = GetQueuedCompletionStatus(CompletionPort, &NumberOfBytes,
                                    &CompletionKey, &Overlapped, Milliseconds);
    Py_END_ALLOW_THREADS

    err = ret ? ERROR_SUCCESS : GetLastError();
    if (Overlapped == NULL) {
        if (err == WAIT_TIMEOUT)
            Py_RETURN_NONE;
        else
            return SetFromWindowsErr(err);
    }
    return Py_BuildValue(F_DWORD F_DWORD F_ULONG_PTR F_POINTER,
                         err, NumberOfBytes, CompletionKey, Overlapped);
}

PyDoc_STRVAR(
    PostQueuedCompletionStatus_doc,
    "PostQueuedCompletionStatus(port, bytes, key, address) -> None\n\n"
    "Post a message to completion port.");

static PyObject *
overlapped_PostQueuedCompletionStatus(PyObject *self, PyObject *args)
{
    HANDLE CompletionPort;
    DWORD NumberOfBytes;
    ULONG_PTR CompletionKey;
    OVERLAPPED *Overlapped;
    BOOL ret;

    if (!PyArg_ParseTuple(args, F_HANDLE F_DWORD F_ULONG_PTR F_POINTER,
                          &CompletionPort, &NumberOfBytes, &CompletionKey,
                          &Overlapped))
        return NULL;

    Py_BEGIN_ALLOW_THREADS
    ret = PostQueuedCompletionStatus(CompletionPort, NumberOfBytes,
                                     CompletionKey, Overlapped);
    Py_END_ALLOW_THREADS

    if (!ret)
        return SetFromWindowsErr(0);
    Py_RETURN_NONE;
}

/*
 * Wait for a handle
 */

struct PostCallbackData {
    HANDLE CompletionPort;
    LPOVERLAPPED Overlapped;
};

static VOID CALLBACK
PostToQueueCallback(PVOID lpParameter, BOOL TimerOrWaitFired)
{
    struct PostCallbackData *p = (struct PostCallbackData*) lpParameter;

    PostQueuedCompletionStatus(p->CompletionPort, TimerOrWaitFired,
                               0, p->Overlapped);
    /* ignore possible error! */
    PyMem_RawFree(p);
}

PyDoc_STRVAR(
    RegisterWaitWithQueue_doc,
    "RegisterWaitWithQueue(Object, CompletionPort, Overlapped, Timeout)\n"
    "    -> WaitHandle\n\n"
    "Register wait for Object; when complete CompletionPort is notified.\n");

static PyObject *
overlapped_RegisterWaitWithQueue(PyObject *self, PyObject *args)
{
    HANDLE NewWaitObject;
    HANDLE Object;
    ULONG Milliseconds;
    struct PostCallbackData data, *pdata;

    if (!PyArg_ParseTuple(args, F_HANDLE F_HANDLE F_POINTER F_DWORD,
                          &Object,
                          &data.CompletionPort,
                          &data.Overlapped,
                          &Milliseconds))
        return NULL;

    /* Use PyMem_RawMalloc() rather than PyMem_Malloc(), since
       PostToQueueCallback() will call PyMem_Free() from a new C thread
       which doesn't hold the GIL. */
    pdata = PyMem_RawMalloc(sizeof(struct PostCallbackData));
    if (pdata == NULL)
        return SetFromWindowsErr(0);

    *pdata = data;

    if (!RegisterWaitForSingleObject(
            &NewWaitObject, Object, (WAITORTIMERCALLBACK)PostToQueueCallback,
            pdata, Milliseconds,
            WT_EXECUTEINWAITTHREAD | WT_EXECUTEONLYONCE))
    {
        PyMem_RawFree(pdata);
        return SetFromWindowsErr(0);
    }

    return Py_BuildValue(F_HANDLE, NewWaitObject);
}

PyDoc_STRVAR(
    UnregisterWait_doc,
    "UnregisterWait(WaitHandle) -> None\n\n"
    "Unregister wait handle.\n");

static PyObject *
overlapped_UnregisterWait(PyObject *self, PyObject *args)
{
    HANDLE WaitHandle;
    BOOL ret;

    if (!PyArg_ParseTuple(args, F_HANDLE, &WaitHandle))
        return NULL;

    Py_BEGIN_ALLOW_THREADS
    ret = UnregisterWait(WaitHandle);
    Py_END_ALLOW_THREADS

    if (!ret)
        return SetFromWindowsErr(0);
    Py_RETURN_NONE;
}

PyDoc_STRVAR(
    UnregisterWaitEx_doc,
    "UnregisterWaitEx(WaitHandle, Event) -> None\n\n"
    "Unregister wait handle.\n");

static PyObject *
overlapped_UnregisterWaitEx(PyObject *self, PyObject *args)
{
    HANDLE WaitHandle, Event;
    BOOL ret;

    if (!PyArg_ParseTuple(args, F_HANDLE F_HANDLE, &WaitHandle, &Event))
        return NULL;

    Py_BEGIN_ALLOW_THREADS
    ret = UnregisterWaitEx(WaitHandle, Event);
    Py_END_ALLOW_THREADS

    if (!ret)
        return SetFromWindowsErr(0);
    Py_RETURN_NONE;
}

/*
 * Event functions -- currently only used by tests
 */

PyDoc_STRVAR(
    CreateEvent_doc,
    "CreateEvent(EventAttributes, ManualReset, InitialState, Name)"
    " -> Handle\n\n"
    "Create an event.  EventAttributes must be None.\n");

static PyObject *
overlapped_CreateEvent(PyObject *self, PyObject *args)
{
    PyObject *EventAttributes;
    BOOL ManualReset;
    BOOL InitialState;
    Py_UNICODE *Name;
    HANDLE Event;

    if (!PyArg_ParseTuple(args, "O" F_BOOL F_BOOL "Z",
                          &EventAttributes, &ManualReset,
                          &InitialState, &Name))
        return NULL;

    if (EventAttributes != Py_None) {
        PyErr_SetString(PyExc_ValueError, "EventAttributes must be None");
        return NULL;
    }

    Py_BEGIN_ALLOW_THREADS
    Event = CreateEventW(NULL, ManualReset, InitialState, Name);
    Py_END_ALLOW_THREADS

    if (Event == NULL)
        return SetFromWindowsErr(0);
    return Py_BuildValue(F_HANDLE, Event);
}

PyDoc_STRVAR(
    SetEvent_doc,
    "SetEvent(Handle) -> None\n\n"
    "Set event.\n");

static PyObject *
overlapped_SetEvent(PyObject *self, PyObject *args)
{
    HANDLE Handle;
    BOOL ret;

    if (!PyArg_ParseTuple(args, F_HANDLE, &Handle))
        return NULL;

    Py_BEGIN_ALLOW_THREADS
    ret = SetEvent(Handle);
    Py_END_ALLOW_THREADS

    if (!ret)
        return SetFromWindowsErr(0);
    Py_RETURN_NONE;
}

PyDoc_STRVAR(
    ResetEvent_doc,
    "ResetEvent(Handle) -> None\n\n"
    "Reset event.\n");

static PyObject *
overlapped_ResetEvent(PyObject *self, PyObject *args)
{
    HANDLE Handle;
    BOOL ret;

    if (!PyArg_ParseTuple(args, F_HANDLE, &Handle))
        return NULL;

    Py_BEGIN_ALLOW_THREADS
    ret = ResetEvent(Handle);
    Py_END_ALLOW_THREADS

    if (!ret)
        return SetFromWindowsErr(0);
    Py_RETURN_NONE;
}

/*
 * Bind socket handle to local port without doing slow getaddrinfo()
 */

PyDoc_STRVAR(
    BindLocal_doc,
    "BindLocal(handle, family) -> None\n\n"
    "Bind a socket handle to an arbitrary local port.\n"
    "family should AF_INET or AF_INET6.\n");

static PyObject *
overlapped_BindLocal(PyObject *self, PyObject *args)
{
    SOCKET Socket;
    int Family;
    BOOL ret;

    if (!PyArg_ParseTuple(args, F_HANDLE "i", &Socket, &Family))
        return NULL;

    if (Family == AF_INET) {
        struct sockaddr_in addr;
        memset(&addr, 0, sizeof(addr));
        addr.sin_family = AF_INET;
        addr.sin_port = 0;
        addr.sin_addr.S_un.S_addr = INADDR_ANY;
        ret = bind(Socket, (SOCKADDR*)&addr, sizeof(addr)) != SOCKET_ERROR;
    } else if (Family == AF_INET6) {
        struct sockaddr_in6 addr;
        memset(&addr, 0, sizeof(addr));
        addr.sin6_family = AF_INET6;
        addr.sin6_port = 0;
        addr.sin6_addr = in6addr_any;
        ret = bind(Socket, (SOCKADDR*)&addr, sizeof(addr)) != SOCKET_ERROR;
    } else {
        PyErr_SetString(PyExc_ValueError, "expected tuple of length 2 or 4");
        return NULL;
    }

    if (!ret)
        return SetFromWindowsErr(WSAGetLastError());
    Py_RETURN_NONE;
}

/*
 * Windows equivalent of os.strerror() -- compare _ctypes/callproc.c
 */

PyDoc_STRVAR(
    FormatMessage_doc,
    "FormatMessage(error_code) -> error_message\n\n"
    "Return error message for an error code.");

static PyObject *
overlapped_FormatMessage(PyObject *ignore, PyObject *args)
{
    DWORD code, n;
    WCHAR *lpMsgBuf;
    PyObject *res;

    if (!PyArg_ParseTuple(args, F_DWORD, &code))
        return NULL;

    n = FormatMessageW(FORMAT_MESSAGE_ALLOCATE_BUFFER |
                       FORMAT_MESSAGE_FROM_SYSTEM,
                       NULL,
                       code,
                       MAKELANGID(LANG_NEUTRAL, SUBLANG_DEFAULT),
                       (LPWSTR) &lpMsgBuf,
                       0,
                       NULL);
    if (n) {
        while (iswspace(lpMsgBuf[n-1]))
            --n;
        lpMsgBuf[n] = L'\0';
        res = Py_BuildValue("u", lpMsgBuf);
    } else {
        res = PyUnicode_FromFormat("unknown error code %u", code);
    }
    LocalFree(lpMsgBuf);
    return res;
}


/*
 * Mark operation as completed - used when reading produces ERROR_BROKEN_PIPE
 */

static void
mark_as_completed(OVERLAPPED *ov)
{
    ov->Internal = 0;
    if (ov->hEvent != NULL)
        SetEvent(ov->hEvent);
}

/*
 * A Python object wrapping an OVERLAPPED structure and other useful data
 * for overlapped I/O
 */

PyDoc_STRVAR(
    Overlapped_doc,
    "Overlapped object");

static PyObject *
Overlapped_new(PyTypeObject *type, PyObject *args, PyObject *kwds)
{
    OverlappedObject *self;
    HANDLE event = INVALID_HANDLE_VALUE;
    static char *kwlist[] = {"event", NULL};

    if (!PyArg_ParseTupleAndKeywords(args, kwds, "|" F_HANDLE, kwlist, &event))
        return NULL;

    if (event == INVALID_HANDLE_VALUE) {
        event = CreateEvent(NULL, TRUE, FALSE, NULL);
        if (event == NULL)
            return SetFromWindowsErr(0);
    }

    self = PyObject_New(OverlappedObject, type);
    if (self == NULL) {
        if (event != NULL)
            CloseHandle(event);
        return NULL;
    }

    self->handle = NULL;
    self->error = 0;
    self->type = TYPE_NONE;
    self->allocated_buffer = NULL;
    memset(&self->overlapped, 0, sizeof(OVERLAPPED));
    memset(&self->user_buffer, 0, sizeof(Py_buffer));
    if (event)
        self->overlapped.hEvent = event;
    return (PyObject *)self;
}


/* Note (bpo-32710): OverlappedType.tp_clear is not defined to not release
   buffers while overlapped are still running, to prevent a crash. */
static int
Overlapped_clear(OverlappedObject *self)
{
    switch (self->type) {
<<<<<<< HEAD
		case TYPE_READ:
		case TYPE_ACCEPT:
			Py_CLEAR(self->allocated_buffer);
			break;
		case TYPE_READ_FROM:
			// An initial call to WSARecvFrom will only allocate the buffer.
			// The result tuple of (message, address) is only
			// allocated _after_ a message has been received.
			if(self->read_from.result) {
				// We've received a message, free the result tuple.
				Py_CLEAR(self->read_from.result);
			}
			if(self->read_from.allocated_buffer) {
				Py_CLEAR(self->read_from.allocated_buffer);
			}
			break;
		case TYPE_WRITE:
		case TYPE_WRITE_TO:
		case TYPE_READINTO:
			if (self->user_buffer.obj) {
				PyBuffer_Release(&self->user_buffer);
			}
			break;
	}
=======
        case TYPE_READ:
        case TYPE_ACCEPT: {
            Py_CLEAR(self->allocated_buffer);
            break;
        }
        case TYPE_READ_FROM: {
            // An initial call to WSARecvFrom will only allocate the buffer.
            // The result tuple of (message, address) is only
            // allocated _after_ a message has been received.
            if(self->read_from.result) {
                // We've received a message, free the result tuple.
                Py_CLEAR(self->read_from.result);
            }
            if(self->read_from.buffer) {
                Py_CLEAR(self->read_from.buffer);
            }
            break;
        }
        case TYPE_WRITE:
        case TYPE_WRITE_TO:
        case TYPE_READINTO: {
            if (self->user_buffer.obj) {
                PyBuffer_Release(&self->user_buffer);
            }
            break;
        }
    }
>>>>>>> 87679d78
    self->type = TYPE_NOT_STARTED;
    return 0;
}

static void
Overlapped_dealloc(OverlappedObject *self)
{
    DWORD bytes;
    DWORD olderr = GetLastError();
    BOOL wait = FALSE;
    BOOL ret;

    if (!HasOverlappedIoCompleted(&self->overlapped) &&
        self->type != TYPE_NOT_STARTED)
    {
        if (Py_CancelIoEx && Py_CancelIoEx(self->handle, &self->overlapped))
            wait = TRUE;

        Py_BEGIN_ALLOW_THREADS
        ret = GetOverlappedResult(self->handle, &self->overlapped,
                                  &bytes, wait);
        Py_END_ALLOW_THREADS

        switch (ret ? ERROR_SUCCESS : GetLastError()) {
            case ERROR_SUCCESS:
            case ERROR_NOT_FOUND:
            case ERROR_OPERATION_ABORTED:
                break;
            default:
                PyErr_Format(
                    PyExc_RuntimeError,
                    "%R still has pending operation at "
                    "deallocation, the process may crash", self);
                PyErr_WriteUnraisable(NULL);
        }
    }

    if (self->overlapped.hEvent != NULL) {
        CloseHandle(self->overlapped.hEvent);
    }

    Overlapped_clear(self);
    PyObject_Del(self);
    SetLastError(olderr);
}


/* Convert IPv4 sockaddr to a Python str. */

static PyObject *
make_ipv4_addr(const struct sockaddr_in *addr)
{
        char buf[INET_ADDRSTRLEN];
        if (inet_ntop(AF_INET, &addr->sin_addr, buf, sizeof(buf)) == NULL) {
                PyErr_SetFromErrno(PyExc_OSError);
                return NULL;
        }
        return PyUnicode_FromString(buf);
}

#ifdef ENABLE_IPV6
/* Convert IPv6 sockaddr to a Python str. */

static PyObject *
make_ipv6_addr(const struct sockaddr_in6 *addr)
{
        char buf[INET6_ADDRSTRLEN];
        if (inet_ntop(AF_INET6, &addr->sin6_addr, buf, sizeof(buf)) == NULL) {
                PyErr_SetFromErrno(PyExc_OSError);
                return NULL;
        }
        return PyUnicode_FromString(buf);
}
#endif

static PyObject*
unparse_address(LPSOCKADDR Address, DWORD Length)
{
        /* The function is adopted from mocketmodule.c makesockaddr()*/

    switch(Address->sa_family) {
        case AF_INET: {
            const struct sockaddr_in *a = (const struct sockaddr_in *)Address;
            PyObject *addrobj = make_ipv4_addr(a);
            PyObject *ret = NULL;
            if (addrobj) {
                ret = Py_BuildValue("Oi", addrobj, ntohs(a->sin_port));
                Py_DECREF(addrobj);
            }
            return ret;
        }
#ifdef ENABLE_IPV6
        case AF_INET6: {
            const struct sockaddr_in6 *a = (const struct sockaddr_in6 *)Address;
            PyObject *addrobj = make_ipv6_addr(a);
            PyObject *ret = NULL;
            if (addrobj) {
                ret = Py_BuildValue("OiII",
                                    addrobj,
                                    ntohs(a->sin6_port),
                                    ntohl(a->sin6_flowinfo),
                                    a->sin6_scope_id);
                Py_DECREF(addrobj);
            }
            return ret;
        }
#endif /* ENABLE_IPV6 */
        default: {
            return SetFromWindowsErr(ERROR_INVALID_PARAMETER);
        }
    }
}

PyDoc_STRVAR(
    Overlapped_cancel_doc,
    "cancel() -> None\n\n"
    "Cancel overlapped operation");

static PyObject *
Overlapped_cancel(OverlappedObject *self, PyObject *Py_UNUSED(ignored))
{
    BOOL ret = TRUE;

    if (self->type == TYPE_NOT_STARTED
        || self->type == TYPE_WAIT_NAMED_PIPE_AND_CONNECT)
        Py_RETURN_NONE;

    if (!HasOverlappedIoCompleted(&self->overlapped)) {
        Py_BEGIN_ALLOW_THREADS
        if (Py_CancelIoEx)
            ret = Py_CancelIoEx(self->handle, &self->overlapped);
        else
            ret = CancelIo(self->handle);
        Py_END_ALLOW_THREADS
    }

    /* CancelIoEx returns ERROR_NOT_FOUND if the I/O completed in-between */
    if (!ret && GetLastError() != ERROR_NOT_FOUND)
        return SetFromWindowsErr(0);
    Py_RETURN_NONE;
}

PyDoc_STRVAR(
    Overlapped_getresult_doc,
    "getresult(wait=False) -> result\n\n"
    "Retrieve result of operation.  If wait is true then it blocks\n"
    "until the operation is finished.  If wait is false and the\n"
    "operation is still pending then an error is raised.");

static PyObject *
Overlapped_getresult(OverlappedObject *self, PyObject *args)
{
    BOOL wait = FALSE;
    DWORD transferred = 0;
    BOOL ret;
    DWORD err;
    PyObject *addr;

    if (!PyArg_ParseTuple(args, "|" F_BOOL, &wait))
        return NULL;

    if (self->type == TYPE_NONE) {
        PyErr_SetString(PyExc_ValueError, "operation not yet attempted");
        return NULL;
    }

    if (self->type == TYPE_NOT_STARTED) {
        PyErr_SetString(PyExc_ValueError, "operation failed to start");
        return NULL;
    }

    Py_BEGIN_ALLOW_THREADS
    ret = GetOverlappedResult(self->handle, &self->overlapped, &transferred,
                              wait);
    Py_END_ALLOW_THREADS

    self->error = err = ret ? ERROR_SUCCESS : GetLastError();
    switch (err) {
        case ERROR_SUCCESS:
        case ERROR_MORE_DATA:
            break;
        case ERROR_BROKEN_PIPE:
            if (self->type == TYPE_READ || self->type == TYPE_READINTO) {
                break;
            }
            else if (self->type == TYPE_READ_FROM &&
                     (self->read_from.result != NULL ||
                      self->read_from.allocated_buffer != NULL))
            {
                break;
            }
            /* fall through */
        default:
            return SetFromWindowsErr(err);
    }

    switch (self->type) {
        case TYPE_READ:
            assert(PyBytes_CheckExact(self->allocated_buffer));
            if (transferred != PyBytes_GET_SIZE(self->allocated_buffer) &&
                _PyBytes_Resize(&self->allocated_buffer, transferred))
                return NULL;

            Py_INCREF(self->allocated_buffer);
            return self->allocated_buffer;
        case TYPE_READ_FROM:
            assert(PyBytes_CheckExact(self->read_from.allocated_buffer));

            if (transferred != PyBytes_GET_SIZE(
                    self->read_from.allocated_buffer) &&
                _PyBytes_Resize(&self->read_from.allocated_buffer, transferred))
            {
                return NULL;
            }

            // unparse the address
            addr = unparse_address((SOCKADDR*)&self->read_from.address,
                                   self->read_from.address_length);

            if (addr == NULL) {
                return NULL;
            }

            // The result is a two item tuple: (message, address)
            self->read_from.result = PyTuple_New(2);
            if (self->read_from.result == NULL) {
                Py_CLEAR(addr);
                return NULL;
            }

            // first item: message
            PyTuple_SET_ITEM(self->read_from.result, 0,
                             self->read_from.allocated_buffer);
            // second item: address
            PyTuple_SET_ITEM(self->read_from.result, 1, addr);

            Py_INCREF(self->read_from.result);
            Py_INCREF(self->read_from.allocated_buffer);
            return self->read_from.result;
        default:
            return PyLong_FromUnsignedLong((unsigned long) transferred);
    }
}

static PyObject *
do_ReadFile(OverlappedObject *self, HANDLE handle,
            char *bufstart, DWORD buflen)
{
    DWORD nread;
    int ret;
    DWORD err;

    Py_BEGIN_ALLOW_THREADS
    ret = ReadFile(handle, bufstart, buflen, &nread,
                   &self->overlapped);
    Py_END_ALLOW_THREADS

    self->error = err = ret ? ERROR_SUCCESS : GetLastError();
    switch (err) {
        case ERROR_BROKEN_PIPE:
            mark_as_completed(&self->overlapped);
            return SetFromWindowsErr(err);
        case ERROR_SUCCESS:
        case ERROR_MORE_DATA:
        case ERROR_IO_PENDING:
            Py_RETURN_NONE;
        default:
            Overlapped_clear(self);
            return SetFromWindowsErr(err);
    }
}

PyDoc_STRVAR(
    Overlapped_ReadFile_doc,
    "ReadFile(handle, size) -> Overlapped[message]\n\n"
    "Start overlapped read");

static PyObject *
Overlapped_ReadFile(OverlappedObject *self, PyObject *args)
{
    HANDLE handle;
    DWORD size;
    PyObject *buf;

    if (!PyArg_ParseTuple(args, F_HANDLE F_DWORD, &handle, &size))
        return NULL;

    if (self->type != TYPE_NONE) {
        PyErr_SetString(PyExc_ValueError, "operation already attempted");
        return NULL;
    }

#if SIZEOF_SIZE_T <= SIZEOF_LONG
    size = Py_MIN(size, (DWORD)PY_SSIZE_T_MAX);
#endif
    buf = PyBytes_FromStringAndSize(NULL, Py_MAX(size, 1));
    if (buf == NULL)
        return NULL;

    self->type = TYPE_READ;
    self->handle = handle;
    self->allocated_buffer = buf;

    return do_ReadFile(self, handle, PyBytes_AS_STRING(buf), size);
}

PyDoc_STRVAR(
    Overlapped_ReadFileInto_doc,
    "ReadFileInto(handle, buf) -> Overlapped[bytes_transferred]\n\n"
    "Start overlapped receive");

static PyObject *
Overlapped_ReadFileInto(OverlappedObject *self, PyObject *args)
{
    HANDLE handle;
    PyObject *bufobj;

    if (!PyArg_ParseTuple(args, F_HANDLE "O", &handle, &bufobj))
        return NULL;

    if (self->type != TYPE_NONE) {
        PyErr_SetString(PyExc_ValueError, "operation already attempted");
        return NULL;
    }

    if (!PyArg_Parse(bufobj, "y*", &self->user_buffer))
        return NULL;

#if SIZEOF_SIZE_T > SIZEOF_LONG
    if (self->user_buffer.len > (Py_ssize_t)ULONG_MAX) {
        PyBuffer_Release(&self->user_buffer);
        PyErr_SetString(PyExc_ValueError, "buffer too large");
        return NULL;
    }
#endif

    self->type = TYPE_READINTO;
    self->handle = handle;

    return do_ReadFile(self, handle, self->user_buffer.buf,
                       (DWORD)self->user_buffer.len);
}

static PyObject *
do_WSARecv(OverlappedObject *self, HANDLE handle,
           char *bufstart, DWORD buflen, DWORD flags)
{
    DWORD nread;
    WSABUF wsabuf;
    int ret;
    DWORD err;

    wsabuf.buf = bufstart;
    wsabuf.len = buflen;

    Py_BEGIN_ALLOW_THREADS
    ret = WSARecv((SOCKET)handle, &wsabuf, 1, &nread, &flags,
                  &self->overlapped, NULL);
    Py_END_ALLOW_THREADS

    self->error = err = (ret < 0 ? WSAGetLastError() : ERROR_SUCCESS);
    switch (err) {
        case ERROR_BROKEN_PIPE:
            mark_as_completed(&self->overlapped);
            return SetFromWindowsErr(err);
        case ERROR_SUCCESS:
        case ERROR_MORE_DATA:
        case ERROR_IO_PENDING:
            Py_RETURN_NONE;
        default:
            Overlapped_clear(self);
            return SetFromWindowsErr(err);
    }
}

PyDoc_STRVAR(
    Overlapped_WSARecv_doc,
    "RecvFile(handle, size, flags) -> Overlapped[message]\n\n"
    "Start overlapped receive");

static PyObject *
Overlapped_WSARecv(OverlappedObject *self, PyObject *args)
{
    HANDLE handle;
    DWORD size;
    DWORD flags = 0;
    PyObject *buf;

    if (!PyArg_ParseTuple(args, F_HANDLE F_DWORD "|" F_DWORD,
                          &handle, &size, &flags))
        return NULL;

    if (self->type != TYPE_NONE) {
        PyErr_SetString(PyExc_ValueError, "operation already attempted");
        return NULL;
    }

#if SIZEOF_SIZE_T <= SIZEOF_LONG
    size = Py_MIN(size, (DWORD)PY_SSIZE_T_MAX);
#endif
    buf = PyBytes_FromStringAndSize(NULL, Py_MAX(size, 1));
    if (buf == NULL)
        return NULL;

    self->type = TYPE_READ;
    self->handle = handle;
    self->allocated_buffer = buf;

    return do_WSARecv(self, handle, PyBytes_AS_STRING(buf), size, flags);
}

PyDoc_STRVAR(
    Overlapped_WSARecvInto_doc,
    "WSARecvInto(handle, buf, flags) -> Overlapped[bytes_transferred]\n\n"
    "Start overlapped receive");

static PyObject *
Overlapped_WSARecvInto(OverlappedObject *self, PyObject *args)
{
    HANDLE handle;
    PyObject *bufobj;
    DWORD flags;

    if (!PyArg_ParseTuple(args, F_HANDLE "O" F_DWORD,
                          &handle, &bufobj, &flags))
        return NULL;

    if (self->type != TYPE_NONE) {
        PyErr_SetString(PyExc_ValueError, "operation already attempted");
        return NULL;
    }

    if (!PyArg_Parse(bufobj, "y*", &self->user_buffer))
        return NULL;

#if SIZEOF_SIZE_T > SIZEOF_LONG
    if (self->user_buffer.len > (Py_ssize_t)ULONG_MAX) {
        PyBuffer_Release(&self->user_buffer);
        PyErr_SetString(PyExc_ValueError, "buffer too large");
        return NULL;
    }
#endif

    self->type = TYPE_READINTO;
    self->handle = handle;

    return do_WSARecv(self, handle, self->user_buffer.buf,
                      (DWORD)self->user_buffer.len, flags);
}

PyDoc_STRVAR(
    Overlapped_WriteFile_doc,
    "WriteFile(handle, buf) -> Overlapped[bytes_transferred]\n\n"
    "Start overlapped write");

static PyObject *
Overlapped_WriteFile(OverlappedObject *self, PyObject *args)
{
    HANDLE handle;
    PyObject *bufobj;
    DWORD written;
    BOOL ret;
    DWORD err;

    if (!PyArg_ParseTuple(args, F_HANDLE "O", &handle, &bufobj))
        return NULL;

    if (self->type != TYPE_NONE) {
        PyErr_SetString(PyExc_ValueError, "operation already attempted");
        return NULL;
    }

    if (!PyArg_Parse(bufobj, "y*", &self->user_buffer))
        return NULL;

#if SIZEOF_SIZE_T > SIZEOF_LONG
    if (self->user_buffer.len > (Py_ssize_t)ULONG_MAX) {
        PyBuffer_Release(&self->user_buffer);
        PyErr_SetString(PyExc_ValueError, "buffer too large");
        return NULL;
    }
#endif

    self->type = TYPE_WRITE;
    self->handle = handle;

    Py_BEGIN_ALLOW_THREADS
    ret = WriteFile(handle, self->user_buffer.buf,
                    (DWORD)self->user_buffer.len,
                    &written, &self->overlapped);
    Py_END_ALLOW_THREADS

    self->error = err = ret ? ERROR_SUCCESS : GetLastError();
    switch (err) {
        case ERROR_SUCCESS:
        case ERROR_IO_PENDING:
            Py_RETURN_NONE;
        default:
            Overlapped_clear(self);
            return SetFromWindowsErr(err);
    }
}

PyDoc_STRVAR(
    Overlapped_WSASend_doc,
    "WSASend(handle, buf, flags) -> Overlapped[bytes_transferred]\n\n"
    "Start overlapped send");

static PyObject *
Overlapped_WSASend(OverlappedObject *self, PyObject *args)
{
    HANDLE handle;
    PyObject *bufobj;
    DWORD flags;
    DWORD written;
    WSABUF wsabuf;
    int ret;
    DWORD err;

    if (!PyArg_ParseTuple(args, F_HANDLE "O" F_DWORD,
                          &handle, &bufobj, &flags))
        return NULL;

    if (self->type != TYPE_NONE) {
        PyErr_SetString(PyExc_ValueError, "operation already attempted");
        return NULL;
    }

    if (!PyArg_Parse(bufobj, "y*", &self->user_buffer))
        return NULL;

#if SIZEOF_SIZE_T > SIZEOF_LONG
    if (self->user_buffer.len > (Py_ssize_t)ULONG_MAX) {
        PyBuffer_Release(&self->user_buffer);
        PyErr_SetString(PyExc_ValueError, "buffer too large");
        return NULL;
    }
#endif

    self->type = TYPE_WRITE;
    self->handle = handle;
    wsabuf.len = (DWORD)self->user_buffer.len;
    wsabuf.buf = self->user_buffer.buf;

    Py_BEGIN_ALLOW_THREADS
    ret = WSASend((SOCKET)handle, &wsabuf, 1, &written, flags,
                  &self->overlapped, NULL);
    Py_END_ALLOW_THREADS

    self->error = err = (ret < 0 ? WSAGetLastError() : ERROR_SUCCESS);
    switch (err) {
        case ERROR_SUCCESS:
        case ERROR_IO_PENDING:
            Py_RETURN_NONE;
        default:
            Overlapped_clear(self);
            return SetFromWindowsErr(err);
    }
}

PyDoc_STRVAR(
    Overlapped_AcceptEx_doc,
    "AcceptEx(listen_handle, accept_handle) -> Overlapped[address_as_bytes]\n\n"
    "Start overlapped wait for client to connect");

static PyObject *
Overlapped_AcceptEx(OverlappedObject *self, PyObject *args)
{
    SOCKET ListenSocket;
    SOCKET AcceptSocket;
    DWORD BytesReceived;
    DWORD size;
    PyObject *buf;
    BOOL ret;
    DWORD err;

    if (!PyArg_ParseTuple(args, F_HANDLE F_HANDLE,
                          &ListenSocket, &AcceptSocket))
        return NULL;

    if (self->type != TYPE_NONE) {
        PyErr_SetString(PyExc_ValueError, "operation already attempted");
        return NULL;
    }

    size = sizeof(struct sockaddr_in6) + 16;
    buf = PyBytes_FromStringAndSize(NULL, size*2);
    if (!buf)
        return NULL;

    self->type = TYPE_ACCEPT;
    self->handle = (HANDLE)ListenSocket;
    self->allocated_buffer = buf;

    Py_BEGIN_ALLOW_THREADS
    ret = Py_AcceptEx(ListenSocket, AcceptSocket, PyBytes_AS_STRING(buf),
                      0, size, size, &BytesReceived, &self->overlapped);
    Py_END_ALLOW_THREADS

    self->error = err = ret ? ERROR_SUCCESS : WSAGetLastError();
    switch (err) {
        case ERROR_SUCCESS:
        case ERROR_IO_PENDING:
            Py_RETURN_NONE;
        default:
            Overlapped_clear(self);
            return SetFromWindowsErr(err);
    }
}


static int
parse_address(PyObject *obj, SOCKADDR *Address, int Length)
{
    Py_UNICODE *Host;
    unsigned short Port;
    unsigned long FlowInfo;
    unsigned long ScopeId;

    memset(Address, 0, Length);

    if (PyArg_ParseTuple(obj, "uH", &Host, &Port))
    {
        Address->sa_family = AF_INET;
        if (WSAStringToAddressW(Host, AF_INET, NULL, Address, &Length) < 0) {
            SetFromWindowsErr(WSAGetLastError());
            return -1;
        }
        ((SOCKADDR_IN*)Address)->sin_port = htons(Port);
        return Length;
    }
    else if (PyArg_ParseTuple(obj,
                              "uHkk;ConnectEx(): illegal address_as_bytes "
                              "argument", &Host, &Port, &FlowInfo, &ScopeId))
    {
        PyErr_Clear();
        Address->sa_family = AF_INET6;
        if (WSAStringToAddressW(Host, AF_INET6, NULL, Address, &Length) < 0) {
            SetFromWindowsErr(WSAGetLastError());
            return -1;
        }
        ((SOCKADDR_IN6*)Address)->sin6_port = htons(Port);
        ((SOCKADDR_IN6*)Address)->sin6_flowinfo = FlowInfo;
        ((SOCKADDR_IN6*)Address)->sin6_scope_id = ScopeId;
        return Length;
    }

    return -1;
}

PyDoc_STRVAR(
    Overlapped_ConnectEx_doc,
    "ConnectEx(client_handle, address_as_bytes) -> Overlapped[None]\n\n"
    "Start overlapped connect.  client_handle should be unbound.");

static PyObject *
Overlapped_ConnectEx(OverlappedObject *self, PyObject *args)
{
    SOCKET ConnectSocket;
    PyObject *AddressObj;
    char AddressBuf[sizeof(struct sockaddr_in6)];
    SOCKADDR *Address = (SOCKADDR*)AddressBuf;
    int Length;
    BOOL ret;
    DWORD err;

    if (!PyArg_ParseTuple(args, F_HANDLE "O!:ConnectEx",
                          &ConnectSocket, &PyTuple_Type, &AddressObj))
    {
        return NULL;
    }

    if (self->type != TYPE_NONE) {
        PyErr_SetString(PyExc_ValueError, "operation already attempted");
        return NULL;
    }

    Length = sizeof(AddressBuf);
    Length = parse_address(AddressObj, Address, Length);
    if (Length < 0)
        return NULL;

    self->type = TYPE_CONNECT;
    self->handle = (HANDLE)ConnectSocket;

    Py_BEGIN_ALLOW_THREADS
    ret = Py_ConnectEx(ConnectSocket, Address, Length,
                       NULL, 0, NULL, &self->overlapped);
    Py_END_ALLOW_THREADS

    self->error = err = ret ? ERROR_SUCCESS : WSAGetLastError();
    switch (err) {
        case ERROR_SUCCESS:
        case ERROR_IO_PENDING:
            Py_RETURN_NONE;
        default:
            Overlapped_clear(self);
            return SetFromWindowsErr(err);
    }
}

PyDoc_STRVAR(
    Overlapped_DisconnectEx_doc,
    "DisconnectEx(handle, flags) -> Overlapped[None]\n\n"
    "Start overlapped connect.  client_handle should be unbound.");

static PyObject *
Overlapped_DisconnectEx(OverlappedObject *self, PyObject *args)
{
    SOCKET Socket;
    DWORD flags;
    BOOL ret;
    DWORD err;

    if (!PyArg_ParseTuple(args, F_HANDLE F_DWORD, &Socket, &flags))
        return NULL;

    if (self->type != TYPE_NONE) {
        PyErr_SetString(PyExc_ValueError, "operation already attempted");
        return NULL;
    }

    self->type = TYPE_DISCONNECT;
    self->handle = (HANDLE)Socket;

    Py_BEGIN_ALLOW_THREADS
    ret = Py_DisconnectEx(Socket, &self->overlapped, flags, 0);
    Py_END_ALLOW_THREADS

    self->error = err = ret ? ERROR_SUCCESS : WSAGetLastError();
    switch (err) {
        case ERROR_SUCCESS:
        case ERROR_IO_PENDING:
            Py_RETURN_NONE;
        default:
            Overlapped_clear(self);
            return SetFromWindowsErr(err);
    }
}

PyDoc_STRVAR(
    Overlapped_TransmitFile_doc,
    "TransmitFile(socket, file, offset, offset_high, "
    "count_to_write, count_per_send, flags) "
    "-> Overlapped[None]\n\n"
    "Transmit file data over a connected socket.");

static PyObject *
Overlapped_TransmitFile(OverlappedObject *self, PyObject *args)
{
    SOCKET Socket;
    HANDLE File;
    DWORD offset;
    DWORD offset_high;
    DWORD count_to_write;
    DWORD count_per_send;
    DWORD flags;
    BOOL ret;
    DWORD err;

    if (!PyArg_ParseTuple(args,
                          F_HANDLE F_HANDLE F_DWORD F_DWORD
                          F_DWORD F_DWORD F_DWORD,
                          &Socket, &File, &offset, &offset_high,
                          &count_to_write, &count_per_send,
                          &flags))
        return NULL;

    if (self->type != TYPE_NONE) {
        PyErr_SetString(PyExc_ValueError, "operation already attempted");
        return NULL;
    }

    self->type = TYPE_TRANSMIT_FILE;
    self->handle = (HANDLE)Socket;
    self->overlapped.Offset = offset;
    self->overlapped.OffsetHigh = offset_high;

    Py_BEGIN_ALLOW_THREADS
    ret = Py_TransmitFile(Socket, File, count_to_write, count_per_send,
                          &self->overlapped,
                          NULL, flags);
    Py_END_ALLOW_THREADS

    self->error = err = ret ? ERROR_SUCCESS : WSAGetLastError();
    switch (err) {
        case ERROR_SUCCESS:
        case ERROR_IO_PENDING:
            Py_RETURN_NONE;
        default:
            Overlapped_clear(self);
            return SetFromWindowsErr(err);
    }
}

PyDoc_STRVAR(
    Overlapped_ConnectNamedPipe_doc,
    "ConnectNamedPipe(handle) -> Overlapped[None]\n\n"
    "Start overlapped wait for a client to connect.");

static PyObject *
Overlapped_ConnectNamedPipe(OverlappedObject *self, PyObject *args)
{
    HANDLE Pipe;
    BOOL ret;
    DWORD err;

    if (!PyArg_ParseTuple(args, F_HANDLE, &Pipe))
        return NULL;

    if (self->type != TYPE_NONE) {
        PyErr_SetString(PyExc_ValueError, "operation already attempted");
        return NULL;
    }

    self->type = TYPE_CONNECT_NAMED_PIPE;
    self->handle = Pipe;

    Py_BEGIN_ALLOW_THREADS
    ret = ConnectNamedPipe(Pipe, &self->overlapped);
    Py_END_ALLOW_THREADS

    self->error = err = ret ? ERROR_SUCCESS : GetLastError();
    switch (err) {
        case ERROR_PIPE_CONNECTED:
            mark_as_completed(&self->overlapped);
            Py_RETURN_TRUE;
        case ERROR_SUCCESS:
        case ERROR_IO_PENDING:
            Py_RETURN_FALSE;
        default:
            Overlapped_clear(self);
            return SetFromWindowsErr(err);
    }
}

PyDoc_STRVAR(
    ConnectPipe_doc,
    "ConnectPipe(addr) -> pipe_handle\n\n"
    "Connect to the pipe for asynchronous I/O (overlapped).");

static PyObject *
overlapped_ConnectPipe(OverlappedObject *self, PyObject *args)
{
    PyObject *AddressObj;
    wchar_t *Address;
    HANDLE PipeHandle;

    if (!PyArg_ParseTuple(args, "U",  &AddressObj))
        return NULL;

    Address = PyUnicode_AsWideCharString(AddressObj, NULL);
    if (Address == NULL)
        return NULL;

    Py_BEGIN_ALLOW_THREADS
    PipeHandle = CreateFileW(Address,
                             GENERIC_READ | GENERIC_WRITE,
                             0, NULL, OPEN_EXISTING,
                             FILE_FLAG_OVERLAPPED, NULL);
    Py_END_ALLOW_THREADS

    PyMem_Free(Address);
    if (PipeHandle == INVALID_HANDLE_VALUE)
        return SetFromWindowsErr(0);
    return Py_BuildValue(F_HANDLE, PipeHandle);
}

static PyObject*
Overlapped_getaddress(OverlappedObject *self)
{
    return PyLong_FromVoidPtr(&self->overlapped);
}

static PyObject*
Overlapped_getpending(OverlappedObject *self)
{
    return PyBool_FromLong(!HasOverlappedIoCompleted(&self->overlapped) &&
                           self->type != TYPE_NOT_STARTED);
}

static int
Overlapped_traverse(OverlappedObject *self, visitproc visit, void *arg)
{
    switch (self->type) {
    case TYPE_READ:
    case TYPE_ACCEPT:
        Py_VISIT(self->allocated_buffer);
        break;
    case TYPE_WRITE:
    case TYPE_READINTO:
        if (self->user_buffer.obj) {
            Py_VISIT(&self->user_buffer.obj);
        }
        break;
    }
    return 0;
}

// UDP functions

PyDoc_STRVAR(
    WSAConnect_doc,
    "WSAConnect(client_handle, address_as_bytes) -> Overlapped[None]\n\n"
    "Bind a remote address to a connectionless (UDP) socket");

/*
 * Note: WSAConnect does not support Overlapped I/O so this function should
 * _only_ be used for connectionless sockets (UDP).
 */
static PyObject *
overlapped_WSAConnect(PyObject *self, PyObject *args)
{
    SOCKET ConnectSocket;
    PyObject *AddressObj;
    char AddressBuf[sizeof(struct sockaddr_in6)];
    SOCKADDR *Address = (SOCKADDR*)AddressBuf;
    int Length;
    int err;

    if (!PyArg_ParseTuple(args, F_HANDLE "O", &ConnectSocket, &AddressObj)) {
        return NULL;
    }

    Length = sizeof(AddressBuf);
    Length = parse_address(AddressObj, Address, Length);
    if (Length < 0) {
        return NULL;
    }

    Py_BEGIN_ALLOW_THREADS
    // WSAConnect does not support overlapped I/O so this call will
    // successfully complete immediately.
    err = WSAConnect(ConnectSocket, Address, Length,
                        NULL, NULL, NULL, NULL);
    Py_END_ALLOW_THREADS

    if (err == 0) {
        Py_RETURN_NONE;
    }
    else {
        return SetFromWindowsErr(WSAGetLastError());
    }
}

PyDoc_STRVAR(
    Overlapped_WSASendTo_doc,
    "WSASendTo(handle, buf, flags, address_as_bytes) -> "
    "Overlapped[bytes_transferred]\n\n"
    "Start overlapped sendto over a connectionless (UDP) socket");

static PyObject *
Overlapped_WSASendTo(OverlappedObject *self, PyObject *args)
{
    HANDLE handle;
    PyObject *bufobj;
    DWORD flags;
    PyObject *AddressObj;
    char AddressBuf[sizeof(struct sockaddr_in6)];
    SOCKADDR *Address = (SOCKADDR*)AddressBuf;
    int AddressLength;
    DWORD written;
    WSABUF wsabuf;
    int ret;
    DWORD err;

    if (!PyArg_ParseTuple(args, F_HANDLE "O" F_DWORD "O",
                          &handle, &bufobj, &flags, &AddressObj))
    {
        return NULL;
    }

    // Parse the "to" address
    AddressLength = sizeof(AddressBuf);
    AddressLength = parse_address(AddressObj, Address, AddressLength);
    if (AddressLength < 0) {
        return NULL;
    }

    if (self->type != TYPE_NONE) {
        PyErr_SetString(PyExc_ValueError, "operation already attempted");
        return NULL;
    }

    if (!PyArg_Parse(bufobj, "y*", &self->user_buffer)) {
        return NULL;
    }

#if SIZEOF_SIZE_T > SIZEOF_LONG
    if (self->user_buffer.len > (Py_ssize_t)ULONG_MAX) {
        PyBuffer_Release(&self->user_buffer);
        PyErr_SetString(PyExc_ValueError, "buffer too large");
        return NULL;
    }
#endif

    self->type = TYPE_WRITE_TO;
    self->handle = handle;
    wsabuf.len = (DWORD)self->user_buffer.len;
    wsabuf.buf = self->user_buffer.buf;

    Py_BEGIN_ALLOW_THREADS
    ret = WSASendTo((SOCKET)handle, &wsabuf, 1, &written, flags,
                    Address, AddressLength, &self->overlapped, NULL);
    Py_END_ALLOW_THREADS

    self->error = err = (ret == SOCKET_ERROR ? WSAGetLastError() :
                                               ERROR_SUCCESS);

    switch(err) {
                case ERROR_SUCCESS:
                case ERROR_IO_PENDING:
                        Py_RETURN_NONE;
                default:
                        self->type = TYPE_NOT_STARTED;
                        return SetFromWindowsErr(err);
    }
}



PyDoc_STRVAR(
    Overlapped_WSARecvFrom_doc,
    "RecvFile(handle, size, flags) -> Overlapped[(message, (host, port))]\n\n"
    "Start overlapped receive");

static PyObject *
Overlapped_WSARecvFrom(OverlappedObject *self, PyObject *args)
{
    HANDLE handle;
    DWORD size;
    DWORD flags = 0;
    DWORD nread;
    PyObject *buf;
    WSABUF wsabuf;
    int ret;
    DWORD err;

    if (!PyArg_ParseTuple(args, F_HANDLE F_DWORD "|" F_DWORD,
                          &handle, &size, &flags))
    {
        return NULL;
    }

    if (self->type != TYPE_NONE) {
        PyErr_SetString(PyExc_ValueError, "operation already attempted");
        return NULL;
    }

#if SIZEOF_SIZE_T <= SIZEOF_LONG
    size = Py_MIN(size, (DWORD)PY_SSIZE_T_MAX);
#endif
    buf = PyBytes_FromStringAndSize(NULL, Py_MAX(size, 1));
    if (buf == NULL) {
        return NULL;
    }

    wsabuf.len = size;
    wsabuf.buf = PyBytes_AS_STRING(buf);

    self->type = TYPE_READ_FROM;
    self->handle = handle;
    self->read_from.allocated_buffer = buf;
    memset(&self->read_from.address, 0, sizeof(self->read_from.address));
    self->read_from.address_length = sizeof(self->read_from.address);

    Py_BEGIN_ALLOW_THREADS
    ret = WSARecvFrom((SOCKET)handle, &wsabuf, 1, &nread, &flags,
                      (SOCKADDR*)&self->read_from.address,
                      &self->read_from.address_length,
                      &self->overlapped, NULL);
    Py_END_ALLOW_THREADS

    self->error = err = (ret < 0 ? WSAGetLastError() : ERROR_SUCCESS);

    switch(err) {
    case ERROR_BROKEN_PIPE:
        mark_as_completed(&self->overlapped);
        return SetFromWindowsErr(err);
    case ERROR_SUCCESS:
    case ERROR_MORE_DATA:
    case ERROR_IO_PENDING:
        Py_RETURN_NONE;
    default:
        self->type = TYPE_NOT_STARTED;
        return SetFromWindowsErr(err);
    }
}


static PyMethodDef Overlapped_methods[] = {
    {"getresult", (PyCFunction) Overlapped_getresult,
     METH_VARARGS, Overlapped_getresult_doc},
    {"cancel", (PyCFunction) Overlapped_cancel,
     METH_NOARGS, Overlapped_cancel_doc},
    {"ReadFile", (PyCFunction) Overlapped_ReadFile,
     METH_VARARGS, Overlapped_ReadFile_doc},
    {"ReadFileInto", (PyCFunction) Overlapped_ReadFileInto,
     METH_VARARGS, Overlapped_ReadFileInto_doc},
    {"WSARecv", (PyCFunction) Overlapped_WSARecv,
     METH_VARARGS, Overlapped_WSARecv_doc},
    {"WSARecvInto", (PyCFunction) Overlapped_WSARecvInto,
     METH_VARARGS, Overlapped_WSARecvInto_doc},
    {"WriteFile", (PyCFunction) Overlapped_WriteFile,
     METH_VARARGS, Overlapped_WriteFile_doc},
    {"WSASend", (PyCFunction) Overlapped_WSASend,
     METH_VARARGS, Overlapped_WSASend_doc},
    {"AcceptEx", (PyCFunction) Overlapped_AcceptEx,
     METH_VARARGS, Overlapped_AcceptEx_doc},
    {"ConnectEx", (PyCFunction) Overlapped_ConnectEx,
     METH_VARARGS, Overlapped_ConnectEx_doc},
    {"DisconnectEx", (PyCFunction) Overlapped_DisconnectEx,
     METH_VARARGS, Overlapped_DisconnectEx_doc},
    {"TransmitFile", (PyCFunction) Overlapped_TransmitFile,
     METH_VARARGS, Overlapped_TransmitFile_doc},
    {"ConnectNamedPipe", (PyCFunction) Overlapped_ConnectNamedPipe,
     METH_VARARGS, Overlapped_ConnectNamedPipe_doc},
    {"WSARecvFrom", (PyCFunction) Overlapped_WSARecvFrom,
     METH_VARARGS, Overlapped_WSARecvFrom_doc },
    {"WSASendTo", (PyCFunction) Overlapped_WSASendTo,
     METH_VARARGS, Overlapped_WSASendTo_doc },
    {NULL}
};

static PyMemberDef Overlapped_members[] = {
    {"error", T_ULONG,
     offsetof(OverlappedObject, error),
     READONLY, "Error from last operation"},
    {"event", T_HANDLE,
     offsetof(OverlappedObject, overlapped) + offsetof(OVERLAPPED, hEvent),
     READONLY, "Overlapped event handle"},
    {NULL}
};

static PyGetSetDef Overlapped_getsets[] = {
    {"address", (getter)Overlapped_getaddress, NULL,
     "Address of overlapped structure"},
    {"pending", (getter)Overlapped_getpending, NULL,
     "Whether the operation is pending"},
    {NULL},
};

PyTypeObject OverlappedType = {
    PyVarObject_HEAD_INIT(NULL, 0)
    /* tp_name           */ "_overlapped.Overlapped",
    /* tp_basicsize      */ sizeof(OverlappedObject),
    /* tp_itemsize       */ 0,
    /* tp_dealloc        */ (destructor) Overlapped_dealloc,
    /* tp_print          */ 0,
    /* tp_getattr        */ 0,
    /* tp_setattr        */ 0,
    /* tp_reserved       */ 0,
    /* tp_repr           */ 0,
    /* tp_as_number      */ 0,
    /* tp_as_sequence    */ 0,
    /* tp_as_mapping     */ 0,
    /* tp_hash           */ 0,
    /* tp_call           */ 0,
    /* tp_str            */ 0,
    /* tp_getattro       */ 0,
    /* tp_setattro       */ 0,
    /* tp_as_buffer      */ 0,
    /* tp_flags          */ Py_TPFLAGS_DEFAULT,
    /* tp_doc            */ "OVERLAPPED structure wrapper",
    /* tp_traverse       */ (traverseproc)Overlapped_traverse,
    /* tp_clear          */ 0,
    /* tp_richcompare    */ 0,
    /* tp_weaklistoffset */ 0,
    /* tp_iter           */ 0,
    /* tp_iternext       */ 0,
    /* tp_methods        */ Overlapped_methods,
    /* tp_members        */ Overlapped_members,
    /* tp_getset         */ Overlapped_getsets,
    /* tp_base           */ 0,
    /* tp_dict           */ 0,
    /* tp_descr_get      */ 0,
    /* tp_descr_set      */ 0,
    /* tp_dictoffset     */ 0,
    /* tp_init           */ 0,
    /* tp_alloc          */ 0,
    /* tp_new            */ Overlapped_new,
};

static PyMethodDef overlapped_functions[] = {
    {"CreateIoCompletionPort", overlapped_CreateIoCompletionPort,
     METH_VARARGS, CreateIoCompletionPort_doc},
    {"GetQueuedCompletionStatus", overlapped_GetQueuedCompletionStatus,
     METH_VARARGS, GetQueuedCompletionStatus_doc},
    {"PostQueuedCompletionStatus", overlapped_PostQueuedCompletionStatus,
     METH_VARARGS, PostQueuedCompletionStatus_doc},
    {"FormatMessage", overlapped_FormatMessage,
     METH_VARARGS, FormatMessage_doc},
    {"BindLocal", overlapped_BindLocal,
     METH_VARARGS, BindLocal_doc},
    {"RegisterWaitWithQueue", overlapped_RegisterWaitWithQueue,
     METH_VARARGS, RegisterWaitWithQueue_doc},
    {"UnregisterWait", overlapped_UnregisterWait,
     METH_VARARGS, UnregisterWait_doc},
    {"UnregisterWaitEx", overlapped_UnregisterWaitEx,
     METH_VARARGS, UnregisterWaitEx_doc},
    {"CreateEvent", overlapped_CreateEvent,
     METH_VARARGS, CreateEvent_doc},
    {"SetEvent", overlapped_SetEvent,
     METH_VARARGS, SetEvent_doc},
    {"ResetEvent", overlapped_ResetEvent,
     METH_VARARGS, ResetEvent_doc},
    {"ConnectPipe", overlapped_ConnectPipe,
     METH_VARARGS, ConnectPipe_doc},
    {"WSAConnect", overlapped_WSAConnect,
     METH_VARARGS, WSAConnect_doc},
    {NULL}
};

static struct PyModuleDef overlapped_module = {
    PyModuleDef_HEAD_INIT,
    "_overlapped",
    NULL,
    -1,
    overlapped_functions,
    NULL,
    NULL,
    NULL,
    NULL
};

#define WINAPI_CONSTANT(fmt, con) \
    PyDict_SetItemString(d, #con, Py_BuildValue(fmt, con))

PyMODINIT_FUNC
PyInit__overlapped(void)
{
    PyObject *m, *d;

    /* Ensure WSAStartup() called before initializing function pointers */
    m = PyImport_ImportModule("_socket");
    if (!m)
        return NULL;
    Py_DECREF(m);

    if (initialize_function_pointers() < 0)
        return NULL;

    if (PyType_Ready(&OverlappedType) < 0)
        return NULL;

    m = PyModule_Create(&overlapped_module);
    if (PyModule_AddObject(m, "Overlapped", (PyObject *)&OverlappedType) < 0)
        return NULL;

    d = PyModule_GetDict(m);

    WINAPI_CONSTANT(F_DWORD,  ERROR_IO_PENDING);
    WINAPI_CONSTANT(F_DWORD,  ERROR_NETNAME_DELETED);
    WINAPI_CONSTANT(F_DWORD,  ERROR_OPERATION_ABORTED);
    WINAPI_CONSTANT(F_DWORD,  ERROR_SEM_TIMEOUT);
    WINAPI_CONSTANT(F_DWORD,  ERROR_PIPE_BUSY);
    WINAPI_CONSTANT(F_DWORD,  INFINITE);
    WINAPI_CONSTANT(F_HANDLE, INVALID_HANDLE_VALUE);
    WINAPI_CONSTANT(F_HANDLE, NULL);
    WINAPI_CONSTANT(F_DWORD,  SO_UPDATE_ACCEPT_CONTEXT);
    WINAPI_CONSTANT(F_DWORD,  SO_UPDATE_CONNECT_CONTEXT);
    WINAPI_CONSTANT(F_DWORD,  TF_REUSE_SOCKET);

    return m;
}<|MERGE_RESOLUTION|>--- conflicted
+++ resolved
@@ -582,32 +582,6 @@
 Overlapped_clear(OverlappedObject *self)
 {
     switch (self->type) {
-<<<<<<< HEAD
-		case TYPE_READ:
-		case TYPE_ACCEPT:
-			Py_CLEAR(self->allocated_buffer);
-			break;
-		case TYPE_READ_FROM:
-			// An initial call to WSARecvFrom will only allocate the buffer.
-			// The result tuple of (message, address) is only
-			// allocated _after_ a message has been received.
-			if(self->read_from.result) {
-				// We've received a message, free the result tuple.
-				Py_CLEAR(self->read_from.result);
-			}
-			if(self->read_from.allocated_buffer) {
-				Py_CLEAR(self->read_from.allocated_buffer);
-			}
-			break;
-		case TYPE_WRITE:
-		case TYPE_WRITE_TO:
-		case TYPE_READINTO:
-			if (self->user_buffer.obj) {
-				PyBuffer_Release(&self->user_buffer);
-			}
-			break;
-	}
-=======
         case TYPE_READ:
         case TYPE_ACCEPT: {
             Py_CLEAR(self->allocated_buffer);
@@ -635,7 +609,6 @@
             break;
         }
     }
->>>>>>> 87679d78
     self->type = TYPE_NOT_STARTED;
     return 0;
 }
