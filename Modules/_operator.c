--- conflicted
+++ resolved
@@ -2,15 +2,9 @@
 #include "pycore_modsupport.h"    // _PyArg_NoKwnames()
 #include "pycore_moduleobject.h"  // _PyModule_GetState()
 #include "pycore_pystate.h"       // _PyInterpreterState_GET()
-<<<<<<< HEAD
-#include "pycore_unicodeobject.h" // _PyUnicode_InternMortal()
-#include "pycore_tuple.h"         // _PyTuple_ITEMS()
-#include "pycore_typeobject.h"    // _PyType_GetModuleState()
-=======
 #include "pycore_tuple.h"         // _PyTuple_ITEMS()
 #include "pycore_typeobject.h"    // _PyType_GetModuleState()
 #include "pycore_unicodeobject.h" // _PyUnicode_InternMortal()
->>>>>>> 978e37bb
 
 
 #include "clinic/_operator.c.h"
