#include "Python.h"
#include "pycore_modsupport.h"    // _PyArg_NoKwnames()
#include "pycore_moduleobject.h"  // _PyModule_GetState()
<<<<<<< HEAD
#include "structmember.h"
=======
#include "pycore_runtime.h"       // _Py_ID()

#include "structmember.h"         // PyMemberDef
>>>>>>> a293fa59
#include "clinic/_operator.c.h"

typedef struct {
    PyObject *itemgetter_type;
    PyObject *attrgetter_type;
    PyObject *methodcaller_type;
} _operator_state;

static inline _operator_state*
get_operator_state(PyObject *module)
{
    void *state = _PyModule_GetState(module);
    assert(state != NULL);
    return (_operator_state *)state;
}

/*[clinic input]
module _operator
[clinic start generated code]*/
/*[clinic end generated code: output=da39a3ee5e6b4b0d input=672ecf48487521e7]*/

PyDoc_STRVAR(operator_doc,
"Operator interface.\n\
\n\
This module exports a set of functions implemented in C corresponding\n\
to the intrinsic operators of Python.  For example, operator.add(x, y)\n\
is equivalent to the expression x+y.  The function names are those\n\
used for special methods; variants without leading and trailing\n\
'__' are also provided for convenience.");


/*[clinic input]
_operator.truth -> bool

    a: object
    /

Return True if a is true, False otherwise.
[clinic start generated code]*/

static int
_operator_truth_impl(PyObject *module, PyObject *a)
/*[clinic end generated code: output=eaf87767234fa5d7 input=bc74a4cd90235875]*/
{
    return PyObject_IsTrue(a);
}

/*[clinic input]
_operator.add

    a: object
    b: object
    /

Same as a + b.
[clinic start generated code]*/

static PyObject *
_operator_add_impl(PyObject *module, PyObject *a, PyObject *b)
/*[clinic end generated code: output=8292984204f45164 input=5efe3bff856ac215]*/
{
    return PyNumber_Add(a, b);
}

/*[clinic input]
_operator.sub = _operator.add

Same as a - b.
[clinic start generated code]*/

static PyObject *
_operator_sub_impl(PyObject *module, PyObject *a, PyObject *b)
/*[clinic end generated code: output=4adfc3b888c1ee2e input=6494c6b100b8e795]*/
{
    return PyNumber_Subtract(a, b);
}

/*[clinic input]
_operator.mul = _operator.add

Same as a * b.
[clinic start generated code]*/

static PyObject *
_operator_mul_impl(PyObject *module, PyObject *a, PyObject *b)
/*[clinic end generated code: output=d24d66f55a01944c input=2368615b4358b70d]*/
{
    return PyNumber_Multiply(a, b);
}

/*[clinic input]
_operator.matmul = _operator.add

Same as a @ b.
[clinic start generated code]*/

static PyObject *
_operator_matmul_impl(PyObject *module, PyObject *a, PyObject *b)
/*[clinic end generated code: output=a20d917eb35d0101 input=9ab304e37fb42dd4]*/
{
    return PyNumber_MatrixMultiply(a, b);
}

/*[clinic input]
_operator.floordiv = _operator.add

Same as a // b.
[clinic start generated code]*/

static PyObject *
_operator_floordiv_impl(PyObject *module, PyObject *a, PyObject *b)
/*[clinic end generated code: output=df26b71a60589f99 input=bb2e88ba446c612c]*/
{
    return PyNumber_FloorDivide(a, b);
}

/*[clinic input]
_operator.truediv = _operator.add

Same as a / b.
[clinic start generated code]*/

static PyObject *
_operator_truediv_impl(PyObject *module, PyObject *a, PyObject *b)
/*[clinic end generated code: output=0e6a959944d77719 input=ecbb947673f4eb1f]*/
{
    return PyNumber_TrueDivide(a, b);
}

/*[clinic input]
_operator.mod = _operator.add

Same as a % b.
[clinic start generated code]*/

static PyObject *
_operator_mod_impl(PyObject *module, PyObject *a, PyObject *b)
/*[clinic end generated code: output=9519822f0bbec166 input=102e19b422342ac1]*/
{
    return PyNumber_Remainder(a, b);
}

/*[clinic input]
_operator.neg

    a: object
    /

Same as -a.
[clinic start generated code]*/

static PyObject *
_operator_neg(PyObject *module, PyObject *a)
/*[clinic end generated code: output=36e08ecfc6a1c08c input=84f09bdcf27c96ec]*/
{
    return PyNumber_Negative(a);
}

/*[clinic input]
_operator.pos = _operator.neg

Same as +a.
[clinic start generated code]*/

static PyObject *
_operator_pos(PyObject *module, PyObject *a)
/*[clinic end generated code: output=dad7a126221dd091 input=b6445b63fddb8772]*/
{
    return PyNumber_Positive(a);
}

/*[clinic input]
_operator.abs = _operator.neg

Same as abs(a).
[clinic start generated code]*/

static PyObject *
_operator_abs(PyObject *module, PyObject *a)
/*[clinic end generated code: output=1389a93ba053ea3e input=341d07ba86f58039]*/
{
    return PyNumber_Absolute(a);
}

/*[clinic input]
_operator.inv = _operator.neg

Same as ~a.
[clinic start generated code]*/

static PyObject *
_operator_inv(PyObject *module, PyObject *a)
/*[clinic end generated code: output=a56875ba075ee06d input=b01a4677739f6eb2]*/
{
    return PyNumber_Invert(a);
}

/*[clinic input]
_operator.invert = _operator.neg

Same as ~a.
[clinic start generated code]*/

static PyObject *
_operator_invert(PyObject *module, PyObject *a)
/*[clinic end generated code: output=406b5aa030545fcc input=7f2d607176672e55]*/
{
    return PyNumber_Invert(a);
}

/*[clinic input]
_operator.lshift = _operator.add

Same as a << b.
[clinic start generated code]*/

static PyObject *
_operator_lshift_impl(PyObject *module, PyObject *a, PyObject *b)
/*[clinic end generated code: output=37f7e52c41435bd8 input=746e8a160cbbc9eb]*/
{
    return PyNumber_Lshift(a, b);
}

/*[clinic input]
_operator.rshift = _operator.add

Same as a >> b.
[clinic start generated code]*/

static PyObject *
_operator_rshift_impl(PyObject *module, PyObject *a, PyObject *b)
/*[clinic end generated code: output=4593c7ef30ec2ee3 input=d2c85bb5a64504c2]*/
{
    return PyNumber_Rshift(a, b);
}

/*[clinic input]
_operator.not_ = _operator.truth

Same as not a.
[clinic start generated code]*/

static int
_operator_not__impl(PyObject *module, PyObject *a)
/*[clinic end generated code: output=743f9c24a09759ef input=854156d50804d9b8]*/
{
    return PyObject_Not(a);
}

/*[clinic input]
_operator.and_ = _operator.add

Same as a & b.
[clinic start generated code]*/

static PyObject *
_operator_and__impl(PyObject *module, PyObject *a, PyObject *b)
/*[clinic end generated code: output=93c4fe88f7b76d9e input=4f3057c90ec4c99f]*/
{
    return PyNumber_And(a, b);
}

/*[clinic input]
_operator.xor = _operator.add

Same as a ^ b.
[clinic start generated code]*/

static PyObject *
_operator_xor_impl(PyObject *module, PyObject *a, PyObject *b)
/*[clinic end generated code: output=b24cd8b79fde0004 input=3c5cfa7253d808dd]*/
{
    return PyNumber_Xor(a, b);
}

/*[clinic input]
_operator.or_ = _operator.add

Same as a | b.
[clinic start generated code]*/

static PyObject *
_operator_or__impl(PyObject *module, PyObject *a, PyObject *b)
/*[clinic end generated code: output=58024867b8d90461 input=b40c6c44f7c79c09]*/
{
    return PyNumber_Or(a, b);
}

/*[clinic input]
_operator.iadd = _operator.add

Same as a += b.
[clinic start generated code]*/

static PyObject *
_operator_iadd_impl(PyObject *module, PyObject *a, PyObject *b)
/*[clinic end generated code: output=07dc627832526eb5 input=d22a91c07ac69227]*/
{
    return PyNumber_InPlaceAdd(a, b);
}

/*[clinic input]
_operator.isub = _operator.add

Same as a -= b.
[clinic start generated code]*/

static PyObject *
_operator_isub_impl(PyObject *module, PyObject *a, PyObject *b)
/*[clinic end generated code: output=4513467d23b5e0b1 input=4591b00d0a0ccafd]*/
{
    return PyNumber_InPlaceSubtract(a, b);
}

/*[clinic input]
_operator.imul = _operator.add

Same as a *= b.
[clinic start generated code]*/

static PyObject *
_operator_imul_impl(PyObject *module, PyObject *a, PyObject *b)
/*[clinic end generated code: output=5e87dacd19a71eab input=0e01fb8631e1b76f]*/
{
    return PyNumber_InPlaceMultiply(a, b);
}

/*[clinic input]
_operator.imatmul = _operator.add

Same as a @= b.
[clinic start generated code]*/

static PyObject *
_operator_imatmul_impl(PyObject *module, PyObject *a, PyObject *b)
/*[clinic end generated code: output=d603cbdf716ce519 input=bb614026372cd542]*/
{
    return PyNumber_InPlaceMatrixMultiply(a, b);
}

/*[clinic input]
_operator.ifloordiv = _operator.add

Same as a //= b.
[clinic start generated code]*/

static PyObject *
_operator_ifloordiv_impl(PyObject *module, PyObject *a, PyObject *b)
/*[clinic end generated code: output=535336048c681794 input=9df3b5021cff4ca1]*/
{
    return PyNumber_InPlaceFloorDivide(a, b);
}

/*[clinic input]
_operator.itruediv = _operator.add

Same as a /= b.
[clinic start generated code]*/

static PyObject *
_operator_itruediv_impl(PyObject *module, PyObject *a, PyObject *b)
/*[clinic end generated code: output=28017fbd3563952f input=9a1ee01608f5f590]*/
{
    return PyNumber_InPlaceTrueDivide(a, b);
}

/*[clinic input]
_operator.imod = _operator.add

Same as a %= b.
[clinic start generated code]*/

static PyObject *
_operator_imod_impl(PyObject *module, PyObject *a, PyObject *b)
/*[clinic end generated code: output=f7c540ae0fc70904 input=d0c384a3ce38e1dd]*/
{
    return PyNumber_InPlaceRemainder(a, b);
}

/*[clinic input]
_operator.ilshift = _operator.add

Same as a <<= b.
[clinic start generated code]*/

static PyObject *
_operator_ilshift_impl(PyObject *module, PyObject *a, PyObject *b)
/*[clinic end generated code: output=e73a8fee1ac18749 input=e21b6b310f54572e]*/
{
    return PyNumber_InPlaceLshift(a, b);
}

/*[clinic input]
_operator.irshift = _operator.add

Same as a >>= b.
[clinic start generated code]*/

static PyObject *
_operator_irshift_impl(PyObject *module, PyObject *a, PyObject *b)
/*[clinic end generated code: output=97f2af6b5ff2ed81 input=6778dbd0f6e1ec16]*/
{
    return PyNumber_InPlaceRshift(a, b);
}

/*[clinic input]
_operator.iand = _operator.add

Same as a &= b.
[clinic start generated code]*/

static PyObject *
_operator_iand_impl(PyObject *module, PyObject *a, PyObject *b)
/*[clinic end generated code: output=4599e9d40cbf7d00 input=71dfd8e70c156a7b]*/
{
    return PyNumber_InPlaceAnd(a, b);
}

/*[clinic input]
_operator.ixor = _operator.add

Same as a ^= b.
[clinic start generated code]*/

static PyObject *
_operator_ixor_impl(PyObject *module, PyObject *a, PyObject *b)
/*[clinic end generated code: output=5ff881766872be03 input=695c32bec0604d86]*/
{
    return PyNumber_InPlaceXor(a, b);
}

/*[clinic input]
_operator.ior = _operator.add

Same as a |= b.
[clinic start generated code]*/

static PyObject *
_operator_ior_impl(PyObject *module, PyObject *a, PyObject *b)
/*[clinic end generated code: output=48aac319445bf759 input=8f01d03eda9920cf]*/
{
    return PyNumber_InPlaceOr(a, b);
}

/*[clinic input]
_operator.concat = _operator.add

Same as a + b, for a and b sequences.
[clinic start generated code]*/

static PyObject *
_operator_concat_impl(PyObject *module, PyObject *a, PyObject *b)
/*[clinic end generated code: output=80028390942c5f11 input=8544ccd5341a3658]*/
{
    return PySequence_Concat(a, b);
}

/*[clinic input]
_operator.iconcat = _operator.add

Same as a += b, for a and b sequences.
[clinic start generated code]*/

static PyObject *
_operator_iconcat_impl(PyObject *module, PyObject *a, PyObject *b)
/*[clinic end generated code: output=3ea0a162ebb2e26d input=8f5fe5722fcd837e]*/
{
    return PySequence_InPlaceConcat(a, b);
}

/*[clinic input]
_operator.contains -> bool

    a: object
    b: object
    /

Same as b in a (note reversed operands).
[clinic start generated code]*/

static int
_operator_contains_impl(PyObject *module, PyObject *a, PyObject *b)
/*[clinic end generated code: output=413b4dbe82b6ffc1 input=9122a69b505fde13]*/
{
    return PySequence_Contains(a, b);
}

/*[clinic input]
_operator.indexOf -> Py_ssize_t

    a: object
    b: object
    /

Return the first index of b in a.
[clinic start generated code]*/

static Py_ssize_t
_operator_indexOf_impl(PyObject *module, PyObject *a, PyObject *b)
/*[clinic end generated code: output=c6226d8e0fb60fa6 input=8be2e43b6a6fffe3]*/
{
    return PySequence_Index(a, b);
}

/*[clinic input]
_operator.countOf = _operator.indexOf

Return the number of items in a which are, or which equal, b.
[clinic start generated code]*/

static Py_ssize_t
_operator_countOf_impl(PyObject *module, PyObject *a, PyObject *b)
/*[clinic end generated code: output=9e1623197daf3382 input=93ea57f170f3f0bb]*/
{
    return PySequence_Count(a, b);
}

/*[clinic input]
_operator.getitem

    a: object
    b: object
    /

Same as a[b].
[clinic start generated code]*/

static PyObject *
_operator_getitem_impl(PyObject *module, PyObject *a, PyObject *b)
/*[clinic end generated code: output=6c8d8101a676e594 input=6682797320e48845]*/
{
    return PyObject_GetItem(a, b);
}

/*[clinic input]
_operator.setitem

    a: object
    b: object
    c: object
    /

Same as a[b] = c.
[clinic start generated code]*/

static PyObject *
_operator_setitem_impl(PyObject *module, PyObject *a, PyObject *b,
                       PyObject *c)
/*[clinic end generated code: output=1324f9061ae99e25 input=ceaf453c4d3a58df]*/
{
    if (-1 == PyObject_SetItem(a, b, c))
        return NULL;
    Py_RETURN_NONE;
}

/*[clinic input]
_operator.delitem = _operator.getitem

Same as del a[b].
[clinic start generated code]*/

static PyObject *
_operator_delitem_impl(PyObject *module, PyObject *a, PyObject *b)
/*[clinic end generated code: output=db18f61506295799 input=991bec56a0d3ec7f]*/
{
    if (-1 == PyObject_DelItem(a, b))
        return NULL;
    Py_RETURN_NONE;
}

/*[clinic input]
_operator.eq

    a: object
    b: object
    /

Same as a == b.
[clinic start generated code]*/

static PyObject *
_operator_eq_impl(PyObject *module, PyObject *a, PyObject *b)
/*[clinic end generated code: output=8d7d46ed4135677c input=586fca687a95a83f]*/
{
    return PyObject_RichCompare(a, b, Py_EQ);
}

/*[clinic input]
_operator.ne = _operator.eq

Same as a != b.
[clinic start generated code]*/

static PyObject *
_operator_ne_impl(PyObject *module, PyObject *a, PyObject *b)
/*[clinic end generated code: output=c99bd0c3a4c01297 input=5d88f23d35e9abac]*/
{
    return PyObject_RichCompare(a, b, Py_NE);
}

/*[clinic input]
_operator.lt = _operator.eq

Same as a < b.
[clinic start generated code]*/

static PyObject *
_operator_lt_impl(PyObject *module, PyObject *a, PyObject *b)
/*[clinic end generated code: output=082d7c45c440e535 input=34a59ad6d39d3a2b]*/
{
    return PyObject_RichCompare(a, b, Py_LT);
}

/*[clinic input]
_operator.le = _operator.eq

Same as a <= b.
[clinic start generated code]*/

static PyObject *
_operator_le_impl(PyObject *module, PyObject *a, PyObject *b)
/*[clinic end generated code: output=00970a2923d0ae17 input=b812a7860a0bef44]*/
{
    return PyObject_RichCompare(a, b, Py_LE);
}

/*[clinic input]
_operator.gt = _operator.eq

Same as a > b.
[clinic start generated code]*/

static PyObject *
_operator_gt_impl(PyObject *module, PyObject *a, PyObject *b)
/*[clinic end generated code: output=8d373349ecf25641 input=9bdb45b995ada35b]*/
{
    return PyObject_RichCompare(a, b, Py_GT);
}

/*[clinic input]
_operator.ge = _operator.eq

Same as a >= b.
[clinic start generated code]*/

static PyObject *
_operator_ge_impl(PyObject *module, PyObject *a, PyObject *b)
/*[clinic end generated code: output=7ce3882256d4b137 input=cf1dc4a5ca9c35f5]*/
{
    return PyObject_RichCompare(a, b, Py_GE);
}

/*[clinic input]
_operator.pow = _operator.add

Same as a ** b.
[clinic start generated code]*/

static PyObject *
_operator_pow_impl(PyObject *module, PyObject *a, PyObject *b)
/*[clinic end generated code: output=09e668ad50036120 input=690b40f097ab1637]*/
{
    return PyNumber_Power(a, b, Py_None);
}

/*[clinic input]
_operator.ipow = _operator.add

Same as a **= b.
[clinic start generated code]*/

static PyObject *
_operator_ipow_impl(PyObject *module, PyObject *a, PyObject *b)
/*[clinic end generated code: output=7189ff4d4367c808 input=f00623899d07499a]*/
{
    return PyNumber_InPlacePower(a, b, Py_None);
}

/*[clinic input]
_operator.index

    a: object
    /

Same as a.__index__()
[clinic start generated code]*/

static PyObject *
_operator_index(PyObject *module, PyObject *a)
/*[clinic end generated code: output=d972b0764ac305fc input=6f54d50ea64a579c]*/
{
    return PyNumber_Index(a);
}

/*[clinic input]
_operator.is_ = _operator.add

Same as a is b.
[clinic start generated code]*/

static PyObject *
_operator_is__impl(PyObject *module, PyObject *a, PyObject *b)
/*[clinic end generated code: output=bcd47a402e482e1d input=5fa9b97df03c427f]*/
{
    PyObject *result = Py_Is(a, b) ? Py_True : Py_False;
    return Py_NewRef(result);
}

/*[clinic input]
_operator.is_not = _operator.add

Same as a is not b.
[clinic start generated code]*/

static PyObject *
_operator_is_not_impl(PyObject *module, PyObject *a, PyObject *b)
/*[clinic end generated code: output=491a1f2f81f6c7f9 input=5a93f7e1a93535f1]*/
{
    PyObject *result;
    result = (a != b) ? Py_True : Py_False;
    return Py_NewRef(result);
}

/* compare_digest **********************************************************/

/*
 * timing safe compare
 *
 * Returns 1 if the strings are equal.
 * In case of len(a) != len(b) the function tries to keep the timing
 * dependent on the length of b. CPU cache locality may still alter timing
 * a bit.
 */
static int
_tscmp(const unsigned char *a, const unsigned char *b,
        Py_ssize_t len_a, Py_ssize_t len_b)
{
    /* The volatile type declarations make sure that the compiler has no
     * chance to optimize and fold the code in any way that may change
     * the timing.
     */
    volatile Py_ssize_t length;
    volatile const unsigned char *left;
    volatile const unsigned char *right;
    Py_ssize_t i;
    volatile unsigned char result;

    /* loop count depends on length of b */
    length = len_b;
    left = NULL;
    right = b;

    /* don't use else here to keep the amount of CPU instructions constant,
     * volatile forces re-evaluation
     *  */
    if (len_a == length) {
        left = *((volatile const unsigned char**)&a);
        result = 0;
    }
    if (len_a != length) {
        left = b;
        result = 1;
    }

    for (i=0; i < length; i++) {
        result |= *left++ ^ *right++;
    }

    return (result == 0);
}

/*[clinic input]
_operator.length_hint -> Py_ssize_t

    obj: object
    default: Py_ssize_t = 0
    /

Return an estimate of the number of items in obj.

This is useful for presizing containers when building from an iterable.

If the object supports len(), the result will be exact.
Otherwise, it may over- or under-estimate by an arbitrary amount.
The result will be an integer >= 0.
[clinic start generated code]*/

static Py_ssize_t
_operator_length_hint_impl(PyObject *module, PyObject *obj,
                           Py_ssize_t default_value)
/*[clinic end generated code: output=01d469edc1d612ad input=65ed29f04401e96a]*/
{
    return PyObject_LengthHint(obj, default_value);
}

/* NOTE: Keep in sync with _hashopenssl.c implementation. */

/*[clinic input]
_operator._compare_digest = _operator.eq

Return 'a == b'.

This function uses an approach designed to prevent
timing analysis, making it appropriate for cryptography.

a and b must both be of the same type: either str (ASCII only),
or any bytes-like object.

Note: If a and b are of different lengths, or if an error occurs,
a timing attack could theoretically reveal information about the
types and lengths of a and b--but not their values.
[clinic start generated code]*/

static PyObject *
_operator__compare_digest_impl(PyObject *module, PyObject *a, PyObject *b)
/*[clinic end generated code: output=11d452bdd3a23cbc input=9ac7e2c4e30bc356]*/
{
    int rc;

    /* ASCII unicode string */
    if(PyUnicode_Check(a) && PyUnicode_Check(b)) {
        if (!PyUnicode_IS_ASCII(a) || !PyUnicode_IS_ASCII(b)) {
            PyErr_SetString(PyExc_TypeError,
                            "comparing strings with non-ASCII characters is "
                            "not supported");
            return NULL;
        }

        rc = _tscmp(PyUnicode_DATA(a),
                    PyUnicode_DATA(b),
                    PyUnicode_GET_LENGTH(a),
                    PyUnicode_GET_LENGTH(b));
    }
    /* fallback to buffer interface for bytes, bytearray and other */
    else {
        Py_buffer view_a;
        Py_buffer view_b;

        if (PyObject_CheckBuffer(a) == 0 && PyObject_CheckBuffer(b) == 0) {
            PyErr_Format(PyExc_TypeError,
                         "unsupported operand types(s) or combination of types: "
                         "'%.100s' and '%.100s'",
                         Py_TYPE(a)->tp_name, Py_TYPE(b)->tp_name);
            return NULL;
        }

        if (PyObject_GetBuffer(a, &view_a, PyBUF_SIMPLE) == -1) {
            return NULL;
        }
        if (view_a.ndim > 1) {
            PyErr_SetString(PyExc_BufferError,
                            "Buffer must be single dimension");
            PyBuffer_Release(&view_a);
            return NULL;
        }

        if (PyObject_GetBuffer(b, &view_b, PyBUF_SIMPLE) == -1) {
            PyBuffer_Release(&view_a);
            return NULL;
        }
        if (view_b.ndim > 1) {
            PyErr_SetString(PyExc_BufferError,
                            "Buffer must be single dimension");
            PyBuffer_Release(&view_a);
            PyBuffer_Release(&view_b);
            return NULL;
        }

        rc = _tscmp((const unsigned char*)view_a.buf,
                    (const unsigned char*)view_b.buf,
                    view_a.len,
                    view_b.len);

        PyBuffer_Release(&view_a);
        PyBuffer_Release(&view_b);
    }

    return PyBool_FromLong(rc);
}

PyDoc_STRVAR(_operator_call__doc__,
"call($module, obj, /, *args, **kwargs)\n"
"--\n"
"\n"
"Same as obj(*args, **kwargs).");

#define _OPERATOR_CALL_METHODDEF    \
    {"call", _PyCFunction_CAST(_operator_call), METH_FASTCALL | METH_KEYWORDS, _operator_call__doc__},

static PyObject *
_operator_call(PyObject *module, PyObject *const *args, Py_ssize_t nargs, PyObject *kwnames)
{
    if (!_PyArg_CheckPositional("call", nargs, 1, PY_SSIZE_T_MAX)) {
        return NULL;
    }
    return PyObject_Vectorcall(
            args[0],
            &args[1], (PyVectorcall_NARGS(nargs) - 1) | PY_VECTORCALL_ARGUMENTS_OFFSET,
            kwnames);
}

/* operator methods **********************************************************/

static struct PyMethodDef operator_methods[] = {

    _OPERATOR_TRUTH_METHODDEF
    _OPERATOR_CONTAINS_METHODDEF
    _OPERATOR_INDEXOF_METHODDEF
    _OPERATOR_COUNTOF_METHODDEF
    _OPERATOR_IS__METHODDEF
    _OPERATOR_IS_NOT_METHODDEF
    _OPERATOR_INDEX_METHODDEF
    _OPERATOR_ADD_METHODDEF
    _OPERATOR_SUB_METHODDEF
    _OPERATOR_MUL_METHODDEF
    _OPERATOR_MATMUL_METHODDEF
    _OPERATOR_FLOORDIV_METHODDEF
    _OPERATOR_TRUEDIV_METHODDEF
    _OPERATOR_MOD_METHODDEF
    _OPERATOR_NEG_METHODDEF
    _OPERATOR_POS_METHODDEF
    _OPERATOR_ABS_METHODDEF
    _OPERATOR_INV_METHODDEF
    _OPERATOR_INVERT_METHODDEF
    _OPERATOR_LSHIFT_METHODDEF
    _OPERATOR_RSHIFT_METHODDEF
    _OPERATOR_NOT__METHODDEF
    _OPERATOR_AND__METHODDEF
    _OPERATOR_XOR_METHODDEF
    _OPERATOR_OR__METHODDEF
    _OPERATOR_IADD_METHODDEF
    _OPERATOR_ISUB_METHODDEF
    _OPERATOR_IMUL_METHODDEF
    _OPERATOR_IMATMUL_METHODDEF
    _OPERATOR_IFLOORDIV_METHODDEF
    _OPERATOR_ITRUEDIV_METHODDEF
    _OPERATOR_IMOD_METHODDEF
    _OPERATOR_ILSHIFT_METHODDEF
    _OPERATOR_IRSHIFT_METHODDEF
    _OPERATOR_IAND_METHODDEF
    _OPERATOR_IXOR_METHODDEF
    _OPERATOR_IOR_METHODDEF
    _OPERATOR_CONCAT_METHODDEF
    _OPERATOR_ICONCAT_METHODDEF
    _OPERATOR_GETITEM_METHODDEF
    _OPERATOR_SETITEM_METHODDEF
    _OPERATOR_DELITEM_METHODDEF
    _OPERATOR_POW_METHODDEF
    _OPERATOR_IPOW_METHODDEF
    _OPERATOR_EQ_METHODDEF
    _OPERATOR_NE_METHODDEF
    _OPERATOR_LT_METHODDEF
    _OPERATOR_LE_METHODDEF
    _OPERATOR_GT_METHODDEF
    _OPERATOR_GE_METHODDEF
    _OPERATOR__COMPARE_DIGEST_METHODDEF
    _OPERATOR_LENGTH_HINT_METHODDEF
    _OPERATOR_CALL_METHODDEF
    {NULL,              NULL}           /* sentinel */

};

/* itemgetter object **********************************************************/

typedef struct {
    PyObject_HEAD
    Py_ssize_t nitems;
    PyObject *item;
    Py_ssize_t index; // -1 unless *item* is a single non-negative integer index
    vectorcallfunc vectorcall;
} itemgetterobject;

// Forward declarations
static PyObject *
itemgetter_vectorcall(PyObject *, PyObject *const *, size_t, PyObject *);
static PyObject *
itemgetter_call_impl(itemgetterobject *, PyObject *);

/* AC 3.5: treats first argument as an iterable, otherwise uses *args */
static PyObject *
itemgetter_new(PyTypeObject *type, PyObject *args, PyObject *kwds)
{
    itemgetterobject *ig;
    PyObject *item;
    Py_ssize_t nitems;
    Py_ssize_t index;

    if (!_PyArg_NoKeywords("itemgetter", kwds))
        return NULL;

    nitems = PyTuple_GET_SIZE(args);
    if (nitems <= 1) {
        if (!PyArg_UnpackTuple(args, "itemgetter", 1, 1, &item))
            return NULL;
    } else {
        item = args;
    }
    _operator_state *state = _PyType_GetModuleState(type);
    /* create itemgetterobject structure */
    ig = PyObject_GC_New(itemgetterobject, (PyTypeObject *) state->itemgetter_type);
    if (ig == NULL) {
        return NULL;
    }

    ig->item = Py_NewRef(item);
    ig->nitems = nitems;
    ig->index = -1;
    if (PyLong_CheckExact(item)) {
        index = PyLong_AsSsize_t(item);
        if (index < 0) {
            /* If we get here, then either the index conversion failed
             * due to being out of range, or the index was a negative
             * integer.  Either way, we clear any possible exception
             * and fall back to the slow path, where ig->index is -1.
             */
            PyErr_Clear();
        }
        else {
            ig->index = index;
        }
    }

    ig->vectorcall = (vectorcallfunc)itemgetter_vectorcall;
    PyObject_GC_Track(ig);
    return (PyObject *)ig;
}

static int
itemgetter_clear(itemgetterobject *ig)
{
    Py_CLEAR(ig->item);
    return 0;
}

static void
itemgetter_dealloc(itemgetterobject *ig)
{
    PyTypeObject *tp = Py_TYPE(ig);
    PyObject_GC_UnTrack(ig);
    (void)itemgetter_clear(ig);
    tp->tp_free(ig);
    Py_DECREF(tp);
}

static int
itemgetter_traverse(itemgetterobject *ig, visitproc visit, void *arg)
{
    Py_VISIT(Py_TYPE(ig));
    Py_VISIT(ig->item);
    return 0;
}

static PyObject *
itemgetter_call(itemgetterobject *ig, PyObject *args, PyObject *kw)
{
    assert(PyTuple_CheckExact(args));
    if (!_PyArg_NoKeywords("itemgetter", kw))
        return NULL;
    if (!_PyArg_CheckPositional("itemgetter", PyTuple_GET_SIZE(args), 1, 1))
        return NULL;
    return itemgetter_call_impl(ig, PyTuple_GET_ITEM(args, 0));
}

static PyObject *
itemgetter_vectorcall(PyObject *ig, PyObject *const *args,
                      size_t nargsf, PyObject *kwnames)
{
    if (!_PyArg_NoKwnames("itemgetter", kwnames)) {
        return NULL;
    }
    Py_ssize_t nargs = PyVectorcall_NARGS(nargsf);
    if (!_PyArg_CheckPositional("itemgetter", nargs, 1, 1)) {
        return NULL;
    }
    return itemgetter_call_impl((itemgetterobject *)ig, args[0]);
}

static PyObject *
itemgetter_call_impl(itemgetterobject *ig, PyObject *obj)
{
    PyObject *result;
    Py_ssize_t i, nitems=ig->nitems;
    if (nitems == 1) {
        if (ig->index >= 0
            && PyTuple_CheckExact(obj)
            && ig->index < PyTuple_GET_SIZE(obj))
        {
            result = PyTuple_GET_ITEM(obj, ig->index);
            return Py_NewRef(result);
        }
        return PyObject_GetItem(obj, ig->item);
    }

    assert(PyTuple_Check(ig->item));
    assert(PyTuple_GET_SIZE(ig->item) == nitems);

    result = PyTuple_New(nitems);
    if (result == NULL)
        return NULL;

    for (i=0 ; i < nitems ; i++) {
        PyObject *item, *val;
        item = PyTuple_GET_ITEM(ig->item, i);
        val = PyObject_GetItem(obj, item);
        if (val == NULL) {
            Py_DECREF(result);
            return NULL;
        }
        PyTuple_SET_ITEM(result, i, val);
    }
    return result;
}

static PyObject *
itemgetter_repr(itemgetterobject *ig)
{
    PyObject *repr;
    const char *reprfmt;

    int status = Py_ReprEnter((PyObject *)ig);
    if (status != 0) {
        if (status < 0)
            return NULL;
        return PyUnicode_FromFormat("%s(...)", Py_TYPE(ig)->tp_name);
    }

    reprfmt = ig->nitems == 1 ? "%s(%R)" : "%s%R";
    repr = PyUnicode_FromFormat(reprfmt, Py_TYPE(ig)->tp_name, ig->item);
    Py_ReprLeave((PyObject *)ig);
    return repr;
}

static PyObject *
itemgetter_reduce(itemgetterobject *ig, PyObject *Py_UNUSED(ignored))
{
    if (ig->nitems == 1)
        return Py_BuildValue("O(O)", Py_TYPE(ig), ig->item);
    return PyTuple_Pack(2, Py_TYPE(ig), ig->item);
}

PyDoc_STRVAR(reduce_doc, "Return state information for pickling");

static PyMethodDef itemgetter_methods[] = {
    {"__reduce__", (PyCFunction)itemgetter_reduce, METH_NOARGS,
     reduce_doc},
    {NULL}
};

static PyMemberDef itemgetter_members[] = {
    {"__vectorcalloffset__", T_PYSSIZET, offsetof(itemgetterobject, vectorcall), READONLY},
    {NULL} /* Sentinel */
};

PyDoc_STRVAR(itemgetter_doc,
"itemgetter(item, /, *items)\n--\n\n\
Return a callable object that fetches the given item(s) from its operand.\n\
After f = itemgetter(2), the call f(r) returns r[2].\n\
After g = itemgetter(2, 5, 3), the call g(r) returns (r[2], r[5], r[3])");

static PyType_Slot itemgetter_type_slots[] = {
    {Py_tp_doc, (void *)itemgetter_doc},
    {Py_tp_dealloc, itemgetter_dealloc},
    {Py_tp_call, itemgetter_call},
    {Py_tp_traverse, itemgetter_traverse},
    {Py_tp_clear, itemgetter_clear},
    {Py_tp_methods, itemgetter_methods},
    {Py_tp_members, itemgetter_members},
    {Py_tp_new, itemgetter_new},
    {Py_tp_getattro, PyObject_GenericGetAttr},
    {Py_tp_repr, itemgetter_repr},
    {0, 0}
};

static PyType_Spec itemgetter_type_spec = {
    .name = "operator.itemgetter",
    .basicsize = sizeof(itemgetterobject),
    .itemsize = 0,
    .flags = (Py_TPFLAGS_DEFAULT | Py_TPFLAGS_HAVE_GC |
              Py_TPFLAGS_IMMUTABLETYPE | Py_TPFLAGS_HAVE_VECTORCALL),
    .slots = itemgetter_type_slots,
};

/* attrgetter object **********************************************************/

typedef struct {
    PyObject_HEAD
    Py_ssize_t nattrs;
    PyObject *attr;
    vectorcallfunc vectorcall;
} attrgetterobject;

// Forward declarations
static PyObject *
attrgetter_vectorcall(PyObject *, PyObject *const *, size_t, PyObject *);
static PyObject *
attrgetter_call_impl(attrgetterobject *, PyObject *);

/* AC 3.5: treats first argument as an iterable, otherwise uses *args */
static PyObject *
attrgetter_new(PyTypeObject *type, PyObject *args, PyObject *kwds)
{
    attrgetterobject *ag;
    PyObject *attr;
    Py_ssize_t nattrs, idx, char_idx;

    if (!_PyArg_NoKeywords("attrgetter", kwds))
        return NULL;

    nattrs = PyTuple_GET_SIZE(args);
    if (nattrs <= 1) {
        if (!PyArg_UnpackTuple(args, "attrgetter", 1, 1, &attr))
            return NULL;
    }

    attr = PyTuple_New(nattrs);
    if (attr == NULL)
        return NULL;

    /* prepare attr while checking args */
    for (idx = 0; idx < nattrs; ++idx) {
        PyObject *item = PyTuple_GET_ITEM(args, idx);
        int dot_count;

        if (!PyUnicode_Check(item)) {
            PyErr_SetString(PyExc_TypeError,
                            "attribute name must be a string");
            Py_DECREF(attr);
            return NULL;
        }
        Py_ssize_t item_len = PyUnicode_GET_LENGTH(item);
        int kind = PyUnicode_KIND(item);
        const void *data = PyUnicode_DATA(item);

        /* check whether the string is dotted */
        dot_count = 0;
        for (char_idx = 0; char_idx < item_len; ++char_idx) {
            if (PyUnicode_READ(kind, data, char_idx) == '.')
                ++dot_count;
        }

        if (dot_count == 0) {
            Py_INCREF(item);
            PyUnicode_InternInPlace(&item);
            PyTuple_SET_ITEM(attr, idx, item);
        } else { /* make it a tuple of non-dotted attrnames */
            PyObject *attr_chain = PyTuple_New(dot_count + 1);
            PyObject *attr_chain_item;
            Py_ssize_t unibuff_from = 0;
            Py_ssize_t unibuff_till = 0;
            Py_ssize_t attr_chain_idx = 0;

            if (attr_chain == NULL) {
                Py_DECREF(attr);
                return NULL;
            }

            for (; dot_count > 0; --dot_count) {
                while (PyUnicode_READ(kind, data, unibuff_till) != '.') {
                    ++unibuff_till;
                }
                attr_chain_item = PyUnicode_Substring(item,
                                      unibuff_from,
                                      unibuff_till);
                if (attr_chain_item == NULL) {
                    Py_DECREF(attr_chain);
                    Py_DECREF(attr);
                    return NULL;
                }
                PyUnicode_InternInPlace(&attr_chain_item);
                PyTuple_SET_ITEM(attr_chain, attr_chain_idx, attr_chain_item);
                ++attr_chain_idx;
                unibuff_till = unibuff_from = unibuff_till + 1;
            }

            /* now add the last dotless name */
            attr_chain_item = PyUnicode_Substring(item,
                                                  unibuff_from, item_len);
            if (attr_chain_item == NULL) {
                Py_DECREF(attr_chain);
                Py_DECREF(attr);
                return NULL;
            }
            PyUnicode_InternInPlace(&attr_chain_item);
            PyTuple_SET_ITEM(attr_chain, attr_chain_idx, attr_chain_item);

            PyTuple_SET_ITEM(attr, idx, attr_chain);
        }
    }

    _operator_state *state = _PyType_GetModuleState(type);
    /* create attrgetterobject structure */
    ag = PyObject_GC_New(attrgetterobject, (PyTypeObject *)state->attrgetter_type);
    if (ag == NULL) {
        Py_DECREF(attr);
        return NULL;
    }

    ag->attr = attr;
    ag->nattrs = nattrs;
    ag->vectorcall = (vectorcallfunc)attrgetter_vectorcall;

    PyObject_GC_Track(ag);
    return (PyObject *)ag;
}

static int
attrgetter_clear(attrgetterobject *ag)
{
    Py_CLEAR(ag->attr);
    return 0;
}

static void
attrgetter_dealloc(attrgetterobject *ag)
{
    PyTypeObject *tp = Py_TYPE(ag);
    PyObject_GC_UnTrack(ag);
    (void)attrgetter_clear(ag);
    tp->tp_free(ag);
    Py_DECREF(tp);
}

static int
attrgetter_traverse(attrgetterobject *ag, visitproc visit, void *arg)
{
    Py_VISIT(ag->attr);
    Py_VISIT(Py_TYPE(ag));
    return 0;
}

static PyObject *
dotted_getattr(PyObject *obj, PyObject *attr)
{
    PyObject *newobj;

    /* attr is either a tuple or instance of str.
       Ensured by the setup code of attrgetter_new */
    if (PyTuple_CheckExact(attr)) { /* chained getattr */
        Py_ssize_t name_idx = 0, name_count;
        PyObject *attr_name;

        name_count = PyTuple_GET_SIZE(attr);
        Py_INCREF(obj);
        for (name_idx = 0; name_idx < name_count; ++name_idx) {
            attr_name = PyTuple_GET_ITEM(attr, name_idx);
            newobj = PyObject_GetAttr(obj, attr_name);
            Py_DECREF(obj);
            if (newobj == NULL) {
                return NULL;
            }
            /* here */
            obj = newobj;
        }
    } else { /* single getattr */
        newobj = PyObject_GetAttr(obj, attr);
        if (newobj == NULL)
            return NULL;
        obj = newobj;
    }

    return obj;
}

static PyObject *
attrgetter_call(attrgetterobject *ag, PyObject *args, PyObject *kw)
{
    if (!_PyArg_NoKeywords("attrgetter", kw))
        return NULL;
    if (!_PyArg_CheckPositional("attrgetter", PyTuple_GET_SIZE(args), 1, 1))
        return NULL;
    return attrgetter_call_impl(ag, PyTuple_GET_ITEM(args, 0));
}

static PyObject *
attrgetter_vectorcall(PyObject *ag, PyObject *const *args, size_t nargsf, PyObject *kwnames)
{
    if (!_PyArg_NoKwnames("attrgetter", kwnames)) {
        return NULL;
    }
    Py_ssize_t nargs = PyVectorcall_NARGS(nargsf);
    if (!_PyArg_CheckPositional("attrgetter", nargs, 1, 1)) {
        return NULL;
    }
    return attrgetter_call_impl((attrgetterobject *)ag, args[0]);
}

static PyObject *
attrgetter_call_impl(attrgetterobject *ag, PyObject *obj)
{
    PyObject *result;
    Py_ssize_t i, nattrs=ag->nattrs;

    if (ag->nattrs == 1) {
        /* ag->attr is always a tuple */
        return dotted_getattr(obj, PyTuple_GET_ITEM(ag->attr, 0));
    }

    assert(PyTuple_Check(ag->attr));
    assert(PyTuple_GET_SIZE(ag->attr) == nattrs);

    result = PyTuple_New(nattrs);
    if (result == NULL)
        return NULL;

    for (i=0 ; i < nattrs ; i++) {
        PyObject *attr, *val;
        attr = PyTuple_GET_ITEM(ag->attr, i);
        val = dotted_getattr(obj, attr);
        if (val == NULL) {
            Py_DECREF(result);
            return NULL;
        }
        PyTuple_SET_ITEM(result, i, val);
    }
    return result;
}

static PyObject *
dotjoinattr(PyObject *attr, PyObject **attrsep)
{
    if (PyTuple_CheckExact(attr)) {
        if (*attrsep == NULL) {
            *attrsep = PyUnicode_FromString(".");
            if (*attrsep == NULL)
                return NULL;
        }
        return PyUnicode_Join(*attrsep, attr);
    } else {
        return Py_NewRef(attr);
    }
}

static PyObject *
attrgetter_args(attrgetterobject *ag)
{
    Py_ssize_t i;
    PyObject *attrsep = NULL;
    PyObject *attrstrings = PyTuple_New(ag->nattrs);
    if (attrstrings == NULL)
        return NULL;

    for (i = 0; i < ag->nattrs; ++i) {
        PyObject *attr = PyTuple_GET_ITEM(ag->attr, i);
        PyObject *attrstr = dotjoinattr(attr, &attrsep);
        if (attrstr == NULL) {
            Py_XDECREF(attrsep);
            Py_DECREF(attrstrings);
            return NULL;
        }
        PyTuple_SET_ITEM(attrstrings, i, attrstr);
    }
    Py_XDECREF(attrsep);
    return attrstrings;
}

static PyObject *
attrgetter_repr(attrgetterobject *ag)
{
    PyObject *repr = NULL;
    int status = Py_ReprEnter((PyObject *)ag);
    if (status != 0) {
        if (status < 0)
            return NULL;
        return PyUnicode_FromFormat("%s(...)", Py_TYPE(ag)->tp_name);
    }

    if (ag->nattrs == 1) {
        PyObject *attrsep = NULL;
        PyObject *attr = dotjoinattr(PyTuple_GET_ITEM(ag->attr, 0), &attrsep);
        if (attr != NULL) {
            repr = PyUnicode_FromFormat("%s(%R)", Py_TYPE(ag)->tp_name, attr);
            Py_DECREF(attr);
        }
        Py_XDECREF(attrsep);
    }
    else {
        PyObject *attrstrings = attrgetter_args(ag);
        if (attrstrings != NULL) {
            repr = PyUnicode_FromFormat("%s%R",
                                        Py_TYPE(ag)->tp_name, attrstrings);
            Py_DECREF(attrstrings);
        }
    }
    Py_ReprLeave((PyObject *)ag);
    return repr;
}

static PyObject *
attrgetter_reduce(attrgetterobject *ag, PyObject *Py_UNUSED(ignored))
{
    PyObject *attrstrings = attrgetter_args(ag);
    if (attrstrings == NULL)
        return NULL;

    return Py_BuildValue("ON", Py_TYPE(ag), attrstrings);
}

static PyMethodDef attrgetter_methods[] = {
    {"__reduce__", (PyCFunction)attrgetter_reduce, METH_NOARGS,
     reduce_doc},
    {NULL}
};

static PyMemberDef attrgetter_members[] = {
    {"__vectorcalloffset__", T_PYSSIZET, offsetof(attrgetterobject, vectorcall), READONLY},
    {NULL} /* Sentinel*/
};

PyDoc_STRVAR(attrgetter_doc,
"attrgetter(attr, /, *attrs)\n--\n\n\
Return a callable object that fetches the given attribute(s) from its operand.\n\
After f = attrgetter('name'), the call f(r) returns r.name.\n\
After g = attrgetter('name', 'date'), the call g(r) returns (r.name, r.date).\n\
After h = attrgetter('name.first', 'name.last'), the call h(r) returns\n\
(r.name.first, r.name.last).");

static PyType_Slot attrgetter_type_slots[] = {
    {Py_tp_doc, (void *)attrgetter_doc},
    {Py_tp_dealloc, attrgetter_dealloc},
    {Py_tp_call, attrgetter_call},
    {Py_tp_traverse, attrgetter_traverse},
    {Py_tp_clear, attrgetter_clear},
    {Py_tp_methods, attrgetter_methods},
    {Py_tp_members, attrgetter_members},
    {Py_tp_new, attrgetter_new},
    {Py_tp_getattro, PyObject_GenericGetAttr},
    {Py_tp_repr, attrgetter_repr},
    {0, 0}
};

static PyType_Spec attrgetter_type_spec = {
    .name = "operator.attrgetter",
    .basicsize = sizeof(attrgetterobject),
    .itemsize = 0,
    .flags = (Py_TPFLAGS_DEFAULT | Py_TPFLAGS_HAVE_GC |
              Py_TPFLAGS_IMMUTABLETYPE | Py_TPFLAGS_HAVE_VECTORCALL),
    .slots = attrgetter_type_slots,
};


/* methodcaller object **********************************************************/

typedef struct {
    PyObject_HEAD
    PyObject *name;
    PyObject *args;
    PyObject *kwds;
    PyObject **vectorcall_args;  /* Borrowed references */
    PyObject *vectorcall_kwnames;
    vectorcallfunc vectorcall;
} methodcallerobject;

static PyObject *
methodcaller_vectorcall(
        methodcallerobject *mc, PyObject *const *args, size_t nargsf, PyObject* kwnames)
{
    if (!_PyArg_CheckPositional("methodcaller", PyVectorcall_NARGS(nargsf), 1, 1)
        || !_PyArg_NoKwnames("methodcaller", kwnames)) {
        return NULL;
    }
    mc->vectorcall_args[0] = args[0];
    return PyObject_VectorcallMethod(
            mc->name, mc->vectorcall_args,
            (1 + PyTuple_GET_SIZE(mc->args)) | PY_VECTORCALL_ARGUMENTS_OFFSET,
            mc->vectorcall_kwnames);
}

/* AC 3.5: variable number of arguments, not currently support by AC */
static PyObject *
methodcaller_new(PyTypeObject *type, PyObject *args, PyObject *kwds)
{
    methodcallerobject *mc;
    PyObject *name, *key, *value;
    Py_ssize_t nargs, i, ppos;

    if (PyTuple_GET_SIZE(args) < 1) {
        PyErr_SetString(PyExc_TypeError, "methodcaller needs at least "
                        "one argument, the method name");
        return NULL;
    }

    name = PyTuple_GET_ITEM(args, 0);
    if (!PyUnicode_Check(name)) {
        PyErr_SetString(PyExc_TypeError,
                        "method name must be a string");
        return NULL;
    }

    _operator_state *state = _PyType_GetModuleState(type);
    /* create methodcallerobject structure */
    mc = PyObject_GC_New(methodcallerobject, (PyTypeObject *)state->methodcaller_type);
    if (mc == NULL) {
        return NULL;
    }

    name = PyTuple_GET_ITEM(args, 0);
    Py_INCREF(name);
    PyUnicode_InternInPlace(&name);
    mc->name = name;

    mc->kwds = Py_XNewRef(kwds);

    mc->args = PyTuple_GetSlice(args, 1, PyTuple_GET_SIZE(args));
    if (mc->args == NULL) {
        Py_DECREF(mc);
        return NULL;
    }

    nargs = PyTuple_GET_SIZE(args) - 1;
    mc->vectorcall_args = PyMem_Calloc(
            1 + nargs + (kwds ? PyDict_Size(kwds) : 0),
            sizeof(PyObject *));
    if (!mc->vectorcall_args) {
        return PyErr_NoMemory();
    }
    /* The first item of vectorcall_args will be filled with obj. */
    memcpy(mc->vectorcall_args + 1, PySequence_Fast_ITEMS(mc->args),
           nargs * sizeof(PyObject *));
    if (kwds) {
        mc->vectorcall_kwnames = PySequence_Tuple(kwds);
        if (!mc->vectorcall_kwnames) {
            return NULL;
        }
        i = ppos = 0;
        while (PyDict_Next(kwds, &ppos, &key, &value)) {
            mc->vectorcall_args[1 + nargs + i] = value;
            ++i;
        }
    }
    else {
        mc->vectorcall_kwnames = NULL;
    }
    mc->vectorcall = (vectorcallfunc)methodcaller_vectorcall;

    PyObject_GC_Track(mc);
    return (PyObject *)mc;
}

static int
methodcaller_clear(methodcallerobject *mc)
{
    Py_CLEAR(mc->name);
    Py_CLEAR(mc->args);
    Py_CLEAR(mc->kwds);
    Py_CLEAR(mc->vectorcall_kwnames);
    return 0;
}

static void
methodcaller_dealloc(methodcallerobject *mc)
{
    PyTypeObject *tp = Py_TYPE(mc);
    PyObject_GC_UnTrack(mc);
    (void)methodcaller_clear(mc);
    PyMem_Free(mc->vectorcall_args);
    tp->tp_free(mc);
    Py_DECREF(tp);
}

static int
methodcaller_traverse(methodcallerobject *mc, visitproc visit, void *arg)
{
    Py_VISIT(mc->name);
    Py_VISIT(mc->args);
    Py_VISIT(mc->kwds);
    Py_VISIT(Py_TYPE(mc));
    return 0;
}

static PyObject *
methodcaller_call(methodcallerobject *mc, PyObject *args, PyObject *kw)
{
    PyObject *method, *obj, *result;

    if (!_PyArg_NoKeywords("methodcaller", kw))
        return NULL;
    if (!_PyArg_CheckPositional("methodcaller", PyTuple_GET_SIZE(args), 1, 1))
        return NULL;
    obj = PyTuple_GET_ITEM(args, 0);
    method = PyObject_GetAttr(obj, mc->name);
    if (method == NULL)
        return NULL;
    result = PyObject_Call(method, mc->args, mc->kwds);
    Py_DECREF(method);
    return result;
}

static PyObject *
methodcaller_repr(methodcallerobject *mc)
{
    PyObject *argreprs, *repr = NULL, *sep, *joinedargreprs;
    Py_ssize_t numtotalargs, numposargs, numkwdargs, i;
    int status = Py_ReprEnter((PyObject *)mc);
    if (status != 0) {
        if (status < 0)
            return NULL;
        return PyUnicode_FromFormat("%s(...)", Py_TYPE(mc)->tp_name);
    }

    numkwdargs = mc->kwds != NULL ? PyDict_GET_SIZE(mc->kwds) : 0;
    numposargs = PyTuple_GET_SIZE(mc->args);
    numtotalargs = numposargs + numkwdargs;

    if (numtotalargs == 0) {
        repr = PyUnicode_FromFormat("%s(%R)", Py_TYPE(mc)->tp_name, mc->name);
        Py_ReprLeave((PyObject *)mc);
        return repr;
    }

    argreprs = PyTuple_New(numtotalargs);
    if (argreprs == NULL) {
        Py_ReprLeave((PyObject *)mc);
        return NULL;
    }

    for (i = 0; i < numposargs; ++i) {
        PyObject *onerepr = PyObject_Repr(PyTuple_GET_ITEM(mc->args, i));
        if (onerepr == NULL)
            goto done;
        PyTuple_SET_ITEM(argreprs, i, onerepr);
    }

    if (numkwdargs != 0) {
        PyObject *key, *value;
        Py_ssize_t pos = 0;
        while (PyDict_Next(mc->kwds, &pos, &key, &value)) {
            PyObject *onerepr = PyUnicode_FromFormat("%U=%R", key, value);
            if (onerepr == NULL)
                goto done;
            if (i >= numtotalargs) {
                i = -1;
                Py_DECREF(onerepr);
                break;
            }
            PyTuple_SET_ITEM(argreprs, i, onerepr);
            ++i;
        }
        if (i != numtotalargs) {
            PyErr_SetString(PyExc_RuntimeError,
                            "keywords dict changed size during iteration");
            goto done;
        }
    }

    sep = PyUnicode_FromString(", ");
    if (sep == NULL)
        goto done;

    joinedargreprs = PyUnicode_Join(sep, argreprs);
    Py_DECREF(sep);
    if (joinedargreprs == NULL)
        goto done;

    repr = PyUnicode_FromFormat("%s(%R, %U)", Py_TYPE(mc)->tp_name,
                                mc->name, joinedargreprs);
    Py_DECREF(joinedargreprs);

done:
    Py_DECREF(argreprs);
    Py_ReprLeave((PyObject *)mc);
    return repr;
}

static PyObject *
methodcaller_reduce(methodcallerobject *mc, PyObject *Py_UNUSED(ignored))
{
    PyObject *newargs;
    if (!mc->kwds || PyDict_GET_SIZE(mc->kwds) == 0) {
        Py_ssize_t i;
        Py_ssize_t callargcount = PyTuple_GET_SIZE(mc->args);
        newargs = PyTuple_New(1 + callargcount);
        if (newargs == NULL)
            return NULL;
        PyTuple_SET_ITEM(newargs, 0, Py_NewRef(mc->name));
        for (i = 0; i < callargcount; ++i) {
            PyObject *arg = PyTuple_GET_ITEM(mc->args, i);
            PyTuple_SET_ITEM(newargs, i + 1, Py_NewRef(arg));
        }
        return Py_BuildValue("ON", Py_TYPE(mc), newargs);
    }
    else {
        PyObject *partial;
        PyObject *constructor;
        PyObject *newargs[2];

        partial = _PyImport_GetModuleAttrString("functools", "partial");
        if (!partial)
            return NULL;

        newargs[0] = (PyObject *)Py_TYPE(mc);
        newargs[1] = mc->name;
        constructor = PyObject_VectorcallDict(partial, newargs, 2, mc->kwds);

        Py_DECREF(partial);
        return Py_BuildValue("NO", constructor, mc->args);
    }
}

static PyMethodDef methodcaller_methods[] = {
    {"__reduce__", (PyCFunction)methodcaller_reduce, METH_NOARGS,
     reduce_doc},
    {NULL}
};

static PyMemberDef methodcaller_members[] = {
    {"__vectorcalloffset__", T_PYSSIZET, offsetof(methodcallerobject, vectorcall), READONLY},
    {NULL}
};

PyDoc_STRVAR(methodcaller_doc,
"methodcaller(name, /, *args, **kwargs)\n--\n\n\
Return a callable object that calls the given method on its operand.\n\
After f = methodcaller('name'), the call f(r) returns r.name().\n\
After g = methodcaller('name', 'date', foo=1), the call g(r) returns\n\
r.name('date', foo=1).");

static PyType_Slot methodcaller_type_slots[] = {
    {Py_tp_doc, (void *)methodcaller_doc},
    {Py_tp_dealloc, methodcaller_dealloc},
    {Py_tp_call, methodcaller_call},
    {Py_tp_traverse, methodcaller_traverse},
    {Py_tp_clear, methodcaller_clear},
    {Py_tp_methods, methodcaller_methods},
    {Py_tp_members, methodcaller_members},
    {Py_tp_new, methodcaller_new},
    {Py_tp_getattro, PyObject_GenericGetAttr},
    {Py_tp_repr, methodcaller_repr},
    {0, 0}
};

static PyType_Spec methodcaller_type_spec = {
    .name = "operator.methodcaller",
    .basicsize = sizeof(methodcallerobject),
    .itemsize = 0,
    .flags = (Py_TPFLAGS_DEFAULT | Py_TPFLAGS_HAVE_GC |
              Py_TPFLAGS_HAVE_VECTORCALL | Py_TPFLAGS_IMMUTABLETYPE),
    .slots = methodcaller_type_slots,
};

static int
operator_exec(PyObject *module)
{
    _operator_state *state = get_operator_state(module);
    state->attrgetter_type = PyType_FromModuleAndSpec(module, &attrgetter_type_spec, NULL);
    if (state->attrgetter_type == NULL) {
        return -1;
    }
    if (PyModule_AddType(module, (PyTypeObject *)state->attrgetter_type) < 0) {
        return -1;
    }

    state->itemgetter_type = PyType_FromModuleAndSpec(module, &itemgetter_type_spec, NULL);
    if (state->itemgetter_type == NULL) {
        return -1;
    }
    if (PyModule_AddType(module, (PyTypeObject *)state->itemgetter_type) < 0) {
        return -1;
    }

    state->methodcaller_type = PyType_FromModuleAndSpec(module, &methodcaller_type_spec, NULL);
    if (state->methodcaller_type == NULL) {
        return -1;
    }
    if (PyModule_AddType(module, (PyTypeObject *)state->methodcaller_type) < 0) {
        return -1;
    }

    return 0;
}


static struct PyModuleDef_Slot operator_slots[] = {
    {Py_mod_exec, operator_exec},
    {Py_mod_multiple_interpreters, Py_MOD_PER_INTERPRETER_GIL_SUPPORTED},
    {0, NULL}
};

static int
operator_traverse(PyObject *module, visitproc visit, void *arg)
{
    _operator_state *state = get_operator_state(module);
    Py_VISIT(state->attrgetter_type);
    Py_VISIT(state->itemgetter_type);
    Py_VISIT(state->methodcaller_type);
    return 0;
}

static int
operator_clear(PyObject *module)
{
    _operator_state *state = get_operator_state(module);
    Py_CLEAR(state->attrgetter_type);
    Py_CLEAR(state->itemgetter_type);
    Py_CLEAR(state->methodcaller_type);
    return 0;
}

static void
operator_free(void *module)
{
    operator_clear((PyObject *)module);
}

static struct PyModuleDef operatormodule = {
    PyModuleDef_HEAD_INIT,
    .m_name = "_operator",
    .m_doc = operator_doc,
    .m_size = sizeof(_operator_state),
    .m_methods = operator_methods,
    .m_slots = operator_slots,
    .m_traverse = operator_traverse,
    .m_clear = operator_clear,
    .m_free = operator_free,
};

PyMODINIT_FUNC
PyInit__operator(void)
{
    return PyModuleDef_Init(&operatormodule);
}<|MERGE_RESOLUTION|>--- conflicted
+++ resolved
@@ -1,13 +1,8 @@
 #include "Python.h"
 #include "pycore_modsupport.h"    // _PyArg_NoKwnames()
 #include "pycore_moduleobject.h"  // _PyModule_GetState()
-<<<<<<< HEAD
-#include "structmember.h"
-=======
 #include "pycore_runtime.h"       // _Py_ID()
-
 #include "structmember.h"         // PyMemberDef
->>>>>>> a293fa59
 #include "clinic/_operator.c.h"
 
 typedef struct {
