/* JSON accelerator C extensor: _json module.
 *
 * It is built as a built-in module (Py_BUILD_CORE_BUILTIN define) on Windows
 * and as an extension module (Py_BUILD_CORE_MODULE define) on other
 * platforms. */

#ifndef Py_BUILD_CORE_BUILTIN
#  define Py_BUILD_CORE_MODULE 1
#endif

#include "Python.h"
#include "pycore_ceval.h"         // _Py_EnterRecursiveCall()
#include "pycore_global_strings.h" // _Py_ID()
#include "pycore_pyerrors.h"      // _PyErr_FormatNote
#include "pycore_runtime.h"       // _PyRuntime
#include "pycore_unicodeobject.h" // _PyUnicode_CheckConsistency()

#include <stdbool.h>              // bool


typedef struct _PyScannerObject {
    PyObject_HEAD
    signed char strict;
    PyObject *object_hook;
    PyObject *object_pairs_hook;
    PyObject *parse_float;
    PyObject *parse_int;
    PyObject *parse_constant;
} PyScannerObject;

#define PyScannerObject_CAST(op)    ((PyScannerObject *)(op))

static PyMemberDef scanner_members[] = {
    {"strict", Py_T_BOOL, offsetof(PyScannerObject, strict), Py_READONLY, "strict"},
    {"object_hook", _Py_T_OBJECT, offsetof(PyScannerObject, object_hook), Py_READONLY, "object_hook"},
    {"object_pairs_hook", _Py_T_OBJECT, offsetof(PyScannerObject, object_pairs_hook), Py_READONLY},
    {"parse_float", _Py_T_OBJECT, offsetof(PyScannerObject, parse_float), Py_READONLY, "parse_float"},
    {"parse_int", _Py_T_OBJECT, offsetof(PyScannerObject, parse_int), Py_READONLY, "parse_int"},
    {"parse_constant", _Py_T_OBJECT, offsetof(PyScannerObject, parse_constant), Py_READONLY, "parse_constant"},
    {NULL}
};

typedef struct _PyEncoderObject {
    PyObject_HEAD
    PyObject *markers;
    PyObject *defaultfn;
    PyObject *encoder;
    PyObject *indent;
    PyObject *key_separator;
    PyObject *item_separator;
    char sort_keys;
    char skipkeys;
    int allow_nan;
    PyCFunction fast_encode;
} PyEncoderObject;

#define PyEncoderObject_CAST(op)    ((PyEncoderObject *)(op))

static PyMemberDef encoder_members[] = {
    {"markers", _Py_T_OBJECT, offsetof(PyEncoderObject, markers), Py_READONLY, "markers"},
    {"default", _Py_T_OBJECT, offsetof(PyEncoderObject, defaultfn), Py_READONLY, "default"},
    {"encoder", _Py_T_OBJECT, offsetof(PyEncoderObject, encoder), Py_READONLY, "encoder"},
    {"indent", _Py_T_OBJECT, offsetof(PyEncoderObject, indent), Py_READONLY, "indent"},
    {"key_separator", _Py_T_OBJECT, offsetof(PyEncoderObject, key_separator), Py_READONLY, "key_separator"},
    {"item_separator", _Py_T_OBJECT, offsetof(PyEncoderObject, item_separator), Py_READONLY, "item_separator"},
    {"sort_keys", Py_T_BOOL, offsetof(PyEncoderObject, sort_keys), Py_READONLY, "sort_keys"},
    {"skipkeys", Py_T_BOOL, offsetof(PyEncoderObject, skipkeys), Py_READONLY, "skipkeys"},
    {NULL}
};

/* Forward decls */

static PyObject *
ascii_escape_unicode(PyObject *pystr);
static PyObject *
py_encode_basestring_ascii(PyObject* Py_UNUSED(self), PyObject *pystr);

static PyObject *
scan_once_unicode(PyScannerObject *s, PyObject *memo, PyObject *pystr, Py_ssize_t idx, Py_ssize_t *next_idx_ptr);
static PyObject *
_build_rval_index_tuple(PyObject *rval, Py_ssize_t idx);
static PyObject *
scanner_new(PyTypeObject *type, PyObject *args, PyObject *kwds);
static void
scanner_dealloc(PyObject *self);
static int
scanner_clear(PyObject *self);

static PyObject *
encoder_new(PyTypeObject *type, PyObject *args, PyObject *kwds);
static void
encoder_dealloc(PyObject *self);
static int
encoder_clear(PyObject *self);
static int
encoder_listencode_list(PyEncoderObject *s, PyUnicodeWriter *writer, PyObject *seq, Py_ssize_t indent_level, PyObject *indent_cache);
static int
encoder_listencode_obj(PyEncoderObject *s, PyUnicodeWriter *writer, PyObject *obj, Py_ssize_t indent_level, PyObject *indent_cache);
static int
encoder_listencode_dict(PyEncoderObject *s, PyUnicodeWriter *writer, PyObject *dct, Py_ssize_t indent_level, PyObject *indent_cache);
static PyObject *
_encoded_const(PyObject *obj);
static void
raise_errmsg(const char *msg, PyObject *s, Py_ssize_t end);
static PyObject *
encoder_encode_string(PyEncoderObject *s, PyObject *obj);
static PyObject *
encoder_encode_float(PyEncoderObject *s, PyObject *obj);

#define S_CHAR(c) (c >= ' ' && c <= '~' && c != '\\' && c != '"')
#define IS_WHITESPACE(c) (((c) == ' ') || ((c) == '\t') || ((c) == '\n') || ((c) == '\r'))

static Py_ssize_t
ascii_escape_unichar(Py_UCS4 c, unsigned char *output, Py_ssize_t chars)
{
    /* Escape unicode code point c to ASCII escape sequences
    in char *output. output must have at least 12 bytes unused to
    accommodate an escaped surrogate pair "\uXXXX\uXXXX" */
    output[chars++] = '\\';
    switch (c) {
        case '\\': output[chars++] = c; break;
        case '"': output[chars++] = c; break;
        case '\b': output[chars++] = 'b'; break;
        case '\f': output[chars++] = 'f'; break;
        case '\n': output[chars++] = 'n'; break;
        case '\r': output[chars++] = 'r'; break;
        case '\t': output[chars++] = 't'; break;
        default:
            if (c >= 0x10000) {
                /* UTF-16 surrogate pair */
                Py_UCS4 v = Py_UNICODE_HIGH_SURROGATE(c);
                output[chars++] = 'u';
                output[chars++] = Py_hexdigits[(v >> 12) & 0xf];
                output[chars++] = Py_hexdigits[(v >>  8) & 0xf];
                output[chars++] = Py_hexdigits[(v >>  4) & 0xf];
                output[chars++] = Py_hexdigits[(v      ) & 0xf];
                c = Py_UNICODE_LOW_SURROGATE(c);
                output[chars++] = '\\';
            }
            output[chars++] = 'u';
            output[chars++] = Py_hexdigits[(c >> 12) & 0xf];
            output[chars++] = Py_hexdigits[(c >>  8) & 0xf];
            output[chars++] = Py_hexdigits[(c >>  4) & 0xf];
            output[chars++] = Py_hexdigits[(c      ) & 0xf];
    }
    return chars;
}

static PyObject *
ascii_escape_unicode(PyObject *pystr)
{
    /* Take a PyUnicode pystr and return a new ASCII-only escaped PyUnicode */
    Py_ssize_t i;
    Py_ssize_t input_chars;
    Py_ssize_t output_size;
    Py_ssize_t chars;
    PyObject *rval;
    const void *input;
    Py_UCS1 *output;
    int kind;

    input_chars = PyUnicode_GET_LENGTH(pystr);
    input = PyUnicode_DATA(pystr);
    kind = PyUnicode_KIND(pystr);

    /* Compute the output size */
    for (i = 0, output_size = 2; i < input_chars; i++) {
        Py_UCS4 c = PyUnicode_READ(kind, input, i);
        Py_ssize_t d;
        if (S_CHAR(c)) {
            d = 1;
        }
        else {
            switch(c) {
            case '\\': case '"': case '\b': case '\f':
            case '\n': case '\r': case '\t':
                d = 2; break;
            default:
                d = c >= 0x10000 ? 12 : 6;
            }
        }
        if (output_size > PY_SSIZE_T_MAX - d) {
            PyErr_SetString(PyExc_OverflowError, "string is too long to escape");
            return NULL;
        }
        output_size += d;
    }

    rval = PyUnicode_New(output_size, 127);
    if (rval == NULL) {
        return NULL;
    }
    output = PyUnicode_1BYTE_DATA(rval);
    chars = 0;
    output[chars++] = '"';
    for (i = 0; i < input_chars; i++) {
        Py_UCS4 c = PyUnicode_READ(kind, input, i);
        if (S_CHAR(c)) {
            output[chars++] = c;
        }
        else {
            chars = ascii_escape_unichar(c, output, chars);
        }
    }
    output[chars++] = '"';
#ifdef Py_DEBUG
    assert(_PyUnicode_CheckConsistency(rval, 1));
#endif
    return rval;
}

static PyObject *
escape_unicode(PyObject *pystr)
{
    /* Take a PyUnicode pystr and return a new escaped PyUnicode */
    Py_ssize_t i;
    Py_ssize_t input_chars;
    Py_ssize_t output_size;
    Py_ssize_t chars;
    PyObject *rval;
    const void *input;
    int kind;
    Py_UCS4 maxchar;

    maxchar = PyUnicode_MAX_CHAR_VALUE(pystr);
    input_chars = PyUnicode_GET_LENGTH(pystr);
    input = PyUnicode_DATA(pystr);
    kind = PyUnicode_KIND(pystr);

    /* Compute the output size */
    for (i = 0, output_size = 2; i < input_chars; i++) {
        Py_UCS4 c = PyUnicode_READ(kind, input, i);
        Py_ssize_t d;
        switch (c) {
        case '\\': case '"': case '\b': case '\f':
        case '\n': case '\r': case '\t':
            d = 2;
            break;
        default:
            if (c <= 0x1f)
                d = 6;
            else
                d = 1;
        }
        if (output_size > PY_SSIZE_T_MAX - d) {
            PyErr_SetString(PyExc_OverflowError, "string is too long to escape");
            return NULL;
        }
        output_size += d;
    }

    rval = PyUnicode_New(output_size, maxchar);
    if (rval == NULL)
        return NULL;

    kind = PyUnicode_KIND(rval);

#define ENCODE_OUTPUT do { \
        chars = 0; \
        output[chars++] = '"'; \
        for (i = 0; i < input_chars; i++) { \
            Py_UCS4 c = PyUnicode_READ(kind, input, i); \
            switch (c) { \
            case '\\': output[chars++] = '\\'; output[chars++] = c; break; \
            case '"':  output[chars++] = '\\'; output[chars++] = c; break; \
            case '\b': output[chars++] = '\\'; output[chars++] = 'b'; break; \
            case '\f': output[chars++] = '\\'; output[chars++] = 'f'; break; \
            case '\n': output[chars++] = '\\'; output[chars++] = 'n'; break; \
            case '\r': output[chars++] = '\\'; output[chars++] = 'r'; break; \
            case '\t': output[chars++] = '\\'; output[chars++] = 't'; break; \
            default: \
                if (c <= 0x1f) { \
                    output[chars++] = '\\'; \
                    output[chars++] = 'u'; \
                    output[chars++] = '0'; \
                    output[chars++] = '0'; \
                    output[chars++] = Py_hexdigits[(c >> 4) & 0xf]; \
                    output[chars++] = Py_hexdigits[(c     ) & 0xf]; \
                } else { \
                    output[chars++] = c; \
                } \
            } \
        } \
        output[chars++] = '"'; \
    } while (0)

    if (kind == PyUnicode_1BYTE_KIND) {
        Py_UCS1 *output = PyUnicode_1BYTE_DATA(rval);
        ENCODE_OUTPUT;
    } else if (kind == PyUnicode_2BYTE_KIND) {
        Py_UCS2 *output = PyUnicode_2BYTE_DATA(rval);
        ENCODE_OUTPUT;
    } else {
        Py_UCS4 *output = PyUnicode_4BYTE_DATA(rval);
        assert(kind == PyUnicode_4BYTE_KIND);
        ENCODE_OUTPUT;
    }
#undef ENCODE_OUTPUT

#ifdef Py_DEBUG
    assert(_PyUnicode_CheckConsistency(rval, 1));
#endif
    return rval;
}

static void
raise_errmsg(const char *msg, PyObject *s, Py_ssize_t end)
{
    /* Use JSONDecodeError exception to raise a nice looking ValueError subclass */
    _Py_DECLARE_STR(json_decoder, "json.decoder");
    PyObject *JSONDecodeError =
         PyImport_ImportModuleAttr(&_Py_STR(json_decoder), &_Py_ID(JSONDecodeError));
    if (JSONDecodeError == NULL) {
        return;
    }

    PyObject *exc;
    exc = PyObject_CallFunction(JSONDecodeError, "zOn", msg, s, end);
    Py_DECREF(JSONDecodeError);
    if (exc) {
        PyErr_SetObject(JSONDecodeError, exc);
        Py_DECREF(exc);
    }
}

static void
raise_stop_iteration(Py_ssize_t idx)
{
    PyObject *value = PyLong_FromSsize_t(idx);
    if (value != NULL) {
        PyErr_SetObject(PyExc_StopIteration, value);
        Py_DECREF(value);
    }
}

static PyObject *
_build_rval_index_tuple(PyObject *rval, Py_ssize_t idx) {
    /* return (rval, idx) tuple, stealing reference to rval */
    PyObject *tpl;
    PyObject *pyidx;
    /*
    steal a reference to rval, returns (rval, idx)
    */
    if (rval == NULL) {
        return NULL;
    }
    pyidx = PyLong_FromSsize_t(idx);
    if (pyidx == NULL) {
        Py_DECREF(rval);
        return NULL;
    }
    tpl = PyTuple_New(2);
    if (tpl == NULL) {
        Py_DECREF(pyidx);
        Py_DECREF(rval);
        return NULL;
    }
    PyTuple_SET_ITEM(tpl, 0, rval);
    PyTuple_SET_ITEM(tpl, 1, pyidx);
    return tpl;
}

static PyObject *
scanstring_unicode(PyObject *pystr, Py_ssize_t end, int strict, Py_ssize_t *next_end_ptr)
{
    /* Read the JSON string from PyUnicode pystr.
    end is the index of the first character after the quote.
    if strict is zero then literal control characters are allowed
    *next_end_ptr is a return-by-reference index of the character
        after the end quote

    Return value is a new PyUnicode
    */
    PyObject *rval = NULL;
    Py_ssize_t len;
    Py_ssize_t begin = end - 1;
    Py_ssize_t next /* = begin */;
    const void *buf;
    int kind;

    PyUnicodeWriter *writer = NULL;

    len = PyUnicode_GET_LENGTH(pystr);
    buf = PyUnicode_DATA(pystr);
    kind = PyUnicode_KIND(pystr);

    if (end < 0 || len < end) {
        PyErr_SetString(PyExc_ValueError, "end is out of bounds");
        goto bail;
    }
    while (1) {
        /* Find the end of the string or the next escape */
        Py_UCS4 c;
        {
            // Use tight scope variable to help register allocation.
            Py_UCS4 d = 0;
            for (next = end; next < len; next++) {
                d = PyUnicode_READ(kind, buf, next);
                if (d == '"' || d == '\\') {
                    break;
                }
                if (d <= 0x1f && strict) {
                    raise_errmsg("Invalid control character at", pystr, next);
                    goto bail;
                }
            }
            c = d;
        }

        if (c == '"') {
            // Fast path for simple case.
            if (writer == NULL) {
                PyObject *ret = PyUnicode_Substring(pystr, end, next);
                if (ret == NULL) {
                    goto bail;
                }
                *next_end_ptr = next + 1;;
                return ret;
            }
        }
        else if (c != '\\') {
            raise_errmsg("Unterminated string starting at", pystr, begin);
            goto bail;
        } else if (writer == NULL) {
            writer = PyUnicodeWriter_Create(0);
            if (writer == NULL) {
                goto bail;
            }
        }

        /* Pick up this chunk if it's not zero length */
        if (next != end) {
            if (PyUnicodeWriter_WriteSubstring(writer, pystr, end, next) < 0) {
                goto bail;
            }
        }
        next++;
        if (c == '"') {
            end = next;
            break;
        }
        if (next == len) {
            raise_errmsg("Unterminated string starting at", pystr, begin);
            goto bail;
        }
        c = PyUnicode_READ(kind, buf, next);
        if (c != 'u') {
            /* Non-unicode backslash escapes */
            end = next + 1;
            switch (c) {
                case '"': break;
                case '\\': break;
                case '/': break;
                case 'b': c = '\b'; break;
                case 'f': c = '\f'; break;
                case 'n': c = '\n'; break;
                case 'r': c = '\r'; break;
                case 't': c = '\t'; break;
                default: c = 0;
            }
            if (c == 0) {
                raise_errmsg("Invalid \\escape", pystr, end - 2);
                goto bail;
            }
        }
        else {
            c = 0;
            next++;
            end = next + 4;
            if (end >= len) {
                raise_errmsg("Invalid \\uXXXX escape", pystr, next - 1);
                goto bail;
            }
            /* Decode 4 hex digits */
            for (; next < end; next++) {
                Py_UCS4 digit = PyUnicode_READ(kind, buf, next);
                c <<= 4;
                switch (digit) {
                    case '0': case '1': case '2': case '3': case '4':
                    case '5': case '6': case '7': case '8': case '9':
                        c |= (digit - '0'); break;
                    case 'a': case 'b': case 'c': case 'd': case 'e':
                    case 'f':
                        c |= (digit - 'a' + 10); break;
                    case 'A': case 'B': case 'C': case 'D': case 'E':
                    case 'F':
                        c |= (digit - 'A' + 10); break;
                    default:
                        raise_errmsg("Invalid \\uXXXX escape", pystr, end - 5);
                        goto bail;
                }
            }
            /* Surrogate pair */
            if (Py_UNICODE_IS_HIGH_SURROGATE(c) && end + 6 < len &&
                PyUnicode_READ(kind, buf, next++) == '\\' &&
                PyUnicode_READ(kind, buf, next++) == 'u') {
                Py_UCS4 c2 = 0;
                end += 6;
                /* Decode 4 hex digits */
                for (; next < end; next++) {
                    Py_UCS4 digit = PyUnicode_READ(kind, buf, next);
                    c2 <<= 4;
                    switch (digit) {
                        case '0': case '1': case '2': case '3': case '4':
                        case '5': case '6': case '7': case '8': case '9':
                            c2 |= (digit - '0'); break;
                        case 'a': case 'b': case 'c': case 'd': case 'e':
                        case 'f':
                            c2 |= (digit - 'a' + 10); break;
                        case 'A': case 'B': case 'C': case 'D': case 'E':
                        case 'F':
                            c2 |= (digit - 'A' + 10); break;
                        default:
                            raise_errmsg("Invalid \\uXXXX escape", pystr, end - 5);
                            goto bail;
                    }
                }
                if (Py_UNICODE_IS_LOW_SURROGATE(c2))
                    c = Py_UNICODE_JOIN_SURROGATES(c, c2);
                else
                    end -= 6;
            }
        }
        if (PyUnicodeWriter_WriteChar(writer, c) < 0) {
            goto bail;
        }
    }

    rval = PyUnicodeWriter_Finish(writer);
    *next_end_ptr = end;
    return rval;

bail:
    *next_end_ptr = -1;
    PyUnicodeWriter_Discard(writer);
    return NULL;
}

PyDoc_STRVAR(pydoc_scanstring,
    "scanstring(string, end, strict=True) -> (string, end)\n"
    "\n"
    "Scan the string s for a JSON string. End is the index of the\n"
    "character in s after the quote that started the JSON string.\n"
    "Unescapes all valid JSON string escape sequences and raises ValueError\n"
    "on attempt to decode an invalid string. If strict is False then literal\n"
    "control characters are allowed in the string.\n"
    "\n"
    "Returns a tuple of the decoded string and the index of the character in s\n"
    "after the end quote."
);

static PyObject *
py_scanstring(PyObject* Py_UNUSED(self), PyObject *args)
{
    PyObject *pystr;
    PyObject *rval;
    Py_ssize_t end;
    Py_ssize_t next_end = -1;
    int strict = 1;
    if (!PyArg_ParseTuple(args, "On|p:scanstring", &pystr, &end, &strict)) {
        return NULL;
    }
    if (PyUnicode_Check(pystr)) {
        rval = scanstring_unicode(pystr, end, strict, &next_end);
    }
    else {
        PyErr_Format(PyExc_TypeError,
                     "first argument must be a string, not %.80s",
                     Py_TYPE(pystr)->tp_name);
        return NULL;
    }
    return _build_rval_index_tuple(rval, next_end);
}

PyDoc_STRVAR(pydoc_encode_basestring_ascii,
    "encode_basestring_ascii(string) -> string\n"
    "\n"
    "Return an ASCII-only JSON representation of a Python string"
);

static PyObject *
py_encode_basestring_ascii(PyObject* Py_UNUSED(self), PyObject *pystr)
{
    PyObject *rval;
    /* Return an ASCII-only JSON representation of a Python string */
    /* METH_O */
    if (PyUnicode_Check(pystr)) {
        rval = ascii_escape_unicode(pystr);
    }
    else {
        PyErr_Format(PyExc_TypeError,
                     "first argument must be a string, not %.80s",
                     Py_TYPE(pystr)->tp_name);
        return NULL;
    }
    return rval;
}


PyDoc_STRVAR(pydoc_encode_basestring,
    "encode_basestring(string) -> string\n"
    "\n"
    "Return a JSON representation of a Python string"
);

static PyObject *
py_encode_basestring(PyObject* Py_UNUSED(self), PyObject *pystr)
{
    PyObject *rval;
    /* Return a JSON representation of a Python string */
    /* METH_O */
    if (PyUnicode_Check(pystr)) {
        rval = escape_unicode(pystr);
    }
    else {
        PyErr_Format(PyExc_TypeError,
                     "first argument must be a string, not %.80s",
                     Py_TYPE(pystr)->tp_name);
        return NULL;
    }
    return rval;
}

static void
scanner_dealloc(PyObject *self)
{
    PyTypeObject *tp = Py_TYPE(self);
    /* bpo-31095: UnTrack is needed before calling any callbacks */
    PyObject_GC_UnTrack(self);
    (void)scanner_clear(self);
    tp->tp_free(self);
    Py_DECREF(tp);
}

static int
scanner_traverse(PyObject *op, visitproc visit, void *arg)
{
    PyScannerObject *self = PyScannerObject_CAST(op);
    Py_VISIT(Py_TYPE(self));
    Py_VISIT(self->object_hook);
    Py_VISIT(self->object_pairs_hook);
    Py_VISIT(self->parse_float);
    Py_VISIT(self->parse_int);
    Py_VISIT(self->parse_constant);
    return 0;
}

static int
scanner_clear(PyObject *op)
{
    PyScannerObject *self = PyScannerObject_CAST(op);
    Py_CLEAR(self->object_hook);
    Py_CLEAR(self->object_pairs_hook);
    Py_CLEAR(self->parse_float);
    Py_CLEAR(self->parse_int);
    Py_CLEAR(self->parse_constant);
    return 0;
}

static PyObject *
_parse_object_unicode(PyScannerObject *s, PyObject *memo, PyObject *pystr, Py_ssize_t idx, Py_ssize_t *next_idx_ptr)
{
    /* Read a JSON object from PyUnicode pystr.
    idx is the index of the first character after the opening curly brace.
    *next_idx_ptr is a return-by-reference index to the first character after
        the closing curly brace.

    Returns a new PyObject (usually a dict, but object_hook can change that)
    */
    const void *str;
    int kind;
    Py_ssize_t end_idx;
    PyObject *val = NULL;
    PyObject *rval = NULL;
    PyObject *key = NULL;
    int has_pairs_hook = (s->object_pairs_hook != Py_None);
    Py_ssize_t next_idx;
    Py_ssize_t comma_idx;

    str = PyUnicode_DATA(pystr);
    kind = PyUnicode_KIND(pystr);
    end_idx = PyUnicode_GET_LENGTH(pystr) - 1;

    if (has_pairs_hook)
        rval = PyList_New(0);
    else
        rval = PyDict_New();
    if (rval == NULL)
        return NULL;

    /* skip whitespace after { */
    while (idx <= end_idx && IS_WHITESPACE(PyUnicode_READ(kind,str, idx))) idx++;

    /* only loop if the object is non-empty */
    if (idx > end_idx || PyUnicode_READ(kind, str, idx) != '}') {
        while (1) {
            PyObject *memokey;

            /* read key */
            if (idx > end_idx || PyUnicode_READ(kind, str, idx) != '"') {
                raise_errmsg("Expecting property name enclosed in double quotes", pystr, idx);
                goto bail;
            }
            key = scanstring_unicode(pystr, idx + 1, s->strict, &next_idx);
            if (key == NULL)
                goto bail;
            if (PyDict_SetDefaultRef(memo, key, key, &memokey) < 0) {
                goto bail;
            }
            Py_SETREF(key, memokey);
            idx = next_idx;

            /* skip whitespace between key and : delimiter, read :, skip whitespace */
            while (idx <= end_idx && IS_WHITESPACE(PyUnicode_READ(kind, str, idx))) idx++;
            if (idx > end_idx || PyUnicode_READ(kind, str, idx) != ':') {
                raise_errmsg("Expecting ':' delimiter", pystr, idx);
                goto bail;
            }
            idx++;
            while (idx <= end_idx && IS_WHITESPACE(PyUnicode_READ(kind, str, idx))) idx++;

            /* read any JSON term */
            val = scan_once_unicode(s, memo, pystr, idx, &next_idx);
            if (val == NULL)
                goto bail;

            if (has_pairs_hook) {
                PyObject *item = PyTuple_Pack(2, key, val);
                if (item == NULL)
                    goto bail;
                Py_CLEAR(key);
                Py_CLEAR(val);
                if (PyList_Append(rval, item) == -1) {
                    Py_DECREF(item);
                    goto bail;
                }
                Py_DECREF(item);
            }
            else {
                if (PyDict_SetItem(rval, key, val) < 0)
                    goto bail;
                Py_CLEAR(key);
                Py_CLEAR(val);
            }
            idx = next_idx;

            /* skip whitespace before } or , */
            while (idx <= end_idx && IS_WHITESPACE(PyUnicode_READ(kind, str, idx))) idx++;

            /* bail if the object is closed or we didn't get the , delimiter */
            if (idx <= end_idx && PyUnicode_READ(kind, str, idx) == '}')
                break;
            if (idx > end_idx || PyUnicode_READ(kind, str, idx) != ',') {
                raise_errmsg("Expecting ',' delimiter", pystr, idx);
                goto bail;
            }
            comma_idx = idx;
            idx++;

            /* skip whitespace after , delimiter */
            while (idx <= end_idx && IS_WHITESPACE(PyUnicode_READ(kind, str, idx))) idx++;

            if (idx <= end_idx && PyUnicode_READ(kind, str, idx) == '}') {
                raise_errmsg("Illegal trailing comma before end of object", pystr, comma_idx);
                goto bail;
            }
        }
    }

    *next_idx_ptr = idx + 1;

    if (has_pairs_hook) {
        val = PyObject_CallOneArg(s->object_pairs_hook, rval);
        Py_DECREF(rval);
        return val;
    }

    /* if object_hook is not None: rval = object_hook(rval) */
    if (s->object_hook != Py_None) {
        val = PyObject_CallOneArg(s->object_hook, rval);
        Py_DECREF(rval);
        return val;
    }
    return rval;
bail:
    Py_XDECREF(key);
    Py_XDECREF(val);
    Py_XDECREF(rval);
    return NULL;
}

static PyObject *
_parse_array_unicode(PyScannerObject *s, PyObject *memo, PyObject *pystr, Py_ssize_t idx, Py_ssize_t *next_idx_ptr) {
    /* Read a JSON array from PyUnicode pystr.
    idx is the index of the first character after the opening brace.
    *next_idx_ptr is a return-by-reference index to the first character after
        the closing brace.

    Returns a new PyList
    */
    const void *str;
    int kind;
    Py_ssize_t end_idx;
    PyObject *val = NULL;
    PyObject *rval;
    Py_ssize_t next_idx;
    Py_ssize_t comma_idx;

    rval = PyList_New(0);
    if (rval == NULL)
        return NULL;

    str = PyUnicode_DATA(pystr);
    kind = PyUnicode_KIND(pystr);
    end_idx = PyUnicode_GET_LENGTH(pystr) - 1;

    /* skip whitespace after [ */
    while (idx <= end_idx && IS_WHITESPACE(PyUnicode_READ(kind, str, idx))) idx++;

    /* only loop if the array is non-empty */
    if (idx > end_idx || PyUnicode_READ(kind, str, idx) != ']') {
        while (1) {

            /* read any JSON term  */
            val = scan_once_unicode(s, memo, pystr, idx, &next_idx);
            if (val == NULL)
                goto bail;

            if (PyList_Append(rval, val) == -1)
                goto bail;

            Py_CLEAR(val);
            idx = next_idx;

            /* skip whitespace between term and , */
            while (idx <= end_idx && IS_WHITESPACE(PyUnicode_READ(kind, str, idx))) idx++;

            /* bail if the array is closed or we didn't get the , delimiter */
            if (idx <= end_idx && PyUnicode_READ(kind, str, idx) == ']')
                break;
            if (idx > end_idx || PyUnicode_READ(kind, str, idx) != ',') {
                raise_errmsg("Expecting ',' delimiter", pystr, idx);
                goto bail;
            }
            comma_idx = idx;
            idx++;

            /* skip whitespace after , */
            while (idx <= end_idx && IS_WHITESPACE(PyUnicode_READ(kind, str, idx))) idx++;

            if (idx <= end_idx && PyUnicode_READ(kind, str, idx) == ']') {
                raise_errmsg("Illegal trailing comma before end of array", pystr, comma_idx);
                goto bail;
            }
        }
    }

    /* verify that idx < end_idx, PyUnicode_READ(kind, str, idx) should be ']' */
    if (idx > end_idx || PyUnicode_READ(kind, str, idx) != ']') {
        raise_errmsg("Expecting value", pystr, end_idx);
        goto bail;
    }
    *next_idx_ptr = idx + 1;
    return rval;
bail:
    Py_XDECREF(val);
    Py_DECREF(rval);
    return NULL;
}

static PyObject *
_parse_constant(PyScannerObject *s, const char *constant, Py_ssize_t idx, Py_ssize_t *next_idx_ptr) {
    /* Read a JSON constant.
    constant is the constant string that was found
        ("NaN", "Infinity", "-Infinity").
    idx is the index of the first character of the constant
    *next_idx_ptr is a return-by-reference index to the first character after
        the constant.

    Returns the result of parse_constant
    */
    PyObject *cstr;
    PyObject *rval;
    /* constant is "NaN", "Infinity", or "-Infinity" */
    cstr = PyUnicode_InternFromString(constant);
    if (cstr == NULL)
        return NULL;

    /* rval = parse_constant(constant) */
    rval = PyObject_CallOneArg(s->parse_constant, cstr);
    idx += PyUnicode_GET_LENGTH(cstr);
    Py_DECREF(cstr);
    *next_idx_ptr = idx;
    return rval;
}

static PyObject *
_match_number_unicode(PyScannerObject *s, PyObject *pystr, Py_ssize_t start, Py_ssize_t *next_idx_ptr) {
    /* Read a JSON number from PyUnicode pystr.
    idx is the index of the first character of the number
    *next_idx_ptr is a return-by-reference index to the first character after
        the number.

    Returns a new PyObject representation of that number:
        PyLong, or PyFloat.
        May return other types if parse_int or parse_float are set
    */
    const void *str;
    int kind;
    Py_ssize_t end_idx;
    Py_ssize_t idx = start;
    int is_float = 0;
    PyObject *rval;
    PyObject *numstr = NULL;
    PyObject *custom_func;

    str = PyUnicode_DATA(pystr);
    kind = PyUnicode_KIND(pystr);
    end_idx = PyUnicode_GET_LENGTH(pystr) - 1;

    /* read a sign if it's there, make sure it's not the end of the string */
    if (PyUnicode_READ(kind, str, idx) == '-') {
        idx++;
        if (idx > end_idx) {
            raise_stop_iteration(start);
            return NULL;
        }
    }

    /* read as many integer digits as we find as long as it doesn't start with 0 */
    if (PyUnicode_READ(kind, str, idx) >= '1' && PyUnicode_READ(kind, str, idx) <= '9') {
        idx++;
        while (idx <= end_idx && PyUnicode_READ(kind, str, idx) >= '0' && PyUnicode_READ(kind, str, idx) <= '9') idx++;
    }
    /* if it starts with 0 we only expect one integer digit */
    else if (PyUnicode_READ(kind, str, idx) == '0') {
        idx++;
    }
    /* no integer digits, error */
    else {
        raise_stop_iteration(start);
        return NULL;
    }

    /* if the next char is '.' followed by a digit then read all float digits */
    if (idx < end_idx && PyUnicode_READ(kind, str, idx) == '.' && PyUnicode_READ(kind, str, idx + 1) >= '0' && PyUnicode_READ(kind, str, idx + 1) <= '9') {
        is_float = 1;
        idx += 2;
        while (idx <= end_idx && PyUnicode_READ(kind, str, idx) >= '0' && PyUnicode_READ(kind, str, idx) <= '9') idx++;
    }

    /* if the next char is 'e' or 'E' then maybe read the exponent (or backtrack) */
    if (idx < end_idx && (PyUnicode_READ(kind, str, idx) == 'e' || PyUnicode_READ(kind, str, idx) == 'E')) {
        Py_ssize_t e_start = idx;
        idx++;

        /* read an exponent sign if present */
        if (idx < end_idx && (PyUnicode_READ(kind, str, idx) == '-' || PyUnicode_READ(kind, str, idx) == '+')) idx++;

        /* read all digits */
        while (idx <= end_idx && PyUnicode_READ(kind, str, idx) >= '0' && PyUnicode_READ(kind, str, idx) <= '9') idx++;

        /* if we got a digit, then parse as float. if not, backtrack */
        if (PyUnicode_READ(kind, str, idx - 1) >= '0' && PyUnicode_READ(kind, str, idx - 1) <= '9') {
            is_float = 1;
        }
        else {
            idx = e_start;
        }
    }

    if (is_float && s->parse_float != (PyObject *)&PyFloat_Type)
        custom_func = s->parse_float;
    else if (!is_float && s->parse_int != (PyObject *) &PyLong_Type)
        custom_func = s->parse_int;
    else
        custom_func = NULL;

    if (custom_func) {
        /* copy the section we determined to be a number */
        numstr = PyUnicode_FromKindAndData(kind,
                                           (char*)str + kind * start,
                                           idx - start);
        if (numstr == NULL)
            return NULL;
        rval = PyObject_CallOneArg(custom_func, numstr);
    }
    else {
        Py_ssize_t i, n;
        char *buf;
        /* Straight conversion to ASCII, to avoid costly conversion of
           decimal unicode digits (which cannot appear here) */
        n = idx - start;
        numstr = PyBytes_FromStringAndSize(NULL, n);
        if (numstr == NULL)
            return NULL;
        buf = PyBytes_AS_STRING(numstr);
        for (i = 0; i < n; i++) {
            buf[i] = (char) PyUnicode_READ(kind, str, i + start);
        }
        if (is_float)
            rval = PyFloat_FromString(numstr);
        else
            rval = PyLong_FromString(buf, NULL, 10);
    }
    Py_DECREF(numstr);
    *next_idx_ptr = idx;
    return rval;
}

static PyObject *
scan_once_unicode(PyScannerObject *s, PyObject *memo, PyObject *pystr, Py_ssize_t idx, Py_ssize_t *next_idx_ptr)
{
    /* Read one JSON term (of any kind) from PyUnicode pystr.
    idx is the index of the first character of the term
    *next_idx_ptr is a return-by-reference index to the first character after
        the number.

    Returns a new PyObject representation of the term.
    */
    PyObject *res;
    const void *str;
    int kind;
    Py_ssize_t length;

    str = PyUnicode_DATA(pystr);
    kind = PyUnicode_KIND(pystr);
    length = PyUnicode_GET_LENGTH(pystr);

    if (idx < 0) {
        PyErr_SetString(PyExc_ValueError, "idx cannot be negative");
        return NULL;
    }
    if (idx >= length) {
        raise_stop_iteration(idx);
        return NULL;
    }

    switch (PyUnicode_READ(kind, str, idx)) {
        case '"':
            /* string */
            return scanstring_unicode(pystr, idx + 1, s->strict, next_idx_ptr);
        case '{':
            /* object */
            if (_Py_EnterRecursiveCall(" while decoding a JSON object "
                                       "from a unicode string"))
                return NULL;
            res = _parse_object_unicode(s, memo, pystr, idx + 1, next_idx_ptr);
            _Py_LeaveRecursiveCall();
            return res;
        case '[':
            /* array */
            if (_Py_EnterRecursiveCall(" while decoding a JSON array "
                                       "from a unicode string"))
                return NULL;
            res = _parse_array_unicode(s, memo, pystr, idx + 1, next_idx_ptr);
            _Py_LeaveRecursiveCall();
            return res;
        case 'n':
            /* null */
            if ((idx + 3 < length) && PyUnicode_READ(kind, str, idx + 1) == 'u' && PyUnicode_READ(kind, str, idx + 2) == 'l' && PyUnicode_READ(kind, str, idx + 3) == 'l') {
                *next_idx_ptr = idx + 4;
                Py_RETURN_NONE;
            }
            break;
        case 't':
            /* true */
            if ((idx + 3 < length) && PyUnicode_READ(kind, str, idx + 1) == 'r' && PyUnicode_READ(kind, str, idx + 2) == 'u' && PyUnicode_READ(kind, str, idx + 3) == 'e') {
                *next_idx_ptr = idx + 4;
                Py_RETURN_TRUE;
            }
            break;
        case 'f':
            /* false */
            if ((idx + 4 < length) && PyUnicode_READ(kind, str, idx + 1) == 'a' &&
                PyUnicode_READ(kind, str, idx + 2) == 'l' &&
                PyUnicode_READ(kind, str, idx + 3) == 's' &&
                PyUnicode_READ(kind, str, idx + 4) == 'e') {
                *next_idx_ptr = idx + 5;
                Py_RETURN_FALSE;
            }
            break;
        case 'N':
            /* NaN */
            if ((idx + 2 < length) && PyUnicode_READ(kind, str, idx + 1) == 'a' &&
                PyUnicode_READ(kind, str, idx + 2) == 'N') {
                return _parse_constant(s, "NaN", idx, next_idx_ptr);
            }
            break;
        case 'I':
            /* Infinity */
            if ((idx + 7 < length) && PyUnicode_READ(kind, str, idx + 1) == 'n' &&
                PyUnicode_READ(kind, str, idx + 2) == 'f' &&
                PyUnicode_READ(kind, str, idx + 3) == 'i' &&
                PyUnicode_READ(kind, str, idx + 4) == 'n' &&
                PyUnicode_READ(kind, str, idx + 5) == 'i' &&
                PyUnicode_READ(kind, str, idx + 6) == 't' &&
                PyUnicode_READ(kind, str, idx + 7) == 'y') {
                return _parse_constant(s, "Infinity", idx, next_idx_ptr);
            }
            break;
        case '-':
            /* -Infinity */
            if ((idx + 8 < length) && PyUnicode_READ(kind, str, idx + 1) == 'I' &&
                PyUnicode_READ(kind, str, idx + 2) == 'n' &&
                PyUnicode_READ(kind, str, idx + 3) == 'f' &&
                PyUnicode_READ(kind, str, idx + 4) == 'i' &&
                PyUnicode_READ(kind, str, idx + 5) == 'n' &&
                PyUnicode_READ(kind, str, idx + 6) == 'i' &&
                PyUnicode_READ(kind, str, idx + 7) == 't' &&
                PyUnicode_READ(kind, str, idx + 8) == 'y') {
                return _parse_constant(s, "-Infinity", idx, next_idx_ptr);
            }
            break;
    }
    /* Didn't find a string, object, array, or named constant. Look for a number. */
    return _match_number_unicode(s, pystr, idx, next_idx_ptr);
}

static PyObject *
scanner_call(PyObject *self, PyObject *args, PyObject *kwds)
{
    /* Python callable interface to scan_once_{str,unicode} */
    PyObject *pystr;
    PyObject *rval;
    Py_ssize_t idx;
    Py_ssize_t next_idx = -1;
    static char *kwlist[] = {"string", "idx", NULL};
    if (!PyArg_ParseTupleAndKeywords(args, kwds, "On:scan_once", kwlist, &pystr, &idx))
        return NULL;

    if (!PyUnicode_Check(pystr)) {
        PyErr_Format(PyExc_TypeError,
                     "first argument must be a string, not %.80s",
                     Py_TYPE(pystr)->tp_name);
        return NULL;
    }

    PyObject *memo = PyDict_New();
    if (memo == NULL) {
        return NULL;
    }
    rval = scan_once_unicode(PyScannerObject_CAST(self),
                             memo, pystr, idx, &next_idx);
    Py_DECREF(memo);
    if (rval == NULL)
        return NULL;
    return _build_rval_index_tuple(rval, next_idx);
}

static PyObject *
scanner_new(PyTypeObject *type, PyObject *args, PyObject *kwds)
{
    PyScannerObject *s;
    PyObject *ctx;
    PyObject *strict;
    static char *kwlist[] = {"context", NULL};

    if (!PyArg_ParseTupleAndKeywords(args, kwds, "O:make_scanner", kwlist, &ctx))
        return NULL;

    s = (PyScannerObject *)type->tp_alloc(type, 0);
    if (s == NULL) {
        return NULL;
    }

    /* All of these will fail "gracefully" so we don't need to verify them */
    strict = PyObject_GetAttrString(ctx, "strict");
    if (strict == NULL)
        goto bail;
    s->strict = PyObject_IsTrue(strict);
    Py_DECREF(strict);
    if (s->strict < 0)
        goto bail;
    s->object_hook = PyObject_GetAttrString(ctx, "object_hook");
    if (s->object_hook == NULL)
        goto bail;
    s->object_pairs_hook = PyObject_GetAttrString(ctx, "object_pairs_hook");
    if (s->object_pairs_hook == NULL)
        goto bail;
    s->parse_float = PyObject_GetAttrString(ctx, "parse_float");
    if (s->parse_float == NULL)
        goto bail;
    s->parse_int = PyObject_GetAttrString(ctx, "parse_int");
    if (s->parse_int == NULL)
        goto bail;
    s->parse_constant = PyObject_GetAttrString(ctx, "parse_constant");
    if (s->parse_constant == NULL)
        goto bail;

    return (PyObject *)s;

bail:
    Py_DECREF(s);
    return NULL;
}

PyDoc_STRVAR(scanner_doc, "JSON scanner object");

static PyType_Slot PyScannerType_slots[] = {
    {Py_tp_doc, (void *)scanner_doc},
    {Py_tp_dealloc, scanner_dealloc},
    {Py_tp_call, scanner_call},
    {Py_tp_traverse, scanner_traverse},
    {Py_tp_clear, scanner_clear},
    {Py_tp_members, scanner_members},
    {Py_tp_new, scanner_new},
    {0, 0}
};

static PyType_Spec PyScannerType_spec = {
    .name = "_json.Scanner",
    .basicsize = sizeof(PyScannerObject),
    .itemsize = 0,
    .flags = Py_TPFLAGS_DEFAULT | Py_TPFLAGS_HAVE_GC,
    .slots = PyScannerType_slots,
};

static PyObject *
encoder_new(PyTypeObject *type, PyObject *args, PyObject *kwds)
{
    static char *kwlist[] = {"markers", "default", "encoder", "indent", "key_separator", "item_separator", "sort_keys", "skipkeys", "allow_nan", NULL};

    PyEncoderObject *s;
    PyObject *markers = Py_None, *defaultfn, *encoder, *indent, *key_separator;
    PyObject *item_separator;
    int sort_keys, skipkeys, allow_nan;

    if (!PyArg_ParseTupleAndKeywords(args, kwds, "O!?OOOUUppp:make_encoder", kwlist,
        &PyDict_Type, &markers, &defaultfn, &encoder, &indent,
        &key_separator, &item_separator,
        &sort_keys, &skipkeys, &allow_nan))
        return NULL;

    s = (PyEncoderObject *)type->tp_alloc(type, 0);
    if (s == NULL)
        return NULL;

    s->markers = Py_NewRef(markers);
    s->defaultfn = Py_NewRef(defaultfn);
    s->encoder = Py_NewRef(encoder);
    s->indent = Py_NewRef(indent);
    s->key_separator = Py_NewRef(key_separator);
    s->item_separator = Py_NewRef(item_separator);
    s->sort_keys = sort_keys;
    s->skipkeys = skipkeys;
    s->allow_nan = allow_nan;
    s->fast_encode = NULL;

    if (PyCFunction_Check(s->encoder)) {
        PyCFunction f = PyCFunction_GetFunction(s->encoder);
        if (f == py_encode_basestring_ascii || f == py_encode_basestring) {
            s->fast_encode = f;
        }
    }

    return (PyObject *)s;
}


/* indent_cache is a list that contains intermixed values at even and odd
 * positions:
 *
 * 2*k   : '\n' + indent * (k + initial_indent_level)
 *         strings written after opening and before closing brackets
 * 2*k-1 : item_separator + '\n' + indent * (k + initial_indent_level)
 *         strings written between items
 *
 * Its size is always an odd number.
 */
static PyObject *
create_indent_cache(PyEncoderObject *s, Py_ssize_t indent_level)
{
    PyObject *newline_indent = PyUnicode_FromOrdinal('\n');
    if (newline_indent != NULL && indent_level) {
        PyUnicode_AppendAndDel(&newline_indent,
                               PySequence_Repeat(s->indent, indent_level));
    }
    if (newline_indent == NULL) {
        return NULL;
    }
    PyObject *indent_cache = PyList_New(1);
    if (indent_cache == NULL) {
        Py_DECREF(newline_indent);
        return NULL;
    }
    PyList_SET_ITEM(indent_cache, 0, newline_indent);
    return indent_cache;
}

/* Extend indent_cache by adding values for the next level.
 * It should have values for the indent_level-1 level before the call.
 */
static int
update_indent_cache(PyEncoderObject *s,
                    Py_ssize_t indent_level, PyObject *indent_cache)
{
    assert(indent_level * 2 == PyList_GET_SIZE(indent_cache) + 1);
    assert(indent_level > 0);
    PyObject *newline_indent = PyList_GET_ITEM(indent_cache, (indent_level - 1)*2);
    newline_indent = PyUnicode_Concat(newline_indent, s->indent);
    if (newline_indent == NULL) {
        return -1;
    }
    PyObject *separator_indent = PyUnicode_Concat(s->item_separator, newline_indent);
    if (separator_indent == NULL) {
        Py_DECREF(newline_indent);
        return -1;
    }

    if (PyList_Append(indent_cache, separator_indent) < 0 ||
        PyList_Append(indent_cache, newline_indent) < 0)
    {
        Py_DECREF(separator_indent);
        Py_DECREF(newline_indent);
        return -1;
    }
    Py_DECREF(separator_indent);
    Py_DECREF(newline_indent);
    return 0;
}

static PyObject *
get_item_separator(PyEncoderObject *s,
                   Py_ssize_t indent_level, PyObject *indent_cache)
{
    assert(indent_level > 0);
    if (indent_level * 2 > PyList_GET_SIZE(indent_cache)) {
        if (update_indent_cache(s, indent_level, indent_cache) < 0) {
            return NULL;
        }
    }
    assert(indent_level * 2 < PyList_GET_SIZE(indent_cache));
    return PyList_GET_ITEM(indent_cache, indent_level * 2 - 1);
}

static int
write_newline_indent(PyUnicodeWriter *writer,
                     Py_ssize_t indent_level, PyObject *indent_cache)
{
    PyObject *newline_indent = PyList_GET_ITEM(indent_cache, indent_level * 2);
    return PyUnicodeWriter_WriteStr(writer, newline_indent);
}


static PyObject *
encoder_call(PyObject *op, PyObject *args, PyObject *kwds)
{
    /* Python callable interface to encode_listencode_obj */
    static char *kwlist[] = {"obj", "_current_indent_level", NULL};
    PyObject *obj;
    Py_ssize_t indent_level;
    PyEncoderObject *self = PyEncoderObject_CAST(op);

    if (!PyArg_ParseTupleAndKeywords(args, kwds, "On:_iterencode", kwlist,
                                     &obj, &indent_level))
        return NULL;

    PyUnicodeWriter *writer = PyUnicodeWriter_Create(0);
    if (writer == NULL) {
        return NULL;
    }

    PyObject *indent_cache = NULL;
    if (self->indent != Py_None) {
        indent_cache = create_indent_cache(self, indent_level);
        if (indent_cache == NULL) {
            PyUnicodeWriter_Discard(writer);
            return NULL;
        }
    }
    if (encoder_listencode_obj(self, writer, obj, indent_level, indent_cache)) {
        PyUnicodeWriter_Discard(writer);
        Py_XDECREF(indent_cache);
        return NULL;
    }
    Py_XDECREF(indent_cache);

    PyObject *str = PyUnicodeWriter_Finish(writer);
    if (str == NULL) {
        return NULL;
    }
    PyObject *result = PyTuple_Pack(1, str);
    Py_DECREF(str);
    return result;
}

static PyObject *
_encoded_const(PyObject *obj)
{
    /* Return the JSON string representation of None, True, False */
    if (obj == Py_None) {
        return &_Py_ID(null);
    }
    else if (obj == Py_True) {
        return &_Py_ID(true);
    }
    else if (obj == Py_False) {
        return &_Py_ID(false);
    }
    else {
        PyErr_SetString(PyExc_ValueError, "not a const");
        return NULL;
    }
}

static PyObject *
encoder_encode_float(PyEncoderObject *s, PyObject *obj)
{
    /* Return the JSON representation of a PyFloat. */
    double i = PyFloat_AS_DOUBLE(obj);
    if (!isfinite(i)) {
        if (!s->allow_nan) {
            PyErr_Format(
                    PyExc_ValueError,
                    "Out of range float values are not JSON compliant: %R",
                    obj
                    );
            return NULL;
        }
        if (i > 0) {
            return PyUnicode_FromString("Infinity");
        }
        else if (i < 0) {
            return PyUnicode_FromString("-Infinity");
        }
        else {
            return PyUnicode_FromString("NaN");
        }
    }
    return PyFloat_Type.tp_repr(obj);
}

static PyObject *
encoder_encode_string(PyEncoderObject *s, PyObject *obj)
{
    /* Return the JSON representation of a string */
    PyObject *encoded;

    if (s->fast_encode) {
        return s->fast_encode(NULL, obj);
    }
    encoded = PyObject_CallOneArg(s->encoder, obj);
    if (encoded != NULL && !PyUnicode_Check(encoded)) {
        PyErr_Format(PyExc_TypeError,
                     "encoder() must return a string, not %.80s",
                     Py_TYPE(encoded)->tp_name);
        Py_DECREF(encoded);
        return NULL;
    }
    return encoded;
}

static int
_steal_accumulate(PyUnicodeWriter *writer, PyObject *stolen)
{
    /* Append stolen and then decrement its reference count */
    int rval = PyUnicodeWriter_WriteStr(writer, stolen);
    Py_DECREF(stolen);
    return rval;
}

static int
encoder_listencode_obj(PyEncoderObject *s, PyUnicodeWriter *writer,
                       PyObject *obj,
                       Py_ssize_t indent_level, PyObject *indent_cache)
{
    /* Encode Python object obj to a JSON term */
    PyObject *newobj;
    int rv;

    if (obj == Py_None) {
<<<<<<< HEAD
      return _PyUnicodeWriter_WriteASCIIString((_PyUnicodeWriter *)writer, "null", 4);
    }
    else if (obj == Py_True) {
      return _PyUnicodeWriter_WriteASCIIString((_PyUnicodeWriter *)writer, "true", 4);
    }
    else if (obj == Py_False) {
      return _PyUnicodeWriter_WriteASCIIString((_PyUnicodeWriter *)writer, "false", 5);
=======
      return PyUnicodeWriter_WriteASCII(writer, "null", 4);
    }
    else if (obj == Py_True) {
      return PyUnicodeWriter_WriteASCII(writer, "true", 4);
    }
    else if (obj == Py_False) {
      return PyUnicodeWriter_WriteASCII(writer, "false", 5);
>>>>>>> c6003106
    }
    else if (PyUnicode_Check(obj)) {
        PyObject *encoded = encoder_encode_string(s, obj);
        if (encoded == NULL)
            return -1;
        return _steal_accumulate(writer, encoded);
    }
    else if (PyLong_Check(obj)) {
        if (PyLong_CheckExact(obj)) {
            // Fast-path for exact integers
            return PyUnicodeWriter_WriteRepr(writer, obj);
        }
        PyObject *encoded = PyLong_Type.tp_repr(obj);
        if (encoded == NULL)
            return -1;
        return _steal_accumulate(writer, encoded);
    }
    else if (PyFloat_Check(obj)) {
        PyObject *encoded = encoder_encode_float(s, obj);
        if (encoded == NULL)
            return -1;
        return _steal_accumulate(writer, encoded);
    }
    else if (PyList_Check(obj) || PyTuple_Check(obj)) {
        if (_Py_EnterRecursiveCall(" while encoding a JSON object"))
            return -1;
        rv = encoder_listencode_list(s, writer, obj, indent_level, indent_cache);
        _Py_LeaveRecursiveCall();
        return rv;
    }
    else if (PyDict_Check(obj)) {
        if (_Py_EnterRecursiveCall(" while encoding a JSON object"))
            return -1;
        rv = encoder_listencode_dict(s, writer, obj, indent_level, indent_cache);
        _Py_LeaveRecursiveCall();
        return rv;
    }
    else {
        PyObject *ident = NULL;
        if (s->markers != Py_None) {
            int has_key;
            ident = PyLong_FromVoidPtr(obj);
            if (ident == NULL)
                return -1;
            has_key = PyDict_Contains(s->markers, ident);
            if (has_key) {
                if (has_key != -1)
                    PyErr_SetString(PyExc_ValueError, "Circular reference detected");
                Py_DECREF(ident);
                return -1;
            }
            if (PyDict_SetItem(s->markers, ident, obj)) {
                Py_DECREF(ident);
                return -1;
            }
        }
        newobj = PyObject_CallOneArg(s->defaultfn, obj);
        if (newobj == NULL) {
            Py_XDECREF(ident);
            return -1;
        }

        if (_Py_EnterRecursiveCall(" while encoding a JSON object")) {
            Py_DECREF(newobj);
            Py_XDECREF(ident);
            return -1;
        }
        rv = encoder_listencode_obj(s, writer, newobj, indent_level, indent_cache);
        _Py_LeaveRecursiveCall();

        Py_DECREF(newobj);
        if (rv) {
            _PyErr_FormatNote("when serializing %T object", obj);
            Py_XDECREF(ident);
            return -1;
        }
        if (ident != NULL) {
            if (PyDict_DelItem(s->markers, ident)) {
                Py_XDECREF(ident);
                return -1;
            }
            Py_XDECREF(ident);
        }
        return rv;
    }
}

static int
encoder_encode_key_value(PyEncoderObject *s, PyUnicodeWriter *writer, bool *first,
                         PyObject *dct, PyObject *key, PyObject *value,
                         Py_ssize_t indent_level, PyObject *indent_cache,
                         PyObject *item_separator)
{
    PyObject *keystr = NULL;
    PyObject *encoded;

    if (PyUnicode_Check(key)) {
        keystr = Py_NewRef(key);
    }
    else if (PyFloat_Check(key)) {
        keystr = encoder_encode_float(s, key);
    }
    else if (key == Py_True || key == Py_False || key == Py_None) {
                    /* This must come before the PyLong_Check because
                       True and False are also 1 and 0.*/
        keystr = _encoded_const(key);
    }
    else if (PyLong_Check(key)) {
        keystr = PyLong_Type.tp_repr(key);
    }
    else if (s->skipkeys) {
        return 0;
    }
    else {
        PyErr_Format(PyExc_TypeError,
                     "keys must be str, int, float, bool or None, "
                     "not %.100s", Py_TYPE(key)->tp_name);
        return -1;
    }

    if (keystr == NULL) {
        return -1;
    }

    if (*first) {
        *first = false;
    }
    else {
        if (PyUnicodeWriter_WriteStr(writer, item_separator) < 0) {
            Py_DECREF(keystr);
            return -1;
        }
    }

    encoded = encoder_encode_string(s, keystr);
    Py_DECREF(keystr);
    if (encoded == NULL) {
        return -1;
    }

    if (_steal_accumulate(writer, encoded) < 0) {
        return -1;
    }
    if (PyUnicodeWriter_WriteStr(writer, s->key_separator) < 0) {
        return -1;
    }
    if (encoder_listencode_obj(s, writer, value, indent_level, indent_cache) < 0) {
        _PyErr_FormatNote("when serializing %T item %R", dct, key);
        return -1;
    }
    return 0;
}

static int
encoder_listencode_dict(PyEncoderObject *s, PyUnicodeWriter *writer,
                        PyObject *dct,
                       Py_ssize_t indent_level, PyObject *indent_cache)
{
    /* Encode Python dict dct a JSON term */
    PyObject *ident = NULL;
    PyObject *items = NULL;
    PyObject *key, *value;
    bool first = true;

    if (PyDict_GET_SIZE(dct) == 0) {
        /* Fast path */
<<<<<<< HEAD
        return _PyUnicodeWriter_WriteASCIIString((_PyUnicodeWriter *)writer, "{}", 2);
=======
        return PyUnicodeWriter_WriteASCII(writer, "{}", 2);
>>>>>>> c6003106
    }

    if (s->markers != Py_None) {
        int has_key;
        ident = PyLong_FromVoidPtr(dct);
        if (ident == NULL)
            goto bail;
        has_key = PyDict_Contains(s->markers, ident);
        if (has_key) {
            if (has_key != -1)
                PyErr_SetString(PyExc_ValueError, "Circular reference detected");
            goto bail;
        }
        if (PyDict_SetItem(s->markers, ident, dct)) {
            goto bail;
        }
    }

    if (PyUnicodeWriter_WriteChar(writer, '{')) {
        goto bail;
    }

    PyObject *separator = s->item_separator; // borrowed reference
    if (s->indent != Py_None) {
        indent_level++;
        separator = get_item_separator(s, indent_level, indent_cache);
        if (separator == NULL ||
            write_newline_indent(writer, indent_level, indent_cache) < 0)
        {
            goto bail;
        }
    }

    if (s->sort_keys || !PyDict_CheckExact(dct)) {
        items = PyMapping_Items(dct);
        if (items == NULL || (s->sort_keys && PyList_Sort(items) < 0))
            goto bail;

        for (Py_ssize_t  i = 0; i < PyList_GET_SIZE(items); i++) {
            PyObject *item = PyList_GET_ITEM(items, i);

            if (!PyTuple_Check(item) || PyTuple_GET_SIZE(item) != 2) {
                PyErr_SetString(PyExc_ValueError, "items must return 2-tuples");
                goto bail;
            }

            key = PyTuple_GET_ITEM(item, 0);
            value = PyTuple_GET_ITEM(item, 1);
            if (encoder_encode_key_value(s, writer, &first, dct, key, value,
                                         indent_level, indent_cache,
                                         separator) < 0)
                goto bail;
        }
        Py_CLEAR(items);

    } else {
        Py_ssize_t pos = 0;
        while (PyDict_Next(dct, &pos, &key, &value)) {
            if (encoder_encode_key_value(s, writer, &first, dct, key, value,
                                         indent_level, indent_cache,
                                         separator) < 0)
                goto bail;
        }
    }

    if (ident != NULL) {
        if (PyDict_DelItem(s->markers, ident))
            goto bail;
        Py_CLEAR(ident);
    }
    if (s->indent != Py_None) {
        indent_level--;
        if (write_newline_indent(writer, indent_level, indent_cache) < 0) {
            goto bail;
        }
    }

    if (PyUnicodeWriter_WriteChar(writer, '}')) {
        goto bail;
    }
    return 0;

bail:
    Py_XDECREF(items);
    Py_XDECREF(ident);
    return -1;
}

static int
encoder_listencode_list(PyEncoderObject *s, PyUnicodeWriter *writer,
                        PyObject *seq,
                        Py_ssize_t indent_level, PyObject *indent_cache)
{
    PyObject *ident = NULL;
    PyObject *s_fast = NULL;
    Py_ssize_t i;

    ident = NULL;
    s_fast = PySequence_Fast(seq, "_iterencode_list needs a sequence");
    if (s_fast == NULL)
        return -1;
    if (PySequence_Fast_GET_SIZE(s_fast) == 0) {
        Py_DECREF(s_fast);
<<<<<<< HEAD
        return _PyUnicodeWriter_WriteASCIIString((_PyUnicodeWriter *)writer, "[]", 2);
=======
        return PyUnicodeWriter_WriteASCII(writer, "[]", 2);
>>>>>>> c6003106
    }

    if (s->markers != Py_None) {
        int has_key;
        ident = PyLong_FromVoidPtr(seq);
        if (ident == NULL)
            goto bail;
        has_key = PyDict_Contains(s->markers, ident);
        if (has_key) {
            if (has_key != -1)
                PyErr_SetString(PyExc_ValueError, "Circular reference detected");
            goto bail;
        }
        if (PyDict_SetItem(s->markers, ident, seq)) {
            goto bail;
        }
    }

    if (PyUnicodeWriter_WriteChar(writer, '[')) {
        goto bail;
    }

    PyObject *separator = s->item_separator; // borrowed reference
    if (s->indent != Py_None) {
        indent_level++;
        separator = get_item_separator(s, indent_level, indent_cache);
        if (separator == NULL ||
            write_newline_indent(writer, indent_level, indent_cache) < 0)
        {
            goto bail;
        }
    }
    for (i = 0; i < PySequence_Fast_GET_SIZE(s_fast); i++) {
        PyObject *obj = PySequence_Fast_GET_ITEM(s_fast, i);
        if (i) {
            if (PyUnicodeWriter_WriteStr(writer, separator) < 0)
                goto bail;
        }
        if (encoder_listencode_obj(s, writer, obj, indent_level, indent_cache)) {
            _PyErr_FormatNote("when serializing %T item %zd", seq, i);
            goto bail;
        }
    }
    if (ident != NULL) {
        if (PyDict_DelItem(s->markers, ident))
            goto bail;
        Py_CLEAR(ident);
    }

    if (s->indent != Py_None) {
        indent_level--;
        if (write_newline_indent(writer, indent_level, indent_cache) < 0) {
            goto bail;
        }
    }

    if (PyUnicodeWriter_WriteChar(writer, ']')) {
        goto bail;
    }
    Py_DECREF(s_fast);
    return 0;

bail:
    Py_XDECREF(ident);
    Py_DECREF(s_fast);
    return -1;
}

static void
encoder_dealloc(PyObject *self)
{
    PyTypeObject *tp = Py_TYPE(self);
    /* bpo-31095: UnTrack is needed before calling any callbacks */
    PyObject_GC_UnTrack(self);
    (void)encoder_clear(self);
    tp->tp_free(self);
    Py_DECREF(tp);
}

static int
encoder_traverse(PyObject *op, visitproc visit, void *arg)
{
    PyEncoderObject *self = PyEncoderObject_CAST(op);
    Py_VISIT(Py_TYPE(self));
    Py_VISIT(self->markers);
    Py_VISIT(self->defaultfn);
    Py_VISIT(self->encoder);
    Py_VISIT(self->indent);
    Py_VISIT(self->key_separator);
    Py_VISIT(self->item_separator);
    return 0;
}

static int
encoder_clear(PyObject *op)
{
    PyEncoderObject *self = PyEncoderObject_CAST(op);
    /* Deallocate Encoder */
    Py_CLEAR(self->markers);
    Py_CLEAR(self->defaultfn);
    Py_CLEAR(self->encoder);
    Py_CLEAR(self->indent);
    Py_CLEAR(self->key_separator);
    Py_CLEAR(self->item_separator);
    return 0;
}

PyDoc_STRVAR(encoder_doc, "Encoder(markers, default, encoder, indent, key_separator, item_separator, sort_keys, skipkeys, allow_nan)");

static PyType_Slot PyEncoderType_slots[] = {
    {Py_tp_doc, (void *)encoder_doc},
    {Py_tp_dealloc, encoder_dealloc},
    {Py_tp_call, encoder_call},
    {Py_tp_traverse, encoder_traverse},
    {Py_tp_clear, encoder_clear},
    {Py_tp_members, encoder_members},
    {Py_tp_new, encoder_new},
    {0, 0}
};

static PyType_Spec PyEncoderType_spec = {
    .name = "_json.Encoder",
    .basicsize = sizeof(PyEncoderObject),
    .itemsize = 0,
    .flags = Py_TPFLAGS_DEFAULT | Py_TPFLAGS_HAVE_GC,
    .slots = PyEncoderType_slots
};

static PyMethodDef speedups_methods[] = {
    {"encode_basestring_ascii",
        py_encode_basestring_ascii,
        METH_O,
        pydoc_encode_basestring_ascii},
    {"encode_basestring",
        py_encode_basestring,
        METH_O,
        pydoc_encode_basestring},
    {"scanstring",
        py_scanstring,
        METH_VARARGS,
        pydoc_scanstring},
    {NULL, NULL, 0, NULL}
};

PyDoc_STRVAR(module_doc,
"json speedups\n");

static int
_json_exec(PyObject *module)
{
    PyObject *PyScannerType = PyType_FromSpec(&PyScannerType_spec);
    if (PyModule_Add(module, "make_scanner", PyScannerType) < 0) {
        return -1;
    }

    PyObject *PyEncoderType = PyType_FromSpec(&PyEncoderType_spec);
    if (PyModule_Add(module, "make_encoder", PyEncoderType) < 0) {
        return -1;
    }

    return 0;
}

static PyModuleDef_Slot _json_slots[] = {
    {Py_mod_exec, _json_exec},
    {Py_mod_multiple_interpreters, Py_MOD_PER_INTERPRETER_GIL_SUPPORTED},
    {Py_mod_gil, Py_MOD_GIL_NOT_USED},
    {0, NULL}
};

static struct PyModuleDef jsonmodule = {
    .m_base = PyModuleDef_HEAD_INIT,
    .m_name = "_json",
    .m_doc = module_doc,
    .m_methods = speedups_methods,
    .m_slots = _json_slots,
};

PyMODINIT_FUNC
PyInit__json(void)
{
    return PyModuleDef_Init(&jsonmodule);
}<|MERGE_RESOLUTION|>--- conflicted
+++ resolved
@@ -1470,15 +1470,6 @@
     int rv;
 
     if (obj == Py_None) {
-<<<<<<< HEAD
-      return _PyUnicodeWriter_WriteASCIIString((_PyUnicodeWriter *)writer, "null", 4);
-    }
-    else if (obj == Py_True) {
-      return _PyUnicodeWriter_WriteASCIIString((_PyUnicodeWriter *)writer, "true", 4);
-    }
-    else if (obj == Py_False) {
-      return _PyUnicodeWriter_WriteASCIIString((_PyUnicodeWriter *)writer, "false", 5);
-=======
       return PyUnicodeWriter_WriteASCII(writer, "null", 4);
     }
     else if (obj == Py_True) {
@@ -1486,7 +1477,6 @@
     }
     else if (obj == Py_False) {
       return PyUnicodeWriter_WriteASCII(writer, "false", 5);
->>>>>>> c6003106
     }
     else if (PyUnicode_Check(obj)) {
         PyObject *encoded = encoder_encode_string(s, obj);
@@ -1653,11 +1643,7 @@
 
     if (PyDict_GET_SIZE(dct) == 0) {
         /* Fast path */
-<<<<<<< HEAD
-        return _PyUnicodeWriter_WriteASCIIString((_PyUnicodeWriter *)writer, "{}", 2);
-=======
         return PyUnicodeWriter_WriteASCII(writer, "{}", 2);
->>>>>>> c6003106
     }
 
     if (s->markers != Py_None) {
@@ -1761,11 +1747,7 @@
         return -1;
     if (PySequence_Fast_GET_SIZE(s_fast) == 0) {
         Py_DECREF(s_fast);
-<<<<<<< HEAD
-        return _PyUnicodeWriter_WriteASCIIString((_PyUnicodeWriter *)writer, "[]", 2);
-=======
         return PyUnicodeWriter_WriteASCII(writer, "[]", 2);
->>>>>>> c6003106
     }
 
     if (s->markers != Py_None) {
