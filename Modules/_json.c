/* JSON accelerator C extensor: _json module.
 *
 * It is built as a built-in module (Py_BUILD_CORE_BUILTIN define) on Windows
 * and as an extension module (Py_BUILD_CORE_MODULE define) on other
 * platforms. */

#ifndef Py_BUILD_CORE_BUILTIN
#  define Py_BUILD_CORE_MODULE 1
#endif

#include "Python.h"
#include "pycore_ceval.h"           // _Py_EnterRecursiveCall()
#include "pycore_runtime.h"         // _PyRuntime
#include "pycore_pyerrors.h"        // _PyErr_FormatNote

#include "pycore_global_strings.h"  // _Py_ID()
#include <stdbool.h>                // bool


typedef struct _PyScannerObject {
    PyObject_HEAD
    signed char strict;
    PyObject *object_hook;
    PyObject *object_pairs_hook;
    PyObject *parse_float;
    PyObject *parse_int;
    PyObject *parse_constant;
} PyScannerObject;

static PyMemberDef scanner_members[] = {
    {"strict", Py_T_BOOL, offsetof(PyScannerObject, strict), Py_READONLY, "strict"},
    {"object_hook", _Py_T_OBJECT, offsetof(PyScannerObject, object_hook), Py_READONLY, "object_hook"},
    {"object_pairs_hook", _Py_T_OBJECT, offsetof(PyScannerObject, object_pairs_hook), Py_READONLY},
    {"parse_float", _Py_T_OBJECT, offsetof(PyScannerObject, parse_float), Py_READONLY, "parse_float"},
    {"parse_int", _Py_T_OBJECT, offsetof(PyScannerObject, parse_int), Py_READONLY, "parse_int"},
    {"parse_constant", _Py_T_OBJECT, offsetof(PyScannerObject, parse_constant), Py_READONLY, "parse_constant"},
    {NULL}
};

typedef struct _PyEncoderObject {
    PyObject_HEAD
    PyObject *markers;
    PyObject *defaultfn;
    PyObject *encoder;
    PyObject *indent;
    PyObject *key_separator;
    PyObject *item_separator;
    char sort_keys;
    char skipkeys;
    int allow_nan;
    PyCFunction fast_encode;
} PyEncoderObject;

static PyMemberDef encoder_members[] = {
    {"markers", _Py_T_OBJECT, offsetof(PyEncoderObject, markers), Py_READONLY, "markers"},
    {"default", _Py_T_OBJECT, offsetof(PyEncoderObject, defaultfn), Py_READONLY, "default"},
    {"encoder", _Py_T_OBJECT, offsetof(PyEncoderObject, encoder), Py_READONLY, "encoder"},
    {"indent", _Py_T_OBJECT, offsetof(PyEncoderObject, indent), Py_READONLY, "indent"},
    {"key_separator", _Py_T_OBJECT, offsetof(PyEncoderObject, key_separator), Py_READONLY, "key_separator"},
    {"item_separator", _Py_T_OBJECT, offsetof(PyEncoderObject, item_separator), Py_READONLY, "item_separator"},
    {"sort_keys", Py_T_BOOL, offsetof(PyEncoderObject, sort_keys), Py_READONLY, "sort_keys"},
    {"skipkeys", Py_T_BOOL, offsetof(PyEncoderObject, skipkeys), Py_READONLY, "skipkeys"},
    {NULL}
};

/* Forward decls */

static PyObject *
ascii_escape_unicode(PyObject *pystr);
static PyObject *
py_encode_basestring_ascii(PyObject* Py_UNUSED(self), PyObject *pystr);
static PyObject *
scan_once_unicode(PyScannerObject *s, PyObject *memo, PyObject *pystr, Py_ssize_t idx, Py_ssize_t *next_idx_ptr);
static PyObject *
_build_rval_index_tuple(PyObject *rval, Py_ssize_t idx);
static PyObject *
scanner_new(PyTypeObject *type, PyObject *args, PyObject *kwds);
static void
scanner_dealloc(PyObject *self);
static int
scanner_clear(PyScannerObject *self);
static PyObject *
encoder_new(PyTypeObject *type, PyObject *args, PyObject *kwds);
static void
encoder_dealloc(PyObject *self);
static int
encoder_clear(PyEncoderObject *self);
static int
encoder_listencode_list(PyEncoderObject *s, _PyUnicodeWriter *writer, PyObject *seq, Py_ssize_t indent_level, PyObject *indent_cache);
static int
encoder_listencode_obj(PyEncoderObject *s, _PyUnicodeWriter *writer, PyObject *obj, Py_ssize_t indent_level, PyObject *indent_cache);
static int
encoder_listencode_dict(PyEncoderObject *s, _PyUnicodeWriter *writer, PyObject *dct, Py_ssize_t indent_level, PyObject *indent_cache);
static PyObject *
_encoded_const(PyObject *obj);
static void
raise_errmsg(const char *msg, PyObject *s, Py_ssize_t end);
static PyObject *
encoder_encode_string(PyEncoderObject *s, PyObject *obj);
static PyObject *
encoder_encode_float(PyEncoderObject *s, PyObject *obj);

#define S_CHAR(c) (c >= ' ' && c <= '~' && c != '\\' && c != '"')
#define IS_WHITESPACE(c) (((c) == ' ') || ((c) == '\t') || ((c) == '\n') || ((c) == '\r'))

static Py_ssize_t
ascii_escape_unichar(Py_UCS4 c, unsigned char *output, Py_ssize_t chars)
{
    /* Escape unicode code point c to ASCII escape sequences
    in char *output. output must have at least 12 bytes unused to
    accommodate an escaped surrogate pair "\uXXXX\uXXXX" */
    output[chars++] = '\\';
    switch (c) {
        case '\\': output[chars++] = c; break;
        case '"': output[chars++] = c; break;
        case '\b': output[chars++] = 'b'; break;
        case '\f': output[chars++] = 'f'; break;
        case '\n': output[chars++] = 'n'; break;
        case '\r': output[chars++] = 'r'; break;
        case '\t': output[chars++] = 't'; break;
        default:
            if (c >= 0x10000) {
                /* UTF-16 surrogate pair */
                Py_UCS4 v = Py_UNICODE_HIGH_SURROGATE(c);
                output[chars++] = 'u';
                output[chars++] = Py_hexdigits[(v >> 12) & 0xf];
                output[chars++] = Py_hexdigits[(v >>  8) & 0xf];
                output[chars++] = Py_hexdigits[(v >>  4) & 0xf];
                output[chars++] = Py_hexdigits[(v      ) & 0xf];
                c = Py_UNICODE_LOW_SURROGATE(c);
                output[chars++] = '\\';
            }
            output[chars++] = 'u';
            output[chars++] = Py_hexdigits[(c >> 12) & 0xf];
            output[chars++] = Py_hexdigits[(c >>  8) & 0xf];
            output[chars++] = Py_hexdigits[(c >>  4) & 0xf];
            output[chars++] = Py_hexdigits[(c      ) & 0xf];
    }
    return chars;
}

static PyObject *
ascii_escape_unicode(PyObject *pystr)
{
    /* Take a PyUnicode pystr and return a new ASCII-only escaped PyUnicode */
    Py_ssize_t i;
    Py_ssize_t input_chars;
    Py_ssize_t output_size;
    Py_ssize_t chars;
    PyObject *rval;
    const void *input;
    Py_UCS1 *output;
    int kind;

    input_chars = PyUnicode_GET_LENGTH(pystr);
    input = PyUnicode_DATA(pystr);
    kind = PyUnicode_KIND(pystr);

    /* Compute the output size */
    for (i = 0, output_size = 2; i < input_chars; i++) {
        Py_UCS4 c = PyUnicode_READ(kind, input, i);
        Py_ssize_t d;
        if (S_CHAR(c)) {
            d = 1;
        }
        else {
            switch(c) {
            case '\\': case '"': case '\b': case '\f':
            case '\n': case '\r': case '\t':
                d = 2; break;
            default:
                d = c >= 0x10000 ? 12 : 6;
            }
        }
        if (output_size > PY_SSIZE_T_MAX - d) {
            PyErr_SetString(PyExc_OverflowError, "string is too long to escape");
            return NULL;
        }
        output_size += d;
    }

    rval = PyUnicode_New(output_size, 127);
    if (rval == NULL) {
        return NULL;
    }
    output = PyUnicode_1BYTE_DATA(rval);
    chars = 0;
    output[chars++] = '"';
    for (i = 0; i < input_chars; i++) {
        Py_UCS4 c = PyUnicode_READ(kind, input, i);
        if (S_CHAR(c)) {
            output[chars++] = c;
        }
        else {
            chars = ascii_escape_unichar(c, output, chars);
        }
    }
    output[chars++] = '"';
#ifdef Py_DEBUG
    assert(_PyUnicode_CheckConsistency(rval, 1));
#endif
    return rval;
}

static PyObject *
escape_unicode(PyObject *pystr)
{
    /* Take a PyUnicode pystr and return a new escaped PyUnicode */
    Py_ssize_t i;
    Py_ssize_t input_chars;
    Py_ssize_t output_size;
    Py_ssize_t chars;
    PyObject *rval;
    const void *input;
    int kind;
    Py_UCS4 maxchar;

    maxchar = PyUnicode_MAX_CHAR_VALUE(pystr);
    input_chars = PyUnicode_GET_LENGTH(pystr);
    input = PyUnicode_DATA(pystr);
    kind = PyUnicode_KIND(pystr);

    /* Compute the output size */
    for (i = 0, output_size = 2; i < input_chars; i++) {
        Py_UCS4 c = PyUnicode_READ(kind, input, i);
        Py_ssize_t d;
        switch (c) {
        case '\\': case '"': case '\b': case '\f':
        case '\n': case '\r': case '\t':
            d = 2;
            break;
        default:
            if (c <= 0x1f)
                d = 6;
            else
                d = 1;
        }
        if (output_size > PY_SSIZE_T_MAX - d) {
            PyErr_SetString(PyExc_OverflowError, "string is too long to escape");
            return NULL;
        }
        output_size += d;
    }

    rval = PyUnicode_New(output_size, maxchar);
    if (rval == NULL)
        return NULL;

    kind = PyUnicode_KIND(rval);

#define ENCODE_OUTPUT do { \
        chars = 0; \
        output[chars++] = '"'; \
        for (i = 0; i < input_chars; i++) { \
            Py_UCS4 c = PyUnicode_READ(kind, input, i); \
            switch (c) { \
            case '\\': output[chars++] = '\\'; output[chars++] = c; break; \
            case '"':  output[chars++] = '\\'; output[chars++] = c; break; \
            case '\b': output[chars++] = '\\'; output[chars++] = 'b'; break; \
            case '\f': output[chars++] = '\\'; output[chars++] = 'f'; break; \
            case '\n': output[chars++] = '\\'; output[chars++] = 'n'; break; \
            case '\r': output[chars++] = '\\'; output[chars++] = 'r'; break; \
            case '\t': output[chars++] = '\\'; output[chars++] = 't'; break; \
            default: \
                if (c <= 0x1f) { \
                    output[chars++] = '\\'; \
                    output[chars++] = 'u'; \
                    output[chars++] = '0'; \
                    output[chars++] = '0'; \
                    output[chars++] = Py_hexdigits[(c >> 4) & 0xf]; \
                    output[chars++] = Py_hexdigits[(c     ) & 0xf]; \
                } else { \
                    output[chars++] = c; \
                } \
            } \
        } \
        output[chars++] = '"'; \
    } while (0)

    if (kind == PyUnicode_1BYTE_KIND) {
        Py_UCS1 *output = PyUnicode_1BYTE_DATA(rval);
        ENCODE_OUTPUT;
    } else if (kind == PyUnicode_2BYTE_KIND) {
        Py_UCS2 *output = PyUnicode_2BYTE_DATA(rval);
        ENCODE_OUTPUT;
    } else {
        Py_UCS4 *output = PyUnicode_4BYTE_DATA(rval);
        assert(kind == PyUnicode_4BYTE_KIND);
        ENCODE_OUTPUT;
    }
#undef ENCODE_OUTPUT

#ifdef Py_DEBUG
    assert(_PyUnicode_CheckConsistency(rval, 1));
#endif
    return rval;
}

static void
raise_errmsg(const char *msg, PyObject *s, Py_ssize_t end)
{
    /* Use JSONDecodeError exception to raise a nice looking ValueError subclass */
    _Py_DECLARE_STR(json_decoder, "json.decoder");
    PyObject *JSONDecodeError =
         _PyImport_GetModuleAttr(&_Py_STR(json_decoder), &_Py_ID(JSONDecodeError));
    if (JSONDecodeError == NULL) {
        return;
    }

    PyObject *exc;
    exc = PyObject_CallFunction(JSONDecodeError, "zOn", msg, s, end);
    Py_DECREF(JSONDecodeError);
    if (exc) {
        PyErr_SetObject(JSONDecodeError, exc);
        Py_DECREF(exc);
    }
}

static void
raise_stop_iteration(Py_ssize_t idx)
{
    PyObject *value = PyLong_FromSsize_t(idx);
    if (value != NULL) {
        PyErr_SetObject(PyExc_StopIteration, value);
        Py_DECREF(value);
    }
}

static PyObject *
_build_rval_index_tuple(PyObject *rval, Py_ssize_t idx) {
    /* return (rval, idx) tuple, stealing reference to rval */
    PyObject *tpl;
    PyObject *pyidx;
    /*
    steal a reference to rval, returns (rval, idx)
    */
    if (rval == NULL) {
        return NULL;
    }
    pyidx = PyLong_FromSsize_t(idx);
    if (pyidx == NULL) {
        Py_DECREF(rval);
        return NULL;
    }
    tpl = PyTuple_New(2);
    if (tpl == NULL) {
        Py_DECREF(pyidx);
        Py_DECREF(rval);
        return NULL;
    }
    PyTuple_SET_ITEM(tpl, 0, rval);
    PyTuple_SET_ITEM(tpl, 1, pyidx);
    return tpl;
}

static PyObject *
scanstring_unicode(PyObject *pystr, Py_ssize_t end, int strict, Py_ssize_t *next_end_ptr)
{
    /* Read the JSON string from PyUnicode pystr.
    end is the index of the first character after the quote.
    if strict is zero then literal control characters are allowed
    *next_end_ptr is a return-by-reference index of the character
        after the end quote

    Return value is a new PyUnicode
    */
    PyObject *rval = NULL;
    Py_ssize_t len;
    Py_ssize_t begin = end - 1;
    Py_ssize_t next /* = begin */;
    const void *buf;
    int kind;

    _PyUnicodeWriter writer;
    _PyUnicodeWriter_Init(&writer);
    writer.overallocate = 1;

    len = PyUnicode_GET_LENGTH(pystr);
    buf = PyUnicode_DATA(pystr);
    kind = PyUnicode_KIND(pystr);

    if (end < 0 || len < end) {
        PyErr_SetString(PyExc_ValueError, "end is out of bounds");
        goto bail;
    }
    while (1) {
        /* Find the end of the string or the next escape */
        Py_UCS4 c;
        {
            // Use tight scope variable to help register allocation.
            Py_UCS4 d = 0;
            for (next = end; next < len; next++) {
                d = PyUnicode_READ(kind, buf, next);
                if (d == '"' || d == '\\') {
                    break;
                }
                if (d <= 0x1f && strict) {
                    raise_errmsg("Invalid control character at", pystr, next);
                    goto bail;
                }
            }
            c = d;
        }

        if (c == '"') {
            // Fast path for simple case.
            if (writer.buffer == NULL) {
                PyObject *ret = PyUnicode_Substring(pystr, end, next);
                if (ret == NULL) {
                    goto bail;
                }
                *next_end_ptr = next + 1;;
                return ret;
            }
        }
        else if (c != '\\') {
            raise_errmsg("Unterminated string starting at", pystr, begin);
            goto bail;
        }

        /* Pick up this chunk if it's not zero length */
        if (next != end) {
            if (_PyUnicodeWriter_WriteSubstring(&writer, pystr, end, next) < 0) {
                goto bail;
            }
        }
        next++;
        if (c == '"') {
            end = next;
            break;
        }
        if (next == len) {
            raise_errmsg("Unterminated string starting at", pystr, begin);
            goto bail;
        }
        c = PyUnicode_READ(kind, buf, next);
        if (c != 'u') {
            /* Non-unicode backslash escapes */
            end = next + 1;
            switch (c) {
                case '"': break;
                case '\\': break;
                case '/': break;
                case 'b': c = '\b'; break;
                case 'f': c = '\f'; break;
                case 'n': c = '\n'; break;
                case 'r': c = '\r'; break;
                case 't': c = '\t'; break;
                default: c = 0;
            }
            if (c == 0) {
                raise_errmsg("Invalid \\escape", pystr, end - 2);
                goto bail;
            }
        }
        else {
            c = 0;
            next++;
            end = next + 4;
            if (end >= len) {
                raise_errmsg("Invalid \\uXXXX escape", pystr, next - 1);
                goto bail;
            }
            /* Decode 4 hex digits */
            for (; next < end; next++) {
                Py_UCS4 digit = PyUnicode_READ(kind, buf, next);
                c <<= 4;
                switch (digit) {
                    case '0': case '1': case '2': case '3': case '4':
                    case '5': case '6': case '7': case '8': case '9':
                        c |= (digit - '0'); break;
                    case 'a': case 'b': case 'c': case 'd': case 'e':
                    case 'f':
                        c |= (digit - 'a' + 10); break;
                    case 'A': case 'B': case 'C': case 'D': case 'E':
                    case 'F':
                        c |= (digit - 'A' + 10); break;
                    default:
                        raise_errmsg("Invalid \\uXXXX escape", pystr, end - 5);
                        goto bail;
                }
            }
            /* Surrogate pair */
            if (Py_UNICODE_IS_HIGH_SURROGATE(c) && end + 6 < len &&
                PyUnicode_READ(kind, buf, next++) == '\\' &&
                PyUnicode_READ(kind, buf, next++) == 'u') {
                Py_UCS4 c2 = 0;
                end += 6;
                /* Decode 4 hex digits */
                for (; next < end; next++) {
                    Py_UCS4 digit = PyUnicode_READ(kind, buf, next);
                    c2 <<= 4;
                    switch (digit) {
                        case '0': case '1': case '2': case '3': case '4':
                        case '5': case '6': case '7': case '8': case '9':
                            c2 |= (digit - '0'); break;
                        case 'a': case 'b': case 'c': case 'd': case 'e':
                        case 'f':
                            c2 |= (digit - 'a' + 10); break;
                        case 'A': case 'B': case 'C': case 'D': case 'E':
                        case 'F':
                            c2 |= (digit - 'A' + 10); break;
                        default:
                            raise_errmsg("Invalid \\uXXXX escape", pystr, end - 5);
                            goto bail;
                    }
                }
                if (Py_UNICODE_IS_LOW_SURROGATE(c2))
                    c = Py_UNICODE_JOIN_SURROGATES(c, c2);
                else
                    end -= 6;
            }
        }
        if (_PyUnicodeWriter_WriteChar(&writer, c) < 0) {
            goto bail;
        }
    }

    rval = _PyUnicodeWriter_Finish(&writer);
    *next_end_ptr = end;
    return rval;

bail:
    *next_end_ptr = -1;
    _PyUnicodeWriter_Dealloc(&writer);
    return NULL;
}

PyDoc_STRVAR(pydoc_scanstring,
    "scanstring(string, end, strict=True) -> (string, end)\n"
    "\n"
    "Scan the string s for a JSON string. End is the index of the\n"
    "character in s after the quote that started the JSON string.\n"
    "Unescapes all valid JSON string escape sequences and raises ValueError\n"
    "on attempt to decode an invalid string. If strict is False then literal\n"
    "control characters are allowed in the string.\n"
    "\n"
    "Returns a tuple of the decoded string and the index of the character in s\n"
    "after the end quote."
);

static PyObject *
py_scanstring(PyObject* Py_UNUSED(self), PyObject *args)
{
    PyObject *pystr;
    PyObject *rval;
    Py_ssize_t end;
    Py_ssize_t next_end = -1;
    int strict = 1;
    if (!PyArg_ParseTuple(args, "On|p:scanstring", &pystr, &end, &strict)) {
        return NULL;
    }
    if (PyUnicode_Check(pystr)) {
        rval = scanstring_unicode(pystr, end, strict, &next_end);
    }
    else {
        PyErr_Format(PyExc_TypeError,
                     "first argument must be a string, not %.80s",
                     Py_TYPE(pystr)->tp_name);
        return NULL;
    }
    return _build_rval_index_tuple(rval, next_end);
}

PyDoc_STRVAR(pydoc_encode_basestring_ascii,
    "encode_basestring_ascii(string) -> string\n"
    "\n"
    "Return an ASCII-only JSON representation of a Python string"
);

static PyObject *
py_encode_basestring_ascii(PyObject* Py_UNUSED(self), PyObject *pystr)
{
    PyObject *rval;
    /* Return an ASCII-only JSON representation of a Python string */
    /* METH_O */
    if (PyUnicode_Check(pystr)) {
        rval = ascii_escape_unicode(pystr);
    }
    else {
        PyErr_Format(PyExc_TypeError,
                     "first argument must be a string, not %.80s",
                     Py_TYPE(pystr)->tp_name);
        return NULL;
    }
    return rval;
}


PyDoc_STRVAR(pydoc_encode_basestring,
    "encode_basestring(string) -> string\n"
    "\n"
    "Return a JSON representation of a Python string"
);

static PyObject *
py_encode_basestring(PyObject* Py_UNUSED(self), PyObject *pystr)
{
    PyObject *rval;
    /* Return a JSON representation of a Python string */
    /* METH_O */
    if (PyUnicode_Check(pystr)) {
        rval = escape_unicode(pystr);
    }
    else {
        PyErr_Format(PyExc_TypeError,
                     "first argument must be a string, not %.80s",
                     Py_TYPE(pystr)->tp_name);
        return NULL;
    }
    return rval;
}

static void
scanner_dealloc(PyObject *self)
{
    PyTypeObject *tp = Py_TYPE(self);
    /* bpo-31095: UnTrack is needed before calling any callbacks */
    PyObject_GC_UnTrack(self);
    scanner_clear((PyScannerObject *)self);
    tp->tp_free(self);
    Py_DECREF(tp);
}

static int
scanner_traverse(PyScannerObject *self, visitproc visit, void *arg)
{
    Py_VISIT(Py_TYPE(self));
    Py_VISIT(self->object_hook);
    Py_VISIT(self->object_pairs_hook);
    Py_VISIT(self->parse_float);
    Py_VISIT(self->parse_int);
    Py_VISIT(self->parse_constant);
    return 0;
}

static int
scanner_clear(PyScannerObject *self)
{
    Py_CLEAR(self->object_hook);
    Py_CLEAR(self->object_pairs_hook);
    Py_CLEAR(self->parse_float);
    Py_CLEAR(self->parse_int);
    Py_CLEAR(self->parse_constant);
    return 0;
}

static PyObject *
_parse_object_unicode(PyScannerObject *s, PyObject *memo, PyObject *pystr, Py_ssize_t idx, Py_ssize_t *next_idx_ptr)
{
    /* Read a JSON object from PyUnicode pystr.
    idx is the index of the first character after the opening curly brace.
    *next_idx_ptr is a return-by-reference index to the first character after
        the closing curly brace.

    Returns a new PyObject (usually a dict, but object_hook can change that)
    */
    const void *str;
    int kind;
    Py_ssize_t end_idx;
    PyObject *val = NULL;
    PyObject *rval = NULL;
    PyObject *key = NULL;
    int has_pairs_hook = (s->object_pairs_hook != Py_None);
    Py_ssize_t next_idx;
    Py_ssize_t comma_idx;

    str = PyUnicode_DATA(pystr);
    kind = PyUnicode_KIND(pystr);
    end_idx = PyUnicode_GET_LENGTH(pystr) - 1;

    if (has_pairs_hook)
        rval = PyList_New(0);
    else
        rval = PyDict_New();
    if (rval == NULL)
        return NULL;

    /* skip whitespace after { */
    while (idx <= end_idx && IS_WHITESPACE(PyUnicode_READ(kind,str, idx))) idx++;

    /* only loop if the object is non-empty */
    if (idx > end_idx || PyUnicode_READ(kind, str, idx) != '}') {
        while (1) {
            PyObject *memokey;

            /* read key */
            if (idx > end_idx || PyUnicode_READ(kind, str, idx) != '"') {
                raise_errmsg("Expecting property name enclosed in double quotes", pystr, idx);
                goto bail;
            }
            key = scanstring_unicode(pystr, idx + 1, s->strict, &next_idx);
            if (key == NULL)
                goto bail;
            if (PyDict_SetDefaultRef(memo, key, key, &memokey) < 0) {
                goto bail;
            }
            Py_SETREF(key, memokey);
            idx = next_idx;

            /* skip whitespace between key and : delimiter, read :, skip whitespace */
            while (idx <= end_idx && IS_WHITESPACE(PyUnicode_READ(kind, str, idx))) idx++;
            if (idx > end_idx || PyUnicode_READ(kind, str, idx) != ':') {
                raise_errmsg("Expecting ':' delimiter", pystr, idx);
                goto bail;
            }
            idx++;
            while (idx <= end_idx && IS_WHITESPACE(PyUnicode_READ(kind, str, idx))) idx++;

            /* read any JSON term */
            val = scan_once_unicode(s, memo, pystr, idx, &next_idx);
            if (val == NULL)
                goto bail;

            if (has_pairs_hook) {
                PyObject *item = PyTuple_Pack(2, key, val);
                if (item == NULL)
                    goto bail;
                Py_CLEAR(key);
                Py_CLEAR(val);
                if (PyList_Append(rval, item) == -1) {
                    Py_DECREF(item);
                    goto bail;
                }
                Py_DECREF(item);
            }
            else {
                if (PyDict_SetItem(rval, key, val) < 0)
                    goto bail;
                Py_CLEAR(key);
                Py_CLEAR(val);
            }
            idx = next_idx;

            /* skip whitespace before } or , */
            while (idx <= end_idx && IS_WHITESPACE(PyUnicode_READ(kind, str, idx))) idx++;

            /* bail if the object is closed or we didn't get the , delimiter */
            if (idx <= end_idx && PyUnicode_READ(kind, str, idx) == '}')
                break;
            if (idx > end_idx || PyUnicode_READ(kind, str, idx) != ',') {
                raise_errmsg("Expecting ',' delimiter", pystr, idx);
                goto bail;
            }
            comma_idx = idx;
            idx++;

            /* skip whitespace after , delimiter */
            while (idx <= end_idx && IS_WHITESPACE(PyUnicode_READ(kind, str, idx))) idx++;

            if (idx <= end_idx && PyUnicode_READ(kind, str, idx) == '}') {
                raise_errmsg("Illegal trailing comma before end of object", pystr, comma_idx);
                goto bail;
            }
        }
    }

    *next_idx_ptr = idx + 1;

    if (has_pairs_hook) {
        val = PyObject_CallOneArg(s->object_pairs_hook, rval);
        Py_DECREF(rval);
        return val;
    }

    /* if object_hook is not None: rval = object_hook(rval) */
    if (s->object_hook != Py_None) {
        val = PyObject_CallOneArg(s->object_hook, rval);
        Py_DECREF(rval);
        return val;
    }
    return rval;
bail:
    Py_XDECREF(key);
    Py_XDECREF(val);
    Py_XDECREF(rval);
    return NULL;
}

static PyObject *
_parse_array_unicode(PyScannerObject *s, PyObject *memo, PyObject *pystr, Py_ssize_t idx, Py_ssize_t *next_idx_ptr) {
    /* Read a JSON array from PyUnicode pystr.
    idx is the index of the first character after the opening brace.
    *next_idx_ptr is a return-by-reference index to the first character after
        the closing brace.

    Returns a new PyList
    */
    const void *str;
    int kind;
    Py_ssize_t end_idx;
    PyObject *val = NULL;
    PyObject *rval;
    Py_ssize_t next_idx;
    Py_ssize_t comma_idx;

    rval = PyList_New(0);
    if (rval == NULL)
        return NULL;

    str = PyUnicode_DATA(pystr);
    kind = PyUnicode_KIND(pystr);
    end_idx = PyUnicode_GET_LENGTH(pystr) - 1;

    /* skip whitespace after [ */
    while (idx <= end_idx && IS_WHITESPACE(PyUnicode_READ(kind, str, idx))) idx++;

    /* only loop if the array is non-empty */
    if (idx > end_idx || PyUnicode_READ(kind, str, idx) != ']') {
        while (1) {

            /* read any JSON term  */
            val = scan_once_unicode(s, memo, pystr, idx, &next_idx);
            if (val == NULL)
                goto bail;

            if (PyList_Append(rval, val) == -1)
                goto bail;

            Py_CLEAR(val);
            idx = next_idx;

            /* skip whitespace between term and , */
            while (idx <= end_idx && IS_WHITESPACE(PyUnicode_READ(kind, str, idx))) idx++;

            /* bail if the array is closed or we didn't get the , delimiter */
            if (idx <= end_idx && PyUnicode_READ(kind, str, idx) == ']')
                break;
            if (idx > end_idx || PyUnicode_READ(kind, str, idx) != ',') {
                raise_errmsg("Expecting ',' delimiter", pystr, idx);
                goto bail;
            }
            comma_idx = idx;
            idx++;

            /* skip whitespace after , */
            while (idx <= end_idx && IS_WHITESPACE(PyUnicode_READ(kind, str, idx))) idx++;

            if (idx <= end_idx && PyUnicode_READ(kind, str, idx) == ']') {
                raise_errmsg("Illegal trailing comma before end of array", pystr, comma_idx);
                goto bail;
            }
        }
    }

    /* verify that idx < end_idx, PyUnicode_READ(kind, str, idx) should be ']' */
    if (idx > end_idx || PyUnicode_READ(kind, str, idx) != ']') {
        raise_errmsg("Expecting value", pystr, end_idx);
        goto bail;
    }
    *next_idx_ptr = idx + 1;
    return rval;
bail:
    Py_XDECREF(val);
    Py_DECREF(rval);
    return NULL;
}

static PyObject *
_parse_constant(PyScannerObject *s, const char *constant, Py_ssize_t idx, Py_ssize_t *next_idx_ptr) {
    /* Read a JSON constant.
    constant is the constant string that was found
        ("NaN", "Infinity", "-Infinity").
    idx is the index of the first character of the constant
    *next_idx_ptr is a return-by-reference index to the first character after
        the constant.

    Returns the result of parse_constant
    */
    PyObject *cstr;
    PyObject *rval;
    /* constant is "NaN", "Infinity", or "-Infinity" */
    cstr = PyUnicode_InternFromString(constant);
    if (cstr == NULL)
        return NULL;

    /* rval = parse_constant(constant) */
    rval = PyObject_CallOneArg(s->parse_constant, cstr);
    idx += PyUnicode_GET_LENGTH(cstr);
    Py_DECREF(cstr);
    *next_idx_ptr = idx;
    return rval;
}

static PyObject *
_match_number_unicode(PyScannerObject *s, PyObject *pystr, Py_ssize_t start, Py_ssize_t *next_idx_ptr) {
    /* Read a JSON number from PyUnicode pystr.
    idx is the index of the first character of the number
    *next_idx_ptr is a return-by-reference index to the first character after
        the number.

    Returns a new PyObject representation of that number:
        PyLong, or PyFloat.
        May return other types if parse_int or parse_float are set
    */
    const void *str;
    int kind;
    Py_ssize_t end_idx;
    Py_ssize_t idx = start;
    int is_float = 0;
    PyObject *rval;
    PyObject *numstr = NULL;
    PyObject *custom_func;

    str = PyUnicode_DATA(pystr);
    kind = PyUnicode_KIND(pystr);
    end_idx = PyUnicode_GET_LENGTH(pystr) - 1;

    /* read a sign if it's there, make sure it's not the end of the string */
    if (PyUnicode_READ(kind, str, idx) == '-') {
        idx++;
        if (idx > end_idx) {
            raise_stop_iteration(start);
            return NULL;
        }
    }

    /* read as many integer digits as we find as long as it doesn't start with 0 */
    if (PyUnicode_READ(kind, str, idx) >= '1' && PyUnicode_READ(kind, str, idx) <= '9') {
        idx++;
        while (idx <= end_idx && PyUnicode_READ(kind, str, idx) >= '0' && PyUnicode_READ(kind, str, idx) <= '9') idx++;
    }
    /* if it starts with 0 we only expect one integer digit */
    else if (PyUnicode_READ(kind, str, idx) == '0') {
        idx++;
    }
    /* no integer digits, error */
    else {
        raise_stop_iteration(start);
        return NULL;
    }

    /* if the next char is '.' followed by a digit then read all float digits */
    if (idx < end_idx && PyUnicode_READ(kind, str, idx) == '.' && PyUnicode_READ(kind, str, idx + 1) >= '0' && PyUnicode_READ(kind, str, idx + 1) <= '9') {
        is_float = 1;
        idx += 2;
        while (idx <= end_idx && PyUnicode_READ(kind, str, idx) >= '0' && PyUnicode_READ(kind, str, idx) <= '9') idx++;
    }

    /* if the next char is 'e' or 'E' then maybe read the exponent (or backtrack) */
    if (idx < end_idx && (PyUnicode_READ(kind, str, idx) == 'e' || PyUnicode_READ(kind, str, idx) == 'E')) {
        Py_ssize_t e_start = idx;
        idx++;

        /* read an exponent sign if present */
        if (idx < end_idx && (PyUnicode_READ(kind, str, idx) == '-' || PyUnicode_READ(kind, str, idx) == '+')) idx++;

        /* read all digits */
        while (idx <= end_idx && PyUnicode_READ(kind, str, idx) >= '0' && PyUnicode_READ(kind, str, idx) <= '9') idx++;

        /* if we got a digit, then parse as float. if not, backtrack */
        if (PyUnicode_READ(kind, str, idx - 1) >= '0' && PyUnicode_READ(kind, str, idx - 1) <= '9') {
            is_float = 1;
        }
        else {
            idx = e_start;
        }
    }

    if (is_float && s->parse_float != (PyObject *)&PyFloat_Type)
        custom_func = s->parse_float;
    else if (!is_float && s->parse_int != (PyObject *) &PyLong_Type)
        custom_func = s->parse_int;
    else
        custom_func = NULL;

    if (custom_func) {
        /* copy the section we determined to be a number */
        numstr = PyUnicode_FromKindAndData(kind,
                                           (char*)str + kind * start,
                                           idx - start);
        if (numstr == NULL)
            return NULL;
        rval = PyObject_CallOneArg(custom_func, numstr);
    }
    else {
        Py_ssize_t i, n;
        char *buf;
        /* Straight conversion to ASCII, to avoid costly conversion of
           decimal unicode digits (which cannot appear here) */
        n = idx - start;
        numstr = PyBytes_FromStringAndSize(NULL, n);
        if (numstr == NULL)
            return NULL;
        buf = PyBytes_AS_STRING(numstr);
        for (i = 0; i < n; i++) {
            buf[i] = (char) PyUnicode_READ(kind, str, i + start);
        }
        if (is_float)
            rval = PyFloat_FromString(numstr);
        else
            rval = PyLong_FromString(buf, NULL, 10);
    }
    Py_DECREF(numstr);
    *next_idx_ptr = idx;
    return rval;
}

static PyObject *
scan_once_unicode(PyScannerObject *s, PyObject *memo, PyObject *pystr, Py_ssize_t idx, Py_ssize_t *next_idx_ptr)
{
    /* Read one JSON term (of any kind) from PyUnicode pystr.
    idx is the index of the first character of the term
    *next_idx_ptr is a return-by-reference index to the first character after
        the number.

    Returns a new PyObject representation of the term.
    */
    PyObject *res;
    const void *str;
    int kind;
    Py_ssize_t length;

    str = PyUnicode_DATA(pystr);
    kind = PyUnicode_KIND(pystr);
    length = PyUnicode_GET_LENGTH(pystr);

    if (idx < 0) {
        PyErr_SetString(PyExc_ValueError, "idx cannot be negative");
        return NULL;
    }
    if (idx >= length) {
        raise_stop_iteration(idx);
        return NULL;
    }

    switch (PyUnicode_READ(kind, str, idx)) {
        case '"':
            /* string */
            return scanstring_unicode(pystr, idx + 1, s->strict, next_idx_ptr);
        case '{':
            /* object */
            if (_Py_EnterRecursiveCall(" while decoding a JSON object "
                                       "from a unicode string"))
                return NULL;
            res = _parse_object_unicode(s, memo, pystr, idx + 1, next_idx_ptr);
            _Py_LeaveRecursiveCall();
            return res;
        case '[':
            /* array */
            if (_Py_EnterRecursiveCall(" while decoding a JSON array "
                                       "from a unicode string"))
                return NULL;
            res = _parse_array_unicode(s, memo, pystr, idx + 1, next_idx_ptr);
            _Py_LeaveRecursiveCall();
            return res;
        case 'n':
            /* null */
            if ((idx + 3 < length) && PyUnicode_READ(kind, str, idx + 1) == 'u' && PyUnicode_READ(kind, str, idx + 2) == 'l' && PyUnicode_READ(kind, str, idx + 3) == 'l') {
                *next_idx_ptr = idx + 4;
                Py_RETURN_NONE;
            }
            break;
        case 't':
            /* true */
            if ((idx + 3 < length) && PyUnicode_READ(kind, str, idx + 1) == 'r' && PyUnicode_READ(kind, str, idx + 2) == 'u' && PyUnicode_READ(kind, str, idx + 3) == 'e') {
                *next_idx_ptr = idx + 4;
                Py_RETURN_TRUE;
            }
            break;
        case 'f':
            /* false */
            if ((idx + 4 < length) && PyUnicode_READ(kind, str, idx + 1) == 'a' &&
                PyUnicode_READ(kind, str, idx + 2) == 'l' &&
                PyUnicode_READ(kind, str, idx + 3) == 's' &&
                PyUnicode_READ(kind, str, idx + 4) == 'e') {
                *next_idx_ptr = idx + 5;
                Py_RETURN_FALSE;
            }
            break;
        case 'N':
            /* NaN */
            if ((idx + 2 < length) && PyUnicode_READ(kind, str, idx + 1) == 'a' &&
                PyUnicode_READ(kind, str, idx + 2) == 'N') {
                return _parse_constant(s, "NaN", idx, next_idx_ptr);
            }
            break;
        case 'I':
            /* Infinity */
            if ((idx + 7 < length) && PyUnicode_READ(kind, str, idx + 1) == 'n' &&
                PyUnicode_READ(kind, str, idx + 2) == 'f' &&
                PyUnicode_READ(kind, str, idx + 3) == 'i' &&
                PyUnicode_READ(kind, str, idx + 4) == 'n' &&
                PyUnicode_READ(kind, str, idx + 5) == 'i' &&
                PyUnicode_READ(kind, str, idx + 6) == 't' &&
                PyUnicode_READ(kind, str, idx + 7) == 'y') {
                return _parse_constant(s, "Infinity", idx, next_idx_ptr);
            }
            break;
        case '-':
            /* -Infinity */
            if ((idx + 8 < length) && PyUnicode_READ(kind, str, idx + 1) == 'I' &&
                PyUnicode_READ(kind, str, idx + 2) == 'n' &&
                PyUnicode_READ(kind, str, idx + 3) == 'f' &&
                PyUnicode_READ(kind, str, idx + 4) == 'i' &&
                PyUnicode_READ(kind, str, idx + 5) == 'n' &&
                PyUnicode_READ(kind, str, idx + 6) == 'i' &&
                PyUnicode_READ(kind, str, idx + 7) == 't' &&
                PyUnicode_READ(kind, str, idx + 8) == 'y') {
                return _parse_constant(s, "-Infinity", idx, next_idx_ptr);
            }
            break;
    }
    /* Didn't find a string, object, array, or named constant. Look for a number. */
    return _match_number_unicode(s, pystr, idx, next_idx_ptr);
}

static PyObject *
scanner_call(PyScannerObject *self, PyObject *args, PyObject *kwds)
{
    /* Python callable interface to scan_once_{str,unicode} */
    PyObject *pystr;
    PyObject *rval;
    Py_ssize_t idx;
    Py_ssize_t next_idx = -1;
    static char *kwlist[] = {"string", "idx", NULL};
    if (!PyArg_ParseTupleAndKeywords(args, kwds, "On:scan_once", kwlist, &pystr, &idx))
        return NULL;

    if (!PyUnicode_Check(pystr)) {
        PyErr_Format(PyExc_TypeError,
                     "first argument must be a string, not %.80s",
                     Py_TYPE(pystr)->tp_name);
        return NULL;
    }

    PyObject *memo = PyDict_New();
    if (memo == NULL) {
        return NULL;
    }
    rval = scan_once_unicode(self, memo, pystr, idx, &next_idx);
    Py_DECREF(memo);
    if (rval == NULL)
        return NULL;
    return _build_rval_index_tuple(rval, next_idx);
}

static PyObject *
scanner_new(PyTypeObject *type, PyObject *args, PyObject *kwds)
{
    PyScannerObject *s;
    PyObject *ctx;
    PyObject *strict;
    static char *kwlist[] = {"context", NULL};

    if (!PyArg_ParseTupleAndKeywords(args, kwds, "O:make_scanner", kwlist, &ctx))
        return NULL;

    s = (PyScannerObject *)type->tp_alloc(type, 0);
    if (s == NULL) {
        return NULL;
    }

    /* All of these will fail "gracefully" so we don't need to verify them */
    strict = PyObject_GetAttrString(ctx, "strict");
    if (strict == NULL)
        goto bail;
    s->strict = PyObject_IsTrue(strict);
    Py_DECREF(strict);
    if (s->strict < 0)
        goto bail;
    s->object_hook = PyObject_GetAttrString(ctx, "object_hook");
    if (s->object_hook == NULL)
        goto bail;
    s->object_pairs_hook = PyObject_GetAttrString(ctx, "object_pairs_hook");
    if (s->object_pairs_hook == NULL)
        goto bail;
    s->parse_float = PyObject_GetAttrString(ctx, "parse_float");
    if (s->parse_float == NULL)
        goto bail;
    s->parse_int = PyObject_GetAttrString(ctx, "parse_int");
    if (s->parse_int == NULL)
        goto bail;
    s->parse_constant = PyObject_GetAttrString(ctx, "parse_constant");
    if (s->parse_constant == NULL)
        goto bail;

    return (PyObject *)s;

bail:
    Py_DECREF(s);
    return NULL;
}

PyDoc_STRVAR(scanner_doc, "JSON scanner object");

static PyType_Slot PyScannerType_slots[] = {
    {Py_tp_doc, (void *)scanner_doc},
    {Py_tp_dealloc, scanner_dealloc},
    {Py_tp_call, scanner_call},
    {Py_tp_traverse, scanner_traverse},
    {Py_tp_clear, scanner_clear},
    {Py_tp_members, scanner_members},
    {Py_tp_new, scanner_new},
    {0, 0}
};

static PyType_Spec PyScannerType_spec = {
    .name = "_json.Scanner",
    .basicsize = sizeof(PyScannerObject),
    .itemsize = 0,
    .flags = Py_TPFLAGS_DEFAULT | Py_TPFLAGS_HAVE_GC,
    .slots = PyScannerType_slots,
};

static PyObject *
encoder_new(PyTypeObject *type, PyObject *args, PyObject *kwds)
{
    static char *kwlist[] = {"markers", "default", "encoder", "indent", "key_separator", "item_separator", "sort_keys", "skipkeys", "allow_nan", NULL};

    PyEncoderObject *s;
    PyObject *markers, *defaultfn, *encoder, *indent, *key_separator;
    PyObject *item_separator;
    int sort_keys, skipkeys, allow_nan;

    if (!PyArg_ParseTupleAndKeywords(args, kwds, "OOOOUUppp:make_encoder", kwlist,
        &markers, &defaultfn, &encoder, &indent,
        &key_separator, &item_separator,
        &sort_keys, &skipkeys, &allow_nan))
        return NULL;

    if (markers != Py_None && !PyDict_Check(markers)) {
        PyErr_Format(PyExc_TypeError,
                     "make_encoder() argument 1 must be dict or None, "
                     "not %.200s", Py_TYPE(markers)->tp_name);
        return NULL;
    }

    s = (PyEncoderObject *)type->tp_alloc(type, 0);
    if (s == NULL)
        return NULL;

    s->markers = Py_NewRef(markers);
    s->defaultfn = Py_NewRef(defaultfn);
    s->encoder = Py_NewRef(encoder);
    s->indent = Py_NewRef(indent);
    s->key_separator = Py_NewRef(key_separator);
    s->item_separator = Py_NewRef(item_separator);
    s->sort_keys = sort_keys;
    s->skipkeys = skipkeys;
    s->allow_nan = allow_nan;
    s->fast_encode = NULL;

    if (PyCFunction_Check(s->encoder)) {
        PyCFunction f = PyCFunction_GetFunction(s->encoder);
        if (f == (PyCFunction)py_encode_basestring_ascii ||
                f == (PyCFunction)py_encode_basestring) {
            s->fast_encode = f;
        }
    }

    return (PyObject *)s;
}


/* indent_cache is a list that contains intermixed values at even and odd
 * positions:
 *
 * 2*k   : '\n' + indent * (k + initial_indent_level)
 *         strings written after opening and before closing brackets
 * 2*k-1 : item_separator + '\n' + indent * (k + initial_indent_level)
 *         strings written between items
 *
 * Its size is always an odd number.
 */
static PyObject *
create_indent_cache(PyEncoderObject *s, Py_ssize_t indent_level)
{
    PyObject *newline_indent = PyUnicode_FromOrdinal('\n');
    if (newline_indent != NULL && indent_level) {
        PyUnicode_AppendAndDel(&newline_indent,
                               PySequence_Repeat(s->indent, indent_level));
    }
    if (newline_indent == NULL) {
        return NULL;
    }
    PyObject *indent_cache = PyList_New(1);
    if (indent_cache == NULL) {
        Py_DECREF(newline_indent);
        return NULL;
    }
    PyList_SET_ITEM(indent_cache, 0, newline_indent);
    return indent_cache;
}

/* Extend indent_cache by adding values for the next level.
 * It should have values for the indent_level-1 level before the call.
 */
static int
update_indent_cache(PyEncoderObject *s,
                    Py_ssize_t indent_level, PyObject *indent_cache)
{
    assert(indent_level * 2 == PyList_GET_SIZE(indent_cache) + 1);
    assert(indent_level > 0);
    PyObject *newline_indent = PyList_GET_ITEM(indent_cache, (indent_level - 1)*2);
    newline_indent = PyUnicode_Concat(newline_indent, s->indent);
    if (newline_indent == NULL) {
        return -1;
    }
    PyObject *separator_indent = PyUnicode_Concat(s->item_separator, newline_indent);
    if (separator_indent == NULL) {
        Py_DECREF(newline_indent);
        return -1;
    }

    if (PyList_Append(indent_cache, separator_indent) < 0 ||
        PyList_Append(indent_cache, newline_indent) < 0)
    {
        Py_DECREF(separator_indent);
        Py_DECREF(newline_indent);
        return -1;
    }
    Py_DECREF(separator_indent);
    Py_DECREF(newline_indent);
    return 0;
}

static PyObject *
get_item_separator(PyEncoderObject *s,
                   Py_ssize_t indent_level, PyObject *indent_cache)
{
    assert(indent_level > 0);
    if (indent_level * 2 > PyList_GET_SIZE(indent_cache)) {
        if (update_indent_cache(s, indent_level, indent_cache) < 0) {
            return NULL;
        }
    }
    assert(indent_level * 2 < PyList_GET_SIZE(indent_cache));
    return PyList_GET_ITEM(indent_cache, indent_level * 2 - 1);
}

static int
write_newline_indent(_PyUnicodeWriter *writer,
                     Py_ssize_t indent_level, PyObject *indent_cache)
{
    PyObject *newline_indent = PyList_GET_ITEM(indent_cache, indent_level * 2);
    return _PyUnicodeWriter_WriteStr(writer, newline_indent);
}


static PyObject *
encoder_call(PyEncoderObject *self, PyObject *args, PyObject *kwds)
{
    /* Python callable interface to encode_listencode_obj */
    static char *kwlist[] = {"obj", "_current_indent_level", NULL};
    PyObject *obj, *result;
    Py_ssize_t indent_level;
    _PyUnicodeWriter writer;

    if (!PyArg_ParseTupleAndKeywords(args, kwds, "On:_iterencode", kwlist,
        &obj, &indent_level))
        return NULL;

    _PyUnicodeWriter_Init(&writer);
    writer.overallocate = 1;

    PyObject *indent_cache = NULL;
    if (self->indent != Py_None) {
        indent_cache = create_indent_cache(self, indent_level);
        if (indent_cache == NULL) {
            _PyUnicodeWriter_Dealloc(&writer);
            return NULL;
        }
    }
    if (encoder_listencode_obj(self, &writer, obj, 0, indent_cache)) {
        _PyUnicodeWriter_Dealloc(&writer);
        Py_XDECREF(indent_cache);
        return NULL;
    }
    Py_XDECREF(indent_cache);

    result = PyTuple_New(1);
    if (result == NULL ||
            PyTuple_SetItem(result, 0, _PyUnicodeWriter_Finish(&writer)) < 0) {
        Py_XDECREF(result);
        return NULL;
    }
    return result;
}

static PyObject *
_encoded_const(PyObject *obj)
{
    /* Return the JSON string representation of None, True, False */
    if (obj == Py_None) {
        return &_Py_ID(null);
    }
    else if (obj == Py_True) {
        return &_Py_ID(true);
    }
    else if (obj == Py_False) {
        return &_Py_ID(false);
    }
    else {
        PyErr_SetString(PyExc_ValueError, "not a const");
        return NULL;
    }
}

static PyObject *
encoder_encode_float(PyEncoderObject *s, PyObject *obj)
{
    /* Return the JSON representation of a PyFloat. */
    double i = PyFloat_AS_DOUBLE(obj);
    if (!isfinite(i)) {
        if (!s->allow_nan) {
            PyErr_Format(
                    PyExc_ValueError,
                    "Out of range float values are not JSON compliant: %R",
                    obj
                    );
            return NULL;
        }
        if (i > 0) {
            return PyUnicode_FromString("Infinity");
        }
        else if (i < 0) {
            return PyUnicode_FromString("-Infinity");
        }
        else {
            return PyUnicode_FromString("NaN");
        }
    }
    return PyFloat_Type.tp_repr(obj);
}

static PyObject *
encoder_encode_string(PyEncoderObject *s, PyObject *obj)
{
    /* Return the JSON representation of a string */
    PyObject *encoded;

    if (s->fast_encode) {
        return s->fast_encode(NULL, obj);
    }
    encoded = PyObject_CallOneArg(s->encoder, obj);
    if (encoded != NULL && !PyUnicode_Check(encoded)) {
        PyErr_Format(PyExc_TypeError,
                     "encoder() must return a string, not %.80s",
                     Py_TYPE(encoded)->tp_name);
        Py_DECREF(encoded);
        return NULL;
    }
    return encoded;
}

static int
_steal_accumulate(_PyUnicodeWriter *writer, PyObject *stolen)
{
    /* Append stolen and then decrement its reference count */
    int rval = _PyUnicodeWriter_WriteStr(writer, stolen);
    Py_DECREF(stolen);
    return rval;
}

static int
encoder_listencode_obj(PyEncoderObject *s, _PyUnicodeWriter *writer,
                       PyObject *obj,
                       Py_ssize_t indent_level, PyObject *indent_cache)
{
    /* Encode Python object obj to a JSON term */
    PyObject *newobj;
    int rv;

    if (obj == Py_None) {
      return _PyUnicodeWriter_WriteASCIIString(writer, "null", 4);
    }
    else if (obj == Py_True) {
      return _PyUnicodeWriter_WriteASCIIString(writer, "true", 4);
    }
    else if (obj == Py_False) {
      return _PyUnicodeWriter_WriteASCIIString(writer, "false", 5);
    }
    else if (PyUnicode_Check(obj)) {
        PyObject *encoded = encoder_encode_string(s, obj);
        if (encoded == NULL)
            return -1;
        return _steal_accumulate(writer, encoded);
    }
    else if (PyLong_Check(obj)) {
        PyObject *encoded = PyLong_Type.tp_repr(obj);
        if (encoded == NULL)
            return -1;
        return _steal_accumulate(writer, encoded);
    }
    else if (PyFloat_Check(obj)) {
        PyObject *encoded = encoder_encode_float(s, obj);
        if (encoded == NULL)
            return -1;
        return _steal_accumulate(writer, encoded);
    }
    else if (PyList_Check(obj) || PyTuple_Check(obj)) {
        if (_Py_EnterRecursiveCall(" while encoding a JSON object"))
            return -1;
        rv = encoder_listencode_list(s, writer, obj, indent_level, indent_cache);
        _Py_LeaveRecursiveCall();
        return rv;
    }
    else if (PyDict_Check(obj)) {
        if (_Py_EnterRecursiveCall(" while encoding a JSON object"))
            return -1;
        rv = encoder_listencode_dict(s, writer, obj, indent_level, indent_cache);
        _Py_LeaveRecursiveCall();
        return rv;
    }
    else {
        PyObject *ident = NULL;
        if (s->markers != Py_None) {
            int has_key;
            ident = PyLong_FromVoidPtr(obj);
            if (ident == NULL)
                return -1;
            has_key = PyDict_Contains(s->markers, ident);
            if (has_key) {
                if (has_key != -1)
                    PyErr_SetString(PyExc_ValueError, "Circular reference detected");
                Py_DECREF(ident);
                return -1;
            }
            if (PyDict_SetItem(s->markers, ident, obj)) {
                Py_DECREF(ident);
                return -1;
            }
        }
        newobj = PyObject_CallOneArg(s->defaultfn, obj);
        if (newobj == NULL) {
            Py_XDECREF(ident);
            return -1;
        }

        if (_Py_EnterRecursiveCall(" while encoding a JSON object")) {
            Py_DECREF(newobj);
            Py_XDECREF(ident);
            return -1;
        }
        rv = encoder_listencode_obj(s, writer, newobj, indent_level, indent_cache);
        _Py_LeaveRecursiveCall();

        Py_DECREF(newobj);
        if (rv) {
            _PyErr_FormatNote("when serializing %T object", obj);
            Py_XDECREF(ident);
            return -1;
        }
        if (ident != NULL) {
            if (PyDict_DelItem(s->markers, ident)) {
                Py_XDECREF(ident);
                return -1;
            }
            Py_XDECREF(ident);
        }
        return rv;
    }
}

static int
encoder_encode_key_value(PyEncoderObject *s, _PyUnicodeWriter *writer, bool *first,
<<<<<<< HEAD
                         PyObject *key, PyObject *value,
                         Py_ssize_t indent_level, PyObject *indent_cache,
=======
                         PyObject *dct, PyObject *key, PyObject *value,
                         PyObject *newline_indent,
>>>>>>> fae5058e
                         PyObject *item_separator)
{
    PyObject *keystr = NULL;
    PyObject *encoded;

    if (PyUnicode_Check(key)) {
        keystr = Py_NewRef(key);
    }
    else if (PyFloat_Check(key)) {
        keystr = encoder_encode_float(s, key);
    }
    else if (key == Py_True || key == Py_False || key == Py_None) {
                    /* This must come before the PyLong_Check because
                       True and False are also 1 and 0.*/
        keystr = _encoded_const(key);
    }
    else if (PyLong_Check(key)) {
        keystr = PyLong_Type.tp_repr(key);
    }
    else if (s->skipkeys) {
        return 0;
    }
    else {
        PyErr_Format(PyExc_TypeError,
                     "keys must be str, int, float, bool or None, "
                     "not %.100s", Py_TYPE(key)->tp_name);
        return -1;
    }

    if (keystr == NULL) {
        return -1;
    }

    if (*first) {
        *first = false;
    }
    else {
        if (_PyUnicodeWriter_WriteStr(writer, item_separator) < 0) {
            Py_DECREF(keystr);
            return -1;
        }
    }

    encoded = encoder_encode_string(s, keystr);
    Py_DECREF(keystr);
    if (encoded == NULL) {
        return -1;
    }

    if (_steal_accumulate(writer, encoded) < 0) {
        return -1;
    }
    if (_PyUnicodeWriter_WriteStr(writer, s->key_separator) < 0) {
        return -1;
    }
<<<<<<< HEAD
    if (encoder_listencode_obj(s, writer, value, indent_level, indent_cache) < 0) {
=======
    if (encoder_listencode_obj(s, writer, value, newline_indent) < 0) {
        _PyErr_FormatNote("when serializing %T item %R", dct, key);
>>>>>>> fae5058e
        return -1;
    }
    return 0;
}

static int
encoder_listencode_dict(PyEncoderObject *s, _PyUnicodeWriter *writer,
                        PyObject *dct,
                        Py_ssize_t indent_level, PyObject *indent_cache)
{
    /* Encode Python dict dct a JSON term */
    PyObject *ident = NULL;
    PyObject *items = NULL;
    PyObject *key, *value;
    bool first = true;

    if (PyDict_GET_SIZE(dct) == 0)  /* Fast path */
        return _PyUnicodeWriter_WriteASCIIString(writer, "{}", 2);

    if (s->markers != Py_None) {
        int has_key;
        ident = PyLong_FromVoidPtr(dct);
        if (ident == NULL)
            goto bail;
        has_key = PyDict_Contains(s->markers, ident);
        if (has_key) {
            if (has_key != -1)
                PyErr_SetString(PyExc_ValueError, "Circular reference detected");
            goto bail;
        }
        if (PyDict_SetItem(s->markers, ident, dct)) {
            goto bail;
        }
    }

    if (_PyUnicodeWriter_WriteChar(writer, '{'))
        goto bail;

    PyObject *separator = s->item_separator; // borrowed reference
    if (s->indent != Py_None) {
        indent_level++;
        separator = get_item_separator(s, indent_level, indent_cache);
        if (separator == NULL ||
            write_newline_indent(writer, indent_level, indent_cache) < 0)
        {
            goto bail;
        }
    }

    if (s->sort_keys || !PyDict_CheckExact(dct)) {
        items = PyMapping_Items(dct);
        if (items == NULL || (s->sort_keys && PyList_Sort(items) < 0))
            goto bail;

        for (Py_ssize_t  i = 0; i < PyList_GET_SIZE(items); i++) {
            PyObject *item = PyList_GET_ITEM(items, i);

            if (!PyTuple_Check(item) || PyTuple_GET_SIZE(item) != 2) {
                PyErr_SetString(PyExc_ValueError, "items must return 2-tuples");
                goto bail;
            }

            key = PyTuple_GET_ITEM(item, 0);
            value = PyTuple_GET_ITEM(item, 1);
<<<<<<< HEAD
            if (encoder_encode_key_value(s, writer, &first, key, value,
                                         indent_level, indent_cache,
                                         separator) < 0)
=======
            if (encoder_encode_key_value(s, writer, &first, dct, key, value,
                                         new_newline_indent,
                                         current_item_separator) < 0)
>>>>>>> fae5058e
                goto bail;
        }
        Py_CLEAR(items);

    } else {
        Py_ssize_t pos = 0;
        while (PyDict_Next(dct, &pos, &key, &value)) {
<<<<<<< HEAD
            if (encoder_encode_key_value(s, writer, &first, key, value,
                                         indent_level, indent_cache,
                                         separator) < 0)
=======
            if (encoder_encode_key_value(s, writer, &first, dct, key, value,
                                         new_newline_indent,
                                         current_item_separator) < 0)
>>>>>>> fae5058e
                goto bail;
        }
    }

    if (ident != NULL) {
        if (PyDict_DelItem(s->markers, ident))
            goto bail;
        Py_CLEAR(ident);
    }
    if (s->indent != Py_None) {
        indent_level--;
        if (write_newline_indent(writer, indent_level, indent_cache) < 0) {
            goto bail;
        }
    }

    if (_PyUnicodeWriter_WriteChar(writer, '}'))
        goto bail;
    return 0;

bail:
    Py_XDECREF(items);
    Py_XDECREF(ident);
    return -1;
}

static int
encoder_listencode_list(PyEncoderObject *s, _PyUnicodeWriter *writer,
                        PyObject *seq,
                        Py_ssize_t indent_level, PyObject *indent_cache)
{
    PyObject *ident = NULL;
    PyObject *s_fast = NULL;
    Py_ssize_t i;

    ident = NULL;
    s_fast = PySequence_Fast(seq, "_iterencode_list needs a sequence");
    if (s_fast == NULL)
        return -1;
    if (PySequence_Fast_GET_SIZE(s_fast) == 0) {
        Py_DECREF(s_fast);
        return _PyUnicodeWriter_WriteASCIIString(writer, "[]", 2);
    }

    if (s->markers != Py_None) {
        int has_key;
        ident = PyLong_FromVoidPtr(seq);
        if (ident == NULL)
            goto bail;
        has_key = PyDict_Contains(s->markers, ident);
        if (has_key) {
            if (has_key != -1)
                PyErr_SetString(PyExc_ValueError, "Circular reference detected");
            goto bail;
        }
        if (PyDict_SetItem(s->markers, ident, seq)) {
            goto bail;
        }
    }

    if (_PyUnicodeWriter_WriteChar(writer, '['))
        goto bail;

    PyObject *separator = s->item_separator; // borrowed reference
    if (s->indent != Py_None) {
        indent_level++;
        separator = get_item_separator(s, indent_level, indent_cache);
        if (separator == NULL ||
            write_newline_indent(writer, indent_level, indent_cache) < 0)
        {
            goto bail;
        }
    }
    for (i = 0; i < PySequence_Fast_GET_SIZE(s_fast); i++) {
        PyObject *obj = PySequence_Fast_GET_ITEM(s_fast, i);
        if (i) {
            if (_PyUnicodeWriter_WriteStr(writer, separator) < 0)
                goto bail;
        }
<<<<<<< HEAD
        if (encoder_listencode_obj(s, writer, obj, indent_level, indent_cache))
=======
        if (encoder_listencode_obj(s, writer, obj, new_newline_indent)) {
            _PyErr_FormatNote("when serializing %T item %zd", seq, i);
>>>>>>> fae5058e
            goto bail;
        }
    }
    if (ident != NULL) {
        if (PyDict_DelItem(s->markers, ident))
            goto bail;
        Py_CLEAR(ident);
    }

    if (s->indent != Py_None) {
        indent_level--;
        if (write_newline_indent(writer, indent_level, indent_cache) < 0) {
            goto bail;
        }
    }

    if (_PyUnicodeWriter_WriteChar(writer, ']'))
        goto bail;
    Py_DECREF(s_fast);
    return 0;

bail:
    Py_XDECREF(ident);
    Py_DECREF(s_fast);
    return -1;
}

static void
encoder_dealloc(PyObject *self)
{
    PyTypeObject *tp = Py_TYPE(self);
    /* bpo-31095: UnTrack is needed before calling any callbacks */
    PyObject_GC_UnTrack(self);
    encoder_clear((PyEncoderObject *)self);
    tp->tp_free(self);
    Py_DECREF(tp);
}

static int
encoder_traverse(PyEncoderObject *self, visitproc visit, void *arg)
{
    Py_VISIT(Py_TYPE(self));
    Py_VISIT(self->markers);
    Py_VISIT(self->defaultfn);
    Py_VISIT(self->encoder);
    Py_VISIT(self->indent);
    Py_VISIT(self->key_separator);
    Py_VISIT(self->item_separator);
    return 0;
}

static int
encoder_clear(PyEncoderObject *self)
{
    /* Deallocate Encoder */
    Py_CLEAR(self->markers);
    Py_CLEAR(self->defaultfn);
    Py_CLEAR(self->encoder);
    Py_CLEAR(self->indent);
    Py_CLEAR(self->key_separator);
    Py_CLEAR(self->item_separator);
    return 0;
}

PyDoc_STRVAR(encoder_doc, "Encoder(markers, default, encoder, indent, key_separator, item_separator, sort_keys, skipkeys, allow_nan)");

static PyType_Slot PyEncoderType_slots[] = {
    {Py_tp_doc, (void *)encoder_doc},
    {Py_tp_dealloc, encoder_dealloc},
    {Py_tp_call, encoder_call},
    {Py_tp_traverse, encoder_traverse},
    {Py_tp_clear, encoder_clear},
    {Py_tp_members, encoder_members},
    {Py_tp_new, encoder_new},
    {0, 0}
};

static PyType_Spec PyEncoderType_spec = {
    .name = "_json.Encoder",
    .basicsize = sizeof(PyEncoderObject),
    .itemsize = 0,
    .flags = Py_TPFLAGS_DEFAULT | Py_TPFLAGS_HAVE_GC,
    .slots = PyEncoderType_slots
};

static PyMethodDef speedups_methods[] = {
    {"encode_basestring_ascii",
        (PyCFunction)py_encode_basestring_ascii,
        METH_O,
        pydoc_encode_basestring_ascii},
    {"encode_basestring",
        (PyCFunction)py_encode_basestring,
        METH_O,
        pydoc_encode_basestring},
    {"scanstring",
        (PyCFunction)py_scanstring,
        METH_VARARGS,
        pydoc_scanstring},
    {NULL, NULL, 0, NULL}
};

PyDoc_STRVAR(module_doc,
"json speedups\n");

static int
_json_exec(PyObject *module)
{
    PyObject *PyScannerType = PyType_FromSpec(&PyScannerType_spec);
    if (PyModule_Add(module, "make_scanner", PyScannerType) < 0) {
        return -1;
    }

    PyObject *PyEncoderType = PyType_FromSpec(&PyEncoderType_spec);
    if (PyModule_Add(module, "make_encoder", PyEncoderType) < 0) {
        return -1;
    }

    return 0;
}

static PyModuleDef_Slot _json_slots[] = {
    {Py_mod_exec, _json_exec},
    {Py_mod_multiple_interpreters, Py_MOD_PER_INTERPRETER_GIL_SUPPORTED},
    {Py_mod_gil, Py_MOD_GIL_NOT_USED},
    {0, NULL}
};

static struct PyModuleDef jsonmodule = {
    .m_base = PyModuleDef_HEAD_INIT,
    .m_name = "_json",
    .m_doc = module_doc,
    .m_methods = speedups_methods,
    .m_slots = _json_slots,
};

PyMODINIT_FUNC
PyInit__json(void)
{
    return PyModuleDef_Init(&jsonmodule);
}<|MERGE_RESOLUTION|>--- conflicted
+++ resolved
@@ -1555,13 +1555,8 @@
 
 static int
 encoder_encode_key_value(PyEncoderObject *s, _PyUnicodeWriter *writer, bool *first,
-<<<<<<< HEAD
-                         PyObject *key, PyObject *value,
+                         PyObject *dct, PyObject *key, PyObject *value,
                          Py_ssize_t indent_level, PyObject *indent_cache,
-=======
-                         PyObject *dct, PyObject *key, PyObject *value,
-                         PyObject *newline_indent,
->>>>>>> fae5058e
                          PyObject *item_separator)
 {
     PyObject *keystr = NULL;
@@ -1617,12 +1612,8 @@
     if (_PyUnicodeWriter_WriteStr(writer, s->key_separator) < 0) {
         return -1;
     }
-<<<<<<< HEAD
     if (encoder_listencode_obj(s, writer, value, indent_level, indent_cache) < 0) {
-=======
-    if (encoder_listencode_obj(s, writer, value, newline_indent) < 0) {
         _PyErr_FormatNote("when serializing %T item %R", dct, key);
->>>>>>> fae5058e
         return -1;
     }
     return 0;
@@ -1687,15 +1678,9 @@
 
             key = PyTuple_GET_ITEM(item, 0);
             value = PyTuple_GET_ITEM(item, 1);
-<<<<<<< HEAD
-            if (encoder_encode_key_value(s, writer, &first, key, value,
+            if (encoder_encode_key_value(s, writer, &first, dct, key, value,
                                          indent_level, indent_cache,
                                          separator) < 0)
-=======
-            if (encoder_encode_key_value(s, writer, &first, dct, key, value,
-                                         new_newline_indent,
-                                         current_item_separator) < 0)
->>>>>>> fae5058e
                 goto bail;
         }
         Py_CLEAR(items);
@@ -1703,15 +1688,9 @@
     } else {
         Py_ssize_t pos = 0;
         while (PyDict_Next(dct, &pos, &key, &value)) {
-<<<<<<< HEAD
-            if (encoder_encode_key_value(s, writer, &first, key, value,
+            if (encoder_encode_key_value(s, writer, &first, dct, key, value,
                                          indent_level, indent_cache,
                                          separator) < 0)
-=======
-            if (encoder_encode_key_value(s, writer, &first, dct, key, value,
-                                         new_newline_indent,
-                                         current_item_separator) < 0)
->>>>>>> fae5058e
                 goto bail;
         }
     }
@@ -1791,12 +1770,8 @@
             if (_PyUnicodeWriter_WriteStr(writer, separator) < 0)
                 goto bail;
         }
-<<<<<<< HEAD
-        if (encoder_listencode_obj(s, writer, obj, indent_level, indent_cache))
-=======
-        if (encoder_listencode_obj(s, writer, obj, new_newline_indent)) {
+        if (encoder_listencode_obj(s, writer, obj, indent_level, indent_cache)) {
             _PyErr_FormatNote("when serializing %T item %zd", seq, i);
->>>>>>> fae5058e
             goto bail;
         }
     }
