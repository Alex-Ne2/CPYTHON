--- conflicted
+++ resolved
@@ -937,21 +937,12 @@
 
     function as func: object
     iterable as seq: object
-<<<<<<< HEAD
     /
-    initial as result: object(c_default="NULL") = _functools._initial_missing
-
-Apply a function of two arguments cumulatively to an iterable, from left to right.
-
-This efficiently reduces the iterable to a single value.  If initial is present,
-=======
     initial as result: object = NULL
-    /
 
 Apply a function of two arguments cumulatively to the items of an iterable, from left to right.
 
 This effectively reduces the iterable to a single value.  If initial is present,
->>>>>>> 51ef54ab
 it is placed before the items of the iterable in the calculation, and serves as
 a default when the iterable is empty.
 
@@ -962,11 +953,7 @@
 static PyObject *
 _functools_reduce_impl(PyObject *module, PyObject *func, PyObject *seq,
                        PyObject *result)
-<<<<<<< HEAD
-/*[clinic end generated code: output=30d898fe1267c79d input=968b8e45b819c0da]*/
-=======
-/*[clinic end generated code: output=30d898fe1267c79d input=d233c2670cba7f66]*/
->>>>>>> 51ef54ab
+/*[clinic end generated code: output=30d898fe1267c79d input=1511e9a8c38581ac]*/
 {
     PyObject *args, *it;
 
