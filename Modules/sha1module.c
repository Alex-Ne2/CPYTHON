/* SHA1 module */

/* This module provides an interface to the SHA1 algorithm */

/* See below for information about the original code this module was
   based upon. Additional work performed by:

   Andrew Kuchling (amk@amk.ca)
   Greg Stein (gstein@lyra.org)
   Trevor Perrin (trevp@trevp.net)
   Bénédikt Tran (10796600+picnixz@users.noreply.github.com)

   Copyright (C) 2005-2007   Gregory P. Smith (greg@krypto.org)
   Licensed to PSF under a Contributor Agreement.

*/

/* SHA1 objects */
#ifndef Py_BUILD_CORE_BUILTIN
#  define Py_BUILD_CORE_MODULE 1
#endif

#include "Python.h"
#include "hashlib.h"
#include "pycore_strhex.h"        // _Py_strhex()
#include "pycore_typeobject.h"    // _PyType_GetModuleState()

/* The SHA1 block size and message digest sizes, in bytes */

#define SHA1_BLOCKSIZE    64
#define SHA1_DIGESTSIZE   20

#include "_hacl/Hacl_Hash_SHA1.h"

// --- SHA-1 module state -----------------------------------------------------

typedef struct {
    PyTypeObject *sha1_type;
} sha1module_state;

static inline sha1module_state *
get_sha1module_state(PyObject *module)
{
    void *state = PyModule_GetState(module);
    assert(state != NULL);
    return (sha1module_state *)state;
}

static inline sha1module_state *
get_sha1module_state_by_cls(PyTypeObject *cls)
{
    void *state = PyType_GetModuleState(cls);
    assert(state != NULL);
    return (sha1module_state *)state;
}

// --- SHA-1 object -----------------------------------------------------------

typedef struct {
<<<<<<< HEAD
    PyObject_HEAD
    HASHLIB_MUTEX_API
    Hacl_Hash_SHA1_state_t *state;
=======
    HASHLIB_OBJECT_HEAD
    Hacl_Hash_SHA1_state_t *hash_state;
>>>>>>> 4f9729e6
} SHA1object;

#define _SHA1object_CAST(op)    ((SHA1object *)(op))

// --- SHA-1 module clinic configuration --------------------------------------

/*[clinic input]
module _sha1
class SHA1Type "SHA1object *" "clinic_state()->sha1_type"
[clinic start generated code]*/
/*[clinic end generated code: output=da39a3ee5e6b4b0d input=afc62adaf06c713f]*/

#define clinic_state()  (get_sha1module_state_by_cls(Py_TYPE(self)))
#include "clinic/sha1module.c.h"
#undef clinic_state

static SHA1object *
newSHA1object(sha1module_state *state)
{
    SHA1object *sha = PyObject_GC_New(SHA1object, state->sha1_type);
    if (sha == NULL) {
        return NULL;
    }
    HASHLIB_INIT_MUTEX(sha);

    PyObject_GC_Track(sha);
    return sha;
}


/* Internal methods for a hash object */
static int
SHA1_traverse(PyObject *ptr, visitproc visit, void *arg)
{
    Py_VISIT(Py_TYPE(ptr));
    return 0;
}

static void
SHA1_dealloc(PyObject *op)
{
    SHA1object *ptr = _SHA1object_CAST(op);
    if (ptr->state != NULL) {
        Hacl_Hash_SHA1_free(ptr->state);
        ptr->state = NULL;
    }
    PyTypeObject *tp = Py_TYPE(ptr);
    PyObject_GC_UnTrack(ptr);
    PyObject_GC_Del(ptr);
    Py_DECREF(tp);
}


/* External methods for a hash object */

/*[clinic input]
SHA1Type.copy

    cls: defining_class

Return a copy of the hash object.
[clinic start generated code]*/

static PyObject *
SHA1Type_copy_impl(SHA1object *self, PyTypeObject *cls)
/*[clinic end generated code: output=b32d4461ce8bc7a7 input=6c22e66fcc34c58e]*/
{
    sha1module_state *state = get_sha1module_state_by_cls(cls);

    SHA1object *newobj;
    if ((newobj = newSHA1object(state)) == NULL) {
        return NULL;
    }

<<<<<<< HEAD
    ENTER_HASHLIB(self);
    newobj->state = Hacl_Hash_SHA1_copy(self->state);
    LEAVE_HASHLIB(self);
    if (newobj->state == NULL) {
=======
    HASHLIB_ACQUIRE_LOCK(self);
    newobj->hash_state = Hacl_Hash_SHA1_copy(self->hash_state);
    HASHLIB_RELEASE_LOCK(self);
    if (newobj->hash_state == NULL) {
>>>>>>> 4f9729e6
        Py_DECREF(newobj);
        return PyErr_NoMemory();
    }
    return (PyObject *)newobj;
}

/*[clinic input]
SHA1Type.digest

Return the digest value as a bytes object.
[clinic start generated code]*/

static PyObject *
SHA1Type_digest_impl(SHA1object *self)
/*[clinic end generated code: output=2f05302a7aa2b5cb input=13824b35407444bd]*/
{
    unsigned char digest[SHA1_DIGESTSIZE];
<<<<<<< HEAD
    ENTER_HASHLIB(self);
    Hacl_Hash_SHA1_digest(self->state, digest);
    LEAVE_HASHLIB(self);
=======
    HASHLIB_ACQUIRE_LOCK(self);
    Hacl_Hash_SHA1_digest(self->hash_state, digest);
    HASHLIB_RELEASE_LOCK(self);
>>>>>>> 4f9729e6
    return PyBytes_FromStringAndSize((const char *)digest, SHA1_DIGESTSIZE);
}

/*[clinic input]
SHA1Type.hexdigest

Return the digest value as a string of hexadecimal digits.
[clinic start generated code]*/

static PyObject *
SHA1Type_hexdigest_impl(SHA1object *self)
/*[clinic end generated code: output=4161fd71e68c6659 input=97691055c0c74ab0]*/
{
    unsigned char digest[SHA1_DIGESTSIZE];
<<<<<<< HEAD
    ENTER_HASHLIB(self);
    Hacl_Hash_SHA1_digest(self->state, digest);
    LEAVE_HASHLIB(self);
=======
    HASHLIB_ACQUIRE_LOCK(self);
    Hacl_Hash_SHA1_digest(self->hash_state, digest);
    HASHLIB_RELEASE_LOCK(self);
>>>>>>> 4f9729e6
    return _Py_strhex((const char *)digest, SHA1_DIGESTSIZE);
}

static void
_hacl_sha1_state_update(Hacl_Hash_SHA1_state_t *state,
                        uint8_t *buf, Py_ssize_t len)
{
    /*
     * Note: we explicitly ignore the error code on the basis that it would
     * take more than 1 billion years to overflow the maximum admissible length
     * for SHA-1 (2^61 - 1).
     */
#if PY_SSIZE_T_MAX > UINT32_MAX
    while (len > UINT32_MAX) {
        (void)Hacl_Hash_SHA1_update(state, buf, UINT32_MAX);
        len -= UINT32_MAX;
        buf += UINT32_MAX;
    }
#endif
    /* cast to uint32_t is now safe */
    (void)Hacl_Hash_SHA1_update(state, buf, (uint32_t)len);
}

/*[clinic input]
SHA1Type.update

    obj: object
    /

Update this hash object's state with the provided string.
[clinic start generated code]*/

static PyObject *
SHA1Type_update_impl(SHA1object *self, PyObject *obj)
/*[clinic end generated code: output=cdc8e0e106dbec5f input=aad8e07812edbba3]*/
{
    Py_buffer buf;
    GET_BUFFER_VIEW_OR_ERROUT(obj, &buf);
<<<<<<< HEAD

    if (!self->use_mutex && buf.len >= HASHLIB_GIL_MINSIZE) {
        self->use_mutex = true;
    }
    if (self->use_mutex) {
        Py_BEGIN_ALLOW_THREADS
        PyMutex_Lock(&self->mutex);
        update(self->state, buf.buf, buf.len);
        PyMutex_Unlock(&self->mutex);
        Py_END_ALLOW_THREADS
    } else {
        update(self->state, buf.buf, buf.len);
    }

=======
    HASHLIB_EXTERNAL_INSTRUCTIONS_LOCKED(
        self, buf.len,
        _hacl_sha1_state_update(self->hash_state, buf.buf, buf.len)
    );
>>>>>>> 4f9729e6
    PyBuffer_Release(&buf);
    Py_RETURN_NONE;
}

static PyMethodDef SHA1_methods[] = {
    SHA1TYPE_COPY_METHODDEF
    SHA1TYPE_DIGEST_METHODDEF
    SHA1TYPE_HEXDIGEST_METHODDEF
    SHA1TYPE_UPDATE_METHODDEF
    {NULL,        NULL}         /* sentinel */
};

static PyObject *
SHA1_get_block_size(PyObject *Py_UNUSED(self), void *Py_UNUSED(closure))
{
    return PyLong_FromLong(SHA1_BLOCKSIZE);
}

static PyObject *
SHA1_get_name(PyObject *Py_UNUSED(self), void *Py_UNUSED(closure))
{
    return PyUnicode_FromStringAndSize("sha1", 4);
}

static PyObject *
sha1_get_digest_size(PyObject *Py_UNUSED(self), void *Py_UNUSED(closure))
{
    return PyLong_FromLong(SHA1_DIGESTSIZE);
}

static PyGetSetDef SHA1_getseters[] = {
    {"block_size", SHA1_get_block_size, NULL, NULL, NULL},
    {"name", SHA1_get_name, NULL, NULL, NULL},
    {"digest_size", sha1_get_digest_size, NULL, NULL, NULL},
    {NULL}  /* Sentinel */
};

static PyType_Slot sha1_type_slots[] = {
    {Py_tp_dealloc, SHA1_dealloc},
    {Py_tp_methods, SHA1_methods},
    {Py_tp_getset, SHA1_getseters},
    {Py_tp_traverse, SHA1_traverse},
    {0,0}
};

static PyType_Spec sha1_type_spec = {
    .name = "_sha1.sha1",
    .basicsize =  sizeof(SHA1object),
    .flags = (Py_TPFLAGS_DEFAULT | Py_TPFLAGS_DISALLOW_INSTANTIATION |
              Py_TPFLAGS_IMMUTABLETYPE | Py_TPFLAGS_HAVE_GC),
    .slots = sha1_type_slots
};

/* The single module-level function: new() */

/*[clinic input]
_sha1.sha1

    data: object(c_default="NULL") = b''
    *
    usedforsecurity: bool = True
    string as string_obj: object(c_default="NULL") = None

Return a new SHA1 hash object; optionally initialized with a string.
[clinic start generated code]*/

static PyObject *
_sha1_sha1_impl(PyObject *module, PyObject *data, int usedforsecurity,
                PyObject *string_obj)
/*[clinic end generated code: output=0d453775924f88a7 input=807f25264e0ac656]*/
{
    SHA1object *new;
    Py_buffer buf;
    PyObject *string;
    if (_Py_hashlib_data_argument(&string, data, string_obj) < 0) {
        return NULL;
    }

    if (string) {
        GET_BUFFER_VIEW_OR_ERROUT(string, &buf);
    }

    sha1module_state *state = get_sha1module_state(module);
    if ((new = newSHA1object(state)) == NULL) {
        if (string) {
            PyBuffer_Release(&buf);
        }
        return NULL;
    }

    new->state = Hacl_Hash_SHA1_malloc();

    if (new->state == NULL) {
        Py_DECREF(new);
        if (string) {
            PyBuffer_Release(&buf);
        }
        return PyErr_NoMemory();
    }
    if (string) {
<<<<<<< HEAD
        if (buf.len >= HASHLIB_GIL_MINSIZE) {
            /* We do not initialize self->lock here as this is the constructor
             * where it is not yet possible to have concurrent access. */
            Py_BEGIN_ALLOW_THREADS
            update(new->state, buf.buf, buf.len);
            Py_END_ALLOW_THREADS
        }
        else {
            update(new->state, buf.buf, buf.len);
        }
=======
        /* Do not use self->mutex here as this is the constructor
         * where it is not yet possible to have concurrent access. */
        HASHLIB_EXTERNAL_INSTRUCTIONS_UNLOCKED(
            buf.len,
            _hacl_sha1_state_update(new->hash_state, buf.buf, buf.len)
        );
>>>>>>> 4f9729e6
        PyBuffer_Release(&buf);
    }

    return (PyObject *)new;
}


/* List of functions exported by this module */

static struct PyMethodDef sha1module_methods[] = {
    _SHA1_SHA1_METHODDEF
    {NULL,      NULL}            /* Sentinel */
};

static int
sha1module_traverse(PyObject *module, visitproc visit, void *arg)
{
    sha1module_state *state = get_sha1module_state(module);
    Py_VISIT(state->sha1_type);
    return 0;
}

static int
sha1module_clear(PyObject *module)
{
    sha1module_state *state = get_sha1module_state(module);
    Py_CLEAR(state->sha1_type);
    return 0;
}

static void
sha1module_free(void *module)
{
    (void)sha1module_clear((PyObject *)module);
}

static int
sha1module_exec(PyObject *module)
{
    sha1module_state *state = get_sha1module_state(module);

    state->sha1_type = (PyTypeObject *)PyType_FromModuleAndSpec(
        module, &sha1_type_spec, NULL);
    if (PyModule_AddObjectRef(module,
                              "SHA1Type",
                              (PyObject *)state->sha1_type) < 0)
    {
        return -1;
    }
    if (PyModule_AddIntConstant(module,
                                "_GIL_MINSIZE",
                                HASHLIB_GIL_MINSIZE) < 0)
    {
        return -1;
    }

    return 0;
}


/* Initialize this module. */

static PyModuleDef_Slot sha1module_slots[] = {
    {Py_mod_exec, sha1module_exec},
    {Py_mod_multiple_interpreters, Py_MOD_PER_INTERPRETER_GIL_SUPPORTED},
    {Py_mod_gil, Py_MOD_GIL_NOT_USED},
    {0, NULL}
};

static struct PyModuleDef sha1module_def = {
    PyModuleDef_HEAD_INIT,
    .m_name = "_sha1",
    .m_size = sizeof(sha1module_state),
    .m_methods = sha1module_methods,
    .m_slots = sha1module_slots,
    .m_traverse = sha1module_traverse,
    .m_clear = sha1module_clear,
    .m_free = sha1module_free
};

PyMODINIT_FUNC
PyInit__sha1(void)
{
    return PyModuleDef_Init(&sha1module_def);
}<|MERGE_RESOLUTION|>--- conflicted
+++ resolved
@@ -57,14 +57,8 @@
 // --- SHA-1 object -----------------------------------------------------------
 
 typedef struct {
-<<<<<<< HEAD
-    PyObject_HEAD
-    HASHLIB_MUTEX_API
+    HASHLIB_OBJECT_HEAD
     Hacl_Hash_SHA1_state_t *state;
-=======
-    HASHLIB_OBJECT_HEAD
-    Hacl_Hash_SHA1_state_t *hash_state;
->>>>>>> 4f9729e6
 } SHA1object;
 
 #define _SHA1object_CAST(op)    ((SHA1object *)(op))
@@ -139,17 +133,10 @@
         return NULL;
     }
 
-<<<<<<< HEAD
-    ENTER_HASHLIB(self);
+    HASHLIB_ACQUIRE_LOCK(self);
     newobj->state = Hacl_Hash_SHA1_copy(self->state);
-    LEAVE_HASHLIB(self);
+    HASHLIB_RELEASE_LOCK(self);
     if (newobj->state == NULL) {
-=======
-    HASHLIB_ACQUIRE_LOCK(self);
-    newobj->hash_state = Hacl_Hash_SHA1_copy(self->hash_state);
-    HASHLIB_RELEASE_LOCK(self);
-    if (newobj->hash_state == NULL) {
->>>>>>> 4f9729e6
         Py_DECREF(newobj);
         return PyErr_NoMemory();
     }
@@ -167,15 +154,9 @@
 /*[clinic end generated code: output=2f05302a7aa2b5cb input=13824b35407444bd]*/
 {
     unsigned char digest[SHA1_DIGESTSIZE];
-<<<<<<< HEAD
-    ENTER_HASHLIB(self);
+    HASHLIB_ACQUIRE_LOCK(self);
     Hacl_Hash_SHA1_digest(self->state, digest);
-    LEAVE_HASHLIB(self);
-=======
-    HASHLIB_ACQUIRE_LOCK(self);
-    Hacl_Hash_SHA1_digest(self->hash_state, digest);
     HASHLIB_RELEASE_LOCK(self);
->>>>>>> 4f9729e6
     return PyBytes_FromStringAndSize((const char *)digest, SHA1_DIGESTSIZE);
 }
 
@@ -190,15 +171,9 @@
 /*[clinic end generated code: output=4161fd71e68c6659 input=97691055c0c74ab0]*/
 {
     unsigned char digest[SHA1_DIGESTSIZE];
-<<<<<<< HEAD
-    ENTER_HASHLIB(self);
+    HASHLIB_ACQUIRE_LOCK(self);
     Hacl_Hash_SHA1_digest(self->state, digest);
-    LEAVE_HASHLIB(self);
-=======
-    HASHLIB_ACQUIRE_LOCK(self);
-    Hacl_Hash_SHA1_digest(self->hash_state, digest);
     HASHLIB_RELEASE_LOCK(self);
->>>>>>> 4f9729e6
     return _Py_strhex((const char *)digest, SHA1_DIGESTSIZE);
 }
 
@@ -237,27 +212,10 @@
 {
     Py_buffer buf;
     GET_BUFFER_VIEW_OR_ERROUT(obj, &buf);
-<<<<<<< HEAD
-
-    if (!self->use_mutex && buf.len >= HASHLIB_GIL_MINSIZE) {
-        self->use_mutex = true;
-    }
-    if (self->use_mutex) {
-        Py_BEGIN_ALLOW_THREADS
-        PyMutex_Lock(&self->mutex);
-        update(self->state, buf.buf, buf.len);
-        PyMutex_Unlock(&self->mutex);
-        Py_END_ALLOW_THREADS
-    } else {
-        update(self->state, buf.buf, buf.len);
-    }
-
-=======
     HASHLIB_EXTERNAL_INSTRUCTIONS_LOCKED(
         self, buf.len,
-        _hacl_sha1_state_update(self->hash_state, buf.buf, buf.len)
+        _hacl_sha1_state_update(self->state, buf.buf, buf.len)
     );
->>>>>>> 4f9729e6
     PyBuffer_Release(&buf);
     Py_RETURN_NONE;
 }
@@ -358,25 +316,12 @@
         return PyErr_NoMemory();
     }
     if (string) {
-<<<<<<< HEAD
-        if (buf.len >= HASHLIB_GIL_MINSIZE) {
-            /* We do not initialize self->lock here as this is the constructor
-             * where it is not yet possible to have concurrent access. */
-            Py_BEGIN_ALLOW_THREADS
-            update(new->state, buf.buf, buf.len);
-            Py_END_ALLOW_THREADS
-        }
-        else {
-            update(new->state, buf.buf, buf.len);
-        }
-=======
         /* Do not use self->mutex here as this is the constructor
          * where it is not yet possible to have concurrent access. */
         HASHLIB_EXTERNAL_INSTRUCTIONS_UNLOCKED(
             buf.len,
-            _hacl_sha1_state_update(new->hash_state, buf.buf, buf.len)
+            _hacl_sha1_state_update(new->state, buf.buf, buf.len)
         );
->>>>>>> 4f9729e6
         PyBuffer_Release(&buf);
     }
 
