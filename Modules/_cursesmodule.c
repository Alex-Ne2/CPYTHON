/*
 *   This is a curses module for Python.
 *
 *   Based on prior work by Lance Ellinghaus and Oliver Andrich
 *   Version 1.2 of this module: Copyright 1994 by Lance Ellinghouse,
 *    Cathedral City, California Republic, United States of America.
 *
 *   Version 1.5b1, heavily extended for ncurses by Oliver Andrich:
 *   Copyright 1996,1997 by Oliver Andrich, Koblenz, Germany.
 *
 *   Tidied for Python 1.6, and currently maintained by <amk@amk.ca>.
 *
 *   Permission is hereby granted, free of charge, to any person obtaining
 *   a copy of this source file to use, copy, modify, merge, or publish it
 *   subject to the following conditions:
 *
 *   The above copyright notice and this permission notice shall be included
 *   in all copies or in any new file that contains a substantial portion of
 *   this file.
 *
 *   THE  AUTHOR  MAKES  NO  REPRESENTATIONS ABOUT  THE  SUITABILITY  OF
 *   THE  SOFTWARE FOR  ANY  PURPOSE.  IT IS  PROVIDED  "AS IS"  WITHOUT
 *   EXPRESS OR  IMPLIED WARRANTY.  THE AUTHOR DISCLAIMS  ALL WARRANTIES
 *   WITH  REGARD TO  THIS  SOFTWARE, INCLUDING  ALL IMPLIED  WARRANTIES
 *   OF   MERCHANTABILITY,  FITNESS   FOR  A   PARTICULAR  PURPOSE   AND
 *   NON-INFRINGEMENT  OF THIRD  PARTY  RIGHTS. IN  NO  EVENT SHALL  THE
 *   AUTHOR  BE LIABLE  TO  YOU  OR ANY  OTHER  PARTY  FOR ANY  SPECIAL,
 *   INDIRECT,  OR  CONSEQUENTIAL  DAMAGES  OR  ANY  DAMAGES  WHATSOEVER
 *   WHETHER IN AN  ACTION OF CONTRACT, NEGLIGENCE,  STRICT LIABILITY OR
 *   ANY OTHER  ACTION ARISING OUT OF  OR IN CONNECTION WITH  THE USE OR
 *   PERFORMANCE OF THIS SOFTWARE.
 */

/*

  A number of SysV or ncurses functions don't have wrappers yet; if you
  need a given function, add it and send a patch.  See
  https://www.python.org/dev/patches/ for instructions on how to submit
  patches to Python.

  Here's a list of currently unsupported functions:

  addchnstr addchstr color_set define_key
  del_curterm delscreen dupwin inchnstr inchstr innstr keyok
  mcprint mvaddchnstr mvaddchstr mvcur mvinchnstr
  mvinchstr mvinnstr mmvwaddchnstr mvwaddchstr
  mvwinchnstr mvwinchstr mvwinnstr newterm
  restartterm ripoffline scr_dump
  scr_init scr_restore scr_set scrl set_curterm set_term setterm
  tgetent tgetflag tgetnum tgetstr tgoto timeout tputs
  vidattr vidputs waddchnstr waddchstr
  wcolor_set winchnstr winchstr winnstr wmouse_trafo wscrl

  Low-priority:
  slk_attr slk_attr_off slk_attr_on slk_attr_set slk_attroff
  slk_attron slk_attrset slk_clear slk_color slk_init slk_label
  slk_noutrefresh slk_refresh slk_restore slk_set slk_touch

  Menu extension (ncurses and probably SYSV):
  current_item free_item free_menu item_count item_description
  item_index item_init item_name item_opts item_opts_off
  item_opts_on item_term item_userptr item_value item_visible
  menu_back menu_driver menu_fore menu_format menu_grey
  menu_init menu_items menu_mark menu_opts menu_opts_off
  menu_opts_on menu_pad menu_pattern menu_request_by_name
  menu_request_name menu_spacing menu_sub menu_term menu_userptr
  menu_win new_item new_menu pos_menu_cursor post_menu
  scale_menu set_current_item set_item_init set_item_opts
  set_item_term set_item_userptr set_item_value set_menu_back
  set_menu_fore set_menu_format set_menu_grey set_menu_init
  set_menu_items set_menu_mark set_menu_opts set_menu_pad
  set_menu_pattern set_menu_spacing set_menu_sub set_menu_term
  set_menu_userptr set_menu_win set_top_row top_row unpost_menu

  Form extension (ncurses and probably SYSV):
  current_field data_ahead data_behind dup_field
  dynamic_fieldinfo field_arg field_back field_buffer
  field_count field_fore field_index field_info field_init
  field_just field_opts field_opts_off field_opts_on field_pad
  field_status field_term field_type field_userptr form_driver
  form_fields form_init form_opts form_opts_off form_opts_on
  form_page form_request_by_name form_request_name form_sub
  form_term form_userptr form_win free_field free_form
  link_field link_fieldtype move_field new_field new_form
  new_page pos_form_cursor post_form scale_form
  set_current_field set_field_back set_field_buffer
  set_field_fore set_field_init set_field_just set_field_opts
  set_field_pad set_field_status set_field_term set_field_type
  set_field_userptr set_fieldtype_arg set_fieldtype_choice
  set_form_fields set_form_init set_form_opts set_form_page
  set_form_sub set_form_term set_form_userptr set_form_win
  set_max_field set_new_page unpost_form


*/

/* Release Number */

static const char PyCursesVersion[] = "2.2";

/* Includes */

#ifndef Py_BUILD_CORE_BUILTIN
#  define Py_BUILD_CORE_MODULE 1
#endif

#include "Python.h"
#include "pycore_capsule.h"     // _PyCapsule_SetTraverse()
#include "pycore_long.h"        // _PyLong_GetZero()
#include "pycore_structseq.h"   // _PyStructSequence_NewType()
#include "pycore_sysmodule.h"   // _PySys_GetOptionalAttrString()
#include "pycore_fileutils.h"   // _Py_set_inheritable

#ifdef __hpux
#define STRICT_SYSV_CURSES
#endif

#define CURSES_MODULE
#include "py_curses.h"

#if defined(HAVE_TERM_H) || defined(__sgi)
/* For termname, longname, putp, tigetflag, tigetnum, tigetstr, tparm
   which are not declared in SysV curses and for setupterm. */
#include <term.h>
/* Including <term.h> #defines many common symbols. */
#undef lines
#undef columns
#endif

#ifdef HAVE_LANGINFO_H
#include <langinfo.h>
#endif

#if !defined(NCURSES_VERSION) && (defined(sgi) || defined(__sun) || defined(SCO5))
#define STRICT_SYSV_CURSES       /* Don't use ncurses extensions */
typedef chtype attr_t;           /* No attr_t type is available */
#endif

#if defined(_AIX)
#define STRICT_SYSV_CURSES
#endif

#if defined(HAVE_NCURSESW) && NCURSES_EXT_FUNCS+0 >= 20170401 && NCURSES_EXT_COLORS+0 >= 20170401
#define _NCURSES_EXTENDED_COLOR_FUNCS   1
#else
#define _NCURSES_EXTENDED_COLOR_FUNCS   0
#endif

#if _NCURSES_EXTENDED_COLOR_FUNCS
#define _CURSES_COLOR_VAL_TYPE          int
#define _CURSES_COLOR_NUM_TYPE          int
#define _CURSES_INIT_COLOR_FUNC         init_extended_color
#define _CURSES_INIT_PAIR_FUNC          init_extended_pair
#define _COLOR_CONTENT_FUNC             extended_color_content
#define _CURSES_PAIR_CONTENT_FUNC       extended_pair_content
#else
#define _CURSES_COLOR_VAL_TYPE          short
#define _CURSES_COLOR_NUM_TYPE          short
#define _CURSES_INIT_COLOR_FUNC         init_color
#define _CURSES_INIT_PAIR_FUNC          init_pair
#define _COLOR_CONTENT_FUNC             color_content
#define _CURSES_PAIR_CONTENT_FUNC       pair_content
#endif  /* _NCURSES_EXTENDED_COLOR_FUNCS */

typedef struct {
    PyObject *error;                // curses exception type
    PyTypeObject *window_type;      // exposed by PyCursesWindow_Type
} cursesmodule_state;

static inline cursesmodule_state *
get_cursesmodule_state(PyObject *module)
{
    void *state = PyModule_GetState(module);
    assert(state != NULL);
    return (cursesmodule_state *)state;
}

static inline cursesmodule_state *
get_cursesmodule_state_by_cls(PyTypeObject *cls)
{
    void *state = PyType_GetModuleState(cls);
    assert(state != NULL);
    return (cursesmodule_state *)state;
}

static inline cursesmodule_state *
get_cursesmodule_state_by_win(PyCursesWindowObject *win)
{
    return get_cursesmodule_state_by_cls(Py_TYPE(win));
}

#define _PyCursesWindowObject_CAST(op)  ((PyCursesWindowObject *)(op))

/*[clinic input]
module _curses
class _curses.window "PyCursesWindowObject *" "clinic_state()->window_type"
[clinic start generated code]*/
/*[clinic end generated code: output=da39a3ee5e6b4b0d input=ae6cb623018f2cbc]*/

/* Indicate whether the module has already been loaded or not. */
static int curses_module_loaded = 0;

/* Tells whether setupterm() has been called to initialise terminfo.  */
static int curses_setupterm_called = FALSE;

/* Tells whether initscr() has been called to initialise curses.  */
static int curses_initscr_called = FALSE;

/* Tells whether start_color() has been called to initialise color usage. */
static int curses_start_color_called = FALSE;

static const char *curses_screen_encoding = NULL;

/* Utility Error Procedures */

static void
_curses_format_error(cursesmodule_state *state,
                     const char *curses_funcname,
                     const char *python_funcname,
                     const char *return_value,
                     const char *default_message)
{
    assert(!PyErr_Occurred());
    if (python_funcname == NULL && curses_funcname == NULL) {
        PyErr_SetString(state->error, default_message);
    }
    else if (python_funcname == NULL) {
        (void)PyErr_Format(state->error, CURSES_ERROR_FORMAT,
                           curses_funcname, return_value);
    }
    else {
        assert(python_funcname != NULL);
        (void)PyErr_Format(state->error, CURSES_ERROR_VERBOSE_FORMAT,
                           curses_funcname, python_funcname, return_value);
    }
}

/*
 * Format a curses error for a function that returned ERR.
 *
 * Specify a non-NULL 'python_funcname' when the latter differs from
 * 'curses_funcname'. If both names are NULL, uses the 'catchall_ERR'
 * message instead.
 */
static void
_curses_set_error(cursesmodule_state *state,
                  const char *curses_funcname,
                  const char *python_funcname)
{
    _curses_format_error(state, curses_funcname, python_funcname,
                         "ERR", catchall_ERR);
}

/*
 * Format a curses error for a function that returned NULL.
 *
 * Specify a non-NULL 'python_funcname' when the latter differs from
 * 'curses_funcname'. If both names are NULL, uses the 'catchall_NULL'
 * message instead.
 */
static inline void
_curses_set_null_error(cursesmodule_state *state,
                       const char *curses_funcname,
                       const char *python_funcname)
{
    _curses_format_error(state, curses_funcname, python_funcname,
                         "NULL", catchall_NULL);
}

/* Same as _curses_set_error() for a module object. */
static void
curses_set_error(PyObject *module,
                 const char *curses_funcname,
                 const char *python_funcname)
{
    cursesmodule_state *state = get_cursesmodule_state(module);
    _curses_set_error(state, curses_funcname, python_funcname);
}

/* Same as _curses_set_null_error() for a module object. */
static void
curses_set_null_error(PyObject *module,
                      const char *curses_funcname,
                      const char *python_funcname)
{
    cursesmodule_state *state = get_cursesmodule_state(module);
    _curses_set_null_error(state, curses_funcname, python_funcname);
}

/* Same as _curses_set_error() for a Window object. */
static void
curses_window_set_error(PyCursesWindowObject *win,
                        const char *curses_funcname,
                        const char *python_funcname)
{
    cursesmodule_state *state = get_cursesmodule_state_by_win(win);
    _curses_set_error(state, curses_funcname, python_funcname);
}

/* Same as _curses_set_null_error() for a Window object. */
static void
curses_window_set_null_error(PyCursesWindowObject *win,
                             const char *curses_funcname,
                             const char *python_funcname)
{
    cursesmodule_state *state = get_cursesmodule_state_by_win(win);
    _curses_set_null_error(state, curses_funcname, python_funcname);
}

/* Utility Checking Procedures */

/*
 * Function to check that 'funcname' has been called by testing
 * the 'called' boolean. If an error occurs, an exception is
 * set and this returns 0. Otherwise, this returns 1.
 *
 * Since this function can be called in functions that do not
 * have a direct access to the module's state, '_curses.error'
 * is imported on demand.
 *
 * Use _PyCursesStatefulCheckFunction() if the module is given.
 */
static int
_PyCursesCheckFunction(int called, const char *funcname)
{
    if (called == TRUE) {
        return 1;
    }
    PyObject *exc = PyImport_ImportModuleAttrString("_curses", "error");
    if (exc != NULL) {
        PyErr_Format(exc, CURSES_ERROR_MUST_CALL_FORMAT, funcname);
        Py_DECREF(exc);
    }
    assert(PyErr_Occurred());
    return 0;
}

/*
 * Function to check that 'funcname' has been called by testing
 * the 'called'' boolean. If an error occurs, a PyCursesError is
 * set and this returns 0. Otherwise this returns 1.
 *
 * The exception type is obtained from the 'module' state.
 */
static int
_PyCursesStatefulCheckFunction(PyObject *module,
                               int called, const char *funcname)
{
    if (called == TRUE) {
        return 1;
    }
    cursesmodule_state *state = get_cursesmodule_state(module);
    PyErr_Format(state->error, CURSES_ERROR_MUST_CALL_FORMAT, funcname);
    return 0;
}

#define PyCursesStatefulSetupTermCalled(MODULE)                         \
    do {                                                                \
        if (!_PyCursesStatefulCheckFunction(MODULE,                     \
                                            curses_setupterm_called,    \
                                            "setupterm"))               \
        {                                                               \
            return 0;                                                   \
        }                                                               \
    } while (0)

#define PyCursesStatefulInitialised(MODULE)                         \
    do {                                                            \
        if (!_PyCursesStatefulCheckFunction(MODULE,                 \
                                            curses_initscr_called,  \
                                            "initscr"))             \
        {                                                           \
            return 0;                                               \
        }                                                           \
    } while (0)

#define PyCursesStatefulInitialisedColor(MODULE)                        \
    do {                                                                \
        if (!_PyCursesStatefulCheckFunction(MODULE,                     \
                                            curses_start_color_called,  \
                                            "start_color"))             \
        {                                                               \
            return 0;                                                   \
        }                                                               \
    } while (0)

/* Utility Functions */

/*
 * Check the return code from a curses function, returning None
 * on success and setting an exception on error.
 */

/*
 * Return None if 'code' is different from ERR (implementation-defined).
 * Otherwise, set an exception using curses_set_error() and the remaining
 * arguments, and return NULL.
 */
static PyObject *
curses_check_err(PyObject *module, int code,
                 const char *curses_funcname,
                 const char *python_funcname)
{
    if (code != ERR) {
        Py_RETURN_NONE;
    }
    curses_set_error(module, curses_funcname, python_funcname);
    return NULL;
}

/* Same as curses_check_err() for a Window object. */
static PyObject *
curses_window_check_err(PyCursesWindowObject *win, int code,
                        const char *curses_funcname,
                        const char *python_funcname)
{
    if (code != ERR) {
        Py_RETURN_NONE;
    }
    curses_window_set_error(win, curses_funcname, python_funcname);
    return NULL;
}

/* Convert an object to a byte (an integer of type chtype):

   - int
   - bytes of length 1
   - str of length 1

   Return 1 on success, 0 on error (invalid type or integer overflow). */
static int
PyCurses_ConvertToChtype(PyCursesWindowObject *win, PyObject *obj, chtype *ch)
{
    long value;
    if (PyBytes_Check(obj)) {
        if (PyBytes_GET_SIZE(obj) != 1) {
            PyErr_Format(PyExc_TypeError,
                         "expect int or bytes or str of length 1, "
                         "got a bytes of length %zd",
                         PyBytes_GET_SIZE(obj));
            return 0;
        }
        value = (unsigned char)PyBytes_AsString(obj)[0];
    }
    else if (PyUnicode_Check(obj)) {
        if (PyUnicode_GET_LENGTH(obj) != 1) {
            PyErr_Format(PyExc_TypeError,
                         "expect int or bytes or str of length 1, "
                         "got a str of length %zi",
                         PyUnicode_GET_LENGTH(obj));
            return 0;
        }
        value = PyUnicode_READ_CHAR(obj, 0);
        if (128 < value) {
            PyObject *bytes;
            const char *encoding;
            if (win)
                encoding = win->encoding;
            else
                encoding = curses_screen_encoding;
            bytes = PyUnicode_AsEncodedString(obj, encoding, NULL);
            if (bytes == NULL)
                return 0;
            if (PyBytes_GET_SIZE(bytes) == 1)
                value = (unsigned char)PyBytes_AS_STRING(bytes)[0];
            else
                value = -1;
            Py_DECREF(bytes);
            if (value < 0)
                goto overflow;
        }
    }
    else if (PyLong_CheckExact(obj)) {
        int long_overflow;
        value = PyLong_AsLongAndOverflow(obj, &long_overflow);
        if (long_overflow)
            goto overflow;
    }
    else {
        PyErr_Format(PyExc_TypeError,
                     "expect int or bytes or str of length 1, got %s",
                     Py_TYPE(obj)->tp_name);
        return 0;
    }
    *ch = (chtype)value;
    if ((long)*ch != value)
        goto overflow;
    return 1;

overflow:
    PyErr_SetString(PyExc_OverflowError,
                    "byte doesn't fit in chtype");
    return 0;
}

/* Convert an object to a byte (chtype) or a character (cchar_t):

    - int
    - bytes of length 1
    - str of length 1

   Return:

    - 2 if obj is a character (written into *wch)
    - 1 if obj is a byte (written into *ch)
    - 0 on error: raise an exception */
static int
PyCurses_ConvertToCchar_t(PyCursesWindowObject *win, PyObject *obj,
                          chtype *ch
#ifdef HAVE_NCURSESW
                          , wchar_t *wch
#endif
                          )
{
    long value;
#ifdef HAVE_NCURSESW
    wchar_t buffer[2];
#endif

    if (PyUnicode_Check(obj)) {
#ifdef HAVE_NCURSESW
        if (PyUnicode_AsWideChar(obj, buffer, 2) != 1) {
            PyErr_Format(PyExc_TypeError,
                         "expect int or bytes or str of length 1, "
                         "got a str of length %zi",
                         PyUnicode_GET_LENGTH(obj));
            return 0;
        }
        *wch = buffer[0];
        return 2;
#else
        return PyCurses_ConvertToChtype(win, obj, ch);
#endif
    }
    else if (PyBytes_Check(obj)) {
        if (PyBytes_GET_SIZE(obj) != 1) {
            PyErr_Format(PyExc_TypeError,
                         "expect int or bytes or str of length 1, "
                         "got a bytes of length %zd",
                         PyBytes_GET_SIZE(obj));
            return 0;
        }
        value = (unsigned char)PyBytes_AsString(obj)[0];
    }
    else if (PyLong_CheckExact(obj)) {
        int overflow;
        value = PyLong_AsLongAndOverflow(obj, &overflow);
        if (overflow) {
            PyErr_SetString(PyExc_OverflowError,
                            "int doesn't fit in long");
            return 0;
        }
    }
    else {
        PyErr_Format(PyExc_TypeError,
                     "expect int or bytes or str of length 1, got %s",
                     Py_TYPE(obj)->tp_name);
        return 0;
    }

    *ch = (chtype)value;
    if ((long)*ch != value) {
        PyErr_Format(PyExc_OverflowError,
                     "byte doesn't fit in chtype");
        return 0;
    }
    return 1;
}

/* Convert an object to a byte string (char*) or a wide character string
   (wchar_t*). Return:

    - 2 if obj is a character string (written into *wch)
    - 1 if obj is a byte string (written into *bytes)
    - 0 on error: raise an exception */
static int
PyCurses_ConvertToString(PyCursesWindowObject *win, PyObject *obj,
                         PyObject **bytes, wchar_t **wstr)
{
    char *str;
    if (PyUnicode_Check(obj)) {
#ifdef HAVE_NCURSESW
        assert (wstr != NULL);

        *wstr = PyUnicode_AsWideCharString(obj, NULL);
        if (*wstr == NULL)
            return 0;
        return 2;
#else
        assert (wstr == NULL);
        *bytes = PyUnicode_AsEncodedString(obj, win->encoding, NULL);
        if (*bytes == NULL)
            return 0;
        /* check for embedded null bytes */
        if (PyBytes_AsStringAndSize(*bytes, &str, NULL) < 0) {
            Py_CLEAR(*bytes);
            return 0;
        }
        return 1;
#endif
    }
    else if (PyBytes_Check(obj)) {
        *bytes = Py_NewRef(obj);
        /* check for embedded null bytes */
        if (PyBytes_AsStringAndSize(*bytes, &str, NULL) < 0) {
            Py_DECREF(obj);
            return 0;
        }
        return 1;
    }

    PyErr_Format(PyExc_TypeError, "expect bytes or str, got %s",
                 Py_TYPE(obj)->tp_name);
    return 0;
}

static int
color_allow_default_converter(PyObject *arg, void *ptr)
{
    long color_number;
    int overflow;

    color_number = PyLong_AsLongAndOverflow(arg, &overflow);
    if (color_number == -1 && PyErr_Occurred())
        return 0;

    if (overflow > 0 || color_number >= COLORS) {
        PyErr_Format(PyExc_ValueError,
                     "Color number is greater than COLORS-1 (%d).",
                     COLORS - 1);
        return 0;
    }
    else if (overflow < 0 || color_number < 0) {
        color_number = -1;
    }

    *(int *)ptr = (int)color_number;
    return 1;
}

static int
color_converter(PyObject *arg, void *ptr)
{
    if (!color_allow_default_converter(arg, ptr)) {
        return 0;
    }
    if (*(int *)ptr < 0) {
        PyErr_SetString(PyExc_ValueError,
                        "Color number is less than 0.");
        return 0;
    }
    return 1;
}

/*[python input]
class color_converter(CConverter):
    type = 'int'
    converter = 'color_converter'
[python start generated code]*/
/*[python end generated code: output=da39a3ee5e6b4b0d input=4260d2b6e66b3709]*/

/*[python input]
class color_allow_default_converter(CConverter):
    type = 'int'
    converter = 'color_allow_default_converter'
[python start generated code]*/
/*[python end generated code: output=da39a3ee5e6b4b0d input=975602bc058a872d]*/

static int
pair_converter(PyObject *arg, void *ptr)
{
    long pair_number;
    int overflow;

    pair_number = PyLong_AsLongAndOverflow(arg, &overflow);
    if (pair_number == -1 && PyErr_Occurred())
        return 0;

#if _NCURSES_EXTENDED_COLOR_FUNCS
    if (overflow > 0 || pair_number > INT_MAX) {
        PyErr_Format(PyExc_ValueError,
                     "Color pair is greater than maximum (%d).",
                     INT_MAX);
        return 0;
    }
#else
    if (overflow > 0 || pair_number >= COLOR_PAIRS) {
        PyErr_Format(PyExc_ValueError,
                     "Color pair is greater than COLOR_PAIRS-1 (%d).",
                     COLOR_PAIRS - 1);
        return 0;
    }
#endif
    else if (overflow < 0 || pair_number < 0) {
        PyErr_SetString(PyExc_ValueError,
                        "Color pair is less than 0.");
        return 0;
    }

    *(int *)ptr = (int)pair_number;
    return 1;
}

/*[python input]
class pair_converter(CConverter):
    type = 'int'
    converter = 'pair_converter'
[python start generated code]*/
/*[python end generated code: output=da39a3ee5e6b4b0d input=1a918ae6a1b32af7]*/

static int
component_converter(PyObject *arg, void *ptr)
{
    long component;
    int overflow;

    component = PyLong_AsLongAndOverflow(arg, &overflow);
    if (component == -1 && PyErr_Occurred())
        return 0;

    if (overflow > 0 || component > 1000) {
        PyErr_SetString(PyExc_ValueError,
                        "Color component is greater than 1000");
        return 0;
    }
    else if (overflow < 0 || component < 0) {
        PyErr_SetString(PyExc_ValueError,
                        "Color component is less than 0");
        return 0;
    }

    *(short *)ptr = (short)component;
    return 1;
}

/*[python input]
class component_converter(CConverter):
    type = 'short'
    converter = 'component_converter'
[python start generated code]*/
/*[python end generated code: output=da39a3ee5e6b4b0d input=38e9be01d33927fb]*/

/*****************************************************************************
 The Window Object
******************************************************************************/

/*
 * Macros for creating a PyCursesWindowObject object's method.
 *
 * Parameters
 *
 *  X           The name of the curses C function or macro to invoke.
 *  TYPE        The function parameter(s) type.
 *  ERGSTR      The format string for construction of the return value.
 *  PARSESTR    The format string for argument parsing.
 */

#define Window_NoArgNoReturnFunction(X)                                 \
    static PyObject *PyCursesWindow_ ## X                               \
    (PyObject *op, PyObject *Py_UNUSED(ignored))                        \
    {                                                                   \
        PyCursesWindowObject *self = _PyCursesWindowObject_CAST(op);    \
        int code = X(self->win);                                        \
        return curses_window_check_err(self, code, # X, NULL);          \
    }

#define Window_NoArgTrueFalseFunction(X)                                \
    static PyObject * PyCursesWindow_ ## X                              \
    (PyObject *op, PyObject *Py_UNUSED(ignored))                        \
    {                                                                   \
        PyCursesWindowObject *self = _PyCursesWindowObject_CAST(op);    \
        return PyBool_FromLong(X(self->win));                           \
    }

#define Window_NoArgNoReturnVoidFunction(X)                             \
    static PyObject * PyCursesWindow_ ## X                              \
    (PyObject *op, PyObject *Py_UNUSED(ignored))                        \
    {                                                                   \
        PyCursesWindowObject *self = _PyCursesWindowObject_CAST(op);    \
        X(self->win);                                                   \
        Py_RETURN_NONE;                                                 \
    }

#define Window_NoArg2TupleReturnFunction(X, TYPE, ERGSTR)               \
    static PyObject * PyCursesWindow_ ## X                              \
    (PyObject *op, PyObject *Py_UNUSED(ignored))                        \
    {                                                                   \
        TYPE arg1, arg2;                                                \
        PyCursesWindowObject *self = _PyCursesWindowObject_CAST(op);    \
        X(self->win, arg1, arg2);                                       \
        return Py_BuildValue(ERGSTR, arg1, arg2);                       \
    }

#define Window_OneArgNoReturnVoidFunction(X, TYPE, PARSESTR)            \
    static PyObject * PyCursesWindow_ ## X                              \
    (PyObject *op, PyObject *args)                                      \
    {                                                                   \
        TYPE arg1;                                                      \
        if (!PyArg_ParseTuple(args, PARSESTR, &arg1)) {                 \
            return NULL;                                                \
        }                                                               \
        PyCursesWindowObject *self = _PyCursesWindowObject_CAST(op);    \
        X(self->win, arg1);                                             \
        Py_RETURN_NONE;                                                 \
    }

#define Window_OneArgNoReturnFunction(X, TYPE, PARSESTR)                \
    static PyObject * PyCursesWindow_ ## X                              \
    (PyObject *op, PyObject *args)                                      \
    {                                                                   \
        TYPE arg1;                                                      \
        if (!PyArg_ParseTuple(args, PARSESTR, &arg1)) {                 \
            return NULL;                                                \
        }                                                               \
        PyCursesWindowObject *self = _PyCursesWindowObject_CAST(op);    \
        int code = X(self->win, arg1);                                  \
        return curses_window_check_err(self, code, # X, NULL);          \
    }

#define Window_TwoArgNoReturnFunction(X, TYPE, PARSESTR)                \
    static PyObject * PyCursesWindow_ ## X                              \
    (PyObject *op, PyObject *args)                                      \
    {                                                                   \
        TYPE arg1, arg2;                                                \
        if (!PyArg_ParseTuple(args,PARSESTR, &arg1, &arg2)) {           \
            return NULL;                                                \
        }                                                               \
        PyCursesWindowObject *self = _PyCursesWindowObject_CAST(op);    \
        int code = X(self->win, arg1, arg2);                            \
        return curses_window_check_err(self, code, # X, NULL);          \
    }

/* ------------- WINDOW routines --------------- */

Window_NoArgNoReturnFunction(untouchwin)
Window_NoArgNoReturnFunction(touchwin)
Window_NoArgNoReturnFunction(redrawwin)
Window_NoArgNoReturnFunction(winsertln)
Window_NoArgNoReturnFunction(werase)
Window_NoArgNoReturnFunction(wdeleteln)

Window_NoArgTrueFalseFunction(is_wintouched)

Window_NoArgNoReturnVoidFunction(wsyncup)
Window_NoArgNoReturnVoidFunction(wsyncdown)
Window_NoArgNoReturnVoidFunction(wstandend)
Window_NoArgNoReturnVoidFunction(wstandout)
Window_NoArgNoReturnVoidFunction(wcursyncup)
Window_NoArgNoReturnVoidFunction(wclrtoeol)
Window_NoArgNoReturnVoidFunction(wclrtobot)
Window_NoArgNoReturnVoidFunction(wclear)

Window_OneArgNoReturnVoidFunction(idcok, int, "i;True(1) or False(0)")
#ifdef HAVE_CURSES_IMMEDOK
Window_OneArgNoReturnVoidFunction(immedok, int, "i;True(1) or False(0)")
#endif
Window_OneArgNoReturnVoidFunction(wtimeout, int, "i;delay")

Window_NoArg2TupleReturnFunction(getyx, int, "ii")
Window_NoArg2TupleReturnFunction(getbegyx, int, "ii")
Window_NoArg2TupleReturnFunction(getmaxyx, int, "ii")
Window_NoArg2TupleReturnFunction(getparyx, int, "ii")

Window_OneArgNoReturnFunction(clearok, int, "i;True(1) or False(0)")
Window_OneArgNoReturnFunction(idlok, int, "i;True(1) or False(0)")
Window_OneArgNoReturnFunction(keypad, int, "i;True(1) or False(0)")
Window_OneArgNoReturnFunction(leaveok, int, "i;True(1) or False(0)")
Window_OneArgNoReturnFunction(nodelay, int, "i;True(1) or False(0)")
Window_OneArgNoReturnFunction(notimeout, int, "i;True(1) or False(0)")
Window_OneArgNoReturnFunction(scrollok, int, "i;True(1) or False(0)")
Window_OneArgNoReturnFunction(winsdelln, int, "i;nlines")
#ifdef HAVE_CURSES_SYNCOK
Window_OneArgNoReturnFunction(syncok, int, "i;True(1) or False(0)")
#endif

Window_TwoArgNoReturnFunction(mvwin, int, "ii;y,x")
Window_TwoArgNoReturnFunction(mvderwin, int, "ii;y,x")
Window_TwoArgNoReturnFunction(wmove, int, "ii;y,x")
#ifndef STRICT_SYSV_CURSES
Window_TwoArgNoReturnFunction(wresize, int, "ii;lines,columns")
#endif

/* Allocation and deallocation of Window Objects */

static PyObject *
PyCursesWindow_New(cursesmodule_state *state,
                   WINDOW *win, const char *encoding,
                   PyCursesWindowObject *orig)
{
    if (encoding == NULL) {
#if defined(MS_WINDOWS)
        char *buffer[100];
        UINT cp;
        cp = GetConsoleOutputCP();
        if (cp != 0) {
            PyOS_snprintf(buffer, sizeof(buffer), "cp%u", cp);
            encoding = buffer;
        }
#elif defined(CODESET)
        const char *codeset = nl_langinfo(CODESET);
        if (codeset != NULL && codeset[0] != 0) {
            encoding = codeset;
        }
#endif
        if (encoding == NULL) {
            encoding = "utf-8";
        }
    }

    PyCursesWindowObject *wo = PyObject_GC_New(PyCursesWindowObject,
                                               state->window_type);
    if (wo == NULL) {
        return NULL;
    }
    wo->win = win;
    wo->encoding = _PyMem_Strdup(encoding);
    if (wo->encoding == NULL) {
        Py_DECREF(wo);
        PyErr_NoMemory();
        return NULL;
    }
    wo->orig = orig;
    Py_XINCREF(orig);
    PyObject_GC_Track((PyObject *)wo);
    return (PyObject *)wo;
}

static void
PyCursesWindow_dealloc(PyObject *self)
{
    PyTypeObject *window_type = Py_TYPE(self);
    PyObject_GC_UnTrack(self);
    PyCursesWindowObject *wo = (PyCursesWindowObject *)self;
    if (wo->win != stdscr && wo->win != NULL) {
        // silently ignore errors in delwin(3)
        (void)delwin(wo->win);
    }
    if (wo->encoding != NULL) {
        PyMem_Free(wo->encoding);
    }
    Py_XDECREF(wo->orig);
    window_type->tp_free(self);
    Py_DECREF(window_type);
}

static int
PyCursesWindow_traverse(PyObject *self, visitproc visit, void *arg)
{
    Py_VISIT(Py_TYPE(self));
    PyCursesWindowObject *wo = (PyCursesWindowObject *)self;
    Py_VISIT(wo->orig);
    return 0;
}

/* Addch, Addstr, Addnstr */

/*[clinic input]
_curses.window.addch

    [
    y: int
        Y-coordinate.
    x: int
        X-coordinate.
    ]

    ch: object
        Character to add.

    [
    attr: long(c_default="A_NORMAL") = _curses.A_NORMAL
        Attributes for the character.
    ]
    /

Paint the character.

Paint character ch at (y, x) with attributes attr,
overwriting any character previously painted at that location.
By default, the character position and attributes are the
current settings for the window object.
[clinic start generated code]*/

static PyObject *
_curses_window_addch_impl(PyCursesWindowObject *self, int group_left_1,
                          int y, int x, PyObject *ch, int group_right_1,
                          long attr)
/*[clinic end generated code: output=00f4c37af3378f45 input=95ce131578458196]*/
{
    int coordinates_group = group_left_1;
    int rtn;
    int type;
    chtype cch = 0;
#ifdef HAVE_NCURSESW
    wchar_t wstr[2];
    cchar_t wcval;
#endif
    const char *funcname;

#ifdef HAVE_NCURSESW
    type = PyCurses_ConvertToCchar_t(self, ch, &cch, wstr);
    if (type == 2) {
        wstr[1] = L'\0';
        setcchar(&wcval, wstr, attr, PAIR_NUMBER(attr), NULL);
        if (coordinates_group) {
            rtn = mvwadd_wch(self->win,y,x, &wcval);
            funcname = "mvwadd_wch";
        }
        else {
            rtn = wadd_wch(self->win, &wcval);
            funcname = "wadd_wch";
        }
    }
    else
#else
    type = PyCurses_ConvertToCchar_t(self, ch, &cch);
#endif
    if (type == 1) {
        if (coordinates_group) {
            rtn = mvwaddch(self->win,y,x, cch | (attr_t) attr);
            funcname = "mvwaddch";
        }
        else {
            rtn = waddch(self->win, cch | (attr_t) attr);
            funcname = "waddch";
        }
    }
    else {
        return NULL;
    }
    return curses_window_check_err(self, rtn, funcname, "addch");
}

/*[clinic input]
_curses.window.addstr

    [
    y: int
        Y-coordinate.
    x: int
        X-coordinate.
    ]

    str: object
        String to add.

    [
    attr: long
        Attributes for characters.
    ]
    /

Paint the string.

Paint the string str at (y, x) with attributes attr,
overwriting anything previously on the display.
By default, the character position and attributes are the
current settings for the window object.
[clinic start generated code]*/

static PyObject *
_curses_window_addstr_impl(PyCursesWindowObject *self, int group_left_1,
                           int y, int x, PyObject *str, int group_right_1,
                           long attr)
/*[clinic end generated code: output=65a928ea85ff3115 input=ff6cbb91448a22a3]*/
{
    int rtn;
    int strtype;
    PyObject *bytesobj = NULL;
#ifdef HAVE_NCURSESW
    wchar_t *wstr = NULL;
#endif
    attr_t attr_old = A_NORMAL;
    int use_xy = group_left_1, use_attr = group_right_1;
    const char *funcname;

#ifdef HAVE_NCURSESW
    strtype = PyCurses_ConvertToString(self, str, &bytesobj, &wstr);
#else
    strtype = PyCurses_ConvertToString(self, str, &bytesobj, NULL);
#endif
    if (strtype == 0) {
        return NULL;
    }
    if (use_attr) {
        attr_old = getattrs(self->win);
        (void)wattrset(self->win,attr);
    }
#ifdef HAVE_NCURSESW
    if (strtype == 2) {
        if (use_xy) {
            rtn = mvwaddwstr(self->win,y,x,wstr);
            funcname = "mvwaddwstr";
        }
        else {
            rtn = waddwstr(self->win,wstr);
            funcname = "waddwstr";
        }
        PyMem_Free(wstr);
    }
    else
#endif
    {
        const char *str = PyBytes_AS_STRING(bytesobj);
        if (use_xy) {
            rtn = mvwaddstr(self->win,y,x,str);
            funcname = "mvwaddstr";
        }
        else {
            rtn = waddstr(self->win,str);
            funcname = "waddstr";
        }
        Py_DECREF(bytesobj);
    }
    if (use_attr)
        (void)wattrset(self->win,attr_old);
    return curses_window_check_err(self, rtn, funcname, "addstr");
}

/*[clinic input]
_curses.window.addnstr

    [
    y: int
        Y-coordinate.
    x: int
        X-coordinate.
    ]

    str: object
        String to add.

    n: int
        Maximal number of characters.

    [
    attr: long
        Attributes for characters.
    ]
    /

Paint at most n characters of the string.

Paint at most n characters of the string str at (y, x) with
attributes attr, overwriting anything previously on the display.
By default, the character position and attributes are the
current settings for the window object.
[clinic start generated code]*/

static PyObject *
_curses_window_addnstr_impl(PyCursesWindowObject *self, int group_left_1,
                            int y, int x, PyObject *str, int n,
                            int group_right_1, long attr)
/*[clinic end generated code: output=6d21cee2ce6876d9 input=72718415c2744a2a]*/
{
    int rtn;
    int strtype;
    PyObject *bytesobj = NULL;
#ifdef HAVE_NCURSESW
    wchar_t *wstr = NULL;
#endif
    attr_t attr_old = A_NORMAL;
    int use_xy = group_left_1, use_attr = group_right_1;
    const char *funcname;

#ifdef HAVE_NCURSESW
    strtype = PyCurses_ConvertToString(self, str, &bytesobj, &wstr);
#else
    strtype = PyCurses_ConvertToString(self, str, &bytesobj, NULL);
#endif
    if (strtype == 0)
        return NULL;

    if (use_attr) {
        attr_old = getattrs(self->win);
        (void)wattrset(self->win,attr);
    }
#ifdef HAVE_NCURSESW
    if (strtype == 2) {
        if (use_xy) {
            rtn = mvwaddnwstr(self->win,y,x,wstr,n);
            funcname = "mvwaddnwstr";
        }
        else {
            rtn = waddnwstr(self->win,wstr,n);
            funcname = "waddnwstr";
        }
        PyMem_Free(wstr);
    }
    else
#endif
    {
        const char *str = PyBytes_AS_STRING(bytesobj);
        if (use_xy) {
            rtn = mvwaddnstr(self->win,y,x,str,n);
            funcname = "mvwaddnstr";
        }
        else {
            rtn = waddnstr(self->win,str,n);
            funcname = "waddnstr";
        }
        Py_DECREF(bytesobj);
    }
    if (use_attr)
        (void)wattrset(self->win,attr_old);
    return curses_window_check_err(self, rtn, funcname, "addnstr");
}

/*[clinic input]
_curses.window.bkgd

    ch: object
        Background character.
    attr: long(c_default="A_NORMAL") = _curses.A_NORMAL
        Background attributes.
    /

Set the background property of the window.
[clinic start generated code]*/

static PyObject *
_curses_window_bkgd_impl(PyCursesWindowObject *self, PyObject *ch, long attr)
/*[clinic end generated code: output=058290afb2cf4034 input=634015bcb339283d]*/
{
    chtype bkgd;

    if (!PyCurses_ConvertToChtype(self, ch, &bkgd))
        return NULL;

    int rtn = wbkgd(self->win, bkgd | attr);
    return curses_window_check_err(self, rtn, "wbkgd", "bkgd");
}

/*[clinic input]
_curses.window.attroff

    attr: long
    /

Remove attribute attr from the "background" set.
[clinic start generated code]*/

static PyObject *
_curses_window_attroff_impl(PyCursesWindowObject *self, long attr)
/*[clinic end generated code: output=8a2fcd4df682fc64 input=786beedf06a7befe]*/
{
    int rtn = wattroff(self->win, (attr_t)attr);
    return curses_window_check_err(self, rtn, "wattroff", "attroff");
}

/*[clinic input]
_curses.window.attron

    attr: long
    /

Add attribute attr from the "background" set.
[clinic start generated code]*/

static PyObject *
_curses_window_attron_impl(PyCursesWindowObject *self, long attr)
/*[clinic end generated code: output=7afea43b237fa870 input=5a88fba7b1524f32]*/
{
    int rtn = wattron(self->win, (attr_t)attr);
    return curses_window_check_err(self, rtn, "wattron", "attron");
}

/*[clinic input]
_curses.window.attrset

    attr: long
    /

Set the "background" set of attributes.
[clinic start generated code]*/

static PyObject *
_curses_window_attrset_impl(PyCursesWindowObject *self, long attr)
/*[clinic end generated code: output=84e379bff20c0433 input=42e400c0d0154ab5]*/
{
    int rtn = wattrset(self->win, (attr_t)attr);
    return curses_window_check_err(self, rtn, "wattrset", "attrset");
}

/*[clinic input]
_curses.window.bkgdset

    ch: object
        Background character.
    attr: long(c_default="A_NORMAL") = _curses.A_NORMAL
        Background attributes.
    /

Set the window's background.
[clinic start generated code]*/

static PyObject *
_curses_window_bkgdset_impl(PyCursesWindowObject *self, PyObject *ch,
                            long attr)
/*[clinic end generated code: output=8cb994fc4d7e2496 input=e09c682425c9e45b]*/
{
    chtype bkgd;

    if (!PyCurses_ConvertToChtype(self, ch, &bkgd))
        return NULL;

    wbkgdset(self->win, bkgd | attr);
    Py_RETURN_NONE;
}

/*[clinic input]
_curses.window.border

    ls: object(c_default="NULL") = _curses.ACS_VLINE
        Left side.
    rs: object(c_default="NULL") = _curses.ACS_VLINE
        Right side.
    ts: object(c_default="NULL") = _curses.ACS_HLINE
        Top side.
    bs: object(c_default="NULL") = _curses.ACS_HLINE
        Bottom side.
    tl: object(c_default="NULL") = _curses.ACS_ULCORNER
        Upper-left corner.
    tr: object(c_default="NULL") = _curses.ACS_URCORNER
        Upper-right corner.
    bl: object(c_default="NULL") = _curses.ACS_LLCORNER
        Bottom-left corner.
    br: object(c_default="NULL") = _curses.ACS_LRCORNER
        Bottom-right corner.
    /

Draw a border around the edges of the window.

Each parameter specifies the character to use for a specific part of the
border.  The characters can be specified as integers or as one-character
strings.  A 0 value for any parameter will cause the default character to be
used for that parameter.
[clinic start generated code]*/

static PyObject *
_curses_window_border_impl(PyCursesWindowObject *self, PyObject *ls,
                           PyObject *rs, PyObject *ts, PyObject *bs,
                           PyObject *tl, PyObject *tr, PyObject *bl,
                           PyObject *br)
/*[clinic end generated code: output=670ef38d3d7c2aa3 input=e015f735d67a240b]*/
{
    chtype ch[8];
    int i;

    /* Clear the array of parameters */
    for(i=0; i<8; i++)
        ch[i] = 0;

#define CONVERTTOCHTYPE(obj, i) \
    if ((obj) != NULL && !PyCurses_ConvertToChtype(self, (obj), &ch[(i)])) \
        return NULL;

    CONVERTTOCHTYPE(ls, 0);
    CONVERTTOCHTYPE(rs, 1);
    CONVERTTOCHTYPE(ts, 2);
    CONVERTTOCHTYPE(bs, 3);
    CONVERTTOCHTYPE(tl, 4);
    CONVERTTOCHTYPE(tr, 5);
    CONVERTTOCHTYPE(bl, 6);
    CONVERTTOCHTYPE(br, 7);

#undef CONVERTTOCHTYPE

    wborder(self->win,
            ch[0], ch[1], ch[2], ch[3],
            ch[4], ch[5], ch[6], ch[7]);
    Py_RETURN_NONE;
}

/*[clinic input]
_curses.window.box

    [
    verch: object(c_default="_PyLong_GetZero()") = 0
        Left and right side.
    horch: object(c_default="_PyLong_GetZero()") = 0
        Top and bottom side.
    ]
    /

Draw a border around the edges of the window.

Similar to border(), but both ls and rs are verch and both ts and bs are
horch.  The default corner characters are always used by this function.
[clinic start generated code]*/

static PyObject *
_curses_window_box_impl(PyCursesWindowObject *self, int group_right_1,
                        PyObject *verch, PyObject *horch)
/*[clinic end generated code: output=f3fcb038bb287192 input=f00435f9c8c98f60]*/
{
    chtype ch1 = 0, ch2 = 0;
    if (group_right_1) {
        if (!PyCurses_ConvertToChtype(self, verch, &ch1)) {
            return NULL;
        }
        if (!PyCurses_ConvertToChtype(self, horch, &ch2)) {
            return NULL;
        }
    }
    box(self->win,ch1,ch2);
    Py_RETURN_NONE;
}

#if defined(HAVE_NCURSES_H) || defined(MVWDELCH_IS_EXPRESSION)
#define py_mvwdelch mvwdelch
#else
int py_mvwdelch(WINDOW *w, int y, int x)
{
    mvwdelch(w,y,x);
    /* On HP/UX, mvwdelch already returns. On other systems,
       we may well run into this return statement. */
    return 0;
}
#endif

#if defined(HAVE_CURSES_IS_PAD)
// is_pad() is defined, either as a macro or as a function
#define py_is_pad(win)      is_pad(win)
#elif defined(WINDOW_HAS_FLAGS)
// is_pad() is not defined, but we can inspect WINDOW structure members
#define py_is_pad(win)      ((win) ? ((win)->_flags & _ISPAD) != 0 : FALSE)
#endif

/* chgat, added by Fabian Kreutz <fabian.kreutz at gmx.net> */
#ifdef HAVE_CURSES_WCHGAT

PyDoc_STRVAR(_curses_window_chgat__doc__,
"chgat([y, x,] [n=-1,] attr)\n"
"Set the attributes of characters.\n"
"\n"
"  y\n"
"    Y-coordinate.\n"
"  x\n"
"    X-coordinate.\n"
"  n\n"
"    Number of characters.\n"
"  attr\n"
"    Attributes for characters.\n"
"\n"
"Set the attributes of num characters at the current cursor position, or at\n"
"position (y, x) if supplied.  If no value of num is given or num = -1, the\n"
"attribute will be set on all the characters to the end of the line.  This\n"
"function does not move the cursor.  The changed line will be touched using\n"
"the touchline() method so that the contents will be redisplayed by the next\n"
"window refresh.");

static PyObject *
PyCursesWindow_ChgAt(PyObject *op, PyObject *args)
{
    PyCursesWindowObject *self = _PyCursesWindowObject_CAST(op);

    int rtn;
    const char *funcname;
    int x, y;
    int num = -1;
    short color;
    attr_t attr = A_NORMAL;
    long lattr;
    int use_xy = FALSE;

    switch (PyTuple_Size(args)) {
    case 1:
        if (!PyArg_ParseTuple(args,"l;attr", &lattr))
            return NULL;
        attr = lattr;
        break;
    case 2:
        if (!PyArg_ParseTuple(args,"il;n,attr", &num, &lattr))
            return NULL;
        attr = lattr;
        break;
    case 3:
        if (!PyArg_ParseTuple(args,"iil;y,x,attr", &y, &x, &lattr))
            return NULL;
        attr = lattr;
        use_xy = TRUE;
        break;
    case 4:
        if (!PyArg_ParseTuple(args,"iiil;y,x,n,attr", &y, &x, &num, &lattr))
            return NULL;
        attr = lattr;
        use_xy = TRUE;
        break;
    default:
        PyErr_SetString(PyExc_TypeError,
                        "_curses.window.chgat requires 1 to 4 arguments");
        return NULL;
    }

    color = (short) PAIR_NUMBER(attr);
    attr = attr & A_ATTRIBUTES;

    if (use_xy) {
        rtn = mvwchgat(self->win,y,x,num,attr,color,NULL);
        touchline(self->win,y,1);
        funcname = "mvwchgat";
    } else {
        getyx(self->win,y,x);
        rtn = wchgat(self->win,num,attr,color,NULL);
        touchline(self->win,y,1);
        funcname = "wchgat";
    }
    return curses_window_check_err(self, rtn, funcname, "chgat");
}
#endif

/*[clinic input]
_curses.window.delch

    [
    y: int
        Y-coordinate.
    x: int
        X-coordinate.
    ]
    /

Delete any character at (y, x).
[clinic start generated code]*/

static PyObject *
_curses_window_delch_impl(PyCursesWindowObject *self, int group_right_1,
                          int y, int x)
/*[clinic end generated code: output=22e77bb9fa11b461 input=d2f79e630a4fc6d0]*/
{
    int rtn;
    const char *funcname;
    if (!group_right_1) {
        rtn = wdelch(self->win);
        funcname = "wdelch";
    }
    else {
        rtn = py_mvwdelch(self->win, y, x);
        funcname = "mvwdelch";
    }
    return curses_window_check_err(self, rtn, funcname, "delch");
}

/*[clinic input]
_curses.window.derwin

    [
    nlines: int = 0
        Height.
    ncols: int = 0
        Width.
    ]
    begin_y: int
        Top side y-coordinate.
    begin_x: int
        Left side x-coordinate.
    /

Create a sub-window (window-relative coordinates).

derwin() is the same as calling subwin(), except that begin_y and begin_x
are relative to the origin of the window, rather than relative to the entire
screen.
[clinic start generated code]*/

static PyObject *
_curses_window_derwin_impl(PyCursesWindowObject *self, int group_left_1,
                           int nlines, int ncols, int begin_y, int begin_x)
/*[clinic end generated code: output=7924b112d9f70d6e input=966d9481f7f5022e]*/
{
    WINDOW *win;

    win = derwin(self->win,nlines,ncols,begin_y,begin_x);

    if (win == NULL) {
        curses_window_set_null_error(self, "derwin", NULL);
        return NULL;
    }

    cursesmodule_state *state = get_cursesmodule_state_by_win(self);
    return PyCursesWindow_New(state, win, NULL, self);
}

/*[clinic input]
_curses.window.echochar

    ch: object
        Character to add.

    attr: long(c_default="A_NORMAL") = _curses.A_NORMAL
        Attributes for the character.
    /

Add character ch with attribute attr, and refresh.
[clinic start generated code]*/

static PyObject *
_curses_window_echochar_impl(PyCursesWindowObject *self, PyObject *ch,
                             long attr)
/*[clinic end generated code: output=13e7dd875d4b9642 input=e7f34b964e92b156]*/
{
    chtype ch_;

    if (!PyCurses_ConvertToChtype(self, ch, &ch_))
        return NULL;

    int rtn;
    const char *funcname;
#ifdef py_is_pad
    if (py_is_pad(self->win)) {
        rtn = pechochar(self->win, ch_ | (attr_t)attr);
        funcname = "pechochar";
    }
    else
#endif
    {
        rtn = wechochar(self->win, ch_ | (attr_t)attr);
        funcname = "wechochar";
    }
    return curses_window_check_err(self, rtn, funcname, "echochar");
}

#ifdef NCURSES_MOUSE_VERSION
/*[clinic input]
_curses.window.enclose

    y: int
        Y-coordinate.
    x: int
        X-coordinate.
    /

Return True if the screen-relative coordinates are enclosed by the window.
[clinic start generated code]*/

static PyObject *
_curses_window_enclose_impl(PyCursesWindowObject *self, int y, int x)
/*[clinic end generated code: output=8679beef50502648 input=4fd3355d723f7bc9]*/
{
    return PyBool_FromLong(wenclose(self->win, y, x));
}
#endif

/*[clinic input]
_curses.window.getbkgd -> long

Return the window's current background character/attribute pair.
[clinic start generated code]*/

static long
_curses_window_getbkgd_impl(PyCursesWindowObject *self)
/*[clinic end generated code: output=c52b25dc16b215c3 input=a69db882fa35426c]*/
{
    return (long) getbkgd(self->win);
}

/*[clinic input]
_curses.window.getch -> int

    [
    y: int
        Y-coordinate.
    x: int
        X-coordinate.
    ]
    /

Get a character code from terminal keyboard.

The integer returned does not have to be in ASCII range: function keys,
keypad keys and so on return numbers higher than 256.  In no-delay mode, -1
is returned if there is no input, else getch() waits until a key is pressed.
[clinic start generated code]*/

static int
_curses_window_getch_impl(PyCursesWindowObject *self, int group_right_1,
                          int y, int x)
/*[clinic end generated code: output=980aa6af0c0ca387 input=bb24ebfb379f991f]*/
{
    int rtn;

    Py_BEGIN_ALLOW_THREADS
    if (!group_right_1) {
        rtn = wgetch(self->win);
    }
    else {
        rtn = mvwgetch(self->win, y, x);
    }
    Py_END_ALLOW_THREADS

    return rtn;
}

/*[clinic input]
_curses.window.getkey

    [
    y: int
        Y-coordinate.
    x: int
        X-coordinate.
    ]
    /

Get a character (string) from terminal keyboard.

Returning a string instead of an integer, as getch() does.  Function keys,
keypad keys and other special keys return a multibyte string containing the
key name.  In no-delay mode, an exception is raised if there is no input.
[clinic start generated code]*/

static PyObject *
_curses_window_getkey_impl(PyCursesWindowObject *self, int group_right_1,
                           int y, int x)
/*[clinic end generated code: output=8490a182db46b10f input=be2dee34f5cf57f8]*/
{
    int rtn;

    Py_BEGIN_ALLOW_THREADS
    if (!group_right_1) {
        rtn = wgetch(self->win);
    }
    else {
        rtn = mvwgetch(self->win, y, x);
    }
    Py_END_ALLOW_THREADS

    if (rtn == ERR) {
        /* getch() returns ERR in nodelay mode */
        PyErr_CheckSignals();
        if (!PyErr_Occurred()) {
            cursesmodule_state *state = get_cursesmodule_state_by_win(self);
            const char *funcname = group_right_1 ? "mvwgetch" : "wgetch";
            PyErr_Format(state->error, "getkey(): %s(): no input", funcname);
        }
        return NULL;
    } else if (rtn <= 255) {
#ifdef NCURSES_VERSION_MAJOR
#if NCURSES_VERSION_MAJOR*100+NCURSES_VERSION_MINOR <= 507
        /* Work around a bug in ncurses 5.7 and earlier */
        if (rtn < 0) {
            rtn += 256;
        }
#endif
#endif
        return PyUnicode_FromOrdinal(rtn);
    } else {
        const char *knp = keyname(rtn);
        return PyUnicode_FromString((knp == NULL) ? "" : knp);
    }
}

#ifdef HAVE_NCURSESW
/*[clinic input]
_curses.window.get_wch

    [
    y: int
        Y-coordinate.
    x: int
        X-coordinate.
    ]
    /

Get a wide character from terminal keyboard.

Return a character for most keys, or an integer for function keys,
keypad keys, and other special keys.
[clinic start generated code]*/

static PyObject *
_curses_window_get_wch_impl(PyCursesWindowObject *self, int group_right_1,
                            int y, int x)
/*[clinic end generated code: output=9f4f86e91fe50ef3 input=dd7e5367fb49dc48]*/
{
    int ct;
    wint_t rtn;

    Py_BEGIN_ALLOW_THREADS
    if (!group_right_1) {
        ct = wget_wch(self->win ,&rtn);
    }
    else {
        ct = mvwget_wch(self->win, y, x, &rtn);
    }
    Py_END_ALLOW_THREADS

    if (ct == ERR) {
        if (PyErr_CheckSignals())
            return NULL;

        /* get_wch() returns ERR in nodelay mode */
        cursesmodule_state *state = get_cursesmodule_state_by_win(self);
        const char *funcname = group_right_1 ? "mvwget_wch" : "wget_wch";
        PyErr_Format(state->error, "get_wch(): %s(): no input", funcname);
        return NULL;
    }
    if (ct == KEY_CODE_YES)
        return PyLong_FromLong(rtn);
    else
        return PyUnicode_FromOrdinal(rtn);
}
#endif

<<<<<<< HEAD
/*
 * Helper function for parsing parameters from getstr() and instr().
 * This function is necessary because Argument Clinic does not know
 * how to handle nested optional groups with default values inside.
 *
 * Return 1 on success and 0 on failure, similar to PyArg_ParseTuple().
 */
static int
curses_clinic_parse_optional_xy_n(PyObject *args,
                                  int *y, int *x, unsigned int *n, int *use_xy,
                                  const char *qualname)
{
    switch (PyTuple_GET_SIZE(args)) {
        case 0: {
            *use_xy = 0;
            return 1;
        }
        case 1: {
            *use_xy = 0;
            return PyArg_ParseTuple(args, "O&;n",
                                    _PyLong_UnsignedInt_Converter, n);
        }
        case 2: {
            *use_xy = 1;
            return PyArg_ParseTuple(args, "ii;y,x", y, x);
        }
        case 3: {
            *use_xy = 1;
            return PyArg_ParseTuple(args, "iiO&;y,x,n", y, x,
                                    _PyLong_UnsignedInt_Converter, n);
        }
        default: {
            *use_xy = 0;
            PyErr_Format(PyExc_TypeError, "%s requires 0 to 3 arguments",
                         qualname);
            return 0;
        }
    }
}
=======
/*[-clinic input]
_curses.window.getstr

    [
    y: int
        Y-coordinate.
    x: int
        X-coordinate.
    ]
    n: int = 2047
        Maximal number of characters.
    /
>>>>>>> 71dea748

PyDoc_STRVAR(_curses_window_getstr__doc__,
"getstr([[y, x,] n=1023])\n"
"Read a string from the user, with primitive line editing capacity.\n"
"\n"
"  y\n"
"    Y-coordinate.\n"
"  x\n"
"    X-coordinate.\n"
"  n\n"
"    Maximal number of characters.");

static PyObject *
PyCursesWindow_getstr(PyObject *op, PyObject *args)
{
    PyCursesWindowObject *self = _PyCursesWindowObject_CAST(op);
<<<<<<< HEAD
    int use_xy = 0, y = 0, x = 0;
    unsigned int n = 1023;
    char rtn[1024]; /* This should be big enough.. I hope */
    int rtn2;

    if (!curses_clinic_parse_optional_xy_n(args, &y, &x, &n, &use_xy,
                                           "_curses.window.getstr"))
    {
        return NULL;
    }

    n = Py_MIN(n, 1023);
    if (use_xy) {
        Py_BEGIN_ALLOW_THREADS
#ifdef STRICT_SYSV_CURSES
        if (wmove(self->win, y, x) == ERR) {
            rtn2 = ERR;
        }
        else {
            rtn2 = wgetnstr(self->win, rtn, n);
        }
#else
        rtn2 = mvwgetnstr(self->win, y, x, rtn, n);
#endif
        Py_END_ALLOW_THREADS
    }
    else {
        Py_BEGIN_ALLOW_THREADS
        rtn2 = wgetnstr(self->win, rtn, n);
        Py_END_ALLOW_THREADS
=======

    int x, y, n;
    int rtn;

    /* could make the buffer size larger/dynamic */
    Py_ssize_t max_buf_size = 2048;
    PyObject *result = PyBytes_FromStringAndSize(NULL, max_buf_size);
    if (result == NULL)
        return NULL;
    char *buf = PyBytes_AS_STRING(result);

    switch (PyTuple_Size(args)) {
    case 0:
        Py_BEGIN_ALLOW_THREADS
        rtn = wgetnstr(self->win, buf, max_buf_size - 1);
        Py_END_ALLOW_THREADS
        break;
    case 1:
        if (!PyArg_ParseTuple(args,"i;n", &n))
            goto error;
        if (n < 0) {
            PyErr_SetString(PyExc_ValueError, "'n' must be nonnegative");
            goto error;
        }
        Py_BEGIN_ALLOW_THREADS
        rtn = wgetnstr(self->win, buf, Py_MIN(n, max_buf_size - 1));
        Py_END_ALLOW_THREADS
        break;
    case 2:
        if (!PyArg_ParseTuple(args,"ii;y,x",&y,&x))
            goto error;
        Py_BEGIN_ALLOW_THREADS
#ifdef STRICT_SYSV_CURSES
        rtn = wmove(self->win,y,x)==ERR ? ERR : wgetnstr(self->win, rtn, max_buf_size - 1);
#else
        rtn = mvwgetnstr(self->win,y,x,buf, max_buf_size - 1);
#endif
        Py_END_ALLOW_THREADS
        break;
    case 3:
        if (!PyArg_ParseTuple(args,"iii;y,x,n", &y, &x, &n))
            goto error;
        if (n < 0) {
            PyErr_SetString(PyExc_ValueError, "'n' must be nonnegative");
            goto error;
        }
#ifdef STRICT_SYSV_CURSES
        Py_BEGIN_ALLOW_THREADS
        rtn = wmove(self->win,y,x)==ERR ? ERR :
        wgetnstr(self->win, rtn, Py_MIN(n, max_buf_size - 1));
        Py_END_ALLOW_THREADS
#else
        Py_BEGIN_ALLOW_THREADS
        rtn = mvwgetnstr(self->win, y, x, buf, Py_MIN(n, max_buf_size - 1));
        Py_END_ALLOW_THREADS
#endif
        break;
    default:
        PyErr_SetString(PyExc_TypeError, "getstr requires 0 to 3 arguments");
        goto error;
    }

    if (rtn == ERR) {
        Py_DECREF(result);
        return Py_GetConstant(Py_CONSTANT_EMPTY_BYTES);
    }

    if (_PyBytes_Resize(&result, strlen(buf)) < 0) {
        return NULL;
>>>>>>> 71dea748
    }

    return result;

error:
    Py_DECREF(result);
    return NULL;
}

/*[clinic input]
_curses.window.hline

    [
    y: int
        Starting Y-coordinate.
    x: int
        Starting X-coordinate.
    ]

    ch: object
        Character to draw.
    n: int
        Line length.

    [
    attr: long(c_default="A_NORMAL") = _curses.A_NORMAL
        Attributes for the characters.
    ]
    /

Display a horizontal line.
[clinic start generated code]*/

static PyObject *
_curses_window_hline_impl(PyCursesWindowObject *self, int group_left_1,
                          int y, int x, PyObject *ch, int n,
                          int group_right_1, long attr)
/*[clinic end generated code: output=c00d489d61fc9eef input=81a4dea47268163e]*/
{
    chtype ch_;

    if (!PyCurses_ConvertToChtype(self, ch, &ch_))
        return NULL;
    if (group_left_1) {
        if (wmove(self->win, y, x) == ERR) {
            curses_window_set_error(self, "wmove", "hline");
            return NULL;
        }
    }
    int rtn = whline(self->win, ch_ | (attr_t)attr, n);
    return curses_window_check_err(self, rtn, "whline", "hline");
}

/*[clinic input]
_curses.window.insch

    [
    y: int
        Y-coordinate.
    x: int
        X-coordinate.
    ]

    ch: object
        Character to insert.

    [
    attr: long(c_default="A_NORMAL") = _curses.A_NORMAL
        Attributes for the character.
    ]
    /

Insert a character before the current or specified position.

All characters to the right of the cursor are shifted one position right, with
the rightmost characters on the line being lost.
[clinic start generated code]*/

static PyObject *
_curses_window_insch_impl(PyCursesWindowObject *self, int group_left_1,
                          int y, int x, PyObject *ch, int group_right_1,
                          long attr)
/*[clinic end generated code: output=ade8cfe3a3bf3e34 input=336342756ee19812]*/
{
    int rtn;
    chtype ch_ = 0;

    if (!PyCurses_ConvertToChtype(self, ch, &ch_))
        return NULL;

    const char *funcname;
    if (!group_left_1) {
        rtn = winsch(self->win, ch_ | (attr_t)attr);
        funcname = "winsch";
    }
    else {
        rtn = mvwinsch(self->win, y, x, ch_ | (attr_t)attr);
        funcname = "mvwwinsch";
    }

    return curses_window_check_err(self, rtn, funcname, "insch");
}

/*[clinic input]
_curses.window.inch -> unsigned_long

    [
    y: int
        Y-coordinate.
    x: int
        X-coordinate.
    ]
    /

Return the character at the given position in the window.

The bottom 8 bits are the character proper, and upper bits are the attributes.
[clinic start generated code]*/

static unsigned long
_curses_window_inch_impl(PyCursesWindowObject *self, int group_right_1,
                         int y, int x)
/*[clinic end generated code: output=6c4719fe978fe86a input=fac23ee11e3b3a66]*/
{
    unsigned long rtn;

    if (!group_right_1) {
        rtn = winch(self->win);
    }
    else {
        rtn = mvwinch(self->win, y, x);
    }

    return rtn;
}

<<<<<<< HEAD
PyDoc_STRVAR(_curses_window_instr__doc__,
"instr([y, x,] n=1023)\n"
"Return a string of characters, extracted from the window.\n"
"\n"
"  y\n"
"    Y-coordinate.\n"
"  x\n"
"    X-coordinate.\n"
"  n\n"
"    Maximal number of characters.\n"
"\n"
"Return a string of characters, extracted from the window starting at the\n"
"current cursor position, or at y, x if specified.  Attributes are stripped\n"
"from the characters.  If n is specified, instr() returns a string at most\n"
"n characters long (exclusive of the trailing NUL).");
=======
/*[-clinic input]
_curses.window.instr

    [
    y: int
        Y-coordinate.
    x: int
        X-coordinate.
    ]
    n: int = 2047
        Maximal number of characters.
    /

Return a string of characters, extracted from the window.
>>>>>>> 71dea748

static PyObject *
PyCursesWindow_instr(PyObject *op, PyObject *args)
{
    PyCursesWindowObject *self = _PyCursesWindowObject_CAST(op);
<<<<<<< HEAD
    int use_xy = 0, y = 0, x = 0;
    unsigned int n = 1023;
    char rtn[1024]; /* This should be big enough.. I hope */
    int rtn2;

    if (!curses_clinic_parse_optional_xy_n(args, &y, &x, &n, &use_xy,
                                           "_curses.window.instr"))
    {
        return NULL;
    }

    n = Py_MIN(n, 1023);
    if (use_xy) {
        rtn2 = mvwinnstr(self->win, y, x, rtn, n);
    }
    else {
        rtn2 = winnstr(self->win, rtn, n);
    }
    if (rtn2 == ERR)
        rtn[0] = 0;
    return PyBytes_FromString(rtn);
=======

    int x, y, n;
    int rtn;

    /* could make the buffer size larger/dynamic */
    Py_ssize_t max_buf_size = 2048;
    PyObject *result = PyBytes_FromStringAndSize(NULL, max_buf_size);
    if (result == NULL)
        return NULL;
    char *buf = PyBytes_AS_STRING(result);

    switch (PyTuple_Size(args)) {
    case 0:
        rtn = winnstr(self->win, buf, max_buf_size - 1);
        break;
    case 1:
        if (!PyArg_ParseTuple(args,"i;n", &n))
            goto error;
        if (n < 0) {
            PyErr_SetString(PyExc_ValueError, "'n' must be nonnegative");
            goto error;
        }
        rtn = winnstr(self->win, buf, Py_MIN(n, max_buf_size - 1));
        break;
    case 2:
        if (!PyArg_ParseTuple(args,"ii;y,x",&y,&x))
            goto error;
        rtn = mvwinnstr(self->win, y, x, buf, max_buf_size - 1);
        break;
    case 3:
        if (!PyArg_ParseTuple(args, "iii;y,x,n", &y, &x, &n))
            goto error;
        if (n < 0) {
            PyErr_SetString(PyExc_ValueError, "'n' must be nonnegative");
            goto error;
        }
        rtn = mvwinnstr(self->win, y, x, buf, Py_MIN(n, max_buf_size - 1));
        break;
    default:
        PyErr_SetString(PyExc_TypeError, "instr requires 0 or 3 arguments");
        goto error;
    }

    if (rtn == ERR) {
        Py_DECREF(result);
        return Py_GetConstant(Py_CONSTANT_EMPTY_BYTES);
    }

    if (_PyBytes_Resize(&result, strlen(buf)) < 0) {
        return NULL;
    }

    return result;

error:
    Py_DECREF(result);
    return NULL;
>>>>>>> 71dea748
}

/*[clinic input]
_curses.window.insstr

    [
    y: int
        Y-coordinate.
    x: int
        X-coordinate.
    ]

    str: object
        String to insert.

    [
    attr: long
        Attributes for characters.
    ]
    /

Insert the string before the current or specified position.

Insert a character string (as many characters as will fit on the line)
before the character under the cursor.  All characters to the right of
the cursor are shifted right, with the rightmost characters on the line
being lost.  The cursor position does not change (after moving to y, x,
if specified).
[clinic start generated code]*/

static PyObject *
_curses_window_insstr_impl(PyCursesWindowObject *self, int group_left_1,
                           int y, int x, PyObject *str, int group_right_1,
                           long attr)
/*[clinic end generated code: output=c259a5265ad0b777 input=6827cddc6340a7f3]*/
{
    int rtn;
    int strtype;
    PyObject *bytesobj = NULL;
#ifdef HAVE_NCURSESW
    wchar_t *wstr = NULL;
#endif
    attr_t attr_old = A_NORMAL;
    int use_xy = group_left_1, use_attr = group_right_1;
    const char *funcname;

#ifdef HAVE_NCURSESW
    strtype = PyCurses_ConvertToString(self, str, &bytesobj, &wstr);
#else
    strtype = PyCurses_ConvertToString(self, str, &bytesobj, NULL);
#endif
    if (strtype == 0)
        return NULL;

    if (use_attr) {
        attr_old = getattrs(self->win);
        (void)wattrset(self->win, (attr_t)attr);
    }
#ifdef HAVE_NCURSESW
    if (strtype == 2) {
        if (use_xy) {
            rtn = mvwins_wstr(self->win,y,x,wstr);
            funcname = "mvwins_wstr";
        }
        else {
            rtn = wins_wstr(self->win,wstr);
            funcname = "wins_wstr";
        }
        PyMem_Free(wstr);
    }
    else
#endif
    {
        const char *str = PyBytes_AS_STRING(bytesobj);
        if (use_xy) {
            rtn = mvwinsstr(self->win,y,x,str);
            funcname = "mvwinsstr";
        }
        else {
            rtn = winsstr(self->win,str);
            funcname = "winsstr";
        }
        Py_DECREF(bytesobj);
    }
    if (use_attr)
        (void)wattrset(self->win,attr_old);
    return curses_window_check_err(self, rtn, funcname, "insstr");
}

/*[clinic input]
_curses.window.insnstr

    [
    y: int
        Y-coordinate.
    x: int
        X-coordinate.
    ]

    str: object
        String to insert.

    n: int
        Maximal number of characters.

    [
    attr: long
        Attributes for characters.
    ]
    /

Insert at most n characters of the string.

Insert a character string (as many characters as will fit on the line)
before the character under the cursor, up to n characters.  If n is zero
or negative, the entire string is inserted.  All characters to the right
of the cursor are shifted right, with the rightmost characters on the line
being lost.  The cursor position does not change (after moving to y, x, if
specified).
[clinic start generated code]*/

static PyObject *
_curses_window_insnstr_impl(PyCursesWindowObject *self, int group_left_1,
                            int y, int x, PyObject *str, int n,
                            int group_right_1, long attr)
/*[clinic end generated code: output=971a32ea6328ec8b input=70fa0cd543901a4c]*/
{
    int rtn;
    int strtype;
    PyObject *bytesobj = NULL;
#ifdef HAVE_NCURSESW
    wchar_t *wstr = NULL;
#endif
    attr_t attr_old = A_NORMAL;
    int use_xy = group_left_1, use_attr = group_right_1;
    const char *funcname;

#ifdef HAVE_NCURSESW
    strtype = PyCurses_ConvertToString(self, str, &bytesobj, &wstr);
#else
    strtype = PyCurses_ConvertToString(self, str, &bytesobj, NULL);
#endif
    if (strtype == 0)
        return NULL;

    if (use_attr) {
        attr_old = getattrs(self->win);
        (void)wattrset(self->win, (attr_t)attr);
    }
#ifdef HAVE_NCURSESW
    if (strtype == 2) {
        if (use_xy) {
            rtn = mvwins_nwstr(self->win,y,x,wstr,n);
            funcname = "mvwins_nwstr";
        }
        else {
            rtn = wins_nwstr(self->win,wstr,n);
            funcname = "wins_nwstr";
        }
        PyMem_Free(wstr);
    }
    else
#endif
    {
        const char *str = PyBytes_AS_STRING(bytesobj);
        if (use_xy) {
            rtn = mvwinsnstr(self->win,y,x,str,n);
            funcname = "mvwinsnstr";
        }
        else {
            rtn = winsnstr(self->win,str,n);
            funcname = "winsnstr";
        }
        Py_DECREF(bytesobj);
    }
    if (use_attr)
        (void)wattrset(self->win,attr_old);
    return curses_window_check_err(self, rtn, funcname, "insnstr");
}

/*[clinic input]
_curses.window.is_linetouched

    line: int
        Line number.
    /

Return True if the specified line was modified, otherwise return False.

Raise a curses.error exception if line is not valid for the given window.
[clinic start generated code]*/

static PyObject *
_curses_window_is_linetouched_impl(PyCursesWindowObject *self, int line)
/*[clinic end generated code: output=ad4a4edfee2db08c input=a7be0c189f243914]*/
{
    int erg;
    erg = is_linetouched(self->win, line);
    if (erg == ERR) {
        curses_window_set_error(self, "is_linetouched", NULL);
        return NULL;
    }
    return PyBool_FromLong(erg);
}

#ifdef py_is_pad
/*[clinic input]
_curses.window.noutrefresh

    [
    pminrow: int
    pmincol: int
    sminrow: int
    smincol: int
    smaxrow: int
    smaxcol: int
    ]
    /

Mark for refresh but wait.

This function updates the data structure representing the desired state of the
window, but does not force an update of the physical screen.  To accomplish
that, call doupdate().
[clinic start generated code]*/

static PyObject *
_curses_window_noutrefresh_impl(PyCursesWindowObject *self,
                                int group_right_1, int pminrow, int pmincol,
                                int sminrow, int smincol, int smaxrow,
                                int smaxcol)
/*[clinic end generated code: output=809a1f3c6a03e23e input=3e56898388cd739e]*/
#else
/*[clinic input]
_curses.window.noutrefresh

Mark for refresh but wait.

This function updates the data structure representing the desired state of the
window, but does not force an update of the physical screen.  To accomplish
that, call doupdate().
[clinic start generated code]*/

static PyObject *
_curses_window_noutrefresh_impl(PyCursesWindowObject *self)
/*[clinic end generated code: output=6ef6dec666643fee input=876902e3fa431dbd]*/
#endif
{
    int rtn;

#ifdef py_is_pad
    if (py_is_pad(self->win)) {
        if (!group_right_1) {
            cursesmodule_state *state = get_cursesmodule_state_by_win(self);
            PyErr_SetString(state->error,
                            "noutrefresh() called for a pad "
                            "requires 6 arguments");
            return NULL;
        }
        Py_BEGIN_ALLOW_THREADS
        rtn = pnoutrefresh(self->win, pminrow, pmincol,
                           sminrow, smincol, smaxrow, smaxcol);
        Py_END_ALLOW_THREADS
        return curses_window_check_err(self, rtn,
                                       "pnoutrefresh", "noutrefresh");
    }
    if (group_right_1) {
        PyErr_SetString(PyExc_TypeError,
                        "noutrefresh() takes no arguments (6 given)");
        return NULL;
    }
#endif
    Py_BEGIN_ALLOW_THREADS
    rtn = wnoutrefresh(self->win);
    Py_END_ALLOW_THREADS
    return curses_window_check_err(self, rtn, "wnoutrefresh", "noutrefresh");
}

/*[clinic input]
_curses.window.overlay

    destwin: object(type="PyCursesWindowObject *", subclass_of="clinic_state()->window_type")

    [
    sminrow: int
    smincol: int
    dminrow: int
    dmincol: int
    dmaxrow: int
    dmaxcol: int
    ]
    /

Overlay the window on top of destwin.

The windows need not be the same size, only the overlapping region is copied.
This copy is non-destructive, which means that the current background
character does not overwrite the old contents of destwin.

To get fine-grained control over the copied region, the second form of
overlay() can be used.  sminrow and smincol are the upper-left coordinates
of the source window, and the other variables mark a rectangle in the
destination window.
[clinic start generated code]*/

static PyObject *
_curses_window_overlay_impl(PyCursesWindowObject *self,
                            PyCursesWindowObject *destwin, int group_right_1,
                            int sminrow, int smincol, int dminrow,
                            int dmincol, int dmaxrow, int dmaxcol)
/*[clinic end generated code: output=82bb2c4cb443ca58 input=6e4b32a7c627a356]*/
{
    int rtn;

    if (group_right_1) {
        rtn = copywin(self->win, destwin->win, sminrow, smincol,
                      dminrow, dmincol, dmaxrow, dmaxcol, TRUE);
        return curses_window_check_err(self, rtn, "copywin", "overlay");
    }
    else {
        rtn = overlay(self->win, destwin->win);
        return curses_window_check_err(self, rtn, "overlay", NULL);
    }
}

/*[clinic input]
_curses.window.overwrite

    destwin: object(type="PyCursesWindowObject *", subclass_of="clinic_state()->window_type")

    [
    sminrow: int
    smincol: int
    dminrow: int
    dmincol: int
    dmaxrow: int
    dmaxcol: int
    ]
    /

Overwrite the window on top of destwin.

The windows need not be the same size, in which case only the overlapping
region is copied.  This copy is destructive, which means that the current
background character overwrites the old contents of destwin.

To get fine-grained control over the copied region, the second form of
overwrite() can be used. sminrow and smincol are the upper-left coordinates
of the source window, the other variables mark a rectangle in the destination
window.
[clinic start generated code]*/

static PyObject *
_curses_window_overwrite_impl(PyCursesWindowObject *self,
                              PyCursesWindowObject *destwin,
                              int group_right_1, int sminrow, int smincol,
                              int dminrow, int dmincol, int dmaxrow,
                              int dmaxcol)
/*[clinic end generated code: output=12ae007d1681be28 input=d83dd8b24ff2bcc9]*/
{
    int rtn;

    if (group_right_1) {
        rtn = copywin(self->win, destwin->win, sminrow, smincol,
                      dminrow, dmincol, dmaxrow, dmaxcol, FALSE);
        return curses_window_check_err(self, rtn, "copywin", "overwrite");
    }
    else {
        rtn = overwrite(self->win, destwin->win);
        return curses_window_check_err(self, rtn, "overwrite", NULL);
    }
}

/*[clinic input]
_curses.window.putwin

    file: object
    /

Write all data associated with the window into the provided file object.

This information can be later retrieved using the getwin() function.
[clinic start generated code]*/

static PyObject *
_curses_window_putwin_impl(PyCursesWindowObject *self, PyObject *file)
/*[clinic end generated code: output=fdae68ac59b0281b input=0608648e09c8ea0a]*/
{
    /* We have to simulate this by writing to a temporary FILE*,
       then reading back, then writing to the argument file. */
    FILE *fp;
    PyObject *res = NULL;

    fp = tmpfile();
    if (fp == NULL)
        return PyErr_SetFromErrno(PyExc_OSError);
    if (_Py_set_inheritable(fileno(fp), 0, NULL) < 0)
        goto exit;
    res = curses_window_check_err(self, putwin(self->win, fp), "putwin", NULL);
    if (res == NULL)
        goto exit;
    fseek(fp, 0, 0);
    while (1) {
        char buf[BUFSIZ];
        Py_ssize_t n = fread(buf, 1, BUFSIZ, fp);

        if (n <= 0)
            break;
        Py_DECREF(res);
        res = PyObject_CallMethod(file, "write", "y#", buf, n);
        if (res == NULL)
            break;
    }

exit:
    fclose(fp);
    return res;
}

/*[clinic input]
_curses.window.redrawln

    beg: int
        Starting line number.
    num: int
        The number of lines.
    /

Mark the specified lines corrupted.

They should be completely redrawn on the next refresh() call.
[clinic start generated code]*/

static PyObject *
_curses_window_redrawln_impl(PyCursesWindowObject *self, int beg, int num)
/*[clinic end generated code: output=ea216e334f9ce1b4 input=152155e258a77a7a]*/
{
    int rtn = wredrawln(self->win,beg, num);
    return curses_window_check_err(self, rtn, "wredrawln", "redrawln");
}

/*[clinic input]
_curses.window.refresh

    [
    pminrow: int
    pmincol: int
    sminrow: int
    smincol: int
    smaxrow: int
    smaxcol: int
    ]
    /

Update the display immediately.

Synchronize actual screen with previous drawing/deleting methods.
The 6 optional arguments can only be specified when the window is a pad
created with newpad().  The additional parameters are needed to indicate
what part of the pad and screen are involved.  pminrow and pmincol specify
the upper left-hand corner of the rectangle to be displayed in the pad.
sminrow, smincol, smaxrow, and smaxcol specify the edges of the rectangle to
be displayed on the screen.  The lower right-hand corner of the rectangle to
be displayed in the pad is calculated from the screen coordinates, since the
rectangles must be the same size.  Both rectangles must be entirely contained
within their respective structures.  Negative values of pminrow, pmincol,
sminrow, or smincol are treated as if they were zero.
[clinic start generated code]*/

static PyObject *
_curses_window_refresh_impl(PyCursesWindowObject *self, int group_right_1,
                            int pminrow, int pmincol, int sminrow,
                            int smincol, int smaxrow, int smaxcol)
/*[clinic end generated code: output=42199543115e6e63 input=95e01cb5ffc635d0]*/
{
    int rtn;

#ifdef py_is_pad
    if (py_is_pad(self->win)) {
        if (!group_right_1) {
            cursesmodule_state *state = get_cursesmodule_state_by_win(self);
            PyErr_SetString(state->error,
                            "refresh() for a pad requires 6 arguments");
            return NULL;
        }
        Py_BEGIN_ALLOW_THREADS
        rtn = prefresh(self->win, pminrow, pmincol,
                       sminrow, smincol, smaxrow, smaxcol);
        Py_END_ALLOW_THREADS
        return curses_window_check_err(self, rtn, "prefresh", "refresh");
    }
#endif
    if (group_right_1) {
        PyErr_SetString(PyExc_TypeError,
                        "refresh() takes no arguments (6 given)");
        return NULL;
    }
    Py_BEGIN_ALLOW_THREADS
    rtn = wrefresh(self->win);
    Py_END_ALLOW_THREADS
    return curses_window_check_err(self, rtn, "wrefresh", "refresh");
}

/*[clinic input]
_curses.window.setscrreg

    top: int
        First line number.
    bottom: int
        Last line number.
    /

Define a software scrolling region.

All scrolling actions will take place in this region.
[clinic start generated code]*/

static PyObject *
_curses_window_setscrreg_impl(PyCursesWindowObject *self, int top,
                              int bottom)
/*[clinic end generated code: output=486ab5db218d2b1a input=1b517b986838bf0e]*/
{
    int rtn = wsetscrreg(self->win, top, bottom);
    return curses_window_check_err(self, rtn, "wsetscrreg", "setscrreg");
}

/*[clinic input]
_curses.window.subwin

    [
    nlines: int = 0
        Height.
    ncols: int = 0
        Width.
    ]
    begin_y: int
        Top side y-coordinate.
    begin_x: int
        Left side x-coordinate.
    /

Create a sub-window (screen-relative coordinates).

By default, the sub-window will extend from the specified position to the
lower right corner of the window.
[clinic start generated code]*/

static PyObject *
_curses_window_subwin_impl(PyCursesWindowObject *self, int group_left_1,
                           int nlines, int ncols, int begin_y, int begin_x)
/*[clinic end generated code: output=93e898afc348f59a input=2129fa47fd57721c]*/
{
    WINDOW *win;
    const char *funcname;

    /* printf("Subwin: %i %i %i %i   \n", nlines, ncols, begin_y, begin_x); */
#ifdef py_is_pad
    if (py_is_pad(self->win)) {
        win = subpad(self->win, nlines, ncols, begin_y, begin_x);
        funcname = "subpad";
    }
    else
#endif
    {
        win = subwin(self->win, nlines, ncols, begin_y, begin_x);
        funcname = "subwin";
    }

    if (win == NULL) {
        curses_window_set_null_error(self, funcname, "subwin");
        return NULL;
    }

    cursesmodule_state *state = get_cursesmodule_state_by_win(self);
    return PyCursesWindow_New(state, win, self->encoding, self);
}

/*[clinic input]
_curses.window.scroll

    [
    lines: int = 1
        Number of lines to scroll.
    ]
    /

Scroll the screen or scrolling region.

Scroll upward if the argument is positive and downward if it is negative.
[clinic start generated code]*/

static PyObject *
_curses_window_scroll_impl(PyCursesWindowObject *self, int group_right_1,
                           int lines)
/*[clinic end generated code: output=4541a8a11852d360 input=c969ca0cfabbdbec]*/
{
    int rtn;
    const char *funcname;
    if (!group_right_1) {
        rtn = scroll(self->win);
        funcname = "scroll";
    }
    else {
        rtn = wscrl(self->win, lines);
        funcname = "wscrl";
    }
    return curses_window_check_err(self, rtn, funcname, "scroll");
}

/*[clinic input]
_curses.window.touchline

    start: int
    count: int
    [
    changed: bool = True
    ]
    /

Pretend count lines have been changed, starting with line start.

If changed is supplied, it specifies whether the affected lines are marked
as having been changed (changed=True) or unchanged (changed=False).
[clinic start generated code]*/

static PyObject *
_curses_window_touchline_impl(PyCursesWindowObject *self, int start,
                              int count, int group_right_1, int changed)
/*[clinic end generated code: output=65d05b3f7438c61d input=a98aa4f79b6be845]*/
{
    int rtn;
    const char *funcname;
    if (!group_right_1) {
        rtn = touchline(self->win, start, count);
        funcname = "touchline";
    }
    else {
        rtn = wtouchln(self->win, start, count, changed);
        funcname = "wtouchln";
    }
    return curses_window_check_err(self, rtn, funcname, "touchline");
}

/*[clinic input]
_curses.window.vline

    [
    y: int
        Starting Y-coordinate.
    x: int
        Starting X-coordinate.
    ]

    ch: object
        Character to draw.
    n: int
        Line length.

    [
    attr: long(c_default="A_NORMAL") = _curses.A_NORMAL
        Attributes for the character.
    ]
    /

Display a vertical line.
[clinic start generated code]*/

static PyObject *
_curses_window_vline_impl(PyCursesWindowObject *self, int group_left_1,
                          int y, int x, PyObject *ch, int n,
                          int group_right_1, long attr)
/*[clinic end generated code: output=287ad1cc8982217f input=a6f2dc86a4648b32]*/
{
    chtype ch_;

    if (!PyCurses_ConvertToChtype(self, ch, &ch_))
        return NULL;
    if (group_left_1) {
        if (wmove(self->win, y, x) == ERR) {
            curses_window_set_error(self, "wmove", "vline");
            return NULL;
        }
    }
    int rtn = wvline(self->win, ch_ | (attr_t)attr, n);
    return curses_window_check_err(self, rtn, "wvline", "vline");
}

static PyObject *
PyCursesWindow_get_encoding(PyObject *op, void *closure)
{
    PyCursesWindowObject *self = _PyCursesWindowObject_CAST(op);
    return PyUnicode_FromString(self->encoding);
}

static int
PyCursesWindow_set_encoding(PyObject *op, PyObject *value, void *Py_UNUSED(ignored))
{
    PyCursesWindowObject *self = _PyCursesWindowObject_CAST(op);

    PyObject *ascii;
    char *encoding;

    /* It is illegal to del win.encoding */
    if (value == NULL) {
        PyErr_SetString(PyExc_TypeError,
                        "encoding may not be deleted");
        return -1;
    }

    if (!PyUnicode_Check(value)) {
        PyErr_SetString(PyExc_TypeError,
                        "setting encoding to a non-string");
        return -1;
    }
    ascii = PyUnicode_AsASCIIString(value);
    if (ascii == NULL)
        return -1;
    encoding = _PyMem_Strdup(PyBytes_AS_STRING(ascii));
    Py_DECREF(ascii);
    if (encoding == NULL) {
        PyErr_NoMemory();
        return -1;
    }
    PyMem_Free(self->encoding);
    self->encoding = encoding;
    return 0;
}

#define clinic_state()  (get_cursesmodule_state_by_cls(Py_TYPE(self)))
#include "clinic/_cursesmodule.c.h"
#undef clinic_state

static PyMethodDef PyCursesWindow_methods[] = {
    _CURSES_WINDOW_ADDCH_METHODDEF
    _CURSES_WINDOW_ADDNSTR_METHODDEF
    _CURSES_WINDOW_ADDSTR_METHODDEF
    _CURSES_WINDOW_ATTROFF_METHODDEF
    _CURSES_WINDOW_ATTRON_METHODDEF
    _CURSES_WINDOW_ATTRSET_METHODDEF
    _CURSES_WINDOW_BKGD_METHODDEF
#ifdef HAVE_CURSES_WCHGAT
    {
        "chgat", PyCursesWindow_ChgAt, METH_VARARGS,
        _curses_window_chgat__doc__
    },
#endif
    _CURSES_WINDOW_BKGDSET_METHODDEF
    _CURSES_WINDOW_BORDER_METHODDEF
    _CURSES_WINDOW_BOX_METHODDEF
    {"clear",           PyCursesWindow_wclear, METH_NOARGS},
    {"clearok",         PyCursesWindow_clearok, METH_VARARGS},
    {"clrtobot",        PyCursesWindow_wclrtobot, METH_NOARGS},
    {"clrtoeol",        PyCursesWindow_wclrtoeol, METH_NOARGS},
    {"cursyncup",       PyCursesWindow_wcursyncup, METH_NOARGS},
    _CURSES_WINDOW_DELCH_METHODDEF
    {"deleteln",        PyCursesWindow_wdeleteln, METH_NOARGS},
    _CURSES_WINDOW_DERWIN_METHODDEF
    _CURSES_WINDOW_ECHOCHAR_METHODDEF
    _CURSES_WINDOW_ENCLOSE_METHODDEF
    {"erase",           PyCursesWindow_werase, METH_NOARGS},
    {"getbegyx",        PyCursesWindow_getbegyx, METH_NOARGS},
    _CURSES_WINDOW_GETBKGD_METHODDEF
    _CURSES_WINDOW_GETCH_METHODDEF
    _CURSES_WINDOW_GETKEY_METHODDEF
    _CURSES_WINDOW_GET_WCH_METHODDEF
    {"getmaxyx",        PyCursesWindow_getmaxyx, METH_NOARGS},
    {"getparyx",        PyCursesWindow_getparyx, METH_NOARGS},
    {
        "getstr", PyCursesWindow_getstr, METH_VARARGS,
        _curses_window_getstr__doc__
    },
    {"getyx",           PyCursesWindow_getyx, METH_NOARGS},
    _CURSES_WINDOW_HLINE_METHODDEF
    {"idcok",           PyCursesWindow_idcok, METH_VARARGS},
    {"idlok",           PyCursesWindow_idlok, METH_VARARGS},
#ifdef HAVE_CURSES_IMMEDOK
    {"immedok",         PyCursesWindow_immedok, METH_VARARGS},
#endif
    _CURSES_WINDOW_INCH_METHODDEF
    _CURSES_WINDOW_INSCH_METHODDEF
    {"insdelln",        PyCursesWindow_winsdelln, METH_VARARGS},
    {"insertln",        PyCursesWindow_winsertln, METH_NOARGS},
    _CURSES_WINDOW_INSNSTR_METHODDEF
    _CURSES_WINDOW_INSSTR_METHODDEF
    {
        "instr", PyCursesWindow_instr, METH_VARARGS,
        _curses_window_instr__doc__
    },
    _CURSES_WINDOW_IS_LINETOUCHED_METHODDEF
    {"is_wintouched",   PyCursesWindow_is_wintouched, METH_NOARGS},
    {"keypad",          PyCursesWindow_keypad, METH_VARARGS},
    {"leaveok",         PyCursesWindow_leaveok, METH_VARARGS},
    {"move",            PyCursesWindow_wmove, METH_VARARGS},
    {"mvderwin",        PyCursesWindow_mvderwin, METH_VARARGS},
    {"mvwin",           PyCursesWindow_mvwin, METH_VARARGS},
    {"nodelay",         PyCursesWindow_nodelay, METH_VARARGS},
    {"notimeout",       PyCursesWindow_notimeout, METH_VARARGS},
    _CURSES_WINDOW_NOUTREFRESH_METHODDEF
    _CURSES_WINDOW_OVERLAY_METHODDEF
    _CURSES_WINDOW_OVERWRITE_METHODDEF
    _CURSES_WINDOW_PUTWIN_METHODDEF
    _CURSES_WINDOW_REDRAWLN_METHODDEF
    {"redrawwin",       PyCursesWindow_redrawwin, METH_NOARGS},
    _CURSES_WINDOW_REFRESH_METHODDEF
#ifndef STRICT_SYSV_CURSES
    {"resize",          PyCursesWindow_wresize, METH_VARARGS},
#endif
    _CURSES_WINDOW_SCROLL_METHODDEF
    {"scrollok",        PyCursesWindow_scrollok, METH_VARARGS},
    _CURSES_WINDOW_SETSCRREG_METHODDEF
    {"standend",        PyCursesWindow_wstandend, METH_NOARGS},
    {"standout",        PyCursesWindow_wstandout, METH_NOARGS},
    {"subpad",          _curses_window_subwin, METH_VARARGS, _curses_window_subwin__doc__},
    _CURSES_WINDOW_SUBWIN_METHODDEF
    {"syncdown",        PyCursesWindow_wsyncdown, METH_NOARGS},
#ifdef HAVE_CURSES_SYNCOK
    {"syncok",          PyCursesWindow_syncok, METH_VARARGS},
#endif
    {"syncup",          PyCursesWindow_wsyncup, METH_NOARGS},
    {"timeout",         PyCursesWindow_wtimeout, METH_VARARGS},
    _CURSES_WINDOW_TOUCHLINE_METHODDEF
    {"touchwin",        PyCursesWindow_touchwin, METH_NOARGS},
    {"untouchwin",      PyCursesWindow_untouchwin, METH_NOARGS},
    _CURSES_WINDOW_VLINE_METHODDEF
    {NULL,                  NULL}   /* sentinel */
};

static PyGetSetDef PyCursesWindow_getsets[] = {
    {
        "encoding",
        PyCursesWindow_get_encoding,
        PyCursesWindow_set_encoding,
        "the typecode character used to create the array"
    },
    {NULL, NULL, NULL, NULL }  /* sentinel */
};

static PyType_Slot PyCursesWindow_Type_slots[] = {
    {Py_tp_methods, PyCursesWindow_methods},
    {Py_tp_getset, PyCursesWindow_getsets},
    {Py_tp_dealloc, PyCursesWindow_dealloc},
    {Py_tp_traverse, PyCursesWindow_traverse},
    {0, NULL}
};

static PyType_Spec PyCursesWindow_Type_spec = {
    .name = "_curses.window",
    .basicsize =  sizeof(PyCursesWindowObject),
    .flags = Py_TPFLAGS_DEFAULT
        | Py_TPFLAGS_DISALLOW_INSTANTIATION
        | Py_TPFLAGS_IMMUTABLETYPE
        | Py_TPFLAGS_HEAPTYPE
        | Py_TPFLAGS_HAVE_GC,
    .slots = PyCursesWindow_Type_slots
};

/* -------------------------------------------------------*/

/*
 * Macros for implementing simple module's methods.
 *
 * Parameters
 *
 *  X       The name of the curses C function or macro to invoke.
 *  FLAG    When false, prefixes the function name with 'no' at runtime,
 *          This parameter is present in the signature and auto-generated
 *          by Argument Clinic.
 *
 * These macros should only be used for generating the body of
 * the module's methods since they need a module reference.
 */

#define NoArgNoReturnFunctionBody(X) \
{ \
  PyCursesStatefulInitialised(module); \
  return curses_check_err(module, X(), # X, NULL); }

#define NoArgOrFlagNoReturnFunctionBody(X, FLAG)            \
{                                                           \
    PyCursesStatefulInitialised(module);                    \
    int rtn;                                                \
    const char *funcname;                                   \
    if (FLAG) {                                             \
        rtn = X();                                          \
        funcname = # X;                                     \
    }                                                       \
    else {                                                  \
        rtn = no ## X();                                    \
        funcname = "no" # X;                                \
    }                                                       \
    return curses_check_err(module, rtn, funcname, # X);    \
}

#define NoArgReturnIntFunctionBody(X) \
{ \
 PyCursesStatefulInitialised(module); \
 return PyLong_FromLong((long) X()); }

#define NoArgReturnStringFunctionBody(X) \
{ \
  PyCursesStatefulInitialised(module); \
  return PyBytes_FromString(X()); }

#define NoArgTrueFalseFunctionBody(X) \
{ \
  PyCursesStatefulInitialised(module); \
  return PyBool_FromLong(X()); }

#define NoArgNoReturnVoidFunctionBody(X) \
{ \
  PyCursesStatefulInitialised(module); \
  X(); \
  Py_RETURN_NONE; }

/*********************************************************************
 Global Functions
**********************************************************************/

#ifdef HAVE_CURSES_FILTER
/*[clinic input]
_curses.filter

[clinic start generated code]*/

static PyObject *
_curses_filter_impl(PyObject *module)
/*[clinic end generated code: output=fb5b8a3642eb70b5 input=668c75a6992d3624]*/
{
    /* not checking for PyCursesInitialised here since filter() must
       be called before initscr() */
    filter();
    Py_RETURN_NONE;
}
#endif

/*[clinic input]
_curses.baudrate

Return the output speed of the terminal in bits per second.
[clinic start generated code]*/

static PyObject *
_curses_baudrate_impl(PyObject *module)
/*[clinic end generated code: output=3c63c6c401d7d9c0 input=921f022ed04a0fd9]*/
NoArgReturnIntFunctionBody(baudrate)

/*[clinic input]
_curses.beep

Emit a short attention sound.
[clinic start generated code]*/

static PyObject *
_curses_beep_impl(PyObject *module)
/*[clinic end generated code: output=425274962abe49a2 input=a35698ca7d0162bc]*/
NoArgNoReturnFunctionBody(beep)

/*[clinic input]
_curses.can_change_color

Return True if the programmer can change the colors displayed by the terminal.
[clinic start generated code]*/

static PyObject *
_curses_can_change_color_impl(PyObject *module)
/*[clinic end generated code: output=359df8c3c77d8bf1 input=d7718884de0092f2]*/
NoArgTrueFalseFunctionBody(can_change_color)

/*[clinic input]
_curses.cbreak

    flag: bool = True
        If false, the effect is the same as calling nocbreak().
    /

Enter cbreak mode.

In cbreak mode (sometimes called "rare" mode) normal tty line buffering is
turned off and characters are available to be read one by one.  However,
unlike raw mode, special characters (interrupt, quit, suspend, and flow
control) retain their effects on the tty driver and calling program.
Calling first raw() then cbreak() leaves the terminal in cbreak mode.
[clinic start generated code]*/

static PyObject *
_curses_cbreak_impl(PyObject *module, int flag)
/*[clinic end generated code: output=9f9dee9664769751 input=c7d0bddda93016c1]*/
NoArgOrFlagNoReturnFunctionBody(cbreak, flag)

/*[clinic input]
_curses.color_content

    color_number: color
        The number of the color (0 - (COLORS-1)).
    /

Return the red, green, and blue (RGB) components of the specified color.

A 3-tuple is returned, containing the R, G, B values for the given color,
which will be between 0 (no component) and 1000 (maximum amount of component).
[clinic start generated code]*/

static PyObject *
_curses_color_content_impl(PyObject *module, int color_number)
/*[clinic end generated code: output=17b466df7054e0de input=03b5ed0472662aea]*/
{
    _CURSES_COLOR_VAL_TYPE r,g,b;

    PyCursesStatefulInitialised(module);
    PyCursesStatefulInitialisedColor(module);

    if (_COLOR_CONTENT_FUNC(color_number, &r, &g, &b) == ERR) {
        const char *funcname = Py_STRINGIFY(_COLOR_CONTENT_FUNC);
        curses_set_error(module, funcname, "color_content");
        return NULL;
    }

    return Py_BuildValue("(iii)", r, g, b);
}

/*[clinic input]
_curses.color_pair

    pair_number: int
        The number of the color pair.
    /

Return the attribute value for displaying text in the specified color.

This attribute value can be combined with A_STANDOUT, A_REVERSE, and the
other A_* attributes.  pair_number() is the counterpart to this function.
[clinic start generated code]*/

static PyObject *
_curses_color_pair_impl(PyObject *module, int pair_number)
/*[clinic end generated code: output=60718abb10ce9feb input=6034e9146f343802]*/
{
    PyCursesStatefulInitialised(module);
    PyCursesStatefulInitialisedColor(module);

    return  PyLong_FromLong(COLOR_PAIR(pair_number));
}

/*[clinic input]
_curses.curs_set

    visibility: int
        0 for invisible, 1 for normal visible, or 2 for very visible.
    /

Set the cursor state.

If the terminal supports the visibility requested, the previous cursor
state is returned; otherwise, an exception is raised.  On many terminals,
the "visible" mode is an underline cursor and the "very visible" mode is
a block cursor.
[clinic start generated code]*/

static PyObject *
_curses_curs_set_impl(PyObject *module, int visibility)
/*[clinic end generated code: output=ee8e62483b1d6cd4 input=81a7924a65d29504]*/
{
    int erg;

    PyCursesStatefulInitialised(module);

    erg = curs_set(visibility);
    if (erg == ERR) {
        curses_set_error(module, "curs_set", NULL);
        return NULL;
    }

    return PyLong_FromLong((long) erg);
}

/*[clinic input]
_curses.def_prog_mode

Save the current terminal mode as the "program" mode.

The "program" mode is the mode when the running program is using curses.

Subsequent calls to reset_prog_mode() will restore this mode.
[clinic start generated code]*/

static PyObject *
_curses_def_prog_mode_impl(PyObject *module)
/*[clinic end generated code: output=05d5a351fff874aa input=768b9cace620dda5]*/
NoArgNoReturnFunctionBody(def_prog_mode)

/*[clinic input]
_curses.def_shell_mode

Save the current terminal mode as the "shell" mode.

The "shell" mode is the mode when the running program is not using curses.

Subsequent calls to reset_shell_mode() will restore this mode.
[clinic start generated code]*/

static PyObject *
_curses_def_shell_mode_impl(PyObject *module)
/*[clinic end generated code: output=d6e42f5c768f860f input=5ead21f6f0baa894]*/
NoArgNoReturnFunctionBody(def_shell_mode)

/*[clinic input]
_curses.delay_output

    ms: int
        Duration in milliseconds.
    /

Insert a pause in output.
[clinic start generated code]*/

static PyObject *
_curses_delay_output_impl(PyObject *module, int ms)
/*[clinic end generated code: output=b6613a67f17fa4f4 input=5316457f5f59196c]*/
{
    PyCursesStatefulInitialised(module);

    return curses_check_err(module, delay_output(ms), "delay_output", NULL);
}

/*[clinic input]
_curses.doupdate

Update the physical screen to match the virtual screen.
[clinic start generated code]*/

static PyObject *
_curses_doupdate_impl(PyObject *module)
/*[clinic end generated code: output=f34536975a75680c input=8da80914432a6489]*/
NoArgNoReturnFunctionBody(doupdate)

/*[clinic input]
_curses.echo

    flag: bool = True
        If false, the effect is the same as calling noecho().
    /

Enter echo mode.

In echo mode, each character input is echoed to the screen as it is entered.
[clinic start generated code]*/

static PyObject *
_curses_echo_impl(PyObject *module, int flag)
/*[clinic end generated code: output=03acb2ddfa6c8729 input=86cd4d5bb1d569c0]*/
NoArgOrFlagNoReturnFunctionBody(echo, flag)

/*[clinic input]
_curses.endwin

De-initialize the library, and return terminal to normal status.
[clinic start generated code]*/

static PyObject *
_curses_endwin_impl(PyObject *module)
/*[clinic end generated code: output=c0150cd96d2f4128 input=e172cfa43062f3fa]*/
NoArgNoReturnFunctionBody(endwin)

/*[clinic input]
_curses.erasechar

Return the user's current erase character.
[clinic start generated code]*/

static PyObject *
_curses_erasechar_impl(PyObject *module)
/*[clinic end generated code: output=3df305dc6b926b3f input=628c136c3c5758d3]*/
{
    char ch;

    PyCursesStatefulInitialised(module);

    ch = erasechar();

    return PyBytes_FromStringAndSize(&ch, 1);
}

/*[clinic input]
_curses.flash

Flash the screen.

That is, change it to reverse-video and then change it back in a short interval.
[clinic start generated code]*/

static PyObject *
_curses_flash_impl(PyObject *module)
/*[clinic end generated code: output=488b8a0ebd9ea9b8 input=02fdfb06c8fc3171]*/
NoArgNoReturnFunctionBody(flash)

/*[clinic input]
_curses.flushinp

Flush all input buffers.

This throws away any typeahead that has been typed by the user and has not
yet been processed by the program.
[clinic start generated code]*/

static PyObject *
_curses_flushinp_impl(PyObject *module)
/*[clinic end generated code: output=7e7a1fc1473960f5 input=59d042e705cef5ec]*/
NoArgNoReturnVoidFunctionBody(flushinp)

#ifdef getsyx
/*[clinic input]
_curses.getsyx

Return the current coordinates of the virtual screen cursor.

Return a (y, x) tuple.  If leaveok is currently true, return (-1, -1).
[clinic start generated code]*/

static PyObject *
_curses_getsyx_impl(PyObject *module)
/*[clinic end generated code: output=c8e6c3f42349a038 input=9e1f862f3b4f7cba]*/
{
    int x = 0;
    int y = 0;

    PyCursesStatefulInitialised(module);

    getsyx(y, x);

    return Py_BuildValue("(ii)", y, x);
}
#endif

#ifdef NCURSES_MOUSE_VERSION
/*[clinic input]
_curses.getmouse

Retrieve the queued mouse event.

After getch() returns KEY_MOUSE to signal a mouse event, this function
returns a 5-tuple (id, x, y, z, bstate).
[clinic start generated code]*/

static PyObject *
_curses_getmouse_impl(PyObject *module)
/*[clinic end generated code: output=ccf4242546b9cfa8 input=5b756ee6f5b481b1]*/
{
    int rtn;
    MEVENT event;

    PyCursesStatefulInitialised(module);

    rtn = getmouse( &event );
    if (rtn == ERR) {
        curses_set_error(module, "getmouse", NULL);
        return NULL;
    }
    return Py_BuildValue("(hiiik)",
                         (short)event.id,
                         (int)event.x, (int)event.y, (int)event.z,
                         (unsigned long) event.bstate);
}

/*[clinic input]
_curses.ungetmouse

    id: short
    x: int
    y: int
    z: int
    bstate: unsigned_long(bitwise=True)
    /

Push a KEY_MOUSE event onto the input queue.

The following getmouse() will return the given state data.
[clinic start generated code]*/

static PyObject *
_curses_ungetmouse_impl(PyObject *module, short id, int x, int y, int z,
                        unsigned long bstate)
/*[clinic end generated code: output=3430c9b0fc5c4341 input=fd650b2ca5a01e8f]*/
{
    MEVENT event;

    PyCursesStatefulInitialised(module);

    event.id = id;
    event.x = x;
    event.y = y;
    event.z = z;
    event.bstate = bstate;
    return curses_check_err(module, ungetmouse(&event), "ungetmouse", NULL);
}
#endif

/*[clinic input]
_curses.getwin

    file: object
    /

Read window related data stored in the file by an earlier putwin() call.

The routine then creates and initializes a new window using that data,
returning the new window object.
[clinic start generated code]*/

static PyObject *
_curses_getwin(PyObject *module, PyObject *file)
/*[clinic end generated code: output=a79e0df3379af756 input=f713d2bba0e4c929]*/
{
    FILE *fp;
    PyObject *data;
    size_t datalen;
    WINDOW *win;
    PyObject *res = NULL;

    PyCursesStatefulInitialised(module);

    fp = tmpfile();
    if (fp == NULL)
        return PyErr_SetFromErrno(PyExc_OSError);

    if (_Py_set_inheritable(fileno(fp), 0, NULL) < 0)
        goto error;

    data = PyObject_CallMethod(file, "read", NULL);
    if (data == NULL)
        goto error;
    if (!PyBytes_Check(data)) {
        PyErr_Format(PyExc_TypeError,
                     "f.read() returned %.100s instead of bytes",
                     Py_TYPE(data)->tp_name);
        Py_DECREF(data);
        goto error;
    }
    datalen = PyBytes_GET_SIZE(data);
    if (fwrite(PyBytes_AS_STRING(data), 1, datalen, fp) != datalen) {
        PyErr_SetFromErrno(PyExc_OSError);
        Py_DECREF(data);
        goto error;
    }
    Py_DECREF(data);

    fseek(fp, 0, 0);
    win = getwin(fp);
    if (win == NULL) {
        curses_set_null_error(module, "getwin", NULL);
        goto error;
    }
    cursesmodule_state *state = get_cursesmodule_state(module);
    res = PyCursesWindow_New(state, win, NULL, NULL);

error:
    fclose(fp);
    return res;
}

/*[clinic input]
_curses.halfdelay

    tenths: byte
        Maximal blocking delay in tenths of seconds (1 - 255).
    /

Enter half-delay mode.

Use nocbreak() to leave half-delay mode.
[clinic start generated code]*/

static PyObject *
_curses_halfdelay_impl(PyObject *module, unsigned char tenths)
/*[clinic end generated code: output=e92cdf0ef33c0663 input=e42dce7259c15100]*/
{
    PyCursesStatefulInitialised(module);

    return curses_check_err(module, halfdelay(tenths), "halfdelay", NULL);
}

/*[clinic input]
_curses.has_colors

Return True if the terminal can display colors; otherwise, return False.
[clinic start generated code]*/

static PyObject *
_curses_has_colors_impl(PyObject *module)
/*[clinic end generated code: output=db5667483139e3e2 input=b2ec41b739d896c6]*/
NoArgTrueFalseFunctionBody(has_colors)

/*[clinic input]
_curses.has_ic

Return True if the terminal has insert- and delete-character capabilities.
[clinic start generated code]*/

static PyObject *
_curses_has_ic_impl(PyObject *module)
/*[clinic end generated code: output=6be24da9cb1268fe input=9bc2d3a797cc7324]*/
NoArgTrueFalseFunctionBody(has_ic)

/*[clinic input]
_curses.has_il

Return True if the terminal has insert- and delete-line capabilities.
[clinic start generated code]*/

static PyObject *
_curses_has_il_impl(PyObject *module)
/*[clinic end generated code: output=d45bd7788ff9f5f4 input=cd939d5607ee5427]*/
NoArgTrueFalseFunctionBody(has_il)

#ifdef HAVE_CURSES_HAS_KEY
/*[clinic input]
_curses.has_key

    key: int
        Key number.
    /

Return True if the current terminal type recognizes a key with that value.
[clinic start generated code]*/

static PyObject *
_curses_has_key_impl(PyObject *module, int key)
/*[clinic end generated code: output=19ad48319414d0b1 input=78bd44acf1a4997c]*/
{
    PyCursesStatefulInitialised(module);

    return PyBool_FromLong(has_key(key));
}
#endif

/*[clinic input]
_curses.init_color

    color_number: color
        The number of the color to be changed (0 - (COLORS-1)).
    r: component
        Red component (0 - 1000).
    g: component
        Green component (0 - 1000).
    b: component
        Blue component (0 - 1000).
    /

Change the definition of a color.

When init_color() is used, all occurrences of that color on the screen
immediately change to the new definition.  This function is a no-op on
most terminals; it is active only if can_change_color() returns true.
[clinic start generated code]*/

static PyObject *
_curses_init_color_impl(PyObject *module, int color_number, short r, short g,
                        short b)
/*[clinic end generated code: output=d7ed71b2d818cdf2 input=ae2b8bea0f152c80]*/
{
    PyCursesStatefulInitialised(module);
    PyCursesStatefulInitialisedColor(module);

    return curses_check_err(module,
                            _CURSES_INIT_COLOR_FUNC(color_number, r, g, b),
                            Py_STRINGIFY(_CURSES_INIT_COLOR_FUNC),
                            NULL);
}

/*[clinic input]
_curses.init_pair

    pair_number: pair
        The number of the color-pair to be changed (1 - (COLOR_PAIRS-1)).
    fg: color_allow_default
        Foreground color number (-1 - (COLORS-1)).
    bg: color_allow_default
        Background color number (-1 - (COLORS-1)).
    /

Change the definition of a color-pair.

If the color-pair was previously initialized, the screen is refreshed and
all occurrences of that color-pair are changed to the new definition.
[clinic start generated code]*/

static PyObject *
_curses_init_pair_impl(PyObject *module, int pair_number, int fg, int bg)
/*[clinic end generated code: output=a0bba03d2bbc3ee6 input=54b421b44c12c389]*/
{
    PyCursesStatefulInitialised(module);
    PyCursesStatefulInitialisedColor(module);

    if (_CURSES_INIT_PAIR_FUNC(pair_number, fg, bg) == ERR) {
        if (pair_number >= COLOR_PAIRS) {
            PyErr_Format(PyExc_ValueError,
                         "Color pair is greater than COLOR_PAIRS-1 (%d).",
                         COLOR_PAIRS - 1);
        }
        else {
            const char *funcname = Py_STRINGIFY(_CURSES_INIT_PAIR_FUNC);
            curses_set_error(module, funcname, "init_pair");
        }
        return NULL;
    }

    Py_RETURN_NONE;
}

/*[clinic input]
_curses.initscr

Initialize the library.

Return a WindowObject which represents the whole screen.
[clinic start generated code]*/

static PyObject *
_curses_initscr_impl(PyObject *module)
/*[clinic end generated code: output=619fb68443810b7b input=514f4bce1821f6b5]*/
{
    WINDOW *win;

    if (curses_initscr_called) {
        wrefresh(stdscr);
        cursesmodule_state *state = get_cursesmodule_state(module);
        return PyCursesWindow_New(state, stdscr, NULL, NULL);
    }

    win = initscr();

    if (win == NULL) {
        curses_set_null_error(module, "initscr", NULL);
        return NULL;
    }

    curses_initscr_called = curses_setupterm_called = TRUE;

    PyObject *module_dict = PyModule_GetDict(module); // borrowed
    if (module_dict == NULL) {
        return NULL;
    }
    /* This was moved from initcurses() because it core dumped on SGI,
       where they're not defined until you've called initscr() */
#define SetDictInt(NAME, VALUE)                                     \
    do {                                                            \
        PyObject *value = PyLong_FromLong((long)(VALUE));           \
        if (value == NULL) {                                        \
            return NULL;                                            \
        }                                                           \
        int rc = PyDict_SetItemString(module_dict, (NAME), value);  \
        Py_DECREF(value);                                           \
        if (rc < 0) {                                               \
            return NULL;                                            \
        }                                                           \
    } while (0)

    /* Here are some graphic symbols you can use */
    SetDictInt("ACS_ULCORNER",      (ACS_ULCORNER));
    SetDictInt("ACS_LLCORNER",      (ACS_LLCORNER));
    SetDictInt("ACS_URCORNER",      (ACS_URCORNER));
    SetDictInt("ACS_LRCORNER",      (ACS_LRCORNER));
    SetDictInt("ACS_LTEE",          (ACS_LTEE));
    SetDictInt("ACS_RTEE",          (ACS_RTEE));
    SetDictInt("ACS_BTEE",          (ACS_BTEE));
    SetDictInt("ACS_TTEE",          (ACS_TTEE));
    SetDictInt("ACS_HLINE",         (ACS_HLINE));
    SetDictInt("ACS_VLINE",         (ACS_VLINE));
    SetDictInt("ACS_PLUS",          (ACS_PLUS));
#if !defined(__hpux) || defined(HAVE_NCURSES_H)
    /* On HP/UX 11, these are of type cchar_t, which is not an
       integral type. If this is a problem on more platforms, a
       configure test should be added to determine whether ACS_S1
       is of integral type. */
    SetDictInt("ACS_S1",            (ACS_S1));
    SetDictInt("ACS_S9",            (ACS_S9));
    SetDictInt("ACS_DIAMOND",       (ACS_DIAMOND));
    SetDictInt("ACS_CKBOARD",       (ACS_CKBOARD));
    SetDictInt("ACS_DEGREE",        (ACS_DEGREE));
    SetDictInt("ACS_PLMINUS",       (ACS_PLMINUS));
    SetDictInt("ACS_BULLET",        (ACS_BULLET));
    SetDictInt("ACS_LARROW",        (ACS_LARROW));
    SetDictInt("ACS_RARROW",        (ACS_RARROW));
    SetDictInt("ACS_DARROW",        (ACS_DARROW));
    SetDictInt("ACS_UARROW",        (ACS_UARROW));
    SetDictInt("ACS_BOARD",         (ACS_BOARD));
    SetDictInt("ACS_LANTERN",       (ACS_LANTERN));
    SetDictInt("ACS_BLOCK",         (ACS_BLOCK));
#endif
    SetDictInt("ACS_BSSB",          (ACS_ULCORNER));
    SetDictInt("ACS_SSBB",          (ACS_LLCORNER));
    SetDictInt("ACS_BBSS",          (ACS_URCORNER));
    SetDictInt("ACS_SBBS",          (ACS_LRCORNER));
    SetDictInt("ACS_SBSS",          (ACS_RTEE));
    SetDictInt("ACS_SSSB",          (ACS_LTEE));
    SetDictInt("ACS_SSBS",          (ACS_BTEE));
    SetDictInt("ACS_BSSS",          (ACS_TTEE));
    SetDictInt("ACS_BSBS",          (ACS_HLINE));
    SetDictInt("ACS_SBSB",          (ACS_VLINE));
    SetDictInt("ACS_SSSS",          (ACS_PLUS));

    /* The following are never available with strict SYSV curses */
#ifdef ACS_S3
    SetDictInt("ACS_S3",            (ACS_S3));
#endif
#ifdef ACS_S7
    SetDictInt("ACS_S7",            (ACS_S7));
#endif
#ifdef ACS_LEQUAL
    SetDictInt("ACS_LEQUAL",        (ACS_LEQUAL));
#endif
#ifdef ACS_GEQUAL
    SetDictInt("ACS_GEQUAL",        (ACS_GEQUAL));
#endif
#ifdef ACS_PI
    SetDictInt("ACS_PI",            (ACS_PI));
#endif
#ifdef ACS_NEQUAL
    SetDictInt("ACS_NEQUAL",        (ACS_NEQUAL));
#endif
#ifdef ACS_STERLING
    SetDictInt("ACS_STERLING",      (ACS_STERLING));
#endif

    SetDictInt("LINES", LINES);
    SetDictInt("COLS", COLS);
#undef SetDictInt

    cursesmodule_state *state = get_cursesmodule_state(module);
    PyObject *winobj = PyCursesWindow_New(state, win, NULL, NULL);
    if (winobj == NULL) {
        return NULL;
    }
    curses_screen_encoding = ((PyCursesWindowObject *)winobj)->encoding;
    return winobj;
}

/*[clinic input]
_curses.setupterm

    term: str(accept={str, NoneType}) = None
        Terminal name.
        If omitted, the value of the TERM environment variable will be used.
    fd: int = -1
        File descriptor to which any initialization sequences will be sent.
        If not supplied, the file descriptor for sys.stdout will be used.

Initialize the terminal.
[clinic start generated code]*/

static PyObject *
_curses_setupterm_impl(PyObject *module, const char *term, int fd)
/*[clinic end generated code: output=4584e587350f2848 input=4511472766af0c12]*/
{
    int err;

    if (fd == -1) {
        PyObject* sys_stdout;

        if (_PySys_GetOptionalAttrString("stdout", &sys_stdout) < 0) {
            return NULL;
        }

        if (sys_stdout == NULL || sys_stdout == Py_None) {
            cursesmodule_state *state = get_cursesmodule_state(module);
            PyErr_SetString(state->error, "lost sys.stdout");
            Py_XDECREF(sys_stdout);
            return NULL;
        }

        fd = PyObject_AsFileDescriptor(sys_stdout);
        Py_DECREF(sys_stdout);
        if (fd == -1) {
            return NULL;
        }
    }

    if (!curses_setupterm_called && setupterm((char *)term, fd, &err) == ERR) {
        const char* s = "setupterm: unknown error";

        if (err == 0) {
            s = "setupterm: could not find terminal";
        } else if (err == -1) {
            s = "setupterm: could not find terminfo database";
        }

        cursesmodule_state *state = get_cursesmodule_state(module);
        PyErr_SetString(state->error, s);
        return NULL;
    }

    curses_setupterm_called = TRUE;

    Py_RETURN_NONE;
}

#if defined(NCURSES_EXT_FUNCS) && NCURSES_EXT_FUNCS >= 20081102
// https://invisible-island.net/ncurses/NEWS.html#index-t20080119

/*[clinic input]
_curses.get_escdelay

Gets the curses ESCDELAY setting.

Gets the number of milliseconds to wait after reading an escape character,
to distinguish between an individual escape character entered on the
keyboard from escape sequences sent by cursor and function keys.
[clinic start generated code]*/

static PyObject *
_curses_get_escdelay_impl(PyObject *module)
/*[clinic end generated code: output=222fa1a822555d60 input=be2d5b3dd974d0a4]*/
{
    return PyLong_FromLong(ESCDELAY);
}
/*[clinic input]
_curses.set_escdelay
    ms: int
        length of the delay in milliseconds.
    /

Sets the curses ESCDELAY setting.

Sets the number of milliseconds to wait after reading an escape character,
to distinguish between an individual escape character entered on the
keyboard from escape sequences sent by cursor and function keys.
[clinic start generated code]*/

static PyObject *
_curses_set_escdelay_impl(PyObject *module, int ms)
/*[clinic end generated code: output=43818efbf7980ac4 input=7796fe19f111e250]*/
{
    if (ms <= 0) {
        PyErr_SetString(PyExc_ValueError, "ms must be > 0");
        return NULL;
    }

    return curses_check_err(module, set_escdelay(ms), "set_escdelay", NULL);
}

/*[clinic input]
_curses.get_tabsize

Gets the curses TABSIZE setting.

Gets the number of columns used by the curses library when converting a tab
character to spaces as it adds the tab to a window.
[clinic start generated code]*/

static PyObject *
_curses_get_tabsize_impl(PyObject *module)
/*[clinic end generated code: output=7e9e51fb6126fbdf input=74af86bf6c9f5d7e]*/
{
    return PyLong_FromLong(TABSIZE);
}
/*[clinic input]
_curses.set_tabsize
    size: int
        rendered cell width of a tab character.
    /

Sets the curses TABSIZE setting.

Sets the number of columns used by the curses library when converting a tab
character to spaces as it adds the tab to a window.
[clinic start generated code]*/

static PyObject *
_curses_set_tabsize_impl(PyObject *module, int size)
/*[clinic end generated code: output=c1de5a76c0daab1e input=78cba6a3021ad061]*/
{
    if (size <= 0) {
        PyErr_SetString(PyExc_ValueError, "size must be > 0");
        return NULL;
    }

    return curses_check_err(module, set_tabsize(size), "set_tabsize", NULL);
}
#endif

/*[clinic input]
_curses.intrflush

    flag: bool
    /

[clinic start generated code]*/

static PyObject *
_curses_intrflush_impl(PyObject *module, int flag)
/*[clinic end generated code: output=c1986df35e999a0f input=c65fe2ef973fe40a]*/
{
    PyCursesStatefulInitialised(module);

    return curses_check_err(module, intrflush(NULL, flag), "intrflush", NULL);
}

/*[clinic input]
_curses.isendwin

Return True if endwin() has been called.
[clinic start generated code]*/

static PyObject *
_curses_isendwin_impl(PyObject *module)
/*[clinic end generated code: output=d73179e4a7e1eb8c input=6cdb01a7ebf71397]*/
NoArgTrueFalseFunctionBody(isendwin)

#ifdef HAVE_CURSES_IS_TERM_RESIZED
/*[clinic input]
_curses.is_term_resized

    nlines: int
        Height.
    ncols: int
        Width.
    /

Return True if resize_term() would modify the window structure, False otherwise.
[clinic start generated code]*/

static PyObject *
_curses_is_term_resized_impl(PyObject *module, int nlines, int ncols)
/*[clinic end generated code: output=aafe04afe50f1288 input=ca9c0bd0fb8ab444]*/
{
    PyCursesStatefulInitialised(module);

    return PyBool_FromLong(is_term_resized(nlines, ncols));
}
#endif /* HAVE_CURSES_IS_TERM_RESIZED */

/*[clinic input]
_curses.keyname

    key: int
        Key number.
    /

Return the name of specified key.
[clinic start generated code]*/

static PyObject *
_curses_keyname_impl(PyObject *module, int key)
/*[clinic end generated code: output=fa2675ab3f4e056b input=ee4b1d0f243a2a2b]*/
{
    const char *knp;

    PyCursesStatefulInitialised(module);

    if (key < 0) {
        PyErr_SetString(PyExc_ValueError, "invalid key number");
        return NULL;
    }
    knp = keyname(key);

    return PyBytes_FromString((knp == NULL) ? "" : knp);
}

/*[clinic input]
_curses.killchar

Return the user's current line kill character.
[clinic start generated code]*/

static PyObject *
_curses_killchar_impl(PyObject *module)
/*[clinic end generated code: output=31c3a45b2c528269 input=1ff171c38df5ccad]*/
{
    char ch;

    ch = killchar();

    return PyBytes_FromStringAndSize(&ch, 1);
}

/*[clinic input]
_curses.longname

Return the terminfo long name field describing the current terminal.

The maximum length of a verbose description is 128 characters.  It is defined
only after the call to initscr().
[clinic start generated code]*/

static PyObject *
_curses_longname_impl(PyObject *module)
/*[clinic end generated code: output=fdf30433727ef568 input=84c3f20201b1098e]*/
NoArgReturnStringFunctionBody(longname)

/*[clinic input]
_curses.meta

    yes: bool
    /

Enable/disable meta keys.

If yes is True, allow 8-bit characters to be input.  If yes is False,
allow only 7-bit characters.
[clinic start generated code]*/

static PyObject *
_curses_meta_impl(PyObject *module, int yes)
/*[clinic end generated code: output=22f5abda46a605d8 input=cfe7da79f51d0e30]*/
{
    PyCursesStatefulInitialised(module);

    return curses_check_err(module, meta(stdscr, yes), "meta", NULL);
}

#ifdef NCURSES_MOUSE_VERSION
/*[clinic input]
_curses.mouseinterval

    interval: int
        Time in milliseconds.
    /

Set and retrieve the maximum time between press and release in a click.

Set the maximum time that can elapse between press and release events in
order for them to be recognized as a click, and return the previous interval
value.
[clinic start generated code]*/

static PyObject *
_curses_mouseinterval_impl(PyObject *module, int interval)
/*[clinic end generated code: output=c4f5ff04354634c5 input=75aaa3f0db10ac4e]*/
{
    PyCursesStatefulInitialised(module);
    int value = mouseinterval(interval);
    if (value == ERR) {
        curses_set_error(module, "mouseinterval", NULL);
        return NULL;
    }
    return PyLong_FromLong(value);
}

/*[clinic input]
_curses.mousemask

    newmask: unsigned_long(bitwise=True)
    /

Set the mouse events to be reported, and return a tuple (availmask, oldmask).

Return a tuple (availmask, oldmask).  availmask indicates which of the
specified mouse events can be reported; on complete failure it returns 0.
oldmask is the previous value of the given window's mouse event mask.
If this function is never called, no mouse events are ever reported.
[clinic start generated code]*/

static PyObject *
_curses_mousemask_impl(PyObject *module, unsigned long newmask)
/*[clinic end generated code: output=9406cf1b8a36e485 input=bdf76b7568a3c541]*/
{
    mmask_t oldmask, availmask;

    PyCursesStatefulInitialised(module);
    availmask = mousemask((mmask_t)newmask, &oldmask);
    return Py_BuildValue("(kk)",
                         (unsigned long)availmask, (unsigned long)oldmask);
}
#endif

/*[clinic input]
_curses.napms -> int

    ms: int
        Duration in milliseconds.
    /

Sleep for specified time.
[clinic start generated code]*/

static int
_curses_napms_impl(PyObject *module, int ms)
/*[clinic end generated code: output=5f292a6a724491bd input=c6d6e01f2f1df9f7]*/
{
    if (!_PyCursesStatefulCheckFunction(module,
                                        curses_initscr_called,
                                        "initscr")) {
        return -1;
    }
    return napms(ms);
}


/*[clinic input]
_curses.newpad

    nlines: int
        Height.
    ncols: int
        Width.
    /

Create and return a pointer to a new pad data structure.
[clinic start generated code]*/

static PyObject *
_curses_newpad_impl(PyObject *module, int nlines, int ncols)
/*[clinic end generated code: output=de52a56eb1098ec9 input=93f1272f240d8894]*/
{
    WINDOW *win;

    PyCursesStatefulInitialised(module);

    win = newpad(nlines, ncols);

    if (win == NULL) {
        curses_set_null_error(module, "newpad", NULL);
        return NULL;
    }

    cursesmodule_state *state = get_cursesmodule_state(module);
    return PyCursesWindow_New(state, win, NULL, NULL);
}

/*[clinic input]
_curses.newwin

    nlines: int
        Height.
    ncols: int
        Width.
    [
    begin_y: int = 0
        Top side y-coordinate.
    begin_x: int = 0
        Left side x-coordinate.
    ]
    /

Return a new window.

By default, the window will extend from the specified position to the lower
right corner of the screen.
[clinic start generated code]*/

static PyObject *
_curses_newwin_impl(PyObject *module, int nlines, int ncols,
                    int group_right_1, int begin_y, int begin_x)
/*[clinic end generated code: output=c1e0a8dc8ac2826c input=29312c15a72a003d]*/
{
    WINDOW *win;

    PyCursesStatefulInitialised(module);

    win = newwin(nlines,ncols,begin_y,begin_x);
    if (win == NULL) {
        curses_set_null_error(module, "newwin", NULL);
        return NULL;
    }

    cursesmodule_state *state = get_cursesmodule_state(module);
    return PyCursesWindow_New(state, win, NULL, NULL);
}

/*[clinic input]
_curses.nl

    flag: bool = True
        If false, the effect is the same as calling nonl().
    /

Enter newline mode.

This mode translates the return key into newline on input, and translates
newline into return and line-feed on output.  Newline mode is initially on.
[clinic start generated code]*/

static PyObject *
_curses_nl_impl(PyObject *module, int flag)
/*[clinic end generated code: output=b39cc0ffc9015003 input=18e3e9c6e8cfcf6f]*/
NoArgOrFlagNoReturnFunctionBody(nl, flag)

/*[clinic input]
_curses.nocbreak

Leave cbreak mode.

Return to normal "cooked" mode with line buffering.
[clinic start generated code]*/

static PyObject *
_curses_nocbreak_impl(PyObject *module)
/*[clinic end generated code: output=eabf3833a4fbf620 input=e4b65f7d734af400]*/
NoArgNoReturnFunctionBody(nocbreak)

/*[clinic input]
_curses.noecho

Leave echo mode.

Echoing of input characters is turned off.
[clinic start generated code]*/

static PyObject *
_curses_noecho_impl(PyObject *module)
/*[clinic end generated code: output=cc95ab45bc98f41b input=76714df529e614c3]*/
NoArgNoReturnFunctionBody(noecho)

/*[clinic input]
_curses.nonl

Leave newline mode.

Disable translation of return into newline on input, and disable low-level
translation of newline into newline/return on output.
[clinic start generated code]*/

static PyObject *
_curses_nonl_impl(PyObject *module)
/*[clinic end generated code: output=99e917e9715770c6 input=9d37dd122d3022fc]*/
NoArgNoReturnFunctionBody(nonl)

/*[clinic input]
_curses.noqiflush

Disable queue flushing.

When queue flushing is disabled, normal flush of input and output queues
associated with the INTR, QUIT and SUSP characters will not be done.
[clinic start generated code]*/

static PyObject *
_curses_noqiflush_impl(PyObject *module)
/*[clinic end generated code: output=8b95a4229bbf0877 input=ba3e6b2e3e54c4df]*/
NoArgNoReturnVoidFunctionBody(noqiflush)

/*[clinic input]
_curses.noraw

Leave raw mode.

Return to normal "cooked" mode with line buffering.
[clinic start generated code]*/

static PyObject *
_curses_noraw_impl(PyObject *module)
/*[clinic end generated code: output=39894e5524c430cc input=6ec86692096dffb5]*/
NoArgNoReturnFunctionBody(noraw)

/*[clinic input]
_curses.pair_content

    pair_number: pair
        The number of the color pair (0 - (COLOR_PAIRS-1)).
    /

Return a tuple (fg, bg) containing the colors for the requested color pair.
[clinic start generated code]*/

static PyObject *
_curses_pair_content_impl(PyObject *module, int pair_number)
/*[clinic end generated code: output=4a726dd0e6885f3f input=03970f840fc7b739]*/
{
    _CURSES_COLOR_NUM_TYPE f, b;

    PyCursesStatefulInitialised(module);
    PyCursesStatefulInitialisedColor(module);

    if (_CURSES_PAIR_CONTENT_FUNC(pair_number, &f, &b) == ERR) {
        if (pair_number >= COLOR_PAIRS) {
            PyErr_Format(PyExc_ValueError,
                         "Color pair is greater than COLOR_PAIRS-1 (%d).",
                         COLOR_PAIRS - 1);
        }
        else {
            const char *funcname = Py_STRINGIFY(_CURSES_PAIR_CONTENT_FUNC);
            curses_set_error(module, funcname, "pair_content");
        }
        return NULL;
    }

    return Py_BuildValue("(ii)", f, b);
}

/*[clinic input]
_curses.pair_number

    attr: int
    /

Return the number of the color-pair set by the specified attribute value.

color_pair() is the counterpart to this function.
[clinic start generated code]*/

static PyObject *
_curses_pair_number_impl(PyObject *module, int attr)
/*[clinic end generated code: output=85bce7d65c0aa3f4 input=d478548e33f5e61a]*/
{
    PyCursesStatefulInitialised(module);
    PyCursesStatefulInitialisedColor(module);

    return PyLong_FromLong(PAIR_NUMBER(attr));
}

/*[clinic input]
_curses.putp

    string: str(accept={robuffer})
    /

Emit the value of a specified terminfo capability for the current terminal.

Note that the output of putp() always goes to standard output.
[clinic start generated code]*/

static PyObject *
_curses_putp_impl(PyObject *module, const char *string)
/*[clinic end generated code: output=e98081d1b8eb5816 input=1601faa828b44cb3]*/
{
    return curses_check_err(module, putp(string), "putp", NULL);
}

/*[clinic input]
_curses.qiflush

    flag: bool = True
        If false, the effect is the same as calling noqiflush().
    /

Enable queue flushing.

If queue flushing is enabled, all output in the display driver queue
will be flushed when the INTR, QUIT and SUSP characters are read.
[clinic start generated code]*/

static PyObject *
_curses_qiflush_impl(PyObject *module, int flag)
/*[clinic end generated code: output=9167e862f760ea30 input=6ec8b3e2b717ec40]*/
{
    PyCursesStatefulInitialised(module);

    if (flag) {
        qiflush();
    }
    else {
        noqiflush();
    }
    Py_RETURN_NONE;
}

#if defined(HAVE_CURSES_RESIZETERM) || defined(HAVE_CURSES_RESIZE_TERM)
/* Internal helper used for updating curses.LINES, curses.COLS, _curses.LINES
 * and _curses.COLS. Returns 1 on success and 0 on failure. */
static int
update_lines_cols(PyObject *private_module)
{
    PyObject *exposed_module = NULL, *o = NULL;

    exposed_module = PyImport_ImportModule("curses");
    if (exposed_module == NULL) {
        goto error;
    }
    PyObject *exposed_module_dict = PyModule_GetDict(exposed_module); // borrowed
    if (exposed_module_dict == NULL) {
        goto error;
    }
    PyObject *private_module_dict = PyModule_GetDict(private_module); // borrowed
    if (private_module_dict == NULL) {
        goto error;
    }

    o = PyLong_FromLong(LINES);
    if (o == NULL) {
        goto error;
    }
    if (PyDict_SetItemString(exposed_module_dict, "LINES", o) < 0) {
        goto error;
    }
    if (PyDict_SetItemString(private_module_dict, "LINES", o) < 0) {
        goto error;
    }
    Py_DECREF(o);

    o = PyLong_FromLong(COLS);
    if (o == NULL) {
        goto error;
    }
    if (PyDict_SetItemString(exposed_module_dict, "COLS", o) < 0) {
        goto error;
    }
    if (PyDict_SetItemString(private_module_dict, "COLS", o) < 0) {
        goto error;
    }
    Py_DECREF(o);
    Py_DECREF(exposed_module);
    return 1;

error:
    Py_XDECREF(o);
    Py_XDECREF(exposed_module);
    return 0;
}

/*[clinic input]
_curses.update_lines_cols

[clinic start generated code]*/

static PyObject *
_curses_update_lines_cols_impl(PyObject *module)
/*[clinic end generated code: output=423f2b1e63ed0f75 input=5f065ab7a28a5d90]*/
{
    if (!update_lines_cols(module)) {
        return NULL;
    }
    Py_RETURN_NONE;
}

#endif

/*[clinic input]
_curses.raw

    flag: bool = True
        If false, the effect is the same as calling noraw().
    /

Enter raw mode.

In raw mode, normal line buffering and processing of interrupt, quit,
suspend, and flow control keys are turned off; characters are presented to
curses input functions one by one.
[clinic start generated code]*/

static PyObject *
_curses_raw_impl(PyObject *module, int flag)
/*[clinic end generated code: output=a750e4b342be015b input=4b447701389fb4df]*/
NoArgOrFlagNoReturnFunctionBody(raw, flag)

/*[clinic input]
_curses.reset_prog_mode

Restore the terminal to "program" mode, as previously saved by def_prog_mode().
[clinic start generated code]*/

static PyObject *
_curses_reset_prog_mode_impl(PyObject *module)
/*[clinic end generated code: output=15eb765abf0b6575 input=3d82bea2b3243471]*/
NoArgNoReturnFunctionBody(reset_prog_mode)

/*[clinic input]
_curses.reset_shell_mode

Restore the terminal to "shell" mode, as previously saved by def_shell_mode().
[clinic start generated code]*/

static PyObject *
_curses_reset_shell_mode_impl(PyObject *module)
/*[clinic end generated code: output=0238de2962090d33 input=1c738fa64bd1a24f]*/
NoArgNoReturnFunctionBody(reset_shell_mode)

/*[clinic input]
_curses.resetty

Restore terminal mode.
[clinic start generated code]*/

static PyObject *
_curses_resetty_impl(PyObject *module)
/*[clinic end generated code: output=ff4b448e80a7cd63 input=940493de03624bb0]*/
NoArgNoReturnFunctionBody(resetty)

#ifdef HAVE_CURSES_RESIZETERM
/*[clinic input]
_curses.resizeterm

    nlines: short
        Height.
    ncols: short
        Width.
    /

Resize the standard and current windows to the specified dimensions.

Adjusts other bookkeeping data used by the curses library that record the
window dimensions (in particular the SIGWINCH handler).
[clinic start generated code]*/

static PyObject *
_curses_resizeterm_impl(PyObject *module, short nlines, short ncols)
/*[clinic end generated code: output=4de3abab50c67f02 input=414e92a63e3e9899]*/
{
    PyObject *result;
    int code;

    PyCursesStatefulInitialised(module);

    code = resizeterm(nlines, ncols);
    result = curses_check_err(module, code, "resizeterm", NULL);
    if (!result)
        return NULL;
    if (!update_lines_cols(module)) {
        Py_DECREF(result);
        return NULL;
    }
    return result;
}

#endif

#ifdef HAVE_CURSES_RESIZE_TERM
/*[clinic input]
_curses.resize_term

    nlines: short
        Height.
    ncols: short
        Width.
    /

Backend function used by resizeterm(), performing most of the work.

When resizing the windows, resize_term() blank-fills the areas that are
extended.  The calling application should fill in these areas with appropriate
data.  The resize_term() function attempts to resize all windows.  However,
due to the calling convention of pads, it is not possible to resize these
without additional interaction with the application.
[clinic start generated code]*/

static PyObject *
_curses_resize_term_impl(PyObject *module, short nlines, short ncols)
/*[clinic end generated code: output=46c6d749fa291dbd input=276afa43d8ea7091]*/
{
    PyObject *result;
    int code;

    PyCursesStatefulInitialised(module);

    code = resize_term(nlines, ncols);
    result = curses_check_err(module, code, "resize_term", NULL);
    if (!result)
        return NULL;
    if (!update_lines_cols(module)) {
        Py_DECREF(result);
        return NULL;
    }
    return result;
}
#endif /* HAVE_CURSES_RESIZE_TERM */

/*[clinic input]
_curses.savetty

Save terminal mode.
[clinic start generated code]*/

static PyObject *
_curses_savetty_impl(PyObject *module)
/*[clinic end generated code: output=6babc49f12b42199 input=fce6b2b7d2200102]*/
NoArgNoReturnFunctionBody(savetty)

#ifdef getsyx
/*[clinic input]
_curses.setsyx

    y: int
        Y-coordinate.
    x: int
        X-coordinate.
    /

Set the virtual screen cursor.

If y and x are both -1, then leaveok is set.
[clinic start generated code]*/

static PyObject *
_curses_setsyx_impl(PyObject *module, int y, int x)
/*[clinic end generated code: output=23dcf753511a2464 input=fa7f2b208e10a557]*/
{
    PyCursesStatefulInitialised(module);

    setsyx(y,x);

    Py_RETURN_NONE;
}
#endif

/*[clinic input]
_curses.start_color

Initializes eight basic colors and global variables COLORS and COLOR_PAIRS.

Must be called if the programmer wants to use colors, and before any other
color manipulation routine is called.  It is good practice to call this
routine right after initscr().

It also restores the colors on the terminal to the values they had when the
terminal was just turned on.
[clinic start generated code]*/

static PyObject *
_curses_start_color_impl(PyObject *module)
/*[clinic end generated code: output=8b772b41d8090ede input=0ca0ecb2b77e1a12]*/
{
    PyCursesStatefulInitialised(module);

    if (start_color() == ERR) {
        curses_set_error(module, "start_color", NULL);
        return NULL;
    }

    curses_start_color_called = TRUE;

    PyObject *module_dict = PyModule_GetDict(module); // borrowed
    if (module_dict == NULL) {
        return NULL;
    }
#define DICT_ADD_INT_VALUE(NAME, VALUE)                             \
    do {                                                            \
        PyObject *value = PyLong_FromLong((long)(VALUE));           \
        if (value == NULL) {                                        \
            return NULL;                                            \
        }                                                           \
        int rc = PyDict_SetItemString(module_dict, (NAME), value);  \
        Py_DECREF(value);                                           \
        if (rc < 0) {                                               \
            return NULL;                                            \
        }                                                           \
    } while (0)

    DICT_ADD_INT_VALUE("COLORS", COLORS);
    DICT_ADD_INT_VALUE("COLOR_PAIRS", COLOR_PAIRS);
#undef DICT_ADD_INT_VALUE

    Py_RETURN_NONE;
}

/*[clinic input]
_curses.termattrs

Return a logical OR of all video attributes supported by the terminal.
[clinic start generated code]*/

static PyObject *
_curses_termattrs_impl(PyObject *module)
/*[clinic end generated code: output=b06f437fce1b6fc4 input=0559882a04f84d1d]*/
NoArgReturnIntFunctionBody(termattrs)

/*[clinic input]
_curses.termname

Return the value of the environment variable TERM, truncated to 14 characters.
[clinic start generated code]*/

static PyObject *
_curses_termname_impl(PyObject *module)
/*[clinic end generated code: output=96375577ebbd67fd input=33c08d000944f33f]*/
NoArgReturnStringFunctionBody(termname)

/*[clinic input]
_curses.tigetflag

    capname: str
        The terminfo capability name.
    /

Return the value of the Boolean capability.

The value -1 is returned if capname is not a Boolean capability, or 0 if
it is canceled or absent from the terminal description.
[clinic start generated code]*/

static PyObject *
_curses_tigetflag_impl(PyObject *module, const char *capname)
/*[clinic end generated code: output=8853c0e55542195b input=b0787af9e3e9a6ce]*/
{
    PyCursesStatefulSetupTermCalled(module);

    return PyLong_FromLong( (long) tigetflag( (char *)capname ) );
}

/*[clinic input]
_curses.tigetnum

    capname: str
        The terminfo capability name.
    /

Return the value of the numeric capability.

The value -2 is returned if capname is not a numeric capability, or -1 if
it is canceled or absent from the terminal description.
[clinic start generated code]*/

static PyObject *
_curses_tigetnum_impl(PyObject *module, const char *capname)
/*[clinic end generated code: output=46f8b0a1b5dff42f input=5cdf2f410b109720]*/
{
    PyCursesStatefulSetupTermCalled(module);

    return PyLong_FromLong( (long) tigetnum( (char *)capname ) );
}

/*[clinic input]
_curses.tigetstr

    capname: str
        The terminfo capability name.
    /

Return the value of the string capability.

None is returned if capname is not a string capability, or is canceled or
absent from the terminal description.
[clinic start generated code]*/

static PyObject *
_curses_tigetstr_impl(PyObject *module, const char *capname)
/*[clinic end generated code: output=f22b576ad60248f3 input=36644df25c73c0a7]*/
{
    PyCursesStatefulSetupTermCalled(module);

    capname = tigetstr( (char *)capname );
    if (capname == NULL || capname == (char*) -1) {
        Py_RETURN_NONE;
    }
    return PyBytes_FromString( capname );
}

/*[clinic input]
_curses.tparm

    str: str(accept={robuffer})
        Parameterized byte string obtained from the terminfo database.
    i1: int = 0
    i2: int = 0
    i3: int = 0
    i4: int = 0
    i5: int = 0
    i6: int = 0
    i7: int = 0
    i8: int = 0
    i9: int = 0
    /

Instantiate the specified byte string with the supplied parameters.
[clinic start generated code]*/

static PyObject *
_curses_tparm_impl(PyObject *module, const char *str, int i1, int i2, int i3,
                   int i4, int i5, int i6, int i7, int i8, int i9)
/*[clinic end generated code: output=599f62b615c667ff input=5e30b15786f032aa]*/
{
    char* result = NULL;

    PyCursesStatefulSetupTermCalled(module);

    result = tparm((char *)str,i1,i2,i3,i4,i5,i6,i7,i8,i9);
    if (!result) {
        curses_set_null_error(module, "tparm", NULL);
        return NULL;
    }

    return PyBytes_FromString(result);
}

#ifdef HAVE_CURSES_TYPEAHEAD
/*[clinic input]
_curses.typeahead

    fd: int
        File descriptor.
    /

Specify that the file descriptor fd be used for typeahead checking.

If fd is -1, then no typeahead checking is done.
[clinic start generated code]*/

static PyObject *
_curses_typeahead_impl(PyObject *module, int fd)
/*[clinic end generated code: output=084bb649d7066583 input=f2968d8e1805051b]*/
{
    PyCursesStatefulInitialised(module);

    return curses_check_err(module, typeahead(fd), "typeahead", NULL);
}
#endif

/*[clinic input]
_curses.unctrl

    ch: object
    /

Return a string which is a printable representation of the character ch.

Control characters are displayed as a caret followed by the character,
for example as ^C.  Printing characters are left as they are.
[clinic start generated code]*/

static PyObject *
_curses_unctrl(PyObject *module, PyObject *ch)
/*[clinic end generated code: output=8e07fafc430c9434 input=cd1e35e16cd1ace4]*/
{
    chtype ch_;

    PyCursesStatefulInitialised(module);

    if (!PyCurses_ConvertToChtype(NULL, ch, &ch_))
        return NULL;

    return PyBytes_FromString(unctrl(ch_));
}

/*[clinic input]
_curses.ungetch

    ch: object
    /

Push ch so the next getch() will return it.
[clinic start generated code]*/

static PyObject *
_curses_ungetch(PyObject *module, PyObject *ch)
/*[clinic end generated code: output=9b19d8268376d887 input=6681e6ae4c42e5eb]*/
{
    chtype ch_;

    PyCursesStatefulInitialised(module);

    if (!PyCurses_ConvertToChtype(NULL, ch, &ch_))
        return NULL;

    return curses_check_err(module, ungetch(ch_), "ungetch", NULL);
}

#ifdef HAVE_NCURSESW
/* Convert an object to a character (wchar_t):

    - int
    - str of length 1

   Return 1 on success, 0 on error. */
static int
PyCurses_ConvertToWchar_t(PyObject *obj,
                          wchar_t *wch)
{
    if (PyUnicode_Check(obj)) {
        wchar_t buffer[2];
        if (PyUnicode_AsWideChar(obj, buffer, 2) != 1) {
            PyErr_Format(PyExc_TypeError,
                         "expect int or str of length 1, "
                         "got a str of length %zi",
                         PyUnicode_GET_LENGTH(obj));
            return 0;
        }
        *wch = buffer[0];
        return 2;
    }
    else if (PyLong_CheckExact(obj)) {
        long value;
        int overflow;
        value = PyLong_AsLongAndOverflow(obj, &overflow);
        if (overflow) {
            PyErr_SetString(PyExc_OverflowError,
                            "int doesn't fit in long");
            return 0;
        }
        *wch = (wchar_t)value;
        if ((long)*wch != value) {
            PyErr_Format(PyExc_OverflowError,
                         "character doesn't fit in wchar_t");
            return 0;
        }
        return 1;
    }
    else {
        PyErr_Format(PyExc_TypeError,
                     "expect int or str of length 1, got %s",
                     Py_TYPE(obj)->tp_name);
        return 0;
    }
}

/*[clinic input]
_curses.unget_wch

    ch: object
    /

Push ch so the next get_wch() will return it.
[clinic start generated code]*/

static PyObject *
_curses_unget_wch(PyObject *module, PyObject *ch)
/*[clinic end generated code: output=1974c9fb01d37863 input=0d56dc65a46feebb]*/
{
    wchar_t wch;

    PyCursesStatefulInitialised(module);

    if (!PyCurses_ConvertToWchar_t(ch, &wch))
        return NULL;
    return curses_check_err(module, unget_wch(wch), "unget_wch", NULL);
}
#endif

#ifdef HAVE_CURSES_USE_ENV
/*[clinic input]
_curses.use_env

    flag: bool
    /

Use environment variables LINES and COLUMNS.

If used, this function should be called before initscr() or newterm() are
called.

When flag is False, the values of lines and columns specified in the terminfo
database will be used, even if environment variables LINES and COLUMNS (used
by default) are set, or if curses is running in a window (in which case
default behavior would be to use the window size if LINES and COLUMNS are
not set).
[clinic start generated code]*/

static PyObject *
_curses_use_env_impl(PyObject *module, int flag)
/*[clinic end generated code: output=b2c445e435c0b164 input=06ac30948f2d78e4]*/
{
    use_env(flag);
    Py_RETURN_NONE;
}
#endif

#ifndef STRICT_SYSV_CURSES
/*[clinic input]
_curses.use_default_colors

Equivalent to assume_default_colors(-1, -1).
[clinic start generated code]*/

static PyObject *
_curses_use_default_colors_impl(PyObject *module)
/*[clinic end generated code: output=a3b81ff71dd901be input=99ff0b7c69834d1f]*/
{
    int code;

    PyCursesStatefulInitialised(module);
    PyCursesStatefulInitialisedColor(module);

    code = use_default_colors();
    return curses_check_err(module, code, "use_default_colors", NULL);
}

/*[clinic input]
_curses.assume_default_colors
    fg: int
    bg: int
    /

Allow use of default values for colors on terminals supporting this feature.

Assign terminal default foreground/background colors to color number -1.
Change the definition of the color-pair 0 to (fg, bg).

Use this to support transparency in your application.
[clinic start generated code]*/

static PyObject *
_curses_assume_default_colors_impl(PyObject *module, int fg, int bg)
/*[clinic end generated code: output=54985397a7d2b3a5 input=7fe301712ef3e9fb]*/
{
    int code;

    PyCursesStatefulInitialised(module);
    PyCursesStatefulInitialisedColor(module);

    code = assume_default_colors(fg, bg);
    if (code != ERR) {
        Py_RETURN_NONE;
    } else {
        cursesmodule_state *state = get_cursesmodule_state(module);
        PyErr_SetString(state->error, "assume_default_colors() returned ERR");
        return NULL;
    }
}
#endif /* STRICT_SYSV_CURSES */


#ifdef NCURSES_VERSION

PyDoc_STRVAR(ncurses_version__doc__,
"curses.ncurses_version\n\
\n\
Ncurses version information as a named tuple.");

static PyStructSequence_Field ncurses_version_fields[] = {
    {"major", "Major release number"},
    {"minor", "Minor release number"},
    {"patch", "Patch release number"},
    {0}
};

static PyStructSequence_Desc ncurses_version_desc = {
    "curses.ncurses_version",  /* name */
    ncurses_version__doc__,    /* doc */
    ncurses_version_fields,    /* fields */
    3
};

static PyObject *
make_ncurses_version(PyTypeObject *type)
{
    PyObject *ncurses_version = PyStructSequence_New(type);
    if (ncurses_version == NULL) {
        return NULL;
    }
    const char *str = curses_version();
    unsigned long major = 0, minor = 0, patch = 0;
    if (!str || sscanf(str, "%*[^0-9]%lu.%lu.%lu", &major, &minor, &patch) < 3) {
        // Fallback to header version, which cannot be that wrong
        major = NCURSES_VERSION_MAJOR;
        minor = NCURSES_VERSION_MINOR;
        patch = NCURSES_VERSION_PATCH;
    }
#define SET_VERSION_COMPONENT(INDEX, VALUE)                     \
    do {                                                        \
        PyObject *o = PyLong_FromLong(VALUE);                   \
        if (o == NULL) {                                        \
            Py_DECREF(ncurses_version);                         \
            return NULL;                                        \
        }                                                       \
        PyStructSequence_SET_ITEM(ncurses_version, INDEX, o);   \
    } while (0)

    SET_VERSION_COMPONENT(0, major);
    SET_VERSION_COMPONENT(1, minor);
    SET_VERSION_COMPONENT(2, patch);
#undef SET_VERSION_COMPONENT
    return ncurses_version;
}

#endif /* NCURSES_VERSION */

/*[clinic input]
_curses.has_extended_color_support

Return True if the module supports extended colors; otherwise, return False.

Extended color support allows more than 256 color-pairs for terminals
that support more than 16 colors (e.g. xterm-256color).
[clinic start generated code]*/

static PyObject *
_curses_has_extended_color_support_impl(PyObject *module)
/*[clinic end generated code: output=68f1be2b57d92e22 input=4b905f046e35ee9f]*/
{
    return PyBool_FromLong(_NCURSES_EXTENDED_COLOR_FUNCS);
}

/* List of functions defined in the module */

static PyMethodDef cursesmodule_methods[] = {
    _CURSES_BAUDRATE_METHODDEF
    _CURSES_BEEP_METHODDEF
    _CURSES_CAN_CHANGE_COLOR_METHODDEF
    _CURSES_CBREAK_METHODDEF
    _CURSES_COLOR_CONTENT_METHODDEF
    _CURSES_COLOR_PAIR_METHODDEF
    _CURSES_CURS_SET_METHODDEF
    _CURSES_DEF_PROG_MODE_METHODDEF
    _CURSES_DEF_SHELL_MODE_METHODDEF
    _CURSES_DELAY_OUTPUT_METHODDEF
    _CURSES_DOUPDATE_METHODDEF
    _CURSES_ECHO_METHODDEF
    _CURSES_ENDWIN_METHODDEF
    _CURSES_ERASECHAR_METHODDEF
    _CURSES_FILTER_METHODDEF
    _CURSES_FLASH_METHODDEF
    _CURSES_FLUSHINP_METHODDEF
    _CURSES_GETMOUSE_METHODDEF
    _CURSES_UNGETMOUSE_METHODDEF
    _CURSES_GETSYX_METHODDEF
    _CURSES_GETWIN_METHODDEF
    _CURSES_HAS_COLORS_METHODDEF
    _CURSES_HAS_EXTENDED_COLOR_SUPPORT_METHODDEF
    _CURSES_HAS_IC_METHODDEF
    _CURSES_HAS_IL_METHODDEF
    _CURSES_HAS_KEY_METHODDEF
    _CURSES_HALFDELAY_METHODDEF
    _CURSES_INIT_COLOR_METHODDEF
    _CURSES_INIT_PAIR_METHODDEF
    _CURSES_INITSCR_METHODDEF
    _CURSES_INTRFLUSH_METHODDEF
    _CURSES_ISENDWIN_METHODDEF
    _CURSES_IS_TERM_RESIZED_METHODDEF
    _CURSES_KEYNAME_METHODDEF
    _CURSES_KILLCHAR_METHODDEF
    _CURSES_LONGNAME_METHODDEF
    _CURSES_META_METHODDEF
    _CURSES_MOUSEINTERVAL_METHODDEF
    _CURSES_MOUSEMASK_METHODDEF
    _CURSES_NAPMS_METHODDEF
    _CURSES_NEWPAD_METHODDEF
    _CURSES_NEWWIN_METHODDEF
    _CURSES_NL_METHODDEF
    _CURSES_NOCBREAK_METHODDEF
    _CURSES_NOECHO_METHODDEF
    _CURSES_NONL_METHODDEF
    _CURSES_NOQIFLUSH_METHODDEF
    _CURSES_NORAW_METHODDEF
    _CURSES_PAIR_CONTENT_METHODDEF
    _CURSES_PAIR_NUMBER_METHODDEF
    _CURSES_PUTP_METHODDEF
    _CURSES_QIFLUSH_METHODDEF
    _CURSES_RAW_METHODDEF
    _CURSES_RESET_PROG_MODE_METHODDEF
    _CURSES_RESET_SHELL_MODE_METHODDEF
    _CURSES_RESETTY_METHODDEF
    _CURSES_RESIZETERM_METHODDEF
    _CURSES_RESIZE_TERM_METHODDEF
    _CURSES_SAVETTY_METHODDEF
#if defined(NCURSES_EXT_FUNCS) && NCURSES_EXT_FUNCS >= 20081102
    _CURSES_GET_ESCDELAY_METHODDEF
    _CURSES_SET_ESCDELAY_METHODDEF
#endif
    _CURSES_GET_TABSIZE_METHODDEF
    _CURSES_SET_TABSIZE_METHODDEF
    _CURSES_SETSYX_METHODDEF
    _CURSES_SETUPTERM_METHODDEF
    _CURSES_START_COLOR_METHODDEF
    _CURSES_TERMATTRS_METHODDEF
    _CURSES_TERMNAME_METHODDEF
    _CURSES_TIGETFLAG_METHODDEF
    _CURSES_TIGETNUM_METHODDEF
    _CURSES_TIGETSTR_METHODDEF
    _CURSES_TPARM_METHODDEF
    _CURSES_TYPEAHEAD_METHODDEF
    _CURSES_UNCTRL_METHODDEF
    _CURSES_UNGETCH_METHODDEF
    _CURSES_UPDATE_LINES_COLS_METHODDEF
    _CURSES_UNGET_WCH_METHODDEF
    _CURSES_USE_ENV_METHODDEF
    _CURSES_USE_DEFAULT_COLORS_METHODDEF
    _CURSES_ASSUME_DEFAULT_COLORS_METHODDEF
    {NULL,                  NULL}         /* sentinel */
};

/* Module C API */

/* Function versions of the 3 functions for testing whether curses has been
   initialised or not. */

static inline int
curses_capi_setupterm_called(void)
{
    return _PyCursesCheckFunction(curses_setupterm_called, "setupterm");
}

static inline int
curses_capi_initscr_called(void)
{
    return _PyCursesCheckFunction(curses_initscr_called, "initscr");
}

static inline int
curses_capi_start_color_called(void)
{
    return _PyCursesCheckFunction(curses_start_color_called, "start_color");
}

static void *
curses_capi_new(cursesmodule_state *state)
{
    assert(state->window_type != NULL);
    void **capi = (void **)PyMem_Calloc(PyCurses_API_pointers, sizeof(void *));
    if (capi == NULL) {
        PyErr_NoMemory();
        return NULL;
    }
    capi[0] = (void *)Py_NewRef(state->window_type);
    capi[1] = curses_capi_setupterm_called;
    capi[2] = curses_capi_initscr_called;
    capi[3] = curses_capi_start_color_called;
    return (void *)capi;
}

static void
curses_capi_free(void *capi)
{
    assert(capi != NULL);
    void **capi_ptr = (void **)capi;
    // In free-threaded builds, capi_ptr[0] may have been already cleared
    // by curses_capi_capsule_destructor(), hence the use of Py_XDECREF().
    Py_XDECREF(capi_ptr[0]); // decref curses window type
    PyMem_Free(capi_ptr);
}

/* Module C API Capsule */

static void
curses_capi_capsule_destructor(PyObject *op)
{
    void *capi = PyCapsule_GetPointer(op, PyCurses_CAPSULE_NAME);
    curses_capi_free(capi);
}

static int
curses_capi_capsule_traverse(PyObject *op, visitproc visit, void *arg)
{
    void **capi_ptr = PyCapsule_GetPointer(op, PyCurses_CAPSULE_NAME);
    assert(capi_ptr != NULL);
    Py_VISIT(capi_ptr[0]);  // visit curses window type
    return 0;
}

static int
curses_capi_capsule_clear(PyObject *op)
{
    void **capi_ptr = PyCapsule_GetPointer(op, PyCurses_CAPSULE_NAME);
    assert(capi_ptr != NULL);
    Py_CLEAR(capi_ptr[0]);  // clear curses window type
    return 0;
}

static PyObject *
curses_capi_capsule_new(void *capi)
{
    PyObject *capsule = PyCapsule_New(capi, PyCurses_CAPSULE_NAME,
                                      curses_capi_capsule_destructor);
    if (capsule == NULL) {
        return NULL;
    }
    if (_PyCapsule_SetTraverse(capsule,
                               curses_capi_capsule_traverse,
                               curses_capi_capsule_clear) < 0)
    {
        Py_DECREF(capsule);
        return NULL;
    }
    return capsule;
}

/* Module initialization and cleanup functions */

static int
cursesmodule_traverse(PyObject *mod, visitproc visit, void *arg)
{
    cursesmodule_state *state = get_cursesmodule_state(mod);
    Py_VISIT(state->error);
    Py_VISIT(state->window_type);
    return 0;
}

static int
cursesmodule_clear(PyObject *mod)
{
    cursesmodule_state *state = get_cursesmodule_state(mod);
    Py_CLEAR(state->error);
    Py_CLEAR(state->window_type);
    return 0;
}

static void
cursesmodule_free(void *mod)
{
    (void)cursesmodule_clear((PyObject *)mod);
    curses_module_loaded = 0;  // allow reloading once garbage-collected
}

static int
cursesmodule_exec(PyObject *module)
{
    if (curses_module_loaded) {
        PyErr_SetString(PyExc_ImportError,
                        "module 'curses' can only be loaded once per process");
        return -1;
    }
    curses_module_loaded = 1;

    cursesmodule_state *state = get_cursesmodule_state(module);
    /* Initialize object type */
    state->window_type = (PyTypeObject *)PyType_FromModuleAndSpec(
        module, &PyCursesWindow_Type_spec, NULL);
    if (state->window_type == NULL) {
        return -1;
    }
    if (PyModule_AddType(module, state->window_type) < 0) {
        return -1;
    }

    /* Add some symbolic constants to the module */
    PyObject *module_dict = PyModule_GetDict(module);
    if (module_dict == NULL) {
        return -1;
    }

    /* Create the C API object */
    void *capi = curses_capi_new(state);
    if (capi == NULL) {
        return -1;
    }
    /* Add a capsule for the C API */
    PyObject *capi_capsule = curses_capi_capsule_new(capi);
    if (capi_capsule == NULL) {
        curses_capi_free(capi);
        return -1;
    }
    int rc = PyDict_SetItemString(module_dict, "_C_API", capi_capsule);
    Py_DECREF(capi_capsule);
    if (rc < 0) {
        return -1;
    }

    /* For exception curses.error */
    state->error = PyErr_NewException("_curses.error", NULL, NULL);
    if (state->error == NULL) {
        return -1;
    }
    rc = PyDict_SetItemString(module_dict, "error", state->error);
    if (rc < 0) {
        return -1;
    }

    /* Make the version available */
    PyObject *curses_version = PyBytes_FromString(PyCursesVersion);
    if (curses_version == NULL) {
        return -1;
    }
    rc = PyDict_SetItemString(module_dict, "version", curses_version);
    if (rc < 0) {
        Py_DECREF(curses_version);
        return -1;
    }
    rc = PyDict_SetItemString(module_dict, "__version__", curses_version);
    Py_CLEAR(curses_version);
    if (rc < 0) {
        return -1;
    }

#ifdef NCURSES_VERSION
    /* ncurses_version */
    PyTypeObject *version_type;
    version_type = _PyStructSequence_NewType(&ncurses_version_desc,
                                             Py_TPFLAGS_DISALLOW_INSTANTIATION);
    if (version_type == NULL) {
        return -1;
    }
    PyObject *ncurses_version = make_ncurses_version(version_type);
    Py_DECREF(version_type);
    if (ncurses_version == NULL) {
        return -1;
    }
    rc = PyDict_SetItemString(module_dict, "ncurses_version", ncurses_version);
    Py_CLEAR(ncurses_version);
    if (rc < 0) {
        return -1;
    }
#endif /* NCURSES_VERSION */

#define SetDictInt(NAME, VALUE)                                     \
    do {                                                            \
        PyObject *value = PyLong_FromLong((long)(VALUE));           \
        if (value == NULL) {                                        \
            return -1;                                              \
        }                                                           \
        int rc = PyDict_SetItemString(module_dict, (NAME), value);  \
        Py_DECREF(value);                                           \
        if (rc < 0) {                                               \
            return -1;                                              \
        }                                                           \
    } while (0)

    SetDictInt("ERR", ERR);
    SetDictInt("OK", OK);

    /* Here are some attributes you can add to chars to print */

    SetDictInt("A_ATTRIBUTES",      A_ATTRIBUTES);
    SetDictInt("A_NORMAL",              A_NORMAL);
    SetDictInt("A_STANDOUT",            A_STANDOUT);
    SetDictInt("A_UNDERLINE",           A_UNDERLINE);
    SetDictInt("A_REVERSE",             A_REVERSE);
    SetDictInt("A_BLINK",               A_BLINK);
    SetDictInt("A_DIM",                 A_DIM);
    SetDictInt("A_BOLD",                A_BOLD);
    SetDictInt("A_ALTCHARSET",          A_ALTCHARSET);
    SetDictInt("A_INVIS",           A_INVIS);
    SetDictInt("A_PROTECT",         A_PROTECT);
    SetDictInt("A_CHARTEXT",        A_CHARTEXT);
    SetDictInt("A_COLOR",           A_COLOR);

    /* The following are never available with strict SYSV curses */
#ifdef A_HORIZONTAL
    SetDictInt("A_HORIZONTAL",      A_HORIZONTAL);
#endif
#ifdef A_LEFT
    SetDictInt("A_LEFT",            A_LEFT);
#endif
#ifdef A_LOW
    SetDictInt("A_LOW",             A_LOW);
#endif
#ifdef A_RIGHT
    SetDictInt("A_RIGHT",           A_RIGHT);
#endif
#ifdef A_TOP
    SetDictInt("A_TOP",             A_TOP);
#endif
#ifdef A_VERTICAL
    SetDictInt("A_VERTICAL",        A_VERTICAL);
#endif

    /* ncurses extension */
#ifdef A_ITALIC
    SetDictInt("A_ITALIC",          A_ITALIC);
#endif

    SetDictInt("COLOR_BLACK",       COLOR_BLACK);
    SetDictInt("COLOR_RED",         COLOR_RED);
    SetDictInt("COLOR_GREEN",       COLOR_GREEN);
    SetDictInt("COLOR_YELLOW",      COLOR_YELLOW);
    SetDictInt("COLOR_BLUE",        COLOR_BLUE);
    SetDictInt("COLOR_MAGENTA",     COLOR_MAGENTA);
    SetDictInt("COLOR_CYAN",        COLOR_CYAN);
    SetDictInt("COLOR_WHITE",       COLOR_WHITE);

#ifdef NCURSES_MOUSE_VERSION
    /* Mouse-related constants */
    SetDictInt("BUTTON1_PRESSED",          BUTTON1_PRESSED);
    SetDictInt("BUTTON1_RELEASED",         BUTTON1_RELEASED);
    SetDictInt("BUTTON1_CLICKED",          BUTTON1_CLICKED);
    SetDictInt("BUTTON1_DOUBLE_CLICKED",   BUTTON1_DOUBLE_CLICKED);
    SetDictInt("BUTTON1_TRIPLE_CLICKED",   BUTTON1_TRIPLE_CLICKED);

    SetDictInt("BUTTON2_PRESSED",          BUTTON2_PRESSED);
    SetDictInt("BUTTON2_RELEASED",         BUTTON2_RELEASED);
    SetDictInt("BUTTON2_CLICKED",          BUTTON2_CLICKED);
    SetDictInt("BUTTON2_DOUBLE_CLICKED",   BUTTON2_DOUBLE_CLICKED);
    SetDictInt("BUTTON2_TRIPLE_CLICKED",   BUTTON2_TRIPLE_CLICKED);

    SetDictInt("BUTTON3_PRESSED",          BUTTON3_PRESSED);
    SetDictInt("BUTTON3_RELEASED",         BUTTON3_RELEASED);
    SetDictInt("BUTTON3_CLICKED",          BUTTON3_CLICKED);
    SetDictInt("BUTTON3_DOUBLE_CLICKED",   BUTTON3_DOUBLE_CLICKED);
    SetDictInt("BUTTON3_TRIPLE_CLICKED",   BUTTON3_TRIPLE_CLICKED);

    SetDictInt("BUTTON4_PRESSED",          BUTTON4_PRESSED);
    SetDictInt("BUTTON4_RELEASED",         BUTTON4_RELEASED);
    SetDictInt("BUTTON4_CLICKED",          BUTTON4_CLICKED);
    SetDictInt("BUTTON4_DOUBLE_CLICKED",   BUTTON4_DOUBLE_CLICKED);
    SetDictInt("BUTTON4_TRIPLE_CLICKED",   BUTTON4_TRIPLE_CLICKED);

#if NCURSES_MOUSE_VERSION > 1
    SetDictInt("BUTTON5_PRESSED",          BUTTON5_PRESSED);
    SetDictInt("BUTTON5_RELEASED",         BUTTON5_RELEASED);
    SetDictInt("BUTTON5_CLICKED",          BUTTON5_CLICKED);
    SetDictInt("BUTTON5_DOUBLE_CLICKED",   BUTTON5_DOUBLE_CLICKED);
    SetDictInt("BUTTON5_TRIPLE_CLICKED",   BUTTON5_TRIPLE_CLICKED);
#endif

    SetDictInt("BUTTON_SHIFT",             BUTTON_SHIFT);
    SetDictInt("BUTTON_CTRL",              BUTTON_CTRL);
    SetDictInt("BUTTON_ALT",               BUTTON_ALT);

    SetDictInt("ALL_MOUSE_EVENTS",         ALL_MOUSE_EVENTS);
    SetDictInt("REPORT_MOUSE_POSITION",    REPORT_MOUSE_POSITION);
#endif
    /* Now set everything up for KEY_ variables */
    for (int keycode = KEY_MIN; keycode < KEY_MAX; keycode++) {
        const char *key_name = keyname(keycode);
        if (key_name == NULL || strcmp(key_name, "UNKNOWN KEY") == 0) {
            continue;
        }
        if (strncmp(key_name, "KEY_F(", 6) == 0) {
            char *fn_key_name = PyMem_Malloc(strlen(key_name) + 1);
            if (!fn_key_name) {
                PyErr_NoMemory();
                return -1;
            }
            const char *p1 = key_name;
            char *p2 = fn_key_name;
            while (*p1) {
                if (*p1 != '(' && *p1 != ')') {
                    *p2 = *p1;
                    p2++;
                }
                p1++;
            }
            *p2 = (char)0;
            PyObject *p_keycode = PyLong_FromLong((long)keycode);
            if (p_keycode == NULL) {
                PyMem_Free(fn_key_name);
                return -1;
            }
            int rc = PyDict_SetItemString(module_dict, fn_key_name, p_keycode);
            Py_DECREF(p_keycode);
            PyMem_Free(fn_key_name);
            if (rc < 0) {
                return -1;
            }
        }
        else {
            SetDictInt(key_name, keycode);
        }
    }
    SetDictInt("KEY_MIN", KEY_MIN);
    SetDictInt("KEY_MAX", KEY_MAX);
#undef SetDictInt
    return 0;
}

/* Initialization function for the module */

static PyModuleDef_Slot cursesmodule_slots[] = {
    {Py_mod_exec, cursesmodule_exec},
    {Py_mod_multiple_interpreters, Py_MOD_MULTIPLE_INTERPRETERS_NOT_SUPPORTED},
    {Py_mod_gil, Py_MOD_GIL_NOT_USED},
    {0, NULL}
};

static struct PyModuleDef cursesmodule = {
    PyModuleDef_HEAD_INIT,
    .m_name = "_curses",
    .m_size = sizeof(cursesmodule_state),
    .m_methods = cursesmodule_methods,
    .m_slots = cursesmodule_slots,
    .m_traverse = cursesmodule_traverse,
    .m_clear = cursesmodule_clear,
    .m_free = cursesmodule_free
};

PyMODINIT_FUNC
PyInit__curses(void)
{
    return PyModuleDef_Init(&cursesmodule);
}<|MERGE_RESOLUTION|>--- conflicted
+++ resolved
@@ -1803,7 +1803,6 @@
 }
 #endif
 
-<<<<<<< HEAD
 /*
  * Helper function for parsing parameters from getstr() and instr().
  * This function is necessary because Argument Clinic does not know
@@ -1843,23 +1842,9 @@
         }
     }
 }
-=======
-/*[-clinic input]
-_curses.window.getstr
-
-    [
-    y: int
-        Y-coordinate.
-    x: int
-        X-coordinate.
-    ]
-    n: int = 2047
-        Maximal number of characters.
-    /
->>>>>>> 71dea748
 
 PyDoc_STRVAR(_curses_window_getstr__doc__,
-"getstr([[y, x,] n=1023])\n"
+"getstr([[y, x,] n=2047])\n"
 "Read a string from the user, with primitive line editing capacity.\n"
 "\n"
 "  y\n"
@@ -1872,116 +1857,48 @@
 static PyObject *
 PyCursesWindow_getstr(PyObject *op, PyObject *args)
 {
+    const unsigned int max_buf_size = 2048;
     PyCursesWindowObject *self = _PyCursesWindowObject_CAST(op);
-<<<<<<< HEAD
-    int use_xy = 0, y = 0, x = 0;
-    unsigned int n = 1023;
-    char rtn[1024]; /* This should be big enough.. I hope */
-    int rtn2;
+    int rtn, use_xy = 0, y = 0, x = 0;
+    unsigned int n = max_buf_size - 1;
+    PyObject *result;
 
     if (!curses_clinic_parse_optional_xy_n(args, &y, &x, &n, &use_xy,
-                                           "_curses.window.getstr"))
+                                           "_curses.window.instr"))
     {
         return NULL;
     }
 
-    n = Py_MIN(n, 1023);
+    n = Py_MIN(n, max_buf_size - 1);
+    result = PyBytes_FromStringAndSize(NULL, n + 1);
+    if (result == NULL) {
+        return NULL;
+    }
+    char *buf = PyBytes_AS_STRING(result);
+
     if (use_xy) {
         Py_BEGIN_ALLOW_THREADS
 #ifdef STRICT_SYSV_CURSES
-        if (wmove(self->win, y, x) == ERR) {
-            rtn2 = ERR;
-        }
-        else {
-            rtn2 = wgetnstr(self->win, rtn, n);
-        }
+        rtn = wmove(self->win, y, x) == ERR
+            ? ERR
+            : wgetnstr(self->win, buf, n);
 #else
-        rtn2 = mvwgetnstr(self->win, y, x, rtn, n);
+        rtn = mvwgetnstr(self->win, y, x, buf, n);
 #endif
         Py_END_ALLOW_THREADS
     }
     else {
         Py_BEGIN_ALLOW_THREADS
-        rtn2 = wgetnstr(self->win, rtn, n);
+        rtn = wgetnstr(self->win, buf, n);
         Py_END_ALLOW_THREADS
-=======
-
-    int x, y, n;
-    int rtn;
-
-    /* could make the buffer size larger/dynamic */
-    Py_ssize_t max_buf_size = 2048;
-    PyObject *result = PyBytes_FromStringAndSize(NULL, max_buf_size);
-    if (result == NULL)
-        return NULL;
-    char *buf = PyBytes_AS_STRING(result);
-
-    switch (PyTuple_Size(args)) {
-    case 0:
-        Py_BEGIN_ALLOW_THREADS
-        rtn = wgetnstr(self->win, buf, max_buf_size - 1);
-        Py_END_ALLOW_THREADS
-        break;
-    case 1:
-        if (!PyArg_ParseTuple(args,"i;n", &n))
-            goto error;
-        if (n < 0) {
-            PyErr_SetString(PyExc_ValueError, "'n' must be nonnegative");
-            goto error;
-        }
-        Py_BEGIN_ALLOW_THREADS
-        rtn = wgetnstr(self->win, buf, Py_MIN(n, max_buf_size - 1));
-        Py_END_ALLOW_THREADS
-        break;
-    case 2:
-        if (!PyArg_ParseTuple(args,"ii;y,x",&y,&x))
-            goto error;
-        Py_BEGIN_ALLOW_THREADS
-#ifdef STRICT_SYSV_CURSES
-        rtn = wmove(self->win,y,x)==ERR ? ERR : wgetnstr(self->win, rtn, max_buf_size - 1);
-#else
-        rtn = mvwgetnstr(self->win,y,x,buf, max_buf_size - 1);
-#endif
-        Py_END_ALLOW_THREADS
-        break;
-    case 3:
-        if (!PyArg_ParseTuple(args,"iii;y,x,n", &y, &x, &n))
-            goto error;
-        if (n < 0) {
-            PyErr_SetString(PyExc_ValueError, "'n' must be nonnegative");
-            goto error;
-        }
-#ifdef STRICT_SYSV_CURSES
-        Py_BEGIN_ALLOW_THREADS
-        rtn = wmove(self->win,y,x)==ERR ? ERR :
-        wgetnstr(self->win, rtn, Py_MIN(n, max_buf_size - 1));
-        Py_END_ALLOW_THREADS
-#else
-        Py_BEGIN_ALLOW_THREADS
-        rtn = mvwgetnstr(self->win, y, x, buf, Py_MIN(n, max_buf_size - 1));
-        Py_END_ALLOW_THREADS
-#endif
-        break;
-    default:
-        PyErr_SetString(PyExc_TypeError, "getstr requires 0 to 3 arguments");
-        goto error;
     }
 
     if (rtn == ERR) {
         Py_DECREF(result);
         return Py_GetConstant(Py_CONSTANT_EMPTY_BYTES);
     }
-
-    if (_PyBytes_Resize(&result, strlen(buf)) < 0) {
-        return NULL;
->>>>>>> 71dea748
-    }
-
+    _PyBytes_Resize(&result, strlen(buf));  // result is set to NULL on failure
     return result;
-
-error:
-    Py_DECREF(result);
-    return NULL;
 }
 
 /*[clinic input]
@@ -2111,9 +2028,8 @@
     return rtn;
 }
 
-<<<<<<< HEAD
 PyDoc_STRVAR(_curses_window_instr__doc__,
-"instr([y, x,] n=1023)\n"
+"instr([y, x,] n=2047)\n"
 "Return a string of characters, extracted from the window.\n"
 "\n"
 "  y\n"
@@ -2127,32 +2043,15 @@
 "current cursor position, or at y, x if specified.  Attributes are stripped\n"
 "from the characters.  If n is specified, instr() returns a string at most\n"
 "n characters long (exclusive of the trailing NUL).");
-=======
-/*[-clinic input]
-_curses.window.instr
-
-    [
-    y: int
-        Y-coordinate.
-    x: int
-        X-coordinate.
-    ]
-    n: int = 2047
-        Maximal number of characters.
-    /
-
-Return a string of characters, extracted from the window.
->>>>>>> 71dea748
 
 static PyObject *
 PyCursesWindow_instr(PyObject *op, PyObject *args)
 {
+    const unsigned int max_buf_size = 2048;
     PyCursesWindowObject *self = _PyCursesWindowObject_CAST(op);
-<<<<<<< HEAD
-    int use_xy = 0, y = 0, x = 0;
-    unsigned int n = 1023;
-    char rtn[1024]; /* This should be big enough.. I hope */
-    int rtn2;
+    int rtn, use_xy = 0, y = 0, x = 0;
+    unsigned int n = max_buf_size - 1;
+    PyObject *result;
 
     if (!curses_clinic_parse_optional_xy_n(args, &y, &x, &n, &use_xy,
                                            "_curses.window.instr"))
@@ -2160,75 +2059,26 @@
         return NULL;
     }
 
-    n = Py_MIN(n, 1023);
+    n = Py_MIN(n, max_buf_size - 1);
+    result = PyBytes_FromStringAndSize(NULL, n + 1);
+    if (result == NULL) {
+        return NULL;
+    }
+    char *buf = PyBytes_AS_STRING(result);
+
     if (use_xy) {
-        rtn2 = mvwinnstr(self->win, y, x, rtn, n);
+        rtn = mvwinnstr(self->win, y, x, buf, n);
     }
     else {
-        rtn2 = winnstr(self->win, rtn, n);
-    }
-    if (rtn2 == ERR)
-        rtn[0] = 0;
-    return PyBytes_FromString(rtn);
-=======
-
-    int x, y, n;
-    int rtn;
-
-    /* could make the buffer size larger/dynamic */
-    Py_ssize_t max_buf_size = 2048;
-    PyObject *result = PyBytes_FromStringAndSize(NULL, max_buf_size);
-    if (result == NULL)
-        return NULL;
-    char *buf = PyBytes_AS_STRING(result);
-
-    switch (PyTuple_Size(args)) {
-    case 0:
-        rtn = winnstr(self->win, buf, max_buf_size - 1);
-        break;
-    case 1:
-        if (!PyArg_ParseTuple(args,"i;n", &n))
-            goto error;
-        if (n < 0) {
-            PyErr_SetString(PyExc_ValueError, "'n' must be nonnegative");
-            goto error;
-        }
-        rtn = winnstr(self->win, buf, Py_MIN(n, max_buf_size - 1));
-        break;
-    case 2:
-        if (!PyArg_ParseTuple(args,"ii;y,x",&y,&x))
-            goto error;
-        rtn = mvwinnstr(self->win, y, x, buf, max_buf_size - 1);
-        break;
-    case 3:
-        if (!PyArg_ParseTuple(args, "iii;y,x,n", &y, &x, &n))
-            goto error;
-        if (n < 0) {
-            PyErr_SetString(PyExc_ValueError, "'n' must be nonnegative");
-            goto error;
-        }
-        rtn = mvwinnstr(self->win, y, x, buf, Py_MIN(n, max_buf_size - 1));
-        break;
-    default:
-        PyErr_SetString(PyExc_TypeError, "instr requires 0 or 3 arguments");
-        goto error;
+        rtn = winnstr(self->win, buf, n);
     }
 
     if (rtn == ERR) {
         Py_DECREF(result);
         return Py_GetConstant(Py_CONSTANT_EMPTY_BYTES);
     }
-
-    if (_PyBytes_Resize(&result, strlen(buf)) < 0) {
-        return NULL;
-    }
-
+    _PyBytes_Resize(&result, strlen(buf));  // result is set to NULL on failure
     return result;
-
-error:
-    Py_DECREF(result);
-    return NULL;
->>>>>>> 71dea748
 }
 
 /*[clinic input]
