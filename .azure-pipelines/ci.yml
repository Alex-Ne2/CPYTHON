variables:
  coverage: false

trigger: ['main', '3.10', '3.9', '3.8', '3.7']

jobs:
- job: Prebuild
  displayName: Pre-build checks

  pool:
    vmImage: ubuntu-22.04

  steps:
  - template: ./prebuild-checks.yml


- job: Docs_PR
  displayName: Docs PR
  dependsOn: Prebuild
  condition: and(succeeded(), eq(dependencies.Prebuild.outputs['docs.run'], 'true'))

  pool:
    vmImage: ubuntu-22.04

  steps:
  - template: ./docs-steps.yml
    parameters:
      upload: true


- job: macOS_CI_Tests
  displayName: macOS CI Tests
  dependsOn: Prebuild
  #condition: and(succeeded(), eq(dependencies.Prebuild.outputs['tests.run'], 'true'))
  # bpo-39837: macOS tests on Azure Pipelines are disabled
  condition: false

  variables:
    testRunTitle: '$(build.sourceBranchName)-macos'
    testRunPlatform: macos

  pool:
    vmImage: macos-10.15

  steps:
  - template: ./macos-steps.yml


- job: Ubuntu_CI_Tests
  displayName: Ubuntu CI Tests
  dependsOn: Prebuild
  condition: and(succeeded(), eq(dependencies.Prebuild.outputs['tests.run'], 'true'))

  pool:
    vmImage: ubuntu-22.04

  variables:
    testRunTitle: '$(build.sourceBranchName)-linux'
    testRunPlatform: linux
<<<<<<< HEAD
    openssl_version: 1.1.1u
=======
    openssl_version: 1.1.1t
>>>>>>> d7f8a5fe

  steps:
  - template: ./posix-steps.yml
    parameters:
      dependencies: apt


- job: Ubuntu_Coverage_CI_Tests
  displayName: Ubuntu CI Tests (coverage)
  dependsOn: Prebuild
  condition: |
    and(
        and(
            succeeded(),
            eq(variables['coverage'], 'true')
        ),
        eq(dependencies.Prebuild.outputs['tests.run'], 'true')
    )

  pool:
    vmImage: ubuntu-22.04

  variables:
    testRunTitle: '$(Build.SourceBranchName)-linux-coverage'
    testRunPlatform: linux-coverage
<<<<<<< HEAD
    openssl_version: 1.1.1u
=======
    openssl_version: 1.1.1t
>>>>>>> d7f8a5fe

  steps:
  - template: ./posix-steps.yml
    parameters:
      dependencies: apt
      coverage: true


- job: Windows_CI_Tests
  displayName: Windows CI Tests
  dependsOn: Prebuild
  condition: and(succeeded(), eq(dependencies.Prebuild.outputs['tests.run'], 'true'))

  pool:
    vmImage: windows-2019

  strategy:
    matrix:
      win32:
        arch: win32
        buildOpt: '-p Win32'
        testRunTitle: '$(Build.SourceBranchName)-win32'
        testRunPlatform: win32
      win64:
        arch: amd64
        buildOpt: '-p x64'
        testRunTitle: '$(Build.SourceBranchName)-win64'
        testRunPlatform: win64
    maxParallel: 4

  steps:
  - template: ./windows-steps.yml

  - template: ./windows-layout-steps.yml
    parameters:
      kind: nuget
  - template: ./windows-layout-steps.yml
    parameters:
      kind: embed
  - template: ./windows-layout-steps.yml
    parameters:
      kind: appx
      fulltest: true<|MERGE_RESOLUTION|>--- conflicted
+++ resolved
@@ -57,11 +57,7 @@
   variables:
     testRunTitle: '$(build.sourceBranchName)-linux'
     testRunPlatform: linux
-<<<<<<< HEAD
     openssl_version: 1.1.1u
-=======
-    openssl_version: 1.1.1t
->>>>>>> d7f8a5fe
 
   steps:
   - template: ./posix-steps.yml
@@ -87,11 +83,7 @@
   variables:
     testRunTitle: '$(Build.SourceBranchName)-linux-coverage'
     testRunPlatform: linux-coverage
-<<<<<<< HEAD
     openssl_version: 1.1.1u
-=======
-    openssl_version: 1.1.1t
->>>>>>> d7f8a5fe
 
   steps:
   - template: ./posix-steps.yml
