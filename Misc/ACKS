Acknowledgements
----------------

This list is not complete and not in any useful order, but I would
like to thank everybody who contributed in any way, with code, hints,
bug reports, ideas, moral support, endorsement, or even complaints....
Without you, I would've stopped working on Python long ago!

	--Guido

PS: In the standard Python distribution, this file is encoded in UTF-8
and the list is in rough alphabetical order by last names.

Rajiv Abraham
David Abrahams
Ron Adam
Ali Afshar
Jim Ahlstrom
Farhan Ahmad
Matthew Ahrens
Nir Aides
Yaniv Aknin
Jyrki Alakuijala
Ray Allen
Billy G. Allie
Kevin Altis
Joe Amenta
Mark Anacker
Shashwat Anand
Anders Andersen
John Anderson
Erik Andersén
Oliver Andrich
Ross Andrus
Jérémy Anger
Jon Anglin
Éric Araujo
Alicia Arlen
Jason Asbahr
David Ascher
Chris AtLee
Aymeric Augustin
John Aycock
Donovan Baarda
Attila Babo
Marcin Bachry
Alfonso Baciero
Dwayne Bailey
Stig Bakken
Greg Ball
Luigi Ballabio
Jeff Balogh
Matt Bandy
Michael J. Barber
Nicolas Bareil
Chris Barker
Nick Barnes
Quentin Barnes
David Barnett
Richard Barran
Cesar Eduardo Barros
Des Barry
Ulf Bartelt
Pior Bastida
Nick Bastin
Jeff Bauer
Michael R Bax
Anthony Baxter
Mike Bayer
Samuel L. Bayer
Donald Beaudry
David Beazley
Neal Becker
Robin Becker
Torsten Becker
Bill Bedford
Stefan Behnel
Reimer Behrends
Ben Bell
Thomas Bellman
Alexander “Саша” Belopolsky
Eli Bendersky
Andrew Bennetts
Andy Bensky
Michel Van den Bergh
Julian Berman
Brice Berna
Eric Beser
Steven Bethard
Stephen Bevan
Ron Bickers
Natalia B. Bidart
Adrian von Bidder
David Binger
Dominic Binks
Philippe Biondi
Stuart Bishop
Roy Bixler
Renaud Blanch
Mike Bland
Martin Bless
Pablo Bleyer
Erik van Blokland
Eric Blossom
Finn Bock
Paul Boddie
Matthew Boedicker
David Bolen
Gawain Bolton
Forest Bond
Gregory Bond
Matias Bordese
Jurjen Bos
Peter Bosch
Eric Bouck
Thierry Bousch
Sebastian Boving
Jeff Bradberry
Monty Brandenberg
Georg Brandl
Christopher Brannon
Terrence Brannon
Erik Bray
Brian Brazil
Dave Brennan
Tom Bridgman
Anthony Briggs
Tobias Brink
Richard Brodie
Michael Broghton
Daniel Brotsky
Jean Brouwers
Gary S. Brown
Titus Brown
Oleg Broytmann
Dave Brueck
Francisco Martín Brugué
Floris Bruynooghe
Stan Bubrouski
Erik de Bueger
Jan-Hein Bührman
Dick Bulterman
Bill Bumgarner
Jimmy Burgett
Tommy Burnette
Roger Burnham
Alastair Burt
Tarn Weisner Burton
Lee Busby
Ralph Butler
Nicolas Cadou
Jp Calderone
Arnaud Calmettes
Daniel Calvelo
Tony Campbell
Brett Cannon
Mike Carlton
Pierre Carrier
Terry Carroll
Lorenzo M. Catucci
Donn Cave
Charles Cazabon
Per Cederqvist
Octavian Cerna
Pascal Chambon
John Chandler
Hye-Shik Chang
Jeffrey Chang
Godefroid Chapelle
Brad Chapman
Greg Chapman
Mitch Chapman
David Chaum
Nicolas Chauvat
Jerry Chen
Michael Chermside
Albert Chin-A-Young
Adal Chiriliuc
Matt Chisholm
Anders Chrigström
Tom Christiansen
Vadim Chugunov
David Cinege
Craig Citro
Chris Clark
Mike Clarkson
Andrew Clegg
Brad Clements
Robbie Clemons
Steve Clift
Nick Coghlan
Josh Cogliati
Dave Cole
Terrence Cole
Benjamin Collar
Jeffery Collins
Robert Collins
Paul Colomiets
Christophe Combelles
Geremy Condra
Denver Coneybeare
Juan José Conti
Matt Conway
David M. Cooke
Jason R. Coombs
Garrett Cooper
Greg Copeland
Aldo Cortesi
David Costanzo
Scott Cotton
Greg Couch
David Cournapeau
Steve Cousins
Alex Coventry
Matthew Dixon Cowles
Ryan Coyner
Christopher A. Craig
Laura Creighton
Simon Cross
Drew Csillag
Joaquin Cuenca Abela
John Cugini
Tom Culliton
Antonio Cuni
Brian Curtin
Lisandro Dalcin
Darren Dale
Andrew Dalke
Lars Damerow
Evan Dandrea
Eric Daniel
Scott David Daniels
Ben Darnell
Jonathan Dasteel
Pierre-Yves David
Xavier de Gaye
John DeGood
Ned Deily
Vincent Delft
Arnaud Delobelle
Konrad Delong
Erik Demaine
John Dennis
Roger Dev
Raghuram Devarakonda
Caleb Deveraux
Catherine Devlin
Scott Dial
Toby Dickenson
Mark Dickinson
Jack Diederich
Daniel Diniz
Humberto Diogenes
Yves Dionne
Daniel Dittmar
Josip Djolonga
Jaromir Dolecek
Ismail Donmez
Marcos Donolo
Dima Dorfman
Yves Dorfsman
Cesar Douady
Dean Draayer
Fred L. Drake, Jr.
Derk Drukker
John DuBois
Paul Dubois
Graham Dumpleton
Quinn Dunkan
Robin Dunn
Luke Dunstan
Virgil Dupras
Andy Dustman
Gary Duzan
Eugene Dvurechenski
Maxim Dzumanenko
Walter Dörwald
Hans Eckardt
Rodolpho Eckhardt
John Edmonds
Grant Edwards
John Ehresman
Tal Einat
Eric Eisner
Andrew Eland
Julien Élie
Lance Ellinghaus
David Ely
Jeff Epler
Tom Epperly
Stoffel Erasmus
Jürgen A. Erhard
Michael Ernst
Ben Escoto
Andy Eskilsson
André Espaze
Stefan Esser
Nicolas Estibals
Carey Evans
Stephen D Evans
Tim Everett
Paul Everitt
David Everly
Daniel Evers
Winston Ewert
Greg Ewing
Martijn Faassen
Clovis Fabricio
Andreas Faerber
Bill Fancher
Michael Farrell
Troy J. Farrell
Mark Favas
Boris Feld
Niels Ferguson
Sebastian Fernandez
Florian Festi
John Feuerstein
Vincent Fiack
Tomer Filiba
Jeffrey Finkelstein
Russell Finn
Nils Fischbeck
Frederik Fix
Matt Fleming
Hernán Martínez Foffani
Michael Foord
Amaury Forgeot d'Arc
Doug Fort
John Fouhy
Andrew Francis
Martin Franklin
Robin Friedrich
Ivan Frohne
Matthias Fuchs
Jim Fulton
Tadayoshi Funaba
Gyro Funch
Peter Funk
Geoff Furnish
Ulisses Furquim
Hagen Fürstenau
Hallvard B Furuseth
Achim Gaedke
Martin von Gagern
Lele Gaifax
Santiago Gala
Yitzchak Gale
Quentin Gallet-Gilles
Riccardo Attilio Galli
Raymund Galvin
Nitin Ganatra
Fred Gansevles
Lars Marius Garshol
Dan Gass
Andrew Gaul
Stephen M. Gava
Harry Henry Gebel
Marius Gedminas
Thomas Gellekum
Gabriel Genellina
Christos Georgiou
Ben Gertzfield
Dinu Gherman
Jonathan Giddy
Johannes Gijsbers
Michael Gilfix
Yannick Gingras
Christoph Gohlke
Tim Golden
Tiago Gonçalves
Chris Gonnerman
David Goodger
Hans de Graaff
Eddy De Greef
Duncan Grisby
Fabian Groffen
Eric Groo
Dag Gruneau
Filip Gruszczyński
Michael Guravage
Lars Gustäbel
Thomas Güttler
Jonas H.
Barry Haddow
Philipp Hagemeister
Paul ten Hagen
Rasmus Hahn
Peter Haight
Václav Haisman
Walker Hale IV
Bob Halley
Jesse Hallio
Jun Hamano
Alexandre Hamelin
Mark Hammond
Manus Hand
Milton L. Hankins
Stephen Hansen
Barry Hantman
Lynda Hardman
Derek Harland
Jason Harper
Brian Harring
Jonathan Hartley
Larry Hastings
Shane Hathaway
Rycharde Hawkes
Ben Hayden
Jochen Hayek
Christian Heimes
Thomas Heller
Malte Helmert
Lance Finn Helsten
Jonathan Hendry
Michael Henry
James Henstridge
Kasun Herath
Chris Herborth
Ivan Herman
Jürgen Hermann
Gary Herron
Thomas Herve
Bernhard Herzog
Magnus L. Hetland
Raymond Hettinger
Kevan Heydon
Kelsey Hightower
Jason Hildebrand
Richie Hindle
Konrad Hinsen
David Hobley
Tim Hochberg
Joerg-Cyril Hoehle
Gregor Hoffleit
Chris Hoffman
Albert Hofkamp
Tomas Hoger
Jonathan Hogg
Gerrit Holl
Shane Holloway
Rune Holm
Thomas Holmes
Philip Homburg
Naofumi Honda
Jeffrey Honig
Rob Hooft
Michiel de Hoon
Brian Hooper
Randall Hopper
Nadav Horesh
Jan Hosang
Ken Howard
Brad Howes
Mike Hoy
Chih-Hao Huang
Christian Hudon
Lawrence Hudson
Michael Hudson
Jim Hugunin
Greg Humphreys
Eric Huss
Jeremy Hylton
Gerhard Häring
Fredrik Håård
Catalin Iacob
Mihai Ibanescu
Lars Immisch
Bobby Impollonia
Meador Inge
Tony Ingraldi
John Interrante
Bob Ippolito
Atsuo Ishimoto
Adam Jackson
Ben Jackson
Paul Jackson
David Jacobs
Kevin Jacobs
Kjetil Jacobsen
Bertrand Janin
Geert Jansen
Jack Jansen
Bill Janssen
Thomas Jarosch
Zbigniew Jędrzejewski-Szmek
Julien Jehannet
Drew Jenkins
Flemming Kjær Jensen
MunSic Jeong
Orjan Johansen
Fredrik Johansson
Gregory K. Johnson
Simon Johnston
Thomas Jollans
Nicolas Joly
Evan Jones
Jeremy Jones
Richard Jones
Irmen de Jong
Lucas de Jonge
Jens B. Jorgensen
John Jorgensen
Sijin Joseph
Andreas Jung
Tattoo Mabonzo K.
Bob Kahn
Kurt B. Kaiser
Tamito Kajiyama
Jan Kaliszewski
Peter van Kampen
Rafe Kaplan
Jacob Kaplan-Moss
Per Øyvind Karlsen
Lou Kates
Hiroaki Kawai
Sebastien Keim
Ryan Kelly
Dan Kenigsberg
Randall Kern
Robert Kern
Magnus Kessler
Lawrence Kesteloot
Vivek Khera
Mads Kiilerich
Taek Joo Kim
W. Trevor King
Paul Kippes
Steve Kirsch
Sebastian Kirsche
Akira Kitada
Ron Klatchko
Reid Kleckner
Bastian Kleineidam
Bob Kline
Matthias Klose
Jeremy Kloth
Thomas Kluyver
Kim Knapp
Lenny Kneler
Pat Knight
Greg Kochanski
Damon Kohler
Jacek Konieczny
Марк Коренберг
Arkady Koplyarov
Vlad Korolev
Joseph Koshy
Maksim Kozyarchuk
Stefan Krah
Bob Kras
Holger Krekel
Michael Kremer
Fabian Kreutz
Cédric Krier
Hannu Krosing
Andrej Krpic
Ivan Krstić
Andrew Kuchling
Jon Kuhn
Vladimir Kushnir
Ross Lagerwall
Cameron Laird
Jean-Baptiste "Jiba" Lamy
Torsten Landschoff
Łukasz Langa
Tino Lange
Andrew Langmead
Detlef Lannert
Soren Larsen
Amos Latteier
Piers Lauder
Ben Laurie
Simon Law
Chris Lawrence
Brian Leair
Mathieu Leduc-Hamel
Christopher Lee
Inyeol Lee
James Lee
John J. Lee
Thomas Lee
Tennessee Leeuwenburg
Luc Lefebvre
Vincent Legoll
Kip Lehman
Joerg Lehmann
Robert Lehmann
Petri Lehtinen
Luke Kenneth Casson Leighton
Tshepang Lekhonkhobe
Marc-Andre Lemburg
John Lenton
Christopher Tur Lesniewski-Laas
Alain Leufroy
Mark Levinson
William Lewis
Xuanji Li
Robert van Liere
Ross Light
Shawn Ligocki
Martin Ligr
Grant Limberg
Christopher Lindblad
Björn Lindqvist
Per Lindqvist
Eric Lindvall
Gregor Lingl
Nick Lockwood
Stephanie Lockwood
Hugo Lopes Tavares
Anne Lord
Tom Loredo
Justin Love
Jason Lowe
Tony Lownds
Ray Loyzaga
Lukas Lueg
Loren Luke
Fredrik Lundh
Mark Lutz
Jim Lynch
Mikael Lyngvig
Martin von Löwis
Guillermo López-Anglada
Andrew I MacIntyre
Tim MacKenzie
Nick Maclaren
Don MacMillen
Steve Majewski
Grzegorz Makarewicz
David Malcolm
Ken Manheimer
Vladimir Marangozov
David Marek
Doug Marien
Sven Marnach
Alex Martelli
Anthony Martin
Owen Martin
Sébastien Martini
Roger Masse
Nick Mathewson
Simon Mathieu
Graham Matthews
Dieter Maurer
Arnaud Mazin
Kirk McDonald
Chris McDonough
Greg McFarlane
Alan McIntyre
Michael McLay
Mark Mc Mahon
Gordon McMillan
Andrew McNamara
Caolan McNamara
Craig McPheeters
Lambert Meertens
Bill van Melle
Lucas Prado Melo
Ezio Melotti
Brian Merrell
Luke Mewburn
Carl Meyer
Mike Meyer
Piotr Meyer
Alexis Métaireau
Steven Miale
Trent Mick
Stan Mihai
Aristotelis Mikropoulos
Chad Miller
Damien Miller
Jason V. Miller
Jay T. Miller
Roman Milner
Julien Miotte
Andrii V. Mishkovskyi
Dom Mitchell
Dustin J. Mitchell
Zubin Mithra
Doug Moen
The Dragon De Monsyne
Skip Montanaro
Paul Moore
Derek Morr
James A Morrison
Derek McTavish Mounce
Pablo Mouzo
Mher Movsisyan
Ruslan Mstoi
Michael Mulich
Sape Mullender
Sjoerd Mullender
Michael Muller
Neil Muller
Louis Munro
R. David Murray
John Nagle
Takahiro Nakayama
Travers Naran
Charles-François Natali
Vilmos Nebehaj
Fredrik Nehr
Tony Nelson
Trent Nelson
Chad Netzer
Max Neunhöffer
George Neville-Neil
Johannes Nicolai
Samuel Nicolary
Jonathan Niehof
Gustavo Niemeyer
Oscar Nierstrasz
Hrvoje Niksic
Gregory Nofi
Jesse Noller
Bill Noon
Stefan Norberg
Tim Northover
Joe Norton
Neal Norwitz
Michal Nowikowski
Steffen Daode Nurpmeso
Nigel O'Brian
John O'Connor
Kevin O'Connor
Tim O'Malley
Pascal Oberndoerfer
Jeffrey Ollie
Adam Olsen
Grant Olson
Piet van Oostrum
Jason Orendorff
Douglas Orr
Michele Orrù
Oleg Oshmyan
Denis S. Otkidach
Peter Otten
Michael Otteneder
R. M. Oudkerk
Russel Owen
Ondrej Palkovsky
Mike Pall
Todd R. Palmer
Juan David Ibáñez Palomar
Jan Palus
M. Papillon
Peter Parente
Alexandre Parenteau
Dan Parisien
Harri Pasanen
Gaël Pasgrimaud
Randy Pausch
Samuele Pedroni
Marcel van der Peijl
Berker Peksag
Steven Pemberton
Santiago Peresón
George Peristerakis
Mathieu Perreault
Mark Perrego
Trevor Perrin
Gabriel de Perthuis
Tim Peters
Benjamin Peterson
Joe Peterson
Chris Petrilli
Bjorn Pettersen
Ronny Pfannschmidt
Geoff Philbrick
Gavrie Philipson
Adrian Phillips
Christopher J. Phoenix
Neale Pickett
Jim St. Pierre
Dan Pierson
Martijn Pieters
Anand B. Pillai
François Pinard
Zach Pincus
Michael Piotrowski
Antoine Pitrou
Jean-François Piéronne
<<<<<<< HEAD
Remi Pointel
=======
Oleg Plakhotnyuk
>>>>>>> 27b7f5ef
Guilherme Polo
Michael Pomraning
Iustin Pop
Claudiu Popa
John Popplewell
Amrit Prem
Paul Prescod
Donovan Preston
Paul Price
Jyrki Pulliainen
Steve Purcell
Eduardo Pérez
Fernando Pérez
Pierre Quentel
Brian Quinlan
Anders Qvist
Jérôme Radix
Burton Radons
Jeff Ramnani
Brodie Rao
Antti Rasinen
Sridhar Ratnakumar
Ysj Ray
Eric Raymond
Edward K. Ream
Chris Rebert
Marc Recht
John Redford
Terry Reedy
Gareth Rees
Steve Reeves
Lennart Regebro
Ofir Reichenberg
Sean Reifschneider
Michael P. Reilly
Bernhard Reiter
Steven Reiz
Roeland Rengelink
Antoine Reversat
Francesco Ricciardi
Tim Rice
Jan Pieter Riegel
Armin Rigo
Arc Riley
Nicholas Riley
Jean-Claude Rimbault
Vlad Riscutia
Juan M. Bello Rivas
Davide Rizzo
Anthony Roach
Mark Roberts
Andy Robinson
Jim Robinson
Mark Roddy
Kevin Rodgers
Giampaolo Rodola
Elson Rodriguez
Luis Rojas
Mike Romberg
Armin Ronacher
Case Roole
Timothy Roscoe
Erik Rose
Jim Roskind
Brian Rosner
Just van Rossum
Hugo van Rossum
Saskia van Rossum
Donald Wallace Rouse II
Liam Routt
Craig Rowland
Clinton Roy
Paul Rubin
Sam Ruby
Demur Rumed
Audun S. Runde
Rauli Ruohonen
Jeff Rush
Sam Rushing
Mark Russell
Rusty Russell
Nick Russo
Patrick Sabin
Sébastien Sablé
Suman Saha
Hajime Saitou
George Sakkis
Rich Salz
Kevin Samborn
Adrian Sampson
Ilya Sandler
Mark Sapiro
Ty Sarna
Ben Sayer
sbt
Andrew Schaaf
Michael Scharf
Andreas Schawo
Neil Schemenauer
David Scherer
Hynek Schlawack
Bob Schmertz
Gregor Schmid
Ralf Schmitt
Michael Schneider
Peter Schneider-Kamp
Arvin Schnell
Chad J. Schroeder
Sam Schulenburg
Stefan Schwarzer
Dietmar Schwertberger
Federico Schwindt
Barry Scott
Steven Scott
Nick Seidenman
Žiga Seilnach
Yury Selivanov
Fred Sells
Jiwon Seo
Iñigo Serna
Roger D. Serwy
Jerry Seutter
Denis Severson
Ian Seyer
Ha Shao
Richard Shapiro
Bruce Sherwood
Alexander Shigin
Pete Shinners
Michael Shiplett
John W. Shipman
Joel Shprentz
Itamar Shtull-Trauring
Eric Siegerman
Paul Sijben
Kirill Simonov
Nathan Paul Simons
Adam Simpkins
Janne Sinkkonen
George Sipe
J. Sipprell
Kragen Sitaker
Christopher Smith
Eric V. Smith
Gregory P. Smith
Mark Smith
Rafal Smotrzyk
Eric Snow
Dirk Soede
Paul Sokolovsky
Cody Somerville
Edoardo Spadolini
Clay Spence
Stefan Sperling
Per Spilling
Joshua Spoerri
Noah Spurrier
Nathan Srebro
RajGopal Srinivasan
Quentin Stafford-Fraser
Frank Stajano
Joel Stanley
Oliver Steele
Greg Stein
Chris Stern
Alex Stewart
Victor Stinner
Richard Stoakley
Peter Stoehr
Casper Stoel
Michael Stone
Ken Stox
Dan Stromberg
Daniel Stutzbach
Andreas Stührk
Pal Subbiah
Nathan Sullivan
Mark Summerfield
Hisao Suzuki
Kalle Svensson
Andrew Svetlov
Paul Swartz
Thenault Sylvain
Péter Szabó
Arfrever Frehtes Taifersar Arahesis
Neil Tallim
Geoff Talvola
Musashi Tamura
William Tanksley
Christian Tanzer
Steven Taschuk
Amy Taylor
Monty Taylor
Anatoly Techtonik
Mikhail Terekhov
Richard M. Tew
Tobias Thelen
Nicolas M. Thiéry
James Thomas
Robin Thomas
Stephen Thorne
Jeremy Thurgood
Eric Tiedemann
July Tikhonov
Tracy Tims
Oren Tirosh
Jason Tishler
Christian Tismer
Frank J. Tobin
Bennett Todd
R Lindsay Todd
Eugene Toder
Erik Tollerud
Matias Torchinsky
Sandro Tosi
Richard Townsend
David Townshend
Laurence Tratt
Matthias Troffaes
John Tromp
Jason Trowbridge
Anthony Tuininga
Erno Tukia
Stephen Turner
Theodore Turocy
Bill Tutt
Doobee R. Tzeck
Eren Türkay
Lionel Ulmer
Roger Upole
Daniel Urban
Michael Urman
Hector Urtubia
Andi Vajda
Case Van Horsen
Kyle VanderBeek
Andrew Vant
Atul Varma
Dmitry Vasiliev
Alexandre Vassalotti
Nadeem Vawda
Frank Vercruesse
Mike Verdone
Jaap Vermeulen
Nikita Vetoshkin
Al Vezza
Jacques A. Vidrine
John Viega
Kannan Vijayan
Kurt Vile
Norman Vine
Frank Visser
Sjoerd de Vries
Niki W. Waibel
Wojtek Walczak
Charles Waldman
Richard Walker
Larry Wall
Kevin Walzer
Rodrigo Steinmuller Wanderley
Greg Ward
Barry Warsaw
Steve Waterbury
Bob Watson
David Watson
Aaron Watters
Henrik Weber
Corran Webster
Stefan Wehr
Zack Weinberg
Edward Welbourne
Cliff Wells
Rickard Westman
Jeff Wheeler
Christopher White
David White
Mats Wichmann
Truida Wiedijk
Felix Wiemann
Gerry Wiener
Frank Wierzbicki
Bryce "Zooko" Wilcox-O'Hearn
Gerald S. Williams
Jason Williams
John Williams
Sue Williams
Frank Willison
Greg V. Wilson
Jody Winston
Collin Winter
Dik Winter
Blake Winton
Jean-Claude Wippler
Lars Wirzenius
John Wiseman
Chris Withers
Stefan Witzel
Irek Wlizlo
David Wolever
Klaus-Juergen Wolf
Dan Wolfe
Richard Wolff
Adam Woodbeck
Gordon Worley
Darren Worrall
Thomas Wouters
Heiko Wundram
Doug Wyatt
Robert Xiao
Florent Xicluna
Hirokazu Yamamoto
Ka-Ping Yee
Bob Yodlowski
Danny Yoo
George Yoshida
Masazumi Yoshikawa
Arnaud Ysmal
Bernard Yue
Moshe Zadka
Milan Zamazal
Artur Zaprzala
Mike Zarnstorff
Siebren van der Zee
Yuxiao Zeng
Uwe Zessin
Kai Zhu
Tarek Ziadé
Peter Åstrand<|MERGE_RESOLUTION|>--- conflicted
+++ resolved
@@ -782,11 +782,8 @@
 Michael Piotrowski
 Antoine Pitrou
 Jean-François Piéronne
-<<<<<<< HEAD
+Oleg Plakhotnyuk
 Remi Pointel
-=======
-Oleg Plakhotnyuk
->>>>>>> 27b7f5ef
 Guilherme Polo
 Michael Pomraning
 Iustin Pop
