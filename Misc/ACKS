--- conflicted
+++ resolved
@@ -993,11 +993,8 @@
 Pierre Quentel
 Brian Quinlan
 Anders Qvist
-<<<<<<< HEAD
+Thomas Rachel
 Ram Rachum
-=======
-Thomas Rachel
->>>>>>> d13baaa5
 Jérôme Radix
 Burton Radons
 Jeff Ramnani
