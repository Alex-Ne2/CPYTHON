--- conflicted
+++ resolved
@@ -704,11 +704,8 @@
 Brian Harring
 Jonathan Hartley
 Travis B. Hartwell
-<<<<<<< HEAD
+Henrik Harutyunyan
 Ashley Harvey
-=======
-Henrik Harutyunyan
->>>>>>> 17143e2c
 Shane Harvey
 Larry Hastings
 Tim Hatch
