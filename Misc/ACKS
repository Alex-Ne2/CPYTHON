--- conflicted
+++ resolved
@@ -103,11 +103,8 @@
 Samuel L. Bayer
 Donald Beaudry
 David Beazley
-<<<<<<< HEAD
+John Beck
 Ingolf Becker
-=======
-John Beck
->>>>>>> e147cc3d
 Neal Becker
 Robin Becker
 Torsten Becker
