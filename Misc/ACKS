--- conflicted
+++ resolved
@@ -463,11 +463,8 @@
 Geert Jansen
 Jack Jansen
 Bill Janssen
-<<<<<<< HEAD
+Thomas Jarosch
 Julien Jehannet
-=======
-Thomas Jarosch
->>>>>>> b0a1d76f
 Drew Jenkins
 Flemming Kjær Jensen
 MunSic Jeong
