--- conflicted
+++ resolved
@@ -1875,9 +1875,6 @@
 Zheao Li
 Carsten Klein
 Diego Rojas
-<<<<<<< HEAD
-Henrik Harutyunyan
-=======
 Edison Abahurire
 Geoff Shannon
 Batuhan Taskaya
@@ -1886,4 +1883,4 @@
 Tim Hopper
 Dan Lidral-Porter
 Ngalim Siregar
->>>>>>> d11c2c60
+Henrik Harutyunyan