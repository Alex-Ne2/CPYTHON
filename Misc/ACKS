--- conflicted
+++ resolved
@@ -1196,11 +1196,8 @@
 Case Roole
 Timothy Roscoe
 Erik Rose
-<<<<<<< HEAD
+Mark Roseman
 Josh Rosenberg
-=======
-Mark Roseman
->>>>>>> 6248632e
 Jim Roskind
 Brian Rosner
 Guido van Rossum
