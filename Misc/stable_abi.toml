--- conflicted
+++ resolved
@@ -2536,9 +2536,7 @@
     added = '3.14'
 [const.Py_TP_USE_SPEC]
     added = '3.14'
-<<<<<<< HEAD
+[function.PyUnicode_Equal]
+    added = '3.14'
 [function.PyType_Freeze]
-=======
-[function.PyUnicode_Equal]
->>>>>>> e4d90be8
     added = '3.14'