--- conflicted
+++ resolved
@@ -2432,13 +2432,11 @@
     added = '3.13'
 [function.PyWeakref_GetRef]
     added = '3.13'
-<<<<<<< HEAD
+[function.PyObject_DelAttr]
+    added = '3.13'
+[function.PyObject_DelAttrString]
+    added = '3.13'
 [function.PyObject_GetOptionalAttr]
     added = '3.13'
 [function.PyObject_GetOptionalAttrString]
-=======
-[function.PyObject_DelAttr]
-    added = '3.13'
-[function.PyObject_DelAttrString]
->>>>>>> d0b7e182
     added = '3.13'