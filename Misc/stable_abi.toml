--- conflicted
+++ resolved
@@ -2510,13 +2510,6 @@
     added = '3.14'
 [function.PyIter_NextItem]
     added = '3.14'
-<<<<<<< HEAD
-[function.PyType_GetBaseByToken]
-    added = '3.14'
-[const.Py_tp_token]
-    added = '3.14'
-[const.Py_TP_USE_SPEC]
-=======
 [function.PyLong_FromInt32]
     added = '3.14'
 [function.PyLong_FromUInt32]
@@ -2532,5 +2525,10 @@
 [function.PyLong_AsInt64]
     added = '3.14'
 [function.PyLong_AsUInt64]
->>>>>>> 58ce1310
+    added = '3.14'
+[function.PyType_GetBaseByToken]
+    added = '3.14'
+[const.Py_tp_token]
+    added = '3.14'
+[const.Py_TP_USE_SPEC]
     added = '3.14'