# This file lists the contents of the Limited API and Stable ABI.
# Please append new items at the end.

# The syntax of this file is not fixed.
# It is designed to be read only by Tools/build/stable_abi.py, which can change
# without notice.

# For the history of the stable ABI prior to this file,
# see the history of PC/python3dll.c and before that, PC/python3.def,
# and PC/pythonXYstub.def


# The current format is TOML.

# There are these kinds of top-level "items":
# - struct: A C struct. See `struct_abi_kind` for how much of the struct is
#   exposed.
# - function: A function that must be kept available (and exported, i.e. not
#   converted to a macro).
# - const: A simple value, defined with `#define`.
# - macro: A preprocessor macro more complex than a simple `const` value.
# - data: An exported object, which must continue to be available but its exact
#   value may change.
# - typedef: A C typedef which is used in other definitions in the limited API.
#   Its size/layout/signature must not change.
# - feature_macro: Other items may be conditional on whether this macro
#   is defined or not.

# Each top-level item can have details defined for it:
# - added: The version in which the item was added to the stable ABI.
# - ifdef: The item is only available if the given feature_macro is defined.
# - abi_only: If present, the item is not part of the Limited API, but it *is*
#   part of the stable ABI. The item will not show up in user-facing docs.
#   Typically used for:
#   - private functions called by public macros, e.g. _Py_BuildValue_SizeT
#   - items that were part of the limited API in the past, and must remain part
#     of the stable ABI.
#   - a combination of the above (functions that were called by macros that
#     were public in the past)
# - struct_abi_kind: for `struct`, defines how much of the struct is exposed:
#   - 'full-abi': All of the struct is part of the ABI, including the size
#     (users may define arrays of these structs).
#     Typically used for initialization, rather than at runtime.
#   - 'opaque': No members are part of the ABI, nor is the size. The Limited
#     API only handles these via pointers. The C definition should be
#     incomplete (opaque).
#   - 'members': Only specific members are part of the stable ABI.
#     The struct's size may change, so it can't be used in arrays.
#     Do not add new structs of this kind without an extremely good reason.
# - members: For `struct` with struct_abi_kind = 'members', a list of the
#   exposed members.
# - doc: for `feature_macro`, the blurb added in documentation
# - windows: for `feature_macro`, this macro is defined on Windows.
#   (This info is used to generate the DLL manifest and needs to be available
#   on all platforms.)

# Removing items from this file is generally not allowed, and additions should
# be considered with that in mind. See the devguide for exact rules:
#    https://devguide.python.org/c-api/#limited-api

# User-facing docs are at:
#    https://docs.python.org/3/c-api/stable.html#stable


# Feature macros for optional functionality:

[feature_macro.MS_WINDOWS]
    doc = 'on Windows'
    windows = true
[feature_macro.HAVE_FORK]
    doc = 'on platforms with fork()'
[feature_macro.USE_STACKCHECK]
    doc = 'on platforms with USE_STACKCHECK'
    windows = 'maybe'
[feature_macro.PY_HAVE_THREAD_NATIVE_ID]
    doc = 'on platforms with native thread IDs'
    windows = true
[feature_macro.Py_REF_DEBUG]
    doc = 'when Python is compiled in debug mode (with Py_REF_DEBUG)'
    windows = 'maybe'
[feature_macro.Py_TRACE_REFS]
    # nb. This mode is not compatible with Stable ABI/Limited API.
    doc = 'when Python is compiled with Py_TRACE_REFS'
    windows = 'maybe'


# Mentioned in PEP 384:

[struct.PyObject]
    added = '3.2'
    members = ['ob_refcnt', 'ob_type']
    struct_abi_kind = 'members'
[struct.PyVarObject]
    added = '3.2'
    members = ['ob_base', 'ob_size']
    struct_abi_kind = 'members'
[struct.PyMethodDef]
    added = '3.2'
    struct_abi_kind = 'full-abi'
[struct.PyMemberDef]
    added = '3.2'  # Before 3.12, PyMemberDef required #include "structmember.h"
    struct_abi_kind = 'full-abi'
[struct.PyGetSetDef]
    added = '3.2'
    struct_abi_kind = 'full-abi'
[struct.PyModuleDef_Base]
    added = '3.2'
    struct_abi_kind = 'full-abi'
[struct.PyModuleDef]
    added = '3.2'
    struct_abi_kind = 'full-abi'
[struct.PyStructSequence_Field]
    added = '3.2'
    struct_abi_kind = 'full-abi'
[struct.PyStructSequence_Desc]
    added = '3.2'
    struct_abi_kind = 'full-abi'
[struct.PyType_Slot]
    added = '3.2'
    struct_abi_kind = 'full-abi'
[struct.PyType_Spec]
    added = '3.2'
    struct_abi_kind = 'full-abi'
[struct.PyThreadState]
    added = '3.2'
    struct_abi_kind = 'opaque'
[struct.PyInterpreterState]
    added = '3.2'
    struct_abi_kind = 'opaque'
[struct.PyFrameObject]
    added = '3.2'
    struct_abi_kind = 'opaque'
[struct.symtable]
    added = '3.2'
    struct_abi_kind = 'opaque'
[struct.PyWeakReference]
    added = '3.2'
    struct_abi_kind = 'opaque'
[struct.PyLongObject]
    added = '3.2'
    struct_abi_kind = 'opaque'
[struct.PyTypeObject]
    added = '3.2'
    struct_abi_kind = 'opaque'

[function.PyType_FromSpec]
    added = '3.2'

[const.Py_tp_dealloc]
    added = '3.2'
[const.Py_tp_getattr]
    added = '3.2'
[const.Py_tp_setattr]
    added = '3.2'
[const.Py_tp_repr]
    added = '3.2'
[const.Py_tp_hash]
    added = '3.2'
[const.Py_tp_call]
    added = '3.2'
[const.Py_tp_str]
    added = '3.2'
[const.Py_tp_getattro]
    added = '3.2'
[const.Py_tp_setattro]
    added = '3.2'
[const.Py_tp_doc]
    added = '3.2'
[const.Py_tp_traverse]
    added = '3.2'
[const.Py_tp_clear]
    added = '3.2'
[const.Py_tp_richcompare]
    added = '3.2'
[const.Py_tp_iter]
    added = '3.2'
[const.Py_tp_iternext]
    added = '3.2'
[const.Py_tp_methods]
    added = '3.2'
[const.Py_tp_base]
    added = '3.2'
[const.Py_tp_descr_get]
    added = '3.2'
[const.Py_tp_descr_set]
    added = '3.2'
[const.Py_tp_init]
    added = '3.2'
[const.Py_tp_alloc]
    added = '3.2'
[const.Py_tp_new]
    added = '3.2'
[const.Py_tp_members]
    added = '3.2'
[const.Py_tp_getset]
    added = '3.2'
[const.Py_tp_free]
    added = '3.2'
[const.Py_tp_is_gc]
    added = '3.2'
[const.Py_tp_bases]
    added = '3.2'
[const.Py_tp_del]
    added = '3.2'
[const.Py_nb_add]
    added = '3.2'
[const.Py_nb_subtract]
    added = '3.2'
[const.Py_nb_multiply]
    added = '3.2'
[const.Py_nb_remainder]
    added = '3.2'
[const.Py_nb_divmod]
    added = '3.2'
[const.Py_nb_power]
    added = '3.2'
[const.Py_nb_negative]
    added = '3.2'
[const.Py_nb_positive]
    added = '3.2'
[const.Py_nb_absolute]
    added = '3.2'
[const.Py_nb_bool]
    added = '3.2'
[const.Py_nb_invert]
    added = '3.2'
[const.Py_nb_lshift]
    added = '3.2'
[const.Py_nb_rshift]
    added = '3.2'
[const.Py_nb_and]
    added = '3.2'
[const.Py_nb_xor]
    added = '3.2'
[const.Py_nb_or]
    added = '3.2'
[const.Py_nb_int]
    added = '3.2'
[const.Py_nb_float]
    added = '3.2'
[const.Py_nb_inplace_add]
    added = '3.2'
[const.Py_nb_inplace_subtract]
    added = '3.2'
[const.Py_nb_inplace_multiply]
    added = '3.2'
[const.Py_nb_inplace_remainder]
    added = '3.2'
[const.Py_nb_inplace_power]
    added = '3.2'
[const.Py_nb_inplace_lshift]
    added = '3.2'
[const.Py_nb_inplace_rshift]
    added = '3.2'
[const.Py_nb_inplace_and]
    added = '3.2'
[const.Py_nb_inplace_xor]
    added = '3.2'
[const.Py_nb_inplace_or]
    added = '3.2'
[const.Py_nb_floor_divide]
    added = '3.2'
[const.Py_nb_true_divide]
    added = '3.2'
[const.Py_nb_inplace_floor_divide]
    added = '3.2'
[const.Py_nb_inplace_true_divide]
    added = '3.2'
[const.Py_nb_index]
    added = '3.2'
[const.Py_sq_length]
    added = '3.2'
[const.Py_sq_concat]
    added = '3.2'
[const.Py_sq_repeat]
    added = '3.2'
[const.Py_sq_item]
    added = '3.2'
[const.Py_sq_ass_item]
    added = '3.2'
[const.Py_sq_contains]
    added = '3.2'
[const.Py_sq_inplace_concat]
    added = '3.2'
[const.Py_sq_inplace_repeat]
    added = '3.2'
[const.Py_mp_length]
    added = '3.2'
[const.Py_mp_subscript]
    added = '3.2'
[const.Py_mp_ass_subscript]
    added = '3.2'

[typedef.Py_uintptr_t]
    added = '3.2'
[typedef.Py_intptr_t]
    added = '3.2'
[typedef.Py_ssize_t]
    added = '3.2'
[typedef.unaryfunc]
    added = '3.2'
[typedef.binaryfunc]
    added = '3.2'
[typedef.ternaryfunc]
    added = '3.2'
[typedef.inquiry]
    added = '3.2'
[typedef.lenfunc]
    added = '3.2'
[typedef.ssizeargfunc]
    added = '3.2'
[typedef.ssizessizeargfunc]
    added = '3.2'
[typedef.ssizeobjargproc]
    added = '3.2'
[typedef.ssizessizeobjargproc]
    added = '3.2'
[typedef.objobjargproc]
    added = '3.2'
[typedef.objobjproc]
    added = '3.2'
[typedef.visitproc]
    added = '3.2'
[typedef.traverseproc]
    added = '3.2'
[typedef.destructor]
    added = '3.2'
[typedef.getattrfunc]
    added = '3.2'
[typedef.getattrofunc]
    added = '3.2'
[typedef.setattrfunc]
    added = '3.2'
[typedef.setattrofunc]
    added = '3.2'
[typedef.reprfunc]
    added = '3.2'
[typedef.hashfunc]
    added = '3.2'
[typedef.richcmpfunc]
    added = '3.2'
[typedef.getiterfunc]
    added = '3.2'
[typedef.iternextfunc]
    added = '3.2'
[typedef.descrgetfunc]
    added = '3.2'
[typedef.descrsetfunc]
    added = '3.2'
[typedef.initproc]
    added = '3.2'
[typedef.newfunc]
    added = '3.2'
[typedef.allocfunc]
    added = '3.2'
[typedef.PyCFunction]
    added = '3.2'
[typedef.PyCFunctionWithKeywords]
    added = '3.2'
[typedef.PyCapsule_Destructor]
    added = '3.2'
[typedef.getter]
    added = '3.2'
[typedef.setter]
    added = '3.2'
[typedef.PyOS_sighandler_t]
    added = '3.2'
[typedef.PyGILState_STATE]
    added = '3.2'
[typedef.Py_UCS4]
    added = '3.2'

[macro.Py_BEGIN_ALLOW_THREADS]
    added = '3.2'
[macro.Py_BLOCK_THREADS]
    added = '3.2'
[macro.Py_UNBLOCK_THREADS]
    added = '3.2'
[macro.Py_END_ALLOW_THREADS]
    added = '3.2'

# The following were added in PC/python3.def in the initial stable ABI commit,
# 4d0d471a8031de90a2b1ce99c4ac4780e60b3bc9,
# and later amendments in 3.2:
# 0d012f284be829c6217f60523db0e1671b7db9d9
# c83bc3c1fbed14d27a5de3032e24d2cf006a7c4b

[function.PyArg_Parse]
    added = '3.2'
[function.PyArg_ParseTuple]
    added = '3.2'
[function.PyArg_ParseTupleAndKeywords]
    added = '3.2'
[function.PyArg_UnpackTuple]
    added = '3.2'
[function.PyArg_VaParse]
    added = '3.2'
[function.PyArg_VaParseTupleAndKeywords]
    added = '3.2'
[function.PyArg_ValidateKeywordArguments]
    added = '3.2'
[data.PyBaseObject_Type]
    added = '3.2'
[function.PyBool_FromLong]
    added = '3.2'
[data.PyBool_Type]
    added = '3.2'
[data.PyByteArrayIter_Type]
    added = '3.2'
[function.PyByteArray_AsString]
    added = '3.2'
[function.PyByteArray_Concat]
    added = '3.2'
[function.PyByteArray_FromObject]
    added = '3.2'
[function.PyByteArray_FromStringAndSize]
    added = '3.2'
[function.PyByteArray_Resize]
    added = '3.2'
[function.PyByteArray_Size]
    added = '3.2'
[data.PyByteArray_Type]
    added = '3.2'
[data.PyBytesIter_Type]
    added = '3.2'
[function.PyBytes_AsString]
    added = '3.2'
[function.PyBytes_AsStringAndSize]
    added = '3.2'
[function.PyBytes_Concat]
    added = '3.2'
[function.PyBytes_ConcatAndDel]
    added = '3.2'
[function.PyBytes_DecodeEscape]
    added = '3.2'
[function.PyBytes_FromFormat]
    added = '3.2'
[function.PyBytes_FromFormatV]
    added = '3.2'
[function.PyBytes_FromObject]
    added = '3.2'
[function.PyBytes_FromString]
    added = '3.2'
[function.PyBytes_FromStringAndSize]
    added = '3.2'
[function.PyBytes_Repr]
    added = '3.2'
[function.PyBytes_Size]
    added = '3.2'
[data.PyBytes_Type]
    added = '3.2'
[function.PyCFunction_Call]
    added = '3.2'
    abi_only = true
[function.PyCFunction_GetFlags]
    added = '3.2'
[function.PyCFunction_GetFunction]
    added = '3.2'
[function.PyCFunction_GetSelf]
    added = '3.2'
[function.PyCFunction_NewEx]
    added = '3.2'
[data.PyCFunction_Type]
    added = '3.2'
[function.PyCallIter_New]
    added = '3.2'
[data.PyCallIter_Type]
    added = '3.2'
[function.PyCallable_Check]
    added = '3.2'
[function.PyCapsule_GetContext]
    added = '3.2'
[function.PyCapsule_GetDestructor]
    added = '3.2'
[function.PyCapsule_GetName]
    added = '3.2'
[function.PyCapsule_GetPointer]
    added = '3.2'
[function.PyCapsule_Import]
    added = '3.2'
[function.PyCapsule_IsValid]
    added = '3.2'
[function.PyCapsule_New]
    added = '3.2'
[function.PyCapsule_SetContext]
    added = '3.2'
[function.PyCapsule_SetDestructor]
    added = '3.2'
[function.PyCapsule_SetName]
    added = '3.2'
[function.PyCapsule_SetPointer]
    added = '3.2'
[data.PyCapsule_Type]
    added = '3.2'
[data.PyClassMethodDescr_Type]
    added = '3.2'
[function.PyCodec_BackslashReplaceErrors]
    added = '3.2'
[function.PyCodec_Decode]
    added = '3.2'
[function.PyCodec_Decoder]
    added = '3.2'
[function.PyCodec_Encode]
    added = '3.2'
[function.PyCodec_Encoder]
    added = '3.2'
[function.PyCodec_IgnoreErrors]
    added = '3.2'
[function.PyCodec_IncrementalDecoder]
    added = '3.2'
[function.PyCodec_IncrementalEncoder]
    added = '3.2'
[function.PyCodec_KnownEncoding]
    added = '3.2'
[function.PyCodec_LookupError]
    added = '3.2'
[function.PyCodec_Register]
    added = '3.2'
[function.PyCodec_RegisterError]
    added = '3.2'
[function.PyCodec_ReplaceErrors]
    added = '3.2'
[function.PyCodec_StreamReader]
    added = '3.2'
[function.PyCodec_StreamWriter]
    added = '3.2'
[function.PyCodec_StrictErrors]
    added = '3.2'
[function.PyCodec_XMLCharRefReplaceErrors]
    added = '3.2'
[function.PyComplex_FromDoubles]
    added = '3.2'
[function.PyComplex_ImagAsDouble]
    added = '3.2'
[function.PyComplex_RealAsDouble]
    added = '3.2'
[data.PyComplex_Type]
    added = '3.2'
[function.PyDescr_NewClassMethod]
    added = '3.2'
[function.PyDescr_NewGetSet]
    added = '3.2'
[function.PyDescr_NewMember]
    added = '3.2'
[function.PyDescr_NewMethod]
    added = '3.2'
[data.PyDictItems_Type]
    added = '3.2'
[data.PyDictIterItem_Type]
    added = '3.2'
[data.PyDictIterKey_Type]
    added = '3.2'
[data.PyDictIterValue_Type]
    added = '3.2'
[data.PyDictKeys_Type]
    added = '3.2'
[function.PyDictProxy_New]
    added = '3.2'
[data.PyDictProxy_Type]
    added = '3.2'
[data.PyDictValues_Type]
    added = '3.2'
[function.PyDict_Clear]
    added = '3.2'
[function.PyDict_Contains]
    added = '3.2'
[function.PyDict_Copy]
    added = '3.2'
[function.PyDict_DelItem]
    added = '3.2'
[function.PyDict_DelItemString]
    added = '3.2'
[function.PyDict_GetItem]
    added = '3.2'
[function.PyDict_GetItemString]
    added = '3.2'
[function.PyDict_GetItemWithError]
    added = '3.2'
[function.PyDict_Items]
    added = '3.2'
[function.PyDict_Keys]
    added = '3.2'
[function.PyDict_Merge]
    added = '3.2'
[function.PyDict_MergeFromSeq2]
    added = '3.2'
[function.PyDict_New]
    added = '3.2'
[function.PyDict_Next]
    added = '3.2'
[function.PyDict_SetItem]
    added = '3.2'
[function.PyDict_SetItemString]
    added = '3.2'
[function.PyDict_Size]
    added = '3.2'
[data.PyDict_Type]
    added = '3.2'
[function.PyDict_Update]
    added = '3.2'
[function.PyDict_Values]
    added = '3.2'
[data.PyEllipsis_Type]
    added = '3.2'
[data.PyEnum_Type]
    added = '3.2'
[function.PyErr_BadArgument]
    added = '3.2'
[function.PyErr_BadInternalCall]
    added = '3.2'
[function.PyErr_CheckSignals]
    added = '3.2'
[function.PyErr_Clear]
    added = '3.2'
[function.PyErr_Display]
    added = '3.2'
[function.PyErr_DisplayException]
    added = '3.12'
[function.PyErr_ExceptionMatches]
    added = '3.2'
[function.PyErr_Fetch]
    added = '3.2'
[function.PyErr_Format]
    added = '3.2'
[function.PyErr_GivenExceptionMatches]
    added = '3.2'
[function.PyErr_NewException]
    added = '3.2'
[function.PyErr_NewExceptionWithDoc]
    added = '3.2'
[function.PyErr_NoMemory]
    added = '3.2'
[function.PyErr_NormalizeException]
    added = '3.2'
[function.PyErr_Occurred]
    added = '3.2'
[function.PyErr_Print]
    added = '3.2'
[function.PyErr_PrintEx]
    added = '3.2'
[function.PyErr_ProgramText]
    added = '3.2'
[function.PyErr_Restore]
    added = '3.2'
[function.PyErr_SetFromErrno]
    added = '3.2'
[function.PyErr_SetFromErrnoWithFilename]
    added = '3.2'
[function.PyErr_SetFromErrnoWithFilenameObject]
    added = '3.2'
[function.PyErr_SetInterrupt]
    added = '3.2'
[function.PyErr_SetNone]
    added = '3.2'
[function.PyErr_SetObject]
    added = '3.2'
[function.PyErr_SetString]
    added = '3.2'
[function.PyErr_SyntaxLocation]
    added = '3.2'
[function.PyErr_WarnEx]
    added = '3.2'
[function.PyErr_WarnExplicit]
    added = '3.2'
[function.PyErr_WarnFormat]
    added = '3.2'
[function.PyErr_WriteUnraisable]
    added = '3.2'
[function.PyEval_AcquireLock]
    added = '3.2'
    abi_only = true
[function.PyEval_AcquireThread]
    added = '3.2'
[function.PyEval_CallFunction]
    added = '3.2'
    abi_only = true
[function.PyEval_CallMethod]
    added = '3.2'
    abi_only = true
[function.PyEval_CallObjectWithKeywords]
    added = '3.2'
    abi_only = true
[function.PyEval_EvalCode]
    added = '3.2'
[function.PyEval_EvalCodeEx]
    added = '3.2'
[function.PyEval_EvalFrame]
    added = '3.2'
[function.PyEval_EvalFrameEx]
    added = '3.2'
[function.PyEval_GetBuiltins]
    added = '3.2'
[function.PyEval_GetFrame]
    added = '3.2'
[function.PyEval_GetFuncDesc]
    added = '3.2'
[function.PyEval_GetFuncName]
    added = '3.2'
[function.PyEval_GetGlobals]
    added = '3.2'
[function.PyEval_GetLocals]
    added = '3.2'
[function.PyEval_InitThreads]
    added = '3.2'
[function.PyEval_ReleaseLock]
    added = '3.2'
    abi_only = true
[function.PyEval_ReleaseThread]
    added = '3.2'
[function.PyEval_RestoreThread]
    added = '3.2'
[function.PyEval_SaveThread]
    added = '3.2'
[function.PyEval_ThreadsInitialized]
    added = '3.2'
    abi_only = true
[data.PyExc_ArithmeticError]
    added = '3.2'
[data.PyExc_AssertionError]
    added = '3.2'
[data.PyExc_AttributeError]
    added = '3.2'
[data.PyExc_BaseException]
    added = '3.2'
[data.PyExc_BaseExceptionGroup]
    added = '3.11'
[data.PyExc_BufferError]
    added = '3.2'
[data.PyExc_BytesWarning]
    added = '3.2'
[data.PyExc_DeprecationWarning]
    added = '3.2'
[data.PyExc_EOFError]
    added = '3.2'
[data.PyExc_EnvironmentError]
    added = '3.2'
[data.PyExc_Exception]
    added = '3.2'
[data.PyExc_FloatingPointError]
    added = '3.2'
[data.PyExc_FutureWarning]
    added = '3.2'
[data.PyExc_GeneratorExit]
    added = '3.2'
[data.PyExc_IOError]
    added = '3.2'
[data.PyExc_ImportError]
    added = '3.2'
[data.PyExc_ImportWarning]
    added = '3.2'
[data.PyExc_IndentationError]
    added = '3.2'
[data.PyExc_IndexError]
    added = '3.2'
[data.PyExc_KeyError]
    added = '3.2'
[data.PyExc_KeyboardInterrupt]
    added = '3.2'
[data.PyExc_LookupError]
    added = '3.2'
[data.PyExc_MemoryError]
    added = '3.2'
[data.PyExc_NameError]
    added = '3.2'
[data.PyExc_NotImplementedError]
    added = '3.2'
[data.PyExc_OSError]
    added = '3.2'
[data.PyExc_OverflowError]
    added = '3.2'
[data.PyExc_PendingDeprecationWarning]
    added = '3.2'
[data.PyExc_ReferenceError]
    added = '3.2'
[data.PyExc_RuntimeError]
    added = '3.2'
[data.PyExc_RuntimeWarning]
    added = '3.2'
[data.PyExc_StopIteration]
    added = '3.2'
[data.PyExc_SyntaxError]
    added = '3.2'
[data.PyExc_SyntaxWarning]
    added = '3.2'
[data.PyExc_SystemError]
    added = '3.2'
[data.PyExc_SystemExit]
    added = '3.2'
[data.PyExc_TabError]
    added = '3.2'
[data.PyExc_TypeError]
    added = '3.2'
[data.PyExc_UnboundLocalError]
    added = '3.2'
[data.PyExc_UnicodeDecodeError]
    added = '3.2'
[data.PyExc_UnicodeEncodeError]
    added = '3.2'
[data.PyExc_UnicodeError]
    added = '3.2'
[data.PyExc_UnicodeTranslateError]
    added = '3.2'
[data.PyExc_UnicodeWarning]
    added = '3.2'
[data.PyExc_UserWarning]
    added = '3.2'
[data.PyExc_ValueError]
    added = '3.2'
[data.PyExc_Warning]
    added = '3.2'
[data.PyExc_ZeroDivisionError]
    added = '3.2'
[function.PyException_GetCause]
    added = '3.2'
[function.PyException_GetContext]
    added = '3.2'
[function.PyException_GetTraceback]
    added = '3.2'
[function.PyException_SetCause]
    added = '3.2'
[function.PyException_SetContext]
    added = '3.2'
[function.PyException_SetTraceback]
    added = '3.2'
[function.PyFile_FromFd]
    added = '3.2'
[function.PyFile_GetLine]
    added = '3.2'
[function.PyFile_WriteObject]
    added = '3.2'
[function.PyFile_WriteString]
    added = '3.2'
[data.PyFilter_Type]
    added = '3.2'
[function.PyFloat_AsDouble]
    added = '3.2'
[function.PyFloat_FromDouble]
    added = '3.2'
[function.PyFloat_FromString]
    added = '3.2'
[function.PyFloat_GetInfo]
    added = '3.2'
[function.PyFloat_GetMax]
    added = '3.2'
[function.PyFloat_GetMin]
    added = '3.2'
[data.PyFloat_Type]
    added = '3.2'
[function.PyFrozenSet_New]
    added = '3.2'
[data.PyFrozenSet_Type]
    added = '3.2'
[function.PyGC_Collect]
    added = '3.2'
[function.PyGILState_Ensure]
    added = '3.2'
[function.PyGILState_GetThisThreadState]
    added = '3.2'
[function.PyGILState_Release]
    added = '3.2'
[data.PyGetSetDescr_Type]
    added = '3.2'
[function.PyImport_AddModule]
    added = '3.2'
[function.PyImport_AppendInittab]
    added = '3.2'
[function.PyImport_ExecCodeModule]
    added = '3.2'
[function.PyImport_ExecCodeModuleEx]
    added = '3.2'
[function.PyImport_ExecCodeModuleWithPathnames]
    added = '3.2'
[function.PyImport_GetImporter]
    added = '3.2'
[function.PyImport_GetMagicNumber]
    added = '3.2'
[function.PyImport_GetMagicTag]
    added = '3.2'
[function.PyImport_GetModuleDict]
    added = '3.2'
[function.PyImport_Import]
    added = '3.2'
[function.PyImport_ImportFrozenModule]
    added = '3.2'
[function.PyImport_ImportModule]
    added = '3.2'
[function.PyImport_ImportModuleLevel]
    added = '3.2'
[function.PyImport_ImportModuleNoBlock]
    added = '3.2'
[function.PyImport_ReloadModule]
    added = '3.2'
[function.PyInterpreterState_Clear]
    added = '3.2'
[function.PyInterpreterState_Delete]
    added = '3.2'
[function.PyInterpreterState_New]
    added = '3.2'
[function.PyIter_Next]
    added = '3.2'
[data.PyListIter_Type]
    added = '3.2'
[data.PyListRevIter_Type]
    added = '3.2'
[function.PyList_Append]
    added = '3.2'
[function.PyList_AsTuple]
    added = '3.2'
[function.PyList_GetItem]
    added = '3.2'
[function.PyList_GetSlice]
    added = '3.2'
[function.PyList_Insert]
    added = '3.2'
[function.PyList_New]
    added = '3.2'
[function.PyList_Reverse]
    added = '3.2'
[function.PyList_SetItem]
    added = '3.2'
[function.PyList_SetSlice]
    added = '3.2'
[function.PyList_Size]
    added = '3.2'
[function.PyList_Sort]
    added = '3.2'
[data.PyList_Type]
    added = '3.2'
[data.PyLongRangeIter_Type]
    added = '3.2'
[function.PyLong_AsDouble]
    added = '3.2'
[function.PyLong_AsLong]
    added = '3.2'
[function.PyLong_AsLongAndOverflow]
    added = '3.2'
[function.PyLong_AsLongLong]
    added = '3.2'
[function.PyLong_AsLongLongAndOverflow]
    added = '3.2'
[function.PyLong_AsSize_t]
    added = '3.2'
[function.PyLong_AsSsize_t]
    added = '3.2'
[function.PyLong_AsUnsignedLong]
    added = '3.2'
[function.PyLong_AsUnsignedLongLong]
    added = '3.2'
[function.PyLong_AsUnsignedLongLongMask]
    added = '3.2'
[function.PyLong_AsUnsignedLongMask]
    added = '3.2'
[function.PyLong_AsVoidPtr]
    added = '3.2'
[function.PyLong_FromDouble]
    added = '3.2'
[function.PyLong_FromLong]
    added = '3.2'
[function.PyLong_FromLongLong]
    added = '3.2'
[function.PyLong_FromSize_t]
    added = '3.2'
[function.PyLong_FromSsize_t]
    added = '3.2'
[function.PyLong_FromString]
    added = '3.2'
[function.PyLong_FromUnsignedLong]
    added = '3.2'
[function.PyLong_FromUnsignedLongLong]
    added = '3.2'
[function.PyLong_FromVoidPtr]
    added = '3.2'
[function.PyLong_GetInfo]
    added = '3.2'
[data.PyLong_Type]
    added = '3.2'
[data.PyMap_Type]
    added = '3.2'
[function.PyMapping_Check]
    added = '3.2'
[function.PyMapping_GetItemString]
    added = '3.2'
[function.PyMapping_HasKey]
    added = '3.2'
[function.PyMapping_HasKeyString]
    added = '3.2'
[function.PyMapping_Items]
    added = '3.2'
[function.PyMapping_Keys]
    added = '3.2'
[function.PyMapping_Length]
    added = '3.2'
[function.PyMapping_SetItemString]
    added = '3.2'
[function.PyMapping_Size]
    added = '3.2'
[function.PyMapping_Values]
    added = '3.2'
[function.PyMem_Free]
    added = '3.2'
[function.PyMem_Malloc]
    added = '3.2'
[function.PyMem_Realloc]
    added = '3.2'
[data.PyMemberDescr_Type]
    added = '3.2'
[function.PyMemoryView_FromObject]
    added = '3.2'
[function.PyMemoryView_GetContiguous]
    added = '3.2'
[data.PyMemoryView_Type]
    added = '3.2'
[data.PyMethodDescr_Type]
    added = '3.2'
[function.PyModule_AddIntConstant]
    added = '3.2'
[function.PyModule_AddObject]
    added = '3.2'
[function.PyModule_AddStringConstant]
    added = '3.2'
[function.PyModule_Create2]
    added = '3.2'
[function.PyModule_GetDef]
    added = '3.2'
[function.PyModule_GetDict]
    added = '3.2'
[function.PyModule_GetFilename]
    added = '3.2'
[function.PyModule_GetFilenameObject]
    added = '3.2'
[function.PyModule_GetName]
    added = '3.2'
[function.PyModule_GetState]
    added = '3.2'
[function.PyModule_New]
    added = '3.2'
[data.PyModule_Type]
    added = '3.2'
[function.PyNumber_Absolute]
    added = '3.2'
[function.PyNumber_Add]
    added = '3.2'
[function.PyNumber_And]
    added = '3.2'
[function.PyNumber_AsSsize_t]
    added = '3.2'
[function.PyNumber_Check]
    added = '3.2'
[function.PyNumber_Divmod]
    added = '3.2'
[function.PyNumber_Float]
    added = '3.2'
[function.PyNumber_FloorDivide]
    added = '3.2'
[function.PyNumber_InPlaceAdd]
    added = '3.2'
[function.PyNumber_InPlaceAnd]
    added = '3.2'
[function.PyNumber_InPlaceFloorDivide]
    added = '3.2'
[function.PyNumber_InPlaceLshift]
    added = '3.2'
[function.PyNumber_InPlaceMultiply]
    added = '3.2'
[function.PyNumber_InPlaceOr]
    added = '3.2'
[function.PyNumber_InPlacePower]
    added = '3.2'
[function.PyNumber_InPlaceRemainder]
    added = '3.2'
[function.PyNumber_InPlaceRshift]
    added = '3.2'
[function.PyNumber_InPlaceSubtract]
    added = '3.2'
[function.PyNumber_InPlaceTrueDivide]
    added = '3.2'
[function.PyNumber_InPlaceXor]
    added = '3.2'
[function.PyNumber_Index]
    added = '3.2'
[function.PyNumber_Invert]
    added = '3.2'
[function.PyNumber_Long]
    added = '3.2'
[function.PyNumber_Lshift]
    added = '3.2'
[function.PyNumber_Multiply]
    added = '3.2'
[function.PyNumber_Negative]
    added = '3.2'
[function.PyNumber_Or]
    added = '3.2'
[function.PyNumber_Positive]
    added = '3.2'
[function.PyNumber_Power]
    added = '3.2'
[function.PyNumber_Remainder]
    added = '3.2'
[function.PyNumber_Rshift]
    added = '3.2'
[function.PyNumber_Subtract]
    added = '3.2'
[function.PyNumber_ToBase]
    added = '3.2'
[function.PyNumber_TrueDivide]
    added = '3.2'
[function.PyNumber_Xor]
    added = '3.2'
[function.PyOS_AfterFork]
    added = '3.2'
    ifdef = 'HAVE_FORK'
[data.PyOS_InputHook]
    added = '3.2'
[function.PyOS_InterruptOccurred]
    added = '3.2'
[function.PyOS_double_to_string]
    added = '3.2'
[function.PyOS_getsig]
    added = '3.2'
[function.PyOS_mystricmp]
    added = '3.2'
[function.PyOS_mystrnicmp]
    added = '3.2'
[function.PyOS_setsig]
    added = '3.2'
[function.PyOS_snprintf]
    added = '3.2'
[function.PyOS_string_to_double]
    added = '3.2'
[function.PyOS_strtol]
    added = '3.2'
[function.PyOS_strtoul]
    added = '3.2'
[function.PyOS_vsnprintf]
    added = '3.2'
[function.PyObject_ASCII]
    added = '3.2'
[function.PyObject_AsFileDescriptor]
    added = '3.2'
[function.PyObject_Bytes]
    added = '3.2'
[function.PyObject_Call]
    added = '3.2'
[function.PyObject_CallFunction]
    added = '3.2'
[function.PyObject_CallFunctionObjArgs]
    added = '3.2'
[function.PyObject_CallMethod]
    added = '3.2'
[function.PyObject_CallMethodObjArgs]
    added = '3.2'
[function.PyObject_CallObject]
    added = '3.2'
[function.PyObject_ClearWeakRefs]
    added = '3.2'
[function.PyObject_DelItem]
    added = '3.2'
[function.PyObject_DelItemString]
    added = '3.2'
[function.PyObject_Dir]
    added = '3.2'
[function.PyObject_Format]
    added = '3.2'
[function.PyObject_Free]
    added = '3.2'
[function.PyObject_GC_Del]
    added = '3.2'
[function.PyObject_GC_Track]
    added = '3.2'
[function.PyObject_GC_UnTrack]
    added = '3.2'
[function.PyObject_GenericGetAttr]
    added = '3.2'
[function.PyObject_GenericSetAttr]
    added = '3.2'
[function.PyObject_GetAttr]
    added = '3.2'
[function.PyObject_GetAttrString]
    added = '3.2'
[function.PyObject_GetItem]
    added = '3.2'
[function.PyObject_GetIter]
    added = '3.2'
[function.PyObject_HasAttr]
    added = '3.2'
[function.PyObject_HasAttrString]
    added = '3.2'
[function.PyObject_Hash]
    added = '3.2'
[function.PyObject_HashNotImplemented]
    added = '3.2'
[function.PyObject_Init]
    added = '3.2'
[function.PyObject_InitVar]
    added = '3.2'
[function.PyObject_IsInstance]
    added = '3.2'
[function.PyObject_IsSubclass]
    added = '3.2'
[function.PyObject_IsTrue]
    added = '3.2'
[function.PyObject_Length]
    added = '3.2'
[function.PyObject_Malloc]
    added = '3.2'
[function.PyObject_Not]
    added = '3.2'
[function.PyObject_Realloc]
    added = '3.2'
[function.PyObject_Repr]
    added = '3.2'
[function.PyObject_RichCompare]
    added = '3.2'
[function.PyObject_RichCompareBool]
    added = '3.2'
[function.PyObject_SelfIter]
    added = '3.2'
[function.PyObject_SetAttr]
    added = '3.2'
[function.PyObject_SetAttrString]
    added = '3.2'
[function.PyObject_SetItem]
    added = '3.2'
[function.PyObject_Size]
    added = '3.2'
[function.PyObject_Str]
    added = '3.2'
[function.PyObject_Type]
    added = '3.2'
[data.PyProperty_Type]
    added = '3.2'
[data.PyRangeIter_Type]
    added = '3.2'
[data.PyRange_Type]
    added = '3.2'
[data.PyReversed_Type]
    added = '3.2'
[function.PySeqIter_New]
    added = '3.2'
[data.PySeqIter_Type]
    added = '3.2'
[function.PySequence_Check]
    added = '3.2'
[function.PySequence_Concat]
    added = '3.2'
[function.PySequence_Contains]
    added = '3.2'
[function.PySequence_Count]
    added = '3.2'
[function.PySequence_DelItem]
    added = '3.2'
[function.PySequence_DelSlice]
    added = '3.2'
[function.PySequence_Fast]
    added = '3.2'
[function.PySequence_GetItem]
    added = '3.2'
[function.PySequence_GetSlice]
    added = '3.2'
[function.PySequence_In]
    added = '3.2'
[function.PySequence_InPlaceConcat]
    added = '3.2'
[function.PySequence_InPlaceRepeat]
    added = '3.2'
[function.PySequence_Index]
    added = '3.2'
[function.PySequence_Length]
    added = '3.2'
[function.PySequence_List]
    added = '3.2'
[function.PySequence_Repeat]
    added = '3.2'
[function.PySequence_SetItem]
    added = '3.2'
[function.PySequence_SetSlice]
    added = '3.2'
[function.PySequence_Size]
    added = '3.2'
[function.PySequence_Tuple]
    added = '3.2'
[data.PySetIter_Type]
    added = '3.2'
[function.PySet_Add]
    added = '3.2'
[function.PySet_Clear]
    added = '3.2'
[function.PySet_Contains]
    added = '3.2'
[function.PySet_Discard]
    added = '3.2'
[function.PySet_New]
    added = '3.2'
[function.PySet_Pop]
    added = '3.2'
[function.PySet_Size]
    added = '3.2'
[data.PySet_Type]
    added = '3.2'
[function.PySlice_GetIndices]
    added = '3.2'
[function.PySlice_GetIndicesEx]
    added = '3.2'
[function.PySlice_New]
    added = '3.2'
[data.PySlice_Type]
    added = '3.2'
[function.PyState_FindModule]
    added = '3.2'
[function.PyStructSequence_GetItem]
    added = '3.2'
[function.PyStructSequence_New]
    added = '3.2'
[function.PyStructSequence_NewType]
    added = '3.2'
[function.PyStructSequence_SetItem]
    added = '3.2'
[data.PySuper_Type]
    added = '3.2'
[function.PySys_AddWarnOption]
    added = '3.2'
    abi_only = true
[function.PySys_AddWarnOptionUnicode]
    added = '3.2'
    abi_only = true
[function.PySys_FormatStderr]
    added = '3.2'
[function.PySys_FormatStdout]
    added = '3.2'
[function.PySys_GetObject]
    added = '3.2'
[function.PySys_HasWarnOptions]
    added = '3.2'
    abi_only = true
[function.PySys_ResetWarnOptions]
    added = '3.2'
[function.PySys_SetArgv]
    added = '3.2'
[function.PySys_SetArgvEx]
    added = '3.2'
[function.PySys_SetObject]
    added = '3.2'
[function.PySys_SetPath]
    added = '3.2'
    abi_only = true
[function.PySys_WriteStderr]
    added = '3.2'
[function.PySys_WriteStdout]
    added = '3.2'
[function.PyThreadState_Clear]
    added = '3.2'
[function.PyThreadState_Delete]
    added = '3.2'
[function.PyThreadState_DeleteCurrent]
    added = '3.2'
    abi_only = true
[function.PyThreadState_Get]
    added = '3.2'
[function.PyThreadState_GetDict]
    added = '3.2'
[function.PyThreadState_New]
    added = '3.2'
[function.PyThreadState_SetAsyncExc]
    added = '3.2'
[function.PyThreadState_Swap]
    added = '3.2'
[function.PyTraceBack_Here]
    added = '3.2'
[function.PyTraceBack_Print]
    added = '3.2'
[data.PyTraceBack_Type]
    added = '3.2'
[data.PyTupleIter_Type]
    added = '3.2'
[function.PyTuple_GetItem]
    added = '3.2'
[function.PyTuple_GetSlice]
    added = '3.2'
[function.PyTuple_New]
    added = '3.2'
[function.PyTuple_Pack]
    added = '3.2'
[function.PyTuple_SetItem]
    added = '3.2'
[function.PyTuple_Size]
    added = '3.2'
[data.PyTuple_Type]
    added = '3.2'
[function.PyType_ClearCache]
    added = '3.2'
[function.PyType_GenericAlloc]
    added = '3.2'
[function.PyType_GenericNew]
    added = '3.2'
[function.PyType_GetFlags]
    added = '3.2'
[function.PyType_IsSubtype]
    added = '3.2'
[function.PyType_Modified]
    added = '3.2'
[function.PyType_Ready]
    added = '3.2'
[data.PyType_Type]
    added = '3.2'
[function.PyUnicodeDecodeError_Create]
    added = '3.2'
[function.PyUnicodeDecodeError_GetEncoding]
    added = '3.2'
[function.PyUnicodeDecodeError_GetEnd]
    added = '3.2'
[function.PyUnicodeDecodeError_GetObject]
    added = '3.2'
[function.PyUnicodeDecodeError_GetReason]
    added = '3.2'
[function.PyUnicodeDecodeError_GetStart]
    added = '3.2'
[function.PyUnicodeDecodeError_SetEnd]
    added = '3.2'
[function.PyUnicodeDecodeError_SetReason]
    added = '3.2'
[function.PyUnicodeDecodeError_SetStart]
    added = '3.2'
[function.PyUnicodeEncodeError_GetEncoding]
    added = '3.2'
[function.PyUnicodeEncodeError_GetEnd]
    added = '3.2'
[function.PyUnicodeEncodeError_GetObject]
    added = '3.2'
[function.PyUnicodeEncodeError_GetReason]
    added = '3.2'
[function.PyUnicodeEncodeError_GetStart]
    added = '3.2'
[function.PyUnicodeEncodeError_SetEnd]
    added = '3.2'
[function.PyUnicodeEncodeError_SetReason]
    added = '3.2'
[function.PyUnicodeEncodeError_SetStart]
    added = '3.2'
[data.PyUnicodeIter_Type]
    added = '3.2'
[function.PyUnicodeTranslateError_GetEnd]
    added = '3.2'
[function.PyUnicodeTranslateError_GetObject]
    added = '3.2'
[function.PyUnicodeTranslateError_GetReason]
    added = '3.2'
[function.PyUnicodeTranslateError_GetStart]
    added = '3.2'
[function.PyUnicodeTranslateError_SetEnd]
    added = '3.2'
[function.PyUnicodeTranslateError_SetReason]
    added = '3.2'
[function.PyUnicodeTranslateError_SetStart]
    added = '3.2'
[function.PyUnicode_Append]
    added = '3.2'
[function.PyUnicode_AppendAndDel]
    added = '3.2'
[function.PyUnicode_AsASCIIString]
    added = '3.2'
[function.PyUnicode_AsCharmapString]
    added = '3.2'
[function.PyUnicode_AsDecodedObject]
    added = '3.2'
[function.PyUnicode_AsDecodedUnicode]
    added = '3.2'
[function.PyUnicode_AsEncodedObject]
    added = '3.2'
[function.PyUnicode_AsEncodedString]
    added = '3.2'
[function.PyUnicode_AsEncodedUnicode]
    added = '3.2'
[function.PyUnicode_AsLatin1String]
    added = '3.2'
[function.PyUnicode_AsRawUnicodeEscapeString]
    added = '3.2'
[function.PyUnicode_AsUTF16String]
    added = '3.2'
[function.PyUnicode_AsUTF32String]
    added = '3.2'
[function.PyUnicode_AsUTF8String]
    added = '3.2'
[function.PyUnicode_AsUnicodeEscapeString]
    added = '3.2'
[function.PyUnicode_AsWideChar]
    added = '3.2'
[function.PyUnicode_Compare]
    added = '3.2'
[function.PyUnicode_Concat]
    added = '3.2'
[function.PyUnicode_Contains]
    added = '3.2'
[function.PyUnicode_Count]
    added = '3.2'
[function.PyUnicode_Decode]
    added = '3.2'
[function.PyUnicode_DecodeASCII]
    added = '3.2'
[function.PyUnicode_DecodeCharmap]
    added = '3.2'
[function.PyUnicode_DecodeFSDefault]
    added = '3.2'
[function.PyUnicode_DecodeFSDefaultAndSize]
    added = '3.2'
[function.PyUnicode_DecodeLatin1]
    added = '3.2'
[function.PyUnicode_DecodeRawUnicodeEscape]
    added = '3.2'
[function.PyUnicode_DecodeUTF16]
    added = '3.2'
[function.PyUnicode_DecodeUTF16Stateful]
    added = '3.2'
[function.PyUnicode_DecodeUTF32]
    added = '3.2'
[function.PyUnicode_DecodeUTF32Stateful]
    added = '3.2'
[function.PyUnicode_DecodeUTF8]
    added = '3.2'
[function.PyUnicode_DecodeUTF8Stateful]
    added = '3.2'
[function.PyUnicode_DecodeUnicodeEscape]
    added = '3.2'
[function.PyUnicode_FSConverter]
    added = '3.2'
[function.PyUnicode_FSDecoder]
    added = '3.2'
[function.PyUnicode_Find]
    added = '3.2'
[function.PyUnicode_Format]
    added = '3.2'
[function.PyUnicode_FromEncodedObject]
    added = '3.2'
[function.PyUnicode_FromFormat]
    added = '3.2'
[function.PyUnicode_FromFormatV]
    added = '3.2'
[function.PyUnicode_FromObject]
    added = '3.2'
[function.PyUnicode_FromOrdinal]
    added = '3.2'
[function.PyUnicode_FromString]
    added = '3.2'
[function.PyUnicode_FromStringAndSize]
    added = '3.2'
[function.PyUnicode_FromWideChar]
    added = '3.2'
[function.PyUnicode_GetDefaultEncoding]
    added = '3.2'
[function.PyUnicode_GetSize]
    added = '3.2'
    abi_only = true
[function.PyUnicode_IsIdentifier]
    added = '3.2'
[function.PyUnicode_Join]
    added = '3.2'
[function.PyUnicode_Partition]
    added = '3.2'
[function.PyUnicode_RPartition]
    added = '3.2'
[function.PyUnicode_RSplit]
    added = '3.2'
[function.PyUnicode_Replace]
    added = '3.2'
[function.PyUnicode_Resize]
    added = '3.2'
[function.PyUnicode_RichCompare]
    added = '3.2'
[function.PyUnicode_Split]
    added = '3.2'
[function.PyUnicode_Splitlines]
    added = '3.2'
[function.PyUnicode_Tailmatch]
    added = '3.2'
[function.PyUnicode_Translate]
    added = '3.2'
[function.PyUnicode_BuildEncodingMap]
    added = '3.2'
[function.PyUnicode_CompareWithASCIIString]
    added = '3.2'
[function.PyUnicode_DecodeUTF7]
    added = '3.2'
[function.PyUnicode_DecodeUTF7Stateful]
    added = '3.2'
[function.PyUnicode_EncodeFSDefault]
    added = '3.2'
[function.PyUnicode_InternFromString]
    added = '3.2'
[function.PyUnicode_InternImmortal]
    added = '3.2'
    abi_only = true
[function.PyUnicode_InternInPlace]
    added = '3.2'
[data.PyUnicode_Type]
    added = '3.2'
[function.PyWeakref_GetObject]
    added = '3.2'
[function.PyWeakref_NewProxy]
    added = '3.2'
[function.PyWeakref_NewRef]
    added = '3.2'
[data.PyWrapperDescr_Type]
    added = '3.2'
[function.PyWrapper_New]
    added = '3.2'
[data.PyZip_Type]
    added = '3.2'
[function.Py_AddPendingCall]
    added = '3.2'
[function.Py_AtExit]
    added = '3.2'
[function.Py_BuildValue]
    added = '3.2'
[function.Py_CompileString]
    added = '3.2'
[function.Py_DecRef]
    added = '3.2'
[function.Py_EndInterpreter]
    added = '3.2'
[function.Py_Exit]
    added = '3.2'
[function.Py_FatalError]
    added = '3.2'
[data.Py_FileSystemDefaultEncoding]
    added = '3.2'
[function.Py_Finalize]
    added = '3.2'
[function.Py_GetBuildInfo]
    added = '3.2'
[function.Py_GetCompiler]
    added = '3.2'
[function.Py_GetCopyright]
    added = '3.2'
[function.Py_GetExecPrefix]
    added = '3.2'
[function.Py_GetPath]
    added = '3.2'
[function.Py_GetPlatform]
    added = '3.2'
[function.Py_GetPrefix]
    added = '3.2'
[function.Py_GetProgramFullPath]
    added = '3.2'
[function.Py_GetProgramName]
    added = '3.2'
[function.Py_GetPythonHome]
    added = '3.2'
[function.Py_GetRecursionLimit]
    added = '3.2'
[function.Py_GetVersion]
    added = '3.2'
[data.Py_HasFileSystemDefaultEncoding]
    added = '3.2'
[function.Py_IncRef]
    added = '3.2'
[function.Py_Initialize]
    added = '3.2'
[function.Py_InitializeEx]
    added = '3.2'
[function.Py_IsInitialized]
    added = '3.2'
[function.Py_Main]
    added = '3.2'
[function.Py_MakePendingCalls]
    added = '3.2'
[function.Py_NewInterpreter]
    added = '3.2'
[function.Py_ReprEnter]
    added = '3.2'
[function.Py_ReprLeave]
    added = '3.2'
[function.Py_SetProgramName]
    added = '3.2'
[function.Py_SetPythonHome]
    added = '3.2'
[function.Py_SetRecursionLimit]
    added = '3.2'
[function.Py_VaBuildValue]
    added = '3.2'

[function._PyErr_BadInternalCall]
    added = '3.2'
    abi_only = true
[function._PyObject_CallFunction_SizeT]
    added = '3.2'
    abi_only = true
[function._PyObject_CallMethod_SizeT]
    added = '3.2'
    abi_only = true
[function._PyObject_GC_New]
    added = '3.2'
    abi_only = true
[function._PyObject_GC_NewVar]
    added = '3.2'
    abi_only = true
[function._PyObject_GC_Resize]
    added = '3.2'
    abi_only = true
[function._PyObject_New]
    added = '3.2'
    abi_only = true
[function._PyObject_NewVar]
    added = '3.2'
    abi_only = true
[function._PyState_AddModule]
    added = '3.2'
    abi_only = true
[function._PyThreadState_Init]
    added = '3.2'
    abi_only = true
[function._PyThreadState_Prealloc]
    added = '3.2'
    abi_only = true
[data._PyWeakref_CallableProxyType]
    added = '3.2'
    abi_only = true
[data._PyWeakref_ProxyType]
    added = '3.2'
    abi_only = true
[data._PyWeakref_RefType]
    added = '3.2'
    abi_only = true
[function._Py_BuildValue_SizeT]
    added = '3.2'
    abi_only = true
[function._Py_CheckRecursiveCall]
    added = '3.2'
    abi_only = true
[function._Py_Dealloc]
    added = '3.2'
    abi_only = true
[data._Py_EllipsisObject]
    added = '3.2'
    abi_only = true
[data._Py_FalseStruct]
    added = '3.2'
    abi_only = true
[data._Py_NoneStruct]
    added = '3.2'
    abi_only = true
[data._Py_NotImplementedStruct]
    added = '3.2'
    abi_only = true
[data._Py_SwappedOp]
    added = '3.2'
    abi_only = true
[data._Py_TrueStruct]
    added = '3.2'
    abi_only = true
[function._Py_VaBuildValue_SizeT]
    added = '3.2'
    abi_only = true

# Old buffer protocol support (deprecated)

[function.PyObject_AsCharBuffer]
    added = '3.2'
    abi_only = true
[function.PyObject_AsReadBuffer]
    added = '3.2'
    abi_only = true
[function.PyObject_AsWriteBuffer]
    added = '3.2'
    abi_only = true
[function.PyObject_CheckReadBuffer]
    added = '3.2'
    abi_only = true

# Flags are implicitly part of the ABI:

[const.Py_TPFLAGS_DEFAULT]
    added = '3.2'
[const.Py_TPFLAGS_BASETYPE]
    added = '3.2'
[const.Py_TPFLAGS_HAVE_GC]
    added = '3.2'

[const.METH_VARARGS]
    added = '3.2'
[const.METH_NOARGS]
    added = '3.2'
[const.METH_O]
    added = '3.2'
[const.METH_CLASS]
    added = '3.2'
[const.METH_STATIC]
    added = '3.2'
[const.METH_COEXIST]
    added = '3.2'
# METH_STACKLESS is undocumented
# METH_FASTCALL is not part of limited API.

# The following are defined in private headers, but historically
# they were exported as part of the stable ABI.
[function.PyMarshal_ReadObjectFromString]
    added = '3.2'
    abi_only = true
[function.PyMarshal_WriteObjectToString]
    added = '3.2'
    abi_only = true
[function.PyMember_GetOne]
    added = '3.2'  # Before 3.12, available in "structmember.h"
[function.PyMember_SetOne]
    added = '3.2'  # Before 3.12, available in "structmember.h"

# TLS api is deprecated; superseded by TSS API

[function.PyThread_ReInitTLS]
    added = '3.2'
[function.PyThread_create_key]
    added = '3.2'
[function.PyThread_delete_key]
    added = '3.2'
[function.PyThread_set_key_value]
    added = '3.2'
[function.PyThread_get_key_value]
    added = '3.2'
[function.PyThread_delete_key_value]
    added = '3.2'
[function.PyThread_acquire_lock]
    added = '3.2'
[function.PyThread_acquire_lock_timed]
    added = '3.2'
[function.PyThread_allocate_lock]
    added = '3.2'
[function.PyThread_exit_thread]
    added = '3.2'
[function.PyThread_free_lock]
    added = '3.2'
[function.PyThread_get_stacksize]
    added = '3.2'
[function.PyThread_get_thread_ident]
    added = '3.2'
[function.PyThread_get_thread_native_id]
    added = '3.2'
    ifdef = 'PY_HAVE_THREAD_NATIVE_ID'
[function.PyThread_init_thread]
    added = '3.2'
[function.PyThread_release_lock]
    added = '3.2'
[function.PyThread_set_stacksize]
    added = '3.2'
[function.PyThread_start_new_thread]
    added = '3.2'

# The following were added in PC/python3.def in Python 3.3:
# 7800f75827b1be557be16f3b18f5170fbf9fae08
# 9c56409d3353b8cd4cfc19e0467bbe23fd34fc92
# 75aeaa9b18667219bbacbc58ba6efecccef9dfbd

[function.PyState_AddModule]
    added = '3.3'
[function.PyState_RemoveModule]
    added = '3.3'
[function.PyType_FromSpecWithBases]
    added = '3.3'
[function._PyArg_Parse_SizeT]
    added = '3.3'
    abi_only = true
[function._PyArg_ParseTuple_SizeT]
    added = '3.3'
    abi_only = true
[function._PyArg_ParseTupleAndKeywords_SizeT]
    added = '3.3'
    abi_only = true
[function._PyArg_VaParse_SizeT]
    added = '3.3'
    abi_only = true
[function._PyArg_VaParseTupleAndKeywords_SizeT]
    added = '3.3'
    abi_only = true
[function.PyThread_GetInfo]
    added = '3.3'

# The following were added in PC/python3.def in Python 3.4:
# 3ba3a3ee56c142e93d6bbe20ff6bf939212a30f0

[function.PyCFunction_New]
    added = '3.4'
[function.PyType_GetSlot]
    added = '3.4'

# The following were added in PC/python3.def in Python 3.5:
# 11d7b1423fc44d764eba7065ea5eba58ed748b21
# f3b73ad51da3097d7915796fdc62608b1ab90c0a

[function.PyErr_FormatV]
    added = '3.5'
[function.PyModuleDef_Init]
    added = '3.5'
[data.PyModuleDef_Type]
    added = '3.5'

# New slots in 3.5:
# d51374ed78a3e3145911a16cdf3b9b84b3ba7d15 - Matrix multiplication (PEP 465)
# 7544508f0245173bff5866aa1598c8f6cce1fc5f - Async iterators (PEP 492)
# 0969a9f8abcf98bb43ea77b1dd050426adcfb4f7 - tp_finalize

[const.Py_nb_matrix_multiply]
    added = '3.5'
[const.Py_nb_inplace_matrix_multiply]
    added = '3.5'
[const.Py_am_await]
    added = '3.5'
[const.Py_am_aiter]
    added = '3.5'
[const.Py_am_anext]
    added = '3.5'
[const.Py_tp_finalize]
    added = '3.5'

# The following were added in PC/python3.def in Python 3.6:

[function.Py_FinalizeEx]
    added = '3.6'

[function.PyOS_FSPath]
    added = '3.6'
[function.PyErr_ResourceWarning]
    added = '3.6'
[function.PyErr_SetImportErrorSubclass]
    added = '3.6'
[data.PyExc_ModuleNotFoundError]
    added = '3.6'

# The following were added in PC/python3.def in Python 3.6.1 and 3.5.3/3.5.4:

[function.PyCodec_NameReplaceErrors]
    added = '3.7'  # (and 3.6.1 and 3.5.3)
[function.PyErr_GetExcInfo]
    added = '3.7'  # (and 3.6.1 and 3.5.3)
[function.PyErr_SetExcInfo]
    added = '3.7'  # (and 3.6.1 and 3.5.3)
[function.PyErr_SetFromErrnoWithFilenameObjects]
    added = '3.7'  # (and 3.6.1 and 3.5.3)
[function.PyErr_SetImportError]
    added = '3.7'  # (and 3.6.1 and 3.5.3)
[function.PyErr_SyntaxLocationEx]
    added = '3.7'  # (and 3.6.1 and 3.5.3)
[data.PyExc_BlockingIOError]
    added = '3.7'  # (and 3.6.1 and 3.5.3)
[data.PyExc_BrokenPipeError]
    added = '3.7'  # (and 3.6.1 and 3.5.3)
[data.PyExc_ChildProcessError]
    added = '3.7'  # (and 3.6.1 and 3.5.3)
[data.PyExc_ConnectionAbortedError]
    added = '3.7'  # (and 3.6.1 and 3.5.3)
[data.PyExc_ConnectionError]
    added = '3.7'  # (and 3.6.1 and 3.5.3)
[data.PyExc_ConnectionRefusedError]
    added = '3.7'  # (and 3.6.1 and 3.5.3)
[data.PyExc_ConnectionResetError]
    added = '3.7'  # (and 3.6.1 and 3.5.3)
[data.PyExc_FileExistsError]
    added = '3.7'  # (and 3.6.1 and 3.5.3)
[data.PyExc_FileNotFoundError]
    added = '3.7'  # (and 3.6.1 and 3.5.3)
[data.PyExc_InterruptedError]
    added = '3.7'  # (and 3.6.1 and 3.5.3)
[data.PyExc_IsADirectoryError]
    added = '3.7'  # (and 3.6.1 and 3.5.3)
[data.PyExc_NotADirectoryError]
    added = '3.7'  # (and 3.6.1 and 3.5.3)
[data.PyExc_PermissionError]
    added = '3.7'  # (and 3.6.1 and 3.5.3)
[data.PyExc_ProcessLookupError]
    added = '3.7'  # (and 3.6.1 and 3.5.3)
[data.PyExc_RecursionError]
    added = '3.7'  # (and 3.6.1 and 3.5.3)
[data.PyExc_ResourceWarning]
    added = '3.7'  # (and 3.6.1 and 3.5.3)
[data.PyExc_StopAsyncIteration]
    added = '3.7'  # (and 3.6.1 and 3.5.3)
[data.PyExc_TimeoutError]
    added = '3.7'  # (and 3.6.1 and 3.5.3)
[function.PyImport_AddModuleObject]
    added = '3.7'  # (and 3.6.1 and 3.5.3)
[function.PyImport_ExecCodeModuleObject]
    added = '3.7'  # (and 3.6.1 and 3.5.3)
[function.PyImport_ImportFrozenModuleObject]
    added = '3.7'  # (and 3.6.1 and 3.5.3)
[function.PyImport_ImportModuleLevelObject]
    added = '3.7'  # (and 3.6.1 and 3.5.3)
[function.PyMem_Calloc]
    added = '3.7'  # (and 3.6.1 and 3.5.3)
[function.PyMemoryView_FromMemory]
    added = '3.7'  # (and 3.6.1 and 3.5.3)
[function.PyModule_AddFunctions]
    added = '3.7'  # (and 3.6.1 and 3.5.3)
[function.PyModule_ExecDef]
    added = '3.7'  # (and 3.6.1 and 3.5.3)
[function.PyModule_FromDefAndSpec2]
    added = '3.7'  # (and 3.6.1 and 3.5.3)
[function.PyModule_GetNameObject]
    added = '3.7'  # (and 3.6.1 and 3.5.3)
[function.PyModule_NewObject]
    added = '3.7'  # (and 3.6.1 and 3.5.3)
[function.PyModule_SetDocString]
    added = '3.7'  # (and 3.6.1 and 3.5.3)
[function.PyNumber_InPlaceMatrixMultiply]
    added = '3.7'  # (and 3.6.1 and 3.5.3)
[function.PyNumber_MatrixMultiply]
    added = '3.7'  # (and 3.6.1 and 3.5.3)
[function.PyObject_Calloc]
    added = '3.7'  # (and 3.6.1 and 3.5.3)
[function.PyObject_GenericSetDict]
    added = '3.7'  # (and 3.6.1 and 3.5.3)
[function.PySys_AddXOption]
    added = '3.7'  # (and 3.6.1 and 3.5.3)
    abi_only = true
[function.PySys_GetXOptions]
    added = '3.7'  # (and 3.6.1 and 3.5.3)
[function.PyUnicode_AsUCS4]
    added = '3.7'  # (and 3.6.1 and 3.5.3)
[function.PyUnicode_AsUCS4Copy]
    added = '3.7'  # (and 3.6.1 and 3.5.3)
[function.PyUnicode_AsWideCharString]
    added = '3.7'  # (and 3.6.1 and 3.5.3)
[function.PyUnicode_DecodeLocale]
    added = '3.7'  # (and 3.6.1 and 3.5.3)
[function.PyUnicode_DecodeLocaleAndSize]
    added = '3.7'  # (and 3.6.1 and 3.5.3)
[function.PyUnicode_EncodeLocale]
    added = '3.7'  # (and 3.6.1 and 3.5.3)
[function.PyUnicode_FindChar]
    added = '3.7'  # (and 3.6.1 and 3.5.3)
[function.PyUnicode_GetLength]
    added = '3.7'  # (and 3.6.1 and 3.5.3)
[function.PyUnicode_ReadChar]
    added = '3.7'  # (and 3.6.1 and 3.5.3)
[function.PyUnicode_Substring]
    added = '3.7'  # (and 3.6.1 and 3.5.3)
[function.PyUnicode_WriteChar]
    added = '3.7'  # (and 3.6.1 and 3.5.3)
[function.Py_DecodeLocale]
    added = '3.7'  # (and 3.6.1 and 3.5.3)
[function.Py_EncodeLocale]
    added = '3.7'  # (and 3.6.1 and 3.5.3)
[function.Py_SetPath]
    added = '3.7'  # (and 3.6.1 and 3.5.3)
    abi_only = true
[function.PyErr_SetExcFromWindowsErr]
    added = '3.7'  # (and 3.6.1 and 3.5.3)
    ifdef = 'MS_WINDOWS'
[function.PyErr_SetExcFromWindowsErrWithFilename]
    added = '3.7'  # (and 3.6.1 and 3.5.3)
    ifdef = 'MS_WINDOWS'
[function.PyErr_SetExcFromWindowsErrWithFilenameObject]
    added = '3.7'  # (and 3.6.1 and 3.5.3)
    ifdef = 'MS_WINDOWS'
[function.PyErr_SetExcFromWindowsErrWithFilenameObjects]
    added = '3.7'  # (and 3.6.1 and 3.5.3)
    ifdef = 'MS_WINDOWS'
[function.PyErr_SetFromWindowsErr]
    added = '3.7'  # (and 3.6.1 and 3.5.3)
    ifdef = 'MS_WINDOWS'
[function.PyErr_SetFromWindowsErrWithFilename]
    added = '3.7'  # (and 3.6.1 and 3.5.3)
    ifdef = 'MS_WINDOWS'
[data.PyExc_WindowsError]
    added = '3.7'  # (and 3.6.1 and 3.5.3)
    ifdef = 'MS_WINDOWS'
[function.PyOS_CheckStack]
    added = '3.7'  # (and 3.6.1 and 3.5.3)
    ifdef = 'USE_STACKCHECK'
[function.PyUnicode_AsMBCSString]
    added = '3.7'  # (and 3.6.1 and 3.5.3)
    ifdef = 'MS_WINDOWS'
[function.PyUnicode_DecodeCodePageStateful]
    added = '3.7'  # (and 3.6.1 and 3.5.3)
    ifdef = 'MS_WINDOWS'
[function.PyUnicode_DecodeMBCS]
    added = '3.7'  # (and 3.6.1 and 3.5.3)
    ifdef = 'MS_WINDOWS'
[function.PyUnicode_DecodeMBCSStateful]
    added = '3.7'  # (and 3.6.1 and 3.5.3)
    ifdef = 'MS_WINDOWS'
[function.PyUnicode_EncodeCodePage]
    added = '3.7'  # (and 3.6.1 and 3.5.3)
    ifdef = 'MS_WINDOWS'

# 3.5.4:
[function.PySlice_AdjustIndices]
    added = '3.7'  # (and 3.6.1 and 3.5.4)
[function.PySlice_Unpack]
    added = '3.7'  # (and 3.6.1 and 3.5.4)

# The following were added in PC/python3.def in Python 3.7:

[function.PyInterpreterState_GetID]
    added = '3.7'
[function.PyThread_tss_alloc]
    added = '3.7'
[function.PyThread_tss_create]
    added = '3.7'
[function.PyThread_tss_delete]
    added = '3.7'
[function.PyThread_tss_free]
    added = '3.7'
[function.PyThread_tss_get]
    added = '3.7'
[function.PyThread_tss_is_created]
    added = '3.7'
[function.PyThread_tss_set]
    added = '3.7'
[function.PyOS_BeforeFork]
    added = '3.7'
    ifdef = 'HAVE_FORK'
[function.PyOS_AfterFork_Parent]
    added = '3.7'
    ifdef = 'HAVE_FORK'
[function.PyOS_AfterFork_Child]
    added = '3.7'
    ifdef = 'HAVE_FORK'

# New method flags in 3.7 (PEP 590):

[const.METH_FASTCALL]
    added = '3.7'
[const.METH_METHOD]
    added = '3.7'

# The following were added in PC/python3.def in Python 3.8:

[function.PyImport_GetModule]
    added = '3.8'
[data.Py_UTF8Mode]
    added = '3.8'
[function.PyExceptionClass_Name]
    added = '3.8'
[function.PyIndex_Check]
    added = '3.8'
[function.PyIter_Check]
    added = '3.8'
[data.PyDictRevIterItem_Type]
    added = '3.8'
[data.PyDictRevIterKey_Type]
    added = '3.8'
[data.PyDictRevIterValue_Type]
    added = '3.8'
[function.PyInterpreterState_GetDict]
    added = '3.8'
[function.Py_BytesMain]
    added = '3.8'

# New type flag (PEP 590):

[const.Py_TPFLAGS_METHOD_DESCRIPTOR]
    added = '3.8'

# The following were added in PC/python3.def in Python 3.9:

[function.Py_EnterRecursiveCall]
    added = '3.9'
[function.Py_LeaveRecursiveCall]
    added = '3.9'
[function.Py_GenericAlias]
    added = '3.9'
[data.Py_GenericAliasType]
    added = '3.9'
[function.PyCMethod_New]
    added = '3.9'
[function.PyInterpreterState_Get]
    added = '3.9'
[function.PyObject_GC_IsFinalized]
    added = '3.9'
[function.PyObject_GC_IsTracked]
    added = '3.9'

# The following were added in PC/python3.def in Python 3.10:

[function.Py_GetArgcArgv]
    added = '3.10'
    abi_only = true
[function.PyIter_Send]
    added = '3.10'
[function.PyUnicode_AsUTF8AndSize]
    added = '3.10'
[function.PyObject_GenericGetDict]
    added = '3.10'
[function.Py_NewRef]
    added = '3.10'
[function.Py_XNewRef]
    added = '3.10'
[function.PyModule_AddType]
    added = '3.10'
[function.PyType_FromModuleAndSpec]
    added = '3.10'
[function.PyType_GetModule]
    added = '3.10'
[function.PyType_GetModuleState]
    added = '3.10'
[function.PyFrame_GetLineNumber]
    added = '3.10'
[function.PyFrame_GetCode]
    added = '3.10'
[function.PyObject_CallNoArgs]
    added = '3.10'
[function.PyThreadState_GetFrame]
    added = '3.10'
[function.PyThreadState_GetID]
    added = '3.10'
[function.PyThreadState_GetInterpreter]
    added = '3.10'
[function.PyModule_AddObjectRef]
    added = '3.10'
[data.Py_FileSystemDefaultEncodeErrors]
    added = '3.10'
[function.PyCodec_Unregister]
    added = '3.10'
[function.PyErr_SetInterruptEx]
    added = '3.10'
[function.Py_Is]
    added = '3.10'
[function.Py_IsTrue]
    added = '3.10'
[function.Py_IsFalse]
    added = '3.10'
[function.Py_IsNone]
    added = '3.10'
[function._Py_IncRef]
    added = '3.10'
    abi_only = true
[function._Py_DecRef]
    added = '3.10'
    abi_only = true
[function.PyAIter_Check]
    added = '3.10'
[function.PyObject_GetAIter]
    added = '3.10'
[data.PyExc_EncodingWarning]
    added = '3.10'

# Support for Stable ABI in debug builds

[data._Py_RefTotal]
    added = '3.10'
    ifdef = 'Py_REF_DEBUG'
    abi_only = true
[function._Py_NegativeRefcount]
    added = '3.10'
    ifdef = 'Py_REF_DEBUG'
    abi_only = true

# New slots in 3.10:

[const.Py_am_send]
    added = '3.10'


# New GC control functions in Py3.10 (https://bugs.python.org/issue28254)

[function.PyGC_Disable]
    added = '3.10'
[function.PyGC_Enable]
    added = '3.10'
[function.PyGC_IsEnabled]
    added = '3.10'

# Add new C API in Python 3.11

[function.PyType_GetName]
    added = '3.11'
[function.PyType_GetQualName]
    added = '3.11'
[data.PyStructSequence_UnnamedField]
    added = '3.11'

# Add stable Py_buffer API in Python 3.11 (https://bugs.python.org/issue45459)
[struct.Py_buffer]
    added = '3.11'
    struct_abi_kind = 'full-abi'
[function.PyObject_CheckBuffer]
    added = '3.11'
[function.PyObject_GetBuffer]
    added = '3.11'
[function.PyBuffer_GetPointer]
    added = '3.11'
[function.PyBuffer_SizeFromFormat]
    added = '3.11'
[function.PyBuffer_ToContiguous]
    added = '3.11'
[function.PyBuffer_FromContiguous]
    added = '3.11'
[function.PyObject_CopyData]
    added = '3.11'
[function.PyBuffer_IsContiguous]
    added = '3.11'
[function.PyBuffer_FillContiguousStrides]
    added = '3.11'
[function.PyBuffer_FillInfo]
    added = '3.11'
[function.PyBuffer_Release]
    added = '3.11'
[function.PyMemoryView_FromBuffer]
    added = '3.11'

# Constants for Py_buffer API added to this list in Python 3.11.1 (https://github.com/python/cpython/issues/98680)
# (they were available with 3.11.0)
[const.PyBUF_MAX_NDIM]
    added = '3.11'
[const.PyBUF_SIMPLE]
    added = '3.11'
[const.PyBUF_WRITABLE]
    added = '3.11'
[const.PyBUF_FORMAT]
    added = '3.11'
[const.PyBUF_ND]
    added = '3.11'
[const.PyBUF_STRIDES]
    added = '3.11'
[const.PyBUF_C_CONTIGUOUS]
    added = '3.11'
[const.PyBUF_F_CONTIGUOUS]
    added = '3.11'
[const.PyBUF_ANY_CONTIGUOUS]
    added = '3.11'
[const.PyBUF_INDIRECT]
    added = '3.11'
[const.PyBUF_CONTIG]
    added = '3.11'
[const.PyBUF_CONTIG_RO]
    added = '3.11'
[const.PyBUF_STRIDED]
    added = '3.11'
[const.PyBUF_STRIDED_RO]
    added = '3.11'
[const.PyBUF_RECORDS]
    added = '3.11'
[const.PyBUF_RECORDS_RO]
    added = '3.11'
[const.PyBUF_FULL]
    added = '3.11'
[const.PyBUF_FULL_RO]
    added = '3.11'
[const.PyBUF_READ]
    added = '3.11'
[const.PyBUF_WRITE]
    added = '3.11'


# (Detailed comments aren't really needed for further entries: from here on
#  we can use version control logs.)

[data.Py_Version]
    added = '3.11'
[function.PyErr_GetHandledException]
    added = '3.11'
[function.PyErr_SetHandledException]
    added = '3.11'

[function.PyType_FromMetaclass]
    added = '3.12'
[const.Py_TPFLAGS_HAVE_VECTORCALL]
    added = '3.12'
[function.PyVectorcall_NARGS]
    added = '3.12'
[function.PyVectorcall_Call]
    added = '3.12'
[function.PyErr_GetRaisedException]
    added = '3.12'
[function.PyErr_SetRaisedException]
    added = '3.12'
[function.PyException_GetArgs]
    added = '3.12'
[function.PyException_SetArgs]
    added = '3.12'

[typedef.vectorcallfunc]
    added = '3.12'
[function.PyObject_Vectorcall]
    added = '3.12'
[function.PyObject_VectorcallMethod]
    added = '3.12'
[macro.PY_VECTORCALL_ARGUMENTS_OFFSET]
    added = '3.12'
[typedef.getbufferproc]
    added = '3.12'
[typedef.releasebufferproc]
    added = '3.12'

[const.Py_T_BYTE]
    added = '3.12'  # Before 3.12, available in "structmember.h" w/o Py_ prefix
[const.Py_T_SHORT]
    added = '3.12'  # Before 3.12, available in "structmember.h" w/o Py_ prefix
[const.Py_T_INT]
    added = '3.12'  # Before 3.12, available in "structmember.h" w/o Py_ prefix
[const.Py_T_LONG]
    added = '3.12'  # Before 3.12, available in "structmember.h" w/o Py_ prefix
[const.Py_T_LONGLONG]
    added = '3.12'  # Before 3.12, available in "structmember.h" w/o Py_ prefix
[const.Py_T_UBYTE]
    added = '3.12'  # Before 3.12, available in "structmember.h" w/o Py_ prefix
[const.Py_T_UINT]
    added = '3.12'  # Before 3.12, available in "structmember.h" w/o Py_ prefix
[const.Py_T_USHORT]
    added = '3.12'  # Before 3.12, available in "structmember.h" w/o Py_ prefix
[const.Py_T_ULONG]
    added = '3.12'  # Before 3.12, available in "structmember.h" w/o Py_ prefix
[const.Py_T_ULONGLONG]
    added = '3.12'  # Before 3.12, available in "structmember.h" w/o Py_ prefix
[const.Py_T_PYSSIZET]
    added = '3.12'  # Before 3.12, available in "structmember.h" w/o Py_ prefix
[const.Py_T_FLOAT]
    added = '3.12'  # Before 3.12, available in "structmember.h" w/o Py_ prefix
[const.Py_T_DOUBLE]
    added = '3.12'  # Before 3.12, available in "structmember.h" w/o Py_ prefix
[const.Py_T_BOOL]
    added = '3.12'  # Before 3.12, available in "structmember.h" w/o Py_ prefix
[const.Py_T_STRING]
    added = '3.12'  # Before 3.12, available in "structmember.h" w/o Py_ prefix
[const.Py_T_STRING_INPLACE]
    added = '3.12'  # Before 3.12, available in "structmember.h" w/o Py_ prefix
[const.Py_T_CHAR]
    added = '3.12'  # Before 3.12, available in "structmember.h" w/o Py_ prefix
[const.Py_T_OBJECT_EX]
    added = '3.12'  # Before 3.12, available in "structmember.h" w/o Py_ prefix
[const.Py_READONLY]
    added = '3.12'  # Before 3.12, available in "structmember.h" w/o Py_ prefix
[const.Py_AUDIT_READ]
    added = '3.12'  # Before 3.12, available in "structmember.h"

[function.PyObject_GetTypeData]
    added = '3.12'
[function.PyType_GetTypeDataSize]
    added = '3.12'
[const.Py_RELATIVE_OFFSET]
    added = '3.12'
[const.Py_TPFLAGS_ITEMS_AT_END]
    added = '3.12'
[function.PyImport_AddModuleRef]
    added = '3.13'
[function.PyWeakref_GetRef]
    added = '3.13'
[function.PyObject_DelAttr]
    added = '3.13'
[function.PyObject_DelAttrString]
    added = '3.13'
[function.PyObject_GetOptionalAttr]
    added = '3.13'
[function.PyObject_GetOptionalAttrString]
    added = '3.13'
[function.PyMapping_GetOptionalItem]
    added = '3.13'
[function.PyMapping_GetOptionalItemString]
    added = '3.13'
[function.PyModule_Add]
    added = '3.13'
[function.PyDict_GetItemRef]
    added = '3.13'
[function.PyDict_GetItemStringRef]
    added = '3.13'
[function.PyLong_AsInt]
    added = '3.13'
[function.PyObject_HasAttrWithError]
    added = '3.13'
[function.PyObject_HasAttrStringWithError]
    added = '3.13'
[function.PyMapping_HasKeyWithError]
    added = '3.13'
[function.PyMapping_HasKeyStringWithError]
    added = '3.13'
[function.Py_IsFinalizing]
    added = '3.13'
[function.PyUnicode_EqualToUTF8]
    added = '3.13'
[function.PyUnicode_EqualToUTF8AndSize]
    added = '3.13'
[function.PyMem_RawMalloc]
    added = '3.13'
[function.PyMem_RawCalloc]
    added = '3.13'
[function.PyMem_RawRealloc]
    added = '3.13'
[function.PyMem_RawFree]
    added = '3.13'
[function.PySys_Audit]
    added = '3.13'
[function.PySys_AuditTuple]
    added = '3.13'
[function._Py_SetRefcnt]
    added = '3.13'
    abi_only = true
[function.PyList_GetItemRef]
    added = '3.13'
[typedef.PyCFunctionFast]
    added = '3.13'
    # "abi-only" since 3.10.  (Callback type names aren't used in C code,
    # but this function signature was expected with METH_FASTCALL.)
[typedef.PyCFunctionFastWithKeywords]
    added = '3.13'
    # "abi-only" since 3.10.  (Same story as PyCFunctionFast.)
[function.PyType_GetFullyQualifiedName]
    added = '3.13'
[function.PyType_GetModuleName]
    added = '3.13'
[function.Py_GetConstant]
    added = '3.13'
[function.Py_GetConstantBorrowed]
    added = '3.13'
[function.PyType_GetModuleByDef]
    added = '3.13'
[function.PyEval_GetFrameBuiltins]
    added = '3.13'
[function.PyEval_GetFrameGlobals]
    added = '3.13'
[function.PyEval_GetFrameLocals]
    added = '3.13'

[function.Py_TYPE]
    added = '3.14'
[function.Py_REFCNT]
    added = '3.14'
[function.PyIter_NextItem]
    added = '3.14'
<<<<<<< HEAD
[function.PyType_Freeze]
=======
[function.PyLong_FromInt32]
    added = '3.14'
[function.PyLong_FromUInt32]
    added = '3.14'
[function.PyLong_AsInt32]
    added = '3.14'
[function.PyLong_AsUInt32]
    added = '3.14'
[function.PyLong_FromInt64]
    added = '3.14'
[function.PyLong_FromUInt64]
    added = '3.14'
[function.PyLong_AsInt64]
    added = '3.14'
[function.PyLong_AsUInt64]
    added = '3.14'
[const.Py_tp_vectorcall]
    added = '3.14'
[function.PyType_GetBaseByToken]
    added = '3.14'
[const.Py_tp_token]
    added = '3.14'
[const.Py_TP_USE_SPEC]
>>>>>>> 6f4d64b0
    added = '3.14'<|MERGE_RESOLUTION|>--- conflicted
+++ resolved
@@ -2512,9 +2512,6 @@
     added = '3.14'
 [function.PyIter_NextItem]
     added = '3.14'
-<<<<<<< HEAD
-[function.PyType_Freeze]
-=======
 [function.PyLong_FromInt32]
     added = '3.14'
 [function.PyLong_FromUInt32]
@@ -2538,5 +2535,6 @@
 [const.Py_tp_token]
     added = '3.14'
 [const.Py_TP_USE_SPEC]
->>>>>>> 6f4d64b0
+    added = '3.14'
+[function.PyType_Freeze]
     added = '3.14'