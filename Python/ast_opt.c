--- conflicted
+++ resolved
@@ -465,8 +465,7 @@
 }
 
 static int
-<<<<<<< HEAD
-astfold_dedent(expr_ty node_, PyArena *arena, int optimize_)
+astfold_dedent(expr_ty node_, PyArena *arena, _PyASTOptimizeState *state)
 {
     if (asdl_seq_LEN(node_->v.Call.args) != 0 ||
         asdl_seq_LEN(node_->v.Call.keywords) != 0 ||
@@ -499,10 +498,7 @@
 }
 
 static int
-astfold_expr(expr_ty node_, PyArena *ctx_, int optimize_)
-=======
 astfold_expr(expr_ty node_, PyArena *ctx_, _PyASTOptimizeState *state)
->>>>>>> ef33712b
 {
     switch (node_->kind) {
     case BoolOp_kind:
