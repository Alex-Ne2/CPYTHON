--- conflicted
+++ resolved
@@ -2,13 +2,8 @@
 #include "Python.h"
 #include "pycore_ast.h"           // _PyAST_GetDocString()
 #include "pycore_format.h"        // F_LJUST
-<<<<<<< HEAD
-#include "pycore_long.h"          // _PyLong
-#include "pycore_pystate.h"       // _PyThreadState_GET()
-#include "pycore_setobject.h"     // _PySet_NextEntry()
-=======
 #include "pycore_runtime.h"       // _Py_STR()
->>>>>>> 978e37bb
+#include "pycore_unicodeobject.h" // _PyUnicode_EqualToASCIIString()
 #include "pycore_unicodeobject.h" // _PyUnicode_EqualToASCIIString()
 
 
