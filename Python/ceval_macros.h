// Macros needed by ceval.c and bytecodes.c

/* Computed GOTOs, or
       the-optimization-commonly-but-improperly-known-as-"threaded code"
   using gcc's labels-as-values extension
   (http://gcc.gnu.org/onlinedocs/gcc/Labels-as-Values.html).

   The traditional bytecode evaluation loop uses a "switch" statement, which
   decent compilers will optimize as a single indirect branch instruction
   combined with a lookup table of jump addresses. However, since the
   indirect jump instruction is shared by all opcodes, the CPU will have a
   hard time making the right prediction for where to jump next (actually,
   it will be always wrong except in the uncommon case of a sequence of
   several identical opcodes).

   "Threaded code" in contrast, uses an explicit jump table and an explicit
   indirect jump instruction at the end of each opcode. Since the jump
   instruction is at a different address for each opcode, the CPU will make a
   separate prediction for each of these instructions, which is equivalent to
   predicting the second opcode of each opcode pair. These predictions have
   a much better chance to turn out valid, especially in small bytecode loops.

   A mispredicted branch on a modern CPU flushes the whole pipeline and
   can cost several CPU cycles (depending on the pipeline depth),
   and potentially many more instructions (depending on the pipeline width).
   A correctly predicted branch, however, is nearly free.

   At the time of this writing, the "threaded code" version is up to 15-20%
   faster than the normal "switch" version, depending on the compiler and the
   CPU architecture.

   NOTE: care must be taken that the compiler doesn't try to "optimize" the
   indirect jumps by sharing them between all opcodes. Such optimizations
   can be disabled on gcc by using the -fno-gcse flag (or possibly
   -fno-crossjumping).
*/

/* Use macros rather than inline functions, to make it as clear as possible
 * to the C compiler that the tracing check is a simple test then branch.
 * We want to be sure that the compiler knows this before it generates
 * the CFG.
 */

#ifdef WITH_DTRACE
#define OR_DTRACE_LINE | (PyDTrace_LINE_ENABLED() ? 255 : 0)
#else
#define OR_DTRACE_LINE
#endif

#ifdef HAVE_COMPUTED_GOTOS
    #ifndef USE_COMPUTED_GOTOS
    #define USE_COMPUTED_GOTOS 1
    #endif
#else
    #if defined(USE_COMPUTED_GOTOS) && USE_COMPUTED_GOTOS
    #error "Computed gotos are not supported on this compiler."
    #endif
    #undef USE_COMPUTED_GOTOS
    #define USE_COMPUTED_GOTOS 0
#endif

#ifdef Py_STATS
#define INSTRUCTION_START(op) \
    do { \
        frame->prev_instr = next_instr++; \
        OPCODE_EXE_INC(op); \
        if (_py_stats) _py_stats->opcode_stats[lastopcode].pair_count[op]++; \
        lastopcode = op; \
    } while (0)
#else
#define INSTRUCTION_START(op) (frame->prev_instr = next_instr++)
#endif

#if USE_COMPUTED_GOTOS
#  define TARGET(op) TARGET_##op: INSTRUCTION_START(op);
#  define DISPATCH_GOTO() goto *opcode_targets[opcode]
#else
#  define TARGET(op) case op: TARGET_##op: INSTRUCTION_START(op);
#  define DISPATCH_GOTO() goto dispatch_opcode
#endif

/* PRE_DISPATCH_GOTO() does lltrace if enabled. Normally a no-op */
#ifdef LLTRACE
#define PRE_DISPATCH_GOTO() if (lltrace) { \
    lltrace_instruction(frame, stack_pointer, next_instr); }
#else
#define PRE_DISPATCH_GOTO() ((void)0)
#endif


/* Do interpreter dispatch accounting for tracing and instrumentation */
#define DISPATCH() \
    { \
        NEXTOPARG(); \
        PRE_DISPATCH_GOTO(); \
        DISPATCH_GOTO(); \
    }

#define DISPATCH_SAME_OPARG() \
    { \
        opcode = next_instr->op.code; \
        PRE_DISPATCH_GOTO(); \
        DISPATCH_GOTO(); \
    }

#define DISPATCH_INLINED(NEW_FRAME)                     \
    do {                                                \
        _PyFrame_SetStackPointer(frame, stack_pointer); \
        frame->prev_instr = next_instr - 1;             \
        (NEW_FRAME)->previous = frame;                  \
        frame = cframe.current_frame = (NEW_FRAME);     \
        CALL_STAT_INC(inlined_py_calls);                \
        goto start_frame;                               \
    } while (0)

#define CHECK_EVAL_BREAKER() \
    _Py_CHECK_EMSCRIPTEN_SIGNALS_PERIODICALLY(); \
    if (_Py_atomic_load_relaxed_int32(eval_breaker)) { \
        goto handle_eval_breaker; \
    }


/* Tuple access macros */

#ifndef Py_DEBUG
#define GETITEM(v, i) PyTuple_GET_ITEM((v), (i))
#else
static inline PyObject *
GETITEM(PyObject *v, Py_ssize_t i) {
    assert(PyTuple_Check(v));
    assert(i >= 0);
    assert(i < PyTuple_GET_SIZE(v));
    return PyTuple_GET_ITEM(v, i);
}
#endif

/* Code access macros */

/* The integer overflow is checked by an assertion below. */
#define INSTR_OFFSET() ((int)(next_instr - _PyCode_CODE(frame->f_code)))
#define NEXTOPARG()  do { \
        _Py_CODEUNIT word = *next_instr; \
        opcode = word.op.code; \
        oparg = word.op.arg; \
    } while (0)
#define JUMPTO(x)       (next_instr = _PyCode_CODE(frame->f_code) + (x))
#define JUMPBY(x)       (next_instr += (x))

/* OpCode prediction macros
    Some opcodes tend to come in pairs thus making it possible to
    predict the second code when the first is run.  For example,
    COMPARE_OP is often followed by POP_JUMP_IF_FALSE or POP_JUMP_IF_TRUE.

    Verifying the prediction costs a single high-speed test of a register
    variable against a constant.  If the pairing was good, then the
    processor's own internal branch predication has a high likelihood of
    success, resulting in a nearly zero-overhead transition to the
    next opcode.  A successful prediction saves a trip through the eval-loop
    including its unpredictable switch-case branch.  Combined with the
    processor's internal branch prediction, a successful PREDICT has the
    effect of making the two opcodes run as if they were a single new opcode
    with the bodies combined.

    If collecting opcode statistics, your choices are to either keep the
    predictions turned-on and interpret the results as if some opcodes
    had been combined or turn-off predictions so that the opcode frequency
    counter updates for both opcodes.

    Opcode prediction is disabled with threaded code, since the latter allows
    the CPU to record separate branch prediction information for each
    opcode.

*/

#define PREDICT_ID(op)          PRED_##op

#if USE_COMPUTED_GOTOS
#define PREDICT(op)             if (0) goto PREDICT_ID(op)
#else
#define PREDICT(next_op) \
    do { \
        _Py_CODEUNIT word = *next_instr; \
<<<<<<< HEAD
        if (opcode == op) { \
            oparg = _Py_OPARG(word); \
            INSTRUCTION_START(op); \
            goto PREDICT_ID(op); \
=======
        opcode = word.op.code | cframe.use_tracing OR_DTRACE_LINE; \
        if (opcode == next_op) { \
            oparg = word.op.arg; \
            INSTRUCTION_START(next_op); \
            goto PREDICT_ID(next_op); \
>>>>>>> 22b8d77b
        } \
    } while(0)
#endif
#define PREDICTED(op)           PREDICT_ID(op):


/* Stack manipulation macros */

/* The stack can grow at most MAXINT deep, as co_nlocals and
   co_stacksize are ints. */
#define STACK_LEVEL()     ((int)(stack_pointer - _PyFrame_Stackbase(frame)))
#define STACK_SIZE()      (frame->f_code->co_stacksize)
#define EMPTY()           (STACK_LEVEL() == 0)
#define TOP()             (stack_pointer[-1])
#define SECOND()          (stack_pointer[-2])
#define THIRD()           (stack_pointer[-3])
#define FOURTH()          (stack_pointer[-4])
#define PEEK(n)           (stack_pointer[-(n)])
#define POKE(n, v)        (stack_pointer[-(n)] = (v))
#define SET_TOP(v)        (stack_pointer[-1] = (v))
#define SET_SECOND(v)     (stack_pointer[-2] = (v))
#define BASIC_STACKADJ(n) (stack_pointer += n)
#define BASIC_PUSH(v)     (*stack_pointer++ = (v))
#define BASIC_POP()       (*--stack_pointer)

#ifdef Py_DEBUG
#define PUSH(v)         do { \
                            BASIC_PUSH(v); \
                            assert(STACK_LEVEL() <= STACK_SIZE()); \
                        } while (0)
#define POP()           (assert(STACK_LEVEL() > 0), BASIC_POP())
#define STACK_GROW(n)   do { \
                            assert(n >= 0); \
                            BASIC_STACKADJ(n); \
                            assert(STACK_LEVEL() <= STACK_SIZE()); \
                        } while (0)
#define STACK_SHRINK(n) do { \
                            assert(n >= 0); \
                            assert(STACK_LEVEL() >= n); \
                            BASIC_STACKADJ(-(n)); \
                        } while (0)
#else
#define PUSH(v)                BASIC_PUSH(v)
#define POP()                  BASIC_POP()
#define STACK_GROW(n)          BASIC_STACKADJ(n)
#define STACK_SHRINK(n)        BASIC_STACKADJ(-(n))
#endif

/* Local variable macros */

#define GETLOCAL(i)     (frame->localsplus[i])

/* The SETLOCAL() macro must not DECREF the local variable in-place and
   then store the new value; it must copy the old value to a temporary
   value, then store the new value, and then DECREF the temporary value.
   This is because it is possible that during the DECREF the frame is
   accessed by other code (e.g. a __del__ method or gc.collect()) and the
   variable would be pointing to already-freed memory. */
#define SETLOCAL(i, value)      do { PyObject *tmp = GETLOCAL(i); \
                                     GETLOCAL(i) = value; \
                                     Py_XDECREF(tmp); } while (0)

#define GO_TO_INSTRUCTION(op) goto PREDICT_ID(op)

#ifdef Py_STATS
#define UPDATE_MISS_STATS(INSTNAME)                              \
    do {                                                         \
        STAT_INC(opcode, miss);                                  \
        STAT_INC((INSTNAME), miss);                              \
        /* The counter is always the first cache entry: */       \
        if (ADAPTIVE_COUNTER_IS_ZERO(next_instr->cache)) {       \
            STAT_INC((INSTNAME), deopt);                         \
        }                                                        \
        else {                                                   \
            /* This is about to be (incorrectly) incremented: */ \
            STAT_DEC((INSTNAME), deferred);                      \
        }                                                        \
    } while (0)
#else
#define UPDATE_MISS_STATS(INSTNAME) ((void)0)
#endif

#define DEOPT_IF(COND, INSTNAME)                            \
    if ((COND)) {                                           \
        /* This is only a single jump on release builds! */ \
        UPDATE_MISS_STATS((INSTNAME));                      \
        assert(_PyOpcode_Deopt[opcode] == (INSTNAME));      \
        GO_TO_INSTRUCTION(INSTNAME);                        \
    }


#define GLOBALS() frame->f_globals
#define BUILTINS() frame->f_builtins
#define LOCALS() frame->f_locals

/* Shared opcode macros */

#define DTRACE_FUNCTION_ENTRY()  \
    if (PyDTrace_FUNCTION_ENTRY_ENABLED()) { \
        dtrace_function_entry(frame); \
    }

#define ADAPTIVE_COUNTER_IS_ZERO(COUNTER) \
    (((COUNTER) >> ADAPTIVE_BACKOFF_BITS) == 0)

#define ADAPTIVE_COUNTER_IS_MAX(COUNTER) \
    (((COUNTER) >> ADAPTIVE_BACKOFF_BITS) == ((1 << MAX_BACKOFF_VALUE) - 1))

#define DECREMENT_ADAPTIVE_COUNTER(COUNTER)           \
    do {                                              \
        assert(!ADAPTIVE_COUNTER_IS_ZERO((COUNTER))); \
        (COUNTER) -= (1 << ADAPTIVE_BACKOFF_BITS);    \
    } while (0);

#define INCREMENT_ADAPTIVE_COUNTER(COUNTER)          \
    do {                                             \
        assert(!ADAPTIVE_COUNTER_IS_MAX((COUNTER))); \
        (COUNTER) += (1 << ADAPTIVE_BACKOFF_BITS);   \
    } while (0);

#define NAME_ERROR_MSG "name '%.200s' is not defined"

#define KWNAMES_LEN() \
    (kwnames == NULL ? 0 : ((int)PyTuple_GET_SIZE(kwnames)))<|MERGE_RESOLUTION|>--- conflicted
+++ resolved
@@ -180,18 +180,11 @@
 #define PREDICT(next_op) \
     do { \
         _Py_CODEUNIT word = *next_instr; \
-<<<<<<< HEAD
-        if (opcode == op) { \
-            oparg = _Py_OPARG(word); \
-            INSTRUCTION_START(op); \
-            goto PREDICT_ID(op); \
-=======
-        opcode = word.op.code | cframe.use_tracing OR_DTRACE_LINE; \
+        opcode = word.op.code; \
         if (opcode == next_op) { \
             oparg = word.op.arg; \
             INSTRUCTION_START(next_op); \
             goto PREDICT_ID(next_op); \
->>>>>>> 22b8d77b
         } \
     } while(0)
 #endif
