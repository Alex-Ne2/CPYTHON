--- conflicted
+++ resolved
@@ -450,25 +450,13 @@
 /* How much scratch space to give stackref to PyObject* conversion. */
 #define MAX_STACKREF_SCRATCH 10
 
-<<<<<<< HEAD
-=======
-#if defined(Py_GIL_DISABLED) || defined(Py_STACKREF_DEBUG)
->>>>>>> 128cc47f
 #define STACKREFS_TO_PYOBJECTS(ARGS, ARG_COUNT, NAME) \
     /* +1 because vectorcall might use -1 to write self */ \
     PyObject *NAME##_temp[MAX_STACKREF_SCRATCH+1]; \
     PyObject **NAME = _PyObjectArray_FromStackRefArray(ARGS, ARG_COUNT, NAME##_temp + 1);
 
-<<<<<<< HEAD
-=======
-#if defined(Py_GIL_DISABLED) || defined(Py_STACKREF_DEBUG)
->>>>>>> 128cc47f
 #define STACKREFS_TO_PYOBJECTS_CLEANUP(NAME) \
     /* +1 because we +1 previously */ \
     _PyObjectArray_Free(NAME - 1, NAME##_temp);
 
-#if defined(Py_GIL_DISABLED) || defined(Py_STACKREF_DEBUG)
-#define CONVERSION_FAILED(NAME) ((NAME) == NULL)
-#else
-#define CONVERSION_FAILED(NAME) (0)
-#endif+#define CONVERSION_FAILED(NAME) ((NAME) == NULL)