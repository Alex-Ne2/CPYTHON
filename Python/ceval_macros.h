--- conflicted
+++ resolved
@@ -355,28 +355,6 @@
 /* Tier-switching macros. */
 
 #ifdef _Py_JIT
-<<<<<<< HEAD
-#define GOTO_TIER_TWO(EXECUTOR)                         \
-do {                                                    \
-    OPT_STAT_INC(traces_executed);                      \
-    _PyExecutorObject *_executor = (EXECUTOR);          \
-    jit_func jitted = _executor->jit_code;              \
-    /* Keep the shim frame alive via the executor: */   \
-    Py_INCREF(_executor);                               \
-    _PyInterpreterFrame *jit_entry = tstate->jit_entry; \
-    tstate->jit_entry = frame;                          \
-    next_instr = jitted(frame, stack_pointer, tstate);  \
-    tstate->jit_entry = jit_entry;                      \
-    Py_DECREF(_executor);                               \
-    Py_CLEAR(tstate->previous_executor);                \
-    frame = tstate->current_frame;                      \
-    stack_pointer = _PyFrame_GetStackPointer(frame);    \
-    if (next_instr == NULL) {                           \
-        next_instr = frame->instr_ptr;                  \
-        JUMP_TO_LABEL(error);                           \
-    }                                                   \
-    DISPATCH();                                         \
-=======
 #define GOTO_TIER_TWO(EXECUTOR)                        \
 do {                                                   \
     OPT_STAT_INC(traces_executed);                     \
@@ -394,7 +372,6 @@
         JUMP_TO_LABEL(error);                          \
     }                                                  \
     DISPATCH();                                        \
->>>>>>> c8f233c5
 } while (0)
 #else
 #define GOTO_TIER_TWO(EXECUTOR) \
@@ -413,11 +390,7 @@
 #define GOTO_TIER_ONE(TARGET)                                         \
     do                                                                \
     {                                                                 \
-<<<<<<< HEAD
-        tstate->jit_entry = jit_entry;                                \
-=======
         tstate->current_executor = NULL;                              \
->>>>>>> c8f233c5
         next_instr = (TARGET);                                        \
         assert(tstate->current_executor == NULL);                     \
         OPT_HIST(trace_uop_execution_counter, trace_run_length_hist); \
