// Macros and other things needed by ceval.c, and bytecodes.c

/* Computed GOTOs, or
       the-optimization-commonly-but-improperly-known-as-"threaded code"
   using gcc's labels-as-values extension
   (http://gcc.gnu.org/onlinedocs/gcc/Labels-as-Values.html).

   The traditional bytecode evaluation loop uses a "switch" statement, which
   decent compilers will optimize as a single indirect branch instruction
   combined with a lookup table of jump addresses. However, since the
   indirect jump instruction is shared by all opcodes, the CPU will have a
   hard time making the right prediction for where to jump next (actually,
   it will be always wrong except in the uncommon case of a sequence of
   several identical opcodes).

   "Threaded code" in contrast, uses an explicit jump table and an explicit
   indirect jump instruction at the end of each opcode. Since the jump
   instruction is at a different address for each opcode, the CPU will make a
   separate prediction for each of these instructions, which is equivalent to
   predicting the second opcode of each opcode pair. These predictions have
   a much better chance to turn out valid, especially in small bytecode loops.

   A mispredicted branch on a modern CPU flushes the whole pipeline and
   can cost several CPU cycles (depending on the pipeline depth),
   and potentially many more instructions (depending on the pipeline width).
   A correctly predicted branch, however, is nearly free.

   At the time of this writing, the "threaded code" version is up to 15-20%
   faster than the normal "switch" version, depending on the compiler and the
   CPU architecture.

   NOTE: care must be taken that the compiler doesn't try to "optimize" the
   indirect jumps by sharing them between all opcodes. Such optimizations
   can be disabled on gcc by using the -fno-gcse flag (or possibly
   -fno-crossjumping).
*/

/* Use macros rather than inline functions, to make it as clear as possible
 * to the C compiler that the tracing check is a simple test then branch.
 * We want to be sure that the compiler knows this before it generates
 * the CFG.
 */

#ifdef WITH_DTRACE
#define OR_DTRACE_LINE | (PyDTrace_LINE_ENABLED() ? 255 : 0)
#else
#define OR_DTRACE_LINE
#endif

#ifdef HAVE_COMPUTED_GOTOS
    #ifndef USE_COMPUTED_GOTOS
    #define USE_COMPUTED_GOTOS 1
    #endif
#else
    #if defined(USE_COMPUTED_GOTOS) && USE_COMPUTED_GOTOS
    #error "Computed gotos are not supported on this compiler."
    #endif
    #undef USE_COMPUTED_GOTOS
    #define USE_COMPUTED_GOTOS 0
#endif

#ifdef Py_STATS
#define INSTRUCTION_STATS(op) \
    do { \
        OPCODE_EXE_INC(op); \
        if (_Py_stats) _Py_stats->opcode_stats[lastopcode].pair_count[op]++; \
        lastopcode = op; \
    } while (0)
#else
#define INSTRUCTION_STATS(op) ((void)0)
#endif

#define TAIL_CALL_PARAMS _PyInterpreterFrame *frame, _PyStackRef *stack_pointer, PyThreadState *tstate, _Py_CODEUNIT *next_instr, int oparg
#define TAIL_CALL_ARGS frame, stack_pointer, tstate, next_instr, oparg

#ifdef Py_TAIL_CALL_INTERP
    // Note: [[clang::musttail]] works for GCC 15, but not __attribute__((musttail)) at the moment.
#   define Py_MUSTTAIL [[clang::musttail]]
#   define Py_PRESERVE_NONE_CC __attribute__((preserve_none))
    Py_PRESERVE_NONE_CC typedef PyObject* (*py_tail_call_funcptr)(TAIL_CALL_PARAMS);

#   define TARGET(op) Py_PRESERVE_NONE_CC PyObject *_TAIL_CALL_##op(TAIL_CALL_PARAMS)
#   define DISPATCH_GOTO() \
        do { \
            Py_MUSTTAIL return (INSTRUCTION_TABLE[opcode])(TAIL_CALL_ARGS); \
        } while (0)
#   define JUMP_TO_LABEL(name) \
        do { \
            Py_MUSTTAIL return (_TAIL_CALL_##name)(TAIL_CALL_ARGS); \
        } while (0)
#   define JUMP_TO_PREDICTED(name) \
        do { \
            Py_MUSTTAIL return (_TAIL_CALL_##name)(frame, stack_pointer, tstate, this_instr, oparg); \
        } while (0)
#    define LABEL(name) TARGET(name)
#elif USE_COMPUTED_GOTOS
#  define TARGET(op) TARGET_##op:
#  define DISPATCH_GOTO() goto *opcode_targets[opcode]
#  define JUMP_TO_LABEL(name) goto name;
#  define JUMP_TO_PREDICTED(name) goto PREDICTED_##name;
#  define LABEL(name) name:
#else
#  define TARGET(op) case op: TARGET_##op:
#  define DISPATCH_GOTO() goto dispatch_opcode
#  define JUMP_TO_LABEL(name) goto name;
#  define JUMP_TO_PREDICTED(name) goto PREDICTED_##name;
#  define LABEL(name) name:
#endif

/* PRE_DISPATCH_GOTO() does lltrace if enabled. Normally a no-op */
#ifdef LLTRACE
#define PRE_DISPATCH_GOTO() if (frame->lltrace >= 5) { \
    lltrace_instruction(frame, stack_pointer, next_instr, opcode, oparg); }
#else
#define PRE_DISPATCH_GOTO() ((void)0)
#endif

#if LLTRACE
#define LLTRACE_RESUME_FRAME() \
do { \
    int lltrace = maybe_lltrace_resume_frame(frame, GLOBALS()); \
    frame->lltrace = lltrace; \
    if (lltrace < 0) { \
        JUMP_TO_LABEL(exit_unwind); \
    } \
} while (0)
#else
#define LLTRACE_RESUME_FRAME() ((void)0)
#endif

#ifdef Py_GIL_DISABLED
#define QSBR_QUIESCENT_STATE(tstate) _Py_qsbr_quiescent_state(((_PyThreadStateImpl *)tstate)->qsbr)
#else
#define QSBR_QUIESCENT_STATE(tstate)
#endif


/* Do interpreter dispatch accounting for tracing and instrumentation */
#define DISPATCH() \
    { \
        assert(frame->stackpointer == NULL); \
        NEXTOPARG(); \
        PRE_DISPATCH_GOTO(); \
        DISPATCH_GOTO(); \
    }

#define DISPATCH_SAME_OPARG() \
    { \
        opcode = next_instr->op.code; \
        PRE_DISPATCH_GOTO(); \
        DISPATCH_GOTO(); \
    }

#define DISPATCH_INLINED(NEW_FRAME)                     \
    do {                                                \
        assert(tstate->interp->eval_frame == NULL);     \
        _PyFrame_SetStackPointer(frame, stack_pointer); \
        assert((NEW_FRAME)->previous == frame);         \
        frame = tstate->current_frame = (NEW_FRAME);     \
        CALL_STAT_INC(inlined_py_calls);                \
        JUMP_TO_LABEL(start_frame);                      \
    } while (0)

<<<<<<< HEAD
=======
// Use this instead of 'goto error' so Tier 2 can go to a different label
#define GOTO_ERROR(LABEL) JUMP_TO_LABEL(LABEL)

>>>>>>> 8b2fb629
/* Tuple access macros */

#ifndef Py_DEBUG
#define GETITEM(v, i) PyTuple_GET_ITEM((v), (i))
#else
static inline PyObject *
GETITEM(PyObject *v, Py_ssize_t i) {
    assert(PyTuple_Check(v));
    assert(i >= 0);
    assert(i < PyTuple_GET_SIZE(v));
    return PyTuple_GET_ITEM(v, i);
}
#endif

/* Code access macros */

/* The integer overflow is checked by an assertion below. */
#define INSTR_OFFSET() ((int)(next_instr - _PyFrame_GetBytecode(frame)))
#define NEXTOPARG()  do { \
        _Py_CODEUNIT word  = {.cache = FT_ATOMIC_LOAD_UINT16_RELAXED(*(uint16_t*)next_instr)}; \
        opcode = word.op.code; \
        oparg = word.op.arg; \
    } while (0)

/* JUMPBY makes the generator identify the instruction as a jump. SKIP_OVER is
 * for advancing to the next instruction, taking into account cache entries
 * and skipped instructions.
 */
#define JUMPBY(x)       (next_instr += (x))
#define SKIP_OVER(x)    (next_instr += (x))


/* Stack manipulation macros */

/* The stack can grow at most MAXINT deep, as co_nlocals and
   co_stacksize are ints. */
#define STACK_LEVEL()     ((int)(stack_pointer - _PyFrame_Stackbase(frame)))
#define STACK_SIZE()      (_PyFrame_GetCode(frame)->co_stacksize)
#define EMPTY()           (STACK_LEVEL() == 0)
#define TOP()             (stack_pointer[-1])
#define SECOND()          (stack_pointer[-2])
#define THIRD()           (stack_pointer[-3])
#define FOURTH()          (stack_pointer[-4])
#define PEEK(n)           (stack_pointer[-(n)])
#define POKE(n, v)        (stack_pointer[-(n)] = (v))
#define SET_TOP(v)        (stack_pointer[-1] = (v))
#define SET_SECOND(v)     (stack_pointer[-2] = (v))
#define BASIC_STACKADJ(n) (stack_pointer += n)
#define BASIC_PUSH(v)     (*stack_pointer++ = (v))
#define BASIC_POP()       (*--stack_pointer)

#ifdef Py_DEBUG
#define PUSH(v)         do { \
                            BASIC_PUSH(v); \
                            assert(STACK_LEVEL() <= STACK_SIZE()); \
                        } while (0)
#define POP()           (assert(STACK_LEVEL() > 0), BASIC_POP())
#define STACK_GROW(n)   do { \
                            assert(n >= 0); \
                            BASIC_STACKADJ(n); \
                            assert(STACK_LEVEL() <= STACK_SIZE()); \
                        } while (0)
#define STACK_SHRINK(n) do { \
                            assert(n >= 0); \
                            assert(STACK_LEVEL() >= n); \
                            BASIC_STACKADJ(-(n)); \
                        } while (0)
#else
#define PUSH(v)                BASIC_PUSH(v)
#define POP()                  BASIC_POP()
#define STACK_GROW(n)          BASIC_STACKADJ(n)
#define STACK_SHRINK(n)        BASIC_STACKADJ(-(n))
#endif

#define WITHIN_STACK_BOUNDS() \
   (frame->owner == FRAME_OWNED_BY_INTERPRETER || (STACK_LEVEL() >= 0 && STACK_LEVEL() <= STACK_SIZE()))

/* Data access macros */
#define FRAME_CO_CONSTS (_PyFrame_GetCode(frame)->co_consts)
#define FRAME_CO_NAMES  (_PyFrame_GetCode(frame)->co_names)

/* Local variable macros */

#define LOCALS_ARRAY    (frame->localsplus)
#define GETLOCAL(i)     (frame->localsplus[i])


#ifdef Py_STATS
#define UPDATE_MISS_STATS(INSTNAME)                              \
    do {                                                         \
        STAT_INC(opcode, miss);                                  \
        STAT_INC((INSTNAME), miss);                              \
        /* The counter is always the first cache entry: */       \
        if (ADAPTIVE_COUNTER_TRIGGERS(next_instr->cache)) {       \
            STAT_INC((INSTNAME), deopt);                         \
        }                                                        \
    } while (0)
#else
#define UPDATE_MISS_STATS(INSTNAME) ((void)0)
#endif


// Try to lock an object in the free threading build, if it's not already
// locked. Use with a DEOPT_IF() to deopt if the object is already locked.
// These are no-ops in the default GIL build. The general pattern is:
//
// DEOPT_IF(!LOCK_OBJECT(op));
// if (/* condition fails */) {
//     UNLOCK_OBJECT(op);
//     DEOPT_IF(true);
//  }
//  ...
//  UNLOCK_OBJECT(op);
//
// NOTE: The object must be unlocked on every exit code path and you should
// avoid any potentially escaping calls (like PyStackRef_CLOSE) while the
// object is locked.
#ifdef Py_GIL_DISABLED
#  define LOCK_OBJECT(op) PyMutex_LockFast(&(_PyObject_CAST(op))->ob_mutex)
#  define UNLOCK_OBJECT(op) PyMutex_Unlock(&(_PyObject_CAST(op))->ob_mutex)
#else
#  define LOCK_OBJECT(op) (1)
#  define UNLOCK_OBJECT(op) ((void)0)
#endif

#define GLOBALS() frame->f_globals
#define BUILTINS() frame->f_builtins
#define LOCALS() frame->f_locals
#define CONSTS() _PyFrame_GetCode(frame)->co_consts
#define NAMES() _PyFrame_GetCode(frame)->co_names

#define DTRACE_FUNCTION_ENTRY()  \
    if (PyDTrace_FUNCTION_ENTRY_ENABLED()) { \
        dtrace_function_entry(frame); \
    }

/* This takes a uint16_t instead of a _Py_BackoffCounter,
 * because it is used directly on the cache entry in generated code,
 * which is always an integral type. */
#define ADAPTIVE_COUNTER_TRIGGERS(COUNTER) \
    backoff_counter_triggers(forge_backoff_counter((COUNTER)))

#define ADVANCE_ADAPTIVE_COUNTER(COUNTER) \
    do { \
        (COUNTER) = advance_backoff_counter((COUNTER)); \
    } while (0);

#define PAUSE_ADAPTIVE_COUNTER(COUNTER) \
    do { \
        (COUNTER) = pause_backoff_counter((COUNTER)); \
    } while (0);

#ifdef ENABLE_SPECIALIZATION_FT
/* Multiple threads may execute these concurrently if thread-local bytecode is
 * disabled and they all execute the main copy of the bytecode. Specialization
 * is disabled in that case so the value is unused, but the RMW cycle should be
 * free of data races.
 */
#define RECORD_BRANCH_TAKEN(bitset, flag) \
    FT_ATOMIC_STORE_UINT16_RELAXED(       \
        bitset, (FT_ATOMIC_LOAD_UINT16_RELAXED(bitset) << 1) | (flag))
#else
#define RECORD_BRANCH_TAKEN(bitset, flag)
#endif

#define UNBOUNDLOCAL_ERROR_MSG \
    "cannot access local variable '%s' where it is not associated with a value"
#define UNBOUNDFREE_ERROR_MSG \
    "cannot access free variable '%s' where it is not associated with a value" \
    " in enclosing scope"
#define NAME_ERROR_MSG "name '%.200s' is not defined"

// If a trace function sets a new f_lineno and
// *then* raises, we use the destination when searching
// for an exception handler, displaying the traceback, and so on
#define INSTRUMENTED_JUMP(src, dest, event) \
do { \
    if (tstate->tracing) {\
        next_instr = dest; \
    } else { \
        _PyFrame_SetStackPointer(frame, stack_pointer); \
        next_instr = _Py_call_instrumentation_jump(this_instr, tstate, event, frame, src, dest); \
        stack_pointer = _PyFrame_GetStackPointer(frame); \
        if (next_instr == NULL) { \
            next_instr = (dest)+1; \
            JUMP_TO_LABEL(error); \
        } \
    } \
} while (0);


static inline int _Py_EnterRecursivePy(PyThreadState *tstate) {
    return (tstate->py_recursion_remaining-- <= 0) &&
        _Py_CheckRecursiveCallPy(tstate);
}

static inline void _Py_LeaveRecursiveCallPy(PyThreadState *tstate)  {
    tstate->py_recursion_remaining++;
}

/* Implementation of "macros" that modify the instruction pointer,
 * stack pointer, or frame pointer.
 * These need to treated differently by tier 1 and 2.
 * The Tier 1 version is here; Tier 2 is inlined in ceval.c. */

#define LOAD_IP(OFFSET) do { \
        next_instr = frame->instr_ptr + (OFFSET); \
    } while (0)

/* There's no STORE_IP(), it's inlined by the code generator. */

#define LOAD_SP() \
stack_pointer = _PyFrame_GetStackPointer(frame)

#define SAVE_SP() \
_PyFrame_SetStackPointer(frame, stack_pointer)

/* Tier-switching macros. */

#ifdef _Py_JIT
#define GOTO_TIER_TWO(EXECUTOR)                        \
do {                                                   \
    OPT_STAT_INC(traces_executed);                     \
    _PyExecutorObject *_executor = (EXECUTOR);         \
    jit_func jitted = _executor->jit_code;             \
    /* Keep the shim frame alive via the executor: */  \
    Py_INCREF(_executor);                              \
    next_instr = jitted(frame, stack_pointer, tstate); \
    Py_DECREF(_executor);                              \
    Py_CLEAR(tstate->previous_executor);               \
    frame = tstate->current_frame;                     \
    stack_pointer = _PyFrame_GetStackPointer(frame);   \
    if (next_instr == NULL) {                          \
        next_instr = frame->instr_ptr;                 \
        goto error;                                    \
    }                                                  \
    DISPATCH();                                        \
} while (0)
#else
#define GOTO_TIER_TWO(EXECUTOR) \
do { \
    OPT_STAT_INC(traces_executed); \
    next_uop = (EXECUTOR)->trace; \
    assert(next_uop->opcode == _START_EXECUTOR); \
    goto enter_tier_two; \
} while (0)
#endif

#define GOTO_TIER_ONE(TARGET)                                     \
do {                                                              \
    next_instr = (TARGET);                                        \
    OPT_HIST(trace_uop_execution_counter, trace_run_length_hist); \
    Py_CLEAR(tstate->previous_executor);                          \
    if (next_instr == NULL) {                                     \
        next_instr = frame->instr_ptr;                            \
        goto error;                                               \
    }                                                             \
    DISPATCH();                                                   \
} while (0)

#define CURRENT_OPARG()    (next_uop[-1].oparg)
#define CURRENT_OPERAND0() (next_uop[-1].operand0)
#define CURRENT_OPERAND1() (next_uop[-1].operand1)
#define CURRENT_TARGET()   (next_uop[-1].target)

#define JUMP_TO_JUMP_TARGET() goto jump_to_jump_target
#define JUMP_TO_ERROR() goto jump_to_error_target

/* Stackref macros */

/* How much scratch space to give stackref to PyObject* conversion. */
#define MAX_STACKREF_SCRATCH 10

#if defined(Py_GIL_DISABLED) || defined(Py_STACKREF_DEBUG)
#define STACKREFS_TO_PYOBJECTS(ARGS, ARG_COUNT, NAME) \
    /* +1 because vectorcall might use -1 to write self */ \
    PyObject *NAME##_temp[MAX_STACKREF_SCRATCH+1]; \
    PyObject **NAME = _PyObjectArray_FromStackRefArray(ARGS, ARG_COUNT, NAME##_temp + 1);
#else
#define STACKREFS_TO_PYOBJECTS(ARGS, ARG_COUNT, NAME) \
    PyObject **NAME = (PyObject **)ARGS; \
    assert(NAME != NULL);
#endif

#if defined(Py_GIL_DISABLED) || defined(Py_STACKREF_DEBUG)
#define STACKREFS_TO_PYOBJECTS_CLEANUP(NAME) \
    /* +1 because we +1 previously */ \
    _PyObjectArray_Free(NAME - 1, NAME##_temp);
#else
#define STACKREFS_TO_PYOBJECTS_CLEANUP(NAME) \
    (void)(NAME);
#endif

#if defined(Py_GIL_DISABLED) || defined(Py_STACKREF_DEBUG)
#define CONVERSION_FAILED(NAME) ((NAME) == NULL)
#else
#define CONVERSION_FAILED(NAME) (0)
#endif<|MERGE_RESOLUTION|>--- conflicted
+++ resolved
@@ -161,12 +161,6 @@
         JUMP_TO_LABEL(start_frame);                      \
     } while (0)
 
-<<<<<<< HEAD
-=======
-// Use this instead of 'goto error' so Tier 2 can go to a different label
-#define GOTO_ERROR(LABEL) JUMP_TO_LABEL(LABEL)
-
->>>>>>> 8b2fb629
 /* Tuple access macros */
 
 #ifndef Py_DEBUG
