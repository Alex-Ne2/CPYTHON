// Macros and other things needed by ceval.c, and bytecodes.c

/* Computed GOTOs, or
       the-optimization-commonly-but-improperly-known-as-"threaded code"
   using gcc's labels-as-values extension
   (http://gcc.gnu.org/onlinedocs/gcc/Labels-as-Values.html).

   The traditional bytecode evaluation loop uses a "switch" statement, which
   decent compilers will optimize as a single indirect branch instruction
   combined with a lookup table of jump addresses. However, since the
   indirect jump instruction is shared by all opcodes, the CPU will have a
   hard time making the right prediction for where to jump next (actually,
   it will be always wrong except in the uncommon case of a sequence of
   several identical opcodes).

   "Threaded code" in contrast, uses an explicit jump table and an explicit
   indirect jump instruction at the end of each opcode. Since the jump
   instruction is at a different address for each opcode, the CPU will make a
   separate prediction for each of these instructions, which is equivalent to
   predicting the second opcode of each opcode pair. These predictions have
   a much better chance to turn out valid, especially in small bytecode loops.

   A mispredicted branch on a modern CPU flushes the whole pipeline and
   can cost several CPU cycles (depending on the pipeline depth),
   and potentially many more instructions (depending on the pipeline width).
   A correctly predicted branch, however, is nearly free.

   At the time of this writing, the "threaded code" version is up to 15-20%
   faster than the normal "switch" version, depending on the compiler and the
   CPU architecture.

   NOTE: care must be taken that the compiler doesn't try to "optimize" the
   indirect jumps by sharing them between all opcodes. Such optimizations
   can be disabled on gcc by using the -fno-gcse flag (or possibly
   -fno-crossjumping).
*/

/* Use macros rather than inline functions, to make it as clear as possible
 * to the C compiler that the tracing check is a simple test then branch.
 * We want to be sure that the compiler knows this before it generates
 * the CFG.
 */

#ifdef WITH_DTRACE
#define OR_DTRACE_LINE | (PyDTrace_LINE_ENABLED() ? 255 : 0)
#else
#define OR_DTRACE_LINE
#endif

#ifdef HAVE_COMPUTED_GOTOS
    #ifndef USE_COMPUTED_GOTOS
    #define USE_COMPUTED_GOTOS 1
    #endif
#else
    #if defined(USE_COMPUTED_GOTOS) && USE_COMPUTED_GOTOS
    #error "Computed gotos are not supported on this compiler."
    #endif
    #undef USE_COMPUTED_GOTOS
    #define USE_COMPUTED_GOTOS 0
#endif

#ifdef Py_STATS
#define INSTRUCTION_STATS(op) \
    do { \
        OPCODE_EXE_INC(op); \
        if (_Py_stats) _Py_stats->opcode_stats[lastopcode].pair_count[op]++; \
        lastopcode = op; \
    } while (0)
#else
#define INSTRUCTION_STATS(op) ((void)0)
#endif

#if USE_COMPUTED_GOTOS
#  define TARGET(op) TARGET_##op:
#  define DISPATCH_GOTO() goto *opcode_targets[opcode]
#else
#  define TARGET(op) case op: TARGET_##op:
#  define DISPATCH_GOTO() goto dispatch_opcode
#endif

/* PRE_DISPATCH_GOTO() does lltrace if enabled. Normally a no-op */
#ifdef LLTRACE
#define PRE_DISPATCH_GOTO() if (lltrace >= 5) { \
    lltrace_instruction(frame, stack_pointer, next_instr, opcode, oparg); }
#else
#define PRE_DISPATCH_GOTO() ((void)0)
#endif

#ifdef Py_GIL_DISABLED
#define QSBR_QUIESCENT_STATE(tstate) _Py_qsbr_quiescent_state(((_PyThreadStateImpl *)tstate)->qsbr)
#else
#define QSBR_QUIESCENT_STATE(tstate)
#endif


/* Do interpreter dispatch accounting for tracing and instrumentation */
#define DISPATCH() \
    { \
        NEXTOPARG(); \
        PRE_DISPATCH_GOTO(); \
        DISPATCH_GOTO(); \
    }

#define DISPATCH_SAME_OPARG() \
    { \
        opcode = next_instr->op.code; \
        PRE_DISPATCH_GOTO(); \
        DISPATCH_GOTO(); \
    }

#define DISPATCH_INLINED(NEW_FRAME)                     \
    do {                                                \
        assert(tstate->interp->eval_frame == NULL);     \
        _PyFrame_SetStackPointer(frame, stack_pointer); \
        (NEW_FRAME)->previous = frame;                  \
        frame = tstate->current_frame = (NEW_FRAME);     \
        CALL_STAT_INC(inlined_py_calls);                \
        goto start_frame;                               \
    } while (0)

// Use this instead of 'goto error' so Tier 2 can go to a different label
#define GOTO_ERROR(LABEL) goto LABEL

#define CHECK_EVAL_BREAKER() \
    _Py_CHECK_EMSCRIPTEN_SIGNALS_PERIODICALLY(); \
<<<<<<< HEAD
    if (_Py_atomic_load_uintptr_relaxed(&tstate->eval_breaker) & _PY_EVAL_EVENTS_MASK) { \
=======
    QSBR_QUIESCENT_STATE(tstate); \
    if (_Py_atomic_load_uintptr_relaxed(&tstate->interp->ceval.eval_breaker) & _PY_EVAL_EVENTS_MASK) { \
>>>>>>> d24bed5b
        if (_Py_HandlePending(tstate) != 0) { \
            GOTO_ERROR(error); \
        } \
    }


/* Tuple access macros */

#ifndef Py_DEBUG
#define GETITEM(v, i) PyTuple_GET_ITEM((v), (i))
#else
static inline PyObject *
GETITEM(PyObject *v, Py_ssize_t i) {
    assert(PyTuple_Check(v));
    assert(i >= 0);
    assert(i < PyTuple_GET_SIZE(v));
    return PyTuple_GET_ITEM(v, i);
}
#endif

/* Code access macros */

/* The integer overflow is checked by an assertion below. */
#define INSTR_OFFSET() ((int)(next_instr - _PyCode_CODE(_PyFrame_GetCode(frame))))
#define NEXTOPARG()  do { \
        _Py_CODEUNIT word = *next_instr; \
        opcode = word.op.code; \
        oparg = word.op.arg; \
    } while (0)

/* JUMPBY makes the generator identify the instruction as a jump. SKIP_OVER is
 * for advancing to the next instruction, taking into account cache entries
 * and skipped instructions.
 */
#define JUMPBY(x)       (next_instr += (x))
#define SKIP_OVER(x)    (next_instr += (x))

/* OpCode prediction macros
    Some opcodes tend to come in pairs thus making it possible to
    predict the second code when the first is run.  For example,
    COMPARE_OP is often followed by POP_JUMP_IF_FALSE or POP_JUMP_IF_TRUE.

    Verifying the prediction costs a single high-speed test of a register
    variable against a constant.  If the pairing was good, then the
    processor's own internal branch predication has a high likelihood of
    success, resulting in a nearly zero-overhead transition to the
    next opcode.  A successful prediction saves a trip through the eval-loop
    including its unpredictable switch-case branch.  Combined with the
    processor's internal branch prediction, a successful PREDICT has the
    effect of making the two opcodes run as if they were a single new opcode
    with the bodies combined.

    If collecting opcode statistics, your choices are to either keep the
    predictions turned-on and interpret the results as if some opcodes
    had been combined or turn-off predictions so that the opcode frequency
    counter updates for both opcodes.

    Opcode prediction is disabled with threaded code, since the latter allows
    the CPU to record separate branch prediction information for each
    opcode.

*/

#define PREDICT_ID(op)          PRED_##op
#define PREDICTED(op)           PREDICT_ID(op):


/* Stack manipulation macros */

/* The stack can grow at most MAXINT deep, as co_nlocals and
   co_stacksize are ints. */
#define STACK_LEVEL()     ((int)(stack_pointer - _PyFrame_Stackbase(frame)))
#define STACK_SIZE()      (_PyFrame_GetCode(frame)->co_stacksize)
#define EMPTY()           (STACK_LEVEL() == 0)
#define TOP()             (stack_pointer[-1])
#define SECOND()          (stack_pointer[-2])
#define THIRD()           (stack_pointer[-3])
#define FOURTH()          (stack_pointer[-4])
#define PEEK(n)           (stack_pointer[-(n)])
#define POKE(n, v)        (stack_pointer[-(n)] = (v))
#define SET_TOP(v)        (stack_pointer[-1] = (v))
#define SET_SECOND(v)     (stack_pointer[-2] = (v))
#define BASIC_STACKADJ(n) (stack_pointer += n)
#define BASIC_PUSH(v)     (*stack_pointer++ = (v))
#define BASIC_POP()       (*--stack_pointer)

#ifdef Py_DEBUG
#define PUSH(v)         do { \
                            BASIC_PUSH(v); \
                            assert(STACK_LEVEL() <= STACK_SIZE()); \
                        } while (0)
#define POP()           (assert(STACK_LEVEL() > 0), BASIC_POP())
#define STACK_GROW(n)   do { \
                            assert(n >= 0); \
                            BASIC_STACKADJ(n); \
                            assert(STACK_LEVEL() <= STACK_SIZE()); \
                        } while (0)
#define STACK_SHRINK(n) do { \
                            assert(n >= 0); \
                            assert(STACK_LEVEL() >= n); \
                            BASIC_STACKADJ(-(n)); \
                        } while (0)
#else
#define PUSH(v)                BASIC_PUSH(v)
#define POP()                  BASIC_POP()
#define STACK_GROW(n)          BASIC_STACKADJ(n)
#define STACK_SHRINK(n)        BASIC_STACKADJ(-(n))
#endif


/* Data access macros */
#define FRAME_CO_CONSTS (_PyFrame_GetCode(frame)->co_consts)
#define FRAME_CO_NAMES  (_PyFrame_GetCode(frame)->co_names)

/* Local variable macros */

#define LOCALS_ARRAY    (frame->localsplus)
#define GETLOCAL(i)     (frame->localsplus[i])

/* The SETLOCAL() macro must not DECREF the local variable in-place and
   then store the new value; it must copy the old value to a temporary
   value, then store the new value, and then DECREF the temporary value.
   This is because it is possible that during the DECREF the frame is
   accessed by other code (e.g. a __del__ method or gc.collect()) and the
   variable would be pointing to already-freed memory. */
#define SETLOCAL(i, value)      do { PyObject *tmp = GETLOCAL(i); \
                                     GETLOCAL(i) = value; \
                                     Py_XDECREF(tmp); } while (0)

#define GO_TO_INSTRUCTION(op) goto PREDICT_ID(op)

#ifdef Py_STATS
#define UPDATE_MISS_STATS(INSTNAME)                              \
    do {                                                         \
        STAT_INC(opcode, miss);                                  \
        STAT_INC((INSTNAME), miss);                              \
        /* The counter is always the first cache entry: */       \
        if (ADAPTIVE_COUNTER_IS_ZERO(next_instr->cache)) {       \
            STAT_INC((INSTNAME), deopt);                         \
        }                                                        \
    } while (0)
#else
#define UPDATE_MISS_STATS(INSTNAME) ((void)0)
#endif

#define DEOPT_IF(COND, INSTNAME)                            \
    if ((COND)) {                                           \
        /* This is only a single jump on release builds! */ \
        UPDATE_MISS_STATS((INSTNAME));                      \
        assert(_PyOpcode_Deopt[opcode] == (INSTNAME));      \
        GO_TO_INSTRUCTION(INSTNAME);                        \
    }


#define GLOBALS() frame->f_globals
#define BUILTINS() frame->f_builtins
#define LOCALS() frame->f_locals
#define CONSTS() _PyFrame_GetCode(frame)->co_consts
#define NAMES() _PyFrame_GetCode(frame)->co_names

#define DTRACE_FUNCTION_ENTRY()  \
    if (PyDTrace_FUNCTION_ENTRY_ENABLED()) { \
        dtrace_function_entry(frame); \
    }

#define ADAPTIVE_COUNTER_IS_ZERO(COUNTER) \
    (((COUNTER) >> ADAPTIVE_BACKOFF_BITS) == 0)

#define ADAPTIVE_COUNTER_IS_MAX(COUNTER) \
    (((COUNTER) >> ADAPTIVE_BACKOFF_BITS) == ((1 << MAX_BACKOFF_VALUE) - 1))

#define DECREMENT_ADAPTIVE_COUNTER(COUNTER)           \
    do {                                              \
        assert(!ADAPTIVE_COUNTER_IS_ZERO((COUNTER))); \
        (COUNTER) -= (1 << ADAPTIVE_BACKOFF_BITS);    \
    } while (0);

#define INCREMENT_ADAPTIVE_COUNTER(COUNTER)          \
    do {                                             \
        (COUNTER) += (1 << ADAPTIVE_BACKOFF_BITS);   \
    } while (0);

#define UNBOUNDLOCAL_ERROR_MSG \
    "cannot access local variable '%s' where it is not associated with a value"
#define UNBOUNDFREE_ERROR_MSG \
    "cannot access free variable '%s' where it is not associated with a value" \
    " in enclosing scope"
#define NAME_ERROR_MSG "name '%.200s' is not defined"

#define DECREF_INPUTS_AND_REUSE_FLOAT(left, right, dval, result) \
do { \
    if (Py_REFCNT(left) == 1) { \
        ((PyFloatObject *)left)->ob_fval = (dval); \
        _Py_DECREF_SPECIALIZED(right, _PyFloat_ExactDealloc);\
        result = (left); \
    } \
    else if (Py_REFCNT(right) == 1)  {\
        ((PyFloatObject *)right)->ob_fval = (dval); \
        _Py_DECREF_NO_DEALLOC(left); \
        result = (right); \
    }\
    else { \
        result = PyFloat_FromDouble(dval); \
        if ((result) == NULL) GOTO_ERROR(error); \
        _Py_DECREF_NO_DEALLOC(left); \
        _Py_DECREF_NO_DEALLOC(right); \
    } \
} while (0)

// If a trace function sets a new f_lineno and
// *then* raises, we use the destination when searching
// for an exception handler, displaying the traceback, and so on
#define INSTRUMENTED_JUMP(src, dest, event) \
do { \
    _PyFrame_SetStackPointer(frame, stack_pointer); \
    next_instr = _Py_call_instrumentation_jump(tstate, event, frame, src, dest); \
    stack_pointer = _PyFrame_GetStackPointer(frame); \
    if (next_instr == NULL) { \
        next_instr = (dest)+1; \
        goto error; \
    } \
} while (0);

typedef PyObject *(*convertion_func_ptr)(PyObject *);

static const convertion_func_ptr CONVERSION_FUNCTIONS[4] = {
    [FVC_STR] = PyObject_Str,
    [FVC_REPR] = PyObject_Repr,
    [FVC_ASCII] = PyObject_ASCII
};

// GH-89279: Force inlining by using a macro.
#if defined(_MSC_VER) && SIZEOF_INT == 4
#define _Py_atomic_load_relaxed_int32(ATOMIC_VAL) (assert(sizeof((ATOMIC_VAL)->_value) == 4), *((volatile int*)&((ATOMIC_VAL)->_value)))
#else
#define _Py_atomic_load_relaxed_int32(ATOMIC_VAL) _Py_atomic_load_relaxed(ATOMIC_VAL)
#endif

static inline int _Py_EnterRecursivePy(PyThreadState *tstate) {
    return (tstate->py_recursion_remaining-- <= 0) &&
        _Py_CheckRecursiveCallPy(tstate);
}

static inline void _Py_LeaveRecursiveCallPy(PyThreadState *tstate)  {
    tstate->py_recursion_remaining++;
}

/* Marker to specify tier 1 only instructions */
#define TIER_ONE_ONLY

/* Marker to specify tier 2 only instructions */
#define TIER_TWO_ONLY

/* Implementation of "macros" that modify the instruction pointer,
 * stack pointer, or frame pointer.
 * These need to treated differently by tier 1 and 2.
 * The Tier 1 version is here; Tier 2 is inlined in ceval.c. */

#define LOAD_IP(OFFSET) do { \
        next_instr = frame->instr_ptr + (OFFSET); \
    } while (0)

/* There's no STORE_IP(), it's inlined by the code generator. */

#define LOAD_SP() \
stack_pointer = _PyFrame_GetStackPointer(frame);

/* Tier-switching macros. */

#ifdef _Py_JIT
#define GOTO_TIER_TWO(EXECUTOR)                        \
do {                                                   \
    jit_func jitted = (EXECUTOR)->jit_code;            \
    next_instr = jitted(frame, stack_pointer, tstate); \
    Py_DECREF(tstate->previous_executor);              \
    tstate->previous_executor = NULL;                  \
    frame = tstate->current_frame;                     \
    if (next_instr == NULL) {                          \
        goto resume_with_error;                        \
    }                                                  \
    stack_pointer = _PyFrame_GetStackPointer(frame);   \
    DISPATCH();                                        \
} while (0)
#else
#define GOTO_TIER_TWO(EXECUTOR) \
do { \
    next_uop = (EXECUTOR)->trace; \
    assert(next_uop->opcode == _START_EXECUTOR || next_uop->opcode == _COLD_EXIT); \
    goto enter_tier_two; \
} while (0)
#endif

#define GOTO_TIER_ONE(TARGET) \
do { \
    Py_DECREF(tstate->previous_executor); \
    tstate->previous_executor = NULL;  \
    next_instr = target; \
    DISPATCH(); \
} while (0)

#define CURRENT_OPARG() (next_uop[-1].oparg)

#define CURRENT_OPERAND() (next_uop[-1].operand)<|MERGE_RESOLUTION|>--- conflicted
+++ resolved
@@ -123,12 +123,8 @@
 
 #define CHECK_EVAL_BREAKER() \
     _Py_CHECK_EMSCRIPTEN_SIGNALS_PERIODICALLY(); \
-<<<<<<< HEAD
+    QSBR_QUIESCENT_STATE(tstate); \
     if (_Py_atomic_load_uintptr_relaxed(&tstate->eval_breaker) & _PY_EVAL_EVENTS_MASK) { \
-=======
-    QSBR_QUIESCENT_STATE(tstate); \
-    if (_Py_atomic_load_uintptr_relaxed(&tstate->interp->ceval.eval_breaker) & _PY_EVAL_EVENTS_MASK) { \
->>>>>>> d24bed5b
         if (_Py_HandlePending(tstate) != 0) { \
             GOTO_ERROR(error); \
         } \
