--- conflicted
+++ resolved
@@ -390,8 +390,6 @@
     }
 }
 
-<<<<<<< HEAD
-=======
 #undef pmem_next
 #undef private_mem
 #undef freelist
@@ -437,7 +435,6 @@
 }
 
 #endif /* Py_USING_MEMORY_DEBUGGER */
->>>>>>> 60cde7b1
 
 #define Bcopy(x,y) memcpy((char *)&x->sign, (char *)&y->sign,   \
                           y->wds*sizeof(Long) + 2*sizeof(int))
@@ -673,13 +670,9 @@
     return c;
 }
 
-<<<<<<< HEAD
 /* p5s is a linked list of powers of 5 of the form 5**(2**i), i >= 2 */
 
 static Bigint *p5s;
-=======
-#ifndef Py_USING_MEMORY_DEBUGGER
->>>>>>> 60cde7b1
 
 /* multiply the Bigint b by 5**k.  Returns a pointer to the result, or NULL on
    failure; if the returned pointer is distinct from b then the original
