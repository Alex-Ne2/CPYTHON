--- conflicted
+++ resolved
@@ -730,7 +730,6 @@
 }
 
 
-<<<<<<< HEAD
 static inline void
 codec_handler_unicode_log10_max(Py_UCS4 ch, int *base, int *digits)
 {
@@ -779,7 +778,8 @@
         base /= 10;
     }
     *(*p)++ = ';';
-=======
+}
+
 /*
  * Create a Unicode string containing 'count' copies of the official
  * Unicode REPLACEMENT CHARACTER (0xFFFD).
@@ -798,7 +798,6 @@
     }
     assert(_PyUnicode_CheckConsistency(res, 1));
     return res;
->>>>>>> fa6a8140
 }
 
 
