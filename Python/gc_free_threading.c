--- conflicted
+++ resolved
@@ -981,7 +981,7 @@
         if (gc_should_collect(gcstate) &&
             !_Py_atomic_load_int_relaxed(&gcstate->collecting))
         {
-            _Py_ScheduleGC(tstate->interp);
+            _Py_ScheduleGC(tstate);
         }
     }
 }
@@ -1575,19 +1575,7 @@
 void
 _PyObject_GC_Link(PyObject *op)
 {
-<<<<<<< HEAD
-    PyThreadState *tstate = _PyThreadState_GET();
-    GCState *gcstate = &tstate->interp->gc;
-    gcstate->generations[0].count++;
-
-    if (gc_should_collect(gcstate) &&
-        !_Py_atomic_load_int_relaxed(&gcstate->collecting))
-    {
-        _Py_ScheduleGC(tstate);
-    }
-=======
     record_allocation(_PyThreadState_GET());
->>>>>>> d24bed5b
 }
 
 void
