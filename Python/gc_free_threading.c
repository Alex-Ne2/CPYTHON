// Cyclic garbage collector implementation for free-threaded build.
#include "Python.h"
#include "pycore_brc.h"           // struct _brc_thread_state
#include "pycore_ceval.h"         // _Py_set_eval_breaker_bit()
#include "pycore_context.h"
#include "pycore_dict.h"          // _PyDict_MaybeUntrack()
#include "pycore_freelist.h"      // _PyObject_ClearFreeLists()
#include "pycore_initconfig.h"
#include "pycore_interp.h"        // PyInterpreterState.gc
#include "pycore_object.h"
#include "pycore_object_alloc.h"  // _PyObject_MallocWithType()
#include "pycore_object_stack.h"
#include "pycore_pyerrors.h"
#include "pycore_pystate.h"       // _PyThreadState_GET()
#include "pycore_tstate.h"        // _PyThreadStateImpl
#include "pycore_weakref.h"       // _PyWeakref_ClearRef()
#include "pydtrace.h"
#include "pycore_uniqueid.h"      // _PyObject_MergeThreadLocalRefcounts()

#ifdef Py_GIL_DISABLED

typedef struct _gc_runtime_state GCState;

#ifdef Py_DEBUG
#  define GC_DEBUG
#endif

// Each thread buffers the count of allocated objects in a thread-local
// variable up to +/- this amount to reduce the overhead of updating
// the global count.
#define LOCAL_ALLOC_COUNT_THRESHOLD 512

// Automatically choose the generation that needs collecting.
#define GENERATION_AUTO (-1)

// A linked list of objects using the `ob_tid` field as the next pointer.
// The linked list pointers are distinct from any real thread ids, because the
// thread ids returned by _Py_ThreadId() are also pointers to distinct objects.
// No thread will confuse its own id with a linked list pointer.
struct worklist {
    uintptr_t head;
};

struct worklist_iter {
    uintptr_t *ptr;   // pointer to current object
    uintptr_t *next;  // next value of ptr
};

struct visitor_args {
    size_t offset;  // offset of PyObject from start of block
};

// Per-collection state
struct collection_state {
    struct visitor_args base;
    PyInterpreterState *interp;
    GCState *gcstate;
    _PyGC_Reason reason;
    Py_ssize_t collected;
    Py_ssize_t uncollectable;
    Py_ssize_t long_lived_total;
    struct worklist unreachable;
    struct worklist legacy_finalizers;
    struct worklist wrcb_to_call;
    struct worklist objs_to_decref;
};

// iterate over a worklist
#define WORKSTACK_FOR_EACH(stack, op) \
    for ((op) = (PyObject *)(stack)->head; (op) != NULL; (op) = (PyObject *)(op)->ob_tid)

// iterate over a worklist with support for removing the current object
#define WORKSTACK_FOR_EACH_ITER(stack, iter, op) \
    for (worklist_iter_init((iter), &(stack)->head), (op) = (PyObject *)(*(iter)->ptr); \
         (op) != NULL; \
         worklist_iter_init((iter), (iter)->next), (op) = (PyObject *)(*(iter)->ptr))

static void
worklist_push(struct worklist *worklist, PyObject *op)
{
    assert(op->ob_tid == 0);
    op->ob_tid = worklist->head;
    worklist->head = (uintptr_t)op;
}

static PyObject *
worklist_pop(struct worklist *worklist)
{
    PyObject *op = (PyObject *)worklist->head;
    if (op != NULL) {
        worklist->head = op->ob_tid;
        _Py_atomic_store_uintptr_relaxed(&op->ob_tid, 0);
    }
    return op;
}

static void
worklist_iter_init(struct worklist_iter *iter, uintptr_t *next)
{
    iter->ptr = next;
    PyObject *op = (PyObject *)*(iter->ptr);
    if (op) {
        iter->next = &op->ob_tid;
    }
}

static void
worklist_remove(struct worklist_iter *iter)
{
    PyObject *op = (PyObject *)*(iter->ptr);
    *(iter->ptr) = op->ob_tid;
    op->ob_tid = 0;
    iter->next = iter->ptr;
}

static inline int
gc_is_unreachable(PyObject *op)
{
    return (op->ob_gc_bits & _PyGC_BITS_UNREACHABLE) != 0;
}

static void
gc_set_unreachable(PyObject *op)
{
    op->ob_gc_bits |= _PyGC_BITS_UNREACHABLE;
}

static void
gc_clear_unreachable(PyObject *op)
{
    op->ob_gc_bits &= ~_PyGC_BITS_UNREACHABLE;
}

// Initialize the `ob_tid` field to zero if the object is not already
// initialized as unreachable.
static void
gc_maybe_init_refs(PyObject *op)
{
    if (!gc_is_unreachable(op)) {
        gc_set_unreachable(op);
        op->ob_tid = 0;
    }
}

static inline Py_ssize_t
gc_get_refs(PyObject *op)
{
    return (Py_ssize_t)op->ob_tid;
}

static inline void
gc_add_refs(PyObject *op, Py_ssize_t refs)
{
    assert(_PyObject_GC_IS_TRACKED(op));
    op->ob_tid += refs;
}

static inline void
gc_decref(PyObject *op)
{
    op->ob_tid -= 1;
}

static Py_ssize_t
merge_refcount(PyObject *op, Py_ssize_t extra)
{
    assert(_PyInterpreterState_GET()->stoptheworld.world_stopped);

    Py_ssize_t refcount = Py_REFCNT(op);
    refcount += extra;

#ifdef Py_REF_DEBUG
    _Py_AddRefTotal(_PyThreadState_GET(), extra);
#endif

    // No atomics necessary; all other threads in this interpreter are paused.
    op->ob_tid = 0;
    op->ob_ref_local = 0;
    op->ob_ref_shared = _Py_REF_SHARED(refcount, _Py_REF_MERGED);
    return refcount;
}

static void
frame_disable_deferred_refcounting(_PyInterpreterFrame *frame)
{
    // Convert locals, variables, and the executable object to strong
    // references from (possibly) deferred references.
    assert(frame->stackpointer != NULL);
    assert(frame->owner == FRAME_OWNED_BY_FRAME_OBJECT ||
           frame->owner == FRAME_OWNED_BY_GENERATOR);

    frame->f_executable = PyStackRef_AsStrongReference(frame->f_executable);

    if (frame->owner == FRAME_OWNED_BY_GENERATOR) {
        PyGenObject *gen = _PyGen_GetGeneratorFromFrame(frame);
        if (gen->gi_frame_state == FRAME_CLEARED) {
            // gh-124068: if the generator is cleared, then most fields other
            // than f_executable are not valid.
            return;
        }
    }

    frame->f_funcobj = PyStackRef_AsStrongReference(frame->f_funcobj);
    for (_PyStackRef *ref = frame->localsplus; ref < frame->stackpointer; ref++) {
        if (!PyStackRef_IsNull(*ref) && PyStackRef_IsDeferred(*ref)) {
            *ref = PyStackRef_AsStrongReference(*ref);
        }
    }
}

static void
disable_deferred_refcounting(PyObject *op)
{
    if (_PyObject_HasDeferredRefcount(op)) {
        op->ob_gc_bits &= ~_PyGC_BITS_DEFERRED;
        op->ob_ref_shared -= _Py_REF_SHARED(_Py_REF_DEFERRED, 0);
        merge_refcount(op, 0);

        // Heap types and code objects also use per-thread refcounting, which
        // should also be disabled when we turn off deferred refcounting.
        _PyObject_DisablePerThreadRefcounting(op);
    }

    // Generators and frame objects may contain deferred references to other
    // objects. If the pointed-to objects are part of cyclic trash, we may
    // have disabled deferred refcounting on them and need to ensure that we
    // use strong references, in case the generator or frame object is
    // resurrected by a finalizer.
    if (PyGen_CheckExact(op) || PyCoro_CheckExact(op) || PyAsyncGen_CheckExact(op)) {
        frame_disable_deferred_refcounting(&((PyGenObject *)op)->gi_iframe);
    }
    else if (PyFrame_Check(op)) {
        frame_disable_deferred_refcounting(((PyFrameObject *)op)->f_frame);
    }
}

static void
gc_restore_tid(PyObject *op)
{
    assert(_PyInterpreterState_GET()->stoptheworld.world_stopped);
    mi_segment_t *segment = _mi_ptr_segment(op);
    if (_Py_REF_IS_MERGED(op->ob_ref_shared)) {
        op->ob_tid = 0;
    }
    else {
        // NOTE: may change ob_tid if the object was re-initialized by
        // a different thread or its segment was abandoned and reclaimed.
        // The segment thread id might be zero, in which case we should
        // ensure the refcounts are now merged.
        op->ob_tid = segment->thread_id;
        if (op->ob_tid == 0) {
            merge_refcount(op, 0);
        }
    }
}

static void
gc_restore_refs(PyObject *op)
{
    if (gc_is_unreachable(op)) {
        gc_restore_tid(op);
        gc_clear_unreachable(op);
    }
}

// Given a mimalloc memory block return the PyObject stored in it or NULL if
// the block is not allocated or the object is not tracked or is immortal.
static PyObject *
op_from_block(void *block, void *arg, bool include_frozen)
{
    struct visitor_args *a = arg;
    if (block == NULL) {
        return NULL;
    }
    PyObject *op = (PyObject *)((char*)block + a->offset);
    assert(PyObject_IS_GC(op));
    if (!_PyObject_GC_IS_TRACKED(op)) {
        return NULL;
    }
    if (!include_frozen && (op->ob_gc_bits & _PyGC_BITS_FROZEN) != 0) {
        return NULL;
    }
    return op;
}

static int
gc_visit_heaps_lock_held(PyInterpreterState *interp, mi_block_visit_fun *visitor,
                         struct visitor_args *arg)
{
    // Offset of PyObject header from start of memory block.
    Py_ssize_t offset_base = 0;
    if (_PyMem_DebugEnabled()) {
        // The debug allocator adds two words at the beginning of each block.
        offset_base += 2 * sizeof(size_t);
    }

    // Objects with Py_TPFLAGS_PREHEADER have two extra fields
    Py_ssize_t offset_pre = offset_base + 2 * sizeof(PyObject*);

    // visit each thread's heaps for GC objects
    for (PyThreadState *p = interp->threads.head; p != NULL; p = p->next) {
        struct _mimalloc_thread_state *m = &((_PyThreadStateImpl *)p)->mimalloc;
        if (!_Py_atomic_load_int(&m->initialized)) {
            // The thread may not have called tstate_mimalloc_bind() yet.
            continue;
        }

        arg->offset = offset_base;
        if (!mi_heap_visit_blocks(&m->heaps[_Py_MIMALLOC_HEAP_GC], true,
                                  visitor, arg)) {
            return -1;
        }
        arg->offset = offset_pre;
        if (!mi_heap_visit_blocks(&m->heaps[_Py_MIMALLOC_HEAP_GC_PRE], true,
                                  visitor, arg)) {
            return -1;
        }
    }

    // visit blocks in the per-interpreter abandoned pool (from dead threads)
    mi_abandoned_pool_t *pool = &interp->mimalloc.abandoned_pool;
    arg->offset = offset_base;
    if (!_mi_abandoned_pool_visit_blocks(pool, _Py_MIMALLOC_HEAP_GC, true,
                                         visitor, arg)) {
        return -1;
    }
    arg->offset = offset_pre;
    if (!_mi_abandoned_pool_visit_blocks(pool, _Py_MIMALLOC_HEAP_GC_PRE, true,
                                         visitor, arg)) {
        return -1;
    }
    return 0;
}

// Visits all GC objects in the interpreter's heaps.
// NOTE: It is not safe to allocate or free any mimalloc managed memory while
// this function is running.
static int
gc_visit_heaps(PyInterpreterState *interp, mi_block_visit_fun *visitor,
               struct visitor_args *arg)
{
    // Other threads in the interpreter must be paused so that we can safely
    // traverse their heaps.
    assert(interp->stoptheworld.world_stopped);

    int err;
    INTERP_THREAD_LOCK(interp);
    err = gc_visit_heaps_lock_held(interp, visitor, arg);
    INTERP_THREAD_UNLOCK(interp);
    return err;
}

static inline void
gc_visit_stackref(_PyStackRef stackref)
{
    // Note: we MUST check that it is deferred before checking the rest.
    // Otherwise we might read into invalid memory due to non-deferred references
    // being dead already.
    if (PyStackRef_IsDeferred(stackref) && !PyStackRef_IsNull(stackref)) {
        PyObject *obj = PyStackRef_AsPyObjectBorrow(stackref);
        if (_PyObject_GC_IS_TRACKED(obj)) {
            gc_add_refs(obj, 1);
        }
    }
}

// Add 1 to the gc_refs for every deferred reference on each thread's stack.
static void
gc_visit_thread_stacks(PyInterpreterState *interp)
{
    INTERP_THREAD_LOCK(interp);
    for (PyThreadState *p = interp->threads.head; p != NULL; p = p->next) {
        for (_PyInterpreterFrame *f = p->current_frame; f != NULL; f = f->previous) {
            PyObject *executable = PyStackRef_AsPyObjectBorrow(f->f_executable);
            if (executable == NULL || !PyCode_Check(executable)) {
                continue;
            }

            PyCodeObject *co = (PyCodeObject *)executable;
            int max_stack = co->co_nlocalsplus + co->co_stacksize;
            gc_visit_stackref(f->f_executable);
            for (int i = 0; i < max_stack; i++) {
                gc_visit_stackref(f->localsplus[i]);
            }
        }
    }
    INTERP_THREAD_UNLOCK(interp);
}

static void
merge_queued_objects(_PyThreadStateImpl *tstate, struct collection_state *state)
{
    struct _brc_thread_state *brc = &tstate->brc;
    _PyObjectStack_Merge(&brc->local_objects_to_merge, &brc->objects_to_merge);

    PyObject *op;
    while ((op = _PyObjectStack_Pop(&brc->local_objects_to_merge)) != NULL) {
        // Subtract one when merging because the queue had a reference.
        Py_ssize_t refcount = merge_refcount(op, -1);

        if (!_PyObject_GC_IS_TRACKED(op) && refcount == 0) {
            // GC objects with zero refcount are handled subsequently by the
            // GC as if they were cyclic trash, but we have to handle dead
            // non-GC objects here. Add one to the refcount so that we can
            // decref and deallocate the object once we start the world again.
            op->ob_ref_shared += (1 << _Py_REF_SHARED_SHIFT);
#ifdef Py_REF_DEBUG
            _Py_IncRefTotal(_PyThreadState_GET());
#endif
            worklist_push(&state->objs_to_decref, op);
        }
    }
}

static void
process_delayed_frees(PyInterpreterState *interp)
{
    // While we are in a "stop the world" pause, we can observe the latest
    // write sequence by advancing the write sequence immediately.
    _Py_qsbr_advance(&interp->qsbr);
    _PyThreadStateImpl *current_tstate = (_PyThreadStateImpl *)_PyThreadState_GET();
    _Py_qsbr_quiescent_state(current_tstate->qsbr);
<<<<<<< HEAD
    INTERP_THREAD_LOCK(interp);
    PyThreadState *tstate = interp->threads.head;
    while (tstate != NULL) {
        _PyMem_ProcessDelayed(tstate);
        tstate = (PyThreadState *)tstate->next;
    }
    INTERP_THREAD_UNLOCK(interp);
=======

    // Merge the queues from other threads into our own queue so that we can
    // process all of the pending delayed free requests at once.
    HEAD_LOCK(&_PyRuntime);
    for (PyThreadState *p = interp->threads.head; p != NULL; p = p->next) {
        _PyThreadStateImpl *other = (_PyThreadStateImpl *)p;
        if (other != current_tstate) {
            llist_concat(&current_tstate->mem_free_queue, &other->mem_free_queue);
        }
    }
    HEAD_UNLOCK(&_PyRuntime);

    _PyMem_ProcessDelayed((PyThreadState *)current_tstate);
>>>>>>> dbcc5ac4
}

// Subtract an incoming reference from the computed "gc_refs" refcount.
static int
visit_decref(PyObject *op, void *arg)
{
    if (_PyObject_GC_IS_TRACKED(op) && !_Py_IsImmortal(op)) {
        // If update_refs hasn't reached this object yet, mark it
        // as (tentatively) unreachable and initialize ob_tid to zero.
        gc_maybe_init_refs(op);
        gc_decref(op);
    }
    return 0;
}

// Compute the number of external references to objects in the heap
// by subtracting internal references from the refcount. The difference is
// computed in the ob_tid field (we restore it later).
static bool
update_refs(const mi_heap_t *heap, const mi_heap_area_t *area,
            void *block, size_t block_size, void *args)
{
    PyObject *op = op_from_block(block, args, false);
    if (op == NULL) {
        return true;
    }

    // Exclude immortal objects from garbage collection
    if (_Py_IsImmortal(op)) {
        op->ob_tid = 0;
        _PyObject_GC_UNTRACK(op);
        gc_clear_unreachable(op);
        return true;
    }

    Py_ssize_t refcount = Py_REFCNT(op);
    if (_PyObject_HasDeferredRefcount(op)) {
        refcount -= _Py_REF_DEFERRED;
    }
    _PyObject_ASSERT(op, refcount >= 0);

    if (refcount > 0 && !_PyObject_HasDeferredRefcount(op)) {
        // Untrack tuples and dicts as necessary in this pass, but not objects
        // with zero refcount, which we will want to collect.
        if (PyTuple_CheckExact(op)) {
            _PyTuple_MaybeUntrack(op);
            if (!_PyObject_GC_IS_TRACKED(op)) {
                gc_restore_refs(op);
                return true;
            }
        }
        else if (PyDict_CheckExact(op)) {
            _PyDict_MaybeUntrack(op);
            if (!_PyObject_GC_IS_TRACKED(op)) {
                gc_restore_refs(op);
                return true;
            }
        }
    }

    // We repurpose ob_tid to compute "gc_refs", the number of external
    // references to the object (i.e., from outside the GC heaps). This means
    // that ob_tid is no longer a valid thread id until it is restored by
    // scan_heap_visitor(). Until then, we cannot use the standard reference
    // counting functions or allow other threads to run Python code.
    gc_maybe_init_refs(op);

    // Add the actual refcount to ob_tid.
    gc_add_refs(op, refcount);

    // Subtract internal references from ob_tid. Objects with ob_tid > 0
    // are directly reachable from outside containers, and so can't be
    // collected.
    Py_TYPE(op)->tp_traverse(op, visit_decref, NULL);
    return true;
}

static int
visit_clear_unreachable(PyObject *op, _PyObjectStack *stack)
{
    if (gc_is_unreachable(op)) {
        _PyObject_ASSERT(op, _PyObject_GC_IS_TRACKED(op));
        gc_clear_unreachable(op);
        return _PyObjectStack_Push(stack, op);
    }
    return 0;
}

// Transitively clear the unreachable bit on all objects reachable from op.
static int
mark_reachable(PyObject *op)
{
    _PyObjectStack stack = { NULL };
    do {
        traverseproc traverse = Py_TYPE(op)->tp_traverse;
        if (traverse(op, (visitproc)&visit_clear_unreachable, &stack) < 0) {
            _PyObjectStack_Clear(&stack);
            return -1;
        }
        op = _PyObjectStack_Pop(&stack);
    } while (op != NULL);
    return 0;
}

#ifdef GC_DEBUG
static bool
validate_refcounts(const mi_heap_t *heap, const mi_heap_area_t *area,
                   void *block, size_t block_size, void *args)
{
    PyObject *op = op_from_block(block, args, false);
    if (op == NULL) {
        return true;
    }

    _PyObject_ASSERT_WITH_MSG(op, !gc_is_unreachable(op),
                              "object should not be marked as unreachable yet");

    if (_Py_REF_IS_MERGED(op->ob_ref_shared)) {
        _PyObject_ASSERT_WITH_MSG(op, op->ob_tid == 0,
                                  "merged objects should have ob_tid == 0");
    }
    else if (!_Py_IsImmortal(op)) {
        _PyObject_ASSERT_WITH_MSG(op, op->ob_tid != 0,
                                  "unmerged objects should have ob_tid != 0");
    }

    return true;
}

static bool
validate_gc_objects(const mi_heap_t *heap, const mi_heap_area_t *area,
                    void *block, size_t block_size, void *args)
{
    PyObject *op = op_from_block(block, args, false);
    if (op == NULL) {
        return true;
    }

    _PyObject_ASSERT(op, gc_is_unreachable(op));
    _PyObject_ASSERT_WITH_MSG(op, gc_get_refs(op) >= 0,
                                  "refcount is too small");
    return true;
}
#endif

static bool
mark_heap_visitor(const mi_heap_t *heap, const mi_heap_area_t *area,
                  void *block, size_t block_size, void *args)
{
    PyObject *op = op_from_block(block, args, false);
    if (op == NULL) {
        return true;
    }

    _PyObject_ASSERT_WITH_MSG(op, gc_get_refs(op) >= 0,
                                  "refcount is too small");

    if (gc_is_unreachable(op) && gc_get_refs(op) != 0) {
        // Object is reachable but currently marked as unreachable.
        // Mark it as reachable and traverse its pointers to find
        // any other object that may be directly reachable from it.
        gc_clear_unreachable(op);

        // Transitively mark reachable objects by clearing the unreachable flag.
        if (mark_reachable(op) < 0) {
            return false;
        }
    }

    return true;
}

static bool
restore_refs(const mi_heap_t *heap, const mi_heap_area_t *area,
             void *block, size_t block_size, void *args)
{
    PyObject *op = op_from_block(block, args, false);
    if (op == NULL) {
        return true;
    }
    gc_restore_tid(op);
    gc_clear_unreachable(op);
    return true;
}

/* Return true if object has a pre-PEP 442 finalization method. */
static int
has_legacy_finalizer(PyObject *op)
{
    return Py_TYPE(op)->tp_del != NULL;
}

static bool
scan_heap_visitor(const mi_heap_t *heap, const mi_heap_area_t *area,
                  void *block, size_t block_size, void *args)
{
    PyObject *op = op_from_block(block, args, false);
    if (op == NULL) {
        return true;
    }

    struct collection_state *state = (struct collection_state *)args;
    if (gc_is_unreachable(op)) {
        // Disable deferred refcounting for unreachable objects so that they
        // are collected immediately after finalization.
        disable_deferred_refcounting(op);

        // Merge and add one to the refcount to prevent deallocation while we
        // are holding on to it in a worklist.
        merge_refcount(op, 1);

        if (has_legacy_finalizer(op)) {
            // would be unreachable, but has legacy finalizer
            gc_clear_unreachable(op);
            worklist_push(&state->legacy_finalizers, op);
        }
        else {
            worklist_push(&state->unreachable, op);
        }
        return true;
    }

    if (state->reason == _Py_GC_REASON_SHUTDOWN) {
        // Disable deferred refcounting for reachable objects as well during
        // interpreter shutdown. This ensures that these objects are collected
        // immediately when their last reference is removed.
        disable_deferred_refcounting(op);
    }

    // object is reachable, restore `ob_tid`; we're done with these objects
    gc_restore_tid(op);
    state->long_lived_total++;
    return true;
}

static int
move_legacy_finalizer_reachable(struct collection_state *state);

static int
deduce_unreachable_heap(PyInterpreterState *interp,
                        struct collection_state *state)
{

#ifdef GC_DEBUG
    // Check that all objects are marked as unreachable and that the computed
    // reference count difference (stored in `ob_tid`) is non-negative.
    gc_visit_heaps(interp, &validate_refcounts, &state->base);
#endif

    // Identify objects that are directly reachable from outside the GC heap
    // by computing the difference between the refcount and the number of
    // incoming references.
    gc_visit_heaps(interp, &update_refs, &state->base);

#ifdef GC_DEBUG
    // Check that all objects are marked as unreachable and that the computed
    // reference count difference (stored in `ob_tid`) is non-negative.
    gc_visit_heaps(interp, &validate_gc_objects, &state->base);
#endif

    // Visit the thread stacks to account for any deferred references.
    gc_visit_thread_stacks(interp);

    // Transitively mark reachable objects by clearing the
    // _PyGC_BITS_UNREACHABLE flag.
    if (gc_visit_heaps(interp, &mark_heap_visitor, &state->base) < 0) {
        // On out-of-memory, restore the refcounts and bail out.
        gc_visit_heaps(interp, &restore_refs, &state->base);
        return -1;
    }

    // Identify remaining unreachable objects and push them onto a stack.
    // Restores ob_tid for reachable objects.
    gc_visit_heaps(interp, &scan_heap_visitor, &state->base);

    if (state->legacy_finalizers.head) {
        // There may be objects reachable from legacy finalizers that are in
        // the unreachable set. We need to mark them as reachable.
        if (move_legacy_finalizer_reachable(state) < 0) {
            return -1;
        }
    }

    return 0;
}

static int
move_legacy_finalizer_reachable(struct collection_state *state)
{
    // Clear the reachable bit on all objects transitively reachable
    // from the objects with legacy finalizers.
    PyObject *op;
    WORKSTACK_FOR_EACH(&state->legacy_finalizers, op) {
        if (mark_reachable(op) < 0) {
            return -1;
        }
    }

    // Move the reachable objects from the unreachable worklist to the legacy
    // finalizer worklist.
    struct worklist_iter iter;
    WORKSTACK_FOR_EACH_ITER(&state->unreachable, &iter, op) {
        if (!gc_is_unreachable(op)) {
            worklist_remove(&iter);
            worklist_push(&state->legacy_finalizers, op);
        }
    }

    return 0;
}

// Clear all weakrefs to unreachable objects. Weakrefs with callbacks are
// enqueued in `wrcb_to_call`, but not invoked yet.
static void
clear_weakrefs(struct collection_state *state)
{
    PyObject *op;
    WORKSTACK_FOR_EACH(&state->unreachable, op) {
        if (PyWeakref_Check(op)) {
            // Clear weakrefs that are themselves unreachable to ensure their
            // callbacks will not be executed later from a `tp_clear()`
            // inside delete_garbage(). That would be unsafe: it could
            // resurrect a dead object or access a an already cleared object.
            // See bpo-38006 for one example.
            _PyWeakref_ClearRef((PyWeakReference *)op);
        }

        if (!_PyType_SUPPORTS_WEAKREFS(Py_TYPE(op))) {
            continue;
        }

        // NOTE: This is never triggered for static types so we can avoid the
        // (slightly) more costly _PyObject_GET_WEAKREFS_LISTPTR().
        PyWeakReference **wrlist = _PyObject_GET_WEAKREFS_LISTPTR_FROM_OFFSET(op);

        // `op` may have some weakrefs.  March over the list, clear
        // all the weakrefs, and enqueue the weakrefs with callbacks
        // that must be called into wrcb_to_call.
        for (PyWeakReference *wr = *wrlist; wr != NULL; wr = *wrlist) {
            // _PyWeakref_ClearRef clears the weakref but leaves
            // the callback pointer intact.  Obscure: it also
            // changes *wrlist.
            _PyObject_ASSERT((PyObject *)wr, wr->wr_object == op);
            _PyWeakref_ClearRef(wr);
            _PyObject_ASSERT((PyObject *)wr, wr->wr_object == Py_None);

            // We do not invoke callbacks for weakrefs that are themselves
            // unreachable. This is partly for historical reasons: weakrefs
            // predate safe object finalization, and a weakref that is itself
            // unreachable may have a callback that resurrects other
            // unreachable objects.
            if (wr->wr_callback == NULL || gc_is_unreachable((PyObject *)wr)) {
                continue;
            }

            // Create a new reference so that wr can't go away before we can
            // process it again.
            merge_refcount((PyObject *)wr, 1);

            // Enqueue weakref to be called later.
            worklist_push(&state->wrcb_to_call, (PyObject *)wr);
        }
    }
}

static void
call_weakref_callbacks(struct collection_state *state)
{
    // Invoke the callbacks we decided to honor.
    PyObject *op;
    while ((op = worklist_pop(&state->wrcb_to_call)) != NULL) {
        _PyObject_ASSERT(op, PyWeakref_Check(op));

        PyWeakReference *wr = (PyWeakReference *)op;
        PyObject *callback = wr->wr_callback;
        _PyObject_ASSERT(op, callback != NULL);

        /* copy-paste of weakrefobject.c's handle_callback() */
        PyObject *temp = PyObject_CallOneArg(callback, (PyObject *)wr);
        if (temp == NULL) {
            PyErr_WriteUnraisable(callback);
        }
        else {
            Py_DECREF(temp);
        }

        Py_DECREF(op);  // drop worklist reference
    }
}


static GCState *
get_gc_state(void)
{
    PyInterpreterState *interp = _PyInterpreterState_GET();
    return &interp->gc;
}


void
_PyGC_InitState(GCState *gcstate)
{
    // TODO: move to pycore_runtime_init.h once the incremental GC lands.
    gcstate->young.threshold = 2000;
}


PyStatus
_PyGC_Init(PyInterpreterState *interp)
{
    GCState *gcstate = &interp->gc;

    gcstate->garbage = PyList_New(0);
    if (gcstate->garbage == NULL) {
        return _PyStatus_NO_MEMORY();
    }

    gcstate->callbacks = PyList_New(0);
    if (gcstate->callbacks == NULL) {
        return _PyStatus_NO_MEMORY();
    }

    return _PyStatus_OK();
}

static void
debug_cycle(const char *msg, PyObject *op)
{
    PySys_FormatStderr("gc: %s <%s %p>\n",
                       msg, Py_TYPE(op)->tp_name, op);
}

/* Run first-time finalizers (if any) on all the objects in collectable.
 * Note that this may remove some (or even all) of the objects from the
 * list, due to refcounts falling to 0.
 */
static void
finalize_garbage(struct collection_state *state)
{
    // NOTE: the unreachable worklist holds a strong reference to the object
    // to prevent it from being deallocated while we are holding on to it.
    PyObject *op;
    WORKSTACK_FOR_EACH(&state->unreachable, op) {
        if (!_PyGC_FINALIZED(op)) {
            destructor finalize = Py_TYPE(op)->tp_finalize;
            if (finalize != NULL) {
                _PyGC_SET_FINALIZED(op);
                finalize(op);
                assert(!_PyErr_Occurred(_PyThreadState_GET()));
            }
        }
    }
}

// Break reference cycles by clearing the containers involved.
static void
delete_garbage(struct collection_state *state)
{
    PyThreadState *tstate = _PyThreadState_GET();
    GCState *gcstate = state->gcstate;

    assert(!_PyErr_Occurred(tstate));

    PyObject *op;
    while ((op = worklist_pop(&state->objs_to_decref)) != NULL) {
        Py_DECREF(op);
    }

    while ((op = worklist_pop(&state->unreachable)) != NULL) {
        _PyObject_ASSERT(op, gc_is_unreachable(op));

        // Clear the unreachable flag.
        gc_clear_unreachable(op);

        if (!_PyObject_GC_IS_TRACKED(op)) {
            // Object might have been untracked by some other tp_clear() call.
            Py_DECREF(op);  // drop the reference from the worklist
            continue;
        }

        state->collected++;

        if (gcstate->debug & _PyGC_DEBUG_SAVEALL) {
            assert(gcstate->garbage != NULL);
            if (PyList_Append(gcstate->garbage, op) < 0) {
                _PyErr_Clear(tstate);
            }
        }
        else {
            inquiry clear = Py_TYPE(op)->tp_clear;
            if (clear != NULL) {
                (void) clear(op);
                if (_PyErr_Occurred(tstate)) {
                    PyErr_FormatUnraisable("Exception ignored in tp_clear of %s",
                                           Py_TYPE(op)->tp_name);
                }
            }
        }

        Py_DECREF(op);  // drop the reference from the worklist
    }
}

static void
handle_legacy_finalizers(struct collection_state *state)
{
    GCState *gcstate = state->gcstate;
    assert(gcstate->garbage != NULL);

    PyObject *op;
    while ((op = worklist_pop(&state->legacy_finalizers)) != NULL) {
        state->uncollectable++;

        if (gcstate->debug & _PyGC_DEBUG_UNCOLLECTABLE) {
            debug_cycle("uncollectable", op);
        }

        if ((gcstate->debug & _PyGC_DEBUG_SAVEALL) || has_legacy_finalizer(op)) {
            if (PyList_Append(gcstate->garbage, op) < 0) {
                PyErr_Clear();
            }
        }
        Py_DECREF(op);  // drop worklist reference
    }
}

// Show stats for objects in each generations
static void
show_stats_each_generations(GCState *gcstate)
{
    // TODO
}

// Traversal callback for handle_resurrected_objects.
static int
visit_decref_unreachable(PyObject *op, void *data)
{
    if (gc_is_unreachable(op) && _PyObject_GC_IS_TRACKED(op)) {
        op->ob_ref_local -= 1;
    }
    return 0;
}

int
_PyGC_VisitStackRef(_PyStackRef *ref, visitproc visit, void *arg)
{
    // This is a bit tricky! We want to ignore deferred references when
    // computing the incoming references, but otherwise treat them like
    // regular references.
    if (!PyStackRef_IsDeferred(*ref) ||
        (visit != visit_decref && visit != visit_decref_unreachable))
    {
        Py_VISIT(PyStackRef_AsPyObjectBorrow(*ref));
    }
    return 0;
}

int
_PyGC_VisitFrameStack(_PyInterpreterFrame *frame, visitproc visit, void *arg)
{
    _PyStackRef *ref = _PyFrame_GetLocalsArray(frame);
    /* locals and stack */
    for (; ref < frame->stackpointer; ref++) {
        _Py_VISIT_STACKREF(*ref);
    }
    return 0;
}

// Handle objects that may have resurrected after a call to 'finalize_garbage'.
static int
handle_resurrected_objects(struct collection_state *state)
{
    // First, find externally reachable objects by computing the reference
    // count difference in ob_ref_local. We can't use ob_tid here because
    // that's already used to store the unreachable worklist.
    PyObject *op;
    struct worklist_iter iter;
    WORKSTACK_FOR_EACH_ITER(&state->unreachable, &iter, op) {
        assert(gc_is_unreachable(op));
        assert(_Py_REF_IS_MERGED(op->ob_ref_shared));

        if (!_PyObject_GC_IS_TRACKED(op)) {
            // Object was untracked by a finalizer. Schedule it for a Py_DECREF
            // after we finish with the stop-the-world pause.
            gc_clear_unreachable(op);
            worklist_remove(&iter);
            worklist_push(&state->objs_to_decref, op);
            continue;
        }

        Py_ssize_t refcount = (op->ob_ref_shared >> _Py_REF_SHARED_SHIFT);
        if (refcount > INT32_MAX) {
            // The refcount is too big to fit in `ob_ref_local`. Mark the
            // object as immortal and bail out.
            gc_clear_unreachable(op);
            worklist_remove(&iter);
            _Py_SetImmortal(op);
            continue;
        }

        op->ob_ref_local += (uint32_t)refcount;

        // Subtract one to account for the reference from the worklist.
        op->ob_ref_local -= 1;

        traverseproc traverse = Py_TYPE(op)->tp_traverse;
        (void) traverse(op,
            (visitproc)visit_decref_unreachable,
            NULL);
    }

    // Find resurrected objects
    bool any_resurrected = false;
    WORKSTACK_FOR_EACH(&state->unreachable, op) {
        int32_t gc_refs = (int32_t)op->ob_ref_local;
        op->ob_ref_local = 0;  // restore ob_ref_local

        _PyObject_ASSERT(op, gc_refs >= 0);

        if (gc_is_unreachable(op) && gc_refs > 0) {
            // Clear the unreachable flag on any transitively reachable objects
            // from this one.
            any_resurrected = true;
            gc_clear_unreachable(op);
            if (mark_reachable(op) < 0) {
                return -1;
            }
        }
    }

    if (any_resurrected) {
        // Remove resurrected objects from the unreachable list.
        WORKSTACK_FOR_EACH_ITER(&state->unreachable, &iter, op) {
            if (!gc_is_unreachable(op)) {
                _PyObject_ASSERT(op, Py_REFCNT(op) > 1);
                worklist_remove(&iter);
                merge_refcount(op, -1);  // remove worklist reference
            }
        }
    }

#ifdef GC_DEBUG
    WORKSTACK_FOR_EACH(&state->unreachable, op) {
        _PyObject_ASSERT(op, gc_is_unreachable(op));
        _PyObject_ASSERT(op, _PyObject_GC_IS_TRACKED(op));
        _PyObject_ASSERT(op, op->ob_ref_local == 0);
        _PyObject_ASSERT(op, _Py_REF_IS_MERGED(op->ob_ref_shared));
    }
#endif

    return 0;
}


/* Invoke progress callbacks to notify clients that garbage collection
 * is starting or stopping
 */
static void
invoke_gc_callback(PyThreadState *tstate, const char *phase,
                   int generation, Py_ssize_t collected,
                   Py_ssize_t uncollectable)
{
    assert(!_PyErr_Occurred(tstate));

    /* we may get called very early */
    GCState *gcstate = &tstate->interp->gc;
    if (gcstate->callbacks == NULL) {
        return;
    }

    /* The local variable cannot be rebound, check it for sanity */
    assert(PyList_CheckExact(gcstate->callbacks));
    PyObject *info = NULL;
    if (PyList_GET_SIZE(gcstate->callbacks) != 0) {
        info = Py_BuildValue("{sisnsn}",
            "generation", generation,
            "collected", collected,
            "uncollectable", uncollectable);
        if (info == NULL) {
            PyErr_FormatUnraisable("Exception ignored on invoking gc callbacks");
            return;
        }
    }

    PyObject *phase_obj = PyUnicode_FromString(phase);
    if (phase_obj == NULL) {
        Py_XDECREF(info);
        PyErr_FormatUnraisable("Exception ignored on invoking gc callbacks");
        return;
    }

    PyObject *stack[] = {phase_obj, info};
    for (Py_ssize_t i=0; i<PyList_GET_SIZE(gcstate->callbacks); i++) {
        PyObject *r, *cb = PyList_GET_ITEM(gcstate->callbacks, i);
        Py_INCREF(cb); /* make sure cb doesn't go away */
        r = PyObject_Vectorcall(cb, stack, 2, NULL);
        if (r == NULL) {
            PyErr_WriteUnraisable(cb);
        }
        else {
            Py_DECREF(r);
        }
        Py_DECREF(cb);
    }
    Py_DECREF(phase_obj);
    Py_XDECREF(info);
    assert(!_PyErr_Occurred(tstate));
}

static void
cleanup_worklist(struct worklist *worklist)
{
    PyObject *op;
    while ((op = worklist_pop(worklist)) != NULL) {
        gc_clear_unreachable(op);
        Py_DECREF(op);
    }
}

static bool
gc_should_collect(GCState *gcstate)
{
    int count = _Py_atomic_load_int_relaxed(&gcstate->young.count);
    int threshold = gcstate->young.threshold;
    if (count <= threshold || threshold == 0 || !gcstate->enabled) {
        return false;
    }
    // Avoid quadratic behavior by scaling threshold to the number of live
    // objects. A few tests rely on immediate scheduling of the GC so we ignore
    // the scaled threshold if generations[1].threshold is set to zero.
    return (count > gcstate->long_lived_total / 4 ||
            gcstate->old[0].threshold == 0);
}

static void
record_allocation(PyThreadState *tstate)
{
    struct _gc_thread_state *gc = &((_PyThreadStateImpl *)tstate)->gc;

    // We buffer the allocation count to avoid the overhead of atomic
    // operations for every allocation.
    gc->alloc_count++;
    if (gc->alloc_count >= LOCAL_ALLOC_COUNT_THRESHOLD) {
        // TODO: Use Py_ssize_t for the generation count.
        GCState *gcstate = &tstate->interp->gc;
        _Py_atomic_add_int(&gcstate->young.count, (int)gc->alloc_count);
        gc->alloc_count = 0;

        if (gc_should_collect(gcstate) &&
            !_Py_atomic_load_int_relaxed(&gcstate->collecting))
        {
            _Py_ScheduleGC(tstate);
        }
    }
}

static void
record_deallocation(PyThreadState *tstate)
{
    struct _gc_thread_state *gc = &((_PyThreadStateImpl *)tstate)->gc;

    gc->alloc_count--;
    if (gc->alloc_count <= -LOCAL_ALLOC_COUNT_THRESHOLD) {
        GCState *gcstate = &tstate->interp->gc;
        _Py_atomic_add_int(&gcstate->young.count, (int)gc->alloc_count);
        gc->alloc_count = 0;
    }
}

static void
gc_collect_internal(PyInterpreterState *interp, struct collection_state *state, int generation)
{
    _PyEval_StopTheWorld(interp);

    // update collection and allocation counters
    if (generation+1 < NUM_GENERATIONS) {
        state->gcstate->old[generation].count += 1;
    }

    state->gcstate->young.count = 0;
    for (int i = 1; i <= generation; ++i) {
        state->gcstate->old[i-1].count = 0;
    }

    INTERP_THREAD_LOCK(interp);
    for (PyThreadState *p = interp->threads.head; p != NULL; p = p->next) {
        _PyThreadStateImpl *tstate = (_PyThreadStateImpl *)p;

        // merge per-thread refcount for types into the type's actual refcount
        _PyObject_MergePerThreadRefcounts(tstate);

        // merge refcounts for all queued objects
        merge_queued_objects(tstate, state);
    }
    INTERP_THREAD_UNLOCK(interp);

    process_delayed_frees(interp);

    // Find unreachable objects
    int err = deduce_unreachable_heap(interp, state);
    if (err < 0) {
        _PyEval_StartTheWorld(interp);
        PyErr_NoMemory();
        return;
    }

    // Print debugging information.
    if (interp->gc.debug & _PyGC_DEBUG_COLLECTABLE) {
        PyObject *op;
        WORKSTACK_FOR_EACH(&state->unreachable, op) {
            debug_cycle("collectable", op);
        }
    }

    // Record the number of live GC objects
    interp->gc.long_lived_total = state->long_lived_total;

    // Clear weakrefs and enqueue callbacks (but do not call them).
    clear_weakrefs(state);
    _PyEval_StartTheWorld(interp);

    // Deallocate any object from the refcount merge step
    cleanup_worklist(&state->objs_to_decref);

    // Call weakref callbacks and finalizers after unpausing other threads to
    // avoid potential deadlocks.
    call_weakref_callbacks(state);
    finalize_garbage(state);

    // Handle any objects that may have resurrected after the finalization.
    _PyEval_StopTheWorld(interp);
    err = handle_resurrected_objects(state);
    // Clear free lists in all threads
    _PyGC_ClearAllFreeLists(interp);
    _PyEval_StartTheWorld(interp);

    if (err < 0) {
        cleanup_worklist(&state->unreachable);
        cleanup_worklist(&state->legacy_finalizers);
        cleanup_worklist(&state->wrcb_to_call);
        cleanup_worklist(&state->objs_to_decref);
        PyErr_NoMemory();
        return;
    }

    // Call tp_clear on objects in the unreachable set. This will cause
    // the reference cycles to be broken. It may also cause some objects
    // to be freed.
    delete_garbage(state);

    // Append objects with legacy finalizers to the "gc.garbage" list.
    handle_legacy_finalizers(state);
}

/* This is the main function.  Read this to understand how the
 * collection process works. */
static Py_ssize_t
gc_collect_main(PyThreadState *tstate, int generation, _PyGC_Reason reason)
{
    Py_ssize_t m = 0; /* # objects collected */
    Py_ssize_t n = 0; /* # unreachable objects that couldn't be collected */
    PyTime_t t1 = 0;   /* initialize to prevent a compiler warning */
    GCState *gcstate = &tstate->interp->gc;

    // gc_collect_main() must not be called before _PyGC_Init
    // or after _PyGC_Fini()
    assert(gcstate->garbage != NULL);
    assert(!_PyErr_Occurred(tstate));

    int expected = 0;
    if (!_Py_atomic_compare_exchange_int(&gcstate->collecting, &expected, 1)) {
        // Don't start a garbage collection if one is already in progress.
        return 0;
    }

    if (reason == _Py_GC_REASON_HEAP && !gc_should_collect(gcstate)) {
        // Don't collect if the threshold is not exceeded.
        _Py_atomic_store_int(&gcstate->collecting, 0);
        return 0;
    }

    assert(generation >= 0 && generation < NUM_GENERATIONS);

#ifdef Py_STATS
    if (_Py_stats) {
        _Py_stats->object_stats.object_visits = 0;
    }
#endif
    GC_STAT_ADD(generation, collections, 1);

    if (reason != _Py_GC_REASON_SHUTDOWN) {
        invoke_gc_callback(tstate, "start", generation, 0, 0);
    }

    if (gcstate->debug & _PyGC_DEBUG_STATS) {
        PySys_WriteStderr("gc: collecting generation %d...\n", generation);
        show_stats_each_generations(gcstate);
        // ignore error: don't interrupt the GC if reading the clock fails
        (void)PyTime_PerfCounterRaw(&t1);
    }

    if (PyDTrace_GC_START_ENABLED()) {
        PyDTrace_GC_START(generation);
    }

    PyInterpreterState *interp = tstate->interp;

    struct collection_state state = {
        .interp = interp,
        .gcstate = gcstate,
        .reason = reason,
    };

    gc_collect_internal(interp, &state, generation);

    m = state.collected;
    n = state.uncollectable;

    if (gcstate->debug & _PyGC_DEBUG_STATS) {
        PyTime_t t2;
        (void)PyTime_PerfCounterRaw(&t2);
        double d = PyTime_AsSecondsDouble(t2 - t1);
        PySys_WriteStderr(
            "gc: done, %zd unreachable, %zd uncollectable, %.4fs elapsed\n",
            n+m, n, d);
    }

    // Clear the current thread's free-list again.
    _PyThreadStateImpl *tstate_impl = (_PyThreadStateImpl *)tstate;
    _PyObject_ClearFreeLists(&tstate_impl->freelists, 0);

    if (_PyErr_Occurred(tstate)) {
        if (reason == _Py_GC_REASON_SHUTDOWN) {
            _PyErr_Clear(tstate);
        }
        else {
            PyErr_FormatUnraisable("Exception ignored in garbage collection");
        }
    }

    /* Update stats */
    struct gc_generation_stats *stats = &gcstate->generation_stats[generation];
    stats->collections++;
    stats->collected += m;
    stats->uncollectable += n;

    GC_STAT_ADD(generation, objects_collected, m);
#ifdef Py_STATS
    if (_Py_stats) {
        GC_STAT_ADD(generation, object_visits,
            _Py_stats->object_stats.object_visits);
        _Py_stats->object_stats.object_visits = 0;
    }
#endif

    if (PyDTrace_GC_DONE_ENABLED()) {
        PyDTrace_GC_DONE(n + m);
    }

    if (reason != _Py_GC_REASON_SHUTDOWN) {
        invoke_gc_callback(tstate, "stop", generation, m, n);
    }

    assert(!_PyErr_Occurred(tstate));
    _Py_atomic_store_int(&gcstate->collecting, 0);
    return n + m;
}

struct get_referrers_args {
    struct visitor_args base;
    PyObject *objs;
    struct worklist results;
};

static int
referrersvisit(PyObject* obj, void *arg)
{
    PyObject *objs = arg;
    Py_ssize_t i;
    for (i = 0; i < PyTuple_GET_SIZE(objs); i++) {
        if (PyTuple_GET_ITEM(objs, i) == obj) {
            return 1;
        }
    }
    return 0;
}

static bool
visit_get_referrers(const mi_heap_t *heap, const mi_heap_area_t *area,
                    void *block, size_t block_size, void *args)
{
    PyObject *op = op_from_block(block, args, true);
    if (op == NULL) {
        return true;
    }

    struct get_referrers_args *arg = (struct get_referrers_args *)args;
    if (Py_TYPE(op)->tp_traverse(op, referrersvisit, arg->objs)) {
        op->ob_tid = 0;  // we will restore the refcount later
        worklist_push(&arg->results, op);
    }

    return true;
}

PyObject *
_PyGC_GetReferrers(PyInterpreterState *interp, PyObject *objs)
{
    PyObject *result = PyList_New(0);
    if (!result) {
        return NULL;
    }

    _PyEval_StopTheWorld(interp);

    // Append all objects to a worklist. This abuses ob_tid. We will restore
    // it later. NOTE: We can't append to the PyListObject during
    // gc_visit_heaps() because PyList_Append() may reclaim an abandoned
    // mimalloc segments while we are traversing them.
    struct get_referrers_args args = { .objs = objs };
    gc_visit_heaps(interp, &visit_get_referrers, &args.base);

    bool error = false;
    PyObject *op;
    while ((op = worklist_pop(&args.results)) != NULL) {
        gc_restore_tid(op);
        if (op != objs && PyList_Append(result, op) < 0) {
            error = true;
            break;
        }
    }

    // In case of error, clear the remaining worklist
    while ((op = worklist_pop(&args.results)) != NULL) {
        gc_restore_tid(op);
    }

    _PyEval_StartTheWorld(interp);

    if (error) {
        Py_DECREF(result);
        return NULL;
    }

    return result;
}

struct get_objects_args {
    struct visitor_args base;
    struct worklist objects;
};

static bool
visit_get_objects(const mi_heap_t *heap, const mi_heap_area_t *area,
                  void *block, size_t block_size, void *args)
{
    PyObject *op = op_from_block(block, args, true);
    if (op == NULL) {
        return true;
    }

    struct get_objects_args *arg = (struct get_objects_args *)args;
    op->ob_tid = 0;  // we will restore the refcount later
    worklist_push(&arg->objects, op);

    return true;
}

PyObject *
_PyGC_GetObjects(PyInterpreterState *interp, int generation)
{
    PyObject *result = PyList_New(0);
    if (!result) {
        return NULL;
    }

    _PyEval_StopTheWorld(interp);

    // Append all objects to a worklist. This abuses ob_tid. We will restore
    // it later. NOTE: We can't append to the list during gc_visit_heaps()
    // because PyList_Append() may reclaim an abandoned mimalloc segment
    // while we are traversing it.
    struct get_objects_args args = { 0 };
    gc_visit_heaps(interp, &visit_get_objects, &args.base);

    bool error = false;
    PyObject *op;
    while ((op = worklist_pop(&args.objects)) != NULL) {
        gc_restore_tid(op);
        if (op != result && PyList_Append(result, op) < 0) {
            error = true;
            break;
        }
    }

    // In case of error, clear the remaining worklist
    while ((op = worklist_pop(&args.objects)) != NULL) {
        gc_restore_tid(op);
    }

    _PyEval_StartTheWorld(interp);

    if (error) {
        Py_DECREF(result);
        return NULL;
    }

    return result;
}

static bool
visit_freeze(const mi_heap_t *heap, const mi_heap_area_t *area,
             void *block, size_t block_size, void *args)
{
    PyObject *op = op_from_block(block, args, true);
    if (op != NULL) {
        op->ob_gc_bits |= _PyGC_BITS_FROZEN;
    }
    return true;
}

void
_PyGC_Freeze(PyInterpreterState *interp)
{
    struct visitor_args args;
    _PyEval_StopTheWorld(interp);
    gc_visit_heaps(interp, &visit_freeze, &args);
    _PyEval_StartTheWorld(interp);
}

static bool
visit_unfreeze(const mi_heap_t *heap, const mi_heap_area_t *area,
               void *block, size_t block_size, void *args)
{
    PyObject *op = op_from_block(block, args, true);
    if (op != NULL) {
        op->ob_gc_bits &= ~_PyGC_BITS_FROZEN;
    }
    return true;
}

void
_PyGC_Unfreeze(PyInterpreterState *interp)
{
    struct visitor_args args;
    _PyEval_StopTheWorld(interp);
    gc_visit_heaps(interp, &visit_unfreeze, &args);
    _PyEval_StartTheWorld(interp);
}

struct count_frozen_args {
    struct visitor_args base;
    Py_ssize_t count;
};

static bool
visit_count_frozen(const mi_heap_t *heap, const mi_heap_area_t *area,
                   void *block, size_t block_size, void *args)
{
    PyObject *op = op_from_block(block, args, true);
    if (op != NULL && (op->ob_gc_bits & _PyGC_BITS_FROZEN) != 0) {
        struct count_frozen_args *arg = (struct count_frozen_args *)args;
        arg->count++;
    }
    return true;
}

Py_ssize_t
_PyGC_GetFreezeCount(PyInterpreterState *interp)
{
    struct count_frozen_args args = { .count = 0 };
    _PyEval_StopTheWorld(interp);
    gc_visit_heaps(interp, &visit_count_frozen, &args.base);
    _PyEval_StartTheWorld(interp);
    return args.count;
}

/* C API for controlling the state of the garbage collector */
int
PyGC_Enable(void)
{
    GCState *gcstate = get_gc_state();
    int old_state = gcstate->enabled;
    gcstate->enabled = 1;
    return old_state;
}

int
PyGC_Disable(void)
{
    GCState *gcstate = get_gc_state();
    int old_state = gcstate->enabled;
    gcstate->enabled = 0;
    return old_state;
}

int
PyGC_IsEnabled(void)
{
    GCState *gcstate = get_gc_state();
    return gcstate->enabled;
}

/* Public API to invoke gc.collect() from C */
Py_ssize_t
PyGC_Collect(void)
{
    PyThreadState *tstate = _PyThreadState_GET();
    GCState *gcstate = &tstate->interp->gc;

    if (!gcstate->enabled) {
        return 0;
    }

    Py_ssize_t n;
    PyObject *exc = _PyErr_GetRaisedException(tstate);
    n = gc_collect_main(tstate, NUM_GENERATIONS - 1, _Py_GC_REASON_MANUAL);
    _PyErr_SetRaisedException(tstate, exc);

    return n;
}

Py_ssize_t
_PyGC_Collect(PyThreadState *tstate, int generation, _PyGC_Reason reason)
{
    return gc_collect_main(tstate, generation, reason);
}

void
_PyGC_CollectNoFail(PyThreadState *tstate)
{
    /* Ideally, this function is only called on interpreter shutdown,
       and therefore not recursively.  Unfortunately, when there are daemon
       threads, a daemon thread can start a cyclic garbage collection
       during interpreter shutdown (and then never finish it).
       See http://bugs.python.org/issue8713#msg195178 for an example.
       */
    gc_collect_main(tstate, NUM_GENERATIONS - 1, _Py_GC_REASON_SHUTDOWN);
}

void
_PyGC_DumpShutdownStats(PyInterpreterState *interp)
{
    GCState *gcstate = &interp->gc;
    if (!(gcstate->debug & _PyGC_DEBUG_SAVEALL)
        && gcstate->garbage != NULL && PyList_GET_SIZE(gcstate->garbage) > 0) {
        const char *message;
        if (gcstate->debug & _PyGC_DEBUG_UNCOLLECTABLE) {
            message = "gc: %zd uncollectable objects at shutdown";
        }
        else {
            message = "gc: %zd uncollectable objects at shutdown; " \
                "use gc.set_debug(gc.DEBUG_UNCOLLECTABLE) to list them";
        }
        /* PyErr_WarnFormat does too many things and we are at shutdown,
           the warnings module's dependencies (e.g. linecache) may be gone
           already. */
        if (PyErr_WarnExplicitFormat(PyExc_ResourceWarning, "gc", 0,
                                     "gc", NULL, message,
                                     PyList_GET_SIZE(gcstate->garbage)))
        {
            PyErr_WriteUnraisable(NULL);
        }
        if (gcstate->debug & _PyGC_DEBUG_UNCOLLECTABLE) {
            PyObject *repr = NULL, *bytes = NULL;
            repr = PyObject_Repr(gcstate->garbage);
            if (!repr || !(bytes = PyUnicode_EncodeFSDefault(repr))) {
                PyErr_WriteUnraisable(gcstate->garbage);
            }
            else {
                PySys_WriteStderr(
                    "      %s\n",
                    PyBytes_AS_STRING(bytes)
                    );
            }
            Py_XDECREF(repr);
            Py_XDECREF(bytes);
        }
    }
}


void
_PyGC_Fini(PyInterpreterState *interp)
{
    GCState *gcstate = &interp->gc;
    Py_CLEAR(gcstate->garbage);
    Py_CLEAR(gcstate->callbacks);

    /* We expect that none of this interpreters objects are shared
       with other interpreters.
       See https://github.com/python/cpython/issues/90228. */
}

/* for debugging */

#ifdef Py_DEBUG
static int
visit_validate(PyObject *op, void *parent_raw)
{
    PyObject *parent = _PyObject_CAST(parent_raw);
    if (_PyObject_IsFreed(op)) {
        _PyObject_ASSERT_FAILED_MSG(parent,
                                    "PyObject_GC_Track() object is not valid");
    }
    return 0;
}
#endif


/* extension modules might be compiled with GC support so these
   functions must always be available */

void
PyObject_GC_Track(void *op_raw)
{
    PyObject *op = _PyObject_CAST(op_raw);
    if (_PyObject_GC_IS_TRACKED(op)) {
        _PyObject_ASSERT_FAILED_MSG(op,
                                    "object already tracked "
                                    "by the garbage collector");
    }
    _PyObject_GC_TRACK(op);

#ifdef Py_DEBUG
    /* Check that the object is valid: validate objects traversed
       by tp_traverse() */
    traverseproc traverse = Py_TYPE(op)->tp_traverse;
    (void)traverse(op, visit_validate, op);
#endif
}

void
PyObject_GC_UnTrack(void *op_raw)
{
    PyObject *op = _PyObject_CAST(op_raw);
    /* Obscure:  the Py_TRASHCAN mechanism requires that we be able to
     * call PyObject_GC_UnTrack twice on an object.
     */
    if (_PyObject_GC_IS_TRACKED(op)) {
        _PyObject_GC_UNTRACK(op);
    }
}

int
PyObject_IS_GC(PyObject *obj)
{
    return _PyObject_IS_GC(obj);
}

void
_Py_ScheduleGC(PyThreadState *tstate)
{
    if (!_Py_eval_breaker_bit_is_set(tstate, _PY_GC_SCHEDULED_BIT))
    {
        _Py_set_eval_breaker_bit(tstate, _PY_GC_SCHEDULED_BIT);
    }
}

void
_PyObject_GC_Link(PyObject *op)
{
    record_allocation(_PyThreadState_GET());
}

void
_Py_RunGC(PyThreadState *tstate)
{
    GCState *gcstate = get_gc_state();
    if (!gcstate->enabled) {
        return;
    }
    gc_collect_main(tstate, 0, _Py_GC_REASON_HEAP);
}

static PyObject *
gc_alloc(PyTypeObject *tp, size_t basicsize, size_t presize)
{
    PyThreadState *tstate = _PyThreadState_GET();
    if (basicsize > PY_SSIZE_T_MAX - presize) {
        return _PyErr_NoMemory(tstate);
    }
    size_t size = presize + basicsize;
    char *mem = _PyObject_MallocWithType(tp, size);
    if (mem == NULL) {
        return _PyErr_NoMemory(tstate);
    }
    if (presize) {
        ((PyObject **)mem)[0] = NULL;
        ((PyObject **)mem)[1] = NULL;
    }
    PyObject *op = (PyObject *)(mem + presize);
    record_allocation(tstate);
    return op;
}

PyObject *
_PyObject_GC_New(PyTypeObject *tp)
{
    size_t presize = _PyType_PreHeaderSize(tp);
    size_t size = _PyObject_SIZE(tp);
    if (_PyType_HasFeature(tp, Py_TPFLAGS_INLINE_VALUES)) {
        size += _PyInlineValuesSize(tp);
    }
    PyObject *op = gc_alloc(tp, size, presize);
    if (op == NULL) {
        return NULL;
    }
    _PyObject_Init(op, tp);
    if (tp->tp_flags & Py_TPFLAGS_INLINE_VALUES) {
        _PyObject_InitInlineValues(op, tp);
    }
    return op;
}

PyVarObject *
_PyObject_GC_NewVar(PyTypeObject *tp, Py_ssize_t nitems)
{
    PyVarObject *op;

    if (nitems < 0) {
        PyErr_BadInternalCall();
        return NULL;
    }
    size_t presize = _PyType_PreHeaderSize(tp);
    size_t size = _PyObject_VAR_SIZE(tp, nitems);
    op = (PyVarObject *)gc_alloc(tp, size, presize);
    if (op == NULL) {
        return NULL;
    }
    _PyObject_InitVar(op, tp, nitems);
    return op;
}

PyObject *
PyUnstable_Object_GC_NewWithExtraData(PyTypeObject *tp, size_t extra_size)
{
    size_t presize = _PyType_PreHeaderSize(tp);
    PyObject *op = gc_alloc(tp, _PyObject_SIZE(tp) + extra_size, presize);
    if (op == NULL) {
        return NULL;
    }
    memset(op, 0, _PyObject_SIZE(tp) + extra_size);
    _PyObject_Init(op, tp);
    return op;
}

PyVarObject *
_PyObject_GC_Resize(PyVarObject *op, Py_ssize_t nitems)
{
    const size_t basicsize = _PyObject_VAR_SIZE(Py_TYPE(op), nitems);
    const size_t presize = _PyType_PreHeaderSize(((PyObject *)op)->ob_type);
    _PyObject_ASSERT((PyObject *)op, !_PyObject_GC_IS_TRACKED(op));
    if (basicsize > (size_t)PY_SSIZE_T_MAX - presize) {
        return (PyVarObject *)PyErr_NoMemory();
    }
    char *mem = (char *)op - presize;
    mem = (char *)_PyObject_ReallocWithType(Py_TYPE(op), mem,  presize + basicsize);
    if (mem == NULL) {
        return (PyVarObject *)PyErr_NoMemory();
    }
    op = (PyVarObject *) (mem + presize);
    Py_SET_SIZE(op, nitems);
    return op;
}

void
PyObject_GC_Del(void *op)
{
    size_t presize = _PyType_PreHeaderSize(((PyObject *)op)->ob_type);
    if (_PyObject_GC_IS_TRACKED(op)) {
        _PyObject_GC_UNTRACK(op);
#ifdef Py_DEBUG
        PyObject *exc = PyErr_GetRaisedException();
        if (PyErr_WarnExplicitFormat(PyExc_ResourceWarning, "gc", 0,
                                     "gc", NULL, "Object of type %s is not untracked before destruction",
                                     ((PyObject*)op)->ob_type->tp_name)) {
            PyErr_WriteUnraisable(NULL);
        }
        PyErr_SetRaisedException(exc);
#endif
    }

    record_deallocation(_PyThreadState_GET());
    PyObject *self = (PyObject *)op;
    if (_PyObject_GC_IS_SHARED_INLINE(self)) {
        _PyObject_FreeDelayed(((char *)op)-presize);
    }
    else {
        PyObject_Free(((char *)op)-presize);
    }
}

int
PyObject_GC_IsTracked(PyObject* obj)
{
    return _PyObject_GC_IS_TRACKED(obj);
}

int
PyObject_GC_IsFinalized(PyObject *obj)
{
    return _PyGC_FINALIZED(obj);
}

struct custom_visitor_args {
    struct visitor_args base;
    gcvisitobjects_t callback;
    void *arg;
};

static bool
custom_visitor_wrapper(const mi_heap_t *heap, const mi_heap_area_t *area,
                       void *block, size_t block_size, void *args)
{
    PyObject *op = op_from_block(block, args, false);
    if (op == NULL) {
        return true;
    }

    struct custom_visitor_args *wrapper = (struct custom_visitor_args *)args;
    if (!wrapper->callback(op, wrapper->arg)) {
        return false;
    }

    return true;
}

void
PyUnstable_GC_VisitObjects(gcvisitobjects_t callback, void *arg)
{
    PyInterpreterState *interp = _PyInterpreterState_GET();
    struct custom_visitor_args wrapper = {
        .callback = callback,
        .arg = arg,
    };

    _PyEval_StopTheWorld(interp);
    gc_visit_heaps(interp, &custom_visitor_wrapper, &wrapper.base);
    _PyEval_StartTheWorld(interp);
}

/* Clear all free lists
 * All free lists are cleared during the collection of the highest generation.
 * Allocated items in the free list may keep a pymalloc arena occupied.
 * Clearing the free lists may give back memory to the OS earlier.
 * Free-threading version: Since freelists are managed per thread,
 * GC should clear all freelists by traversing all threads.
 */
void
_PyGC_ClearAllFreeLists(PyInterpreterState *interp)
{
    INTERP_THREAD_LOCK(interp);
    _PyThreadStateImpl *tstate = (_PyThreadStateImpl *)interp->threads.head;
    while (tstate != NULL) {
        _PyObject_ClearFreeLists(&tstate->freelists, 0);
        tstate = (_PyThreadStateImpl *)tstate->base.next;
    }
    INTERP_THREAD_UNLOCK(interp);
}

#endif  // Py_GIL_DISABLED<|MERGE_RESOLUTION|>--- conflicted
+++ resolved
@@ -420,29 +420,19 @@
     _Py_qsbr_advance(&interp->qsbr);
     _PyThreadStateImpl *current_tstate = (_PyThreadStateImpl *)_PyThreadState_GET();
     _Py_qsbr_quiescent_state(current_tstate->qsbr);
-<<<<<<< HEAD
-    INTERP_THREAD_LOCK(interp);
-    PyThreadState *tstate = interp->threads.head;
-    while (tstate != NULL) {
-        _PyMem_ProcessDelayed(tstate);
-        tstate = (PyThreadState *)tstate->next;
-    }
-    INTERP_THREAD_UNLOCK(interp);
-=======
 
     // Merge the queues from other threads into our own queue so that we can
     // process all of the pending delayed free requests at once.
-    HEAD_LOCK(&_PyRuntime);
+    INTERP_THREAD_LOCK(interp);
     for (PyThreadState *p = interp->threads.head; p != NULL; p = p->next) {
         _PyThreadStateImpl *other = (_PyThreadStateImpl *)p;
         if (other != current_tstate) {
             llist_concat(&current_tstate->mem_free_queue, &other->mem_free_queue);
         }
     }
-    HEAD_UNLOCK(&_PyRuntime);
+    INTERP_THREAD_UNLOCK(interp);
 
     _PyMem_ProcessDelayed((PyThreadState *)current_tstate);
->>>>>>> dbcc5ac4
 }
 
 // Subtract an incoming reference from the computed "gc_refs" refcount.
