--- conflicted
+++ resolved
@@ -190,11 +190,6 @@
            frame->owner == FRAME_OWNED_BY_GENERATOR);
 
     frame->f_executable = PyStackRef_AsStrongReference(frame->f_executable);
-<<<<<<< HEAD
-    if (is_funcobj_valid) {
-        frame->f_funcobj = PyStackRef_AsStrongReference(frame->f_funcobj);
-    }
-=======
 
     if (frame->owner == FRAME_OWNED_BY_GENERATOR) {
         PyGenObject *gen = _PyGen_GetGeneratorFromFrame(frame);
@@ -205,7 +200,7 @@
         }
     }
 
->>>>>>> 401fff74
+    frame->f_funcobj = PyStackRef_AsStrongReference(frame->f_funcobj);
     for (_PyStackRef *ref = frame->localsplus; ref < frame->stackpointer; ref++) {
         if (!PyStackRef_IsNull(*ref) && PyStackRef_IsDeferred(*ref)) {
             *ref = PyStackRef_AsStrongReference(*ref);
