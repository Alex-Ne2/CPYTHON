// This file is generated by Tools/cases_generator/generate_cases.py --metadata
// from Python/bytecodes.c
// Do not edit!

#ifndef NEED_OPCODE_TABLES
extern int _PyOpcode_num_popped(int opcode, int oparg, bool jump);
#else
int
_PyOpcode_num_popped(int opcode, int oparg, bool jump) {
    switch(opcode) {
        case NOP:
            return 0;
        case INSTRUMENTED_RESUME:
            return 0;
        case RESUME:
            return 0;
        case LOAD_CLOSURE:
            return 0;
        case LOAD_FAST_CHECK:
            return 0;
        case LOAD_FAST:
            return 0;
        case LOAD_CONST:
            return 0;
        case STORE_FAST:
            return 1;
        case LOAD_FAST__LOAD_FAST:
            return 0+0;
        case LOAD_FAST__LOAD_CONST:
            return 0+0;
        case STORE_FAST__LOAD_FAST:
            return 1+0;
        case STORE_FAST__STORE_FAST:
            return 1+1;
        case LOAD_CONST__LOAD_FAST:
            return 0+0;
        case POP_TOP:
            return 1;
        case PUSH_NULL:
            return 0;
        case END_FOR:
            return 1+1;
        case INSTRUMENTED_END_FOR:
            return 2;
        case UNARY_NEGATIVE:
            return 1;
        case UNARY_NOT:
            return 1;
        case UNARY_INVERT:
            return 1;
        case BINARY_OP_MULTIPLY_INT:
            return 2;
        case BINARY_OP_MULTIPLY_FLOAT:
            return 2;
        case BINARY_OP_SUBTRACT_INT:
            return 2;
        case BINARY_OP_SUBTRACT_FLOAT:
            return 2;
        case BINARY_OP_ADD_UNICODE:
            return 2;
        case BINARY_OP_INPLACE_ADD_UNICODE:
            return 2;
        case BINARY_OP_ADD_FLOAT:
            return 2;
        case BINARY_OP_ADD_INT:
            return 2;
        case BINARY_SUBSCR:
            return 2;
        case BINARY_SLICE:
            return 3;
        case STORE_SLICE:
            return 4;
        case BINARY_SUBSCR_LIST_INT:
            return 2;
        case BINARY_SUBSCR_TUPLE_INT:
            return 2;
        case BINARY_SUBSCR_DICT:
            return 2;
        case BINARY_SUBSCR_GETITEM:
            return 2;
        case LIST_APPEND:
            return (oparg-1) + 2;
        case SET_ADD:
            return (oparg-1) + 2;
        case STORE_SUBSCR:
            return 3;
        case STORE_SUBSCR_LIST_INT:
            return 3;
        case STORE_SUBSCR_DICT:
            return 3;
        case DELETE_SUBSCR:
            return 2;
        case CALL_INTRINSIC_1:
            return 1;
        case RAISE_VARARGS:
            return oparg;
        case INTERPRETER_EXIT:
            return 1;
        case RETURN_VALUE:
            return 1;
        case INSTRUMENTED_RETURN_VALUE:
            return 1;
        case RETURN_CONST:
            return 0;
        case INSTRUMENTED_RETURN_CONST:
            return 0;
        case GET_AITER:
            return 1;
        case GET_ANEXT:
            return 1;
        case GET_AWAITABLE:
            return 1;
        case SEND:
            return 2;
<<<<<<< HEAD
        case INSTRUMENTED_YIELD_VALUE:
            return 1;
=======
        case SEND_GEN:
            return 2;
>>>>>>> d9199175
        case YIELD_VALUE:
            return 1;
        case POP_EXCEPT:
            return 1;
        case RERAISE:
            return oparg + 1;
        case PREP_RERAISE_STAR:
            return 2;
        case END_ASYNC_FOR:
            return 2;
        case CLEANUP_THROW:
            return 3;
        case LOAD_ASSERTION_ERROR:
            return 0;
        case LOAD_BUILD_CLASS:
            return 0;
        case STORE_NAME:
            return 1;
        case DELETE_NAME:
            return 0;
        case UNPACK_SEQUENCE:
            return 1;
        case UNPACK_SEQUENCE_TWO_TUPLE:
            return 1;
        case UNPACK_SEQUENCE_TUPLE:
            return 1;
        case UNPACK_SEQUENCE_LIST:
            return 1;
        case UNPACK_EX:
            return 1;
        case STORE_ATTR:
            return 2;
        case DELETE_ATTR:
            return 1;
        case STORE_GLOBAL:
            return 1;
        case DELETE_GLOBAL:
            return 0;
        case LOAD_NAME:
            return 0;
        case LOAD_GLOBAL:
            return 0;
        case LOAD_GLOBAL_MODULE:
            return 0;
        case LOAD_GLOBAL_BUILTIN:
            return 0;
        case DELETE_FAST:
            return 0;
        case MAKE_CELL:
            return 0;
        case DELETE_DEREF:
            return 0;
        case LOAD_CLASSDEREF:
            return 0;
        case LOAD_DEREF:
            return 0;
        case STORE_DEREF:
            return 1;
        case COPY_FREE_VARS:
            return 0;
        case BUILD_STRING:
            return oparg;
        case BUILD_TUPLE:
            return oparg;
        case BUILD_LIST:
            return oparg;
        case LIST_EXTEND:
            return (oparg-1) + 2;
        case SET_UPDATE:
            return (oparg-1) + 2;
        case BUILD_SET:
            return oparg;
        case BUILD_MAP:
            return oparg*2;
        case SETUP_ANNOTATIONS:
            return 0;
        case BUILD_CONST_KEY_MAP:
            return oparg + 1;
        case DICT_UPDATE:
            return 1;
        case DICT_MERGE:
            return 1;
        case MAP_ADD:
            return 2;
        case LOAD_ATTR:
            return 1;
        case LOAD_ATTR_INSTANCE_VALUE:
            return 1;
        case LOAD_ATTR_MODULE:
            return 1;
        case LOAD_ATTR_WITH_HINT:
            return 1;
        case LOAD_ATTR_SLOT:
            return 1;
        case LOAD_ATTR_CLASS:
            return 1;
        case LOAD_ATTR_PROPERTY:
            return 1;
        case LOAD_ATTR_GETATTRIBUTE_OVERRIDDEN:
            return 1;
        case STORE_ATTR_INSTANCE_VALUE:
            return 2;
        case STORE_ATTR_WITH_HINT:
            return 2;
        case STORE_ATTR_SLOT:
            return 2;
        case COMPARE_OP:
            return 2;
        case COMPARE_AND_BRANCH:
            return 2;
        case INSTRUMENTED_COMPARE_AND_BRANCH:
            return 0;
        case COMPARE_AND_BRANCH_FLOAT:
            return 2;
        case COMPARE_AND_BRANCH_INT:
            return 2;
        case COMPARE_AND_BRANCH_STR:
            return 2;
        case IS_OP:
            return 2;
        case CONTAINS_OP:
            return 2;
        case CHECK_EG_MATCH:
            return 2;
        case CHECK_EXC_MATCH:
            return 2;
        case IMPORT_NAME:
            return 2;
        case IMPORT_FROM:
            return 1;
        case JUMP_FORWARD:
            return 0;
        case JUMP_BACKWARD:
            return 0;
        case POP_JUMP_IF_FALSE:
            return 1;
        case POP_JUMP_IF_TRUE:
            return 1;
        case POP_JUMP_IF_NOT_NONE:
            return 1;
        case POP_JUMP_IF_NONE:
            return 1;
        case JUMP_IF_FALSE_OR_POP:
            return 1;
        case JUMP_IF_TRUE_OR_POP:
            return 1;
        case JUMP_BACKWARD_NO_INTERRUPT:
            return 0;
        case GET_LEN:
            return 1;
        case MATCH_CLASS:
            return 3;
        case MATCH_MAPPING:
            return 1;
        case MATCH_SEQUENCE:
            return 1;
        case MATCH_KEYS:
            return 2;
        case GET_ITER:
            return 1;
        case GET_YIELD_FROM_ITER:
            return 1;
        case FOR_ITER:
            return 1;
        case INSTRUMENTED_FOR_ITER:
            return -1;
        case FOR_ITER_LIST:
            return 1;
        case FOR_ITER_TUPLE:
            return 1;
        case FOR_ITER_RANGE:
            return 1;
        case FOR_ITER_GEN:
            return 1;
        case BEFORE_ASYNC_WITH:
            return 1;
        case BEFORE_WITH:
            return 1;
        case WITH_EXCEPT_START:
            return 4;
        case PUSH_EXC_INFO:
            return 1;
        case LOAD_ATTR_METHOD_WITH_VALUES:
            return 1;
        case LOAD_ATTR_METHOD_NO_DICT:
            return 1;
        case LOAD_ATTR_METHOD_LAZY_DICT:
            return 1;
        case KW_NAMES:
            return 0;
        case INSTRUMENTED_CALL:
            return 0;
        case CALL:
            return oparg + 2;
        case CALL_BOUND_METHOD_EXACT_ARGS:
            return oparg + 2;
        case CALL_PY_EXACT_ARGS:
            return oparg + 2;
        case CALL_PY_WITH_DEFAULTS:
            return oparg + 2;
        case CALL_NO_KW_TYPE_1:
            return oparg + 2;
        case CALL_NO_KW_STR_1:
            return oparg + 2;
        case CALL_NO_KW_TUPLE_1:
            return oparg + 2;
        case CALL_BUILTIN_CLASS:
            return oparg + 2;
        case CALL_NO_KW_BUILTIN_O:
            return oparg + 2;
        case CALL_NO_KW_BUILTIN_FAST:
            return oparg + 2;
        case CALL_BUILTIN_FAST_WITH_KEYWORDS:
            return oparg + 2;
        case CALL_NO_KW_LEN:
            return oparg + 2;
        case CALL_NO_KW_ISINSTANCE:
            return oparg + 2;
        case CALL_NO_KW_LIST_APPEND:
            return oparg + 2;
        case CALL_NO_KW_METHOD_DESCRIPTOR_O:
            return oparg + 2;
        case CALL_METHOD_DESCRIPTOR_FAST_WITH_KEYWORDS:
            return oparg + 2;
        case CALL_NO_KW_METHOD_DESCRIPTOR_NOARGS:
            return oparg + 2;
        case CALL_NO_KW_METHOD_DESCRIPTOR_FAST:
<<<<<<< HEAD
            return -1;
        case INSTRUMENTED_CALL_FUNCTION_EX:
            return -1;
=======
            return oparg + 2;
>>>>>>> d9199175
        case CALL_FUNCTION_EX:
            return ((oparg & 1) ? 1 : 0) + 3;
        case MAKE_FUNCTION:
            return ((oparg & 0x01) ? 1 : 0) + ((oparg & 0x02) ? 1 : 0) + ((oparg & 0x04) ? 1 : 0) + ((oparg & 0x08) ? 1 : 0) + 1;
        case RETURN_GENERATOR:
            return 0;
        case BUILD_SLICE:
            return ((oparg == 3) ? 1 : 0) + 2;
        case FORMAT_VALUE:
            return (((oparg & FVS_MASK) == FVS_HAVE_SPEC) ? 1 : 0) + 1;
        case COPY:
            return (oparg-1) + 1;
        case BINARY_OP:
            return 2;
        case SWAP:
            return (oparg-2) + 2;
        case INSTRUMENTED_LINE:
            return 0;
        case INSTRUMENTED_INSTRUCTION:
            return 0;
        case INSTRUMENTED_JUMP_FORWARD:
            return 0;
        case INSTRUMENTED_JUMP_BACKWARD:
            return 0;
        case INSTRUMENTED_JUMP_IF_TRUE_OR_POP:
            return 0;
        case INSTRUMENTED_JUMP_IF_FALSE_OR_POP:
            return 0;
        case INSTRUMENTED_POP_JUMP_IF_TRUE:
            return 0;
        case INSTRUMENTED_POP_JUMP_IF_FALSE:
            return 0;
        case INSTRUMENTED_POP_JUMP_IF_NONE:
            return 0;
        case INSTRUMENTED_POP_JUMP_IF_NOT_NONE:
            return 0;
        case EXTENDED_ARG:
            return 0;
        case CACHE:
            return 0;
        default:
            return -1;
    }
}
#endif

#ifndef NEED_OPCODE_TABLES
extern int _PyOpcode_num_pushed(int opcode, int oparg, bool jump);
#else
int
_PyOpcode_num_pushed(int opcode, int oparg, bool jump) {
    switch(opcode) {
        case NOP:
            return 0;
        case INSTRUMENTED_RESUME:
            return 0;
        case RESUME:
            return 0;
        case LOAD_CLOSURE:
            return 1;
        case LOAD_FAST_CHECK:
            return 1;
        case LOAD_FAST:
            return 1;
        case LOAD_CONST:
            return 1;
        case STORE_FAST:
            return 0;
        case LOAD_FAST__LOAD_FAST:
            return 1+1;
        case LOAD_FAST__LOAD_CONST:
            return 1+1;
        case STORE_FAST__LOAD_FAST:
            return 0+1;
        case STORE_FAST__STORE_FAST:
            return 0+0;
        case LOAD_CONST__LOAD_FAST:
            return 1+1;
        case POP_TOP:
            return 0;
        case PUSH_NULL:
            return 1;
        case END_FOR:
            return 0+0;
        case INSTRUMENTED_END_FOR:
            return 0;
        case UNARY_NEGATIVE:
            return 1;
        case UNARY_NOT:
            return 1;
        case UNARY_INVERT:
            return 1;
        case BINARY_OP_MULTIPLY_INT:
            return 1;
        case BINARY_OP_MULTIPLY_FLOAT:
            return 1;
        case BINARY_OP_SUBTRACT_INT:
            return 1;
        case BINARY_OP_SUBTRACT_FLOAT:
            return 1;
        case BINARY_OP_ADD_UNICODE:
            return 1;
        case BINARY_OP_INPLACE_ADD_UNICODE:
            return 0;
        case BINARY_OP_ADD_FLOAT:
            return 1;
        case BINARY_OP_ADD_INT:
            return 1;
        case BINARY_SUBSCR:
            return 1;
        case BINARY_SLICE:
            return 1;
        case STORE_SLICE:
            return 0;
        case BINARY_SUBSCR_LIST_INT:
            return 1;
        case BINARY_SUBSCR_TUPLE_INT:
            return 1;
        case BINARY_SUBSCR_DICT:
            return 1;
        case BINARY_SUBSCR_GETITEM:
            return 1;
        case LIST_APPEND:
            return (oparg-1) + 1;
        case SET_ADD:
            return (oparg-1) + 1;
        case STORE_SUBSCR:
            return 0;
        case STORE_SUBSCR_LIST_INT:
            return 0;
        case STORE_SUBSCR_DICT:
            return 0;
        case DELETE_SUBSCR:
            return 0;
        case CALL_INTRINSIC_1:
            return 1;
        case RAISE_VARARGS:
            return 0;
        case INTERPRETER_EXIT:
            return 0;
        case RETURN_VALUE:
            return 0;
        case INSTRUMENTED_RETURN_VALUE:
            return 0;
        case RETURN_CONST:
            return 0;
        case INSTRUMENTED_RETURN_CONST:
            return 0;
        case GET_AITER:
            return 1;
        case GET_ANEXT:
            return 2;
        case GET_AWAITABLE:
            return 1;
        case SEND:
<<<<<<< HEAD
            return ((!jump) ? 1 : 0) + 1;
        case INSTRUMENTED_YIELD_VALUE:
=======
            return 2;
        case SEND_GEN:
>>>>>>> d9199175
            return 1;
        case YIELD_VALUE:
            return 1;
        case POP_EXCEPT:
            return 0;
        case RERAISE:
            return oparg;
        case PREP_RERAISE_STAR:
            return 1;
        case END_ASYNC_FOR:
            return 0;
        case CLEANUP_THROW:
            return 2;
        case LOAD_ASSERTION_ERROR:
            return 1;
        case LOAD_BUILD_CLASS:
            return 1;
        case STORE_NAME:
            return 0;
        case DELETE_NAME:
            return 0;
        case UNPACK_SEQUENCE:
            return oparg;
        case UNPACK_SEQUENCE_TWO_TUPLE:
            return oparg;
        case UNPACK_SEQUENCE_TUPLE:
            return oparg;
        case UNPACK_SEQUENCE_LIST:
            return oparg;
        case UNPACK_EX:
            return (oparg & 0xFF) + (oparg >> 8) + 1;
        case STORE_ATTR:
            return 0;
        case DELETE_ATTR:
            return 0;
        case STORE_GLOBAL:
            return 0;
        case DELETE_GLOBAL:
            return 0;
        case LOAD_NAME:
            return 1;
        case LOAD_GLOBAL:
            return ((oparg & 1) ? 1 : 0) + 1;
        case LOAD_GLOBAL_MODULE:
            return ((oparg & 1) ? 1 : 0) + 1;
        case LOAD_GLOBAL_BUILTIN:
            return ((oparg & 1) ? 1 : 0) + 1;
        case DELETE_FAST:
            return 0;
        case MAKE_CELL:
            return 0;
        case DELETE_DEREF:
            return 0;
        case LOAD_CLASSDEREF:
            return 1;
        case LOAD_DEREF:
            return 1;
        case STORE_DEREF:
            return 0;
        case COPY_FREE_VARS:
            return 0;
        case BUILD_STRING:
            return 1;
        case BUILD_TUPLE:
            return 1;
        case BUILD_LIST:
            return 1;
        case LIST_EXTEND:
            return (oparg-1) + 1;
        case SET_UPDATE:
            return (oparg-1) + 1;
        case BUILD_SET:
            return 1;
        case BUILD_MAP:
            return 1;
        case SETUP_ANNOTATIONS:
            return 0;
        case BUILD_CONST_KEY_MAP:
            return 1;
        case DICT_UPDATE:
            return 0;
        case DICT_MERGE:
            return 0;
        case MAP_ADD:
            return 0;
        case LOAD_ATTR:
            return ((oparg & 1) ? 1 : 0) + 1;
        case LOAD_ATTR_INSTANCE_VALUE:
            return ((oparg & 1) ? 1 : 0) + 1;
        case LOAD_ATTR_MODULE:
            return ((oparg & 1) ? 1 : 0) + 1;
        case LOAD_ATTR_WITH_HINT:
            return ((oparg & 1) ? 1 : 0) + 1;
        case LOAD_ATTR_SLOT:
            return ((oparg & 1) ? 1 : 0) + 1;
        case LOAD_ATTR_CLASS:
            return ((oparg & 1) ? 1 : 0) + 1;
        case LOAD_ATTR_PROPERTY:
            return ((oparg & 1) ? 1 : 0) + 1;
        case LOAD_ATTR_GETATTRIBUTE_OVERRIDDEN:
            return ((oparg & 1) ? 1 : 0) + 1;
        case STORE_ATTR_INSTANCE_VALUE:
            return 0;
        case STORE_ATTR_WITH_HINT:
            return 0;
        case STORE_ATTR_SLOT:
            return 0;
        case COMPARE_OP:
            return 1;
        case COMPARE_AND_BRANCH:
            return 0;
        case INSTRUMENTED_COMPARE_AND_BRANCH:
            return 0;
        case COMPARE_AND_BRANCH_FLOAT:
            return 0;
        case COMPARE_AND_BRANCH_INT:
            return 0;
        case COMPARE_AND_BRANCH_STR:
            return 0;
        case IS_OP:
            return 1;
        case CONTAINS_OP:
            return 1;
        case CHECK_EG_MATCH:
            return 2;
        case CHECK_EXC_MATCH:
            return 2;
        case IMPORT_NAME:
            return 1;
        case IMPORT_FROM:
            return 2;
        case JUMP_FORWARD:
            return 0;
        case JUMP_BACKWARD:
            return 0;
        case POP_JUMP_IF_FALSE:
            return 0;
        case POP_JUMP_IF_TRUE:
            return 0;
        case POP_JUMP_IF_NOT_NONE:
            return 0;
        case POP_JUMP_IF_NONE:
            return 0;
        case JUMP_IF_FALSE_OR_POP:
            return (jump ? 1 : 0);
        case JUMP_IF_TRUE_OR_POP:
            return (jump ? 1 : 0);
        case JUMP_BACKWARD_NO_INTERRUPT:
            return 0;
        case GET_LEN:
            return 2;
        case MATCH_CLASS:
            return 1;
        case MATCH_MAPPING:
            return 2;
        case MATCH_SEQUENCE:
            return 2;
        case MATCH_KEYS:
            return 3;
        case GET_ITER:
            return 1;
        case GET_YIELD_FROM_ITER:
            return 1;
        case FOR_ITER:
            return 2;
        case INSTRUMENTED_FOR_ITER:
            return -1;
        case FOR_ITER_LIST:
            return 2;
        case FOR_ITER_TUPLE:
            return 2;
        case FOR_ITER_RANGE:
            return 2;
        case FOR_ITER_GEN:
            return 2;
        case BEFORE_ASYNC_WITH:
            return 2;
        case BEFORE_WITH:
            return 2;
        case WITH_EXCEPT_START:
            return 5;
        case PUSH_EXC_INFO:
            return 2;
        case LOAD_ATTR_METHOD_WITH_VALUES:
            return ((oparg & 1) ? 1 : 0) + 1;
        case LOAD_ATTR_METHOD_NO_DICT:
            return ((oparg & 1) ? 1 : 0) + 1;
        case LOAD_ATTR_METHOD_LAZY_DICT:
            return ((oparg & 1) ? 1 : 0) + 1;
        case KW_NAMES:
            return 0;
        case INSTRUMENTED_CALL:
            return 0;
        case CALL:
            return 1;
        case CALL_BOUND_METHOD_EXACT_ARGS:
            return 1;
        case CALL_PY_EXACT_ARGS:
            return 1;
        case CALL_PY_WITH_DEFAULTS:
            return 1;
        case CALL_NO_KW_TYPE_1:
            return 1;
        case CALL_NO_KW_STR_1:
            return 1;
        case CALL_NO_KW_TUPLE_1:
            return 1;
        case CALL_BUILTIN_CLASS:
            return 1;
        case CALL_NO_KW_BUILTIN_O:
            return 1;
        case CALL_NO_KW_BUILTIN_FAST:
            return 1;
        case CALL_BUILTIN_FAST_WITH_KEYWORDS:
            return 1;
        case CALL_NO_KW_LEN:
            return 1;
        case CALL_NO_KW_ISINSTANCE:
            return 1;
        case CALL_NO_KW_LIST_APPEND:
            return 1;
        case CALL_NO_KW_METHOD_DESCRIPTOR_O:
            return 1;
        case CALL_METHOD_DESCRIPTOR_FAST_WITH_KEYWORDS:
            return 1;
        case CALL_NO_KW_METHOD_DESCRIPTOR_NOARGS:
            return 1;
        case CALL_NO_KW_METHOD_DESCRIPTOR_FAST:
<<<<<<< HEAD
            return -1;
        case INSTRUMENTED_CALL_FUNCTION_EX:
            return -1;
=======
            return 1;
>>>>>>> d9199175
        case CALL_FUNCTION_EX:
            return 1;
        case MAKE_FUNCTION:
            return 1;
        case RETURN_GENERATOR:
            return 0;
        case BUILD_SLICE:
            return 1;
        case FORMAT_VALUE:
            return 1;
        case COPY:
            return (oparg-1) + 2;
        case BINARY_OP:
            return 1;
        case SWAP:
            return (oparg-2) + 2;
        case INSTRUMENTED_LINE:
            return 0;
        case INSTRUMENTED_INSTRUCTION:
            return 0;
        case INSTRUMENTED_JUMP_FORWARD:
            return 0;
        case INSTRUMENTED_JUMP_BACKWARD:
            return 0;
        case INSTRUMENTED_JUMP_IF_TRUE_OR_POP:
            return 0;
        case INSTRUMENTED_JUMP_IF_FALSE_OR_POP:
            return 0;
        case INSTRUMENTED_POP_JUMP_IF_TRUE:
            return 0;
        case INSTRUMENTED_POP_JUMP_IF_FALSE:
            return 0;
        case INSTRUMENTED_POP_JUMP_IF_NONE:
            return 0;
        case INSTRUMENTED_POP_JUMP_IF_NOT_NONE:
            return 0;
        case EXTENDED_ARG:
            return 0;
        case CACHE:
            return 0;
        default:
            return -1;
    }
}
#endif

enum Direction { DIR_NONE, DIR_READ, DIR_WRITE };
enum InstructionFormat { INSTR_FMT_IB, INSTR_FMT_IBC, INSTR_FMT_IBC0, INSTR_FMT_IBC000, INSTR_FMT_IBC0000, INSTR_FMT_IBC00000000, INSTR_FMT_IBIB, INSTR_FMT_IX, INSTR_FMT_IXC, INSTR_FMT_IXC000 };
struct opcode_metadata {
    enum Direction dir_op1;
    enum Direction dir_op2;
    enum Direction dir_op3;
    bool valid_entry;
    enum InstructionFormat instr_format;
};

#ifndef NEED_OPCODE_TABLES
extern const struct opcode_metadata _PyOpcode_opcode_metadata[256];
#else
const struct opcode_metadata _PyOpcode_opcode_metadata[256] = {
    [NOP] = { DIR_NONE, DIR_NONE, DIR_NONE, true, INSTR_FMT_IX },
    [INSTRUMENTED_RESUME] = { DIR_NONE, DIR_NONE, DIR_NONE, true, INSTR_FMT_IB },
    [RESUME] = { DIR_NONE, DIR_NONE, DIR_NONE, true, INSTR_FMT_IB },
    [LOAD_CLOSURE] = { DIR_NONE, DIR_NONE, DIR_NONE, true, INSTR_FMT_IB },
    [LOAD_FAST_CHECK] = { DIR_NONE, DIR_NONE, DIR_NONE, true, INSTR_FMT_IB },
    [LOAD_FAST] = { DIR_NONE, DIR_NONE, DIR_NONE, true, INSTR_FMT_IB },
    [LOAD_CONST] = { DIR_NONE, DIR_NONE, DIR_NONE, true, INSTR_FMT_IB },
    [STORE_FAST] = { DIR_NONE, DIR_NONE, DIR_NONE, true, INSTR_FMT_IB },
    [LOAD_FAST__LOAD_FAST] = { DIR_NONE, DIR_NONE, DIR_NONE, true, INSTR_FMT_IBIB },
    [LOAD_FAST__LOAD_CONST] = { DIR_NONE, DIR_NONE, DIR_NONE, true, INSTR_FMT_IBIB },
    [STORE_FAST__LOAD_FAST] = { DIR_NONE, DIR_NONE, DIR_NONE, true, INSTR_FMT_IBIB },
    [STORE_FAST__STORE_FAST] = { DIR_NONE, DIR_NONE, DIR_NONE, true, INSTR_FMT_IBIB },
    [LOAD_CONST__LOAD_FAST] = { DIR_NONE, DIR_NONE, DIR_NONE, true, INSTR_FMT_IBIB },
    [POP_TOP] = { DIR_NONE, DIR_NONE, DIR_NONE, true, INSTR_FMT_IX },
    [PUSH_NULL] = { DIR_NONE, DIR_NONE, DIR_NONE, true, INSTR_FMT_IX },
    [END_FOR] = { DIR_NONE, DIR_NONE, DIR_NONE, true, INSTR_FMT_IB },
    [INSTRUMENTED_END_FOR] = { DIR_NONE, DIR_NONE, DIR_NONE, true, INSTR_FMT_IX },
    [UNARY_NEGATIVE] = { DIR_NONE, DIR_NONE, DIR_NONE, true, INSTR_FMT_IX },
    [UNARY_NOT] = { DIR_NONE, DIR_NONE, DIR_NONE, true, INSTR_FMT_IX },
    [UNARY_INVERT] = { DIR_NONE, DIR_NONE, DIR_NONE, true, INSTR_FMT_IX },
    [BINARY_OP_MULTIPLY_INT] = { DIR_NONE, DIR_NONE, DIR_NONE, true, INSTR_FMT_IXC },
    [BINARY_OP_MULTIPLY_FLOAT] = { DIR_NONE, DIR_NONE, DIR_NONE, true, INSTR_FMT_IXC },
    [BINARY_OP_SUBTRACT_INT] = { DIR_NONE, DIR_NONE, DIR_NONE, true, INSTR_FMT_IXC },
    [BINARY_OP_SUBTRACT_FLOAT] = { DIR_NONE, DIR_NONE, DIR_NONE, true, INSTR_FMT_IXC },
    [BINARY_OP_ADD_UNICODE] = { DIR_NONE, DIR_NONE, DIR_NONE, true, INSTR_FMT_IXC },
    [BINARY_OP_INPLACE_ADD_UNICODE] = { DIR_NONE, DIR_NONE, DIR_NONE, true, INSTR_FMT_IX },
    [BINARY_OP_ADD_FLOAT] = { DIR_NONE, DIR_NONE, DIR_NONE, true, INSTR_FMT_IXC },
    [BINARY_OP_ADD_INT] = { DIR_NONE, DIR_NONE, DIR_NONE, true, INSTR_FMT_IXC },
    [BINARY_SUBSCR] = { DIR_NONE, DIR_NONE, DIR_NONE, true, INSTR_FMT_IXC000 },
    [BINARY_SLICE] = { DIR_NONE, DIR_NONE, DIR_NONE, true, INSTR_FMT_IX },
    [STORE_SLICE] = { DIR_NONE, DIR_NONE, DIR_NONE, true, INSTR_FMT_IX },
    [BINARY_SUBSCR_LIST_INT] = { DIR_NONE, DIR_NONE, DIR_NONE, true, INSTR_FMT_IXC000 },
    [BINARY_SUBSCR_TUPLE_INT] = { DIR_NONE, DIR_NONE, DIR_NONE, true, INSTR_FMT_IXC000 },
    [BINARY_SUBSCR_DICT] = { DIR_NONE, DIR_NONE, DIR_NONE, true, INSTR_FMT_IXC000 },
    [BINARY_SUBSCR_GETITEM] = { DIR_NONE, DIR_NONE, DIR_NONE, true, INSTR_FMT_IXC000 },
    [LIST_APPEND] = { DIR_NONE, DIR_NONE, DIR_NONE, true, INSTR_FMT_IB },
    [SET_ADD] = { DIR_NONE, DIR_NONE, DIR_NONE, true, INSTR_FMT_IB },
    [STORE_SUBSCR] = { DIR_NONE, DIR_NONE, DIR_NONE, true, INSTR_FMT_IXC },
    [STORE_SUBSCR_LIST_INT] = { DIR_NONE, DIR_NONE, DIR_NONE, true, INSTR_FMT_IXC },
    [STORE_SUBSCR_DICT] = { DIR_NONE, DIR_NONE, DIR_NONE, true, INSTR_FMT_IXC },
    [DELETE_SUBSCR] = { DIR_NONE, DIR_NONE, DIR_NONE, true, INSTR_FMT_IX },
    [CALL_INTRINSIC_1] = { DIR_NONE, DIR_NONE, DIR_NONE, true, INSTR_FMT_IB },
    [RAISE_VARARGS] = { DIR_NONE, DIR_NONE, DIR_NONE, true, INSTR_FMT_IB },
    [INTERPRETER_EXIT] = { DIR_NONE, DIR_NONE, DIR_NONE, true, INSTR_FMT_IX },
    [RETURN_VALUE] = { DIR_NONE, DIR_NONE, DIR_NONE, true, INSTR_FMT_IX },
    [INSTRUMENTED_RETURN_VALUE] = { DIR_NONE, DIR_NONE, DIR_NONE, true, INSTR_FMT_IX },
    [RETURN_CONST] = { DIR_NONE, DIR_NONE, DIR_NONE, true, INSTR_FMT_IB },
    [INSTRUMENTED_RETURN_CONST] = { DIR_NONE, DIR_NONE, DIR_NONE, true, INSTR_FMT_IB },
    [GET_AITER] = { DIR_NONE, DIR_NONE, DIR_NONE, true, INSTR_FMT_IX },
    [GET_ANEXT] = { DIR_NONE, DIR_NONE, DIR_NONE, true, INSTR_FMT_IX },
    [GET_AWAITABLE] = { DIR_NONE, DIR_NONE, DIR_NONE, true, INSTR_FMT_IB },
<<<<<<< HEAD
    [SEND] = { DIR_NONE, DIR_NONE, DIR_NONE, true, INSTR_FMT_IB },
    [INSTRUMENTED_YIELD_VALUE] = { DIR_NONE, DIR_NONE, DIR_NONE, true, INSTR_FMT_IX },
=======
    [SEND] = { DIR_NONE, DIR_NONE, DIR_NONE, true, INSTR_FMT_IBC },
    [SEND_GEN] = { DIR_NONE, DIR_NONE, DIR_NONE, true, INSTR_FMT_IBC },
>>>>>>> d9199175
    [YIELD_VALUE] = { DIR_NONE, DIR_NONE, DIR_NONE, true, INSTR_FMT_IX },
    [POP_EXCEPT] = { DIR_NONE, DIR_NONE, DIR_NONE, true, INSTR_FMT_IX },
    [RERAISE] = { DIR_NONE, DIR_NONE, DIR_NONE, true, INSTR_FMT_IB },
    [PREP_RERAISE_STAR] = { DIR_NONE, DIR_NONE, DIR_NONE, true, INSTR_FMT_IX },
    [END_ASYNC_FOR] = { DIR_NONE, DIR_NONE, DIR_NONE, true, INSTR_FMT_IX },
    [CLEANUP_THROW] = { DIR_NONE, DIR_NONE, DIR_NONE, true, INSTR_FMT_IX },
    [LOAD_ASSERTION_ERROR] = { DIR_NONE, DIR_NONE, DIR_NONE, true, INSTR_FMT_IX },
    [LOAD_BUILD_CLASS] = { DIR_NONE, DIR_NONE, DIR_NONE, true, INSTR_FMT_IX },
    [STORE_NAME] = { DIR_NONE, DIR_NONE, DIR_NONE, true, INSTR_FMT_IB },
    [DELETE_NAME] = { DIR_NONE, DIR_NONE, DIR_NONE, true, INSTR_FMT_IB },
    [UNPACK_SEQUENCE] = { DIR_NONE, DIR_NONE, DIR_NONE, true, INSTR_FMT_IBC },
    [UNPACK_SEQUENCE_TWO_TUPLE] = { DIR_NONE, DIR_NONE, DIR_NONE, true, INSTR_FMT_IBC },
    [UNPACK_SEQUENCE_TUPLE] = { DIR_NONE, DIR_NONE, DIR_NONE, true, INSTR_FMT_IBC },
    [UNPACK_SEQUENCE_LIST] = { DIR_NONE, DIR_NONE, DIR_NONE, true, INSTR_FMT_IBC },
    [UNPACK_EX] = { DIR_NONE, DIR_NONE, DIR_NONE, true, INSTR_FMT_IB },
    [STORE_ATTR] = { DIR_NONE, DIR_NONE, DIR_NONE, true, INSTR_FMT_IBC000 },
    [DELETE_ATTR] = { DIR_NONE, DIR_NONE, DIR_NONE, true, INSTR_FMT_IB },
    [STORE_GLOBAL] = { DIR_NONE, DIR_NONE, DIR_NONE, true, INSTR_FMT_IB },
    [DELETE_GLOBAL] = { DIR_NONE, DIR_NONE, DIR_NONE, true, INSTR_FMT_IB },
    [LOAD_NAME] = { DIR_NONE, DIR_NONE, DIR_NONE, true, INSTR_FMT_IB },
    [LOAD_GLOBAL] = { DIR_NONE, DIR_NONE, DIR_NONE, true, INSTR_FMT_IBC0000 },
    [LOAD_GLOBAL_MODULE] = { DIR_NONE, DIR_NONE, DIR_NONE, true, INSTR_FMT_IBC0000 },
    [LOAD_GLOBAL_BUILTIN] = { DIR_NONE, DIR_NONE, DIR_NONE, true, INSTR_FMT_IBC0000 },
    [DELETE_FAST] = { DIR_NONE, DIR_NONE, DIR_NONE, true, INSTR_FMT_IB },
    [MAKE_CELL] = { DIR_NONE, DIR_NONE, DIR_NONE, true, INSTR_FMT_IB },
    [DELETE_DEREF] = { DIR_NONE, DIR_NONE, DIR_NONE, true, INSTR_FMT_IB },
    [LOAD_CLASSDEREF] = { DIR_NONE, DIR_NONE, DIR_NONE, true, INSTR_FMT_IB },
    [LOAD_DEREF] = { DIR_NONE, DIR_NONE, DIR_NONE, true, INSTR_FMT_IB },
    [STORE_DEREF] = { DIR_NONE, DIR_NONE, DIR_NONE, true, INSTR_FMT_IB },
    [COPY_FREE_VARS] = { DIR_NONE, DIR_NONE, DIR_NONE, true, INSTR_FMT_IB },
    [BUILD_STRING] = { DIR_NONE, DIR_NONE, DIR_NONE, true, INSTR_FMT_IB },
    [BUILD_TUPLE] = { DIR_NONE, DIR_NONE, DIR_NONE, true, INSTR_FMT_IB },
    [BUILD_LIST] = { DIR_NONE, DIR_NONE, DIR_NONE, true, INSTR_FMT_IB },
    [LIST_EXTEND] = { DIR_NONE, DIR_NONE, DIR_NONE, true, INSTR_FMT_IB },
    [SET_UPDATE] = { DIR_NONE, DIR_NONE, DIR_NONE, true, INSTR_FMT_IB },
    [BUILD_SET] = { DIR_NONE, DIR_NONE, DIR_NONE, true, INSTR_FMT_IB },
    [BUILD_MAP] = { DIR_NONE, DIR_NONE, DIR_NONE, true, INSTR_FMT_IB },
    [SETUP_ANNOTATIONS] = { DIR_NONE, DIR_NONE, DIR_NONE, true, INSTR_FMT_IX },
    [BUILD_CONST_KEY_MAP] = { DIR_NONE, DIR_NONE, DIR_NONE, true, INSTR_FMT_IB },
    [DICT_UPDATE] = { DIR_NONE, DIR_NONE, DIR_NONE, true, INSTR_FMT_IB },
    [DICT_MERGE] = { DIR_NONE, DIR_NONE, DIR_NONE, true, INSTR_FMT_IB },
    [MAP_ADD] = { DIR_NONE, DIR_NONE, DIR_NONE, true, INSTR_FMT_IB },
    [LOAD_ATTR] = { DIR_NONE, DIR_NONE, DIR_NONE, true, INSTR_FMT_IBC00000000 },
    [LOAD_ATTR_INSTANCE_VALUE] = { DIR_NONE, DIR_NONE, DIR_NONE, true, INSTR_FMT_IBC00000000 },
    [LOAD_ATTR_MODULE] = { DIR_NONE, DIR_NONE, DIR_NONE, true, INSTR_FMT_IBC00000000 },
    [LOAD_ATTR_WITH_HINT] = { DIR_NONE, DIR_NONE, DIR_NONE, true, INSTR_FMT_IBC00000000 },
    [LOAD_ATTR_SLOT] = { DIR_NONE, DIR_NONE, DIR_NONE, true, INSTR_FMT_IBC00000000 },
    [LOAD_ATTR_CLASS] = { DIR_NONE, DIR_NONE, DIR_NONE, true, INSTR_FMT_IBC00000000 },
    [LOAD_ATTR_PROPERTY] = { DIR_NONE, DIR_NONE, DIR_NONE, true, INSTR_FMT_IBC00000000 },
    [LOAD_ATTR_GETATTRIBUTE_OVERRIDDEN] = { DIR_NONE, DIR_NONE, DIR_NONE, true, INSTR_FMT_IBC00000000 },
    [STORE_ATTR_INSTANCE_VALUE] = { DIR_NONE, DIR_NONE, DIR_NONE, true, INSTR_FMT_IXC000 },
    [STORE_ATTR_WITH_HINT] = { DIR_NONE, DIR_NONE, DIR_NONE, true, INSTR_FMT_IBC000 },
    [STORE_ATTR_SLOT] = { DIR_NONE, DIR_NONE, DIR_NONE, true, INSTR_FMT_IXC000 },
    [COMPARE_OP] = { DIR_NONE, DIR_NONE, DIR_NONE, true, INSTR_FMT_IBC },
    [COMPARE_AND_BRANCH] = { DIR_NONE, DIR_NONE, DIR_NONE, true, INSTR_FMT_IBC0 },
    [INSTRUMENTED_COMPARE_AND_BRANCH] = { DIR_NONE, DIR_NONE, DIR_NONE, true, INSTR_FMT_IB },
    [COMPARE_AND_BRANCH_FLOAT] = { DIR_NONE, DIR_NONE, DIR_NONE, true, INSTR_FMT_IBC0 },
    [COMPARE_AND_BRANCH_INT] = { DIR_NONE, DIR_NONE, DIR_NONE, true, INSTR_FMT_IBC0 },
    [COMPARE_AND_BRANCH_STR] = { DIR_NONE, DIR_NONE, DIR_NONE, true, INSTR_FMT_IBC0 },
    [IS_OP] = { DIR_NONE, DIR_NONE, DIR_NONE, true, INSTR_FMT_IB },
    [CONTAINS_OP] = { DIR_NONE, DIR_NONE, DIR_NONE, true, INSTR_FMT_IB },
    [CHECK_EG_MATCH] = { DIR_NONE, DIR_NONE, DIR_NONE, true, INSTR_FMT_IX },
    [CHECK_EXC_MATCH] = { DIR_NONE, DIR_NONE, DIR_NONE, true, INSTR_FMT_IX },
    [IMPORT_NAME] = { DIR_NONE, DIR_NONE, DIR_NONE, true, INSTR_FMT_IB },
    [IMPORT_FROM] = { DIR_NONE, DIR_NONE, DIR_NONE, true, INSTR_FMT_IB },
    [JUMP_FORWARD] = { DIR_NONE, DIR_NONE, DIR_NONE, true, INSTR_FMT_IB },
    [JUMP_BACKWARD] = { DIR_NONE, DIR_NONE, DIR_NONE, true, INSTR_FMT_IB },
    [POP_JUMP_IF_FALSE] = { DIR_NONE, DIR_NONE, DIR_NONE, true, INSTR_FMT_IB },
    [POP_JUMP_IF_TRUE] = { DIR_NONE, DIR_NONE, DIR_NONE, true, INSTR_FMT_IB },
    [POP_JUMP_IF_NOT_NONE] = { DIR_NONE, DIR_NONE, DIR_NONE, true, INSTR_FMT_IB },
    [POP_JUMP_IF_NONE] = { DIR_NONE, DIR_NONE, DIR_NONE, true, INSTR_FMT_IB },
    [JUMP_IF_FALSE_OR_POP] = { DIR_NONE, DIR_NONE, DIR_NONE, true, INSTR_FMT_IB },
    [JUMP_IF_TRUE_OR_POP] = { DIR_NONE, DIR_NONE, DIR_NONE, true, INSTR_FMT_IB },
    [JUMP_BACKWARD_NO_INTERRUPT] = { DIR_NONE, DIR_NONE, DIR_NONE, true, INSTR_FMT_IB },
    [GET_LEN] = { DIR_NONE, DIR_NONE, DIR_NONE, true, INSTR_FMT_IX },
    [MATCH_CLASS] = { DIR_NONE, DIR_NONE, DIR_NONE, true, INSTR_FMT_IB },
    [MATCH_MAPPING] = { DIR_NONE, DIR_NONE, DIR_NONE, true, INSTR_FMT_IX },
    [MATCH_SEQUENCE] = { DIR_NONE, DIR_NONE, DIR_NONE, true, INSTR_FMT_IX },
    [MATCH_KEYS] = { DIR_NONE, DIR_NONE, DIR_NONE, true, INSTR_FMT_IX },
    [GET_ITER] = { DIR_NONE, DIR_NONE, DIR_NONE, true, INSTR_FMT_IX },
    [GET_YIELD_FROM_ITER] = { DIR_NONE, DIR_NONE, DIR_NONE, true, INSTR_FMT_IX },
    [FOR_ITER] = { DIR_NONE, DIR_NONE, DIR_NONE, true, INSTR_FMT_IBC },
    [INSTRUMENTED_FOR_ITER] = { DIR_NONE, DIR_NONE, DIR_NONE, true, INSTR_FMT_IB },
    [FOR_ITER_LIST] = { DIR_NONE, DIR_NONE, DIR_NONE, true, INSTR_FMT_IBC },
    [FOR_ITER_TUPLE] = { DIR_NONE, DIR_NONE, DIR_NONE, true, INSTR_FMT_IBC },
    [FOR_ITER_RANGE] = { DIR_NONE, DIR_NONE, DIR_NONE, true, INSTR_FMT_IBC },
    [FOR_ITER_GEN] = { DIR_NONE, DIR_NONE, DIR_NONE, true, INSTR_FMT_IBC },
    [BEFORE_ASYNC_WITH] = { DIR_NONE, DIR_NONE, DIR_NONE, true, INSTR_FMT_IX },
    [BEFORE_WITH] = { DIR_NONE, DIR_NONE, DIR_NONE, true, INSTR_FMT_IX },
    [WITH_EXCEPT_START] = { DIR_NONE, DIR_NONE, DIR_NONE, true, INSTR_FMT_IX },
    [PUSH_EXC_INFO] = { DIR_NONE, DIR_NONE, DIR_NONE, true, INSTR_FMT_IX },
    [LOAD_ATTR_METHOD_WITH_VALUES] = { DIR_NONE, DIR_NONE, DIR_NONE, true, INSTR_FMT_IBC00000000 },
    [LOAD_ATTR_METHOD_NO_DICT] = { DIR_NONE, DIR_NONE, DIR_NONE, true, INSTR_FMT_IBC00000000 },
    [LOAD_ATTR_METHOD_LAZY_DICT] = { DIR_NONE, DIR_NONE, DIR_NONE, true, INSTR_FMT_IBC00000000 },
    [KW_NAMES] = { DIR_NONE, DIR_NONE, DIR_NONE, true, INSTR_FMT_IB },
<<<<<<< HEAD
    [INSTRUMENTED_CALL] = { DIR_NONE, DIR_NONE, DIR_NONE, true, INSTR_FMT_IB },
    [CALL] = { DIR_NONE, DIR_NONE, DIR_NONE, true, INSTR_FMT_IB },
    [CALL_PY_EXACT_ARGS] = { DIR_NONE, DIR_NONE, DIR_NONE, true, INSTR_FMT_IB },
    [CALL_PY_WITH_DEFAULTS] = { DIR_NONE, DIR_NONE, DIR_NONE, true, INSTR_FMT_IB },
    [CALL_NO_KW_TYPE_1] = { DIR_NONE, DIR_NONE, DIR_NONE, true, INSTR_FMT_IB },
    [CALL_NO_KW_STR_1] = { DIR_NONE, DIR_NONE, DIR_NONE, true, INSTR_FMT_IB },
    [CALL_NO_KW_TUPLE_1] = { DIR_NONE, DIR_NONE, DIR_NONE, true, INSTR_FMT_IB },
    [CALL_BUILTIN_CLASS] = { DIR_NONE, DIR_NONE, DIR_NONE, true, INSTR_FMT_IB },
    [CALL_NO_KW_BUILTIN_O] = { DIR_NONE, DIR_NONE, DIR_NONE, true, INSTR_FMT_IB },
    [CALL_NO_KW_BUILTIN_FAST] = { DIR_NONE, DIR_NONE, DIR_NONE, true, INSTR_FMT_IB },
    [CALL_BUILTIN_FAST_WITH_KEYWORDS] = { DIR_NONE, DIR_NONE, DIR_NONE, true, INSTR_FMT_IB },
    [CALL_NO_KW_LEN] = { DIR_NONE, DIR_NONE, DIR_NONE, true, INSTR_FMT_IB },
    [CALL_NO_KW_ISINSTANCE] = { DIR_NONE, DIR_NONE, DIR_NONE, true, INSTR_FMT_IB },
    [CALL_NO_KW_LIST_APPEND] = { DIR_NONE, DIR_NONE, DIR_NONE, true, INSTR_FMT_IB },
    [CALL_NO_KW_METHOD_DESCRIPTOR_O] = { DIR_NONE, DIR_NONE, DIR_NONE, true, INSTR_FMT_IB },
    [CALL_METHOD_DESCRIPTOR_FAST_WITH_KEYWORDS] = { DIR_NONE, DIR_NONE, DIR_NONE, true, INSTR_FMT_IB },
    [CALL_NO_KW_METHOD_DESCRIPTOR_NOARGS] = { DIR_NONE, DIR_NONE, DIR_NONE, true, INSTR_FMT_IB },
    [CALL_NO_KW_METHOD_DESCRIPTOR_FAST] = { DIR_NONE, DIR_NONE, DIR_NONE, true, INSTR_FMT_IB },
    [INSTRUMENTED_CALL_FUNCTION_EX] = { DIR_NONE, DIR_NONE, DIR_NONE, true, INSTR_FMT_IX },
=======
    [CALL] = { DIR_NONE, DIR_NONE, DIR_NONE, true, INSTR_FMT_IBC000 },
    [CALL_BOUND_METHOD_EXACT_ARGS] = { DIR_NONE, DIR_NONE, DIR_NONE, true, INSTR_FMT_IBC000 },
    [CALL_PY_EXACT_ARGS] = { DIR_NONE, DIR_NONE, DIR_NONE, true, INSTR_FMT_IBC000 },
    [CALL_PY_WITH_DEFAULTS] = { DIR_NONE, DIR_NONE, DIR_NONE, true, INSTR_FMT_IBC000 },
    [CALL_NO_KW_TYPE_1] = { DIR_NONE, DIR_NONE, DIR_NONE, true, INSTR_FMT_IBC000 },
    [CALL_NO_KW_STR_1] = { DIR_NONE, DIR_NONE, DIR_NONE, true, INSTR_FMT_IBC000 },
    [CALL_NO_KW_TUPLE_1] = { DIR_NONE, DIR_NONE, DIR_NONE, true, INSTR_FMT_IBC000 },
    [CALL_BUILTIN_CLASS] = { DIR_NONE, DIR_NONE, DIR_NONE, true, INSTR_FMT_IBC000 },
    [CALL_NO_KW_BUILTIN_O] = { DIR_NONE, DIR_NONE, DIR_NONE, true, INSTR_FMT_IBC000 },
    [CALL_NO_KW_BUILTIN_FAST] = { DIR_NONE, DIR_NONE, DIR_NONE, true, INSTR_FMT_IBC000 },
    [CALL_BUILTIN_FAST_WITH_KEYWORDS] = { DIR_NONE, DIR_NONE, DIR_NONE, true, INSTR_FMT_IBC000 },
    [CALL_NO_KW_LEN] = { DIR_NONE, DIR_NONE, DIR_NONE, true, INSTR_FMT_IBC000 },
    [CALL_NO_KW_ISINSTANCE] = { DIR_NONE, DIR_NONE, DIR_NONE, true, INSTR_FMT_IBC000 },
    [CALL_NO_KW_LIST_APPEND] = { DIR_NONE, DIR_NONE, DIR_NONE, true, INSTR_FMT_IBC000 },
    [CALL_NO_KW_METHOD_DESCRIPTOR_O] = { DIR_NONE, DIR_NONE, DIR_NONE, true, INSTR_FMT_IBC000 },
    [CALL_METHOD_DESCRIPTOR_FAST_WITH_KEYWORDS] = { DIR_NONE, DIR_NONE, DIR_NONE, true, INSTR_FMT_IBC000 },
    [CALL_NO_KW_METHOD_DESCRIPTOR_NOARGS] = { DIR_NONE, DIR_NONE, DIR_NONE, true, INSTR_FMT_IBC000 },
    [CALL_NO_KW_METHOD_DESCRIPTOR_FAST] = { DIR_NONE, DIR_NONE, DIR_NONE, true, INSTR_FMT_IBC000 },
>>>>>>> d9199175
    [CALL_FUNCTION_EX] = { DIR_NONE, DIR_NONE, DIR_NONE, true, INSTR_FMT_IB },
    [MAKE_FUNCTION] = { DIR_NONE, DIR_NONE, DIR_NONE, true, INSTR_FMT_IB },
    [RETURN_GENERATOR] = { DIR_NONE, DIR_NONE, DIR_NONE, true, INSTR_FMT_IX },
    [BUILD_SLICE] = { DIR_NONE, DIR_NONE, DIR_NONE, true, INSTR_FMT_IB },
    [FORMAT_VALUE] = { DIR_NONE, DIR_NONE, DIR_NONE, true, INSTR_FMT_IB },
    [COPY] = { DIR_NONE, DIR_NONE, DIR_NONE, true, INSTR_FMT_IB },
    [BINARY_OP] = { DIR_NONE, DIR_NONE, DIR_NONE, true, INSTR_FMT_IBC },
    [SWAP] = { DIR_NONE, DIR_NONE, DIR_NONE, true, INSTR_FMT_IB },
    [INSTRUMENTED_LINE] = { DIR_NONE, DIR_NONE, DIR_NONE, true, INSTR_FMT_IX },
    [INSTRUMENTED_INSTRUCTION] = { DIR_NONE, DIR_NONE, DIR_NONE, true, INSTR_FMT_IX },
    [INSTRUMENTED_JUMP_FORWARD] = { DIR_NONE, DIR_NONE, DIR_NONE, true, INSTR_FMT_IB },
    [INSTRUMENTED_JUMP_BACKWARD] = { DIR_NONE, DIR_NONE, DIR_NONE, true, INSTR_FMT_IB },
    [INSTRUMENTED_JUMP_IF_TRUE_OR_POP] = { DIR_NONE, DIR_NONE, DIR_NONE, true, INSTR_FMT_IB },
    [INSTRUMENTED_JUMP_IF_FALSE_OR_POP] = { DIR_NONE, DIR_NONE, DIR_NONE, true, INSTR_FMT_IB },
    [INSTRUMENTED_POP_JUMP_IF_TRUE] = { DIR_NONE, DIR_NONE, DIR_NONE, true, INSTR_FMT_IB },
    [INSTRUMENTED_POP_JUMP_IF_FALSE] = { DIR_NONE, DIR_NONE, DIR_NONE, true, INSTR_FMT_IB },
    [INSTRUMENTED_POP_JUMP_IF_NONE] = { DIR_NONE, DIR_NONE, DIR_NONE, true, INSTR_FMT_IB },
    [INSTRUMENTED_POP_JUMP_IF_NOT_NONE] = { DIR_NONE, DIR_NONE, DIR_NONE, true, INSTR_FMT_IB },
    [EXTENDED_ARG] = { DIR_NONE, DIR_NONE, DIR_NONE, true, INSTR_FMT_IB },
    [CACHE] = { DIR_NONE, DIR_NONE, DIR_NONE, true, INSTR_FMT_IX },
};
#endif<|MERGE_RESOLUTION|>--- conflicted
+++ resolved
@@ -112,13 +112,10 @@
             return 1;
         case SEND:
             return 2;
-<<<<<<< HEAD
+        case SEND_GEN:
+            return 2;
         case INSTRUMENTED_YIELD_VALUE:
             return 1;
-=======
-        case SEND_GEN:
-            return 2;
->>>>>>> d9199175
         case YIELD_VALUE:
             return 1;
         case POP_EXCEPT:
@@ -346,13 +343,9 @@
         case CALL_NO_KW_METHOD_DESCRIPTOR_NOARGS:
             return oparg + 2;
         case CALL_NO_KW_METHOD_DESCRIPTOR_FAST:
-<<<<<<< HEAD
-            return -1;
+            return oparg + 2;
         case INSTRUMENTED_CALL_FUNCTION_EX:
             return -1;
-=======
-            return oparg + 2;
->>>>>>> d9199175
         case CALL_FUNCTION_EX:
             return ((oparg & 1) ? 1 : 0) + 3;
         case MAKE_FUNCTION:
@@ -508,13 +501,10 @@
         case GET_AWAITABLE:
             return 1;
         case SEND:
-<<<<<<< HEAD
-            return ((!jump) ? 1 : 0) + 1;
+            return 2;
+        case SEND_GEN:
+            return 1;
         case INSTRUMENTED_YIELD_VALUE:
-=======
-            return 2;
-        case SEND_GEN:
->>>>>>> d9199175
             return 1;
         case YIELD_VALUE:
             return 1;
@@ -743,13 +733,9 @@
         case CALL_NO_KW_METHOD_DESCRIPTOR_NOARGS:
             return 1;
         case CALL_NO_KW_METHOD_DESCRIPTOR_FAST:
-<<<<<<< HEAD
-            return -1;
+            return 1;
         case INSTRUMENTED_CALL_FUNCTION_EX:
             return -1;
-=======
-            return 1;
->>>>>>> d9199175
         case CALL_FUNCTION_EX:
             return 1;
         case MAKE_FUNCTION:
@@ -861,13 +847,9 @@
     [GET_AITER] = { DIR_NONE, DIR_NONE, DIR_NONE, true, INSTR_FMT_IX },
     [GET_ANEXT] = { DIR_NONE, DIR_NONE, DIR_NONE, true, INSTR_FMT_IX },
     [GET_AWAITABLE] = { DIR_NONE, DIR_NONE, DIR_NONE, true, INSTR_FMT_IB },
-<<<<<<< HEAD
-    [SEND] = { DIR_NONE, DIR_NONE, DIR_NONE, true, INSTR_FMT_IB },
-    [INSTRUMENTED_YIELD_VALUE] = { DIR_NONE, DIR_NONE, DIR_NONE, true, INSTR_FMT_IX },
-=======
     [SEND] = { DIR_NONE, DIR_NONE, DIR_NONE, true, INSTR_FMT_IBC },
     [SEND_GEN] = { DIR_NONE, DIR_NONE, DIR_NONE, true, INSTR_FMT_IBC },
->>>>>>> d9199175
+    [INSTRUMENTED_YIELD_VALUE] = { DIR_NONE, DIR_NONE, DIR_NONE, true, INSTR_FMT_IX },
     [YIELD_VALUE] = { DIR_NONE, DIR_NONE, DIR_NONE, true, INSTR_FMT_IX },
     [POP_EXCEPT] = { DIR_NONE, DIR_NONE, DIR_NONE, true, INSTR_FMT_IX },
     [RERAISE] = { DIR_NONE, DIR_NONE, DIR_NONE, true, INSTR_FMT_IB },
@@ -963,27 +945,7 @@
     [LOAD_ATTR_METHOD_NO_DICT] = { DIR_NONE, DIR_NONE, DIR_NONE, true, INSTR_FMT_IBC00000000 },
     [LOAD_ATTR_METHOD_LAZY_DICT] = { DIR_NONE, DIR_NONE, DIR_NONE, true, INSTR_FMT_IBC00000000 },
     [KW_NAMES] = { DIR_NONE, DIR_NONE, DIR_NONE, true, INSTR_FMT_IB },
-<<<<<<< HEAD
     [INSTRUMENTED_CALL] = { DIR_NONE, DIR_NONE, DIR_NONE, true, INSTR_FMT_IB },
-    [CALL] = { DIR_NONE, DIR_NONE, DIR_NONE, true, INSTR_FMT_IB },
-    [CALL_PY_EXACT_ARGS] = { DIR_NONE, DIR_NONE, DIR_NONE, true, INSTR_FMT_IB },
-    [CALL_PY_WITH_DEFAULTS] = { DIR_NONE, DIR_NONE, DIR_NONE, true, INSTR_FMT_IB },
-    [CALL_NO_KW_TYPE_1] = { DIR_NONE, DIR_NONE, DIR_NONE, true, INSTR_FMT_IB },
-    [CALL_NO_KW_STR_1] = { DIR_NONE, DIR_NONE, DIR_NONE, true, INSTR_FMT_IB },
-    [CALL_NO_KW_TUPLE_1] = { DIR_NONE, DIR_NONE, DIR_NONE, true, INSTR_FMT_IB },
-    [CALL_BUILTIN_CLASS] = { DIR_NONE, DIR_NONE, DIR_NONE, true, INSTR_FMT_IB },
-    [CALL_NO_KW_BUILTIN_O] = { DIR_NONE, DIR_NONE, DIR_NONE, true, INSTR_FMT_IB },
-    [CALL_NO_KW_BUILTIN_FAST] = { DIR_NONE, DIR_NONE, DIR_NONE, true, INSTR_FMT_IB },
-    [CALL_BUILTIN_FAST_WITH_KEYWORDS] = { DIR_NONE, DIR_NONE, DIR_NONE, true, INSTR_FMT_IB },
-    [CALL_NO_KW_LEN] = { DIR_NONE, DIR_NONE, DIR_NONE, true, INSTR_FMT_IB },
-    [CALL_NO_KW_ISINSTANCE] = { DIR_NONE, DIR_NONE, DIR_NONE, true, INSTR_FMT_IB },
-    [CALL_NO_KW_LIST_APPEND] = { DIR_NONE, DIR_NONE, DIR_NONE, true, INSTR_FMT_IB },
-    [CALL_NO_KW_METHOD_DESCRIPTOR_O] = { DIR_NONE, DIR_NONE, DIR_NONE, true, INSTR_FMT_IB },
-    [CALL_METHOD_DESCRIPTOR_FAST_WITH_KEYWORDS] = { DIR_NONE, DIR_NONE, DIR_NONE, true, INSTR_FMT_IB },
-    [CALL_NO_KW_METHOD_DESCRIPTOR_NOARGS] = { DIR_NONE, DIR_NONE, DIR_NONE, true, INSTR_FMT_IB },
-    [CALL_NO_KW_METHOD_DESCRIPTOR_FAST] = { DIR_NONE, DIR_NONE, DIR_NONE, true, INSTR_FMT_IB },
-    [INSTRUMENTED_CALL_FUNCTION_EX] = { DIR_NONE, DIR_NONE, DIR_NONE, true, INSTR_FMT_IX },
-=======
     [CALL] = { DIR_NONE, DIR_NONE, DIR_NONE, true, INSTR_FMT_IBC000 },
     [CALL_BOUND_METHOD_EXACT_ARGS] = { DIR_NONE, DIR_NONE, DIR_NONE, true, INSTR_FMT_IBC000 },
     [CALL_PY_EXACT_ARGS] = { DIR_NONE, DIR_NONE, DIR_NONE, true, INSTR_FMT_IBC000 },
@@ -1002,7 +964,7 @@
     [CALL_METHOD_DESCRIPTOR_FAST_WITH_KEYWORDS] = { DIR_NONE, DIR_NONE, DIR_NONE, true, INSTR_FMT_IBC000 },
     [CALL_NO_KW_METHOD_DESCRIPTOR_NOARGS] = { DIR_NONE, DIR_NONE, DIR_NONE, true, INSTR_FMT_IBC000 },
     [CALL_NO_KW_METHOD_DESCRIPTOR_FAST] = { DIR_NONE, DIR_NONE, DIR_NONE, true, INSTR_FMT_IBC000 },
->>>>>>> d9199175
+    [INSTRUMENTED_CALL_FUNCTION_EX] = { DIR_NONE, DIR_NONE, DIR_NONE, true, INSTR_FMT_IX },
     [CALL_FUNCTION_EX] = { DIR_NONE, DIR_NONE, DIR_NONE, true, INSTR_FMT_IB },
     [MAKE_FUNCTION] = { DIR_NONE, DIR_NONE, DIR_NONE, true, INSTR_FMT_IB },
     [RETURN_GENERATOR] = { DIR_NONE, DIR_NONE, DIR_NONE, true, INSTR_FMT_IX },
