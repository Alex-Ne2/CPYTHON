--- conflicted
+++ resolved
@@ -385,8 +385,6 @@
     return co;
 }
 
-<<<<<<< HEAD
-=======
 static PyCodeObject *
 get_code_with_logging(_PyUOpInstruction *op)
 {
@@ -410,7 +408,6 @@
     }
     return co;
 }
->>>>>>> 68109289
 
 /* 1 for success, 0 for not ready, cannot error at the moment. */
 static int
