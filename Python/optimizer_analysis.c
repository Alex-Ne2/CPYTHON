#include "Python.h"
#include "opcode.h"
#include "pycore_interp.h"
#include "pycore_opcode.h"
#include "pycore_opcode_metadata.h"
#include "pycore_opcode_utils.h"
#include "pycore_pystate.h"       // _PyInterpreterState_GET()
#include "pycore_uops.h"
#include "pycore_long.h"
#include "cpython/optimizer.h"
#include <stdbool.h>
#include <stdint.h>
#include <stddef.h>
#include "pycore_optimizer.h"

#define PARTITION_DEBUG 1

#define STATIC 0
#define DYNAMIC 1

#define OVERALLOCATE_FACTOR 2

#ifdef Py_DEBUG
#define DPRINTF(level, ...) \
        if (lltrace >= (level)) { printf(__VA_ARGS__); }
#else
#define DPRINTF(level, ...)
#endif

// TYPENODE is a tagged pointer that uses the last 2 LSB as the tag
#define _Py_PARTITIONNODE_t uintptr_t

// PARTITIONNODE Tags
typedef enum _Py_TypeNodeTags {
    // Node is unused
    TYPE_NULL = 0,
    // TYPE_ROOT_POSITIVE can point to a root struct or be a NULL
    TYPE_ROOT= 1,
    // TYPE_REF points to a TYPE_ROOT or a TYPE_REF
    TYPE_REF = 2,
} _Py_TypeNodeTags;

typedef struct _Py_PartitionRootNode {
    PyObject_HEAD
    // For partial evaluation
    // 0 - static
    // 1 - dynamic
    uint8_t static_or_dynamic;
    PyObject *const_val;
    // For types (TODO)
} _Py_PartitionRootNode;

static void
partitionnode_dealloc(PyObject *o)
{
    _Py_PartitionRootNode *self = (_Py_PartitionRootNode *)o;
    Py_CLEAR(self->const_val);
    Py_TYPE(self)->tp_free(o);
}

PyTypeObject _Py_PartitionRootNode_Type = {
    PyVarObject_HEAD_INIT(&PyType_Type, 0)
    .tp_name = "uops abstract interpreter's root node",
    .tp_basicsize = sizeof(_Py_PartitionRootNode),
    .tp_dealloc = partitionnode_dealloc,
    .tp_free = PyObject_Free,
    .tp_flags = Py_TPFLAGS_DEFAULT | Py_TPFLAGS_DISALLOW_INSTANTIATION
};

static inline _Py_TypeNodeTags
partitionnode_get_tag(_Py_PARTITIONNODE_t node)
{
    return node & 0b11;
}

static inline _Py_PARTITIONNODE_t
partitionnode_clear_tag(_Py_PARTITIONNODE_t node)
{
    return node & (~(uintptr_t)(0b11));
}

// static_or_dynamic
// 0 - static
// 1 - dynamic
// If static, const_value must be set!
static inline _Py_PARTITIONNODE_t
partitionnode_make_root(uint8_t static_or_dynamic, PyObject *const_val)
{
    _Py_PartitionRootNode *root = PyObject_New(_Py_PartitionRootNode, &_Py_PartitionRootNode_Type);
    if (root == NULL) {
        return 0;
    }
    root->static_or_dynamic = static_or_dynamic;
    root->const_val = Py_NewRef(const_val);
    return (_Py_PARTITIONNODE_t)root | TYPE_ROOT;
}

static inline _Py_PARTITIONNODE_t
partitionnode_make_ref(_Py_PARTITIONNODE_t *node)
{
    return partitionnode_clear_tag((_Py_PARTITIONNODE_t)node) | TYPE_REF;
}


static _Py_PARTITIONNODE_t PARTITIONNODE_NULLROOT = (_Py_PARTITIONNODE_t)_Py_NULL | TYPE_ROOT;

// Tier 2 types meta interpreter
typedef struct _Py_UOpsAbstractInterpContext {
    PyObject_HEAD
    // The following are abstract stack and locals.
    // points to one element after the abstract stack
    _Py_PARTITIONNODE_t *stack_pointer;
    int stack_len;
    _Py_PARTITIONNODE_t *stack;
    int locals_len;
    _Py_PARTITIONNODE_t *locals;

    // Indicates whether the stack entry is real or virtualised.
    // true - virtual false - real
    bool *stack_virtual_or_real;
    // The following represent the real (emitted instructions) stack and locals.
    // points to one element after the abstract stack
    _Py_PARTITIONNODE_t *real_stack_pointer;
    _Py_PARTITIONNODE_t *real_stack;
    _Py_PARTITIONNODE_t *real_locals;
} _Py_UOpsAbstractInterpContext;

static void
abstractinterp_dealloc(PyObject *o)
{
    _Py_UOpsAbstractInterpContext *self = (_Py_UOpsAbstractInterpContext *)o;
    // Traverse all nodes and decref the root objects (if they are not NULL).
    // Note: stack is after locals so this is safe
    int total = self->locals_len + self->stack_len;
    for (int i = 0; i < total; i++) {
        _Py_PARTITIONNODE_t node = self->locals[i];
        if (partitionnode_get_tag(node) == TYPE_ROOT) {
            Py_XDECREF(partitionnode_clear_tag(node));
        }
    }
    PyMem_Free(self->locals);
    // No need to free stack because it is allocated together with the locals.
    Py_TYPE(self)->tp_free((PyObject *)self);
}

PyTypeObject _Py_UOpsAbstractInterpContext_Type = {
    PyVarObject_HEAD_INIT(&PyType_Type, 0)
    .tp_name = "uops abstract interpreter's context",
    .tp_basicsize = sizeof(_Py_UOpsAbstractInterpContext),
    .tp_dealloc = abstractinterp_dealloc,
    .tp_free = PyObject_Free,
    .tp_flags = Py_TPFLAGS_DEFAULT | Py_TPFLAGS_DISALLOW_INSTANTIATION
};

_Py_UOpsAbstractInterpContext *
_Py_UOpsAbstractInterpContext_New(int stack_len, int locals_len, int curr_stacklen)
{
    _Py_UOpsAbstractInterpContext *self = (_Py_UOpsAbstractInterpContext *)PyType_GenericAlloc(
        (PyTypeObject *)&_Py_UOpsAbstractInterpContext_Type, 0);
    if (self == NULL) {
        return NULL;
    }

    // Setup
    self->stack_len = stack_len;
    self->locals_len = locals_len;

    // Double the size needed because we also need a representation for the real stack and locals.
    _Py_PARTITIONNODE_t *locals_with_stack = PyMem_New(_Py_PARTITIONNODE_t, (locals_len + stack_len) * 2);
    if (locals_with_stack == NULL) {
        Py_DECREF(self);
        return NULL;
    }

    bool *virtual_or_real = PyMem_New(bool, stack_len);
    if (virtual_or_real == NULL) {
        Py_DECREF(self);
        PyMem_Free(locals_with_stack);
        return NULL;
    }

    for (int i = 0; i < (locals_len + stack_len) * 2; i++) {
        locals_with_stack[i] = PARTITIONNODE_NULLROOT;
    }

    self->locals = locals_with_stack;
    self->stack = locals_with_stack + locals_len;
    self->stack_pointer = self->stack + curr_stacklen;

    self->stack_virtual_or_real = virtual_or_real;

    self->real_locals = self->locals + locals_len + stack_len;
    self->real_stack = self->stack + locals_len + stack_len;
    self->real_stack_pointer = self->stack_pointer + locals_len + stack_len;
    return self;
}

#if PARTITION_DEBUG
static void print_ctx(_Py_UOpsAbstractInterpContext *ctx);
#endif

static _Py_PARTITIONNODE_t *
partitionnode_get_rootptr(_Py_PARTITIONNODE_t *ref)
{
    _Py_TypeNodeTags tag = partitionnode_get_tag(*ref);
    while (tag != TYPE_ROOT) {
        ref = (_Py_PARTITIONNODE_t *)(partitionnode_clear_tag(*ref));
        tag = partitionnode_get_tag(*ref);
    }
    return ref;
}

/**
 * @brief Checks if two nodes are in the same partition.
*/
static bool
partitionnode_is_same_partition(_Py_PARTITIONNODE_t *x, _Py_PARTITIONNODE_t *y)
{
    return partitionnode_get_rootptr(x) == partitionnode_get_rootptr(y);
}

/**
 * @brief Performs SET operation. dst tree becomes part of src tree
 *
 * If src_is_new is set, src is interpreted as a TYPE_ROOT
 * not part of the type_context. Otherwise, it is interpreted as a pointer
 * to a _Py_PARTITIONNODE_t.
 *
 * If src_is_new:
 *   Overwrites the root of the dst tree with the src node
 * else:
 *   Makes the root of the dst tree a TYPE_REF to src
 *
*/
static void
partitionnode_set(_Py_PARTITIONNODE_t *src, _Py_PARTITIONNODE_t *dst, bool src_is_new)
{
    {

#ifdef Py_DEBUG
        // If `src_is_new` is set:
        //   - `src` doesn't belong inside the type context yet.
        //   - `src` has to be a TYPE_ROOT
        //   - `src` is to be interpreted as a _Py_TYPENODE_t
        if (src_is_new) {
            assert(partitionnode_get_tag(*src) == TYPE_ROOT);
        }
#endif

        // This prevents cycles from forming
        if (!src_is_new && partitionnode_is_same_partition(src, dst)) {
            return;
        }

        _Py_TypeNodeTags tag = partitionnode_get_tag(*dst);
        switch (tag) {
            case TYPE_ROOT: {
                _Py_PARTITIONNODE_t old_root = partitionnode_clear_tag(*dst);
                Py_XDECREF(old_root);
                if (!src_is_new) {
                    // Make dst a reference to src
                    *dst = partitionnode_make_ref(src);
                    break;
                }
                // Make dst the src
                *dst = *src;
                break;
            }
            case TYPE_REF: {
                _Py_PARTITIONNODE_t *rootptr = partitionnode_get_rootptr(dst);
                _Py_PARTITIONNODE_t old_root = partitionnode_clear_tag(*rootptr);
                Py_XDECREF(old_root);
                if (!src_is_new) {
                    // Traverse up to the root of dst, make root a reference to src
                    *rootptr = partitionnode_make_ref(src);
                    break;
                }
                // Make root of dst the src
                *rootptr = *src;
                break;
            }
            default:
                Py_UNREACHABLE();
            }
    }
}


/**
 * @brief Performs OVERWRITE operation. dst node gets overwritten by src node
 *
 * If src_is_new is set, src is interpreted as a TYPE_ROOT
 * not part of the ctx. Otherwise, it is interpreted as a pointer
 * to a _Py_PARTITIONNODE_t.
 *
 * If src_is_new:
 *   Removes dst node from its tree (+fixes all the references to dst)
 *   Overwrite the dst node with the src node
 * else:
 *   Removes dst node from its tree (+fixes all the references to dst)
 *   Makes the root of the dst tree a TYPE_REF to src
 *
*/
static void
partitionnode_overwrite(_Py_UOpsAbstractInterpContext *ctx,
    _Py_PARTITIONNODE_t *src, _Py_PARTITIONNODE_t *dst, bool src_is_new)
{
#ifdef Py_DEBUG
    if (src_is_new) {
        assert(partitionnode_get_tag((_Py_PARTITIONNODE_t)src) == TYPE_ROOT);
    }
#endif

    // This prevents cycles from forming
    if (!src_is_new && partitionnode_is_same_partition(src, dst)) {
        return;
    }

    _Py_TypeNodeTags tag = partitionnode_get_tag(*dst);
    switch (tag) {
        case TYPE_ROOT: {

            _Py_PARTITIONNODE_t old_dst = *dst;
            if (!src_is_new) {
                // Make dst a reference to src
                *dst = partitionnode_make_ref(src);
                assert(partitionnode_clear_tag(*dst) != (_Py_PARTITIONNODE_t)_Py_NULL);
            }
            else {
                // Make dst the src
                *dst = (_Py_PARTITIONNODE_t)src;
            }


            /* Pick one child of dst and make that the new root of the dst tree */

            // Children of dst will have this form
            _Py_PARTITIONNODE_t child_test = partitionnode_make_ref(
                (_Py_PARTITIONNODE_t *)partitionnode_clear_tag((_Py_PARTITIONNODE_t)dst));
            // Will be initialised to the first child we find
            _Py_PARTITIONNODE_t *new_root = (_Py_PARTITIONNODE_t *)NULL;

            // Search locals for children
            int nlocals = ctx->locals_len;
            for (int i = 0; i < nlocals; i++) {
                _Py_PARTITIONNODE_t *node_ptr = &(ctx->locals[i]);
                if (*node_ptr == child_test) {
                    if (new_root == NULL) {
                        // First child encountered! initialise root
                        new_root = node_ptr;
                        *node_ptr = old_dst;
                        Py_XINCREF(partitionnode_clear_tag(old_dst));
                    }
                    else {
                        // Not the first child encounted, point it to the new root
                        *node_ptr = partitionnode_make_ref(new_root);
                    }
                }
            }

            // Search stack for children
            int nstack = ctx->stack_len;
            for (int i = 0; i < nstack; i++) {
                _Py_PARTITIONNODE_t *node_ptr = &(ctx->stack[i]);
                if (*node_ptr == child_test) {
                    if (new_root == NULL) {
                        // First child encountered! initialise root
                        new_root = node_ptr;
                        *node_ptr = old_dst;
                        Py_XINCREF(partitionnode_clear_tag(old_dst));
                    }
                    else {
                        // Not the first child encounted, point it to the new root
                        *node_ptr = partitionnode_make_ref(new_root);
                    }
                }
            }

            // This ndoe is no longer referencing the old root.
            Py_XDECREF(partitionnode_clear_tag(old_dst));
            break;
        }
        case TYPE_REF: {

            _Py_PARTITIONNODE_t old_dst = *dst;
            // Make dst a reference to src
            if (!src_is_new) {
                // Make dst a reference to src
                *dst = partitionnode_make_ref(src);
                assert(partitionnode_get_tag(*dst) == TYPE_REF);
                assert(partitionnode_clear_tag(*dst) != (_Py_PARTITIONNODE_t)_Py_NULL);
            }
            else {
                // Make dst the src
                *dst = (_Py_PARTITIONNODE_t)src;
            }

            /* Make all child of src be a reference to the parent of dst */

            // Children of dst will have this form
            _Py_PARTITIONNODE_t child_test = partitionnode_make_ref(
                (_Py_PARTITIONNODE_t *)partitionnode_clear_tag((_Py_PARTITIONNODE_t)dst));

            // Search locals for children
            int nlocals = ctx->locals_len;
            for (int i = 0; i < nlocals; i++) {
                _Py_PARTITIONNODE_t *node_ptr = &(ctx->locals[i]);
                if (*node_ptr == child_test) {
                    // Is a child of dst. Point it to the parent of dst
                    *node_ptr = old_dst;
                }
            }

            // Search stack for children
            int nstack = ctx->stack_len;
            for (int i = 0; i < nstack; i++) {
                _Py_PARTITIONNODE_t *node_ptr = &(ctx->stack[i]);
                if (*node_ptr == child_test) {
                    // Is a child of dst. Point it to the parent of dst
                    *node_ptr = old_dst;
                }
            }
            break;
        }
    default:
        Py_UNREACHABLE();
    }
}

#ifdef Py_DEBUG

void
print_ctx_node(_Py_UOpsAbstractInterpContext *ctx, int i, bool is_printing_stack, int nstack_use, int nstack)
{
    char *uop_debug = Py_GETENV("PYTHONUOPSDEBUG");
    int lltrace = 0;
    if (uop_debug != NULL && *uop_debug >= '0') {
        lltrace = *uop_debug - '0';  // TODO: Parse an int and all that
    }

    bool is_local = false;
    bool is_stack = false;

    int parent_idx = -1;

    _Py_PARTITIONNODE_t *node = is_printing_stack ? &ctx->stack[i] : &ctx->locals[i];
    _Py_PARTITIONNODE_t tag = partitionnode_get_tag(*node);

    _Py_PARTITIONNODE_t *root = partitionnode_get_rootptr(node);

    if (is_printing_stack) {
        DPRINTF(3, "%s", i == nstack_use - 1 ? "." : " ");
    }

    if (tag == TYPE_REF) {
        _Py_PARTITIONNODE_t *parent = (_Py_PARTITIONNODE_t *)(partitionnode_clear_tag(*node));
        int local_index = (int)(parent - ctx->locals);
        int stack_index = (int)(parent - ctx->stack);
        is_local = local_index >= 0 && local_index < ctx->locals_len;
        is_stack = stack_index >= 0 && stack_index < nstack;
        parent_idx = is_local
            ? local_index
            : is_stack
            ? stack_index
            : -1;
    }


    _Py_PartitionRootNode *ptr = (_Py_PartitionRootNode *)partitionnode_clear_tag(*root);
    DPRINTF(3, "%s:",
        ptr == NULL ? "?" : (ptr->static_or_dynamic == STATIC ? "static" : "dynamic"));
    if (lltrace >= 4 && ptr != NULL && ptr->static_or_dynamic == STATIC) {
        PyObject_Print(ptr->const_val, stdout, 0);
    }

    if (tag == TYPE_REF) {
        const char *wher = is_local
            ? "locals"
            : is_stack
            ? "stack"
            : "const";
        DPRINTF(3, "->%s[%d]", wher, parent_idx);
    }
}

/**
 * @brief Print the entries in the abstract interpreter context (along with locals).
*/
static void
print_ctx(_Py_UOpsAbstractInterpContext *ctx)
{
    char *uop_debug = Py_GETENV("PYTHONUOPSDEBUG");
    int lltrace = 0;
    if (uop_debug != NULL && *uop_debug >= '0') {
        lltrace = *uop_debug - '0';  // TODO: Parse an int and all that
    }

    _Py_PARTITIONNODE_t *locals = ctx->locals;
    _Py_PARTITIONNODE_t *stackptr = ctx->stack_pointer;

    int nstack_use = (int)(stackptr - ctx->stack);
    int nstack = ctx->stack_len;
    int nlocals = ctx->locals_len;

    DPRINTF(3, "      Stack: %p: [", ctx->stack);
    for (int i = 0; i < nstack; i++) {
        print_ctx_node(ctx, i, true, nstack_use, nstack);
        DPRINTF(3, " | ");
    }
    DPRINTF(3, "]\n");

    DPRINTF(3, "      Locals %p: [", locals);
    for (int i = 0; i < nlocals; i++) {
        print_ctx_node(ctx, i, false, nstack_use, nstack);
        DPRINTF(3, " | ");
    }
    DPRINTF(3, "]\n");
}
#endif

static bool
partitionnode_is_static(_Py_PARTITIONNODE_t *node)
{
    _Py_PARTITIONNODE_t *root = partitionnode_get_rootptr(node);
    _Py_PartitionRootNode *root_obj = (_Py_PartitionRootNode *)partitionnode_clear_tag(*root);
    if (root_obj == _Py_NULL) {
        return false;
    }
    return root_obj->static_or_dynamic == STATIC;
}

// MUST BE GUARDED BY partitionnode_is_static BEFORE CALLING THIS
static inline PyObject *
get_const(_Py_PARTITIONNODE_t *node)
{
    assert(partitionnode_is_static(node));
    _Py_PARTITIONNODE_t *root = partitionnode_get_rootptr(node);
    _Py_PartitionRootNode *root_obj = (_Py_PartitionRootNode * )partitionnode_clear_tag(*root);
    return root_obj->const_val;
}

// Hardcoded for now, @TODO autogenerate these from the DSL.
static inline bool
op_is_pure(int opcode, int oparg, _Py_PARTITIONNODE_t *locals)
{
    switch (opcode) {
    case LOAD_CONST:
    case _BINARY_OP_MULTIPLY_INT:
    case _BINARY_OP_ADD_INT:
    case _BINARY_OP_SUBTRACT_INT:
    case _GUARD_BOTH_INT:
        return true;
    case LOAD_FAST:
        return partitionnode_is_static(&locals[oparg]) && get_const(&locals[oparg]) != _Py_NULL;
    default:
        return false;
    }
}

static inline bool
op_is_jump(int opcode)
{
    return (opcode == _POP_JUMP_IF_FALSE || opcode == _POP_JUMP_IF_TRUE);
}


// Number the jump targets and the jump instructions with a unique (negative) ID.
// This replaces the instruction's opcode in the trace with their negative IDs.
// Aids relocation later when we need to recompute jumps after optimization passes.
static _PyUOpInstruction *
number_jumps_and_targets(_PyUOpInstruction *trace, int trace_len, int *max_id)
{
    int jump_and_target_count = 0;
    int jump_and_target_id = -1;
    for (int i = 0; i < trace_len; i++) {
        if (op_is_jump(trace[i].opcode)) {
            // 1 for the jump, 1 for its target
            jump_and_target_count += 2;
        }
    }

    // +1 because 1-based indexing not zero based
    _PyUOpInstruction *jump_id_to_instruction = PyMem_New(_PyUOpInstruction, jump_and_target_count + 1);
    if (jump_id_to_instruction == NULL) {
        return NULL;
    }


    for (int i = 0; i < trace_len; i++) {
        if (op_is_jump(trace[i].opcode)) {
            int target = trace[i].oparg;
            int target_id = jump_and_target_id;

            // 1 for the jump target
            assert(jump_and_target_id < 0);
            // Negative opcode!
            assert(trace[target].opcode > 0);
            // Already assigned a jump ID
            if (trace[target].opcode < 0) {
                target_id = trace[target].opcode;
            }
            else {
                // Else, assign a new jump ID.
                jump_id_to_instruction[-target_id] = trace[target];
                trace[target].opcode = target_id;
                jump_and_target_id--;
            }

            // 1 for the jump
            assert(jump_and_target_id < 0);
            jump_id_to_instruction[-jump_and_target_id] = trace[i];
            // Negative opcode!
            assert(trace[i].opcode >= 0);
            trace[i].opcode = jump_and_target_id;
            jump_and_target_id--;
            // Point the jump to the target ID.
            trace[i].oparg = target_id;

        }
    }
    *max_id = jump_and_target_id;
    return jump_id_to_instruction;
}

// Remove contiguous SAVE_IPs, leaving only the last one before a non-SAVE_IP instruction.
static int
remove_duplicate_save_ips(_PyUOpInstruction *trace, int trace_len)
{
<<<<<<< HEAD
#ifdef Py_DEBUG
    char *uop_debug = Py_GETENV("PYTHONUOPSDEBUG");
    int lltrace = 0;
    if (uop_debug != NULL && *uop_debug >= '0') {
        lltrace = *uop_debug - '0';  // TODO: Parse an int and all that
    }
#endif

    _PyUOpInstruction *temp_trace = PyMem_New(_PyUOpInstruction, trace_len);
    if (temp_trace == NULL) {
        return trace_len;
    }
    int temp_trace_len = 0;
=======
    // Don't have to allocate a temporary trace array
    // because the writer is guaranteed to be behind the reader.
    int new_temp_len = 0;
>>>>>>> 4d7abc74

    _PyUOpInstruction curr;
    for (int i = 0; i < trace_len; i++) {
        curr = trace[i];
        if (i < trace_len && curr.opcode == SAVE_IP && trace[i+1].opcode == SAVE_IP) {
            continue;
        }
        trace[new_temp_len] = curr;
        new_temp_len++;
    }

<<<<<<< HEAD
    DPRINTF(3, "Removed %d SAVE_IPs\n", trace_len - temp_trace_len);
    return temp_trace_len;
=======
#if PARTITION_DEBUG
    fprintf(stderr, "Removed %d SAVE_IPs\n", trace_len - new_temp_len);
#endif
    return new_temp_len;
>>>>>>> 4d7abc74
}

/**
 * Fixes all side exits due to jumps. This MUST be called as the last
 * pass over the trace. Otherwise jumps will point to invalid ends.
 *
 * Runtime complexity of O(n*k), where n is trace length and k is number of jump
 * instructions. Since k is usually quite low, this is nearly linear.
*/
static void
fix_jump_side_exits(_PyUOpInstruction *trace, int trace_len,
    _PyUOpInstruction *jump_id_to_instruction, int max_jump_id)
{
    for (int i = 0; i < trace_len; i++) {
        int oparg = trace[i].oparg;
        int opcode = trace[i].opcode;
        // Indicates it's a jump target or jump instruction
        if (opcode < 0 && opcode > max_jump_id) {
            opcode = -opcode;
            int real_opcode = jump_id_to_instruction[opcode].opcode;
            if (op_is_jump(real_opcode)) {
                trace[i].opcode = real_opcode;

                // Search for our target ID.
                int target_id = oparg;
                for (int x = 0; x < trace_len; x++) {
                    if (trace[x].opcode == target_id) {
                        trace[i].oparg = x;
                        break;
                    }
                }

                assert(trace[i].oparg >= 0);
            }
        }
    }

    // Final pass to swap out all the jump target IDs with their actual targets.
    for (int i = 0; i < trace_len; i++) {
        int opcode = trace[i].opcode;
        // Indicates it's a jump target or jump instruction
        if (opcode < 0 && opcode > max_jump_id) {
            int real_oparg = jump_id_to_instruction[-opcode].oparg;
            int real_opcode = jump_id_to_instruction[-opcode].opcode;
            trace[i].oparg = real_oparg;
            trace[i].opcode = real_opcode;
        }
    }
}

#ifndef Py_DEBUG
#define GETITEM(v, i) PyList_GET_ITEM((v), (i))
#else
static inline PyObject *
GETITEM(PyObject *v, Py_ssize_t i) {
    assert(PyList_CheckExact(v));
    assert(i >= 0);
    assert(i < PyList_GET_SIZE(v));
    return PyList_GET_ITEM(v, i);
}
#endif

int
_Py_uop_analyze_and_optimize(
    PyCodeObject *co,
    _PyUOpInstruction *trace,
    int trace_len,
    int curr_stacklen
)
{
#define STACK_LEVEL()     ((int)(*stack_pointer - stack))
#define STACK_SIZE()      (co->co_stacksize)
#define BASIC_STACKADJ(n) (*stack_pointer += n)

#ifdef Py_DEBUG
#define STACK_GROW(n)   do { \
                            assert(n >= 0); \
                            BASIC_STACKADJ(n); \
                            assert(STACK_LEVEL() <= STACK_SIZE()); \
                        } while (0)
#define STACK_SHRINK(n) do { \
                            assert(n >= 0); \
                            assert(STACK_LEVEL() >= n); \
                            BASIC_STACKADJ(-(n)); \
                        } while (0)
#else
#define STACK_GROW(n)          BASIC_STACKADJ(n)
#define STACK_SHRINK(n)        BASIC_STACKADJ(-(n))
#endif
#define PEEK(idx)              (&((*stack_pointer)[-(idx)]))
#define GETLOCAL(idx)          (&(locals[idx]))

#define PARTITIONNODE_SET(src, dst, flag)        partitionnode_set((src), (dst), (flag))
#define PARTITIONNODE_OVERWRITE(src, dst, flag)  partitionnode_overwrite(ctx, (src), (dst), (flag))
#define MAKE_STATIC_ROOT(val)                    partitionnode_make_root(0, (val))
#ifdef Py_DEBUG
    char *uop_debug = Py_GETENV("PYTHONUOPSDEBUG");
    int lltrace = 0;
    if (uop_debug != NULL && *uop_debug >= '0') {
        lltrace = *uop_debug - '0';  // TODO: Parse an int and all that
    }
#endif

    PyObject *co_const_copy = NULL;
    _PyUOpInstruction *jump_id_to_instruction = NULL;

    _PyUOpInstruction *temp_writebuffer = PyMem_New(_PyUOpInstruction, trace_len * OVERALLOCATE_FACTOR);
    if (temp_writebuffer == NULL) {
        return trace_len;
    }

    int buffer_trace_len = 0;

    _Py_UOpsAbstractInterpContext *ctx = _Py_UOpsAbstractInterpContext_New(
        co->co_stacksize, co->co_nlocals, curr_stacklen);
    if (ctx == NULL) {
        PyMem_Free(temp_writebuffer);
        return trace_len;
    }

    int max_jump_id = 0;
    jump_id_to_instruction = number_jumps_and_targets(trace, trace_len, &max_jump_id);
    if (jump_id_to_instruction == NULL) {
        goto abstract_error;
    }


    co_const_copy = PyList_New(PyTuple_Size(co->co_consts));
    if (co_const_copy == NULL) {
        goto abstract_error;
    }
    // Copy over the co_const tuple
    for (int x = 0; x < PyTuple_GET_SIZE(co->co_consts); x++) {
        PyList_SET_ITEM(co_const_copy, x, Py_NewRef(PyTuple_GET_ITEM(co->co_consts, x)));
    }

    int oparg;
    int opcode;
    bool *stack_virtual_or_real = ctx->stack_virtual_or_real;

    _Py_PARTITIONNODE_t **stack_pointer = &ctx->stack_pointer;
    _Py_PARTITIONNODE_t *stack = ctx->stack;
    _Py_PARTITIONNODE_t *locals = ctx->locals;
    for (int i = 0; i < trace_len; i++) {
        oparg = trace[i].oparg;
        opcode = trace[i].opcode;

        // Is a special jump/target ID, decode that
        if (opcode < 0 && opcode > max_jump_id) {
            DPRINTF(2, "Special jump target/ID %d\n", opcode);
            oparg = jump_id_to_instruction[-opcode].oparg;
            opcode = jump_id_to_instruction[-opcode].opcode;
        }

        // Partial evaluation - the partition nodes already gave us the static-dynamic variable split.
        // For partial evaluation, we simply need to follow these rules:
        // 1. Operations on dynamic variables need to be emitted.
        //      If an operand was previously partially evaluated and not yet emitted, then emit the residual with a LOAD_CONST.
        // 2. Operations on static variables are a no-op as the abstract interpreter already analyzed their results.

        // For all stack inputs, are their variables static?
        int num_inputs = _PyOpcode_num_popped(opcode, oparg, false);
        int num_dynamic_operands = 0;

        // We need to also check if this operation is "pure". That it can accept
        // constant nodes, output constant nodes, and does not cause any side effects.
        bool should_emit = !op_is_pure(opcode, oparg, locals);

        int virtual_objects = 0;
        assert(num_inputs >= 0);
        for (int x = num_inputs; x > 0; x--) {
            if (!partitionnode_is_static(PEEK(x))) {
                should_emit = true;
                num_dynamic_operands++;
            }
            if (stack_virtual_or_real[STACK_LEVEL() - num_inputs]) {
                virtual_objects++;
            }
        }

        int num_static_operands = num_inputs - num_dynamic_operands;

        assert(num_static_operands >= 0);


        if (should_emit) {
            if (num_static_operands > 0) {
                int real_stack_size = num_dynamic_operands;
                int virtual_stack_size = (int)(ctx->stack_pointer - ctx->stack);
                assert(virtual_stack_size >= real_stack_size);
                for (int x = num_inputs; x > 0; x--) {
                    // Re-materialise all virtual (partially-evaluated) constants
                    if (partitionnode_is_static(PEEK(x)) && stack_virtual_or_real[STACK_LEVEL() - x]) {
                        stack_virtual_or_real[STACK_LEVEL() - x] = false;
                        PyObject *const_val = get_const(PEEK(x));
                        _PyUOpInstruction load_const;
                        load_const.opcode = LOAD_CONST;
                        load_const.oparg = (int)PyList_GET_SIZE(co_const_copy);
                        if (PyList_Append(co_const_copy, const_val) < 0) {
                            goto abstract_error;
                        }

                        DPRINTF(2, "Emitting LOAD_CONST\n");

                        temp_writebuffer[buffer_trace_len] = load_const;
                        buffer_trace_len++;


                        // INSERT to the correct position in the stack
                        int target_entry = virtual_stack_size - x;

                        int offset_from_target = real_stack_size - target_entry;
                        if (offset_from_target > 0) {
                            _PyUOpInstruction insert;
                            insert.opcode = INSERT;
                            insert.oparg = offset_from_target;

                            DPRINTF(2, "Emitting INSERT %d\n", offset_from_target);

                            temp_writebuffer[buffer_trace_len] = insert;
                            buffer_trace_len++;
                        }

                        // Use the next SAVE_IP
                        int temp = i;
                        for (; trace[temp].opcode != SAVE_IP && temp < trace_len; temp++);
                        assert(trace[temp].opcode == SAVE_IP);

                        DPRINTF(2, "Emitting SAVE_IP\n");

                        temp_writebuffer[buffer_trace_len] = trace[temp];
                        buffer_trace_len++;
                        num_dynamic_operands++;
                    }

                }
            }

            DPRINTF(2, "Emitting %s\n", (opcode >= 300 ? _PyOpcode_uop_name : _PyOpcode_OpName)[opcode]);

            temp_writebuffer[buffer_trace_len] = trace[i];
            buffer_trace_len++;
        }
        /*
        * The following are special cased:
        * @TODO: shift these to the DSL
        */


        DPRINTF(2, "  [-] Type propagating across: %s{%d} : %d. {reader: %d, writer: %d}\n",
            (opcode >= 300 ? _PyOpcode_uop_name : _PyOpcode_OpName)[opcode],
            opcode, oparg,
            i, buffer_trace_len);

        switch (opcode) {
#include "abstract_interp_cases.c.h"
        // @TODO convert these to autogenerated using DSL
        case LOAD_FAST:
        case LOAD_FAST_CHECK:
            STACK_GROW(1);
            PARTITIONNODE_OVERWRITE(GETLOCAL(oparg), PEEK(1), false);
            break;
        case LOAD_FAST_AND_CLEAR: {
            STACK_GROW(1);
            PARTITIONNODE_OVERWRITE(GETLOCAL(oparg), PEEK(1), false);
            PARTITIONNODE_OVERWRITE((_Py_PARTITIONNODE_t *)PARTITIONNODE_NULLROOT, GETLOCAL(oparg), true);
            break;
        }
        case LOAD_CONST: {
            _Py_PARTITIONNODE_t* value = (_Py_PARTITIONNODE_t *)MAKE_STATIC_ROOT(GETITEM(co_const_copy, oparg));
            STACK_GROW(1);
            PARTITIONNODE_OVERWRITE(value, PEEK(1), true);
            break;
        }
        case STORE_FAST:
        case STORE_FAST_MAYBE_NULL: {
            _Py_PARTITIONNODE_t *value = PEEK(1);
            PARTITIONNODE_OVERWRITE(value, GETLOCAL(oparg), false);
            STACK_SHRINK(1);
            break;
        }
        case COPY: {
            _Py_PARTITIONNODE_t *bottom = PEEK(1 + (oparg - 1));
            STACK_GROW(1);
            PARTITIONNODE_OVERWRITE(bottom, PEEK(1), false);
            break;
        }

        // Arithmetic operations

        case _BINARY_OP_MULTIPLY_INT: {
            if (!should_emit) {
                PyObject *right;
                PyObject *left;
                PyObject *res;
                right = get_const(PEEK(1));
                left = get_const(PEEK(2));
                STAT_INC(BINARY_OP, hit);
                res = _PyLong_Multiply((PyLongObject *)left, (PyLongObject *)right);
                if (res == NULL) goto abstract_error;
                STACK_SHRINK(1);
                PARTITIONNODE_OVERWRITE((_Py_PARTITIONNODE_t *)MAKE_STATIC_ROOT(res), PEEK(-(-1)), true);
                break;
            }
            else {
                STACK_SHRINK(1);
                PARTITIONNODE_OVERWRITE((_Py_PARTITIONNODE_t *)PARTITIONNODE_NULLROOT, PEEK(-(-1)), true);
                break;
            }

        }

        case _BINARY_OP_ADD_INT: {
            if (!should_emit) {
                PyObject *right;
                PyObject *left;
                PyObject *res;
                right = get_const(PEEK(1));
                left = get_const(PEEK(2));
                STAT_INC(BINARY_OP, hit);
                res = _PyLong_Add((PyLongObject *)left, (PyLongObject *)right);
                if (res == NULL) goto abstract_error;
                STACK_SHRINK(1);
                PARTITIONNODE_OVERWRITE((_Py_PARTITIONNODE_t *)MAKE_STATIC_ROOT(res), PEEK(-(-1)), true);
                break;
            }
            else {
                STACK_SHRINK(1);
                PARTITIONNODE_OVERWRITE((_Py_PARTITIONNODE_t *)PARTITIONNODE_NULLROOT, PEEK(-(-1)), true);
                break;
            }
        }

        case _BINARY_OP_SUBTRACT_INT: {
            if (!should_emit) {
                PyObject *right;
                PyObject *left;
                PyObject *res;
                right = get_const(PEEK(1));
                left = get_const(PEEK(2));
                STAT_INC(BINARY_OP, hit);
                res = _PyLong_Subtract((PyLongObject *)left, (PyLongObject *)right);
                if (res == NULL) goto abstract_error;
                STACK_SHRINK(1);
                PARTITIONNODE_OVERWRITE((_Py_PARTITIONNODE_t *)MAKE_STATIC_ROOT(res), PEEK(-(-1)), true);
                break;
            }
            else {
                STACK_SHRINK(1);
                PARTITIONNODE_OVERWRITE((_Py_PARTITIONNODE_t *)PARTITIONNODE_NULLROOT, PEEK(-(-1)), true);
                break;
            }
        }
        default:
            DPRINTF(1, "Unknown opcode in abstract interpreter\n");
            Py_UNREACHABLE();
        }

#ifdef Py_DEBUG
        print_ctx(ctx);
#endif

        // Mark all stack outputs as virtual or real
        int stack_outputs = _PyOpcode_num_pushed(opcode, oparg, false);
        for (int y = stack_outputs; y > 0; y--) {
            stack_virtual_or_real[STACK_LEVEL() - y] = !should_emit;
        }

        if (opcode == EXIT_TRACE) {
            // Copy the rest of the stubs over, then end.

            DPRINTF(2, "Exit trace encountered, emitting the rest of the stubs\n");

            i++; // We've already emitted an EXIT_TRACE
            for (; i < trace_len; i++) {

                DPRINTF(2, "Emitting %s\n", (opcode >= 300 ? _PyOpcode_uop_name : _PyOpcode_OpName)[opcode]);

                temp_writebuffer[buffer_trace_len] = trace[i];
                buffer_trace_len++;
            }
            break;
        }
    }
    assert(STACK_SIZE() >= 0);
    buffer_trace_len = remove_duplicate_save_ips(temp_writebuffer, buffer_trace_len);
    fix_jump_side_exits(temp_writebuffer, buffer_trace_len, jump_id_to_instruction, max_jump_id);
    assert(buffer_trace_len <= trace_len);

#ifdef Py_DEBUG
    if (buffer_trace_len < trace_len) {
        DPRINTF(2, "Shortened trace by %d instructions\n", trace_len - buffer_trace_len);
    }
#endif

    Py_DECREF(ctx);

    PyObject *co_const_final = PyTuple_New(PyList_Size(co_const_copy));
    if (co_const_final == NULL) {
        goto abstract_error;
    }
    // Copy over the co_const tuple
    for (int x = 0; x < PyList_GET_SIZE(co_const_copy); x++) {
        PyTuple_SET_ITEM(co_const_final, x, Py_NewRef(PyList_GET_ITEM(co_const_copy, x)));
    }


    Py_SETREF(co->co_consts, co_const_final);
    Py_XDECREF(co_const_copy);
    memcpy(trace, temp_writebuffer, buffer_trace_len * sizeof(_PyUOpInstruction));
    PyMem_Free(temp_writebuffer);
    PyMem_Free(jump_id_to_instruction);
    return buffer_trace_len;

abstract_error:
    Py_XDECREF(co_const_copy);
    Py_DECREF(ctx);
    PyMem_Free(temp_writebuffer);
    PyMem_Free(jump_id_to_instruction);
    assert(PyErr_Occurred());
    PyErr_Clear();
    return trace_len;
}<|MERGE_RESOLUTION|>--- conflicted
+++ resolved
@@ -626,7 +626,6 @@
 static int
 remove_duplicate_save_ips(_PyUOpInstruction *trace, int trace_len)
 {
-<<<<<<< HEAD
 #ifdef Py_DEBUG
     char *uop_debug = Py_GETENV("PYTHONUOPSDEBUG");
     int lltrace = 0;
@@ -635,16 +634,9 @@
     }
 #endif
 
-    _PyUOpInstruction *temp_trace = PyMem_New(_PyUOpInstruction, trace_len);
-    if (temp_trace == NULL) {
-        return trace_len;
-    }
-    int temp_trace_len = 0;
-=======
     // Don't have to allocate a temporary trace array
     // because the writer is guaranteed to be behind the reader.
     int new_temp_len = 0;
->>>>>>> 4d7abc74
 
     _PyUOpInstruction curr;
     for (int i = 0; i < trace_len; i++) {
@@ -656,15 +648,10 @@
         new_temp_len++;
     }
 
-<<<<<<< HEAD
-    DPRINTF(3, "Removed %d SAVE_IPs\n", trace_len - temp_trace_len);
-    return temp_trace_len;
-=======
-#if PARTITION_DEBUG
-    fprintf(stderr, "Removed %d SAVE_IPs\n", trace_len - new_temp_len);
-#endif
+
+    DPRINTF(2, "Removed %d SAVE_IPs\n", trace_len - new_temp_len);
+
     return new_temp_len;
->>>>>>> 4d7abc74
 }
 
 /**
