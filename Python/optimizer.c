--- conflicted
+++ resolved
@@ -154,23 +154,12 @@
     PyCodeObject *code = (PyCodeObject *)frame->f_executable;
     assert(PyCode_Check(code));
     PyInterpreterState *interp = PyInterpreterState_Get();
-<<<<<<< HEAD
-    if (!has_space_for_executor(frame->f_code, src)) {
+    if (!has_space_for_executor(code, src)) {
         goto jump_to_destination;
     }
     _PyOptimizerObject *opt = interp->optimizer;
     _PyExecutorObject *executor = NULL;
-    int err = opt->optimize(opt, frame->f_code, dest, &executor);
-=======
-    int index = get_executor_index(code, src);
-    if (index < 0) {
-        _PyFrame_SetStackPointer(frame, stack_pointer);
-        return frame;
-    }
-    _PyOptimizerObject *opt = interp->optimizer;
-    _PyExecutorObject *executor;
     int err = opt->optimize(opt, code, dest, &executor);
->>>>>>> 8f10140e
     if (err <= 0) {
         assert(executor == NULL);
         if (err < 0) {
@@ -178,7 +167,7 @@
         }
         goto jump_to_destination;
     }
-    int index = get_index_for_executor(frame->f_code, src);
+    int index = get_index_for_executor(code, src);
     if (index < 0) {
         /* Out of memory. Don't raise and assume that the
          * error will show up elsewhere.
@@ -189,12 +178,8 @@
         Py_DECREF(executor);
         goto jump_to_destination;
     }
-<<<<<<< HEAD
-    insert_executor(frame->f_code, src, index, executor);
+    insert_executor(code, src, index, executor);
     assert(frame->prev_instr == src);
-=======
-    insert_executor(code, src, index, executor);
->>>>>>> 8f10140e
     return executor->execute(executor, frame, stack_pointer);
 jump_to_destination:
     frame->prev_instr = dest - 1;
