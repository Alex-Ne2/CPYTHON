--- conflicted
+++ resolved
@@ -394,11 +394,7 @@
 };
 
 static const uint16_t
-<<<<<<< HEAD
 BRANCH_TO_GUARDS[4][2] = {
-=======
-BRANCH_TO_GUARD[4][2] = {
->>>>>>> a519b879
     [POP_JUMP_IF_FALSE - POP_JUMP_IF_FALSE][0] = _GUARD_IS_TRUE_POP,
     [POP_JUMP_IF_FALSE - POP_JUMP_IF_FALSE][1] = _GUARD_IS_FALSE_POP,
     [POP_JUMP_IF_TRUE - POP_JUMP_IF_FALSE][0] = _GUARD_IS_FALSE_POP,
@@ -549,20 +545,12 @@
                 int counter = instr[1].cache;
                 int bitcount = _Py_popcount32(counter);
                 int jump_likely = bitcount > 8;
-<<<<<<< HEAD
                 uint32_t uopcode = BRANCH_TO_GUARDS[opcode - POP_JUMP_IF_FALSE][jump_likely];
-=======
-                uint32_t uopcode = BRANCH_TO_GUARD[opcode - POP_JUMP_IF_FALSE][jump_likely];
->>>>>>> a519b879
                 _Py_CODEUNIT *next_instr = instr + 1 + _PyOpcode_Caches[_PyOpcode_Deopt[opcode]];
                 DPRINTF(4, "%s(%d): counter=%x, bitcount=%d, likely=%d, uopcode=%s\n",
                         uop_name(opcode), oparg,
                         counter, bitcount, jump_likely, uop_name(uopcode));
-<<<<<<< HEAD
                 ADD_TO_TRACE(uopcode, max_length, 0, target);
-=======
-                ADD_TO_TRACE(uopcode, max_length, 0);
->>>>>>> a519b879
                 if (jump_likely) {
                     _Py_CODEUNIT *target_instr = next_instr + oparg;
                     DPRINTF(2, "Jump likely (%x = %d bits), continue at byte offset %d\n",
@@ -805,11 +793,7 @@
         }
         /* All other micro-ops fall through, so i+1 is reachable */
         SET_BIT(used, i+1);
-<<<<<<< HEAD
-        if (is_branch(opcode)) {
-=======
         if (OPCODE_HAS_JUMP(opcode)) {
->>>>>>> a519b879
             /* Mark target as reachable */
             SET_BIT(used, buffer[i].oparg);
         }
