#include "Python.h"
#include "opcode.h"
#include "pycore_interp.h"
#include "pycore_bitutils.h"        // _Py_popcount32()
#include "pycore_opcode_metadata.h" // _PyOpcode_OpName()
#include "pycore_opcode_utils.h"  // MAX_REAL_OPCODE
#include "pycore_optimizer.h"     // _Py_uop_analyze_and_optimize()
#include "pycore_pystate.h"       // _PyInterpreterState_GET()
#include "pycore_uops.h"
#include "pycore_jit.h"
#include "cpython/optimizer.h"
#include <stdbool.h>
#include <stdint.h>
#include <stddef.h>

#define MAX_EXECUTORS_SIZE 256

static bool
has_space_for_executor(PyCodeObject *code, _Py_CODEUNIT *instr)
{
    if (instr->op.code == ENTER_EXECUTOR) {
        return true;
    }
    if (code->co_executors == NULL) {
        return true;
    }
    return code->co_executors->size < MAX_EXECUTORS_SIZE;
}

static int32_t
get_index_for_executor(PyCodeObject *code, _Py_CODEUNIT *instr)
{
    if (instr->op.code == ENTER_EXECUTOR) {
        return instr->op.arg;
    }
    _PyExecutorArray *old = code->co_executors;
    int size = 0;
    int capacity = 0;
    if (old != NULL) {
        size = old->size;
        capacity = old->capacity;
        assert(size < MAX_EXECUTORS_SIZE);
    }
    assert(size <= capacity);
    if (size == capacity) {
        /* Array is full. Grow array */
        int new_capacity = capacity ? capacity * 2 : 4;
        _PyExecutorArray *new = PyMem_Realloc(
            old,
            offsetof(_PyExecutorArray, executors) +
            new_capacity * sizeof(_PyExecutorObject *));
        if (new == NULL) {
            return -1;
        }
        new->capacity = new_capacity;
        new->size = size;
        code->co_executors = new;
    }
    assert(size < code->co_executors->capacity);
    return size;
}

static void
insert_executor(PyCodeObject *code, _Py_CODEUNIT *instr, int index, _PyExecutorObject *executor)
{
    Py_INCREF(executor);
    if (instr->op.code == ENTER_EXECUTOR) {
        assert(index == instr->op.arg);
        _PyExecutorObject *old = code->co_executors->executors[index];
        executor->vm_data.opcode = old->vm_data.opcode;
        executor->vm_data.oparg = old->vm_data.oparg;
        old->vm_data.opcode = 0;
        code->co_executors->executors[index] = executor;
        Py_DECREF(old);
    }
    else {
        assert(code->co_executors->size == index);
        assert(code->co_executors->capacity > index);
        executor->vm_data.opcode = instr->op.code;
        executor->vm_data.oparg = instr->op.arg;
        code->co_executors->executors[index] = executor;
        assert(index < MAX_EXECUTORS_SIZE);
        instr->op.code = ENTER_EXECUTOR;
        instr->op.arg = index;
        code->co_executors->size++;
    }
    return;
}

int
PyUnstable_Replace_Executor(PyCodeObject *code, _Py_CODEUNIT *instr, _PyExecutorObject *new)
{
    if (instr->op.code != ENTER_EXECUTOR) {
        PyErr_Format(PyExc_ValueError, "No executor to replace");
        return -1;
    }
    int index = instr->op.arg;
    assert(index >= 0);
    insert_executor(code, instr, index, new);
    return 0;
}

static int
error_optimize(
    _PyOptimizerObject* self,
    PyCodeObject *code,
    _Py_CODEUNIT *instr,
    _PyExecutorObject **exec,
    int Py_UNUSED(stack_entries))
{
    assert(0);
    PyErr_Format(PyExc_SystemError, "Should never call error_optimize");
    return -1;
}

PyTypeObject _PyDefaultOptimizer_Type = {
    PyVarObject_HEAD_INIT(&PyType_Type, 0)
    .tp_name = "noop_optimizer",
    .tp_basicsize = sizeof(_PyOptimizerObject),
    .tp_itemsize = 0,
    .tp_flags = Py_TPFLAGS_DEFAULT | Py_TPFLAGS_DISALLOW_INSTANTIATION,
};

_PyOptimizerObject _PyOptimizer_Default = {
    PyObject_HEAD_INIT(&_PyDefaultOptimizer_Type)
    .optimize = error_optimize,
    .resume_threshold = INT16_MAX,
    .backedge_threshold = INT16_MAX,
};

_PyOptimizerObject *
PyUnstable_GetOptimizer(void)
{
    PyInterpreterState *interp = _PyInterpreterState_GET();
    if (interp->optimizer == &_PyOptimizer_Default) {
        return NULL;
    }
    assert(interp->optimizer_backedge_threshold == interp->optimizer->backedge_threshold);
    assert(interp->optimizer_resume_threshold == interp->optimizer->resume_threshold);
    Py_INCREF(interp->optimizer);
    return interp->optimizer;
}

void
PyUnstable_SetOptimizer(_PyOptimizerObject *optimizer)
{
    PyInterpreterState *interp = _PyInterpreterState_GET();
    if (optimizer == NULL) {
        optimizer = &_PyOptimizer_Default;
    }
    _PyOptimizerObject *old = interp->optimizer;
    Py_INCREF(optimizer);
    interp->optimizer = optimizer;
    interp->optimizer_backedge_threshold = optimizer->backedge_threshold;
    interp->optimizer_resume_threshold = optimizer->resume_threshold;
    Py_DECREF(old);
}

int
_PyOptimizer_BackEdge(_PyInterpreterFrame *frame, _Py_CODEUNIT *src, _Py_CODEUNIT *dest, PyObject **stack_pointer)
{
    assert(src->op.code == JUMP_BACKWARD);
    PyCodeObject *code = (PyCodeObject *)frame->f_executable;
    assert(PyCode_Check(code));
    PyInterpreterState *interp = _PyInterpreterState_GET();
    if (!has_space_for_executor(code, src)) {
        return 0;
    }
    _PyOptimizerObject *opt = interp->optimizer;
    _PyExecutorObject *executor = NULL;
    int err = opt->optimize(opt, code, dest, &executor, (int)(stack_pointer - _PyFrame_Stackbase(frame)));
    if (err <= 0) {
        assert(executor == NULL);
        return err;
    }
    int index = get_index_for_executor(code, src);
    if (index < 0) {
        /* Out of memory. Don't raise and assume that the
         * error will show up elsewhere.
         *
         * If an optimizer has already produced an executor,
         * it might get confused by the executor disappearing,
         * but there is not much we can do about that here. */
        Py_DECREF(executor);
        return 0;
    }
    insert_executor(code, src, index, executor);
    Py_DECREF(executor);
    return 1;
}

_PyExecutorObject *
PyUnstable_GetExecutor(PyCodeObject *code, int offset)
{
    int code_len = (int)Py_SIZE(code);
    for (int i = 0 ; i < code_len;) {
        if (_PyCode_CODE(code)[i].op.code == ENTER_EXECUTOR && i*2 == offset) {
            int oparg = _PyCode_CODE(code)[i].op.arg;
            _PyExecutorObject *res = code->co_executors->executors[oparg];
            Py_INCREF(res);
            return res;
        }
        i += _PyInstruction_GetLength(code, i);
    }
    PyErr_SetString(PyExc_ValueError, "no executor at given byte offset");
    return NULL;
}

/** Test support **/


typedef struct {
    _PyOptimizerObject base;
    int64_t count;
} _PyCounterOptimizerObject;

typedef struct {
    _PyExecutorObject executor;
    _PyCounterOptimizerObject *optimizer;
    _Py_CODEUNIT *next_instr;
} _PyCounterExecutorObject;

static void
counter_dealloc(_PyCounterExecutorObject *self) {
    _Py_ExecutorClear((_PyExecutorObject *)self);
    Py_DECREF(self->optimizer);
    PyObject_Free(self);
}

static PyObject *
is_valid(PyObject *self, PyObject *Py_UNUSED(ignored))
{
    return PyBool_FromLong(((_PyExecutorObject *)self)->vm_data.valid);
}

static PyMethodDef executor_methods[] = {
    { "is_valid", is_valid, METH_NOARGS, NULL },
    { NULL, NULL },
};

PyTypeObject _PyCounterExecutor_Type = {
    PyVarObject_HEAD_INIT(&PyType_Type, 0)
    .tp_name = "counting_executor",
    .tp_basicsize = sizeof(_PyCounterExecutorObject),
    .tp_itemsize = 0,
    .tp_flags = Py_TPFLAGS_DEFAULT | Py_TPFLAGS_DISALLOW_INSTANTIATION,
    .tp_dealloc = (destructor)counter_dealloc,
    .tp_methods = executor_methods,
};

static _PyInterpreterFrame *
counter_execute(_PyExecutorObject *self, _PyInterpreterFrame *frame, PyObject **stack_pointer)
{
    ((_PyCounterExecutorObject *)self)->optimizer->count++;
    _PyFrame_SetStackPointer(frame, stack_pointer);
    frame->instr_ptr = ((_PyCounterExecutorObject *)self)->next_instr;
    Py_DECREF(self);
    return frame;
}

static int
counter_optimize(
    _PyOptimizerObject* self,
    PyCodeObject *code,
    _Py_CODEUNIT *instr,
    _PyExecutorObject **exec_ptr,
    int Py_UNUSED(curr_stackentries)
)
{
    _PyCounterExecutorObject *executor = (_PyCounterExecutorObject *)_PyObject_New(&_PyCounterExecutor_Type);
    if (executor == NULL) {
        return -1;
    }
    executor->executor.execute = counter_execute;
    Py_INCREF(self);
    executor->optimizer = (_PyCounterOptimizerObject *)self;
    executor->next_instr = instr;
    *exec_ptr = (_PyExecutorObject *)executor;
    _PyBloomFilter empty;
    _Py_BloomFilter_Init(&empty);
    _Py_ExecutorInit((_PyExecutorObject *)executor, &empty);
    return 1;
}

static PyObject *
counter_get_counter(PyObject *self, PyObject *args)
{
    return PyLong_FromLongLong(((_PyCounterOptimizerObject *)self)->count);
}

static PyMethodDef counter_optimizer_methods[] = {
    { "get_count", counter_get_counter, METH_NOARGS, NULL },
    { NULL, NULL },
};

PyTypeObject _PyCounterOptimizer_Type = {
    PyVarObject_HEAD_INIT(&PyType_Type, 0)
    .tp_name = "Counter optimizer",
    .tp_basicsize = sizeof(_PyCounterOptimizerObject),
    .tp_itemsize = 0,
    .tp_flags = Py_TPFLAGS_DEFAULT | Py_TPFLAGS_DISALLOW_INSTANTIATION,
    .tp_methods = counter_optimizer_methods,
    .tp_dealloc = (destructor)PyObject_Del,
};

PyObject *
PyUnstable_Optimizer_NewCounter(void)
{
    _PyCounterOptimizerObject *opt = (_PyCounterOptimizerObject *)_PyObject_New(&_PyCounterOptimizer_Type);
    if (opt == NULL) {
        return NULL;
    }
    opt->base.optimize = counter_optimize;
    opt->base.resume_threshold = INT16_MAX;
    opt->base.backedge_threshold = 0;
    opt->count = 0;
    return (PyObject *)opt;
}

///////////////////// Experimental UOp Optimizer /////////////////////

static void
uop_dealloc(_PyUOpExecutorObject *self) {
    _Py_ExecutorClear((_PyExecutorObject *)self);
    PyObject_Free(self);
}

const char *
_PyUOpName(int index)
{
    if (index <= MAX_REAL_OPCODE) {
        return _PyOpcode_OpName[index];
    }
    return _PyOpcode_uop_name[index];
}

static Py_ssize_t
uop_len(_PyUOpExecutorObject *self)
{
    return Py_SIZE(self);
}

static PyObject *
uop_item(_PyUOpExecutorObject *self, Py_ssize_t index)
{
    Py_ssize_t len = uop_len(self);
    if (index < 0 || index >= len) {
        PyErr_SetNone(PyExc_IndexError);
        return NULL;
    }
    const char *name = _PyUOpName(self->trace[index].opcode);
    if (name == NULL) {
        name = "<nil>";
    }
    PyObject *oname = _PyUnicode_FromASCII(name, strlen(name));
    if (oname == NULL) {
        return NULL;
    }
    PyObject *oparg = PyLong_FromUnsignedLong(self->trace[index].oparg);
    if (oparg == NULL) {
        Py_DECREF(oname);
        return NULL;
    }
    PyObject *operand = PyLong_FromUnsignedLongLong(self->trace[index].operand);
    if (operand == NULL) {
        Py_DECREF(oparg);
        Py_DECREF(oname);
        return NULL;
    }
    PyObject *args[3] = { oname, oparg, operand };
    return _PyTuple_FromArraySteal(args, 3);
}

PySequenceMethods uop_as_sequence = {
    .sq_length = (lenfunc)uop_len,
    .sq_item = (ssizeargfunc)uop_item,
};

PyTypeObject _PyUOpExecutor_Type = {
    PyVarObject_HEAD_INIT(&PyType_Type, 0)
    .tp_name = "uop_executor",
    .tp_basicsize = sizeof(_PyUOpExecutorObject) - sizeof(_PyUOpInstruction),
    .tp_itemsize = sizeof(_PyUOpInstruction),
    .tp_flags = Py_TPFLAGS_DEFAULT | Py_TPFLAGS_DISALLOW_INSTANTIATION,
    .tp_dealloc = (destructor)uop_dealloc,
    .tp_as_sequence = &uop_as_sequence,
    .tp_methods = executor_methods,
};

/* TO DO -- Generate these tables */
static const uint16_t
_PyUOp_Replacements[OPCODE_METADATA_SIZE] = {
    [_ITER_JUMP_RANGE] = _GUARD_NOT_EXHAUSTED_RANGE,
    [_ITER_JUMP_LIST] = _GUARD_NOT_EXHAUSTED_LIST,
    [_ITER_JUMP_TUPLE] = _GUARD_NOT_EXHAUSTED_TUPLE,
    [_FOR_ITER] = _FOR_ITER_TIER_TWO,
};

static const uint16_t
BRANCH_TO_GUARD[4][2] = {
    [POP_JUMP_IF_FALSE - POP_JUMP_IF_FALSE][0] = _GUARD_IS_TRUE_POP,
    [POP_JUMP_IF_FALSE - POP_JUMP_IF_FALSE][1] = _GUARD_IS_FALSE_POP,
    [POP_JUMP_IF_TRUE - POP_JUMP_IF_FALSE][0] = _GUARD_IS_FALSE_POP,
    [POP_JUMP_IF_TRUE - POP_JUMP_IF_FALSE][1] = _GUARD_IS_TRUE_POP,
    [POP_JUMP_IF_NONE - POP_JUMP_IF_FALSE][0] = _GUARD_IS_NOT_NONE_POP,
    [POP_JUMP_IF_NONE - POP_JUMP_IF_FALSE][1] = _GUARD_IS_NONE_POP,
    [POP_JUMP_IF_NOT_NONE - POP_JUMP_IF_FALSE][0] = _GUARD_IS_NONE_POP,
    [POP_JUMP_IF_NOT_NONE - POP_JUMP_IF_FALSE][1] = _GUARD_IS_NOT_NONE_POP,
};

#define TRACE_STACK_SIZE 5

/* Returns 1 on success,
 * 0 if it failed to produce a worthwhile trace,
 * and -1 on an error.
 */
static int
translate_bytecode_to_trace(
    PyCodeObject *code,
    _Py_CODEUNIT *instr,
    _PyUOpInstruction *trace,
    int buffer_size,
    _PyBloomFilter *dependencies)
{
    PyCodeObject *initial_code = code;
    _Py_BloomFilter_Add(dependencies, initial_code);
    _Py_CODEUNIT *initial_instr = instr;
    int trace_length = 0;
    int max_length = buffer_size;
    struct {
        PyCodeObject *code;
        _Py_CODEUNIT *instr;
    } trace_stack[TRACE_STACK_SIZE];
    int trace_stack_depth = 0;

#ifdef Py_DEBUG
    char *python_lltrace = Py_GETENV("PYTHON_LLTRACE");
    int lltrace = 0;
    if (python_lltrace != NULL && *python_lltrace >= '0') {
        lltrace = *python_lltrace - '0';  // TODO: Parse an int and all that
    }
#endif

#ifdef Py_DEBUG
#define DPRINTF(level, ...) \
    if (lltrace >= (level)) { printf(__VA_ARGS__); }
#else
#define DPRINTF(level, ...)
#endif


#define ADD_TO_TRACE(OPCODE, OPARG, OPERAND, TARGET) \
    DPRINTF(2, \
            "  ADD_TO_TRACE(%s, %d, %" PRIu64 ")\n", \
            _PyUOpName(OPCODE), \
            (OPARG), \
            (uint64_t)(OPERAND)); \
    assert(trace_length < max_length); \
    trace[trace_length].opcode = (OPCODE); \
    trace[trace_length].oparg = (OPARG); \
    trace[trace_length].operand = (OPERAND); \
    trace[trace_length].target = (TARGET); \
    trace_length++;

#define INSTR_IP(INSTR, CODE) \
    ((uint32_t)((INSTR) - ((_Py_CODEUNIT *)(CODE)->co_code_adaptive)))

// Reserve space for n uops
#define RESERVE_RAW(n, opname) \
    if (trace_length + (n) > max_length) { \
        DPRINTF(2, "No room for %s (need %d, got %d)\n", \
                (opname), (n), max_length - trace_length); \
        OPT_STAT_INC(trace_too_long); \
        goto done; \
    }

// Reserve space for N uops, plus 3 for _SET_IP, _CHECK_VALIDITY and _EXIT_TRACE
#define RESERVE(needed) RESERVE_RAW((needed) + 3, _PyUOpName(opcode))

// Trace stack operations (used by _PUSH_FRAME, _POP_FRAME)
#define TRACE_STACK_PUSH() \
    if (trace_stack_depth >= TRACE_STACK_SIZE) { \
        DPRINTF(2, "Trace stack overflow\n"); \
        OPT_STAT_INC(trace_stack_overflow); \
        ADD_TO_TRACE(_EXIT_TRACE, 0, 0, 0); \
        goto done; \
    } \
    trace_stack[trace_stack_depth].code = code; \
    trace_stack[trace_stack_depth].instr = instr; \
    trace_stack_depth++;
#define TRACE_STACK_POP() \
    if (trace_stack_depth <= 0) { \
        Py_FatalError("Trace stack underflow\n"); \
    } \
    trace_stack_depth--; \
    code = trace_stack[trace_stack_depth].code; \
    instr = trace_stack[trace_stack_depth].instr;

    DPRINTF(4,
            "Optimizing %s (%s:%d) at byte offset %d\n",
            PyUnicode_AsUTF8(code->co_qualname),
            PyUnicode_AsUTF8(code->co_filename),
            code->co_firstlineno,
            2 * INSTR_IP(initial_instr, code));
    uint32_t target = 0;
top:  // Jump here after _PUSH_FRAME or likely branches
    for (;;) {
        target = INSTR_IP(instr, code);
        RESERVE_RAW(3, "epilogue");  // Always need space for _SET_IP, _CHECK_VALIDITY and _EXIT_TRACE
        ADD_TO_TRACE(_SET_IP, target, 0, target);
        ADD_TO_TRACE(_CHECK_VALIDITY, 0, 0, target);

        uint32_t opcode = instr->op.code;
        uint32_t oparg = instr->op.arg;
        uint32_t extras = 0;


        if (opcode == EXTENDED_ARG) {
            instr++;
            extras += 1;
            opcode = instr->op.code;
            oparg = (oparg << 8) | instr->op.arg;
            if (opcode == EXTENDED_ARG) {
                instr--;
                goto done;
            }
        }

        if (opcode == ENTER_EXECUTOR) {
            _PyExecutorObject *executor =
                (_PyExecutorObject *)code->co_executors->executors[oparg&255];
            opcode = executor->vm_data.opcode;
            DPRINTF(2, "  * ENTER_EXECUTOR -> %s\n",  _PyOpcode_OpName[opcode]);
            oparg = (oparg & 0xffffff00) | executor->vm_data.oparg;
        }

        switch (opcode) {
            case POP_JUMP_IF_NONE:
            case POP_JUMP_IF_NOT_NONE:
            case POP_JUMP_IF_FALSE:
            case POP_JUMP_IF_TRUE:
            {
                RESERVE(1);
                int counter = instr[1].cache;
                int bitcount = _Py_popcount32(counter);
                int jump_likely = bitcount > 8;
                uint32_t uopcode = BRANCH_TO_GUARD[opcode - POP_JUMP_IF_FALSE][jump_likely];
                _Py_CODEUNIT *next_instr = instr + 1 + _PyOpcode_Caches[_PyOpcode_Deopt[opcode]];
                DPRINTF(4, "%s(%d): counter=%x, bitcount=%d, likely=%d, uopcode=%s\n",
                        _PyUOpName(opcode), oparg,
                        counter, bitcount, jump_likely, _PyUOpName(uopcode));
                ADD_TO_TRACE(uopcode, max_length, 0, target);
                if (jump_likely) {
                    _Py_CODEUNIT *target_instr = next_instr + oparg;
                    DPRINTF(2, "Jump likely (%x = %d bits), continue at byte offset %d\n",
                            instr[1].cache, bitcount, 2 * INSTR_IP(target_instr, code));
                    instr = target_instr;
                    goto top;
                }
                break;
            }

            case JUMP_BACKWARD:
            {
                if (instr + 2 - oparg == initial_instr && code == initial_code) {
                    RESERVE(1);
                    ADD_TO_TRACE(_JUMP_TO_TOP, 0, 0, 0);
                }
                else {
                    OPT_STAT_INC(inner_loop);
                    DPRINTF(2, "JUMP_BACKWARD not to top ends trace\n");
                }
                goto done;
            }

            case JUMP_FORWARD:
            {
                RESERVE(0);
                // This will emit two _SET_IP instructions; leave it to the optimizer
                instr += oparg;
                break;
            }

            default:
            {
                const struct opcode_macro_expansion *expansion = &_PyOpcode_macro_expansion[opcode];
                if (expansion->nuops > 0) {
                    // Reserve space for nuops (+ _SET_IP + _EXIT_TRACE)
                    int nuops = expansion->nuops;
                    RESERVE(nuops);
                    if (expansion->uops[nuops-1].uop == _POP_FRAME) {
                        // Check for trace stack underflow now:
                        // We can't bail e.g. in the middle of
                        // LOAD_CONST + _POP_FRAME.
                        if (trace_stack_depth == 0) {
                            DPRINTF(2, "Trace stack underflow\n");
                            OPT_STAT_INC(trace_stack_underflow);
                            goto done;
                        }
                    }
                    uint32_t orig_oparg = oparg;  // For OPARG_TOP/BOTTOM
                    for (int i = 0; i < nuops; i++) {
                        oparg = orig_oparg;
                        uint32_t uop = expansion->uops[i].uop;
                        uint64_t operand = 0;
                        // Add one to account for the actual opcode/oparg pair:
                        int offset = expansion->uops[i].offset + 1;
                        switch (expansion->uops[i].size) {
                            case OPARG_FULL:
                                if (extras && OPCODE_HAS_JUMP(opcode)) {
                                    if (opcode == JUMP_BACKWARD_NO_INTERRUPT) {
                                        oparg -= extras;
                                    }
                                    else {
                                        assert(opcode != JUMP_BACKWARD);
                                        oparg += extras;
                                    }
                                }
                                if (_PyUOp_Replacements[uop]) {
                                    uop = _PyUOp_Replacements[uop];
                                    if (uop == _FOR_ITER_TIER_TWO) {
                                        target += 1 + INLINE_CACHE_ENTRIES_FOR_ITER + oparg + 1;
                                        assert(_PyCode_CODE(code)[target-1].op.code == END_FOR ||
                                               _PyCode_CODE(code)[target-1].op.code == INSTRUMENTED_END_FOR);
                                    }
                                }
                                break;
                            case OPARG_CACHE_1:
                                operand = read_u16(&instr[offset].cache);
                                break;
                            case OPARG_CACHE_2:
                                operand = read_u32(&instr[offset].cache);
                                break;
                            case OPARG_CACHE_4:
                                operand = read_u64(&instr[offset].cache);
                                break;
                            case OPARG_TOP:  // First half of super-instr
                                oparg = orig_oparg >> 4;
                                break;
                            case OPARG_BOTTOM:  // Second half of super-instr
                                oparg = orig_oparg & 0xF;
                                break;
                            case OPARG_SAVE_RETURN_OFFSET:  // op=_SAVE_RETURN_OFFSET; oparg=return_offset
                                oparg = offset;
                                assert(uop == _SAVE_RETURN_OFFSET);
                                break;

                            default:
                                fprintf(stderr,
                                        "opcode=%d, oparg=%d; nuops=%d, i=%d; size=%d, offset=%d\n",
                                        opcode, oparg, nuops, i,
                                        expansion->uops[i].size,
                                        expansion->uops[i].offset);
                                Py_FatalError("garbled expansion");
                        }
                        ADD_TO_TRACE(uop, oparg, operand, target);
                        if (uop == _POP_FRAME) {
                            TRACE_STACK_POP();
                            DPRINTF(2,
                                "Returning to %s (%s:%d) at byte offset %d\n",
                                PyUnicode_AsUTF8(code->co_qualname),
                                PyUnicode_AsUTF8(code->co_filename),
                                code->co_firstlineno,
                                2 * INSTR_IP(instr, code));
                            goto top;
                        }
                        if (uop == _PUSH_FRAME) {
                            assert(i + 1 == nuops);
                            int func_version_offset =
                                offsetof(_PyCallCache, func_version)/sizeof(_Py_CODEUNIT)
                                // Add one to account for the actual opcode/oparg pair:
                                + 1;
                            uint32_t func_version = read_u32(&instr[func_version_offset].cache);
                            PyFunctionObject *func = _PyFunction_LookupByVersion(func_version);
                            DPRINTF(3, "Function object: %p\n", func);
                            if (func != NULL) {
                                PyCodeObject *new_code = (PyCodeObject *)PyFunction_GET_CODE(func);
                                if (new_code == code) {
                                    // Recursive call, bail (we could be here forever).
                                    DPRINTF(2, "Bailing on recursive call to %s (%s:%d)\n",
                                            PyUnicode_AsUTF8(new_code->co_qualname),
                                            PyUnicode_AsUTF8(new_code->co_filename),
                                            new_code->co_firstlineno);
                                    OPT_STAT_INC(recursive_call);
                                    ADD_TO_TRACE(_EXIT_TRACE, 0, 0, 0);
                                    goto done;
                                }
                                if (new_code->co_version != func_version) {
                                    // func.__code__ was updated.
                                    // Perhaps it may happen again, so don't bother tracing.
                                    // TODO: Reason about this -- is it better to bail or not?
                                    DPRINTF(2, "Bailing because co_version != func_version\n");
                                    ADD_TO_TRACE(_EXIT_TRACE, 0, 0, 0);
                                    goto done;
                                }
                                // Increment IP to the return address
                                instr += _PyOpcode_Caches[_PyOpcode_Deopt[opcode]] + 1;
                                TRACE_STACK_PUSH();
                                _Py_BloomFilter_Add(dependencies, new_code);
                                code = new_code;
                                instr = _PyCode_CODE(code);
                                DPRINTF(2,
                                    "Continuing in %s (%s:%d) at byte offset %d\n",
                                    PyUnicode_AsUTF8(code->co_qualname),
                                    PyUnicode_AsUTF8(code->co_filename),
                                    code->co_firstlineno,
                                    2 * INSTR_IP(instr, code));
                                goto top;
                            }
                            ADD_TO_TRACE(_EXIT_TRACE, 0, 0, 0);
                            goto done;
                        }
                    }
                    break;
                }
                DPRINTF(2, "Unsupported opcode %s\n", _PyUOpName(opcode));
                OPT_UNSUPPORTED_OPCODE(opcode);
                goto done;  // Break out of loop
            }  // End default

        }  // End switch (opcode)

        instr++;
        // Add cache size for opcode
        instr += _PyOpcode_Caches[_PyOpcode_Deopt[opcode]];
    }  // End for (;;)

done:
    while (trace_stack_depth > 0) {
        TRACE_STACK_POP();
    }
    assert(code == initial_code);
    // Skip short traces like _SET_IP, LOAD_FAST, _SET_IP, _EXIT_TRACE
    if (trace_length > 4) {
        ADD_TO_TRACE(_EXIT_TRACE, 0, 0, target);
        DPRINTF(1,
                "Created a trace for %s (%s:%d) at byte offset %d -- length %d\n",
                PyUnicode_AsUTF8(code->co_qualname),
                PyUnicode_AsUTF8(code->co_filename),
                code->co_firstlineno,
                2 * INSTR_IP(initial_instr, code),
                trace_length);
        OPT_HIST(trace_length + buffer_size - max_length, trace_length_hist);
        return 1;
    }
    else {
        OPT_STAT_INC(trace_too_short);
        DPRINTF(4,
                "No trace for %s (%s:%d) at byte offset %d\n",
                PyUnicode_AsUTF8(code->co_qualname),
                PyUnicode_AsUTF8(code->co_filename),
                code->co_firstlineno,
                2 * INSTR_IP(initial_instr, code));
    }
    return 0;

#undef RESERVE
#undef RESERVE_RAW
#undef INSTR_IP
#undef ADD_TO_TRACE
#undef DPRINTF
}

#define UNSET_BIT(array, bit) (array[(bit)>>5] &= ~(1<<((bit)&31)))
#define SET_BIT(array, bit) (array[(bit)>>5] |= (1<<((bit)&31)))
#define BIT_IS_SET(array, bit) (array[(bit)>>5] & (1<<((bit)&31)))

/* Count the number of used uops, and mark them in the bit vector `used`.
 * This can be done in a single pass using simple reachability analysis,
 * as there are no backward jumps.
 * NOPs are excluded from the count.
*/
static int
compute_used(_PyUOpInstruction *buffer, uint32_t *used)
{
    int count = 0;
    SET_BIT(used, 0);
    for (int i = 0; i < _Py_UOP_MAX_TRACE_LENGTH; i++) {
        if (!BIT_IS_SET(used, i)) {
            continue;
        }
        count++;
        int opcode = buffer[i].opcode;
        if (opcode == _JUMP_TO_TOP || opcode == _EXIT_TRACE) {
            continue;
        }
        /* All other micro-ops fall through, so i+1 is reachable */
        SET_BIT(used, i+1);
        if (OPCODE_HAS_JUMP(opcode)) {
            /* Mark target as reachable */
            SET_BIT(used, buffer[i].oparg);
        }
        if (opcode == NOP) {
            count--;
            UNSET_BIT(used, i);
        }
    }
    return count;
}

/* Makes an executor from a buffer of uops.
 * Account for the buffer having gaps and NOPs by computing a "used"
 * bit vector and only copying the used uops. Here "used" means reachable
 * and not a NOP.
 */
static _PyExecutorObject *
make_executor_from_uops(_PyUOpInstruction *buffer, _PyBloomFilter *dependencies)
{
    uint32_t used[(_Py_UOP_MAX_TRACE_LENGTH + 31)/32] = { 0 };
    int length = compute_used(buffer, used);
    _PyUOpExecutorObject *executor = PyObject_NewVar(_PyUOpExecutorObject, &_PyUOpExecutor_Type, length);
    if (executor == NULL) {
        return NULL;
    }
    int dest = length - 1;
    /* Scan backwards, so that we see the destinations of jumps before the jumps themselves. */
    for (int i = _Py_UOP_MAX_TRACE_LENGTH-1; i >= 0; i--) {
        if (!BIT_IS_SET(used, i)) {
            continue;
        }
        executor->trace[dest] = buffer[i];
        int opcode = buffer[i].opcode;
        if (opcode == _POP_JUMP_IF_FALSE ||
            opcode == _POP_JUMP_IF_TRUE)
        {
            /* The oparg of the target will already have been set to its new offset */
            int oparg = executor->trace[dest].oparg;
            executor->trace[dest].oparg = buffer[oparg].oparg;
        }
        /* Set the oparg to be the destination offset,
         * so that we can set the oparg of earlier jumps correctly. */
        buffer[i].oparg = dest;
        dest--;
    }
    assert(dest == -1);
<<<<<<< HEAD
#ifdef _Py_JIT
    _PyJITFunction execute = _PyJIT_CompileTrace(executor, executor->trace, length);
    if (execute == NULL) {
        if (PyErr_Occurred()) {
            Py_DECREF(executor);
            return NULL;
        }
        execute = _PyUopExecute;
    }
    executor->base.execute = execute;
#else
    executor->base.execute = _PyUopExecute;
#endif
=======
    executor->base.execute = _PyUOpExecute;
>>>>>>> d4a6229a
    _Py_ExecutorInit((_PyExecutorObject *)executor, dependencies);
#ifdef Py_DEBUG
    char *python_lltrace = Py_GETENV("PYTHON_LLTRACE");
    int lltrace = 0;
    if (python_lltrace != NULL && *python_lltrace >= '0') {
        lltrace = *python_lltrace - '0';  // TODO: Parse an int and all that
    }
    if (lltrace >= 2) {
        printf("Optimized executor (length %d):\n", length);
        for (int i = 0; i < length; i++) {
            printf("%4d %s(%d, %d, %" PRIu64 ")\n",
                   i,
                   _PyUOpName(executor->trace[i].opcode),
                   executor->trace[i].oparg,
                   executor->trace[i].target,
                   executor->trace[i].operand);
        }
    }
#endif
    return (_PyExecutorObject *)executor;
}

static int
uop_optimize(
    _PyOptimizerObject *self,
    PyCodeObject *code,
    _Py_CODEUNIT *instr,
    _PyExecutorObject **exec_ptr,
    int curr_stackentries)
{
    _PyBloomFilter dependencies;
    _Py_BloomFilter_Init(&dependencies);
    _PyUOpInstruction buffer[_Py_UOP_MAX_TRACE_LENGTH];
    int err = translate_bytecode_to_trace(code, instr, buffer, _Py_UOP_MAX_TRACE_LENGTH, &dependencies);
    if (err <= 0) {
        // Error or nothing translated
        return err;
    }
    OPT_STAT_INC(traces_created);
    char *uop_optimize = Py_GETENV("PYTHONUOPSOPTIMIZE");
    if (uop_optimize == NULL || *uop_optimize > '0') {
        err = _Py_uop_analyze_and_optimize(code, buffer, _Py_UOP_MAX_TRACE_LENGTH, curr_stackentries);
        if (err < 0) {
            return -1;
        }
    }
    _PyExecutorObject *executor = make_executor_from_uops(buffer, &dependencies);
    if (executor == NULL) {
        return -1;
    }
    OPT_HIST(Py_SIZE(executor), optimized_trace_length_hist);
    *exec_ptr = executor;
    return 1;
}

/* Dummy execute() function for UOp Executor.
 * The actual implementation is inlined in ceval.c,
 * in _PyEval_EvalFrameDefault(). */
_PyInterpreterFrame *
_PyUOpExecute(_PyExecutorObject *executor, _PyInterpreterFrame *frame, PyObject **stack_pointer)
{
    Py_FatalError("Tier 2 is now inlined into Tier 1");
}

static void
uop_opt_dealloc(PyObject *self) {
    PyObject_Free(self);
}

PyTypeObject _PyUOpOptimizer_Type = {
    PyVarObject_HEAD_INIT(&PyType_Type, 0)
    .tp_name = "uop_optimizer",
    .tp_basicsize = sizeof(_PyOptimizerObject),
    .tp_itemsize = 0,
    .tp_flags = Py_TPFLAGS_DEFAULT | Py_TPFLAGS_DISALLOW_INSTANTIATION,
    .tp_dealloc = uop_opt_dealloc,
};

PyObject *
PyUnstable_Optimizer_NewUOpOptimizer(void)
{
    _PyOptimizerObject *opt = PyObject_New(_PyOptimizerObject, &_PyUOpOptimizer_Type);
    if (opt == NULL) {
        return NULL;
    }
    opt->optimize = uop_optimize;
    opt->resume_threshold = INT16_MAX;
    // Need at least 3 iterations to settle specializations.
    // A few lower bits of the counter are reserved for other flags.
    opt->backedge_threshold = 16 << OPTIMIZER_BITS_IN_COUNTER;
    return (PyObject *)opt;
}


/*****************************************
 *        Executor management
 ****************************************/

/* We use a bloomfilter with k = 6, m = 256
 * The choice of k and the following constants
 * could do with a more rigourous analysis,
 * but here is a simple analysis:
 *
 * We want to keep the false positive rate low.
 * For n = 5 (a trace depends on 5 objects),
 * we expect 30 bits set, giving a false positive
 * rate of (30/256)**6 == 2.5e-6 which is plenty
 * good enough.
 *
 * However with n = 10 we expect 60 bits set (worst case),
 * giving a false positive of (60/256)**6 == 0.0001
 *
 * We choose k = 6, rather than a higher number as
 * it means the false positive rate grows slower for high n.
 *
 * n = 5, k = 6 => fp = 2.6e-6
 * n = 5, k = 8 => fp = 3.5e-7
 * n = 10, k = 6 => fp = 1.6e-4
 * n = 10, k = 8 => fp = 0.9e-4
 * n = 15, k = 6 => fp = 0.18%
 * n = 15, k = 8 => fp = 0.23%
 * n = 20, k = 6 => fp = 1.1%
 * n = 20, k = 8 => fp = 2.3%
 *
 * The above analysis assumes perfect hash functions,
 * but those don't exist, so the real false positive
 * rates may be worse.
 */

#define K 6

#define SEED 20221211

/* TO DO -- Use more modern hash functions with better distribution of bits */
static uint64_t
address_to_hash(void *ptr) {
    assert(ptr != NULL);
    uint64_t uhash = SEED;
    uintptr_t addr = (uintptr_t)ptr;
    for (int i = 0; i < SIZEOF_VOID_P; i++) {
        uhash ^= addr & 255;
        uhash *= (uint64_t)_PyHASH_MULTIPLIER;
        addr >>= 8;
    }
    return uhash;
}

void
_Py_BloomFilter_Init(_PyBloomFilter *bloom)
{
    for (int i = 0; i < BLOOM_FILTER_WORDS; i++) {
        bloom->bits[i] = 0;
    }
}

/* We want K hash functions that each set 1 bit.
 * A hash function that sets 1 bit in M bits can be trivially
 * derived from a log2(M) bit hash function.
 * So we extract 8 (log2(256)) bits at a time from
 * the 64bit hash. */
void
_Py_BloomFilter_Add(_PyBloomFilter *bloom, void *ptr)
{
    uint64_t hash = address_to_hash(ptr);
    assert(K <= 8);
    for (int i = 0; i < K; i++) {
        uint8_t bits = hash & 255;
        bloom->bits[bits >> 5] |= (1 << (bits&31));
        hash >>= 8;
    }
}

static bool
bloom_filter_may_contain(_PyBloomFilter *bloom, _PyBloomFilter *hashes)
{
    for (int i = 0; i < BLOOM_FILTER_WORDS; i++) {
        if ((bloom->bits[i] & hashes->bits[i]) != hashes->bits[i]) {
            return false;
        }
    }
    return true;
}

static void
link_executor(_PyExecutorObject *executor)
{
    PyInterpreterState *interp = _PyInterpreterState_GET();
    _PyExecutorLinkListNode *links = &executor->vm_data.links;
    _PyExecutorObject *head = interp->executor_list_head;
    if (head == NULL) {
        interp->executor_list_head = executor;
        links->previous = NULL;
        links->next = NULL;
    }
    else {
        _PyExecutorObject *next = head->vm_data.links.next;
        links->previous = head;
        links->next = next;
        if (next != NULL) {
            next->vm_data.links.previous = executor;
        }
        head->vm_data.links.next = executor;
    }
    executor->vm_data.linked = true;
    /* executor_list_head must be first in list */
    assert(interp->executor_list_head->vm_data.links.previous == NULL);
}

static void
unlink_executor(_PyExecutorObject *executor)
{
    if (!executor->vm_data.linked) {
        return;
    }
    _PyExecutorLinkListNode *links = &executor->vm_data.links;
    _PyExecutorObject *next = links->next;
    _PyExecutorObject *prev = links->previous;
    if (next != NULL) {
        next->vm_data.links.previous = prev;
    }
    if (prev != NULL) {
        prev->vm_data.links.next = next;
    }
    else {
        // prev == NULL implies that executor is the list head
        PyInterpreterState *interp = PyInterpreterState_Get();
        assert(interp->executor_list_head == executor);
        interp->executor_list_head = next;
    }
    executor->vm_data.linked = false;
}

/* This must be called by optimizers before using the executor */
void
_Py_ExecutorInit(_PyExecutorObject *executor, _PyBloomFilter *dependency_set)
{
    executor->vm_data.valid = true;
    for (int i = 0; i < BLOOM_FILTER_WORDS; i++) {
        executor->vm_data.bloom.bits[i] = dependency_set->bits[i];
    }
    link_executor(executor);
}

/* This must be called by executors during dealloc */
void
_Py_ExecutorClear(_PyExecutorObject *executor)
{
    unlink_executor(executor);
}

void
_Py_Executor_DependsOn(_PyExecutorObject *executor, void *obj)
{
    assert(executor->vm_data.valid = true);
    _Py_BloomFilter_Add(&executor->vm_data.bloom, obj);
}

/* Invalidate all executors that depend on `obj`
 * May cause other executors to be invalidated as well
 */
void
_Py_Executors_InvalidateDependency(PyInterpreterState *interp, void *obj)
{
    _PyBloomFilter obj_filter;
    _Py_BloomFilter_Init(&obj_filter);
    _Py_BloomFilter_Add(&obj_filter, obj);
    /* Walk the list of executors */
    /* TO DO -- Use a tree to avoid traversing as many objects */
    for (_PyExecutorObject *exec = interp->executor_list_head; exec != NULL;) {
        assert(exec->vm_data.valid);
        _PyExecutorObject *next = exec->vm_data.links.next;
        if (bloom_filter_may_contain(&exec->vm_data.bloom, &obj_filter)) {
            exec->vm_data.valid = false;
            unlink_executor(exec);
        }
        exec = next;
    }
}

/* Invalidate all executors */
void
_Py_Executors_InvalidateAll(PyInterpreterState *interp)
{
    /* Walk the list of executors */
    for (_PyExecutorObject *exec = interp->executor_list_head; exec != NULL;) {
        assert(exec->vm_data.valid);
        _PyExecutorObject *next = exec->vm_data.links.next;
        exec->vm_data.links.next = NULL;
        exec->vm_data.links.previous = NULL;
        exec->vm_data.valid = false;
        exec->vm_data.linked = false;
        exec = next;
    }
    interp->executor_list_head = NULL;
}<|MERGE_RESOLUTION|>--- conflicted
+++ resolved
@@ -833,7 +833,6 @@
         dest--;
     }
     assert(dest == -1);
-<<<<<<< HEAD
 #ifdef _Py_JIT
     _PyJITFunction execute = _PyJIT_CompileTrace(executor, executor->trace, length);
     if (execute == NULL) {
@@ -841,15 +840,12 @@
             Py_DECREF(executor);
             return NULL;
         }
-        execute = _PyUopExecute;
+        execute = _PyUOpExecute;
     }
     executor->base.execute = execute;
 #else
-    executor->base.execute = _PyUopExecute;
+    executor->base.execute = _PyUOpExecute;
 #endif
-=======
-    executor->base.execute = _PyUOpExecute;
->>>>>>> d4a6229a
     _Py_ExecutorInit((_PyExecutorObject *)executor, dependencies);
 #ifdef Py_DEBUG
     char *python_lltrace = Py_GETENV("PYTHON_LLTRACE");
