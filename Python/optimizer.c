--- conflicted
+++ resolved
@@ -182,23 +182,9 @@
         Py_DECREF(executor);
         return 0;
     }
-<<<<<<< HEAD
-    assert(frame->prev_instr == src);
-    assert(frame->instr_ptr == src);
-    insert_executor(code, src, index, executor);
-    frame->prev_instr = dest - 1;
-    frame->instr_ptr = dest;
-    return executor->execute(executor, frame, stack_pointer);
-jump_to_destination:
-    frame->prev_instr = dest - 1;
-    frame->instr_ptr = dest;
-    _PyFrame_SetStackPointer(frame, stack_pointer);
-    return frame;
-=======
     insert_executor(code, src, index, executor);
     Py_DECREF(executor);
     return 1;
->>>>>>> 1f885df2
 }
 
 _PyExecutorObject *
