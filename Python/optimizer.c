#include "Python.h"
#include "opcode.h"
#include "pycore_interp.h"
#include "pycore_bitutils.h"        // _Py_popcount32()
#include "pycore_opcode_metadata.h" // _PyOpcode_OpName()
#include "pycore_opcode_utils.h"  // MAX_REAL_OPCODE
#include "pycore_optimizer.h"     // _Py_uop_analyze_and_optimize()
#include "pycore_pystate.h"       // _PyInterpreterState_GET()
#include "pycore_uops.h"
#include "pycore_jit.h"
#include "cpython/optimizer.h"
#include <stdbool.h>
#include <stdint.h>
#include <stddef.h>

#define MAX_EXECUTORS_SIZE 256

static bool
has_space_for_executor(PyCodeObject *code, _Py_CODEUNIT *instr)
{
    if (instr->op.code == ENTER_EXECUTOR) {
        return true;
    }
    if (code->co_executors == NULL) {
        return true;
    }
    return code->co_executors->size < MAX_EXECUTORS_SIZE;
}

static int32_t
get_index_for_executor(PyCodeObject *code, _Py_CODEUNIT *instr)
{
    if (instr->op.code == ENTER_EXECUTOR) {
        return instr->op.arg;
    }
    _PyExecutorArray *old = code->co_executors;
    int size = 0;
    int capacity = 0;
    if (old != NULL) {
        size = old->size;
        capacity = old->capacity;
        assert(size < MAX_EXECUTORS_SIZE);
    }
    assert(size <= capacity);
    if (size == capacity) {
        /* Array is full. Grow array */
        int new_capacity = capacity ? capacity * 2 : 4;
        _PyExecutorArray *new = PyMem_Realloc(
            old,
            offsetof(_PyExecutorArray, executors) +
            new_capacity * sizeof(_PyExecutorObject *));
        if (new == NULL) {
            return -1;
        }
        new->capacity = new_capacity;
        new->size = size;
        code->co_executors = new;
    }
    assert(size < code->co_executors->capacity);
    return size;
}

static void
insert_executor(PyCodeObject *code, _Py_CODEUNIT *instr, int index, _PyExecutorObject *executor)
{
    Py_INCREF(executor);
    if (instr->op.code == ENTER_EXECUTOR) {
        assert(index == instr->op.arg);
        _PyExecutorObject *old = code->co_executors->executors[index];
        executor->vm_data.opcode = old->vm_data.opcode;
        executor->vm_data.oparg = old->vm_data.oparg;
        old->vm_data.opcode = 0;
        code->co_executors->executors[index] = executor;
        Py_DECREF(old);
    }
    else {
        assert(code->co_executors->size == index);
        assert(code->co_executors->capacity > index);
        executor->vm_data.opcode = instr->op.code;
        executor->vm_data.oparg = instr->op.arg;
        code->co_executors->executors[index] = executor;
        assert(index < MAX_EXECUTORS_SIZE);
        instr->op.code = ENTER_EXECUTOR;
        instr->op.arg = index;
        code->co_executors->size++;
    }
    return;
}

int
PyUnstable_Replace_Executor(PyCodeObject *code, _Py_CODEUNIT *instr, _PyExecutorObject *new)
{
    if (instr->op.code != ENTER_EXECUTOR) {
        PyErr_Format(PyExc_ValueError, "No executor to replace");
        return -1;
    }
    int index = instr->op.arg;
    assert(index >= 0);
    insert_executor(code, instr, index, new);
    return 0;
}

static int
error_optimize(
    _PyOptimizerObject* self,
    PyCodeObject *code,
    _Py_CODEUNIT *instr,
    _PyExecutorObject **exec,
    int Py_UNUSED(stack_entries))
{
    PyErr_Format(PyExc_SystemError, "Should never call error_optimize");
    return -1;
}

static PyTypeObject DefaultOptimizer_Type = {
    PyVarObject_HEAD_INIT(&PyType_Type, 0)
    .tp_name = "noop_optimizer",
    .tp_basicsize = sizeof(_PyOptimizerObject),
    .tp_itemsize = 0,
    .tp_flags = Py_TPFLAGS_DEFAULT | Py_TPFLAGS_DISALLOW_INSTANTIATION,
};

_PyOptimizerObject _PyOptimizer_Default = {
    PyObject_HEAD_INIT(&DefaultOptimizer_Type)
    .optimize = error_optimize,
    .resume_threshold = UINT16_MAX,
    .backedge_threshold = UINT16_MAX,
};

_PyOptimizerObject *
PyUnstable_GetOptimizer(void)
{
    PyInterpreterState *interp = _PyInterpreterState_GET();
    if (interp->optimizer == &_PyOptimizer_Default) {
        return NULL;
    }
    assert(interp->optimizer_backedge_threshold == interp->optimizer->backedge_threshold);
    assert(interp->optimizer_resume_threshold == interp->optimizer->resume_threshold);
    Py_INCREF(interp->optimizer);
    return interp->optimizer;
}

void
PyUnstable_SetOptimizer(_PyOptimizerObject *optimizer)
{
    PyInterpreterState *interp = _PyInterpreterState_GET();
    if (optimizer == NULL) {
        optimizer = &_PyOptimizer_Default;
    }
    _PyOptimizerObject *old = interp->optimizer;
    Py_INCREF(optimizer);
    interp->optimizer = optimizer;
    interp->optimizer_backedge_threshold = optimizer->backedge_threshold;
    interp->optimizer_resume_threshold = optimizer->resume_threshold;
    Py_DECREF(old);
}

int
_PyOptimizer_BackEdge(_PyInterpreterFrame *frame, _Py_CODEUNIT *src, _Py_CODEUNIT *dest, PyObject **stack_pointer)
{
    assert(src->op.code == JUMP_BACKWARD);
    PyCodeObject *code = (PyCodeObject *)frame->f_executable;
    assert(PyCode_Check(code));
    PyInterpreterState *interp = _PyInterpreterState_GET();
    if (!has_space_for_executor(code, src)) {
        return 0;
    }
    _PyOptimizerObject *opt = interp->optimizer;
    _PyExecutorObject *executor = NULL;
    int err = opt->optimize(opt, code, dest, &executor, (int)(stack_pointer - _PyFrame_Stackbase(frame)));
    if (err <= 0) {
        assert(executor == NULL);
<<<<<<< HEAD
        if (err < 0) {
            _PyFrame_SetStackPointer(frame, stack_pointer);
            return NULL;
        }
        goto jump_to_destination;
=======
        return err;
>>>>>>> 6c13e13b
    }
    int index = get_index_for_executor(code, src);
    if (index < 0) {
        /* Out of memory. Don't raise and assume that the
         * error will show up elsewhere.
         *
         * If an optimizer has already produced an executor,
         * it might get confused by the executor disappearing,
         * but there is not much we can do about that here. */
        Py_DECREF(executor);
        return 0;
    }
    insert_executor(code, src, index, executor);
    Py_DECREF(executor);
    return 1;
}

_PyExecutorObject *
PyUnstable_GetExecutor(PyCodeObject *code, int offset)
{
    int code_len = (int)Py_SIZE(code);
    for (int i = 0 ; i < code_len;) {
        if (_PyCode_CODE(code)[i].op.code == ENTER_EXECUTOR && i*2 == offset) {
            int oparg = _PyCode_CODE(code)[i].op.arg;
            _PyExecutorObject *res = code->co_executors->executors[oparg];
            Py_INCREF(res);
            return res;
        }
        i += _PyInstruction_GetLength(code, i);
    }
    PyErr_SetString(PyExc_ValueError, "no executor at given byte offset");
    return NULL;
}

/** Test support **/


typedef struct {
    _PyOptimizerObject base;
    int64_t count;
} _PyCounterOptimizerObject;

typedef struct {
    _PyExecutorObject executor;
    _PyCounterOptimizerObject *optimizer;
    _Py_CODEUNIT *next_instr;
} _PyCounterExecutorObject;

static void
counter_dealloc(_PyCounterExecutorObject *self) {
    Py_DECREF(self->optimizer);
    PyObject_Free(self);
}

static PyTypeObject CounterExecutor_Type = {
    PyVarObject_HEAD_INIT(&PyType_Type, 0)
    .tp_name = "counting_executor",
    .tp_basicsize = sizeof(_PyCounterExecutorObject),
    .tp_itemsize = 0,
    .tp_flags = Py_TPFLAGS_DEFAULT | Py_TPFLAGS_DISALLOW_INSTANTIATION,
    .tp_dealloc = (destructor)counter_dealloc,
};

static _PyInterpreterFrame *
counter_execute(_PyExecutorObject *self, _PyInterpreterFrame *frame, PyObject **stack_pointer)
{
    ((_PyCounterExecutorObject *)self)->optimizer->count++;
    _PyFrame_SetStackPointer(frame, stack_pointer);
    frame->prev_instr = ((_PyCounterExecutorObject *)self)->next_instr - 1;
    Py_DECREF(self);
    return frame;
}

static int
counter_optimize(
    _PyOptimizerObject* self,
    PyCodeObject *code,
    _Py_CODEUNIT *instr,
    _PyExecutorObject **exec_ptr,
    int Py_UNUSED(curr_stackentries)
)
{
    _PyCounterExecutorObject *executor = (_PyCounterExecutorObject *)_PyObject_New(&CounterExecutor_Type);
    if (executor == NULL) {
        return -1;
    }
    executor->executor.execute = counter_execute;
    Py_INCREF(self);
    executor->optimizer = (_PyCounterOptimizerObject *)self;
    executor->next_instr = instr;
    *exec_ptr = (_PyExecutorObject *)executor;
    return 1;
}

static PyObject *
counter_get_counter(PyObject *self, PyObject *args)
{
    return PyLong_FromLongLong(((_PyCounterOptimizerObject *)self)->count);
}

static PyMethodDef counter_methods[] = {
    { "get_count", counter_get_counter, METH_NOARGS, NULL },
    { NULL, NULL },
};

static PyTypeObject CounterOptimizer_Type = {
    PyVarObject_HEAD_INIT(&PyType_Type, 0)
    .tp_name = "Counter optimizer",
    .tp_basicsize = sizeof(_PyCounterOptimizerObject),
    .tp_itemsize = 0,
    .tp_flags = Py_TPFLAGS_DEFAULT | Py_TPFLAGS_DISALLOW_INSTANTIATION,
    .tp_methods = counter_methods,
    .tp_dealloc = (destructor)PyObject_Del,
};

PyObject *
PyUnstable_Optimizer_NewCounter(void)
{
    _PyCounterOptimizerObject *opt = (_PyCounterOptimizerObject *)_PyObject_New(&CounterOptimizer_Type);
    if (opt == NULL) {
        return NULL;
    }
    opt->base.optimize = counter_optimize;
    opt->base.resume_threshold = UINT16_MAX;
    opt->base.backedge_threshold = 0;
    opt->count = 0;
    return (PyObject *)opt;
}

///////////////////// Experimental UOp Optimizer /////////////////////

static void
uop_dealloc(_PyUOpExecutorObject *self) {
    PyObject_Free(self);
}

static const char *
uop_name(int index) {
    if (index <= MAX_REAL_OPCODE) {
        return _PyOpcode_OpName[index];
    }
    return _PyOpcode_uop_name[index];
}

static Py_ssize_t
uop_len(_PyUOpExecutorObject *self)
{
    return Py_SIZE(self);
}

static PyObject *
uop_item(_PyUOpExecutorObject *self, Py_ssize_t index)
{
    Py_ssize_t len = uop_len(self);
    if (index < 0 || index >= len) {
        PyErr_SetNone(PyExc_IndexError);
        return NULL;
    }
    const char *name = uop_name(self->trace[index].opcode);
    if (name == NULL) {
        name = "<nil>";
    }
    PyObject *oname = _PyUnicode_FromASCII(name, strlen(name));
    if (oname == NULL) {
        return NULL;
    }
    PyObject *oparg = PyLong_FromUnsignedLong(self->trace[index].oparg);
    if (oparg == NULL) {
        Py_DECREF(oname);
        return NULL;
    }
    PyObject *operand = PyLong_FromUnsignedLongLong(self->trace[index].operand);
    if (operand == NULL) {
        Py_DECREF(oparg);
        Py_DECREF(oname);
        return NULL;
    }
    PyObject *args[3] = { oname, oparg, operand };
    return _PyTuple_FromArraySteal(args, 3);
}

PySequenceMethods uop_as_sequence = {
    .sq_length = (lenfunc)uop_len,
    .sq_item = (ssizeargfunc)uop_item,
};

static PyTypeObject UOpExecutor_Type = {
    PyVarObject_HEAD_INIT(&PyType_Type, 0)
    .tp_name = "uop_executor",
    .tp_basicsize = sizeof(_PyUOpExecutorObject) - sizeof(_PyUOpInstruction),
    .tp_itemsize = sizeof(_PyUOpInstruction),
    .tp_flags = Py_TPFLAGS_DEFAULT | Py_TPFLAGS_DISALLOW_INSTANTIATION,
    .tp_dealloc = (destructor)uop_dealloc,
    .tp_as_sequence = &uop_as_sequence,
};

static int
move_stubs(
    _PyUOpInstruction *trace,
    int trace_length,
    int stubs_start,
    int stubs_end
)
{
    memmove(trace + trace_length,
            trace + stubs_start,
            (stubs_end - stubs_start) * sizeof(_PyUOpInstruction));
    // Patch up the jump targets
    for (int i = 0; i < trace_length; i++) {
        if (trace[i].opcode == _POP_JUMP_IF_FALSE ||
            trace[i].opcode == _POP_JUMP_IF_TRUE)
        {
            int target = trace[i].oparg;
            if (target >= stubs_start) {
                target += trace_length - stubs_start;
                trace[i].oparg = target;
            }
        }
    }
    return trace_length + stubs_end - stubs_start;
}

#define TRACE_STACK_SIZE 5

static int
translate_bytecode_to_trace(
    PyCodeObject *code,
    _Py_CODEUNIT *instr,
    _PyUOpInstruction *trace,
    int buffer_size)
{
    PyCodeObject *initial_code = code;
    _Py_CODEUNIT *initial_instr = instr;
    int trace_length = 0;
    int max_length = buffer_size;
    int reserved = 0;
    struct {
        PyCodeObject *code;
        _Py_CODEUNIT *instr;
    } trace_stack[TRACE_STACK_SIZE];
    int trace_stack_depth = 0;

#ifdef Py_DEBUG
    char *uop_debug = Py_GETENV("PYTHONUOPSDEBUG");
    int lltrace = 0;
    if (uop_debug != NULL && *uop_debug >= '0') {
        lltrace = *uop_debug - '0';  // TODO: Parse an int and all that
    }
#endif

#ifdef Py_DEBUG
#define DPRINTF(level, ...) \
    if (lltrace >= (level)) { printf(__VA_ARGS__); }
#else
#define DPRINTF(level, ...)
#endif

#define ADD_TO_TRACE(OPCODE, OPARG, OPERAND) \
    DPRINTF(2, \
            "  ADD_TO_TRACE(%s, %d, %" PRIu64 ")\n", \
            uop_name(OPCODE), \
            (OPARG), \
            (uint64_t)(OPERAND)); \
    assert(trace_length < max_length); \
    assert(reserved > 0); \
    reserved--; \
    trace[trace_length].opcode = (OPCODE); \
    trace[trace_length].oparg = (OPARG); \
    trace[trace_length].operand = (OPERAND); \
    trace_length++;

#define INSTR_IP(INSTR, CODE) \
    ((uint32_t)((INSTR) - ((_Py_CODEUNIT *)(CODE)->co_code_adaptive)))

#define ADD_TO_STUB(INDEX, OPCODE, OPARG, OPERAND) \
    DPRINTF(2, "    ADD_TO_STUB(%d, %s, %d, %" PRIu64 ")\n", \
            (INDEX), \
            uop_name(OPCODE), \
            (OPARG), \
            (uint64_t)(OPERAND)); \
    assert(reserved > 0); \
    reserved--; \
    trace[(INDEX)].opcode = (OPCODE); \
    trace[(INDEX)].oparg = (OPARG); \
    trace[(INDEX)].operand = (OPERAND);

// Reserve space for n uops
#define RESERVE_RAW(n, opname) \
    if (trace_length + (n) > max_length) { \
        DPRINTF(2, "No room for %s (need %d, got %d)\n", \
                (opname), (n), max_length - trace_length); \
        goto done; \
    } \
    reserved = (n);  // Keep ADD_TO_TRACE / ADD_TO_STUB honest

// Reserve space for main+stub uops, plus 2 for _SET_IP and _EXIT_TRACE
#define RESERVE(main, stub) RESERVE_RAW((main) + (stub) + 2, uop_name(opcode))

// Trace stack operations (used by _PUSH_FRAME, _POP_FRAME)
#define TRACE_STACK_PUSH() \
    if (trace_stack_depth >= TRACE_STACK_SIZE) { \
        DPRINTF(2, "Trace stack overflow\n"); \
<<<<<<< HEAD
=======
        ADD_TO_TRACE(_SET_IP, 0, 0); \
>>>>>>> 6c13e13b
        goto done; \
    } \
    trace_stack[trace_stack_depth].code = code; \
    trace_stack[trace_stack_depth].instr = instr; \
    trace_stack_depth++;
#define TRACE_STACK_POP() \
    if (trace_stack_depth <= 0) { \
        Py_FatalError("Trace stack underflow\n"); \
    } \
    trace_stack_depth--; \
    code = trace_stack[trace_stack_depth].code; \
    instr = trace_stack[trace_stack_depth].instr;

    DPRINTF(4,
            "Optimizing %s (%s:%d) at byte offset %d\n",
            PyUnicode_AsUTF8(code->co_qualname),
            PyUnicode_AsUTF8(code->co_filename),
            code->co_firstlineno,
            2 * INSTR_IP(initial_instr, code));

top:  // Jump here after _PUSH_FRAME or likely branches
    for (;;) {
<<<<<<< HEAD
        RESERVE_RAW(2, "epilogue");  // Always need space for SAVE_IP and EXIT_TRACE
        ADD_TO_TRACE(SAVE_IP, 0, (uintptr_t)instr);
=======
        RESERVE_RAW(2, "epilogue");  // Always need space for _SET_IP and _EXIT_TRACE
        ADD_TO_TRACE(_SET_IP, INSTR_IP(instr, code), 0);
>>>>>>> 6c13e13b

        uint32_t opcode = instr->op.code;
        uint32_t oparg = instr->op.arg;
        uint32_t extras = 0;

        while (opcode == EXTENDED_ARG) {
            instr++;
            extras += 1;
            opcode = instr->op.code;
            oparg = (oparg << 8) | instr->op.arg;
        }

        if (opcode == ENTER_EXECUTOR) {
            _PyExecutorObject *executor =
                (_PyExecutorObject *)code->co_executors->executors[oparg&255];
            opcode = executor->vm_data.opcode;
            DPRINTF(2, "  * ENTER_EXECUTOR -> %s\n",  _PyOpcode_OpName[opcode]);
            oparg = (oparg & 0xffffff00) | executor->vm_data.oparg;
        }

        switch (opcode) {

            case POP_JUMP_IF_NONE:
            {
                RESERVE(2, 2);
                ADD_TO_TRACE(_IS_NONE, 0, 0);
                opcode = POP_JUMP_IF_TRUE;
                goto pop_jump_if_bool;
            }

            case POP_JUMP_IF_NOT_NONE:
            {
                RESERVE(2, 2);
                ADD_TO_TRACE(_IS_NONE, 0, 0);
                opcode = POP_JUMP_IF_FALSE;
                goto pop_jump_if_bool;
            }

            case POP_JUMP_IF_FALSE:
            case POP_JUMP_IF_TRUE:
            {
pop_jump_if_bool:
                RESERVE(1, 2);
                max_length -= 2;  // Really the start of the stubs
                int counter = instr[1].cache;
                int bitcount = _Py_popcount32(counter);
                bool jump_likely = bitcount > 8;
                bool jump_sense = opcode == POP_JUMP_IF_TRUE;
                uint32_t uopcode = jump_sense ^ jump_likely ?
                    _POP_JUMP_IF_TRUE : _POP_JUMP_IF_FALSE;
                _Py_CODEUNIT *next_instr = instr + 1 + _PyOpcode_Caches[_PyOpcode_Deopt[opcode]];
                _Py_CODEUNIT *target_instr = next_instr + oparg;
                _Py_CODEUNIT *stub_target = jump_likely ? next_instr : target_instr;
                DPRINTF(4, "%s(%d): counter=%x, bitcount=%d, likely=%d, sense=%d, uopcode=%s\n",
                        uop_name(opcode), oparg,
                        counter, bitcount, jump_likely, jump_sense, uop_name(uopcode));
                ADD_TO_TRACE(uopcode, max_length, 0);
<<<<<<< HEAD
                ADD_TO_STUB(max_length, SAVE_IP, 0, (uintptr_t)target_instr);
                ADD_TO_STUB(max_length + 1, EXIT_TRACE, 0, 0);
=======
                ADD_TO_STUB(max_length, _SET_IP, INSTR_IP(stub_target, code), 0);
                ADD_TO_STUB(max_length + 1, _EXIT_TRACE, 0, 0);
                if (jump_likely) {
                    DPRINTF(2, "Jump likely (%x = %d bits), continue at byte offset %d\n",
                            instr[1].cache, bitcount, 2 * INSTR_IP(target_instr, code));
                    instr = target_instr;
                    goto top;
                }
>>>>>>> 6c13e13b
                break;
            }

            case JUMP_BACKWARD:
            {
                if (instr + 2 - oparg == initial_instr && code == initial_code) {
                    RESERVE(1, 0);
                    ADD_TO_TRACE(_JUMP_TO_TOP, 0, 0);
                }
                else {
                    DPRINTF(2, "JUMP_BACKWARD not to top ends trace\n");
                }
                goto done;
            }

            case JUMP_FORWARD:
            {
                RESERVE(0, 0);
                // This will emit two _SET_IP instructions; leave it to the optimizer
                instr += oparg;
                break;
            }

            case FOR_ITER_LIST:
            case FOR_ITER_TUPLE:
            case FOR_ITER_RANGE:
            {
                RESERVE(4, 3);
                int check_op, exhausted_op, next_op;
                switch (opcode) {
                    case FOR_ITER_LIST:
                        check_op = _ITER_CHECK_LIST;
                        exhausted_op = _IS_ITER_EXHAUSTED_LIST;
                        next_op = _ITER_NEXT_LIST;
                        break;
                    case FOR_ITER_TUPLE:
                        check_op = _ITER_CHECK_TUPLE;
                        exhausted_op = _IS_ITER_EXHAUSTED_TUPLE;
                        next_op = _ITER_NEXT_TUPLE;
                        break;
                    case FOR_ITER_RANGE:
                        check_op = _ITER_CHECK_RANGE;
                        exhausted_op = _IS_ITER_EXHAUSTED_RANGE;
                        next_op = _ITER_NEXT_RANGE;
                        break;
                    default:
                        Py_UNREACHABLE();
                }
                // Assume jump unlikely (can a for-loop exit be likely?)
                _Py_CODEUNIT *target_instr =  // +1 at the end skips over END_FOR
                    instr + 1 + _PyOpcode_Caches[_PyOpcode_Deopt[opcode]] + oparg + 1;
                max_length -= 3;  // Really the start of the stubs
                ADD_TO_TRACE(check_op, 0, 0);
                ADD_TO_TRACE(exhausted_op, 0, 0);
                ADD_TO_TRACE(_POP_JUMP_IF_TRUE, max_length, 0);
                ADD_TO_TRACE(next_op, 0, 0);

                ADD_TO_STUB(max_length + 0, POP_TOP, 0, 0);
<<<<<<< HEAD
                ADD_TO_STUB(max_length + 1, SAVE_IP, 0, (uintptr_t)target_instr);
                ADD_TO_STUB(max_length + 2, EXIT_TRACE, 0, 0);
=======
                ADD_TO_STUB(max_length + 1, _SET_IP, INSTR_IP(target_instr, code), 0);
                ADD_TO_STUB(max_length + 2, _EXIT_TRACE, 0, 0);
>>>>>>> 6c13e13b
                break;
            }

            default:
            {
                const struct opcode_macro_expansion *expansion = &_PyOpcode_macro_expansion[opcode];
                if (expansion->nuops > 0) {
                    // Reserve space for nuops (+ _SET_IP + _EXIT_TRACE)
                    int nuops = expansion->nuops;
                    RESERVE(nuops, 0);
                    if (expansion->uops[nuops-1].uop == _POP_FRAME) {
                        // Check for trace stack underflow now:
                        // We can't bail e.g. in the middle of
                        // LOAD_CONST + _POP_FRAME.
                        if (trace_stack_depth == 0) {
                            DPRINTF(2, "Trace stack underflow\n");
                            goto done;}
                    }
                    uint32_t orig_oparg = oparg;  // For OPARG_TOP/BOTTOM
                    for (int i = 0; i < nuops; i++) {
                        oparg = orig_oparg;
                        uint64_t operand = 0;
                        // Add one to account for the actual opcode/oparg pair:
                        int offset = expansion->uops[i].offset + 1;
                        switch (expansion->uops[i].size) {
                            case OPARG_FULL:
                                if (extras && OPCODE_HAS_JUMP(opcode)) {
                                    if (opcode == JUMP_BACKWARD_NO_INTERRUPT) {
                                        oparg -= extras;
                                    }
                                    else {
                                        assert(opcode != JUMP_BACKWARD);
                                        oparg += extras;
                                    }
                                }
                                break;
                            case OPARG_CACHE_1:
                                operand = read_u16(&instr[offset].cache);
                                break;
                            case OPARG_CACHE_2:
                                operand = read_u32(&instr[offset].cache);
                                break;
                            case OPARG_CACHE_4:
                                operand = read_u64(&instr[offset].cache);
                                break;
                            case OPARG_TOP:  // First half of super-instr
                                oparg = orig_oparg >> 4;
                                break;
                            case OPARG_BOTTOM:  // Second half of super-instr
                                oparg = orig_oparg & 0xF;
                                break;
<<<<<<< HEAD
                            case OPARG_SAVE_IP:  // op==SAVE_IP; oparg=next instr
                                operand = (uintptr_t)(instr + offset);
=======
                            case OPARG_SET_IP:  // op==_SET_IP; oparg=next instr
                                oparg = INSTR_IP(instr + offset, code);
>>>>>>> 6c13e13b
                                break;

                            default:
                                fprintf(stderr,
                                        "opcode=%d, oparg=%d; nuops=%d, i=%d; size=%d, offset=%d\n",
                                        opcode, oparg, nuops, i,
                                        expansion->uops[i].size,
                                        expansion->uops[i].offset);
                                Py_FatalError("garbled expansion");
                        }
                        ADD_TO_TRACE(expansion->uops[i].uop, oparg, operand);
                        if (expansion->uops[i].uop == _POP_FRAME) {
                            TRACE_STACK_POP();
                            DPRINTF(2,
                                "Returning to %s (%s:%d) at byte offset %d\n",
                                PyUnicode_AsUTF8(code->co_qualname),
                                PyUnicode_AsUTF8(code->co_filename),
                                code->co_firstlineno,
                                2 * INSTR_IP(instr, code));
                            goto top;
                        }
                        if (expansion->uops[i].uop == _PUSH_FRAME) {
                            assert(i + 1 == nuops);
                            int func_version_offset =
                                offsetof(_PyCallCache, func_version)/sizeof(_Py_CODEUNIT)
                                // Add one to account for the actual opcode/oparg pair:
                                + 1;
                            uint32_t func_version = read_u32(&instr[func_version_offset].cache);
                            PyFunctionObject *func = _PyFunction_LookupByVersion(func_version);
                            DPRINTF(3, "Function object: %p\n", func);
                            if (func != NULL) {
                                PyCodeObject *new_code = (PyCodeObject *)PyFunction_GET_CODE(func);
                                if (new_code == code) {
                                    // Recursive call, bail (we could be here forever).
                                    DPRINTF(2, "Bailing on recursive call to %s (%s:%d)\n",
                                            PyUnicode_AsUTF8(new_code->co_qualname),
                                            PyUnicode_AsUTF8(new_code->co_filename),
                                            new_code->co_firstlineno);
<<<<<<< HEAD
=======
                                    ADD_TO_TRACE(_SET_IP, 0, 0);
>>>>>>> 6c13e13b
                                    goto done;
                                }
                                if (new_code->co_version != func_version) {
                                    // func.__code__ was updated.
                                    // Perhaps it may happen again, so don't bother tracing.
                                    // TODO: Reason about this -- is it better to bail or not?
                                    DPRINTF(2, "Bailing because co_version != func_version\n");
<<<<<<< HEAD
=======
                                    ADD_TO_TRACE(_SET_IP, 0, 0);
>>>>>>> 6c13e13b
                                    goto done;
                                }
                                // Increment IP to the return address
                                instr += _PyOpcode_Caches[_PyOpcode_Deopt[opcode]] + 1;
                                TRACE_STACK_PUSH();
                                code = new_code;
                                instr = _PyCode_CODE(code);
                                DPRINTF(2,
                                    "Continuing in %s (%s:%d) at byte offset %d\n",
                                    PyUnicode_AsUTF8(code->co_qualname),
                                    PyUnicode_AsUTF8(code->co_filename),
                                    code->co_firstlineno,
                                    2 * INSTR_IP(instr, code));
                                goto top;
                            }
<<<<<<< HEAD
=======
                            ADD_TO_TRACE(_SET_IP, 0, 0);
>>>>>>> 6c13e13b
                            goto done;
                        }
                    }
                    break;
                }
                DPRINTF(2, "Unsupported opcode %s\n", uop_name(opcode));
                goto done;  // Break out of loop
            }  // End default

        }  // End switch (opcode)

        instr++;
        // Add cache size for opcode
        instr += _PyOpcode_Caches[_PyOpcode_Deopt[opcode]];
    }  // End for (;;)

done:
    while (trace_stack_depth > 0) {
        TRACE_STACK_POP();
    }
    assert(code == initial_code);
    // Skip short traces like _SET_IP, LOAD_FAST, _SET_IP, _EXIT_TRACE
    if (trace_length > 3) {
        ADD_TO_TRACE(_EXIT_TRACE, 0, 0);
        DPRINTF(1,
                "Created a trace for %s (%s:%d) at byte offset %d -- length %d+%d\n",
                PyUnicode_AsUTF8(code->co_qualname),
                PyUnicode_AsUTF8(code->co_filename),
                code->co_firstlineno,
                2 * INSTR_IP(initial_instr, code),
                trace_length,
                buffer_size - max_length);
        if (max_length < buffer_size) {
            // There are stubs
            if (trace_length < max_length) {
                // There's a gap before the stubs
                // Move the stubs back to be immediately after the main trace
                // (which ends at trace_length)
                DPRINTF(2,
                        "Moving %d stub uops back by %d\n",
                        buffer_size - max_length,
                        max_length - trace_length);
                trace_length = move_stubs(trace, trace_length, max_length, buffer_size);
            }
            else {
                assert(trace_length == max_length);
                // There's no gap
                trace_length = buffer_size;
            }
        }
        return trace_length;
    }
    else {
        DPRINTF(4,
                "No trace for %s (%s:%d) at byte offset %d\n",
                PyUnicode_AsUTF8(code->co_qualname),
                PyUnicode_AsUTF8(code->co_filename),
                code->co_firstlineno,
                2 * INSTR_IP(initial_instr, code));
    }
    return 0;

#undef RESERVE
#undef RESERVE_RAW
#undef INSTR_IP
#undef ADD_TO_TRACE
#undef DPRINTF
}

static int
remove_unneeded_uops(_PyUOpInstruction *trace, int trace_length)
{
    // Stage 1: Replace unneeded _SET_IP uops with NOP.
    // Note that we don't enter stubs, those SET_IPs are needed.
    int last_set_ip = -1;
    int last_instr = 0;
    bool need_ip = true;
    for (int pc = 0; pc < trace_length; pc++) {
        int opcode = trace[pc].opcode;
        if (opcode == _SAVE_CURRENT_IP) {
            // Special case: never remove preceding _SET_IP
            last_set_ip = -1;
        }
        else if (opcode == _SET_IP) {
            if (!need_ip && last_set_ip >= 0) {
                trace[last_set_ip].opcode = NOP;
            }
            need_ip = false;
            last_set_ip = pc;
        }
        else if (opcode == _JUMP_TO_TOP || opcode == _EXIT_TRACE) {
            last_instr = pc + 1;
            break;
        }
        else {
            // If opcode has ERROR or DEOPT, set need_up to true
            if (_PyOpcode_opcode_metadata[opcode].flags & (HAS_ERROR_FLAG | HAS_DEOPT_FLAG)) {
                need_ip = true;
            }
        }
    }
    // Stage 2: Squash NOP opcodes (pre-existing or set above).
    int dest = 0;
    for (int pc = 0; pc < last_instr; pc++) {
        int opcode = trace[pc].opcode;
        if (opcode != NOP) {
            if (pc != dest) {
                trace[dest] = trace[pc];
            }
            dest++;
        }
    }
    // Stage 3: Move the stubs back.
    if (dest < last_instr) {
        int new_trace_length = move_stubs(trace, dest, last_instr, trace_length);
#ifdef Py_DEBUG
        char *uop_debug = Py_GETENV("PYTHONUOPSDEBUG");
        int lltrace = 0;
        if (uop_debug != NULL && *uop_debug >= '0') {
            lltrace = *uop_debug - '0';  // TODO: Parse an int and all that
        }
        if (lltrace >= 2) {
            printf("Optimized trace (length %d+%d = %d, saved %d):\n",
                dest, trace_length - last_instr, new_trace_length,
                trace_length - new_trace_length);
            for (int pc = 0; pc < new_trace_length; pc++) {
                printf("%4d: (%s, %d, %" PRIu64 ")\n",
                    pc,
                    uop_name(trace[pc].opcode),
                    (trace[pc].oparg),
                    (uint64_t)(trace[pc].operand));
            }
        }
#endif
        trace_length = new_trace_length;
    }
    return trace_length;
}

static int
uop_optimize(
    _PyOptimizerObject *self,
    PyCodeObject *code,
    _Py_CODEUNIT *instr,
    _PyExecutorObject **exec_ptr,
    int curr_stackentries)
{
    _PyUOpInstruction trace[_Py_UOP_MAX_TRACE_LENGTH];
    int trace_length = translate_bytecode_to_trace(code, instr, trace, _Py_UOP_MAX_TRACE_LENGTH);
    if (trace_length <= 0) {
        // Error or nothing translated
        return trace_length;
    }
    OBJECT_STAT_INC(optimization_traces_created);
    char *uop_optimize = Py_GETENV("PYTHONUOPSOPTIMIZE");
    if (uop_optimize != NULL && *uop_optimize > '0') {
        trace_length = _Py_uop_analyze_and_optimize(code, trace, trace_length, curr_stackentries);
    }
    trace_length = remove_unneeded_uops(trace, trace_length);
    _PyJITFunction execute = _PyJIT_CompileTrace(trace, trace_length);
    if (execute == NULL) {
        if (PyErr_Occurred()) {
            return -1;
        }
        return 0;
    }
    _PyUOpExecutorObject *executor = PyObject_NewVar(_PyUOpExecutorObject, &UOpExecutor_Type, trace_length);
    if (executor == NULL) {
        return -1;
    }
    executor->base.execute = execute;
    memcpy(executor->trace, trace, trace_length * sizeof(_PyUOpInstruction));
    *exec_ptr = (_PyExecutorObject *)executor;
    return 1;
}

static void
uop_opt_dealloc(PyObject *self) {
    PyObject_Free(self);
}

static PyTypeObject UOpOptimizer_Type = {
    PyVarObject_HEAD_INIT(&PyType_Type, 0)
    .tp_name = "uop_optimizer",
    .tp_basicsize = sizeof(_PyOptimizerObject),
    .tp_itemsize = 0,
    .tp_flags = Py_TPFLAGS_DEFAULT | Py_TPFLAGS_DISALLOW_INSTANTIATION,
    .tp_dealloc = uop_opt_dealloc,
};

PyObject *
PyUnstable_Optimizer_NewUOpOptimizer(void)
{
    _PyOptimizerObject *opt = PyObject_New(_PyOptimizerObject, &UOpOptimizer_Type);
    if (opt == NULL) {
        return NULL;
    }
    opt->optimize = uop_optimize;
    opt->resume_threshold = UINT16_MAX;
    // Need at least 3 iterations to settle specializations.
    // A few lower bits of the counter are reserved for other flags.
    opt->backedge_threshold = 16 << OPTIMIZER_BITS_IN_COUNTER;
    return (PyObject *)opt;
}<|MERGE_RESOLUTION|>--- conflicted
+++ resolved
@@ -170,15 +170,7 @@
     int err = opt->optimize(opt, code, dest, &executor, (int)(stack_pointer - _PyFrame_Stackbase(frame)));
     if (err <= 0) {
         assert(executor == NULL);
-<<<<<<< HEAD
-        if (err < 0) {
-            _PyFrame_SetStackPointer(frame, stack_pointer);
-            return NULL;
-        }
-        goto jump_to_destination;
-=======
         return err;
->>>>>>> 6c13e13b
     }
     int index = get_index_for_executor(code, src);
     if (index < 0) {
@@ -481,10 +473,6 @@
 #define TRACE_STACK_PUSH() \
     if (trace_stack_depth >= TRACE_STACK_SIZE) { \
         DPRINTF(2, "Trace stack overflow\n"); \
-<<<<<<< HEAD
-=======
-        ADD_TO_TRACE(_SET_IP, 0, 0); \
->>>>>>> 6c13e13b
         goto done; \
     } \
     trace_stack[trace_stack_depth].code = code; \
@@ -507,13 +495,8 @@
 
 top:  // Jump here after _PUSH_FRAME or likely branches
     for (;;) {
-<<<<<<< HEAD
-        RESERVE_RAW(2, "epilogue");  // Always need space for SAVE_IP and EXIT_TRACE
-        ADD_TO_TRACE(SAVE_IP, 0, (uintptr_t)instr);
-=======
-        RESERVE_RAW(2, "epilogue");  // Always need space for _SET_IP and _EXIT_TRACE
-        ADD_TO_TRACE(_SET_IP, INSTR_IP(instr, code), 0);
->>>>>>> 6c13e13b
+        RESERVE_RAW(2, "epilogue");  // Always need space for _SET_IP and EXIT_TRACE
+        ADD_TO_TRACE(_SET_IP, 0, (uintptr_t)instr);
 
         uint32_t opcode = instr->op.code;
         uint32_t oparg = instr->op.arg;
@@ -571,11 +554,7 @@
                         uop_name(opcode), oparg,
                         counter, bitcount, jump_likely, jump_sense, uop_name(uopcode));
                 ADD_TO_TRACE(uopcode, max_length, 0);
-<<<<<<< HEAD
-                ADD_TO_STUB(max_length, SAVE_IP, 0, (uintptr_t)target_instr);
-                ADD_TO_STUB(max_length + 1, EXIT_TRACE, 0, 0);
-=======
-                ADD_TO_STUB(max_length, _SET_IP, INSTR_IP(stub_target, code), 0);
+                ADD_TO_STUB(max_length, _SET_IP, 0, (uintptr_t)stub_target);
                 ADD_TO_STUB(max_length + 1, _EXIT_TRACE, 0, 0);
                 if (jump_likely) {
                     DPRINTF(2, "Jump likely (%x = %d bits), continue at byte offset %d\n",
@@ -583,7 +562,6 @@
                     instr = target_instr;
                     goto top;
                 }
->>>>>>> 6c13e13b
                 break;
             }
 
@@ -642,13 +620,8 @@
                 ADD_TO_TRACE(next_op, 0, 0);
 
                 ADD_TO_STUB(max_length + 0, POP_TOP, 0, 0);
-<<<<<<< HEAD
-                ADD_TO_STUB(max_length + 1, SAVE_IP, 0, (uintptr_t)target_instr);
-                ADD_TO_STUB(max_length + 2, EXIT_TRACE, 0, 0);
-=======
-                ADD_TO_STUB(max_length + 1, _SET_IP, INSTR_IP(target_instr, code), 0);
+                ADD_TO_STUB(max_length + 1, _SET_IP, 0, (uintptr_t)target_instr);
                 ADD_TO_STUB(max_length + 2, _EXIT_TRACE, 0, 0);
->>>>>>> 6c13e13b
                 break;
             }
 
@@ -700,13 +673,8 @@
                             case OPARG_BOTTOM:  // Second half of super-instr
                                 oparg = orig_oparg & 0xF;
                                 break;
-<<<<<<< HEAD
-                            case OPARG_SAVE_IP:  // op==SAVE_IP; oparg=next instr
+                            case OPARG_SET_IP:  // op==_SET_IP; oparg=next instr
                                 operand = (uintptr_t)(instr + offset);
-=======
-                            case OPARG_SET_IP:  // op==_SET_IP; oparg=next instr
-                                oparg = INSTR_IP(instr + offset, code);
->>>>>>> 6c13e13b
                                 break;
 
                             default:
@@ -745,10 +713,6 @@
                                             PyUnicode_AsUTF8(new_code->co_qualname),
                                             PyUnicode_AsUTF8(new_code->co_filename),
                                             new_code->co_firstlineno);
-<<<<<<< HEAD
-=======
-                                    ADD_TO_TRACE(_SET_IP, 0, 0);
->>>>>>> 6c13e13b
                                     goto done;
                                 }
                                 if (new_code->co_version != func_version) {
@@ -756,10 +720,6 @@
                                     // Perhaps it may happen again, so don't bother tracing.
                                     // TODO: Reason about this -- is it better to bail or not?
                                     DPRINTF(2, "Bailing because co_version != func_version\n");
-<<<<<<< HEAD
-=======
-                                    ADD_TO_TRACE(_SET_IP, 0, 0);
->>>>>>> 6c13e13b
                                     goto done;
                                 }
                                 // Increment IP to the return address
@@ -775,10 +735,6 @@
                                     2 * INSTR_IP(instr, code));
                                 goto top;
                             }
-<<<<<<< HEAD
-=======
-                            ADD_TO_TRACE(_SET_IP, 0, 0);
->>>>>>> 6c13e13b
                             goto done;
                         }
                     }
