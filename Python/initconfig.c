--- conflicted
+++ resolved
@@ -2379,14 +2379,16 @@
     }
 
     PyStatus status;
-<<<<<<< HEAD
 
     if (config->traceback_timestamps == NULL) {
         status = config_init_traceback_timestamps(config);
-=======
+        if (_PyStatus_EXCEPTION(status)) {
+            return status;
+        }
+    }
+
     if (config->import_time < 0) {
         status = config_init_import_time(config);
->>>>>>> 80284b5c
         if (_PyStatus_EXCEPTION(status)) {
             return status;
         }
