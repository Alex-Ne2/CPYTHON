--- conflicted
+++ resolved
@@ -746,7 +746,7 @@
         return NULL;
     }
 
-    if (strlen(str) != (size_t)size)  {
+    if (strlen(str) != (size_t)size) {
         PyErr_SetString(PyExc_ValueError,
                         "source code string cannot contain null bytes");
         PyBuffer_Release(view);
@@ -806,14 +806,9 @@
 static PyObject *
 builtin_compile(PyModuleDef *module, PyObject *args, PyObject *kwargs)
 {
-<<<<<<< HEAD
     PyObject *return_value = NULL;
     static char *_keywords[] = {"source", "filename", "mode", "flags", "dont_inherit", "optimize", NULL};
     PyObject *source;
-=======
-    Py_buffer view = {NULL, NULL};
-    const char *str;
->>>>>>> 005c35e8
     PyObject *filename;
     const char *mode;
     int flags = 0;
@@ -834,7 +829,8 @@
 builtin_compile_impl(PyModuleDef *module, PyObject *source, PyObject *filename, const char *mode, int flags, int dont_inherit, int optimize)
 /*[clinic end generated code: output=c72d197809d178fc input=c6212a9d21472f7e]*/
 {
-    char *str;
+    Py_buffer view = {NULL, NULL};
+    const char *str;
     int compile_mode = -1;
     int is_ast;
     PyCompilerFlags cf;
@@ -905,20 +901,12 @@
         goto finally;
     }
 
-<<<<<<< HEAD
-    str = source_as_string(source, "compile", "string, bytes or AST", &cf);
+    str = source_as_string(source, "compile", "string, bytes or AST", &cf, &view);
     if (str == NULL)
         goto error;
 
     result = Py_CompileStringObject(str, filename, start[compile_mode], &cf, optimize);
-=======
-    str = source_as_string(cmd, "compile", "string, bytes or AST", &cf, &view);
-    if (str == NULL)
-        goto error;
-
-    result = Py_CompileStringObject(str, filename, start[mode], &cf, optimize);
     PyBuffer_Release(&view);
->>>>>>> 005c35e8
     goto finally;
 
 error:
@@ -1057,15 +1045,9 @@
 builtin_eval_impl(PyModuleDef *module, PyObject *source, PyObject *globals, PyObject *locals)
 /*[clinic end generated code: output=644fd59012538ce6 input=31e42c1d2125b50b]*/
 {
-<<<<<<< HEAD
     PyObject *result, *tmp = NULL;
-    char *str;
-=======
-    PyObject *cmd, *result, *tmp = NULL;
-    PyObject *globals = Py_None, *locals = Py_None;
     Py_buffer view = {NULL, NULL};
     const char *str;
->>>>>>> 005c35e8
     PyCompilerFlags cf;
 
     if (locals != Py_None && !PyMapping_Check(locals)) {
@@ -1112,11 +1094,7 @@
     }
 
     cf.cf_flags = PyCF_SOURCE_IS_UTF8;
-<<<<<<< HEAD
-    str = source_as_string(source, "eval", "string, bytes or code", &cf);
-=======
-    str = source_as_string(cmd, "eval", "string, bytes or code", &cf, &view);
->>>>>>> 005c35e8
+    str = source_as_string(source, "eval", "string, bytes or code", &cf, &view);
     if (str == NULL)
         return NULL;
 
@@ -1236,13 +1214,8 @@
         const char *str;
         PyCompilerFlags cf;
         cf.cf_flags = PyCF_SOURCE_IS_UTF8;
-<<<<<<< HEAD
         str = source_as_string(source, "exec",
-                                       "string, bytes or code", &cf);
-=======
-        str = source_as_string(prog, "exec",
-                                     "string, bytes or code", &cf, &view);
->>>>>>> 005c35e8
+                                       "string, bytes or code", &cf, &view);
         if (str == NULL)
             return NULL;
         if (PyEval_MergeCompilerFlags(&cf))
