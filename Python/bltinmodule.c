/* Built-in functions */

#include "Python.h"
#include "pycore_ast.h"           // _PyAST_Validate()
#include "pycore_call.h"          // _PyObject_CallNoArgs()
#include "pycore_ceval.h"         // _PyEval_Vector()
#include "pycore_compile.h"       // _PyAST_Compile()
#include "pycore_long.h"          // _PyLong_CompactValue
#include "pycore_modsupport.h"    // _PyArg_NoKwnames()
#include "pycore_object.h"        // _Py_AddToAllObjects()
#include "pycore_pyerrors.h"      // _PyErr_NoMemory()
#include "pycore_pystate.h"       // _PyThreadState_GET()
#include "pycore_pythonrun.h"     // _Py_SourceAsString()
<<<<<<< HEAD
=======
#include "pycore_sysmodule.h"     // _PySys_GetRequiredAttr()
>>>>>>> 0ef4ffee
#include "pycore_tuple.h"         // _PyTuple_FromArray()
#include "pycore_cell.h"          // PyCell_GetRef()
#include "pycore_sysmodule.h"     // _PySys_GetRequiredAttr()

#include "clinic/bltinmodule.c.h"

#ifdef HAVE_UNISTD_H
#  include <unistd.h>             // isatty()
#endif


static PyObject*
update_bases(PyObject *bases, PyObject *const *args, Py_ssize_t nargs)
{
    Py_ssize_t i, j;
    PyObject *base, *meth, *new_base, *result, *new_bases = NULL;
    assert(PyTuple_Check(bases));

    for (i = 0; i < nargs; i++) {
        base  = args[i];
        if (PyType_Check(base)) {
            if (new_bases) {
                /* If we already have made a replacement, then we append every normal base,
                   otherwise just skip it. */
                if (PyList_Append(new_bases, base) < 0) {
                    goto error;
                }
            }
            continue;
        }
        if (PyObject_GetOptionalAttr(base, &_Py_ID(__mro_entries__), &meth) < 0) {
            goto error;
        }
        if (!meth) {
            if (new_bases) {
                if (PyList_Append(new_bases, base) < 0) {
                    goto error;
                }
            }
            continue;
        }
        new_base = PyObject_CallOneArg(meth, bases);
        Py_DECREF(meth);
        if (!new_base) {
            goto error;
        }
        if (!PyTuple_Check(new_base)) {
            PyErr_SetString(PyExc_TypeError,
                            "__mro_entries__ must return a tuple");
            Py_DECREF(new_base);
            goto error;
        }
        if (!new_bases) {
            /* If this is a first successful replacement, create new_bases list and
               copy previously encountered bases. */
            if (!(new_bases = PyList_New(i))) {
                Py_DECREF(new_base);
                goto error;
            }
            for (j = 0; j < i; j++) {
                base = args[j];
                PyList_SET_ITEM(new_bases, j, Py_NewRef(base));
            }
        }
        j = PyList_GET_SIZE(new_bases);
        if (PyList_SetSlice(new_bases, j, j, new_base) < 0) {
            Py_DECREF(new_base);
            goto error;
        }
        Py_DECREF(new_base);
    }
    if (!new_bases) {
        return bases;
    }
    result = PyList_AsTuple(new_bases);
    Py_DECREF(new_bases);
    return result;

error:
    Py_XDECREF(new_bases);
    return NULL;
}

/* AC: cannot convert yet, waiting for *args support */
static PyObject *
builtin___build_class__(PyObject *self, PyObject *const *args, Py_ssize_t nargs,
                        PyObject *kwnames)
{
    PyObject *func, *name, *winner, *prep;
    PyObject *cls = NULL, *cell = NULL, *ns = NULL, *meta = NULL, *orig_bases = NULL;
    PyObject *mkw = NULL, *bases = NULL;
    int isclass = 0;   /* initialize to prevent gcc warning */

    if (nargs < 2) {
        PyErr_SetString(PyExc_TypeError,
                        "__build_class__: not enough arguments");
        return NULL;
    }
    func = args[0];   /* Better be callable */
    if (!PyFunction_Check(func)) {
        PyErr_SetString(PyExc_TypeError,
                        "__build_class__: func must be a function");
        return NULL;
    }
    name = args[1];
    if (!PyUnicode_Check(name)) {
        PyErr_SetString(PyExc_TypeError,
                        "__build_class__: name is not a string");
        return NULL;
    }
    orig_bases = _PyTuple_FromArray(args + 2, nargs - 2);
    if (orig_bases == NULL)
        return NULL;

    bases = update_bases(orig_bases, args + 2, nargs - 2);
    if (bases == NULL) {
        Py_DECREF(orig_bases);
        return NULL;
    }

    if (kwnames == NULL) {
        meta = NULL;
        mkw = NULL;
    }
    else {
        mkw = _PyStack_AsDict(args + nargs, kwnames);
        if (mkw == NULL) {
            goto error;
        }

        if (PyDict_Pop(mkw, &_Py_ID(metaclass), &meta) < 0) {
            goto error;
        }
        if (meta != NULL) {
            /* metaclass is explicitly given, check if it's indeed a class */
            isclass = PyType_Check(meta);
        }
    }
    if (meta == NULL) {
        /* if there are no bases, use type: */
        if (PyTuple_GET_SIZE(bases) == 0) {
            meta = (PyObject *) (&PyType_Type);
        }
        /* else get the type of the first base */
        else {
            PyObject *base0 = PyTuple_GET_ITEM(bases, 0);
            meta = (PyObject *)Py_TYPE(base0);
        }
        Py_INCREF(meta);
        isclass = 1;  /* meta is really a class */
    }

    if (isclass) {
        /* meta is really a class, so check for a more derived
           metaclass, or possible metaclass conflicts: */
        winner = (PyObject *)_PyType_CalculateMetaclass((PyTypeObject *)meta,
                                                        bases);
        if (winner == NULL) {
            goto error;
        }
        if (winner != meta) {
            Py_SETREF(meta, Py_NewRef(winner));
        }
    }
    /* else: meta is not a class, so we cannot do the metaclass
       calculation, so we will use the explicitly given object as it is */
    if (PyObject_GetOptionalAttr(meta, &_Py_ID(__prepare__), &prep) < 0) {
        ns = NULL;
    }
    else if (prep == NULL) {
        ns = PyDict_New();
    }
    else {
        PyObject *pargs[2] = {name, bases};
        ns = PyObject_VectorcallDict(prep, pargs, 2, mkw);
        Py_DECREF(prep);
    }
    if (ns == NULL) {
        goto error;
    }
    if (!PyMapping_Check(ns)) {
        PyErr_Format(PyExc_TypeError,
                     "%.200s.__prepare__() must return a mapping, not %.200s",
                     isclass ? ((PyTypeObject *)meta)->tp_name : "<metaclass>",
                     Py_TYPE(ns)->tp_name);
        goto error;
    }
    PyThreadState *tstate = _PyThreadState_GET();
    EVAL_CALL_STAT_INC(EVAL_CALL_BUILD_CLASS);
    cell = _PyEval_Vector(tstate, (PyFunctionObject *)func, ns, NULL, 0, NULL);
    if (cell != NULL) {
        if (bases != orig_bases) {
            if (PyMapping_SetItemString(ns, "__orig_bases__", orig_bases) < 0) {
                goto error;
            }
        }
        PyObject *margs[3] = {name, bases, ns};
        cls = PyObject_VectorcallDict(meta, margs, 3, mkw);
        if (cls != NULL && PyType_Check(cls) && PyCell_Check(cell)) {
            PyObject *cell_cls = PyCell_GetRef((PyCellObject *)cell);
            if (cell_cls != cls) {
                if (cell_cls == NULL) {
                    const char *msg =
                        "__class__ not set defining %.200R as %.200R. "
                        "Was __classcell__ propagated to type.__new__?";
                    PyErr_Format(PyExc_RuntimeError, msg, name, cls);
                } else {
                    const char *msg =
                        "__class__ set to %.200R defining %.200R as %.200R";
                    PyErr_Format(PyExc_TypeError, msg, cell_cls, name, cls);
                }
                Py_XDECREF(cell_cls);
                Py_SETREF(cls, NULL);
                goto error;
            }
            else {
                Py_DECREF(cell_cls);
            }
        }
    }
error:
    Py_XDECREF(cell);
    Py_XDECREF(ns);
    Py_XDECREF(meta);
    Py_XDECREF(mkw);
    if (bases != orig_bases) {
        Py_DECREF(orig_bases);
    }
    Py_DECREF(bases);
    return cls;
}

PyDoc_STRVAR(build_class_doc,
"__build_class__(func, name, /, *bases, [metaclass], **kwds) -> class\n\
\n\
Internal helper function used by the class statement.");

/*[clinic input]
__import__ as builtin___import__

    name: object
    globals: object(c_default="NULL") = None
    locals: object(c_default="NULL") = None
    fromlist: object(c_default="NULL") = ()
    level: int = 0

Import a module.

Because this function is meant for use by the Python
interpreter and not for general use, it is better to use
importlib.import_module() to programmatically import a module.

The globals argument is only used to determine the context;
they are not modified.  The locals argument is unused.  The fromlist
should be a list of names to emulate ``from name import ...``, or an
empty list to emulate ``import name``.
When importing a module from a package, note that __import__('A.B', ...)
returns package A when fromlist is empty, but its submodule B when
fromlist is not empty.  The level argument is used to determine whether to
perform absolute or relative imports: 0 is absolute, while a positive number
is the number of parent directories to search relative to the current module.
[clinic start generated code]*/

static PyObject *
builtin___import___impl(PyObject *module, PyObject *name, PyObject *globals,
                        PyObject *locals, PyObject *fromlist, int level)
/*[clinic end generated code: output=4febeda88a0cd245 input=73f4b960ea5b9dd6]*/
{
    return PyImport_ImportModuleLevelObject(name, globals, locals,
                                            fromlist, level);
}


/*[clinic input]
abs as builtin_abs

    x: object
    /

Return the absolute value of the argument.
[clinic start generated code]*/

static PyObject *
builtin_abs(PyObject *module, PyObject *x)
/*[clinic end generated code: output=b1b433b9e51356f5 input=bed4ca14e29c20d1]*/
{
    return PyNumber_Absolute(x);
}

/*[clinic input]
all as builtin_all

    iterable: object
    /

Return True if bool(x) is True for all values x in the iterable.

If the iterable is empty, return True.
[clinic start generated code]*/

static PyObject *
builtin_all(PyObject *module, PyObject *iterable)
/*[clinic end generated code: output=ca2a7127276f79b3 input=1a7c5d1bc3438a21]*/
{
    PyObject *it, *item;
    PyObject *(*iternext)(PyObject *);
    int cmp;

    it = PyObject_GetIter(iterable);
    if (it == NULL)
        return NULL;
    iternext = *Py_TYPE(it)->tp_iternext;

    for (;;) {
        item = iternext(it);
        if (item == NULL)
            break;
        cmp = PyObject_IsTrue(item);
        Py_DECREF(item);
        if (cmp < 0) {
            Py_DECREF(it);
            return NULL;
        }
        if (cmp == 0) {
            Py_DECREF(it);
            Py_RETURN_FALSE;
        }
    }
    Py_DECREF(it);
    if (PyErr_Occurred()) {
        if (PyErr_ExceptionMatches(PyExc_StopIteration))
            PyErr_Clear();
        else
            return NULL;
    }
    Py_RETURN_TRUE;
}

/*[clinic input]
any as builtin_any

    iterable: object
    /

Return True if bool(x) is True for any x in the iterable.

If the iterable is empty, return False.
[clinic start generated code]*/

static PyObject *
builtin_any(PyObject *module, PyObject *iterable)
/*[clinic end generated code: output=fa65684748caa60e input=41d7451c23384f24]*/
{
    PyObject *it, *item;
    PyObject *(*iternext)(PyObject *);
    int cmp;

    it = PyObject_GetIter(iterable);
    if (it == NULL)
        return NULL;
    iternext = *Py_TYPE(it)->tp_iternext;

    for (;;) {
        item = iternext(it);
        if (item == NULL)
            break;
        cmp = PyObject_IsTrue(item);
        Py_DECREF(item);
        if (cmp < 0) {
            Py_DECREF(it);
            return NULL;
        }
        if (cmp > 0) {
            Py_DECREF(it);
            Py_RETURN_TRUE;
        }
    }
    Py_DECREF(it);
    if (PyErr_Occurred()) {
        if (PyErr_ExceptionMatches(PyExc_StopIteration))
            PyErr_Clear();
        else
            return NULL;
    }
    Py_RETURN_FALSE;
}

/*[clinic input]
ascii as builtin_ascii

    obj: object
    /

Return an ASCII-only representation of an object.

As repr(), return a string containing a printable representation of an
object, but escape the non-ASCII characters in the string returned by
repr() using \\x, \\u or \\U escapes. This generates a string similar
to that returned by repr() in Python 2.
[clinic start generated code]*/

static PyObject *
builtin_ascii(PyObject *module, PyObject *obj)
/*[clinic end generated code: output=6d37b3f0984c7eb9 input=4c62732e1b3a3cc9]*/
{
    return PyObject_ASCII(obj);
}


/*[clinic input]
bin as builtin_bin

    number: object
    /

Return the binary representation of an integer.

   >>> bin(2796202)
   '0b1010101010101010101010'
[clinic start generated code]*/

static PyObject *
builtin_bin(PyObject *module, PyObject *number)
/*[clinic end generated code: output=b6fc4ad5e649f4f7 input=53f8a0264bacaf90]*/
{
    return PyNumber_ToBase(number, 2);
}


/*[clinic input]
callable as builtin_callable

    obj: object
    /

Return whether the object is callable (i.e., some kind of function).

Note that classes are callable, as are instances of classes with a
__call__() method.
[clinic start generated code]*/

static PyObject *
builtin_callable(PyObject *module, PyObject *obj)
/*[clinic end generated code: output=2b095d59d934cb7e input=1423bab99cc41f58]*/
{
    return PyBool_FromLong((long)PyCallable_Check(obj));
}

static PyObject *
builtin_breakpoint(PyObject *self, PyObject *const *args, Py_ssize_t nargs, PyObject *keywords)
{
    PyObject *hook = _PySys_GetRequiredAttrString("breakpointhook");
    if (hook == NULL) {
        return NULL;
    }

    if (PySys_Audit("builtins.breakpoint", "O", hook) < 0) {
        Py_DECREF(hook);
        return NULL;
    }

    PyObject *retval = PyObject_Vectorcall(hook, args, nargs, keywords);
    Py_DECREF(hook);
    return retval;
}

PyDoc_STRVAR(breakpoint_doc,
"breakpoint($module, /, *args, **kws)\n\
--\n\
\n\
Call sys.breakpointhook(*args, **kws).  sys.breakpointhook() must accept\n\
whatever arguments are passed.\n\
\n\
By default, this drops you into the pdb debugger.");

typedef struct {
    PyObject_HEAD
    PyObject *func;
    PyObject *it;
} filterobject;

#define _filterobject_CAST(op)      ((filterobject *)(op))

static PyObject *
filter_new(PyTypeObject *type, PyObject *args, PyObject *kwds)
{
    PyObject *func, *seq;
    PyObject *it;
    filterobject *lz;

    if ((type == &PyFilter_Type || type->tp_init == PyFilter_Type.tp_init) &&
        !_PyArg_NoKeywords("filter", kwds))
        return NULL;

    if (!PyArg_UnpackTuple(args, "filter", 2, 2, &func, &seq))
        return NULL;

    /* Get iterator. */
    it = PyObject_GetIter(seq);
    if (it == NULL)
        return NULL;

    /* create filterobject structure */
    lz = (filterobject *)type->tp_alloc(type, 0);
    if (lz == NULL) {
        Py_DECREF(it);
        return NULL;
    }

    lz->func = Py_NewRef(func);
    lz->it = it;

    return (PyObject *)lz;
}

static PyObject *
filter_vectorcall(PyObject *type, PyObject * const*args,
                size_t nargsf, PyObject *kwnames)
{
    PyTypeObject *tp = _PyType_CAST(type);
    if (tp == &PyFilter_Type && !_PyArg_NoKwnames("filter", kwnames)) {
        return NULL;
    }

    Py_ssize_t nargs = PyVectorcall_NARGS(nargsf);
    if (!_PyArg_CheckPositional("filter", nargs, 2, 2)) {
        return NULL;
    }

    PyObject *it = PyObject_GetIter(args[1]);
    if (it == NULL) {
        return NULL;
    }

    filterobject *lz = (filterobject *)tp->tp_alloc(tp, 0);

    if (lz == NULL) {
        Py_DECREF(it);
        return NULL;
    }

    lz->func = Py_NewRef(args[0]);
    lz->it = it;

    return (PyObject *)lz;
}

static void
filter_dealloc(PyObject *self)
{
    filterobject *lz = _filterobject_CAST(self);
    PyObject_GC_UnTrack(lz);
    Py_TRASHCAN_BEGIN(lz, filter_dealloc)
    Py_XDECREF(lz->func);
    Py_XDECREF(lz->it);
    Py_TYPE(lz)->tp_free(lz);
    Py_TRASHCAN_END
}

static int
filter_traverse(PyObject *self, visitproc visit, void *arg)
{
    filterobject *lz = _filterobject_CAST(self);
    Py_VISIT(lz->it);
    Py_VISIT(lz->func);
    return 0;
}

static PyObject *
filter_next(PyObject *self)
{
    filterobject *lz = _filterobject_CAST(self);
    PyObject *item;
    PyObject *it = lz->it;
    long ok;
    PyObject *(*iternext)(PyObject *);
    int checktrue = lz->func == Py_None || lz->func == (PyObject *)&PyBool_Type;

    iternext = *Py_TYPE(it)->tp_iternext;
    for (;;) {
        item = iternext(it);
        if (item == NULL)
            return NULL;

        if (checktrue) {
            ok = PyObject_IsTrue(item);
        } else {
            PyObject *good;
            good = PyObject_CallOneArg(lz->func, item);
            if (good == NULL) {
                Py_DECREF(item);
                return NULL;
            }
            ok = PyObject_IsTrue(good);
            Py_DECREF(good);
        }
        if (ok > 0)
            return item;
        Py_DECREF(item);
        if (ok < 0)
            return NULL;
    }
}

static PyObject *
filter_reduce(PyObject *self, PyObject *Py_UNUSED(ignored))
{
    filterobject *lz = _filterobject_CAST(self);
    return Py_BuildValue("O(OO)", Py_TYPE(lz), lz->func, lz->it);
}

PyDoc_STRVAR(reduce_doc, "Return state information for pickling.");

static PyMethodDef filter_methods[] = {
    {"__reduce__", filter_reduce, METH_NOARGS, reduce_doc},
    {NULL,           NULL}           /* sentinel */
};

PyDoc_STRVAR(filter_doc,
"filter(function, iterable, /)\n\
--\n\
\n\
Return an iterator yielding those items of iterable for which function(item)\n\
is true. If function is None, return the items that are true.");

PyTypeObject PyFilter_Type = {
    PyVarObject_HEAD_INIT(&PyType_Type, 0)
    "filter",                           /* tp_name */
    sizeof(filterobject),               /* tp_basicsize */
    0,                                  /* tp_itemsize */
    /* methods */
    filter_dealloc,                     /* tp_dealloc */
    0,                                  /* tp_vectorcall_offset */
    0,                                  /* tp_getattr */
    0,                                  /* tp_setattr */
    0,                                  /* tp_as_async */
    0,                                  /* tp_repr */
    0,                                  /* tp_as_number */
    0,                                  /* tp_as_sequence */
    0,                                  /* tp_as_mapping */
    0,                                  /* tp_hash */
    0,                                  /* tp_call */
    0,                                  /* tp_str */
    PyObject_GenericGetAttr,            /* tp_getattro */
    0,                                  /* tp_setattro */
    0,                                  /* tp_as_buffer */
    Py_TPFLAGS_DEFAULT | Py_TPFLAGS_HAVE_GC |
        Py_TPFLAGS_BASETYPE,            /* tp_flags */
    filter_doc,                         /* tp_doc */
    filter_traverse,                    /* tp_traverse */
    0,                                  /* tp_clear */
    0,                                  /* tp_richcompare */
    0,                                  /* tp_weaklistoffset */
    PyObject_SelfIter,                  /* tp_iter */
    filter_next,                        /* tp_iternext */
    filter_methods,                     /* tp_methods */
    0,                                  /* tp_members */
    0,                                  /* tp_getset */
    0,                                  /* tp_base */
    0,                                  /* tp_dict */
    0,                                  /* tp_descr_get */
    0,                                  /* tp_descr_set */
    0,                                  /* tp_dictoffset */
    0,                                  /* tp_init */
    PyType_GenericAlloc,                /* tp_alloc */
    filter_new,                         /* tp_new */
    PyObject_GC_Del,                    /* tp_free */
    .tp_vectorcall = filter_vectorcall
};


/*[clinic input]
format as builtin_format

    value: object
    format_spec: unicode(c_default="NULL") = ''
    /

Return type(value).__format__(value, format_spec)

Many built-in types implement format_spec according to the
Format Specification Mini-language. See help('FORMATTING').

If type(value) does not supply a method named __format__
and format_spec is empty, then str(value) is returned.
See also help('SPECIALMETHODS').
[clinic start generated code]*/

static PyObject *
builtin_format_impl(PyObject *module, PyObject *value, PyObject *format_spec)
/*[clinic end generated code: output=2f40bdfa4954b077 input=45ef3934b86d5624]*/
{
    return PyObject_Format(value, format_spec);
}

/*[clinic input]
chr as builtin_chr

    i: object
    /

Return a Unicode string of one character with ordinal i; 0 <= i <= 0x10ffff.
[clinic start generated code]*/

static PyObject *
builtin_chr(PyObject *module, PyObject *i)
/*[clinic end generated code: output=d34f25b8035a9b10 input=f919867f0ba2f496]*/
{
    int overflow;
    long v = PyLong_AsLongAndOverflow(i, &overflow);
    if (v == -1 && PyErr_Occurred()) {
        return NULL;
    }
    if (overflow) {
        v = overflow < 0 ? INT_MIN : INT_MAX;
        /* Allow PyUnicode_FromOrdinal() to raise an exception */
    }
#if SIZEOF_INT < SIZEOF_LONG
    else if (v < INT_MIN) {
        v = INT_MIN;
    }
    else if (v > INT_MAX) {
        v = INT_MAX;
    }
#endif
    return PyUnicode_FromOrdinal(v);
}


/*[clinic input]
compile as builtin_compile

    source: object
    filename: object(converter="PyUnicode_FSDecoder")
    mode: str
    flags: int = 0
    dont_inherit: bool = False
    optimize: int = -1
    *
    _feature_version as feature_version: int = -1

Compile source into a code object that can be executed by exec() or eval().

The source code may represent a Python module, statement or expression.
The filename will be used for run-time error messages.
The mode must be 'exec' to compile a module, 'single' to compile a
single (interactive) statement, or 'eval' to compile an expression.
The flags argument, if present, controls which future statements influence
the compilation of the code.
The dont_inherit argument, if true, stops the compilation inheriting
the effects of any future statements in effect in the code calling
compile; if absent or false these statements do influence the compilation,
in addition to any features explicitly specified.
[clinic start generated code]*/

static PyObject *
builtin_compile_impl(PyObject *module, PyObject *source, PyObject *filename,
                     const char *mode, int flags, int dont_inherit,
                     int optimize, int feature_version)
/*[clinic end generated code: output=b0c09c84f116d3d7 input=cc78e20e7c7682ba]*/
{
    PyObject *source_copy;
    const char *str;
    int compile_mode = -1;
    int is_ast;
    int start[] = {Py_file_input, Py_eval_input, Py_single_input, Py_func_type_input};
    PyObject *result;

    PyCompilerFlags cf = _PyCompilerFlags_INIT;
    cf.cf_flags = flags | PyCF_SOURCE_IS_UTF8;
    if (feature_version >= 0 && (flags & PyCF_ONLY_AST)) {
        cf.cf_feature_version = feature_version;
    }

    if (flags &
        ~(PyCF_MASK | PyCF_MASK_OBSOLETE | PyCF_COMPILE_MASK))
    {
        PyErr_SetString(PyExc_ValueError,
                        "compile(): unrecognised flags");
        goto error;
    }
    /* XXX Warn if (supplied_flags & PyCF_MASK_OBSOLETE) != 0? */

    if (optimize < -1 || optimize > 2) {
        PyErr_SetString(PyExc_ValueError,
                        "compile(): invalid optimize value");
        goto error;
    }

    if (!dont_inherit) {
        PyEval_MergeCompilerFlags(&cf);
    }

    if (strcmp(mode, "exec") == 0)
        compile_mode = 0;
    else if (strcmp(mode, "eval") == 0)
        compile_mode = 1;
    else if (strcmp(mode, "single") == 0)
        compile_mode = 2;
    else if (strcmp(mode, "func_type") == 0) {
        if (!(flags & PyCF_ONLY_AST)) {
            PyErr_SetString(PyExc_ValueError,
                            "compile() mode 'func_type' requires flag PyCF_ONLY_AST");
            goto error;
        }
        compile_mode = 3;
    }
    else {
        const char *msg;
        if (flags & PyCF_ONLY_AST)
            msg = "compile() mode must be 'exec', 'eval', 'single' or 'func_type'";
        else
            msg = "compile() mode must be 'exec', 'eval' or 'single'";
        PyErr_SetString(PyExc_ValueError, msg);
        goto error;
    }

    is_ast = PyAST_Check(source);
    if (is_ast == -1)
        goto error;
    if (is_ast) {
        if ((flags & PyCF_OPTIMIZED_AST) == PyCF_ONLY_AST) {
            if (PyAst_CheckMode(source, compile_mode) < 0) {
                goto error;
            }
            // return an un-optimized AST
            result = Py_NewRef(source);
        }
        else {
            // Return an optimized AST or code object

            PyArena *arena = _PyArena_New();
            if (arena == NULL) {
                goto error;
            }

            if (flags & PyCF_ONLY_AST) {
                mod_ty mod = PyAST_obj2mod(source, arena, compile_mode);
                if (mod == NULL || !_PyAST_Validate(mod)) {
                    _PyArena_Free(arena);
                    goto error;
                }
                if (_PyCompile_AstOptimize(mod, filename, &cf, optimize,
                                           arena) < 0) {
                    _PyArena_Free(arena);
                    goto error;
                }
                result = PyAST_mod2obj(mod);
            }
            else {
                mod_ty mod = PyAST_obj2mod(source, arena, compile_mode);
                if (mod == NULL || !_PyAST_Validate(mod)) {
                    _PyArena_Free(arena);
                    goto error;
                }
                result = (PyObject*)_PyAST_Compile(mod, filename,
                                                   &cf, optimize, arena);
            }
            _PyArena_Free(arena);
        }
        goto finally;
    }

    str = _Py_SourceAsString(source, "compile", "string, bytes or AST", &cf, &source_copy);
    if (str == NULL)
        goto error;

#ifdef Py_GIL_DISABLED
    // Disable immortalization of code constants for explicit
    // compile() calls to get consistent frozen outputs between the default
    // and free-threaded builds.
    _PyThreadStateImpl *tstate = (_PyThreadStateImpl *)_PyThreadState_GET();
    tstate->suppress_co_const_immortalization++;
#endif

    result = Py_CompileStringObject(str, filename, start[compile_mode], &cf, optimize);

#ifdef Py_GIL_DISABLED
    tstate->suppress_co_const_immortalization--;
#endif

    Py_XDECREF(source_copy);
    goto finally;

error:
    result = NULL;
finally:
    Py_DECREF(filename);
    return result;
}

/* AC: cannot convert yet, as needs PEP 457 group support in inspect */
static PyObject *
builtin_dir(PyObject *self, PyObject *args)
{
    PyObject *arg = NULL;

    if (!PyArg_UnpackTuple(args, "dir", 0, 1, &arg))
        return NULL;
    return PyObject_Dir(arg);
}

PyDoc_STRVAR(dir_doc,
"dir([object]) -> list of strings\n"
"\n"
"If called without an argument, return the names in the current scope.\n"
"Else, return an alphabetized list of names comprising (some of) the attributes\n"
"of the given object, and of attributes reachable from it.\n"
"If the object supplies a method named __dir__, it will be used; otherwise\n"
"the default dir() logic is used and returns:\n"
"  for a module object: the module's attributes.\n"
"  for a class object:  its attributes, and recursively the attributes\n"
"    of its bases.\n"
"  for any other object: its attributes, its class's attributes, and\n"
"    recursively the attributes of its class's base classes.");

/*[clinic input]
divmod as builtin_divmod

    x: object
    y: object
    /

Return the tuple (x//y, x%y).  Invariant: div*y + mod == x.
[clinic start generated code]*/

static PyObject *
builtin_divmod_impl(PyObject *module, PyObject *x, PyObject *y)
/*[clinic end generated code: output=b06d8a5f6e0c745e input=175ad9c84ff41a85]*/
{
    return PyNumber_Divmod(x, y);
}


/*[clinic input]
eval as builtin_eval

    source: object
    /
    globals: object = None
    locals: object = None

Evaluate the given source in the context of globals and locals.

The source may be a string representing a Python expression
or a code object as returned by compile().
The globals must be a dictionary and locals can be any mapping,
defaulting to the current globals and locals.
If only globals is given, locals defaults to it.
[clinic start generated code]*/

static PyObject *
builtin_eval_impl(PyObject *module, PyObject *source, PyObject *globals,
                  PyObject *locals)
/*[clinic end generated code: output=0a0824aa70093116 input=7c7bce5299a89062]*/
{
    PyObject *result = NULL, *source_copy;
    const char *str;

    if (locals != Py_None && !PyMapping_Check(locals)) {
        PyErr_SetString(PyExc_TypeError, "locals must be a mapping");
        return NULL;
    }
    if (globals != Py_None && !PyDict_Check(globals)) {
        PyErr_SetString(PyExc_TypeError, PyMapping_Check(globals) ?
            "globals must be a real dict; try eval(expr, {}, mapping)"
            : "globals must be a dict");
        return NULL;
    }
    if (globals == Py_None) {
        globals = PyEval_GetGlobals();
        if (locals == Py_None) {
            locals = _PyEval_GetFrameLocals();
            if (locals == NULL)
                return NULL;
        }
        else {
            Py_INCREF(locals);
        }
    }
    else if (locals == Py_None)
        locals = Py_NewRef(globals);
    else {
        Py_INCREF(locals);
    }

    if (globals == NULL || locals == NULL) {
        PyErr_SetString(PyExc_TypeError,
            "eval must be given globals and locals "
            "when called without a frame");
        goto error;
    }

    int r = PyDict_Contains(globals, &_Py_ID(__builtins__));
    if (r == 0) {
        r = PyDict_SetItem(globals, &_Py_ID(__builtins__), PyEval_GetBuiltins());
    }
    if (r < 0) {
        goto error;
    }

    if (PyCode_Check(source)) {
        if (PySys_Audit("exec", "O", source) < 0) {
            goto error;
        }

        if (PyCode_GetNumFree((PyCodeObject *)source) > 0) {
            PyErr_SetString(PyExc_TypeError,
                "code object passed to eval() may not contain free variables");
            goto error;
        }
        result = PyEval_EvalCode(source, globals, locals);
    }
    else {
        PyCompilerFlags cf = _PyCompilerFlags_INIT;
        cf.cf_flags = PyCF_SOURCE_IS_UTF8;
        str = _Py_SourceAsString(source, "eval", "string, bytes or code", &cf, &source_copy);
        if (str == NULL)
            goto error;

        while (*str == ' ' || *str == '\t')
            str++;

        (void)PyEval_MergeCompilerFlags(&cf);
#ifdef Py_GIL_DISABLED
        // Don't immortalize code constants for explicit eval() calls
        // to avoid memory leaks.
        _PyThreadStateImpl *tstate = (_PyThreadStateImpl *)_PyThreadState_GET();
        tstate->suppress_co_const_immortalization++;
#endif
        result = PyRun_StringFlags(str, Py_eval_input, globals, locals, &cf);
#ifdef Py_GIL_DISABLED
        tstate->suppress_co_const_immortalization--;
#endif
        Py_XDECREF(source_copy);
    }

  error:
    Py_XDECREF(locals);
    return result;
}

/*[clinic input]
exec as builtin_exec

    source: object
    /
    globals: object = None
    locals: object = None
    *
    closure: object(c_default="NULL") = None

Execute the given source in the context of globals and locals.

The source may be a string representing one or more Python statements
or a code object as returned by compile().
The globals must be a dictionary and locals can be any mapping,
defaulting to the current globals and locals.
If only globals is given, locals defaults to it.
The closure must be a tuple of cellvars, and can only be used
when source is a code object requiring exactly that many cellvars.
[clinic start generated code]*/

static PyObject *
builtin_exec_impl(PyObject *module, PyObject *source, PyObject *globals,
                  PyObject *locals, PyObject *closure)
/*[clinic end generated code: output=7579eb4e7646743d input=25e989b6d87a3a21]*/
{
    PyObject *v;

    if (globals == Py_None) {
        globals = PyEval_GetGlobals();
        if (locals == Py_None) {
            locals = _PyEval_GetFrameLocals();
            if (locals == NULL)
                return NULL;
        }
        else {
            Py_INCREF(locals);
        }
        if (!globals || !locals) {
            PyErr_SetString(PyExc_SystemError,
                            "globals and locals cannot be NULL");
            return NULL;
        }
    }
    else if (locals == Py_None) {
        locals = Py_NewRef(globals);
    }
    else {
        Py_INCREF(locals);
    }

    if (!PyDict_Check(globals)) {
        PyErr_Format(PyExc_TypeError, "exec() globals must be a dict, not %.100s",
                     Py_TYPE(globals)->tp_name);
        goto error;
    }
    if (!PyMapping_Check(locals)) {
        PyErr_Format(PyExc_TypeError,
            "locals must be a mapping or None, not %.100s",
            Py_TYPE(locals)->tp_name);
        goto error;
    }
    int r = PyDict_Contains(globals, &_Py_ID(__builtins__));
    if (r == 0) {
        r = PyDict_SetItem(globals, &_Py_ID(__builtins__), PyEval_GetBuiltins());
    }
    if (r < 0) {
        goto error;
    }

    if (closure == Py_None) {
        closure = NULL;
    }

    if (PyCode_Check(source)) {
        Py_ssize_t num_free = PyCode_GetNumFree((PyCodeObject *)source);
        if (num_free == 0) {
            if (closure) {
                PyErr_SetString(PyExc_TypeError,
                    "cannot use a closure with this code object");
                goto error;
            }
        } else {
            int closure_is_ok =
                closure
                && PyTuple_CheckExact(closure)
                && (PyTuple_GET_SIZE(closure) == num_free);
            if (closure_is_ok) {
                for (Py_ssize_t i = 0; i < num_free; i++) {
                    PyObject *cell = PyTuple_GET_ITEM(closure, i);
                    if (!PyCell_Check(cell)) {
                        closure_is_ok = 0;
                        break;
                    }
                }
            }
            if (!closure_is_ok) {
                PyErr_Format(PyExc_TypeError,
                    "code object requires a closure of exactly length %zd",
                    num_free);
                goto error;
            }
        }

        if (PySys_Audit("exec", "O", source) < 0) {
            goto error;
        }

        if (!closure) {
            v = PyEval_EvalCode(source, globals, locals);
        } else {
            v = PyEval_EvalCodeEx(source, globals, locals,
                NULL, 0,
                NULL, 0,
                NULL, 0,
                NULL,
                closure);
        }
    }
    else {
        if (closure != NULL) {
            PyErr_SetString(PyExc_TypeError,
                "closure can only be used when source is a code object");
        }
        PyObject *source_copy;
        const char *str;
        PyCompilerFlags cf = _PyCompilerFlags_INIT;
        cf.cf_flags = PyCF_SOURCE_IS_UTF8;
        str = _Py_SourceAsString(source, "exec",
                                       "string, bytes or code", &cf,
                                       &source_copy);
        if (str == NULL)
            goto error;
        if (PyEval_MergeCompilerFlags(&cf))
            v = PyRun_StringFlags(str, Py_file_input, globals,
                                  locals, &cf);
        else
            v = PyRun_String(str, Py_file_input, globals, locals);
        Py_XDECREF(source_copy);
    }
    if (v == NULL)
        goto error;
    Py_DECREF(locals);
    Py_DECREF(v);
    Py_RETURN_NONE;

  error:
    Py_XDECREF(locals);
    return NULL;
}


/* AC: cannot convert yet, as needs PEP 457 group support in inspect */
static PyObject *
builtin_getattr(PyObject *self, PyObject *const *args, Py_ssize_t nargs)
{
    PyObject *v, *name, *result;

    if (!_PyArg_CheckPositional("getattr", nargs, 2, 3))
        return NULL;

    v = args[0];
    name = args[1];
    if (nargs > 2) {
        if (PyObject_GetOptionalAttr(v, name, &result) == 0) {
            PyObject *dflt = args[2];
            return Py_NewRef(dflt);
        }
    }
    else {
        result = PyObject_GetAttr(v, name);
    }
    return result;
}

PyDoc_STRVAR(getattr_doc,
"getattr(object, name[, default]) -> value\n\
\n\
Get a named attribute from an object; getattr(x, 'y') is equivalent to x.y.\n\
When a default argument is given, it is returned when the attribute doesn't\n\
exist; without it, an exception is raised in that case.");


/*[clinic input]
globals as builtin_globals

Return the dictionary containing the current scope's global variables.

NOTE: Updates to this dictionary *will* affect name lookups in the current
global scope and vice-versa.
[clinic start generated code]*/

static PyObject *
builtin_globals_impl(PyObject *module)
/*[clinic end generated code: output=e5dd1527067b94d2 input=9327576f92bb48ba]*/
{
    PyObject *d;

    d = PyEval_GetGlobals();
    return Py_XNewRef(d);
}


/*[clinic input]
hasattr as builtin_hasattr

    obj: object
    name: object
    /

Return whether the object has an attribute with the given name.

This is done by calling getattr(obj, name) and catching AttributeError.
[clinic start generated code]*/

static PyObject *
builtin_hasattr_impl(PyObject *module, PyObject *obj, PyObject *name)
/*[clinic end generated code: output=a7aff2090a4151e5 input=0faec9787d979542]*/
{
    PyObject *v;

    if (PyObject_GetOptionalAttr(obj, name, &v) < 0) {
        return NULL;
    }
    if (v == NULL) {
        Py_RETURN_FALSE;
    }
    Py_DECREF(v);
    Py_RETURN_TRUE;
}


/* AC: gdb's integration with CPython relies on builtin_id having
 * the *exact* parameter names of "self" and "v", so we ensure we
 * preserve those name rather than using the AC defaults.
 */
/*[clinic input]
id as builtin_id

    self: self(type="PyModuleDef *")
    obj as v: object
    /

Return the identity of an object.

This is guaranteed to be unique among simultaneously existing objects.
(CPython uses the object's memory address.)
[clinic start generated code]*/

static PyObject *
builtin_id(PyModuleDef *self, PyObject *v)
/*[clinic end generated code: output=0aa640785f697f65 input=5a534136419631f4]*/
{
    PyObject *id = PyLong_FromVoidPtr(v);

    if (id && PySys_Audit("builtins.id", "O", id) < 0) {
        Py_DECREF(id);
        return NULL;
    }

    return id;
}


/* map object ************************************************************/

typedef struct {
    PyObject_HEAD
    PyObject *iters;
    PyObject *func;
    int strict;
} mapobject;

#define _mapobject_CAST(op)     ((mapobject *)(op))

static PyObject *
map_new(PyTypeObject *type, PyObject *args, PyObject *kwds)
{
    PyObject *it, *iters, *func;
    mapobject *lz;
    Py_ssize_t numargs, i;
    int strict = 0;

    if (kwds) {
        PyObject *empty = PyTuple_New(0);
        if (empty == NULL) {
            return NULL;
        }
        static char *kwlist[] = {"strict", NULL};
        int parsed = PyArg_ParseTupleAndKeywords(
                empty, kwds, "|$p:map", kwlist, &strict);
        Py_DECREF(empty);
        if (!parsed) {
            return NULL;
        }
    }

    numargs = PyTuple_Size(args);
    if (numargs < 2) {
        PyErr_SetString(PyExc_TypeError,
           "map() must have at least two arguments.");
        return NULL;
    }

    iters = PyTuple_New(numargs-1);
    if (iters == NULL)
        return NULL;

    for (i=1 ; i<numargs ; i++) {
        /* Get iterator. */
        it = PyObject_GetIter(PyTuple_GET_ITEM(args, i));
        if (it == NULL) {
            Py_DECREF(iters);
            return NULL;
        }
        PyTuple_SET_ITEM(iters, i-1, it);
    }

    /* create mapobject structure */
    lz = (mapobject *)type->tp_alloc(type, 0);
    if (lz == NULL) {
        Py_DECREF(iters);
        return NULL;
    }
    lz->iters = iters;
    func = PyTuple_GET_ITEM(args, 0);
    lz->func = Py_NewRef(func);
    lz->strict = strict;

    return (PyObject *)lz;
}

static PyObject *
map_vectorcall(PyObject *type, PyObject * const*args,
                size_t nargsf, PyObject *kwnames)
{
    PyTypeObject *tp = _PyType_CAST(type);

    Py_ssize_t nargs = PyVectorcall_NARGS(nargsf);
    if (kwnames != NULL && PyTuple_GET_SIZE(kwnames) != 0) {
        // Fallback to map_new()
        PyThreadState *tstate = _PyThreadState_GET();
        return _PyObject_MakeTpCall(tstate, type, args, nargs, kwnames);
    }

    if (nargs < 2) {
        PyErr_SetString(PyExc_TypeError,
           "map() must have at least two arguments.");
        return NULL;
    }

    PyObject *iters = PyTuple_New(nargs-1);
    if (iters == NULL) {
        return NULL;
    }

    for (int i=1; i<nargs; i++) {
        PyObject *it = PyObject_GetIter(args[i]);
        if (it == NULL) {
            Py_DECREF(iters);
            return NULL;
        }
        PyTuple_SET_ITEM(iters, i-1, it);
    }

    mapobject *lz = (mapobject *)tp->tp_alloc(tp, 0);
    if (lz == NULL) {
        Py_DECREF(iters);
        return NULL;
    }
    lz->iters = iters;
    lz->func = Py_NewRef(args[0]);
    lz->strict = 0;

    return (PyObject *)lz;
}

static void
map_dealloc(PyObject *self)
{
    mapobject *lz = _mapobject_CAST(self);
    PyObject_GC_UnTrack(lz);
    Py_XDECREF(lz->iters);
    Py_XDECREF(lz->func);
    Py_TYPE(lz)->tp_free(lz);
}

static int
map_traverse(PyObject *self, visitproc visit, void *arg)
{
    mapobject *lz = _mapobject_CAST(self);
    Py_VISIT(lz->iters);
    Py_VISIT(lz->func);
    return 0;
}

static PyObject *
map_next(PyObject *self)
{
    mapobject *lz = _mapobject_CAST(self);
    Py_ssize_t i;
    PyObject *small_stack[_PY_FASTCALL_SMALL_STACK];
    PyObject **stack;
    PyObject *result = NULL;
    PyThreadState *tstate = _PyThreadState_GET();

    const Py_ssize_t niters = PyTuple_GET_SIZE(lz->iters);
    if (niters <= (Py_ssize_t)Py_ARRAY_LENGTH(small_stack)) {
        stack = small_stack;
    }
    else {
        stack = PyMem_Malloc(niters * sizeof(stack[0]));
        if (stack == NULL) {
            _PyErr_NoMemory(tstate);
            return NULL;
        }
    }

    Py_ssize_t nargs = 0;
    for (i=0; i < niters; i++) {
        PyObject *it = PyTuple_GET_ITEM(lz->iters, i);
        PyObject *val = Py_TYPE(it)->tp_iternext(it);
        if (val == NULL) {
            if (lz->strict) {
                goto check;
            }
            goto exit;
        }
        stack[i] = val;
        nargs++;
    }

    result = _PyObject_VectorcallTstate(tstate, lz->func, stack, nargs, NULL);

exit:
    for (i=0; i < nargs; i++) {
        Py_DECREF(stack[i]);
    }
    if (stack != small_stack) {
        PyMem_Free(stack);
    }
    return result;
check:
    if (PyErr_Occurred()) {
        if (!PyErr_ExceptionMatches(PyExc_StopIteration)) {
            // next() on argument i raised an exception (not StopIteration)
            return NULL;
        }
        PyErr_Clear();
    }
    if (i) {
        // ValueError: map() argument 2 is shorter than argument 1
        // ValueError: map() argument 3 is shorter than arguments 1-2
        const char* plural = i == 1 ? " " : "s 1-";
        return PyErr_Format(PyExc_ValueError,
                            "map() argument %d is shorter than argument%s%d",
                            i + 1, plural, i);
    }
    for (i = 1; i < niters; i++) {
        PyObject *it = PyTuple_GET_ITEM(lz->iters, i);
        PyObject *val = (*Py_TYPE(it)->tp_iternext)(it);
        if (val) {
            Py_DECREF(val);
            const char* plural = i == 1 ? " " : "s 1-";
            return PyErr_Format(PyExc_ValueError,
                                "map() argument %d is longer than argument%s%d",
                                i + 1, plural, i);
        }
        if (PyErr_Occurred()) {
            if (!PyErr_ExceptionMatches(PyExc_StopIteration)) {
                // next() on argument i raised an exception (not StopIteration)
                return NULL;
            }
            PyErr_Clear();
        }
        // Argument i is exhausted. So far so good...
    }
    // All arguments are exhausted. Success!
    goto exit;
}

static PyObject *
map_reduce(PyObject *self, PyObject *Py_UNUSED(ignored))
{
    mapobject *lz = _mapobject_CAST(self);
    Py_ssize_t numargs = PyTuple_GET_SIZE(lz->iters);
    PyObject *args = PyTuple_New(numargs+1);
    Py_ssize_t i;
    if (args == NULL)
        return NULL;
    PyTuple_SET_ITEM(args, 0, Py_NewRef(lz->func));
    for (i = 0; i<numargs; i++){
        PyObject *it = PyTuple_GET_ITEM(lz->iters, i);
        PyTuple_SET_ITEM(args, i+1, Py_NewRef(it));
    }

    if (lz->strict) {
        return Py_BuildValue("ONO", Py_TYPE(lz), args, Py_True);
    }
    return Py_BuildValue("ON", Py_TYPE(lz), args);
}

PyDoc_STRVAR(setstate_doc, "Set state information for unpickling.");

static PyObject *
map_setstate(PyObject *self, PyObject *state)
{
    int strict = PyObject_IsTrue(state);
    if (strict < 0) {
        return NULL;
    }
    mapobject *lz = _mapobject_CAST(self);
    lz->strict = strict;
    Py_RETURN_NONE;
}

static PyMethodDef map_methods[] = {
    {"__reduce__", map_reduce, METH_NOARGS, reduce_doc},
    {"__setstate__", map_setstate, METH_O, setstate_doc},
    {NULL,           NULL}           /* sentinel */
};


PyDoc_STRVAR(map_doc,
"map(function, iterable, /, *iterables, strict=False)\n\
--\n\
\n\
Make an iterator that computes the function using arguments from\n\
each of the iterables.  Stops when the shortest iterable is exhausted.\n\
\n\
If strict is true and one of the arguments is exhausted before the others,\n\
raise a ValueError.");

PyTypeObject PyMap_Type = {
    PyVarObject_HEAD_INIT(&PyType_Type, 0)
    "map",                              /* tp_name */
    sizeof(mapobject),                  /* tp_basicsize */
    0,                                  /* tp_itemsize */
    /* methods */
    map_dealloc,                        /* tp_dealloc */
    0,                                  /* tp_vectorcall_offset */
    0,                                  /* tp_getattr */
    0,                                  /* tp_setattr */
    0,                                  /* tp_as_async */
    0,                                  /* tp_repr */
    0,                                  /* tp_as_number */
    0,                                  /* tp_as_sequence */
    0,                                  /* tp_as_mapping */
    0,                                  /* tp_hash */
    0,                                  /* tp_call */
    0,                                  /* tp_str */
    PyObject_GenericGetAttr,            /* tp_getattro */
    0,                                  /* tp_setattro */
    0,                                  /* tp_as_buffer */
    Py_TPFLAGS_DEFAULT | Py_TPFLAGS_HAVE_GC |
        Py_TPFLAGS_BASETYPE,            /* tp_flags */
    map_doc,                            /* tp_doc */
    map_traverse,                       /* tp_traverse */
    0,                                  /* tp_clear */
    0,                                  /* tp_richcompare */
    0,                                  /* tp_weaklistoffset */
    PyObject_SelfIter,                  /* tp_iter */
    map_next,                           /* tp_iternext */
    map_methods,                        /* tp_methods */
    0,                                  /* tp_members */
    0,                                  /* tp_getset */
    0,                                  /* tp_base */
    0,                                  /* tp_dict */
    0,                                  /* tp_descr_get */
    0,                                  /* tp_descr_set */
    0,                                  /* tp_dictoffset */
    0,                                  /* tp_init */
    PyType_GenericAlloc,                /* tp_alloc */
    map_new,                            /* tp_new */
    PyObject_GC_Del,                    /* tp_free */
    .tp_vectorcall = map_vectorcall
};


/* AC: cannot convert yet, as needs PEP 457 group support in inspect */
static PyObject *
builtin_next(PyObject *self, PyObject *const *args, Py_ssize_t nargs)
{
    PyObject *it, *res;

    if (!_PyArg_CheckPositional("next", nargs, 1, 2))
        return NULL;

    it = args[0];
    if (!PyIter_Check(it)) {
        PyErr_Format(PyExc_TypeError,
            "'%.200s' object is not an iterator",
            Py_TYPE(it)->tp_name);
        return NULL;
    }

    res = (*Py_TYPE(it)->tp_iternext)(it);
    if (res != NULL) {
        return res;
    } else if (nargs > 1) {
        PyObject *def = args[1];
        if (PyErr_Occurred()) {
            if(!PyErr_ExceptionMatches(PyExc_StopIteration))
                return NULL;
            PyErr_Clear();
        }
        return Py_NewRef(def);
    } else if (PyErr_Occurred()) {
        return NULL;
    } else {
        PyErr_SetNone(PyExc_StopIteration);
        return NULL;
    }
}

PyDoc_STRVAR(next_doc,
"next(iterator[, default])\n\
\n\
Return the next item from the iterator. If default is given and the iterator\n\
is exhausted, it is returned instead of raising StopIteration.");


/*[clinic input]
setattr as builtin_setattr

    obj: object
    name: object
    value: object
    /

Sets the named attribute on the given object to the specified value.

setattr(x, 'y', v) is equivalent to ``x.y = v``
[clinic start generated code]*/

static PyObject *
builtin_setattr_impl(PyObject *module, PyObject *obj, PyObject *name,
                     PyObject *value)
/*[clinic end generated code: output=dc2ce1d1add9acb4 input=5e26417f2e8598d4]*/
{
    if (PyObject_SetAttr(obj, name, value) != 0)
        return NULL;
    Py_RETURN_NONE;
}


/*[clinic input]
delattr as builtin_delattr

    obj: object
    name: object
    /

Deletes the named attribute from the given object.

delattr(x, 'y') is equivalent to ``del x.y``
[clinic start generated code]*/

static PyObject *
builtin_delattr_impl(PyObject *module, PyObject *obj, PyObject *name)
/*[clinic end generated code: output=85134bc58dff79fa input=164865623abe7216]*/
{
    if (PyObject_DelAttr(obj, name) < 0) {
        return NULL;
    }
    Py_RETURN_NONE;
}


/*[clinic input]
hash as builtin_hash

    obj: object
    /

Return the hash value for the given object.

Two objects that compare equal must also have the same hash value, but the
reverse is not necessarily true.
[clinic start generated code]*/

static PyObject *
builtin_hash(PyObject *module, PyObject *obj)
/*[clinic end generated code: output=237668e9d7688db7 input=58c48be822bf9c54]*/
{
    Py_hash_t x;

    x = PyObject_Hash(obj);
    if (x == -1)
        return NULL;
    return PyLong_FromSsize_t(x);
}


/*[clinic input]
hex as builtin_hex

    number: object
    /

Return the hexadecimal representation of an integer.

   >>> hex(12648430)
   '0xc0ffee'
[clinic start generated code]*/

static PyObject *
builtin_hex(PyObject *module, PyObject *number)
/*[clinic end generated code: output=e46b612169099408 input=e645aff5fc7d540e]*/
{
    return PyNumber_ToBase(number, 16);
}


/* AC: cannot convert yet, as needs PEP 457 group support in inspect */
static PyObject *
builtin_iter(PyObject *self, PyObject *const *args, Py_ssize_t nargs)
{
    PyObject *v;

    if (!_PyArg_CheckPositional("iter", nargs, 1, 2))
        return NULL;
    v = args[0];
    if (nargs == 1)
        return PyObject_GetIter(v);
    if (!PyCallable_Check(v)) {
        PyErr_SetString(PyExc_TypeError,
                        "iter(v, w): v must be callable");
        return NULL;
    }
    PyObject *sentinel = args[1];
    return PyCallIter_New(v, sentinel);
}

PyDoc_STRVAR(iter_doc,
"iter(iterable) -> iterator\n\
iter(callable, sentinel) -> iterator\n\
\n\
Get an iterator from an object.  In the first form, the argument must\n\
supply its own iterator, or be a sequence.\n\
In the second form, the callable is called until it returns the sentinel.");


/*[clinic input]
aiter as builtin_aiter

    async_iterable: object
    /

Return an AsyncIterator for an AsyncIterable object.
[clinic start generated code]*/

static PyObject *
builtin_aiter(PyObject *module, PyObject *async_iterable)
/*[clinic end generated code: output=1bae108d86f7960e input=473993d0cacc7d23]*/
{
    return PyObject_GetAIter(async_iterable);
}

PyObject *PyAnextAwaitable_New(PyObject *, PyObject *);

/*[clinic input]
anext as builtin_anext

    aiterator: object
    default: object = NULL
    /

Return the next item from the async iterator.

If default is given and the async iterator is exhausted,
it is returned instead of raising StopAsyncIteration.
[clinic start generated code]*/

static PyObject *
builtin_anext_impl(PyObject *module, PyObject *aiterator,
                   PyObject *default_value)
/*[clinic end generated code: output=f02c060c163a81fa input=2900e4a370d39550]*/
{
    PyTypeObject *t;
    PyObject *awaitable;

    t = Py_TYPE(aiterator);
    if (t->tp_as_async == NULL || t->tp_as_async->am_anext == NULL) {
        PyErr_Format(PyExc_TypeError,
            "'%.200s' object is not an async iterator",
            t->tp_name);
        return NULL;
    }

    awaitable = (*t->tp_as_async->am_anext)(aiterator);
    if (default_value == NULL) {
        return awaitable;
    }

    PyObject* new_awaitable = PyAnextAwaitable_New(
            awaitable, default_value);
    Py_DECREF(awaitable);
    return new_awaitable;
}


/*[clinic input]
len as builtin_len

    obj: object
    /

Return the number of items in a container.
[clinic start generated code]*/

static PyObject *
builtin_len(PyObject *module, PyObject *obj)
/*[clinic end generated code: output=fa7a270d314dfb6c input=bc55598da9e9c9b5]*/
{
    Py_ssize_t res;

    res = PyObject_Size(obj);
    if (res < 0) {
        assert(PyErr_Occurred());
        return NULL;
    }
    return PyLong_FromSsize_t(res);
}


/*[clinic input]
locals as builtin_locals

Return a dictionary containing the current scope's local variables.

NOTE: Whether or not updates to this dictionary will affect name lookups in
the local scope and vice-versa is *implementation dependent* and not
covered by any backwards compatibility guarantees.
[clinic start generated code]*/

static PyObject *
builtin_locals_impl(PyObject *module)
/*[clinic end generated code: output=b46c94015ce11448 input=7874018d478d5c4b]*/
{
    return _PyEval_GetFrameLocals();
}


static PyObject *
min_max(PyObject *const *args, Py_ssize_t nargs, PyObject *kwnames, int op)
{
    PyObject *it = NULL, *item, *val, *maxitem, *maxval, *keyfunc=NULL;
    PyObject *defaultval = NULL;
    static const char * const keywords[] = {"key", "default", NULL};
    static _PyArg_Parser _parser_min = {"|$OO:min", keywords, 0};
    static _PyArg_Parser _parser_max = {"|$OO:max", keywords, 0};
    const char *name = (op == Py_LT) ? "min" : "max";
    _PyArg_Parser *_parser = (op == Py_LT) ? &_parser_min : &_parser_max;

    if (nargs == 0) {
        PyErr_Format(PyExc_TypeError, "%s expected at least 1 argument, got 0", name);
        return NULL;
    }

    if (kwnames != NULL && !_PyArg_ParseStackAndKeywords(args + nargs, 0, kwnames, _parser,
                                                         &keyfunc, &defaultval)) {
        return NULL;
    }

    const int positional = nargs > 1; // False iff nargs == 1
    if (positional && defaultval != NULL) {
        PyErr_Format(PyExc_TypeError,
                        "Cannot specify a default for %s() with multiple "
                        "positional arguments", name);
        return NULL;
    }

    if (!positional) {
        it = PyObject_GetIter(args[0]);
        if (it == NULL) {
            return NULL;
        }
    }

    if (keyfunc == Py_None) {
        keyfunc = NULL;
    }

    maxitem = NULL; /* the result */
    maxval = NULL;  /* the value associated with the result */
    while (1) {
        if (it == NULL) {
            if (nargs-- <= 0) {
                break;
            }
            item = *args++;
            Py_INCREF(item);
        }
        else {
            item = PyIter_Next(it);
            if (item == NULL) {
                if (PyErr_Occurred()) {
                    goto Fail_it;
                }
                break;
            }
        }

        /* get the value from the key function */
        if (keyfunc != NULL) {
            val = PyObject_CallOneArg(keyfunc, item);
            if (val == NULL)
                goto Fail_it_item;
        }
        /* no key function; the value is the item */
        else {
            val = Py_NewRef(item);
        }

        /* maximum value and item are unset; set them */
        if (maxval == NULL) {
            maxitem = item;
            maxval = val;
        }
        /* maximum value and item are set; update them as necessary */
        else {
            int cmp = PyObject_RichCompareBool(val, maxval, op);
            if (cmp < 0)
                goto Fail_it_item_and_val;
            else if (cmp > 0) {
                Py_DECREF(maxval);
                Py_DECREF(maxitem);
                maxval = val;
                maxitem = item;
            }
            else {
                Py_DECREF(item);
                Py_DECREF(val);
            }
        }
    }
    if (maxval == NULL) {
        assert(maxitem == NULL);
        if (defaultval != NULL) {
            maxitem = Py_NewRef(defaultval);
        } else {
            PyErr_Format(PyExc_ValueError,
                         "%s() iterable argument is empty", name);
        }
    }
    else
        Py_DECREF(maxval);
    Py_XDECREF(it);
    return maxitem;

Fail_it_item_and_val:
    Py_DECREF(val);
Fail_it_item:
    Py_DECREF(item);
Fail_it:
    Py_XDECREF(maxval);
    Py_XDECREF(maxitem);
    Py_XDECREF(it);
    return NULL;
}

/* AC: cannot convert yet, waiting for *args support */
static PyObject *
builtin_min(PyObject *self, PyObject *const *args, Py_ssize_t nargs, PyObject *kwnames)
{
    return min_max(args, nargs, kwnames, Py_LT);
}

PyDoc_STRVAR(min_doc,
"min(iterable, *[, default=obj, key=func]) -> value\n\
min(arg1, arg2, *args, *[, key=func]) -> value\n\
\n\
With a single iterable argument, return its smallest item. The\n\
default keyword-only argument specifies an object to return if\n\
the provided iterable is empty.\n\
With two or more positional arguments, return the smallest argument.");


/* AC: cannot convert yet, waiting for *args support */
static PyObject *
builtin_max(PyObject *self, PyObject *const *args, Py_ssize_t nargs, PyObject *kwnames)
{
    return min_max(args, nargs, kwnames, Py_GT);
}

PyDoc_STRVAR(max_doc,
"max(iterable, *[, default=obj, key=func]) -> value\n\
max(arg1, arg2, *args, *[, key=func]) -> value\n\
\n\
With a single iterable argument, return its biggest item. The\n\
default keyword-only argument specifies an object to return if\n\
the provided iterable is empty.\n\
With two or more positional arguments, return the largest argument.");


/*[clinic input]
oct as builtin_oct

    number: object
    /

Return the octal representation of an integer.

   >>> oct(342391)
   '0o1234567'
[clinic start generated code]*/

static PyObject *
builtin_oct(PyObject *module, PyObject *number)
/*[clinic end generated code: output=40a34656b6875352 input=ad6b274af4016c72]*/
{
    return PyNumber_ToBase(number, 8);
}


/*[clinic input]
ord as builtin_ord

    c: object
    /

Return the Unicode code point for a one-character string.
[clinic start generated code]*/

static PyObject *
builtin_ord(PyObject *module, PyObject *c)
/*[clinic end generated code: output=4fa5e87a323bae71 input=3064e5d6203ad012]*/
{
    long ord;
    Py_ssize_t size;

    if (PyBytes_Check(c)) {
        size = PyBytes_GET_SIZE(c);
        if (size == 1) {
            ord = (long)((unsigned char)*PyBytes_AS_STRING(c));
            return PyLong_FromLong(ord);
        }
    }
    else if (PyUnicode_Check(c)) {
        size = PyUnicode_GET_LENGTH(c);
        if (size == 1) {
            ord = (long)PyUnicode_READ_CHAR(c, 0);
            return PyLong_FromLong(ord);
        }
    }
    else if (PyByteArray_Check(c)) {
        /* XXX Hopefully this is temporary */
        size = PyByteArray_GET_SIZE(c);
        if (size == 1) {
            ord = (long)((unsigned char)*PyByteArray_AS_STRING(c));
            return PyLong_FromLong(ord);
        }
    }
    else {
        PyErr_Format(PyExc_TypeError,
                     "ord() expected string of length 1, but " \
                     "%.200s found", Py_TYPE(c)->tp_name);
        return NULL;
    }

    PyErr_Format(PyExc_TypeError,
                 "ord() expected a character, "
                 "but string of length %zd found",
                 size);
    return NULL;
}


/*[clinic input]
pow as builtin_pow

    base: object
    exp: object
    mod: object = None

Equivalent to base**exp with 2 arguments or base**exp % mod with 3 arguments

Some types, such as ints, are able to use a more efficient algorithm when
invoked using the three argument form.
[clinic start generated code]*/

static PyObject *
builtin_pow_impl(PyObject *module, PyObject *base, PyObject *exp,
                 PyObject *mod)
/*[clinic end generated code: output=3ca1538221bbf15f input=435dbd48a12efb23]*/
{
    return PyNumber_Power(base, exp, mod);
}

/*[clinic input]
print as builtin_print

    *args: array
    sep: object(c_default="Py_None") = ' '
        string inserted between values, default a space.
    end: object(c_default="Py_None") = '\n'
        string appended after the last value, default a newline.
    file: object = None
        a file-like object (stream); defaults to the current sys.stdout.
    flush: bool = False
        whether to forcibly flush the stream.

Prints the values to a stream, or to sys.stdout by default.

[clinic start generated code]*/

static PyObject *
builtin_print_impl(PyObject *module, PyObject * const *args,
                   Py_ssize_t args_length, PyObject *sep, PyObject *end,
                   PyObject *file, int flush)
/*[clinic end generated code: output=3cb7e5b66f1a8547 input=66ea4de1605a2437]*/
{
    int i, err;

    if (file == Py_None) {
        file = _PySys_GetRequiredAttr(&_Py_ID(stdout));
        if (file == NULL) {
            return NULL;
        }

        /* sys.stdout may be None when FILE* stdout isn't connected */
        if (file == Py_None) {
            Py_DECREF(file);
            Py_RETURN_NONE;
        }
    }
    else {
        Py_INCREF(file);
    }

    if (sep == Py_None) {
        sep = NULL;
    }
    else if (sep && !PyUnicode_Check(sep)) {
        PyErr_Format(PyExc_TypeError,
                     "sep must be None or a string, not %.200s",
                     Py_TYPE(sep)->tp_name);
        Py_DECREF(file);
        return NULL;
    }
    if (end == Py_None) {
        end = NULL;
    }
    else if (end && !PyUnicode_Check(end)) {
        PyErr_Format(PyExc_TypeError,
                     "end must be None or a string, not %.200s",
                     Py_TYPE(end)->tp_name);
        Py_DECREF(file);
        return NULL;
    }

    for (i = 0; i < args_length; i++) {
        if (i > 0) {
            if (sep == NULL) {
                err = PyFile_WriteString(" ", file);
            }
            else {
                err = PyFile_WriteObject(sep, file, Py_PRINT_RAW);
            }
            if (err) {
                Py_DECREF(file);
                return NULL;
            }
        }
        err = PyFile_WriteObject(args[i], file, Py_PRINT_RAW);
        if (err) {
            Py_DECREF(file);
            return NULL;
        }
    }

    if (end == NULL) {
        err = PyFile_WriteString("\n", file);
    }
    else {
        err = PyFile_WriteObject(end, file, Py_PRINT_RAW);
    }
    if (err) {
        Py_DECREF(file);
        return NULL;
    }

    if (flush) {
        if (_PyFile_Flush(file) < 0) {
            Py_DECREF(file);
            return NULL;
        }
    }
    Py_DECREF(file);

    Py_RETURN_NONE;
}


/*[clinic input]
input as builtin_input

    prompt: object(c_default="NULL") = ""
    /

Read a string from standard input.  The trailing newline is stripped.

The prompt string, if given, is printed to standard output without a
trailing newline before reading input.

If the user hits EOF (*nix: Ctrl-D, Windows: Ctrl-Z+Return), raise EOFError.
On *nix systems, readline is used if available.
[clinic start generated code]*/

static PyObject *
builtin_input_impl(PyObject *module, PyObject *prompt)
/*[clinic end generated code: output=83db5a191e7a0d60 input=159c46d4ae40977e]*/
{
    PyObject *fin = NULL;
    PyObject *fout = NULL;
    PyObject *ferr = NULL;
    PyObject *tmp;
    long fd;
    int tty;

    /* Check that stdin/out/err are intact */
    fin = _PySys_GetRequiredAttr(&_Py_ID(stdin));
    if (fin == NULL) {
        goto error;
    }
    if (fin == Py_None) {
        PyErr_SetString(PyExc_RuntimeError, "lost sys.stdin");
        goto error;
    }
    fout = _PySys_GetRequiredAttr(&_Py_ID(stdout));
    if (fout == NULL) {
        goto error;
    }
    if (fout == Py_None) {
        PyErr_SetString(PyExc_RuntimeError, "lost sys.stdout");
        goto error;
    }
    ferr = _PySys_GetRequiredAttr(&_Py_ID(stderr));
    if (ferr == NULL) {
        goto error;
    }
    if (ferr == Py_None) {
        PyErr_SetString(PyExc_RuntimeError, "lost sys.stderr");
        goto error;
    }

    if (PySys_Audit("builtins.input", "O", prompt ? prompt : Py_None) < 0) {
        goto error;
    }

    /* First of all, flush stderr */
    if (_PyFile_Flush(ferr) < 0) {
        PyErr_Clear();
    }

    /* We should only use (GNU) readline if Python's sys.stdin and
       sys.stdout are the same as C's stdin and stdout, because we
       need to pass it those. */
    tmp = PyObject_CallMethodNoArgs(fin, &_Py_ID(fileno));
    if (tmp == NULL) {
        PyErr_Clear();
        tty = 0;
    }
    else {
        fd = PyLong_AsLong(tmp);
        Py_DECREF(tmp);
        if (fd < 0 && PyErr_Occurred()) {
            goto error;
        }
        tty = fd == fileno(stdin) && isatty(fd);
    }
    if (tty) {
        tmp = PyObject_CallMethodNoArgs(fout, &_Py_ID(fileno));
        if (tmp == NULL) {
            PyErr_Clear();
            tty = 0;
        }
        else {
            fd = PyLong_AsLong(tmp);
            Py_DECREF(tmp);
            if (fd < 0 && PyErr_Occurred())
                goto error;
            tty = fd == fileno(stdout) && isatty(fd);
        }
    }

    /* If we're interactive, use (GNU) readline */
    if (tty) {
        PyObject *po = NULL;
        const char *promptstr;
        char *s = NULL;
        PyObject *stdin_encoding = NULL, *stdin_errors = NULL;
        PyObject *stdout_encoding = NULL, *stdout_errors = NULL;
        const char *stdin_encoding_str, *stdin_errors_str;
        PyObject *result;
        size_t len;

        /* stdin is a text stream, so it must have an encoding. */
        stdin_encoding = PyObject_GetAttr(fin, &_Py_ID(encoding));
        if (stdin_encoding == NULL) {
            tty = 0;
            goto _readline_errors;
        }
        stdin_errors = PyObject_GetAttr(fin, &_Py_ID(errors));
        if (stdin_errors == NULL) {
            tty = 0;
            goto _readline_errors;
        }
        if (!PyUnicode_Check(stdin_encoding) ||
            !PyUnicode_Check(stdin_errors))
        {
            tty = 0;
            goto _readline_errors;
        }
        stdin_encoding_str = PyUnicode_AsUTF8(stdin_encoding);
        if (stdin_encoding_str == NULL) {
            goto _readline_errors;
        }
        stdin_errors_str = PyUnicode_AsUTF8(stdin_errors);
        if (stdin_errors_str == NULL) {
            goto _readline_errors;
        }
        if (_PyFile_Flush(fout) < 0) {
            PyErr_Clear();
        }
        if (prompt != NULL) {
            /* We have a prompt, encode it as stdout would */
            const char *stdout_encoding_str, *stdout_errors_str;
            PyObject *stringpo;
            stdout_encoding = PyObject_GetAttr(fout, &_Py_ID(encoding));
            if (stdout_encoding == NULL) {
                tty = 0;
                goto _readline_errors;
            }
            stdout_errors = PyObject_GetAttr(fout, &_Py_ID(errors));
            if (stdout_errors == NULL) {
                tty = 0;
                goto _readline_errors;
            }
            if (!PyUnicode_Check(stdout_encoding) ||
                !PyUnicode_Check(stdout_errors))
            {
                tty = 0;
                goto _readline_errors;
            }
            stdout_encoding_str = PyUnicode_AsUTF8(stdout_encoding);
            if (stdout_encoding_str == NULL) {
                goto _readline_errors;
            }
            stdout_errors_str = PyUnicode_AsUTF8(stdout_errors);
            if (stdout_errors_str == NULL) {
                goto _readline_errors;
            }
            stringpo = PyObject_Str(prompt);
            if (stringpo == NULL)
                goto _readline_errors;
            po = PyUnicode_AsEncodedString(stringpo,
                stdout_encoding_str, stdout_errors_str);
            Py_CLEAR(stdout_encoding);
            Py_CLEAR(stdout_errors);
            Py_CLEAR(stringpo);
            if (po == NULL)
                goto _readline_errors;
            assert(PyBytes_Check(po));
            promptstr = PyBytes_AS_STRING(po);
            if ((Py_ssize_t)strlen(promptstr) != PyBytes_GET_SIZE(po)) {
                PyErr_SetString(PyExc_ValueError,
                        "input: prompt string cannot contain null characters");
                goto _readline_errors;
            }
        }
        else {
            po = NULL;
            promptstr = "";
        }
        s = PyOS_Readline(stdin, stdout, promptstr);
        if (s == NULL) {
            PyErr_CheckSignals();
            if (!PyErr_Occurred())
                PyErr_SetNone(PyExc_KeyboardInterrupt);
            goto _readline_errors;
        }

        len = strlen(s);
        if (len == 0) {
            PyErr_SetNone(PyExc_EOFError);
            result = NULL;
        }
        else {
            if (len > PY_SSIZE_T_MAX) {
                PyErr_SetString(PyExc_OverflowError,
                                "input: input too long");
                result = NULL;
            }
            else {
                len--;   /* strip trailing '\n' */
                if (len != 0 && s[len-1] == '\r')
                    len--;   /* strip trailing '\r' */
                result = PyUnicode_Decode(s, len, stdin_encoding_str,
                                                  stdin_errors_str);
            }
        }
        Py_DECREF(stdin_encoding);
        Py_DECREF(stdin_errors);
        Py_XDECREF(po);
        PyMem_Free(s);

        if (result != NULL) {
            if (PySys_Audit("builtins.input/result", "O", result) < 0) {
                goto error;
            }
        }

        Py_DECREF(fin);
        Py_DECREF(fout);
        Py_DECREF(ferr);
        return result;

    _readline_errors:
        Py_XDECREF(stdin_encoding);
        Py_XDECREF(stdout_encoding);
        Py_XDECREF(stdin_errors);
        Py_XDECREF(stdout_errors);
        Py_XDECREF(po);
        if (tty)
            goto error;

        PyErr_Clear();
    }

    /* Fallback if we're not interactive */
    if (prompt != NULL) {
        if (PyFile_WriteObject(prompt, fout, Py_PRINT_RAW) != 0)
            goto error;
    }
    if (_PyFile_Flush(fout) < 0) {
        PyErr_Clear();
    }
    tmp = PyFile_GetLine(fin, -1);
    Py_DECREF(fin);
    Py_DECREF(fout);
    Py_DECREF(ferr);
    return tmp;

error:
    Py_XDECREF(fin);
    Py_XDECREF(fout);
    Py_XDECREF(ferr);
    return NULL;
}


/*[clinic input]
repr as builtin_repr

    obj: object
    /

Return the canonical string representation of the object.

For many object types, including most builtins, eval(repr(obj)) == obj.
[clinic start generated code]*/

static PyObject *
builtin_repr(PyObject *module, PyObject *obj)
/*[clinic end generated code: output=7ed3778c44fd0194 input=1c9e6d66d3e3be04]*/
{
    return PyObject_Repr(obj);
}


/*[clinic input]
round as builtin_round

    number: object
    ndigits: object = None

Round a number to a given precision in decimal digits.

The return value is an integer if ndigits is omitted or None.  Otherwise
the return value has the same type as the number.  ndigits may be negative.
[clinic start generated code]*/

static PyObject *
builtin_round_impl(PyObject *module, PyObject *number, PyObject *ndigits)
/*[clinic end generated code: output=ff0d9dd176c02ede input=275678471d7aca15]*/
{
    PyObject *round, *result;

    round = _PyObject_LookupSpecial(number, &_Py_ID(__round__));
    if (round == NULL) {
        if (!PyErr_Occurred())
            PyErr_Format(PyExc_TypeError,
                         "type %.100s doesn't define __round__ method",
                         Py_TYPE(number)->tp_name);
        return NULL;
    }

    if (ndigits == Py_None)
        result = _PyObject_CallNoArgs(round);
    else
        result = PyObject_CallOneArg(round, ndigits);
    Py_DECREF(round);
    return result;
}


/*AC: we need to keep the kwds dict intact to easily call into the
 * list.sort method, which isn't currently supported in AC. So we just use
 * the initially generated signature with a custom implementation.
 */
/* [disabled clinic input]
sorted as builtin_sorted

    iterable as seq: object
    key as keyfunc: object = None
    reverse: object = False

Return a new list containing all items from the iterable in ascending order.

A custom key function can be supplied to customize the sort order, and the
reverse flag can be set to request the result in descending order.
[end disabled clinic input]*/

PyDoc_STRVAR(builtin_sorted__doc__,
"sorted($module, iterable, /, *, key=None, reverse=False)\n"
"--\n"
"\n"
"Return a new list containing all items from the iterable in ascending order.\n"
"\n"
"A custom key function can be supplied to customize the sort order, and the\n"
"reverse flag can be set to request the result in descending order.");

#define BUILTIN_SORTED_METHODDEF    \
    {"sorted", _PyCFunction_CAST(builtin_sorted), METH_FASTCALL | METH_KEYWORDS, builtin_sorted__doc__},

static PyObject *
builtin_sorted(PyObject *self, PyObject *const *args, Py_ssize_t nargs, PyObject *kwnames)
{
    PyObject *newlist, *v, *seq, *callable;

    /* Keyword arguments are passed through list.sort() which will check
       them. */
    if (!_PyArg_UnpackStack(args, nargs, "sorted", 1, 1, &seq))
        return NULL;

    newlist = PySequence_List(seq);
    if (newlist == NULL)
        return NULL;

    callable = PyObject_GetAttr(newlist, &_Py_ID(sort));
    if (callable == NULL) {
        Py_DECREF(newlist);
        return NULL;
    }

    assert(nargs >= 1);
    v = PyObject_Vectorcall(callable, args + 1, nargs - 1, kwnames);
    Py_DECREF(callable);
    if (v == NULL) {
        Py_DECREF(newlist);
        return NULL;
    }
    Py_DECREF(v);
    return newlist;
}


/* AC: cannot convert yet, as needs PEP 457 group support in inspect */
static PyObject *
builtin_vars(PyObject *self, PyObject *args)
{
    PyObject *v = NULL;
    PyObject *d;

    if (!PyArg_UnpackTuple(args, "vars", 0, 1, &v))
        return NULL;
    if (v == NULL) {
        d = _PyEval_GetFrameLocals();
    }
    else {
        if (PyObject_GetOptionalAttr(v, &_Py_ID(__dict__), &d) == 0) {
            PyErr_SetString(PyExc_TypeError,
                "vars() argument must have __dict__ attribute");
        }
    }
    return d;
}

PyDoc_STRVAR(vars_doc,
"vars([object]) -> dictionary\n\
\n\
Without arguments, equivalent to locals().\n\
With an argument, equivalent to object.__dict__.");


/* Improved Kahan–Babuška algorithm by Arnold Neumaier
   Neumaier, A. (1974), Rundungsfehleranalyse einiger Verfahren
   zur Summation endlicher Summen.  Z. angew. Math. Mech.,
   54: 39-51. https://doi.org/10.1002/zamm.19740540106
   https://en.wikipedia.org/wiki/Kahan_summation_algorithm#Further_enhancements
 */

typedef struct {
    double hi;     /* high-order bits for a running sum */
    double lo;     /* a running compensation for lost low-order bits */
} CompensatedSum;

static inline CompensatedSum
cs_from_double(double x)
{
    return (CompensatedSum) {x};
}

static inline CompensatedSum
cs_add(CompensatedSum total, double x)
{
    double t = total.hi + x;
    if (fabs(total.hi) >= fabs(x)) {
        total.lo += (total.hi - t) + x;
    }
    else {
        total.lo += (x - t) + total.hi;
    }
    return (CompensatedSum) {t, total.lo};
}

static inline double
cs_to_double(CompensatedSum total)
{
    /* Avoid losing the sign on a negative result,
       and don't let adding the compensation convert
       an infinite or overflowed sum to a NaN. */
    if (total.lo && isfinite(total.lo)) {
        return total.hi + total.lo;
    }
    return total.hi;
}

/*[clinic input]
sum as builtin_sum

    iterable: object
    /
    start: object(c_default="NULL") = 0

Return the sum of a 'start' value (default: 0) plus an iterable of numbers

When the iterable is empty, return the start value.
This function is intended specifically for use with numeric values and may
reject non-numeric types.
[clinic start generated code]*/

static PyObject *
builtin_sum_impl(PyObject *module, PyObject *iterable, PyObject *start)
/*[clinic end generated code: output=df758cec7d1d302f input=162b50765250d222]*/
{
    PyObject *result = start;
    PyObject *temp, *item, *iter;

    iter = PyObject_GetIter(iterable);
    if (iter == NULL)
        return NULL;

    if (result == NULL) {
        result = PyLong_FromLong(0);
        if (result == NULL) {
            Py_DECREF(iter);
            return NULL;
        }
    } else {
        /* reject string values for 'start' parameter */
        if (PyUnicode_Check(result)) {
            PyErr_SetString(PyExc_TypeError,
                "sum() can't sum strings [use ''.join(seq) instead]");
            Py_DECREF(iter);
            return NULL;
        }
        if (PyBytes_Check(result)) {
            PyErr_SetString(PyExc_TypeError,
                "sum() can't sum bytes [use b''.join(seq) instead]");
            Py_DECREF(iter);
            return NULL;
        }
        if (PyByteArray_Check(result)) {
            PyErr_SetString(PyExc_TypeError,
                "sum() can't sum bytearray [use b''.join(seq) instead]");
            Py_DECREF(iter);
            return NULL;
        }
        Py_INCREF(result);
    }

#ifndef SLOW_SUM
    /* Fast addition by keeping temporary sums in C instead of new Python objects.
       Assumes all inputs are the same type.  If the assumption fails, default
       to the more general routine.
    */
    if (PyLong_CheckExact(result)) {
        int overflow;
        Py_ssize_t i_result = PyLong_AsLongAndOverflow(result, &overflow);
        /* If this already overflowed, don't even enter the loop. */
        if (overflow == 0) {
            Py_SETREF(result, NULL);
        }
        while(result == NULL) {
            item = PyIter_Next(iter);
            if (item == NULL) {
                Py_DECREF(iter);
                if (PyErr_Occurred())
                    return NULL;
                return PyLong_FromSsize_t(i_result);
            }
            if (PyLong_CheckExact(item) || PyBool_Check(item)) {
                Py_ssize_t b;
                overflow = 0;
                /* Single digits are common, fast, and cannot overflow on unpacking. */
                if (_PyLong_IsCompact((PyLongObject *)item)) {
                    b = _PyLong_CompactValue((PyLongObject *)item);
                }
                else {
                    b = PyLong_AsLongAndOverflow(item, &overflow);
                }
                if (overflow == 0 &&
                    (i_result >= 0 ? (b <= PY_SSIZE_T_MAX - i_result)
                                   : (b >= PY_SSIZE_T_MIN - i_result)))
                {
                    i_result += b;
                    Py_DECREF(item);
                    continue;
                }
            }
            /* Either overflowed or is not an int. Restore real objects and process normally */
            result = PyLong_FromSsize_t(i_result);
            if (result == NULL) {
                Py_DECREF(item);
                Py_DECREF(iter);
                return NULL;
            }
            temp = PyNumber_Add(result, item);
            Py_DECREF(result);
            Py_DECREF(item);
            result = temp;
            if (result == NULL) {
                Py_DECREF(iter);
                return NULL;
            }
        }
    }

    if (PyFloat_CheckExact(result)) {
        CompensatedSum re_sum = cs_from_double(PyFloat_AS_DOUBLE(result));
        Py_SETREF(result, NULL);
        while(result == NULL) {
            item = PyIter_Next(iter);
            if (item == NULL) {
                Py_DECREF(iter);
                if (PyErr_Occurred())
                    return NULL;
                return PyFloat_FromDouble(cs_to_double(re_sum));
            }
            if (PyFloat_CheckExact(item)) {
                re_sum = cs_add(re_sum, PyFloat_AS_DOUBLE(item));
                _Py_DECREF_SPECIALIZED(item, _PyFloat_ExactDealloc);
                continue;
            }
            if (PyLong_Check(item)) {
                double value = PyLong_AsDouble(item);
                if (value != -1.0 || !PyErr_Occurred()) {
                    re_sum = cs_add(re_sum, value);
                    Py_DECREF(item);
                    continue;
                }
                else {
                    Py_DECREF(item);
                    Py_DECREF(iter);
                    return NULL;
                }
            }
            result = PyFloat_FromDouble(cs_to_double(re_sum));
            if (result == NULL) {
                Py_DECREF(item);
                Py_DECREF(iter);
                return NULL;
            }
            temp = PyNumber_Add(result, item);
            Py_DECREF(result);
            Py_DECREF(item);
            result = temp;
            if (result == NULL) {
                Py_DECREF(iter);
                return NULL;
            }
        }
    }

    if (PyComplex_CheckExact(result)) {
        Py_complex z = PyComplex_AsCComplex(result);
        CompensatedSum re_sum = cs_from_double(z.real);
        CompensatedSum im_sum = cs_from_double(z.imag);
        Py_SETREF(result, NULL);
        while (result == NULL) {
            item = PyIter_Next(iter);
            if (item == NULL) {
                Py_DECREF(iter);
                if (PyErr_Occurred()) {
                    return NULL;
                }
                return PyComplex_FromDoubles(cs_to_double(re_sum),
                                             cs_to_double(im_sum));
            }
            if (PyComplex_CheckExact(item)) {
                z = PyComplex_AsCComplex(item);
                re_sum = cs_add(re_sum, z.real);
                im_sum = cs_add(im_sum, z.imag);
                Py_DECREF(item);
                continue;
            }
            if (PyLong_Check(item)) {
                double value = PyLong_AsDouble(item);
                if (value != -1.0 || !PyErr_Occurred()) {
                    re_sum = cs_add(re_sum, value);
                    Py_DECREF(item);
                    continue;
                }
                else {
                    Py_DECREF(item);
                    Py_DECREF(iter);
                    return NULL;
                }
            }
            if (PyFloat_Check(item)) {
                double value = PyFloat_AS_DOUBLE(item);
                re_sum = cs_add(re_sum, value);
                _Py_DECREF_SPECIALIZED(item, _PyFloat_ExactDealloc);
                continue;
            }
            result = PyComplex_FromDoubles(cs_to_double(re_sum),
                                           cs_to_double(im_sum));
            if (result == NULL) {
                Py_DECREF(item);
                Py_DECREF(iter);
                return NULL;
            }
            temp = PyNumber_Add(result, item);
            Py_DECREF(result);
            Py_DECREF(item);
            result = temp;
            if (result == NULL) {
                Py_DECREF(iter);
                return NULL;
            }
        }
    }
#endif

    for(;;) {
        item = PyIter_Next(iter);
        if (item == NULL) {
            /* error, or end-of-sequence */
            if (PyErr_Occurred()) {
                Py_SETREF(result, NULL);
            }
            break;
        }
        /* It's tempting to use PyNumber_InPlaceAdd instead of
           PyNumber_Add here, to avoid quadratic running time
           when doing 'sum(list_of_lists, [])'.  However, this
           would produce a change in behaviour: a snippet like

             empty = []
             sum([[x] for x in range(10)], empty)

           would change the value of empty. In fact, using
           in-place addition rather that binary addition for
           any of the steps introduces subtle behavior changes:

           https://bugs.python.org/issue18305 */
        temp = PyNumber_Add(result, item);
        Py_DECREF(result);
        Py_DECREF(item);
        result = temp;
        if (result == NULL)
            break;
    }
    Py_DECREF(iter);
    return result;
}


/*[clinic input]
isinstance as builtin_isinstance

    obj: object
    class_or_tuple: object
    /

Return whether an object is an instance of a class or of a subclass thereof.

A tuple, as in ``isinstance(x, (A, B, ...))``, may be given as the target to
check against. This is equivalent to ``isinstance(x, A) or isinstance(x, B)
or ...`` etc.
[clinic start generated code]*/

static PyObject *
builtin_isinstance_impl(PyObject *module, PyObject *obj,
                        PyObject *class_or_tuple)
/*[clinic end generated code: output=6faf01472c13b003 input=ffa743db1daf7549]*/
{
    int retval;

    retval = PyObject_IsInstance(obj, class_or_tuple);
    if (retval < 0)
        return NULL;
    return PyBool_FromLong(retval);
}


/*[clinic input]
issubclass as builtin_issubclass

    cls: object
    class_or_tuple: object
    /

Return whether 'cls' is derived from another class or is the same class.

A tuple, as in ``issubclass(x, (A, B, ...))``, may be given as the target to
check against. This is equivalent to ``issubclass(x, A) or issubclass(x, B)
or ...``.
[clinic start generated code]*/

static PyObject *
builtin_issubclass_impl(PyObject *module, PyObject *cls,
                        PyObject *class_or_tuple)
/*[clinic end generated code: output=358412410cd7a250 input=a24b9f3d58c370d6]*/
{
    int retval;

    retval = PyObject_IsSubclass(cls, class_or_tuple);
    if (retval < 0)
        return NULL;
    return PyBool_FromLong(retval);
}

typedef struct {
    PyObject_HEAD
    Py_ssize_t tuplesize;
    PyObject *ittuple;     /* tuple of iterators */
    PyObject *result;
    int strict;
} zipobject;

#define _zipobject_CAST(op)     ((zipobject *)(op))

static PyObject *
zip_new(PyTypeObject *type, PyObject *args, PyObject *kwds)
{
    zipobject *lz;
    Py_ssize_t i;
    PyObject *ittuple;  /* tuple of iterators */
    PyObject *result;
    Py_ssize_t tuplesize;
    int strict = 0;

    if (kwds) {
        PyObject *empty = PyTuple_New(0);
        if (empty == NULL) {
            return NULL;
        }
        static char *kwlist[] = {"strict", NULL};
        int parsed = PyArg_ParseTupleAndKeywords(
                empty, kwds, "|$p:zip", kwlist, &strict);
        Py_DECREF(empty);
        if (!parsed) {
            return NULL;
        }
    }

    /* args must be a tuple */
    assert(PyTuple_Check(args));
    tuplesize = PyTuple_GET_SIZE(args);

    /* obtain iterators */
    ittuple = PyTuple_New(tuplesize);
    if (ittuple == NULL)
        return NULL;
    for (i=0; i < tuplesize; ++i) {
        PyObject *item = PyTuple_GET_ITEM(args, i);
        PyObject *it = PyObject_GetIter(item);
        if (it == NULL) {
            Py_DECREF(ittuple);
            return NULL;
        }
        PyTuple_SET_ITEM(ittuple, i, it);
    }

    /* create a result holder */
    result = PyTuple_New(tuplesize);
    if (result == NULL) {
        Py_DECREF(ittuple);
        return NULL;
    }
    for (i=0 ; i < tuplesize ; i++) {
        PyTuple_SET_ITEM(result, i, Py_NewRef(Py_None));
    }

    /* create zipobject structure */
    lz = (zipobject *)type->tp_alloc(type, 0);
    if (lz == NULL) {
        Py_DECREF(ittuple);
        Py_DECREF(result);
        return NULL;
    }
    lz->ittuple = ittuple;
    lz->tuplesize = tuplesize;
    lz->result = result;
    lz->strict = strict;

    return (PyObject *)lz;
}

static void
zip_dealloc(PyObject *self)
{
    zipobject *lz = _zipobject_CAST(self);
    PyObject_GC_UnTrack(lz);
    Py_XDECREF(lz->ittuple);
    Py_XDECREF(lz->result);
    Py_TYPE(lz)->tp_free(lz);
}

static int
zip_traverse(PyObject *self, visitproc visit, void *arg)
{
    zipobject *lz = _zipobject_CAST(self);
    Py_VISIT(lz->ittuple);
    Py_VISIT(lz->result);
    return 0;
}

static PyObject *
zip_next(PyObject *self)
{
    zipobject *lz = _zipobject_CAST(self);

    Py_ssize_t i;
    Py_ssize_t tuplesize = lz->tuplesize;
    PyObject *result = lz->result;
    PyObject *it;
    PyObject *item;
    PyObject *olditem;

    if (tuplesize == 0)
        return NULL;

    if (_PyObject_IsUniquelyReferenced(result)) {
        Py_INCREF(result);
        for (i=0 ; i < tuplesize ; i++) {
            it = PyTuple_GET_ITEM(lz->ittuple, i);
            item = (*Py_TYPE(it)->tp_iternext)(it);
            if (item == NULL) {
                Py_DECREF(result);
                if (lz->strict) {
                    goto check;
                }
                return NULL;
            }
            olditem = PyTuple_GET_ITEM(result, i);
            PyTuple_SET_ITEM(result, i, item);
            Py_DECREF(olditem);
        }
        // bpo-42536: The GC may have untracked this result tuple. Since we're
        // recycling it, make sure it's tracked again:
        if (!_PyObject_GC_IS_TRACKED(result)) {
            _PyObject_GC_TRACK(result);
        }
    } else {
        result = PyTuple_New(tuplesize);
        if (result == NULL)
            return NULL;
        for (i=0 ; i < tuplesize ; i++) {
            it = PyTuple_GET_ITEM(lz->ittuple, i);
            item = (*Py_TYPE(it)->tp_iternext)(it);
            if (item == NULL) {
                Py_DECREF(result);
                if (lz->strict) {
                    goto check;
                }
                return NULL;
            }
            PyTuple_SET_ITEM(result, i, item);
        }
    }
    return result;
check:
    if (PyErr_Occurred()) {
        if (!PyErr_ExceptionMatches(PyExc_StopIteration)) {
            // next() on argument i raised an exception (not StopIteration)
            return NULL;
        }
        PyErr_Clear();
    }
    if (i) {
        // ValueError: zip() argument 2 is shorter than argument 1
        // ValueError: zip() argument 3 is shorter than arguments 1-2
        const char* plural = i == 1 ? " " : "s 1-";
        return PyErr_Format(PyExc_ValueError,
                            "zip() argument %d is shorter than argument%s%d",
                            i + 1, plural, i);
    }
    for (i = 1; i < tuplesize; i++) {
        it = PyTuple_GET_ITEM(lz->ittuple, i);
        item = (*Py_TYPE(it)->tp_iternext)(it);
        if (item) {
            Py_DECREF(item);
            const char* plural = i == 1 ? " " : "s 1-";
            return PyErr_Format(PyExc_ValueError,
                                "zip() argument %d is longer than argument%s%d",
                                i + 1, plural, i);
        }
        if (PyErr_Occurred()) {
            if (!PyErr_ExceptionMatches(PyExc_StopIteration)) {
                // next() on argument i raised an exception (not StopIteration)
                return NULL;
            }
            PyErr_Clear();
        }
        // Argument i is exhausted. So far so good...
    }
    // All arguments are exhausted. Success!
    return NULL;
}

static PyObject *
zip_reduce(PyObject *self, PyObject *Py_UNUSED(ignored))
{
    zipobject *lz = _zipobject_CAST(self);
    /* Just recreate the zip with the internal iterator tuple */
    if (lz->strict) {
        return PyTuple_Pack(3, Py_TYPE(lz), lz->ittuple, Py_True);
    }
    return PyTuple_Pack(2, Py_TYPE(lz), lz->ittuple);
}

static PyObject *
zip_setstate(PyObject *self, PyObject *state)
{
    int strict = PyObject_IsTrue(state);
    if (strict < 0) {
        return NULL;
    }
    zipobject *lz = _zipobject_CAST(self);
    lz->strict = strict;
    Py_RETURN_NONE;
}

static PyMethodDef zip_methods[] = {
    {"__reduce__", zip_reduce, METH_NOARGS, reduce_doc},
    {"__setstate__", zip_setstate, METH_O, setstate_doc},
    {NULL}  /* sentinel */
};

PyDoc_STRVAR(zip_doc,
"zip(*iterables, strict=False)\n\
--\n\
\n\
The zip object yields n-length tuples, where n is the number of iterables\n\
passed as positional arguments to zip().  The i-th element in every tuple\n\
comes from the i-th iterable argument to zip().  This continues until the\n\
shortest argument is exhausted.\n\
\n\
If strict is true and one of the arguments is exhausted before the others,\n\
raise a ValueError.\n\
\n\
   >>> list(zip('abcdefg', range(3), range(4)))\n\
   [('a', 0, 0), ('b', 1, 1), ('c', 2, 2)]");

PyTypeObject PyZip_Type = {
    PyVarObject_HEAD_INIT(&PyType_Type, 0)
    "zip",                              /* tp_name */
    sizeof(zipobject),                  /* tp_basicsize */
    0,                                  /* tp_itemsize */
    /* methods */
    zip_dealloc,                        /* tp_dealloc */
    0,                                  /* tp_vectorcall_offset */
    0,                                  /* tp_getattr */
    0,                                  /* tp_setattr */
    0,                                  /* tp_as_async */
    0,                                  /* tp_repr */
    0,                                  /* tp_as_number */
    0,                                  /* tp_as_sequence */
    0,                                  /* tp_as_mapping */
    0,                                  /* tp_hash */
    0,                                  /* tp_call */
    0,                                  /* tp_str */
    PyObject_GenericGetAttr,            /* tp_getattro */
    0,                                  /* tp_setattro */
    0,                                  /* tp_as_buffer */
    Py_TPFLAGS_DEFAULT | Py_TPFLAGS_HAVE_GC |
        Py_TPFLAGS_BASETYPE,            /* tp_flags */
    zip_doc,                            /* tp_doc */
    zip_traverse,                       /* tp_traverse */
    0,                                  /* tp_clear */
    0,                                  /* tp_richcompare */
    0,                                  /* tp_weaklistoffset */
    PyObject_SelfIter,                  /* tp_iter */
    zip_next,                           /* tp_iternext */
    zip_methods,                        /* tp_methods */
    0,                                  /* tp_members */
    0,                                  /* tp_getset */
    0,                                  /* tp_base */
    0,                                  /* tp_dict */
    0,                                  /* tp_descr_get */
    0,                                  /* tp_descr_set */
    0,                                  /* tp_dictoffset */
    0,                                  /* tp_init */
    PyType_GenericAlloc,                /* tp_alloc */
    zip_new,                            /* tp_new */
    PyObject_GC_Del,                    /* tp_free */
};


static PyMethodDef builtin_methods[] = {
    {"__build_class__", _PyCFunction_CAST(builtin___build_class__),
     METH_FASTCALL | METH_KEYWORDS, build_class_doc},
    BUILTIN___IMPORT___METHODDEF
    BUILTIN_ABS_METHODDEF
    BUILTIN_ALL_METHODDEF
    BUILTIN_ANY_METHODDEF
    BUILTIN_ASCII_METHODDEF
    BUILTIN_BIN_METHODDEF
    {"breakpoint", _PyCFunction_CAST(builtin_breakpoint), METH_FASTCALL | METH_KEYWORDS, breakpoint_doc},
    BUILTIN_CALLABLE_METHODDEF
    BUILTIN_CHR_METHODDEF
    BUILTIN_COMPILE_METHODDEF
    BUILTIN_DELATTR_METHODDEF
    {"dir", builtin_dir, METH_VARARGS, dir_doc},
    BUILTIN_DIVMOD_METHODDEF
    BUILTIN_EVAL_METHODDEF
    BUILTIN_EXEC_METHODDEF
    BUILTIN_FORMAT_METHODDEF
    {"getattr", _PyCFunction_CAST(builtin_getattr), METH_FASTCALL, getattr_doc},
    BUILTIN_GLOBALS_METHODDEF
    BUILTIN_HASATTR_METHODDEF
    BUILTIN_HASH_METHODDEF
    BUILTIN_HEX_METHODDEF
    BUILTIN_ID_METHODDEF
    BUILTIN_INPUT_METHODDEF
    BUILTIN_ISINSTANCE_METHODDEF
    BUILTIN_ISSUBCLASS_METHODDEF
    {"iter", _PyCFunction_CAST(builtin_iter), METH_FASTCALL, iter_doc},
    BUILTIN_AITER_METHODDEF
    BUILTIN_LEN_METHODDEF
    BUILTIN_LOCALS_METHODDEF
    {"max", _PyCFunction_CAST(builtin_max), METH_FASTCALL | METH_KEYWORDS, max_doc},
    {"min", _PyCFunction_CAST(builtin_min), METH_FASTCALL | METH_KEYWORDS, min_doc},
    {"next", _PyCFunction_CAST(builtin_next), METH_FASTCALL, next_doc},
    BUILTIN_ANEXT_METHODDEF
    BUILTIN_OCT_METHODDEF
    BUILTIN_ORD_METHODDEF
    BUILTIN_POW_METHODDEF
    BUILTIN_PRINT_METHODDEF
    BUILTIN_REPR_METHODDEF
    BUILTIN_ROUND_METHODDEF
    BUILTIN_SETATTR_METHODDEF
    BUILTIN_SORTED_METHODDEF
    BUILTIN_SUM_METHODDEF
    {"vars",            builtin_vars,       METH_VARARGS, vars_doc},
    {NULL,              NULL},
};

PyDoc_STRVAR(builtin_doc,
"Built-in functions, types, exceptions, and other objects.\n\
\n\
This module provides direct access to all 'built-in'\n\
identifiers of Python; for example, builtins.len is\n\
the full name for the built-in function len().\n\
\n\
This module is not normally accessed explicitly by most\n\
applications, but can be useful in modules that provide\n\
objects with the same name as a built-in value, but in\n\
which the built-in of that name is also needed.");

static struct PyModuleDef builtinsmodule = {
    PyModuleDef_HEAD_INIT,
    "builtins",
    builtin_doc,
    -1, /* multiple "initialization" just copies the module dict. */
    builtin_methods,
    NULL,
    NULL,
    NULL,
    NULL
};


PyObject *
_PyBuiltin_Init(PyInterpreterState *interp)
{
    PyObject *mod, *dict, *debug;

    const PyConfig *config = _PyInterpreterState_GetConfig(interp);

    mod = _PyModule_CreateInitialized(&builtinsmodule, PYTHON_API_VERSION);
    if (mod == NULL)
        return NULL;
#ifdef Py_GIL_DISABLED
    PyUnstable_Module_SetGIL(mod, Py_MOD_GIL_NOT_USED);
#endif
    dict = PyModule_GetDict(mod);

#ifdef Py_TRACE_REFS
    /* "builtins" exposes a number of statically allocated objects
     * that, before this code was added in 2.3, never showed up in
     * the list of "all objects" maintained by Py_TRACE_REFS.  As a
     * result, programs leaking references to None and False (etc)
     * couldn't be diagnosed by examining sys.getobjects(0).
     */
#define ADD_TO_ALL(OBJECT) _Py_AddToAllObjects((PyObject *)(OBJECT))
#else
#define ADD_TO_ALL(OBJECT) (void)0
#endif

#define SETBUILTIN(NAME, OBJECT) \
    if (PyDict_SetItemString(dict, NAME, (PyObject *)OBJECT) < 0)       \
        return NULL;                                                    \
    ADD_TO_ALL(OBJECT)

    SETBUILTIN("None",                  Py_None);
    SETBUILTIN("Ellipsis",              Py_Ellipsis);
    SETBUILTIN("NotImplemented",        Py_NotImplemented);
    SETBUILTIN("False",                 Py_False);
    SETBUILTIN("True",                  Py_True);
    SETBUILTIN("bool",                  &PyBool_Type);
    SETBUILTIN("memoryview",            &PyMemoryView_Type);
    SETBUILTIN("bytearray",             &PyByteArray_Type);
    SETBUILTIN("bytes",                 &PyBytes_Type);
    SETBUILTIN("classmethod",           &PyClassMethod_Type);
    SETBUILTIN("complex",               &PyComplex_Type);
    SETBUILTIN("dict",                  &PyDict_Type);
    SETBUILTIN("enumerate",             &PyEnum_Type);
    SETBUILTIN("filter",                &PyFilter_Type);
    SETBUILTIN("float",                 &PyFloat_Type);
    SETBUILTIN("frozenset",             &PyFrozenSet_Type);
    SETBUILTIN("property",              &PyProperty_Type);
    SETBUILTIN("int",                   &PyLong_Type);
    SETBUILTIN("list",                  &PyList_Type);
    SETBUILTIN("map",                   &PyMap_Type);
    SETBUILTIN("object",                &PyBaseObject_Type);
    SETBUILTIN("range",                 &PyRange_Type);
    SETBUILTIN("reversed",              &PyReversed_Type);
    SETBUILTIN("set",                   &PySet_Type);
    SETBUILTIN("slice",                 &PySlice_Type);
    SETBUILTIN("staticmethod",          &PyStaticMethod_Type);
    SETBUILTIN("str",                   &PyUnicode_Type);
    SETBUILTIN("super",                 &PySuper_Type);
    SETBUILTIN("tuple",                 &PyTuple_Type);
    SETBUILTIN("type",                  &PyType_Type);
    SETBUILTIN("zip",                   &PyZip_Type);
    debug = PyBool_FromLong(config->optimization_level == 0);
    if (PyDict_SetItemString(dict, "__debug__", debug) < 0) {
        Py_DECREF(debug);
        return NULL;
    }
    Py_DECREF(debug);

    return mod;
#undef ADD_TO_ALL
#undef SETBUILTIN
}<|MERGE_RESOLUTION|>--- conflicted
+++ resolved
@@ -11,13 +11,9 @@
 #include "pycore_pyerrors.h"      // _PyErr_NoMemory()
 #include "pycore_pystate.h"       // _PyThreadState_GET()
 #include "pycore_pythonrun.h"     // _Py_SourceAsString()
-<<<<<<< HEAD
-=======
 #include "pycore_sysmodule.h"     // _PySys_GetRequiredAttr()
->>>>>>> 0ef4ffee
 #include "pycore_tuple.h"         // _PyTuple_FromArray()
 #include "pycore_cell.h"          // PyCell_GetRef()
-#include "pycore_sysmodule.h"     // _PySys_GetRequiredAttr()
 
 #include "clinic/bltinmodule.c.h"
 
