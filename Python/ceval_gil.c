--- conflicted
+++ resolved
@@ -574,16 +574,7 @@
 PyEval_ReleaseThread(PyThreadState *tstate)
 {
     assert(_PyThreadState_CheckConsistency(tstate));
-<<<<<<< HEAD
     _PyThreadState_Detach(tstate);
-=======
-
-    PyThreadState *new_tstate = _PyThreadState_SwapNoGIL(NULL);
-    if (new_tstate != tstate) {
-        Py_FatalError("wrong thread state");
-    }
-    drop_gil(tstate->interp, tstate);
->>>>>>> f7860295
 }
 
 #ifdef HAVE_FORK
@@ -626,16 +617,8 @@
 PyThreadState *
 PyEval_SaveThread(void)
 {
-<<<<<<< HEAD
     PyThreadState *tstate = _PyThreadState_GET();
     _PyThreadState_Detach(tstate);
-=======
-    PyThreadState *tstate = _PyThreadState_SwapNoGIL(NULL);
-    _Py_EnsureTstateNotNULL(tstate);
-
-    assert(gil_created(tstate->interp->ceval.gil));
-    drop_gil(tstate->interp, tstate);
->>>>>>> f7860295
     return tstate;
 }
 
@@ -1014,14 +997,7 @@
     /* GIL drop request */
     if (_Py_eval_breaker_bit_is_set(interp, _PY_GIL_DROP_REQUEST_BIT)) {
         /* Give another thread a chance */
-<<<<<<< HEAD
         _PyThreadState_Detach(tstate);
-=======
-        if (_PyThreadState_SwapNoGIL(NULL) != tstate) {
-            Py_FatalError("tstate mix-up");
-        }
-        drop_gil(interp, tstate);
->>>>>>> f7860295
 
         /* Other threads may run now */
 
