
#include "Python.h"
#include "pycore_ceval.h"         // _PyEval_SignalReceived()
#include "pycore_initconfig.h"    // _PyStatus_OK()
#include "pycore_interp.h"        // _Py_RunGC()
#include "pycore_pyerrors.h"      // _PyErr_GetRaisedException()
#include "pycore_pylifecycle.h"   // _PyErr_Print()
#include "pycore_pymem.h"         // _PyMem_IsPtrFreed()
<<<<<<< HEAD
#include "pycore_pythread.h"      // PyThread_hang_thread()
=======
#include "pycore_pystats.h"       // _Py_PrintSpecializationStats()
>>>>>>> 46f5cbca

/*
   Notes about the implementation:

   - The GIL is just a boolean variable (locked) whose access is protected
     by a mutex (gil_mutex), and whose changes are signalled by a condition
     variable (gil_cond). gil_mutex is taken for short periods of time,
     and therefore mostly uncontended.

   - In the GIL-holding thread, the main loop (PyEval_EvalFrameEx) must be
     able to release the GIL on demand by another thread. A volatile boolean
     variable (gil_drop_request) is used for that purpose, which is checked
     at every turn of the eval loop. That variable is set after a wait of
     `interval` microseconds on `gil_cond` has timed out.

      [Actually, another volatile boolean variable (eval_breaker) is used
       which ORs several conditions into one. Volatile booleans are
       sufficient as inter-thread signalling means since Python is run
       on cache-coherent architectures only.]

   - A thread wanting to take the GIL will first let pass a given amount of
     time (`interval` microseconds) before setting gil_drop_request. This
     encourages a defined switching period, but doesn't enforce it since
     opcodes can take an arbitrary time to execute.

     The `interval` value is available for the user to read and modify
     using the Python API `sys.{get,set}switchinterval()`.

   - When a thread releases the GIL and gil_drop_request is set, that thread
     ensures that another GIL-awaiting thread gets scheduled.
     It does so by waiting on a condition variable (switch_cond) until
     the value of last_holder is changed to something else than its
     own thread state pointer, indicating that another thread was able to
     take the GIL.

     This is meant to prohibit the latency-adverse behaviour on multi-core
     machines where one thread would speculatively release the GIL, but still
     run and end up being the first to re-acquire it, making the "timeslices"
     much longer than expected.
     (Note: this mechanism is enabled with FORCE_SWITCHING above)
*/

// Atomically copy the bits indicated by mask between two values.
static inline void
copy_eval_breaker_bits(uintptr_t *from, uintptr_t *to, uintptr_t mask)
{
    uintptr_t from_bits = _Py_atomic_load_uintptr_relaxed(from) & mask;
    uintptr_t old_value = _Py_atomic_load_uintptr_relaxed(to);
    uintptr_t to_bits = old_value & mask;
    if (from_bits == to_bits) {
        return;
    }

    uintptr_t new_value;
    do {
        new_value = (old_value & ~mask) | from_bits;
    } while (!_Py_atomic_compare_exchange_uintptr(to, &old_value, new_value));
}

// When attaching a thread, set the global instrumentation version and
// _PY_CALLS_TO_DO_BIT from the current state of the interpreter.
static inline void
update_eval_breaker_for_thread(PyInterpreterState *interp, PyThreadState *tstate)
{
#ifdef Py_GIL_DISABLED
    // Free-threaded builds eagerly update the eval_breaker on *all* threads as
    // needed, so this function doesn't apply.
    return;
#endif

    int32_t npending = _Py_atomic_load_int32_relaxed(
        &interp->ceval.pending.npending);
    if (npending) {
        _Py_set_eval_breaker_bit(tstate, _PY_CALLS_TO_DO_BIT);
    }
    else if (_Py_IsMainThread()) {
        npending = _Py_atomic_load_int32_relaxed(
            &_PyRuntime.ceval.pending_mainthread.npending);
        if (npending) {
            _Py_set_eval_breaker_bit(tstate, _PY_CALLS_TO_DO_BIT);
        }
    }

    // _PY_CALLS_TO_DO_BIT was derived from other state above, so the only bits
    // we copy from our interpreter's state are the instrumentation version.
    copy_eval_breaker_bits(&interp->ceval.instrumentation_version,
                           &tstate->eval_breaker,
                           ~_PY_EVAL_EVENTS_MASK);
}

/*
 * Implementation of the Global Interpreter Lock (GIL).
 */

#include <stdlib.h>
#include <errno.h>

#include "condvar.h"

#define MUTEX_INIT(mut) \
    if (PyMUTEX_INIT(&(mut))) { \
        Py_FatalError("PyMUTEX_INIT(" #mut ") failed"); };
#define MUTEX_FINI(mut) \
    if (PyMUTEX_FINI(&(mut))) { \
        Py_FatalError("PyMUTEX_FINI(" #mut ") failed"); };
#define MUTEX_LOCK(mut) \
    if (PyMUTEX_LOCK(&(mut))) { \
        Py_FatalError("PyMUTEX_LOCK(" #mut ") failed"); };
#define MUTEX_UNLOCK(mut) \
    if (PyMUTEX_UNLOCK(&(mut))) { \
        Py_FatalError("PyMUTEX_UNLOCK(" #mut ") failed"); };

#define COND_INIT(cond) \
    if (PyCOND_INIT(&(cond))) { \
        Py_FatalError("PyCOND_INIT(" #cond ") failed"); };
#define COND_FINI(cond) \
    if (PyCOND_FINI(&(cond))) { \
        Py_FatalError("PyCOND_FINI(" #cond ") failed"); };
#define COND_SIGNAL(cond) \
    if (PyCOND_SIGNAL(&(cond))) { \
        Py_FatalError("PyCOND_SIGNAL(" #cond ") failed"); };
#define COND_WAIT(cond, mut) \
    if (PyCOND_WAIT(&(cond), &(mut))) { \
        Py_FatalError("PyCOND_WAIT(" #cond ") failed"); };
#define COND_TIMED_WAIT(cond, mut, microseconds, timeout_result) \
    { \
        int r = PyCOND_TIMEDWAIT(&(cond), &(mut), (microseconds)); \
        if (r < 0) \
            Py_FatalError("PyCOND_WAIT(" #cond ") failed"); \
        if (r) /* 1 == timeout, 2 == impl. can't say, so assume timeout */ \
            timeout_result = 1; \
        else \
            timeout_result = 0; \
    } \


#define DEFAULT_INTERVAL 5000

static void _gil_initialize(struct _gil_runtime_state *gil)
{
    gil->locked = -1;
    gil->interval = DEFAULT_INTERVAL;
}

static int gil_created(struct _gil_runtime_state *gil)
{
    if (gil == NULL) {
        return 0;
    }
    return (_Py_atomic_load_int_acquire(&gil->locked) >= 0);
}

static void create_gil(struct _gil_runtime_state *gil)
{
    MUTEX_INIT(gil->mutex);
#ifdef FORCE_SWITCHING
    MUTEX_INIT(gil->switch_mutex);
#endif
    COND_INIT(gil->cond);
#ifdef FORCE_SWITCHING
    COND_INIT(gil->switch_cond);
#endif
    _Py_atomic_store_ptr_relaxed(&gil->last_holder, 0);
    _Py_ANNOTATE_RWLOCK_CREATE(&gil->locked);
    _Py_atomic_store_int_release(&gil->locked, 0);
}

static void destroy_gil(struct _gil_runtime_state *gil)
{
    /* some pthread-like implementations tie the mutex to the cond
     * and must have the cond destroyed first.
     */
    COND_FINI(gil->cond);
    MUTEX_FINI(gil->mutex);
#ifdef FORCE_SWITCHING
    COND_FINI(gil->switch_cond);
    MUTEX_FINI(gil->switch_mutex);
#endif
    _Py_atomic_store_int_release(&gil->locked, -1);
    _Py_ANNOTATE_RWLOCK_DESTROY(&gil->locked);
}

#ifdef HAVE_FORK
static void recreate_gil(struct _gil_runtime_state *gil)
{
    _Py_ANNOTATE_RWLOCK_DESTROY(&gil->locked);
    /* XXX should we destroy the old OS resources here? */
    create_gil(gil);
}
#endif

static inline void
drop_gil_impl(PyThreadState *tstate, struct _gil_runtime_state *gil)
{
    MUTEX_LOCK(gil->mutex);
    _Py_ANNOTATE_RWLOCK_RELEASED(&gil->locked, /*is_write=*/1);
    _Py_atomic_store_int_relaxed(&gil->locked, 0);
    if (tstate != NULL) {
        tstate->_status.holds_gil = 0;
    }
    COND_SIGNAL(gil->cond);
    MUTEX_UNLOCK(gil->mutex);
}

static void
drop_gil(PyInterpreterState *interp, PyThreadState *tstate, int final_release)
{
    struct _ceval_state *ceval = &interp->ceval;
    /* If final_release is true, the caller is indicating that we're releasing
       the GIL for the last time in this thread.  This is particularly
       relevant when the current thread state is finalizing or its
       interpreter is finalizing (either may be in an inconsistent
       state).  In that case the current thread will definitely
       never try to acquire the GIL again. */
    // XXX It may be more correct to check tstate->_status.finalizing.
    // XXX assert(final_release || !tstate->_status.cleared);

    assert(final_release || tstate != NULL);
    struct _gil_runtime_state *gil = ceval->gil;
#ifdef Py_GIL_DISABLED
    // Check if we have the GIL before dropping it. tstate will be NULL if
    // take_gil() detected that this thread has been destroyed, in which case
    // we know we have the GIL.
    if (tstate != NULL && !tstate->_status.holds_gil) {
        return;
    }
#endif
    if (!_Py_atomic_load_int_relaxed(&gil->locked)) {
        Py_FatalError("drop_gil: GIL is not locked");
    }

    if (!final_release) {
        /* Sub-interpreter support: threads might have been switched
           under our feet using PyThreadState_Swap(). Fix the GIL last
           holder variable so that our heuristics work. */
        _Py_atomic_store_ptr_relaxed(&gil->last_holder, tstate);
    }

    drop_gil_impl(tstate, gil);

#ifdef FORCE_SWITCHING
    /* We might be releasing the GIL for the last time in this thread.  In that
       case there's a possible race with tstate->interp getting deleted after
       gil->mutex is unlocked and before the following code runs, leading to a
       crash.  We can use final_release to indicate the thread is done with the
       GIL, and that's the only time we might delete the interpreter.  See
       https://github.com/python/cpython/issues/104341. */
    if (!final_release &&
        _Py_eval_breaker_bit_is_set(tstate, _PY_GIL_DROP_REQUEST_BIT)) {
        MUTEX_LOCK(gil->switch_mutex);
        /* Not switched yet => wait */
        if (((PyThreadState*)_Py_atomic_load_ptr_relaxed(&gil->last_holder)) == tstate)
        {
            assert(_PyThreadState_CheckConsistency(tstate));
            _Py_unset_eval_breaker_bit(tstate, _PY_GIL_DROP_REQUEST_BIT);
            /* NOTE: if COND_WAIT does not atomically start waiting when
               releasing the mutex, another thread can run through, take
               the GIL and drop it again, and reset the condition
               before we even had a chance to wait for it. */
            COND_WAIT(gil->switch_cond, gil->switch_mutex);
        }
        MUTEX_UNLOCK(gil->switch_mutex);
    }
#endif
}


/* Take the GIL.

   The function saves errno at entry and restores its value at exit.

   tstate must be non-NULL.

   Returns 1 if the GIL was acquired, or 0 if not. */
static void
take_gil(PyThreadState *tstate)
{
    int err = errno;

    assert(tstate != NULL);
    /* We shouldn't be using a thread state that isn't viable any more. */
    // XXX It may be more correct to check tstate->_status.finalizing.
    // XXX assert(!tstate->_status.cleared);

    if (_PyThreadState_MustExit(tstate)) {
        /* bpo-39877: If Py_Finalize() has been called and tstate is not the
           thread which called Py_Finalize(), exit immediately the thread.

           This code path can be reached by a daemon thread after Py_Finalize()
           completes. In this case, tstate is a dangling pointer: points to
           PyThreadState freed memory. */
        PyThread_hang_thread();
    }

    assert(_PyThreadState_CheckConsistency(tstate));
    PyInterpreterState *interp = tstate->interp;
    struct _gil_runtime_state *gil = interp->ceval.gil;
#ifdef Py_GIL_DISABLED
    if (!_Py_atomic_load_int_relaxed(&gil->enabled)) {
        return;
    }
#endif

    /* Check that _PyEval_InitThreads() was called to create the lock */
    assert(gil_created(gil));

    MUTEX_LOCK(gil->mutex);

    int drop_requested = 0;
    while (_Py_atomic_load_int_relaxed(&gil->locked)) {
        unsigned long saved_switchnum = gil->switch_number;

        unsigned long interval = (gil->interval >= 1 ? gil->interval : 1);
        int timed_out = 0;
        COND_TIMED_WAIT(gil->cond, gil->mutex, interval, timed_out);

        /* If we timed out and no switch occurred in the meantime, it is time
           to ask the GIL-holding thread to drop it. */
        if (timed_out &&
            _Py_atomic_load_int_relaxed(&gil->locked) &&
            gil->switch_number == saved_switchnum)
        {
            PyThreadState *holder_tstate =
                (PyThreadState*)_Py_atomic_load_ptr_relaxed(&gil->last_holder);
            if (_PyThreadState_MustExit(tstate)) {
                MUTEX_UNLOCK(gil->mutex);
                // gh-96387: If the loop requested a drop request in a previous
                // iteration, reset the request. Otherwise, drop_gil() can
                // block forever waiting for the thread which exited. Drop
                // requests made by other threads are also reset: these threads
                // may have to request again a drop request (iterate one more
                // time).
                if (drop_requested) {
                    _Py_unset_eval_breaker_bit(holder_tstate, _PY_GIL_DROP_REQUEST_BIT);
                }
                // gh-87135: hang the thread as *thread_exit() is not a safe
                // API. It lacks stack unwind and local variable destruction.
                PyThread_hang_thread();
            }
            assert(_PyThreadState_CheckConsistency(tstate));

            _Py_set_eval_breaker_bit(holder_tstate, _PY_GIL_DROP_REQUEST_BIT);
            drop_requested = 1;
        }
    }

#ifdef Py_GIL_DISABLED
    if (!_Py_atomic_load_int_relaxed(&gil->enabled)) {
        // Another thread disabled the GIL between our check above and
        // now. Don't take the GIL, signal any other waiting threads, and
        // return.
        COND_SIGNAL(gil->cond);
        MUTEX_UNLOCK(gil->mutex);
        return;
    }
#endif

#ifdef FORCE_SWITCHING
    /* This mutex must be taken before modifying gil->last_holder:
       see drop_gil(). */
    MUTEX_LOCK(gil->switch_mutex);
#endif
    /* We now hold the GIL */
    _Py_atomic_store_int_relaxed(&gil->locked, 1);
    _Py_ANNOTATE_RWLOCK_ACQUIRED(&gil->locked, /*is_write=*/1);

    if (tstate != (PyThreadState*)_Py_atomic_load_ptr_relaxed(&gil->last_holder)) {
        _Py_atomic_store_ptr_relaxed(&gil->last_holder, tstate);
        ++gil->switch_number;
    }

#ifdef FORCE_SWITCHING
    COND_SIGNAL(gil->switch_cond);
    MUTEX_UNLOCK(gil->switch_mutex);
#endif

    if (_PyThreadState_MustExit(tstate)) {
        /* bpo-36475: If Py_Finalize() has been called and tstate is not
           the thread which called Py_Finalize(), bpo-42969: hang the
           thread.

           This code path can be reached by a daemon thread which was waiting
           in take_gil() while the main thread called
           wait_for_thread_shutdown() from Py_Finalize(). */
        MUTEX_UNLOCK(gil->mutex);
<<<<<<< HEAD
        drop_gil(ceval, tstate);
        PyThread_hang_thread();
=======
        /* tstate could be a dangling pointer, so don't pass it to
           drop_gil(). */
        drop_gil(interp, NULL, 1);
        PyThread_exit_thread();
>>>>>>> 46f5cbca
    }
    assert(_PyThreadState_CheckConsistency(tstate));

    tstate->_status.holds_gil = 1;
    _Py_unset_eval_breaker_bit(tstate, _PY_GIL_DROP_REQUEST_BIT);
    update_eval_breaker_for_thread(interp, tstate);

    MUTEX_UNLOCK(gil->mutex);

    errno = err;
    return;
}

void _PyEval_SetSwitchInterval(unsigned long microseconds)
{
    PyInterpreterState *interp = _PyInterpreterState_GET();
    struct _gil_runtime_state *gil = interp->ceval.gil;
    assert(gil != NULL);
    gil->interval = microseconds;
}

unsigned long _PyEval_GetSwitchInterval(void)
{
    PyInterpreterState *interp = _PyInterpreterState_GET();
    struct _gil_runtime_state *gil = interp->ceval.gil;
    assert(gil != NULL);
    return gil->interval;
}


int
_PyEval_ThreadsInitialized(void)
{
    /* XXX This is only needed for an assert in PyGILState_Ensure(),
     * which currently does not work with subinterpreters.
     * Thus we only use the main interpreter. */
    PyInterpreterState *interp = _PyInterpreterState_Main();
    if (interp == NULL) {
        return 0;
    }
    struct _gil_runtime_state *gil = interp->ceval.gil;
    return gil_created(gil);
}

// Function removed in the Python 3.13 API but kept in the stable ABI.
PyAPI_FUNC(int)
PyEval_ThreadsInitialized(void)
{
    return _PyEval_ThreadsInitialized();
}

#ifndef NDEBUG
static inline int
current_thread_holds_gil(struct _gil_runtime_state *gil, PyThreadState *tstate)
{
    int holds_gil = tstate->_status.holds_gil;

    // holds_gil is the source of truth; check that last_holder and gil->locked
    // are consistent with it.
    int locked = _Py_atomic_load_int_relaxed(&gil->locked);
    int is_last_holder =
        ((PyThreadState*)_Py_atomic_load_ptr_relaxed(&gil->last_holder)) == tstate;
    assert(!holds_gil || locked);
    assert(!holds_gil || is_last_holder);

    return holds_gil;
}
#endif

static void
init_shared_gil(PyInterpreterState *interp, struct _gil_runtime_state *gil)
{
    assert(gil_created(gil));
    interp->ceval.gil = gil;
    interp->ceval.own_gil = 0;
}

static void
init_own_gil(PyInterpreterState *interp, struct _gil_runtime_state *gil)
{
    assert(!gil_created(gil));
#ifdef Py_GIL_DISABLED
    const PyConfig *config = _PyInterpreterState_GetConfig(interp);
    gil->enabled = config->enable_gil == _PyConfig_GIL_ENABLE ? INT_MAX : 0;
#endif
    create_gil(gil);
    assert(gil_created(gil));
    interp->ceval.gil = gil;
    interp->ceval.own_gil = 1;
}

void
_PyEval_InitGIL(PyThreadState *tstate, int own_gil)
{
    assert(tstate->interp->ceval.gil == NULL);
    if (!own_gil) {
        /* The interpreter will share the main interpreter's instead. */
        PyInterpreterState *main_interp = _PyInterpreterState_Main();
        assert(tstate->interp != main_interp);
        struct _gil_runtime_state *gil = main_interp->ceval.gil;
        init_shared_gil(tstate->interp, gil);
        assert(!current_thread_holds_gil(gil, tstate));
    }
    else {
        PyThread_init_thread();
        init_own_gil(tstate->interp, &tstate->interp->_gil);
    }

    // Lock the GIL and mark the current thread as attached.
    _PyThreadState_Attach(tstate);
}

void
_PyEval_FiniGIL(PyInterpreterState *interp)
{
    struct _gil_runtime_state *gil = interp->ceval.gil;
    if (gil == NULL) {
        /* It was already finalized (or hasn't been initialized yet). */
        assert(!interp->ceval.own_gil);
        return;
    }
    else if (!interp->ceval.own_gil) {
#ifdef Py_DEBUG
        PyInterpreterState *main_interp = _PyInterpreterState_Main();
        assert(main_interp != NULL && interp != main_interp);
        assert(interp->ceval.gil == main_interp->ceval.gil);
#endif
        interp->ceval.gil = NULL;
        return;
    }

    if (!gil_created(gil)) {
        /* First Py_InitializeFromConfig() call: the GIL doesn't exist
           yet: do nothing. */
        return;
    }

    destroy_gil(gil);
    assert(!gil_created(gil));
    interp->ceval.gil = NULL;
}

void
PyEval_InitThreads(void)
{
    /* Do nothing: kept for backward compatibility */
}

void
_PyEval_Fini(void)
{
#ifdef Py_STATS
    _Py_PrintSpecializationStats(1);
#endif
}

// Function removed in the Python 3.13 API but kept in the stable ABI.
PyAPI_FUNC(void)
PyEval_AcquireLock(void)
{
    PyThreadState *tstate = _PyThreadState_GET();
    _Py_EnsureTstateNotNULL(tstate);

    take_gil(tstate);
}

// Function removed in the Python 3.13 API but kept in the stable ABI.
PyAPI_FUNC(void)
PyEval_ReleaseLock(void)
{
    PyThreadState *tstate = _PyThreadState_GET();
    /* This function must succeed when the current thread state is NULL.
       We therefore avoid PyThreadState_Get() which dumps a fatal error
       in debug mode. */
    drop_gil(tstate->interp, tstate, 0);
}

void
_PyEval_AcquireLock(PyThreadState *tstate)
{
    _Py_EnsureTstateNotNULL(tstate);
    take_gil(tstate);
}

void
_PyEval_ReleaseLock(PyInterpreterState *interp,
                    PyThreadState *tstate,
                    int final_release)
{
    assert(tstate != NULL);
    assert(tstate->interp == interp);
    drop_gil(interp, tstate, final_release);
}

void
PyEval_AcquireThread(PyThreadState *tstate)
{
    _Py_EnsureTstateNotNULL(tstate);
    _PyThreadState_Attach(tstate);
}

void
PyEval_ReleaseThread(PyThreadState *tstate)
{
    assert(_PyThreadState_CheckConsistency(tstate));
    _PyThreadState_Detach(tstate);
}

#ifdef HAVE_FORK
/* This function is called from PyOS_AfterFork_Child to re-initialize the
   GIL and pending calls lock. */
PyStatus
_PyEval_ReInitThreads(PyThreadState *tstate)
{
    assert(tstate->interp == _PyInterpreterState_Main());

    struct _gil_runtime_state *gil = tstate->interp->ceval.gil;
    if (!gil_created(gil)) {
        return _PyStatus_OK();
    }
    recreate_gil(gil);

    take_gil(tstate);

    struct _pending_calls *pending = &tstate->interp->ceval.pending;
    _PyMutex_at_fork_reinit(&pending->mutex);

    return _PyStatus_OK();
}
#endif

PyThreadState *
PyEval_SaveThread(void)
{
    PyThreadState *tstate = _PyThreadState_GET();
    _PyThreadState_Detach(tstate);
    return tstate;
}

void
PyEval_RestoreThread(PyThreadState *tstate)
{
#ifdef MS_WINDOWS
    int err = GetLastError();
#endif

    _Py_EnsureTstateNotNULL(tstate);
    _PyThreadState_Attach(tstate);

#ifdef MS_WINDOWS
    SetLastError(err);
#endif
}


void
_PyEval_SignalReceived(void)
{
    _Py_set_eval_breaker_bit(_PyRuntime.main_tstate, _PY_SIGNALS_PENDING_BIT);
}


#ifndef Py_GIL_DISABLED
static void
signal_active_thread(PyInterpreterState *interp, uintptr_t bit)
{
    struct _gil_runtime_state *gil = interp->ceval.gil;

    // If a thread from the targeted interpreter is holding the GIL, signal
    // that thread. Otherwise, the next thread to run from the targeted
    // interpreter will have its bit set as part of taking the GIL.
    MUTEX_LOCK(gil->mutex);
    if (_Py_atomic_load_int_relaxed(&gil->locked)) {
        PyThreadState *holder = (PyThreadState*)_Py_atomic_load_ptr_relaxed(&gil->last_holder);
        if (holder->interp == interp) {
            _Py_set_eval_breaker_bit(holder, bit);
        }
    }
    MUTEX_UNLOCK(gil->mutex);
}
#endif


/* Mechanism whereby asynchronously executing callbacks (e.g. UNIX
   signal handlers or Mac I/O completion routines) can schedule calls
   to a function to be called synchronously.
   The synchronous function is called with one void* argument.
   It should return 0 for success or -1 for failure -- failure should
   be accompanied by an exception.

   If registry succeeds, the registry function returns 0; if it fails
   (e.g. due to too many pending calls) it returns -1 (without setting
   an exception condition).

   Note that because registry may occur from within signal handlers,
   or other asynchronous events, calling malloc() is unsafe!

   Any thread can schedule pending calls, but only the main thread
   will execute them.
   There is no facility to schedule calls to a particular thread, but
   that should be easy to change, should that ever be required.  In
   that case, the static variables here should go into the python
   threadstate.
*/

/* Push one item onto the queue while holding the lock. */
static int
_push_pending_call(struct _pending_calls *pending,
                   _Py_pending_call_func func, void *arg, int flags)
{
    if (pending->npending == pending->max) {
        return _Py_ADD_PENDING_FULL;
    }
    assert(pending->npending < pending->max);

    int i = pending->next;
    assert(pending->calls[i].func == NULL);

    pending->calls[i].func = func;
    pending->calls[i].arg = arg;
    pending->calls[i].flags = flags;

    assert(pending->npending < PENDINGCALLSARRAYSIZE);
    _Py_atomic_add_int32(&pending->npending, 1);

    pending->next = (i + 1) % PENDINGCALLSARRAYSIZE;
    assert(pending->next != pending->first
            || pending->npending == pending->max);

    return _Py_ADD_PENDING_SUCCESS;
}

static int
_next_pending_call(struct _pending_calls *pending,
                   int (**func)(void *), void **arg, int *flags)
{
    int i = pending->first;
    if (pending->npending == 0) {
        /* Queue empty */
        assert(i == pending->next);
        assert(pending->calls[i].func == NULL);
        return -1;
    }
    *func = pending->calls[i].func;
    *arg = pending->calls[i].arg;
    *flags = pending->calls[i].flags;
    return i;
}

/* Pop one item off the queue while holding the lock. */
static void
_pop_pending_call(struct _pending_calls *pending,
                  int (**func)(void *), void **arg, int *flags)
{
    int i = _next_pending_call(pending, func, arg, flags);
    if (i >= 0) {
        pending->calls[i] = (struct _pending_call){0};
        pending->first = (i + 1) % PENDINGCALLSARRAYSIZE;
        assert(pending->npending > 0);
        _Py_atomic_add_int32(&pending->npending, -1);
    }
}

/* This implementation is thread-safe.  It allows
   scheduling to be made from any thread, and even from an executing
   callback.
 */

_Py_add_pending_call_result
_PyEval_AddPendingCall(PyInterpreterState *interp,
                       _Py_pending_call_func func, void *arg, int flags)
{
    struct _pending_calls *pending = &interp->ceval.pending;
    int main_only = (flags & _Py_PENDING_MAINTHREADONLY) != 0;
    if (main_only) {
        /* The main thread only exists in the main interpreter. */
        assert(_Py_IsMainInterpreter(interp));
        pending = &_PyRuntime.ceval.pending_mainthread;
    }

    PyMutex_Lock(&pending->mutex);
    _Py_add_pending_call_result result =
        _push_pending_call(pending, func, arg, flags);
    PyMutex_Unlock(&pending->mutex);

    if (main_only) {
        _Py_set_eval_breaker_bit(_PyRuntime.main_tstate, _PY_CALLS_TO_DO_BIT);
    }
    else {
#ifdef Py_GIL_DISABLED
        _Py_set_eval_breaker_bit_all(interp, _PY_CALLS_TO_DO_BIT);
#else
        signal_active_thread(interp, _PY_CALLS_TO_DO_BIT);
#endif
    }

    return result;
}

int
Py_AddPendingCall(_Py_pending_call_func func, void *arg)
{
    /* Legacy users of this API will continue to target the main thread
       (of the main interpreter). */
    PyInterpreterState *interp = _PyInterpreterState_Main();
    _Py_add_pending_call_result r =
        _PyEval_AddPendingCall(interp, func, arg, _Py_PENDING_MAINTHREADONLY);
    if (r == _Py_ADD_PENDING_FULL) {
        return -1;
    }
    else {
        assert(r == _Py_ADD_PENDING_SUCCESS);
        return 0;
    }
}

static int
handle_signals(PyThreadState *tstate)
{
    assert(_PyThreadState_CheckConsistency(tstate));
    _Py_unset_eval_breaker_bit(tstate, _PY_SIGNALS_PENDING_BIT);
    if (!_Py_ThreadCanHandleSignals(tstate->interp)) {
        return 0;
    }
    if (_PyErr_CheckSignalsTstate(tstate) < 0) {
        /* On failure, re-schedule a call to handle_signals(). */
        _Py_set_eval_breaker_bit(tstate, _PY_SIGNALS_PENDING_BIT);
        return -1;
    }
    return 0;
}

static int
_make_pending_calls(struct _pending_calls *pending, int32_t *p_npending)
{
    int res = 0;
    int32_t npending = -1;

    assert(sizeof(pending->max) <= sizeof(size_t)
            && ((size_t)pending->max) <= Py_ARRAY_LENGTH(pending->calls));
    int32_t maxloop = pending->maxloop;
    if (maxloop == 0) {
        maxloop = pending->max;
    }
    assert(maxloop > 0 && maxloop <= pending->max);

    /* perform a bounded number of calls, in case of recursion */
    for (int i=0; i<maxloop; i++) {
        _Py_pending_call_func func = NULL;
        void *arg = NULL;
        int flags = 0;

        /* pop one item off the queue while holding the lock */
        PyMutex_Lock(&pending->mutex);
        _pop_pending_call(pending, &func, &arg, &flags);
        npending = pending->npending;
        PyMutex_Unlock(&pending->mutex);

        /* Check if there are any more pending calls. */
        if (func == NULL) {
            assert(npending == 0);
            break;
        }

        /* having released the lock, perform the callback */
        res = func(arg);
        if ((flags & _Py_PENDING_RAWFREE) && arg != NULL) {
            PyMem_RawFree(arg);
        }
        if (res != 0) {
            res = -1;
            goto finally;
        }
    }

finally:
    *p_npending = npending;
    return res;
}

static void
signal_pending_calls(PyThreadState *tstate, PyInterpreterState *interp)
{
#ifdef Py_GIL_DISABLED
    _Py_set_eval_breaker_bit_all(interp, _PY_CALLS_TO_DO_BIT);
#else
    _Py_set_eval_breaker_bit(tstate, _PY_CALLS_TO_DO_BIT);
#endif
}

static void
unsignal_pending_calls(PyThreadState *tstate, PyInterpreterState *interp)
{
#ifdef Py_GIL_DISABLED
    _Py_unset_eval_breaker_bit_all(interp, _PY_CALLS_TO_DO_BIT);
#else
    _Py_unset_eval_breaker_bit(tstate, _PY_CALLS_TO_DO_BIT);
#endif
}

static void
clear_pending_handling_thread(struct _pending_calls *pending)
{
#ifdef Py_GIL_DISABLED
    PyMutex_Lock(&pending->mutex);
    pending->handling_thread = NULL;
    PyMutex_Unlock(&pending->mutex);
#else
    pending->handling_thread = NULL;
#endif
}

static int
make_pending_calls(PyThreadState *tstate)
{
    PyInterpreterState *interp = tstate->interp;
    struct _pending_calls *pending = &interp->ceval.pending;
    struct _pending_calls *pending_main = &_PyRuntime.ceval.pending_mainthread;

    /* Only one thread (per interpreter) may run the pending calls
       at once.  In the same way, we don't do recursive pending calls. */
    PyMutex_Lock(&pending->mutex);
    if (pending->handling_thread != NULL) {
        /* A pending call was added after another thread was already
           handling the pending calls (and had already "unsignaled").
           Once that thread is done, it may have taken care of all the
           pending calls, or there might be some still waiting.
           To avoid all threads constantly stopping on the eval breaker,
           we clear the bit for this thread and make sure it is set
           for the thread currently handling the pending call. */
        _Py_set_eval_breaker_bit(pending->handling_thread, _PY_CALLS_TO_DO_BIT);
        _Py_unset_eval_breaker_bit(tstate, _PY_CALLS_TO_DO_BIT);
        PyMutex_Unlock(&pending->mutex);
        return 0;
    }
    pending->handling_thread = tstate;
    PyMutex_Unlock(&pending->mutex);

    /* unsignal before starting to call callbacks, so that any callback
       added in-between re-signals */
    unsignal_pending_calls(tstate, interp);

    int32_t npending;
    if (_make_pending_calls(pending, &npending) != 0) {
        clear_pending_handling_thread(pending);
        /* There might not be more calls to make, but we play it safe. */
        signal_pending_calls(tstate, interp);
        return -1;
    }
    if (npending > 0) {
        /* We hit pending->maxloop. */
        signal_pending_calls(tstate, interp);
    }

    if (_Py_IsMainThread() && _Py_IsMainInterpreter(interp)) {
        if (_make_pending_calls(pending_main, &npending) != 0) {
            clear_pending_handling_thread(pending);
            /* There might not be more calls to make, but we play it safe. */
            signal_pending_calls(tstate, interp);
            return -1;
        }
        if (npending > 0) {
            /* We hit pending_main->maxloop. */
            signal_pending_calls(tstate, interp);
        }
    }

    clear_pending_handling_thread(pending);
    return 0;
}


void
_Py_set_eval_breaker_bit_all(PyInterpreterState *interp, uintptr_t bit)
{
    _PyRuntimeState *runtime = &_PyRuntime;

    HEAD_LOCK(runtime);
    for (PyThreadState *tstate = interp->threads.head; tstate != NULL; tstate = tstate->next) {
        _Py_set_eval_breaker_bit(tstate, bit);
    }
    HEAD_UNLOCK(runtime);
}

void
_Py_unset_eval_breaker_bit_all(PyInterpreterState *interp, uintptr_t bit)
{
    _PyRuntimeState *runtime = &_PyRuntime;

    HEAD_LOCK(runtime);
    for (PyThreadState *tstate = interp->threads.head; tstate != NULL; tstate = tstate->next) {
        _Py_unset_eval_breaker_bit(tstate, bit);
    }
    HEAD_UNLOCK(runtime);
}

void
_Py_FinishPendingCalls(PyThreadState *tstate)
{
    assert(PyGILState_Check());
    assert(_PyThreadState_CheckConsistency(tstate));

    struct _pending_calls *pending = &tstate->interp->ceval.pending;
    struct _pending_calls *pending_main =
            _Py_IsMainThread() && _Py_IsMainInterpreter(tstate->interp)
            ? &_PyRuntime.ceval.pending_mainthread
            : NULL;
    /* make_pending_calls() may return early without making all pending
       calls, so we keep trying until we're actually done. */
    int32_t npending;
#ifndef NDEBUG
    int32_t npending_prev = INT32_MAX;
#endif
    do {
        if (make_pending_calls(tstate) < 0) {
            PyObject *exc = _PyErr_GetRaisedException(tstate);
            PyErr_BadInternalCall();
            _PyErr_ChainExceptions1(exc);
            _PyErr_Print(tstate);
        }

        npending = _Py_atomic_load_int32_relaxed(&pending->npending);
        if (pending_main != NULL) {
            npending += _Py_atomic_load_int32_relaxed(&pending_main->npending);
        }
#ifndef NDEBUG
        assert(npending_prev > npending);
        npending_prev = npending;
#endif
    } while (npending > 0);
}

int
_PyEval_MakePendingCalls(PyThreadState *tstate)
{
    int res;

    if (_Py_IsMainThread() && _Py_IsMainInterpreter(tstate->interp)) {
        /* Python signal handler doesn't really queue a callback:
           it only signals that a signal was received,
           see _PyEval_SignalReceived(). */
        res = handle_signals(tstate);
        if (res != 0) {
            return res;
        }
    }

    res = make_pending_calls(tstate);
    if (res != 0) {
        return res;
    }

    return 0;
}

/* Py_MakePendingCalls() is a simple wrapper for the sake
   of backward-compatibility. */
int
Py_MakePendingCalls(void)
{
    assert(PyGILState_Check());

    PyThreadState *tstate = _PyThreadState_GET();
    assert(_PyThreadState_CheckConsistency(tstate));

    /* Only execute pending calls on the main thread. */
    if (!_Py_IsMainThread() || !_Py_IsMainInterpreter(tstate->interp)) {
        return 0;
    }
    return _PyEval_MakePendingCalls(tstate);
}

void
_PyEval_InitState(PyInterpreterState *interp)
{
    _gil_initialize(&interp->_gil);
}

#ifdef Py_GIL_DISABLED
int
_PyEval_EnableGILTransient(PyThreadState *tstate)
{
    const PyConfig *config = _PyInterpreterState_GetConfig(tstate->interp);
    if (config->enable_gil != _PyConfig_GIL_DEFAULT) {
        return 0;
    }
    struct _gil_runtime_state *gil = tstate->interp->ceval.gil;

    int enabled = _Py_atomic_load_int_relaxed(&gil->enabled);
    if (enabled == INT_MAX) {
        // The GIL is already enabled permanently.
        return 0;
    }
    if (enabled == INT_MAX - 1) {
        Py_FatalError("Too many transient requests to enable the GIL");
    }
    if (enabled > 0) {
        // If enabled is nonzero, we know we hold the GIL. This means that no
        // other threads are attached, and nobody else can be concurrently
        // mutating it.
        _Py_atomic_store_int_relaxed(&gil->enabled, enabled + 1);
        return 0;
    }

    // Enabling the GIL changes what it means to be an "attached" thread. To
    // safely make this transition, we:
    // 1. Detach the current thread.
    // 2. Stop the world to detach (and suspend) all other threads.
    // 3. Enable the GIL, if nobody else did between our check above and when
    //    our stop-the-world begins.
    // 4. Start the world.
    // 5. Attach the current thread. Other threads may attach and hold the GIL
    //    before this thread, which is harmless.
    _PyThreadState_Detach(tstate);

    // This could be an interpreter-local stop-the-world in situations where we
    // know that this interpreter's GIL is not shared, and that it won't become
    // shared before the stop-the-world begins. For now, we always stop all
    // interpreters for simplicity.
    _PyEval_StopTheWorldAll(&_PyRuntime);

    enabled = _Py_atomic_load_int_relaxed(&gil->enabled);
    int this_thread_enabled = enabled == 0;
    _Py_atomic_store_int_relaxed(&gil->enabled, enabled + 1);

    _PyEval_StartTheWorldAll(&_PyRuntime);
    _PyThreadState_Attach(tstate);

    return this_thread_enabled;
}

int
_PyEval_EnableGILPermanent(PyThreadState *tstate)
{
    const PyConfig *config = _PyInterpreterState_GetConfig(tstate->interp);
    if (config->enable_gil != _PyConfig_GIL_DEFAULT) {
        return 0;
    }

    struct _gil_runtime_state *gil = tstate->interp->ceval.gil;
    assert(current_thread_holds_gil(gil, tstate));

    int enabled = _Py_atomic_load_int_relaxed(&gil->enabled);
    if (enabled == INT_MAX) {
        return 0;
    }

    _Py_atomic_store_int_relaxed(&gil->enabled, INT_MAX);
    return 1;
}

int
_PyEval_DisableGIL(PyThreadState *tstate)
{
    const PyConfig *config = _PyInterpreterState_GetConfig(tstate->interp);
    if (config->enable_gil != _PyConfig_GIL_DEFAULT) {
        return 0;
    }

    struct _gil_runtime_state *gil = tstate->interp->ceval.gil;
    assert(current_thread_holds_gil(gil, tstate));

    int enabled = _Py_atomic_load_int_relaxed(&gil->enabled);
    if (enabled == INT_MAX) {
        return 0;
    }

    assert(enabled >= 1);
    enabled--;

    // Disabling the GIL is much simpler than enabling it, since we know we are
    // the only attached thread. Other threads may start free-threading as soon
    // as this store is complete, if it sets gil->enabled to 0.
    _Py_atomic_store_int_relaxed(&gil->enabled, enabled);

    if (enabled == 0) {
        // We're attached, so we know the GIL will remain disabled until at
        // least the next time we detach, which must be after this function
        // returns.
        //
        // Drop the GIL, which will wake up any threads waiting in take_gil()
        // and let them resume execution without the GIL.
        drop_gil_impl(tstate, gil);

        // If another thread asked us to drop the GIL, they should be
        // free-threading by now. Remove any such request so we have a clean
        // slate if/when the GIL is enabled again.
        _Py_unset_eval_breaker_bit(tstate, _PY_GIL_DROP_REQUEST_BIT);
        return 1;
    }
    return 0;
}
#endif


/* Do periodic things, like check for signals and async I/0.
* We need to do reasonably frequently, but not too frequently.
* All loops should include a check of the eval breaker.
* We also check on return from any builtin function.
*
* ## More Details ###
*
* The eval loop (this function) normally executes the instructions
* of a code object sequentially.  However, the runtime supports a
* number of out-of-band execution scenarios that may pause that
* sequential execution long enough to do that out-of-band work
* in the current thread using the current PyThreadState.
*
* The scenarios include:
*
*  - cyclic garbage collection
*  - GIL drop requests
*  - "async" exceptions
*  - "pending calls"  (some only in the main thread)
*  - signal handling (only in the main thread)
*
* When the need for one of the above is detected, the eval loop
* pauses long enough to handle the detected case.  Then, if doing
* so didn't trigger an exception, the eval loop resumes executing
* the sequential instructions.
*
* To make this work, the eval loop periodically checks if any
* of the above needs to happen.  The individual checks can be
* expensive if computed each time, so a while back we switched
* to using pre-computed, per-interpreter variables for the checks,
* and later consolidated that to a single "eval breaker" variable
* (now a PyInterpreterState field).
*
* For the longest time, the eval breaker check would happen
* frequently, every 5 or so times through the loop, regardless
* of what instruction ran last or what would run next.  Then, in
* early 2021 (gh-18334, commit 4958f5d), we switched to checking
* the eval breaker less frequently, by hard-coding the check to
* specific places in the eval loop (e.g. certain instructions).
* The intent then was to check after returning from calls
* and on the back edges of loops.
*
* In addition to being more efficient, that approach keeps
* the eval loop from running arbitrary code between instructions
* that don't handle that well.  (See gh-74174.)
*
* Currently, the eval breaker check happens on back edges in
* the control flow graph, which pretty much applies to all loops,
* and most calls.
* (See bytecodes.c for exact information.)
*
* One consequence of this approach is that it might not be obvious
* how to force any specific thread to pick up the eval breaker,
* or for any specific thread to not pick it up.  Mostly this
* involves judicious uses of locks and careful ordering of code,
* while avoiding code that might trigger the eval breaker
* until so desired.
*/
int
_Py_HandlePending(PyThreadState *tstate)
{
    uintptr_t breaker = _Py_atomic_load_uintptr_relaxed(&tstate->eval_breaker);

    /* Stop-the-world */
    if ((breaker & _PY_EVAL_PLEASE_STOP_BIT) != 0) {
        _Py_unset_eval_breaker_bit(tstate, _PY_EVAL_PLEASE_STOP_BIT);
        _PyThreadState_Suspend(tstate);

        /* The attach blocks until the stop-the-world event is complete. */
        _PyThreadState_Attach(tstate);
    }

    /* Pending signals */
    if ((breaker & _PY_SIGNALS_PENDING_BIT) != 0) {
        if (handle_signals(tstate) != 0) {
            return -1;
        }
    }

    /* Pending calls */
    if ((breaker & _PY_CALLS_TO_DO_BIT) != 0) {
        if (make_pending_calls(tstate) != 0) {
            return -1;
        }
    }

#ifdef Py_GIL_DISABLED
    /* Objects with refcounts to merge */
    if ((breaker & _PY_EVAL_EXPLICIT_MERGE_BIT) != 0) {
        _Py_unset_eval_breaker_bit(tstate, _PY_EVAL_EXPLICIT_MERGE_BIT);
        _Py_brc_merge_refcounts(tstate);
    }
#endif

    /* GC scheduled to run */
    if ((breaker & _PY_GC_SCHEDULED_BIT) != 0) {
        _Py_unset_eval_breaker_bit(tstate, _PY_GC_SCHEDULED_BIT);
        _Py_RunGC(tstate);
    }

    /* GIL drop request */
    if ((breaker & _PY_GIL_DROP_REQUEST_BIT) != 0) {
        /* Give another thread a chance */
        _PyThreadState_Detach(tstate);

        /* Other threads may run now */

        _PyThreadState_Attach(tstate);
    }

    /* Check for asynchronous exception. */
    if ((breaker & _PY_ASYNC_EXCEPTION_BIT) != 0) {
        _Py_unset_eval_breaker_bit(tstate, _PY_ASYNC_EXCEPTION_BIT);
        PyObject *exc = _Py_atomic_exchange_ptr(&tstate->async_exc, NULL);
        if (exc != NULL) {
            _PyErr_SetNone(tstate, exc);
            Py_DECREF(exc);
            return -1;
        }
    }
    return 0;
}<|MERGE_RESOLUTION|>--- conflicted
+++ resolved
@@ -6,11 +6,8 @@
 #include "pycore_pyerrors.h"      // _PyErr_GetRaisedException()
 #include "pycore_pylifecycle.h"   // _PyErr_Print()
 #include "pycore_pymem.h"         // _PyMem_IsPtrFreed()
-<<<<<<< HEAD
+#include "pycore_pystats.h"       // _Py_PrintSpecializationStats()
 #include "pycore_pythread.h"      // PyThread_hang_thread()
-=======
-#include "pycore_pystats.h"       // _Py_PrintSpecializationStats()
->>>>>>> 46f5cbca
 
 /*
    Notes about the implementation:
@@ -396,15 +393,10 @@
            in take_gil() while the main thread called
            wait_for_thread_shutdown() from Py_Finalize(). */
         MUTEX_UNLOCK(gil->mutex);
-<<<<<<< HEAD
-        drop_gil(ceval, tstate);
-        PyThread_hang_thread();
-=======
         /* tstate could be a dangling pointer, so don't pass it to
            drop_gil(). */
         drop_gil(interp, NULL, 1);
-        PyThread_exit_thread();
->>>>>>> 46f5cbca
+        PyThread_hang_thread();
     }
     assert(_PyThreadState_CheckConsistency(tstate));
 
