
/* Thread and interpreter state structures and their interfaces */

#include "Python.h"
#include "internal/pystate.h"

#define GET_TSTATE() \
    ((PyThreadState*)_Py_atomic_load_relaxed(&_PyThreadState_Current))
#define SET_TSTATE(value) \
    _Py_atomic_store_relaxed(&_PyThreadState_Current, (uintptr_t)(value))
#define GET_INTERP_STATE() \
    (GET_TSTATE()->interp)


/* --------------------------------------------------------------------------
CAUTION

Always use PyMem_RawMalloc() and PyMem_RawFree() directly in this file.  A
number of these functions are advertised as safe to call when the GIL isn't
held, and in a debug build Python redirects (e.g.) PyMem_NEW (etc) to Python's
debugging obmalloc functions.  Those aren't thread-safe (they rely on the GIL
to avoid the expense of doing their own locking).
-------------------------------------------------------------------------- */

#ifdef HAVE_DLOPEN
#ifdef HAVE_DLFCN_H
#include <dlfcn.h>
#endif
#if !HAVE_DECL_RTLD_LAZY
#define RTLD_LAZY 1
#endif
#endif

#ifdef __cplusplus
extern "C" {
#endif

void
_PyRuntimeState_Init(_PyRuntimeState *runtime)
{
    memset(runtime, 0, sizeof(*runtime));

    _PyObject_Initialize(&runtime->obj);
    _PyMem_Initialize(&runtime->mem);
    _PyGC_Initialize(&runtime->gc);
    _PyEval_Initialize(&runtime->ceval);

<<<<<<< HEAD
/* The single PyInterpreterState used by this process'
   GILState implementation
*/
/* TODO: Given interp_main, it may be possible to kill this ref */
static PyInterpreterState *autoInterpreterState = NULL;
static Py_tss_t autoTSSkey = Py_tss_NEEDS_INIT;
=======
    runtime->gilstate.check_enabled = 1;
    runtime->gilstate.autoTLSkey = -1;
>>>>>>> efb1d0a3

    runtime->interpreters.mutex = PyThread_allocate_lock();
    if (runtime->interpreters.mutex == NULL)
        Py_FatalError("Can't initialize threads for interpreter");
    runtime->interpreters.next_id = -1;
}

void
_PyRuntimeState_Fini(_PyRuntimeState *runtime)
{
    if (runtime->interpreters.mutex != NULL) {
        PyThread_free_lock(runtime->interpreters.mutex);
        runtime->interpreters.mutex = NULL;
    }
}

#define HEAD_LOCK() PyThread_acquire_lock(_PyRuntime.interpreters.mutex, \
                                          WAIT_LOCK)
#define HEAD_UNLOCK() PyThread_release_lock(_PyRuntime.interpreters.mutex)

static void _PyGILState_NoteThreadState(PyThreadState* tstate);

void
_PyInterpreterState_Enable(_PyRuntimeState *runtime)
{
    runtime->interpreters.next_id = 0;
    /* Since we only call _PyRuntimeState_Init() once per process
       (see _PyRuntime_Initialize()), we make sure the mutex is
       initialized here. */
    if (runtime->interpreters.mutex == NULL) {
        runtime->interpreters.mutex = PyThread_allocate_lock();
        if (runtime->interpreters.mutex == NULL)
            Py_FatalError("Can't initialize threads for interpreter");
    }
}

PyInterpreterState *
PyInterpreterState_New(void)
{
    PyInterpreterState *interp = (PyInterpreterState *)
                                 PyMem_RawMalloc(sizeof(PyInterpreterState));

    if (interp != NULL) {
        interp->modules_by_index = NULL;
        interp->sysdict = NULL;
        interp->builtins = NULL;
        interp->builtins_copy = NULL;
        interp->tstate_head = NULL;
        interp->check_interval = 100;
        interp->warnoptions = NULL;
        interp->xoptions = NULL;
        interp->num_threads = 0;
        interp->pythread_stacksize = 0;
        interp->codec_search_path = NULL;
        interp->codec_search_cache = NULL;
        interp->codec_error_registry = NULL;
        interp->codecs_initialized = 0;
        interp->fscodec_initialized = 0;
        interp->importlib = NULL;
        interp->import_func = NULL;
        interp->eval_frame = _PyEval_EvalFrameDefault;
        interp->co_extra_user_count = 0;
#ifdef HAVE_DLOPEN
#if HAVE_DECL_RTLD_NOW
        interp->dlopenflags = RTLD_NOW;
#else
        interp->dlopenflags = RTLD_LAZY;
#endif
#endif
#ifdef HAVE_FORK
        interp->before_forkers = NULL;
        interp->after_forkers_parent = NULL;
        interp->after_forkers_child = NULL;
#endif

        HEAD_LOCK();
        interp->next = _PyRuntime.interpreters.head;
        if (_PyRuntime.interpreters.main == NULL) {
            _PyRuntime.interpreters.main = interp;
        }
        _PyRuntime.interpreters.head = interp;
        if (_PyRuntime.interpreters.next_id < 0) {
            /* overflow or Py_Initialize() not called! */
            PyErr_SetString(PyExc_RuntimeError,
                            "failed to get an interpreter ID");
            interp = NULL;
        } else {
            interp->id = _PyRuntime.interpreters.next_id;
            _PyRuntime.interpreters.next_id += 1;
        }
        HEAD_UNLOCK();
    }

    return interp;
}


void
PyInterpreterState_Clear(PyInterpreterState *interp)
{
    PyThreadState *p;
    HEAD_LOCK();
    for (p = interp->tstate_head; p != NULL; p = p->next)
        PyThreadState_Clear(p);
    HEAD_UNLOCK();
    Py_CLEAR(interp->codec_search_path);
    Py_CLEAR(interp->codec_search_cache);
    Py_CLEAR(interp->codec_error_registry);
    Py_CLEAR(interp->modules_by_index);
    Py_CLEAR(interp->sysdict);
    Py_CLEAR(interp->builtins);
    Py_CLEAR(interp->builtins_copy);
    Py_CLEAR(interp->importlib);
    Py_CLEAR(interp->import_func);
#ifdef HAVE_FORK
    Py_CLEAR(interp->before_forkers);
    Py_CLEAR(interp->after_forkers_parent);
    Py_CLEAR(interp->after_forkers_child);
#endif
}


static void
zapthreads(PyInterpreterState *interp)
{
    PyThreadState *p;
    /* No need to lock the mutex here because this should only happen
       when the threads are all really dead (XXX famous last words). */
    while ((p = interp->tstate_head) != NULL) {
        PyThreadState_Delete(p);
    }
}


void
PyInterpreterState_Delete(PyInterpreterState *interp)
{
    PyInterpreterState **p;
    zapthreads(interp);
    HEAD_LOCK();
    for (p = &_PyRuntime.interpreters.head; ; p = &(*p)->next) {
        if (*p == NULL)
            Py_FatalError(
                "PyInterpreterState_Delete: invalid interp");
        if (*p == interp)
            break;
    }
    if (interp->tstate_head != NULL)
        Py_FatalError("PyInterpreterState_Delete: remaining threads");
    *p = interp->next;
    if (_PyRuntime.interpreters.main == interp) {
        _PyRuntime.interpreters.main = NULL;
        if (_PyRuntime.interpreters.head != NULL)
            Py_FatalError("PyInterpreterState_Delete: remaining subinterpreters");
    }
    HEAD_UNLOCK();
    PyMem_RawFree(interp);
}


int64_t
PyInterpreterState_GetID(PyInterpreterState *interp)
{
    if (interp == NULL) {
        PyErr_SetString(PyExc_RuntimeError, "no interpreter provided");
        return -1;
    }
    return interp->id;
}


/* Default implementation for _PyThreadState_GetFrame */
static struct _frame *
threadstate_getframe(PyThreadState *self)
{
    return self->frame;
}

static PyThreadState *
new_threadstate(PyInterpreterState *interp, int init)
{
    PyThreadState *tstate = (PyThreadState *)PyMem_RawMalloc(sizeof(PyThreadState));

    if (_PyThreadState_GetFrame == NULL)
        _PyThreadState_GetFrame = threadstate_getframe;

    if (tstate != NULL) {
        tstate->interp = interp;

        tstate->frame = NULL;
        tstate->recursion_depth = 0;
        tstate->overflowed = 0;
        tstate->recursion_critical = 0;
        tstate->tracing = 0;
        tstate->use_tracing = 0;
        tstate->gilstate_counter = 0;
        tstate->async_exc = NULL;
        tstate->thread_id = PyThread_get_thread_ident();

        tstate->dict = NULL;

        tstate->curexc_type = NULL;
        tstate->curexc_value = NULL;
        tstate->curexc_traceback = NULL;

        tstate->exc_type = NULL;
        tstate->exc_value = NULL;
        tstate->exc_traceback = NULL;

        tstate->c_profilefunc = NULL;
        tstate->c_tracefunc = NULL;
        tstate->c_profileobj = NULL;
        tstate->c_traceobj = NULL;

        tstate->trash_delete_nesting = 0;
        tstate->trash_delete_later = NULL;
        tstate->on_delete = NULL;
        tstate->on_delete_data = NULL;

        tstate->coroutine_wrapper = NULL;
        tstate->in_coroutine_wrapper = 0;

        tstate->async_gen_firstiter = NULL;
        tstate->async_gen_finalizer = NULL;

        if (init)
            _PyThreadState_Init(tstate);

        HEAD_LOCK();
        tstate->prev = NULL;
        tstate->next = interp->tstate_head;
        if (tstate->next)
            tstate->next->prev = tstate;
        interp->tstate_head = tstate;
        HEAD_UNLOCK();
    }

    return tstate;
}

PyThreadState *
PyThreadState_New(PyInterpreterState *interp)
{
    return new_threadstate(interp, 1);
}

PyThreadState *
_PyThreadState_Prealloc(PyInterpreterState *interp)
{
    return new_threadstate(interp, 0);
}

void
_PyThreadState_Init(PyThreadState *tstate)
{
    _PyGILState_NoteThreadState(tstate);
}

PyObject*
PyState_FindModule(struct PyModuleDef* module)
{
    Py_ssize_t index = module->m_base.m_index;
    PyInterpreterState *state = GET_INTERP_STATE();
    PyObject *res;
    if (module->m_slots) {
        return NULL;
    }
    if (index == 0)
        return NULL;
    if (state->modules_by_index == NULL)
        return NULL;
    if (index >= PyList_GET_SIZE(state->modules_by_index))
        return NULL;
    res = PyList_GET_ITEM(state->modules_by_index, index);
    return res==Py_None ? NULL : res;
}

int
_PyState_AddModule(PyObject* module, struct PyModuleDef* def)
{
    PyInterpreterState *state;
    if (!def) {
        assert(PyErr_Occurred());
        return -1;
    }
    if (def->m_slots) {
        PyErr_SetString(PyExc_SystemError,
                        "PyState_AddModule called on module with slots");
        return -1;
    }
    state = GET_INTERP_STATE();
    if (!state->modules_by_index) {
        state->modules_by_index = PyList_New(0);
        if (!state->modules_by_index)
            return -1;
    }
    while(PyList_GET_SIZE(state->modules_by_index) <= def->m_base.m_index)
        if (PyList_Append(state->modules_by_index, Py_None) < 0)
            return -1;
    Py_INCREF(module);
    return PyList_SetItem(state->modules_by_index,
                          def->m_base.m_index, module);
}

int
PyState_AddModule(PyObject* module, struct PyModuleDef* def)
{
    Py_ssize_t index;
    PyInterpreterState *state = GET_INTERP_STATE();
    if (!def) {
        Py_FatalError("PyState_AddModule: Module Definition is NULL");
        return -1;
    }
    index = def->m_base.m_index;
    if (state->modules_by_index) {
        if(PyList_GET_SIZE(state->modules_by_index) >= index) {
            if(module == PyList_GET_ITEM(state->modules_by_index, index)) {
                Py_FatalError("PyState_AddModule: Module already added!");
                return -1;
            }
        }
    }
    return _PyState_AddModule(module, def);
}

int
PyState_RemoveModule(struct PyModuleDef* def)
{
    PyInterpreterState *state;
    Py_ssize_t index = def->m_base.m_index;
    if (def->m_slots) {
        PyErr_SetString(PyExc_SystemError,
                        "PyState_RemoveModule called on module with slots");
        return -1;
    }
    state = GET_INTERP_STATE();
    if (index == 0) {
        Py_FatalError("PyState_RemoveModule: Module index invalid.");
        return -1;
    }
    if (state->modules_by_index == NULL) {
        Py_FatalError("PyState_RemoveModule: Interpreters module-list not acessible.");
        return -1;
    }
    if (index > PyList_GET_SIZE(state->modules_by_index)) {
        Py_FatalError("PyState_RemoveModule: Module index out of bounds.");
        return -1;
    }
    return PyList_SetItem(state->modules_by_index, index, Py_None);
}

/* used by import.c:PyImport_Cleanup */
void
_PyState_ClearModules(void)
{
    PyInterpreterState *state = GET_INTERP_STATE();
    if (state->modules_by_index) {
        Py_ssize_t i;
        for (i = 0; i < PyList_GET_SIZE(state->modules_by_index); i++) {
            PyObject *m = PyList_GET_ITEM(state->modules_by_index, i);
            if (PyModule_Check(m)) {
                /* cleanup the saved copy of module dicts */
                PyModuleDef *md = PyModule_GetDef(m);
                if (md)
                    Py_CLEAR(md->m_base.m_copy);
            }
        }
        /* Setting modules_by_index to NULL could be dangerous, so we
           clear the list instead. */
        if (PyList_SetSlice(state->modules_by_index,
                            0, PyList_GET_SIZE(state->modules_by_index),
                            NULL))
            PyErr_WriteUnraisable(state->modules_by_index);
    }
}

void
PyThreadState_Clear(PyThreadState *tstate)
{
    if (Py_VerboseFlag && tstate->frame != NULL)
        fprintf(stderr,
          "PyThreadState_Clear: warning: thread still has a frame\n");

    Py_CLEAR(tstate->frame);

    Py_CLEAR(tstate->dict);
    Py_CLEAR(tstate->async_exc);

    Py_CLEAR(tstate->curexc_type);
    Py_CLEAR(tstate->curexc_value);
    Py_CLEAR(tstate->curexc_traceback);

    Py_CLEAR(tstate->exc_type);
    Py_CLEAR(tstate->exc_value);
    Py_CLEAR(tstate->exc_traceback);

    tstate->c_profilefunc = NULL;
    tstate->c_tracefunc = NULL;
    Py_CLEAR(tstate->c_profileobj);
    Py_CLEAR(tstate->c_traceobj);

    Py_CLEAR(tstate->coroutine_wrapper);
    Py_CLEAR(tstate->async_gen_firstiter);
    Py_CLEAR(tstate->async_gen_finalizer);
}


/* Common code for PyThreadState_Delete() and PyThreadState_DeleteCurrent() */
static void
tstate_delete_common(PyThreadState *tstate)
{
    PyInterpreterState *interp;
    if (tstate == NULL)
        Py_FatalError("PyThreadState_Delete: NULL tstate");
    interp = tstate->interp;
    if (interp == NULL)
        Py_FatalError("PyThreadState_Delete: NULL interp");
    HEAD_LOCK();
    if (tstate->prev)
        tstate->prev->next = tstate->next;
    else
        interp->tstate_head = tstate->next;
    if (tstate->next)
        tstate->next->prev = tstate->prev;
    HEAD_UNLOCK();
    if (tstate->on_delete != NULL) {
        tstate->on_delete(tstate->on_delete_data);
    }
    PyMem_RawFree(tstate);
}


void
PyThreadState_Delete(PyThreadState *tstate)
{
    if (tstate == GET_TSTATE())
        Py_FatalError("PyThreadState_Delete: tstate is still current");
<<<<<<< HEAD
    if (autoInterpreterState && PyThread_tss_get(&autoTSSkey) == tstate) {
        PyThread_tss_set(&autoTSSkey, NULL);
=======
    if (_PyRuntime.gilstate.autoInterpreterState &&
        PyThread_get_key_value(_PyRuntime.gilstate.autoTLSkey) == tstate)
    {
        PyThread_delete_key_value(_PyRuntime.gilstate.autoTLSkey);
>>>>>>> efb1d0a3
    }
    tstate_delete_common(tstate);
}


void
PyThreadState_DeleteCurrent()
{
    PyThreadState *tstate = GET_TSTATE();
    if (tstate == NULL)
        Py_FatalError(
            "PyThreadState_DeleteCurrent: no current tstate");
    tstate_delete_common(tstate);
<<<<<<< HEAD
    if (autoInterpreterState && PyThread_tss_get(&autoTSSkey) == tstate) {
        PyThread_tss_set(&autoTSSkey, NULL);
=======
    if (_PyRuntime.gilstate.autoInterpreterState &&
        PyThread_get_key_value(_PyRuntime.gilstate.autoTLSkey) == tstate)
    {
        PyThread_delete_key_value(_PyRuntime.gilstate.autoTLSkey);
>>>>>>> efb1d0a3
    }
    SET_TSTATE(NULL);
    PyEval_ReleaseLock();
}


/*
 * Delete all thread states except the one passed as argument.
 * Note that, if there is a current thread state, it *must* be the one
 * passed as argument.  Also, this won't touch any other interpreters
 * than the current one, since we don't know which thread state should
 * be kept in those other interpreteres.
 */
void
_PyThreadState_DeleteExcept(PyThreadState *tstate)
{
    PyInterpreterState *interp = tstate->interp;
    PyThreadState *p, *next, *garbage;
    HEAD_LOCK();
    /* Remove all thread states, except tstate, from the linked list of
       thread states.  This will allow calling PyThreadState_Clear()
       without holding the lock. */
    garbage = interp->tstate_head;
    if (garbage == tstate)
        garbage = tstate->next;
    if (tstate->prev)
        tstate->prev->next = tstate->next;
    if (tstate->next)
        tstate->next->prev = tstate->prev;
    tstate->prev = tstate->next = NULL;
    interp->tstate_head = tstate;
    HEAD_UNLOCK();
    /* Clear and deallocate all stale thread states.  Even if this
       executes Python code, we should be safe since it executes
       in the current thread, not one of the stale threads. */
    for (p = garbage; p; p = next) {
        next = p->next;
        PyThreadState_Clear(p);
        PyMem_RawFree(p);
    }
}


PyThreadState *
_PyThreadState_UncheckedGet(void)
{
    return GET_TSTATE();
}


PyThreadState *
PyThreadState_Get(void)
{
    PyThreadState *tstate = GET_TSTATE();
    if (tstate == NULL)
        Py_FatalError("PyThreadState_Get: no current thread");

    return tstate;
}


PyThreadState *
PyThreadState_Swap(PyThreadState *newts)
{
    PyThreadState *oldts = GET_TSTATE();

    SET_TSTATE(newts);
    /* It should not be possible for more than one thread state
       to be used for a thread.  Check this the best we can in debug
       builds.
    */
#if defined(Py_DEBUG)
    if (newts) {
        /* This can be called from PyEval_RestoreThread(). Similar
           to it, we need to ensure errno doesn't change.
        */
        int err = errno;
        PyThreadState *check = PyGILState_GetThisThreadState();
        if (check && check->interp == newts->interp && check != newts)
            Py_FatalError("Invalid thread state for this thread");
        errno = err;
    }
#endif
    return oldts;
}

/* An extension mechanism to store arbitrary additional per-thread state.
   PyThreadState_GetDict() returns a dictionary that can be used to hold such
   state; the caller should pick a unique key and store its state there.  If
   PyThreadState_GetDict() returns NULL, an exception has *not* been raised
   and the caller should assume no per-thread state is available. */

PyObject *
PyThreadState_GetDict(void)
{
    PyThreadState *tstate = GET_TSTATE();
    if (tstate == NULL)
        return NULL;

    if (tstate->dict == NULL) {
        PyObject *d;
        tstate->dict = d = PyDict_New();
        if (d == NULL)
            PyErr_Clear();
    }
    return tstate->dict;
}


/* Asynchronously raise an exception in a thread.
   Requested by Just van Rossum and Alex Martelli.
   To prevent naive misuse, you must write your own extension
   to call this, or use ctypes.  Must be called with the GIL held.
   Returns the number of tstates modified (normally 1, but 0 if `id` didn't
   match any known thread id).  Can be called with exc=NULL to clear an
   existing async exception.  This raises no exceptions. */

int
PyThreadState_SetAsyncExc(unsigned long id, PyObject *exc)
{
    PyInterpreterState *interp = GET_INTERP_STATE();
    PyThreadState *p;

    /* Although the GIL is held, a few C API functions can be called
     * without the GIL held, and in particular some that create and
     * destroy thread and interpreter states.  Those can mutate the
     * list of thread states we're traversing, so to prevent that we lock
     * head_mutex for the duration.
     */
    HEAD_LOCK();
    for (p = interp->tstate_head; p != NULL; p = p->next) {
        if (p->thread_id == id) {
            /* Tricky:  we need to decref the current value
             * (if any) in p->async_exc, but that can in turn
             * allow arbitrary Python code to run, including
             * perhaps calls to this function.  To prevent
             * deadlock, we need to release head_mutex before
             * the decref.
             */
            PyObject *old_exc = p->async_exc;
            Py_XINCREF(exc);
            p->async_exc = exc;
            HEAD_UNLOCK();
            Py_XDECREF(old_exc);
            _PyEval_SignalAsyncExc();
            return 1;
        }
    }
    HEAD_UNLOCK();
    return 0;
}


/* Routines for advanced debuggers, requested by David Beazley.
   Don't use unless you know what you are doing! */

PyInterpreterState *
PyInterpreterState_Head(void)
{
    return _PyRuntime.interpreters.head;
}

PyInterpreterState *
PyInterpreterState_Main(void)
{
    return _PyRuntime.interpreters.main;
}

PyInterpreterState *
PyInterpreterState_Next(PyInterpreterState *interp) {
    return interp->next;
}

PyThreadState *
PyInterpreterState_ThreadHead(PyInterpreterState *interp) {
    return interp->tstate_head;
}

PyThreadState *
PyThreadState_Next(PyThreadState *tstate) {
    return tstate->next;
}

/* The implementation of sys._current_frames().  This is intended to be
   called with the GIL held, as it will be when called via
   sys._current_frames().  It's possible it would work fine even without
   the GIL held, but haven't thought enough about that.
*/
PyObject *
_PyThread_CurrentFrames(void)
{
    PyObject *result;
    PyInterpreterState *i;

    result = PyDict_New();
    if (result == NULL)
        return NULL;

    /* for i in all interpreters:
     *     for t in all of i's thread states:
     *          if t's frame isn't NULL, map t's id to its frame
     * Because these lists can mutate even when the GIL is held, we
     * need to grab head_mutex for the duration.
     */
    HEAD_LOCK();
    for (i = _PyRuntime.interpreters.head; i != NULL; i = i->next) {
        PyThreadState *t;
        for (t = i->tstate_head; t != NULL; t = t->next) {
            PyObject *id;
            int stat;
            struct _frame *frame = t->frame;
            if (frame == NULL)
                continue;
            id = PyLong_FromUnsignedLong(t->thread_id);
            if (id == NULL)
                goto Fail;
            stat = PyDict_SetItem(result, id, (PyObject *)frame);
            Py_DECREF(id);
            if (stat < 0)
                goto Fail;
        }
    }
    HEAD_UNLOCK();
    return result;

 Fail:
    HEAD_UNLOCK();
    Py_DECREF(result);
    return NULL;
}

/* Python "auto thread state" API. */

/* Keep this as a static, as it is not reliable!  It can only
   ever be compared to the state for the *current* thread.
   * If not equal, then it doesn't matter that the actual
     value may change immediately after comparison, as it can't
     possibly change to the current thread's state.
   * If equal, then the current thread holds the lock, so the value can't
     change until we yield the lock.
*/
static int
PyThreadState_IsCurrent(PyThreadState *tstate)
{
    /* Must be the tstate for this thread */
    assert(PyGILState_GetThisThreadState()==tstate);
    return tstate == GET_TSTATE();
}

/* Internal initialization/finalization functions called by
   Py_Initialize/Py_FinalizeEx
*/
void
_PyGILState_Init(PyInterpreterState *i, PyThreadState *t)
{
    assert(i && t); /* must init with valid states */
<<<<<<< HEAD
    if (PyThread_tss_create(&autoTSSkey) != 0) {
        Py_FatalError("Could not allocate TSS entry");
    }
    autoInterpreterState = i;
    assert(PyThread_tss_get(&autoTSSkey) == NULL);
=======
    _PyRuntime.gilstate.autoTLSkey = PyThread_create_key();
    if (_PyRuntime.gilstate.autoTLSkey == -1)
        Py_FatalError("Could not allocate TLS entry");
    _PyRuntime.gilstate.autoInterpreterState = i;
    assert(PyThread_get_key_value(_PyRuntime.gilstate.autoTLSkey) == NULL);
>>>>>>> efb1d0a3
    assert(t->gilstate_counter == 0);

    _PyGILState_NoteThreadState(t);
}

PyInterpreterState *
_PyGILState_GetInterpreterStateUnsafe(void)
{
    return _PyRuntime.gilstate.autoInterpreterState;
}

void
_PyGILState_Fini(void)
{
<<<<<<< HEAD
    PyThread_tss_delete(&autoTSSkey);
    autoInterpreterState = NULL;
=======
    PyThread_delete_key(_PyRuntime.gilstate.autoTLSkey);
    _PyRuntime.gilstate.autoTLSkey = -1;
    _PyRuntime.gilstate.autoInterpreterState = NULL;
>>>>>>> efb1d0a3
}

/* Reset the TSS key - called by PyOS_AfterFork_Child().
 * This should not be necessary, but some - buggy - pthread implementations
 * don't reset TSS upon fork(), see issue #10517.
 */
void
_PyGILState_Reinit(void)
{
    _PyRuntime.interpreters.mutex = PyThread_allocate_lock();
    if (_PyRuntime.interpreters.mutex == NULL)
        Py_FatalError("Can't initialize threads for interpreter");
    PyThreadState *tstate = PyGILState_GetThisThreadState();
<<<<<<< HEAD
    PyThread_tss_delete(&autoTSSkey);
    if (PyThread_tss_create(&autoTSSkey) != 0) {
        Py_FatalError("Could not allocate TSS entry");
    }

    /* If the thread had an associated auto thread state, reassociate it with
     * the new key. */
    if (tstate && PyThread_tss_set(&autoTSSkey, (void *)tstate) != 0) {
        Py_FatalError("Couldn't create autoTSSkey mapping");
    }
=======
    PyThread_delete_key(_PyRuntime.gilstate.autoTLSkey);
    if ((_PyRuntime.gilstate.autoTLSkey = PyThread_create_key()) == -1)
        Py_FatalError("Could not allocate TLS entry");

    /* If the thread had an associated auto thread state, reassociate it with
     * the new key. */
    if (tstate && PyThread_set_key_value(_PyRuntime.gilstate.autoTLSkey,
                                         (void *)tstate) < 0)
        Py_FatalError("Couldn't create autoTLSkey mapping");
>>>>>>> efb1d0a3
}

/* When a thread state is created for a thread by some mechanism other than
   PyGILState_Ensure, it's important that the GILState machinery knows about
   it so it doesn't try to create another thread state for the thread (this is
   a better fix for SF bug #1010677 than the first one attempted).
*/
static void
_PyGILState_NoteThreadState(PyThreadState* tstate)
{
    /* If autoTSSkey isn't initialized, this must be the very first
       threadstate created in Py_Initialize().  Don't do anything for now
       (we'll be back here when _PyGILState_Init is called). */
    if (!_PyRuntime.gilstate.autoInterpreterState)
        return;

    /* Stick the thread state for this thread in thread specific storage.

       The only situation where you can legitimately have more than one
       thread state for an OS level thread is when there are multiple
       interpreters.

       You shouldn't really be using the PyGILState_ APIs anyway (see issues
       #10915 and #15751).

       The first thread state created for that given OS level thread will
       "win", which seems reasonable behaviour.
    */
<<<<<<< HEAD
    if (PyThread_tss_get(&autoTSSkey) == NULL) {
        if (PyThread_tss_set(&autoTSSkey, (void *)tstate) != 0) {
            Py_FatalError("Couldn't create autoTSSkey mapping");
=======
    if (PyThread_get_key_value(_PyRuntime.gilstate.autoTLSkey) == NULL) {
        if ((PyThread_set_key_value(_PyRuntime.gilstate.autoTLSkey,
                                    (void *)tstate)
             ) < 0)
        {
            Py_FatalError("Couldn't create autoTLSkey mapping");
>>>>>>> efb1d0a3
        }
    }

    /* PyGILState_Release must not try to delete this thread state. */
    tstate->gilstate_counter = 1;
}

/* The public functions */
PyThreadState *
PyGILState_GetThisThreadState(void)
{
    if (_PyRuntime.gilstate.autoInterpreterState == NULL)
        return NULL;
<<<<<<< HEAD
    return (PyThreadState *)PyThread_tss_get(&autoTSSkey);
=======
    return (PyThreadState *)PyThread_get_key_value(
                _PyRuntime.gilstate.autoTLSkey);
>>>>>>> efb1d0a3
}

int
PyGILState_Check(void)
{
    PyThreadState *tstate;

    if (!_PyGILState_check_enabled)
        return 1;

<<<<<<< HEAD
    if (!PyThread_tss_is_created(&autoTSSkey)) {
=======
    if (_PyRuntime.gilstate.autoTLSkey == -1)
>>>>>>> efb1d0a3
        return 1;
    }

    tstate = GET_TSTATE();
    if (tstate == NULL)
        return 0;

    return (tstate == PyGILState_GetThisThreadState());
}

PyGILState_STATE
PyGILState_Ensure(void)
{
    int current;
    PyThreadState *tcur;
    /* Note that we do not auto-init Python here - apart from
       potential races with 2 threads auto-initializing, pep-311
       spells out other issues.  Embedders are expected to have
       called Py_Initialize() and usually PyEval_InitThreads().
    */
<<<<<<< HEAD
    assert(autoInterpreterState); /* Py_Initialize() hasn't been called! */
    tcur = (PyThreadState *)PyThread_tss_get(&autoTSSkey);
=======
    /* Py_Initialize() hasn't been called! */
    assert(_PyRuntime.gilstate.autoInterpreterState);
    tcur = (PyThreadState *)PyThread_get_key_value(
                _PyRuntime.gilstate.autoTLSkey);
>>>>>>> efb1d0a3
    if (tcur == NULL) {
        /* At startup, Python has no concrete GIL. If PyGILState_Ensure() is
           called from a new thread for the first time, we need the create the
           GIL. */
        PyEval_InitThreads();

        /* Create a new thread state for this thread */
        tcur = PyThreadState_New(_PyRuntime.gilstate.autoInterpreterState);
        if (tcur == NULL)
            Py_FatalError("Couldn't create thread-state for new thread");
        /* This is our thread state!  We'll need to delete it in the
           matching call to PyGILState_Release(). */
        tcur->gilstate_counter = 0;
        current = 0; /* new thread state is never current */
    }
    else
        current = PyThreadState_IsCurrent(tcur);
    if (current == 0)
        PyEval_RestoreThread(tcur);
    /* Update our counter in the thread-state - no need for locks:
       - tcur will remain valid as we hold the GIL.
       - the counter is safe as we are the only thread "allowed"
         to modify this value
    */
    ++tcur->gilstate_counter;
    return current ? PyGILState_LOCKED : PyGILState_UNLOCKED;
}

void
PyGILState_Release(PyGILState_STATE oldstate)
{
<<<<<<< HEAD
    PyThreadState *tcur = (PyThreadState *)PyThread_tss_get(&autoTSSkey);
=======
    PyThreadState *tcur = (PyThreadState *)PyThread_get_key_value(
                                _PyRuntime.gilstate.autoTLSkey);
>>>>>>> efb1d0a3
    if (tcur == NULL)
        Py_FatalError("auto-releasing thread-state, "
                      "but no thread-state for this thread");
    /* We must hold the GIL and have our thread state current */
    /* XXX - remove the check - the assert should be fine,
       but while this is very new (April 2003), the extra check
       by release-only users can't hurt.
    */
    if (! PyThreadState_IsCurrent(tcur))
        Py_FatalError("This thread state must be current when releasing");
    assert(PyThreadState_IsCurrent(tcur));
    --tcur->gilstate_counter;
    assert(tcur->gilstate_counter >= 0); /* illegal counter value */

    /* If we're going to destroy this thread-state, we must
     * clear it while the GIL is held, as destructors may run.
     */
    if (tcur->gilstate_counter == 0) {
        /* can't have been locked when we created it */
        assert(oldstate == PyGILState_UNLOCKED);
        PyThreadState_Clear(tcur);
        /* Delete the thread-state.  Note this releases the GIL too!
         * It's vital that the GIL be held here, to avoid shutdown
         * races; see bugs 225673 and 1061968 (that nasty bug has a
         * habit of coming back).
         */
        PyThreadState_DeleteCurrent();
    }
    /* Release the lock if necessary */
    else if (oldstate == PyGILState_UNLOCKED)
        PyEval_SaveThread();
}


#ifdef __cplusplus
}
#endif<|MERGE_RESOLUTION|>--- conflicted
+++ resolved
@@ -45,17 +45,13 @@
     _PyGC_Initialize(&runtime->gc);
     _PyEval_Initialize(&runtime->ceval);
 
-<<<<<<< HEAD
-/* The single PyInterpreterState used by this process'
-   GILState implementation
-*/
-/* TODO: Given interp_main, it may be possible to kill this ref */
-static PyInterpreterState *autoInterpreterState = NULL;
-static Py_tss_t autoTSSkey = Py_tss_NEEDS_INIT;
-=======
     runtime->gilstate.check_enabled = 1;
-    runtime->gilstate.autoTLSkey = -1;
->>>>>>> efb1d0a3
+    /* A TSS key must be initialized with Py_tss_NEEDS_INIT
+       in accordance with the specification. */
+    {
+        Py_tss_t initial = Py_tss_NEEDS_INIT;
+        runtime->gilstate.autoTSSkey = initial;
+    }
 
     runtime->interpreters.mutex = PyThread_allocate_lock();
     if (runtime->interpreters.mutex == NULL)
@@ -493,15 +489,10 @@
 {
     if (tstate == GET_TSTATE())
         Py_FatalError("PyThreadState_Delete: tstate is still current");
-<<<<<<< HEAD
-    if (autoInterpreterState && PyThread_tss_get(&autoTSSkey) == tstate) {
-        PyThread_tss_set(&autoTSSkey, NULL);
-=======
     if (_PyRuntime.gilstate.autoInterpreterState &&
-        PyThread_get_key_value(_PyRuntime.gilstate.autoTLSkey) == tstate)
+        PyThread_tss_get(&_PyRuntime.gilstate.autoTSSkey) == tstate)
     {
-        PyThread_delete_key_value(_PyRuntime.gilstate.autoTLSkey);
->>>>>>> efb1d0a3
+        PyThread_tss_set(&_PyRuntime.gilstate.autoTSSkey, NULL);
     }
     tstate_delete_common(tstate);
 }
@@ -515,15 +506,10 @@
         Py_FatalError(
             "PyThreadState_DeleteCurrent: no current tstate");
     tstate_delete_common(tstate);
-<<<<<<< HEAD
-    if (autoInterpreterState && PyThread_tss_get(&autoTSSkey) == tstate) {
-        PyThread_tss_set(&autoTSSkey, NULL);
-=======
     if (_PyRuntime.gilstate.autoInterpreterState &&
-        PyThread_get_key_value(_PyRuntime.gilstate.autoTLSkey) == tstate)
+        PyThread_tss_get(&_PyRuntime.gilstate.autoTSSkey) == tstate)
     {
-        PyThread_delete_key_value(_PyRuntime.gilstate.autoTLSkey);
->>>>>>> efb1d0a3
+        PyThread_tss_set(&_PyRuntime.gilstate.autoTSSkey, NULL);
     }
     SET_TSTATE(NULL);
     PyEval_ReleaseLock();
@@ -780,19 +766,11 @@
 _PyGILState_Init(PyInterpreterState *i, PyThreadState *t)
 {
     assert(i && t); /* must init with valid states */
-<<<<<<< HEAD
-    if (PyThread_tss_create(&autoTSSkey) != 0) {
+    if (PyThread_tss_create(&_PyRuntime.gilstate.autoTSSkey) != 0) {
         Py_FatalError("Could not allocate TSS entry");
     }
-    autoInterpreterState = i;
-    assert(PyThread_tss_get(&autoTSSkey) == NULL);
-=======
-    _PyRuntime.gilstate.autoTLSkey = PyThread_create_key();
-    if (_PyRuntime.gilstate.autoTLSkey == -1)
-        Py_FatalError("Could not allocate TLS entry");
     _PyRuntime.gilstate.autoInterpreterState = i;
-    assert(PyThread_get_key_value(_PyRuntime.gilstate.autoTLSkey) == NULL);
->>>>>>> efb1d0a3
+    assert(PyThread_tss_get(&_PyRuntime.gilstate.autoTSSkey) == NULL);
     assert(t->gilstate_counter == 0);
 
     _PyGILState_NoteThreadState(t);
@@ -807,14 +785,8 @@
 void
 _PyGILState_Fini(void)
 {
-<<<<<<< HEAD
-    PyThread_tss_delete(&autoTSSkey);
-    autoInterpreterState = NULL;
-=======
-    PyThread_delete_key(_PyRuntime.gilstate.autoTLSkey);
-    _PyRuntime.gilstate.autoTLSkey = -1;
+    PyThread_tss_delete(&_PyRuntime.gilstate.autoTSSkey);
     _PyRuntime.gilstate.autoInterpreterState = NULL;
->>>>>>> efb1d0a3
 }
 
 /* Reset the TSS key - called by PyOS_AfterFork_Child().
@@ -828,28 +800,18 @@
     if (_PyRuntime.interpreters.mutex == NULL)
         Py_FatalError("Can't initialize threads for interpreter");
     PyThreadState *tstate = PyGILState_GetThisThreadState();
-<<<<<<< HEAD
-    PyThread_tss_delete(&autoTSSkey);
-    if (PyThread_tss_create(&autoTSSkey) != 0) {
+    PyThread_tss_delete(&_PyRuntime.gilstate.autoTSSkey);
+    if (PyThread_tss_create(&_PyRuntime.gilstate.autoTSSkey) != 0) {
         Py_FatalError("Could not allocate TSS entry");
     }
 
     /* If the thread had an associated auto thread state, reassociate it with
      * the new key. */
-    if (tstate && PyThread_tss_set(&autoTSSkey, (void *)tstate) != 0) {
+    if (tstate &&
+        PyThread_tss_set(&_PyRuntime.gilstate.autoTSSkey, (void *)tstate) != 0)
+    {
         Py_FatalError("Couldn't create autoTSSkey mapping");
     }
-=======
-    PyThread_delete_key(_PyRuntime.gilstate.autoTLSkey);
-    if ((_PyRuntime.gilstate.autoTLSkey = PyThread_create_key()) == -1)
-        Py_FatalError("Could not allocate TLS entry");
-
-    /* If the thread had an associated auto thread state, reassociate it with
-     * the new key. */
-    if (tstate && PyThread_set_key_value(_PyRuntime.gilstate.autoTLSkey,
-                                         (void *)tstate) < 0)
-        Py_FatalError("Couldn't create autoTLSkey mapping");
->>>>>>> efb1d0a3
 }
 
 /* When a thread state is created for a thread by some mechanism other than
@@ -878,18 +840,11 @@
        The first thread state created for that given OS level thread will
        "win", which seems reasonable behaviour.
     */
-<<<<<<< HEAD
-    if (PyThread_tss_get(&autoTSSkey) == NULL) {
-        if (PyThread_tss_set(&autoTSSkey, (void *)tstate) != 0) {
+    if (PyThread_tss_get(&_PyRuntime.gilstate.autoTSSkey) == NULL) {
+        if ((PyThread_tss_set(&_PyRuntime.gilstate.autoTSSkey, (void *)tstate)
+             ) != 0)
+        {
             Py_FatalError("Couldn't create autoTSSkey mapping");
-=======
-    if (PyThread_get_key_value(_PyRuntime.gilstate.autoTLSkey) == NULL) {
-        if ((PyThread_set_key_value(_PyRuntime.gilstate.autoTLSkey,
-                                    (void *)tstate)
-             ) < 0)
-        {
-            Py_FatalError("Couldn't create autoTLSkey mapping");
->>>>>>> efb1d0a3
         }
     }
 
@@ -903,12 +858,7 @@
 {
     if (_PyRuntime.gilstate.autoInterpreterState == NULL)
         return NULL;
-<<<<<<< HEAD
-    return (PyThreadState *)PyThread_tss_get(&autoTSSkey);
-=======
-    return (PyThreadState *)PyThread_get_key_value(
-                _PyRuntime.gilstate.autoTLSkey);
->>>>>>> efb1d0a3
+    return (PyThreadState *)PyThread_tss_get(&_PyRuntime.gilstate.autoTSSkey);
 }
 
 int
@@ -919,11 +869,7 @@
     if (!_PyGILState_check_enabled)
         return 1;
 
-<<<<<<< HEAD
-    if (!PyThread_tss_is_created(&autoTSSkey)) {
-=======
-    if (_PyRuntime.gilstate.autoTLSkey == -1)
->>>>>>> efb1d0a3
+    if (!PyThread_tss_is_created(&_PyRuntime.gilstate.autoTSSkey)) {
         return 1;
     }
 
@@ -944,15 +890,9 @@
        spells out other issues.  Embedders are expected to have
        called Py_Initialize() and usually PyEval_InitThreads().
     */
-<<<<<<< HEAD
-    assert(autoInterpreterState); /* Py_Initialize() hasn't been called! */
-    tcur = (PyThreadState *)PyThread_tss_get(&autoTSSkey);
-=======
     /* Py_Initialize() hasn't been called! */
     assert(_PyRuntime.gilstate.autoInterpreterState);
-    tcur = (PyThreadState *)PyThread_get_key_value(
-                _PyRuntime.gilstate.autoTLSkey);
->>>>>>> efb1d0a3
+    tcur = (PyThreadState *)PyThread_tss_get(&_PyRuntime.gilstate.autoTSSkey);
     if (tcur == NULL) {
         /* At startup, Python has no concrete GIL. If PyGILState_Ensure() is
            called from a new thread for the first time, we need the create the
@@ -984,12 +924,8 @@
 void
 PyGILState_Release(PyGILState_STATE oldstate)
 {
-<<<<<<< HEAD
-    PyThreadState *tcur = (PyThreadState *)PyThread_tss_get(&autoTSSkey);
-=======
-    PyThreadState *tcur = (PyThreadState *)PyThread_get_key_value(
-                                _PyRuntime.gilstate.autoTLSkey);
->>>>>>> efb1d0a3
+    PyThreadState *tcur = (PyThreadState *)PyThread_tss_get(
+                                &_PyRuntime.gilstate.autoTSSkey);
     if (tcur == NULL)
         Py_FatalError("auto-releasing thread-state, "
                       "but no thread-state for this thread");
