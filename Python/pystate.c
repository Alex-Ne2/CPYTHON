--- conflicted
+++ resolved
@@ -757,17 +757,6 @@
     assert(interp != NULL);
     tstate->interp = interp;
 
-<<<<<<< HEAD
-    tstate->fdata = NULL;
-    tstate->recursion_depth = 0;
-    tstate->recursion_headroom = 0;
-    tstate->stackcheck_counter = 0;
-    tstate->tracing = 0;
-    tstate->root_cframe.use_tracing = 0;
-    tstate->cframe = &tstate->root_cframe;
-    tstate->gilstate_counter = 0;
-    tstate->async_exc = NULL;
-=======
     assert(id > 0);
     tstate->id = id;
 
@@ -780,7 +769,6 @@
     tstate->next = next;
     assert(tstate->prev == NULL);
 
->>>>>>> 69276324
     tstate->thread_id = PyThread_get_thread_ident();
 #ifdef PY_HAVE_THREAD_NATIVE_ID
     tstate->native_thread_id = PyThread_get_thread_native_id();
@@ -1008,11 +996,7 @@
 {
     int verbose = _PyInterpreterState_GetConfig(tstate->interp)->verbose;
 
-<<<<<<< HEAD
-    if (verbose && tstate->fdata != NULL) {
-=======
     if (verbose && tstate->cframe->current_frame != NULL) {
->>>>>>> 69276324
         /* bpo-20526: After the main thread calls
            _PyRuntimeState_SetFinalizing() in Py_FinalizeEx(), threads must
            exit when trying to take the GIL. If a thread exit in the middle of
@@ -1283,17 +1267,10 @@
 PyThreadState_GetFrame(PyThreadState *tstate)
 {
     assert(tstate != NULL);
-<<<<<<< HEAD
-    if (tstate->fdata == NULL) {
-        return NULL;
-    }
-    PyFrameObject *frame = _PyInterpreterFrame_GetFrameObject(tstate->fdata);
-=======
     if (tstate->cframe->current_frame == NULL) {
         return NULL;
     }
     PyFrameObject *frame = _PyFrame_GetFrameObject(tstate->cframe->current_frame);
->>>>>>> 69276324
     if (frame == NULL) {
         PyErr_Clear();
     }
@@ -1432,22 +1409,16 @@
     PyInterpreterState *i;
     for (i = runtime->interpreters.head; i != NULL; i = i->next) {
         PyThreadState *t;
-<<<<<<< HEAD
-        for (t = i->tstate_head; t != NULL; t = t->next) {
-            _PyInterpreterFrame *fdata = t->fdata;
-            if (fdata == NULL) {
-=======
         for (t = i->threads.head; t != NULL; t = t->next) {
             _PyInterpreterFrame *frame = t->cframe->current_frame;
             if (frame == NULL) {
->>>>>>> 69276324
                 continue;
             }
             PyObject *id = PyLong_FromUnsignedLong(t->thread_id);
             if (id == NULL) {
                 goto fail;
             }
-            int stat = PyDict_SetItem(result, id, (PyObject *)_PyInterpreterFrame_GetFrameObject(fdata));
+            int stat = PyDict_SetItem(result, id, (PyObject *)_PyFrame_GetFrameObject(frame));
             Py_DECREF(id);
             if (stat < 0) {
                 goto fail;
@@ -2227,11 +2198,7 @@
 }
 
 _PyInterpreterFrame *
-<<<<<<< HEAD
-_PyThreadState_PushFrame(PyThreadState *tstate, PyFrameConstructor *con, PyObject *locals)
-=======
 _PyThreadState_BumpFramePointerSlow(PyThreadState *tstate, size_t size)
->>>>>>> 69276324
 {
     assert(size < INT_MAX/sizeof(PyObject *));
     PyObject **base = tstate->datastack_top;
@@ -2242,21 +2209,6 @@
     else {
         tstate->datastack_top = top;
     }
-<<<<<<< HEAD
-    _PyInterpreterFrame * fdata = (_PyInterpreterFrame *)(localsarray + nlocalsplus);
-    _PyInterpreterFrame_InitializeSpecials(fdata, con, locals, nlocalsplus);
-    for (int i=0; i < nlocalsplus; i++) {
-        localsarray[i] = NULL;
-    }
-    return fdata;
-}
-
-void
-_PyThreadState_PopFrame(PyThreadState *tstate, struct _PyInterpreterFrame * fdata)
-{
-    PyObject **locals = _PyInterpreterFrame_GetLocalsArray(fdata);
-    if (locals == &tstate->datastack_chunk->data[0]) {
-=======
     return (_PyInterpreterFrame *)base;
 }
 
@@ -2266,7 +2218,6 @@
     assert(tstate->datastack_chunk);
     PyObject **base = (PyObject **)frame;
     if (base == &tstate->datastack_chunk->data[0]) {
->>>>>>> 69276324
         _PyStackChunk *chunk = tstate->datastack_chunk;
         _PyStackChunk *previous = chunk->previous;
         // push_chunk ensures that the root chunk is never popped:
