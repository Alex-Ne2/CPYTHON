--- conflicted
+++ resolved
@@ -644,9 +644,6 @@
     assert(next != NULL || (interp == runtime->interpreters.main));
     interp->next = next;
 
-<<<<<<< HEAD
-    _PyEval_InitState(interp, pending_lock);
-=======
     /* Initialize obmalloc, but only for subinterpreters,
        since the main interpreter is initialized statically. */
     if (interp != &runtime->_main_interpreter) {
@@ -655,8 +652,7 @@
         memcpy(&interp->obmalloc.pools.used, temp, sizeof(temp));
     }
 
-    _PyEval_InitState(&interp->ceval, pending_lock);
->>>>>>> 22758a32
+    _PyEval_InitState(interp, pending_lock);
     _PyGC_InitState(&interp->gc);
     PyConfig_InitPythonConfig(&interp->config);
     _PyType_InitCache(interp);
