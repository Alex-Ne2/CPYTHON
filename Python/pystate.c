
/* Thread and interpreter state structures and their interfaces */

#include "Python.h"
#include "pycore_ceval.h"
#include "pycore_code.h"          // stats
#include "pycore_dtoa.h"          // _dtoa_state_INIT()
#include "pycore_frame.h"
#include "pycore_initconfig.h"
#include "pycore_object.h"        // _PyType_InitCache()
#include "pycore_pyerrors.h"
#include "pycore_pylifecycle.h"
#include "pycore_pymem.h"         // _PyMem_SetDefaultAllocator()
#include "pycore_pystate.h"
#include "pycore_runtime_init.h"  // _PyRuntimeState_INIT
#include "pycore_sysmodule.h"     // _PySys_Audit()
#include "pycore_weakref.h"       // _PyWeakref_GET_REF()

/* --------------------------------------------------------------------------
CAUTION

Always use PyMem_RawMalloc() and PyMem_RawFree() directly in this file.  A
number of these functions are advertised as safe to call when the GIL isn't
held, and in a debug build Python redirects (e.g.) PyMem_NEW (etc) to Python's
debugging obmalloc functions.  Those aren't thread-safe (they rely on the GIL
to avoid the expense of doing their own locking).
-------------------------------------------------------------------------- */

#ifdef HAVE_DLOPEN
#ifdef HAVE_DLFCN_H
#include <dlfcn.h>
#endif
#if !HAVE_DECL_RTLD_LAZY
#define RTLD_LAZY 1
#endif
#endif

#ifdef __cplusplus
extern "C" {
#endif


/****************************************/
/* helpers for the current thread state */
/****************************************/

// API for the current thread state is further down.

/* "current" means one of:
   - bound to the current OS thread
   - holds the GIL
 */

//-------------------------------------------------
// a highly efficient lookup for the current thread
//-------------------------------------------------

/*
   The stored thread state is set by PyThreadState_Swap().

   For each of these functions, the GIL must be held by the current thread.
 */


#ifdef HAVE_THREAD_LOCAL
_Py_thread_local PyThreadState *_Py_tss_tstate = NULL;
#endif

static inline PyThreadState *
current_fast_get(_PyRuntimeState *Py_UNUSED(runtime))
{
#ifdef HAVE_THREAD_LOCAL
    return _Py_tss_tstate;
#else
    // XXX Fall back to the PyThread_tss_*() API.
#  error "no supported thread-local variable storage classifier"
#endif
}

static inline void
current_fast_set(_PyRuntimeState *Py_UNUSED(runtime), PyThreadState *tstate)
{
    assert(tstate != NULL);
#ifdef HAVE_THREAD_LOCAL
    _Py_tss_tstate = tstate;
#else
    // XXX Fall back to the PyThread_tss_*() API.
#  error "no supported thread-local variable storage classifier"
#endif
}

static inline void
current_fast_clear(_PyRuntimeState *Py_UNUSED(runtime))
{
#ifdef HAVE_THREAD_LOCAL
    _Py_tss_tstate = NULL;
#else
    // XXX Fall back to the PyThread_tss_*() API.
#  error "no supported thread-local variable storage classifier"
#endif
}

#define tstate_verify_not_active(tstate) \
    if (tstate == current_fast_get((tstate)->interp->runtime)) { \
        _Py_FatalErrorFormat(__func__, "tstate %p is still current", tstate); \
    }

PyThreadState *
_PyThreadState_GetCurrent(void)
{
    return current_fast_get(&_PyRuntime);
}


//------------------------------------------------
// the thread state bound to the current OS thread
//------------------------------------------------

static inline int
tstate_tss_initialized(Py_tss_t *key)
{
    return PyThread_tss_is_created(key);
}

static inline int
tstate_tss_init(Py_tss_t *key)
{
    assert(!tstate_tss_initialized(key));
    return PyThread_tss_create(key);
}

static inline void
tstate_tss_fini(Py_tss_t *key)
{
    assert(tstate_tss_initialized(key));
    PyThread_tss_delete(key);
}

static inline PyThreadState *
tstate_tss_get(Py_tss_t *key)
{
    assert(tstate_tss_initialized(key));
    return (PyThreadState *)PyThread_tss_get(key);
}

static inline int
tstate_tss_set(Py_tss_t *key, PyThreadState *tstate)
{
    assert(tstate != NULL);
    assert(tstate_tss_initialized(key));
    return PyThread_tss_set(key, (void *)tstate);
}

static inline int
tstate_tss_clear(Py_tss_t *key)
{
    assert(tstate_tss_initialized(key));
    return PyThread_tss_set(key, (void *)NULL);
}

#ifdef HAVE_FORK
/* Reset the TSS key - called by PyOS_AfterFork_Child().
 * This should not be necessary, but some - buggy - pthread implementations
 * don't reset TSS upon fork(), see issue #10517.
 */
static PyStatus
tstate_tss_reinit(Py_tss_t *key)
{
    if (!tstate_tss_initialized(key)) {
        return _PyStatus_OK();
    }
    PyThreadState *tstate = tstate_tss_get(key);

    tstate_tss_fini(key);
    if (tstate_tss_init(key) != 0) {
        return _PyStatus_NO_MEMORY();
    }

    /* If the thread had an associated auto thread state, reassociate it with
     * the new key. */
    if (tstate && tstate_tss_set(key, tstate) != 0) {
        return _PyStatus_ERR("failed to re-set autoTSSkey");
    }
    return _PyStatus_OK();
}
#endif


/*
   The stored thread state is set by bind_tstate() (AKA PyThreadState_Bind().

   The GIL does no need to be held for these.
  */

#define gilstate_tss_initialized(runtime) \
    tstate_tss_initialized(&(runtime)->autoTSSkey)
#define gilstate_tss_init(runtime) \
    tstate_tss_init(&(runtime)->autoTSSkey)
#define gilstate_tss_fini(runtime) \
    tstate_tss_fini(&(runtime)->autoTSSkey)
#define gilstate_tss_get(runtime) \
    tstate_tss_get(&(runtime)->autoTSSkey)
#define _gilstate_tss_set(runtime, tstate) \
    tstate_tss_set(&(runtime)->autoTSSkey, tstate)
#define _gilstate_tss_clear(runtime) \
    tstate_tss_clear(&(runtime)->autoTSSkey)
#define gilstate_tss_reinit(runtime) \
    tstate_tss_reinit(&(runtime)->autoTSSkey)

static inline void
gilstate_tss_set(_PyRuntimeState *runtime, PyThreadState *tstate)
{
    assert(tstate != NULL && tstate->interp->runtime == runtime);
    if (_gilstate_tss_set(runtime, tstate) != 0) {
        Py_FatalError("failed to set current tstate (TSS)");
    }
}

static inline void
gilstate_tss_clear(_PyRuntimeState *runtime)
{
    if (_gilstate_tss_clear(runtime) != 0) {
        Py_FatalError("failed to clear current tstate (TSS)");
    }
}


#ifndef NDEBUG
static inline int tstate_is_alive(PyThreadState *tstate);

static inline int
tstate_is_bound(PyThreadState *tstate)
{
    return tstate->_status.bound && !tstate->_status.unbound;
}
#endif  // !NDEBUG

static void bind_gilstate_tstate(PyThreadState *);
static void unbind_gilstate_tstate(PyThreadState *);

static void
bind_tstate(PyThreadState *tstate)
{
    assert(tstate != NULL);
    assert(tstate_is_alive(tstate) && !tstate->_status.bound);
    assert(!tstate->_status.unbound);  // just in case
    assert(!tstate->_status.bound_gilstate);
    assert(tstate != gilstate_tss_get(tstate->interp->runtime));
    assert(!tstate->_status.active);
    assert(tstate->thread_id == 0);
    assert(tstate->native_thread_id == 0);

    // Currently we don't necessarily store the thread state
    // in thread-local storage (e.g. per-interpreter).

    tstate->thread_id = PyThread_get_thread_ident();
#ifdef PY_HAVE_THREAD_NATIVE_ID
    tstate->native_thread_id = PyThread_get_thread_native_id();
#endif

    tstate->_status.bound = 1;
}

static void
unbind_tstate(PyThreadState *tstate)
{
    assert(tstate != NULL);
    // XXX assert(tstate_is_alive(tstate));
    assert(tstate_is_bound(tstate));
    // XXX assert(!tstate->_status.active);
    assert(tstate->thread_id > 0);
#ifdef PY_HAVE_THREAD_NATIVE_ID
    assert(tstate->native_thread_id > 0);
#endif

    // We leave thread_id and native_thread_id alone
    // since they can be useful for debugging.
    // Check the `_status` field to know if these values
    // are still valid.

    // We leave tstate->_status.bound set to 1
    // to indicate it was previously bound.
    tstate->_status.unbound = 1;
}


/* Stick the thread state for this thread in thread specific storage.

   When a thread state is created for a thread by some mechanism
   other than PyGILState_Ensure(), it's important that the GILState
   machinery knows about it so it doesn't try to create another
   thread state for the thread.
   (This is a better fix for SF bug #1010677 than the first one attempted.)

   The only situation where you can legitimately have more than one
   thread state for an OS level thread is when there are multiple
   interpreters.

   Before 3.12, the PyGILState_*() APIs didn't work with multiple
   interpreters (see bpo-10915 and bpo-15751), so this function used
   to set TSS only once.  Thus, the first thread state created for that
   given OS level thread would "win", which seemed reasonable behaviour.
*/

static void
bind_gilstate_tstate(PyThreadState *tstate)
{
    assert(tstate != NULL);
    assert(tstate_is_alive(tstate));
    assert(tstate_is_bound(tstate));
    // XXX assert(!tstate->_status.active);
    assert(!tstate->_status.bound_gilstate);

    _PyRuntimeState *runtime = tstate->interp->runtime;
    PyThreadState *tcur = gilstate_tss_get(runtime);
    assert(tstate != tcur);

    if (tcur != NULL) {
        tcur->_status.bound_gilstate = 0;
    }
    gilstate_tss_set(runtime, tstate);
    tstate->_status.bound_gilstate = 1;
}

static void
unbind_gilstate_tstate(PyThreadState *tstate)
{
    assert(tstate != NULL);
    // XXX assert(tstate_is_alive(tstate));
    assert(tstate_is_bound(tstate));
    // XXX assert(!tstate->_status.active);
    assert(tstate->_status.bound_gilstate);
    assert(tstate == gilstate_tss_get(tstate->interp->runtime));

    gilstate_tss_clear(tstate->interp->runtime);
    tstate->_status.bound_gilstate = 0;
}


//----------------------------------------------
// the thread state that currently holds the GIL
//----------------------------------------------

/* This is not exported, as it is not reliable!  It can only
   ever be compared to the state for the *current* thread.
   * If not equal, then it doesn't matter that the actual
     value may change immediately after comparison, as it can't
     possibly change to the current thread's state.
   * If equal, then the current thread holds the lock, so the value can't
     change until we yield the lock.
*/
static int
holds_gil(PyThreadState *tstate)
{
    // XXX Fall back to tstate->interp->runtime->ceval.gil.last_holder
    // (and tstate->interp->runtime->ceval.gil.locked).
    assert(tstate != NULL);
    _PyRuntimeState *runtime = tstate->interp->runtime;
    /* Must be the tstate for this thread */
    assert(tstate == gilstate_tss_get(runtime));
    return tstate == current_fast_get(runtime);
}


/****************************/
/* the global runtime state */
/****************************/

//----------
// lifecycle
//----------

/* Suppress deprecation warning for PyBytesObject.ob_shash */
_Py_COMP_DIAG_PUSH
_Py_COMP_DIAG_IGNORE_DEPR_DECLS
/* We use "initial" if the runtime gets re-used
   (e.g. Py_Finalize() followed by Py_Initialize().
   Note that we initialize "initial" relative to _PyRuntime,
   to ensure pre-initialized pointers point to the active
   runtime state (and not "initial"). */
static const _PyRuntimeState initial = _PyRuntimeState_INIT(_PyRuntime);
_Py_COMP_DIAG_POP

#define NUMLOCKS 9
#define LOCKS_INIT(runtime) \
    { \
        &(runtime)->interpreters.mutex, \
        &(runtime)->xidregistry.mutex, \
        &(runtime)->getargs.mutex, \
        &(runtime)->unicode_state.ids.lock, \
        &(runtime)->imports.extensions.mutex, \
        &(runtime)->ceval.pending_mainthread.lock, \
        &(runtime)->atexit.mutex, \
        &(runtime)->audit_hooks.mutex, \
        &(runtime)->allocators.mutex, \
    }

static int
alloc_for_runtime(PyThread_type_lock locks[NUMLOCKS])
{
    /* Force default allocator, since _PyRuntimeState_Fini() must
       use the same allocator than this function. */
    PyMemAllocatorEx old_alloc;
    _PyMem_SetDefaultAllocator(PYMEM_DOMAIN_RAW, &old_alloc);

    for (int i = 0; i < NUMLOCKS; i++) {
        PyThread_type_lock lock = PyThread_allocate_lock();
        if (lock == NULL) {
            for (int j = 0; j < i; j++) {
                PyThread_free_lock(locks[j]);
                locks[j] = NULL;
            }
            break;
        }
        locks[i] = lock;
    }

    PyMem_SetAllocator(PYMEM_DOMAIN_RAW, &old_alloc);
    return 0;
}

static void
init_runtime(_PyRuntimeState *runtime,
             void *open_code_hook, void *open_code_userdata,
             _Py_AuditHookEntry *audit_hook_head,
             Py_ssize_t unicode_next_index,
             PyThread_type_lock locks[NUMLOCKS])
{
    if (runtime->_initialized) {
        Py_FatalError("runtime already initialized");
    }
    assert(!runtime->preinitializing &&
           !runtime->preinitialized &&
           !runtime->core_initialized &&
           !runtime->initialized);

    runtime->open_code_hook = open_code_hook;
    runtime->open_code_userdata = open_code_userdata;
    runtime->audit_hooks.head = audit_hook_head;

    PyPreConfig_InitPythonConfig(&runtime->preconfig);

    PyThread_type_lock *lockptrs[NUMLOCKS] = LOCKS_INIT(runtime);
    for (int i = 0; i < NUMLOCKS; i++) {
        assert(locks[i] != NULL);
        *lockptrs[i] = locks[i];
    }

    // Set it to the ID of the main thread of the main interpreter.
    runtime->main_thread = PyThread_get_thread_ident();

    runtime->unicode_state.ids.next_index = unicode_next_index;

    runtime->_initialized = 1;
}

PyStatus
_PyRuntimeState_Init(_PyRuntimeState *runtime)
{
    /* We preserve the hook across init, because there is
       currently no public API to set it between runtime
       initialization and interpreter initialization. */
    void *open_code_hook = runtime->open_code_hook;
    void *open_code_userdata = runtime->open_code_userdata;
    _Py_AuditHookEntry *audit_hook_head = runtime->audit_hooks.head;
    // bpo-42882: Preserve next_index value if Py_Initialize()/Py_Finalize()
    // is called multiple times.
    Py_ssize_t unicode_next_index = runtime->unicode_state.ids.next_index;

    PyThread_type_lock locks[NUMLOCKS];
    if (alloc_for_runtime(locks) != 0) {
        return _PyStatus_NO_MEMORY();
    }

    if (runtime->_initialized) {
        // Py_Initialize() must be running again.
        // Reset to _PyRuntimeState_INIT.
        memcpy(runtime, &initial, sizeof(*runtime));
    }

    if (gilstate_tss_init(runtime) != 0) {
        _PyRuntimeState_Fini(runtime);
        return _PyStatus_NO_MEMORY();
    }

    if (PyThread_tss_create(&runtime->trashTSSkey) != 0) {
        _PyRuntimeState_Fini(runtime);
        return _PyStatus_NO_MEMORY();
    }

    init_runtime(runtime, open_code_hook, open_code_userdata, audit_hook_head,
                 unicode_next_index, locks);

    return _PyStatus_OK();
}

void
_PyRuntimeState_Fini(_PyRuntimeState *runtime)
{
#ifdef Py_REF_DEBUG
    /* The count is cleared by _Py_FinalizeRefTotal(). */
    assert(runtime->object_state.interpreter_leaks == 0);
#endif

    if (gilstate_tss_initialized(runtime)) {
        gilstate_tss_fini(runtime);
    }

    if (PyThread_tss_is_created(&runtime->trashTSSkey)) {
        PyThread_tss_delete(&runtime->trashTSSkey);
    }

    /* Force the allocator used by _PyRuntimeState_Init(). */
    PyMemAllocatorEx old_alloc;
    _PyMem_SetDefaultAllocator(PYMEM_DOMAIN_RAW, &old_alloc);
#define FREE_LOCK(LOCK) \
    if (LOCK != NULL) { \
        PyThread_free_lock(LOCK); \
        LOCK = NULL; \
    }

    PyThread_type_lock *lockptrs[NUMLOCKS] = LOCKS_INIT(runtime);
    for (int i = 0; i < NUMLOCKS; i++) {
        FREE_LOCK(*lockptrs[i]);
    }

#undef FREE_LOCK
    PyMem_SetAllocator(PYMEM_DOMAIN_RAW, &old_alloc);
}

#ifdef HAVE_FORK
/* This function is called from PyOS_AfterFork_Child to ensure that
   newly created child processes do not share locks with the parent. */
PyStatus
_PyRuntimeState_ReInitThreads(_PyRuntimeState *runtime)
{
    // This was initially set in _PyRuntimeState_Init().
    runtime->main_thread = PyThread_get_thread_ident();

    /* Force default allocator, since _PyRuntimeState_Fini() must
       use the same allocator than this function. */
    PyMemAllocatorEx old_alloc;
    _PyMem_SetDefaultAllocator(PYMEM_DOMAIN_RAW, &old_alloc);

    PyThread_type_lock *lockptrs[NUMLOCKS] = LOCKS_INIT(runtime);
    int reinit_err = 0;
    for (int i = 0; i < NUMLOCKS; i++) {
        reinit_err += _PyThread_at_fork_reinit(lockptrs[i]);
    }

    PyMem_SetAllocator(PYMEM_DOMAIN_RAW, &old_alloc);

    /* bpo-42540: id_mutex is freed by _PyInterpreterState_Delete, which does
     * not force the default allocator. */
    reinit_err += _PyThread_at_fork_reinit(&runtime->interpreters.main->id_mutex);

    if (reinit_err < 0) {
        return _PyStatus_ERR("Failed to reinitialize runtime locks");
    }

    PyStatus status = gilstate_tss_reinit(runtime);
    if (_PyStatus_EXCEPTION(status)) {
        return status;
    }

    if (PyThread_tss_is_created(&runtime->trashTSSkey)) {
        PyThread_tss_delete(&runtime->trashTSSkey);
    }
    if (PyThread_tss_create(&runtime->trashTSSkey) != 0) {
        return _PyStatus_NO_MEMORY();
    }

    return _PyStatus_OK();
}
#endif


/*************************************/
/* the per-interpreter runtime state */
/*************************************/

//----------
// lifecycle
//----------

/* Calling this indicates that the runtime is ready to create interpreters. */

PyStatus
_PyInterpreterState_Enable(_PyRuntimeState *runtime)
{
    struct pyinterpreters *interpreters = &runtime->interpreters;
    interpreters->next_id = 0;

    /* Py_Finalize() calls _PyRuntimeState_Fini() which clears the mutex.
       Create a new mutex if needed. */
    if (interpreters->mutex == NULL) {
        /* Force default allocator, since _PyRuntimeState_Fini() must
           use the same allocator than this function. */
        PyMemAllocatorEx old_alloc;
        _PyMem_SetDefaultAllocator(PYMEM_DOMAIN_RAW, &old_alloc);

        interpreters->mutex = PyThread_allocate_lock();

        PyMem_SetAllocator(PYMEM_DOMAIN_RAW, &old_alloc);

        if (interpreters->mutex == NULL) {
            return _PyStatus_ERR("Can't initialize threads for interpreter");
        }
    }

    return _PyStatus_OK();
}


static PyInterpreterState *
alloc_interpreter(void)
{
    return PyMem_RawCalloc(1, sizeof(PyInterpreterState));
}

static void
free_interpreter(PyInterpreterState *interp)
{
    // The main interpreter is statically allocated so
    // should not be freed.
    if (interp != &_PyRuntime._main_interpreter) {
        PyMem_RawFree(interp);
    }
}

/* Get the interpreter state to a minimal consistent state.
   Further init happens in pylifecycle.c before it can be used.
   All fields not initialized here are expected to be zeroed out,
   e.g. by PyMem_RawCalloc() or memset(), or otherwise pre-initialized.
   The runtime state is not manipulated.  Instead it is assumed that
   the interpreter is getting added to the runtime.

   Note that the main interpreter was statically initialized as part
   of the runtime and most state is already set properly.  That leaves
   a small number of fields to initialize dynamically, as well as some
   that are initialized lazily.

   For subinterpreters we memcpy() the main interpreter in
   PyInterpreterState_New(), leaving it in the same mostly-initialized
   state.  The only difference is that the interpreter has some
   self-referential state that is statically initializexd to the
   main interpreter.  We fix those fields here, in addition
   to the other dynamically initialized fields.
  */
static void
init_interpreter(PyInterpreterState *interp,
                 _PyRuntimeState *runtime, int64_t id,
                 PyInterpreterState *next,
                 PyThread_type_lock pending_lock)
{
    if (interp->_initialized) {
        Py_FatalError("interpreter already initialized");
    }

    assert(runtime != NULL);
    interp->runtime = runtime;

    assert(id > 0 || (id == 0 && interp == runtime->interpreters.main));
    interp->id = id;

    assert(runtime->interpreters.head == interp);
    assert(next != NULL || (interp == runtime->interpreters.main));
    interp->next = next;

    /* Initialize obmalloc, but only for subinterpreters,
       since the main interpreter is initialized statically. */
    if (interp != &runtime->_main_interpreter) {
        poolp temp[OBMALLOC_USED_POOLS_SIZE] = \
                _obmalloc_pools_INIT(interp->obmalloc.pools);
        memcpy(&interp->obmalloc.pools.used, temp, sizeof(temp));
    }

    _PyEval_InitState(interp, pending_lock);
    _PyGC_InitState(&interp->gc);
    PyConfig_InitPythonConfig(&interp->config);
    _PyType_InitCache(interp);
    for (int i = 0; i < PY_MONITORING_UNGROUPED_EVENTS; i++) {
        interp->monitors.tools[i] = 0;
    }
    for (int t = 0; t < PY_MONITORING_TOOL_IDS; t++) {
        for (int e = 0; e < PY_MONITORING_EVENTS; e++) {
            interp->monitoring_callables[t][e] = NULL;

        }
    }
    interp->sys_profile_initialized = false;
    interp->sys_trace_initialized = false;
    interp->optimizer = &_PyOptimizer_Default;
    interp->optimizer_backedge_threshold = _PyOptimizer_Default.backedge_threshold;
    interp->optimizer_resume_threshold = _PyOptimizer_Default.backedge_threshold;
    if (interp != &runtime->_main_interpreter) {
        /* Fix the self-referential, statically initialized fields. */
        interp->dtoa = (struct _dtoa_state)_dtoa_state_INIT(interp);
    }
    interp->f_opcode_trace_set = false;
    interp->_initialized = 1;
}

PyInterpreterState *
PyInterpreterState_New(void)
{
    PyInterpreterState *interp;
    _PyRuntimeState *runtime = &_PyRuntime;
    PyThreadState *tstate = current_fast_get(runtime);

    /* tstate is NULL when Py_InitializeFromConfig() calls
       PyInterpreterState_New() to create the main interpreter. */
    if (_PySys_Audit(tstate, "cpython.PyInterpreterState_New", NULL) < 0) {
        return NULL;
    }

    PyThread_type_lock pending_lock = PyThread_allocate_lock();
    if (pending_lock == NULL) {
        if (tstate != NULL) {
            _PyErr_NoMemory(tstate);
        }
        return NULL;
    }

    /* Don't get runtime from tstate since tstate can be NULL. */
    struct pyinterpreters *interpreters = &runtime->interpreters;

    /* We completely serialize creation of multiple interpreters, since
       it simplifies things here and blocking concurrent calls isn't a problem.
       Regardless, we must fully block subinterpreter creation until
       after the main interpreter is created. */
    HEAD_LOCK(runtime);

    int64_t id = interpreters->next_id;
    interpreters->next_id += 1;

    // Allocate the interpreter and add it to the runtime state.
    PyInterpreterState *old_head = interpreters->head;
    if (old_head == NULL) {
        // We are creating the main interpreter.
        assert(interpreters->main == NULL);
        assert(id == 0);

        interp = &runtime->_main_interpreter;
        assert(interp->id == 0);
        assert(interp->next == NULL);

        interpreters->main = interp;
    }
    else {
        assert(interpreters->main != NULL);
        assert(id != 0);

        interp = alloc_interpreter();
        if (interp == NULL) {
            goto error;
        }
        // Set to _PyInterpreterState_INIT.
        memcpy(interp, &initial._main_interpreter,
               sizeof(*interp));

        if (id < 0) {
            /* overflow or Py_Initialize() not called yet! */
            if (tstate != NULL) {
                _PyErr_SetString(tstate, PyExc_RuntimeError,
                                 "failed to get an interpreter ID");
            }
            goto error;
        }
    }
    interpreters->head = interp;

    init_interpreter(interp, runtime, id, old_head, pending_lock);

    HEAD_UNLOCK(runtime);
    return interp;

error:
    HEAD_UNLOCK(runtime);

    PyThread_free_lock(pending_lock);
    if (interp != NULL) {
        free_interpreter(interp);
    }
    return NULL;
}


static void
interpreter_clear(PyInterpreterState *interp, PyThreadState *tstate)
{
    assert(interp != NULL);
    assert(tstate != NULL);
    _PyRuntimeState *runtime = interp->runtime;

    /* XXX Conditions we need to enforce:

       * the GIL must be held by the current thread
       * tstate must be the "current" thread state (current_fast_get())
       * tstate->interp must be interp
       * for the main interpreter, tstate must be the main thread
     */
    // XXX Ideally, we would not rely on any thread state in this function
    // (and we would drop the "tstate" argument).

    if (_PySys_Audit(tstate, "cpython.PyInterpreterState_Clear", NULL) < 0) {
        _PyErr_Clear(tstate);
    }

    // Clear the current/main thread state last.
    HEAD_LOCK(runtime);
    PyThreadState *p = interp->threads.head;
    HEAD_UNLOCK(runtime);
    while (p != NULL) {
        // See https://github.com/python/cpython/issues/102126
        // Must be called without HEAD_LOCK held as it can deadlock
        // if any finalizer tries to acquire that lock.
        PyThreadState_Clear(p);
        HEAD_LOCK(runtime);
        p = p->next;
        HEAD_UNLOCK(runtime);
    }
    if (tstate->interp == interp) {
        /* We fix tstate->_status below when we for sure aren't using it
           (e.g. no longer need the GIL). */
        // XXX Eliminate the need to do this.
        tstate->_status.cleared = 0;
    }

    Py_CLEAR(interp->optimizer);
    interp->optimizer = &_PyOptimizer_Default;
    interp->optimizer_backedge_threshold = _PyOptimizer_Default.backedge_threshold;
    interp->optimizer_resume_threshold = _PyOptimizer_Default.backedge_threshold;

    interp->finalization_deferred = false;
    _Py_ClearFinalizerList(interp);

    /* It is possible that any of the objects below have a finalizer
       that runs Python code or otherwise relies on a thread state
       or even the interpreter state.  For now we trust that isn't
       a problem.
     */
    // XXX Make sure we properly deal with problematic finalizers.

    Py_CLEAR(interp->audit_hooks);

    for (int i = 0; i < PY_MONITORING_UNGROUPED_EVENTS; i++) {
        interp->monitors.tools[i] = 0;
    }
    for (int t = 0; t < PY_MONITORING_TOOL_IDS; t++) {
        for (int e = 0; e < PY_MONITORING_EVENTS; e++) {
            Py_CLEAR(interp->monitoring_callables[t][e]);
        }
    }
    interp->sys_profile_initialized = false;
    interp->sys_trace_initialized = false;
    for (int t = 0; t < PY_MONITORING_TOOL_IDS; t++) {
        Py_CLEAR(interp->monitoring_tool_names[t]);
    }

    PyConfig_Clear(&interp->config);
    Py_CLEAR(interp->codec_search_path);
    Py_CLEAR(interp->codec_search_cache);
    Py_CLEAR(interp->codec_error_registry);

    assert(interp->imports.modules == NULL);
    assert(interp->imports.modules_by_index == NULL);
    assert(interp->imports.importlib == NULL);
    assert(interp->imports.import_func == NULL);

    Py_CLEAR(interp->sysdict_copy);
    Py_CLEAR(interp->builtins_copy);
    Py_CLEAR(interp->dict);
#ifdef HAVE_FORK
    Py_CLEAR(interp->before_forkers);
    Py_CLEAR(interp->after_forkers_parent);
    Py_CLEAR(interp->after_forkers_child);
#endif

    _PyAST_Fini(interp);
    _PyWarnings_Fini(interp);
    _PyAtExit_Fini(interp);

    // All Python types must be destroyed before the last GC collection. Python
    // types create a reference cycle to themselves in their in their
    // PyTypeObject.tp_mro member (the tuple contains the type).

    /* Last garbage collection on this interpreter */
    _PyGC_CollectNoFail(tstate);
    _PyGC_Fini(interp);

    /* We don't clear sysdict and builtins until the end of this function.
       Because clearing other attributes can execute arbitrary Python code
       which requires sysdict and builtins. */
    PyDict_Clear(interp->sysdict);
    PyDict_Clear(interp->builtins);
    Py_CLEAR(interp->sysdict);
    Py_CLEAR(interp->builtins);
<<<<<<< HEAD
    Py_CLEAR(interp->interpreter_trampoline);
    assert(PyList_GET_SIZE(interp->finalize_list) == 0);
    Py_CLEAR(interp->finalize_list);
=======
>>>>>>> 80f1c6c4

    if (tstate->interp == interp) {
        /* We are now safe to fix tstate->_status.cleared. */
        // XXX Do this (much) earlier?
        tstate->_status.cleared = 1;
    }

    for (int i=0; i < DICT_MAX_WATCHERS; i++) {
        interp->dict_state.watchers[i] = NULL;
    }

    for (int i=0; i < TYPE_MAX_WATCHERS; i++) {
        interp->type_watchers[i] = NULL;
    }

    for (int i=0; i < FUNC_MAX_WATCHERS; i++) {
        interp->func_watchers[i] = NULL;
    }
    interp->active_func_watchers = 0;

    for (int i=0; i < CODE_MAX_WATCHERS; i++) {
        interp->code_watchers[i] = NULL;
    }
    interp->active_code_watchers = 0;
    interp->f_opcode_trace_set = false;
    // XXX Once we have one allocator per interpreter (i.e.
    // per-interpreter GC) we must ensure that all of the interpreter's
    // objects have been cleaned up at the point.
}


void
PyInterpreterState_Clear(PyInterpreterState *interp)
{
    // Use the current Python thread state to call audit hooks and to collect
    // garbage. It can be different than the current Python thread state
    // of 'interp'.
    PyThreadState *current_tstate = current_fast_get(interp->runtime);
    _PyImport_ClearCore(interp);
    interpreter_clear(interp, current_tstate);
}


void
_PyInterpreterState_Clear(PyThreadState *tstate)
{
    _PyImport_ClearCore(tstate->interp);
    interpreter_clear(tstate->interp, tstate);
}


static inline void tstate_deactivate(PyThreadState *tstate);
static void zapthreads(PyInterpreterState *interp);

void
PyInterpreterState_Delete(PyInterpreterState *interp)
{
    _PyRuntimeState *runtime = interp->runtime;
    struct pyinterpreters *interpreters = &runtime->interpreters;

    // XXX Clearing the "current" thread state should happen before
    // we start finalizing the interpreter (or the current thread state).
    PyThreadState *tcur = current_fast_get(runtime);
    if (tcur != NULL && interp == tcur->interp) {
        /* Unset current thread.  After this, many C API calls become crashy. */
        current_fast_clear(runtime);
        tstate_deactivate(tcur);
        _PyEval_ReleaseLock(interp, NULL);
    }

    zapthreads(interp);

    _PyEval_FiniState(&interp->ceval);

    // XXX These two calls should be done at the end of clear_interpreter(),
    // but currently some objects get decref'ed after that.
#ifdef Py_REF_DEBUG
    _PyInterpreterState_FinalizeRefTotal(interp);
#endif
    _PyInterpreterState_FinalizeAllocatedBlocks(interp);

    HEAD_LOCK(runtime);
    PyInterpreterState **p;
    for (p = &interpreters->head; ; p = &(*p)->next) {
        if (*p == NULL) {
            Py_FatalError("NULL interpreter");
        }
        if (*p == interp) {
            break;
        }
    }
    if (interp->threads.head != NULL) {
        Py_FatalError("remaining threads");
    }
    *p = interp->next;

    if (interpreters->main == interp) {
        interpreters->main = NULL;
        if (interpreters->head != NULL) {
            Py_FatalError("remaining subinterpreters");
        }
    }
    HEAD_UNLOCK(runtime);

    if (interp->id_mutex != NULL) {
        PyThread_free_lock(interp->id_mutex);
    }
    free_interpreter(interp);
}


#ifdef HAVE_FORK
/*
 * Delete all interpreter states except the main interpreter.  If there
 * is a current interpreter state, it *must* be the main interpreter.
 */
PyStatus
_PyInterpreterState_DeleteExceptMain(_PyRuntimeState *runtime)
{
    struct pyinterpreters *interpreters = &runtime->interpreters;

    PyThreadState *tstate = _PyThreadState_Swap(runtime, NULL);
    if (tstate != NULL && tstate->interp != interpreters->main) {
        return _PyStatus_ERR("not main interpreter");
    }

    HEAD_LOCK(runtime);
    PyInterpreterState *interp = interpreters->head;
    interpreters->head = NULL;
    while (interp != NULL) {
        if (interp == interpreters->main) {
            interpreters->main->next = NULL;
            interpreters->head = interp;
            interp = interp->next;
            continue;
        }

        // XXX Won't this fail since PyInterpreterState_Clear() requires
        // the "current" tstate to be set?
        PyInterpreterState_Clear(interp);  // XXX must activate?
        zapthreads(interp);
        if (interp->id_mutex != NULL) {
            PyThread_free_lock(interp->id_mutex);
        }
        PyInterpreterState *prev_interp = interp;
        interp = interp->next;
        free_interpreter(prev_interp);
    }
    HEAD_UNLOCK(runtime);

    if (interpreters->head == NULL) {
        return _PyStatus_ERR("missing main interpreter");
    }
    _PyThreadState_Swap(runtime, tstate);
    return _PyStatus_OK();
}
#endif


//----------
// accessors
//----------

int64_t
PyInterpreterState_GetID(PyInterpreterState *interp)
{
    if (interp == NULL) {
        PyErr_SetString(PyExc_RuntimeError, "no interpreter provided");
        return -1;
    }
    return interp->id;
}


int
_PyInterpreterState_IDInitref(PyInterpreterState *interp)
{
    if (interp->id_mutex != NULL) {
        return 0;
    }
    interp->id_mutex = PyThread_allocate_lock();
    if (interp->id_mutex == NULL) {
        PyErr_SetString(PyExc_RuntimeError,
                        "failed to create init interpreter ID mutex");
        return -1;
    }
    interp->id_refcount = 0;
    return 0;
}


int
_PyInterpreterState_IDIncref(PyInterpreterState *interp)
{
    if (_PyInterpreterState_IDInitref(interp) < 0) {
        return -1;
    }

    PyThread_acquire_lock(interp->id_mutex, WAIT_LOCK);
    interp->id_refcount += 1;
    PyThread_release_lock(interp->id_mutex);
    return 0;
}


void
_PyInterpreterState_IDDecref(PyInterpreterState *interp)
{
    assert(interp->id_mutex != NULL);
    _PyRuntimeState *runtime = interp->runtime;

    PyThread_acquire_lock(interp->id_mutex, WAIT_LOCK);
    assert(interp->id_refcount != 0);
    interp->id_refcount -= 1;
    int64_t refcount = interp->id_refcount;
    PyThread_release_lock(interp->id_mutex);

    if (refcount == 0 && interp->requires_idref) {
        // XXX Using the "head" thread isn't strictly correct.
        PyThreadState *tstate = PyInterpreterState_ThreadHead(interp);
        // XXX Possible GILState issues?
        PyThreadState *save_tstate = _PyThreadState_Swap(runtime, tstate);
        Py_EndInterpreter(tstate);
        _PyThreadState_Swap(runtime, save_tstate);
    }
}

int
_PyInterpreterState_RequiresIDRef(PyInterpreterState *interp)
{
    return interp->requires_idref;
}

void
_PyInterpreterState_RequireIDRef(PyInterpreterState *interp, int required)
{
    interp->requires_idref = required ? 1 : 0;
}

PyObject *
_PyInterpreterState_GetMainModule(PyInterpreterState *interp)
{
    PyObject *modules = _PyImport_GetModules(interp);
    if (modules == NULL) {
        PyErr_SetString(PyExc_RuntimeError, "interpreter not initialized");
        return NULL;
    }
    return PyMapping_GetItemString(modules, "__main__");
}

PyObject *
PyInterpreterState_GetDict(PyInterpreterState *interp)
{
    if (interp->dict == NULL) {
        interp->dict = PyDict_New();
        if (interp->dict == NULL) {
            PyErr_Clear();
        }
    }
    /* Returning NULL means no per-interpreter dict is available. */
    return interp->dict;
}


//-----------------------------
// look up an interpreter state
//-----------------------------

/* Return the interpreter associated with the current OS thread.

   The GIL must be held.
  */

PyInterpreterState*
PyInterpreterState_Get(void)
{
    PyThreadState *tstate = current_fast_get(&_PyRuntime);
    _Py_EnsureTstateNotNULL(tstate);
    PyInterpreterState *interp = tstate->interp;
    if (interp == NULL) {
        Py_FatalError("no current interpreter");
    }
    return interp;
}


static PyInterpreterState *
interp_look_up_id(_PyRuntimeState *runtime, int64_t requested_id)
{
    PyInterpreterState *interp = runtime->interpreters.head;
    while (interp != NULL) {
        int64_t id = PyInterpreterState_GetID(interp);
        if (id < 0) {
            return NULL;
        }
        if (requested_id == id) {
            return interp;
        }
        interp = PyInterpreterState_Next(interp);
    }
    return NULL;
}

/* Return the interpreter state with the given ID.

   Fail with RuntimeError if the interpreter is not found. */

PyInterpreterState *
_PyInterpreterState_LookUpID(int64_t requested_id)
{
    PyInterpreterState *interp = NULL;
    if (requested_id >= 0) {
        _PyRuntimeState *runtime = &_PyRuntime;
        HEAD_LOCK(runtime);
        interp = interp_look_up_id(runtime, requested_id);
        HEAD_UNLOCK(runtime);
    }
    if (interp == NULL && !PyErr_Occurred()) {
        PyErr_Format(PyExc_RuntimeError,
                     "unrecognized interpreter ID %lld", requested_id);
    }
    return interp;
}


/********************************/
/* the per-thread runtime state */
/********************************/

#ifndef NDEBUG
static inline int
tstate_is_alive(PyThreadState *tstate)
{
    return (tstate->_status.initialized &&
            !tstate->_status.finalized &&
            !tstate->_status.cleared &&
            !tstate->_status.finalizing);
}
#endif


//----------
// lifecycle
//----------

/* Minimum size of data stack chunk */
#define DATA_STACK_CHUNK_SIZE (16*1024)

static _PyStackChunk*
allocate_chunk(int size_in_bytes, _PyStackChunk* previous)
{
    assert(size_in_bytes % sizeof(PyObject **) == 0);
    _PyStackChunk *res = _PyObject_VirtualAlloc(size_in_bytes);
    if (res == NULL) {
        return NULL;
    }
    res->previous = previous;
    res->size = size_in_bytes;
    res->top = 0;
    return res;
}

static PyThreadState *
alloc_threadstate(void)
{
    return PyMem_RawCalloc(1, sizeof(PyThreadState));
}

static void
free_threadstate(PyThreadState *tstate)
{
    // The initial thread state of the interpreter is allocated
    // as part of the interpreter state so should not be freed.
    if (tstate != &tstate->interp->_initial_thread) {
        PyMem_RawFree(tstate);
    }
}

/* Get the thread state to a minimal consistent state.
   Further init happens in pylifecycle.c before it can be used.
   All fields not initialized here are expected to be zeroed out,
   e.g. by PyMem_RawCalloc() or memset(), or otherwise pre-initialized.
   The interpreter state is not manipulated.  Instead it is assumed that
   the thread is getting added to the interpreter.
  */

static void
init_threadstate(PyThreadState *tstate,
                 PyInterpreterState *interp, uint64_t id)
{
    if (tstate->_status.initialized) {
        Py_FatalError("thread state already initialized");
    }

    assert(interp != NULL);
    tstate->interp = interp;

    // next/prev are set in add_threadstate().
    assert(tstate->next == NULL);
    assert(tstate->prev == NULL);

    assert(id > 0);
    tstate->id = id;

    // thread_id and native_thread_id are set in bind_tstate().

    tstate->py_recursion_limit = interp->ceval.recursion_limit,
    tstate->py_recursion_remaining = interp->ceval.recursion_limit,
    tstate->c_recursion_remaining = C_RECURSION_LIMIT;

    tstate->exc_info = &tstate->exc_state;

    // PyGILState_Release must not try to delete this thread state.
    // This is cleared when PyGILState_Ensure() creates the thread state.
    tstate->gilstate_counter = 1;

    tstate->cframe = &tstate->root_cframe;
    tstate->datastack_chunk = NULL;
    tstate->datastack_top = NULL;
    tstate->datastack_limit = NULL;
    tstate->what_event = -1;

    tstate->_status.initialized = 1;
}

static void
add_threadstate(PyInterpreterState *interp, PyThreadState *tstate,
                PyThreadState *next)
{
    assert(interp->threads.head != tstate);
    assert((next != NULL && tstate->id != 1) ||
           (next == NULL && tstate->id == 1));
    if (next != NULL) {
        assert(next->prev == NULL || next->prev == tstate);
        next->prev = tstate;
    }
    tstate->next = next;
    assert(tstate->prev == NULL);
    interp->threads.head = tstate;
}

static PyThreadState *
new_threadstate(PyInterpreterState *interp)
{
    PyThreadState *tstate;
    _PyRuntimeState *runtime = interp->runtime;
    // We don't need to allocate a thread state for the main interpreter
    // (the common case), but doing it later for the other case revealed a
    // reentrancy problem (deadlock).  So for now we always allocate before
    // taking the interpreters lock.  See GH-96071.
    PyThreadState *new_tstate = alloc_threadstate();
    int used_newtstate;
    if (new_tstate == NULL) {
        return NULL;
    }
    /* We serialize concurrent creation to protect global state. */
    HEAD_LOCK(runtime);

    interp->threads.next_unique_id += 1;
    uint64_t id = interp->threads.next_unique_id;

    // Allocate the thread state and add it to the interpreter.
    PyThreadState *old_head = interp->threads.head;
    if (old_head == NULL) {
        // It's the interpreter's initial thread state.
        assert(id == 1);
        used_newtstate = 0;
        tstate = &interp->_initial_thread;
    }
    else {
        // Every valid interpreter must have at least one thread.
        assert(id > 1);
        assert(old_head->prev == NULL);
        used_newtstate = 1;
        tstate = new_tstate;
        // Set to _PyThreadState_INIT.
        memcpy(tstate,
               &initial._main_interpreter._initial_thread,
               sizeof(*tstate));
    }

    init_threadstate(tstate, interp, id);
    add_threadstate(interp, tstate, old_head);

    HEAD_UNLOCK(runtime);
    if (!used_newtstate) {
        // Must be called with lock unlocked to avoid re-entrancy deadlock.
        PyMem_RawFree(new_tstate);
    }
    return tstate;
}

PyThreadState *
PyThreadState_New(PyInterpreterState *interp)
{
    PyThreadState *tstate = new_threadstate(interp);
    if (tstate) {
        bind_tstate(tstate);
        // This makes sure there's a gilstate tstate bound
        // as soon as possible.
        if (gilstate_tss_get(tstate->interp->runtime) == NULL) {
            bind_gilstate_tstate(tstate);
        }
    }
    return tstate;
}

// This must be followed by a call to _PyThreadState_Bind();
PyThreadState *
_PyThreadState_New(PyInterpreterState *interp)
{
    return new_threadstate(interp);
}

// We keep this for stable ABI compabibility.
PyAPI_FUNC(PyThreadState*)
_PyThreadState_Prealloc(PyInterpreterState *interp)
{
    return _PyThreadState_New(interp);
}

// We keep this around for (accidental) stable ABI compatibility.
// Realistically, no extensions are using it.
PyAPI_FUNC(void)
_PyThreadState_Init(PyThreadState *tstate)
{
    Py_FatalError("_PyThreadState_Init() is for internal use only");
}


static void
clear_datastack(PyThreadState *tstate)
{
    _PyStackChunk *chunk = tstate->datastack_chunk;
    tstate->datastack_chunk = NULL;
    while (chunk != NULL) {
        _PyStackChunk *prev = chunk->previous;
        _PyObject_VirtualFree(chunk, chunk->size);
        chunk = prev;
    }
}

void
PyThreadState_Clear(PyThreadState *tstate)
{
    assert(tstate->_status.initialized && !tstate->_status.cleared);
    // XXX assert(!tstate->_status.bound || tstate->_status.unbound);
    tstate->_status.finalizing = 1;  // just in case

    /* XXX Conditions we need to enforce:

       * the GIL must be held by the current thread
       * current_fast_get()->interp must match tstate->interp
       * for the main interpreter, current_fast_get() must be the main thread
     */

    int verbose = _PyInterpreterState_GetConfig(tstate->interp)->verbose;

    if (verbose && tstate->cframe->current_frame != NULL) {
        /* bpo-20526: After the main thread calls
           _PyInterpreterState_SetFinalizing() in Py_FinalizeEx()
           (or in Py_EndInterpreter() for subinterpreters),
           threads must exit when trying to take the GIL.
           If a thread exit in the middle of _PyEval_EvalFrameDefault(),
           tstate->frame is not reset to its previous value.
           It is more likely with daemon threads, but it can happen
           with regular threads if threading._shutdown() fails
           (ex: interrupted by CTRL+C). */
        fprintf(stderr,
          "PyThreadState_Clear: warning: thread still has a frame\n");
    }

    /* At this point tstate shouldn't be used any more,
       neither to run Python code nor for other uses.

       This is tricky when current_fast_get() == tstate, in the same way
       as noted in interpreter_clear() above.  The below finalizers
       can possibly run Python code or otherwise use the partially
       cleared thread state.  For now we trust that isn't a problem
       in practice.
     */
    // XXX Deal with the possibility of problematic finalizers.

    /* Don't clear tstate->pyframe: it is a borrowed reference */

    Py_CLEAR(tstate->dict);
    Py_CLEAR(tstate->async_exc);

    Py_CLEAR(tstate->current_exception);

    Py_CLEAR(tstate->exc_state.exc_value);

    /* The stack of exception states should contain just this thread. */
    if (verbose && tstate->exc_info != &tstate->exc_state) {
        fprintf(stderr,
          "PyThreadState_Clear: warning: thread still has a generator\n");
    }

    if (tstate->c_profilefunc != NULL) {
        tstate->interp->sys_profiling_threads--;
        tstate->c_profilefunc = NULL;
    }
    if (tstate->c_tracefunc != NULL) {
        tstate->interp->sys_tracing_threads--;
        tstate->c_tracefunc = NULL;
    }
    Py_CLEAR(tstate->c_profileobj);
    Py_CLEAR(tstate->c_traceobj);

    Py_CLEAR(tstate->async_gen_firstiter);
    Py_CLEAR(tstate->async_gen_finalizer);

    Py_CLEAR(tstate->context);

    if (tstate->on_delete != NULL) {
        tstate->on_delete(tstate->on_delete_data);
    }

    tstate->_status.cleared = 1;

    // XXX Call _PyThreadStateSwap(runtime, NULL) here if "current".
    // XXX Do it as early in the function as possible.
}

/* Common code for PyThreadState_Delete() and PyThreadState_DeleteCurrent() */
static void
tstate_delete_common(PyThreadState *tstate)
{
    assert(tstate->_status.cleared && !tstate->_status.finalized);

    PyInterpreterState *interp = tstate->interp;
    if (interp == NULL) {
        Py_FatalError("NULL interpreter");
    }
    _PyRuntimeState *runtime = interp->runtime;

    HEAD_LOCK(runtime);
    if (tstate->prev) {
        tstate->prev->next = tstate->next;
    }
    else {
        interp->threads.head = tstate->next;
    }
    if (tstate->next) {
        tstate->next->prev = tstate->prev;
    }
    HEAD_UNLOCK(runtime);

    // XXX Unbind in PyThreadState_Clear(), or earlier
    // (and assert not-equal here)?
    if (tstate->_status.bound_gilstate) {
        unbind_gilstate_tstate(tstate);
    }
    unbind_tstate(tstate);

    // XXX Move to PyThreadState_Clear()?
    clear_datastack(tstate);

    tstate->_status.finalized = 1;
}

static void
zapthreads(PyInterpreterState *interp)
{
    PyThreadState *tstate;
    /* No need to lock the mutex here because this should only happen
       when the threads are all really dead (XXX famous last words). */
    while ((tstate = interp->threads.head) != NULL) {
        tstate_verify_not_active(tstate);
        tstate_delete_common(tstate);
        free_threadstate(tstate);
    }
}


void
PyThreadState_Delete(PyThreadState *tstate)
{
    _Py_EnsureTstateNotNULL(tstate);
    tstate_verify_not_active(tstate);
    tstate_delete_common(tstate);
    free_threadstate(tstate);
}


void
_PyThreadState_DeleteCurrent(PyThreadState *tstate)
{
    _Py_EnsureTstateNotNULL(tstate);
    tstate_delete_common(tstate);
    current_fast_clear(tstate->interp->runtime);
    _PyEval_ReleaseLock(tstate->interp, NULL);
    free_threadstate(tstate);
}

void
PyThreadState_DeleteCurrent(void)
{
    PyThreadState *tstate = current_fast_get(&_PyRuntime);
    _PyThreadState_DeleteCurrent(tstate);
}


/*
 * Delete all thread states except the one passed as argument.
 * Note that, if there is a current thread state, it *must* be the one
 * passed as argument.  Also, this won't touch any other interpreters
 * than the current one, since we don't know which thread state should
 * be kept in those other interpreters.
 */
void
_PyThreadState_DeleteExcept(PyThreadState *tstate)
{
    assert(tstate != NULL);
    PyInterpreterState *interp = tstate->interp;
    _PyRuntimeState *runtime = interp->runtime;

    HEAD_LOCK(runtime);
    /* Remove all thread states, except tstate, from the linked list of
       thread states.  This will allow calling PyThreadState_Clear()
       without holding the lock. */
    PyThreadState *list = interp->threads.head;
    if (list == tstate) {
        list = tstate->next;
    }
    if (tstate->prev) {
        tstate->prev->next = tstate->next;
    }
    if (tstate->next) {
        tstate->next->prev = tstate->prev;
    }
    tstate->prev = tstate->next = NULL;
    interp->threads.head = tstate;
    HEAD_UNLOCK(runtime);

    /* Clear and deallocate all stale thread states.  Even if this
       executes Python code, we should be safe since it executes
       in the current thread, not one of the stale threads. */
    PyThreadState *p, *next;
    for (p = list; p; p = next) {
        next = p->next;
        PyThreadState_Clear(p);
        free_threadstate(p);
    }
}


//-------------------------
// "detached" thread states
//-------------------------

void
_PyThreadState_InitDetached(PyThreadState *tstate, PyInterpreterState *interp)
{
    _PyRuntimeState *runtime = interp->runtime;

    HEAD_LOCK(runtime);
    interp->threads.next_unique_id += 1;
    uint64_t id = interp->threads.next_unique_id;
    HEAD_UNLOCK(runtime);

    init_threadstate(tstate, interp, id);
    // We do not call add_threadstate().
}

void
_PyThreadState_ClearDetached(PyThreadState *tstate)
{
    assert(!tstate->_status.bound);
    assert(!tstate->_status.bound_gilstate);
    assert(tstate->datastack_chunk == NULL);
    assert(tstate->thread_id == 0);
    assert(tstate->native_thread_id == 0);
    assert(tstate->next == NULL);
    assert(tstate->prev == NULL);

    PyThreadState_Clear(tstate);
    clear_datastack(tstate);
}

void
_PyThreadState_BindDetached(PyThreadState *tstate)
{
    assert(!_Py_IsMainInterpreter(
        current_fast_get(tstate->interp->runtime)->interp));
    assert(_Py_IsMainInterpreter(tstate->interp));
    bind_tstate(tstate);
    /* Unlike _PyThreadState_Bind(), we do not modify gilstate TSS. */
}

void
_PyThreadState_UnbindDetached(PyThreadState *tstate)
{
    assert(!_Py_IsMainInterpreter(
        current_fast_get(tstate->interp->runtime)->interp));
    assert(_Py_IsMainInterpreter(tstate->interp));
    assert(tstate_is_alive(tstate));
    assert(!tstate->_status.active);
    assert(gilstate_tss_get(tstate->interp->runtime) != tstate);

    unbind_tstate(tstate);

    /* This thread state may be bound/unbound repeatedly,
       so we must erase evidence that it was ever bound (or unbound). */
    tstate->_status.bound = 0;
    tstate->_status.unbound = 0;

    /* We must fully unlink the thread state from any OS thread,
       to allow it to be bound more than once. */
    tstate->thread_id = 0;
#ifdef PY_HAVE_THREAD_NATIVE_ID
    tstate->native_thread_id = 0;
#endif
}


//----------
// accessors
//----------

/* An extension mechanism to store arbitrary additional per-thread state.
   PyThreadState_GetDict() returns a dictionary that can be used to hold such
   state; the caller should pick a unique key and store its state there.  If
   PyThreadState_GetDict() returns NULL, an exception has *not* been raised
   and the caller should assume no per-thread state is available. */

PyObject *
_PyThreadState_GetDict(PyThreadState *tstate)
{
    assert(tstate != NULL);
    if (tstate->dict == NULL) {
        tstate->dict = PyDict_New();
        if (tstate->dict == NULL) {
            _PyErr_Clear(tstate);
        }
    }
    return tstate->dict;
}


PyObject *
PyThreadState_GetDict(void)
{
    PyThreadState *tstate = current_fast_get(&_PyRuntime);
    if (tstate == NULL) {
        return NULL;
    }
    return _PyThreadState_GetDict(tstate);
}


PyInterpreterState *
PyThreadState_GetInterpreter(PyThreadState *tstate)
{
    assert(tstate != NULL);
    return tstate->interp;
}


PyFrameObject*
PyThreadState_GetFrame(PyThreadState *tstate)
{
    assert(tstate != NULL);
    _PyInterpreterFrame *f = _PyThreadState_GetFrame(tstate);
    if (f == NULL) {
        return NULL;
    }
    PyFrameObject *frame = _PyFrame_GetFrameObject(f);
    if (frame == NULL) {
        PyErr_Clear();
    }
    return (PyFrameObject*)Py_XNewRef(frame);
}


uint64_t
PyThreadState_GetID(PyThreadState *tstate)
{
    assert(tstate != NULL);
    return tstate->id;
}


static inline void
tstate_activate(PyThreadState *tstate)
{
    assert(tstate != NULL);
    // XXX assert(tstate_is_alive(tstate));
    assert(tstate_is_bound(tstate));
    assert(!tstate->_status.active);

    assert(!tstate->_status.bound_gilstate ||
           tstate == gilstate_tss_get((tstate->interp->runtime)));
    if (!tstate->_status.bound_gilstate) {
        bind_gilstate_tstate(tstate);
    }

    tstate->_status.active = 1;
}

static inline void
tstate_deactivate(PyThreadState *tstate)
{
    assert(tstate != NULL);
    // XXX assert(tstate_is_alive(tstate));
    assert(tstate_is_bound(tstate));
    assert(tstate->_status.active);

    tstate->_status.active = 0;

    // We do not unbind the gilstate tstate here.
    // It will still be used in PyGILState_Ensure().
}


//----------
// other API
//----------

/* Asynchronously raise an exception in a thread.
   Requested by Just van Rossum and Alex Martelli.
   To prevent naive misuse, you must write your own extension
   to call this, or use ctypes.  Must be called with the GIL held.
   Returns the number of tstates modified (normally 1, but 0 if `id` didn't
   match any known thread id).  Can be called with exc=NULL to clear an
   existing async exception.  This raises no exceptions. */

// XXX Move this to Python/ceval_gil.c?
// XXX Deprecate this.
int
PyThreadState_SetAsyncExc(unsigned long id, PyObject *exc)
{
    _PyRuntimeState *runtime = &_PyRuntime;
    PyInterpreterState *interp = _PyInterpreterState_GET();

    /* Although the GIL is held, a few C API functions can be called
     * without the GIL held, and in particular some that create and
     * destroy thread and interpreter states.  Those can mutate the
     * list of thread states we're traversing, so to prevent that we lock
     * head_mutex for the duration.
     */
    HEAD_LOCK(runtime);
    for (PyThreadState *tstate = interp->threads.head; tstate != NULL; tstate = tstate->next) {
        if (tstate->thread_id != id) {
            continue;
        }

        /* Tricky:  we need to decref the current value
         * (if any) in tstate->async_exc, but that can in turn
         * allow arbitrary Python code to run, including
         * perhaps calls to this function.  To prevent
         * deadlock, we need to release head_mutex before
         * the decref.
         */
        PyObject *old_exc = tstate->async_exc;
        tstate->async_exc = Py_XNewRef(exc);
        HEAD_UNLOCK(runtime);

        Py_XDECREF(old_exc);
        _PyEval_SignalAsyncExc(tstate->interp);
        return 1;
    }
    HEAD_UNLOCK(runtime);
    return 0;
}


//---------------------------------
// API for the current thread state
//---------------------------------

PyThreadState *
_PyThreadState_UncheckedGet(void)
{
    return current_fast_get(&_PyRuntime);
}


PyThreadState *
PyThreadState_Get(void)
{
    PyThreadState *tstate = current_fast_get(&_PyRuntime);
    _Py_EnsureTstateNotNULL(tstate);
    return tstate;
}


static void
_swap_thread_states(_PyRuntimeState *runtime,
                    PyThreadState *oldts, PyThreadState *newts)
{
    // XXX Do this only if oldts != NULL?
    current_fast_clear(runtime);

    if (oldts != NULL) {
        // XXX assert(tstate_is_alive(oldts) && tstate_is_bound(oldts));
        tstate_deactivate(oldts);
    }

    if (newts != NULL) {
        // XXX assert(tstate_is_alive(newts));
        assert(tstate_is_bound(newts));
        current_fast_set(runtime, newts);
        tstate_activate(newts);
    }
}

PyThreadState *
_PyThreadState_SwapNoGIL(PyThreadState *newts)
{
#if defined(Py_DEBUG)
    /* This can be called from PyEval_RestoreThread(). Similar
       to it, we need to ensure errno doesn't change.
    */
    int err = errno;
#endif

    PyThreadState *oldts = current_fast_get(&_PyRuntime);
    _swap_thread_states(&_PyRuntime, oldts, newts);

#if defined(Py_DEBUG)
    errno = err;
#endif
    return oldts;
}

PyThreadState *
_PyThreadState_Swap(_PyRuntimeState *runtime, PyThreadState *newts)
{
    PyThreadState *oldts = current_fast_get(runtime);
    if (oldts != NULL) {
        _PyEval_ReleaseLock(oldts->interp, oldts);
    }
    _swap_thread_states(runtime, oldts, newts);
    if (newts != NULL) {
        _PyEval_AcquireLock(newts);
    }
    return oldts;
}

PyThreadState *
PyThreadState_Swap(PyThreadState *newts)
{
    return _PyThreadState_Swap(&_PyRuntime, newts);
}


void
_PyThreadState_Bind(PyThreadState *tstate)
{
    bind_tstate(tstate);
    // This makes sure there's a gilstate tstate bound
    // as soon as possible.
    if (gilstate_tss_get(tstate->interp->runtime) == NULL) {
        bind_gilstate_tstate(tstate);
    }
}


/***********************************/
/* routines for advanced debuggers */
/***********************************/

// (requested by David Beazley)
// Don't use unless you know what you are doing!

PyInterpreterState *
PyInterpreterState_Head(void)
{
    return _PyRuntime.interpreters.head;
}

PyInterpreterState *
PyInterpreterState_Main(void)
{
    return _PyInterpreterState_Main();
}

PyInterpreterState *
PyInterpreterState_Next(PyInterpreterState *interp) {
    return interp->next;
}

PyThreadState *
PyInterpreterState_ThreadHead(PyInterpreterState *interp) {
    return interp->threads.head;
}

PyThreadState *
PyThreadState_Next(PyThreadState *tstate) {
    return tstate->next;
}


/********************************************/
/* reporting execution state of all threads */
/********************************************/

/* The implementation of sys._current_frames().  This is intended to be
   called with the GIL held, as it will be when called via
   sys._current_frames().  It's possible it would work fine even without
   the GIL held, but haven't thought enough about that.
*/
PyObject *
_PyThread_CurrentFrames(void)
{
    _PyRuntimeState *runtime = &_PyRuntime;
    PyThreadState *tstate = current_fast_get(runtime);
    if (_PySys_Audit(tstate, "sys._current_frames", NULL) < 0) {
        return NULL;
    }

    PyObject *result = PyDict_New();
    if (result == NULL) {
        return NULL;
    }

    /* for i in all interpreters:
     *     for t in all of i's thread states:
     *          if t's frame isn't NULL, map t's id to its frame
     * Because these lists can mutate even when the GIL is held, we
     * need to grab head_mutex for the duration.
     */
    HEAD_LOCK(runtime);
    PyInterpreterState *i;
    for (i = runtime->interpreters.head; i != NULL; i = i->next) {
        PyThreadState *t;
        for (t = i->threads.head; t != NULL; t = t->next) {
            _PyInterpreterFrame *frame = t->cframe->current_frame;
            frame = _PyFrame_GetFirstComplete(frame);
            if (frame == NULL) {
                continue;
            }
            PyObject *id = PyLong_FromUnsignedLong(t->thread_id);
            if (id == NULL) {
                goto fail;
            }
            PyObject *frameobj = (PyObject *)_PyFrame_GetFrameObject(frame);
            if (frameobj == NULL) {
                Py_DECREF(id);
                goto fail;
            }
            int stat = PyDict_SetItem(result, id, frameobj);
            Py_DECREF(id);
            if (stat < 0) {
                goto fail;
            }
        }
    }
    goto done;

fail:
    Py_CLEAR(result);

done:
    HEAD_UNLOCK(runtime);
    return result;
}

/* The implementation of sys._current_exceptions().  This is intended to be
   called with the GIL held, as it will be when called via
   sys._current_exceptions().  It's possible it would work fine even without
   the GIL held, but haven't thought enough about that.
*/
PyObject *
_PyThread_CurrentExceptions(void)
{
    _PyRuntimeState *runtime = &_PyRuntime;
    PyThreadState *tstate = current_fast_get(runtime);

    _Py_EnsureTstateNotNULL(tstate);

    if (_PySys_Audit(tstate, "sys._current_exceptions", NULL) < 0) {
        return NULL;
    }

    PyObject *result = PyDict_New();
    if (result == NULL) {
        return NULL;
    }

    /* for i in all interpreters:
     *     for t in all of i's thread states:
     *          if t's frame isn't NULL, map t's id to its frame
     * Because these lists can mutate even when the GIL is held, we
     * need to grab head_mutex for the duration.
     */
    HEAD_LOCK(runtime);
    PyInterpreterState *i;
    for (i = runtime->interpreters.head; i != NULL; i = i->next) {
        PyThreadState *t;
        for (t = i->threads.head; t != NULL; t = t->next) {
            _PyErr_StackItem *err_info = _PyErr_GetTopmostException(t);
            if (err_info == NULL) {
                continue;
            }
            PyObject *id = PyLong_FromUnsignedLong(t->thread_id);
            if (id == NULL) {
                goto fail;
            }
            PyObject *exc = err_info->exc_value;
            assert(exc == NULL ||
                   exc == Py_None ||
                   PyExceptionInstance_Check(exc));

            int stat = PyDict_SetItem(result, id, exc == NULL ? Py_None : exc);
            Py_DECREF(id);
            if (stat < 0) {
                goto fail;
            }
        }
    }
    goto done;

fail:
    Py_CLEAR(result);

done:
    HEAD_UNLOCK(runtime);
    return result;
}


/***********************************/
/* Python "auto thread state" API. */
/***********************************/

/* Internal initialization/finalization functions called by
   Py_Initialize/Py_FinalizeEx
*/
PyStatus
_PyGILState_Init(PyInterpreterState *interp)
{
    if (!_Py_IsMainInterpreter(interp)) {
        /* Currently, PyGILState is shared by all interpreters. The main
         * interpreter is responsible to initialize it. */
        return _PyStatus_OK();
    }
    _PyRuntimeState *runtime = interp->runtime;
    assert(gilstate_tss_get(runtime) == NULL);
    assert(runtime->gilstate.autoInterpreterState == NULL);
    runtime->gilstate.autoInterpreterState = interp;
    return _PyStatus_OK();
}

void
_PyGILState_Fini(PyInterpreterState *interp)
{
    if (!_Py_IsMainInterpreter(interp)) {
        /* Currently, PyGILState is shared by all interpreters. The main
         * interpreter is responsible to initialize it. */
        return;
    }
    interp->runtime->gilstate.autoInterpreterState = NULL;
}


// XXX Drop this.
PyStatus
_PyGILState_SetTstate(PyThreadState *tstate)
{
    /* must init with valid states */
    assert(tstate != NULL);
    assert(tstate->interp != NULL);

    if (!_Py_IsMainInterpreter(tstate->interp)) {
        /* Currently, PyGILState is shared by all interpreters. The main
         * interpreter is responsible to initialize it. */
        return _PyStatus_OK();
    }

#ifndef NDEBUG
    _PyRuntimeState *runtime = tstate->interp->runtime;

    assert(runtime->gilstate.autoInterpreterState == tstate->interp);
    assert(gilstate_tss_get(runtime) == tstate);
    assert(tstate->gilstate_counter == 1);
#endif

    return _PyStatus_OK();
}

PyInterpreterState *
_PyGILState_GetInterpreterStateUnsafe(void)
{
    return _PyRuntime.gilstate.autoInterpreterState;
}

/* The public functions */

PyThreadState *
PyGILState_GetThisThreadState(void)
{
    _PyRuntimeState *runtime = &_PyRuntime;
    if (!gilstate_tss_initialized(runtime)) {
        return NULL;
    }
    return gilstate_tss_get(runtime);
}

int
PyGILState_Check(void)
{
    _PyRuntimeState *runtime = &_PyRuntime;
    if (!runtime->gilstate.check_enabled) {
        return 1;
    }

    if (!gilstate_tss_initialized(runtime)) {
        return 1;
    }

    PyThreadState *tstate = current_fast_get(runtime);
    if (tstate == NULL) {
        return 0;
    }

    return (tstate == gilstate_tss_get(runtime));
}

PyGILState_STATE
PyGILState_Ensure(void)
{
    _PyRuntimeState *runtime = &_PyRuntime;

    /* Note that we do not auto-init Python here - apart from
       potential races with 2 threads auto-initializing, pep-311
       spells out other issues.  Embedders are expected to have
       called Py_Initialize(). */

    /* Ensure that _PyEval_InitThreads() and _PyGILState_Init() have been
       called by Py_Initialize() */
    assert(_PyEval_ThreadsInitialized());
    assert(gilstate_tss_initialized(runtime));
    assert(runtime->gilstate.autoInterpreterState != NULL);

    PyThreadState *tcur = gilstate_tss_get(runtime);
    int has_gil;
    if (tcur == NULL) {
        /* Create a new Python thread state for this thread */
        tcur = new_threadstate(runtime->gilstate.autoInterpreterState);
        if (tcur == NULL) {
            Py_FatalError("Couldn't create thread-state for new thread");
        }
        bind_tstate(tcur);
        bind_gilstate_tstate(tcur);

        /* This is our thread state!  We'll need to delete it in the
           matching call to PyGILState_Release(). */
        assert(tcur->gilstate_counter == 1);
        tcur->gilstate_counter = 0;
        has_gil = 0; /* new thread state is never current */
    }
    else {
        has_gil = holds_gil(tcur);
    }

    if (!has_gil) {
        PyEval_RestoreThread(tcur);
    }

    /* Update our counter in the thread-state - no need for locks:
       - tcur will remain valid as we hold the GIL.
       - the counter is safe as we are the only thread "allowed"
         to modify this value
    */
    ++tcur->gilstate_counter;

    return has_gil ? PyGILState_LOCKED : PyGILState_UNLOCKED;
}

void
PyGILState_Release(PyGILState_STATE oldstate)
{
    _PyRuntimeState *runtime = &_PyRuntime;
    PyThreadState *tstate = gilstate_tss_get(runtime);
    if (tstate == NULL) {
        Py_FatalError("auto-releasing thread-state, "
                      "but no thread-state for this thread");
    }

    /* We must hold the GIL and have our thread state current */
    /* XXX - remove the check - the assert should be fine,
       but while this is very new (April 2003), the extra check
       by release-only users can't hurt.
    */
    if (!holds_gil(tstate)) {
        _Py_FatalErrorFormat(__func__,
                             "thread state %p must be current when releasing",
                             tstate);
    }
    assert(holds_gil(tstate));
    --tstate->gilstate_counter;
    assert(tstate->gilstate_counter >= 0); /* illegal counter value */

    /* If we're going to destroy this thread-state, we must
     * clear it while the GIL is held, as destructors may run.
     */
    if (tstate->gilstate_counter == 0) {
        /* can't have been locked when we created it */
        assert(oldstate == PyGILState_UNLOCKED);
        // XXX Unbind tstate here.
        PyThreadState_Clear(tstate);
        /* Delete the thread-state.  Note this releases the GIL too!
         * It's vital that the GIL be held here, to avoid shutdown
         * races; see bugs 225673 and 1061968 (that nasty bug has a
         * habit of coming back).
         */
        assert(current_fast_get(runtime) == tstate);
        _PyThreadState_DeleteCurrent(tstate);
    }
    /* Release the lock if necessary */
    else if (oldstate == PyGILState_UNLOCKED) {
        PyEval_SaveThread();
    }
}


/**************************/
/* cross-interpreter data */
/**************************/

/* cross-interpreter data */

static inline void
_xidata_init(_PyCrossInterpreterData *data)
{
    // If the value is being reused
    // then _xidata_clear() should have been called already.
    assert(data->data == NULL);
    assert(data->obj == NULL);
    *data = (_PyCrossInterpreterData){0};
    data->interp = -1;
}

static inline void
_xidata_clear(_PyCrossInterpreterData *data)
{
    if (data->free != NULL) {
        data->free(data->data);
    }
    data->data = NULL;
    Py_CLEAR(data->obj);
}

void
_PyCrossInterpreterData_Init(_PyCrossInterpreterData *data,
                             PyInterpreterState *interp,
                             void *shared, PyObject *obj,
                             xid_newobjectfunc new_object)
{
    assert(data != NULL);
    assert(new_object != NULL);
    _xidata_init(data);
    data->data = shared;
    if (obj != NULL) {
        assert(interp != NULL);
        // released in _PyCrossInterpreterData_Clear()
        data->obj = Py_NewRef(obj);
    }
    // Ideally every object would know its owning interpreter.
    // Until then, we have to rely on the caller to identify it
    // (but we don't need it in all cases).
    data->interp = (interp != NULL) ? interp->id : -1;
    data->new_object = new_object;
}

int
_PyCrossInterpreterData_InitWithSize(_PyCrossInterpreterData *data,
                                     PyInterpreterState *interp,
                                     const size_t size, PyObject *obj,
                                     xid_newobjectfunc new_object)
{
    assert(size > 0);
    // For now we always free the shared data in the same interpreter
    // where it was allocated, so the interpreter is required.
    assert(interp != NULL);
    _PyCrossInterpreterData_Init(data, interp, NULL, obj, new_object);
    data->data = PyMem_RawMalloc(size);
    if (data->data == NULL) {
        return -1;
    }
    data->free = PyMem_RawFree;
    return 0;
}

void
_PyCrossInterpreterData_Clear(PyInterpreterState *interp,
                              _PyCrossInterpreterData *data)
{
    assert(data != NULL);
    // This must be called in the owning interpreter.
    assert(interp == NULL || data->interp == interp->id);
    _xidata_clear(data);
}

static int
_check_xidata(PyThreadState *tstate, _PyCrossInterpreterData *data)
{
    // data->data can be anything, including NULL, so we don't check it.

    // data->obj may be NULL, so we don't check it.

    if (data->interp < 0) {
        _PyErr_SetString(tstate, PyExc_SystemError, "missing interp");
        return -1;
    }

    if (data->new_object == NULL) {
        _PyErr_SetString(tstate, PyExc_SystemError, "missing new_object func");
        return -1;
    }

    // data->free may be NULL, so we don't check it.

    return 0;
}

crossinterpdatafunc _PyCrossInterpreterData_Lookup(PyObject *);

/* This is a separate func from _PyCrossInterpreterData_Lookup in order
   to keep the registry code separate. */
static crossinterpdatafunc
_lookup_getdata(PyObject *obj)
{
    crossinterpdatafunc getdata = _PyCrossInterpreterData_Lookup(obj);
    if (getdata == NULL && PyErr_Occurred() == 0)
        PyErr_Format(PyExc_ValueError,
                     "%S does not support cross-interpreter data", obj);
    return getdata;
}

int
_PyObject_CheckCrossInterpreterData(PyObject *obj)
{
    crossinterpdatafunc getdata = _lookup_getdata(obj);
    if (getdata == NULL) {
        return -1;
    }
    return 0;
}

int
_PyObject_GetCrossInterpreterData(PyObject *obj, _PyCrossInterpreterData *data)
{
    _PyRuntimeState *runtime = &_PyRuntime;
    PyThreadState *tstate = current_fast_get(runtime);
#ifdef Py_DEBUG
    // The caller must hold the GIL
    _Py_EnsureTstateNotNULL(tstate);
#endif
    PyInterpreterState *interp = tstate->interp;

    // Reset data before re-populating.
    *data = (_PyCrossInterpreterData){0};
    data->interp = -1;

    // Call the "getdata" func for the object.
    Py_INCREF(obj);
    crossinterpdatafunc getdata = _lookup_getdata(obj);
    if (getdata == NULL) {
        Py_DECREF(obj);
        return -1;
    }
    int res = getdata(tstate, obj, data);
    Py_DECREF(obj);
    if (res != 0) {
        return -1;
    }

    // Fill in the blanks and validate the result.
    data->interp = interp->id;
    if (_check_xidata(tstate, data) != 0) {
        (void)_PyCrossInterpreterData_Release(data);
        return -1;
    }

    return 0;
}

PyObject *
_PyCrossInterpreterData_NewObject(_PyCrossInterpreterData *data)
{
    return data->new_object(data);
}

typedef void (*releasefunc)(PyInterpreterState *, void *);

static void
_call_in_interpreter(PyInterpreterState *interp, releasefunc func, void *arg)
{
    /* We would use Py_AddPendingCall() if it weren't specific to the
     * main interpreter (see bpo-33608).  In the meantime we take a
     * naive approach.
     */
    _PyRuntimeState *runtime = interp->runtime;
    PyThreadState *save_tstate = NULL;
    if (interp != current_fast_get(runtime)->interp) {
        // XXX Using the "head" thread isn't strictly correct.
        PyThreadState *tstate = PyInterpreterState_ThreadHead(interp);
        // XXX Possible GILState issues?
        save_tstate = _PyThreadState_Swap(runtime, tstate);
    }

    // XXX Once the GIL is per-interpreter, this should be called with the
    // calling interpreter's GIL released and the target interpreter's held.
    func(interp, arg);

    // Switch back.
    if (save_tstate != NULL) {
        _PyThreadState_Swap(runtime, save_tstate);
    }
}

int
_PyCrossInterpreterData_Release(_PyCrossInterpreterData *data)
{
    if (data->free == NULL && data->obj == NULL) {
        // Nothing to release!
        data->data = NULL;
        return 0;
    }

    // Switch to the original interpreter.
    PyInterpreterState *interp = _PyInterpreterState_LookUpID(data->interp);
    if (interp == NULL) {
        // The interpreter was already destroyed.
        // This function shouldn't have been called.
        // XXX Someone leaked some memory...
        assert(PyErr_Occurred());
        return -1;
    }

    // "Release" the data and/or the object.
    _call_in_interpreter(interp,
                         (releasefunc)_PyCrossInterpreterData_Clear, data);
    return 0;
}

/* registry of {type -> crossinterpdatafunc} */

/* For now we use a global registry of shareable classes.  An
   alternative would be to add a tp_* slot for a class's
   crossinterpdatafunc. It would be simpler and more efficient. */

static int
_xidregistry_add_type(struct _xidregistry *xidregistry, PyTypeObject *cls,
                 crossinterpdatafunc getdata)
{
    // Note that we effectively replace already registered classes
    // rather than failing.
    struct _xidregitem *newhead = PyMem_RawMalloc(sizeof(struct _xidregitem));
    if (newhead == NULL) {
        return -1;
    }
    // XXX Assign a callback to clear the entry from the registry?
    newhead->cls = PyWeakref_NewRef((PyObject *)cls, NULL);
    if (newhead->cls == NULL) {
        PyMem_RawFree(newhead);
        return -1;
    }
    newhead->getdata = getdata;
    newhead->prev = NULL;
    newhead->next = xidregistry->head;
    if (newhead->next != NULL) {
        newhead->next->prev = newhead;
    }
    xidregistry->head = newhead;
    return 0;
}

static struct _xidregitem *
_xidregistry_remove_entry(struct _xidregistry *xidregistry,
                          struct _xidregitem *entry)
{
    struct _xidregitem *next = entry->next;
    if (entry->prev != NULL) {
        assert(entry->prev->next == entry);
        entry->prev->next = next;
    }
    else {
        assert(xidregistry->head == entry);
        xidregistry->head = next;
    }
    if (next != NULL) {
        next->prev = entry->prev;
    }
    Py_DECREF(entry->cls);
    PyMem_RawFree(entry);
    return next;
}

static struct _xidregitem *
_xidregistry_find_type(struct _xidregistry *xidregistry, PyTypeObject *cls)
{
    struct _xidregitem *cur = xidregistry->head;
    while (cur != NULL) {
        PyObject *registered = _PyWeakref_GET_REF(cur->cls);
        if (registered == NULL) {
            // The weakly ref'ed object was freed.
            cur = _xidregistry_remove_entry(xidregistry, cur);
        }
        else {
            assert(PyType_Check(registered));
            if (registered == (PyObject *)cls) {
                Py_DECREF(registered);
                return cur;
            }
            Py_DECREF(registered);
            cur = cur->next;
        }
    }
    return NULL;
}

static void _register_builtins_for_crossinterpreter_data(struct _xidregistry *xidregistry);

int
_PyCrossInterpreterData_RegisterClass(PyTypeObject *cls,
                                       crossinterpdatafunc getdata)
{
    if (!PyType_Check(cls)) {
        PyErr_Format(PyExc_ValueError, "only classes may be registered");
        return -1;
    }
    if (getdata == NULL) {
        PyErr_Format(PyExc_ValueError, "missing 'getdata' func");
        return -1;
    }

    struct _xidregistry *xidregistry = &_PyRuntime.xidregistry ;
    PyThread_acquire_lock(xidregistry->mutex, WAIT_LOCK);
    if (xidregistry->head == NULL) {
        _register_builtins_for_crossinterpreter_data(xidregistry);
    }
    int res = _xidregistry_add_type(xidregistry, cls, getdata);
    PyThread_release_lock(xidregistry->mutex);
    return res;
}

int
_PyCrossInterpreterData_UnregisterClass(PyTypeObject *cls)
{
    int res = 0;
    struct _xidregistry *xidregistry = &_PyRuntime.xidregistry ;
    PyThread_acquire_lock(xidregistry->mutex, WAIT_LOCK);
    struct _xidregitem *matched = _xidregistry_find_type(xidregistry, cls);
    if (matched != NULL) {
        (void)_xidregistry_remove_entry(xidregistry, matched);
        res = 1;
    }
    PyThread_release_lock(xidregistry->mutex);
    return res;
}


/* Cross-interpreter objects are looked up by exact match on the class.
   We can reassess this policy when we move from a global registry to a
   tp_* slot. */

crossinterpdatafunc
_PyCrossInterpreterData_Lookup(PyObject *obj)
{
    struct _xidregistry *xidregistry = &_PyRuntime.xidregistry ;
    PyObject *cls = PyObject_Type(obj);
    PyThread_acquire_lock(xidregistry->mutex, WAIT_LOCK);
    if (xidregistry->head == NULL) {
        _register_builtins_for_crossinterpreter_data(xidregistry);
    }
    struct _xidregitem *matched = _xidregistry_find_type(xidregistry,
                                                         (PyTypeObject *)cls);
    Py_DECREF(cls);
    PyThread_release_lock(xidregistry->mutex);
    return matched != NULL ? matched->getdata : NULL;
}

/* cross-interpreter data for builtin types */

struct _shared_bytes_data {
    char *bytes;
    Py_ssize_t len;
};

static PyObject *
_new_bytes_object(_PyCrossInterpreterData *data)
{
    struct _shared_bytes_data *shared = (struct _shared_bytes_data *)(data->data);
    return PyBytes_FromStringAndSize(shared->bytes, shared->len);
}

static int
_bytes_shared(PyThreadState *tstate, PyObject *obj,
              _PyCrossInterpreterData *data)
{
    if (_PyCrossInterpreterData_InitWithSize(
            data, tstate->interp, sizeof(struct _shared_bytes_data), obj,
            _new_bytes_object
            ) < 0)
    {
        return -1;
    }
    struct _shared_bytes_data *shared = (struct _shared_bytes_data *)data->data;
    if (PyBytes_AsStringAndSize(obj, &shared->bytes, &shared->len) < 0) {
        _PyCrossInterpreterData_Clear(tstate->interp, data);
        return -1;
    }
    return 0;
}

struct _shared_str_data {
    int kind;
    const void *buffer;
    Py_ssize_t len;
};

static PyObject *
_new_str_object(_PyCrossInterpreterData *data)
{
    struct _shared_str_data *shared = (struct _shared_str_data *)(data->data);
    return PyUnicode_FromKindAndData(shared->kind, shared->buffer, shared->len);
}

static int
_str_shared(PyThreadState *tstate, PyObject *obj,
            _PyCrossInterpreterData *data)
{
    if (_PyCrossInterpreterData_InitWithSize(
            data, tstate->interp, sizeof(struct _shared_str_data), obj,
            _new_str_object
            ) < 0)
    {
        return -1;
    }
    struct _shared_str_data *shared = (struct _shared_str_data *)data->data;
    shared->kind = PyUnicode_KIND(obj);
    shared->buffer = PyUnicode_DATA(obj);
    shared->len = PyUnicode_GET_LENGTH(obj);
    return 0;
}

static PyObject *
_new_long_object(_PyCrossInterpreterData *data)
{
    return PyLong_FromSsize_t((Py_ssize_t)(data->data));
}

static int
_long_shared(PyThreadState *tstate, PyObject *obj,
             _PyCrossInterpreterData *data)
{
    /* Note that this means the size of shareable ints is bounded by
     * sys.maxsize.  Hence on 32-bit architectures that is half the
     * size of maximum shareable ints on 64-bit.
     */
    Py_ssize_t value = PyLong_AsSsize_t(obj);
    if (value == -1 && PyErr_Occurred()) {
        if (PyErr_ExceptionMatches(PyExc_OverflowError)) {
            PyErr_SetString(PyExc_OverflowError, "try sending as bytes");
        }
        return -1;
    }
    _PyCrossInterpreterData_Init(data, tstate->interp, (void *)value, NULL,
            _new_long_object);
    // data->obj and data->free remain NULL
    return 0;
}

static PyObject *
_new_none_object(_PyCrossInterpreterData *data)
{
    // XXX Singleton refcounts are problematic across interpreters...
    return Py_NewRef(Py_None);
}

static int
_none_shared(PyThreadState *tstate, PyObject *obj,
             _PyCrossInterpreterData *data)
{
    _PyCrossInterpreterData_Init(data, tstate->interp, NULL, NULL,
            _new_none_object);
    // data->data, data->obj and data->free remain NULL
    return 0;
}

static void
_register_builtins_for_crossinterpreter_data(struct _xidregistry *xidregistry)
{
    // None
    if (_xidregistry_add_type(xidregistry, (PyTypeObject *)PyObject_Type(Py_None), _none_shared) != 0) {
        Py_FatalError("could not register None for cross-interpreter sharing");
    }

    // int
    if (_xidregistry_add_type(xidregistry, &PyLong_Type, _long_shared) != 0) {
        Py_FatalError("could not register int for cross-interpreter sharing");
    }

    // bytes
    if (_xidregistry_add_type(xidregistry, &PyBytes_Type, _bytes_shared) != 0) {
        Py_FatalError("could not register bytes for cross-interpreter sharing");
    }

    // str
    if (_xidregistry_add_type(xidregistry, &PyUnicode_Type, _str_shared) != 0) {
        Py_FatalError("could not register str for cross-interpreter sharing");
    }
}


_PyFrameEvalFunction
_PyInterpreterState_GetEvalFrameFunc(PyInterpreterState *interp)
{
    if (interp->eval_frame == NULL) {
        return _PyEval_EvalFrameDefault;
    }
    return interp->eval_frame;
}


void
_PyInterpreterState_SetEvalFrameFunc(PyInterpreterState *interp,
                                     _PyFrameEvalFunction eval_frame)
{
    if (eval_frame == _PyEval_EvalFrameDefault) {
        interp->eval_frame = NULL;
    }
    else {
        interp->eval_frame = eval_frame;
    }
}


const PyConfig*
_PyInterpreterState_GetConfig(PyInterpreterState *interp)
{
    return &interp->config;
}


int
_PyInterpreterState_GetConfigCopy(PyConfig *config)
{
    PyInterpreterState *interp = _PyInterpreterState_GET();

    PyStatus status = _PyConfig_Copy(config, &interp->config);
    if (PyStatus_Exception(status)) {
        _PyErr_SetFromPyStatus(status);
        return -1;
    }
    return 0;
}


const PyConfig*
_Py_GetConfig(void)
{
    _PyRuntimeState *runtime = &_PyRuntime;
    assert(PyGILState_Check());
    PyThreadState *tstate = current_fast_get(runtime);
    _Py_EnsureTstateNotNULL(tstate);
    return _PyInterpreterState_GetConfig(tstate->interp);
}


int
_PyInterpreterState_HasFeature(PyInterpreterState *interp, unsigned long feature)
{
    return ((interp->feature_flags & feature) != 0);
}


#define MINIMUM_OVERHEAD 1000

static PyObject **
push_chunk(PyThreadState *tstate, int size)
{
    int allocate_size = DATA_STACK_CHUNK_SIZE;
    while (allocate_size < (int)sizeof(PyObject*)*(size + MINIMUM_OVERHEAD)) {
        allocate_size *= 2;
    }
    _PyStackChunk *new = allocate_chunk(allocate_size, tstate->datastack_chunk);
    if (new == NULL) {
        return NULL;
    }
    if (tstate->datastack_chunk) {
        tstate->datastack_chunk->top = tstate->datastack_top -
                                       &tstate->datastack_chunk->data[0];
    }
    tstate->datastack_chunk = new;
    tstate->datastack_limit = (PyObject **)(((char *)new) + allocate_size);
    // When new is the "root" chunk (i.e. new->previous == NULL), we can keep
    // _PyThreadState_PopFrame from freeing it later by "skipping" over the
    // first element:
    PyObject **res = &new->data[new->previous == NULL];
    tstate->datastack_top = res + size;
    return res;
}

_PyInterpreterFrame *
_PyThreadState_PushFrame(PyThreadState *tstate, size_t size)
{
    assert(size < INT_MAX/sizeof(PyObject *));
    if (_PyThreadState_HasStackSpace(tstate, (int)size)) {
        _PyInterpreterFrame *res = (_PyInterpreterFrame *)tstate->datastack_top;
        tstate->datastack_top += size;
        return res;
    }
    return (_PyInterpreterFrame *)push_chunk(tstate, (int)size);
}

void
_PyThreadState_PopFrame(PyThreadState *tstate, _PyInterpreterFrame * frame)
{
    assert(tstate->datastack_chunk);
    PyObject **base = (PyObject **)frame;
    if (base == &tstate->datastack_chunk->data[0]) {
        _PyStackChunk *chunk = tstate->datastack_chunk;
        _PyStackChunk *previous = chunk->previous;
        // push_chunk ensures that the root chunk is never popped:
        assert(previous);
        tstate->datastack_top = &previous->data[previous->top];
        tstate->datastack_chunk = previous;
        _PyObject_VirtualFree(chunk, chunk->size);
        tstate->datastack_limit = (PyObject **)(((char *)previous) + previous->size);
    }
    else {
        assert(tstate->datastack_top);
        assert(tstate->datastack_top >= base);
        tstate->datastack_top = base;
    }
}


#ifdef __cplusplus
}
#endif<|MERGE_RESOLUTION|>--- conflicted
+++ resolved
@@ -896,12 +896,8 @@
     PyDict_Clear(interp->builtins);
     Py_CLEAR(interp->sysdict);
     Py_CLEAR(interp->builtins);
-<<<<<<< HEAD
-    Py_CLEAR(interp->interpreter_trampoline);
     assert(PyList_GET_SIZE(interp->finalize_list) == 0);
     Py_CLEAR(interp->finalize_list);
-=======
->>>>>>> 80f1c6c4
 
     if (tstate->interp == interp) {
         /* We are now safe to fix tstate->_status.cleared. */
