/* Execute compiled code */

/* XXX TO DO:
   XXX speed up searching for keywords by using a dictionary
   XXX document it!
   */

/* enable more aggressive intra-module optimizations, where available */
/* affects both release and debug builds - see bpo-43271 */
#define PY_LOCAL_AGGRESSIVE

#include "Python.h"
#include "pycore_abstract.h"      // _PyIndex_Check()
#include "pycore_call.h"          // _PyObject_FastCallDictTstate()
#include "pycore_ceval.h"         // _PyEval_SignalAsyncExc()
#include "pycore_code.h"          // saturating_increment()
#include "pycore_initconfig.h"    // _PyStatus_OK()
#include "pycore_long.h"          // _PyLong_GetZero()
#include "pycore_object.h"        // _PyObject_GC_TRACK()
#include "pycore_moduleobject.h"  // PyModuleObject
#include "pycore_pyerrors.h"      // _PyErr_Fetch()
#include "pycore_pylifecycle.h"   // _PyErr_Print()
#include "pycore_pymem.h"         // _PyMem_IsPtrFreed()
#include "pycore_pystate.h"       // _PyInterpreterState_GET()
#include "pycore_sysmodule.h"     // _PySys_Audit()
#include "pycore_tuple.h"         // _PyTuple_ITEMS()

#include "code.h"
#include "pycore_dict.h"
#include "dictobject.h"
#include "frameobject.h"
#include "pycore_frame.h"
#include "opcode.h"
#include "pydtrace.h"
#include "setobject.h"
#include "structmember.h"         // struct PyMemberDef, T_OFFSET_EX

#include <ctype.h>

#ifdef Py_DEBUG
/* For debugging the interpreter: */
#define LLTRACE  1      /* Low-level trace feature */
#define CHECKEXC 1      /* Double-check exception checking */
#endif

#if !defined(Py_BUILD_CORE)
#  error "ceval.c must be build with Py_BUILD_CORE define for best performance"
#endif

_Py_IDENTIFIER(__name__);

/* Forward declarations */
static PyObject *trace_call_function(
    PyThreadState *tstate, PyObject *callable, PyObject **stack,
    Py_ssize_t oparg, PyObject *kwnames);
static PyObject * do_call_core(
    PyThreadState *tstate, PyObject *func,
    PyObject *callargs, PyObject *kwdict, int use_tracing);

#ifdef LLTRACE
static int lltrace;
static int prtrace(PyThreadState *, PyObject *, const char *);
static void lltrace_instruction(InterpreterFrame *frame, int opcode, int oparg)
{
    if (HAS_ARG(opcode)) {
        printf("%d: %d, %d\n",
                frame->f_lasti, opcode, oparg);
    }
    else {
        printf("%d: %d\n",
                frame->f_lasti, opcode);
    }
}
#endif
static int call_trace(Py_tracefunc, PyObject *,
                      PyThreadState *, InterpreterFrame *,
                      int, PyObject *);
static int call_trace_protected(Py_tracefunc, PyObject *,
                                PyThreadState *, InterpreterFrame *,
                                int, PyObject *);
static void call_exc_trace(Py_tracefunc, PyObject *,
                           PyThreadState *, InterpreterFrame *);
static int maybe_call_line_trace(Py_tracefunc, PyObject *,
                                 PyThreadState *, InterpreterFrame *, int);
static void maybe_dtrace_line(InterpreterFrame *, PyTraceInfo *, int);
static void dtrace_function_entry(InterpreterFrame *);
static void dtrace_function_return(InterpreterFrame *);

static PyObject * import_name(PyThreadState *, InterpreterFrame *,
                              PyObject *, PyObject *, PyObject *);
static PyObject * import_from(PyThreadState *, PyObject *, PyObject *);
static int import_all_from(PyThreadState *, PyObject *, PyObject *);
static void format_exc_check_arg(PyThreadState *, PyObject *, const char *, PyObject *);
static void format_exc_unbound(PyThreadState *tstate, PyCodeObject *co, int oparg);
static PyObject * unicode_concatenate(PyThreadState *, PyObject *, PyObject *,
                                      InterpreterFrame *, const _Py_CODEUNIT *);
static int check_args_iterable(PyThreadState *, PyObject *func, PyObject *vararg);
static void format_kwargs_error(PyThreadState *, PyObject *func, PyObject *kwargs);
static void format_awaitable_error(PyThreadState *, PyTypeObject *, int, int);
static int get_exception_handler(PyCodeObject *, int, int*, int*, int*);
static InterpreterFrame *
_PyEvalFramePushAndInit(PyThreadState *tstate, PyFrameConstructor *con,
                        PyObject *locals, PyObject* const* args,
                        size_t argcount, PyObject *kwnames, int steal_args);
static int
_PyEvalFrameClearAndPop(PyThreadState *tstate, InterpreterFrame * frame);

#define NAME_ERROR_MSG \
    "name '%.200s' is not defined"
#define UNBOUNDLOCAL_ERROR_MSG \
    "cannot access local variable '%s' where it is not associated with a value"
#define UNBOUNDFREE_ERROR_MSG \
    "cannot access free variable '%s' where it is not associated with a" \
    " value in enclosing scope"

/* Dynamic execution profile */
#ifdef DYNAMIC_EXECUTION_PROFILE
#ifdef DXPAIRS
static long dxpairs[257][256];
#define dxp dxpairs[256]
#else
static long dxp[256];
#endif
#endif

#ifndef NDEBUG
/* Ensure that tstate is valid: sanity check for PyEval_AcquireThread() and
   PyEval_RestoreThread(). Detect if tstate memory was freed. It can happen
   when a thread continues to run after Python finalization, especially
   daemon threads. */
static int
is_tstate_valid(PyThreadState *tstate)
{
    assert(!_PyMem_IsPtrFreed(tstate));
    assert(!_PyMem_IsPtrFreed(tstate->interp));
    return 1;
}
#endif


/* This can set eval_breaker to 0 even though gil_drop_request became
   1.  We believe this is all right because the eval loop will release
   the GIL eventually anyway. */
static inline void
COMPUTE_EVAL_BREAKER(PyInterpreterState *interp,
                     struct _ceval_runtime_state *ceval,
                     struct _ceval_state *ceval2)
{
    _Py_atomic_store_relaxed(&ceval2->eval_breaker,
        _Py_atomic_load_relaxed(&ceval2->gil_drop_request)
        | (_Py_atomic_load_relaxed(&ceval->signals_pending)
           && _Py_ThreadCanHandleSignals(interp))
        | (_Py_atomic_load_relaxed(&ceval2->pending.calls_to_do)
           && _Py_ThreadCanHandlePendingCalls())
        | ceval2->pending.async_exc);
}


static inline void
SET_GIL_DROP_REQUEST(PyInterpreterState *interp)
{
    struct _ceval_state *ceval2 = &interp->ceval;
    _Py_atomic_store_relaxed(&ceval2->gil_drop_request, 1);
    _Py_atomic_store_relaxed(&ceval2->eval_breaker, 1);
}


static inline void
RESET_GIL_DROP_REQUEST(PyInterpreterState *interp)
{
    struct _ceval_runtime_state *ceval = &interp->runtime->ceval;
    struct _ceval_state *ceval2 = &interp->ceval;
    _Py_atomic_store_relaxed(&ceval2->gil_drop_request, 0);
    COMPUTE_EVAL_BREAKER(interp, ceval, ceval2);
}


static inline void
SIGNAL_PENDING_CALLS(PyInterpreterState *interp)
{
    struct _ceval_runtime_state *ceval = &interp->runtime->ceval;
    struct _ceval_state *ceval2 = &interp->ceval;
    _Py_atomic_store_relaxed(&ceval2->pending.calls_to_do, 1);
    COMPUTE_EVAL_BREAKER(interp, ceval, ceval2);
}


static inline void
UNSIGNAL_PENDING_CALLS(PyInterpreterState *interp)
{
    struct _ceval_runtime_state *ceval = &interp->runtime->ceval;
    struct _ceval_state *ceval2 = &interp->ceval;
    _Py_atomic_store_relaxed(&ceval2->pending.calls_to_do, 0);
    COMPUTE_EVAL_BREAKER(interp, ceval, ceval2);
}


static inline void
SIGNAL_PENDING_SIGNALS(PyInterpreterState *interp, int force)
{
    struct _ceval_runtime_state *ceval = &interp->runtime->ceval;
    struct _ceval_state *ceval2 = &interp->ceval;
    _Py_atomic_store_relaxed(&ceval->signals_pending, 1);
    if (force) {
        _Py_atomic_store_relaxed(&ceval2->eval_breaker, 1);
    }
    else {
        /* eval_breaker is not set to 1 if thread_can_handle_signals() is false */
        COMPUTE_EVAL_BREAKER(interp, ceval, ceval2);
    }
}


static inline void
UNSIGNAL_PENDING_SIGNALS(PyInterpreterState *interp)
{
    struct _ceval_runtime_state *ceval = &interp->runtime->ceval;
    struct _ceval_state *ceval2 = &interp->ceval;
    _Py_atomic_store_relaxed(&ceval->signals_pending, 0);
    COMPUTE_EVAL_BREAKER(interp, ceval, ceval2);
}


static inline void
SIGNAL_ASYNC_EXC(PyInterpreterState *interp)
{
    struct _ceval_state *ceval2 = &interp->ceval;
    ceval2->pending.async_exc = 1;
    _Py_atomic_store_relaxed(&ceval2->eval_breaker, 1);
}


static inline void
UNSIGNAL_ASYNC_EXC(PyInterpreterState *interp)
{
    struct _ceval_runtime_state *ceval = &interp->runtime->ceval;
    struct _ceval_state *ceval2 = &interp->ceval;
    ceval2->pending.async_exc = 0;
    COMPUTE_EVAL_BREAKER(interp, ceval, ceval2);
}


#ifdef HAVE_ERRNO_H
#include <errno.h>
#endif
#include "ceval_gil.h"

void _Py_NO_RETURN
_Py_FatalError_TstateNULL(const char *func)
{
    _Py_FatalErrorFunc(func,
                       "the function must be called with the GIL held, "
                       "but the GIL is released "
                       "(the current Python thread state is NULL)");
}

#ifdef EXPERIMENTAL_ISOLATED_SUBINTERPRETERS
int
_PyEval_ThreadsInitialized(PyInterpreterState *interp)
{
    return gil_created(&interp->ceval.gil);
}

int
PyEval_ThreadsInitialized(void)
{
    // Fatal error if there is no current interpreter
    PyInterpreterState *interp = PyInterpreterState_Get();
    return _PyEval_ThreadsInitialized(interp);
}
#else
int
_PyEval_ThreadsInitialized(_PyRuntimeState *runtime)
{
    return gil_created(&runtime->ceval.gil);
}

int
PyEval_ThreadsInitialized(void)
{
    _PyRuntimeState *runtime = &_PyRuntime;
    return _PyEval_ThreadsInitialized(runtime);
}
#endif

PyStatus
_PyEval_InitGIL(PyThreadState *tstate)
{
#ifndef EXPERIMENTAL_ISOLATED_SUBINTERPRETERS
    if (!_Py_IsMainInterpreter(tstate->interp)) {
        /* Currently, the GIL is shared by all interpreters,
           and only the main interpreter is responsible to create
           and destroy it. */
        return _PyStatus_OK();
    }
#endif

#ifdef EXPERIMENTAL_ISOLATED_SUBINTERPRETERS
    struct _gil_runtime_state *gil = &tstate->interp->ceval.gil;
#else
    struct _gil_runtime_state *gil = &tstate->interp->runtime->ceval.gil;
#endif
    assert(!gil_created(gil));

    PyThread_init_thread();
    create_gil(gil);

    take_gil(tstate);

    assert(gil_created(gil));
    return _PyStatus_OK();
}

void
_PyEval_FiniGIL(PyInterpreterState *interp)
{
#ifndef EXPERIMENTAL_ISOLATED_SUBINTERPRETERS
    if (!_Py_IsMainInterpreter(interp)) {
        /* Currently, the GIL is shared by all interpreters,
           and only the main interpreter is responsible to create
           and destroy it. */
        return;
    }
#endif

#ifdef EXPERIMENTAL_ISOLATED_SUBINTERPRETERS
    struct _gil_runtime_state *gil = &interp->ceval.gil;
#else
    struct _gil_runtime_state *gil = &interp->runtime->ceval.gil;
#endif
    if (!gil_created(gil)) {
        /* First Py_InitializeFromConfig() call: the GIL doesn't exist
           yet: do nothing. */
        return;
    }

    destroy_gil(gil);
    assert(!gil_created(gil));
}

void
PyEval_InitThreads(void)
{
    /* Do nothing: kept for backward compatibility */
}

void
_PyEval_Fini(void)
{
#if PRINT_SPECIALIZATION_STATS
    _Py_PrintSpecializationStats();
#endif
}

void
PyEval_AcquireLock(void)
{
    _PyRuntimeState *runtime = &_PyRuntime;
    PyThreadState *tstate = _PyRuntimeState_GetThreadState(runtime);
    _Py_EnsureTstateNotNULL(tstate);

    take_gil(tstate);
}

void
PyEval_ReleaseLock(void)
{
    _PyRuntimeState *runtime = &_PyRuntime;
    PyThreadState *tstate = _PyRuntimeState_GetThreadState(runtime);
    /* This function must succeed when the current thread state is NULL.
       We therefore avoid PyThreadState_Get() which dumps a fatal error
       in debug mode. */
    struct _ceval_runtime_state *ceval = &runtime->ceval;
    struct _ceval_state *ceval2 = &tstate->interp->ceval;
    drop_gil(ceval, ceval2, tstate);
}

void
_PyEval_ReleaseLock(PyThreadState *tstate)
{
    struct _ceval_runtime_state *ceval = &tstate->interp->runtime->ceval;
    struct _ceval_state *ceval2 = &tstate->interp->ceval;
    drop_gil(ceval, ceval2, tstate);
}

void
PyEval_AcquireThread(PyThreadState *tstate)
{
    _Py_EnsureTstateNotNULL(tstate);

    take_gil(tstate);

    struct _gilstate_runtime_state *gilstate = &tstate->interp->runtime->gilstate;
#ifdef EXPERIMENTAL_ISOLATED_SUBINTERPRETERS
    (void)_PyThreadState_Swap(gilstate, tstate);
#else
    if (_PyThreadState_Swap(gilstate, tstate) != NULL) {
        Py_FatalError("non-NULL old thread state");
    }
#endif
}

void
PyEval_ReleaseThread(PyThreadState *tstate)
{
    assert(is_tstate_valid(tstate));

    _PyRuntimeState *runtime = tstate->interp->runtime;
    PyThreadState *new_tstate = _PyThreadState_Swap(&runtime->gilstate, NULL);
    if (new_tstate != tstate) {
        Py_FatalError("wrong thread state");
    }
    struct _ceval_runtime_state *ceval = &runtime->ceval;
    struct _ceval_state *ceval2 = &tstate->interp->ceval;
    drop_gil(ceval, ceval2, tstate);
}

#ifdef HAVE_FORK
/* This function is called from PyOS_AfterFork_Child to destroy all threads
   which are not running in the child process, and clear internal locks
   which might be held by those threads. */
PyStatus
_PyEval_ReInitThreads(PyThreadState *tstate)
{
    _PyRuntimeState *runtime = tstate->interp->runtime;

#ifdef EXPERIMENTAL_ISOLATED_SUBINTERPRETERS
    struct _gil_runtime_state *gil = &tstate->interp->ceval.gil;
#else
    struct _gil_runtime_state *gil = &runtime->ceval.gil;
#endif
    if (!gil_created(gil)) {
        return _PyStatus_OK();
    }
    recreate_gil(gil);

    take_gil(tstate);

    struct _pending_calls *pending = &tstate->interp->ceval.pending;
    if (_PyThread_at_fork_reinit(&pending->lock) < 0) {
        return _PyStatus_ERR("Can't reinitialize pending calls lock");
    }

    /* Destroy all threads except the current one */
    _PyThreadState_DeleteExcept(runtime, tstate);
    return _PyStatus_OK();
}
#endif

/* This function is used to signal that async exceptions are waiting to be
   raised. */

void
_PyEval_SignalAsyncExc(PyInterpreterState *interp)
{
    SIGNAL_ASYNC_EXC(interp);
}

PyThreadState *
PyEval_SaveThread(void)
{
    _PyRuntimeState *runtime = &_PyRuntime;
#ifdef EXPERIMENTAL_ISOLATED_SUBINTERPRETERS
    PyThreadState *old_tstate = _PyThreadState_GET();
    PyThreadState *tstate = _PyThreadState_Swap(&runtime->gilstate, old_tstate);
#else
    PyThreadState *tstate = _PyThreadState_Swap(&runtime->gilstate, NULL);
#endif
    _Py_EnsureTstateNotNULL(tstate);

    struct _ceval_runtime_state *ceval = &runtime->ceval;
    struct _ceval_state *ceval2 = &tstate->interp->ceval;
#ifdef EXPERIMENTAL_ISOLATED_SUBINTERPRETERS
    assert(gil_created(&ceval2->gil));
#else
    assert(gil_created(&ceval->gil));
#endif
    drop_gil(ceval, ceval2, tstate);
    return tstate;
}

void
PyEval_RestoreThread(PyThreadState *tstate)
{
    _Py_EnsureTstateNotNULL(tstate);

    take_gil(tstate);

    struct _gilstate_runtime_state *gilstate = &tstate->interp->runtime->gilstate;
    _PyThreadState_Swap(gilstate, tstate);
}


/* Mechanism whereby asynchronously executing callbacks (e.g. UNIX
   signal handlers or Mac I/O completion routines) can schedule calls
   to a function to be called synchronously.
   The synchronous function is called with one void* argument.
   It should return 0 for success or -1 for failure -- failure should
   be accompanied by an exception.

   If registry succeeds, the registry function returns 0; if it fails
   (e.g. due to too many pending calls) it returns -1 (without setting
   an exception condition).

   Note that because registry may occur from within signal handlers,
   or other asynchronous events, calling malloc() is unsafe!

   Any thread can schedule pending calls, but only the main thread
   will execute them.
   There is no facility to schedule calls to a particular thread, but
   that should be easy to change, should that ever be required.  In
   that case, the static variables here should go into the python
   threadstate.
*/

void
_PyEval_SignalReceived(PyInterpreterState *interp)
{
#ifdef MS_WINDOWS
    // bpo-42296: On Windows, _PyEval_SignalReceived() is called from a signal
    // handler which can run in a thread different than the Python thread, in
    // which case _Py_ThreadCanHandleSignals() is wrong. Ignore
    // _Py_ThreadCanHandleSignals() and always set eval_breaker to 1.
    //
    // The next eval_frame_handle_pending() call will call
    // _Py_ThreadCanHandleSignals() to recompute eval_breaker.
    int force = 1;
#else
    int force = 0;
#endif
    /* bpo-30703: Function called when the C signal handler of Python gets a
       signal. We cannot queue a callback using _PyEval_AddPendingCall() since
       that function is not async-signal-safe. */
    SIGNAL_PENDING_SIGNALS(interp, force);
}

/* Push one item onto the queue while holding the lock. */
static int
_push_pending_call(struct _pending_calls *pending,
                   int (*func)(void *), void *arg)
{
    int i = pending->last;
    int j = (i + 1) % NPENDINGCALLS;
    if (j == pending->first) {
        return -1; /* Queue full */
    }
    pending->calls[i].func = func;
    pending->calls[i].arg = arg;
    pending->last = j;
    return 0;
}

/* Pop one item off the queue while holding the lock. */
static void
_pop_pending_call(struct _pending_calls *pending,
                  int (**func)(void *), void **arg)
{
    int i = pending->first;
    if (i == pending->last) {
        return; /* Queue empty */
    }

    *func = pending->calls[i].func;
    *arg = pending->calls[i].arg;
    pending->first = (i + 1) % NPENDINGCALLS;
}

/* This implementation is thread-safe.  It allows
   scheduling to be made from any thread, and even from an executing
   callback.
 */

int
_PyEval_AddPendingCall(PyInterpreterState *interp,
                       int (*func)(void *), void *arg)
{
    struct _pending_calls *pending = &interp->ceval.pending;

    /* Ensure that _PyEval_InitPendingCalls() was called
       and that _PyEval_FiniPendingCalls() is not called yet. */
    assert(pending->lock != NULL);

    PyThread_acquire_lock(pending->lock, WAIT_LOCK);
    int result = _push_pending_call(pending, func, arg);
    PyThread_release_lock(pending->lock);

    /* signal main loop */
    SIGNAL_PENDING_CALLS(interp);
    return result;
}

int
Py_AddPendingCall(int (*func)(void *), void *arg)
{
    /* Best-effort to support subinterpreters and calls with the GIL released.

       First attempt _PyThreadState_GET() since it supports subinterpreters.

       If the GIL is released, _PyThreadState_GET() returns NULL . In this
       case, use PyGILState_GetThisThreadState() which works even if the GIL
       is released.

       Sadly, PyGILState_GetThisThreadState() doesn't support subinterpreters:
       see bpo-10915 and bpo-15751.

       Py_AddPendingCall() doesn't require the caller to hold the GIL. */
    PyThreadState *tstate = _PyThreadState_GET();
    if (tstate == NULL) {
        tstate = PyGILState_GetThisThreadState();
    }

    PyInterpreterState *interp;
    if (tstate != NULL) {
        interp = tstate->interp;
    }
    else {
        /* Last resort: use the main interpreter */
        interp = _PyRuntime.interpreters.main;
    }
    return _PyEval_AddPendingCall(interp, func, arg);
}

static int
handle_signals(PyThreadState *tstate)
{
    assert(is_tstate_valid(tstate));
    if (!_Py_ThreadCanHandleSignals(tstate->interp)) {
        return 0;
    }

    UNSIGNAL_PENDING_SIGNALS(tstate->interp);
    if (_PyErr_CheckSignalsTstate(tstate) < 0) {
        /* On failure, re-schedule a call to handle_signals(). */
        SIGNAL_PENDING_SIGNALS(tstate->interp, 0);
        return -1;
    }
    return 0;
}

static int
make_pending_calls(PyInterpreterState *interp)
{
    /* only execute pending calls on main thread */
    if (!_Py_ThreadCanHandlePendingCalls()) {
        return 0;
    }

    /* don't perform recursive pending calls */
    static int busy = 0;
    if (busy) {
        return 0;
    }
    busy = 1;

    /* unsignal before starting to call callbacks, so that any callback
       added in-between re-signals */
    UNSIGNAL_PENDING_CALLS(interp);
    int res = 0;

    /* perform a bounded number of calls, in case of recursion */
    struct _pending_calls *pending = &interp->ceval.pending;
    for (int i=0; i<NPENDINGCALLS; i++) {
        int (*func)(void *) = NULL;
        void *arg = NULL;

        /* pop one item off the queue while holding the lock */
        PyThread_acquire_lock(pending->lock, WAIT_LOCK);
        _pop_pending_call(pending, &func, &arg);
        PyThread_release_lock(pending->lock);

        /* having released the lock, perform the callback */
        if (func == NULL) {
            break;
        }
        res = func(arg);
        if (res) {
            goto error;
        }
    }

    busy = 0;
    return res;

error:
    busy = 0;
    SIGNAL_PENDING_CALLS(interp);
    return res;
}

void
_Py_FinishPendingCalls(PyThreadState *tstate)
{
    assert(PyGILState_Check());
    assert(is_tstate_valid(tstate));

    struct _pending_calls *pending = &tstate->interp->ceval.pending;

    if (!_Py_atomic_load_relaxed(&(pending->calls_to_do))) {
        return;
    }

    if (make_pending_calls(tstate->interp) < 0) {
        PyObject *exc, *val, *tb;
        _PyErr_Fetch(tstate, &exc, &val, &tb);
        PyErr_BadInternalCall();
        _PyErr_ChainExceptions(exc, val, tb);
        _PyErr_Print(tstate);
    }
}

/* Py_MakePendingCalls() is a simple wrapper for the sake
   of backward-compatibility. */
int
Py_MakePendingCalls(void)
{
    assert(PyGILState_Check());

    PyThreadState *tstate = _PyThreadState_GET();
    assert(is_tstate_valid(tstate));

    /* Python signal handler doesn't really queue a callback: it only signals
       that a signal was received, see _PyEval_SignalReceived(). */
    int res = handle_signals(tstate);
    if (res != 0) {
        return res;
    }

    res = make_pending_calls(tstate->interp);
    if (res != 0) {
        return res;
    }

    return 0;
}

/* The interpreter's recursion limit */

#ifndef Py_DEFAULT_RECURSION_LIMIT
#  define Py_DEFAULT_RECURSION_LIMIT 1000
#endif

void
_PyEval_InitRuntimeState(struct _ceval_runtime_state *ceval)
{
#ifndef EXPERIMENTAL_ISOLATED_SUBINTERPRETERS
    _gil_initialize(&ceval->gil);
#endif
}

int
_PyEval_InitState(struct _ceval_state *ceval)
{
    ceval->recursion_limit = Py_DEFAULT_RECURSION_LIMIT;

    struct _pending_calls *pending = &ceval->pending;
    assert(pending->lock == NULL);

    pending->lock = PyThread_allocate_lock();
    if (pending->lock == NULL) {
        return -1;
    }

#ifdef EXPERIMENTAL_ISOLATED_SUBINTERPRETERS
    _gil_initialize(&ceval->gil);
#endif

    return 0;
}

void
_PyEval_FiniState(struct _ceval_state *ceval)
{
    struct _pending_calls *pending = &ceval->pending;
    if (pending->lock != NULL) {
        PyThread_free_lock(pending->lock);
        pending->lock = NULL;
    }
}

int
Py_GetRecursionLimit(void)
{
    PyInterpreterState *interp = _PyInterpreterState_GET();
    return interp->ceval.recursion_limit;
}

void
Py_SetRecursionLimit(int new_limit)
{
    PyThreadState *tstate = _PyThreadState_GET();
    tstate->interp->ceval.recursion_limit = new_limit;
}

/* The function _Py_EnterRecursiveCall() only calls _Py_CheckRecursiveCall()
   if the recursion_depth reaches recursion_limit.
   If USE_STACKCHECK, the macro decrements recursion_limit
   to guarantee that _Py_CheckRecursiveCall() is regularly called.
   Without USE_STACKCHECK, there is no need for this. */
int
_Py_CheckRecursiveCall(PyThreadState *tstate, const char *where)
{
    int recursion_limit = tstate->interp->ceval.recursion_limit;

#ifdef USE_STACKCHECK
    tstate->stackcheck_counter = 0;
    if (PyOS_CheckStack()) {
        --tstate->recursion_depth;
        _PyErr_SetString(tstate, PyExc_MemoryError, "Stack overflow");
        return -1;
    }
#endif
    if (tstate->recursion_headroom) {
        if (tstate->recursion_depth > recursion_limit + 50) {
            /* Overflowing while handling an overflow. Give up. */
            Py_FatalError("Cannot recover from stack overflow.");
        }
    }
    else {
        if (tstate->recursion_depth > recursion_limit) {
            tstate->recursion_headroom++;
            _PyErr_Format(tstate, PyExc_RecursionError,
                        "maximum recursion depth exceeded%s",
                        where);
            tstate->recursion_headroom--;
            --tstate->recursion_depth;
            return -1;
        }
    }
    return 0;
}


// PEP 634: Structural Pattern Matching


// Return a tuple of values corresponding to keys, with error checks for
// duplicate/missing keys.
static PyObject*
match_keys(PyThreadState *tstate, PyObject *map, PyObject *keys)
{
    assert(PyTuple_CheckExact(keys));
    Py_ssize_t nkeys = PyTuple_GET_SIZE(keys);
    if (!nkeys) {
        // No keys means no items.
        return PyTuple_New(0);
    }
    PyObject *seen = NULL;
    PyObject *dummy = NULL;
    PyObject *values = NULL;
    PyObject *get_name = NULL;
    PyObject *get = NULL;
    // We use the two argument form of map.get(key, default) for two reasons:
    // - Atomically check for a key and get its value without error handling.
    // - Don't cause key creation or resizing in dict subclasses like
    //   collections.defaultdict that define __missing__ (or similar).
    _Py_IDENTIFIER(get);
    get_name = _PyUnicode_FromId(&PyId_get); // borrowed
    if (get_name == NULL) {
        return NULL;
    }
    int meth_found = _PyObject_GetMethod(map, get_name, &get);
    if (get == NULL) {
        goto fail;
    }
    seen = PySet_New(NULL);
    if (seen == NULL) {
        goto fail;
    }
    // dummy = object()
    dummy = _PyObject_CallNoArgs((PyObject *)&PyBaseObject_Type);
    if (dummy == NULL) {
        goto fail;
    }
    values = PyTuple_New(nkeys);
    if (values == NULL) {
        goto fail;
    }
    for (Py_ssize_t i = 0; i < nkeys; i++) {
        PyObject *key = PyTuple_GET_ITEM(keys, i);
        if (PySet_Contains(seen, key) || PySet_Add(seen, key)) {
            if (!_PyErr_Occurred(tstate)) {
                // Seen it before!
                _PyErr_Format(tstate, PyExc_ValueError,
                              "mapping pattern checks duplicate key (%R)", key);
            }
            goto fail;
        }
        PyObject *args[] = { map, key, dummy };
        PyObject *value = NULL;
        if (meth_found) {
            value = PyObject_Vectorcall(get, args, 3, NULL);
        }
        else {
            value = PyObject_Vectorcall(get, &args[1], 2, NULL);
        }
        if (value == NULL) {
            goto fail;
        }
        if (value == dummy) {
            // key not in map!
            Py_DECREF(value);
            Py_DECREF(values);
            // Return None:
            Py_INCREF(Py_None);
            values = Py_None;
            goto done;
        }
        PyTuple_SET_ITEM(values, i, value);
    }
    // Success:
done:
    Py_DECREF(get);
    Py_DECREF(seen);
    Py_DECREF(dummy);
    return values;
fail:
    Py_XDECREF(get);
    Py_XDECREF(seen);
    Py_XDECREF(dummy);
    Py_XDECREF(values);
    return NULL;
}

// Extract a named attribute from the subject, with additional bookkeeping to
// raise TypeErrors for repeated lookups. On failure, return NULL (with no
// error set). Use _PyErr_Occurred(tstate) to disambiguate.
static PyObject*
match_class_attr(PyThreadState *tstate, PyObject *subject, PyObject *type,
                 PyObject *name, PyObject *seen)
{
    assert(PyUnicode_CheckExact(name));
    assert(PySet_CheckExact(seen));
    if (PySet_Contains(seen, name) || PySet_Add(seen, name)) {
        if (!_PyErr_Occurred(tstate)) {
            // Seen it before!
            _PyErr_Format(tstate, PyExc_TypeError,
                          "%s() got multiple sub-patterns for attribute %R",
                          ((PyTypeObject*)type)->tp_name, name);
        }
        return NULL;
    }
    PyObject *attr = PyObject_GetAttr(subject, name);
    if (attr == NULL && _PyErr_ExceptionMatches(tstate, PyExc_AttributeError)) {
        _PyErr_Clear(tstate);
    }
    return attr;
}

// On success (match), return a tuple of extracted attributes. On failure (no
// match), return NULL. Use _PyErr_Occurred(tstate) to disambiguate.
static PyObject*
match_class(PyThreadState *tstate, PyObject *subject, PyObject *type,
            Py_ssize_t nargs, PyObject *kwargs)
{
    if (!PyType_Check(type)) {
        const char *e = "called match pattern must be a type";
        _PyErr_Format(tstate, PyExc_TypeError, e);
        return NULL;
    }
    assert(PyTuple_CheckExact(kwargs));
    // First, an isinstance check:
    if (PyObject_IsInstance(subject, type) <= 0) {
        return NULL;
    }
    // So far so good:
    PyObject *seen = PySet_New(NULL);
    if (seen == NULL) {
        return NULL;
    }
    PyObject *attrs = PyList_New(0);
    if (attrs == NULL) {
        Py_DECREF(seen);
        return NULL;
    }
    // NOTE: From this point on, goto fail on failure:
    PyObject *match_args = NULL;
    // First, the positional subpatterns:
    if (nargs) {
        int match_self = 0;
        match_args = PyObject_GetAttrString(type, "__match_args__");
        if (match_args) {
            if (!PyTuple_CheckExact(match_args)) {
                const char *e = "%s.__match_args__ must be a tuple (got %s)";
                _PyErr_Format(tstate, PyExc_TypeError, e,
                              ((PyTypeObject *)type)->tp_name,
                              Py_TYPE(match_args)->tp_name);
                goto fail;
            }
        }
        else if (_PyErr_ExceptionMatches(tstate, PyExc_AttributeError)) {
            _PyErr_Clear(tstate);
            // _Py_TPFLAGS_MATCH_SELF is only acknowledged if the type does not
            // define __match_args__. This is natural behavior for subclasses:
            // it's as if __match_args__ is some "magic" value that is lost as
            // soon as they redefine it.
            match_args = PyTuple_New(0);
            match_self = PyType_HasFeature((PyTypeObject*)type,
                                            _Py_TPFLAGS_MATCH_SELF);
        }
        else {
            goto fail;
        }
        assert(PyTuple_CheckExact(match_args));
        Py_ssize_t allowed = match_self ? 1 : PyTuple_GET_SIZE(match_args);
        if (allowed < nargs) {
            const char *plural = (allowed == 1) ? "" : "s";
            _PyErr_Format(tstate, PyExc_TypeError,
                          "%s() accepts %d positional sub-pattern%s (%d given)",
                          ((PyTypeObject*)type)->tp_name,
                          allowed, plural, nargs);
            goto fail;
        }
        if (match_self) {
            // Easy. Copy the subject itself, and move on to kwargs.
            PyList_Append(attrs, subject);
        }
        else {
            for (Py_ssize_t i = 0; i < nargs; i++) {
                PyObject *name = PyTuple_GET_ITEM(match_args, i);
                if (!PyUnicode_CheckExact(name)) {
                    _PyErr_Format(tstate, PyExc_TypeError,
                                  "__match_args__ elements must be strings "
                                  "(got %s)", Py_TYPE(name)->tp_name);
                    goto fail;
                }
                PyObject *attr = match_class_attr(tstate, subject, type, name,
                                                  seen);
                if (attr == NULL) {
                    goto fail;
                }
                PyList_Append(attrs, attr);
                Py_DECREF(attr);
            }
        }
        Py_CLEAR(match_args);
    }
    // Finally, the keyword subpatterns:
    for (Py_ssize_t i = 0; i < PyTuple_GET_SIZE(kwargs); i++) {
        PyObject *name = PyTuple_GET_ITEM(kwargs, i);
        PyObject *attr = match_class_attr(tstate, subject, type, name, seen);
        if (attr == NULL) {
            goto fail;
        }
        PyList_Append(attrs, attr);
        Py_DECREF(attr);
    }
    Py_SETREF(attrs, PyList_AsTuple(attrs));
    Py_DECREF(seen);
    return attrs;
fail:
    // We really don't care whether an error was raised or not... that's our
    // caller's problem. All we know is that the match failed.
    Py_XDECREF(match_args);
    Py_DECREF(seen);
    Py_DECREF(attrs);
    return NULL;
}


static int do_raise(PyThreadState *tstate, PyObject *exc, PyObject *cause);
static int unpack_iterable(PyThreadState *, PyObject *, int, int, PyObject **);


PyObject *
PyEval_EvalCode(PyObject *co, PyObject *globals, PyObject *locals)
{
    PyThreadState *tstate = _PyThreadState_GET();
    if (locals == NULL) {
        locals = globals;
    }
    PyObject *builtins = _PyEval_BuiltinsFromGlobals(tstate, globals); // borrowed ref
    if (builtins == NULL) {
        return NULL;
    }
    PyFrameConstructor desc = {
        .fc_globals = globals,
        .fc_builtins = builtins,
        .fc_name = ((PyCodeObject *)co)->co_name,
        .fc_qualname = ((PyCodeObject *)co)->co_name,
        .fc_code = co,
        .fc_defaults = NULL,
        .fc_kwdefaults = NULL,
        .fc_closure = NULL
    };
    return _PyEval_Vector(tstate, &desc, locals, NULL, 0, NULL);
}


/* Interpreter main loop */

PyObject *
PyEval_EvalFrame(PyFrameObject *f)
{
    /* Function kept for backward compatibility */
    PyThreadState *tstate = _PyThreadState_GET();
    return _PyEval_EvalFrame(tstate, f->f_frame, 0);
}

PyObject *
PyEval_EvalFrameEx(PyFrameObject *f, int throwflag)
{
    PyThreadState *tstate = _PyThreadState_GET();
    return _PyEval_EvalFrame(tstate, f->f_frame, throwflag);
}


/* Handle signals, pending calls, GIL drop request
   and asynchronous exception */
static int
eval_frame_handle_pending(PyThreadState *tstate)
{
    _PyRuntimeState * const runtime = &_PyRuntime;
    struct _ceval_runtime_state *ceval = &runtime->ceval;

    /* Pending signals */
    if (_Py_atomic_load_relaxed(&ceval->signals_pending)) {
        if (handle_signals(tstate) != 0) {
            return -1;
        }
    }

    /* Pending calls */
    struct _ceval_state *ceval2 = &tstate->interp->ceval;
    if (_Py_atomic_load_relaxed(&ceval2->pending.calls_to_do)) {
        if (make_pending_calls(tstate->interp) != 0) {
            return -1;
        }
    }

    /* GIL drop request */
    if (_Py_atomic_load_relaxed(&ceval2->gil_drop_request)) {
        /* Give another thread a chance */
        if (_PyThreadState_Swap(&runtime->gilstate, NULL) != tstate) {
            Py_FatalError("tstate mix-up");
        }
        drop_gil(ceval, ceval2, tstate);

        /* Other threads may run now */

        take_gil(tstate);

#ifdef EXPERIMENTAL_ISOLATED_SUBINTERPRETERS
        (void)_PyThreadState_Swap(&runtime->gilstate, tstate);
#else
        if (_PyThreadState_Swap(&runtime->gilstate, tstate) != NULL) {
            Py_FatalError("orphan tstate");
        }
#endif
    }

    /* Check for asynchronous exception. */
    if (tstate->async_exc != NULL) {
        PyObject *exc = tstate->async_exc;
        tstate->async_exc = NULL;
        UNSIGNAL_ASYNC_EXC(tstate->interp);
        _PyErr_SetNone(tstate, exc);
        Py_DECREF(exc);
        return -1;
    }

#ifdef MS_WINDOWS
    // bpo-42296: On Windows, _PyEval_SignalReceived() can be called in a
    // different thread than the Python thread, in which case
    // _Py_ThreadCanHandleSignals() is wrong. Recompute eval_breaker in the
    // current Python thread with the correct _Py_ThreadCanHandleSignals()
    // value. It prevents to interrupt the eval loop at every instruction if
    // the current Python thread cannot handle signals (if
    // _Py_ThreadCanHandleSignals() is false).
    COMPUTE_EVAL_BREAKER(tstate->interp, ceval, ceval2);
#endif

    return 0;
}


/* Computed GOTOs, or
       the-optimization-commonly-but-improperly-known-as-"threaded code"
   using gcc's labels-as-values extension
   (http://gcc.gnu.org/onlinedocs/gcc/Labels-as-Values.html).

   The traditional bytecode evaluation loop uses a "switch" statement, which
   decent compilers will optimize as a single indirect branch instruction
   combined with a lookup table of jump addresses. However, since the
   indirect jump instruction is shared by all opcodes, the CPU will have a
   hard time making the right prediction for where to jump next (actually,
   it will be always wrong except in the uncommon case of a sequence of
   several identical opcodes).

   "Threaded code" in contrast, uses an explicit jump table and an explicit
   indirect jump instruction at the end of each opcode. Since the jump
   instruction is at a different address for each opcode, the CPU will make a
   separate prediction for each of these instructions, which is equivalent to
   predicting the second opcode of each opcode pair. These predictions have
   a much better chance to turn out valid, especially in small bytecode loops.

   A mispredicted branch on a modern CPU flushes the whole pipeline and
   can cost several CPU cycles (depending on the pipeline depth),
   and potentially many more instructions (depending on the pipeline width).
   A correctly predicted branch, however, is nearly free.

   At the time of this writing, the "threaded code" version is up to 15-20%
   faster than the normal "switch" version, depending on the compiler and the
   CPU architecture.

   We disable the optimization if DYNAMIC_EXECUTION_PROFILE is defined,
   because it would render the measurements invalid.


   NOTE: care must be taken that the compiler doesn't try to "optimize" the
   indirect jumps by sharing them between all opcodes. Such optimizations
   can be disabled on gcc by using the -fno-gcse flag (or possibly
   -fno-crossjumping).
*/

/* Use macros rather than inline functions, to make it as clear as possible
 * to the C compiler that the tracing check is a simple test then branch.
 * We want to be sure that the compiler knows this before it generates
 * the CFG.
 */
#ifdef LLTRACE
#define LLTRACE_INSTR() if (lltrace) { lltrace_instruction(frame, opcode, oparg); }
#else
#define LLTRACE_INSTR() ((void)0)
#endif

#ifdef WITH_DTRACE
#define OR_DTRACE_LINE | (PyDTrace_LINE_ENABLED() ? 255 : 0)
#else
#define OR_DTRACE_LINE
#endif

#ifdef DYNAMIC_EXECUTION_PROFILE
#undef USE_COMPUTED_GOTOS
#define USE_COMPUTED_GOTOS 0
#endif

#ifdef HAVE_COMPUTED_GOTOS
    #ifndef USE_COMPUTED_GOTOS
    #define USE_COMPUTED_GOTOS 1
    #endif
#else
    #if defined(USE_COMPUTED_GOTOS) && USE_COMPUTED_GOTOS
    #error "Computed gotos are not supported on this compiler."
    #endif
    #undef USE_COMPUTED_GOTOS
    #define USE_COMPUTED_GOTOS 0
#endif

#define INSTRUCTION_START() frame->f_lasti = INSTR_OFFSET(); next_instr++

#if USE_COMPUTED_GOTOS
#define TARGET(op) TARGET_##op: INSTRUCTION_START();
#define DISPATCH_GOTO() goto *opcode_targets[opcode]
#else
#define TARGET(op) case op: INSTRUCTION_START();
#define DISPATCH_GOTO() goto dispatch_opcode
#endif

/* RECORD_DXPROFILE()  records the dxprofile information, if enabled. Normally a no-op */
#ifdef DYNAMIC_EXECUTION_PROFILE
#ifdef DXPAIRS
#define RECORD_DXPROFILE() \
    do { \
        dxpairs[lastopcode][opcode]++; \
        lastopcode = opcode; \
        dxp[opcode]++; \
    } while (0)
#else
  #define RECORD_DXPROFILE() \
    do { \
        dxp[opcode]++; \
    } while (0)
#endif
#else
#define RECORD_DXPROFILE() ((void)0)
#endif

/* PRE_DISPATCH_GOTO() does lltrace and dxprofile if either is enabled. Normally a no-op */
#ifndef LLTRACE
#ifndef DYNAMIC_EXECUTION_PROFILE
#define PRE_DISPATCH_GOTO() ((void)0)
#endif
#endif
#ifndef PRE_DISPATCH_GOTO
#define PRE_DISPATCH_GOTO() do { LLTRACE_INSTR(); RECORD_DXPROFILE(); } while (0)
#endif

#define NOTRACE_DISPATCH() \
    { \
        NEXTOPARG(); \
        PRE_DISPATCH_GOTO(); \
        DISPATCH_GOTO(); \
    }

/* Do interpreter dispatch accounting for tracing and instrumentation */
#define DISPATCH() \
    { \
        NEXTOPARG(); \
        PRE_DISPATCH_GOTO(); \
        assert(cframe.use_tracing == 0 || cframe.use_tracing == 255); \
        opcode |= cframe.use_tracing OR_DTRACE_LINE; \
        DISPATCH_GOTO(); \
    }

#define CHECK_EVAL_BREAKER() \
    if (_Py_atomic_load_relaxed(eval_breaker)) { \
        goto check_eval_breaker; \
    }


/* Tuple access macros */

#ifndef Py_DEBUG
#define GETITEM(v, i) PyTuple_GET_ITEM((PyTupleObject *)(v), (i))
#else
#define GETITEM(v, i) PyTuple_GetItem((v), (i))
#endif

/* Code access macros */

/* The integer overflow is checked by an assertion below. */
#define INSTR_OFFSET() ((int)(next_instr - first_instr))
#define NEXTOPARG()  do { \
        _Py_CODEUNIT word = *next_instr; \
        opcode = _Py_OPCODE(word); \
        oparg = _Py_OPARG(word); \
    } while (0)
#define JUMPTO(x)       (next_instr = first_instr + (x))
#define JUMPBY(x)       (next_instr += (x))

/* Get opcode and oparg from original instructions, not quickened form. */
#define TRACING_NEXTOPARG() do { \
        _Py_CODEUNIT word = ((_Py_CODEUNIT *)PyBytes_AS_STRING(co->co_code))[INSTR_OFFSET()]; \
        opcode = _Py_OPCODE(word); \
        oparg = _Py_OPARG(word); \
    } while (0)

/* OpCode prediction macros
    Some opcodes tend to come in pairs thus making it possible to
    predict the second code when the first is run.  For example,
    COMPARE_OP is often followed by POP_JUMP_IF_FALSE or POP_JUMP_IF_TRUE.

    Verifying the prediction costs a single high-speed test of a register
    variable against a constant.  If the pairing was good, then the
    processor's own internal branch predication has a high likelihood of
    success, resulting in a nearly zero-overhead transition to the
    next opcode.  A successful prediction saves a trip through the eval-loop
    including its unpredictable switch-case branch.  Combined with the
    processor's internal branch prediction, a successful PREDICT has the
    effect of making the two opcodes run as if they were a single new opcode
    with the bodies combined.

    If collecting opcode statistics, your choices are to either keep the
    predictions turned-on and interpret the results as if some opcodes
    had been combined or turn-off predictions so that the opcode frequency
    counter updates for both opcodes.

    Opcode prediction is disabled with threaded code, since the latter allows
    the CPU to record separate branch prediction information for each
    opcode.

*/

#define PREDICT_ID(op)          PRED_##op

#if defined(DYNAMIC_EXECUTION_PROFILE) || USE_COMPUTED_GOTOS
#define PREDICT(op)             if (0) goto PREDICT_ID(op)
#else
#define PREDICT(op) \
    do { \
        _Py_CODEUNIT word = *next_instr; \
        opcode = _Py_OPCODE(word) | cframe.use_tracing OR_DTRACE_LINE; \
        if (opcode == op) { \
            oparg = _Py_OPARG(word); \
            INSTRUCTION_START(); \
            goto PREDICT_ID(op); \
        } \
    } while(0)
#endif
#define PREDICTED(op)           PREDICT_ID(op):


/* Stack manipulation macros */

/* The stack can grow at most MAXINT deep, as co_nlocals and
   co_stacksize are ints. */
#define STACK_LEVEL()     ((int)(stack_pointer - _PyFrame_Stackbase(frame)))
#define EMPTY()           (STACK_LEVEL() == 0)
#define TOP()             (stack_pointer[-1])
#define SECOND()          (stack_pointer[-2])
#define THIRD()           (stack_pointer[-3])
#define FOURTH()          (stack_pointer[-4])
#define PEEK(n)           (stack_pointer[-(n)])
#define SET_TOP(v)        (stack_pointer[-1] = (v))
#define SET_SECOND(v)     (stack_pointer[-2] = (v))
#define SET_THIRD(v)      (stack_pointer[-3] = (v))
#define SET_FOURTH(v)     (stack_pointer[-4] = (v))
#define BASIC_STACKADJ(n) (stack_pointer += n)
#define BASIC_PUSH(v)     (*stack_pointer++ = (v))
#define BASIC_POP()       (*--stack_pointer)

#ifdef LLTRACE
#define PUSH(v)         { (void)(BASIC_PUSH(v), \
                          lltrace && prtrace(tstate, TOP(), "push")); \
                          assert(STACK_LEVEL() <= co->co_stacksize); }
#define POP()           ((void)(lltrace && prtrace(tstate, TOP(), "pop")), \
                         BASIC_POP())
#define STACK_GROW(n)   do { \
                          assert(n >= 0); \
                          (void)(BASIC_STACKADJ(n), \
                          lltrace && prtrace(tstate, TOP(), "stackadj")); \
                          assert(STACK_LEVEL() <= co->co_stacksize); \
                        } while (0)
#define STACK_SHRINK(n) do { \
                            assert(n >= 0); \
                            (void)(lltrace && prtrace(tstate, TOP(), "stackadj")); \
                            (void)(BASIC_STACKADJ(-(n))); \
                            assert(STACK_LEVEL() <= co->co_stacksize); \
                        } while (0)
#define EXT_POP(STACK_POINTER) ((void)(lltrace && \
                                prtrace(tstate, (STACK_POINTER)[-1], "ext_pop")), \
                                *--(STACK_POINTER))
#else
#define PUSH(v)                BASIC_PUSH(v)
#define POP()                  BASIC_POP()
#define STACK_GROW(n)          BASIC_STACKADJ(n)
#define STACK_SHRINK(n)        BASIC_STACKADJ(-(n))
#define EXT_POP(STACK_POINTER) (*--(STACK_POINTER))
#endif

/* Local variable macros */

#define GETLOCAL(i)     (frame->localsplus[i])

/* The SETLOCAL() macro must not DECREF the local variable in-place and
   then store the new value; it must copy the old value to a temporary
   value, then store the new value, and then DECREF the temporary value.
   This is because it is possible that during the DECREF the frame is
   accessed by other code (e.g. a __del__ method or gc.collect()) and the
   variable would be pointing to already-freed memory. */
#define SETLOCAL(i, value)      do { PyObject *tmp = GETLOCAL(i); \
                                     GETLOCAL(i) = value; \
                                     Py_XDECREF(tmp); } while (0)

#define JUMP_TO_INSTRUCTION(op) goto PREDICT_ID(op)

#define GET_CACHE() \
    _GetSpecializedCacheEntryForInstruction(first_instr, INSTR_OFFSET(), oparg)


#define DEOPT_IF(cond, instname) if (cond) { goto instname ## _miss; }

#define UPDATE_PREV_INSTR_OPARG(instr, oparg) ((uint8_t*)(instr))[-1] = (oparg)

static inline void
record_hit_inline(_Py_CODEUNIT *next_instr, int oparg)
{
    UPDATE_PREV_INSTR_OPARG(next_instr, saturating_increment(oparg));
}

#define GLOBALS() frame->f_globals
#define BUILTINS() frame->f_builtins
#define LOCALS() frame->f_locals

/* Shared opcode macros */

// shared by LOAD_ATTR_MODULE and LOAD_METHOD_MODULE
#define LOAD_MODULE_ATTR_OR_METHOD(attr_or_method) \
    SpecializedCacheEntry *caches = GET_CACHE(); \
    _PyAdaptiveEntry *cache0 = &caches[0].adaptive; \
    _PyAttrCache *cache1 = &caches[-1].attr; \
    DEOPT_IF(!PyModule_CheckExact(owner), LOAD_##attr_or_method); \
    PyDictObject *dict = (PyDictObject *)((PyModuleObject *)owner)->md_dict; \
    assert(dict != NULL); \
    DEOPT_IF(dict->ma_keys->dk_version != cache1->dk_version_or_hint, \
        LOAD_##attr_or_method); \
    assert(dict->ma_keys->dk_kind == DICT_KEYS_UNICODE); \
    assert(cache0->index < dict->ma_keys->dk_nentries); \
    PyDictKeyEntry *ep = DK_ENTRIES(dict->ma_keys) + cache0->index; \
    res = ep->me_value; \
    DEOPT_IF(res == NULL, LOAD_##attr_or_method); \
    STAT_INC(LOAD_##attr_or_method, hit); \
    record_cache_hit(cache0); \
    Py_INCREF(res);

static int
trace_function_entry(PyThreadState *tstate, InterpreterFrame *frame)
{
    if (tstate->c_tracefunc != NULL) {
        /* tstate->c_tracefunc, if defined, is a
            function that will be called on *every* entry
            to a code block.  Its return value, if not
            None, is a function that will be called at
            the start of each executed line of code.
            (Actually, the function must return itself
            in order to continue tracing.)  The trace
            functions are called with three arguments:
            a pointer to the current frame, a string
            indicating why the function is called, and
            an argument which depends on the situation.
            The global trace function is also called
            whenever an exception is detected. */
        if (call_trace_protected(tstate->c_tracefunc,
                                    tstate->c_traceobj,
                                    tstate, frame,
                                    PyTrace_CALL, Py_None)) {
            /* Trace function raised an error */
            return -1;
        }
    }
    if (tstate->c_profilefunc != NULL) {
        /* Similar for c_profilefunc, except it needn't
            return itself and isn't called for "line" events */
        if (call_trace_protected(tstate->c_profilefunc,
                                    tstate->c_profileobj,
                                    tstate, frame,
                                    PyTrace_CALL, Py_None)) {
            /* Profile function raised an error */
            return -1;
        }
    }
    return 0;
}

static PyObject *
make_coro(PyThreadState *tstate, PyFrameConstructor *con,
          PyObject *locals,
          PyObject* const* args, size_t argcount,
          PyObject *kwnames);

static int
skip_backwards_over_extended_args(PyCodeObject *code, int offset) {
    _Py_CODEUNIT *instrs = (_Py_CODEUNIT *)PyBytes_AS_STRING(code->co_code);
    while (offset > 0 && _Py_OPCODE(instrs[offset-1]) == EXTENDED_ARG) {
        offset--;
    }
    return offset;
}

PyObject* _Py_HOT_FUNCTION
_PyEval_EvalFrameDefault(PyThreadState *tstate, InterpreterFrame *frame, int throwflag)
{
    _Py_EnsureTstateNotNULL(tstate);

#if USE_COMPUTED_GOTOS
/* Import the static jump table */
#include "opcode_targets.h"
#endif

#ifdef DXPAIRS
    int lastopcode = 0;
#endif
    int opcode;        /* Current opcode */
    int oparg;         /* Current opcode argument, if any */
    PyObject *retval = NULL;            /* Return value */
    _Py_atomic_int * const eval_breaker = &tstate->interp->ceval.eval_breaker;

    CFrame cframe;

    /* WARNING: Because the CFrame lives on the C stack,
     * but can be accessed from a heap allocated object (tstate)
     * strict stack discipline must be maintained.
     */
    CFrame *prev_cframe = tstate->cframe;
    cframe.use_tracing = prev_cframe->use_tracing;
    cframe.previous = prev_cframe;
    tstate->cframe = &cframe;

    assert(frame->depth == 0);
    /* push frame */
    tstate->frame = frame;

start_frame:
    if (_Py_EnterRecursiveCall(tstate, "")) {
        tstate->recursion_depth++;
        goto exit_eval_frame;
    }

    assert(frame == tstate->frame);

    if (cframe.use_tracing) {
        if (trace_function_entry(tstate, frame)) {
            goto exit_eval_frame;
        }
    }

    if (PyDTrace_FUNCTION_ENTRY_ENABLED())
        dtrace_function_entry(frame);

    PyCodeObject *co = frame->f_code;
    /* Increment the warmup counter and quicken if warm enough
     * _Py_Quicken is idempotent so we don't worry about overflow */
    if (!PyCodeObject_IsWarmedUp(co)) {
        PyCodeObject_IncrementWarmup(co);
        if (PyCodeObject_IsWarmedUp(co)) {
            if (_Py_Quicken(co)) {
                goto exit_eval_frame;
            }
        }
    }

resume_frame:
    co = frame->f_code;
    PyObject *names = co->co_names;
    PyObject *consts = co->co_consts;
    _Py_CODEUNIT *first_instr = co->co_firstinstr;
    /*
       frame->f_lasti refers to the index of the last instruction,
       unless it's -1 in which case next_instr should be first_instr.

       YIELD_FROM sets frame->f_lasti to itself, in order to repeatedly yield
       multiple values.

       When the PREDICT() macros are enabled, some opcode pairs follow in
       direct succession. A successful prediction effectively links the two
       codes together as if they were a single new opcode, but the value
       of frame->f_lasti is correctly updated so potential inlined calls
       or lookups of frame->f_lasti are aways correct when the macros are used.
    */
    assert(frame->f_lasti >= -1);
    _Py_CODEUNIT *next_instr = first_instr + frame->f_lasti + 1;
    PyObject **stack_pointer = _PyFrame_GetStackPointer(frame);
    /* Set stackdepth to -1.
     * Update when returning or calling trace function.
       Having stackdepth <= 0 ensures that invalid
       values are not visible to the cycle GC.
       We choose -1 rather than 0 to assist debugging.
     */
    frame->stacktop = -1;
    frame->f_state = FRAME_EXECUTING;

#ifdef LLTRACE
    _Py_IDENTIFIER(__ltrace__);
    {
        int r = _PyDict_ContainsId(GLOBALS(), &PyId___ltrace__);
        if (r < 0) {
            goto exit_eval_frame;
        }
        lltrace = r;
    }
#endif

    if (throwflag) { /* support for generator.throw() */
        throwflag = 0;
        goto error;
    }

#ifdef Py_DEBUG
    /* _PyEval_EvalFrameDefault() must not be called with an exception set,
       because it can clear it (directly or indirectly) and so the
       caller loses its exception */
    assert(!_PyErr_Occurred(tstate));
#endif

check_eval_breaker:
    {
        assert(STACK_LEVEL() >= 0); /* else underflow */
        assert(STACK_LEVEL() <= co->co_stacksize);  /* else overflow */
        assert(!_PyErr_Occurred(tstate));

        /* Do periodic things.  Doing this every time through
           the loop would add too much overhead, so we do it
           only every Nth instruction.  We also do it if
           ``pending.calls_to_do'' is set, i.e. when an asynchronous
           event needs attention (e.g. a signal handler or
           async I/O handler); see Py_AddPendingCall() and
           Py_MakePendingCalls() above. */

        if (_Py_atomic_load_relaxed(eval_breaker)) {
            opcode = _Py_OPCODE(*next_instr);
            if (opcode != BEFORE_ASYNC_WITH &&
                opcode != YIELD_FROM) {
                /* Few cases where we skip running signal handlers and other
                   pending calls:
                   - If we're about to enter the 'with:'. It will prevent
                     emitting a resource warning in the common idiom
                     'with open(path) as file:'.
                   - If we're about to enter the 'async with:'.
                   - If we're about to enter the 'try:' of a try/finally (not
                     *very* useful, but might help in some cases and it's
                     traditional)
                   - If we're resuming a chain of nested 'yield from' or
                     'await' calls, then each frame is parked with YIELD_FROM
                     as its next opcode. If the user hit control-C we want to
                     wait until we've reached the innermost frame before
                     running the signal handler and raising KeyboardInterrupt
                     (see bpo-30039).
                */
                if (eval_frame_handle_pending(tstate) != 0) {
                    goto error;
                }
             }
        }

    DISPATCH();

    /* Start instructions */
#if USE_COMPUTED_GOTOS
    {
#else
    dispatch_opcode:
        switch (opcode) {
#endif

        /* Variables used for making calls */
        PyObject *kwnames;
        int nargs;
        int postcall_shrink;

        /* BEWARE!
           It is essential that any operation that fails must goto error
           and that all operation that succeed call DISPATCH() ! */

        TARGET(NOP) {
            DISPATCH();
        }

        TARGET(LOAD_CLOSURE) {
            /* We keep LOAD_CLOSURE so that the bytecode stays more readable. */
            PyObject *value = GETLOCAL(oparg);
            if (value == NULL) {
                goto unbound_local_error;
            }
            Py_INCREF(value);
            PUSH(value);
            DISPATCH();
        }

        TARGET(LOAD_FAST) {
            PyObject *value = GETLOCAL(oparg);
            if (value == NULL) {
                goto unbound_local_error;
            }
            Py_INCREF(value);
            PUSH(value);
            DISPATCH();
        }

        TARGET(LOAD_CONST) {
            PREDICTED(LOAD_CONST);
            PyObject *value = GETITEM(consts, oparg);
            Py_INCREF(value);
            PUSH(value);
            DISPATCH();
        }

        TARGET(STORE_FAST) {
            PREDICTED(STORE_FAST);
            PyObject *value = POP();
            SETLOCAL(oparg, value);
            DISPATCH();
        }

        TARGET(LOAD_FAST__LOAD_FAST) {
            PyObject *value = GETLOCAL(oparg);
            if (value == NULL) {
                goto unbound_local_error;
            }
            NEXTOPARG();
            next_instr++;
            Py_INCREF(value);
            PUSH(value);
            value = GETLOCAL(oparg);
            if (value == NULL) {
                goto unbound_local_error;
            }
            Py_INCREF(value);
            PUSH(value);
            NOTRACE_DISPATCH();
        }

        TARGET(LOAD_FAST__LOAD_CONST) {
            PyObject *value = GETLOCAL(oparg);
            if (value == NULL) {
                goto unbound_local_error;
            }
            NEXTOPARG();
            next_instr++;
            Py_INCREF(value);
            PUSH(value);
            value = GETITEM(consts, oparg);
            Py_INCREF(value);
            PUSH(value);
            NOTRACE_DISPATCH();
        }

        TARGET(STORE_FAST__LOAD_FAST) {
            PyObject *value = POP();
            SETLOCAL(oparg, value);
            NEXTOPARG();
            next_instr++;
            value = GETLOCAL(oparg);
            if (value == NULL) {
                goto unbound_local_error;
            }
            Py_INCREF(value);
            PUSH(value);
            NOTRACE_DISPATCH();
        }

        TARGET(STORE_FAST__STORE_FAST) {
            PyObject *value = POP();
            SETLOCAL(oparg, value);
            NEXTOPARG();
            next_instr++;
            value = POP();
            SETLOCAL(oparg, value);
            NOTRACE_DISPATCH();
        }

        TARGET(LOAD_CONST__LOAD_FAST) {
            PyObject *value = GETITEM(consts, oparg);
            NEXTOPARG();
            next_instr++;
            Py_INCREF(value);
            PUSH(value);
            value = GETLOCAL(oparg);
            if (value == NULL) {
                goto unbound_local_error;
            }
            Py_INCREF(value);
            PUSH(value);
            NOTRACE_DISPATCH();
        }

        TARGET(POP_TOP) {
            PyObject *value = POP();
            Py_DECREF(value);
            DISPATCH();
        }

        TARGET(ROT_TWO) {
            PyObject *top = TOP();
            PyObject *second = SECOND();
            SET_TOP(second);
            SET_SECOND(top);
            DISPATCH();
        }

        TARGET(ROT_THREE) {
            PyObject *top = TOP();
            PyObject *second = SECOND();
            PyObject *third = THIRD();
            SET_TOP(second);
            SET_SECOND(third);
            SET_THIRD(top);
            DISPATCH();
        }

        TARGET(ROT_FOUR) {
            PyObject *top = TOP();
            PyObject *second = SECOND();
            PyObject *third = THIRD();
            PyObject *fourth = FOURTH();
            SET_TOP(second);
            SET_SECOND(third);
            SET_THIRD(fourth);
            SET_FOURTH(top);
            DISPATCH();
        }

        TARGET(DUP_TOP) {
            PyObject *top = TOP();
            Py_INCREF(top);
            PUSH(top);
            DISPATCH();
        }

        TARGET(DUP_TOP_TWO) {
            PyObject *top = TOP();
            PyObject *second = SECOND();
            Py_INCREF(top);
            Py_INCREF(second);
            STACK_GROW(2);
            SET_TOP(top);
            SET_SECOND(second);
            DISPATCH();
        }

        TARGET(UNARY_POSITIVE) {
            PyObject *value = TOP();
            PyObject *res = PyNumber_Positive(value);
            Py_DECREF(value);
            SET_TOP(res);
            if (res == NULL)
                goto error;
            DISPATCH();
        }

        TARGET(UNARY_NEGATIVE) {
            PyObject *value = TOP();
            PyObject *res = PyNumber_Negative(value);
            Py_DECREF(value);
            SET_TOP(res);
            if (res == NULL)
                goto error;
            DISPATCH();
        }

        TARGET(UNARY_NOT) {
            PyObject *value = TOP();
            int err = PyObject_IsTrue(value);
            Py_DECREF(value);
            if (err == 0) {
                Py_INCREF(Py_True);
                SET_TOP(Py_True);
                DISPATCH();
            }
            else if (err > 0) {
                Py_INCREF(Py_False);
                SET_TOP(Py_False);
                DISPATCH();
            }
            STACK_SHRINK(1);
            goto error;
        }

        TARGET(UNARY_INVERT) {
            PyObject *value = TOP();
            PyObject *res = PyNumber_Invert(value);
            Py_DECREF(value);
            SET_TOP(res);
            if (res == NULL)
                goto error;
            DISPATCH();
        }

        TARGET(BINARY_POWER) {
            PyObject *exp = POP();
            PyObject *base = TOP();
            PyObject *res = PyNumber_Power(base, exp, Py_None);
            Py_DECREF(base);
            Py_DECREF(exp);
            SET_TOP(res);
            if (res == NULL)
                goto error;
            DISPATCH();
        }

        TARGET(BINARY_MULTIPLY) {
            PREDICTED(BINARY_MULTIPLY);
            STAT_INC(BINARY_MULTIPLY, unquickened);
            PyObject *right = POP();
            PyObject *left = TOP();
            PyObject *res = PyNumber_Multiply(left, right);
            Py_DECREF(left);
            Py_DECREF(right);
            SET_TOP(res);
            if (res == NULL) {
                goto error;
            }
            DISPATCH();
        }

        TARGET(BINARY_MULTIPLY_ADAPTIVE) {
            if (oparg == 0) {
                PyObject *left = SECOND();
                PyObject *right = TOP();
                next_instr--;
                if (_Py_Specialize_BinaryMultiply(left, right, next_instr) < 0) {
                    goto error;
                }
                DISPATCH();
            }
            else {
                STAT_INC(BINARY_MULTIPLY, deferred);
                UPDATE_PREV_INSTR_OPARG(next_instr, oparg - 1);
                STAT_DEC(BINARY_MULTIPLY, unquickened);
                JUMP_TO_INSTRUCTION(BINARY_MULTIPLY);
            }
        }

        TARGET(BINARY_MULTIPLY_INT) {
            PyObject *left = SECOND();
            PyObject *right = TOP();
            DEOPT_IF(!PyLong_CheckExact(left), BINARY_MULTIPLY);
            DEOPT_IF(!PyLong_CheckExact(right), BINARY_MULTIPLY);
            STAT_INC(BINARY_MULTIPLY, hit);
            record_hit_inline(next_instr, oparg);
            PyObject *prod = _PyLong_Multiply((PyLongObject *)left, (PyLongObject *)right);
            SET_SECOND(prod);
            Py_DECREF(right);
            Py_DECREF(left);
            STACK_SHRINK(1);
            if (prod == NULL) {
                goto error;
            }
            DISPATCH();
        }

        TARGET(BINARY_MULTIPLY_FLOAT) {
            PyObject *left = SECOND();
            PyObject *right = TOP();
            DEOPT_IF(!PyFloat_CheckExact(left), BINARY_MULTIPLY);
            DEOPT_IF(!PyFloat_CheckExact(right), BINARY_MULTIPLY);
            STAT_INC(BINARY_MULTIPLY, hit);
            record_hit_inline(next_instr, oparg);
            double dprod = ((PyFloatObject *)left)->ob_fval *
                ((PyFloatObject *)right)->ob_fval;
            PyObject *prod = PyFloat_FromDouble(dprod);
            SET_SECOND(prod);
            Py_DECREF(right);
            Py_DECREF(left);
            STACK_SHRINK(1);
            if (prod == NULL) {
                goto error;
            }
            DISPATCH();
        }

        TARGET(BINARY_MATRIX_MULTIPLY) {
            PyObject *right = POP();
            PyObject *left = TOP();
            PyObject *res = PyNumber_MatrixMultiply(left, right);
            Py_DECREF(left);
            Py_DECREF(right);
            SET_TOP(res);
            if (res == NULL)
                goto error;
            DISPATCH();
        }

        TARGET(BINARY_TRUE_DIVIDE) {
            PyObject *divisor = POP();
            PyObject *dividend = TOP();
            PyObject *quotient = PyNumber_TrueDivide(dividend, divisor);
            Py_DECREF(dividend);
            Py_DECREF(divisor);
            SET_TOP(quotient);
            if (quotient == NULL)
                goto error;
            DISPATCH();
        }

        TARGET(BINARY_FLOOR_DIVIDE) {
            PyObject *divisor = POP();
            PyObject *dividend = TOP();
            PyObject *quotient = PyNumber_FloorDivide(dividend, divisor);
            Py_DECREF(dividend);
            Py_DECREF(divisor);
            SET_TOP(quotient);
            if (quotient == NULL)
                goto error;
            DISPATCH();
        }

        TARGET(BINARY_MODULO) {
            PyObject *divisor = POP();
            PyObject *dividend = TOP();
            PyObject *res;
            if (PyUnicode_CheckExact(dividend) && (
                  !PyUnicode_Check(divisor) || PyUnicode_CheckExact(divisor))) {
              // fast path; string formatting, but not if the RHS is a str subclass
              // (see issue28598)
              res = PyUnicode_Format(dividend, divisor);
            } else {
              res = PyNumber_Remainder(dividend, divisor);
            }
            Py_DECREF(divisor);
            Py_DECREF(dividend);
            SET_TOP(res);
            if (res == NULL)
                goto error;
            DISPATCH();
        }

        TARGET(BINARY_ADD) {
            PREDICTED(BINARY_ADD);
            STAT_INC(BINARY_ADD, unquickened);
            PyObject *right = POP();
            PyObject *left = TOP();
            PyObject *sum = PyNumber_Add(left, right);
            SET_TOP(sum);
            Py_DECREF(left);
            Py_DECREF(right);
            if (sum == NULL) {
                goto error;
            }
            DISPATCH();
        }

        TARGET(BINARY_ADD_ADAPTIVE) {
            if (oparg == 0) {
                PyObject *left = SECOND();
                PyObject *right = TOP();
                next_instr--;
                if (_Py_Specialize_BinaryAdd(left, right, next_instr) < 0) {
                    goto error;
                }
                DISPATCH();
            }
            else {
                STAT_INC(BINARY_ADD, deferred);
                UPDATE_PREV_INSTR_OPARG(next_instr, oparg - 1);
                STAT_DEC(BINARY_ADD, unquickened);
                JUMP_TO_INSTRUCTION(BINARY_ADD);
            }
        }

        TARGET(BINARY_ADD_UNICODE) {
            PyObject *left = SECOND();
            PyObject *right = TOP();
            DEOPT_IF(!PyUnicode_CheckExact(left), BINARY_ADD);
            DEOPT_IF(Py_TYPE(right) != Py_TYPE(left), BINARY_ADD);
            STAT_INC(BINARY_ADD, hit);
            record_hit_inline(next_instr, oparg);
            PyObject *res = PyUnicode_Concat(left, right);
            STACK_SHRINK(1);
            SET_TOP(res);
            Py_DECREF(left);
            Py_DECREF(right);
            if (TOP() == NULL) {
                goto error;
            }
            DISPATCH();
        }

        TARGET(BINARY_ADD_UNICODE_INPLACE_FAST) {
            PyObject *left = SECOND();
            PyObject *right = TOP();
            DEOPT_IF(!PyUnicode_CheckExact(left), BINARY_ADD);
            DEOPT_IF(Py_TYPE(right) != Py_TYPE(left), BINARY_ADD);
            DEOPT_IF(Py_REFCNT(left) != 2, BINARY_ADD);
            int next_oparg = _Py_OPARG(*next_instr);
            assert(_Py_OPCODE(*next_instr) == STORE_FAST);
            /* In the common case, there are 2 references to the value
            * stored in 'variable' when the v = v + ... is performed: one
            * on the value stack (in 'v') and one still stored in the
            * 'variable'.  We try to delete the variable now to reduce
            * the refcnt to 1.
            */
            PyObject *var = GETLOCAL(next_oparg);
            DEOPT_IF(var != left, BINARY_ADD);
            STAT_INC(BINARY_ADD, hit);
            record_hit_inline(next_instr, oparg);
            GETLOCAL(next_oparg) = NULL;
            Py_DECREF(left);
            STACK_SHRINK(1);
            PyUnicode_Append(&TOP(), right);
            Py_DECREF(right);
            if (TOP() == NULL) {
                goto error;
            }
            DISPATCH();
        }

        TARGET(BINARY_ADD_FLOAT) {
            PyObject *left = SECOND();
            PyObject *right = TOP();
            DEOPT_IF(!PyFloat_CheckExact(left), BINARY_ADD);
            DEOPT_IF(Py_TYPE(right) != Py_TYPE(left), BINARY_ADD);
            STAT_INC(BINARY_ADD, hit);
            record_hit_inline(next_instr, oparg);
            double dsum = ((PyFloatObject *)left)->ob_fval +
                ((PyFloatObject *)right)->ob_fval;
            PyObject *sum = PyFloat_FromDouble(dsum);
            SET_SECOND(sum);
            Py_DECREF(right);
            Py_DECREF(left);
            STACK_SHRINK(1);
            if (sum == NULL) {
                goto error;
            }
            DISPATCH();
        }

        TARGET(BINARY_ADD_INT) {
            PyObject *left = SECOND();
            PyObject *right = TOP();
            DEOPT_IF(!PyLong_CheckExact(left), BINARY_ADD);
            DEOPT_IF(Py_TYPE(right) != Py_TYPE(left), BINARY_ADD);
            STAT_INC(BINARY_ADD, hit);
            record_hit_inline(next_instr, oparg);
            PyObject *sum = _PyLong_Add((PyLongObject *)left, (PyLongObject *)right);
            SET_SECOND(sum);
            Py_DECREF(right);
            Py_DECREF(left);
            STACK_SHRINK(1);
            if (sum == NULL) {
                goto error;
            }
            DISPATCH();
        }

        TARGET(BINARY_SUBTRACT) {
            PyObject *right = POP();
            PyObject *left = TOP();
            PyObject *diff = PyNumber_Subtract(left, right);
            Py_DECREF(right);
            Py_DECREF(left);
            SET_TOP(diff);
            if (diff == NULL)
                goto error;
            DISPATCH();
        }

        TARGET(BINARY_SUBSCR) {
            PREDICTED(BINARY_SUBSCR);
            STAT_INC(BINARY_SUBSCR, unquickened);
            PyObject *sub = POP();
            PyObject *container = TOP();
            PyObject *res = PyObject_GetItem(container, sub);
            Py_DECREF(container);
            Py_DECREF(sub);
            SET_TOP(res);
            if (res == NULL)
                goto error;
            DISPATCH();
        }

        TARGET(BINARY_SUBSCR_ADAPTIVE) {
            if (oparg == 0) {
                PyObject *sub = TOP();
                PyObject *container = SECOND();
                next_instr--;
                if (_Py_Specialize_BinarySubscr(container, sub, next_instr) < 0) {
                    goto error;
                }
                DISPATCH();
            }
            else {
                STAT_INC(BINARY_SUBSCR, deferred);
                // oparg is the adaptive cache counter
                UPDATE_PREV_INSTR_OPARG(next_instr, oparg - 1);
                assert(_Py_OPCODE(next_instr[-1]) == BINARY_SUBSCR_ADAPTIVE);
                assert(_Py_OPARG(next_instr[-1]) == oparg - 1);
                STAT_DEC(BINARY_SUBSCR, unquickened);
                JUMP_TO_INSTRUCTION(BINARY_SUBSCR);
            }
        }

        TARGET(BINARY_SUBSCR_LIST_INT) {
            PyObject *sub = TOP();
            PyObject *list = SECOND();
            DEOPT_IF(!PyLong_CheckExact(sub), BINARY_SUBSCR);
            DEOPT_IF(!PyList_CheckExact(list), BINARY_SUBSCR);

            // Deopt unless 0 <= sub < PyList_Size(list)
            Py_ssize_t signed_magnitude = Py_SIZE(sub);
            DEOPT_IF(((size_t)signed_magnitude) > 1, BINARY_SUBSCR);
            assert(((PyLongObject *)_PyLong_GetZero())->ob_digit[0] == 0);
            Py_ssize_t index = ((PyLongObject*)sub)->ob_digit[0];
            DEOPT_IF(index >= PyList_GET_SIZE(list), BINARY_SUBSCR);

            STAT_INC(BINARY_SUBSCR, hit);
            PyObject *res = PyList_GET_ITEM(list, index);
            assert(res != NULL);
            Py_INCREF(res);
            STACK_SHRINK(1);
            Py_DECREF(sub);
            SET_TOP(res);
            Py_DECREF(list);
            DISPATCH();
        }

        TARGET(BINARY_SUBSCR_TUPLE_INT) {
            PyObject *sub = TOP();
            PyObject *tuple = SECOND();
            DEOPT_IF(!PyLong_CheckExact(sub), BINARY_SUBSCR);
            DEOPT_IF(!PyTuple_CheckExact(tuple), BINARY_SUBSCR);

            // Deopt unless 0 <= sub < PyTuple_Size(list)
            Py_ssize_t signed_magnitude = Py_SIZE(sub);
            DEOPT_IF(((size_t)signed_magnitude) > 1, BINARY_SUBSCR);
            assert(((PyLongObject *)_PyLong_GetZero())->ob_digit[0] == 0);
            Py_ssize_t index = ((PyLongObject*)sub)->ob_digit[0];
            DEOPT_IF(index >= PyTuple_GET_SIZE(tuple), BINARY_SUBSCR);

            STAT_INC(BINARY_SUBSCR, hit);
            PyObject *res = PyTuple_GET_ITEM(tuple, index);
            assert(res != NULL);
            Py_INCREF(res);
            STACK_SHRINK(1);
            Py_DECREF(sub);
            SET_TOP(res);
            Py_DECREF(tuple);
            DISPATCH();
        }

        TARGET(BINARY_SUBSCR_DICT) {
            PyObject *dict = SECOND();
            DEOPT_IF(!PyDict_CheckExact(SECOND()), BINARY_SUBSCR);
            STAT_INC(BINARY_SUBSCR, hit);
            PyObject *sub = TOP();
            PyObject *res = PyDict_GetItemWithError(dict, sub);
            if (res == NULL) {
                goto binary_subscr_dict_error;
            }
            Py_INCREF(res);
            STACK_SHRINK(1);
            Py_DECREF(sub);
            SET_TOP(res);
            Py_DECREF(dict);
            DISPATCH();
        }

        TARGET(BINARY_LSHIFT) {
            PyObject *right = POP();
            PyObject *left = TOP();
            PyObject *res = PyNumber_Lshift(left, right);
            Py_DECREF(left);
            Py_DECREF(right);
            SET_TOP(res);
            if (res == NULL)
                goto error;
            DISPATCH();
        }

        TARGET(BINARY_RSHIFT) {
            PyObject *right = POP();
            PyObject *left = TOP();
            PyObject *res = PyNumber_Rshift(left, right);
            Py_DECREF(left);
            Py_DECREF(right);
            SET_TOP(res);
            if (res == NULL)
                goto error;
            DISPATCH();
        }

        TARGET(BINARY_AND) {
            PyObject *right = POP();
            PyObject *left = TOP();
            PyObject *res = PyNumber_And(left, right);
            Py_DECREF(left);
            Py_DECREF(right);
            SET_TOP(res);
            if (res == NULL)
                goto error;
            DISPATCH();
        }

        TARGET(BINARY_XOR) {
            PyObject *right = POP();
            PyObject *left = TOP();
            PyObject *res = PyNumber_Xor(left, right);
            Py_DECREF(left);
            Py_DECREF(right);
            SET_TOP(res);
            if (res == NULL)
                goto error;
            DISPATCH();
        }

        TARGET(BINARY_OR) {
            PyObject *right = POP();
            PyObject *left = TOP();
            PyObject *res = PyNumber_Or(left, right);
            Py_DECREF(left);
            Py_DECREF(right);
            SET_TOP(res);
            if (res == NULL)
                goto error;
            DISPATCH();
        }

        TARGET(LIST_APPEND) {
            PyObject *v = POP();
            PyObject *list = PEEK(oparg);
            int err;
            err = PyList_Append(list, v);
            Py_DECREF(v);
            if (err != 0)
                goto error;
            PREDICT(JUMP_ABSOLUTE);
            DISPATCH();
        }

        TARGET(SET_ADD) {
            PyObject *v = POP();
            PyObject *set = PEEK(oparg);
            int err;
            err = PySet_Add(set, v);
            Py_DECREF(v);
            if (err != 0)
                goto error;
            PREDICT(JUMP_ABSOLUTE);
            DISPATCH();
        }

        TARGET(INPLACE_POWER) {
            PyObject *exp = POP();
            PyObject *base = TOP();
            PyObject *res = PyNumber_InPlacePower(base, exp, Py_None);
            Py_DECREF(base);
            Py_DECREF(exp);
            SET_TOP(res);
            if (res == NULL)
                goto error;
            DISPATCH();
        }

        TARGET(INPLACE_MULTIPLY) {
            PyObject *right = POP();
            PyObject *left = TOP();
            PyObject *res = PyNumber_InPlaceMultiply(left, right);
            Py_DECREF(left);
            Py_DECREF(right);
            SET_TOP(res);
            if (res == NULL)
                goto error;
            DISPATCH();
        }

        TARGET(INPLACE_MATRIX_MULTIPLY) {
            PyObject *right = POP();
            PyObject *left = TOP();
            PyObject *res = PyNumber_InPlaceMatrixMultiply(left, right);
            Py_DECREF(left);
            Py_DECREF(right);
            SET_TOP(res);
            if (res == NULL)
                goto error;
            DISPATCH();
        }

        TARGET(INPLACE_TRUE_DIVIDE) {
            PyObject *divisor = POP();
            PyObject *dividend = TOP();
            PyObject *quotient = PyNumber_InPlaceTrueDivide(dividend, divisor);
            Py_DECREF(dividend);
            Py_DECREF(divisor);
            SET_TOP(quotient);
            if (quotient == NULL)
                goto error;
            DISPATCH();
        }

        TARGET(INPLACE_FLOOR_DIVIDE) {
            PyObject *divisor = POP();
            PyObject *dividend = TOP();
            PyObject *quotient = PyNumber_InPlaceFloorDivide(dividend, divisor);
            Py_DECREF(dividend);
            Py_DECREF(divisor);
            SET_TOP(quotient);
            if (quotient == NULL)
                goto error;
            DISPATCH();
        }

        TARGET(INPLACE_MODULO) {
            PyObject *right = POP();
            PyObject *left = TOP();
            PyObject *mod = PyNumber_InPlaceRemainder(left, right);
            Py_DECREF(left);
            Py_DECREF(right);
            SET_TOP(mod);
            if (mod == NULL)
                goto error;
            DISPATCH();
        }

        TARGET(INPLACE_ADD) {
            PyObject *right = POP();
            PyObject *left = TOP();
            PyObject *sum;
            if (PyUnicode_CheckExact(left) && PyUnicode_CheckExact(right)) {
                sum = unicode_concatenate(tstate, left, right, frame, next_instr);
                /* unicode_concatenate consumed the ref to left */
            }
            else {
                sum = PyNumber_InPlaceAdd(left, right);
                Py_DECREF(left);
            }
            Py_DECREF(right);
            SET_TOP(sum);
            if (sum == NULL)
                goto error;
            DISPATCH();
        }

        TARGET(INPLACE_SUBTRACT) {
            PyObject *right = POP();
            PyObject *left = TOP();
            PyObject *diff = PyNumber_InPlaceSubtract(left, right);
            Py_DECREF(left);
            Py_DECREF(right);
            SET_TOP(diff);
            if (diff == NULL)
                goto error;
            DISPATCH();
        }

        TARGET(INPLACE_LSHIFT) {
            PyObject *right = POP();
            PyObject *left = TOP();
            PyObject *res = PyNumber_InPlaceLshift(left, right);
            Py_DECREF(left);
            Py_DECREF(right);
            SET_TOP(res);
            if (res == NULL)
                goto error;
            DISPATCH();
        }

        TARGET(INPLACE_RSHIFT) {
            PyObject *right = POP();
            PyObject *left = TOP();
            PyObject *res = PyNumber_InPlaceRshift(left, right);
            Py_DECREF(left);
            Py_DECREF(right);
            SET_TOP(res);
            if (res == NULL)
                goto error;
            DISPATCH();
        }

        TARGET(INPLACE_AND) {
            PyObject *right = POP();
            PyObject *left = TOP();
            PyObject *res = PyNumber_InPlaceAnd(left, right);
            Py_DECREF(left);
            Py_DECREF(right);
            SET_TOP(res);
            if (res == NULL)
                goto error;
            DISPATCH();
        }

        TARGET(INPLACE_XOR) {
            PyObject *right = POP();
            PyObject *left = TOP();
            PyObject *res = PyNumber_InPlaceXor(left, right);
            Py_DECREF(left);
            Py_DECREF(right);
            SET_TOP(res);
            if (res == NULL)
                goto error;
            DISPATCH();
        }

        TARGET(INPLACE_OR) {
            PyObject *right = POP();
            PyObject *left = TOP();
            PyObject *res = PyNumber_InPlaceOr(left, right);
            Py_DECREF(left);
            Py_DECREF(right);
            SET_TOP(res);
            if (res == NULL)
                goto error;
            DISPATCH();
        }

        TARGET(STORE_SUBSCR) {
            PyObject *sub = TOP();
            PyObject *container = SECOND();
            PyObject *v = THIRD();
            int err;
            STACK_SHRINK(3);
            /* container[sub] = v */
            err = PyObject_SetItem(container, sub, v);
            Py_DECREF(v);
            Py_DECREF(container);
            Py_DECREF(sub);
            if (err != 0)
                goto error;
            DISPATCH();
        }

        TARGET(DELETE_SUBSCR) {
            PyObject *sub = TOP();
            PyObject *container = SECOND();
            int err;
            STACK_SHRINK(2);
            /* del container[sub] */
            err = PyObject_DelItem(container, sub);
            Py_DECREF(container);
            Py_DECREF(sub);
            if (err != 0)
                goto error;
            DISPATCH();
        }

        TARGET(PRINT_EXPR) {
            _Py_IDENTIFIER(displayhook);
            PyObject *value = POP();
            PyObject *hook = _PySys_GetObjectId(&PyId_displayhook);
            PyObject *res;
            if (hook == NULL) {
                _PyErr_SetString(tstate, PyExc_RuntimeError,
                                 "lost sys.displayhook");
                Py_DECREF(value);
                goto error;
            }
            res = PyObject_CallOneArg(hook, value);
            Py_DECREF(value);
            if (res == NULL)
                goto error;
            Py_DECREF(res);
            DISPATCH();
        }

        TARGET(RAISE_VARARGS) {
            PyObject *cause = NULL, *exc = NULL;
            switch (oparg) {
            case 2:
                cause = POP(); /* cause */
                /* fall through */
            case 1:
                exc = POP(); /* exc */
                /* fall through */
            case 0:
                if (do_raise(tstate, exc, cause)) {
                    goto exception_unwind;
                }
                break;
            default:
                _PyErr_SetString(tstate, PyExc_SystemError,
                                 "bad RAISE_VARARGS oparg");
                break;
            }
            goto error;
        }

        TARGET(RETURN_VALUE) {
            retval = POP();
            assert(EMPTY());
            frame->f_state = FRAME_RETURNED;
            _PyFrame_SetStackPointer(frame, stack_pointer);
            goto exiting;
        }

        TARGET(GET_AITER) {
            unaryfunc getter = NULL;
            PyObject *iter = NULL;
            PyObject *obj = TOP();
            PyTypeObject *type = Py_TYPE(obj);

            if (type->tp_as_async != NULL) {
                getter = type->tp_as_async->am_aiter;
            }

            if (getter != NULL) {
                iter = (*getter)(obj);
                Py_DECREF(obj);
                if (iter == NULL) {
                    SET_TOP(NULL);
                    goto error;
                }
            }
            else {
                SET_TOP(NULL);
                _PyErr_Format(tstate, PyExc_TypeError,
                              "'async for' requires an object with "
                              "__aiter__ method, got %.100s",
                              type->tp_name);
                Py_DECREF(obj);
                goto error;
            }

            if (Py_TYPE(iter)->tp_as_async == NULL ||
                    Py_TYPE(iter)->tp_as_async->am_anext == NULL) {

                SET_TOP(NULL);
                _PyErr_Format(tstate, PyExc_TypeError,
                              "'async for' received an object from __aiter__ "
                              "that does not implement __anext__: %.100s",
                              Py_TYPE(iter)->tp_name);
                Py_DECREF(iter);
                goto error;
            }

            SET_TOP(iter);
            DISPATCH();
        }

        TARGET(GET_ANEXT) {
            unaryfunc getter = NULL;
            PyObject *next_iter = NULL;
            PyObject *awaitable = NULL;
            PyObject *aiter = TOP();
            PyTypeObject *type = Py_TYPE(aiter);

            if (PyAsyncGen_CheckExact(aiter)) {
                awaitable = type->tp_as_async->am_anext(aiter);
                if (awaitable == NULL) {
                    goto error;
                }
            } else {
                if (type->tp_as_async != NULL){
                    getter = type->tp_as_async->am_anext;
                }

                if (getter != NULL) {
                    next_iter = (*getter)(aiter);
                    if (next_iter == NULL) {
                        goto error;
                    }
                }
                else {
                    _PyErr_Format(tstate, PyExc_TypeError,
                                  "'async for' requires an iterator with "
                                  "__anext__ method, got %.100s",
                                  type->tp_name);
                    goto error;
                }

                awaitable = _PyCoro_GetAwaitableIter(next_iter);
                if (awaitable == NULL) {
                    _PyErr_FormatFromCause(
                        PyExc_TypeError,
                        "'async for' received an invalid object "
                        "from __anext__: %.100s",
                        Py_TYPE(next_iter)->tp_name);

                    Py_DECREF(next_iter);
                    goto error;
                } else {
                    Py_DECREF(next_iter);
                }
            }

            PUSH(awaitable);
            PREDICT(LOAD_CONST);
            DISPATCH();
        }

        TARGET(GET_AWAITABLE) {
            PREDICTED(GET_AWAITABLE);
            PyObject *iterable = TOP();
            PyObject *iter = _PyCoro_GetAwaitableIter(iterable);

            if (iter == NULL) {
                int opcode_at_minus_3 = 0;
                if ((next_instr - first_instr) > 2) {
                    opcode_at_minus_3 = _Py_OPCODE(next_instr[-3]);
                }
                format_awaitable_error(tstate, Py_TYPE(iterable),
                                       opcode_at_minus_3,
                                       _Py_OPCODE(next_instr[-2]));
            }

            Py_DECREF(iterable);

            if (iter != NULL && PyCoro_CheckExact(iter)) {
                PyObject *yf = _PyGen_yf((PyGenObject*)iter);
                if (yf != NULL) {
                    /* `iter` is a coroutine object that is being
                       awaited, `yf` is a pointer to the current awaitable
                       being awaited on. */
                    Py_DECREF(yf);
                    Py_CLEAR(iter);
                    _PyErr_SetString(tstate, PyExc_RuntimeError,
                                     "coroutine is being awaited already");
                    /* The code below jumps to `error` if `iter` is NULL. */
                }
            }

            SET_TOP(iter); /* Even if it's NULL */

            if (iter == NULL) {
                goto error;
            }

            PREDICT(LOAD_CONST);
            DISPATCH();
        }

        TARGET(YIELD_FROM) {
            PyObject *v = POP();
            PyObject *receiver = TOP();
            PySendResult gen_status;
            if (tstate->c_tracefunc == NULL) {
                gen_status = PyIter_Send(receiver, v, &retval);
            } else {
                _Py_IDENTIFIER(send);
                if (Py_IsNone(v) && PyIter_Check(receiver)) {
                    retval = Py_TYPE(receiver)->tp_iternext(receiver);
                }
                else {
                    retval = _PyObject_CallMethodIdOneArg(receiver, &PyId_send, v);
                }
                if (retval == NULL) {
                    if (tstate->c_tracefunc != NULL
                            && _PyErr_ExceptionMatches(tstate, PyExc_StopIteration))
                        call_exc_trace(tstate->c_tracefunc, tstate->c_traceobj, tstate, frame);
                    if (_PyGen_FetchStopIterationValue(&retval) == 0) {
                        gen_status = PYGEN_RETURN;
                    }
                    else {
                        gen_status = PYGEN_ERROR;
                    }
                }
                else {
                    gen_status = PYGEN_NEXT;
                }
            }
            Py_DECREF(v);
            if (gen_status == PYGEN_ERROR) {
                assert (retval == NULL);
                goto error;
            }
            if (gen_status == PYGEN_RETURN) {
                assert (retval != NULL);

                Py_DECREF(receiver);
                SET_TOP(retval);
                retval = NULL;
                DISPATCH();
            }
            assert (gen_status == PYGEN_NEXT);
            /* receiver remains on stack, retval is value to be yielded */
            /* and repeat... */
            assert(frame->f_lasti > 0);
            frame->f_lasti -= 1;
            frame->f_state = FRAME_SUSPENDED;
            _PyFrame_SetStackPointer(frame, stack_pointer);
            goto exiting;
        }

        TARGET(YIELD_VALUE) {
            retval = POP();

            if (co->co_flags & CO_ASYNC_GENERATOR) {
                PyObject *w = _PyAsyncGenValueWrapperNew(retval);
                Py_DECREF(retval);
                if (w == NULL) {
                    retval = NULL;
                    goto error;
                }
                retval = w;
            }
            frame->f_state = FRAME_SUSPENDED;
            _PyFrame_SetStackPointer(frame, stack_pointer);
            goto exiting;
        }

        TARGET(GEN_START) {
            PyObject *none = POP();
            Py_DECREF(none);
            if (!Py_IsNone(none)) {
                if (oparg > 2) {
                    _PyErr_SetString(tstate, PyExc_SystemError,
                        "Illegal kind for GEN_START");
                }
                else {
                    static const char *gen_kind[3] = {
                        "generator",
                        "coroutine",
                        "async generator"
                    };
                    _PyErr_Format(tstate, PyExc_TypeError,
                        "can't send non-None value to a "
                                "just-started %s",
                                gen_kind[oparg]);
                }
                goto error;
            }
            DISPATCH();
        }

        TARGET(POP_EXCEPT) {
            PyObject *type, *value, *traceback;
            _PyErr_StackItem *exc_info;
            exc_info = tstate->exc_info;
            type = exc_info->exc_type;
            value = exc_info->exc_value;
            traceback = exc_info->exc_traceback;
            exc_info->exc_type = POP();
            exc_info->exc_value = POP();
            exc_info->exc_traceback = POP();
            Py_XDECREF(type);
            Py_XDECREF(value);
            Py_XDECREF(traceback);
            DISPATCH();
        }

        TARGET(POP_EXCEPT_AND_RERAISE) {
            PyObject *lasti = PEEK(4);
            if (PyLong_Check(lasti)) {
                frame->f_lasti = PyLong_AsLong(lasti);
                assert(!_PyErr_Occurred(tstate));
            }
            else {
                _PyErr_SetString(tstate, PyExc_SystemError, "lasti is not an int");
                goto error;
            }
            PyObject *type, *value, *traceback;
            _PyErr_StackItem *exc_info;
            type = POP();
            value = POP();
            traceback = POP();
            Py_DECREF(POP()); /* lasti */
            _PyErr_Restore(tstate, type, value, traceback);
            exc_info = tstate->exc_info;
            type = exc_info->exc_type;
            value = exc_info->exc_value;
            traceback = exc_info->exc_traceback;
            exc_info->exc_type = POP();
            exc_info->exc_value = POP();
            exc_info->exc_traceback = POP();
            Py_XDECREF(type);
            Py_XDECREF(value);
            Py_XDECREF(traceback);
            goto exception_unwind;
        }

        TARGET(RERAISE) {
            if (oparg) {
                PyObject *lasti = PEEK(oparg+3);
                if (PyLong_Check(lasti)) {
                    frame->f_lasti = PyLong_AsLong(lasti);
                    assert(!_PyErr_Occurred(tstate));
                }
                else {
                    assert(PyLong_Check(lasti));
                    _PyErr_SetString(tstate, PyExc_SystemError, "lasti is not an int");
                    goto error;
                }
            }
            PyObject *exc = POP();
            PyObject *val = POP();
            PyObject *tb = POP();
            assert(PyExceptionClass_Check(exc));
            _PyErr_Restore(tstate, exc, val, tb);
            goto exception_unwind;
        }

        TARGET(END_ASYNC_FOR) {
            PyObject *exc = POP();
            PyObject *val = POP();
            PyObject *tb = POP();
            assert(PyExceptionClass_Check(exc));
            if (PyErr_GivenExceptionMatches(exc, PyExc_StopAsyncIteration)) {
                Py_DECREF(exc);
                Py_DECREF(val);
                Py_DECREF(tb);
                Py_DECREF(POP());
                DISPATCH();
            }
            else {
                _PyErr_Restore(tstate, exc, val, tb);
                goto exception_unwind;
            }
        }

        TARGET(LOAD_ASSERTION_ERROR) {
            PyObject *value = PyExc_AssertionError;
            Py_INCREF(value);
            PUSH(value);
            DISPATCH();
        }

        TARGET(LOAD_BUILD_CLASS) {
            _Py_IDENTIFIER(__build_class__);

            PyObject *bc;
            if (PyDict_CheckExact(BUILTINS())) {
                bc = _PyDict_GetItemIdWithError(BUILTINS(), &PyId___build_class__);
                if (bc == NULL) {
                    if (!_PyErr_Occurred(tstate)) {
                        _PyErr_SetString(tstate, PyExc_NameError,
                                         "__build_class__ not found");
                    }
                    goto error;
                }
                Py_INCREF(bc);
            }
            else {
                PyObject *build_class_str = _PyUnicode_FromId(&PyId___build_class__);
                if (build_class_str == NULL)
                    goto error;
                bc = PyObject_GetItem(BUILTINS(), build_class_str);
                if (bc == NULL) {
                    if (_PyErr_ExceptionMatches(tstate, PyExc_KeyError))
                        _PyErr_SetString(tstate, PyExc_NameError,
                                         "__build_class__ not found");
                    goto error;
                }
            }
            PUSH(bc);
            DISPATCH();
        }

        TARGET(STORE_NAME) {
            PyObject *name = GETITEM(names, oparg);
            PyObject *v = POP();
            PyObject *ns = LOCALS();
            int err;
            if (ns == NULL) {
                _PyErr_Format(tstate, PyExc_SystemError,
                              "no locals found when storing %R", name);
                Py_DECREF(v);
                goto error;
            }
            if (PyDict_CheckExact(ns))
                err = PyDict_SetItem(ns, name, v);
            else
                err = PyObject_SetItem(ns, name, v);
            Py_DECREF(v);
            if (err != 0)
                goto error;
            DISPATCH();
        }

        TARGET(DELETE_NAME) {
            PyObject *name = GETITEM(names, oparg);
            PyObject *ns = LOCALS();
            int err;
            if (ns == NULL) {
                _PyErr_Format(tstate, PyExc_SystemError,
                              "no locals when deleting %R", name);
                goto error;
            }
            err = PyObject_DelItem(ns, name);
            if (err != 0) {
                format_exc_check_arg(tstate, PyExc_NameError,
                                     NAME_ERROR_MSG,
                                     name);
                goto error;
            }
            DISPATCH();
        }

        TARGET(UNPACK_SEQUENCE) {
            PREDICTED(UNPACK_SEQUENCE);
            PyObject *seq = POP(), *item, **items;
            if (PyTuple_CheckExact(seq) &&
                PyTuple_GET_SIZE(seq) == oparg) {
                items = ((PyTupleObject *)seq)->ob_item;
                while (oparg--) {
                    item = items[oparg];
                    Py_INCREF(item);
                    PUSH(item);
                }
            } else if (PyList_CheckExact(seq) &&
                       PyList_GET_SIZE(seq) == oparg) {
                items = ((PyListObject *)seq)->ob_item;
                while (oparg--) {
                    item = items[oparg];
                    Py_INCREF(item);
                    PUSH(item);
                }
            } else if (unpack_iterable(tstate, seq, oparg, -1,
                                       stack_pointer + oparg)) {
                STACK_GROW(oparg);
            } else {
                /* unpack_iterable() raised an exception */
                Py_DECREF(seq);
                goto error;
            }
            Py_DECREF(seq);
            DISPATCH();
        }

        TARGET(UNPACK_EX) {
            int totalargs = 1 + (oparg & 0xFF) + (oparg >> 8);
            PyObject *seq = POP();

            if (unpack_iterable(tstate, seq, oparg & 0xFF, oparg >> 8,
                                stack_pointer + totalargs)) {
                stack_pointer += totalargs;
            } else {
                Py_DECREF(seq);
                goto error;
            }
            Py_DECREF(seq);
            DISPATCH();
        }

        TARGET(STORE_ATTR) {
            PREDICTED(STORE_ATTR);
            STAT_INC(STORE_ATTR, unquickened);
            PyObject *name = GETITEM(names, oparg);
            PyObject *owner = TOP();
            PyObject *v = SECOND();
            int err;
            STACK_SHRINK(2);
            err = PyObject_SetAttr(owner, name, v);
            Py_DECREF(v);
            Py_DECREF(owner);
            if (err != 0)
                goto error;
            DISPATCH();
        }

        TARGET(DELETE_ATTR) {
            PyObject *name = GETITEM(names, oparg);
            PyObject *owner = POP();
            int err;
            err = PyObject_SetAttr(owner, name, (PyObject *)NULL);
            Py_DECREF(owner);
            if (err != 0)
                goto error;
            DISPATCH();
        }

        TARGET(STORE_GLOBAL) {
            PyObject *name = GETITEM(names, oparg);
            PyObject *v = POP();
            int err;
            err = PyDict_SetItem(GLOBALS(), name, v);
            Py_DECREF(v);
            if (err != 0)
                goto error;
            DISPATCH();
        }

        TARGET(DELETE_GLOBAL) {
            PyObject *name = GETITEM(names, oparg);
            int err;
            err = PyDict_DelItem(GLOBALS(), name);
            if (err != 0) {
                if (_PyErr_ExceptionMatches(tstate, PyExc_KeyError)) {
                    format_exc_check_arg(tstate, PyExc_NameError,
                                         NAME_ERROR_MSG, name);
                }
                goto error;
            }
            DISPATCH();
        }

        TARGET(LOAD_NAME) {
            PyObject *name = GETITEM(names, oparg);
            PyObject *locals = LOCALS();
            PyObject *v;
            if (locals == NULL) {
                _PyErr_Format(tstate, PyExc_SystemError,
                              "no locals when loading %R", name);
                goto error;
            }
            if (PyDict_CheckExact(locals)) {
                v = PyDict_GetItemWithError(locals, name);
                if (v != NULL) {
                    Py_INCREF(v);
                }
                else if (_PyErr_Occurred(tstate)) {
                    goto error;
                }
            }
            else {
                v = PyObject_GetItem(locals, name);
                if (v == NULL) {
                    if (!_PyErr_ExceptionMatches(tstate, PyExc_KeyError))
                        goto error;
                    _PyErr_Clear(tstate);
                }
            }
            if (v == NULL) {
                v = PyDict_GetItemWithError(GLOBALS(), name);
                if (v != NULL) {
                    Py_INCREF(v);
                }
                else if (_PyErr_Occurred(tstate)) {
                    goto error;
                }
                else {
                    if (PyDict_CheckExact(BUILTINS())) {
                        v = PyDict_GetItemWithError(BUILTINS(), name);
                        if (v == NULL) {
                            if (!_PyErr_Occurred(tstate)) {
                                format_exc_check_arg(
                                        tstate, PyExc_NameError,
                                        NAME_ERROR_MSG, name);
                            }
                            goto error;
                        }
                        Py_INCREF(v);
                    }
                    else {
                        v = PyObject_GetItem(BUILTINS(), name);
                        if (v == NULL) {
                            if (_PyErr_ExceptionMatches(tstate, PyExc_KeyError)) {
                                format_exc_check_arg(
                                            tstate, PyExc_NameError,
                                            NAME_ERROR_MSG, name);
                            }
                            goto error;
                        }
                    }
                }
            }
            PUSH(v);
            DISPATCH();
        }

        TARGET(LOAD_GLOBAL) {
            PREDICTED(LOAD_GLOBAL);
            STAT_INC(LOAD_GLOBAL, unquickened);
            PyObject *name = GETITEM(names, oparg);
            PyObject *v;
            if (PyDict_CheckExact(GLOBALS())
                && PyDict_CheckExact(BUILTINS()))
            {
                v = _PyDict_LoadGlobal((PyDictObject *)GLOBALS(),
                                       (PyDictObject *)BUILTINS(),
                                       name);
                if (v == NULL) {
                    if (!_PyErr_Occurred(tstate)) {
                        /* _PyDict_LoadGlobal() returns NULL without raising
                         * an exception if the key doesn't exist */
                        format_exc_check_arg(tstate, PyExc_NameError,
                                             NAME_ERROR_MSG, name);
                    }
                    goto error;
                }
                Py_INCREF(v);
            }
            else {
                /* Slow-path if globals or builtins is not a dict */

                /* namespace 1: globals */
                name = GETITEM(names, oparg);
                v = PyObject_GetItem(GLOBALS(), name);
                if (v == NULL) {
                    if (!_PyErr_ExceptionMatches(tstate, PyExc_KeyError)) {
                        goto error;
                    }
                    _PyErr_Clear(tstate);

                    /* namespace 2: builtins */
                    v = PyObject_GetItem(BUILTINS(), name);
                    if (v == NULL) {
                        if (_PyErr_ExceptionMatches(tstate, PyExc_KeyError)) {
                            format_exc_check_arg(
                                        tstate, PyExc_NameError,
                                        NAME_ERROR_MSG, name);
                        }
                        goto error;
                    }
                }
            }
            PUSH(v);
            DISPATCH();
        }

        TARGET(LOAD_GLOBAL_ADAPTIVE) {
            assert(cframe.use_tracing == 0);
            SpecializedCacheEntry *cache = GET_CACHE();
            if (cache->adaptive.counter == 0) {
                PyObject *name = GETITEM(names, cache->adaptive.original_oparg);
                next_instr--;
                if (_Py_Specialize_LoadGlobal(GLOBALS(), BUILTINS(), next_instr, name, cache) < 0) {
                    goto error;
                }
                DISPATCH();
            }
            else {
                STAT_INC(LOAD_GLOBAL, deferred);
                cache->adaptive.counter--;
                oparg = cache->adaptive.original_oparg;
                STAT_DEC(LOAD_GLOBAL, unquickened);
                JUMP_TO_INSTRUCTION(LOAD_GLOBAL);
            }
        }

        TARGET(LOAD_GLOBAL_MODULE) {
            assert(cframe.use_tracing == 0);
            DEOPT_IF(!PyDict_CheckExact(GLOBALS()), LOAD_GLOBAL);
            PyDictObject *dict = (PyDictObject *)GLOBALS();
            SpecializedCacheEntry *caches = GET_CACHE();
            _PyAdaptiveEntry *cache0 = &caches[0].adaptive;
            _PyLoadGlobalCache *cache1 = &caches[-1].load_global;
            DEOPT_IF(dict->ma_keys->dk_version != cache1->module_keys_version, LOAD_GLOBAL);
            PyDictKeyEntry *ep = DK_ENTRIES(dict->ma_keys) + cache0->index;
            PyObject *res = ep->me_value;
            DEOPT_IF(res == NULL, LOAD_GLOBAL);
            record_cache_hit(cache0);
            STAT_INC(LOAD_GLOBAL, hit);
            Py_INCREF(res);
            PUSH(res);
            DISPATCH();
        }

        TARGET(LOAD_GLOBAL_BUILTIN) {
            assert(cframe.use_tracing == 0);
            DEOPT_IF(!PyDict_CheckExact(GLOBALS()), LOAD_GLOBAL);
            DEOPT_IF(!PyDict_CheckExact(BUILTINS()), LOAD_GLOBAL);
            PyDictObject *mdict = (PyDictObject *)GLOBALS();
            PyDictObject *bdict = (PyDictObject *)BUILTINS();
            SpecializedCacheEntry *caches = GET_CACHE();
            _PyAdaptiveEntry *cache0 = &caches[0].adaptive;
            _PyLoadGlobalCache *cache1 = &caches[-1].load_global;
            DEOPT_IF(mdict->ma_keys->dk_version != cache1->module_keys_version, LOAD_GLOBAL);
            DEOPT_IF(bdict->ma_keys->dk_version != cache1->builtin_keys_version, LOAD_GLOBAL);
            PyDictKeyEntry *ep = DK_ENTRIES(bdict->ma_keys) + cache0->index;
            PyObject *res = ep->me_value;
            DEOPT_IF(res == NULL, LOAD_GLOBAL);
            record_cache_hit(cache0);
            STAT_INC(LOAD_GLOBAL, hit);
            Py_INCREF(res);
            PUSH(res);
            DISPATCH();
        }

        TARGET(DELETE_FAST) {
            PyObject *v = GETLOCAL(oparg);
            if (v != NULL) {
                SETLOCAL(oparg, NULL);
                DISPATCH();
            }
            format_exc_check_arg(
                tstate, PyExc_UnboundLocalError,
                UNBOUNDLOCAL_ERROR_MSG,
                PyTuple_GetItem(co->co_localsplusnames, oparg)
                );
            goto error;
        }

        TARGET(MAKE_CELL) {
            // "initial" is probably NULL but not if it's an arg (or set
            // via PyFrame_LocalsToFast() before MAKE_CELL has run).
            PyObject *initial = GETLOCAL(oparg);
            PyObject *cell = PyCell_New(initial);
            if (cell == NULL) {
                goto error;
            }
            SETLOCAL(oparg, cell);
            DISPATCH();
        }

        TARGET(DELETE_DEREF) {
            PyObject *cell = GETLOCAL(oparg);
            PyObject *oldobj = PyCell_GET(cell);
            if (oldobj != NULL) {
                PyCell_SET(cell, NULL);
                Py_DECREF(oldobj);
                DISPATCH();
            }
            format_exc_unbound(tstate, co, oparg);
            goto error;
        }

        TARGET(LOAD_CLASSDEREF) {
            PyObject *name, *value, *locals = LOCALS();
            assert(locals);
            assert(oparg >= 0 && oparg < co->co_nlocalsplus);
            name = PyTuple_GET_ITEM(co->co_localsplusnames, oparg);
            if (PyDict_CheckExact(locals)) {
                value = PyDict_GetItemWithError(locals, name);
                if (value != NULL) {
                    Py_INCREF(value);
                }
                else if (_PyErr_Occurred(tstate)) {
                    goto error;
                }
            }
            else {
                value = PyObject_GetItem(locals, name);
                if (value == NULL) {
                    if (!_PyErr_ExceptionMatches(tstate, PyExc_KeyError)) {
                        goto error;
                    }
                    _PyErr_Clear(tstate);
                }
            }
            if (!value) {
                PyObject *cell = GETLOCAL(oparg);
                value = PyCell_GET(cell);
                if (value == NULL) {
                    format_exc_unbound(tstate, co, oparg);
                    goto error;
                }
                Py_INCREF(value);
            }
            PUSH(value);
            DISPATCH();
        }

        TARGET(LOAD_DEREF) {
            PyObject *cell = GETLOCAL(oparg);
            PyObject *value = PyCell_GET(cell);
            if (value == NULL) {
                format_exc_unbound(tstate, co, oparg);
                goto error;
            }
            Py_INCREF(value);
            PUSH(value);
            DISPATCH();
        }

        TARGET(STORE_DEREF) {
            PyObject *v = POP();
            PyObject *cell = GETLOCAL(oparg);
            PyObject *oldobj = PyCell_GET(cell);
            PyCell_SET(cell, v);
            Py_XDECREF(oldobj);
            DISPATCH();
        }

        TARGET(BUILD_STRING) {
            PyObject *str;
            PyObject *empty = PyUnicode_New(0, 0);
            if (empty == NULL) {
                goto error;
            }
            str = _PyUnicode_JoinArray(empty, stack_pointer - oparg, oparg);
            Py_DECREF(empty);
            if (str == NULL)
                goto error;
            while (--oparg >= 0) {
                PyObject *item = POP();
                Py_DECREF(item);
            }
            PUSH(str);
            DISPATCH();
        }

        TARGET(BUILD_TUPLE) {
            PyObject *tup = PyTuple_New(oparg);
            if (tup == NULL)
                goto error;
            while (--oparg >= 0) {
                PyObject *item = POP();
                PyTuple_SET_ITEM(tup, oparg, item);
            }
            PUSH(tup);
            DISPATCH();
        }

        TARGET(BUILD_LIST) {
            PyObject *list =  PyList_New(oparg);
            if (list == NULL)
                goto error;
            while (--oparg >= 0) {
                PyObject *item = POP();
                PyList_SET_ITEM(list, oparg, item);
            }
            PUSH(list);
            DISPATCH();
        }

        TARGET(LIST_TO_TUPLE) {
            PyObject *list = POP();
            PyObject *tuple = PyList_AsTuple(list);
            Py_DECREF(list);
            if (tuple == NULL) {
                goto error;
            }
            PUSH(tuple);
            DISPATCH();
        }

        TARGET(LIST_EXTEND) {
            PyObject *iterable = POP();
            PyObject *list = PEEK(oparg);
            PyObject *none_val = _PyList_Extend((PyListObject *)list, iterable);
            if (none_val == NULL) {
                if (_PyErr_ExceptionMatches(tstate, PyExc_TypeError) &&
                   (Py_TYPE(iterable)->tp_iter == NULL && !PySequence_Check(iterable)))
                {
                    _PyErr_Clear(tstate);
                    _PyErr_Format(tstate, PyExc_TypeError,
                          "Value after * must be an iterable, not %.200s",
                          Py_TYPE(iterable)->tp_name);
                }
                Py_DECREF(iterable);
                goto error;
            }
            Py_DECREF(none_val);
            Py_DECREF(iterable);
            DISPATCH();
        }

        TARGET(SET_UPDATE) {
            PyObject *iterable = POP();
            PyObject *set = PEEK(oparg);
            int err = _PySet_Update(set, iterable);
            Py_DECREF(iterable);
            if (err < 0) {
                goto error;
            }
            DISPATCH();
        }

        TARGET(BUILD_SET) {
            PyObject *set = PySet_New(NULL);
            int err = 0;
            int i;
            if (set == NULL)
                goto error;
            for (i = oparg; i > 0; i--) {
                PyObject *item = PEEK(i);
                if (err == 0)
                    err = PySet_Add(set, item);
                Py_DECREF(item);
            }
            STACK_SHRINK(oparg);
            if (err != 0) {
                Py_DECREF(set);
                goto error;
            }
            PUSH(set);
            DISPATCH();
        }

        TARGET(BUILD_MAP) {
            Py_ssize_t i;
            PyObject *map = _PyDict_NewPresized((Py_ssize_t)oparg);
            if (map == NULL)
                goto error;
            for (i = oparg; i > 0; i--) {
                int err;
                PyObject *key = PEEK(2*i);
                PyObject *value = PEEK(2*i - 1);
                err = PyDict_SetItem(map, key, value);
                if (err != 0) {
                    Py_DECREF(map);
                    goto error;
                }
            }

            while (oparg--) {
                Py_DECREF(POP());
                Py_DECREF(POP());
            }
            PUSH(map);
            DISPATCH();
        }

        TARGET(SETUP_ANNOTATIONS) {
            _Py_IDENTIFIER(__annotations__);
            int err;
            PyObject *ann_dict;
            if (LOCALS() == NULL) {
                _PyErr_Format(tstate, PyExc_SystemError,
                              "no locals found when setting up annotations");
                goto error;
            }
            /* check if __annotations__ in locals()... */
            if (PyDict_CheckExact(LOCALS())) {
                ann_dict = _PyDict_GetItemIdWithError(LOCALS(),
                                             &PyId___annotations__);
                if (ann_dict == NULL) {
                    if (_PyErr_Occurred(tstate)) {
                        goto error;
                    }
                    /* ...if not, create a new one */
                    ann_dict = PyDict_New();
                    if (ann_dict == NULL) {
                        goto error;
                    }
                    err = _PyDict_SetItemId(LOCALS(),
                                            &PyId___annotations__, ann_dict);
                    Py_DECREF(ann_dict);
                    if (err != 0) {
                        goto error;
                    }
                }
            }
            else {
                /* do the same if locals() is not a dict */
                PyObject *ann_str = _PyUnicode_FromId(&PyId___annotations__);
                if (ann_str == NULL) {
                    goto error;
                }
                ann_dict = PyObject_GetItem(LOCALS(), ann_str);
                if (ann_dict == NULL) {
                    if (!_PyErr_ExceptionMatches(tstate, PyExc_KeyError)) {
                        goto error;
                    }
                    _PyErr_Clear(tstate);
                    ann_dict = PyDict_New();
                    if (ann_dict == NULL) {
                        goto error;
                    }
                    err = PyObject_SetItem(LOCALS(), ann_str, ann_dict);
                    Py_DECREF(ann_dict);
                    if (err != 0) {
                        goto error;
                    }
                }
                else {
                    Py_DECREF(ann_dict);
                }
            }
            DISPATCH();
        }

        TARGET(BUILD_CONST_KEY_MAP) {
            Py_ssize_t i;
            PyObject *map;
            PyObject *keys = TOP();
            if (!PyTuple_CheckExact(keys) ||
                PyTuple_GET_SIZE(keys) != (Py_ssize_t)oparg) {
                _PyErr_SetString(tstate, PyExc_SystemError,
                                 "bad BUILD_CONST_KEY_MAP keys argument");
                goto error;
            }
            map = _PyDict_NewPresized((Py_ssize_t)oparg);
            if (map == NULL) {
                goto error;
            }
            for (i = oparg; i > 0; i--) {
                int err;
                PyObject *key = PyTuple_GET_ITEM(keys, oparg - i);
                PyObject *value = PEEK(i + 1);
                err = PyDict_SetItem(map, key, value);
                if (err != 0) {
                    Py_DECREF(map);
                    goto error;
                }
            }

            Py_DECREF(POP());
            while (oparg--) {
                Py_DECREF(POP());
            }
            PUSH(map);
            DISPATCH();
        }

        TARGET(DICT_UPDATE) {
            PyObject *update = POP();
            PyObject *dict = PEEK(oparg);
            if (PyDict_Update(dict, update) < 0) {
                if (_PyErr_ExceptionMatches(tstate, PyExc_AttributeError)) {
                    _PyErr_Format(tstate, PyExc_TypeError,
                                    "'%.200s' object is not a mapping",
                                    Py_TYPE(update)->tp_name);
                }
                Py_DECREF(update);
                goto error;
            }
            Py_DECREF(update);
            DISPATCH();
        }

        TARGET(DICT_MERGE) {
            PyObject *update = POP();
            PyObject *dict = PEEK(oparg);

            if (_PyDict_MergeEx(dict, update, 2) < 0) {
                format_kwargs_error(tstate, PEEK(2 + oparg), update);
                Py_DECREF(update);
                goto error;
            }
            Py_DECREF(update);
            PREDICT(CALL_FUNCTION_EX);
            DISPATCH();
        }

        TARGET(MAP_ADD) {
            PyObject *value = TOP();
            PyObject *key = SECOND();
            PyObject *map;
            int err;
            STACK_SHRINK(2);
            map = PEEK(oparg);                      /* dict */
            assert(PyDict_CheckExact(map));
            err = PyDict_SetItem(map, key, value);  /* map[key] = value */
            Py_DECREF(value);
            Py_DECREF(key);
            if (err != 0)
                goto error;
            PREDICT(JUMP_ABSOLUTE);
            DISPATCH();
        }

        TARGET(LOAD_ATTR) {
            PREDICTED(LOAD_ATTR);
            STAT_INC(LOAD_ATTR, unquickened);
            PyObject *name = GETITEM(names, oparg);
            PyObject *owner = TOP();
            PyObject *res = PyObject_GetAttr(owner, name);
            if (res == NULL) {
                goto error;
            }
            Py_DECREF(owner);
            SET_TOP(res);
            DISPATCH();
        }

        TARGET(LOAD_ATTR_ADAPTIVE) {
            assert(cframe.use_tracing == 0);
            SpecializedCacheEntry *cache = GET_CACHE();
            if (cache->adaptive.counter == 0) {
                PyObject *owner = TOP();
                PyObject *name = GETITEM(names, cache->adaptive.original_oparg);
                next_instr--;
                if (_Py_Specialize_LoadAttr(owner, next_instr, name, cache) < 0) {
                    goto error;
                }
                DISPATCH();
            }
            else {
                STAT_INC(LOAD_ATTR, deferred);
                cache->adaptive.counter--;
                oparg = cache->adaptive.original_oparg;
                STAT_DEC(LOAD_ATTR, unquickened);
                JUMP_TO_INSTRUCTION(LOAD_ATTR);
            }
        }

        TARGET(LOAD_ATTR_INSTANCE_VALUE) {
            assert(cframe.use_tracing == 0);
            PyObject *owner = TOP();
            PyObject *res;
            PyTypeObject *tp = Py_TYPE(owner);
            SpecializedCacheEntry *caches = GET_CACHE();
            _PyAdaptiveEntry *cache0 = &caches[0].adaptive;
            _PyAttrCache *cache1 = &caches[-1].attr;
            assert(cache1->tp_version != 0);
            DEOPT_IF(tp->tp_version_tag != cache1->tp_version, LOAD_ATTR);
            assert(tp->tp_dictoffset > 0);
            assert(tp->tp_inline_values_offset > 0);
            PyDictValues *values = *(PyDictValues **)(((char *)owner) + tp->tp_inline_values_offset);
            DEOPT_IF(values == NULL, LOAD_ATTR);
            res = values->values[cache0->index];
            DEOPT_IF(res == NULL, LOAD_ATTR);
            STAT_INC(LOAD_ATTR, hit);
            record_cache_hit(cache0);
            Py_INCREF(res);
            SET_TOP(res);
            Py_DECREF(owner);
            DISPATCH();
        }

        TARGET(LOAD_ATTR_MODULE) {
            assert(cframe.use_tracing == 0);
            // shared with LOAD_METHOD_MODULE
            PyObject *owner = TOP();
            PyObject *res;
            LOAD_MODULE_ATTR_OR_METHOD(ATTR);
            SET_TOP(res);
            Py_DECREF(owner);
            DISPATCH();
        }

        TARGET(LOAD_ATTR_WITH_HINT) {
            assert(cframe.use_tracing == 0);
            PyObject *owner = TOP();
            PyObject *res;
            PyTypeObject *tp = Py_TYPE(owner);
            SpecializedCacheEntry *caches = GET_CACHE();
            _PyAdaptiveEntry *cache0 = &caches[0].adaptive;
            _PyAttrCache *cache1 = &caches[-1].attr;
            assert(cache1->tp_version != 0);
            DEOPT_IF(tp->tp_version_tag != cache1->tp_version, LOAD_ATTR);
            assert(tp->tp_dictoffset > 0);
            PyDictObject *dict = *(PyDictObject **)(((char *)owner) + tp->tp_dictoffset);
            DEOPT_IF(dict == NULL, LOAD_ATTR);
            assert(PyDict_CheckExact((PyObject *)dict));
            PyObject *name = GETITEM(names, cache0->original_oparg);
            uint32_t hint = cache1->dk_version_or_hint;
            DEOPT_IF(hint >= (size_t)dict->ma_keys->dk_nentries, LOAD_ATTR);
            PyDictKeyEntry *ep = DK_ENTRIES(dict->ma_keys) + hint;
            DEOPT_IF(ep->me_key != name, LOAD_ATTR);
            res = ep->me_value;
            DEOPT_IF(res == NULL, LOAD_ATTR);
            STAT_INC(LOAD_ATTR, hit);
            record_cache_hit(cache0);
            Py_INCREF(res);
            SET_TOP(res);
            Py_DECREF(owner);
            DISPATCH();
        }

        TARGET(LOAD_ATTR_SLOT) {
            assert(cframe.use_tracing == 0);
            PyObject *owner = TOP();
            PyObject *res;
            PyTypeObject *tp = Py_TYPE(owner);
            SpecializedCacheEntry *caches = GET_CACHE();
            _PyAdaptiveEntry *cache0 = &caches[0].adaptive;
            _PyAttrCache *cache1 = &caches[-1].attr;
            assert(cache1->tp_version != 0);
            DEOPT_IF(tp->tp_version_tag != cache1->tp_version, LOAD_ATTR);
            char *addr = (char *)owner + cache0->index;
            res = *(PyObject **)addr;
            DEOPT_IF(res == NULL, LOAD_ATTR);
            STAT_INC(LOAD_ATTR, hit);
            record_cache_hit(cache0);
            Py_INCREF(res);
            SET_TOP(res);
            Py_DECREF(owner);
            DISPATCH();
        }

        TARGET(STORE_ATTR_ADAPTIVE) {
            assert(cframe.use_tracing == 0);
            SpecializedCacheEntry *cache = GET_CACHE();
            if (cache->adaptive.counter == 0) {
                PyObject *owner = TOP();
                PyObject *name = GETITEM(names, cache->adaptive.original_oparg);
                next_instr--;
                if (_Py_Specialize_StoreAttr(owner, next_instr, name, cache) < 0) {
                    goto error;
                }
                DISPATCH();
            }
            else {
                STAT_INC(STORE_ATTR, deferred);
                cache->adaptive.counter--;
                oparg = cache->adaptive.original_oparg;
                STAT_DEC(STORE_ATTR, unquickened);
                JUMP_TO_INSTRUCTION(STORE_ATTR);
            }
        }

        TARGET(STORE_ATTR_INSTANCE_VALUE) {
            assert(cframe.use_tracing == 0);
            PyObject *owner = TOP();
            PyTypeObject *tp = Py_TYPE(owner);
            SpecializedCacheEntry *caches = GET_CACHE();
            _PyAdaptiveEntry *cache0 = &caches[0].adaptive;
            _PyAttrCache *cache1 = &caches[-1].attr;
            assert(cache1->tp_version != 0);
            DEOPT_IF(tp->tp_version_tag != cache1->tp_version, STORE_ATTR);
            assert(tp->tp_dictoffset > 0);
            assert(tp->tp_inline_values_offset > 0);
            PyDictValues *values = *(PyDictValues **)(((char *)owner) + tp->tp_inline_values_offset);
            DEOPT_IF(values == NULL, STORE_ATTR);
            STAT_INC(STORE_ATTR, hit);
            record_cache_hit(cache0);
            int index = cache0->index;
            STACK_SHRINK(1);
            PyObject *value = POP();
            PyObject *old_value = values->values[index];
            values->values[index] = value;
            if (old_value == NULL) {
                assert(index < 16);
                values->mv_order = (values->mv_order << 4) | index;
            }
            else {
                Py_DECREF(old_value);
            }
            Py_DECREF(owner);
            DISPATCH();
        }

        TARGET(STORE_ATTR_WITH_HINT) {
            assert(cframe.use_tracing == 0);
            PyObject *owner = TOP();
            PyTypeObject *tp = Py_TYPE(owner);
            SpecializedCacheEntry *caches = GET_CACHE();
            _PyAdaptiveEntry *cache0 = &caches[0].adaptive;
            _PyAttrCache *cache1 = &caches[-1].attr;
            assert(cache1->tp_version != 0);
            DEOPT_IF(tp->tp_version_tag != cache1->tp_version, STORE_ATTR);
            assert(tp->tp_dictoffset > 0);
            PyDictObject *dict = *(PyDictObject **)(((char *)owner) + tp->tp_dictoffset);
            DEOPT_IF(dict == NULL, STORE_ATTR);
            assert(PyDict_CheckExact((PyObject *)dict));
            PyObject *name = GETITEM(names, cache0->original_oparg);
            uint32_t hint = cache1->dk_version_or_hint;
            DEOPT_IF(hint >= (size_t)dict->ma_keys->dk_nentries, STORE_ATTR);
            PyDictKeyEntry *ep = DK_ENTRIES(dict->ma_keys) + hint;
            DEOPT_IF(ep->me_key != name, STORE_ATTR);
            PyObject *old_value = ep->me_value;
            DEOPT_IF(old_value == NULL, STORE_ATTR);
            STAT_INC(STORE_ATTR, hit);
            record_cache_hit(cache0);
            STACK_SHRINK(1);
            PyObject *value = POP();
            ep->me_value = value;
            Py_DECREF(old_value);
            /* Ensure dict is GC tracked if it needs to be */
            if (!_PyObject_GC_IS_TRACKED(dict) && _PyObject_GC_MAY_BE_TRACKED(value)) {
                _PyObject_GC_TRACK(dict);
            }
            /* PEP 509 */
            dict->ma_version_tag = DICT_NEXT_VERSION();
            Py_DECREF(owner);
            DISPATCH();
        }

        TARGET(STORE_ATTR_SLOT) {
            assert(cframe.use_tracing == 0);
            PyObject *owner = TOP();
            PyTypeObject *tp = Py_TYPE(owner);
            SpecializedCacheEntry *caches = GET_CACHE();
            _PyAdaptiveEntry *cache0 = &caches[0].adaptive;
            _PyAttrCache *cache1 = &caches[-1].attr;
            assert(cache1->tp_version != 0);
            DEOPT_IF(tp->tp_version_tag != cache1->tp_version, STORE_ATTR);
            char *addr = (char *)owner + cache0->index;
            STAT_INC(STORE_ATTR, hit);
            record_cache_hit(cache0);
            STACK_SHRINK(1);
            PyObject *value = POP();
            PyObject *old_value = *(PyObject **)addr;
            *(PyObject **)addr = value;
            Py_XDECREF(old_value);
            Py_DECREF(owner);
            DISPATCH();
        }

        TARGET(COMPARE_OP) {
            assert(oparg <= Py_GE);
            PyObject *right = POP();
            PyObject *left = TOP();
            PyObject *res = PyObject_RichCompare(left, right, oparg);
            SET_TOP(res);
            Py_DECREF(left);
            Py_DECREF(right);
            if (res == NULL)
                goto error;
            PREDICT(POP_JUMP_IF_FALSE);
            PREDICT(POP_JUMP_IF_TRUE);
            DISPATCH();
        }

        TARGET(IS_OP) {
            PyObject *right = POP();
            PyObject *left = TOP();
            int res = Py_Is(left, right) ^ oparg;
            PyObject *b = res ? Py_True : Py_False;
            Py_INCREF(b);
            SET_TOP(b);
            Py_DECREF(left);
            Py_DECREF(right);
            PREDICT(POP_JUMP_IF_FALSE);
            PREDICT(POP_JUMP_IF_TRUE);
            DISPATCH();
        }

        TARGET(CONTAINS_OP) {
            PyObject *right = POP();
            PyObject *left = POP();
            int res = PySequence_Contains(right, left);
            Py_DECREF(left);
            Py_DECREF(right);
            if (res < 0) {
                goto error;
            }
            PyObject *b = (res^oparg) ? Py_True : Py_False;
            Py_INCREF(b);
            PUSH(b);
            PREDICT(POP_JUMP_IF_FALSE);
            PREDICT(POP_JUMP_IF_TRUE);
            DISPATCH();
        }

        TARGET(JUMP_IF_NOT_EXC_MATCH) {
            const char *cannot_catch_msg = "catching classes that do not "
                                           "inherit from BaseException is not "
                                           "allowed";
            PyObject *right = POP();
            PyObject *left = POP();
            if (PyTuple_Check(right)) {
                Py_ssize_t i, length;
                length = PyTuple_GET_SIZE(right);
                for (i = 0; i < length; i++) {
                    PyObject *exc = PyTuple_GET_ITEM(right, i);
                    if (!PyExceptionClass_Check(exc)) {
                        _PyErr_SetString(tstate, PyExc_TypeError,
                                         cannot_catch_msg);
                        Py_DECREF(left);
                        Py_DECREF(right);
                        goto error;
                    }
                }
            }
            else {
                if (!PyExceptionClass_Check(right)) {
                    _PyErr_SetString(tstate, PyExc_TypeError,
                                     cannot_catch_msg);
                    Py_DECREF(left);
                    Py_DECREF(right);
                    goto error;
                }
            }
            int res = PyErr_GivenExceptionMatches(left, right);
            Py_DECREF(left);
            Py_DECREF(right);
            if (res > 0) {
                /* Exception matches -- Do nothing */;
            }
            else if (res == 0) {
                JUMPTO(oparg);
            }
            else {
                goto error;
            }
            DISPATCH();
        }

        TARGET(IMPORT_NAME) {
            PyObject *name = GETITEM(names, oparg);
            PyObject *fromlist = POP();
            PyObject *level = TOP();
            PyObject *res;
            res = import_name(tstate, frame, name, fromlist, level);
            Py_DECREF(level);
            Py_DECREF(fromlist);
            SET_TOP(res);
            if (res == NULL)
                goto error;
            DISPATCH();
        }

        TARGET(IMPORT_STAR) {
            PyObject *from = POP(), *locals;
            int err;
            if (_PyFrame_FastToLocalsWithError(frame) < 0) {
                Py_DECREF(from);
                goto error;
            }

            locals = LOCALS();
            if (locals == NULL) {
                _PyErr_SetString(tstate, PyExc_SystemError,
                                 "no locals found during 'import *'");
                Py_DECREF(from);
                goto error;
            }
            err = import_all_from(tstate, locals, from);
            _PyFrame_LocalsToFast(frame, 0);
            Py_DECREF(from);
            if (err != 0)
                goto error;
            DISPATCH();
        }

        TARGET(IMPORT_FROM) {
            PyObject *name = GETITEM(names, oparg);
            PyObject *from = TOP();
            PyObject *res;
            res = import_from(tstate, from, name);
            PUSH(res);
            if (res == NULL)
                goto error;
            DISPATCH();
        }

        TARGET(JUMP_FORWARD) {
            JUMPBY(oparg);
            DISPATCH();
        }

        TARGET(POP_JUMP_IF_FALSE) {
            PREDICTED(POP_JUMP_IF_FALSE);
            PyObject *cond = POP();
            int err;
            if (Py_IsTrue(cond)) {
                Py_DECREF(cond);
                DISPATCH();
            }
            if (Py_IsFalse(cond)) {
                Py_DECREF(cond);
                JUMPTO(oparg);
                CHECK_EVAL_BREAKER();
                DISPATCH();
            }
            err = PyObject_IsTrue(cond);
            Py_DECREF(cond);
            if (err > 0)
                ;
            else if (err == 0) {
                JUMPTO(oparg);
                CHECK_EVAL_BREAKER();
            }
            else
                goto error;
            DISPATCH();
        }

        TARGET(POP_JUMP_IF_TRUE) {
            PREDICTED(POP_JUMP_IF_TRUE);
            PyObject *cond = POP();
            int err;
            if (Py_IsFalse(cond)) {
                Py_DECREF(cond);
                DISPATCH();
            }
            if (Py_IsTrue(cond)) {
                Py_DECREF(cond);
                JUMPTO(oparg);
                CHECK_EVAL_BREAKER();
                DISPATCH();
            }
            err = PyObject_IsTrue(cond);
            Py_DECREF(cond);
            if (err > 0) {
                JUMPTO(oparg);
                CHECK_EVAL_BREAKER();
            }
            else if (err == 0)
                ;
            else
                goto error;
            DISPATCH();
        }

        TARGET(JUMP_IF_FALSE_OR_POP) {
            PyObject *cond = TOP();
            int err;
            if (Py_IsTrue(cond)) {
                STACK_SHRINK(1);
                Py_DECREF(cond);
                DISPATCH();
            }
            if (Py_IsFalse(cond)) {
                JUMPTO(oparg);
                DISPATCH();
            }
            err = PyObject_IsTrue(cond);
            if (err > 0) {
                STACK_SHRINK(1);
                Py_DECREF(cond);
            }
            else if (err == 0)
                JUMPTO(oparg);
            else
                goto error;
            DISPATCH();
        }

        TARGET(JUMP_IF_TRUE_OR_POP) {
            PyObject *cond = TOP();
            int err;
            if (Py_IsFalse(cond)) {
                STACK_SHRINK(1);
                Py_DECREF(cond);
                DISPATCH();
            }
            if (Py_IsTrue(cond)) {
                JUMPTO(oparg);
                DISPATCH();
            }
            err = PyObject_IsTrue(cond);
            if (err > 0) {
                JUMPTO(oparg);
            }
            else if (err == 0) {
                STACK_SHRINK(1);
                Py_DECREF(cond);
            }
            else
                goto error;
            DISPATCH();
        }

        TARGET(JUMP_ABSOLUTE) {
            PREDICTED(JUMP_ABSOLUTE);
            assert(oparg < INSTR_OFFSET());
            /* Increment the warmup counter and quicken if warm enough
            * _Py_Quicken is idempotent so we don't worry about overflow */
            if (!PyCodeObject_IsWarmedUp(co)) {
                PyCodeObject_IncrementWarmup(co);
                if (PyCodeObject_IsWarmedUp(co)) {
                    if (_Py_Quicken(co)) {
                        goto error;
                    }
                    int nexti = INSTR_OFFSET();
                    first_instr = co->co_firstinstr;
                    next_instr = first_instr + nexti;
                }
            }
            JUMPTO(oparg);
            CHECK_EVAL_BREAKER();
            DISPATCH();
        }

        TARGET(JUMP_ABSOLUTE_QUICK) {
            assert(oparg < INSTR_OFFSET());
            JUMPTO(oparg);
            CHECK_EVAL_BREAKER();
            DISPATCH();
        }

        TARGET(GET_LEN) {
            // PUSH(len(TOS))
            Py_ssize_t len_i = PyObject_Length(TOP());
            if (len_i < 0) {
                goto error;
            }
            PyObject *len_o = PyLong_FromSsize_t(len_i);
            if (len_o == NULL) {
                goto error;
            }
            PUSH(len_o);
            DISPATCH();
        }

<<<<<<< HEAD
        case TARGET(MATCH_CLASS): {
            // Pop TOS and TOS1. Set TOS to a tuple of attributes on success, or None on
            // failure.
=======
        TARGET(MATCH_CLASS) {
            // Pop TOS. On success, set TOS to True and TOS1 to a tuple of
            // attributes. On failure, set TOS to False.
>>>>>>> 6a533a42
            PyObject *names = POP();
            PyObject *type = POP();
            PyObject *subject = TOP();
            assert(PyTuple_CheckExact(names));
            PyObject *attrs = match_class(tstate, subject, type, oparg, names);
            Py_DECREF(names);
            Py_DECREF(type);
            if (attrs) {
                // Success!
                assert(PyTuple_CheckExact(attrs));
                SET_TOP(attrs);
            }
            else if (_PyErr_Occurred(tstate)) {
                // Error!
                goto error;
            }
            else {
                // Failure!
                Py_INCREF(Py_None);
                SET_TOP(Py_None);
            }
            Py_DECREF(subject);
            DISPATCH();
        }

        TARGET(MATCH_MAPPING) {
            PyObject *subject = TOP();
            int match = Py_TYPE(subject)->tp_flags & Py_TPFLAGS_MAPPING;
            PyObject *res = match ? Py_True : Py_False;
            Py_INCREF(res);
            PUSH(res);
            PREDICT(POP_JUMP_IF_FALSE);
            DISPATCH();
        }

        TARGET(MATCH_SEQUENCE) {
            PyObject *subject = TOP();
            int match = Py_TYPE(subject)->tp_flags & Py_TPFLAGS_SEQUENCE;
            PyObject *res = match ? Py_True : Py_False;
            Py_INCREF(res);
            PUSH(res);
            PREDICT(POP_JUMP_IF_FALSE);
            DISPATCH();
        }

<<<<<<< HEAD
        case TARGET(MATCH_KEYS): {
            // On successful match, PUSH(values). Otherwise, PUSH(None).
=======
        TARGET(MATCH_KEYS) {
            // On successful match for all keys, PUSH(values) and PUSH(True).
            // Otherwise, PUSH(None) and PUSH(False).
>>>>>>> 6a533a42
            PyObject *keys = TOP();
            PyObject *subject = SECOND();
            PyObject *values_or_none = match_keys(tstate, subject, keys);
            if (values_or_none == NULL) {
                goto error;
            }
            PUSH(values_or_none);
<<<<<<< HEAD
=======
            if (Py_IsNone(values_or_none)) {
                Py_INCREF(Py_False);
                PUSH(Py_False);
                DISPATCH();
            }
            assert(PyTuple_CheckExact(values_or_none));
            Py_INCREF(Py_True);
            PUSH(Py_True);
            DISPATCH();
        }

        TARGET(COPY_DICT_WITHOUT_KEYS) {
            // rest = dict(TOS1)
            // for key in TOS:
            //     del rest[key]
            // SET_TOP(rest)
            PyObject *keys = TOP();
            PyObject *subject = SECOND();
            PyObject *rest = PyDict_New();
            if (rest == NULL || PyDict_Update(rest, subject)) {
                Py_XDECREF(rest);
                goto error;
            }
            // This may seem a bit inefficient, but keys is rarely big enough to
            // actually impact runtime.
            assert(PyTuple_CheckExact(keys));
            for (Py_ssize_t i = 0; i < PyTuple_GET_SIZE(keys); i++) {
                if (PyDict_DelItem(rest, PyTuple_GET_ITEM(keys, i))) {
                    Py_DECREF(rest);
                    goto error;
                }
            }
            Py_DECREF(keys);
            SET_TOP(rest);
>>>>>>> 6a533a42
            DISPATCH();
        }

        TARGET(GET_ITER) {
            /* before: [obj]; after [getiter(obj)] */
            PyObject *iterable = TOP();
            PyObject *iter = PyObject_GetIter(iterable);
            Py_DECREF(iterable);
            SET_TOP(iter);
            if (iter == NULL)
                goto error;
            PREDICT(FOR_ITER);
            PREDICT(CALL_FUNCTION);
            DISPATCH();
        }

        TARGET(GET_YIELD_FROM_ITER) {
            /* before: [obj]; after [getiter(obj)] */
            PyObject *iterable = TOP();
            PyObject *iter;
            if (PyCoro_CheckExact(iterable)) {
                /* `iterable` is a coroutine */
                if (!(co->co_flags & (CO_COROUTINE | CO_ITERABLE_COROUTINE))) {
                    /* and it is used in a 'yield from' expression of a
                       regular generator. */
                    Py_DECREF(iterable);
                    SET_TOP(NULL);
                    _PyErr_SetString(tstate, PyExc_TypeError,
                                     "cannot 'yield from' a coroutine object "
                                     "in a non-coroutine generator");
                    goto error;
                }
            }
            else if (!PyGen_CheckExact(iterable)) {
                /* `iterable` is not a generator. */
                iter = PyObject_GetIter(iterable);
                Py_DECREF(iterable);
                SET_TOP(iter);
                if (iter == NULL)
                    goto error;
            }
            PREDICT(LOAD_CONST);
            DISPATCH();
        }

        TARGET(FOR_ITER) {
            PREDICTED(FOR_ITER);
            /* before: [iter]; after: [iter, iter()] *or* [] */
            PyObject *iter = TOP();
            PyObject *next = (*Py_TYPE(iter)->tp_iternext)(iter);
            if (next != NULL) {
                PUSH(next);
                PREDICT(STORE_FAST);
                PREDICT(UNPACK_SEQUENCE);
                DISPATCH();
            }
            if (_PyErr_Occurred(tstate)) {
                if (!_PyErr_ExceptionMatches(tstate, PyExc_StopIteration)) {
                    goto error;
                }
                else if (tstate->c_tracefunc != NULL) {
                    call_exc_trace(tstate->c_tracefunc, tstate->c_traceobj, tstate, frame);
                }
                _PyErr_Clear(tstate);
            }
            /* iterator ended normally */
            STACK_SHRINK(1);
            Py_DECREF(iter);
            JUMPBY(oparg);
            DISPATCH();
        }

        TARGET(BEFORE_ASYNC_WITH) {
            _Py_IDENTIFIER(__aenter__);
            _Py_IDENTIFIER(__aexit__);
            PyObject *mgr = TOP();
            PyObject *res;
            PyObject *enter = _PyObject_LookupSpecial(mgr, &PyId___aenter__);
            if (enter == NULL) {
                if (!_PyErr_Occurred(tstate)) {
                    _PyErr_Format(tstate, PyExc_TypeError,
                                  "'%.200s' object does not support the "
                                  "asynchronous context manager protocol",
                                  Py_TYPE(mgr)->tp_name);
                }
                goto error;
            }
            PyObject *exit = _PyObject_LookupSpecial(mgr, &PyId___aexit__);
            if (exit == NULL) {
                if (!_PyErr_Occurred(tstate)) {
                    _PyErr_Format(tstate, PyExc_TypeError,
                                  "'%.200s' object does not support the "
                                  "asynchronous context manager protocol "
                                  "(missed __aexit__ method)",
                                  Py_TYPE(mgr)->tp_name);
                }
                Py_DECREF(enter);
                goto error;
            }
            SET_TOP(exit);
            Py_DECREF(mgr);
            res = _PyObject_CallNoArgs(enter);
            Py_DECREF(enter);
            if (res == NULL)
                goto error;
            PUSH(res);
            PREDICT(GET_AWAITABLE);
            DISPATCH();
        }

        TARGET(BEFORE_WITH) {
            _Py_IDENTIFIER(__enter__);
            _Py_IDENTIFIER(__exit__);
            PyObject *mgr = TOP();
            PyObject *res;
            PyObject *enter = _PyObject_LookupSpecial(mgr, &PyId___enter__);
            if (enter == NULL) {
                if (!_PyErr_Occurred(tstate)) {
                    _PyErr_Format(tstate, PyExc_TypeError,
                                  "'%.200s' object does not support the "
                                  "context manager protocol",
                                  Py_TYPE(mgr)->tp_name);
                }
                goto error;
            }
            PyObject *exit = _PyObject_LookupSpecial(mgr, &PyId___exit__);
            if (exit == NULL) {
                if (!_PyErr_Occurred(tstate)) {
                    _PyErr_Format(tstate, PyExc_TypeError,
                                  "'%.200s' object does not support the "
                                  "context manager protocol "
                                  "(missed __exit__ method)",
                                  Py_TYPE(mgr)->tp_name);
                }
                Py_DECREF(enter);
                goto error;
            }
            SET_TOP(exit);
            Py_DECREF(mgr);
            res = _PyObject_CallNoArgs(enter);
            Py_DECREF(enter);
            if (res == NULL) {
                goto error;
            }
            PUSH(res);
            DISPATCH();
        }

        TARGET(WITH_EXCEPT_START) {
            /* At the top of the stack are 8 values:
               - (TOP, SECOND, THIRD) = exc_info()
               - (FOURTH, FIFTH, SIXTH) = previous exception
               - SEVENTH: lasti of exception in exc_info()
               - EIGHTH: the context.__exit__ bound method
               We call EIGHTH(TOP, SECOND, THIRD).
               Then we push again the TOP exception and the __exit__
               return value.
            */
            PyObject *exit_func;
            PyObject *exc, *val, *tb, *res;

            exc = TOP();
            val = SECOND();
            tb = THIRD();
            assert(!Py_IsNone(exc));
            assert(!PyLong_Check(exc));
            assert(PyLong_Check(PEEK(7)));
            exit_func = PEEK(8);
            PyObject *stack[4] = {NULL, exc, val, tb};
            res = PyObject_Vectorcall(exit_func, stack + 1,
                    3 | PY_VECTORCALL_ARGUMENTS_OFFSET, NULL);
            if (res == NULL)
                goto error;

            PUSH(res);
            DISPATCH();
        }

        TARGET(PUSH_EXC_INFO) {
            PyObject *type = TOP();
            PyObject *value = SECOND();
            PyObject *tb = THIRD();
            _PyErr_StackItem *exc_info = tstate->exc_info;
            SET_THIRD(exc_info->exc_traceback);
            SET_SECOND(exc_info->exc_value);
            if (exc_info->exc_type != NULL) {
                SET_TOP(exc_info->exc_type);
            }
            else {
                Py_INCREF(Py_None);
                SET_TOP(Py_None);
            }
            Py_INCREF(tb);
            PUSH(tb);
            exc_info->exc_traceback = tb;

            Py_INCREF(value);
            PUSH(value);
            assert(PyExceptionInstance_Check(value));
            exc_info->exc_value = value;

            Py_INCREF(type);
            PUSH(type);
            assert(PyExceptionClass_Check(type));
            exc_info->exc_type = type;

            DISPATCH();
        }

        TARGET(LOAD_METHOD) {
            PREDICTED(LOAD_METHOD);
            STAT_INC(LOAD_METHOD, unquickened);
            /* Designed to work in tandem with CALL_METHOD. */
            PyObject *name = GETITEM(names, oparg);
            PyObject *obj = TOP();
            PyObject *meth = NULL;

            int meth_found = _PyObject_GetMethod(obj, name, &meth);

            if (meth == NULL) {
                /* Most likely attribute wasn't found. */
                goto error;
            }

            if (meth_found) {
                /* We can bypass temporary bound method object.
                   meth is unbound method and obj is self.

                   meth | self | arg1 | ... | argN
                 */
                SET_TOP(meth);
                PUSH(obj);  // self
            }
            else {
                /* meth is not an unbound method (but a regular attr, or
                   something was returned by a descriptor protocol).  Set
                   the second element of the stack to NULL, to signal
                   CALL_METHOD that it's not a method call.

                   NULL | meth | arg1 | ... | argN
                */
                SET_TOP(NULL);
                Py_DECREF(obj);
                PUSH(meth);
            }
            DISPATCH();
        }

        TARGET(LOAD_METHOD_ADAPTIVE) {
            assert(cframe.use_tracing == 0);
            SpecializedCacheEntry *cache = GET_CACHE();
            if (cache->adaptive.counter == 0) {
                PyObject *owner = TOP();
                PyObject *name = GETITEM(names, cache->adaptive.original_oparg);
                next_instr--;
                if (_Py_Specialize_LoadMethod(owner, next_instr, name, cache) < 0) {
                    goto error;
                }
                DISPATCH();
            }
            else {
                STAT_INC(LOAD_METHOD, deferred);
                cache->adaptive.counter--;
                oparg = cache->adaptive.original_oparg;
                STAT_DEC(LOAD_METHOD, unquickened);
                JUMP_TO_INSTRUCTION(LOAD_METHOD);
            }
        }

        TARGET(LOAD_METHOD_CACHED) {
            /* LOAD_METHOD, with cached method object */
            assert(cframe.use_tracing == 0);
            PyObject *self = TOP();
            PyTypeObject *self_cls = Py_TYPE(self);
            SpecializedCacheEntry *caches = GET_CACHE();
            _PyAdaptiveEntry *cache0 = &caches[0].adaptive;
            _PyAttrCache *cache1 = &caches[-1].attr;
            _PyObjectCache *cache2 = &caches[-2].obj;

            DEOPT_IF(self_cls->tp_version_tag != cache1->tp_version, LOAD_METHOD);
            assert(self_cls->tp_dictoffset > 0);
            assert(self_cls->tp_inline_values_offset > 0);
            PyDictObject *dict = *(PyDictObject **)(((char *)self) + self_cls->tp_dictoffset);
            DEOPT_IF(dict != NULL, LOAD_METHOD);
            DEOPT_IF(((PyHeapTypeObject *)self_cls)->ht_cached_keys->dk_version != cache1->dk_version_or_hint, LOAD_METHOD);
            STAT_INC(LOAD_METHOD, hit);
            record_cache_hit(cache0);
            PyObject *res = cache2->obj;
            assert(res != NULL);
            assert(_PyType_HasFeature(Py_TYPE(res), Py_TPFLAGS_METHOD_DESCRIPTOR));
            Py_INCREF(res);
            SET_TOP(res);
            PUSH(self);
            DISPATCH();
        }

        TARGET(LOAD_METHOD_NO_DICT) {
            PyObject *self = TOP();
            PyTypeObject *self_cls = Py_TYPE(self);
            SpecializedCacheEntry *caches = GET_CACHE();
            _PyAdaptiveEntry *cache0 = &caches[0].adaptive;
            _PyAttrCache *cache1 = &caches[-1].attr;
            _PyObjectCache *cache2 = &caches[-2].obj;
            DEOPT_IF(self_cls->tp_version_tag != cache1->tp_version, LOAD_METHOD);
            assert(self_cls->tp_dictoffset == 0);
            STAT_INC(LOAD_METHOD, hit);
            record_cache_hit(cache0);
            PyObject *res = cache2->obj;
            assert(res != NULL);
            assert(_PyType_HasFeature(Py_TYPE(res), Py_TPFLAGS_METHOD_DESCRIPTOR));
            Py_INCREF(res);
            SET_TOP(res);
            PUSH(self);
            DISPATCH();
        }

        TARGET(LOAD_METHOD_MODULE) {
            /* LOAD_METHOD, for module methods */
            assert(cframe.use_tracing == 0);
            PyObject *owner = TOP();
            PyObject *res;
            LOAD_MODULE_ATTR_OR_METHOD(METHOD);
            SET_TOP(NULL);
            Py_DECREF(owner);
            PUSH(res);
            DISPATCH();
        }

        TARGET(LOAD_METHOD_CLASS) {
            /* LOAD_METHOD, for class methods */
            assert(cframe.use_tracing == 0);
            SpecializedCacheEntry *caches = GET_CACHE();
            _PyAdaptiveEntry *cache0 = &caches[0].adaptive;
            _PyAttrCache *cache1 = &caches[-1].attr;
            _PyObjectCache *cache2 = &caches[-2].obj;

            PyObject *cls = TOP();
            DEOPT_IF(!PyType_Check(cls), LOAD_METHOD);
            DEOPT_IF(((PyTypeObject *)cls)->tp_version_tag != cache1->tp_version,
                LOAD_METHOD);
            assert(cache1->tp_version != 0);

            STAT_INC(LOAD_METHOD, hit);
            record_cache_hit(cache0);
            PyObject *res = cache2->obj;
            assert(res != NULL);
            Py_INCREF(res);
            SET_TOP(NULL);
            Py_DECREF(cls);
            PUSH(res);
            DISPATCH();
        }

        TARGET(CALL_METHOD) {
            /* Designed to work in tamdem with LOAD_METHOD. */
            /* `meth` is NULL when LOAD_METHOD thinks that it's not
                a method call.

                Stack layout:

                       ... | NULL | callable | arg1 | ... | argN
                                                            ^- TOP()
                                               ^- (-oparg)
                                    ^- (-oparg-1)
                             ^- (-oparg-2)

                `callable` will be POPed by call_function.
                NULL will will be POPed manually later.
                If `meth` isn't NULL, it's a method call.  Stack layout:

                     ... | method | self | arg1 | ... | argN
                                                        ^- TOP()
                                           ^- (-oparg)
                                    ^- (-oparg-1)
                           ^- (-oparg-2)

               `self` and `method` will be POPed by call_function.
               We'll be passing `oparg + 1` to call_function, to
               make it accept the `self` as a first argument.
            */
            int is_method = (PEEK(oparg + 2) != NULL);
            oparg += is_method;
            nargs = oparg;
            kwnames = NULL;
            postcall_shrink = 2-is_method;
            goto call_function;
        }

        TARGET(CALL_METHOD_KW) {
            /* Designed to work in tandem with LOAD_METHOD. Same as CALL_METHOD
            but pops TOS to get a tuple of keyword names. */
            kwnames = POP();
            int is_method = (PEEK(oparg + 2) != NULL);
            oparg += is_method;
            nargs = oparg - (int)PyTuple_GET_SIZE(kwnames);
            postcall_shrink = 2-is_method;
            goto call_function;
        }

        TARGET(CALL_FUNCTION_KW) {
            kwnames = POP();
            nargs = oparg - (int)PyTuple_GET_SIZE(kwnames);
            postcall_shrink = 1;
            goto call_function;
        }

        TARGET(CALL_FUNCTION) {
            PREDICTED(CALL_FUNCTION);
            PyObject *function;
            nargs = oparg;
            kwnames = NULL;
            postcall_shrink = 1;
        call_function:
            // Check if the call can be inlined or not
            function = PEEK(oparg + 1);
            if (Py_TYPE(function) == &PyFunction_Type && tstate->interp->eval_frame == NULL) {
                int code_flags = ((PyCodeObject*)PyFunction_GET_CODE(function))->co_flags;
                int is_generator = code_flags & (CO_GENERATOR | CO_COROUTINE | CO_ASYNC_GENERATOR);
                if (!is_generator) {
                    PyObject *locals = code_flags & CO_OPTIMIZED ? NULL : PyFunction_GET_GLOBALS(function);
                    STACK_SHRINK(oparg);
                    InterpreterFrame *new_frame = _PyEvalFramePushAndInit(
                        tstate, PyFunction_AS_FRAME_CONSTRUCTOR(function), locals,
                                                                stack_pointer,
                                                                nargs, kwnames, 1);
                    STACK_SHRINK(postcall_shrink);
                    // The frame has stolen all the arguments from the stack,
                    // so there is no need to clean them up.
                    Py_XDECREF(kwnames);
                    Py_DECREF(function);
                    if (new_frame == NULL) {
                        goto error;
                    }
                    _PyFrame_SetStackPointer(frame, stack_pointer);
                    new_frame->depth = frame->depth + 1;
                    tstate->frame = frame = new_frame;
                    goto start_frame;
                }
            }
            /* Callable is not a normal Python function */
            PyObject *res;
            if (cframe.use_tracing) {
                res = trace_call_function(tstate, function, stack_pointer-oparg, nargs, kwnames);
            }
            else {
                res = PyObject_Vectorcall(function, stack_pointer-oparg,
                                          nargs | PY_VECTORCALL_ARGUMENTS_OFFSET, kwnames);
            }
            assert((res != NULL) ^ (_PyErr_Occurred(tstate) != NULL));
            Py_DECREF(function);
            Py_XDECREF(kwnames);
            /* Clear the stack */
            STACK_SHRINK(oparg);
            for (int i = 0; i < oparg; i++) {
                Py_DECREF(stack_pointer[i]);
            }
            STACK_SHRINK(postcall_shrink);
            PUSH(res);
            if (res == NULL) {
                goto error;
            }
            CHECK_EVAL_BREAKER();
            DISPATCH();
        }

        TARGET(CALL_FUNCTION_EX) {
            PREDICTED(CALL_FUNCTION_EX);
            PyObject *func, *callargs, *kwargs = NULL, *result;
            if (oparg & 0x01) {
                kwargs = POP();
                if (!PyDict_CheckExact(kwargs)) {
                    PyObject *d = PyDict_New();
                    if (d == NULL)
                        goto error;
                    if (_PyDict_MergeEx(d, kwargs, 2) < 0) {
                        Py_DECREF(d);
                        format_kwargs_error(tstate, SECOND(), kwargs);
                        Py_DECREF(kwargs);
                        goto error;
                    }
                    Py_DECREF(kwargs);
                    kwargs = d;
                }
                assert(PyDict_CheckExact(kwargs));
            }
            callargs = POP();
            func = TOP();
            if (!PyTuple_CheckExact(callargs)) {
                if (check_args_iterable(tstate, func, callargs) < 0) {
                    Py_DECREF(callargs);
                    goto error;
                }
                Py_SETREF(callargs, PySequence_Tuple(callargs));
                if (callargs == NULL) {
                    goto error;
                }
            }
            assert(PyTuple_CheckExact(callargs));

            result = do_call_core(tstate, func, callargs, kwargs, cframe.use_tracing);
            Py_DECREF(func);
            Py_DECREF(callargs);
            Py_XDECREF(kwargs);

            SET_TOP(result);
            if (result == NULL) {
                goto error;
            }
            CHECK_EVAL_BREAKER();
            DISPATCH();
        }

        TARGET(MAKE_FUNCTION) {
            PyObject *codeobj = POP();
            PyFunctionObject *func = (PyFunctionObject *)
                PyFunction_New(codeobj, GLOBALS());

            Py_DECREF(codeobj);
            if (func == NULL) {
                goto error;
            }

            if (oparg & 0x08) {
                assert(PyTuple_CheckExact(TOP()));
                func->func_closure = POP();
            }
            if (oparg & 0x04) {
                assert(PyTuple_CheckExact(TOP()));
                func->func_annotations = POP();
            }
            if (oparg & 0x02) {
                assert(PyDict_CheckExact(TOP()));
                func->func_kwdefaults = POP();
            }
            if (oparg & 0x01) {
                assert(PyTuple_CheckExact(TOP()));
                func->func_defaults = POP();
            }

            PUSH((PyObject *)func);
            DISPATCH();
        }

        TARGET(BUILD_SLICE) {
            PyObject *start, *stop, *step, *slice;
            if (oparg == 3)
                step = POP();
            else
                step = NULL;
            stop = POP();
            start = TOP();
            slice = PySlice_New(start, stop, step);
            Py_DECREF(start);
            Py_DECREF(stop);
            Py_XDECREF(step);
            SET_TOP(slice);
            if (slice == NULL)
                goto error;
            DISPATCH();
        }

        TARGET(FORMAT_VALUE) {
            /* Handles f-string value formatting. */
            PyObject *result;
            PyObject *fmt_spec;
            PyObject *value;
            PyObject *(*conv_fn)(PyObject *);
            int which_conversion = oparg & FVC_MASK;
            int have_fmt_spec = (oparg & FVS_MASK) == FVS_HAVE_SPEC;

            fmt_spec = have_fmt_spec ? POP() : NULL;
            value = POP();

            /* See if any conversion is specified. */
            switch (which_conversion) {
            case FVC_NONE:  conv_fn = NULL;           break;
            case FVC_STR:   conv_fn = PyObject_Str;   break;
            case FVC_REPR:  conv_fn = PyObject_Repr;  break;
            case FVC_ASCII: conv_fn = PyObject_ASCII; break;
            default:
                _PyErr_Format(tstate, PyExc_SystemError,
                              "unexpected conversion flag %d",
                              which_conversion);
                goto error;
            }

            /* If there's a conversion function, call it and replace
               value with that result. Otherwise, just use value,
               without conversion. */
            if (conv_fn != NULL) {
                result = conv_fn(value);
                Py_DECREF(value);
                if (result == NULL) {
                    Py_XDECREF(fmt_spec);
                    goto error;
                }
                value = result;
            }

            /* If value is a unicode object, and there's no fmt_spec,
               then we know the result of format(value) is value
               itself. In that case, skip calling format(). I plan to
               move this optimization in to PyObject_Format()
               itself. */
            if (PyUnicode_CheckExact(value) && fmt_spec == NULL) {
                /* Do nothing, just transfer ownership to result. */
                result = value;
            } else {
                /* Actually call format(). */
                result = PyObject_Format(value, fmt_spec);
                Py_DECREF(value);
                Py_XDECREF(fmt_spec);
                if (result == NULL) {
                    goto error;
                }
            }

            PUSH(result);
            DISPATCH();
        }

        TARGET(ROT_N) {
            PyObject *top = TOP();
            memmove(&PEEK(oparg - 1), &PEEK(oparg),
                    sizeof(PyObject*) * (oparg - 1));
            PEEK(oparg) = top;
            DISPATCH();
        }

<<<<<<< HEAD
        case TARGET(COPY): {
            assert(oparg != 0);
            PyObject *peek = PEEK(oparg);
            Py_INCREF(peek);
            PUSH(peek);
            DISPATCH();
        }

        case TARGET(EXTENDED_ARG): {
=======
        TARGET(EXTENDED_ARG) {
>>>>>>> 6a533a42
            int oldoparg = oparg;
            NEXTOPARG();
            oparg |= oldoparg << 8;
            PRE_DISPATCH_GOTO();
            DISPATCH_GOTO();
        }

#if USE_COMPUTED_GOTOS
        TARGET_DO_TRACING: {
#else
        case DO_TRACING: {
#endif
            int instr_prev = skip_backwards_over_extended_args(co, frame->f_lasti);
            frame->f_lasti = INSTR_OFFSET();
            TRACING_NEXTOPARG();
            if (PyDTrace_LINE_ENABLED()) {
                maybe_dtrace_line(frame, &tstate->trace_info, instr_prev);
            }
            /* line-by-line tracing support */

            if (cframe.use_tracing &&
                tstate->c_tracefunc != NULL && !tstate->tracing) {
                int err;
                /* see maybe_call_line_trace()
                for expository comments */
                _PyFrame_SetStackPointer(frame, stack_pointer);

                err = maybe_call_line_trace(tstate->c_tracefunc,
                                            tstate->c_traceobj,
                                            tstate, frame, instr_prev);
                if (err) {
                    /* trace function raised an exception */
                    next_instr++;
                    goto error;
                }
                /* Reload possibly changed frame fields */
                JUMPTO(frame->f_lasti);

                stack_pointer = _PyFrame_GetStackPointer(frame);
                frame->stacktop = -1;
                TRACING_NEXTOPARG();
            }
            PRE_DISPATCH_GOTO();
            DISPATCH_GOTO();
        }


#if USE_COMPUTED_GOTOS
        _unknown_opcode:
#else
        default:
#endif
            fprintf(stderr,
                "XXX lineno: %d, opcode: %d\n",
                PyCode_Addr2Line(frame->f_code, frame->f_lasti*sizeof(_Py_CODEUNIT)),
                opcode);
            _PyErr_SetString(tstate, PyExc_SystemError, "unknown opcode");
            goto error;

        } /* End instructions */

        /* This should never be reached. Every opcode should end with DISPATCH()
           or goto error. */
        Py_UNREACHABLE();

/* Specialization misses */

#define MISS_WITH_CACHE(opname) \
opname ## _miss: \
    { \
        STAT_INC(opname, miss); \
        _PyAdaptiveEntry *cache = &GET_CACHE()->adaptive; \
        record_cache_miss(cache); \
        if (too_many_cache_misses(cache)) { \
            next_instr[-1] = _Py_MAKECODEUNIT(opname ## _ADAPTIVE, _Py_OPARG(next_instr[-1])); \
            STAT_INC(opname, deopt); \
            cache_backoff(cache); \
        } \
        oparg = cache->original_oparg; \
        STAT_DEC(opname, unquickened); \
        JUMP_TO_INSTRUCTION(opname); \
    }

#define MISS_WITH_OPARG_COUNTER(opname) \
opname ## _miss: \
    { \
        STAT_INC(opname, miss); \
        uint8_t oparg = saturating_decrement(_Py_OPARG(next_instr[-1])); \
        UPDATE_PREV_INSTR_OPARG(next_instr, oparg); \
        assert(_Py_OPARG(next_instr[-1]) == oparg); \
        if (oparg == saturating_zero()) /* too many cache misses */ { \
            oparg = ADAPTIVE_CACHE_BACKOFF; \
            next_instr[-1] = _Py_MAKECODEUNIT(opname ## _ADAPTIVE, oparg); \
            STAT_INC(opname, deopt); \
        } \
        STAT_DEC(opname, unquickened); \
        JUMP_TO_INSTRUCTION(opname); \
    }

MISS_WITH_CACHE(LOAD_ATTR)
MISS_WITH_CACHE(STORE_ATTR)
MISS_WITH_CACHE(LOAD_GLOBAL)
MISS_WITH_CACHE(LOAD_METHOD)
MISS_WITH_OPARG_COUNTER(BINARY_SUBSCR)
MISS_WITH_OPARG_COUNTER(BINARY_ADD)
MISS_WITH_OPARG_COUNTER(BINARY_MULTIPLY)

binary_subscr_dict_error:
        {
            PyObject *sub = POP();
            if (!_PyErr_Occurred(tstate)) {
                _PyErr_SetKeyError(sub);
            }
            Py_DECREF(sub);
            goto error;
        }

unbound_local_error:
        {
            format_exc_check_arg(tstate, PyExc_UnboundLocalError,
                UNBOUNDLOCAL_ERROR_MSG,
                PyTuple_GetItem(co->co_localsplusnames, oparg)
            );
            goto error;
        }

error:
        /* Double-check exception status. */
#ifdef NDEBUG
        if (!_PyErr_Occurred(tstate)) {
            _PyErr_SetString(tstate, PyExc_SystemError,
                             "error return without exception set");
        }
#else
        assert(_PyErr_Occurred(tstate));
#endif

        /* Log traceback info. */
        PyFrameObject *f = _PyFrame_GetFrameObject(frame);
        if (f != NULL) {
            PyTraceBack_Here(f);
        }

        if (tstate->c_tracefunc != NULL) {
            /* Make sure state is set to FRAME_EXECUTING for tracing */
            assert(frame->f_state == FRAME_EXECUTING);
            frame->f_state = FRAME_UNWINDING;
            call_exc_trace(tstate->c_tracefunc, tstate->c_traceobj,
                           tstate, frame);
        }

exception_unwind:
        frame->f_state = FRAME_UNWINDING;
        /* We can't use frame->f_lasti here, as RERAISE may have set it */
        int offset = INSTR_OFFSET()-1;
        int level, handler, lasti;
        if (get_exception_handler(co, offset, &level, &handler, &lasti) == 0) {
            // No handlers, so exit.
            assert(retval == NULL);
            assert(_PyErr_Occurred(tstate));

            /* Pop remaining stack entries. */
            PyObject **stackbase = _PyFrame_Stackbase(frame);
            while (stack_pointer > stackbase) {
                PyObject *o = POP();
                Py_XDECREF(o);
            }
            assert(STACK_LEVEL() == 0);
            _PyFrame_SetStackPointer(frame, stack_pointer);
            frame->f_state = FRAME_RAISED;
            goto exiting;
        }

        assert(STACK_LEVEL() >= level);
        PyObject **new_top = _PyFrame_Stackbase(frame) + level;
        while (stack_pointer > new_top) {
            PyObject *v = POP();
            Py_XDECREF(v);
        }
        PyObject *exc, *val, *tb;
        if (lasti) {
            PyObject *lasti = PyLong_FromLong(frame->f_lasti);
            if (lasti == NULL) {
                goto exception_unwind;
            }
            PUSH(lasti);
        }
        _PyErr_Fetch(tstate, &exc, &val, &tb);
        /* Make the raw exception data
            available to the handler,
            so a program can emulate the
            Python main loop. */
        _PyErr_NormalizeException(tstate, &exc, &val, &tb);
        if (tb != NULL)
            PyException_SetTraceback(val, tb);
        else
            PyException_SetTraceback(val, Py_None);
        if (tb == NULL) {
            tb = Py_None;
            Py_INCREF(Py_None);
        }
        PUSH(tb);
        PUSH(val);
        PUSH(exc);
        JUMPTO(handler);
        /* Resume normal execution */
        frame->f_state = FRAME_EXECUTING;
        frame->f_lasti = handler;
        NEXTOPARG();
        PRE_DISPATCH_GOTO();
        DISPATCH_GOTO();
    }

exiting:
    if (cframe.use_tracing) {
        if (tstate->c_tracefunc) {
            if (call_trace_protected(tstate->c_tracefunc, tstate->c_traceobj,
                                     tstate, frame, PyTrace_RETURN, retval)) {
                Py_CLEAR(retval);
            }
        }
        if (tstate->c_profilefunc) {
            if (call_trace_protected(tstate->c_profilefunc, tstate->c_profileobj,
                                     tstate, frame, PyTrace_RETURN, retval)) {
                Py_CLEAR(retval);
            }
        }
    }

    /* pop frame */
exit_eval_frame:
    if (PyDTrace_FUNCTION_RETURN_ENABLED())
        dtrace_function_return(frame);
    _Py_LeaveRecursiveCall(tstate);

    if (frame->depth) {
        _PyFrame_StackPush(frame->previous, retval);
        if (_PyEvalFrameClearAndPop(tstate, frame)) {
            retval = NULL;
        }
        frame = tstate->frame;
        if (retval == NULL) {
            assert(_PyErr_Occurred(tstate));
            throwflag = 1;
        }
        retval = NULL;
        goto resume_frame;
    }
    tstate->frame = frame->previous;

    /* Restore previous cframe */
    tstate->cframe = cframe.previous;
    tstate->cframe->use_tracing = cframe.use_tracing;
    return _Py_CheckFunctionResult(tstate, NULL, retval, __func__);
}

static void
format_missing(PyThreadState *tstate, const char *kind,
               PyCodeObject *co, PyObject *names, PyObject *qualname)
{
    int err;
    Py_ssize_t len = PyList_GET_SIZE(names);
    PyObject *name_str, *comma, *tail, *tmp;

    assert(PyList_CheckExact(names));
    assert(len >= 1);
    /* Deal with the joys of natural language. */
    switch (len) {
    case 1:
        name_str = PyList_GET_ITEM(names, 0);
        Py_INCREF(name_str);
        break;
    case 2:
        name_str = PyUnicode_FromFormat("%U and %U",
                                        PyList_GET_ITEM(names, len - 2),
                                        PyList_GET_ITEM(names, len - 1));
        break;
    default:
        tail = PyUnicode_FromFormat(", %U, and %U",
                                    PyList_GET_ITEM(names, len - 2),
                                    PyList_GET_ITEM(names, len - 1));
        if (tail == NULL)
            return;
        /* Chop off the last two objects in the list. This shouldn't actually
           fail, but we can't be too careful. */
        err = PyList_SetSlice(names, len - 2, len, NULL);
        if (err == -1) {
            Py_DECREF(tail);
            return;
        }
        /* Stitch everything up into a nice comma-separated list. */
        comma = PyUnicode_FromString(", ");
        if (comma == NULL) {
            Py_DECREF(tail);
            return;
        }
        tmp = PyUnicode_Join(comma, names);
        Py_DECREF(comma);
        if (tmp == NULL) {
            Py_DECREF(tail);
            return;
        }
        name_str = PyUnicode_Concat(tmp, tail);
        Py_DECREF(tmp);
        Py_DECREF(tail);
        break;
    }
    if (name_str == NULL)
        return;
    _PyErr_Format(tstate, PyExc_TypeError,
                  "%U() missing %i required %s argument%s: %U",
                  qualname,
                  len,
                  kind,
                  len == 1 ? "" : "s",
                  name_str);
    Py_DECREF(name_str);
}

static void
missing_arguments(PyThreadState *tstate, PyCodeObject *co,
                  Py_ssize_t missing, Py_ssize_t defcount,
                  PyObject **localsplus, PyObject *qualname)
{
    Py_ssize_t i, j = 0;
    Py_ssize_t start, end;
    int positional = (defcount != -1);
    const char *kind = positional ? "positional" : "keyword-only";
    PyObject *missing_names;

    /* Compute the names of the arguments that are missing. */
    missing_names = PyList_New(missing);
    if (missing_names == NULL)
        return;
    if (positional) {
        start = 0;
        end = co->co_argcount - defcount;
    }
    else {
        start = co->co_argcount;
        end = start + co->co_kwonlyargcount;
    }
    for (i = start; i < end; i++) {
        if (localsplus[i] == NULL) {
            PyObject *raw = PyTuple_GET_ITEM(co->co_localsplusnames, i);
            PyObject *name = PyObject_Repr(raw);
            if (name == NULL) {
                Py_DECREF(missing_names);
                return;
            }
            PyList_SET_ITEM(missing_names, j++, name);
        }
    }
    assert(j == missing);
    format_missing(tstate, kind, co, missing_names, qualname);
    Py_DECREF(missing_names);
}

static void
too_many_positional(PyThreadState *tstate, PyCodeObject *co,
                    Py_ssize_t given, PyObject *defaults,
                    PyObject **localsplus, PyObject *qualname)
{
    int plural;
    Py_ssize_t kwonly_given = 0;
    Py_ssize_t i;
    PyObject *sig, *kwonly_sig;
    Py_ssize_t co_argcount = co->co_argcount;

    assert((co->co_flags & CO_VARARGS) == 0);
    /* Count missing keyword-only args. */
    for (i = co_argcount; i < co_argcount + co->co_kwonlyargcount; i++) {
        if (localsplus[i] != NULL) {
            kwonly_given++;
        }
    }
    Py_ssize_t defcount = defaults == NULL ? 0 : PyTuple_GET_SIZE(defaults);
    if (defcount) {
        Py_ssize_t atleast = co_argcount - defcount;
        plural = 1;
        sig = PyUnicode_FromFormat("from %zd to %zd", atleast, co_argcount);
    }
    else {
        plural = (co_argcount != 1);
        sig = PyUnicode_FromFormat("%zd", co_argcount);
    }
    if (sig == NULL)
        return;
    if (kwonly_given) {
        const char *format = " positional argument%s (and %zd keyword-only argument%s)";
        kwonly_sig = PyUnicode_FromFormat(format,
                                          given != 1 ? "s" : "",
                                          kwonly_given,
                                          kwonly_given != 1 ? "s" : "");
        if (kwonly_sig == NULL) {
            Py_DECREF(sig);
            return;
        }
    }
    else {
        /* This will not fail. */
        kwonly_sig = PyUnicode_FromString("");
        assert(kwonly_sig != NULL);
    }
    _PyErr_Format(tstate, PyExc_TypeError,
                  "%U() takes %U positional argument%s but %zd%U %s given",
                  qualname,
                  sig,
                  plural ? "s" : "",
                  given,
                  kwonly_sig,
                  given == 1 && !kwonly_given ? "was" : "were");
    Py_DECREF(sig);
    Py_DECREF(kwonly_sig);
}

static int
positional_only_passed_as_keyword(PyThreadState *tstate, PyCodeObject *co,
                                  Py_ssize_t kwcount, PyObject* kwnames,
                                  PyObject *qualname)
{
    int posonly_conflicts = 0;
    PyObject* posonly_names = PyList_New(0);

    for(int k=0; k < co->co_posonlyargcount; k++){
        PyObject* posonly_name = PyTuple_GET_ITEM(co->co_localsplusnames, k);

        for (int k2=0; k2<kwcount; k2++){
            /* Compare the pointers first and fallback to PyObject_RichCompareBool*/
            PyObject* kwname = PyTuple_GET_ITEM(kwnames, k2);
            if (kwname == posonly_name){
                if(PyList_Append(posonly_names, kwname) != 0) {
                    goto fail;
                }
                posonly_conflicts++;
                continue;
            }

            int cmp = PyObject_RichCompareBool(posonly_name, kwname, Py_EQ);

            if ( cmp > 0) {
                if(PyList_Append(posonly_names, kwname) != 0) {
                    goto fail;
                }
                posonly_conflicts++;
            } else if (cmp < 0) {
                goto fail;
            }

        }
    }
    if (posonly_conflicts) {
        PyObject* comma = PyUnicode_FromString(", ");
        if (comma == NULL) {
            goto fail;
        }
        PyObject* error_names = PyUnicode_Join(comma, posonly_names);
        Py_DECREF(comma);
        if (error_names == NULL) {
            goto fail;
        }
        _PyErr_Format(tstate, PyExc_TypeError,
                      "%U() got some positional-only arguments passed"
                      " as keyword arguments: '%U'",
                      qualname, error_names);
        Py_DECREF(error_names);
        goto fail;
    }

    Py_DECREF(posonly_names);
    return 0;

fail:
    Py_XDECREF(posonly_names);
    return 1;

}

/* Exception table parsing code.
 * See Objects/exception_table_notes.txt for details.
 */

static inline unsigned char *
parse_varint(unsigned char *p, int *result) {
    int val = p[0] & 63;
    while (p[0] & 64) {
        p++;
        val = (val << 6) | (p[0] & 63);
    }
    *result = val;
    return p+1;
}

static inline unsigned char *
scan_back_to_entry_start(unsigned char *p) {
    for (; (p[0]&128) == 0; p--);
    return p;
}

static inline unsigned char *
skip_to_next_entry(unsigned char *p, unsigned char *end) {
    while (p < end && ((p[0] & 128) == 0)) {
        p++;
    }
    return p;
}


#define MAX_LINEAR_SEARCH 40

static int
get_exception_handler(PyCodeObject *code, int index, int *level, int *handler, int *lasti)
{
    unsigned char *start = (unsigned char *)PyBytes_AS_STRING(code->co_exceptiontable);
    unsigned char *end = start + PyBytes_GET_SIZE(code->co_exceptiontable);
    /* Invariants:
     * start_table == end_table OR
     * start_table points to a legal entry and end_table points
     * beyond the table or to a legal entry that is after index.
     */
    if (end - start > MAX_LINEAR_SEARCH) {
        int offset;
        parse_varint(start, &offset);
        if (offset > index) {
            return 0;
        }
        do {
            unsigned char * mid = start + ((end-start)>>1);
            mid = scan_back_to_entry_start(mid);
            parse_varint(mid, &offset);
            if (offset > index) {
                end = mid;
            }
            else {
                start = mid;
            }

        } while (end - start > MAX_LINEAR_SEARCH);
    }
    unsigned char *scan = start;
    while (scan < end) {
        int start_offset, size;
        scan = parse_varint(scan, &start_offset);
        if (start_offset > index) {
            break;
        }
        scan = parse_varint(scan, &size);
        if (start_offset + size > index) {
            scan = parse_varint(scan, handler);
            int depth_and_lasti;
            parse_varint(scan, &depth_and_lasti);
            *level = depth_and_lasti >> 1;
            *lasti = depth_and_lasti & 1;
            return 1;
        }
        scan = skip_to_next_entry(scan, end);
    }
    return 0;
}

static int
initialize_locals(PyThreadState *tstate, PyFrameConstructor *con,
    PyObject **localsplus, PyObject *const *args,
    Py_ssize_t argcount, PyObject *kwnames, int steal_args)
{
    PyCodeObject *co = (PyCodeObject*)con->fc_code;
    const Py_ssize_t total_args = co->co_argcount + co->co_kwonlyargcount;

    /* Create a dictionary for keyword parameters (**kwags) */
    PyObject *kwdict;
    Py_ssize_t i;
    if (co->co_flags & CO_VARKEYWORDS) {
        kwdict = PyDict_New();
        if (kwdict == NULL) {
            goto fail_pre_positional;
        }
        i = total_args;
        if (co->co_flags & CO_VARARGS) {
            i++;
        }
        assert(localsplus[i] == NULL);
        localsplus[i] = kwdict;
    }
    else {
        kwdict = NULL;
    }

    /* Copy all positional arguments into local variables */
    Py_ssize_t j, n;
    if (argcount > co->co_argcount) {
        n = co->co_argcount;
    }
    else {
        n = argcount;
    }
    for (j = 0; j < n; j++) {
        PyObject *x = args[j];
        if (!steal_args) {
            Py_INCREF(x);
        }
        assert(localsplus[j] == NULL);
        localsplus[j] = x;
    }

    /* Pack other positional arguments into the *args argument */
    if (co->co_flags & CO_VARARGS) {
        PyObject *u = NULL;
        if (steal_args) {
            u = _PyTuple_FromArraySteal(args + n, argcount - n);
        } else {
            u = _PyTuple_FromArray(args + n, argcount - n);
        }
        if (u == NULL) {
            goto fail_post_positional;
        }
        assert(localsplus[total_args] == NULL);
        localsplus[total_args] = u;
    }
    else if (argcount > n) {
        /* Too many postional args. Error is reported later */
        if (steal_args) {
            for (j = n; j < argcount; j++) {
                Py_DECREF(args[j]);
            }
        }
    }

    /* Handle keyword arguments */
    if (kwnames != NULL) {
        Py_ssize_t kwcount = PyTuple_GET_SIZE(kwnames);
        for (i = 0; i < kwcount; i++) {
            PyObject **co_varnames;
            PyObject *keyword = PyTuple_GET_ITEM(kwnames, i);
            PyObject *value = args[i+argcount];
            Py_ssize_t j;

            if (keyword == NULL || !PyUnicode_Check(keyword)) {
                _PyErr_Format(tstate, PyExc_TypeError,
                            "%U() keywords must be strings",
                          con->fc_qualname);
                goto kw_fail;
            }

            /* Speed hack: do raw pointer compares. As names are
            normally interned this should almost always hit. */
            co_varnames = ((PyTupleObject *)(co->co_localsplusnames))->ob_item;
            for (j = co->co_posonlyargcount; j < total_args; j++) {
                PyObject *varname = co_varnames[j];
                if (varname == keyword) {
                    goto kw_found;
                }
            }

            /* Slow fallback, just in case */
            for (j = co->co_posonlyargcount; j < total_args; j++) {
                PyObject *varname = co_varnames[j];
                int cmp = PyObject_RichCompareBool( keyword, varname, Py_EQ);
                if (cmp > 0) {
                    goto kw_found;
                }
                else if (cmp < 0) {
                    goto kw_fail;
                }
            }

            assert(j >= total_args);
            if (kwdict == NULL) {

                if (co->co_posonlyargcount
                    && positional_only_passed_as_keyword(tstate, co,
                                                        kwcount, kwnames,
                                                     con->fc_qualname))
                {
                    goto kw_fail;
                }

                _PyErr_Format(tstate, PyExc_TypeError,
                            "%U() got an unexpected keyword argument '%S'",
                          con->fc_qualname, keyword);
                goto kw_fail;
            }

            if (PyDict_SetItem(kwdict, keyword, value) == -1) {
                goto kw_fail;
            }
            if (steal_args) {
                Py_DECREF(value);
            }
            continue;

        kw_fail:
            if (steal_args) {
                for (;i < kwcount; i++) {
                    PyObject *value = args[i+argcount];
                    Py_DECREF(value);
                }
            }
            goto fail_noclean;

        kw_found:
            if (localsplus[j] != NULL) {
                _PyErr_Format(tstate, PyExc_TypeError,
                            "%U() got multiple values for argument '%S'",
                          con->fc_qualname, keyword);
                goto kw_fail;
            }
            if (!steal_args) {
                Py_INCREF(value);
            }
            localsplus[j] = value;
        }
    }

    /* Check the number of positional arguments */
    if ((argcount > co->co_argcount) && !(co->co_flags & CO_VARARGS)) {
        too_many_positional(tstate, co, argcount, con->fc_defaults, localsplus,
                            con->fc_qualname);
        goto fail_noclean;
    }

    /* Add missing positional arguments (copy default values from defs) */
    if (argcount < co->co_argcount) {
        Py_ssize_t defcount = con->fc_defaults == NULL ? 0 : PyTuple_GET_SIZE(con->fc_defaults);
        Py_ssize_t m = co->co_argcount - defcount;
        Py_ssize_t missing = 0;
        for (i = argcount; i < m; i++) {
            if (localsplus[i] == NULL) {
                missing++;
            }
        }
        if (missing) {
            missing_arguments(tstate, co, missing, defcount, localsplus,
                              con->fc_qualname);
            goto fail_noclean;
        }
        if (n > m)
            i = n - m;
        else
            i = 0;
        if (defcount) {
            PyObject **defs = &PyTuple_GET_ITEM(con->fc_defaults, 0);
            for (; i < defcount; i++) {
                if (localsplus[m+i] == NULL) {
                    PyObject *def = defs[i];
                    Py_INCREF(def);
                    localsplus[m+i] = def;
                }
            }
        }
    }

    /* Add missing keyword arguments (copy default values from kwdefs) */
    if (co->co_kwonlyargcount > 0) {
        Py_ssize_t missing = 0;
        for (i = co->co_argcount; i < total_args; i++) {
            if (localsplus[i] != NULL)
                continue;
            PyObject *varname = PyTuple_GET_ITEM(co->co_localsplusnames, i);
            if (con->fc_kwdefaults != NULL) {
                PyObject *def = PyDict_GetItemWithError(con->fc_kwdefaults, varname);
                if (def) {
                    Py_INCREF(def);
                    localsplus[i] = def;
                    continue;
                }
                else if (_PyErr_Occurred(tstate)) {
                    goto fail_noclean;
                }
            }
            missing++;
        }
        if (missing) {
            missing_arguments(tstate, co, missing, -1, localsplus,
                              con->fc_qualname);
            goto fail_noclean;
        }
    }

    /* Copy closure variables to free variables */
    for (i = 0; i < co->co_nfreevars; ++i) {
        PyObject *o = PyTuple_GET_ITEM(con->fc_closure, i);
        Py_INCREF(o);
        localsplus[co->co_nlocals + co->co_nplaincellvars + i] = o;
    }

    return 0;

fail_pre_positional:
    if (steal_args) {
        for (j = 0; j < argcount; j++) {
            Py_DECREF(args[j]);
        }
    }
    /* fall through */
fail_post_positional:
    if (steal_args) {
        Py_ssize_t kwcount = kwnames != NULL ? PyTuple_GET_SIZE(kwnames) : 0;
        for (j = argcount; j < argcount+kwcount; j++) {
            Py_DECREF(args[j]);
        }
    }
    /* fall through */
fail_noclean:
    return -1;
}

static InterpreterFrame *
make_coro_frame(PyThreadState *tstate,
           PyFrameConstructor *con, PyObject *locals,
           PyObject *const *args, Py_ssize_t argcount,
           PyObject *kwnames)
{
    assert(is_tstate_valid(tstate));
    assert(con->fc_defaults == NULL || PyTuple_CheckExact(con->fc_defaults));
    PyCodeObject *code = (PyCodeObject *)con->fc_code;
    int size = code->co_nlocalsplus+code->co_stacksize + FRAME_SPECIALS_SIZE;
    InterpreterFrame *frame = (InterpreterFrame *)PyMem_Malloc(sizeof(PyObject *)*size);
    if (frame == NULL) {
        PyErr_NoMemory();
        return NULL;
    }
    for (Py_ssize_t i=0; i < code->co_nlocalsplus; i++) {
        frame->localsplus[i] = NULL;
    }
    _PyFrame_InitializeSpecials(frame, con, locals, code->co_nlocalsplus);
    assert(frame->frame_obj == NULL);
    if (initialize_locals(tstate, con, frame->localsplus, args, argcount, kwnames, 0)) {
        _PyFrame_Clear(frame, 1);
        return NULL;
    }
    return frame;
}

static PyObject *
make_coro(PyThreadState *tstate, PyFrameConstructor *con,
          PyObject *locals,
          PyObject* const* args, size_t argcount,
          PyObject *kwnames)
{
    assert (((PyCodeObject *)con->fc_code)->co_flags & (CO_GENERATOR | CO_COROUTINE | CO_ASYNC_GENERATOR));
    InterpreterFrame *frame = make_coro_frame(tstate, con, locals, args, argcount, kwnames);
    if (frame == NULL) {
        return NULL;
    }
    PyObject *gen = _Py_MakeCoro(con, frame);
    if (gen == NULL) {
        return NULL;
    }

    return gen;
}

// If *steal_args* is set, the function will steal the references to all the arguments.
// In case of error, the function returns null and if *steal_args* is set, the caller
// will still own all the arguments.
static InterpreterFrame *
_PyEvalFramePushAndInit(PyThreadState *tstate, PyFrameConstructor *con,
                        PyObject *locals, PyObject* const* args,
                        size_t argcount, PyObject *kwnames, int steal_args)
{
    InterpreterFrame * frame = _PyThreadState_PushFrame(tstate, con, locals);
    if (frame == NULL) {
        return NULL;
    }
    PyObject **localsarray = _PyFrame_GetLocalsArray(frame);
    if (initialize_locals(tstate, con, localsarray, args, argcount, kwnames, steal_args)) {
        _PyFrame_Clear(frame, 0);
        return NULL;
    }
    frame->previous = tstate->frame;
    tstate->frame = frame;
    return frame;
}

static int
_PyEvalFrameClearAndPop(PyThreadState *tstate, InterpreterFrame * frame)
{
    ++tstate->recursion_depth;
    assert(frame->frame_obj == NULL || frame->frame_obj->f_own_locals_memory == 0);
    if (_PyFrame_Clear(frame, 0)) {
        --tstate->recursion_depth;
        return -1;
    }
    --tstate->recursion_depth;
    tstate->frame = frame->previous;
    _PyThreadState_PopFrame(tstate, frame);
    return 0;
}

PyObject *
_PyEval_Vector(PyThreadState *tstate, PyFrameConstructor *con,
               PyObject *locals,
               PyObject* const* args, size_t argcount,
               PyObject *kwnames)
{
    PyCodeObject *code = (PyCodeObject *)con->fc_code;
    int is_coro = code->co_flags &
        (CO_GENERATOR | CO_COROUTINE | CO_ASYNC_GENERATOR);
    if (is_coro) {
        return make_coro(tstate, con, locals, args, argcount, kwnames);
    }
    InterpreterFrame *frame = _PyEvalFramePushAndInit(
        tstate, con, locals, args, argcount, kwnames, 0);
    if (frame == NULL) {
        return NULL;
    }
    PyObject *retval = _PyEval_EvalFrame(tstate, frame, 0);
    assert(_PyFrame_GetStackPointer(frame) == _PyFrame_Stackbase(frame));
    if (_PyEvalFrameClearAndPop(tstate, frame)) {
        retval = NULL;
    }
    return retval;
}

/* Legacy API */
PyObject *
PyEval_EvalCodeEx(PyObject *_co, PyObject *globals, PyObject *locals,
                  PyObject *const *args, int argcount,
                  PyObject *const *kws, int kwcount,
                  PyObject *const *defs, int defcount,
                  PyObject *kwdefs, PyObject *closure)
{
    PyThreadState *tstate = _PyThreadState_GET();
    PyObject *res;
    PyObject *defaults = _PyTuple_FromArray(defs, defcount);
    if (defaults == NULL) {
        return NULL;
    }
    PyObject *builtins = _PyEval_BuiltinsFromGlobals(tstate, globals); // borrowed ref
    if (builtins == NULL) {
        Py_DECREF(defaults);
        return NULL;
    }
    if (locals == NULL) {
        locals = globals;
    }
    PyObject *kwnames;
    PyObject *const *allargs;
    PyObject **newargs;
    if (kwcount == 0) {
        allargs = args;
        kwnames = NULL;
    }
    else {
        kwnames = PyTuple_New(kwcount);
        if (kwnames == NULL) {
            res = NULL;
            goto fail;
        }
        newargs = PyMem_Malloc(sizeof(PyObject *)*(kwcount+argcount));
        if (newargs == NULL) {
            res = NULL;
            Py_DECREF(kwnames);
            goto fail;
        }
        for (int i = 0; i < argcount; i++) {
            newargs[i] = args[i];
        }
        for (int i = 0; i < kwcount; i++) {
            Py_INCREF(kws[2*i]);
            PyTuple_SET_ITEM(kwnames, i, kws[2*i]);
            newargs[argcount+i] = kws[2*i+1];
        }
        allargs = newargs;
    }
    PyObject **kwargs = PyMem_Malloc(sizeof(PyObject *)*kwcount);
    if (kwargs == NULL) {
        res = NULL;
        Py_DECREF(kwnames);
        goto fail;
    }
    for (int i = 0; i < kwcount; i++) {
        Py_INCREF(kws[2*i]);
        PyTuple_SET_ITEM(kwnames, i, kws[2*i]);
        kwargs[i] = kws[2*i+1];
    }
    PyFrameConstructor constr = {
        .fc_globals = globals,
        .fc_builtins = builtins,
        .fc_name = ((PyCodeObject *)_co)->co_name,
        .fc_qualname = ((PyCodeObject *)_co)->co_name,
        .fc_code = _co,
        .fc_defaults = defaults,
        .fc_kwdefaults = kwdefs,
        .fc_closure = closure
    };
    res = _PyEval_Vector(tstate, &constr, locals,
                         allargs, argcount,
                         kwnames);
    if (kwcount) {
        Py_DECREF(kwnames);
        PyMem_Free(newargs);
    }
fail:
    Py_DECREF(defaults);
    return res;
}


/* Logic for the raise statement (too complicated for inlining).
   This *consumes* a reference count to each of its arguments. */
static int
do_raise(PyThreadState *tstate, PyObject *exc, PyObject *cause)
{
    PyObject *type = NULL, *value = NULL;

    if (exc == NULL) {
        /* Reraise */
        _PyErr_StackItem *exc_info = _PyErr_GetTopmostException(tstate);
        PyObject *tb;
        type = exc_info->exc_type;
        value = exc_info->exc_value;
        tb = exc_info->exc_traceback;
        if (Py_IsNone(type) || type == NULL) {
            _PyErr_SetString(tstate, PyExc_RuntimeError,
                             "No active exception to reraise");
            return 0;
        }
        Py_XINCREF(type);
        Py_XINCREF(value);
        Py_XINCREF(tb);
        _PyErr_Restore(tstate, type, value, tb);
        return 1;
    }

    /* We support the following forms of raise:
       raise
       raise <instance>
       raise <type> */

    if (PyExceptionClass_Check(exc)) {
        type = exc;
        value = _PyObject_CallNoArgs(exc);
        if (value == NULL)
            goto raise_error;
        if (!PyExceptionInstance_Check(value)) {
            _PyErr_Format(tstate, PyExc_TypeError,
                          "calling %R should have returned an instance of "
                          "BaseException, not %R",
                          type, Py_TYPE(value));
             goto raise_error;
        }
    }
    else if (PyExceptionInstance_Check(exc)) {
        value = exc;
        type = PyExceptionInstance_Class(exc);
        Py_INCREF(type);
    }
    else {
        /* Not something you can raise.  You get an exception
           anyway, just not what you specified :-) */
        Py_DECREF(exc);
        _PyErr_SetString(tstate, PyExc_TypeError,
                         "exceptions must derive from BaseException");
        goto raise_error;
    }

    assert(type != NULL);
    assert(value != NULL);

    if (cause) {
        PyObject *fixed_cause;
        if (PyExceptionClass_Check(cause)) {
            fixed_cause = _PyObject_CallNoArgs(cause);
            if (fixed_cause == NULL)
                goto raise_error;
            Py_DECREF(cause);
        }
        else if (PyExceptionInstance_Check(cause)) {
            fixed_cause = cause;
        }
        else if (Py_IsNone(cause)) {
            Py_DECREF(cause);
            fixed_cause = NULL;
        }
        else {
            _PyErr_SetString(tstate, PyExc_TypeError,
                             "exception causes must derive from "
                             "BaseException");
            goto raise_error;
        }
        PyException_SetCause(value, fixed_cause);
    }

    _PyErr_SetObject(tstate, type, value);
    /* _PyErr_SetObject incref's its arguments */
    Py_DECREF(value);
    Py_DECREF(type);
    return 0;

raise_error:
    Py_XDECREF(value);
    Py_XDECREF(type);
    Py_XDECREF(cause);
    return 0;
}

/* Iterate v argcnt times and store the results on the stack (via decreasing
   sp).  Return 1 for success, 0 if error.

   If argcntafter == -1, do a simple unpack. If it is >= 0, do an unpack
   with a variable target.
*/

static int
unpack_iterable(PyThreadState *tstate, PyObject *v,
                int argcnt, int argcntafter, PyObject **sp)
{
    int i = 0, j = 0;
    Py_ssize_t ll = 0;
    PyObject *it;  /* iter(v) */
    PyObject *w;
    PyObject *l = NULL; /* variable list */

    assert(v != NULL);

    it = PyObject_GetIter(v);
    if (it == NULL) {
        if (_PyErr_ExceptionMatches(tstate, PyExc_TypeError) &&
            Py_TYPE(v)->tp_iter == NULL && !PySequence_Check(v))
        {
            _PyErr_Format(tstate, PyExc_TypeError,
                          "cannot unpack non-iterable %.200s object",
                          Py_TYPE(v)->tp_name);
        }
        return 0;
    }

    for (; i < argcnt; i++) {
        w = PyIter_Next(it);
        if (w == NULL) {
            /* Iterator done, via error or exhaustion. */
            if (!_PyErr_Occurred(tstate)) {
                if (argcntafter == -1) {
                    _PyErr_Format(tstate, PyExc_ValueError,
                                  "not enough values to unpack "
                                  "(expected %d, got %d)",
                                  argcnt, i);
                }
                else {
                    _PyErr_Format(tstate, PyExc_ValueError,
                                  "not enough values to unpack "
                                  "(expected at least %d, got %d)",
                                  argcnt + argcntafter, i);
                }
            }
            goto Error;
        }
        *--sp = w;
    }

    if (argcntafter == -1) {
        /* We better have exhausted the iterator now. */
        w = PyIter_Next(it);
        if (w == NULL) {
            if (_PyErr_Occurred(tstate))
                goto Error;
            Py_DECREF(it);
            return 1;
        }
        Py_DECREF(w);
        _PyErr_Format(tstate, PyExc_ValueError,
                      "too many values to unpack (expected %d)",
                      argcnt);
        goto Error;
    }

    l = PySequence_List(it);
    if (l == NULL)
        goto Error;
    *--sp = l;
    i++;

    ll = PyList_GET_SIZE(l);
    if (ll < argcntafter) {
        _PyErr_Format(tstate, PyExc_ValueError,
            "not enough values to unpack (expected at least %d, got %zd)",
            argcnt + argcntafter, argcnt + ll);
        goto Error;
    }

    /* Pop the "after-variable" args off the list. */
    for (j = argcntafter; j > 0; j--, i++) {
        *--sp = PyList_GET_ITEM(l, ll - j);
    }
    /* Resize the list. */
    Py_SET_SIZE(l, ll - argcntafter);
    Py_DECREF(it);
    return 1;

Error:
    for (; i > 0; i--, sp++)
        Py_DECREF(*sp);
    Py_XDECREF(it);
    return 0;
}

#ifdef LLTRACE
static int
prtrace(PyThreadState *tstate, PyObject *v, const char *str)
{
    printf("%s ", str);
    PyObject *type, *value, *traceback;
    PyErr_Fetch(&type, &value, &traceback);
    if (PyObject_Print(v, stdout, 0) != 0) {
        /* Don't know what else to do */
        _PyErr_Clear(tstate);
    }
    printf("\n");
    PyErr_Restore(type, value, traceback);
    return 1;
}
#endif

static void
call_exc_trace(Py_tracefunc func, PyObject *self,
               PyThreadState *tstate,
               InterpreterFrame *f)
{
    PyObject *type, *value, *traceback, *orig_traceback, *arg;
    int err;
    _PyErr_Fetch(tstate, &type, &value, &orig_traceback);
    if (value == NULL) {
        value = Py_None;
        Py_INCREF(value);
    }
    _PyErr_NormalizeException(tstate, &type, &value, &orig_traceback);
    traceback = (orig_traceback != NULL) ? orig_traceback : Py_None;
    arg = PyTuple_Pack(3, type, value, traceback);
    if (arg == NULL) {
        _PyErr_Restore(tstate, type, value, orig_traceback);
        return;
    }
    err = call_trace(func, self, tstate, f, PyTrace_EXCEPTION, arg);
    Py_DECREF(arg);
    if (err == 0) {
        _PyErr_Restore(tstate, type, value, orig_traceback);
    }
    else {
        Py_XDECREF(type);
        Py_XDECREF(value);
        Py_XDECREF(orig_traceback);
    }
}

static int
call_trace_protected(Py_tracefunc func, PyObject *obj,
                     PyThreadState *tstate, InterpreterFrame *frame,
                     int what, PyObject *arg)
{
    PyObject *type, *value, *traceback;
    int err;
    _PyErr_Fetch(tstate, &type, &value, &traceback);
    err = call_trace(func, obj, tstate, frame, what, arg);
    if (err == 0)
    {
        _PyErr_Restore(tstate, type, value, traceback);
        return 0;
    }
    else {
        Py_XDECREF(type);
        Py_XDECREF(value);
        Py_XDECREF(traceback);
        return -1;
    }
}

static void
initialize_trace_info(PyTraceInfo *trace_info, InterpreterFrame *frame)
{
    PyCodeObject *code = frame->f_code;
    if (trace_info->code != code) {
        trace_info->code = code;
        _PyCode_InitAddressRange(code, &trace_info->bounds);
    }
}

static int
call_trace(Py_tracefunc func, PyObject *obj,
           PyThreadState *tstate, InterpreterFrame *frame,
           int what, PyObject *arg)
{
    int result;
    if (tstate->tracing)
        return 0;
    tstate->tracing++;
    _PyThreadState_PauseTracing(tstate);
    PyFrameObject *f = _PyFrame_GetFrameObject(frame);
    if (f == NULL) {
        return -1;
    }
    if (frame->f_lasti < 0) {
        f->f_lineno = frame->f_code->co_firstlineno;
    }
    else {
        initialize_trace_info(&tstate->trace_info, frame);
        f->f_lineno = _PyCode_CheckLineNumber(frame->f_lasti*sizeof(_Py_CODEUNIT), &tstate->trace_info.bounds);
    }
    result = func(obj, f, what, arg);
    f->f_lineno = 0;
    _PyThreadState_ResumeTracing(tstate);
    tstate->tracing--;
    return result;
}

PyObject *
_PyEval_CallTracing(PyObject *func, PyObject *args)
{
    PyThreadState *tstate = _PyThreadState_GET();
    int save_tracing = tstate->tracing;
    int save_use_tracing = tstate->cframe->use_tracing;
    PyObject *result;

    tstate->tracing = 0;
    _PyThreadState_ResumeTracing(tstate);
    result = PyObject_Call(func, args, NULL);
    tstate->tracing = save_tracing;
    tstate->cframe->use_tracing = save_use_tracing;
    return result;
}

/* See Objects/lnotab_notes.txt for a description of how tracing works. */
static int
maybe_call_line_trace(Py_tracefunc func, PyObject *obj,
                      PyThreadState *tstate, InterpreterFrame *frame, int instr_prev)
{
    int result = 0;

    /* If the last instruction falls at the start of a line or if it
       represents a jump backwards, update the frame's line number and
       then call the trace function if we're tracing source lines.
    */
    initialize_trace_info(&tstate->trace_info, frame);
    int lastline = _PyCode_CheckLineNumber(instr_prev*sizeof(_Py_CODEUNIT), &tstate->trace_info.bounds);
    int line = _PyCode_CheckLineNumber(frame->f_lasti*sizeof(_Py_CODEUNIT), &tstate->trace_info.bounds);
    PyFrameObject *f = _PyFrame_GetFrameObject(frame);
    if (f == NULL) {
        return -1;
    }
    if (line != -1 && f->f_trace_lines) {
        /* Trace backward edges or if line number has changed */
        if (frame->f_lasti < instr_prev || line != lastline) {
            result = call_trace(func, obj, tstate, frame, PyTrace_LINE, Py_None);
        }
    }
    /* Always emit an opcode event if we're tracing all opcodes. */
    if (f->f_trace_opcodes) {
        result = call_trace(func, obj, tstate, frame, PyTrace_OPCODE, Py_None);
    }
    return result;
}

int
_PyEval_SetProfile(PyThreadState *tstate, Py_tracefunc func, PyObject *arg)
{
    assert(is_tstate_valid(tstate));
    /* The caller must hold the GIL */
    assert(PyGILState_Check());

    /* Call _PySys_Audit() in the context of the current thread state,
       even if tstate is not the current thread state. */
    PyThreadState *current_tstate = _PyThreadState_GET();
    if (_PySys_Audit(current_tstate, "sys.setprofile", NULL) < 0) {
        return -1;
    }

    PyObject *profileobj = tstate->c_profileobj;

    tstate->c_profilefunc = NULL;
    tstate->c_profileobj = NULL;
    /* Must make sure that tracing is not ignored if 'profileobj' is freed */
    _PyThreadState_ResumeTracing(tstate);
    Py_XDECREF(profileobj);

    Py_XINCREF(arg);
    tstate->c_profileobj = arg;
    tstate->c_profilefunc = func;

    /* Flag that tracing or profiling is turned on */
    _PyThreadState_ResumeTracing(tstate);
    return 0;
}

void
PyEval_SetProfile(Py_tracefunc func, PyObject *arg)
{
    PyThreadState *tstate = _PyThreadState_GET();
    if (_PyEval_SetProfile(tstate, func, arg) < 0) {
        /* Log _PySys_Audit() error */
        _PyErr_WriteUnraisableMsg("in PyEval_SetProfile", NULL);
    }
}

int
_PyEval_SetTrace(PyThreadState *tstate, Py_tracefunc func, PyObject *arg)
{
    assert(is_tstate_valid(tstate));
    /* The caller must hold the GIL */
    assert(PyGILState_Check());

    /* Call _PySys_Audit() in the context of the current thread state,
       even if tstate is not the current thread state. */
    PyThreadState *current_tstate = _PyThreadState_GET();
    if (_PySys_Audit(current_tstate, "sys.settrace", NULL) < 0) {
        return -1;
    }

    PyObject *traceobj = tstate->c_traceobj;

    tstate->c_tracefunc = NULL;
    tstate->c_traceobj = NULL;
    /* Must make sure that profiling is not ignored if 'traceobj' is freed */
    _PyThreadState_ResumeTracing(tstate);
    Py_XDECREF(traceobj);

    Py_XINCREF(arg);
    tstate->c_traceobj = arg;
    tstate->c_tracefunc = func;

    /* Flag that tracing or profiling is turned on */
    _PyThreadState_ResumeTracing(tstate);

    return 0;
}

void
PyEval_SetTrace(Py_tracefunc func, PyObject *arg)
{
    PyThreadState *tstate = _PyThreadState_GET();
    if (_PyEval_SetTrace(tstate, func, arg) < 0) {
        /* Log _PySys_Audit() error */
        _PyErr_WriteUnraisableMsg("in PyEval_SetTrace", NULL);
    }
}


void
_PyEval_SetCoroutineOriginTrackingDepth(PyThreadState *tstate, int new_depth)
{
    assert(new_depth >= 0);
    tstate->coroutine_origin_tracking_depth = new_depth;
}

int
_PyEval_GetCoroutineOriginTrackingDepth(void)
{
    PyThreadState *tstate = _PyThreadState_GET();
    return tstate->coroutine_origin_tracking_depth;
}

int
_PyEval_SetAsyncGenFirstiter(PyObject *firstiter)
{
    PyThreadState *tstate = _PyThreadState_GET();

    if (_PySys_Audit(tstate, "sys.set_asyncgen_hook_firstiter", NULL) < 0) {
        return -1;
    }

    Py_XINCREF(firstiter);
    Py_XSETREF(tstate->async_gen_firstiter, firstiter);
    return 0;
}

PyObject *
_PyEval_GetAsyncGenFirstiter(void)
{
    PyThreadState *tstate = _PyThreadState_GET();
    return tstate->async_gen_firstiter;
}

int
_PyEval_SetAsyncGenFinalizer(PyObject *finalizer)
{
    PyThreadState *tstate = _PyThreadState_GET();

    if (_PySys_Audit(tstate, "sys.set_asyncgen_hook_finalizer", NULL) < 0) {
        return -1;
    }

    Py_XINCREF(finalizer);
    Py_XSETREF(tstate->async_gen_finalizer, finalizer);
    return 0;
}

PyObject *
_PyEval_GetAsyncGenFinalizer(void)
{
    PyThreadState *tstate = _PyThreadState_GET();
    return tstate->async_gen_finalizer;
}

InterpreterFrame *
_PyEval_GetFrame(void)
{
    PyThreadState *tstate = _PyThreadState_GET();
    return tstate->frame;
}

PyFrameObject *
PyEval_GetFrame(void)
{
    PyThreadState *tstate = _PyThreadState_GET();
    if (tstate->frame == NULL) {
        return NULL;
    }
    PyFrameObject *f = _PyFrame_GetFrameObject(tstate->frame);
    if (f == NULL) {
        PyErr_Clear();
    }
    return f;
}

PyObject *
_PyEval_GetBuiltins(PyThreadState *tstate)
{
    InterpreterFrame *frame = tstate->frame;
    if (frame != NULL) {
        return frame->f_builtins;
    }
    return tstate->interp->builtins;
}

PyObject *
PyEval_GetBuiltins(void)
{
    PyThreadState *tstate = _PyThreadState_GET();
    return _PyEval_GetBuiltins(tstate);
}

/* Convenience function to get a builtin from its name */
PyObject *
_PyEval_GetBuiltinId(_Py_Identifier *name)
{
    PyThreadState *tstate = _PyThreadState_GET();
    PyObject *attr = _PyDict_GetItemIdWithError(PyEval_GetBuiltins(), name);
    if (attr) {
        Py_INCREF(attr);
    }
    else if (!_PyErr_Occurred(tstate)) {
        _PyErr_SetObject(tstate, PyExc_AttributeError, _PyUnicode_FromId(name));
    }
    return attr;
}

PyObject *
PyEval_GetLocals(void)
{
    PyThreadState *tstate = _PyThreadState_GET();
     InterpreterFrame *current_frame = tstate->frame;
    if (current_frame == NULL) {
        _PyErr_SetString(tstate, PyExc_SystemError, "frame does not exist");
        return NULL;
    }

    if (_PyFrame_FastToLocalsWithError(current_frame) < 0) {
        return NULL;
    }

    PyObject *locals = current_frame->f_locals;
    assert(locals != NULL);
    return locals;
}

PyObject *
PyEval_GetGlobals(void)
{
    PyThreadState *tstate = _PyThreadState_GET();
    InterpreterFrame *current_frame = tstate->frame;
    if (current_frame == NULL) {
        return NULL;
    }
    return current_frame->f_globals;
}

int
PyEval_MergeCompilerFlags(PyCompilerFlags *cf)
{
    PyThreadState *tstate = _PyThreadState_GET();
    InterpreterFrame *current_frame = tstate->frame;
    int result = cf->cf_flags != 0;

    if (current_frame != NULL) {
        const int codeflags = current_frame->f_code->co_flags;
        const int compilerflags = codeflags & PyCF_MASK;
        if (compilerflags) {
            result = 1;
            cf->cf_flags |= compilerflags;
        }
#if 0 /* future keyword */
        if (codeflags & CO_GENERATOR_ALLOWED) {
            result = 1;
            cf->cf_flags |= CO_GENERATOR_ALLOWED;
        }
#endif
    }
    return result;
}


const char *
PyEval_GetFuncName(PyObject *func)
{
    if (PyMethod_Check(func))
        return PyEval_GetFuncName(PyMethod_GET_FUNCTION(func));
    else if (PyFunction_Check(func))
        return PyUnicode_AsUTF8(((PyFunctionObject*)func)->func_name);
    else if (PyCFunction_Check(func))
        return ((PyCFunctionObject*)func)->m_ml->ml_name;
    else
        return Py_TYPE(func)->tp_name;
}

const char *
PyEval_GetFuncDesc(PyObject *func)
{
    if (PyMethod_Check(func))
        return "()";
    else if (PyFunction_Check(func))
        return "()";
    else if (PyCFunction_Check(func))
        return "()";
    else
        return " object";
}

#define C_TRACE(x, call) \
if (use_tracing && tstate->c_profilefunc) { \
    if (call_trace(tstate->c_profilefunc, tstate->c_profileobj, \
        tstate, tstate->frame, \
        PyTrace_C_CALL, func)) { \
        x = NULL; \
    } \
    else { \
        x = call; \
        if (tstate->c_profilefunc != NULL) { \
            if (x == NULL) { \
                call_trace_protected(tstate->c_profilefunc, \
                    tstate->c_profileobj, \
                    tstate, tstate->frame, \
                    PyTrace_C_EXCEPTION, func); \
                /* XXX should pass (type, value, tb) */ \
            } else { \
                if (call_trace(tstate->c_profilefunc, \
                    tstate->c_profileobj, \
                    tstate, tstate->frame, \
                    PyTrace_C_RETURN, func)) { \
                    Py_DECREF(x); \
                    x = NULL; \
                } \
            } \
        } \
    } \
} else { \
    x = call; \
    }


static PyObject *
trace_call_function(PyThreadState *tstate,
                    PyObject *func,
                    PyObject **args, Py_ssize_t nargs,
                    PyObject *kwnames)
{
    int use_tracing = 1;
    PyObject *x;
    if (PyCFunction_CheckExact(func) || PyCMethod_CheckExact(func)) {
        C_TRACE(x, PyObject_Vectorcall(func, args, nargs, kwnames));
        return x;
    }
    else if (Py_IS_TYPE(func, &PyMethodDescr_Type) && nargs > 0) {
        /* We need to create a temporary bound method as argument
           for profiling.

           If nargs == 0, then this cannot work because we have no
           "self". In any case, the call itself would raise
           TypeError (foo needs an argument), so we just skip
           profiling. */
        PyObject *self = args[0];
        func = Py_TYPE(func)->tp_descr_get(func, self, (PyObject*)Py_TYPE(self));
        if (func == NULL) {
            return NULL;
        }
        C_TRACE(x, PyObject_Vectorcall(func,
                                        args+1, nargs-1,
                                        kwnames));
        Py_DECREF(func);
        return x;
    }
    return PyObject_Vectorcall(func, args, nargs | PY_VECTORCALL_ARGUMENTS_OFFSET, kwnames);
}

static PyObject *
do_call_core(PyThreadState *tstate,
             PyObject *func,
             PyObject *callargs,
             PyObject *kwdict,
             int use_tracing
            )
{
    PyObject *result;

    if (PyCFunction_CheckExact(func) || PyCMethod_CheckExact(func)) {
        C_TRACE(result, PyObject_Call(func, callargs, kwdict));
        return result;
    }
    else if (Py_IS_TYPE(func, &PyMethodDescr_Type)) {
        Py_ssize_t nargs = PyTuple_GET_SIZE(callargs);
        if (nargs > 0 && use_tracing) {
            /* We need to create a temporary bound method as argument
               for profiling.

               If nargs == 0, then this cannot work because we have no
               "self". In any case, the call itself would raise
               TypeError (foo needs an argument), so we just skip
               profiling. */
            PyObject *self = PyTuple_GET_ITEM(callargs, 0);
            func = Py_TYPE(func)->tp_descr_get(func, self, (PyObject*)Py_TYPE(self));
            if (func == NULL) {
                return NULL;
            }

            C_TRACE(result, _PyObject_FastCallDictTstate(
                                    tstate, func,
                                    &_PyTuple_ITEMS(callargs)[1],
                                    nargs - 1,
                                    kwdict));
            Py_DECREF(func);
            return result;
        }
    }
    return PyObject_Call(func, callargs, kwdict);
}

/* Extract a slice index from a PyLong or an object with the
   nb_index slot defined, and store in *pi.
   Silently reduce values larger than PY_SSIZE_T_MAX to PY_SSIZE_T_MAX,
   and silently boost values less than PY_SSIZE_T_MIN to PY_SSIZE_T_MIN.
   Return 0 on error, 1 on success.
*/
int
_PyEval_SliceIndex(PyObject *v, Py_ssize_t *pi)
{
    PyThreadState *tstate = _PyThreadState_GET();
    if (!Py_IsNone(v)) {
        Py_ssize_t x;
        if (_PyIndex_Check(v)) {
            x = PyNumber_AsSsize_t(v, NULL);
            if (x == -1 && _PyErr_Occurred(tstate))
                return 0;
        }
        else {
            _PyErr_SetString(tstate, PyExc_TypeError,
                             "slice indices must be integers or "
                             "None or have an __index__ method");
            return 0;
        }
        *pi = x;
    }
    return 1;
}

int
_PyEval_SliceIndexNotNone(PyObject *v, Py_ssize_t *pi)
{
    PyThreadState *tstate = _PyThreadState_GET();
    Py_ssize_t x;
    if (_PyIndex_Check(v)) {
        x = PyNumber_AsSsize_t(v, NULL);
        if (x == -1 && _PyErr_Occurred(tstate))
            return 0;
    }
    else {
        _PyErr_SetString(tstate, PyExc_TypeError,
                         "slice indices must be integers or "
                         "have an __index__ method");
        return 0;
    }
    *pi = x;
    return 1;
}

static PyObject *
import_name(PyThreadState *tstate, InterpreterFrame *frame,
            PyObject *name, PyObject *fromlist, PyObject *level)
{
    _Py_IDENTIFIER(__import__);
    PyObject *import_func, *res;
    PyObject* stack[5];

    import_func = _PyDict_GetItemIdWithError(frame->f_builtins, &PyId___import__);
    if (import_func == NULL) {
        if (!_PyErr_Occurred(tstate)) {
            _PyErr_SetString(tstate, PyExc_ImportError, "__import__ not found");
        }
        return NULL;
    }
    PyObject *locals = frame->f_locals;
    /* Fast path for not overloaded __import__. */
    if (import_func == tstate->interp->import_func) {
        int ilevel = _PyLong_AsInt(level);
        if (ilevel == -1 && _PyErr_Occurred(tstate)) {
            return NULL;
        }
        res = PyImport_ImportModuleLevelObject(
                        name,
                        frame->f_globals,
                        locals == NULL ? Py_None :locals,
                        fromlist,
                        ilevel);
        return res;
    }

    Py_INCREF(import_func);

    stack[0] = name;
    stack[1] = frame->f_globals;
    stack[2] = locals == NULL ? Py_None : locals;
    stack[3] = fromlist;
    stack[4] = level;
    res = _PyObject_FastCall(import_func, stack, 5);
    Py_DECREF(import_func);
    return res;
}

static PyObject *
import_from(PyThreadState *tstate, PyObject *v, PyObject *name)
{
    PyObject *x;
    PyObject *fullmodname, *pkgname, *pkgpath, *pkgname_or_unknown, *errmsg;

    if (_PyObject_LookupAttr(v, name, &x) != 0) {
        return x;
    }
    /* Issue #17636: in case this failed because of a circular relative
       import, try to fallback on reading the module directly from
       sys.modules. */
    pkgname = _PyObject_GetAttrId(v, &PyId___name__);
    if (pkgname == NULL) {
        goto error;
    }
    if (!PyUnicode_Check(pkgname)) {
        Py_CLEAR(pkgname);
        goto error;
    }
    fullmodname = PyUnicode_FromFormat("%U.%U", pkgname, name);
    if (fullmodname == NULL) {
        Py_DECREF(pkgname);
        return NULL;
    }
    x = PyImport_GetModule(fullmodname);
    Py_DECREF(fullmodname);
    if (x == NULL && !_PyErr_Occurred(tstate)) {
        goto error;
    }
    Py_DECREF(pkgname);
    return x;
 error:
    pkgpath = PyModule_GetFilenameObject(v);
    if (pkgname == NULL) {
        pkgname_or_unknown = PyUnicode_FromString("<unknown module name>");
        if (pkgname_or_unknown == NULL) {
            Py_XDECREF(pkgpath);
            return NULL;
        }
    } else {
        pkgname_or_unknown = pkgname;
    }

    if (pkgpath == NULL || !PyUnicode_Check(pkgpath)) {
        _PyErr_Clear(tstate);
        errmsg = PyUnicode_FromFormat(
            "cannot import name %R from %R (unknown location)",
            name, pkgname_or_unknown
        );
        /* NULL checks for errmsg and pkgname done by PyErr_SetImportError. */
        PyErr_SetImportError(errmsg, pkgname, NULL);
    }
    else {
        _Py_IDENTIFIER(__spec__);
        PyObject *spec = _PyObject_GetAttrId(v, &PyId___spec__);
        const char *fmt =
            _PyModuleSpec_IsInitializing(spec) ?
            "cannot import name %R from partially initialized module %R "
            "(most likely due to a circular import) (%S)" :
            "cannot import name %R from %R (%S)";
        Py_XDECREF(spec);

        errmsg = PyUnicode_FromFormat(fmt, name, pkgname_or_unknown, pkgpath);
        /* NULL checks for errmsg and pkgname done by PyErr_SetImportError. */
        PyErr_SetImportError(errmsg, pkgname, pkgpath);
    }

    Py_XDECREF(errmsg);
    Py_XDECREF(pkgname_or_unknown);
    Py_XDECREF(pkgpath);
    return NULL;
}

static int
import_all_from(PyThreadState *tstate, PyObject *locals, PyObject *v)
{
    _Py_IDENTIFIER(__all__);
    _Py_IDENTIFIER(__dict__);
    PyObject *all, *dict, *name, *value;
    int skip_leading_underscores = 0;
    int pos, err;

    if (_PyObject_LookupAttrId(v, &PyId___all__, &all) < 0) {
        return -1; /* Unexpected error */
    }
    if (all == NULL) {
        if (_PyObject_LookupAttrId(v, &PyId___dict__, &dict) < 0) {
            return -1;
        }
        if (dict == NULL) {
            _PyErr_SetString(tstate, PyExc_ImportError,
                    "from-import-* object has no __dict__ and no __all__");
            return -1;
        }
        all = PyMapping_Keys(dict);
        Py_DECREF(dict);
        if (all == NULL)
            return -1;
        skip_leading_underscores = 1;
    }

    for (pos = 0, err = 0; ; pos++) {
        name = PySequence_GetItem(all, pos);
        if (name == NULL) {
            if (!_PyErr_ExceptionMatches(tstate, PyExc_IndexError)) {
                err = -1;
            }
            else {
                _PyErr_Clear(tstate);
            }
            break;
        }
        if (!PyUnicode_Check(name)) {
            PyObject *modname = _PyObject_GetAttrId(v, &PyId___name__);
            if (modname == NULL) {
                Py_DECREF(name);
                err = -1;
                break;
            }
            if (!PyUnicode_Check(modname)) {
                _PyErr_Format(tstate, PyExc_TypeError,
                              "module __name__ must be a string, not %.100s",
                              Py_TYPE(modname)->tp_name);
            }
            else {
                _PyErr_Format(tstate, PyExc_TypeError,
                              "%s in %U.%s must be str, not %.100s",
                              skip_leading_underscores ? "Key" : "Item",
                              modname,
                              skip_leading_underscores ? "__dict__" : "__all__",
                              Py_TYPE(name)->tp_name);
            }
            Py_DECREF(modname);
            Py_DECREF(name);
            err = -1;
            break;
        }
        if (skip_leading_underscores) {
            if (PyUnicode_READY(name) == -1) {
                Py_DECREF(name);
                err = -1;
                break;
            }
            if (PyUnicode_READ_CHAR(name, 0) == '_') {
                Py_DECREF(name);
                continue;
            }
        }
        value = PyObject_GetAttr(v, name);
        if (value == NULL)
            err = -1;
        else if (PyDict_CheckExact(locals))
            err = PyDict_SetItem(locals, name, value);
        else
            err = PyObject_SetItem(locals, name, value);
        Py_DECREF(name);
        Py_XDECREF(value);
        if (err != 0)
            break;
    }
    Py_DECREF(all);
    return err;
}

static int
check_args_iterable(PyThreadState *tstate, PyObject *func, PyObject *args)
{
    if (Py_TYPE(args)->tp_iter == NULL && !PySequence_Check(args)) {
        /* check_args_iterable() may be called with a live exception:
         * clear it to prevent calling _PyObject_FunctionStr() with an
         * exception set. */
        _PyErr_Clear(tstate);
        PyObject *funcstr = _PyObject_FunctionStr(func);
        if (funcstr != NULL) {
            _PyErr_Format(tstate, PyExc_TypeError,
                          "%U argument after * must be an iterable, not %.200s",
                          funcstr, Py_TYPE(args)->tp_name);
            Py_DECREF(funcstr);
        }
        return -1;
    }
    return 0;
}

static void
format_kwargs_error(PyThreadState *tstate, PyObject *func, PyObject *kwargs)
{
    /* _PyDict_MergeEx raises attribute
     * error (percolated from an attempt
     * to get 'keys' attribute) instead of
     * a type error if its second argument
     * is not a mapping.
     */
    if (_PyErr_ExceptionMatches(tstate, PyExc_AttributeError)) {
        _PyErr_Clear(tstate);
        PyObject *funcstr = _PyObject_FunctionStr(func);
        if (funcstr != NULL) {
            _PyErr_Format(
                tstate, PyExc_TypeError,
                "%U argument after ** must be a mapping, not %.200s",
                funcstr, Py_TYPE(kwargs)->tp_name);
            Py_DECREF(funcstr);
        }
    }
    else if (_PyErr_ExceptionMatches(tstate, PyExc_KeyError)) {
        PyObject *exc, *val, *tb;
        _PyErr_Fetch(tstate, &exc, &val, &tb);
        if (val && PyTuple_Check(val) && PyTuple_GET_SIZE(val) == 1) {
            _PyErr_Clear(tstate);
            PyObject *funcstr = _PyObject_FunctionStr(func);
            if (funcstr != NULL) {
                PyObject *key = PyTuple_GET_ITEM(val, 0);
                _PyErr_Format(
                    tstate, PyExc_TypeError,
                    "%U got multiple values for keyword argument '%S'",
                    funcstr, key);
                Py_DECREF(funcstr);
            }
            Py_XDECREF(exc);
            Py_XDECREF(val);
            Py_XDECREF(tb);
        }
        else {
            _PyErr_Restore(tstate, exc, val, tb);
        }
    }
}

static void
format_exc_check_arg(PyThreadState *tstate, PyObject *exc,
                     const char *format_str, PyObject *obj)
{
    const char *obj_str;

    if (!obj)
        return;

    obj_str = PyUnicode_AsUTF8(obj);
    if (!obj_str)
        return;

    _PyErr_Format(tstate, exc, format_str, obj_str);

    if (exc == PyExc_NameError) {
        // Include the name in the NameError exceptions to offer suggestions later.
        _Py_IDENTIFIER(name);
        PyObject *type, *value, *traceback;
        PyErr_Fetch(&type, &value, &traceback);
        PyErr_NormalizeException(&type, &value, &traceback);
        if (PyErr_GivenExceptionMatches(value, PyExc_NameError)) {
            // We do not care if this fails because we are going to restore the
            // NameError anyway.
            (void)_PyObject_SetAttrId(value, &PyId_name, obj);
        }
        PyErr_Restore(type, value, traceback);
    }
}

static void
format_exc_unbound(PyThreadState *tstate, PyCodeObject *co, int oparg)
{
    PyObject *name;
    /* Don't stomp existing exception */
    if (_PyErr_Occurred(tstate))
        return;
    name = PyTuple_GET_ITEM(co->co_localsplusnames, oparg);
    if (oparg < co->co_nplaincellvars + co->co_nlocals) {
        format_exc_check_arg(tstate, PyExc_UnboundLocalError,
                             UNBOUNDLOCAL_ERROR_MSG, name);
    } else {
        format_exc_check_arg(tstate, PyExc_NameError,
                             UNBOUNDFREE_ERROR_MSG, name);
    }
}

static void
format_awaitable_error(PyThreadState *tstate, PyTypeObject *type, int prevprevopcode, int prevopcode)
{
    if (type->tp_as_async == NULL || type->tp_as_async->am_await == NULL) {
        if (prevopcode == BEFORE_ASYNC_WITH) {
            _PyErr_Format(tstate, PyExc_TypeError,
                          "'async with' received an object from __aenter__ "
                          "that does not implement __await__: %.100s",
                          type->tp_name);
        }
        else if (prevopcode == WITH_EXCEPT_START || (prevopcode == CALL_FUNCTION && prevprevopcode == DUP_TOP)) {
            _PyErr_Format(tstate, PyExc_TypeError,
                          "'async with' received an object from __aexit__ "
                          "that does not implement __await__: %.100s",
                          type->tp_name);
        }
    }
}

static PyObject *
unicode_concatenate(PyThreadState *tstate, PyObject *v, PyObject *w,
                    InterpreterFrame *frame, const _Py_CODEUNIT *next_instr)
{
    PyObject *res;
    if (Py_REFCNT(v) == 2) {
        /* In the common case, there are 2 references to the value
         * stored in 'variable' when the += is performed: one on the
         * value stack (in 'v') and one still stored in the
         * 'variable'.  We try to delete the variable now to reduce
         * the refcnt to 1.
         */
        int opcode, oparg;
        NEXTOPARG();
        next_instr++;
        switch (opcode) {
        case STORE_FAST:
        {
            if (GETLOCAL(oparg) == v)
                SETLOCAL(oparg, NULL);
            break;
        }
        case STORE_DEREF:
        {
            PyObject *c = _PyFrame_GetLocalsArray(frame)[oparg];
            if (PyCell_GET(c) ==  v) {
                PyCell_SET(c, NULL);
                Py_DECREF(v);
            }
            break;
        }
        case STORE_NAME:
        {
            PyObject *names = frame->f_code->co_names;
            PyObject *name = GETITEM(names, oparg);
            PyObject *locals = frame->f_locals;
            if (locals && PyDict_CheckExact(locals)) {
                PyObject *w = PyDict_GetItemWithError(locals, name);
                if ((w == v && PyDict_DelItem(locals, name) != 0) ||
                    (w == NULL && _PyErr_Occurred(tstate)))
                {
                    Py_DECREF(v);
                    return NULL;
                }
            }
            break;
        }
        }
    }
    res = v;
    PyUnicode_Append(&res, w);
    return res;
}

#ifdef DYNAMIC_EXECUTION_PROFILE

static PyObject *
getarray(long a[256])
{
    int i;
    PyObject *l = PyList_New(256);
    if (l == NULL) return NULL;
    for (i = 0; i < 256; i++) {
        PyObject *x = PyLong_FromLong(a[i]);
        if (x == NULL) {
            Py_DECREF(l);
            return NULL;
        }
        PyList_SET_ITEM(l, i, x);
    }
    for (i = 0; i < 256; i++)
        a[i] = 0;
    return l;
}

PyObject *
_Py_GetDXProfile(PyObject *self, PyObject *args)
{
#ifndef DXPAIRS
    return getarray(dxp);
#else
    int i;
    PyObject *l = PyList_New(257);
    if (l == NULL) return NULL;
    for (i = 0; i < 257; i++) {
        PyObject *x = getarray(dxpairs[i]);
        if (x == NULL) {
            Py_DECREF(l);
            return NULL;
        }
        PyList_SET_ITEM(l, i, x);
    }
    return l;
#endif
}

#endif

Py_ssize_t
_PyEval_RequestCodeExtraIndex(freefunc free)
{
    PyInterpreterState *interp = _PyInterpreterState_GET();
    Py_ssize_t new_index;

    if (interp->co_extra_user_count == MAX_CO_EXTRA_USERS - 1) {
        return -1;
    }
    new_index = interp->co_extra_user_count++;
    interp->co_extra_freefuncs[new_index] = free;
    return new_index;
}

static void
dtrace_function_entry(InterpreterFrame *frame)
{
    const char *filename;
    const char *funcname;
    int lineno;

    PyCodeObject *code = frame->f_code;
    filename = PyUnicode_AsUTF8(code->co_filename);
    funcname = PyUnicode_AsUTF8(code->co_name);
    lineno = PyCode_Addr2Line(frame->f_code, frame->f_lasti*sizeof(_Py_CODEUNIT));

    PyDTrace_FUNCTION_ENTRY(filename, funcname, lineno);
}

static void
dtrace_function_return(InterpreterFrame *frame)
{
    const char *filename;
    const char *funcname;
    int lineno;

    PyCodeObject *code = frame->f_code;
    filename = PyUnicode_AsUTF8(code->co_filename);
    funcname = PyUnicode_AsUTF8(code->co_name);
    lineno = PyCode_Addr2Line(frame->f_code, frame->f_lasti*sizeof(_Py_CODEUNIT));

    PyDTrace_FUNCTION_RETURN(filename, funcname, lineno);
}

/* DTrace equivalent of maybe_call_line_trace. */
static void
maybe_dtrace_line(InterpreterFrame *frame,
                  PyTraceInfo *trace_info,
                  int instr_prev)
{
    const char *co_filename, *co_name;

    /* If the last instruction executed isn't in the current
       instruction window, reset the window.
    */
    initialize_trace_info(trace_info, frame);
    int lastline = _PyCode_CheckLineNumber(instr_prev*sizeof(_Py_CODEUNIT), &trace_info->bounds);
    int line = _PyCode_CheckLineNumber(frame->f_lasti*sizeof(_Py_CODEUNIT), &trace_info->bounds);
    if (line != -1) {
        /* Trace backward edges or first instruction of a new line */
        if (frame->f_lasti < instr_prev ||
            (line != lastline && frame->f_lasti*sizeof(_Py_CODEUNIT) == (unsigned int)trace_info->bounds.ar_start))
        {
            co_filename = PyUnicode_AsUTF8(frame->f_code->co_filename);
            if (!co_filename) {
                co_filename = "?";
            }
            co_name = PyUnicode_AsUTF8(frame->f_code->co_name);
            if (!co_name) {
                co_name = "?";
            }
            PyDTrace_LINE(co_filename, co_name, line);
        }
    }
}

/* Implement Py_EnterRecursiveCall() and Py_LeaveRecursiveCall() as functions
   for the limited API. */

#undef Py_EnterRecursiveCall

int Py_EnterRecursiveCall(const char *where)
{
    return _Py_EnterRecursiveCall_inline(where);
}

#undef Py_LeaveRecursiveCall

void Py_LeaveRecursiveCall(void)
{
    _Py_LeaveRecursiveCall_inline();
}<|MERGE_RESOLUTION|>--- conflicted
+++ resolved
@@ -4164,15 +4164,9 @@
             DISPATCH();
         }
 
-<<<<<<< HEAD
-        case TARGET(MATCH_CLASS): {
-            // Pop TOS and TOS1. Set TOS to a tuple of attributes on success, or None on
-            // failure.
-=======
         TARGET(MATCH_CLASS) {
-            // Pop TOS. On success, set TOS to True and TOS1 to a tuple of
-            // attributes. On failure, set TOS to False.
->>>>>>> 6a533a42
+            // Pop TOS and TOS1. Set TOS to a tuple of attributes on success, or
+            // None on failure.
             PyObject *names = POP();
             PyObject *type = POP();
             PyObject *subject = TOP();
@@ -4218,14 +4212,8 @@
             DISPATCH();
         }
 
-<<<<<<< HEAD
-        case TARGET(MATCH_KEYS): {
+        TARGET(MATCH_KEYS) {
             // On successful match, PUSH(values). Otherwise, PUSH(None).
-=======
-        TARGET(MATCH_KEYS) {
-            // On successful match for all keys, PUSH(values) and PUSH(True).
-            // Otherwise, PUSH(None) and PUSH(False).
->>>>>>> 6a533a42
             PyObject *keys = TOP();
             PyObject *subject = SECOND();
             PyObject *values_or_none = match_keys(tstate, subject, keys);
@@ -4233,43 +4221,6 @@
                 goto error;
             }
             PUSH(values_or_none);
-<<<<<<< HEAD
-=======
-            if (Py_IsNone(values_or_none)) {
-                Py_INCREF(Py_False);
-                PUSH(Py_False);
-                DISPATCH();
-            }
-            assert(PyTuple_CheckExact(values_or_none));
-            Py_INCREF(Py_True);
-            PUSH(Py_True);
-            DISPATCH();
-        }
-
-        TARGET(COPY_DICT_WITHOUT_KEYS) {
-            // rest = dict(TOS1)
-            // for key in TOS:
-            //     del rest[key]
-            // SET_TOP(rest)
-            PyObject *keys = TOP();
-            PyObject *subject = SECOND();
-            PyObject *rest = PyDict_New();
-            if (rest == NULL || PyDict_Update(rest, subject)) {
-                Py_XDECREF(rest);
-                goto error;
-            }
-            // This may seem a bit inefficient, but keys is rarely big enough to
-            // actually impact runtime.
-            assert(PyTuple_CheckExact(keys));
-            for (Py_ssize_t i = 0; i < PyTuple_GET_SIZE(keys); i++) {
-                if (PyDict_DelItem(rest, PyTuple_GET_ITEM(keys, i))) {
-                    Py_DECREF(rest);
-                    goto error;
-                }
-            }
-            Py_DECREF(keys);
-            SET_TOP(rest);
->>>>>>> 6a533a42
             DISPATCH();
         }
 
@@ -4899,8 +4850,7 @@
             DISPATCH();
         }
 
-<<<<<<< HEAD
-        case TARGET(COPY): {
+        TARGET(COPY) {
             assert(oparg != 0);
             PyObject *peek = PEEK(oparg);
             Py_INCREF(peek);
@@ -4908,10 +4858,7 @@
             DISPATCH();
         }
 
-        case TARGET(EXTENDED_ARG): {
-=======
         TARGET(EXTENDED_ARG) {
->>>>>>> 6a533a42
             int oldoparg = oparg;
             NEXTOPARG();
             oparg |= oldoparg << 8;
