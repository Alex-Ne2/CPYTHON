
/* Execute compiled code */

/* XXX TO DO:
   XXX speed up searching for keywords by using a dictionary
   XXX document it!
   */

/* enable more aggressive intra-module optimizations, where available */
#define PY_LOCAL_AGGRESSIVE

#include "Python.h"
#include "internal/pystate.h"

#include "code.h"
#include "dictobject.h"
#include "frameobject.h"
#include "opcode.h"
#include "pydtrace.h"
#include "setobject.h"
#include "structmember.h"

#include <ctype.h>

#ifdef Py_DEBUG
/* For debugging the interpreter: */
#define LLTRACE  1      /* Low-level trace feature */
#define CHECKEXC 1      /* Double-check exception checking */
#endif

/* Private API for the LOAD_METHOD opcode. */
extern int _PyObject_GetMethod(PyObject *, PyObject *, PyObject **);

typedef PyObject *(*callproc)(PyObject *, PyObject *, PyObject *);

/* Forward declarations */
Py_LOCAL_INLINE(PyObject *) call_function(PyObject ***, Py_ssize_t,
                                          PyObject *);
static PyObject * do_call_core(PyObject *, PyObject *, PyObject *);

#ifdef LLTRACE
static int lltrace;
static int prtrace(PyObject *, const char *);
#endif
static int call_trace(Py_tracefunc, PyObject *,
                      PyThreadState *, PyFrameObject *,
                      int, PyObject *);
static int call_trace_protected(Py_tracefunc, PyObject *,
                                PyThreadState *, PyFrameObject *,
                                int, PyObject *);
static void call_exc_trace(Py_tracefunc, PyObject *,
                           PyThreadState *, PyFrameObject *);
static int maybe_call_line_trace(Py_tracefunc, PyObject *,
                                 PyThreadState *, PyFrameObject *,
                                 int *, int *, int *);
static void maybe_dtrace_line(PyFrameObject *, int *, int *, int *);
static void dtrace_function_entry(PyFrameObject *);
static void dtrace_function_return(PyFrameObject *);

static PyObject * cmp_outcome(int, PyObject *, PyObject *);
static PyObject * import_name(PyFrameObject *, PyObject *, PyObject *,
                              PyObject *);
static PyObject * import_from(PyObject *, PyObject *);
static int import_all_from(PyObject *, PyObject *);
static void format_exc_check_arg(PyObject *, const char *, PyObject *);
static void format_exc_unbound(PyCodeObject *co, int oparg);
static PyObject * unicode_concatenate(PyObject *, PyObject *,
                                      PyFrameObject *, const _Py_CODEUNIT *);
static PyObject * special_lookup(PyObject *, _Py_Identifier *);
static int check_args_iterable(PyObject *func, PyObject *vararg);
static void format_kwargs_mapping_error(PyObject *func, PyObject *kwargs);

#define NAME_ERROR_MSG \
    "name '%.200s' is not defined"
#define UNBOUNDLOCAL_ERROR_MSG \
    "local variable '%.200s' referenced before assignment"
#define UNBOUNDFREE_ERROR_MSG \
    "free variable '%.200s' referenced before assignment" \
    " in enclosing scope"

/* Dynamic execution profile */
#ifdef DYNAMIC_EXECUTION_PROFILE
#ifdef DXPAIRS
static long dxpairs[257][256];
#define dxp dxpairs[256]
#else
static long dxp[256];
#endif
#endif

#define GIL_REQUEST _Py_atomic_load_relaxed(&_PyRuntime.ceval.gil_drop_request)

/* This can set eval_breaker to 0 even though gil_drop_request became
   1.  We believe this is all right because the eval loop will release
   the GIL eventually anyway. */
#define COMPUTE_EVAL_BREAKER() \
    _Py_atomic_store_relaxed( \
        &_PyRuntime.ceval.eval_breaker, \
        GIL_REQUEST | \
        _Py_atomic_load_relaxed(&_PyRuntime.ceval.pending.calls_to_do) | \
        _PyRuntime.ceval.pending.async_exc)

#define SET_GIL_DROP_REQUEST() \
    do { \
        _Py_atomic_store_relaxed(&_PyRuntime.ceval.gil_drop_request, 1); \
        _Py_atomic_store_relaxed(&_PyRuntime.ceval.eval_breaker, 1); \
    } while (0)

#define RESET_GIL_DROP_REQUEST() \
    do { \
        _Py_atomic_store_relaxed(&_PyRuntime.ceval.gil_drop_request, 0); \
        COMPUTE_EVAL_BREAKER(); \
    } while (0)

/* Pending calls are only modified under pending_lock */
#define SIGNAL_PENDING_CALLS() \
    do { \
        _Py_atomic_store_relaxed(&_PyRuntime.ceval.pending.calls_to_do, 1); \
        _Py_atomic_store_relaxed(&_PyRuntime.ceval.eval_breaker, 1); \
    } while (0)

#define UNSIGNAL_PENDING_CALLS() \
    do { \
        _Py_atomic_store_relaxed(&_PyRuntime.ceval.pending.calls_to_do, 0); \
        COMPUTE_EVAL_BREAKER(); \
    } while (0)

#define SIGNAL_ASYNC_EXC() \
    do { \
        _PyRuntime.ceval.pending.async_exc = 1; \
        _Py_atomic_store_relaxed(&_PyRuntime.ceval.eval_breaker, 1); \
    } while (0)

#define UNSIGNAL_ASYNC_EXC() \
    do { \
        _PyRuntime.ceval.pending.async_exc = 0; \
        COMPUTE_EVAL_BREAKER(); \
    } while (0)


#ifdef HAVE_ERRNO_H
#include <errno.h>
#endif
#include "pythread.h"
#include "ceval_gil.h"

int
PyEval_ThreadsInitialized(void)
{
    return gil_created();
}

void
PyEval_InitThreads(void)
{
    if (gil_created())
        return;
    create_gil();
    take_gil(PyThreadState_GET());
    _PyRuntime.ceval.pending.main_thread = PyThread_get_thread_ident();
    if (!_PyRuntime.ceval.pending.lock)
        _PyRuntime.ceval.pending.lock = PyThread_allocate_lock();
}

void
_PyEval_FiniThreads(void)
{
    if (!gil_created())
        return;
    destroy_gil();
    assert(!gil_created());
}

void
PyEval_AcquireLock(void)
{
    PyThreadState *tstate = PyThreadState_GET();
    if (tstate == NULL)
        Py_FatalError("PyEval_AcquireLock: current thread state is NULL");
    take_gil(tstate);
}

void
PyEval_ReleaseLock(void)
{
    /* This function must succeed when the current thread state is NULL.
       We therefore avoid PyThreadState_GET() which dumps a fatal error
       in debug mode.
    */
    drop_gil((PyThreadState*)_Py_atomic_load_relaxed(
        &_PyThreadState_Current));
}

void
PyEval_AcquireThread(PyThreadState *tstate)
{
    if (tstate == NULL)
        Py_FatalError("PyEval_AcquireThread: NULL new thread state");
    /* Check someone has called PyEval_InitThreads() to create the lock */
    assert(gil_created());
    take_gil(tstate);
    if (PyThreadState_Swap(tstate) != NULL)
        Py_FatalError(
            "PyEval_AcquireThread: non-NULL old thread state");
}

void
PyEval_ReleaseThread(PyThreadState *tstate)
{
    if (tstate == NULL)
        Py_FatalError("PyEval_ReleaseThread: NULL thread state");
    if (PyThreadState_Swap(NULL) != tstate)
        Py_FatalError("PyEval_ReleaseThread: wrong thread state");
    drop_gil(tstate);
}

/* This function is called from PyOS_AfterFork_Child to destroy all threads
 * which are not running in the child process, and clear internal locks
 * which might be held by those threads.
 */

void
PyEval_ReInitThreads(void)
{
    PyThreadState *current_tstate = PyThreadState_GET();

    if (!gil_created())
        return;
    recreate_gil();
    _PyRuntime.ceval.pending.lock = PyThread_allocate_lock();
    take_gil(current_tstate);
    _PyRuntime.ceval.pending.main_thread = PyThread_get_thread_ident();

    /* Destroy all threads except the current one */
    _PyThreadState_DeleteExcept(current_tstate);
}

/* This function is used to signal that async exceptions are waiting to be
   raised, therefore it is also useful in non-threaded builds. */

void
_PyEval_SignalAsyncExc(void)
{
    SIGNAL_ASYNC_EXC();
}

/* Functions save_thread and restore_thread are always defined so
   dynamically loaded modules needn't be compiled separately for use
   with and without threads: */

PyThreadState *
PyEval_SaveThread(void)
{
    PyThreadState *tstate = PyThreadState_Swap(NULL);
    if (tstate == NULL)
        Py_FatalError("PyEval_SaveThread: NULL tstate");
    assert(gil_created());
    drop_gil(tstate);
    return tstate;
}

void
PyEval_RestoreThread(PyThreadState *tstate)
{
    if (tstate == NULL)
        Py_FatalError("PyEval_RestoreThread: NULL tstate");
    assert(gil_created());

    int err = errno;
    take_gil(tstate);
    /* _Py_Finalizing is protected by the GIL */
    if (_Py_IsFinalizing() && !_Py_CURRENTLY_FINALIZING(tstate)) {
        drop_gil(tstate);
        PyThread_exit_thread();
        Py_UNREACHABLE();
    }
    errno = err;

    PyThreadState_Swap(tstate);
}


/* Mechanism whereby asynchronously executing callbacks (e.g. UNIX
   signal handlers or Mac I/O completion routines) can schedule calls
   to a function to be called synchronously.
   The synchronous function is called with one void* argument.
   It should return 0 for success or -1 for failure -- failure should
   be accompanied by an exception.

   If registry succeeds, the registry function returns 0; if it fails
   (e.g. due to too many pending calls) it returns -1 (without setting
   an exception condition).

   Note that because registry may occur from within signal handlers,
   or other asynchronous events, calling malloc() is unsafe!

   Any thread can schedule pending calls, but only the main thread
   will execute them.
   There is no facility to schedule calls to a particular thread, but
   that should be easy to change, should that ever be required.  In
   that case, the static variables here should go into the python
   threadstate.
*/

void
_PyEval_SignalReceived(void)
{
    /* bpo-30703: Function called when the C signal handler of Python gets a
       signal. We cannot queue a callback using Py_AddPendingCall() since
       that function is not async-signal-safe. */
    SIGNAL_PENDING_CALLS();
}

/* This implementation is thread-safe.  It allows
   scheduling to be made from any thread, and even from an executing
   callback.
 */

int
Py_AddPendingCall(int (*func)(void *), void *arg)
{
    int i, j, result=0;
    PyThread_type_lock lock = _PyRuntime.ceval.pending.lock;

    /* try a few times for the lock.  Since this mechanism is used
     * for signal handling (on the main thread), there is a (slim)
     * chance that a signal is delivered on the same thread while we
     * hold the lock during the Py_MakePendingCalls() function.
     * This avoids a deadlock in that case.
     * Note that signals can be delivered on any thread.  In particular,
     * on Windows, a SIGINT is delivered on a system-created worker
     * thread.
     * We also check for lock being NULL, in the unlikely case that
     * this function is called before any bytecode evaluation takes place.
     */
    if (lock != NULL) {
        for (i = 0; i<100; i++) {
            if (PyThread_acquire_lock(lock, NOWAIT_LOCK))
                break;
        }
        if (i == 100)
            return -1;
    }

    i = _PyRuntime.ceval.pending.last;
    j = (i + 1) % NPENDINGCALLS;
    if (j == _PyRuntime.ceval.pending.first) {
        result = -1; /* Queue full */
    } else {
        _PyRuntime.ceval.pending.calls[i].func = func;
        _PyRuntime.ceval.pending.calls[i].arg = arg;
        _PyRuntime.ceval.pending.last = j;
    }
    /* signal main loop */
    SIGNAL_PENDING_CALLS();
    if (lock != NULL)
        PyThread_release_lock(lock);
    return result;
}

int
Py_MakePendingCalls(void)
{
    static int busy = 0;
    int i;
    int r = 0;

    assert(PyGILState_Check());

    if (!_PyRuntime.ceval.pending.lock) {
        /* initial allocation of the lock */
        _PyRuntime.ceval.pending.lock = PyThread_allocate_lock();
        if (_PyRuntime.ceval.pending.lock == NULL)
            return -1;
    }

    /* only service pending calls on main thread */
    if (_PyRuntime.ceval.pending.main_thread &&
        PyThread_get_thread_ident() != _PyRuntime.ceval.pending.main_thread)
    {
        return 0;
    }
    /* don't perform recursive pending calls */
    if (busy)
        return 0;
    busy = 1;
    /* unsignal before starting to call callbacks, so that any callback
       added in-between re-signals */
    UNSIGNAL_PENDING_CALLS();

    /* Python signal handler doesn't really queue a callback: it only signals
       that a signal was received, see _PyEval_SignalReceived(). */
    if (PyErr_CheckSignals() < 0) {
        goto error;
    }

    /* perform a bounded number of calls, in case of recursion */
    for (i=0; i<NPENDINGCALLS; i++) {
        int j;
        int (*func)(void *);
        void *arg = NULL;

        /* pop one item off the queue while holding the lock */
        PyThread_acquire_lock(_PyRuntime.ceval.pending.lock, WAIT_LOCK);
        j = _PyRuntime.ceval.pending.first;
        if (j == _PyRuntime.ceval.pending.last) {
            func = NULL; /* Queue empty */
        } else {
            func = _PyRuntime.ceval.pending.calls[j].func;
            arg = _PyRuntime.ceval.pending.calls[j].arg;
            _PyRuntime.ceval.pending.first = (j + 1) % NPENDINGCALLS;
        }
        PyThread_release_lock(_PyRuntime.ceval.pending.lock);
        /* having released the lock, perform the callback */
        if (func == NULL)
            break;
        r = func(arg);
        if (r) {
            goto error;
        }
    }

    busy = 0;
    return r;

error:
    busy = 0;
    SIGNAL_PENDING_CALLS(); /* We're not done yet */
    return -1;
}

/* The interpreter's recursion limit */

#ifndef Py_DEFAULT_RECURSION_LIMIT
#define Py_DEFAULT_RECURSION_LIMIT 1000
#endif

int _Py_CheckRecursionLimit = Py_DEFAULT_RECURSION_LIMIT;

void
_PyEval_Initialize(struct _ceval_runtime_state *state)
{
    state->recursion_limit = Py_DEFAULT_RECURSION_LIMIT;
    _Py_CheckRecursionLimit = Py_DEFAULT_RECURSION_LIMIT;
    _gil_initialize(&state->gil);
}

int
Py_GetRecursionLimit(void)
{
    return _PyRuntime.ceval.recursion_limit;
}

void
Py_SetRecursionLimit(int new_limit)
{
    _PyRuntime.ceval.recursion_limit = new_limit;
    _Py_CheckRecursionLimit = _PyRuntime.ceval.recursion_limit;
}

/* the macro Py_EnterRecursiveCall() only calls _Py_CheckRecursiveCall()
   if the recursion_depth reaches _Py_CheckRecursionLimit.
   If USE_STACKCHECK, the macro decrements _Py_CheckRecursionLimit
   to guarantee that _Py_CheckRecursiveCall() is regularly called.
   Without USE_STACKCHECK, there is no need for this. */
int
_Py_CheckRecursiveCall(const char *where)
{
    PyThreadState *tstate = PyThreadState_GET();
    int recursion_limit = _PyRuntime.ceval.recursion_limit;

#ifdef USE_STACKCHECK
    tstate->stackcheck_counter = 0;
    if (PyOS_CheckStack()) {
        --tstate->recursion_depth;
        PyErr_SetString(PyExc_MemoryError, "Stack overflow");
        return -1;
    }
    /* Needed for ABI backwards-compatibility (see bpo-31857) */
    _Py_CheckRecursionLimit = recursion_limit;
#endif
    if (tstate->recursion_critical)
        /* Somebody asked that we don't check for recursion. */
        return 0;
    if (tstate->overflowed) {
        if (tstate->recursion_depth > recursion_limit + 50) {
            /* Overflowing while handling an overflow. Give up. */
            Py_FatalError("Cannot recover from stack overflow.");
        }
        return 0;
    }
    if (tstate->recursion_depth > recursion_limit) {
        --tstate->recursion_depth;
        tstate->overflowed = 1;
        PyErr_Format(PyExc_RecursionError,
                     "maximum recursion depth exceeded%s",
                     where);
        return -1;
    }
    return 0;
}

static int do_raise(PyObject *, PyObject *);
static int unpack_iterable(PyObject *, int, int, PyObject **);

#define _Py_TracingPossible _PyRuntime.ceval.tracing_possible


PyObject *
PyEval_EvalCode(PyObject *co, PyObject *globals, PyObject *locals)
{
    return PyEval_EvalCodeEx(co,
                      globals, locals,
                      (PyObject **)NULL, 0,
                      (PyObject **)NULL, 0,
                      (PyObject **)NULL, 0,
                      NULL, NULL);
}


/* Interpreter main loop */

PyObject *
PyEval_EvalFrame(PyFrameObject *f) {
    /* This is for backward compatibility with extension modules that
       used this API; core interpreter code should call
       PyEval_EvalFrameEx() */
    return PyEval_EvalFrameEx(f, 0);
}

PyObject *
PyEval_EvalFrameEx(PyFrameObject *f, int throwflag)
{
    PyThreadState *tstate = PyThreadState_GET();
    return tstate->interp->eval_frame(f, throwflag);
}

PyObject* _Py_HOT_FUNCTION
_PyEval_EvalFrameDefault(PyFrameObject *f, int throwflag)
{
#ifdef DXPAIRS
    int lastopcode = 0;
#endif
    PyObject **stack_pointer;  /* Next free slot in value stack */
    const _Py_CODEUNIT *next_instr;
    int opcode;        /* Current opcode */
    int oparg;         /* Current opcode argument, if any */
    PyObject **fastlocals, **freevars;
    PyObject *retval = NULL;            /* Return value */
    PyThreadState *tstate = PyThreadState_GET();
    PyCodeObject *co;

    /* when tracing we set things up so that

           not (instr_lb <= current_bytecode_offset < instr_ub)

       is true when the line being executed has changed.  The
       initial values are such as to make this false the first
       time it is tested. */
    int instr_ub = -1, instr_lb = 0, instr_prev = -1;

    const _Py_CODEUNIT *first_instr;
    PyObject *names;
    PyObject *consts;

#ifdef LLTRACE
    _Py_IDENTIFIER(__ltrace__);
#endif

/* Computed GOTOs, or
       the-optimization-commonly-but-improperly-known-as-"threaded code"
   using gcc's labels-as-values extension
   (http://gcc.gnu.org/onlinedocs/gcc/Labels-as-Values.html).

   The traditional bytecode evaluation loop uses a "switch" statement, which
   decent compilers will optimize as a single indirect branch instruction
   combined with a lookup table of jump addresses. However, since the
   indirect jump instruction is shared by all opcodes, the CPU will have a
   hard time making the right prediction for where to jump next (actually,
   it will be always wrong except in the uncommon case of a sequence of
   several identical opcodes).

   "Threaded code" in contrast, uses an explicit jump table and an explicit
   indirect jump instruction at the end of each opcode. Since the jump
   instruction is at a different address for each opcode, the CPU will make a
   separate prediction for each of these instructions, which is equivalent to
   predicting the second opcode of each opcode pair. These predictions have
   a much better chance to turn out valid, especially in small bytecode loops.

   A mispredicted branch on a modern CPU flushes the whole pipeline and
   can cost several CPU cycles (depending on the pipeline depth),
   and potentially many more instructions (depending on the pipeline width).
   A correctly predicted branch, however, is nearly free.

   At the time of this writing, the "threaded code" version is up to 15-20%
   faster than the normal "switch" version, depending on the compiler and the
   CPU architecture.

   We disable the optimization if DYNAMIC_EXECUTION_PROFILE is defined,
   because it would render the measurements invalid.


   NOTE: care must be taken that the compiler doesn't try to "optimize" the
   indirect jumps by sharing them between all opcodes. Such optimizations
   can be disabled on gcc by using the -fno-gcse flag (or possibly
   -fno-crossjumping).
*/

#ifdef DYNAMIC_EXECUTION_PROFILE
#undef USE_COMPUTED_GOTOS
#define USE_COMPUTED_GOTOS 0
#endif

#ifdef HAVE_COMPUTED_GOTOS
    #ifndef USE_COMPUTED_GOTOS
    #define USE_COMPUTED_GOTOS 1
    #endif
#else
    #if defined(USE_COMPUTED_GOTOS) && USE_COMPUTED_GOTOS
    #error "Computed gotos are not supported on this compiler."
    #endif
    #undef USE_COMPUTED_GOTOS
    #define USE_COMPUTED_GOTOS 0
#endif

#if USE_COMPUTED_GOTOS
/* Import the static jump table */
#include "opcode_targets.h"

#define TARGET(op) \
    TARGET_##op: \
    case op:

#define DISPATCH() \
    { \
        if (!_Py_atomic_load_relaxed(&_PyRuntime.ceval.eval_breaker)) { \
                    FAST_DISPATCH(); \
        } \
        continue; \
    }

#ifdef LLTRACE
#define FAST_DISPATCH() \
    { \
        if (!lltrace && !_Py_TracingPossible && !PyDTrace_LINE_ENABLED()) { \
            f->f_lasti = INSTR_OFFSET(); \
            NEXTOPARG(); \
            goto *opcode_targets[opcode]; \
        } \
        goto fast_next_opcode; \
    }
#else
#define FAST_DISPATCH() \
    { \
        if (!_Py_TracingPossible && !PyDTrace_LINE_ENABLED()) { \
            f->f_lasti = INSTR_OFFSET(); \
            NEXTOPARG(); \
            goto *opcode_targets[opcode]; \
        } \
        goto fast_next_opcode; \
    }
#endif

#else
#define TARGET(op) \
    case op:

#define DISPATCH() continue
#define FAST_DISPATCH() goto fast_next_opcode
#endif


/* Tuple access macros */

#ifndef Py_DEBUG
#define GETITEM(v, i) PyTuple_GET_ITEM((PyTupleObject *)(v), (i))
#else
#define GETITEM(v, i) PyTuple_GetItem((v), (i))
#endif

/* Code access macros */

/* The integer overflow is checked by an assertion below. */
#define INSTR_OFFSET()  \
    (sizeof(_Py_CODEUNIT) * (int)(next_instr - first_instr))
#define NEXTOPARG()  do { \
        _Py_CODEUNIT word = *next_instr; \
        opcode = _Py_OPCODE(word); \
        oparg = _Py_OPARG(word); \
        next_instr++; \
    } while (0)
#define JUMPTO(x)       (next_instr = first_instr + (x) / sizeof(_Py_CODEUNIT))
#define JUMPBY(x)       (next_instr += (x) / sizeof(_Py_CODEUNIT))

/* OpCode prediction macros
    Some opcodes tend to come in pairs thus making it possible to
    predict the second code when the first is run.  For example,
    COMPARE_OP is often followed by POP_JUMP_IF_FALSE or POP_JUMP_IF_TRUE.

    Verifying the prediction costs a single high-speed test of a register
    variable against a constant.  If the pairing was good, then the
    processor's own internal branch predication has a high likelihood of
    success, resulting in a nearly zero-overhead transition to the
    next opcode.  A successful prediction saves a trip through the eval-loop
    including its unpredictable switch-case branch.  Combined with the
    processor's internal branch prediction, a successful PREDICT has the
    effect of making the two opcodes run as if they were a single new opcode
    with the bodies combined.

    If collecting opcode statistics, your choices are to either keep the
    predictions turned-on and interpret the results as if some opcodes
    had been combined or turn-off predictions so that the opcode frequency
    counter updates for both opcodes.

    Opcode prediction is disabled with threaded code, since the latter allows
    the CPU to record separate branch prediction information for each
    opcode.

*/

#if defined(DYNAMIC_EXECUTION_PROFILE) || USE_COMPUTED_GOTOS
#define PREDICT(op)             if (0) goto PRED_##op
#else
#define PREDICT(op) \
    do{ \
        _Py_CODEUNIT word = *next_instr; \
        opcode = _Py_OPCODE(word); \
        if (opcode == op){ \
            oparg = _Py_OPARG(word); \
            next_instr++; \
            goto PRED_##op; \
        } \
    } while(0)
#endif
#define PREDICTED(op)           PRED_##op:


/* Stack manipulation macros */

/* The stack can grow at most MAXINT deep, as co_nlocals and
   co_stacksize are ints. */
#define STACK_LEVEL()     ((int)(stack_pointer - f->f_valuestack))
#define EMPTY()           (STACK_LEVEL() == 0)
#define TOP()             (stack_pointer[-1])
#define SECOND()          (stack_pointer[-2])
#define THIRD()           (stack_pointer[-3])
#define FOURTH()          (stack_pointer[-4])
#define PEEK(n)           (stack_pointer[-(n)])
#define SET_TOP(v)        (stack_pointer[-1] = (v))
#define SET_SECOND(v)     (stack_pointer[-2] = (v))
#define SET_THIRD(v)      (stack_pointer[-3] = (v))
#define SET_FOURTH(v)     (stack_pointer[-4] = (v))
#define SET_VALUE(n, v)   (stack_pointer[-(n)] = (v))
#define BASIC_STACKADJ(n) (stack_pointer += n)
#define BASIC_PUSH(v)     (*stack_pointer++ = (v))
#define BASIC_POP()       (*--stack_pointer)

#ifdef LLTRACE
#define PUSH(v)         { (void)(BASIC_PUSH(v), \
                          lltrace && prtrace(TOP(), "push")); \
                          assert(STACK_LEVEL() <= co->co_stacksize); }
#define POP()           ((void)(lltrace && prtrace(TOP(), "pop")), \
                         BASIC_POP())
#define STACKADJ(n)     { (void)(BASIC_STACKADJ(n), \
                          lltrace && prtrace(TOP(), "stackadj")); \
                          assert(STACK_LEVEL() <= co->co_stacksize); }
#define EXT_POP(STACK_POINTER) ((void)(lltrace && \
                                prtrace((STACK_POINTER)[-1], "ext_pop")), \
                                *--(STACK_POINTER))
#else
#define PUSH(v)                BASIC_PUSH(v)
#define POP()                  BASIC_POP()
#define STACKADJ(n)            BASIC_STACKADJ(n)
#define EXT_POP(STACK_POINTER) (*--(STACK_POINTER))
#endif

/* Local variable macros */

#define GETLOCAL(i)     (fastlocals[i])

/* The SETLOCAL() macro must not DECREF the local variable in-place and
   then store the new value; it must copy the old value to a temporary
   value, then store the new value, and then DECREF the temporary value.
   This is because it is possible that during the DECREF the frame is
   accessed by other code (e.g. a __del__ method or gc.collect()) and the
   variable would be pointing to already-freed memory. */
#define SETLOCAL(i, value)      do { PyObject *tmp = GETLOCAL(i); \
                                     GETLOCAL(i) = value; \
                                     Py_XDECREF(tmp); } while (0)


#define UNWIND_BLOCK(b) \
    while (STACK_LEVEL() > (b)->b_level) { \
        PyObject *v = POP(); \
        Py_XDECREF(v); \
    }

#define UNWIND_EXCEPT_HANDLER(b) \
    do { \
        PyObject *type, *value, *traceback; \
        _PyErr_StackItem *exc_info; \
        assert(STACK_LEVEL() >= (b)->b_level + 3); \
        while (STACK_LEVEL() > (b)->b_level + 3) { \
            value = POP(); \
            Py_XDECREF(value); \
        } \
        exc_info = tstate->exc_info; \
        type = exc_info->exc_type; \
        value = exc_info->exc_value; \
        traceback = exc_info->exc_traceback; \
        exc_info->exc_type = POP(); \
        exc_info->exc_value = POP(); \
        exc_info->exc_traceback = POP(); \
        Py_XDECREF(type); \
        Py_XDECREF(value); \
        Py_XDECREF(traceback); \
    } while(0)

/* Start of code */

    /* push frame */
    if (Py_EnterRecursiveCall(""))
        return NULL;

    tstate->frame = f;

    if (tstate->use_tracing) {
        if (tstate->c_tracefunc != NULL) {
            /* tstate->c_tracefunc, if defined, is a
               function that will be called on *every* entry
               to a code block.  Its return value, if not
               None, is a function that will be called at
               the start of each executed line of code.
               (Actually, the function must return itself
               in order to continue tracing.)  The trace
               functions are called with three arguments:
               a pointer to the current frame, a string
               indicating why the function is called, and
               an argument which depends on the situation.
               The global trace function is also called
               whenever an exception is detected. */
            if (call_trace_protected(tstate->c_tracefunc,
                                     tstate->c_traceobj,
                                     tstate, f, PyTrace_CALL, Py_None)) {
                /* Trace function raised an error */
                goto exit_eval_frame;
            }
        }
        if (tstate->c_profilefunc != NULL) {
            /* Similar for c_profilefunc, except it needn't
               return itself and isn't called for "line" events */
            if (call_trace_protected(tstate->c_profilefunc,
                                     tstate->c_profileobj,
                                     tstate, f, PyTrace_CALL, Py_None)) {
                /* Profile function raised an error */
                goto exit_eval_frame;
            }
        }
    }

    if (PyDTrace_FUNCTION_ENTRY_ENABLED())
        dtrace_function_entry(f);

    co = f->f_code;
    names = co->co_names;
    consts = co->co_consts;
    fastlocals = f->f_localsplus;
    freevars = f->f_localsplus + co->co_nlocals;
    assert(PyBytes_Check(co->co_code));
    assert(PyBytes_GET_SIZE(co->co_code) <= INT_MAX);
    assert(PyBytes_GET_SIZE(co->co_code) % sizeof(_Py_CODEUNIT) == 0);
    assert(_Py_IS_ALIGNED(PyBytes_AS_STRING(co->co_code), sizeof(_Py_CODEUNIT)));
    first_instr = (_Py_CODEUNIT *) PyBytes_AS_STRING(co->co_code);
    /*
       f->f_lasti refers to the index of the last instruction,
       unless it's -1 in which case next_instr should be first_instr.

       YIELD_FROM sets f_lasti to itself, in order to repeatedly yield
       multiple values.

       When the PREDICT() macros are enabled, some opcode pairs follow in
       direct succession without updating f->f_lasti.  A successful
       prediction effectively links the two codes together as if they
       were a single new opcode; accordingly,f->f_lasti will point to
       the first code in the pair (for instance, GET_ITER followed by
       FOR_ITER is effectively a single opcode and f->f_lasti will point
       to the beginning of the combined pair.)
    */
    assert(f->f_lasti >= -1);
    next_instr = first_instr;
    if (f->f_lasti >= 0) {
        assert(f->f_lasti % sizeof(_Py_CODEUNIT) == 0);
        next_instr += f->f_lasti / sizeof(_Py_CODEUNIT) + 1;
    }
    stack_pointer = f->f_stacktop;
    assert(stack_pointer != NULL);
    f->f_stacktop = NULL;       /* remains NULL unless yield suspends frame */
    f->f_executing = 1;


#ifdef LLTRACE
    lltrace = _PyDict_GetItemId(f->f_globals, &PyId___ltrace__) != NULL;
#endif

    if (throwflag) /* support for generator.throw() */
        goto error;

#ifdef Py_DEBUG
    /* PyEval_EvalFrameEx() must not be called with an exception set,
       because it can clear it (directly or indirectly) and so the
       caller loses its exception */
    assert(!PyErr_Occurred());
#endif

main_loop:
    for (;;) {
        assert(stack_pointer >= f->f_valuestack); /* else underflow */
        assert(STACK_LEVEL() <= co->co_stacksize);  /* else overflow */
        assert(!PyErr_Occurred());

        /* Do periodic things.  Doing this every time through
           the loop would add too much overhead, so we do it
           only every Nth instruction.  We also do it if
           ``pendingcalls_to_do'' is set, i.e. when an asynchronous
           event needs attention (e.g. a signal handler or
           async I/O handler); see Py_AddPendingCall() and
           Py_MakePendingCalls() above. */

        if (_Py_atomic_load_relaxed(&_PyRuntime.ceval.eval_breaker)) {
            if (_Py_OPCODE(*next_instr) == SETUP_FINALLY ||
                _Py_OPCODE(*next_instr) == YIELD_FROM) {
                /* Two cases where we skip running signal handlers and other
                   pending calls:
                   - If we're about to enter the try: of a try/finally (not
                     *very* useful, but might help in some cases and it's
                     traditional)
                   - If we're resuming a chain of nested 'yield from' or
                     'await' calls, then each frame is parked with YIELD_FROM
                     as its next opcode. If the user hit control-C we want to
                     wait until we've reached the innermost frame before
                     running the signal handler and raising KeyboardInterrupt
                     (see bpo-30039).
                */
                goto fast_next_opcode;
            }
            if (_Py_atomic_load_relaxed(
                        &_PyRuntime.ceval.pending.calls_to_do))
            {
                if (Py_MakePendingCalls() < 0)
                    goto error;
            }
            if (_Py_atomic_load_relaxed(
                        &_PyRuntime.ceval.gil_drop_request))
            {
                /* Give another thread a chance */
                if (PyThreadState_Swap(NULL) != tstate)
                    Py_FatalError("ceval: tstate mix-up");
                drop_gil(tstate);

                /* Other threads may run now */

                take_gil(tstate);

                /* Check if we should make a quick exit. */
                if (_Py_IsFinalizing() &&
                    !_Py_CURRENTLY_FINALIZING(tstate))
                {
                    drop_gil(tstate);
                    PyThread_exit_thread();
                }

                if (PyThreadState_Swap(tstate) != NULL)
                    Py_FatalError("ceval: orphan tstate");
            }
            /* Check for asynchronous exceptions. */
            if (tstate->async_exc != NULL) {
                PyObject *exc = tstate->async_exc;
                tstate->async_exc = NULL;
                UNSIGNAL_ASYNC_EXC();
                PyErr_SetNone(exc);
                Py_DECREF(exc);
                goto error;
            }
        }

    fast_next_opcode:
        f->f_lasti = INSTR_OFFSET();

        if (PyDTrace_LINE_ENABLED())
            maybe_dtrace_line(f, &instr_lb, &instr_ub, &instr_prev);

        /* line-by-line tracing support */

        if (_Py_TracingPossible &&
            tstate->c_tracefunc != NULL && !tstate->tracing) {
            int err;
            /* see maybe_call_line_trace
               for expository comments */
            f->f_stacktop = stack_pointer;

            err = maybe_call_line_trace(tstate->c_tracefunc,
                                        tstate->c_traceobj,
                                        tstate, f,
                                        &instr_lb, &instr_ub, &instr_prev);
            /* Reload possibly changed frame fields */
            JUMPTO(f->f_lasti);
            if (f->f_stacktop != NULL) {
                stack_pointer = f->f_stacktop;
                f->f_stacktop = NULL;
            }
            if (err)
                /* trace function raised an exception */
                goto error;
        }

        /* Extract opcode and argument */

        NEXTOPARG();
    dispatch_opcode:
#ifdef DYNAMIC_EXECUTION_PROFILE
#ifdef DXPAIRS
        dxpairs[lastopcode][opcode]++;
        lastopcode = opcode;
#endif
        dxp[opcode]++;
#endif

#ifdef LLTRACE
        /* Instruction tracing */

        if (lltrace) {
            if (HAS_ARG(opcode)) {
                printf("%d: %d, %d\n",
                       f->f_lasti, opcode, oparg);
            }
            else {
                printf("%d: %d\n",
                       f->f_lasti, opcode);
            }
        }
#endif

        switch (opcode) {

        /* BEWARE!
           It is essential that any operation that fails must goto error
           and that all operation that succeed call [FAST_]DISPATCH() ! */

        TARGET(NOP)
            FAST_DISPATCH();

        TARGET(LOAD_FAST) {
            PyObject *value = GETLOCAL(oparg);
            if (value == NULL) {
                format_exc_check_arg(PyExc_UnboundLocalError,
                                     UNBOUNDLOCAL_ERROR_MSG,
                                     PyTuple_GetItem(co->co_varnames, oparg));
                goto error;
            }
            Py_INCREF(value);
            PUSH(value);
            FAST_DISPATCH();
        }

        PREDICTED(LOAD_CONST);
        TARGET(LOAD_CONST) {
            PyObject *value = GETITEM(consts, oparg);
            Py_INCREF(value);
            PUSH(value);
            FAST_DISPATCH();
        }

        PREDICTED(STORE_FAST);
        TARGET(STORE_FAST) {
            PyObject *value = POP();
            SETLOCAL(oparg, value);
            FAST_DISPATCH();
        }

        TARGET(POP_TOP) {
            PyObject *value = POP();
            Py_DECREF(value);
            FAST_DISPATCH();
        }

        TARGET(ROT_TWO) {
            PyObject *top = TOP();
            PyObject *second = SECOND();
            SET_TOP(second);
            SET_SECOND(top);
            FAST_DISPATCH();
        }

        TARGET(ROT_THREE) {
            PyObject *top = TOP();
            PyObject *second = SECOND();
            PyObject *third = THIRD();
            SET_TOP(second);
            SET_SECOND(third);
            SET_THIRD(top);
            FAST_DISPATCH();
        }

        TARGET(ROT_FOUR) {
            PyObject *top = TOP();
            PyObject *second = SECOND();
            PyObject *third = THIRD();
            PyObject *fourth = FOURTH();
            SET_TOP(second);
            SET_SECOND(third);
            SET_THIRD(fourth);
            SET_FOURTH(top);
            FAST_DISPATCH();
        }

        TARGET(DUP_TOP) {
            PyObject *top = TOP();
            Py_INCREF(top);
            PUSH(top);
            FAST_DISPATCH();
        }

        TARGET(DUP_TOP_TWO) {
            PyObject *top = TOP();
            PyObject *second = SECOND();
            Py_INCREF(top);
            Py_INCREF(second);
            STACKADJ(2);
            SET_TOP(top);
            SET_SECOND(second);
            FAST_DISPATCH();
        }

        TARGET(UNARY_POSITIVE) {
            PyObject *value = TOP();
            PyObject *res = PyNumber_Positive(value);
            Py_DECREF(value);
            SET_TOP(res);
            if (res == NULL)
                goto error;
            DISPATCH();
        }

        TARGET(UNARY_NEGATIVE) {
            PyObject *value = TOP();
            PyObject *res = PyNumber_Negative(value);
            Py_DECREF(value);
            SET_TOP(res);
            if (res == NULL)
                goto error;
            DISPATCH();
        }

        TARGET(UNARY_NOT) {
            PyObject *value = TOP();
            int err = PyObject_IsTrue(value);
            Py_DECREF(value);
            if (err == 0) {
                Py_INCREF(Py_True);
                SET_TOP(Py_True);
                DISPATCH();
            }
            else if (err > 0) {
                Py_INCREF(Py_False);
                SET_TOP(Py_False);
                DISPATCH();
            }
            STACKADJ(-1);
            goto error;
        }

        TARGET(UNARY_INVERT) {
            PyObject *value = TOP();
            PyObject *res = PyNumber_Invert(value);
            Py_DECREF(value);
            SET_TOP(res);
            if (res == NULL)
                goto error;
            DISPATCH();
        }

        TARGET(BINARY_POWER) {
            PyObject *exp = POP();
            PyObject *base = TOP();
            PyObject *res = PyNumber_Power(base, exp, Py_None);
            Py_DECREF(base);
            Py_DECREF(exp);
            SET_TOP(res);
            if (res == NULL)
                goto error;
            DISPATCH();
        }

        TARGET(BINARY_MULTIPLY) {
            PyObject *right = POP();
            PyObject *left = TOP();
            PyObject *res = PyNumber_Multiply(left, right);
            Py_DECREF(left);
            Py_DECREF(right);
            SET_TOP(res);
            if (res == NULL)
                goto error;
            DISPATCH();
        }

        TARGET(BINARY_MATRIX_MULTIPLY) {
            PyObject *right = POP();
            PyObject *left = TOP();
            PyObject *res = PyNumber_MatrixMultiply(left, right);
            Py_DECREF(left);
            Py_DECREF(right);
            SET_TOP(res);
            if (res == NULL)
                goto error;
            DISPATCH();
        }

        TARGET(BINARY_TRUE_DIVIDE) {
            PyObject *divisor = POP();
            PyObject *dividend = TOP();
            PyObject *quotient = PyNumber_TrueDivide(dividend, divisor);
            Py_DECREF(dividend);
            Py_DECREF(divisor);
            SET_TOP(quotient);
            if (quotient == NULL)
                goto error;
            DISPATCH();
        }

        TARGET(BINARY_FLOOR_DIVIDE) {
            PyObject *divisor = POP();
            PyObject *dividend = TOP();
            PyObject *quotient = PyNumber_FloorDivide(dividend, divisor);
            Py_DECREF(dividend);
            Py_DECREF(divisor);
            SET_TOP(quotient);
            if (quotient == NULL)
                goto error;
            DISPATCH();
        }

        TARGET(BINARY_MODULO) {
            PyObject *divisor = POP();
            PyObject *dividend = TOP();
            PyObject *res;
            if (PyUnicode_CheckExact(dividend) && (
                  !PyUnicode_Check(divisor) || PyUnicode_CheckExact(divisor))) {
              // fast path; string formatting, but not if the RHS is a str subclass
              // (see issue28598)
              res = PyUnicode_Format(dividend, divisor);
            } else {
              res = PyNumber_Remainder(dividend, divisor);
            }
            Py_DECREF(divisor);
            Py_DECREF(dividend);
            SET_TOP(res);
            if (res == NULL)
                goto error;
            DISPATCH();
        }

        TARGET(BINARY_ADD) {
            PyObject *right = POP();
            PyObject *left = TOP();
            PyObject *sum;
            /* NOTE(haypo): Please don't try to micro-optimize int+int on
               CPython using bytecode, it is simply worthless.
               See http://bugs.python.org/issue21955 and
               http://bugs.python.org/issue10044 for the discussion. In short,
               no patch shown any impact on a realistic benchmark, only a minor
               speedup on microbenchmarks. */
            if (PyUnicode_CheckExact(left) &&
                     PyUnicode_CheckExact(right)) {
                sum = unicode_concatenate(left, right, f, next_instr);
                /* unicode_concatenate consumed the ref to left */
            }
            else {
                sum = PyNumber_Add(left, right);
                Py_DECREF(left);
            }
            Py_DECREF(right);
            SET_TOP(sum);
            if (sum == NULL)
                goto error;
            DISPATCH();
        }

        TARGET(BINARY_SUBTRACT) {
            PyObject *right = POP();
            PyObject *left = TOP();
            PyObject *diff = PyNumber_Subtract(left, right);
            Py_DECREF(right);
            Py_DECREF(left);
            SET_TOP(diff);
            if (diff == NULL)
                goto error;
            DISPATCH();
        }

        TARGET(BINARY_SUBSCR) {
            PyObject *sub = POP();
            PyObject *container = TOP();
            PyObject *res = PyObject_GetItem(container, sub);
            Py_DECREF(container);
            Py_DECREF(sub);
            SET_TOP(res);
            if (res == NULL)
                goto error;
            DISPATCH();
        }

        TARGET(BINARY_LSHIFT) {
            PyObject *right = POP();
            PyObject *left = TOP();
            PyObject *res = PyNumber_Lshift(left, right);
            Py_DECREF(left);
            Py_DECREF(right);
            SET_TOP(res);
            if (res == NULL)
                goto error;
            DISPATCH();
        }

        TARGET(BINARY_RSHIFT) {
            PyObject *right = POP();
            PyObject *left = TOP();
            PyObject *res = PyNumber_Rshift(left, right);
            Py_DECREF(left);
            Py_DECREF(right);
            SET_TOP(res);
            if (res == NULL)
                goto error;
            DISPATCH();
        }

        TARGET(BINARY_AND) {
            PyObject *right = POP();
            PyObject *left = TOP();
            PyObject *res = PyNumber_And(left, right);
            Py_DECREF(left);
            Py_DECREF(right);
            SET_TOP(res);
            if (res == NULL)
                goto error;
            DISPATCH();
        }

        TARGET(BINARY_XOR) {
            PyObject *right = POP();
            PyObject *left = TOP();
            PyObject *res = PyNumber_Xor(left, right);
            Py_DECREF(left);
            Py_DECREF(right);
            SET_TOP(res);
            if (res == NULL)
                goto error;
            DISPATCH();
        }

        TARGET(BINARY_OR) {
            PyObject *right = POP();
            PyObject *left = TOP();
            PyObject *res = PyNumber_Or(left, right);
            Py_DECREF(left);
            Py_DECREF(right);
            SET_TOP(res);
            if (res == NULL)
                goto error;
            DISPATCH();
        }

        TARGET(LIST_APPEND) {
            PyObject *v = POP();
            PyObject *list = PEEK(oparg);
            int err;
            err = PyList_Append(list, v);
            Py_DECREF(v);
            if (err != 0)
                goto error;
            PREDICT(JUMP_ABSOLUTE);
            DISPATCH();
        }

        TARGET(SET_ADD) {
            PyObject *v = POP();
            PyObject *set = PEEK(oparg);
            int err;
            err = PySet_Add(set, v);
            Py_DECREF(v);
            if (err != 0)
                goto error;
            PREDICT(JUMP_ABSOLUTE);
            DISPATCH();
        }

        TARGET(INPLACE_POWER) {
            PyObject *exp = POP();
            PyObject *base = TOP();
            PyObject *res = PyNumber_InPlacePower(base, exp, Py_None);
            Py_DECREF(base);
            Py_DECREF(exp);
            SET_TOP(res);
            if (res == NULL)
                goto error;
            DISPATCH();
        }

        TARGET(INPLACE_MULTIPLY) {
            PyObject *right = POP();
            PyObject *left = TOP();
            PyObject *res = PyNumber_InPlaceMultiply(left, right);
            Py_DECREF(left);
            Py_DECREF(right);
            SET_TOP(res);
            if (res == NULL)
                goto error;
            DISPATCH();
        }

        TARGET(INPLACE_MATRIX_MULTIPLY) {
            PyObject *right = POP();
            PyObject *left = TOP();
            PyObject *res = PyNumber_InPlaceMatrixMultiply(left, right);
            Py_DECREF(left);
            Py_DECREF(right);
            SET_TOP(res);
            if (res == NULL)
                goto error;
            DISPATCH();
        }

        TARGET(INPLACE_TRUE_DIVIDE) {
            PyObject *divisor = POP();
            PyObject *dividend = TOP();
            PyObject *quotient = PyNumber_InPlaceTrueDivide(dividend, divisor);
            Py_DECREF(dividend);
            Py_DECREF(divisor);
            SET_TOP(quotient);
            if (quotient == NULL)
                goto error;
            DISPATCH();
        }

        TARGET(INPLACE_FLOOR_DIVIDE) {
            PyObject *divisor = POP();
            PyObject *dividend = TOP();
            PyObject *quotient = PyNumber_InPlaceFloorDivide(dividend, divisor);
            Py_DECREF(dividend);
            Py_DECREF(divisor);
            SET_TOP(quotient);
            if (quotient == NULL)
                goto error;
            DISPATCH();
        }

        TARGET(INPLACE_MODULO) {
            PyObject *right = POP();
            PyObject *left = TOP();
            PyObject *mod = PyNumber_InPlaceRemainder(left, right);
            Py_DECREF(left);
            Py_DECREF(right);
            SET_TOP(mod);
            if (mod == NULL)
                goto error;
            DISPATCH();
        }

        TARGET(INPLACE_ADD) {
            PyObject *right = POP();
            PyObject *left = TOP();
            PyObject *sum;
            if (PyUnicode_CheckExact(left) && PyUnicode_CheckExact(right)) {
                sum = unicode_concatenate(left, right, f, next_instr);
                /* unicode_concatenate consumed the ref to left */
            }
            else {
                sum = PyNumber_InPlaceAdd(left, right);
                Py_DECREF(left);
            }
            Py_DECREF(right);
            SET_TOP(sum);
            if (sum == NULL)
                goto error;
            DISPATCH();
        }

        TARGET(INPLACE_SUBTRACT) {
            PyObject *right = POP();
            PyObject *left = TOP();
            PyObject *diff = PyNumber_InPlaceSubtract(left, right);
            Py_DECREF(left);
            Py_DECREF(right);
            SET_TOP(diff);
            if (diff == NULL)
                goto error;
            DISPATCH();
        }

        TARGET(INPLACE_LSHIFT) {
            PyObject *right = POP();
            PyObject *left = TOP();
            PyObject *res = PyNumber_InPlaceLshift(left, right);
            Py_DECREF(left);
            Py_DECREF(right);
            SET_TOP(res);
            if (res == NULL)
                goto error;
            DISPATCH();
        }

        TARGET(INPLACE_RSHIFT) {
            PyObject *right = POP();
            PyObject *left = TOP();
            PyObject *res = PyNumber_InPlaceRshift(left, right);
            Py_DECREF(left);
            Py_DECREF(right);
            SET_TOP(res);
            if (res == NULL)
                goto error;
            DISPATCH();
        }

        TARGET(INPLACE_AND) {
            PyObject *right = POP();
            PyObject *left = TOP();
            PyObject *res = PyNumber_InPlaceAnd(left, right);
            Py_DECREF(left);
            Py_DECREF(right);
            SET_TOP(res);
            if (res == NULL)
                goto error;
            DISPATCH();
        }

        TARGET(INPLACE_XOR) {
            PyObject *right = POP();
            PyObject *left = TOP();
            PyObject *res = PyNumber_InPlaceXor(left, right);
            Py_DECREF(left);
            Py_DECREF(right);
            SET_TOP(res);
            if (res == NULL)
                goto error;
            DISPATCH();
        }

        TARGET(INPLACE_OR) {
            PyObject *right = POP();
            PyObject *left = TOP();
            PyObject *res = PyNumber_InPlaceOr(left, right);
            Py_DECREF(left);
            Py_DECREF(right);
            SET_TOP(res);
            if (res == NULL)
                goto error;
            DISPATCH();
        }

        TARGET(STORE_SUBSCR) {
            PyObject *sub = TOP();
            PyObject *container = SECOND();
            PyObject *v = THIRD();
            int err;
            STACKADJ(-3);
            /* container[sub] = v */
            err = PyObject_SetItem(container, sub, v);
            Py_DECREF(v);
            Py_DECREF(container);
            Py_DECREF(sub);
            if (err != 0)
                goto error;
            DISPATCH();
        }

        TARGET(DELETE_SUBSCR) {
            PyObject *sub = TOP();
            PyObject *container = SECOND();
            int err;
            STACKADJ(-2);
            /* del container[sub] */
            err = PyObject_DelItem(container, sub);
            Py_DECREF(container);
            Py_DECREF(sub);
            if (err != 0)
                goto error;
            DISPATCH();
        }

        TARGET(PRINT_EXPR) {
            _Py_IDENTIFIER(displayhook);
            PyObject *value = POP();
            PyObject *hook = _PySys_GetObjectId(&PyId_displayhook);
            PyObject *res;
            if (hook == NULL) {
                PyErr_SetString(PyExc_RuntimeError,
                                "lost sys.displayhook");
                Py_DECREF(value);
                goto error;
            }
            res = PyObject_CallFunctionObjArgs(hook, value, NULL);
            Py_DECREF(value);
            if (res == NULL)
                goto error;
            Py_DECREF(res);
            DISPATCH();
        }

        TARGET(RAISE_VARARGS) {
            PyObject *cause = NULL, *exc = NULL;
            switch (oparg) {
            case 2:
                cause = POP(); /* cause */
                /* fall through */
            case 1:
                exc = POP(); /* exc */
                /* fall through */
            case 0:
                if (do_raise(exc, cause)) {
                    goto exception_unwind;
                }
                break;
            default:
                PyErr_SetString(PyExc_SystemError,
                           "bad RAISE_VARARGS oparg");
                break;
            }
            goto error;
        }

        TARGET(RETURN_VALUE) {
            retval = POP();
            assert(f->f_iblock == 0);
            goto return_or_yield;
        }

        TARGET(GET_AITER) {
            unaryfunc getter = NULL;
            PyObject *iter = NULL;
            PyObject *obj = TOP();
            PyTypeObject *type = Py_TYPE(obj);

            if (type->tp_as_async != NULL) {
                getter = type->tp_as_async->am_aiter;
            }

            if (getter != NULL) {
                iter = (*getter)(obj);
                Py_DECREF(obj);
                if (iter == NULL) {
                    SET_TOP(NULL);
                    goto error;
                }
            }
            else {
                SET_TOP(NULL);
                PyErr_Format(
                    PyExc_TypeError,
                    "'async for' requires an object with "
                    "__aiter__ method, got %.100s",
                    type->tp_name);
                Py_DECREF(obj);
                goto error;
            }

            if (Py_TYPE(iter)->tp_as_async == NULL ||
                    Py_TYPE(iter)->tp_as_async->am_anext == NULL) {

                SET_TOP(NULL);
                PyErr_Format(
                    PyExc_TypeError,
                    "'async for' received an object from __aiter__ "
                    "that does not implement __anext__: %.100s",
                    Py_TYPE(iter)->tp_name);
                Py_DECREF(iter);
                goto error;
            }

            SET_TOP(iter);
            DISPATCH();
        }

        TARGET(GET_ANEXT) {
            unaryfunc getter = NULL;
            PyObject *next_iter = NULL;
            PyObject *awaitable = NULL;
            PyObject *aiter = TOP();
            PyTypeObject *type = Py_TYPE(aiter);

            if (PyAsyncGen_CheckExact(aiter)) {
                awaitable = type->tp_as_async->am_anext(aiter);
                if (awaitable == NULL) {
                    goto error;
                }
            } else {
                if (type->tp_as_async != NULL){
                    getter = type->tp_as_async->am_anext;
                }

                if (getter != NULL) {
                    next_iter = (*getter)(aiter);
                    if (next_iter == NULL) {
                        goto error;
                    }
                }
                else {
                    PyErr_Format(
                        PyExc_TypeError,
                        "'async for' requires an iterator with "
                        "__anext__ method, got %.100s",
                        type->tp_name);
                    goto error;
                }

                awaitable = _PyCoro_GetAwaitableIter(next_iter);
                if (awaitable == NULL) {
                    _PyErr_FormatFromCause(
                        PyExc_TypeError,
                        "'async for' received an invalid object "
                        "from __anext__: %.100s",
                        Py_TYPE(next_iter)->tp_name);

                    Py_DECREF(next_iter);
                    goto error;
                } else {
                    Py_DECREF(next_iter);
                }
            }

            PUSH(awaitable);
            PREDICT(LOAD_CONST);
            DISPATCH();
        }

        PREDICTED(GET_AWAITABLE);
        TARGET(GET_AWAITABLE) {
            PyObject *iterable = TOP();
            PyObject *iter = _PyCoro_GetAwaitableIter(iterable);

            Py_DECREF(iterable);

            if (iter != NULL && PyCoro_CheckExact(iter)) {
                PyObject *yf = _PyGen_yf((PyGenObject*)iter);
                if (yf != NULL) {
                    /* `iter` is a coroutine object that is being
                       awaited, `yf` is a pointer to the current awaitable
                       being awaited on. */
                    Py_DECREF(yf);
                    Py_CLEAR(iter);
                    PyErr_SetString(
                        PyExc_RuntimeError,
                        "coroutine is being awaited already");
                    /* The code below jumps to `error` if `iter` is NULL. */
                }
            }

            SET_TOP(iter); /* Even if it's NULL */

            if (iter == NULL) {
                goto error;
            }

            PREDICT(LOAD_CONST);
            DISPATCH();
        }

        TARGET(YIELD_FROM) {
            PyObject *v = POP();
            PyObject *receiver = TOP();
            int err;
            if (PyGen_CheckExact(receiver) || PyCoro_CheckExact(receiver)) {
                retval = _PyGen_Send((PyGenObject *)receiver, v);
            } else {
                _Py_IDENTIFIER(send);
                if (v == Py_None)
                    retval = Py_TYPE(receiver)->tp_iternext(receiver);
                else
                    retval = _PyObject_CallMethodIdObjArgs(receiver, &PyId_send, v, NULL);
            }
            Py_DECREF(v);
            if (retval == NULL) {
                PyObject *val;
                if (tstate->c_tracefunc != NULL
                        && PyErr_ExceptionMatches(PyExc_StopIteration))
                    call_exc_trace(tstate->c_tracefunc, tstate->c_traceobj, tstate, f);
                err = _PyGen_FetchStopIterationValue(&val);
                if (err < 0)
                    goto error;
                Py_DECREF(receiver);
                SET_TOP(val);
                DISPATCH();
            }
            /* receiver remains on stack, retval is value to be yielded */
            f->f_stacktop = stack_pointer;
            /* and repeat... */
            assert(f->f_lasti >= (int)sizeof(_Py_CODEUNIT));
            f->f_lasti -= sizeof(_Py_CODEUNIT);
            goto return_or_yield;
        }

        TARGET(YIELD_VALUE) {
            retval = POP();

            if (co->co_flags & CO_ASYNC_GENERATOR) {
                PyObject *w = _PyAsyncGenValueWrapperNew(retval);
                Py_DECREF(retval);
                if (w == NULL) {
                    retval = NULL;
                    goto error;
                }
                retval = w;
            }

            f->f_stacktop = stack_pointer;
            goto return_or_yield;
        }

        TARGET(POP_EXCEPT) {
            PyObject *type, *value, *traceback;
            _PyErr_StackItem *exc_info;
            PyTryBlock *b = PyFrame_BlockPop(f);
            if (b->b_type != EXCEPT_HANDLER) {
                PyErr_SetString(PyExc_SystemError,
                                "popped block is not an except handler");
                goto error;
            }
            assert(STACK_LEVEL() >= (b)->b_level + 3 &&
                   STACK_LEVEL() <= (b)->b_level + 4);
            exc_info = tstate->exc_info;
            type = exc_info->exc_type;
            value = exc_info->exc_value;
            traceback = exc_info->exc_traceback;
            exc_info->exc_type = POP();
            exc_info->exc_value = POP();
            exc_info->exc_traceback = POP();
            Py_XDECREF(type);
            Py_XDECREF(value);
            Py_XDECREF(traceback);
            DISPATCH();
        }

        PREDICTED(POP_BLOCK);
        TARGET(POP_BLOCK) {
            PyFrame_BlockPop(f);
            DISPATCH();
        }

        TARGET(POP_FINALLY) {
            /* If oparg is 0 at the top of the stack are 1 or 6 values:
               Either:
                - TOP = NULL or an integer
               or:
                - (TOP, SECOND, THIRD) = exc_info()
                - (FOURTH, FITH, SIXTH) = previous exception for EXCEPT_HANDLER

               If oparg is 1 the value for 'return' was additionally pushed
               at the top of the stack.
            */
            PyObject *res = NULL;
            if (oparg) {
                res = POP();
            }
            PyObject *exc = POP();
            if (exc == NULL || PyLong_CheckExact(exc)) {
                Py_XDECREF(exc);
            }
            else {
                Py_DECREF(exc);
                Py_DECREF(POP());
                Py_DECREF(POP());

                PyObject *type, *value, *traceback;
                _PyErr_StackItem *exc_info;
                PyTryBlock *b = PyFrame_BlockPop(f);
                if (b->b_type != EXCEPT_HANDLER) {
                    PyErr_SetString(PyExc_SystemError,
                                    "popped block is not an except handler");
                    Py_XDECREF(res);
                    goto error;
                }
                assert(STACK_LEVEL() == (b)->b_level + 3);
                exc_info = tstate->exc_info;
                type = exc_info->exc_type;
                value = exc_info->exc_value;
                traceback = exc_info->exc_traceback;
                exc_info->exc_type = POP();
                exc_info->exc_value = POP();
                exc_info->exc_traceback = POP();
                Py_XDECREF(type);
                Py_XDECREF(value);
                Py_XDECREF(traceback);
            }
            if (oparg) {
                PUSH(res);
            }
            DISPATCH();
        }

        TARGET(CALL_FINALLY) {
            PyObject *ret = PyLong_FromLong(INSTR_OFFSET());
            if (ret == NULL) {
                goto error;
            }
            PUSH(ret);
            JUMPBY(oparg);
            FAST_DISPATCH();
        }

        TARGET(BEGIN_FINALLY) {
            /* Push NULL onto the stack for using it in END_FINALLY,
               POP_FINALLY, WITH_CLEANUP_START and WITH_CLEANUP_FINISH.
             */
            PUSH(NULL);
            FAST_DISPATCH();
        }

        PREDICTED(END_FINALLY);
        TARGET(END_FINALLY) {
            /* At the top of the stack are 1 or 6 values:
               Either:
                - TOP = NULL or an integer
               or:
                - (TOP, SECOND, THIRD) = exc_info()
                - (FOURTH, FITH, SIXTH) = previous exception for EXCEPT_HANDLER
            */
            PyObject *exc = POP();
            if (exc == NULL) {
                FAST_DISPATCH();
            }
            else if (PyLong_CheckExact(exc)) {
                int ret = _PyLong_AsInt(exc);
                Py_DECREF(exc);
                if (ret == -1 && PyErr_Occurred()) {
                    goto error;
                }
                JUMPTO(ret);
                FAST_DISPATCH();
            }
            else {
                assert(PyExceptionClass_Check(exc));
                PyObject *val = POP();
                PyObject *tb = POP();
                PyErr_Restore(exc, val, tb);
                goto exception_unwind;
            }
        }

        TARGET(LOAD_BUILD_CLASS) {
            _Py_IDENTIFIER(__build_class__);

            PyObject *bc;
            if (PyDict_CheckExact(f->f_builtins)) {
                bc = _PyDict_GetItemId(f->f_builtins, &PyId___build_class__);
                if (bc == NULL) {
                    PyErr_SetString(PyExc_NameError,
                                    "__build_class__ not found");
                    goto error;
                }
                Py_INCREF(bc);
            }
            else {
                PyObject *build_class_str = _PyUnicode_FromId(&PyId___build_class__);
                if (build_class_str == NULL)
                    goto error;
                bc = PyObject_GetItem(f->f_builtins, build_class_str);
                if (bc == NULL) {
                    if (PyErr_ExceptionMatches(PyExc_KeyError))
                        PyErr_SetString(PyExc_NameError,
                                        "__build_class__ not found");
                    goto error;
                }
            }
            PUSH(bc);
            DISPATCH();
        }

        TARGET(STORE_NAME) {
            PyObject *name = GETITEM(names, oparg);
            PyObject *v = POP();
            PyObject *ns = f->f_locals;
            int err;
            if (ns == NULL) {
                PyErr_Format(PyExc_SystemError,
                             "no locals found when storing %R", name);
                Py_DECREF(v);
                goto error;
            }
            if (PyDict_CheckExact(ns))
                err = PyDict_SetItem(ns, name, v);
            else
                err = PyObject_SetItem(ns, name, v);
            Py_DECREF(v);
            if (err != 0)
                goto error;
            DISPATCH();
        }

        TARGET(DELETE_NAME) {
            PyObject *name = GETITEM(names, oparg);
            PyObject *ns = f->f_locals;
            int err;
            if (ns == NULL) {
                PyErr_Format(PyExc_SystemError,
                             "no locals when deleting %R", name);
                goto error;
            }
            err = PyObject_DelItem(ns, name);
            if (err != 0) {
                format_exc_check_arg(PyExc_NameError,
                                     NAME_ERROR_MSG,
                                     name);
                goto error;
            }
            DISPATCH();
        }

        PREDICTED(UNPACK_SEQUENCE);
        TARGET(UNPACK_SEQUENCE) {
            PyObject *seq = POP(), *item, **items;
            if (PyTuple_CheckExact(seq) &&
                PyTuple_GET_SIZE(seq) == oparg) {
                items = ((PyTupleObject *)seq)->ob_item;
                while (oparg--) {
                    item = items[oparg];
                    Py_INCREF(item);
                    PUSH(item);
                }
            } else if (PyList_CheckExact(seq) &&
                       PyList_GET_SIZE(seq) == oparg) {
                items = ((PyListObject *)seq)->ob_item;
                while (oparg--) {
                    item = items[oparg];
                    Py_INCREF(item);
                    PUSH(item);
                }
            } else if (unpack_iterable(seq, oparg, -1,
                                       stack_pointer + oparg)) {
                STACKADJ(oparg);
            } else {
                /* unpack_iterable() raised an exception */
                Py_DECREF(seq);
                goto error;
            }
            Py_DECREF(seq);
            DISPATCH();
        }

        TARGET(UNPACK_EX) {
            int totalargs = 1 + (oparg & 0xFF) + (oparg >> 8);
            PyObject *seq = POP();

            if (unpack_iterable(seq, oparg & 0xFF, oparg >> 8,
                                stack_pointer + totalargs)) {
                stack_pointer += totalargs;
            } else {
                Py_DECREF(seq);
                goto error;
            }
            Py_DECREF(seq);
            DISPATCH();
        }

        TARGET(STORE_ATTR) {
            PyObject *name = GETITEM(names, oparg);
            PyObject *owner = TOP();
            PyObject *v = SECOND();
            int err;
            STACKADJ(-2);
            err = PyObject_SetAttr(owner, name, v);
            Py_DECREF(v);
            Py_DECREF(owner);
            if (err != 0)
                goto error;
            DISPATCH();
        }

        TARGET(DELETE_ATTR) {
            PyObject *name = GETITEM(names, oparg);
            PyObject *owner = POP();
            int err;
            err = PyObject_SetAttr(owner, name, (PyObject *)NULL);
            Py_DECREF(owner);
            if (err != 0)
                goto error;
            DISPATCH();
        }

        TARGET(STORE_GLOBAL) {
            PyObject *name = GETITEM(names, oparg);
            PyObject *v = POP();
            int err;
            err = PyDict_SetItem(f->f_globals, name, v);
            Py_DECREF(v);
            if (err != 0)
                goto error;
            DISPATCH();
        }

        TARGET(DELETE_GLOBAL) {
            PyObject *name = GETITEM(names, oparg);
            int err;
            err = PyDict_DelItem(f->f_globals, name);
            if (err != 0) {
                format_exc_check_arg(
                    PyExc_NameError, NAME_ERROR_MSG, name);
                goto error;
            }
            DISPATCH();
        }

        TARGET(LOAD_NAME) {
            PyObject *name = GETITEM(names, oparg);
            PyObject *locals = f->f_locals;
            PyObject *v;
            if (locals == NULL) {
                PyErr_Format(PyExc_SystemError,
                             "no locals when loading %R", name);
                goto error;
            }
            if (PyDict_CheckExact(locals)) {
                v = PyDict_GetItem(locals, name);
                Py_XINCREF(v);
            }
            else {
                v = PyObject_GetItem(locals, name);
                if (v == NULL) {
                    if (!PyErr_ExceptionMatches(PyExc_KeyError))
                        goto error;
                    PyErr_Clear();
                }
            }
            if (v == NULL) {
                v = PyDict_GetItem(f->f_globals, name);
                Py_XINCREF(v);
                if (v == NULL) {
                    if (PyDict_CheckExact(f->f_builtins)) {
                        v = PyDict_GetItem(f->f_builtins, name);
                        if (v == NULL) {
                            format_exc_check_arg(
                                        PyExc_NameError,
                                        NAME_ERROR_MSG, name);
                            goto error;
                        }
                        Py_INCREF(v);
                    }
                    else {
                        v = PyObject_GetItem(f->f_builtins, name);
                        if (v == NULL) {
                            if (PyErr_ExceptionMatches(PyExc_KeyError))
                                format_exc_check_arg(
                                            PyExc_NameError,
                                            NAME_ERROR_MSG, name);
                            goto error;
                        }
                    }
                }
            }
            PUSH(v);
            DISPATCH();
        }

        TARGET(LOAD_GLOBAL) {
            PyObject *name = GETITEM(names, oparg);
            PyObject *v;
            if (PyDict_CheckExact(f->f_globals)
                && PyDict_CheckExact(f->f_builtins))
            {
                v = _PyDict_LoadGlobal((PyDictObject *)f->f_globals,
                                       (PyDictObject *)f->f_builtins,
                                       name);
                if (v == NULL) {
                    if (!_PyErr_OCCURRED()) {
                        /* _PyDict_LoadGlobal() returns NULL without raising
                         * an exception if the key doesn't exist */
                        format_exc_check_arg(PyExc_NameError,
                                             NAME_ERROR_MSG, name);
                    }
                    goto error;
                }
                Py_INCREF(v);
            }
            else {
                /* Slow-path if globals or builtins is not a dict */

                /* namespace 1: globals */
                v = PyObject_GetItem(f->f_globals, name);
                if (v == NULL) {
                    if (!PyErr_ExceptionMatches(PyExc_KeyError))
                        goto error;
                    PyErr_Clear();

                    /* namespace 2: builtins */
                    v = PyObject_GetItem(f->f_builtins, name);
                    if (v == NULL) {
                        if (PyErr_ExceptionMatches(PyExc_KeyError))
                            format_exc_check_arg(
                                        PyExc_NameError,
                                        NAME_ERROR_MSG, name);
                        goto error;
                    }
                }
            }
            PUSH(v);
            DISPATCH();
        }

        TARGET(DELETE_FAST) {
            PyObject *v = GETLOCAL(oparg);
            if (v != NULL) {
                SETLOCAL(oparg, NULL);
                DISPATCH();
            }
            format_exc_check_arg(
                PyExc_UnboundLocalError,
                UNBOUNDLOCAL_ERROR_MSG,
                PyTuple_GetItem(co->co_varnames, oparg)
                );
            goto error;
        }

        TARGET(DELETE_DEREF) {
            PyObject *cell = freevars[oparg];
            PyObject *oldobj = PyCell_GET(cell);
            if (oldobj != NULL) {
                PyCell_SET(cell, NULL);
                Py_DECREF(oldobj);
                DISPATCH();
            }
            format_exc_unbound(co, oparg);
            goto error;
        }

        TARGET(LOAD_CLOSURE) {
            PyObject *cell = freevars[oparg];
            Py_INCREF(cell);
            PUSH(cell);
            DISPATCH();
        }

        TARGET(LOAD_CLASSDEREF) {
            PyObject *name, *value, *locals = f->f_locals;
            Py_ssize_t idx;
            assert(locals);
            assert(oparg >= PyTuple_GET_SIZE(co->co_cellvars));
            idx = oparg - PyTuple_GET_SIZE(co->co_cellvars);
            assert(idx >= 0 && idx < PyTuple_GET_SIZE(co->co_freevars));
            name = PyTuple_GET_ITEM(co->co_freevars, idx);
            if (PyDict_CheckExact(locals)) {
                value = PyDict_GetItem(locals, name);
                Py_XINCREF(value);
            }
            else {
                value = PyObject_GetItem(locals, name);
                if (value == NULL) {
                    if (!PyErr_ExceptionMatches(PyExc_KeyError))
                        goto error;
                    PyErr_Clear();
                }
            }
            if (!value) {
                PyObject *cell = freevars[oparg];
                value = PyCell_GET(cell);
                if (value == NULL) {
                    format_exc_unbound(co, oparg);
                    goto error;
                }
                Py_INCREF(value);
            }
            PUSH(value);
            DISPATCH();
        }

        TARGET(LOAD_DEREF) {
            PyObject *cell = freevars[oparg];
            PyObject *value = PyCell_GET(cell);
            if (value == NULL) {
                format_exc_unbound(co, oparg);
                goto error;
            }
            Py_INCREF(value);
            PUSH(value);
            DISPATCH();
        }

        TARGET(STORE_DEREF) {
            PyObject *v = POP();
            PyObject *cell = freevars[oparg];
            PyObject *oldobj = PyCell_GET(cell);
            PyCell_SET(cell, v);
            Py_XDECREF(oldobj);
            DISPATCH();
        }

        TARGET(BUILD_STRING) {
            PyObject *str;
            PyObject *empty = PyUnicode_New(0, 0);
            if (empty == NULL) {
                goto error;
            }
            str = _PyUnicode_JoinArray(empty, stack_pointer - oparg, oparg);
            Py_DECREF(empty);
            if (str == NULL)
                goto error;
            while (--oparg >= 0) {
                PyObject *item = POP();
                Py_DECREF(item);
            }
            PUSH(str);
            DISPATCH();
        }

        TARGET(BUILD_TUPLE) {
            PyObject *tup = PyTuple_New(oparg);
            if (tup == NULL)
                goto error;
            while (--oparg >= 0) {
                PyObject *item = POP();
                PyTuple_SET_ITEM(tup, oparg, item);
            }
            PUSH(tup);
            DISPATCH();
        }

        TARGET(BUILD_LIST) {
            PyObject *list =  PyList_New(oparg);
            if (list == NULL)
                goto error;
            while (--oparg >= 0) {
                PyObject *item = POP();
                PyList_SET_ITEM(list, oparg, item);
            }
            PUSH(list);
            DISPATCH();
        }

        TARGET(BUILD_TUPLE_UNPACK_WITH_CALL)
        TARGET(BUILD_TUPLE_UNPACK)
        TARGET(BUILD_LIST_UNPACK) {
            int convert_to_tuple = opcode != BUILD_LIST_UNPACK;
            Py_ssize_t i;
            PyObject *sum = PyList_New(0);
            PyObject *return_value;

            if (sum == NULL)
                goto error;

            for (i = oparg; i > 0; i--) {
                PyObject *none_val;

                none_val = _PyList_Extend((PyListObject *)sum, PEEK(i));
                if (none_val == NULL) {
                    if (opcode == BUILD_TUPLE_UNPACK_WITH_CALL &&
                        PyErr_ExceptionMatches(PyExc_TypeError))
                    {
                        check_args_iterable(PEEK(1 + oparg), PEEK(i));
                    }
                    Py_DECREF(sum);
                    goto error;
                }
                Py_DECREF(none_val);
            }

            if (convert_to_tuple) {
                return_value = PyList_AsTuple(sum);
                Py_DECREF(sum);
                if (return_value == NULL)
                    goto error;
            }
            else {
                return_value = sum;
            }

            while (oparg--)
                Py_DECREF(POP());
            PUSH(return_value);
            DISPATCH();
        }

        TARGET(BUILD_SET) {
            PyObject *set = PySet_New(NULL);
            int err = 0;
            int i;
            if (set == NULL)
                goto error;
            for (i = oparg; i > 0; i--) {
                PyObject *item = PEEK(i);
                if (err == 0)
                    err = PySet_Add(set, item);
                Py_DECREF(item);
            }
            STACKADJ(-oparg);
            if (err != 0) {
                Py_DECREF(set);
                goto error;
            }
            PUSH(set);
            DISPATCH();
        }

        TARGET(BUILD_SET_UNPACK) {
            Py_ssize_t i;
            PyObject *sum = PySet_New(NULL);
            if (sum == NULL)
                goto error;

            for (i = oparg; i > 0; i--) {
                if (_PySet_Update(sum, PEEK(i)) < 0) {
                    Py_DECREF(sum);
                    goto error;
                }
            }

            while (oparg--)
                Py_DECREF(POP());
            PUSH(sum);
            DISPATCH();
        }

        TARGET(BUILD_MAP) {
            Py_ssize_t i;
            PyObject *map = _PyDict_NewPresized((Py_ssize_t)oparg);
            if (map == NULL)
                goto error;
            for (i = oparg; i > 0; i--) {
                int err;
                PyObject *key = PEEK(2*i);
                PyObject *value = PEEK(2*i - 1);
                err = PyDict_SetItem(map, key, value);
                if (err != 0) {
                    Py_DECREF(map);
                    goto error;
                }
            }

            while (oparg--) {
                Py_DECREF(POP());
                Py_DECREF(POP());
            }
            PUSH(map);
            DISPATCH();
        }

        TARGET(SETUP_ANNOTATIONS) {
            _Py_IDENTIFIER(__annotations__);
            int err;
            PyObject *ann_dict;
            if (f->f_locals == NULL) {
                PyErr_Format(PyExc_SystemError,
                             "no locals found when setting up annotations");
                goto error;
            }
            /* check if __annotations__ in locals()... */
            if (PyDict_CheckExact(f->f_locals)) {
                ann_dict = _PyDict_GetItemId(f->f_locals,
                                             &PyId___annotations__);
                if (ann_dict == NULL) {
                    /* ...if not, create a new one */
                    ann_dict = PyDict_New();
                    if (ann_dict == NULL) {
                        goto error;
                    }
                    err = _PyDict_SetItemId(f->f_locals,
                                            &PyId___annotations__, ann_dict);
                    Py_DECREF(ann_dict);
                    if (err != 0) {
                        goto error;
                    }
                }
            }
            else {
                /* do the same if locals() is not a dict */
                PyObject *ann_str = _PyUnicode_FromId(&PyId___annotations__);
                if (ann_str == NULL) {
                    goto error;
                }
                ann_dict = PyObject_GetItem(f->f_locals, ann_str);
                if (ann_dict == NULL) {
                    if (!PyErr_ExceptionMatches(PyExc_KeyError)) {
                        goto error;
                    }
                    PyErr_Clear();
                    ann_dict = PyDict_New();
                    if (ann_dict == NULL) {
                        goto error;
                    }
                    err = PyObject_SetItem(f->f_locals, ann_str, ann_dict);
                    Py_DECREF(ann_dict);
                    if (err != 0) {
                        goto error;
                    }
                }
                else {
                    Py_DECREF(ann_dict);
                }
            }
            DISPATCH();
        }

        TARGET(BUILD_CONST_KEY_MAP) {
            Py_ssize_t i;
            PyObject *map;
            PyObject *keys = TOP();
            if (!PyTuple_CheckExact(keys) ||
                PyTuple_GET_SIZE(keys) != (Py_ssize_t)oparg) {
                PyErr_SetString(PyExc_SystemError,
                                "bad BUILD_CONST_KEY_MAP keys argument");
                goto error;
            }
            map = _PyDict_NewPresized((Py_ssize_t)oparg);
            if (map == NULL) {
                goto error;
            }
            for (i = oparg; i > 0; i--) {
                int err;
                PyObject *key = PyTuple_GET_ITEM(keys, oparg - i);
                PyObject *value = PEEK(i + 1);
                err = PyDict_SetItem(map, key, value);
                if (err != 0) {
                    Py_DECREF(map);
                    goto error;
                }
            }

            Py_DECREF(POP());
            while (oparg--) {
                Py_DECREF(POP());
            }
            PUSH(map);
            DISPATCH();
        }

        TARGET(BUILD_MAP_UNPACK) {
            Py_ssize_t i;
            PyObject *sum = PyDict_New();
            if (sum == NULL)
                goto error;

            for (i = oparg; i > 0; i--) {
                PyObject *arg = PEEK(i);
                if (PyDict_Update(sum, arg) < 0) {
                    if (PyErr_ExceptionMatches(PyExc_AttributeError)) {
                        PyErr_Format(PyExc_TypeError,
                                "'%.200s' object is not a mapping",
                                arg->ob_type->tp_name);
                    }
                    Py_DECREF(sum);
                    goto error;
                }
            }

            while (oparg--)
                Py_DECREF(POP());
            PUSH(sum);
            DISPATCH();
        }

        TARGET(BUILD_MAP_UNPACK_WITH_CALL) {
            Py_ssize_t i;
            PyObject *sum = PyDict_New();
            if (sum == NULL)
                goto error;

            for (i = oparg; i > 0; i--) {
                PyObject *arg = PEEK(i);
                if (_PyDict_MergeEx(sum, arg, 2) < 0) {
                    PyObject *func = PEEK(2 + oparg);
                    if (PyErr_ExceptionMatches(PyExc_AttributeError)) {
                        format_kwargs_mapping_error(func, arg);
                    }
                    else if (PyErr_ExceptionMatches(PyExc_KeyError)) {
                        PyObject *exc, *val, *tb;
                        PyErr_Fetch(&exc, &val, &tb);
                        if (val && PyTuple_Check(val) && PyTuple_GET_SIZE(val) == 1) {
                            PyObject *key = PyTuple_GET_ITEM(val, 0);
                            if (!PyUnicode_Check(key)) {
                                PyErr_Format(PyExc_TypeError,
                                        "%.200s%.200s keywords must be strings",
                                        PyEval_GetFuncName(func),
                                        PyEval_GetFuncDesc(func));
                            } else {
                                PyErr_Format(PyExc_TypeError,
                                        "%.200s%.200s got multiple "
                                        "values for keyword argument '%U'",
                                        PyEval_GetFuncName(func),
                                        PyEval_GetFuncDesc(func),
                                        key);
                            }
                            Py_XDECREF(exc);
                            Py_XDECREF(val);
                            Py_XDECREF(tb);
                        }
                        else {
                            PyErr_Restore(exc, val, tb);
                        }
                    }
                    Py_DECREF(sum);
                    goto error;
                }
            }

            while (oparg--)
                Py_DECREF(POP());
            PUSH(sum);
            DISPATCH();
        }

        TARGET(MAP_ADD) {
            PyObject *key = TOP();
            PyObject *value = SECOND();
            PyObject *map;
            int err;
            STACKADJ(-2);
            map = PEEK(oparg);                      /* dict */
            assert(PyDict_CheckExact(map));
            err = PyDict_SetItem(map, key, value);  /* map[key] = value */
            Py_DECREF(value);
            Py_DECREF(key);
            if (err != 0)
                goto error;
            PREDICT(JUMP_ABSOLUTE);
            DISPATCH();
        }

        TARGET(LOAD_ATTR) {
            PyObject *name = GETITEM(names, oparg);
            PyObject *owner = TOP();
            PyObject *res = PyObject_GetAttr(owner, name);
            Py_DECREF(owner);
            SET_TOP(res);
            if (res == NULL)
                goto error;
            DISPATCH();
        }

        TARGET(COMPARE_OP) {
            PyObject *right = POP();
            PyObject *left = TOP();
            PyObject *res = cmp_outcome(oparg, left, right);
            Py_DECREF(left);
            Py_DECREF(right);
            SET_TOP(res);
            if (res == NULL)
                goto error;
            PREDICT(POP_JUMP_IF_FALSE);
            PREDICT(POP_JUMP_IF_TRUE);
            DISPATCH();
        }

        TARGET(IMPORT_NAME) {
            PyObject *name = GETITEM(names, oparg);
            PyObject *fromlist = POP();
            PyObject *level = TOP();
            PyObject *res;
            res = import_name(f, name, fromlist, level);
            Py_DECREF(level);
            Py_DECREF(fromlist);
            SET_TOP(res);
            if (res == NULL)
                goto error;
            DISPATCH();
        }

        TARGET(IMPORT_STAR) {
            PyObject *from = POP(), *locals;
            int err;
            if (PyFrame_FastToLocalsWithError(f) < 0) {
                Py_DECREF(from);
                goto error;
            }

            locals = f->f_locals;
            if (locals == NULL) {
                PyErr_SetString(PyExc_SystemError,
                    "no locals found during 'import *'");
                Py_DECREF(from);
                goto error;
            }
            err = import_all_from(locals, from);
            PyFrame_LocalsToFast(f, 0);
            Py_DECREF(from);
            if (err != 0)
                goto error;
            DISPATCH();
        }

        TARGET(IMPORT_FROM) {
            PyObject *name = GETITEM(names, oparg);
            PyObject *from = TOP();
            PyObject *res;
            res = import_from(from, name);
            PUSH(res);
            if (res == NULL)
                goto error;
            DISPATCH();
        }

        TARGET(JUMP_FORWARD) {
            JUMPBY(oparg);
            FAST_DISPATCH();
        }

        PREDICTED(POP_JUMP_IF_FALSE);
        TARGET(POP_JUMP_IF_FALSE) {
            PyObject *cond = POP();
            int err;
            if (cond == Py_True) {
                Py_DECREF(cond);
                FAST_DISPATCH();
            }
            if (cond == Py_False) {
                Py_DECREF(cond);
                JUMPTO(oparg);
                FAST_DISPATCH();
            }
            err = PyObject_IsTrue(cond);
            Py_DECREF(cond);
            if (err > 0)
                ;
            else if (err == 0)
                JUMPTO(oparg);
            else
                goto error;
            DISPATCH();
        }

        PREDICTED(POP_JUMP_IF_TRUE);
        TARGET(POP_JUMP_IF_TRUE) {
            PyObject *cond = POP();
            int err;
            if (cond == Py_False) {
                Py_DECREF(cond);
                FAST_DISPATCH();
            }
            if (cond == Py_True) {
                Py_DECREF(cond);
                JUMPTO(oparg);
                FAST_DISPATCH();
            }
            err = PyObject_IsTrue(cond);
            Py_DECREF(cond);
            if (err > 0) {
                JUMPTO(oparg);
            }
            else if (err == 0)
                ;
            else
                goto error;
            DISPATCH();
        }

        TARGET(JUMP_IF_FALSE_OR_POP) {
            PyObject *cond = TOP();
            int err;
            if (cond == Py_True) {
                STACKADJ(-1);
                Py_DECREF(cond);
                FAST_DISPATCH();
            }
            if (cond == Py_False) {
                JUMPTO(oparg);
                FAST_DISPATCH();
            }
            err = PyObject_IsTrue(cond);
            if (err > 0) {
                STACKADJ(-1);
                Py_DECREF(cond);
            }
            else if (err == 0)
                JUMPTO(oparg);
            else
                goto error;
            DISPATCH();
        }

        TARGET(JUMP_IF_TRUE_OR_POP) {
            PyObject *cond = TOP();
            int err;
            if (cond == Py_False) {
                STACKADJ(-1);
                Py_DECREF(cond);
                FAST_DISPATCH();
            }
            if (cond == Py_True) {
                JUMPTO(oparg);
                FAST_DISPATCH();
            }
            err = PyObject_IsTrue(cond);
            if (err > 0) {
                JUMPTO(oparg);
            }
            else if (err == 0) {
                STACKADJ(-1);
                Py_DECREF(cond);
            }
            else
                goto error;
            DISPATCH();
        }

        PREDICTED(JUMP_ABSOLUTE);
        TARGET(JUMP_ABSOLUTE) {
            JUMPTO(oparg);
#if FAST_LOOPS
            /* Enabling this path speeds-up all while and for-loops by bypassing
               the per-loop checks for signals.  By default, this should be turned-off
               because it prevents detection of a control-break in tight loops like
               "while 1: pass".  Compile with this option turned-on when you need
               the speed-up and do not need break checking inside tight loops (ones
               that contain only instructions ending with FAST_DISPATCH).
            */
            FAST_DISPATCH();
#else
            DISPATCH();
#endif
        }

        TARGET(GET_ITER) {
            /* before: [obj]; after [getiter(obj)] */
            PyObject *iterable = TOP();
            PyObject *iter = PyObject_GetIter(iterable);
            Py_DECREF(iterable);
            SET_TOP(iter);
            if (iter == NULL)
                goto error;
            PREDICT(FOR_ITER);
            PREDICT(CALL_FUNCTION);
            DISPATCH();
        }

        TARGET(GET_YIELD_FROM_ITER) {
            /* before: [obj]; after [getiter(obj)] */
            PyObject *iterable = TOP();
            PyObject *iter;
            if (PyCoro_CheckExact(iterable)) {
                /* `iterable` is a coroutine */
                if (!(co->co_flags & (CO_COROUTINE | CO_ITERABLE_COROUTINE))) {
                    /* and it is used in a 'yield from' expression of a
                       regular generator. */
                    Py_DECREF(iterable);
                    SET_TOP(NULL);
                    PyErr_SetString(PyExc_TypeError,
                                    "cannot 'yield from' a coroutine object "
                                    "in a non-coroutine generator");
                    goto error;
                }
            }
            else if (!PyGen_CheckExact(iterable)) {
                /* `iterable` is not a generator. */
                iter = PyObject_GetIter(iterable);
                Py_DECREF(iterable);
                SET_TOP(iter);
                if (iter == NULL)
                    goto error;
            }
            PREDICT(LOAD_CONST);
            DISPATCH();
        }

        PREDICTED(FOR_ITER);
        TARGET(FOR_ITER) {
            /* before: [iter]; after: [iter, iter()] *or* [] */
            PyObject *iter = TOP();
            PyObject *next = (*iter->ob_type->tp_iternext)(iter);
            if (next != NULL) {
                PUSH(next);
                PREDICT(STORE_FAST);
                PREDICT(UNPACK_SEQUENCE);
                DISPATCH();
            }
            if (PyErr_Occurred()) {
                if (!PyErr_ExceptionMatches(PyExc_StopIteration))
                    goto error;
                else if (tstate->c_tracefunc != NULL)
                    call_exc_trace(tstate->c_tracefunc, tstate->c_traceobj, tstate, f);
                PyErr_Clear();
            }
            /* iterator ended normally */
            STACKADJ(-1);
            Py_DECREF(iter);
            JUMPBY(oparg);
            PREDICT(POP_BLOCK);
            DISPATCH();
        }

        TARGET(SETUP_FINALLY) {
            /* NOTE: If you add any new block-setup opcodes that
               are not try/except/finally handlers, you may need
               to update the PyGen_NeedsFinalizing() function.
               */

            PyFrame_BlockSetup(f, SETUP_FINALLY, INSTR_OFFSET() + oparg,
                               STACK_LEVEL());
            DISPATCH();
        }

        TARGET(BEFORE_ASYNC_WITH) {
            _Py_IDENTIFIER(__aexit__);
            _Py_IDENTIFIER(__aenter__);

            PyObject *mgr = TOP();
            PyObject *exit = special_lookup(mgr, &PyId___aexit__),
                     *enter;
            PyObject *res;
            if (exit == NULL)
                goto error;
            SET_TOP(exit);
            enter = special_lookup(mgr, &PyId___aenter__);
            Py_DECREF(mgr);
            if (enter == NULL)
                goto error;
            res = _PyObject_CallNoArg(enter);
            Py_DECREF(enter);
            if (res == NULL)
                goto error;
            PUSH(res);
            PREDICT(GET_AWAITABLE);
            DISPATCH();
        }

        TARGET(SETUP_ASYNC_WITH) {
            PyObject *res = POP();
            /* Setup the finally block before pushing the result
               of __aenter__ on the stack. */
            PyFrame_BlockSetup(f, SETUP_FINALLY, INSTR_OFFSET() + oparg,
                               STACK_LEVEL());
            PUSH(res);
            DISPATCH();
        }

        TARGET(SETUP_WITH) {
            _Py_IDENTIFIER(__exit__);
            _Py_IDENTIFIER(__enter__);
            PyObject *mgr = TOP();
            PyObject *enter = special_lookup(mgr, &PyId___enter__), *exit;
            PyObject *res;
            if (enter == NULL)
                goto error;
            exit = special_lookup(mgr, &PyId___exit__);
            if (exit == NULL) {
                Py_DECREF(enter);
                goto error;
            }
            SET_TOP(exit);
            Py_DECREF(mgr);
            res = _PyObject_CallNoArg(enter);
            Py_DECREF(enter);
            if (res == NULL)
                goto error;
            /* Setup the finally block before pushing the result
               of __enter__ on the stack. */
            PyFrame_BlockSetup(f, SETUP_FINALLY, INSTR_OFFSET() + oparg,
                               STACK_LEVEL());

            PUSH(res);
            DISPATCH();
        }

        TARGET(WITH_CLEANUP_START) {
            /* At the top of the stack are 1 or 6 values indicating
               how/why we entered the finally clause:
               - TOP = NULL
               - (TOP, SECOND, THIRD) = exc_info()
                 (FOURTH, FITH, SIXTH) = previous exception for EXCEPT_HANDLER
               Below them is EXIT, the context.__exit__ or context.__aexit__
               bound method.
               In the first case, we must call
                 EXIT(None, None, None)
               otherwise we must call
                 EXIT(TOP, SECOND, THIRD)

               In the first case, we remove EXIT from the
               stack, leaving TOP, and push TOP on the stack.
               Otherwise we shift the bottom 3 values of the
               stack down, replace the empty spot with NULL, and push
               None on the stack.

               Finally we push the result of the call.
            */
            PyObject *stack[3];
            PyObject *exit_func;
            PyObject *exc, *val, *tb, *res;

            val = tb = Py_None;
            exc = TOP();
            if (exc == NULL) {
                STACKADJ(-1);
                exit_func = TOP();
                SET_TOP(exc);
                exc = Py_None;
            }
            else {
                assert(PyExceptionClass_Check(exc));
                PyObject *tp2, *exc2, *tb2;
                PyTryBlock *block;
                val = SECOND();
                tb = THIRD();
                tp2 = FOURTH();
                exc2 = PEEK(5);
                tb2 = PEEK(6);
                exit_func = PEEK(7);
                SET_VALUE(7, tb2);
                SET_VALUE(6, exc2);
                SET_VALUE(5, tp2);
                /* UNWIND_EXCEPT_HANDLER will pop this off. */
                SET_FOURTH(NULL);
                /* We just shifted the stack down, so we have
                   to tell the except handler block that the
                   values are lower than it expects. */
                assert(f->f_iblock > 0);
                block = &f->f_blockstack[f->f_iblock - 1];
                assert(block->b_type == EXCEPT_HANDLER);
                assert(block->b_level > 0);
                block->b_level--;
            }

            stack[0] = exc;
            stack[1] = val;
            stack[2] = tb;
            res = _PyObject_FastCall(exit_func, stack, 3);
            Py_DECREF(exit_func);
            if (res == NULL)
                goto error;

            Py_INCREF(exc); /* Duplicating the exception on the stack */
            PUSH(exc);
            PUSH(res);
            PREDICT(WITH_CLEANUP_FINISH);
            DISPATCH();
        }

        PREDICTED(WITH_CLEANUP_FINISH);
        TARGET(WITH_CLEANUP_FINISH) {
            /* TOP = the result of calling the context.__exit__ bound method
               SECOND = either None or exception type

               If SECOND is None below is NULL or the return address,
               otherwise below are 7 values representing an exception.
            */
            PyObject *res = POP();
            PyObject *exc = POP();
            int err;

            if (exc != Py_None)
                err = PyObject_IsTrue(res);
            else
                err = 0;

            Py_DECREF(res);
            Py_DECREF(exc);

            if (err < 0)
                goto error;
            else if (err > 0) {
                /* There was an exception and a True return.
                 * We must manually unwind the EXCEPT_HANDLER block
                 * which was created when the exception was caught,
                 * otherwise the stack will be in an inconsisten state.
                 */
                PyTryBlock *b = PyFrame_BlockPop(f);
                assert(b->b_type == EXCEPT_HANDLER);
                UNWIND_EXCEPT_HANDLER(b);
                PUSH(NULL);
            }
            PREDICT(END_FINALLY);
            DISPATCH();
        }

        TARGET(LOAD_METHOD) {
            /* Designed to work in tamdem with CALL_METHOD. */
            PyObject *name = GETITEM(names, oparg);
            PyObject *obj = TOP();
            PyObject *meth = NULL;

            int meth_found = _PyObject_GetMethod(obj, name, &meth);

            if (meth == NULL) {
                /* Most likely attribute wasn't found. */
                goto error;
            }

            if (meth_found) {
                /* We can bypass temporary bound method object.
                   meth is unbound method and obj is self.

                   meth | self | arg1 | ... | argN
                 */
                SET_TOP(meth);
                PUSH(obj);  // self
            }
            else {
                /* meth is not an unbound method (but a regular attr, or
                   something was returned by a descriptor protocol).  Set
                   the second element of the stack to NULL, to signal
                   CALL_METHOD that it's not a method call.

                   NULL | meth | arg1 | ... | argN
                */
                SET_TOP(NULL);
                Py_DECREF(obj);
                PUSH(meth);
            }
            DISPATCH();
        }

        TARGET(CALL_METHOD) {
            /* Designed to work in tamdem with LOAD_METHOD. */
            PyObject **sp, *res, *meth;

            sp = stack_pointer;

            meth = PEEK(oparg + 2);
            if (meth == NULL) {
                /* `meth` is NULL when LOAD_METHOD thinks that it's not
                   a method call.

                   Stack layout:

                       ... | NULL | callable | arg1 | ... | argN
                                                            ^- TOP()
                                               ^- (-oparg)
                                    ^- (-oparg-1)
                             ^- (-oparg-2)

                   `callable` will be POPed by call_function.
                   NULL will will be POPed manually later.
                */
                res = call_function(&sp, oparg, NULL);
                stack_pointer = sp;
                (void)POP(); /* POP the NULL. */
            }
            else {
                /* This is a method call.  Stack layout:

                     ... | method | self | arg1 | ... | argN
                                                        ^- TOP()
                                           ^- (-oparg)
                                    ^- (-oparg-1)
                           ^- (-oparg-2)

                  `self` and `method` will be POPed by call_function.
                  We'll be passing `oparg + 1` to call_function, to
                  make it accept the `self` as a first argument.
                */
                res = call_function(&sp, oparg + 1, NULL);
                stack_pointer = sp;
            }

            PUSH(res);
            if (res == NULL)
                goto error;
            DISPATCH();
        }

        PREDICTED(CALL_FUNCTION);
        TARGET(CALL_FUNCTION) {
            PyObject **sp, *res;
            sp = stack_pointer;
            res = call_function(&sp, oparg, NULL);
            stack_pointer = sp;
            PUSH(res);
            if (res == NULL) {
                goto error;
            }
            DISPATCH();
        }

        TARGET(CALL_FUNCTION_KW) {
            PyObject **sp, *res, *names;

            names = POP();
            assert(PyTuple_CheckExact(names) && PyTuple_GET_SIZE(names) <= oparg);
            sp = stack_pointer;
            res = call_function(&sp, oparg, names);
            stack_pointer = sp;
            PUSH(res);
            Py_DECREF(names);

            if (res == NULL) {
                goto error;
            }
            DISPATCH();
        }

        TARGET(CALL_FUNCTION_EX) {
            PyObject *func, *callargs, *kwargs = NULL, *result;
            if (oparg & 0x01) {
                kwargs = POP();
                if (!PyDict_CheckExact(kwargs)) {
                    PyObject *d = PyDict_New();
                    if (d == NULL)
                        goto error;
                    if (PyDict_Update(d, kwargs) != 0) {
                        Py_DECREF(d);
                        /* PyDict_Update raises attribute
                         * error (percolated from an attempt
                         * to get 'keys' attribute) instead of
                         * a type error if its second argument
                         * is not a mapping.
                         */
                        if (PyErr_ExceptionMatches(PyExc_AttributeError)) {
                            format_kwargs_mapping_error(SECOND(), kwargs);
                        }
                        Py_DECREF(kwargs);
                        goto error;
                    }
                    Py_DECREF(kwargs);
                    kwargs = d;
                }
                assert(PyDict_CheckExact(kwargs));
            }
            callargs = POP();
            func = TOP();
            if (!PyTuple_CheckExact(callargs)) {
                if (check_args_iterable(func, callargs) < 0) {
                    Py_DECREF(callargs);
                    goto error;
                }
                Py_SETREF(callargs, PySequence_Tuple(callargs));
                if (callargs == NULL) {
                    goto error;
                }
            }
            assert(PyTuple_CheckExact(callargs));

            result = do_call_core(func, callargs, kwargs);
            Py_DECREF(func);
            Py_DECREF(callargs);
            Py_XDECREF(kwargs);

            SET_TOP(result);
            if (result == NULL) {
                goto error;
            }
            DISPATCH();
        }

        TARGET(MAKE_FUNCTION) {
            PyObject *qualname = POP();
            PyObject *codeobj = POP();
            PyFunctionObject *func = (PyFunctionObject *)
                PyFunction_NewWithQualName(codeobj, f->f_globals, qualname);

            Py_DECREF(codeobj);
            Py_DECREF(qualname);
            if (func == NULL) {
                goto error;
            }

            if (oparg & 0x08) {
                assert(PyTuple_CheckExact(TOP()));
                func ->func_closure = POP();
            }
            if (oparg & 0x04) {
                assert(PyDict_CheckExact(TOP()));
                func->func_annotations = POP();
            }
            if (oparg & 0x02) {
                assert(PyDict_CheckExact(TOP()));
                func->func_kwdefaults = POP();
            }
            if (oparg & 0x01) {
                assert(PyTuple_CheckExact(TOP()));
                func->func_defaults = POP();
            }

            PUSH((PyObject *)func);
            DISPATCH();
        }

        TARGET(BUILD_SLICE) {
            PyObject *start, *stop, *step, *slice;
            if (oparg == 3)
                step = POP();
            else
                step = NULL;
            stop = POP();
            start = TOP();
            slice = PySlice_New(start, stop, step);
            Py_DECREF(start);
            Py_DECREF(stop);
            Py_XDECREF(step);
            SET_TOP(slice);
            if (slice == NULL)
                goto error;
            DISPATCH();
        }

        TARGET(FORMAT_VALUE) {
            /* Handles f-string value formatting. */
            PyObject *result;
            PyObject *fmt_spec;
            PyObject *value;
            PyObject *(*conv_fn)(PyObject *);
            int which_conversion = oparg & FVC_MASK;
            int have_fmt_spec = (oparg & FVS_MASK) == FVS_HAVE_SPEC;

            fmt_spec = have_fmt_spec ? POP() : NULL;
            value = POP();

            /* See if any conversion is specified. */
            switch (which_conversion) {
            case FVC_STR:   conv_fn = PyObject_Str;   break;
            case FVC_REPR:  conv_fn = PyObject_Repr;  break;
            case FVC_ASCII: conv_fn = PyObject_ASCII; break;

            /* Must be 0 (meaning no conversion), since only four
               values are allowed by (oparg & FVC_MASK). */
            default:        conv_fn = NULL;           break;
            }

            /* If there's a conversion function, call it and replace
               value with that result. Otherwise, just use value,
               without conversion. */
            if (conv_fn != NULL) {
                result = conv_fn(value);
                Py_DECREF(value);
                if (result == NULL) {
                    Py_XDECREF(fmt_spec);
                    goto error;
                }
                value = result;
            }

            /* If value is a unicode object, and there's no fmt_spec,
               then we know the result of format(value) is value
               itself. In that case, skip calling format(). I plan to
               move this optimization in to PyObject_Format()
               itself. */
            if (PyUnicode_CheckExact(value) && fmt_spec == NULL) {
                /* Do nothing, just transfer ownership to result. */
                result = value;
            } else {
                /* Actually call format(). */
                result = PyObject_Format(value, fmt_spec);
                Py_DECREF(value);
                Py_XDECREF(fmt_spec);
                if (result == NULL) {
                    goto error;
                }
            }

            PUSH(result);
            DISPATCH();
        }

        TARGET(EXTENDED_ARG) {
            int oldoparg = oparg;
            NEXTOPARG();
            oparg |= oldoparg << 8;
            goto dispatch_opcode;
        }


#if USE_COMPUTED_GOTOS
        _unknown_opcode:
#endif
        default:
            fprintf(stderr,
                "XXX lineno: %d, opcode: %d\n",
                PyFrame_GetLineNumber(f),
                opcode);
            PyErr_SetString(PyExc_SystemError, "unknown opcode");
            goto error;

        } /* switch */

        /* This should never be reached. Every opcode should end with DISPATCH()
           or goto error. */
        Py_UNREACHABLE();

error:
        /* Double-check exception status. */
#ifdef NDEBUG
        if (!PyErr_Occurred())
            PyErr_SetString(PyExc_SystemError,
                            "error return without exception set");
#else
        assert(PyErr_Occurred());
#endif

        /* Log traceback info. */
        PyTraceBack_Here(f);

        if (tstate->c_tracefunc != NULL)
            call_exc_trace(tstate->c_tracefunc, tstate->c_traceobj,
                           tstate, f);

exception_unwind:
        /* Unwind stacks if an exception occurred */
        while (f->f_iblock > 0) {
            /* Pop the current block. */
            PyTryBlock *b = &f->f_blockstack[--f->f_iblock];

            if (b->b_type == EXCEPT_HANDLER) {
                UNWIND_EXCEPT_HANDLER(b);
                continue;
            }
            UNWIND_BLOCK(b);
            if (b->b_type == SETUP_FINALLY) {
                PyObject *exc, *val, *tb;
                int handler = b->b_handler;
                _PyErr_StackItem *exc_info = tstate->exc_info;
                /* Beware, this invalidates all b->b_* fields */
                PyFrame_BlockSetup(f, EXCEPT_HANDLER, -1, STACK_LEVEL());
                PUSH(exc_info->exc_traceback);
                PUSH(exc_info->exc_value);
                if (exc_info->exc_type != NULL) {
                    PUSH(exc_info->exc_type);
                }
                else {
                    Py_INCREF(Py_None);
                    PUSH(Py_None);
                }
                PyErr_Fetch(&exc, &val, &tb);
                /* Make the raw exception data
                   available to the handler,
                   so a program can emulate the
                   Python main loop. */
                PyErr_NormalizeException(
                    &exc, &val, &tb);
                if (tb != NULL)
                    PyException_SetTraceback(val, tb);
                else
                    PyException_SetTraceback(val, Py_None);
                Py_INCREF(exc);
                exc_info->exc_type = exc;
                Py_INCREF(val);
                exc_info->exc_value = val;
                exc_info->exc_traceback = tb;
                if (tb == NULL)
                    tb = Py_None;
                Py_INCREF(tb);
                PUSH(tb);
                PUSH(val);
                PUSH(exc);
                JUMPTO(handler);
                /* Resume normal execution */
                goto main_loop;
            }
        } /* unwind stack */

        /* End the loop as we still have an error */
        break;
    } /* main loop */

    /* Pop remaining stack entries. */
    while (!EMPTY()) {
        PyObject *o = POP();
        Py_XDECREF(o);
    }

    assert(retval == NULL);
    assert(PyErr_Occurred());

return_or_yield:
    if (tstate->use_tracing) {
        if (tstate->c_tracefunc) {
            if (call_trace_protected(tstate->c_tracefunc, tstate->c_traceobj,
                                     tstate, f, PyTrace_RETURN, retval)) {
                Py_CLEAR(retval);
            }
        }
        if (tstate->c_profilefunc) {
            if (call_trace_protected(tstate->c_profilefunc, tstate->c_profileobj,
                                     tstate, f, PyTrace_RETURN, retval)) {
                Py_CLEAR(retval);
<<<<<<< HEAD
=======
                /* why = WHY_EXCEPTION; useless yet but cause compiler warnings */
>>>>>>> 97f1ca16
            }
        }
    }

    /* pop frame */
exit_eval_frame:
    if (PyDTrace_FUNCTION_RETURN_ENABLED())
        dtrace_function_return(f);
    Py_LeaveRecursiveCall();
    f->f_executing = 0;
    tstate->frame = f->f_back;

    return _Py_CheckFunctionResult(NULL, retval, "PyEval_EvalFrameEx");
}

static void
format_missing(const char *kind, PyCodeObject *co, PyObject *names)
{
    int err;
    Py_ssize_t len = PyList_GET_SIZE(names);
    PyObject *name_str, *comma, *tail, *tmp;

    assert(PyList_CheckExact(names));
    assert(len >= 1);
    /* Deal with the joys of natural language. */
    switch (len) {
    case 1:
        name_str = PyList_GET_ITEM(names, 0);
        Py_INCREF(name_str);
        break;
    case 2:
        name_str = PyUnicode_FromFormat("%U and %U",
                                        PyList_GET_ITEM(names, len - 2),
                                        PyList_GET_ITEM(names, len - 1));
        break;
    default:
        tail = PyUnicode_FromFormat(", %U, and %U",
                                    PyList_GET_ITEM(names, len - 2),
                                    PyList_GET_ITEM(names, len - 1));
        if (tail == NULL)
            return;
        /* Chop off the last two objects in the list. This shouldn't actually
           fail, but we can't be too careful. */
        err = PyList_SetSlice(names, len - 2, len, NULL);
        if (err == -1) {
            Py_DECREF(tail);
            return;
        }
        /* Stitch everything up into a nice comma-separated list. */
        comma = PyUnicode_FromString(", ");
        if (comma == NULL) {
            Py_DECREF(tail);
            return;
        }
        tmp = PyUnicode_Join(comma, names);
        Py_DECREF(comma);
        if (tmp == NULL) {
            Py_DECREF(tail);
            return;
        }
        name_str = PyUnicode_Concat(tmp, tail);
        Py_DECREF(tmp);
        Py_DECREF(tail);
        break;
    }
    if (name_str == NULL)
        return;
    PyErr_Format(PyExc_TypeError,
                 "%U() missing %i required %s argument%s: %U",
                 co->co_name,
                 len,
                 kind,
                 len == 1 ? "" : "s",
                 name_str);
    Py_DECREF(name_str);
}

static void
missing_arguments(PyCodeObject *co, Py_ssize_t missing, Py_ssize_t defcount,
                  PyObject **fastlocals)
{
    Py_ssize_t i, j = 0;
    Py_ssize_t start, end;
    int positional = (defcount != -1);
    const char *kind = positional ? "positional" : "keyword-only";
    PyObject *missing_names;

    /* Compute the names of the arguments that are missing. */
    missing_names = PyList_New(missing);
    if (missing_names == NULL)
        return;
    if (positional) {
        start = 0;
        end = co->co_argcount - defcount;
    }
    else {
        start = co->co_argcount;
        end = start + co->co_kwonlyargcount;
    }
    for (i = start; i < end; i++) {
        if (GETLOCAL(i) == NULL) {
            PyObject *raw = PyTuple_GET_ITEM(co->co_varnames, i);
            PyObject *name = PyObject_Repr(raw);
            if (name == NULL) {
                Py_DECREF(missing_names);
                return;
            }
            PyList_SET_ITEM(missing_names, j++, name);
        }
    }
    assert(j == missing);
    format_missing(kind, co, missing_names);
    Py_DECREF(missing_names);
}

static void
too_many_positional(PyCodeObject *co, Py_ssize_t given, Py_ssize_t defcount,
                    PyObject **fastlocals)
{
    int plural;
    Py_ssize_t kwonly_given = 0;
    Py_ssize_t i;
    PyObject *sig, *kwonly_sig;
    Py_ssize_t co_argcount = co->co_argcount;

    assert((co->co_flags & CO_VARARGS) == 0);
    /* Count missing keyword-only args. */
    for (i = co_argcount; i < co_argcount + co->co_kwonlyargcount; i++) {
        if (GETLOCAL(i) != NULL) {
            kwonly_given++;
        }
    }
    if (defcount) {
        Py_ssize_t atleast = co_argcount - defcount;
        plural = 1;
        sig = PyUnicode_FromFormat("from %zd to %zd", atleast, co_argcount);
    }
    else {
        plural = (co_argcount != 1);
        sig = PyUnicode_FromFormat("%zd", co_argcount);
    }
    if (sig == NULL)
        return;
    if (kwonly_given) {
        const char *format = " positional argument%s (and %zd keyword-only argument%s)";
        kwonly_sig = PyUnicode_FromFormat(format,
                                          given != 1 ? "s" : "",
                                          kwonly_given,
                                          kwonly_given != 1 ? "s" : "");
        if (kwonly_sig == NULL) {
            Py_DECREF(sig);
            return;
        }
    }
    else {
        /* This will not fail. */
        kwonly_sig = PyUnicode_FromString("");
        assert(kwonly_sig != NULL);
    }
    PyErr_Format(PyExc_TypeError,
                 "%U() takes %U positional argument%s but %zd%U %s given",
                 co->co_name,
                 sig,
                 plural ? "s" : "",
                 given,
                 kwonly_sig,
                 given == 1 && !kwonly_given ? "was" : "were");
    Py_DECREF(sig);
    Py_DECREF(kwonly_sig);
}

/* This is gonna seem *real weird*, but if you put some other code between
   PyEval_EvalFrame() and PyEval_EvalCodeEx() you will need to adjust
   the test in the if statements in Misc/gdbinit (pystack and pystackv). */

PyObject *
_PyEval_EvalCodeWithName(PyObject *_co, PyObject *globals, PyObject *locals,
           PyObject *const *args, Py_ssize_t argcount,
           PyObject *const *kwnames, PyObject *const *kwargs,
           Py_ssize_t kwcount, int kwstep,
           PyObject *const *defs, Py_ssize_t defcount,
           PyObject *kwdefs, PyObject *closure,
           PyObject *name, PyObject *qualname)
{
    PyCodeObject* co = (PyCodeObject*)_co;
    PyFrameObject *f;
    PyObject *retval = NULL;
    PyObject **fastlocals, **freevars;
    PyThreadState *tstate;
    PyObject *x, *u;
    const Py_ssize_t total_args = co->co_argcount + co->co_kwonlyargcount;
    Py_ssize_t i, n;
    PyObject *kwdict;

    if (globals == NULL) {
        PyErr_SetString(PyExc_SystemError,
                        "PyEval_EvalCodeEx: NULL globals");
        return NULL;
    }

    /* Create the frame */
    tstate = PyThreadState_GET();
    assert(tstate != NULL);
    f = _PyFrame_New_NoTrack(tstate, co, globals, locals);
    if (f == NULL) {
        return NULL;
    }
    fastlocals = f->f_localsplus;
    freevars = f->f_localsplus + co->co_nlocals;

    /* Create a dictionary for keyword parameters (**kwags) */
    if (co->co_flags & CO_VARKEYWORDS) {
        kwdict = PyDict_New();
        if (kwdict == NULL)
            goto fail;
        i = total_args;
        if (co->co_flags & CO_VARARGS) {
            i++;
        }
        SETLOCAL(i, kwdict);
    }
    else {
        kwdict = NULL;
    }

    /* Copy positional arguments into local variables */
    if (argcount > co->co_argcount) {
        n = co->co_argcount;
    }
    else {
        n = argcount;
    }
    for (i = 0; i < n; i++) {
        x = args[i];
        Py_INCREF(x);
        SETLOCAL(i, x);
    }

    /* Pack other positional arguments into the *args argument */
    if (co->co_flags & CO_VARARGS) {
        u = PyTuple_New(argcount - n);
        if (u == NULL) {
            goto fail;
        }
        SETLOCAL(total_args, u);
        for (i = n; i < argcount; i++) {
            x = args[i];
            Py_INCREF(x);
            PyTuple_SET_ITEM(u, i-n, x);
        }
    }

    /* Handle keyword arguments passed as two strided arrays */
    kwcount *= kwstep;
    for (i = 0; i < kwcount; i += kwstep) {
        PyObject **co_varnames;
        PyObject *keyword = kwnames[i];
        PyObject *value = kwargs[i];
        Py_ssize_t j;

        if (keyword == NULL || !PyUnicode_Check(keyword)) {
            PyErr_Format(PyExc_TypeError,
                         "%U() keywords must be strings",
                         co->co_name);
            goto fail;
        }

        /* Speed hack: do raw pointer compares. As names are
           normally interned this should almost always hit. */
        co_varnames = ((PyTupleObject *)(co->co_varnames))->ob_item;
        for (j = 0; j < total_args; j++) {
            PyObject *name = co_varnames[j];
            if (name == keyword) {
                goto kw_found;
            }
        }

        /* Slow fallback, just in case */
        for (j = 0; j < total_args; j++) {
            PyObject *name = co_varnames[j];
            int cmp = PyObject_RichCompareBool( keyword, name, Py_EQ);
            if (cmp > 0) {
                goto kw_found;
            }
            else if (cmp < 0) {
                goto fail;
            }
        }

        assert(j >= total_args);
        if (kwdict == NULL) {
            PyErr_Format(PyExc_TypeError,
                         "%U() got an unexpected keyword argument '%S'",
                         co->co_name, keyword);
            goto fail;
        }

        if (PyDict_SetItem(kwdict, keyword, value) == -1) {
            goto fail;
        }
        continue;

      kw_found:
        if (GETLOCAL(j) != NULL) {
            PyErr_Format(PyExc_TypeError,
                         "%U() got multiple values for argument '%S'",
                         co->co_name, keyword);
            goto fail;
        }
        Py_INCREF(value);
        SETLOCAL(j, value);
    }

    /* Check the number of positional arguments */
    if (argcount > co->co_argcount && !(co->co_flags & CO_VARARGS)) {
        too_many_positional(co, argcount, defcount, fastlocals);
        goto fail;
    }

    /* Add missing positional arguments (copy default values from defs) */
    if (argcount < co->co_argcount) {
        Py_ssize_t m = co->co_argcount - defcount;
        Py_ssize_t missing = 0;
        for (i = argcount; i < m; i++) {
            if (GETLOCAL(i) == NULL) {
                missing++;
            }
        }
        if (missing) {
            missing_arguments(co, missing, defcount, fastlocals);
            goto fail;
        }
        if (n > m)
            i = n - m;
        else
            i = 0;
        for (; i < defcount; i++) {
            if (GETLOCAL(m+i) == NULL) {
                PyObject *def = defs[i];
                Py_INCREF(def);
                SETLOCAL(m+i, def);
            }
        }
    }

    /* Add missing keyword arguments (copy default values from kwdefs) */
    if (co->co_kwonlyargcount > 0) {
        Py_ssize_t missing = 0;
        for (i = co->co_argcount; i < total_args; i++) {
            PyObject *name;
            if (GETLOCAL(i) != NULL)
                continue;
            name = PyTuple_GET_ITEM(co->co_varnames, i);
            if (kwdefs != NULL) {
                PyObject *def = PyDict_GetItem(kwdefs, name);
                if (def) {
                    Py_INCREF(def);
                    SETLOCAL(i, def);
                    continue;
                }
            }
            missing++;
        }
        if (missing) {
            missing_arguments(co, missing, -1, fastlocals);
            goto fail;
        }
    }

    /* Allocate and initialize storage for cell vars, and copy free
       vars into frame. */
    for (i = 0; i < PyTuple_GET_SIZE(co->co_cellvars); ++i) {
        PyObject *c;
        Py_ssize_t arg;
        /* Possibly account for the cell variable being an argument. */
        if (co->co_cell2arg != NULL &&
            (arg = co->co_cell2arg[i]) != CO_CELL_NOT_AN_ARG) {
            c = PyCell_New(GETLOCAL(arg));
            /* Clear the local copy. */
            SETLOCAL(arg, NULL);
        }
        else {
            c = PyCell_New(NULL);
        }
        if (c == NULL)
            goto fail;
        SETLOCAL(co->co_nlocals + i, c);
    }

    /* Copy closure variables to free variables */
    for (i = 0; i < PyTuple_GET_SIZE(co->co_freevars); ++i) {
        PyObject *o = PyTuple_GET_ITEM(closure, i);
        Py_INCREF(o);
        freevars[PyTuple_GET_SIZE(co->co_cellvars) + i] = o;
    }

    /* Handle generator/coroutine/asynchronous generator */
    if (co->co_flags & (CO_GENERATOR | CO_COROUTINE | CO_ASYNC_GENERATOR)) {
        PyObject *gen;
        PyObject *coro_wrapper = tstate->coroutine_wrapper;
        int is_coro = co->co_flags & CO_COROUTINE;

        if (is_coro && tstate->in_coroutine_wrapper) {
            assert(coro_wrapper != NULL);
            PyErr_Format(PyExc_RuntimeError,
                         "coroutine wrapper %.200R attempted "
                         "to recursively wrap %.200R",
                         coro_wrapper,
                         co);
            goto fail;
        }

        /* Don't need to keep the reference to f_back, it will be set
         * when the generator is resumed. */
        Py_CLEAR(f->f_back);

        /* Create a new generator that owns the ready to run frame
         * and return that as the value. */
        if (is_coro) {
            gen = PyCoro_New(f, name, qualname);
        } else if (co->co_flags & CO_ASYNC_GENERATOR) {
            gen = PyAsyncGen_New(f, name, qualname);
        } else {
            gen = PyGen_NewWithQualName(f, name, qualname);
        }
        if (gen == NULL) {
            return NULL;
        }

        _PyObject_GC_TRACK(f);

        if (is_coro && coro_wrapper != NULL) {
            PyObject *wrapped;
            tstate->in_coroutine_wrapper = 1;
            wrapped = PyObject_CallFunction(coro_wrapper, "N", gen);
            tstate->in_coroutine_wrapper = 0;
            return wrapped;
        }

        return gen;
    }

    retval = PyEval_EvalFrameEx(f,0);

fail: /* Jump here from prelude on failure */

    /* decref'ing the frame can cause __del__ methods to get invoked,
       which can call back into Python.  While we're done with the
       current Python frame (f), the associated C stack is still in use,
       so recursion_depth must be boosted for the duration.
    */
    assert(tstate != NULL);
    if (Py_REFCNT(f) > 1) {
        Py_DECREF(f);
        _PyObject_GC_TRACK(f);
    }
    else {
        ++tstate->recursion_depth;
        Py_DECREF(f);
        --tstate->recursion_depth;
    }
    return retval;
}

PyObject *
PyEval_EvalCodeEx(PyObject *_co, PyObject *globals, PyObject *locals,
                  PyObject *const *args, int argcount,
                  PyObject *const *kws, int kwcount,
                  PyObject *const *defs, int defcount,
                  PyObject *kwdefs, PyObject *closure)
{
    return _PyEval_EvalCodeWithName(_co, globals, locals,
                                    args, argcount,
                                    kws, kws != NULL ? kws + 1 : NULL,
                                    kwcount, 2,
                                    defs, defcount,
                                    kwdefs, closure,
                                    NULL, NULL);
}

static PyObject *
special_lookup(PyObject *o, _Py_Identifier *id)
{
    PyObject *res;
    res = _PyObject_LookupSpecial(o, id);
    if (res == NULL && !PyErr_Occurred()) {
        PyErr_SetObject(PyExc_AttributeError, id->object);
        return NULL;
    }
    return res;
}


/* Logic for the raise statement (too complicated for inlining).
   This *consumes* a reference count to each of its arguments. */
static int
do_raise(PyObject *exc, PyObject *cause)
{
    PyObject *type = NULL, *value = NULL;

    if (exc == NULL) {
        /* Reraise */
        PyThreadState *tstate = PyThreadState_GET();
        _PyErr_StackItem *exc_info = _PyErr_GetTopmostException(tstate);
        PyObject *tb;
        type = exc_info->exc_type;
        value = exc_info->exc_value;
        tb = exc_info->exc_traceback;
        if (type == Py_None || type == NULL) {
            PyErr_SetString(PyExc_RuntimeError,
                            "No active exception to reraise");
            return 0;
        }
        Py_XINCREF(type);
        Py_XINCREF(value);
        Py_XINCREF(tb);
        PyErr_Restore(type, value, tb);
        return 1;
    }

    /* We support the following forms of raise:
       raise
       raise <instance>
       raise <type> */

    if (PyExceptionClass_Check(exc)) {
        type = exc;
        value = _PyObject_CallNoArg(exc);
        if (value == NULL)
            goto raise_error;
        if (!PyExceptionInstance_Check(value)) {
            PyErr_Format(PyExc_TypeError,
                         "calling %R should have returned an instance of "
                         "BaseException, not %R",
                         type, Py_TYPE(value));
            goto raise_error;
        }
    }
    else if (PyExceptionInstance_Check(exc)) {
        value = exc;
        type = PyExceptionInstance_Class(exc);
        Py_INCREF(type);
    }
    else {
        /* Not something you can raise.  You get an exception
           anyway, just not what you specified :-) */
        Py_DECREF(exc);
        PyErr_SetString(PyExc_TypeError,
                        "exceptions must derive from BaseException");
        goto raise_error;
    }

    assert(type != NULL);
    assert(value != NULL);

    if (cause) {
        PyObject *fixed_cause;
        if (PyExceptionClass_Check(cause)) {
            fixed_cause = _PyObject_CallNoArg(cause);
            if (fixed_cause == NULL)
                goto raise_error;
            Py_DECREF(cause);
        }
        else if (PyExceptionInstance_Check(cause)) {
            fixed_cause = cause;
        }
        else if (cause == Py_None) {
            Py_DECREF(cause);
            fixed_cause = NULL;
        }
        else {
            PyErr_SetString(PyExc_TypeError,
                            "exception causes must derive from "
                            "BaseException");
            goto raise_error;
        }
        PyException_SetCause(value, fixed_cause);
    }

    PyErr_SetObject(type, value);
    /* PyErr_SetObject incref's its arguments */
    Py_DECREF(value);
    Py_DECREF(type);
    return 0;

raise_error:
    Py_XDECREF(value);
    Py_XDECREF(type);
    Py_XDECREF(cause);
    return 0;
}

/* Iterate v argcnt times and store the results on the stack (via decreasing
   sp).  Return 1 for success, 0 if error.

   If argcntafter == -1, do a simple unpack. If it is >= 0, do an unpack
   with a variable target.
*/

static int
unpack_iterable(PyObject *v, int argcnt, int argcntafter, PyObject **sp)
{
    int i = 0, j = 0;
    Py_ssize_t ll = 0;
    PyObject *it;  /* iter(v) */
    PyObject *w;
    PyObject *l = NULL; /* variable list */

    assert(v != NULL);

    it = PyObject_GetIter(v);
    if (it == NULL) {
        if (PyErr_ExceptionMatches(PyExc_TypeError) &&
            v->ob_type->tp_iter == NULL && !PySequence_Check(v))
        {
            PyErr_Format(PyExc_TypeError,
                         "cannot unpack non-iterable %.200s object",
                         v->ob_type->tp_name);
        }
        return 0;
    }

    for (; i < argcnt; i++) {
        w = PyIter_Next(it);
        if (w == NULL) {
            /* Iterator done, via error or exhaustion. */
            if (!PyErr_Occurred()) {
                if (argcntafter == -1) {
                    PyErr_Format(PyExc_ValueError,
                        "not enough values to unpack (expected %d, got %d)",
                        argcnt, i);
                }
                else {
                    PyErr_Format(PyExc_ValueError,
                        "not enough values to unpack "
                        "(expected at least %d, got %d)",
                        argcnt + argcntafter, i);
                }
            }
            goto Error;
        }
        *--sp = w;
    }

    if (argcntafter == -1) {
        /* We better have exhausted the iterator now. */
        w = PyIter_Next(it);
        if (w == NULL) {
            if (PyErr_Occurred())
                goto Error;
            Py_DECREF(it);
            return 1;
        }
        Py_DECREF(w);
        PyErr_Format(PyExc_ValueError,
            "too many values to unpack (expected %d)",
            argcnt);
        goto Error;
    }

    l = PySequence_List(it);
    if (l == NULL)
        goto Error;
    *--sp = l;
    i++;

    ll = PyList_GET_SIZE(l);
    if (ll < argcntafter) {
        PyErr_Format(PyExc_ValueError,
            "not enough values to unpack (expected at least %d, got %zd)",
            argcnt + argcntafter, argcnt + ll);
        goto Error;
    }

    /* Pop the "after-variable" args off the list. */
    for (j = argcntafter; j > 0; j--, i++) {
        *--sp = PyList_GET_ITEM(l, ll - j);
    }
    /* Resize the list. */
    Py_SIZE(l) = ll - argcntafter;
    Py_DECREF(it);
    return 1;

Error:
    for (; i > 0; i--, sp++)
        Py_DECREF(*sp);
    Py_XDECREF(it);
    return 0;
}


#ifdef LLTRACE
static int
prtrace(PyObject *v, const char *str)
{
    printf("%s ", str);
    if (PyObject_Print(v, stdout, 0) != 0)
        PyErr_Clear(); /* Don't know what else to do */
    printf("\n");
    return 1;
}
#endif

static void
call_exc_trace(Py_tracefunc func, PyObject *self,
               PyThreadState *tstate, PyFrameObject *f)
{
    PyObject *type, *value, *traceback, *orig_traceback, *arg;
    int err;
    PyErr_Fetch(&type, &value, &orig_traceback);
    if (value == NULL) {
        value = Py_None;
        Py_INCREF(value);
    }
    PyErr_NormalizeException(&type, &value, &orig_traceback);
    traceback = (orig_traceback != NULL) ? orig_traceback : Py_None;
    arg = PyTuple_Pack(3, type, value, traceback);
    if (arg == NULL) {
        PyErr_Restore(type, value, orig_traceback);
        return;
    }
    err = call_trace(func, self, tstate, f, PyTrace_EXCEPTION, arg);
    Py_DECREF(arg);
    if (err == 0)
        PyErr_Restore(type, value, orig_traceback);
    else {
        Py_XDECREF(type);
        Py_XDECREF(value);
        Py_XDECREF(orig_traceback);
    }
}

static int
call_trace_protected(Py_tracefunc func, PyObject *obj,
                     PyThreadState *tstate, PyFrameObject *frame,
                     int what, PyObject *arg)
{
    PyObject *type, *value, *traceback;
    int err;
    PyErr_Fetch(&type, &value, &traceback);
    err = call_trace(func, obj, tstate, frame, what, arg);
    if (err == 0)
    {
        PyErr_Restore(type, value, traceback);
        return 0;
    }
    else {
        Py_XDECREF(type);
        Py_XDECREF(value);
        Py_XDECREF(traceback);
        return -1;
    }
}

static int
call_trace(Py_tracefunc func, PyObject *obj,
           PyThreadState *tstate, PyFrameObject *frame,
           int what, PyObject *arg)
{
    int result;
    if (tstate->tracing)
        return 0;
    tstate->tracing++;
    tstate->use_tracing = 0;
    result = func(obj, frame, what, arg);
    tstate->use_tracing = ((tstate->c_tracefunc != NULL)
                           || (tstate->c_profilefunc != NULL));
    tstate->tracing--;
    return result;
}

PyObject *
_PyEval_CallTracing(PyObject *func, PyObject *args)
{
    PyThreadState *tstate = PyThreadState_GET();
    int save_tracing = tstate->tracing;
    int save_use_tracing = tstate->use_tracing;
    PyObject *result;

    tstate->tracing = 0;
    tstate->use_tracing = ((tstate->c_tracefunc != NULL)
                           || (tstate->c_profilefunc != NULL));
    result = PyObject_Call(func, args, NULL);
    tstate->tracing = save_tracing;
    tstate->use_tracing = save_use_tracing;
    return result;
}

/* See Objects/lnotab_notes.txt for a description of how tracing works. */
static int
maybe_call_line_trace(Py_tracefunc func, PyObject *obj,
                      PyThreadState *tstate, PyFrameObject *frame,
                      int *instr_lb, int *instr_ub, int *instr_prev)
{
    int result = 0;
    int line = frame->f_lineno;

    /* If the last instruction executed isn't in the current
       instruction window, reset the window.
    */
    if (frame->f_lasti < *instr_lb || frame->f_lasti >= *instr_ub) {
        PyAddrPair bounds;
        line = _PyCode_CheckLineNumber(frame->f_code, frame->f_lasti,
                                       &bounds);
        *instr_lb = bounds.ap_lower;
        *instr_ub = bounds.ap_upper;
    }
    /* If the last instruction falls at the start of a line or if it
       represents a jump backwards, update the frame's line number and
       then call the trace function if we're tracing source lines.
    */
    if ((frame->f_lasti == *instr_lb || frame->f_lasti < *instr_prev)) {
        frame->f_lineno = line;
        if (frame->f_trace_lines) {
            result = call_trace(func, obj, tstate, frame, PyTrace_LINE, Py_None);
        }
    }
    /* Always emit an opcode event if we're tracing all opcodes. */
    if (frame->f_trace_opcodes) {
        result = call_trace(func, obj, tstate, frame, PyTrace_OPCODE, Py_None);
    }
    *instr_prev = frame->f_lasti;
    return result;
}

void
PyEval_SetProfile(Py_tracefunc func, PyObject *arg)
{
    PyThreadState *tstate = PyThreadState_GET();
    PyObject *temp = tstate->c_profileobj;
    Py_XINCREF(arg);
    tstate->c_profilefunc = NULL;
    tstate->c_profileobj = NULL;
    /* Must make sure that tracing is not ignored if 'temp' is freed */
    tstate->use_tracing = tstate->c_tracefunc != NULL;
    Py_XDECREF(temp);
    tstate->c_profilefunc = func;
    tstate->c_profileobj = arg;
    /* Flag that tracing or profiling is turned on */
    tstate->use_tracing = (func != NULL) || (tstate->c_tracefunc != NULL);
}

void
PyEval_SetTrace(Py_tracefunc func, PyObject *arg)
{
    PyThreadState *tstate = PyThreadState_GET();
    PyObject *temp = tstate->c_traceobj;
    _Py_TracingPossible += (func != NULL) - (tstate->c_tracefunc != NULL);
    Py_XINCREF(arg);
    tstate->c_tracefunc = NULL;
    tstate->c_traceobj = NULL;
    /* Must make sure that profiling is not ignored if 'temp' is freed */
    tstate->use_tracing = tstate->c_profilefunc != NULL;
    Py_XDECREF(temp);
    tstate->c_tracefunc = func;
    tstate->c_traceobj = arg;
    /* Flag that tracing or profiling is turned on */
    tstate->use_tracing = ((func != NULL)
                           || (tstate->c_profilefunc != NULL));
}

void
_PyEval_SetCoroutineOriginTrackingDepth(int new_depth)
{
    assert(new_depth >= 0);
    PyThreadState *tstate = PyThreadState_GET();
    tstate->coroutine_origin_tracking_depth = new_depth;
}

int
_PyEval_GetCoroutineOriginTrackingDepth(void)
{
    PyThreadState *tstate = PyThreadState_GET();
    return tstate->coroutine_origin_tracking_depth;
}

void
_PyEval_SetCoroutineWrapper(PyObject *wrapper)
{
    PyThreadState *tstate = PyThreadState_GET();

    Py_XINCREF(wrapper);
    Py_XSETREF(tstate->coroutine_wrapper, wrapper);
}

PyObject *
_PyEval_GetCoroutineWrapper(void)
{
    PyThreadState *tstate = PyThreadState_GET();
    return tstate->coroutine_wrapper;
}

void
_PyEval_SetAsyncGenFirstiter(PyObject *firstiter)
{
    PyThreadState *tstate = PyThreadState_GET();

    Py_XINCREF(firstiter);
    Py_XSETREF(tstate->async_gen_firstiter, firstiter);
}

PyObject *
_PyEval_GetAsyncGenFirstiter(void)
{
    PyThreadState *tstate = PyThreadState_GET();
    return tstate->async_gen_firstiter;
}

void
_PyEval_SetAsyncGenFinalizer(PyObject *finalizer)
{
    PyThreadState *tstate = PyThreadState_GET();

    Py_XINCREF(finalizer);
    Py_XSETREF(tstate->async_gen_finalizer, finalizer);
}

PyObject *
_PyEval_GetAsyncGenFinalizer(void)
{
    PyThreadState *tstate = PyThreadState_GET();
    return tstate->async_gen_finalizer;
}

PyObject *
PyEval_GetBuiltins(void)
{
    PyFrameObject *current_frame = PyEval_GetFrame();
    if (current_frame == NULL)
        return PyThreadState_GET()->interp->builtins;
    else
        return current_frame->f_builtins;
}

PyObject *
PyEval_GetLocals(void)
{
    PyFrameObject *current_frame = PyEval_GetFrame();
    if (current_frame == NULL) {
        PyErr_SetString(PyExc_SystemError, "frame does not exist");
        return NULL;
    }

    if (PyFrame_FastToLocalsWithError(current_frame) < 0)
        return NULL;

    assert(current_frame->f_locals != NULL);
    return current_frame->f_locals;
}

PyObject *
PyEval_GetGlobals(void)
{
    PyFrameObject *current_frame = PyEval_GetFrame();
    if (current_frame == NULL)
        return NULL;

    assert(current_frame->f_globals != NULL);
    return current_frame->f_globals;
}

PyFrameObject *
PyEval_GetFrame(void)
{
    PyThreadState *tstate = PyThreadState_GET();
    return _PyThreadState_GetFrame(tstate);
}

int
PyEval_MergeCompilerFlags(PyCompilerFlags *cf)
{
    PyFrameObject *current_frame = PyEval_GetFrame();
    int result = cf->cf_flags != 0;

    if (current_frame != NULL) {
        const int codeflags = current_frame->f_code->co_flags;
        const int compilerflags = codeflags & PyCF_MASK;
        if (compilerflags) {
            result = 1;
            cf->cf_flags |= compilerflags;
        }
#if 0 /* future keyword */
        if (codeflags & CO_GENERATOR_ALLOWED) {
            result = 1;
            cf->cf_flags |= CO_GENERATOR_ALLOWED;
        }
#endif
    }
    return result;
}


const char *
PyEval_GetFuncName(PyObject *func)
{
    if (PyMethod_Check(func))
        return PyEval_GetFuncName(PyMethod_GET_FUNCTION(func));
    else if (PyFunction_Check(func))
        return PyUnicode_AsUTF8(((PyFunctionObject*)func)->func_name);
    else if (PyCFunction_Check(func))
        return ((PyCFunctionObject*)func)->m_ml->ml_name;
    else
        return func->ob_type->tp_name;
}

const char *
PyEval_GetFuncDesc(PyObject *func)
{
    if (PyMethod_Check(func))
        return "()";
    else if (PyFunction_Check(func))
        return "()";
    else if (PyCFunction_Check(func))
        return "()";
    else
        return " object";
}

#define C_TRACE(x, call) \
if (tstate->use_tracing && tstate->c_profilefunc) { \
    if (call_trace(tstate->c_profilefunc, tstate->c_profileobj, \
        tstate, tstate->frame, \
        PyTrace_C_CALL, func)) { \
        x = NULL; \
    } \
    else { \
        x = call; \
        if (tstate->c_profilefunc != NULL) { \
            if (x == NULL) { \
                call_trace_protected(tstate->c_profilefunc, \
                    tstate->c_profileobj, \
                    tstate, tstate->frame, \
                    PyTrace_C_EXCEPTION, func); \
                /* XXX should pass (type, value, tb) */ \
            } else { \
                if (call_trace(tstate->c_profilefunc, \
                    tstate->c_profileobj, \
                    tstate, tstate->frame, \
                    PyTrace_C_RETURN, func)) { \
                    Py_DECREF(x); \
                    x = NULL; \
                } \
            } \
        } \
    } \
} else { \
    x = call; \
    }

/* Issue #29227: Inline call_function() into _PyEval_EvalFrameDefault()
   to reduce the stack consumption. */
Py_LOCAL_INLINE(PyObject *) _Py_HOT_FUNCTION
call_function(PyObject ***pp_stack, Py_ssize_t oparg, PyObject *kwnames)
{
    PyObject **pfunc = (*pp_stack) - oparg - 1;
    PyObject *func = *pfunc;
    PyObject *x, *w;
    Py_ssize_t nkwargs = (kwnames == NULL) ? 0 : PyTuple_GET_SIZE(kwnames);
    Py_ssize_t nargs = oparg - nkwargs;
    PyObject **stack = (*pp_stack) - nargs - nkwargs;

    /* Always dispatch PyCFunction first, because these are
       presumed to be the most frequent callable object.
    */
    if (PyCFunction_Check(func)) {
        PyThreadState *tstate = PyThreadState_GET();
        C_TRACE(x, _PyCFunction_FastCallKeywords(func, stack, nargs, kwnames));
    }
    else if (Py_TYPE(func) == &PyMethodDescr_Type) {
        PyThreadState *tstate = PyThreadState_GET();
        if (tstate->use_tracing && tstate->c_profilefunc) {
            // We need to create PyCFunctionObject for tracing.
            PyMethodDescrObject *descr = (PyMethodDescrObject*)func;
            func = PyCFunction_NewEx(descr->d_method, stack[0], NULL);
            if (func == NULL) {
                return NULL;
            }
            C_TRACE(x, _PyCFunction_FastCallKeywords(func, stack+1, nargs-1,
                                                     kwnames));
            Py_DECREF(func);
        }
        else {
            x = _PyMethodDescr_FastCallKeywords(func, stack, nargs, kwnames);
        }
    }
    else {
        if (PyMethod_Check(func) && PyMethod_GET_SELF(func) != NULL) {
            /* Optimize access to bound methods. Reuse the Python stack
               to pass 'self' as the first argument, replace 'func'
               with 'self'. It avoids the creation of a new temporary tuple
               for arguments (to replace func with self) when the method uses
               FASTCALL. */
            PyObject *self = PyMethod_GET_SELF(func);
            Py_INCREF(self);
            func = PyMethod_GET_FUNCTION(func);
            Py_INCREF(func);
            Py_SETREF(*pfunc, self);
            nargs++;
            stack--;
        }
        else {
            Py_INCREF(func);
        }

        if (PyFunction_Check(func)) {
            x = _PyFunction_FastCallKeywords(func, stack, nargs, kwnames);
        }
        else {
            x = _PyObject_FastCallKeywords(func, stack, nargs, kwnames);
        }
        Py_DECREF(func);
    }

    assert((x != NULL) ^ (PyErr_Occurred() != NULL));

    /* Clear the stack of the function object. */
    while ((*pp_stack) > pfunc) {
        w = EXT_POP(*pp_stack);
        Py_DECREF(w);
    }

    return x;
}

static PyObject *
do_call_core(PyObject *func, PyObject *callargs, PyObject *kwdict)
{
    if (PyCFunction_Check(func)) {
        PyObject *result;
        PyThreadState *tstate = PyThreadState_GET();
        C_TRACE(result, PyCFunction_Call(func, callargs, kwdict));
        return result;
    }
    else {
        return PyObject_Call(func, callargs, kwdict);
    }
}

/* Extract a slice index from a PyLong or an object with the
   nb_index slot defined, and store in *pi.
   Silently reduce values larger than PY_SSIZE_T_MAX to PY_SSIZE_T_MAX,
   and silently boost values less than PY_SSIZE_T_MIN to PY_SSIZE_T_MIN.
   Return 0 on error, 1 on success.
*/
int
_PyEval_SliceIndex(PyObject *v, Py_ssize_t *pi)
{
    if (v != Py_None) {
        Py_ssize_t x;
        if (PyIndex_Check(v)) {
            x = PyNumber_AsSsize_t(v, NULL);
            if (x == -1 && PyErr_Occurred())
                return 0;
        }
        else {
            PyErr_SetString(PyExc_TypeError,
                            "slice indices must be integers or "
                            "None or have an __index__ method");
            return 0;
        }
        *pi = x;
    }
    return 1;
}

int
_PyEval_SliceIndexNotNone(PyObject *v, Py_ssize_t *pi)
{
    Py_ssize_t x;
    if (PyIndex_Check(v)) {
        x = PyNumber_AsSsize_t(v, NULL);
        if (x == -1 && PyErr_Occurred())
            return 0;
    }
    else {
        PyErr_SetString(PyExc_TypeError,
                        "slice indices must be integers or "
                        "have an __index__ method");
        return 0;
    }
    *pi = x;
    return 1;
}


#define CANNOT_CATCH_MSG "catching classes that do not inherit from "\
                         "BaseException is not allowed"

static PyObject *
cmp_outcome(int op, PyObject *v, PyObject *w)
{
    int res = 0;
    switch (op) {
    case PyCmp_IS:
        res = (v == w);
        break;
    case PyCmp_IS_NOT:
        res = (v != w);
        break;
    case PyCmp_IN:
        res = PySequence_Contains(w, v);
        if (res < 0)
            return NULL;
        break;
    case PyCmp_NOT_IN:
        res = PySequence_Contains(w, v);
        if (res < 0)
            return NULL;
        res = !res;
        break;
    case PyCmp_EXC_MATCH:
        if (PyTuple_Check(w)) {
            Py_ssize_t i, length;
            length = PyTuple_Size(w);
            for (i = 0; i < length; i += 1) {
                PyObject *exc = PyTuple_GET_ITEM(w, i);
                if (!PyExceptionClass_Check(exc)) {
                    PyErr_SetString(PyExc_TypeError,
                                    CANNOT_CATCH_MSG);
                    return NULL;
                }
            }
        }
        else {
            if (!PyExceptionClass_Check(w)) {
                PyErr_SetString(PyExc_TypeError,
                                CANNOT_CATCH_MSG);
                return NULL;
            }
        }
        res = PyErr_GivenExceptionMatches(v, w);
        break;
    default:
        return PyObject_RichCompare(v, w, op);
    }
    v = res ? Py_True : Py_False;
    Py_INCREF(v);
    return v;
}

static PyObject *
import_name(PyFrameObject *f, PyObject *name, PyObject *fromlist, PyObject *level)
{
    _Py_IDENTIFIER(__import__);
    PyObject *import_func, *res;
    PyObject* stack[5];

    import_func = _PyDict_GetItemId(f->f_builtins, &PyId___import__);
    if (import_func == NULL) {
        PyErr_SetString(PyExc_ImportError, "__import__ not found");
        return NULL;
    }

    /* Fast path for not overloaded __import__. */
    if (import_func == PyThreadState_GET()->interp->import_func) {
        int ilevel = _PyLong_AsInt(level);
        if (ilevel == -1 && PyErr_Occurred()) {
            return NULL;
        }
        res = PyImport_ImportModuleLevelObject(
                        name,
                        f->f_globals,
                        f->f_locals == NULL ? Py_None : f->f_locals,
                        fromlist,
                        ilevel);
        return res;
    }

    Py_INCREF(import_func);

    stack[0] = name;
    stack[1] = f->f_globals;
    stack[2] = f->f_locals == NULL ? Py_None : f->f_locals;
    stack[3] = fromlist;
    stack[4] = level;
    res = _PyObject_FastCall(import_func, stack, 5);
    Py_DECREF(import_func);
    return res;
}

static PyObject *
import_from(PyObject *v, PyObject *name)
{
    PyObject *x;
    _Py_IDENTIFIER(__name__);
    PyObject *fullmodname, *pkgname, *pkgpath, *pkgname_or_unknown, *errmsg;

    if (_PyObject_LookupAttr(v, name, &x) != 0) {
        return x;
    }
    /* Issue #17636: in case this failed because of a circular relative
       import, try to fallback on reading the module directly from
       sys.modules. */
    pkgname = _PyObject_GetAttrId(v, &PyId___name__);
    if (pkgname == NULL) {
        goto error;
    }
    if (!PyUnicode_Check(pkgname)) {
        Py_CLEAR(pkgname);
        goto error;
    }
    fullmodname = PyUnicode_FromFormat("%U.%U", pkgname, name);
    if (fullmodname == NULL) {
        Py_DECREF(pkgname);
        return NULL;
    }
    x = PyImport_GetModule(fullmodname);
    Py_DECREF(fullmodname);
    if (x == NULL) {
        goto error;
    }
    Py_DECREF(pkgname);
    return x;
 error:
    pkgpath = PyModule_GetFilenameObject(v);
    if (pkgname == NULL) {
        pkgname_or_unknown = PyUnicode_FromString("<unknown module name>");
        if (pkgname_or_unknown == NULL) {
            Py_XDECREF(pkgpath);
            return NULL;
        }
    } else {
        pkgname_or_unknown = pkgname;
    }

    if (pkgpath == NULL || !PyUnicode_Check(pkgpath)) {
        PyErr_Clear();
        errmsg = PyUnicode_FromFormat(
            "cannot import name %R from %R (unknown location)",
            name, pkgname_or_unknown
        );
        /* NULL check for errmsg done by PyErr_SetImportError. */
        PyErr_SetImportError(errmsg, pkgname, NULL);
    }
    else {
        errmsg = PyUnicode_FromFormat(
            "cannot import name %R from %R (%S)",
            name, pkgname_or_unknown, pkgpath
        );
        /* NULL check for errmsg done by PyErr_SetImportError. */
        PyErr_SetImportError(errmsg, pkgname, pkgpath);
    }

    Py_XDECREF(errmsg);
    Py_XDECREF(pkgname_or_unknown);
    Py_XDECREF(pkgpath);
    return NULL;
}

static int
import_all_from(PyObject *locals, PyObject *v)
{
    _Py_IDENTIFIER(__all__);
    _Py_IDENTIFIER(__dict__);
    PyObject *all, *dict, *name, *value;
    int skip_leading_underscores = 0;
    int pos, err;

    if (_PyObject_LookupAttrId(v, &PyId___all__, &all) < 0) {
        return -1; /* Unexpected error */
    }
    if (all == NULL) {
        if (_PyObject_LookupAttrId(v, &PyId___dict__, &dict) < 0) {
            return -1;
        }
        if (dict == NULL) {
            PyErr_SetString(PyExc_ImportError,
                    "from-import-* object has no __dict__ and no __all__");
            return -1;
        }
        all = PyMapping_Keys(dict);
        Py_DECREF(dict);
        if (all == NULL)
            return -1;
        skip_leading_underscores = 1;
    }

    for (pos = 0, err = 0; ; pos++) {
        name = PySequence_GetItem(all, pos);
        if (name == NULL) {
            if (!PyErr_ExceptionMatches(PyExc_IndexError))
                err = -1;
            else
                PyErr_Clear();
            break;
        }
        if (skip_leading_underscores && PyUnicode_Check(name)) {
            if (PyUnicode_READY(name) == -1) {
                Py_DECREF(name);
                err = -1;
                break;
            }
            if (PyUnicode_READ_CHAR(name, 0) == '_') {
                Py_DECREF(name);
                continue;
            }
        }
        value = PyObject_GetAttr(v, name);
        if (value == NULL)
            err = -1;
        else if (PyDict_CheckExact(locals))
            err = PyDict_SetItem(locals, name, value);
        else
            err = PyObject_SetItem(locals, name, value);
        Py_DECREF(name);
        Py_XDECREF(value);
        if (err != 0)
            break;
    }
    Py_DECREF(all);
    return err;
}

static int
check_args_iterable(PyObject *func, PyObject *args)
{
    if (args->ob_type->tp_iter == NULL && !PySequence_Check(args)) {
        PyErr_Format(PyExc_TypeError,
                     "%.200s%.200s argument after * "
                     "must be an iterable, not %.200s",
                     PyEval_GetFuncName(func),
                     PyEval_GetFuncDesc(func),
                     args->ob_type->tp_name);
        return -1;
    }
    return 0;
}

static void
format_kwargs_mapping_error(PyObject *func, PyObject *kwargs)
{
    PyErr_Format(PyExc_TypeError,
                 "%.200s%.200s argument after ** "
                 "must be a mapping, not %.200s",
                 PyEval_GetFuncName(func),
                 PyEval_GetFuncDesc(func),
                 kwargs->ob_type->tp_name);
}

static void
format_exc_check_arg(PyObject *exc, const char *format_str, PyObject *obj)
{
    const char *obj_str;

    if (!obj)
        return;

    obj_str = PyUnicode_AsUTF8(obj);
    if (!obj_str)
        return;

    PyErr_Format(exc, format_str, obj_str);
}

static void
format_exc_unbound(PyCodeObject *co, int oparg)
{
    PyObject *name;
    /* Don't stomp existing exception */
    if (PyErr_Occurred())
        return;
    if (oparg < PyTuple_GET_SIZE(co->co_cellvars)) {
        name = PyTuple_GET_ITEM(co->co_cellvars,
                                oparg);
        format_exc_check_arg(
            PyExc_UnboundLocalError,
            UNBOUNDLOCAL_ERROR_MSG,
            name);
    } else {
        name = PyTuple_GET_ITEM(co->co_freevars, oparg -
                                PyTuple_GET_SIZE(co->co_cellvars));
        format_exc_check_arg(PyExc_NameError,
                             UNBOUNDFREE_ERROR_MSG, name);
    }
}

static PyObject *
unicode_concatenate(PyObject *v, PyObject *w,
                    PyFrameObject *f, const _Py_CODEUNIT *next_instr)
{
    PyObject *res;
    if (Py_REFCNT(v) == 2) {
        /* In the common case, there are 2 references to the value
         * stored in 'variable' when the += is performed: one on the
         * value stack (in 'v') and one still stored in the
         * 'variable'.  We try to delete the variable now to reduce
         * the refcnt to 1.
         */
        int opcode, oparg;
        NEXTOPARG();
        switch (opcode) {
        case STORE_FAST:
        {
            PyObject **fastlocals = f->f_localsplus;
            if (GETLOCAL(oparg) == v)
                SETLOCAL(oparg, NULL);
            break;
        }
        case STORE_DEREF:
        {
            PyObject **freevars = (f->f_localsplus +
                                   f->f_code->co_nlocals);
            PyObject *c = freevars[oparg];
            if (PyCell_GET(c) ==  v) {
                PyCell_SET(c, NULL);
                Py_DECREF(v);
            }
            break;
        }
        case STORE_NAME:
        {
            PyObject *names = f->f_code->co_names;
            PyObject *name = GETITEM(names, oparg);
            PyObject *locals = f->f_locals;
            if (PyDict_CheckExact(locals) &&
                PyDict_GetItem(locals, name) == v) {
                if (PyDict_DelItem(locals, name) != 0) {
                    PyErr_Clear();
                }
            }
            break;
        }
        }
    }
    res = v;
    PyUnicode_Append(&res, w);
    return res;
}

#ifdef DYNAMIC_EXECUTION_PROFILE

static PyObject *
getarray(long a[256])
{
    int i;
    PyObject *l = PyList_New(256);
    if (l == NULL) return NULL;
    for (i = 0; i < 256; i++) {
        PyObject *x = PyLong_FromLong(a[i]);
        if (x == NULL) {
            Py_DECREF(l);
            return NULL;
        }
        PyList_SetItem(l, i, x);
    }
    for (i = 0; i < 256; i++)
        a[i] = 0;
    return l;
}

PyObject *
_Py_GetDXProfile(PyObject *self, PyObject *args)
{
#ifndef DXPAIRS
    return getarray(dxp);
#else
    int i;
    PyObject *l = PyList_New(257);
    if (l == NULL) return NULL;
    for (i = 0; i < 257; i++) {
        PyObject *x = getarray(dxpairs[i]);
        if (x == NULL) {
            Py_DECREF(l);
            return NULL;
        }
        PyList_SetItem(l, i, x);
    }
    return l;
#endif
}

#endif

Py_ssize_t
_PyEval_RequestCodeExtraIndex(freefunc free)
{
    PyInterpreterState *interp = PyThreadState_Get()->interp;
    Py_ssize_t new_index;

    if (interp->co_extra_user_count == MAX_CO_EXTRA_USERS - 1) {
        return -1;
    }
    new_index = interp->co_extra_user_count++;
    interp->co_extra_freefuncs[new_index] = free;
    return new_index;
}

static void
dtrace_function_entry(PyFrameObject *f)
{
    const char *filename;
    const char *funcname;
    int lineno;

    filename = PyUnicode_AsUTF8(f->f_code->co_filename);
    funcname = PyUnicode_AsUTF8(f->f_code->co_name);
    lineno = PyCode_Addr2Line(f->f_code, f->f_lasti);

    PyDTrace_FUNCTION_ENTRY(filename, funcname, lineno);
}

static void
dtrace_function_return(PyFrameObject *f)
{
    const char *filename;
    const char *funcname;
    int lineno;

    filename = PyUnicode_AsUTF8(f->f_code->co_filename);
    funcname = PyUnicode_AsUTF8(f->f_code->co_name);
    lineno = PyCode_Addr2Line(f->f_code, f->f_lasti);

    PyDTrace_FUNCTION_RETURN(filename, funcname, lineno);
}

/* DTrace equivalent of maybe_call_line_trace. */
static void
maybe_dtrace_line(PyFrameObject *frame,
                  int *instr_lb, int *instr_ub, int *instr_prev)
{
    int line = frame->f_lineno;
    const char *co_filename, *co_name;

    /* If the last instruction executed isn't in the current
       instruction window, reset the window.
    */
    if (frame->f_lasti < *instr_lb || frame->f_lasti >= *instr_ub) {
        PyAddrPair bounds;
        line = _PyCode_CheckLineNumber(frame->f_code, frame->f_lasti,
                                       &bounds);
        *instr_lb = bounds.ap_lower;
        *instr_ub = bounds.ap_upper;
    }
    /* If the last instruction falls at the start of a line or if
       it represents a jump backwards, update the frame's line
       number and call the trace function. */
    if (frame->f_lasti == *instr_lb || frame->f_lasti < *instr_prev) {
        frame->f_lineno = line;
        co_filename = PyUnicode_AsUTF8(frame->f_code->co_filename);
        if (!co_filename)
            co_filename = "?";
        co_name = PyUnicode_AsUTF8(frame->f_code->co_name);
        if (!co_name)
            co_name = "?";
        PyDTrace_LINE(co_filename, co_name, line);
    }
    *instr_prev = frame->f_lasti;
}<|MERGE_RESOLUTION|>--- conflicted
+++ resolved
@@ -3463,10 +3463,6 @@
             if (call_trace_protected(tstate->c_profilefunc, tstate->c_profileobj,
                                      tstate, f, PyTrace_RETURN, retval)) {
                 Py_CLEAR(retval);
-<<<<<<< HEAD
-=======
-                /* why = WHY_EXCEPTION; useless yet but cause compiler warnings */
->>>>>>> 97f1ca16
             }
         }
     }
