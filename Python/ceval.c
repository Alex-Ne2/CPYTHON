--- conflicted
+++ resolved
@@ -4967,18 +4967,30 @@
         JUMP_TO_INSTRUCTION(opname); \
     }
 
+#define MISS_WITH_OPARG_COUNTER(opname) \
+opname ## _miss: \
+    { \
+        STAT_INC(opname, miss); \
+        uint8_t oparg = _Py_OPARG(next_instr[-1])-1; \
+        UPDATE_PREV_INSTR_OPARG(next_instr, oparg); \
+        assert(_Py_OPARG(next_instr[-1]) == oparg); \
+        if (oparg == 0) /* too many cache misses */ { \
+            oparg = ADAPTIVE_CACHE_BACKOFF; \
+            next_instr[-1] = _Py_MAKECODEUNIT(opname ## _ADAPTIVE, oparg); \
+            STAT_INC(opname, deopt); \
+        } \
+        STAT_DEC(opname, unquickened); \
+        JUMP_TO_INSTRUCTION(opname); \
+    }
+
 MISS_WITH_CACHE(LOAD_ATTR)
 MISS_WITH_CACHE(STORE_ATTR)
 MISS_WITH_CACHE(LOAD_GLOBAL)
 MISS_WITH_CACHE(LOAD_METHOD)
 MISS_WITH_CACHE(CALL_FUNCTION)
 MISS_WITH_CACHE(BINARY_OP)
-<<<<<<< HEAD
-MISS_WITH_OPARG_COUNTER(BINARY_SUBSCR)
+MISS_WITH_CACHE(BINARY_SUBSCR)
 MISS_WITH_OPARG_COUNTER(STORE_SUBSCR)
-=======
-MISS_WITH_CACHE(BINARY_SUBSCR)
->>>>>>> 4575c01b
 
 binary_subscr_dict_error:
         {
