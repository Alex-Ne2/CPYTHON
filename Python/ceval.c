/* Execute compiled code */

/* XXX TO DO:
   XXX speed up searching for keywords by using a dictionary
   XXX document it!
   */

/* enable more aggressive intra-module optimizations, where available */
/* affects both release and debug builds - see bpo-43271 */
#define PY_LOCAL_AGGRESSIVE

#include "Python.h"
#include "pycore_abstract.h"      // _PyIndex_Check()
#include "pycore_call.h"          // _PyObject_FastCallDictTstate()
#include "pycore_ceval.h"         // _PyEval_SignalAsyncExc()
#include "pycore_code.h"
#include "pycore_initconfig.h"    // _PyStatus_OK()
#include "pycore_long.h"          // _PyLong_GetZero()
#include "pycore_object.h"        // _PyObject_GC_TRACK()
#include "pycore_moduleobject.h"
#include "pycore_pyerrors.h"      // _PyErr_Fetch()
#include "pycore_pylifecycle.h"   // _PyErr_Print()
#include "pycore_pymem.h"         // _PyMem_IsPtrFreed()
#include "pycore_pystate.h"       // _PyInterpreterState_GET()
#include "pycore_sysmodule.h"     // _PySys_Audit()
#include "pycore_tuple.h"         // _PyTuple_ITEMS()

#include "code.h"
#include "pycore_dict.h"
#include "dictobject.h"
#include "frameobject.h"
#include "pycore_framedata.h"
#include "opcode.h"
#include "pydtrace.h"
#include "setobject.h"
#include "structmember.h"         // struct PyMemberDef, T_OFFSET_EX

#include <ctype.h>

#ifdef Py_DEBUG
/* For debugging the interpreter: */
#define LLTRACE  1      /* Low-level trace feature */
#define CHECKEXC 1      /* Double-check exception checking */
#endif

#if !defined(Py_BUILD_CORE)
#  error "ceval.c must be build with Py_BUILD_CORE define for best performance"
#endif

_Py_IDENTIFIER(__name__);

/* Forward declarations */
Py_LOCAL_INLINE(PyObject *) call_function(
    PyThreadState *tstate, PyObject ***pp_stack,
    Py_ssize_t oparg, PyObject *kwnames, int use_tracing);
static PyObject * do_call_core(
    PyThreadState *tstate, PyObject *func,
    PyObject *callargs, PyObject *kwdict, int use_tracing);

#ifdef LLTRACE
static int lltrace;
static int prtrace(PyThreadState *, PyObject *, const char *);
static void lltrace_instruction(_Py_framedata *fdata, int opcode, int oparg)
{
    if (HAS_ARG(opcode)) {
        printf("%d: %d, %d\n",
                fdata->lasti, opcode, oparg);
    }
    else {
        printf("%d: %d\n",
                fdata->lasti, opcode);
    }
}
#endif
static int call_trace(Py_tracefunc, PyObject *,
                      PyThreadState *, _Py_framedata *,
                      int, PyObject *);
static int call_trace_protected(Py_tracefunc, PyObject *,
                                PyThreadState *, _Py_framedata *,
                                int, PyObject *);
static void call_exc_trace(Py_tracefunc, PyObject *,
                           PyThreadState *, _Py_framedata *);
static int maybe_call_line_trace(Py_tracefunc, PyObject *,
                                 PyThreadState *, _Py_framedata *, int);
static void maybe_dtrace_line(_Py_framedata *, PyTraceInfo *, int);
static void dtrace_function_entry(_Py_framedata *);
static void dtrace_function_return(_Py_framedata *);

static PyObject * import_name(PyThreadState *, _Py_framedata *,
                              PyObject *, PyObject *, PyObject *);
static PyObject * import_from(PyThreadState *, PyObject *, PyObject *);
static int import_all_from(PyThreadState *, PyObject *, PyObject *);
static void format_exc_check_arg(PyThreadState *, PyObject *, const char *, PyObject *);
static void format_exc_unbound(PyThreadState *tstate, PyCodeObject *co, int oparg);
static PyObject * unicode_concatenate(PyThreadState *, PyObject *, PyObject *,
                                      _Py_framedata *, const _Py_CODEUNIT *);
static int check_args_iterable(PyThreadState *, PyObject *func, PyObject *vararg);
static void format_kwargs_error(PyThreadState *, PyObject *func, PyObject *kwargs);
static void format_awaitable_error(PyThreadState *, PyTypeObject *, int, int);
static int get_exception_handler(PyCodeObject *, int, int*, int*, int*);

#define NAME_ERROR_MSG \
    "name '%.200s' is not defined"
#define UNBOUNDLOCAL_ERROR_MSG \
    "cannot access local variable '%s' where it is not associated with a value"
#define UNBOUNDFREE_ERROR_MSG \
    "cannot access free variable '%s' where it is not associated with a" \
    " value in enclosing scope"

/* Dynamic execution profile */
#ifdef DYNAMIC_EXECUTION_PROFILE
#ifdef DXPAIRS
static long dxpairs[257][256];
#define dxp dxpairs[256]
#else
static long dxp[256];
#endif
#endif

#ifndef NDEBUG
/* Ensure that tstate is valid: sanity check for PyEval_AcquireThread() and
   PyEval_RestoreThread(). Detect if tstate memory was freed. It can happen
   when a thread continues to run after Python finalization, especially
   daemon threads. */
static int
is_tstate_valid(PyThreadState *tstate)
{
    assert(!_PyMem_IsPtrFreed(tstate));
    assert(!_PyMem_IsPtrFreed(tstate->interp));
    return 1;
}
#endif


/* This can set eval_breaker to 0 even though gil_drop_request became
   1.  We believe this is all right because the eval loop will release
   the GIL eventually anyway. */
static inline void
COMPUTE_EVAL_BREAKER(PyInterpreterState *interp,
                     struct _ceval_runtime_state *ceval,
                     struct _ceval_state *ceval2)
{
    _Py_atomic_store_relaxed(&ceval2->eval_breaker,
        _Py_atomic_load_relaxed(&ceval2->gil_drop_request)
        | (_Py_atomic_load_relaxed(&ceval->signals_pending)
           && _Py_ThreadCanHandleSignals(interp))
        | (_Py_atomic_load_relaxed(&ceval2->pending.calls_to_do)
           && _Py_ThreadCanHandlePendingCalls())
        | ceval2->pending.async_exc);
}


static inline void
SET_GIL_DROP_REQUEST(PyInterpreterState *interp)
{
    struct _ceval_state *ceval2 = &interp->ceval;
    _Py_atomic_store_relaxed(&ceval2->gil_drop_request, 1);
    _Py_atomic_store_relaxed(&ceval2->eval_breaker, 1);
}


static inline void
RESET_GIL_DROP_REQUEST(PyInterpreterState *interp)
{
    struct _ceval_runtime_state *ceval = &interp->runtime->ceval;
    struct _ceval_state *ceval2 = &interp->ceval;
    _Py_atomic_store_relaxed(&ceval2->gil_drop_request, 0);
    COMPUTE_EVAL_BREAKER(interp, ceval, ceval2);
}


static inline void
SIGNAL_PENDING_CALLS(PyInterpreterState *interp)
{
    struct _ceval_runtime_state *ceval = &interp->runtime->ceval;
    struct _ceval_state *ceval2 = &interp->ceval;
    _Py_atomic_store_relaxed(&ceval2->pending.calls_to_do, 1);
    COMPUTE_EVAL_BREAKER(interp, ceval, ceval2);
}


static inline void
UNSIGNAL_PENDING_CALLS(PyInterpreterState *interp)
{
    struct _ceval_runtime_state *ceval = &interp->runtime->ceval;
    struct _ceval_state *ceval2 = &interp->ceval;
    _Py_atomic_store_relaxed(&ceval2->pending.calls_to_do, 0);
    COMPUTE_EVAL_BREAKER(interp, ceval, ceval2);
}


static inline void
SIGNAL_PENDING_SIGNALS(PyInterpreterState *interp, int force)
{
    struct _ceval_runtime_state *ceval = &interp->runtime->ceval;
    struct _ceval_state *ceval2 = &interp->ceval;
    _Py_atomic_store_relaxed(&ceval->signals_pending, 1);
    if (force) {
        _Py_atomic_store_relaxed(&ceval2->eval_breaker, 1);
    }
    else {
        /* eval_breaker is not set to 1 if thread_can_handle_signals() is false */
        COMPUTE_EVAL_BREAKER(interp, ceval, ceval2);
    }
}


static inline void
UNSIGNAL_PENDING_SIGNALS(PyInterpreterState *interp)
{
    struct _ceval_runtime_state *ceval = &interp->runtime->ceval;
    struct _ceval_state *ceval2 = &interp->ceval;
    _Py_atomic_store_relaxed(&ceval->signals_pending, 0);
    COMPUTE_EVAL_BREAKER(interp, ceval, ceval2);
}


static inline void
SIGNAL_ASYNC_EXC(PyInterpreterState *interp)
{
    struct _ceval_state *ceval2 = &interp->ceval;
    ceval2->pending.async_exc = 1;
    _Py_atomic_store_relaxed(&ceval2->eval_breaker, 1);
}


static inline void
UNSIGNAL_ASYNC_EXC(PyInterpreterState *interp)
{
    struct _ceval_runtime_state *ceval = &interp->runtime->ceval;
    struct _ceval_state *ceval2 = &interp->ceval;
    ceval2->pending.async_exc = 0;
    COMPUTE_EVAL_BREAKER(interp, ceval, ceval2);
}


#ifdef HAVE_ERRNO_H
#include <errno.h>
#endif
#include "ceval_gil.h"

void _Py_NO_RETURN
_Py_FatalError_TstateNULL(const char *func)
{
    _Py_FatalErrorFunc(func,
                       "the function must be called with the GIL held, "
                       "but the GIL is released "
                       "(the current Python thread state is NULL)");
}

#ifdef EXPERIMENTAL_ISOLATED_SUBINTERPRETERS
int
_PyEval_ThreadsInitialized(PyInterpreterState *interp)
{
    return gil_created(&interp->ceval.gil);
}

int
PyEval_ThreadsInitialized(void)
{
    // Fatal error if there is no current interpreter
    PyInterpreterState *interp = PyInterpreterState_Get();
    return _PyEval_ThreadsInitialized(interp);
}
#else
int
_PyEval_ThreadsInitialized(_PyRuntimeState *runtime)
{
    return gil_created(&runtime->ceval.gil);
}

int
PyEval_ThreadsInitialized(void)
{
    _PyRuntimeState *runtime = &_PyRuntime;
    return _PyEval_ThreadsInitialized(runtime);
}
#endif

PyStatus
_PyEval_InitGIL(PyThreadState *tstate)
{
#ifndef EXPERIMENTAL_ISOLATED_SUBINTERPRETERS
    if (!_Py_IsMainInterpreter(tstate->interp)) {
        /* Currently, the GIL is shared by all interpreters,
           and only the main interpreter is responsible to create
           and destroy it. */
        return _PyStatus_OK();
    }
#endif

#ifdef EXPERIMENTAL_ISOLATED_SUBINTERPRETERS
    struct _gil_runtime_state *gil = &tstate->interp->ceval.gil;
#else
    struct _gil_runtime_state *gil = &tstate->interp->runtime->ceval.gil;
#endif
    assert(!gil_created(gil));

    PyThread_init_thread();
    create_gil(gil);

    take_gil(tstate);

    assert(gil_created(gil));
    return _PyStatus_OK();
}

void
_PyEval_FiniGIL(PyInterpreterState *interp)
{
#ifndef EXPERIMENTAL_ISOLATED_SUBINTERPRETERS
    if (!_Py_IsMainInterpreter(interp)) {
        /* Currently, the GIL is shared by all interpreters,
           and only the main interpreter is responsible to create
           and destroy it. */
        return;
    }
#endif

#ifdef EXPERIMENTAL_ISOLATED_SUBINTERPRETERS
    struct _gil_runtime_state *gil = &interp->ceval.gil;
#else
    struct _gil_runtime_state *gil = &interp->runtime->ceval.gil;
#endif
    if (!gil_created(gil)) {
        /* First Py_InitializeFromConfig() call: the GIL doesn't exist
           yet: do nothing. */
        return;
    }

    destroy_gil(gil);
    assert(!gil_created(gil));
}

void
PyEval_InitThreads(void)
{
    /* Do nothing: kept for backward compatibility */
}

void
_PyEval_Fini(void)
{
#if PRINT_SPECIALIZATION_STATS
    _Py_PrintSpecializationStats();
#endif
}

void
PyEval_AcquireLock(void)
{
    _PyRuntimeState *runtime = &_PyRuntime;
    PyThreadState *tstate = _PyRuntimeState_GetThreadState(runtime);
    _Py_EnsureTstateNotNULL(tstate);

    take_gil(tstate);
}

void
PyEval_ReleaseLock(void)
{
    _PyRuntimeState *runtime = &_PyRuntime;
    PyThreadState *tstate = _PyRuntimeState_GetThreadState(runtime);
    /* This function must succeed when the current thread state is NULL.
       We therefore avoid PyThreadState_Get() which dumps a fatal error
       in debug mode. */
    struct _ceval_runtime_state *ceval = &runtime->ceval;
    struct _ceval_state *ceval2 = &tstate->interp->ceval;
    drop_gil(ceval, ceval2, tstate);
}

void
_PyEval_ReleaseLock(PyThreadState *tstate)
{
    struct _ceval_runtime_state *ceval = &tstate->interp->runtime->ceval;
    struct _ceval_state *ceval2 = &tstate->interp->ceval;
    drop_gil(ceval, ceval2, tstate);
}

void
PyEval_AcquireThread(PyThreadState *tstate)
{
    _Py_EnsureTstateNotNULL(tstate);

    take_gil(tstate);

    struct _gilstate_runtime_state *gilstate = &tstate->interp->runtime->gilstate;
#ifdef EXPERIMENTAL_ISOLATED_SUBINTERPRETERS
    (void)_PyThreadState_Swap(gilstate, tstate);
#else
    if (_PyThreadState_Swap(gilstate, tstate) != NULL) {
        Py_FatalError("non-NULL old thread state");
    }
#endif
}

void
PyEval_ReleaseThread(PyThreadState *tstate)
{
    assert(is_tstate_valid(tstate));

    _PyRuntimeState *runtime = tstate->interp->runtime;
    PyThreadState *new_tstate = _PyThreadState_Swap(&runtime->gilstate, NULL);
    if (new_tstate != tstate) {
        Py_FatalError("wrong thread state");
    }
    struct _ceval_runtime_state *ceval = &runtime->ceval;
    struct _ceval_state *ceval2 = &tstate->interp->ceval;
    drop_gil(ceval, ceval2, tstate);
}

#ifdef HAVE_FORK
/* This function is called from PyOS_AfterFork_Child to destroy all threads
   which are not running in the child process, and clear internal locks
   which might be held by those threads. */
PyStatus
_PyEval_ReInitThreads(PyThreadState *tstate)
{
    _PyRuntimeState *runtime = tstate->interp->runtime;

#ifdef EXPERIMENTAL_ISOLATED_SUBINTERPRETERS
    struct _gil_runtime_state *gil = &tstate->interp->ceval.gil;
#else
    struct _gil_runtime_state *gil = &runtime->ceval.gil;
#endif
    if (!gil_created(gil)) {
        return _PyStatus_OK();
    }
    recreate_gil(gil);

    take_gil(tstate);

    struct _pending_calls *pending = &tstate->interp->ceval.pending;
    if (_PyThread_at_fork_reinit(&pending->lock) < 0) {
        return _PyStatus_ERR("Can't reinitialize pending calls lock");
    }

    /* Destroy all threads except the current one */
    _PyThreadState_DeleteExcept(runtime, tstate);
    return _PyStatus_OK();
}
#endif

/* This function is used to signal that async exceptions are waiting to be
   raised. */

void
_PyEval_SignalAsyncExc(PyInterpreterState *interp)
{
    SIGNAL_ASYNC_EXC(interp);
}

PyThreadState *
PyEval_SaveThread(void)
{
    _PyRuntimeState *runtime = &_PyRuntime;
#ifdef EXPERIMENTAL_ISOLATED_SUBINTERPRETERS
    PyThreadState *old_tstate = _PyThreadState_GET();
    PyThreadState *tstate = _PyThreadState_Swap(&runtime->gilstate, old_tstate);
#else
    PyThreadState *tstate = _PyThreadState_Swap(&runtime->gilstate, NULL);
#endif
    _Py_EnsureTstateNotNULL(tstate);

    struct _ceval_runtime_state *ceval = &runtime->ceval;
    struct _ceval_state *ceval2 = &tstate->interp->ceval;
#ifdef EXPERIMENTAL_ISOLATED_SUBINTERPRETERS
    assert(gil_created(&ceval2->gil));
#else
    assert(gil_created(&ceval->gil));
#endif
    drop_gil(ceval, ceval2, tstate);
    return tstate;
}

void
PyEval_RestoreThread(PyThreadState *tstate)
{
    _Py_EnsureTstateNotNULL(tstate);

    take_gil(tstate);

    struct _gilstate_runtime_state *gilstate = &tstate->interp->runtime->gilstate;
    _PyThreadState_Swap(gilstate, tstate);
}


/* Mechanism whereby asynchronously executing callbacks (e.g. UNIX
   signal handlers or Mac I/O completion routines) can schedule calls
   to a function to be called synchronously.
   The synchronous function is called with one void* argument.
   It should return 0 for success or -1 for failure -- failure should
   be accompanied by an exception.

   If registry succeeds, the registry function returns 0; if it fails
   (e.g. due to too many pending calls) it returns -1 (without setting
   an exception condition).

   Note that because registry may occur from within signal handlers,
   or other asynchronous events, calling malloc() is unsafe!

   Any thread can schedule pending calls, but only the main thread
   will execute them.
   There is no facility to schedule calls to a particular thread, but
   that should be easy to change, should that ever be required.  In
   that case, the static variables here should go into the python
   threadstate.
*/

void
_PyEval_SignalReceived(PyInterpreterState *interp)
{
#ifdef MS_WINDOWS
    // bpo-42296: On Windows, _PyEval_SignalReceived() is called from a signal
    // handler which can run in a thread different than the Python thread, in
    // which case _Py_ThreadCanHandleSignals() is wrong. Ignore
    // _Py_ThreadCanHandleSignals() and always set eval_breaker to 1.
    //
    // The next eval_frame_handle_pending() call will call
    // _Py_ThreadCanHandleSignals() to recompute eval_breaker.
    int force = 1;
#else
    int force = 0;
#endif
    /* bpo-30703: Function called when the C signal handler of Python gets a
       signal. We cannot queue a callback using _PyEval_AddPendingCall() since
       that function is not async-signal-safe. */
    SIGNAL_PENDING_SIGNALS(interp, force);
}

/* Push one item onto the queue while holding the lock. */
static int
_push_pending_call(struct _pending_calls *pending,
                   int (*func)(void *), void *arg)
{
    int i = pending->last;
    int j = (i + 1) % NPENDINGCALLS;
    if (j == pending->first) {
        return -1; /* Queue full */
    }
    pending->calls[i].func = func;
    pending->calls[i].arg = arg;
    pending->last = j;
    return 0;
}

/* Pop one item off the queue while holding the lock. */
static void
_pop_pending_call(struct _pending_calls *pending,
                  int (**func)(void *), void **arg)
{
    int i = pending->first;
    if (i == pending->last) {
        return; /* Queue empty */
    }

    *func = pending->calls[i].func;
    *arg = pending->calls[i].arg;
    pending->first = (i + 1) % NPENDINGCALLS;
}

/* This implementation is thread-safe.  It allows
   scheduling to be made from any thread, and even from an executing
   callback.
 */

int
_PyEval_AddPendingCall(PyInterpreterState *interp,
                       int (*func)(void *), void *arg)
{
    struct _pending_calls *pending = &interp->ceval.pending;

    /* Ensure that _PyEval_InitPendingCalls() was called
       and that _PyEval_FiniPendingCalls() is not called yet. */
    assert(pending->lock != NULL);

    PyThread_acquire_lock(pending->lock, WAIT_LOCK);
    int result = _push_pending_call(pending, func, arg);
    PyThread_release_lock(pending->lock);

    /* signal main loop */
    SIGNAL_PENDING_CALLS(interp);
    return result;
}

int
Py_AddPendingCall(int (*func)(void *), void *arg)
{
    /* Best-effort to support subinterpreters and calls with the GIL released.

       First attempt _PyThreadState_GET() since it supports subinterpreters.

       If the GIL is released, _PyThreadState_GET() returns NULL . In this
       case, use PyGILState_GetThisThreadState() which works even if the GIL
       is released.

       Sadly, PyGILState_GetThisThreadState() doesn't support subinterpreters:
       see bpo-10915 and bpo-15751.

       Py_AddPendingCall() doesn't require the caller to hold the GIL. */
    PyThreadState *tstate = _PyThreadState_GET();
    if (tstate == NULL) {
        tstate = PyGILState_GetThisThreadState();
    }

    PyInterpreterState *interp;
    if (tstate != NULL) {
        interp = tstate->interp;
    }
    else {
        /* Last resort: use the main interpreter */
        interp = _PyRuntime.interpreters.main;
    }
    return _PyEval_AddPendingCall(interp, func, arg);
}

static int
handle_signals(PyThreadState *tstate)
{
    assert(is_tstate_valid(tstate));
    if (!_Py_ThreadCanHandleSignals(tstate->interp)) {
        return 0;
    }

    UNSIGNAL_PENDING_SIGNALS(tstate->interp);
    if (_PyErr_CheckSignalsTstate(tstate) < 0) {
        /* On failure, re-schedule a call to handle_signals(). */
        SIGNAL_PENDING_SIGNALS(tstate->interp, 0);
        return -1;
    }
    return 0;
}

static int
make_pending_calls(PyInterpreterState *interp)
{
    /* only execute pending calls on main thread */
    if (!_Py_ThreadCanHandlePendingCalls()) {
        return 0;
    }

    /* don't perform recursive pending calls */
    static int busy = 0;
    if (busy) {
        return 0;
    }
    busy = 1;

    /* unsignal before starting to call callbacks, so that any callback
       added in-between re-signals */
    UNSIGNAL_PENDING_CALLS(interp);
    int res = 0;

    /* perform a bounded number of calls, in case of recursion */
    struct _pending_calls *pending = &interp->ceval.pending;
    for (int i=0; i<NPENDINGCALLS; i++) {
        int (*func)(void *) = NULL;
        void *arg = NULL;

        /* pop one item off the queue while holding the lock */
        PyThread_acquire_lock(pending->lock, WAIT_LOCK);
        _pop_pending_call(pending, &func, &arg);
        PyThread_release_lock(pending->lock);

        /* having released the lock, perform the callback */
        if (func == NULL) {
            break;
        }
        res = func(arg);
        if (res) {
            goto error;
        }
    }

    busy = 0;
    return res;

error:
    busy = 0;
    SIGNAL_PENDING_CALLS(interp);
    return res;
}

void
_Py_FinishPendingCalls(PyThreadState *tstate)
{
    assert(PyGILState_Check());
    assert(is_tstate_valid(tstate));

    struct _pending_calls *pending = &tstate->interp->ceval.pending;

    if (!_Py_atomic_load_relaxed(&(pending->calls_to_do))) {
        return;
    }

    if (make_pending_calls(tstate->interp) < 0) {
        PyObject *exc, *val, *tb;
        _PyErr_Fetch(tstate, &exc, &val, &tb);
        PyErr_BadInternalCall();
        _PyErr_ChainExceptions(exc, val, tb);
        _PyErr_Print(tstate);
    }
}

/* Py_MakePendingCalls() is a simple wrapper for the sake
   of backward-compatibility. */
int
Py_MakePendingCalls(void)
{
    assert(PyGILState_Check());

    PyThreadState *tstate = _PyThreadState_GET();
    assert(is_tstate_valid(tstate));

    /* Python signal handler doesn't really queue a callback: it only signals
       that a signal was received, see _PyEval_SignalReceived(). */
    int res = handle_signals(tstate);
    if (res != 0) {
        return res;
    }

    res = make_pending_calls(tstate->interp);
    if (res != 0) {
        return res;
    }

    return 0;
}

/* The interpreter's recursion limit */

#ifndef Py_DEFAULT_RECURSION_LIMIT
#  define Py_DEFAULT_RECURSION_LIMIT 1000
#endif

void
_PyEval_InitRuntimeState(struct _ceval_runtime_state *ceval)
{
#ifndef EXPERIMENTAL_ISOLATED_SUBINTERPRETERS
    _gil_initialize(&ceval->gil);
#endif
}

int
_PyEval_InitState(struct _ceval_state *ceval)
{
    ceval->recursion_limit = Py_DEFAULT_RECURSION_LIMIT;

    struct _pending_calls *pending = &ceval->pending;
    assert(pending->lock == NULL);

    pending->lock = PyThread_allocate_lock();
    if (pending->lock == NULL) {
        return -1;
    }

#ifdef EXPERIMENTAL_ISOLATED_SUBINTERPRETERS
    _gil_initialize(&ceval->gil);
#endif

    return 0;
}

void
_PyEval_FiniState(struct _ceval_state *ceval)
{
    struct _pending_calls *pending = &ceval->pending;
    if (pending->lock != NULL) {
        PyThread_free_lock(pending->lock);
        pending->lock = NULL;
    }
}

int
Py_GetRecursionLimit(void)
{
    PyInterpreterState *interp = _PyInterpreterState_GET();
    return interp->ceval.recursion_limit;
}

void
Py_SetRecursionLimit(int new_limit)
{
    PyThreadState *tstate = _PyThreadState_GET();
    tstate->interp->ceval.recursion_limit = new_limit;
}

/* The function _Py_EnterRecursiveCall() only calls _Py_CheckRecursiveCall()
   if the recursion_depth reaches recursion_limit.
   If USE_STACKCHECK, the macro decrements recursion_limit
   to guarantee that _Py_CheckRecursiveCall() is regularly called.
   Without USE_STACKCHECK, there is no need for this. */
int
_Py_CheckRecursiveCall(PyThreadState *tstate, const char *where)
{
    int recursion_limit = tstate->interp->ceval.recursion_limit;

#ifdef USE_STACKCHECK
    tstate->stackcheck_counter = 0;
    if (PyOS_CheckStack()) {
        --tstate->recursion_depth;
        _PyErr_SetString(tstate, PyExc_MemoryError, "Stack overflow");
        return -1;
    }
#endif
    if (tstate->recursion_headroom) {
        if (tstate->recursion_depth > recursion_limit + 50) {
            /* Overflowing while handling an overflow. Give up. */
            Py_FatalError("Cannot recover from stack overflow.");
        }
    }
    else {
        if (tstate->recursion_depth > recursion_limit) {
            tstate->recursion_headroom++;
            _PyErr_Format(tstate, PyExc_RecursionError,
                        "maximum recursion depth exceeded%s",
                        where);
            tstate->recursion_headroom--;
            --tstate->recursion_depth;
            return -1;
        }
    }
    return 0;
}


// PEP 634: Structural Pattern Matching


// Return a tuple of values corresponding to keys, with error checks for
// duplicate/missing keys.
static PyObject*
match_keys(PyThreadState *tstate, PyObject *map, PyObject *keys)
{
    assert(PyTuple_CheckExact(keys));
    Py_ssize_t nkeys = PyTuple_GET_SIZE(keys);
    if (!nkeys) {
        // No keys means no items.
        return PyTuple_New(0);
    }
    PyObject *seen = NULL;
    PyObject *dummy = NULL;
    PyObject *values = NULL;
    // We use the two argument form of map.get(key, default) for two reasons:
    // - Atomically check for a key and get its value without error handling.
    // - Don't cause key creation or resizing in dict subclasses like
    //   collections.defaultdict that define __missing__ (or similar).
    _Py_IDENTIFIER(get);
    PyObject *get = _PyObject_GetAttrId(map, &PyId_get);
    if (get == NULL) {
        goto fail;
    }
    seen = PySet_New(NULL);
    if (seen == NULL) {
        goto fail;
    }
    // dummy = object()
    dummy = _PyObject_CallNoArg((PyObject *)&PyBaseObject_Type);
    if (dummy == NULL) {
        goto fail;
    }
    values = PyList_New(0);
    if (values == NULL) {
        goto fail;
    }
    for (Py_ssize_t i = 0; i < nkeys; i++) {
        PyObject *key = PyTuple_GET_ITEM(keys, i);
        if (PySet_Contains(seen, key) || PySet_Add(seen, key)) {
            if (!_PyErr_Occurred(tstate)) {
                // Seen it before!
                _PyErr_Format(tstate, PyExc_ValueError,
                              "mapping pattern checks duplicate key (%R)", key);
            }
            goto fail;
        }
        PyObject *value = PyObject_CallFunctionObjArgs(get, key, dummy, NULL);
        if (value == NULL) {
            goto fail;
        }
        if (value == dummy) {
            // key not in map!
            Py_DECREF(value);
            Py_DECREF(values);
            // Return None:
            Py_INCREF(Py_None);
            values = Py_None;
            goto done;
        }
        PyList_Append(values, value);
        Py_DECREF(value);
    }
    Py_SETREF(values, PyList_AsTuple(values));
    // Success:
done:
    Py_DECREF(get);
    Py_DECREF(seen);
    Py_DECREF(dummy);
    return values;
fail:
    Py_XDECREF(get);
    Py_XDECREF(seen);
    Py_XDECREF(dummy);
    Py_XDECREF(values);
    return NULL;
}

// Extract a named attribute from the subject, with additional bookkeeping to
// raise TypeErrors for repeated lookups. On failure, return NULL (with no
// error set). Use _PyErr_Occurred(tstate) to disambiguate.
static PyObject*
match_class_attr(PyThreadState *tstate, PyObject *subject, PyObject *type,
                 PyObject *name, PyObject *seen)
{
    assert(PyUnicode_CheckExact(name));
    assert(PySet_CheckExact(seen));
    if (PySet_Contains(seen, name) || PySet_Add(seen, name)) {
        if (!_PyErr_Occurred(tstate)) {
            // Seen it before!
            _PyErr_Format(tstate, PyExc_TypeError,
                          "%s() got multiple sub-patterns for attribute %R",
                          ((PyTypeObject*)type)->tp_name, name);
        }
        return NULL;
    }
    PyObject *attr = PyObject_GetAttr(subject, name);
    if (attr == NULL && _PyErr_ExceptionMatches(tstate, PyExc_AttributeError)) {
        _PyErr_Clear(tstate);
    }
    return attr;
}

// On success (match), return a tuple of extracted attributes. On failure (no
// match), return NULL. Use _PyErr_Occurred(tstate) to disambiguate.
static PyObject*
match_class(PyThreadState *tstate, PyObject *subject, PyObject *type,
            Py_ssize_t nargs, PyObject *kwargs)
{
    if (!PyType_Check(type)) {
        const char *e = "called match pattern must be a type";
        _PyErr_Format(tstate, PyExc_TypeError, e);
        return NULL;
    }
    assert(PyTuple_CheckExact(kwargs));
    // First, an isinstance check:
    if (PyObject_IsInstance(subject, type) <= 0) {
        return NULL;
    }
    // So far so good:
    PyObject *seen = PySet_New(NULL);
    if (seen == NULL) {
        return NULL;
    }
    PyObject *attrs = PyList_New(0);
    if (attrs == NULL) {
        Py_DECREF(seen);
        return NULL;
    }
    // NOTE: From this point on, goto fail on failure:
    PyObject *match_args = NULL;
    // First, the positional subpatterns:
    if (nargs) {
        int match_self = 0;
        match_args = PyObject_GetAttrString(type, "__match_args__");
        if (match_args) {
            if (!PyTuple_CheckExact(match_args)) {
                const char *e = "%s.__match_args__ must be a tuple (got %s)";
                _PyErr_Format(tstate, PyExc_TypeError, e,
                              ((PyTypeObject *)type)->tp_name,
                              Py_TYPE(match_args)->tp_name);
                goto fail;
            }
        }
        else if (_PyErr_ExceptionMatches(tstate, PyExc_AttributeError)) {
            _PyErr_Clear(tstate);
            // _Py_TPFLAGS_MATCH_SELF is only acknowledged if the type does not
            // define __match_args__. This is natural behavior for subclasses:
            // it's as if __match_args__ is some "magic" value that is lost as
            // soon as they redefine it.
            match_args = PyTuple_New(0);
            match_self = PyType_HasFeature((PyTypeObject*)type,
                                            _Py_TPFLAGS_MATCH_SELF);
        }
        else {
            goto fail;
        }
        assert(PyTuple_CheckExact(match_args));
        Py_ssize_t allowed = match_self ? 1 : PyTuple_GET_SIZE(match_args);
        if (allowed < nargs) {
            const char *plural = (allowed == 1) ? "" : "s";
            _PyErr_Format(tstate, PyExc_TypeError,
                          "%s() accepts %d positional sub-pattern%s (%d given)",
                          ((PyTypeObject*)type)->tp_name,
                          allowed, plural, nargs);
            goto fail;
        }
        if (match_self) {
            // Easy. Copy the subject itself, and move on to kwargs.
            PyList_Append(attrs, subject);
        }
        else {
            for (Py_ssize_t i = 0; i < nargs; i++) {
                PyObject *name = PyTuple_GET_ITEM(match_args, i);
                if (!PyUnicode_CheckExact(name)) {
                    _PyErr_Format(tstate, PyExc_TypeError,
                                  "__match_args__ elements must be strings "
                                  "(got %s)", Py_TYPE(name)->tp_name);
                    goto fail;
                }
                PyObject *attr = match_class_attr(tstate, subject, type, name,
                                                  seen);
                if (attr == NULL) {
                    goto fail;
                }
                PyList_Append(attrs, attr);
                Py_DECREF(attr);
            }
        }
        Py_CLEAR(match_args);
    }
    // Finally, the keyword subpatterns:
    for (Py_ssize_t i = 0; i < PyTuple_GET_SIZE(kwargs); i++) {
        PyObject *name = PyTuple_GET_ITEM(kwargs, i);
        PyObject *attr = match_class_attr(tstate, subject, type, name, seen);
        if (attr == NULL) {
            goto fail;
        }
        PyList_Append(attrs, attr);
        Py_DECREF(attr);
    }
    Py_SETREF(attrs, PyList_AsTuple(attrs));
    Py_DECREF(seen);
    return attrs;
fail:
    // We really don't care whether an error was raised or not... that's our
    // caller's problem. All we know is that the match failed.
    Py_XDECREF(match_args);
    Py_DECREF(seen);
    Py_DECREF(attrs);
    return NULL;
}


static int do_raise(PyThreadState *tstate, PyObject *exc, PyObject *cause);
static int unpack_iterable(PyThreadState *, PyObject *, int, int, PyObject **);


PyObject *
PyEval_EvalCode(PyObject *co, PyObject *globals, PyObject *locals)
{
    PyThreadState *tstate = PyThreadState_GET();
    if (locals == NULL) {
        locals = globals;
    }
    PyObject *builtins = _PyEval_BuiltinsFromGlobals(tstate, globals); // borrowed ref
    if (builtins == NULL) {
        return NULL;
    }
    PyFrameConstructor desc = {
        .fc_globals = globals,
        .fc_builtins = builtins,
        .fc_name = ((PyCodeObject *)co)->co_name,
        .fc_qualname = ((PyCodeObject *)co)->co_name,
        .fc_code = co,
        .fc_defaults = NULL,
        .fc_kwdefaults = NULL,
        .fc_closure = NULL
    };
    return _PyEval_Vector(tstate, &desc, locals, NULL, 0, NULL);
}


/* Interpreter main loop */

PyObject *
PyEval_EvalFrame(PyFrameObject *f)
{
    /* Function kept for backward compatibility */
    PyThreadState *tstate = _PyThreadState_GET();
    return _PyEval_EvalFrame(tstate, f->f_fdata, 0);
}

PyObject *
PyEval_EvalFrameEx(PyFrameObject *f, int throwflag)
{
    PyThreadState *tstate = _PyThreadState_GET();
    return _PyEval_EvalFrame(tstate, f->f_fdata, throwflag);
}


/* Handle signals, pending calls, GIL drop request
   and asynchronous exception */
static int
eval_frame_handle_pending(PyThreadState *tstate)
{
    _PyRuntimeState * const runtime = &_PyRuntime;
    struct _ceval_runtime_state *ceval = &runtime->ceval;

    /* Pending signals */
    if (_Py_atomic_load_relaxed(&ceval->signals_pending)) {
        if (handle_signals(tstate) != 0) {
            return -1;
        }
    }

    /* Pending calls */
    struct _ceval_state *ceval2 = &tstate->interp->ceval;
    if (_Py_atomic_load_relaxed(&ceval2->pending.calls_to_do)) {
        if (make_pending_calls(tstate->interp) != 0) {
            return -1;
        }
    }

    /* GIL drop request */
    if (_Py_atomic_load_relaxed(&ceval2->gil_drop_request)) {
        /* Give another thread a chance */
        if (_PyThreadState_Swap(&runtime->gilstate, NULL) != tstate) {
            Py_FatalError("tstate mix-up");
        }
        drop_gil(ceval, ceval2, tstate);

        /* Other threads may run now */

        take_gil(tstate);

#ifdef EXPERIMENTAL_ISOLATED_SUBINTERPRETERS
        (void)_PyThreadState_Swap(&runtime->gilstate, tstate);
#else
        if (_PyThreadState_Swap(&runtime->gilstate, tstate) != NULL) {
            Py_FatalError("orphan tstate");
        }
#endif
    }

    /* Check for asynchronous exception. */
    if (tstate->async_exc != NULL) {
        PyObject *exc = tstate->async_exc;
        tstate->async_exc = NULL;
        UNSIGNAL_ASYNC_EXC(tstate->interp);
        _PyErr_SetNone(tstate, exc);
        Py_DECREF(exc);
        return -1;
    }

#ifdef MS_WINDOWS
    // bpo-42296: On Windows, _PyEval_SignalReceived() can be called in a
    // different thread than the Python thread, in which case
    // _Py_ThreadCanHandleSignals() is wrong. Recompute eval_breaker in the
    // current Python thread with the correct _Py_ThreadCanHandleSignals()
    // value. It prevents to interrupt the eval loop at every instruction if
    // the current Python thread cannot handle signals (if
    // _Py_ThreadCanHandleSignals() is false).
    COMPUTE_EVAL_BREAKER(tstate->interp, ceval, ceval2);
#endif

    return 0;
}


/* Computed GOTOs, or
       the-optimization-commonly-but-improperly-known-as-"threaded code"
   using gcc's labels-as-values extension
   (http://gcc.gnu.org/onlinedocs/gcc/Labels-as-Values.html).

   The traditional bytecode evaluation loop uses a "switch" statement, which
   decent compilers will optimize as a single indirect branch instruction
   combined with a lookup table of jump addresses. However, since the
   indirect jump instruction is shared by all opcodes, the CPU will have a
   hard time making the right prediction for where to jump next (actually,
   it will be always wrong except in the uncommon case of a sequence of
   several identical opcodes).

   "Threaded code" in contrast, uses an explicit jump table and an explicit
   indirect jump instruction at the end of each opcode. Since the jump
   instruction is at a different address for each opcode, the CPU will make a
   separate prediction for each of these instructions, which is equivalent to
   predicting the second opcode of each opcode pair. These predictions have
   a much better chance to turn out valid, especially in small bytecode loops.

   A mispredicted branch on a modern CPU flushes the whole pipeline and
   can cost several CPU cycles (depending on the pipeline depth),
   and potentially many more instructions (depending on the pipeline width).
   A correctly predicted branch, however, is nearly free.

   At the time of this writing, the "threaded code" version is up to 15-20%
   faster than the normal "switch" version, depending on the compiler and the
   CPU architecture.

   We disable the optimization if DYNAMIC_EXECUTION_PROFILE is defined,
   because it would render the measurements invalid.


   NOTE: care must be taken that the compiler doesn't try to "optimize" the
   indirect jumps by sharing them between all opcodes. Such optimizations
   can be disabled on gcc by using the -fno-gcse flag (or possibly
   -fno-crossjumping).
*/

/* Use macros rather than inline functions, to make it as clear as possible
 * to the C compiler that the tracing check is a simple test then branch.
 * We want to be sure that the compiler knows this before it generates
 * the CFG.
 */
#ifdef LLTRACE
#define LLTRACE_INSTR() if (lltrace) { lltrace_instruction(fdata, opcode, oparg); }
#else
#define LLTRACE_INSTR() ((void)0)
#endif

#ifdef WITH_DTRACE
#define OR_DTRACE_LINE || PyDTrace_LINE_ENABLED()
#else
#define OR_DTRACE_LINE
#endif

#ifdef DYNAMIC_EXECUTION_PROFILE
#undef USE_COMPUTED_GOTOS
#define USE_COMPUTED_GOTOS 0
#endif

#ifdef HAVE_COMPUTED_GOTOS
    #ifndef USE_COMPUTED_GOTOS
    #define USE_COMPUTED_GOTOS 1
    #endif
#else
    #if defined(USE_COMPUTED_GOTOS) && USE_COMPUTED_GOTOS
    #error "Computed gotos are not supported on this compiler."
    #endif
    #undef USE_COMPUTED_GOTOS
    #define USE_COMPUTED_GOTOS 0
#endif

#if USE_COMPUTED_GOTOS
#define TARGET(op) TARGET_##op
#define DISPATCH_GOTO() goto *opcode_targets[opcode]
#else
#define TARGET(op) case op
#define DISPATCH_GOTO() goto dispatch_opcode
#endif

/* RECORD_DXPROFILE()  records the dxprofile information, if enabled. Normally a no-op */
#ifdef DYNAMIC_EXECUTION_PROFILE
#ifdef DXPAIRS
#define RECORD_DXPROFILE() \
    do { \
        dxpairs[lastopcode][opcode]++; \
        lastopcode = opcode; \
        dxp[opcode]++; \
    } while (0)
#else
  #define RECORD_DXPROFILE() \
    do { \
        dxp[opcode]++; \
    } while (0)
#endif
#else
#define RECORD_DXPROFILE() ((void)0)
#endif

/* PRE_DISPATCH_GOTO() does lltrace and dxprofile if either is enabled. Normally a no-op */
#ifndef LLTRACE
#ifndef DYNAMIC_EXECUTION_PROFILE
#define PRE_DISPATCH_GOTO() ((void)0)
#endif
#endif
#ifndef PRE_DISPATCH_GOTO
#define PRE_DISPATCH_GOTO() do { LLTRACE_INSTR();  RECORD_DXPROFILE(); } while (0)
#endif

#define NOTRACE_DISPATCH() \
    { \
        frame->f_lasti = INSTR_OFFSET(); \
        NEXTOPARG(); \
        PRE_DISPATCH_GOTO(); \
        DISPATCH_GOTO(); \
    }

/* Do interpreter dispatch accounting for tracing and instrumentation */
#define DISPATCH() \
    { \
        if (cframe.use_tracing OR_DTRACE_LINE) { \
            goto tracing_dispatch; \
        } \
<<<<<<< HEAD
        fdata->lasti = INSTR_OFFSET(); \
        NEXTOPARG(); \
        PRE_DISPATCH_GOTO(); \
        DISPATCH_GOTO(); \
=======
        NOTRACE_DISPATCH(); \
>>>>>>> 16b9be48
    }

#define CHECK_EVAL_BREAKER() \
    if (_Py_atomic_load_relaxed(eval_breaker)) { \
        goto check_eval_breaker; \
    }


/* Tuple access macros */

#ifndef Py_DEBUG
#define GETITEM(v, i) PyTuple_GET_ITEM((PyTupleObject *)(v), (i))
#else
#define GETITEM(v, i) PyTuple_GetItem((v), (i))
#endif

/* Code access macros */

/* The integer overflow is checked by an assertion below. */
#define INSTR_OFFSET() ((int)(next_instr - first_instr))
#define NEXTOPARG()  do { \
        _Py_CODEUNIT word = *next_instr; \
        opcode = _Py_OPCODE(word); \
        oparg = _Py_OPARG(word); \
        next_instr++; \
    } while (0)
#define JUMPTO(x)       (next_instr = first_instr + (x))
#define JUMPBY(x)       (next_instr += (x))

/* Get opcode and oparg from original instructions, not quickened form. */
#define TRACING_NEXTOPARG() do { \
        _Py_CODEUNIT word = ((_Py_CODEUNIT *)PyBytes_AS_STRING(co->co_code))[INSTR_OFFSET()]; \
        opcode = _Py_OPCODE(word); \
        oparg = _Py_OPARG(word); \
        next_instr++; \
    } while (0)

/* OpCode prediction macros
    Some opcodes tend to come in pairs thus making it possible to
    predict the second code when the first is run.  For example,
    COMPARE_OP is often followed by POP_JUMP_IF_FALSE or POP_JUMP_IF_TRUE.

    Verifying the prediction costs a single high-speed test of a register
    variable against a constant.  If the pairing was good, then the
    processor's own internal branch predication has a high likelihood of
    success, resulting in a nearly zero-overhead transition to the
    next opcode.  A successful prediction saves a trip through the eval-loop
    including its unpredictable switch-case branch.  Combined with the
    processor's internal branch prediction, a successful PREDICT has the
    effect of making the two opcodes run as if they were a single new opcode
    with the bodies combined.

    If collecting opcode statistics, your choices are to either keep the
    predictions turned-on and interpret the results as if some opcodes
    had been combined or turn-off predictions so that the opcode frequency
    counter updates for both opcodes.

    Opcode prediction is disabled with threaded code, since the latter allows
    the CPU to record separate branch prediction information for each
    opcode.

*/

#define PREDICT_ID(op)          PRED_##op

#if defined(DYNAMIC_EXECUTION_PROFILE) || USE_COMPUTED_GOTOS
#define PREDICT(op)             if (0) goto PREDICT_ID(op)
#else
#define PREDICT(op) \
    do { \
        _Py_CODEUNIT word = *next_instr; \
        opcode = _Py_OPCODE(word); \
        if (opcode == op) { \
            oparg = _Py_OPARG(word); \
            next_instr++; \
            goto PREDICT_ID(op); \
        } \
    } while(0)
#endif
#define PREDICTED(op)           PREDICT_ID(op):


/* Stack manipulation macros */

/* The stack can grow at most MAXINT deep, as co_nlocals and
   co_stacksize are ints. */
#define STACK_LEVEL()     ((int)(stack_pointer - fdata->stack))
#define EMPTY()           (STACK_LEVEL() == 0)
#define TOP()             (stack_pointer[-1])
#define SECOND()          (stack_pointer[-2])
#define THIRD()           (stack_pointer[-3])
#define FOURTH()          (stack_pointer[-4])
#define PEEK(n)           (stack_pointer[-(n)])
#define SET_TOP(v)        (stack_pointer[-1] = (v))
#define SET_SECOND(v)     (stack_pointer[-2] = (v))
#define SET_THIRD(v)      (stack_pointer[-3] = (v))
#define SET_FOURTH(v)     (stack_pointer[-4] = (v))
#define BASIC_STACKADJ(n) (stack_pointer += n)
#define BASIC_PUSH(v)     (*stack_pointer++ = (v))
#define BASIC_POP()       (*--stack_pointer)

#ifdef LLTRACE
#define PUSH(v)         { (void)(BASIC_PUSH(v), \
                          lltrace && prtrace(tstate, TOP(), "push")); \
                          assert(STACK_LEVEL() <= co->co_stacksize); }
#define POP()           ((void)(lltrace && prtrace(tstate, TOP(), "pop")), \
                         BASIC_POP())
#define STACK_GROW(n)   do { \
                          assert(n >= 0); \
                          (void)(BASIC_STACKADJ(n), \
                          lltrace && prtrace(tstate, TOP(), "stackadj")); \
                          assert(STACK_LEVEL() <= co->co_stacksize); \
                        } while (0)
#define STACK_SHRINK(n) do { \
                            assert(n >= 0); \
                            (void)(lltrace && prtrace(tstate, TOP(), "stackadj")); \
                            (void)(BASIC_STACKADJ(-(n))); \
                            assert(STACK_LEVEL() <= co->co_stacksize); \
                        } while (0)
#define EXT_POP(STACK_POINTER) ((void)(lltrace && \
                                prtrace(tstate, (STACK_POINTER)[-1], "ext_pop")), \
                                *--(STACK_POINTER))
#else
#define PUSH(v)                BASIC_PUSH(v)
#define POP()                  BASIC_POP()
#define STACK_GROW(n)          BASIC_STACKADJ(n)
#define STACK_SHRINK(n)        BASIC_STACKADJ(-(n))
#define EXT_POP(STACK_POINTER) (*--(STACK_POINTER))
#endif

/* Local variable macros */

#define GETLOCAL(i)     (localsplus[i])

/* The SETLOCAL() macro must not DECREF the local variable in-place and
   then store the new value; it must copy the old value to a temporary
   value, then store the new value, and then DECREF the temporary value.
   This is because it is possible that during the DECREF the frame is
   accessed by other code (e.g. a __del__ method or gc.collect()) and the
   variable would be pointing to already-freed memory. */
#define SETLOCAL(i, value)      do { PyObject *tmp = GETLOCAL(i); \
                                     GETLOCAL(i) = value; \
                                     Py_XDECREF(tmp); } while (0)

#define JUMP_TO_INSTRUCTION(op) goto PREDICT_ID(op)

#define GET_CACHE() \
    _GetSpecializedCacheEntryForInstruction(first_instr, INSTR_OFFSET(), oparg)


#define DEOPT_IF(cond, instname) if (cond) { goto instname ## _miss; }

#define UPDATE_PREV_INSTR_OPARG(instr, oparg) ((uint8_t*)(instr))[-1] = (oparg)

#define GLOBALS() fdata->globals
#define BUILTINS() fdata->builtins
#define LOCALS() fdata->locals

/* Shared opcode macros */

// shared by LOAD_ATTR_MODULE and LOAD_METHOD_MODULE
#define LOAD_MODULE_ATTR_OR_METHOD(attr_or_method) \
    SpecializedCacheEntry *caches = GET_CACHE(); \
    _PyAdaptiveEntry *cache0 = &caches[0].adaptive; \
    _PyAttrCache *cache1 = &caches[-1].attr; \
    DEOPT_IF(!PyModule_CheckExact(owner), LOAD_##attr_or_method); \
    PyDictObject *dict = (PyDictObject *)((PyModuleObject *)owner)->md_dict; \
    assert(dict != NULL); \
    DEOPT_IF(dict->ma_keys->dk_version != cache1->dk_version_or_hint, \
        LOAD_##attr_or_method); \
    assert(dict->ma_keys->dk_kind == DICT_KEYS_UNICODE); \
    assert(cache0->index < dict->ma_keys->dk_nentries); \
    PyDictKeyEntry *ep = DK_ENTRIES(dict->ma_keys) + cache0->index; \
    res = ep->me_value; \
    DEOPT_IF(res == NULL, LOAD_##attr_or_method); \
    STAT_INC(LOAD_##attr_or_method, hit); \
    record_cache_hit(cache0); \
    Py_INCREF(res);

static int
trace_function_entry(PyThreadState *tstate, _Py_framedata *fdata)
{
    if (tstate->c_tracefunc != NULL) {
        /* tstate->c_tracefunc, if defined, is a
            function that will be called on *every* entry
            to a code block.  Its return value, if not
            None, is a function that will be called at
            the start of each executed line of code.
            (Actually, the function must return itself
            in order to continue tracing.)  The trace
            functions are called with three arguments:
            a pointer to the current frame, a string
            indicating why the function is called, and
            an argument which depends on the situation.
            The global trace function is also called
            whenever an exception is detected. */
        if (call_trace_protected(tstate->c_tracefunc,
                                    tstate->c_traceobj,
                                    tstate, fdata,
                                    PyTrace_CALL, Py_None)) {
            /* Trace function raised an error */
            return -1;
        }
    }
    if (tstate->c_profilefunc != NULL) {
        /* Similar for c_profilefunc, except it needn't
            return itself and isn't called for "line" events */
        if (call_trace_protected(tstate->c_profilefunc,
                                    tstate->c_profileobj,
                                    tstate, fdata,
                                    PyTrace_CALL, Py_None)) {
            /* Profile function raised an error */
            return -1;
        }
    }
    return 0;
}

PyObject* _Py_HOT_FUNCTION
_PyEval_EvalFrameDefault(PyThreadState *tstate, _Py_framedata *fdata, int throwflag)
{
    _Py_EnsureTstateNotNULL(tstate);

#if USE_COMPUTED_GOTOS
/* Import the static jump table */
#include "opcode_targets.h"
#endif

#ifdef DXPAIRS
    int lastopcode = 0;
#endif
    int opcode;        /* Current opcode */
    int oparg;         /* Current opcode argument, if any */
    PyObject *retval = NULL;            /* Return value */
    _Py_atomic_int * const eval_breaker = &tstate->interp->ceval.eval_breaker;

    if (_Py_EnterRecursiveCall(tstate, "")) {
        return NULL;
    }

    CFrame cframe;

    /* WARNING: Because the CFrame lives on the C stack,
     * but can be accessed from a heap allocated object (tstate)
     * strict stack discipline must be maintained.
     */
    CFrame *prev_cframe = tstate->cframe;
    cframe.use_tracing = prev_cframe->use_tracing;
    cframe.previous = prev_cframe;
    tstate->cframe = &cframe;

    /* push frame */
    tstate->fdata = fdata;

    if (cframe.use_tracing) {
        if (trace_function_entry(tstate, fdata)) {
            goto exit_eval_frame;
        }
    }

    if (PyDTrace_FUNCTION_ENTRY_ENABLED())
        dtrace_function_entry(fdata);

    PyCodeObject *co = fdata->code;
    /* Increment the warmup counter and quicken if warm enough
     * _Py_Quicken is idempotent so we don't worry about overflow */
    if (!PyCodeObject_IsWarmedUp(co)) {
        PyCodeObject_IncrementWarmup(co);
        if (PyCodeObject_IsWarmedUp(co)) {
            if (_Py_Quicken(co)) {
                goto exit_eval_frame;
            }
        }
    }


    PyObject *names = co->co_names;
    PyObject *consts = co->co_consts;
    PyObject **localsplus = _Py_framedata_GetLocalsArray(fdata);
    _Py_CODEUNIT *first_instr = co->co_firstinstr;
    /*
       fdata->lasti refers to the index of the last instruction,
       unless it's -1 in which case next_instr should be first_instr.

       YIELD_FROM sets fdata->lasti to itself, in order to repeatedly yield
       multiple values.

       When the PREDICT() macros are enabled, some opcode pairs follow in
       direct succession without updating fdata->lasti.  A successful
       prediction effectively links the two codes together as if they
       were a single new opcode; accordingly, fdata->lasti will point to
       the first code in the pair (for instance, GET_ITER followed by
       FOR_ITER is effectively a single opcode and fdata->lasti will point
       to the beginning of the combined pair.)
    */
    assert(fdata->lasti >= -1);
    _Py_CODEUNIT *next_instr = first_instr + fdata->lasti + 1;
    PyObject **stack_pointer = fdata->stack + fdata->stackdepth;
    /* Set stackdepth to -1.
     * Update when returning or calling trace function.
       Having f_stackdepth <= 0 ensures that invalid
       values are not visible to the cycle GC.
       We choose -1 rather than 0 to assist debugging.
     */
    fdata->stackdepth = -1;
    fdata->state = FRAME_EXECUTING;

#ifdef LLTRACE
    _Py_IDENTIFIER(__ltrace__);
    {
        int r = _PyDict_ContainsId(GLOBALS(), &PyId___ltrace__);
        if (r < 0) {
            goto exit_eval_frame;
        }
        lltrace = r;
    }
#endif

    if (throwflag) { /* support for generator.throw() */
        goto error;
    }

#ifdef Py_DEBUG
    /* _PyEval_EvalFrameDefault() must not be called with an exception set,
       because it can clear it (directly or indirectly) and so the
       caller loses its exception */
    assert(!_PyErr_Occurred(tstate));
#endif

check_eval_breaker:
    {
        assert(STACK_LEVEL() >= 0); /* else underflow */
        assert(STACK_LEVEL() <= co->co_stacksize);  /* else overflow */
        assert(!_PyErr_Occurred(tstate));

        /* Do periodic things.  Doing this every time through
           the loop would add too much overhead, so we do it
           only every Nth instruction.  We also do it if
           ``pending.calls_to_do'' is set, i.e. when an asynchronous
           event needs attention (e.g. a signal handler or
           async I/O handler); see Py_AddPendingCall() and
           Py_MakePendingCalls() above. */

        if (_Py_atomic_load_relaxed(eval_breaker)) {
            opcode = _Py_OPCODE(*next_instr);
            if (opcode != BEFORE_ASYNC_WITH &&
                opcode != YIELD_FROM) {
                /* Few cases where we skip running signal handlers and other
                   pending calls:
                   - If we're about to enter the 'with:'. It will prevent
                     emitting a resource warning in the common idiom
                     'with open(path) as file:'.
                   - If we're about to enter the 'async with:'.
                   - If we're about to enter the 'try:' of a try/finally (not
                     *very* useful, but might help in some cases and it's
                     traditional)
                   - If we're resuming a chain of nested 'yield from' or
                     'await' calls, then each frame is parked with YIELD_FROM
                     as its next opcode. If the user hit control-C we want to
                     wait until we've reached the innermost frame before
                     running the signal handler and raising KeyboardInterrupt
                     (see bpo-30039).
                */
                if (eval_frame_handle_pending(tstate) != 0) {
                    goto error;
                }
             }
        }

    DISPATCH();

    tracing_dispatch:
    {
        int instr_prev = fdata->lasti;
        fdata->lasti = INSTR_OFFSET();
        TRACING_NEXTOPARG();

        if (PyDTrace_LINE_ENABLED())
            maybe_dtrace_line(fdata, &tstate->trace_info, instr_prev);

        /* line-by-line tracing support */

        if (cframe.use_tracing &&
            tstate->c_tracefunc != NULL && !tstate->tracing) {
            int err;
            /* see maybe_call_line_trace()
               for expository comments */
            fdata->stackdepth = (int)(stack_pointer - fdata->stack);

            err = maybe_call_line_trace(tstate->c_tracefunc,
                                        tstate->c_traceobj,
                                        tstate, fdata, instr_prev);
            if (err) {
                /* trace function raised an exception */
                goto error;
            }
            /* Reload possibly changed frame fields */
            JUMPTO(fdata->lasti);
            stack_pointer = fdata->stack+fdata->stackdepth;
            fdata->stackdepth = -1;
            TRACING_NEXTOPARG();
        }
        PRE_DISPATCH_GOTO();
        DISPATCH_GOTO();
    }

    /* Start instructions */
#if USE_COMPUTED_GOTOS
    {
#else
    dispatch_opcode:
        switch (opcode) {
#endif

        /* BEWARE!
           It is essential that any operation that fails must goto error
           and that all operation that succeed call DISPATCH() ! */

        TARGET(NOP): {
            DISPATCH();
        }

        /* We keep LOAD_CLOSURE so that the bytecode stays more readable. */
        TARGET(LOAD_CLOSURE):
        TARGET(LOAD_FAST): {
            PyObject *value = GETLOCAL(oparg);
            if (value == NULL) {
                goto unbound_local_error;
            }
            Py_INCREF(value);
            PUSH(value);
            DISPATCH();
        }

        TARGET(LOAD_CONST): {
            PREDICTED(LOAD_CONST);
            PyObject *value = GETITEM(consts, oparg);
            Py_INCREF(value);
            PUSH(value);
            DISPATCH();
        }

        TARGET(STORE_FAST): {
            PREDICTED(STORE_FAST);
            PyObject *value = POP();
            SETLOCAL(oparg, value);
            DISPATCH();
        }

        TARGET(LOAD_FAST__LOAD_FAST): {
            PyObject *value = GETLOCAL(oparg);
            if (value == NULL) {
                goto unbound_local_error;
            }
            NEXTOPARG();
            Py_INCREF(value);
            PUSH(value);
            value = GETLOCAL(oparg);
            if (value == NULL) {
                goto unbound_local_error;
            }
            Py_INCREF(value);
            PUSH(value);
            NOTRACE_DISPATCH();
        }

        TARGET(LOAD_FAST__LOAD_CONST): {
            PyObject *value = GETLOCAL(oparg);
            if (value == NULL) {
                goto unbound_local_error;
            }
            NEXTOPARG();
            Py_INCREF(value);
            PUSH(value);
            value = GETITEM(consts, oparg);
            Py_INCREF(value);
            PUSH(value);
            NOTRACE_DISPATCH();
        }

        TARGET(STORE_FAST__LOAD_FAST): {
            PyObject *value = POP();
            SETLOCAL(oparg, value);
            NEXTOPARG();
            value = GETLOCAL(oparg);
            if (value == NULL) {
                goto unbound_local_error;
            }
            Py_INCREF(value);
            PUSH(value);
            NOTRACE_DISPATCH();
        }

        TARGET(STORE_FAST__STORE_FAST): {
            PyObject *value = POP();
            SETLOCAL(oparg, value);
            NEXTOPARG();
            value = POP();
            SETLOCAL(oparg, value);
            NOTRACE_DISPATCH();
        }

        TARGET(LOAD_CONST__LOAD_FAST): {
            PyObject *value = GETITEM(consts, oparg);
            NEXTOPARG();
            Py_INCREF(value);
            PUSH(value);
            value = GETLOCAL(oparg);
            if (value == NULL) {
                goto unbound_local_error;
            }
            Py_INCREF(value);
            PUSH(value);
            NOTRACE_DISPATCH();
        }

        TARGET(POP_TOP): {
            PyObject *value = POP();
            Py_DECREF(value);
            DISPATCH();
        }

        TARGET(ROT_TWO): {
            PyObject *top = TOP();
            PyObject *second = SECOND();
            SET_TOP(second);
            SET_SECOND(top);
            DISPATCH();
        }

        TARGET(ROT_THREE): {
            PyObject *top = TOP();
            PyObject *second = SECOND();
            PyObject *third = THIRD();
            SET_TOP(second);
            SET_SECOND(third);
            SET_THIRD(top);
            DISPATCH();
        }

        TARGET(ROT_FOUR): {
            PyObject *top = TOP();
            PyObject *second = SECOND();
            PyObject *third = THIRD();
            PyObject *fourth = FOURTH();
            SET_TOP(second);
            SET_SECOND(third);
            SET_THIRD(fourth);
            SET_FOURTH(top);
            DISPATCH();
        }

        TARGET(DUP_TOP): {
            PyObject *top = TOP();
            Py_INCREF(top);
            PUSH(top);
            DISPATCH();
        }

        TARGET(DUP_TOP_TWO): {
            PyObject *top = TOP();
            PyObject *second = SECOND();
            Py_INCREF(top);
            Py_INCREF(second);
            STACK_GROW(2);
            SET_TOP(top);
            SET_SECOND(second);
            DISPATCH();
        }

        TARGET(UNARY_POSITIVE): {
            PyObject *value = TOP();
            PyObject *res = PyNumber_Positive(value);
            Py_DECREF(value);
            SET_TOP(res);
            if (res == NULL)
                goto error;
            DISPATCH();
        }

        TARGET(UNARY_NEGATIVE): {
            PyObject *value = TOP();
            PyObject *res = PyNumber_Negative(value);
            Py_DECREF(value);
            SET_TOP(res);
            if (res == NULL)
                goto error;
            DISPATCH();
        }

        TARGET(UNARY_NOT): {
            PyObject *value = TOP();
            int err = PyObject_IsTrue(value);
            Py_DECREF(value);
            if (err == 0) {
                Py_INCREF(Py_True);
                SET_TOP(Py_True);
                DISPATCH();
            }
            else if (err > 0) {
                Py_INCREF(Py_False);
                SET_TOP(Py_False);
                DISPATCH();
            }
            STACK_SHRINK(1);
            goto error;
        }

        TARGET(UNARY_INVERT): {
            PyObject *value = TOP();
            PyObject *res = PyNumber_Invert(value);
            Py_DECREF(value);
            SET_TOP(res);
            if (res == NULL)
                goto error;
            DISPATCH();
        }

        TARGET(BINARY_POWER): {
            PyObject *exp = POP();
            PyObject *base = TOP();
            PyObject *res = PyNumber_Power(base, exp, Py_None);
            Py_DECREF(base);
            Py_DECREF(exp);
            SET_TOP(res);
            if (res == NULL)
                goto error;
            DISPATCH();
        }

        TARGET(BINARY_MULTIPLY): {
            PyObject *right = POP();
            PyObject *left = TOP();
            PyObject *res = PyNumber_Multiply(left, right);
            Py_DECREF(left);
            Py_DECREF(right);
            SET_TOP(res);
            if (res == NULL)
                goto error;
            DISPATCH();
        }

        TARGET(BINARY_MATRIX_MULTIPLY): {
            PyObject *right = POP();
            PyObject *left = TOP();
            PyObject *res = PyNumber_MatrixMultiply(left, right);
            Py_DECREF(left);
            Py_DECREF(right);
            SET_TOP(res);
            if (res == NULL)
                goto error;
            DISPATCH();
        }

        TARGET(BINARY_TRUE_DIVIDE): {
            PyObject *divisor = POP();
            PyObject *dividend = TOP();
            PyObject *quotient = PyNumber_TrueDivide(dividend, divisor);
            Py_DECREF(dividend);
            Py_DECREF(divisor);
            SET_TOP(quotient);
            if (quotient == NULL)
                goto error;
            DISPATCH();
        }

        TARGET(BINARY_FLOOR_DIVIDE): {
            PyObject *divisor = POP();
            PyObject *dividend = TOP();
            PyObject *quotient = PyNumber_FloorDivide(dividend, divisor);
            Py_DECREF(dividend);
            Py_DECREF(divisor);
            SET_TOP(quotient);
            if (quotient == NULL)
                goto error;
            DISPATCH();
        }

        TARGET(BINARY_MODULO): {
            PyObject *divisor = POP();
            PyObject *dividend = TOP();
            PyObject *res;
            if (PyUnicode_CheckExact(dividend) && (
                  !PyUnicode_Check(divisor) || PyUnicode_CheckExact(divisor))) {
              // fast path; string formatting, but not if the RHS is a str subclass
              // (see issue28598)
              res = PyUnicode_Format(dividend, divisor);
            } else {
              res = PyNumber_Remainder(dividend, divisor);
            }
            Py_DECREF(divisor);
            Py_DECREF(dividend);
            SET_TOP(res);
            if (res == NULL)
                goto error;
            DISPATCH();
        }

        TARGET(BINARY_ADD): {
            PyObject *right = POP();
            PyObject *left = TOP();
            PyObject *sum;
            /* NOTE(vstinner): Please don't try to micro-optimize int+int on
               CPython using bytecode, it is simply worthless.
               See http://bugs.python.org/issue21955 and
               http://bugs.python.org/issue10044 for the discussion. In short,
               no patch shown any impact on a realistic benchmark, only a minor
               speedup on microbenchmarks. */
            if (PyUnicode_CheckExact(left) &&
                     PyUnicode_CheckExact(right)) {
                sum = unicode_concatenate(tstate, left, right, fdata, next_instr);
                /* unicode_concatenate consumed the ref to left */
            }
            else {
                sum = PyNumber_Add(left, right);
                Py_DECREF(left);
            }
            Py_DECREF(right);
            SET_TOP(sum);
            if (sum == NULL)
                goto error;
            DISPATCH();
        }

        TARGET(BINARY_SUBTRACT): {
            PyObject *right = POP();
            PyObject *left = TOP();
            PyObject *diff = PyNumber_Subtract(left, right);
            Py_DECREF(right);
            Py_DECREF(left);
            SET_TOP(diff);
            if (diff == NULL)
                goto error;
            DISPATCH();
        }

        TARGET(BINARY_SUBSCR): {
            PREDICTED(BINARY_SUBSCR);
            STAT_INC(BINARY_SUBSCR, unquickened);
            PyObject *sub = POP();
            PyObject *container = TOP();
            PyObject *res = PyObject_GetItem(container, sub);
            Py_DECREF(container);
            Py_DECREF(sub);
            SET_TOP(res);
            if (res == NULL)
                goto error;
            DISPATCH();
        }

        TARGET(BINARY_SUBSCR_ADAPTIVE): {
            if (oparg == 0) {
                PyObject *sub = TOP();
                PyObject *container = SECOND();
                next_instr--;
                if (_Py_Specialize_BinarySubscr(container, sub, next_instr) < 0) {
                    goto error;
                }
                DISPATCH();
            }
            else {
                STAT_INC(BINARY_SUBSCR, deferred);
                // oparg is the adaptive cache counter
                UPDATE_PREV_INSTR_OPARG(next_instr, oparg - 1);
                assert(_Py_OPCODE(next_instr[-1]) == BINARY_SUBSCR_ADAPTIVE);
                assert(_Py_OPARG(next_instr[-1]) == oparg - 1);
                STAT_DEC(BINARY_SUBSCR, unquickened);
                JUMP_TO_INSTRUCTION(BINARY_SUBSCR);
            }
        }

        TARGET(BINARY_SUBSCR_LIST_INT): {
            PyObject *sub = TOP();
            PyObject *list = SECOND();
            DEOPT_IF(!PyLong_CheckExact(sub), BINARY_SUBSCR);
            DEOPT_IF(!PyList_CheckExact(list), BINARY_SUBSCR);

            // Deopt unless 0 <= sub < PyList_Size(list)
            Py_ssize_t signed_magnitude = Py_SIZE(sub);
            DEOPT_IF(((size_t)signed_magnitude) > 1, BINARY_SUBSCR);
            assert(((PyLongObject *)_PyLong_GetZero())->ob_digit[0] == 0);
            Py_ssize_t index = ((PyLongObject*)sub)->ob_digit[0];
            DEOPT_IF(index >= PyList_GET_SIZE(list), BINARY_SUBSCR);

            STAT_INC(BINARY_SUBSCR, hit);
            PyObject *res = PyList_GET_ITEM(list, index);
            assert(res != NULL);
            Py_INCREF(res);
            STACK_SHRINK(1);
            Py_DECREF(sub);
            SET_TOP(res);
            Py_DECREF(list);
            DISPATCH();
        }

        TARGET(BINARY_SUBSCR_TUPLE_INT): {
            PyObject *sub = TOP();
            PyObject *tuple = SECOND();
            DEOPT_IF(!PyLong_CheckExact(sub), BINARY_SUBSCR);
            DEOPT_IF(!PyTuple_CheckExact(tuple), BINARY_SUBSCR);

            // Deopt unless 0 <= sub < PyTuple_Size(list)
            Py_ssize_t signed_magnitude = Py_SIZE(sub);
            DEOPT_IF(((size_t)signed_magnitude) > 1, BINARY_SUBSCR);
            assert(((PyLongObject *)_PyLong_GetZero())->ob_digit[0] == 0);
            Py_ssize_t index = ((PyLongObject*)sub)->ob_digit[0];
            DEOPT_IF(index >= PyTuple_GET_SIZE(tuple), BINARY_SUBSCR);

            STAT_INC(BINARY_SUBSCR, hit);
            PyObject *res = PyTuple_GET_ITEM(tuple, index);
            assert(res != NULL);
            Py_INCREF(res);
            STACK_SHRINK(1);
            Py_DECREF(sub);
            SET_TOP(res);
            Py_DECREF(tuple);
            DISPATCH();
        }

        TARGET(BINARY_SUBSCR_DICT): {
            PyObject *dict = SECOND();
            DEOPT_IF(!PyDict_CheckExact(SECOND()), BINARY_SUBSCR);
            STAT_INC(BINARY_SUBSCR, hit);
            PyObject *sub = TOP();
            PyObject *res = PyDict_GetItemWithError(dict, sub);
            if (res == NULL) {
                goto binary_subscr_dict_error;
            }
            Py_INCREF(res);
            STACK_SHRINK(1);
            Py_DECREF(sub);
            SET_TOP(res);
            Py_DECREF(dict);
            DISPATCH();
        }

        TARGET(BINARY_LSHIFT): {
            PyObject *right = POP();
            PyObject *left = TOP();
            PyObject *res = PyNumber_Lshift(left, right);
            Py_DECREF(left);
            Py_DECREF(right);
            SET_TOP(res);
            if (res == NULL)
                goto error;
            DISPATCH();
        }

        TARGET(BINARY_RSHIFT): {
            PyObject *right = POP();
            PyObject *left = TOP();
            PyObject *res = PyNumber_Rshift(left, right);
            Py_DECREF(left);
            Py_DECREF(right);
            SET_TOP(res);
            if (res == NULL)
                goto error;
            DISPATCH();
        }

        TARGET(BINARY_AND): {
            PyObject *right = POP();
            PyObject *left = TOP();
            PyObject *res = PyNumber_And(left, right);
            Py_DECREF(left);
            Py_DECREF(right);
            SET_TOP(res);
            if (res == NULL)
                goto error;
            DISPATCH();
        }

        TARGET(BINARY_XOR): {
            PyObject *right = POP();
            PyObject *left = TOP();
            PyObject *res = PyNumber_Xor(left, right);
            Py_DECREF(left);
            Py_DECREF(right);
            SET_TOP(res);
            if (res == NULL)
                goto error;
            DISPATCH();
        }

        TARGET(BINARY_OR): {
            PyObject *right = POP();
            PyObject *left = TOP();
            PyObject *res = PyNumber_Or(left, right);
            Py_DECREF(left);
            Py_DECREF(right);
            SET_TOP(res);
            if (res == NULL)
                goto error;
            DISPATCH();
        }

        TARGET(LIST_APPEND): {
            PyObject *v = POP();
            PyObject *list = PEEK(oparg);
            int err;
            err = PyList_Append(list, v);
            Py_DECREF(v);
            if (err != 0)
                goto error;
            PREDICT(JUMP_ABSOLUTE);
            DISPATCH();
        }

        TARGET(SET_ADD): {
            PyObject *v = POP();
            PyObject *set = PEEK(oparg);
            int err;
            err = PySet_Add(set, v);
            Py_DECREF(v);
            if (err != 0)
                goto error;
            PREDICT(JUMP_ABSOLUTE);
            DISPATCH();
        }

        TARGET(INPLACE_POWER): {
            PyObject *exp = POP();
            PyObject *base = TOP();
            PyObject *res = PyNumber_InPlacePower(base, exp, Py_None);
            Py_DECREF(base);
            Py_DECREF(exp);
            SET_TOP(res);
            if (res == NULL)
                goto error;
            DISPATCH();
        }

        TARGET(INPLACE_MULTIPLY): {
            PyObject *right = POP();
            PyObject *left = TOP();
            PyObject *res = PyNumber_InPlaceMultiply(left, right);
            Py_DECREF(left);
            Py_DECREF(right);
            SET_TOP(res);
            if (res == NULL)
                goto error;
            DISPATCH();
        }

        TARGET(INPLACE_MATRIX_MULTIPLY): {
            PyObject *right = POP();
            PyObject *left = TOP();
            PyObject *res = PyNumber_InPlaceMatrixMultiply(left, right);
            Py_DECREF(left);
            Py_DECREF(right);
            SET_TOP(res);
            if (res == NULL)
                goto error;
            DISPATCH();
        }

        TARGET(INPLACE_TRUE_DIVIDE): {
            PyObject *divisor = POP();
            PyObject *dividend = TOP();
            PyObject *quotient = PyNumber_InPlaceTrueDivide(dividend, divisor);
            Py_DECREF(dividend);
            Py_DECREF(divisor);
            SET_TOP(quotient);
            if (quotient == NULL)
                goto error;
            DISPATCH();
        }

        TARGET(INPLACE_FLOOR_DIVIDE): {
            PyObject *divisor = POP();
            PyObject *dividend = TOP();
            PyObject *quotient = PyNumber_InPlaceFloorDivide(dividend, divisor);
            Py_DECREF(dividend);
            Py_DECREF(divisor);
            SET_TOP(quotient);
            if (quotient == NULL)
                goto error;
            DISPATCH();
        }

        TARGET(INPLACE_MODULO): {
            PyObject *right = POP();
            PyObject *left = TOP();
            PyObject *mod = PyNumber_InPlaceRemainder(left, right);
            Py_DECREF(left);
            Py_DECREF(right);
            SET_TOP(mod);
            if (mod == NULL)
                goto error;
            DISPATCH();
        }

        TARGET(INPLACE_ADD): {
            PyObject *right = POP();
            PyObject *left = TOP();
            PyObject *sum;
            if (PyUnicode_CheckExact(left) && PyUnicode_CheckExact(right)) {
                sum = unicode_concatenate(tstate, left, right, fdata, next_instr);
                /* unicode_concatenate consumed the ref to left */
            }
            else {
                sum = PyNumber_InPlaceAdd(left, right);
                Py_DECREF(left);
            }
            Py_DECREF(right);
            SET_TOP(sum);
            if (sum == NULL)
                goto error;
            DISPATCH();
        }

        TARGET(INPLACE_SUBTRACT): {
            PyObject *right = POP();
            PyObject *left = TOP();
            PyObject *diff = PyNumber_InPlaceSubtract(left, right);
            Py_DECREF(left);
            Py_DECREF(right);
            SET_TOP(diff);
            if (diff == NULL)
                goto error;
            DISPATCH();
        }

        TARGET(INPLACE_LSHIFT): {
            PyObject *right = POP();
            PyObject *left = TOP();
            PyObject *res = PyNumber_InPlaceLshift(left, right);
            Py_DECREF(left);
            Py_DECREF(right);
            SET_TOP(res);
            if (res == NULL)
                goto error;
            DISPATCH();
        }

        TARGET(INPLACE_RSHIFT): {
            PyObject *right = POP();
            PyObject *left = TOP();
            PyObject *res = PyNumber_InPlaceRshift(left, right);
            Py_DECREF(left);
            Py_DECREF(right);
            SET_TOP(res);
            if (res == NULL)
                goto error;
            DISPATCH();
        }

        TARGET(INPLACE_AND): {
            PyObject *right = POP();
            PyObject *left = TOP();
            PyObject *res = PyNumber_InPlaceAnd(left, right);
            Py_DECREF(left);
            Py_DECREF(right);
            SET_TOP(res);
            if (res == NULL)
                goto error;
            DISPATCH();
        }

        TARGET(INPLACE_XOR): {
            PyObject *right = POP();
            PyObject *left = TOP();
            PyObject *res = PyNumber_InPlaceXor(left, right);
            Py_DECREF(left);
            Py_DECREF(right);
            SET_TOP(res);
            if (res == NULL)
                goto error;
            DISPATCH();
        }

        TARGET(INPLACE_OR): {
            PyObject *right = POP();
            PyObject *left = TOP();
            PyObject *res = PyNumber_InPlaceOr(left, right);
            Py_DECREF(left);
            Py_DECREF(right);
            SET_TOP(res);
            if (res == NULL)
                goto error;
            DISPATCH();
        }

        TARGET(STORE_SUBSCR): {
            PyObject *sub = TOP();
            PyObject *container = SECOND();
            PyObject *v = THIRD();
            int err;
            STACK_SHRINK(3);
            /* container[sub] = v */
            err = PyObject_SetItem(container, sub, v);
            Py_DECREF(v);
            Py_DECREF(container);
            Py_DECREF(sub);
            if (err != 0)
                goto error;
            DISPATCH();
        }

        TARGET(DELETE_SUBSCR): {
            PyObject *sub = TOP();
            PyObject *container = SECOND();
            int err;
            STACK_SHRINK(2);
            /* del container[sub] */
            err = PyObject_DelItem(container, sub);
            Py_DECREF(container);
            Py_DECREF(sub);
            if (err != 0)
                goto error;
            DISPATCH();
        }

        TARGET(PRINT_EXPR): {
            _Py_IDENTIFIER(displayhook);
            PyObject *value = POP();
            PyObject *hook = _PySys_GetObjectId(&PyId_displayhook);
            PyObject *res;
            if (hook == NULL) {
                _PyErr_SetString(tstate, PyExc_RuntimeError,
                                 "lost sys.displayhook");
                Py_DECREF(value);
                goto error;
            }
            res = PyObject_CallOneArg(hook, value);
            Py_DECREF(value);
            if (res == NULL)
                goto error;
            Py_DECREF(res);
            DISPATCH();
        }

        TARGET(RAISE_VARARGS): {
            PyObject *cause = NULL, *exc = NULL;
            switch (oparg) {
            case 2:
                cause = POP(); /* cause */
                /* fall through */
            case 1:
                exc = POP(); /* exc */
                /* fall through */
            case 0:
                if (do_raise(tstate, exc, cause)) {
                    goto exception_unwind;
                }
                break;
            default:
                _PyErr_SetString(tstate, PyExc_SystemError,
                                 "bad RAISE_VARARGS oparg");
                break;
            }
            goto error;
        }

        TARGET(RETURN_VALUE): {
            retval = POP();
            assert(EMPTY());
            fdata->state = FRAME_RETURNED;
            fdata->stackdepth = 0;
            goto exiting;
        }

        TARGET(GET_AITER): {
            unaryfunc getter = NULL;
            PyObject *iter = NULL;
            PyObject *obj = TOP();
            PyTypeObject *type = Py_TYPE(obj);

            if (type->tp_as_async != NULL) {
                getter = type->tp_as_async->am_aiter;
            }

            if (getter != NULL) {
                iter = (*getter)(obj);
                Py_DECREF(obj);
                if (iter == NULL) {
                    SET_TOP(NULL);
                    goto error;
                }
            }
            else {
                SET_TOP(NULL);
                _PyErr_Format(tstate, PyExc_TypeError,
                              "'async for' requires an object with "
                              "__aiter__ method, got %.100s",
                              type->tp_name);
                Py_DECREF(obj);
                goto error;
            }

            if (Py_TYPE(iter)->tp_as_async == NULL ||
                    Py_TYPE(iter)->tp_as_async->am_anext == NULL) {

                SET_TOP(NULL);
                _PyErr_Format(tstate, PyExc_TypeError,
                              "'async for' received an object from __aiter__ "
                              "that does not implement __anext__: %.100s",
                              Py_TYPE(iter)->tp_name);
                Py_DECREF(iter);
                goto error;
            }

            SET_TOP(iter);
            DISPATCH();
        }

        TARGET(GET_ANEXT): {
            unaryfunc getter = NULL;
            PyObject *next_iter = NULL;
            PyObject *awaitable = NULL;
            PyObject *aiter = TOP();
            PyTypeObject *type = Py_TYPE(aiter);

            if (PyAsyncGen_CheckExact(aiter)) {
                awaitable = type->tp_as_async->am_anext(aiter);
                if (awaitable == NULL) {
                    goto error;
                }
            } else {
                if (type->tp_as_async != NULL){
                    getter = type->tp_as_async->am_anext;
                }

                if (getter != NULL) {
                    next_iter = (*getter)(aiter);
                    if (next_iter == NULL) {
                        goto error;
                    }
                }
                else {
                    _PyErr_Format(tstate, PyExc_TypeError,
                                  "'async for' requires an iterator with "
                                  "__anext__ method, got %.100s",
                                  type->tp_name);
                    goto error;
                }

                awaitable = _PyCoro_GetAwaitableIter(next_iter);
                if (awaitable == NULL) {
                    _PyErr_FormatFromCause(
                        PyExc_TypeError,
                        "'async for' received an invalid object "
                        "from __anext__: %.100s",
                        Py_TYPE(next_iter)->tp_name);

                    Py_DECREF(next_iter);
                    goto error;
                } else {
                    Py_DECREF(next_iter);
                }
            }

            PUSH(awaitable);
            PREDICT(LOAD_CONST);
            DISPATCH();
        }

        TARGET(GET_AWAITABLE): {
            PREDICTED(GET_AWAITABLE);
            PyObject *iterable = TOP();
            PyObject *iter = _PyCoro_GetAwaitableIter(iterable);

            if (iter == NULL) {
                int opcode_at_minus_3 = 0;
                if ((next_instr - first_instr) > 2) {
                    opcode_at_minus_3 = _Py_OPCODE(next_instr[-3]);
                }
                format_awaitable_error(tstate, Py_TYPE(iterable),
                                       opcode_at_minus_3,
                                       _Py_OPCODE(next_instr[-2]));
            }

            Py_DECREF(iterable);

            if (iter != NULL && PyCoro_CheckExact(iter)) {
                PyObject *yf = _PyGen_yf((PyGenObject*)iter);
                if (yf != NULL) {
                    /* `iter` is a coroutine object that is being
                       awaited, `yf` is a pointer to the current awaitable
                       being awaited on. */
                    Py_DECREF(yf);
                    Py_CLEAR(iter);
                    _PyErr_SetString(tstate, PyExc_RuntimeError,
                                     "coroutine is being awaited already");
                    /* The code below jumps to `error` if `iter` is NULL. */
                }
            }

            SET_TOP(iter); /* Even if it's NULL */

            if (iter == NULL) {
                goto error;
            }

            PREDICT(LOAD_CONST);
            DISPATCH();
        }

        TARGET(YIELD_FROM): {
            PyObject *v = POP();
            PyObject *receiver = TOP();
            PySendResult gen_status;
            if (tstate->c_tracefunc == NULL) {
                gen_status = PyIter_Send(receiver, v, &retval);
            } else {
                _Py_IDENTIFIER(send);
                if (Py_IsNone(v) && PyIter_Check(receiver)) {
                    retval = Py_TYPE(receiver)->tp_iternext(receiver);
                }
                else {
                    retval = _PyObject_CallMethodIdOneArg(receiver, &PyId_send, v);
                }
                if (retval == NULL) {
                    if (tstate->c_tracefunc != NULL
                            && _PyErr_ExceptionMatches(tstate, PyExc_StopIteration))
                        call_exc_trace(tstate->c_tracefunc, tstate->c_traceobj, tstate, fdata);
                    if (_PyGen_FetchStopIterationValue(&retval) == 0) {
                        gen_status = PYGEN_RETURN;
                    }
                    else {
                        gen_status = PYGEN_ERROR;
                    }
                }
                else {
                    gen_status = PYGEN_NEXT;
                }
            }
            Py_DECREF(v);
            if (gen_status == PYGEN_ERROR) {
                assert (retval == NULL);
                goto error;
            }
            if (gen_status == PYGEN_RETURN) {
                assert (retval != NULL);

                Py_DECREF(receiver);
                SET_TOP(retval);
                retval = NULL;
                DISPATCH();
            }
            assert (gen_status == PYGEN_NEXT);
            /* receiver remains on stack, retval is value to be yielded */
            /* and repeat... */
            assert(fdata->lasti > 0);
            fdata->lasti -= 1;
            fdata->state = FRAME_SUSPENDED;
            fdata->stackdepth = (int)(stack_pointer - fdata->stack);
            goto exiting;
        }

        TARGET(YIELD_VALUE): {
            retval = POP();

            if (co->co_flags & CO_ASYNC_GENERATOR) {
                PyObject *w = _PyAsyncGenValueWrapperNew(retval);
                Py_DECREF(retval);
                if (w == NULL) {
                    retval = NULL;
                    goto error;
                }
                retval = w;
            }
            fdata->state = FRAME_SUSPENDED;
            fdata->stackdepth = (int)(stack_pointer - fdata->stack);
            goto exiting;
        }

        TARGET(GEN_START): {
            PyObject *none = POP();
            Py_DECREF(none);
            if (!Py_IsNone(none)) {
                if (oparg > 2) {
                    _PyErr_SetString(tstate, PyExc_SystemError,
                        "Illegal kind for GEN_START");
                }
                else {
                    static const char *gen_kind[3] = {
                        "generator",
                        "coroutine",
                        "async generator"
                    };
                    _PyErr_Format(tstate, PyExc_TypeError,
                        "can't send non-None value to a "
                                "just-started %s",
                                gen_kind[oparg]);
                }
                goto error;
            }
            DISPATCH();
        }

        TARGET(POP_EXCEPT): {
            PyObject *type, *value, *traceback;
            _PyErr_StackItem *exc_info;
            exc_info = tstate->exc_info;
            type = exc_info->exc_type;
            value = exc_info->exc_value;
            traceback = exc_info->exc_traceback;
            exc_info->exc_type = POP();
            exc_info->exc_value = POP();
            exc_info->exc_traceback = POP();
            Py_XDECREF(type);
            Py_XDECREF(value);
            Py_XDECREF(traceback);
            DISPATCH();
        }

        TARGET(POP_EXCEPT_AND_RERAISE): {
            PyObject *lasti = PEEK(4);
            if (PyLong_Check(lasti)) {
                fdata->lasti = PyLong_AsLong(lasti);
                assert(!_PyErr_Occurred(tstate));
            }
            else {
                _PyErr_SetString(tstate, PyExc_SystemError, "lasti is not an int");
                goto error;
            }
            PyObject *type, *value, *traceback;
            _PyErr_StackItem *exc_info;
            type = POP();
            value = POP();
            traceback = POP();
            Py_DECREF(POP()); /* lasti */
            _PyErr_Restore(tstate, type, value, traceback);
            exc_info = tstate->exc_info;
            type = exc_info->exc_type;
            value = exc_info->exc_value;
            traceback = exc_info->exc_traceback;
            exc_info->exc_type = POP();
            exc_info->exc_value = POP();
            exc_info->exc_traceback = POP();
            Py_XDECREF(type);
            Py_XDECREF(value);
            Py_XDECREF(traceback);
            goto exception_unwind;
        }

        TARGET(RERAISE): {
            if (oparg) {
                PyObject *lasti = PEEK(oparg+3);
                if (PyLong_Check(lasti)) {
                    fdata->lasti = PyLong_AsLong(lasti);
                    assert(!_PyErr_Occurred(tstate));
                }
                else {
                    assert(PyLong_Check(lasti));
                    _PyErr_SetString(tstate, PyExc_SystemError, "lasti is not an int");
                    goto error;
                }
            }
            PyObject *exc = POP();
            PyObject *val = POP();
            PyObject *tb = POP();
            assert(PyExceptionClass_Check(exc));
            _PyErr_Restore(tstate, exc, val, tb);
            goto exception_unwind;
        }

        TARGET(END_ASYNC_FOR): {
            PyObject *exc = POP();
            PyObject *val = POP();
            PyObject *tb = POP();
            assert(PyExceptionClass_Check(exc));
            if (PyErr_GivenExceptionMatches(exc, PyExc_StopAsyncIteration)) {
                Py_DECREF(exc);
                Py_DECREF(val);
                Py_DECREF(tb);
                Py_DECREF(POP());
                DISPATCH();
            }
            else {
                _PyErr_Restore(tstate, exc, val, tb);
                goto exception_unwind;
            }
        }

        TARGET(LOAD_ASSERTION_ERROR): {
            PyObject *value = PyExc_AssertionError;
            Py_INCREF(value);
            PUSH(value);
            DISPATCH();
        }

        TARGET(LOAD_BUILD_CLASS): {
            _Py_IDENTIFIER(__build_class__);

            PyObject *bc;
            if (PyDict_CheckExact(BUILTINS())) {
                bc = _PyDict_GetItemIdWithError(BUILTINS(), &PyId___build_class__);
                if (bc == NULL) {
                    if (!_PyErr_Occurred(tstate)) {
                        _PyErr_SetString(tstate, PyExc_NameError,
                                         "__build_class__ not found");
                    }
                    goto error;
                }
                Py_INCREF(bc);
            }
            else {
                PyObject *build_class_str = _PyUnicode_FromId(&PyId___build_class__);
                if (build_class_str == NULL)
                    goto error;
                bc = PyObject_GetItem(BUILTINS(), build_class_str);
                if (bc == NULL) {
                    if (_PyErr_ExceptionMatches(tstate, PyExc_KeyError))
                        _PyErr_SetString(tstate, PyExc_NameError,
                                         "__build_class__ not found");
                    goto error;
                }
            }
            PUSH(bc);
            DISPATCH();
        }

        TARGET(STORE_NAME): {
            PyObject *name = GETITEM(names, oparg);
            PyObject *v = POP();
            PyObject *ns = LOCALS();
            int err;
            if (ns == NULL) {
                _PyErr_Format(tstate, PyExc_SystemError,
                              "no locals found when storing %R", name);
                Py_DECREF(v);
                goto error;
            }
            if (PyDict_CheckExact(ns))
                err = PyDict_SetItem(ns, name, v);
            else
                err = PyObject_SetItem(ns, name, v);
            Py_DECREF(v);
            if (err != 0)
                goto error;
            DISPATCH();
        }

        TARGET(DELETE_NAME): {
            PyObject *name = GETITEM(names, oparg);
            PyObject *ns = LOCALS();
            int err;
            if (ns == NULL) {
                _PyErr_Format(tstate, PyExc_SystemError,
                              "no locals when deleting %R", name);
                goto error;
            }
            err = PyObject_DelItem(ns, name);
            if (err != 0) {
                format_exc_check_arg(tstate, PyExc_NameError,
                                     NAME_ERROR_MSG,
                                     name);
                goto error;
            }
            DISPATCH();
        }

        TARGET(UNPACK_SEQUENCE): {
            PREDICTED(UNPACK_SEQUENCE);
            PyObject *seq = POP(), *item, **items;
            if (PyTuple_CheckExact(seq) &&
                PyTuple_GET_SIZE(seq) == oparg) {
                items = ((PyTupleObject *)seq)->ob_item;
                while (oparg--) {
                    item = items[oparg];
                    Py_INCREF(item);
                    PUSH(item);
                }
            } else if (PyList_CheckExact(seq) &&
                       PyList_GET_SIZE(seq) == oparg) {
                items = ((PyListObject *)seq)->ob_item;
                while (oparg--) {
                    item = items[oparg];
                    Py_INCREF(item);
                    PUSH(item);
                }
            } else if (unpack_iterable(tstate, seq, oparg, -1,
                                       stack_pointer + oparg)) {
                STACK_GROW(oparg);
            } else {
                /* unpack_iterable() raised an exception */
                Py_DECREF(seq);
                goto error;
            }
            Py_DECREF(seq);
            DISPATCH();
        }

        TARGET(UNPACK_EX): {
            int totalargs = 1 + (oparg & 0xFF) + (oparg >> 8);
            PyObject *seq = POP();

            if (unpack_iterable(tstate, seq, oparg & 0xFF, oparg >> 8,
                                stack_pointer + totalargs)) {
                stack_pointer += totalargs;
            } else {
                Py_DECREF(seq);
                goto error;
            }
            Py_DECREF(seq);
            DISPATCH();
        }

        TARGET(STORE_ATTR): {
            PREDICTED(STORE_ATTR);
            STAT_INC(STORE_ATTR, unquickened);
            PyObject *name = GETITEM(names, oparg);
            PyObject *owner = TOP();
            PyObject *v = SECOND();
            int err;
            STACK_SHRINK(2);
            err = PyObject_SetAttr(owner, name, v);
            Py_DECREF(v);
            Py_DECREF(owner);
            if (err != 0)
                goto error;
            DISPATCH();
        }

        TARGET(DELETE_ATTR): {
            PyObject *name = GETITEM(names, oparg);
            PyObject *owner = POP();
            int err;
            err = PyObject_SetAttr(owner, name, (PyObject *)NULL);
            Py_DECREF(owner);
            if (err != 0)
                goto error;
            DISPATCH();
        }

        TARGET(STORE_GLOBAL): {
            PyObject *name = GETITEM(names, oparg);
            PyObject *v = POP();
            int err;
            err = PyDict_SetItem(GLOBALS(), name, v);
            Py_DECREF(v);
            if (err != 0)
                goto error;
            DISPATCH();
        }

        TARGET(DELETE_GLOBAL): {
            PyObject *name = GETITEM(names, oparg);
            int err;
            err = PyDict_DelItem(GLOBALS(), name);
            if (err != 0) {
                if (_PyErr_ExceptionMatches(tstate, PyExc_KeyError)) {
                    format_exc_check_arg(tstate, PyExc_NameError,
                                         NAME_ERROR_MSG, name);
                }
                goto error;
            }
            DISPATCH();
        }

        TARGET(LOAD_NAME): {
            PyObject *name = GETITEM(names, oparg);
            PyObject *locals = LOCALS();
            PyObject *v;
            if (locals == NULL) {
                _PyErr_Format(tstate, PyExc_SystemError,
                              "no locals when loading %R", name);
                goto error;
            }
            if (PyDict_CheckExact(locals)) {
                v = PyDict_GetItemWithError(locals, name);
                if (v != NULL) {
                    Py_INCREF(v);
                }
                else if (_PyErr_Occurred(tstate)) {
                    goto error;
                }
            }
            else {
                v = PyObject_GetItem(locals, name);
                if (v == NULL) {
                    if (!_PyErr_ExceptionMatches(tstate, PyExc_KeyError))
                        goto error;
                    _PyErr_Clear(tstate);
                }
            }
            if (v == NULL) {
                v = PyDict_GetItemWithError(GLOBALS(), name);
                if (v != NULL) {
                    Py_INCREF(v);
                }
                else if (_PyErr_Occurred(tstate)) {
                    goto error;
                }
                else {
                    if (PyDict_CheckExact(BUILTINS())) {
                        v = PyDict_GetItemWithError(BUILTINS(), name);
                        if (v == NULL) {
                            if (!_PyErr_Occurred(tstate)) {
                                format_exc_check_arg(
                                        tstate, PyExc_NameError,
                                        NAME_ERROR_MSG, name);
                            }
                            goto error;
                        }
                        Py_INCREF(v);
                    }
                    else {
                        v = PyObject_GetItem(BUILTINS(), name);
                        if (v == NULL) {
                            if (_PyErr_ExceptionMatches(tstate, PyExc_KeyError)) {
                                format_exc_check_arg(
                                            tstate, PyExc_NameError,
                                            NAME_ERROR_MSG, name);
                            }
                            goto error;
                        }
                    }
                }
            }
            PUSH(v);
            DISPATCH();
        }

        TARGET(LOAD_GLOBAL): {
            PREDICTED(LOAD_GLOBAL);
            STAT_INC(LOAD_GLOBAL, unquickened);
            PyObject *name = GETITEM(names, oparg);
            PyObject *v;
            if (PyDict_CheckExact(GLOBALS())
                && PyDict_CheckExact(BUILTINS()))
            {
                v = _PyDict_LoadGlobal((PyDictObject *)GLOBALS(),
                                       (PyDictObject *)BUILTINS(),
                                       name);
                if (v == NULL) {
                    if (!_PyErr_Occurred(tstate)) {
                        /* _PyDict_LoadGlobal() returns NULL without raising
                         * an exception if the key doesn't exist */
                        format_exc_check_arg(tstate, PyExc_NameError,
                                             NAME_ERROR_MSG, name);
                    }
                    goto error;
                }
                Py_INCREF(v);
            }
            else {
                /* Slow-path if globals or builtins is not a dict */

                /* namespace 1: globals */
                name = GETITEM(names, oparg);
                v = PyObject_GetItem(GLOBALS(), name);
                if (v == NULL) {
                    if (!_PyErr_ExceptionMatches(tstate, PyExc_KeyError)) {
                        goto error;
                    }
                    _PyErr_Clear(tstate);

                    /* namespace 2: builtins */
                    v = PyObject_GetItem(BUILTINS(), name);
                    if (v == NULL) {
                        if (_PyErr_ExceptionMatches(tstate, PyExc_KeyError)) {
                            format_exc_check_arg(
                                        tstate, PyExc_NameError,
                                        NAME_ERROR_MSG, name);
                        }
                        goto error;
                    }
                }
            }
            PUSH(v);
            DISPATCH();
        }

        TARGET(LOAD_GLOBAL_ADAPTIVE): {
            assert(cframe.use_tracing == 0);
            SpecializedCacheEntry *cache = GET_CACHE();
            if (cache->adaptive.counter == 0) {
                PyObject *name = GETITEM(names, cache->adaptive.original_oparg);
                next_instr--;
                if (_Py_Specialize_LoadGlobal(GLOBALS(), BUILTINS(), next_instr, name, cache) < 0) {
                    goto error;
                }
                DISPATCH();
            }
            else {
                STAT_INC(LOAD_GLOBAL, deferred);
                cache->adaptive.counter--;
                oparg = cache->adaptive.original_oparg;
                STAT_DEC(LOAD_GLOBAL, unquickened);
                JUMP_TO_INSTRUCTION(LOAD_GLOBAL);
            }
        }

        TARGET(LOAD_GLOBAL_MODULE): {
            assert(cframe.use_tracing == 0);
            DEOPT_IF(!PyDict_CheckExact(GLOBALS()), LOAD_GLOBAL);
            PyDictObject *dict = (PyDictObject *)GLOBALS();
            SpecializedCacheEntry *caches = GET_CACHE();
            _PyAdaptiveEntry *cache0 = &caches[0].adaptive;
            _PyLoadGlobalCache *cache1 = &caches[-1].load_global;
            DEOPT_IF(dict->ma_keys->dk_version != cache1->module_keys_version, LOAD_GLOBAL);
            PyDictKeyEntry *ep = DK_ENTRIES(dict->ma_keys) + cache0->index;
            PyObject *res = ep->me_value;
            DEOPT_IF(res == NULL, LOAD_GLOBAL);
            record_cache_hit(cache0);
            STAT_INC(LOAD_GLOBAL, hit);
            Py_INCREF(res);
            PUSH(res);
            DISPATCH();
        }

        TARGET(LOAD_GLOBAL_BUILTIN): {
            assert(cframe.use_tracing == 0);
            DEOPT_IF(!PyDict_CheckExact(GLOBALS()), LOAD_GLOBAL);
            DEOPT_IF(!PyDict_CheckExact(BUILTINS()), LOAD_GLOBAL);
            PyDictObject *mdict = (PyDictObject *)GLOBALS();
            PyDictObject *bdict = (PyDictObject *)BUILTINS();
            SpecializedCacheEntry *caches = GET_CACHE();
            _PyAdaptiveEntry *cache0 = &caches[0].adaptive;
            _PyLoadGlobalCache *cache1 = &caches[-1].load_global;
            DEOPT_IF(mdict->ma_keys->dk_version != cache1->module_keys_version, LOAD_GLOBAL);
            DEOPT_IF(bdict->ma_keys->dk_version != cache1->builtin_keys_version, LOAD_GLOBAL);
            PyDictKeyEntry *ep = DK_ENTRIES(bdict->ma_keys) + cache0->index;
            PyObject *res = ep->me_value;
            DEOPT_IF(res == NULL, LOAD_GLOBAL);
            record_cache_hit(cache0);
            STAT_INC(LOAD_GLOBAL, hit);
            Py_INCREF(res);
            PUSH(res);
            DISPATCH();
        }

        TARGET(DELETE_FAST): {
            PyObject *v = GETLOCAL(oparg);
            if (v != NULL) {
                SETLOCAL(oparg, NULL);
                DISPATCH();
            }
            format_exc_check_arg(
                tstate, PyExc_UnboundLocalError,
                UNBOUNDLOCAL_ERROR_MSG,
                PyTuple_GetItem(co->co_localsplusnames, oparg)
                );
            goto error;
        }

        TARGET(MAKE_CELL): {
            // "initial" is probably NULL but not if it's an arg (or set
            // via PyFrame_LocalsToFast() before MAKE_CELL has run).
            PyObject *initial = GETLOCAL(oparg);
            PyObject *cell = PyCell_New(initial);
            if (cell == NULL) {
                goto error;
            }
            SETLOCAL(oparg, cell);
            DISPATCH();
        }

        TARGET(DELETE_DEREF): {
            PyObject *cell = GETLOCAL(oparg);
            PyObject *oldobj = PyCell_GET(cell);
            if (oldobj != NULL) {
                PyCell_SET(cell, NULL);
                Py_DECREF(oldobj);
                DISPATCH();
            }
            format_exc_unbound(tstate, co, oparg);
            goto error;
        }

        TARGET(LOAD_CLASSDEREF): {
            PyObject *name, *value, *locals = LOCALS();
            assert(locals);
            assert(oparg >= 0 && oparg < co->co_nlocalsplus);
            name = PyTuple_GET_ITEM(co->co_localsplusnames, oparg);
            if (PyDict_CheckExact(locals)) {
                value = PyDict_GetItemWithError(locals, name);
                if (value != NULL) {
                    Py_INCREF(value);
                }
                else if (_PyErr_Occurred(tstate)) {
                    goto error;
                }
            }
            else {
                value = PyObject_GetItem(locals, name);
                if (value == NULL) {
                    if (!_PyErr_ExceptionMatches(tstate, PyExc_KeyError)) {
                        goto error;
                    }
                    _PyErr_Clear(tstate);
                }
            }
            if (!value) {
                PyObject *cell = GETLOCAL(oparg);
                value = PyCell_GET(cell);
                if (value == NULL) {
                    format_exc_unbound(tstate, co, oparg);
                    goto error;
                }
                Py_INCREF(value);
            }
            PUSH(value);
            DISPATCH();
        }

        TARGET(LOAD_DEREF): {
            PyObject *cell = GETLOCAL(oparg);
            PyObject *value = PyCell_GET(cell);
            if (value == NULL) {
                format_exc_unbound(tstate, co, oparg);
                goto error;
            }
            Py_INCREF(value);
            PUSH(value);
            DISPATCH();
        }

        TARGET(STORE_DEREF): {
            PyObject *v = POP();
            PyObject *cell = GETLOCAL(oparg);
            PyObject *oldobj = PyCell_GET(cell);
            PyCell_SET(cell, v);
            Py_XDECREF(oldobj);
            DISPATCH();
        }

        TARGET(BUILD_STRING): {
            PyObject *str;
            PyObject *empty = PyUnicode_New(0, 0);
            if (empty == NULL) {
                goto error;
            }
            str = _PyUnicode_JoinArray(empty, stack_pointer - oparg, oparg);
            Py_DECREF(empty);
            if (str == NULL)
                goto error;
            while (--oparg >= 0) {
                PyObject *item = POP();
                Py_DECREF(item);
            }
            PUSH(str);
            DISPATCH();
        }

        TARGET(BUILD_TUPLE): {
            PyObject *tup = PyTuple_New(oparg);
            if (tup == NULL)
                goto error;
            while (--oparg >= 0) {
                PyObject *item = POP();
                PyTuple_SET_ITEM(tup, oparg, item);
            }
            PUSH(tup);
            DISPATCH();
        }

        TARGET(BUILD_LIST): {
            PyObject *list =  PyList_New(oparg);
            if (list == NULL)
                goto error;
            while (--oparg >= 0) {
                PyObject *item = POP();
                PyList_SET_ITEM(list, oparg, item);
            }
            PUSH(list);
            DISPATCH();
        }

        TARGET(LIST_TO_TUPLE): {
            PyObject *list = POP();
            PyObject *tuple = PyList_AsTuple(list);
            Py_DECREF(list);
            if (tuple == NULL) {
                goto error;
            }
            PUSH(tuple);
            DISPATCH();
        }

        TARGET(LIST_EXTEND): {
            PyObject *iterable = POP();
            PyObject *list = PEEK(oparg);
            PyObject *none_val = _PyList_Extend((PyListObject *)list, iterable);
            if (none_val == NULL) {
                if (_PyErr_ExceptionMatches(tstate, PyExc_TypeError) &&
                   (Py_TYPE(iterable)->tp_iter == NULL && !PySequence_Check(iterable)))
                {
                    _PyErr_Clear(tstate);
                    _PyErr_Format(tstate, PyExc_TypeError,
                          "Value after * must be an iterable, not %.200s",
                          Py_TYPE(iterable)->tp_name);
                }
                Py_DECREF(iterable);
                goto error;
            }
            Py_DECREF(none_val);
            Py_DECREF(iterable);
            DISPATCH();
        }

        TARGET(SET_UPDATE): {
            PyObject *iterable = POP();
            PyObject *set = PEEK(oparg);
            int err = _PySet_Update(set, iterable);
            Py_DECREF(iterable);
            if (err < 0) {
                goto error;
            }
            DISPATCH();
        }

        TARGET(BUILD_SET): {
            PyObject *set = PySet_New(NULL);
            int err = 0;
            int i;
            if (set == NULL)
                goto error;
            for (i = oparg; i > 0; i--) {
                PyObject *item = PEEK(i);
                if (err == 0)
                    err = PySet_Add(set, item);
                Py_DECREF(item);
            }
            STACK_SHRINK(oparg);
            if (err != 0) {
                Py_DECREF(set);
                goto error;
            }
            PUSH(set);
            DISPATCH();
        }

        TARGET(BUILD_MAP): {
            Py_ssize_t i;
            PyObject *map = _PyDict_NewPresized((Py_ssize_t)oparg);
            if (map == NULL)
                goto error;
            for (i = oparg; i > 0; i--) {
                int err;
                PyObject *key = PEEK(2*i);
                PyObject *value = PEEK(2*i - 1);
                err = PyDict_SetItem(map, key, value);
                if (err != 0) {
                    Py_DECREF(map);
                    goto error;
                }
            }

            while (oparg--) {
                Py_DECREF(POP());
                Py_DECREF(POP());
            }
            PUSH(map);
            DISPATCH();
        }

        TARGET(SETUP_ANNOTATIONS): {
            _Py_IDENTIFIER(__annotations__);
            int err;
            PyObject *ann_dict;
            if (LOCALS() == NULL) {
                _PyErr_Format(tstate, PyExc_SystemError,
                              "no locals found when setting up annotations");
                goto error;
            }
            /* check if __annotations__ in locals()... */
            if (PyDict_CheckExact(LOCALS())) {
                ann_dict = _PyDict_GetItemIdWithError(LOCALS(),
                                             &PyId___annotations__);
                if (ann_dict == NULL) {
                    if (_PyErr_Occurred(tstate)) {
                        goto error;
                    }
                    /* ...if not, create a new one */
                    ann_dict = PyDict_New();
                    if (ann_dict == NULL) {
                        goto error;
                    }
                    err = _PyDict_SetItemId(LOCALS(),
                                            &PyId___annotations__, ann_dict);
                    Py_DECREF(ann_dict);
                    if (err != 0) {
                        goto error;
                    }
                }
            }
            else {
                /* do the same if locals() is not a dict */
                PyObject *ann_str = _PyUnicode_FromId(&PyId___annotations__);
                if (ann_str == NULL) {
                    goto error;
                }
                ann_dict = PyObject_GetItem(LOCALS(), ann_str);
                if (ann_dict == NULL) {
                    if (!_PyErr_ExceptionMatches(tstate, PyExc_KeyError)) {
                        goto error;
                    }
                    _PyErr_Clear(tstate);
                    ann_dict = PyDict_New();
                    if (ann_dict == NULL) {
                        goto error;
                    }
                    err = PyObject_SetItem(LOCALS(), ann_str, ann_dict);
                    Py_DECREF(ann_dict);
                    if (err != 0) {
                        goto error;
                    }
                }
                else {
                    Py_DECREF(ann_dict);
                }
            }
            DISPATCH();
        }

        TARGET(BUILD_CONST_KEY_MAP): {
            Py_ssize_t i;
            PyObject *map;
            PyObject *keys = TOP();
            if (!PyTuple_CheckExact(keys) ||
                PyTuple_GET_SIZE(keys) != (Py_ssize_t)oparg) {
                _PyErr_SetString(tstate, PyExc_SystemError,
                                 "bad BUILD_CONST_KEY_MAP keys argument");
                goto error;
            }
            map = _PyDict_NewPresized((Py_ssize_t)oparg);
            if (map == NULL) {
                goto error;
            }
            for (i = oparg; i > 0; i--) {
                int err;
                PyObject *key = PyTuple_GET_ITEM(keys, oparg - i);
                PyObject *value = PEEK(i + 1);
                err = PyDict_SetItem(map, key, value);
                if (err != 0) {
                    Py_DECREF(map);
                    goto error;
                }
            }

            Py_DECREF(POP());
            while (oparg--) {
                Py_DECREF(POP());
            }
            PUSH(map);
            DISPATCH();
        }

        TARGET(DICT_UPDATE): {
            PyObject *update = POP();
            PyObject *dict = PEEK(oparg);
            if (PyDict_Update(dict, update) < 0) {
                if (_PyErr_ExceptionMatches(tstate, PyExc_AttributeError)) {
                    _PyErr_Format(tstate, PyExc_TypeError,
                                    "'%.200s' object is not a mapping",
                                    Py_TYPE(update)->tp_name);
                }
                Py_DECREF(update);
                goto error;
            }
            Py_DECREF(update);
            DISPATCH();
        }

        TARGET(DICT_MERGE): {
            PyObject *update = POP();
            PyObject *dict = PEEK(oparg);

            if (_PyDict_MergeEx(dict, update, 2) < 0) {
                format_kwargs_error(tstate, PEEK(2 + oparg), update);
                Py_DECREF(update);
                goto error;
            }
            Py_DECREF(update);
            PREDICT(CALL_FUNCTION_EX);
            DISPATCH();
        }

        TARGET(MAP_ADD): {
            PyObject *value = TOP();
            PyObject *key = SECOND();
            PyObject *map;
            int err;
            STACK_SHRINK(2);
            map = PEEK(oparg);                      /* dict */
            assert(PyDict_CheckExact(map));
            err = PyDict_SetItem(map, key, value);  /* map[key] = value */
            Py_DECREF(value);
            Py_DECREF(key);
            if (err != 0)
                goto error;
            PREDICT(JUMP_ABSOLUTE);
            DISPATCH();
        }

        TARGET(LOAD_ATTR): {
            PREDICTED(LOAD_ATTR);
            STAT_INC(LOAD_ATTR, unquickened);
            PyObject *name = GETITEM(names, oparg);
            PyObject *owner = TOP();
            PyObject *res = PyObject_GetAttr(owner, name);
            if (res == NULL) {
                goto error;
            }
            Py_DECREF(owner);
            SET_TOP(res);
            DISPATCH();
        }

        TARGET(LOAD_ATTR_ADAPTIVE): {
            assert(cframe.use_tracing == 0);
            SpecializedCacheEntry *cache = GET_CACHE();
            if (cache->adaptive.counter == 0) {
                PyObject *owner = TOP();
                PyObject *name = GETITEM(names, cache->adaptive.original_oparg);
                next_instr--;
                if (_Py_Specialize_LoadAttr(owner, next_instr, name, cache) < 0) {
                    goto error;
                }
                DISPATCH();
            }
            else {
                STAT_INC(LOAD_ATTR, deferred);
                cache->adaptive.counter--;
                oparg = cache->adaptive.original_oparg;
                STAT_DEC(LOAD_ATTR, unquickened);
                JUMP_TO_INSTRUCTION(LOAD_ATTR);
            }
        }

        TARGET(LOAD_ATTR_SPLIT_KEYS): {
            assert(cframe.use_tracing == 0);
            PyObject *owner = TOP();
            PyObject *res;
            PyTypeObject *tp = Py_TYPE(owner);
            SpecializedCacheEntry *caches = GET_CACHE();
            _PyAdaptiveEntry *cache0 = &caches[0].adaptive;
            _PyAttrCache *cache1 = &caches[-1].attr;
            assert(cache1->tp_version != 0);
            DEOPT_IF(tp->tp_version_tag != cache1->tp_version, LOAD_ATTR);
            assert(tp->tp_dictoffset > 0);
            PyDictObject *dict = *(PyDictObject **)(((char *)owner) + tp->tp_dictoffset);
            DEOPT_IF(dict == NULL, LOAD_ATTR);
            assert(PyDict_CheckExact((PyObject *)dict));
            DEOPT_IF(dict->ma_keys->dk_version != cache1->dk_version_or_hint, LOAD_ATTR);
            res = dict->ma_values[cache0->index];
            DEOPT_IF(res == NULL, LOAD_ATTR);
            STAT_INC(LOAD_ATTR, hit);
            record_cache_hit(cache0);
            Py_INCREF(res);
            SET_TOP(res);
            Py_DECREF(owner);
            DISPATCH();
        }

        TARGET(LOAD_ATTR_MODULE): {
            assert(cframe.use_tracing == 0);
            // shared with LOAD_METHOD_MODULE
            PyObject *owner = TOP();
            PyObject *res;
            LOAD_MODULE_ATTR_OR_METHOD(ATTR);
            SET_TOP(res);
            Py_DECREF(owner);
            DISPATCH();
        }

        TARGET(LOAD_ATTR_WITH_HINT): {
            assert(cframe.use_tracing == 0);
            PyObject *owner = TOP();
            PyObject *res;
            PyTypeObject *tp = Py_TYPE(owner);
            SpecializedCacheEntry *caches = GET_CACHE();
            _PyAdaptiveEntry *cache0 = &caches[0].adaptive;
            _PyAttrCache *cache1 = &caches[-1].attr;
            assert(cache1->tp_version != 0);
            DEOPT_IF(tp->tp_version_tag != cache1->tp_version, LOAD_ATTR);
            assert(tp->tp_dictoffset > 0);
            PyDictObject *dict = *(PyDictObject **)(((char *)owner) + tp->tp_dictoffset);
            DEOPT_IF(dict == NULL, LOAD_ATTR);
            assert(PyDict_CheckExact((PyObject *)dict));
            PyObject *name = GETITEM(names, cache0->original_oparg);
            uint32_t hint = cache1->dk_version_or_hint;
            DEOPT_IF(hint >= dict->ma_keys->dk_nentries, LOAD_ATTR);
            PyDictKeyEntry *ep = DK_ENTRIES(dict->ma_keys) + hint;
            DEOPT_IF(ep->me_key != name, LOAD_ATTR);
            res = ep->me_value;
            DEOPT_IF(res == NULL, LOAD_ATTR);
            STAT_INC(LOAD_ATTR, hit);
            record_cache_hit(cache0);
            Py_INCREF(res);
            SET_TOP(res);
            Py_DECREF(owner);
            DISPATCH();
        }

        TARGET(LOAD_ATTR_SLOT): {
            assert(cframe.use_tracing == 0);
            PyObject *owner = TOP();
            PyObject *res;
            PyTypeObject *tp = Py_TYPE(owner);
            SpecializedCacheEntry *caches = GET_CACHE();
            _PyAdaptiveEntry *cache0 = &caches[0].adaptive;
            _PyAttrCache *cache1 = &caches[-1].attr;
            assert(cache1->tp_version != 0);
            DEOPT_IF(tp->tp_version_tag != cache1->tp_version, LOAD_ATTR);
            char *addr = (char *)owner + cache0->index;
            res = *(PyObject **)addr;
            DEOPT_IF(res == NULL, LOAD_ATTR);
            STAT_INC(LOAD_ATTR, hit);
            record_cache_hit(cache0);
            Py_INCREF(res);
            SET_TOP(res);
            Py_DECREF(owner);
            DISPATCH();
        }

        TARGET(STORE_ATTR_ADAPTIVE): {
            assert(cframe.use_tracing == 0);
            SpecializedCacheEntry *cache = GET_CACHE();
            if (cache->adaptive.counter == 0) {
                PyObject *owner = TOP();
                PyObject *name = GETITEM(names, cache->adaptive.original_oparg);
                next_instr--;
                if (_Py_Specialize_StoreAttr(owner, next_instr, name, cache) < 0) {
                    goto error;
                }
                DISPATCH();
            }
            else {
                STAT_INC(STORE_ATTR, deferred);
                cache->adaptive.counter--;
                oparg = cache->adaptive.original_oparg;
                STAT_DEC(STORE_ATTR, unquickened);
                JUMP_TO_INSTRUCTION(STORE_ATTR);
            }
        }

        TARGET(STORE_ATTR_SPLIT_KEYS): {
            assert(cframe.use_tracing == 0);
            PyObject *owner = TOP();
            PyTypeObject *tp = Py_TYPE(owner);
            SpecializedCacheEntry *caches = GET_CACHE();
            _PyAdaptiveEntry *cache0 = &caches[0].adaptive;
            _PyAttrCache *cache1 = &caches[-1].attr;
            assert(cache1->tp_version != 0);
            DEOPT_IF(tp->tp_version_tag != cache1->tp_version, STORE_ATTR);
            assert(tp->tp_dictoffset > 0);
            PyDictObject *dict = *(PyDictObject **)(((char *)owner) + tp->tp_dictoffset);
            DEOPT_IF(dict == NULL, STORE_ATTR);
            assert(PyDict_CheckExact((PyObject *)dict));
            DEOPT_IF(dict->ma_keys->dk_version != cache1->dk_version_or_hint, STORE_ATTR);
            /* Need to maintain ordering of dicts */
            DEOPT_IF(cache0->index > 0 && dict->ma_values[cache0->index-1] == NULL, STORE_ATTR);
            STAT_INC(STORE_ATTR, hit);
            record_cache_hit(cache0);
            STACK_SHRINK(1);
            PyObject *value = POP();
            PyObject *old_value = dict->ma_values[cache0->index];
            dict->ma_values[cache0->index] = value;
            if (old_value == NULL) {
                dict->ma_used++;
            }
            else {
                Py_DECREF(old_value);
            }
            /* Ensure dict is GC tracked if it needs to be */
            if (!_PyObject_GC_IS_TRACKED(dict) && _PyObject_GC_MAY_BE_TRACKED(value)) {
                _PyObject_GC_TRACK(dict);
            }
            /* PEP 509 */
            dict->ma_version_tag = DICT_NEXT_VERSION();
            Py_DECREF(owner);
            DISPATCH();
        }

        TARGET(STORE_ATTR_WITH_HINT): {
            assert(cframe.use_tracing == 0);
            PyObject *owner = TOP();
            PyTypeObject *tp = Py_TYPE(owner);
            SpecializedCacheEntry *caches = GET_CACHE();
            _PyAdaptiveEntry *cache0 = &caches[0].adaptive;
            _PyAttrCache *cache1 = &caches[-1].attr;
            assert(cache1->tp_version != 0);
            DEOPT_IF(tp->tp_version_tag != cache1->tp_version, STORE_ATTR);
            assert(tp->tp_dictoffset > 0);
            PyDictObject *dict = *(PyDictObject **)(((char *)owner) + tp->tp_dictoffset);
            DEOPT_IF(dict == NULL, STORE_ATTR);
            assert(PyDict_CheckExact((PyObject *)dict));
            PyObject *name = GETITEM(names, cache0->original_oparg);
            uint32_t hint = cache1->dk_version_or_hint;
            DEOPT_IF(hint >= dict->ma_keys->dk_nentries, STORE_ATTR);
            PyDictKeyEntry *ep = DK_ENTRIES(dict->ma_keys) + hint;
            DEOPT_IF(ep->me_key != name, STORE_ATTR);
            PyObject *old_value = ep->me_value;
            DEOPT_IF(old_value == NULL, STORE_ATTR);
            STAT_INC(STORE_ATTR, hit);
            record_cache_hit(cache0);
            STACK_SHRINK(1);
            PyObject *value = POP();
            ep->me_value = value;
            Py_DECREF(old_value);
            /* Ensure dict is GC tracked if it needs to be */
            if (!_PyObject_GC_IS_TRACKED(dict) && _PyObject_GC_MAY_BE_TRACKED(value)) {
                _PyObject_GC_TRACK(dict);
            }
            /* PEP 509 */
            dict->ma_version_tag = DICT_NEXT_VERSION();
            Py_DECREF(owner);
            DISPATCH();
        }

        TARGET(STORE_ATTR_SLOT): {
            assert(cframe.use_tracing == 0);
            PyObject *owner = TOP();
            PyTypeObject *tp = Py_TYPE(owner);
            SpecializedCacheEntry *caches = GET_CACHE();
            _PyAdaptiveEntry *cache0 = &caches[0].adaptive;
            _PyAttrCache *cache1 = &caches[-1].attr;
            assert(cache1->tp_version != 0);
            DEOPT_IF(tp->tp_version_tag != cache1->tp_version, STORE_ATTR);
            char *addr = (char *)owner + cache0->index;
            STAT_INC(STORE_ATTR, hit);
            record_cache_hit(cache0);
            STACK_SHRINK(1);
            PyObject *value = POP();
            PyObject *old_value = *(PyObject **)addr;
            *(PyObject **)addr = value;
            Py_XDECREF(old_value);
            Py_DECREF(owner);
            DISPATCH();
        }

        TARGET(COMPARE_OP): {
            assert(oparg <= Py_GE);
            PyObject *right = POP();
            PyObject *left = TOP();
            PyObject *res = PyObject_RichCompare(left, right, oparg);
            SET_TOP(res);
            Py_DECREF(left);
            Py_DECREF(right);
            if (res == NULL)
                goto error;
            PREDICT(POP_JUMP_IF_FALSE);
            PREDICT(POP_JUMP_IF_TRUE);
            DISPATCH();
        }

        TARGET(IS_OP): {
            PyObject *right = POP();
            PyObject *left = TOP();
            int res = Py_Is(left, right) ^ oparg;
            PyObject *b = res ? Py_True : Py_False;
            Py_INCREF(b);
            SET_TOP(b);
            Py_DECREF(left);
            Py_DECREF(right);
            PREDICT(POP_JUMP_IF_FALSE);
            PREDICT(POP_JUMP_IF_TRUE);
            DISPATCH();
        }

        TARGET(CONTAINS_OP): {
            PyObject *right = POP();
            PyObject *left = POP();
            int res = PySequence_Contains(right, left);
            Py_DECREF(left);
            Py_DECREF(right);
            if (res < 0) {
                goto error;
            }
            PyObject *b = (res^oparg) ? Py_True : Py_False;
            Py_INCREF(b);
            PUSH(b);
            PREDICT(POP_JUMP_IF_FALSE);
            PREDICT(POP_JUMP_IF_TRUE);
            DISPATCH();
        }

#define CANNOT_CATCH_MSG "catching classes that do not inherit from "\
                         "BaseException is not allowed"

        TARGET(JUMP_IF_NOT_EXC_MATCH): {
            PyObject *right = POP();
            PyObject *left = POP();
            if (PyTuple_Check(right)) {
                Py_ssize_t i, length;
                length = PyTuple_GET_SIZE(right);
                for (i = 0; i < length; i++) {
                    PyObject *exc = PyTuple_GET_ITEM(right, i);
                    if (!PyExceptionClass_Check(exc)) {
                        _PyErr_SetString(tstate, PyExc_TypeError,
                                        CANNOT_CATCH_MSG);
                        Py_DECREF(left);
                        Py_DECREF(right);
                        goto error;
                    }
                }
            }
            else {
                if (!PyExceptionClass_Check(right)) {
                    _PyErr_SetString(tstate, PyExc_TypeError,
                                    CANNOT_CATCH_MSG);
                    Py_DECREF(left);
                    Py_DECREF(right);
                    goto error;
                }
            }
            int res = PyErr_GivenExceptionMatches(left, right);
            Py_DECREF(left);
            Py_DECREF(right);
            if (res > 0) {
                /* Exception matches -- Do nothing */;
            }
            else if (res == 0) {
                JUMPTO(oparg);
            }
            else {
                goto error;
            }
            DISPATCH();
        }

        TARGET(IMPORT_NAME): {
            PyObject *name = GETITEM(names, oparg);
            PyObject *fromlist = POP();
            PyObject *level = TOP();
            PyObject *res;
            res = import_name(tstate, fdata, name, fromlist, level);
            Py_DECREF(level);
            Py_DECREF(fromlist);
            SET_TOP(res);
            if (res == NULL)
                goto error;
            DISPATCH();
        }

        TARGET(IMPORT_STAR): {
            PyObject *from = POP(), *locals;
            int err;
            if (_Py_framedata_FastToLocalsWithError(fdata) < 0) {
                Py_DECREF(from);
                goto error;
            }

            locals = LOCALS();
            if (locals == NULL) {
                _PyErr_SetString(tstate, PyExc_SystemError,
                                 "no locals found during 'import *'");
                Py_DECREF(from);
                goto error;
            }
            err = import_all_from(tstate, locals, from);
            _Py_framedata_LocalsToFast(fdata, 0);
            Py_DECREF(from);
            if (err != 0)
                goto error;
            DISPATCH();
        }

        TARGET(IMPORT_FROM): {
            PyObject *name = GETITEM(names, oparg);
            PyObject *from = TOP();
            PyObject *res;
            res = import_from(tstate, from, name);
            PUSH(res);
            if (res == NULL)
                goto error;
            DISPATCH();
        }

        TARGET(JUMP_FORWARD): {
            JUMPBY(oparg);
            DISPATCH();
        }

        TARGET(POP_JUMP_IF_FALSE): {
            PREDICTED(POP_JUMP_IF_FALSE);
            PyObject *cond = POP();
            int err;
            if (Py_IsTrue(cond)) {
                Py_DECREF(cond);
                DISPATCH();
            }
            if (Py_IsFalse(cond)) {
                Py_DECREF(cond);
                JUMPTO(oparg);
                CHECK_EVAL_BREAKER();
                DISPATCH();
            }
            err = PyObject_IsTrue(cond);
            Py_DECREF(cond);
            if (err > 0)
                ;
            else if (err == 0) {
                JUMPTO(oparg);
                CHECK_EVAL_BREAKER();
            }
            else
                goto error;
            DISPATCH();
        }

        TARGET(POP_JUMP_IF_TRUE): {
            PREDICTED(POP_JUMP_IF_TRUE);
            PyObject *cond = POP();
            int err;
            if (Py_IsFalse(cond)) {
                Py_DECREF(cond);
                DISPATCH();
            }
            if (Py_IsTrue(cond)) {
                Py_DECREF(cond);
                JUMPTO(oparg);
                CHECK_EVAL_BREAKER();
                DISPATCH();
            }
            err = PyObject_IsTrue(cond);
            Py_DECREF(cond);
            if (err > 0) {
                JUMPTO(oparg);
                CHECK_EVAL_BREAKER();
            }
            else if (err == 0)
                ;
            else
                goto error;
            DISPATCH();
        }

        TARGET(JUMP_IF_FALSE_OR_POP): {
            PyObject *cond = TOP();
            int err;
            if (Py_IsTrue(cond)) {
                STACK_SHRINK(1);
                Py_DECREF(cond);
                DISPATCH();
            }
            if (Py_IsFalse(cond)) {
                JUMPTO(oparg);
                DISPATCH();
            }
            err = PyObject_IsTrue(cond);
            if (err > 0) {
                STACK_SHRINK(1);
                Py_DECREF(cond);
            }
            else if (err == 0)
                JUMPTO(oparg);
            else
                goto error;
            DISPATCH();
        }

        TARGET(JUMP_IF_TRUE_OR_POP): {
            PyObject *cond = TOP();
            int err;
            if (Py_IsFalse(cond)) {
                STACK_SHRINK(1);
                Py_DECREF(cond);
                DISPATCH();
            }
            if (Py_IsTrue(cond)) {
                JUMPTO(oparg);
                DISPATCH();
            }
            err = PyObject_IsTrue(cond);
            if (err > 0) {
                JUMPTO(oparg);
            }
            else if (err == 0) {
                STACK_SHRINK(1);
                Py_DECREF(cond);
            }
            else
                goto error;
            DISPATCH();
        }

        TARGET(JUMP_ABSOLUTE): {
            PREDICTED(JUMP_ABSOLUTE);
            if (oparg < INSTR_OFFSET()) {
                /* Increment the warmup counter and quicken if warm enough
                * _Py_Quicken is idempotent so we don't worry about overflow */
                if (!PyCodeObject_IsWarmedUp(co)) {
                    PyCodeObject_IncrementWarmup(co);
                    if (PyCodeObject_IsWarmedUp(co)) {
                        if (_Py_Quicken(co)) {
                            goto error;
                        }
                        int nexti = INSTR_OFFSET();
                        first_instr = co->co_firstinstr;
                        next_instr = first_instr + nexti;
                    }
                }
            }
            JUMPTO(oparg);
            CHECK_EVAL_BREAKER();
            DISPATCH();
        }

        TARGET(JUMP_ABSOLUTE_QUICK): {
            JUMPTO(oparg);
            CHECK_EVAL_BREAKER();
            DISPATCH();
        }

        TARGET(GET_LEN): {
            // PUSH(len(TOS))
            Py_ssize_t len_i = PyObject_Length(TOP());
            if (len_i < 0) {
                goto error;
            }
            PyObject *len_o = PyLong_FromSsize_t(len_i);
            if (len_o == NULL) {
                goto error;
            }
            PUSH(len_o);
            DISPATCH();
        }

        TARGET(MATCH_CLASS): {
            // Pop TOS. On success, set TOS to True and TOS1 to a tuple of
            // attributes. On failure, set TOS to False.
            PyObject *names = POP();
            PyObject *type = TOP();
            PyObject *subject = SECOND();
            assert(PyTuple_CheckExact(names));
            PyObject *attrs = match_class(tstate, subject, type, oparg, names);
            Py_DECREF(names);
            if (attrs) {
                // Success!
                assert(PyTuple_CheckExact(attrs));
                Py_DECREF(subject);
                SET_SECOND(attrs);
            }
            else if (_PyErr_Occurred(tstate)) {
                goto error;
            }
            Py_DECREF(type);
            SET_TOP(PyBool_FromLong(!!attrs));
            DISPATCH();
        }

        TARGET(MATCH_MAPPING): {
            PyObject *subject = TOP();
            int match = Py_TYPE(subject)->tp_flags & Py_TPFLAGS_MAPPING;
            PyObject *res = match ? Py_True : Py_False;
            Py_INCREF(res);
            PUSH(res);
            DISPATCH();
        }

        TARGET(MATCH_SEQUENCE): {
            PyObject *subject = TOP();
            int match = Py_TYPE(subject)->tp_flags & Py_TPFLAGS_SEQUENCE;
            PyObject *res = match ? Py_True : Py_False;
            Py_INCREF(res);
            PUSH(res);
            DISPATCH();
        }

        TARGET(MATCH_KEYS): {
            // On successful match for all keys, PUSH(values) and PUSH(True).
            // Otherwise, PUSH(None) and PUSH(False).
            PyObject *keys = TOP();
            PyObject *subject = SECOND();
            PyObject *values_or_none = match_keys(tstate, subject, keys);
            if (values_or_none == NULL) {
                goto error;
            }
            PUSH(values_or_none);
            if (Py_IsNone(values_or_none)) {
                Py_INCREF(Py_False);
                PUSH(Py_False);
                DISPATCH();
            }
            assert(PyTuple_CheckExact(values_or_none));
            Py_INCREF(Py_True);
            PUSH(Py_True);
            DISPATCH();
        }

        TARGET(COPY_DICT_WITHOUT_KEYS): {
            // rest = dict(TOS1)
            // for key in TOS:
            //     del rest[key]
            // SET_TOP(rest)
            PyObject *keys = TOP();
            PyObject *subject = SECOND();
            PyObject *rest = PyDict_New();
            if (rest == NULL || PyDict_Update(rest, subject)) {
                Py_XDECREF(rest);
                goto error;
            }
            // This may seem a bit inefficient, but keys is rarely big enough to
            // actually impact runtime.
            assert(PyTuple_CheckExact(keys));
            for (Py_ssize_t i = 0; i < PyTuple_GET_SIZE(keys); i++) {
                if (PyDict_DelItem(rest, PyTuple_GET_ITEM(keys, i))) {
                    Py_DECREF(rest);
                    goto error;
                }
            }
            Py_DECREF(keys);
            SET_TOP(rest);
            DISPATCH();
        }

        TARGET(GET_ITER): {
            /* before: [obj]; after [getiter(obj)] */
            PyObject *iterable = TOP();
            PyObject *iter = PyObject_GetIter(iterable);
            Py_DECREF(iterable);
            SET_TOP(iter);
            if (iter == NULL)
                goto error;
            PREDICT(FOR_ITER);
            PREDICT(CALL_FUNCTION);
            DISPATCH();
        }

        TARGET(GET_YIELD_FROM_ITER): {
            /* before: [obj]; after [getiter(obj)] */
            PyObject *iterable = TOP();
            PyObject *iter;
            if (PyCoro_CheckExact(iterable)) {
                /* `iterable` is a coroutine */
                if (!(co->co_flags & (CO_COROUTINE | CO_ITERABLE_COROUTINE))) {
                    /* and it is used in a 'yield from' expression of a
                       regular generator. */
                    Py_DECREF(iterable);
                    SET_TOP(NULL);
                    _PyErr_SetString(tstate, PyExc_TypeError,
                                     "cannot 'yield from' a coroutine object "
                                     "in a non-coroutine generator");
                    goto error;
                }
            }
            else if (!PyGen_CheckExact(iterable)) {
                /* `iterable` is not a generator. */
                iter = PyObject_GetIter(iterable);
                Py_DECREF(iterable);
                SET_TOP(iter);
                if (iter == NULL)
                    goto error;
            }
            PREDICT(LOAD_CONST);
            DISPATCH();
        }

        TARGET(FOR_ITER): {
            PREDICTED(FOR_ITER);
            /* before: [iter]; after: [iter, iter()] *or* [] */
            PyObject *iter = TOP();
            PyObject *next = (*Py_TYPE(iter)->tp_iternext)(iter);
            if (next != NULL) {
                PUSH(next);
                PREDICT(STORE_FAST);
                PREDICT(UNPACK_SEQUENCE);
                DISPATCH();
            }
            if (_PyErr_Occurred(tstate)) {
                if (!_PyErr_ExceptionMatches(tstate, PyExc_StopIteration)) {
                    goto error;
                }
                else if (tstate->c_tracefunc != NULL) {
                    call_exc_trace(tstate->c_tracefunc, tstate->c_traceobj, tstate, fdata);
                }
                _PyErr_Clear(tstate);
            }
            /* iterator ended normally */
            STACK_SHRINK(1);
            Py_DECREF(iter);
            JUMPBY(oparg);
            DISPATCH();
        }

        TARGET(BEFORE_ASYNC_WITH): {
            _Py_IDENTIFIER(__aenter__);
            _Py_IDENTIFIER(__aexit__);
            PyObject *mgr = TOP();
            PyObject *res;
            PyObject *enter = _PyObject_LookupSpecial(mgr, &PyId___aenter__);
            if (enter == NULL) {
                if (!_PyErr_Occurred(tstate)) {
                    _PyErr_Format(tstate, PyExc_TypeError,
                                  "'%.200s' object does not support the "
                                  "asynchronous context manager protocol",
                                  Py_TYPE(mgr)->tp_name);
                }
                goto error;
            }
            PyObject *exit = _PyObject_LookupSpecial(mgr, &PyId___aexit__);
            if (exit == NULL) {
                if (!_PyErr_Occurred(tstate)) {
                    _PyErr_Format(tstate, PyExc_TypeError,
                                  "'%.200s' object does not support the "
                                  "asynchronous context manager protocol "
                                  "(missed __aexit__ method)",
                                  Py_TYPE(mgr)->tp_name);
                }
                Py_DECREF(enter);
                goto error;
            }
            SET_TOP(exit);
            Py_DECREF(mgr);
            res = _PyObject_CallNoArg(enter);
            Py_DECREF(enter);
            if (res == NULL)
                goto error;
            PUSH(res);
            PREDICT(GET_AWAITABLE);
            DISPATCH();
        }

        TARGET(BEFORE_WITH): {
            _Py_IDENTIFIER(__enter__);
            _Py_IDENTIFIER(__exit__);
            PyObject *mgr = TOP();
            PyObject *res;
            PyObject *enter = _PyObject_LookupSpecial(mgr, &PyId___enter__);
            if (enter == NULL) {
                if (!_PyErr_Occurred(tstate)) {
                    _PyErr_Format(tstate, PyExc_TypeError,
                                  "'%.200s' object does not support the "
                                  "context manager protocol",
                                  Py_TYPE(mgr)->tp_name);
                }
                goto error;
            }
            PyObject *exit = _PyObject_LookupSpecial(mgr, &PyId___exit__);
            if (exit == NULL) {
                if (!_PyErr_Occurred(tstate)) {
                    _PyErr_Format(tstate, PyExc_TypeError,
                                  "'%.200s' object does not support the "
                                  "context manager protocol "
                                  "(missed __exit__ method)",
                                  Py_TYPE(mgr)->tp_name);
                }
                Py_DECREF(enter);
                goto error;
            }
            SET_TOP(exit);
            Py_DECREF(mgr);
            res = _PyObject_CallNoArg(enter);
            Py_DECREF(enter);
            if (res == NULL) {
                goto error;
            }
            PUSH(res);
            DISPATCH();
        }

        TARGET(WITH_EXCEPT_START): {
            /* At the top of the stack are 8 values:
               - (TOP, SECOND, THIRD) = exc_info()
               - (FOURTH, FIFTH, SIXTH) = previous exception
               - SEVENTH: lasti of exception in exc_info()
               - EIGHTH: the context.__exit__ bound method
               We call EIGHTH(TOP, SECOND, THIRD).
               Then we push again the TOP exception and the __exit__
               return value.
            */
            PyObject *exit_func;
            PyObject *exc, *val, *tb, *res;

            exc = TOP();
            val = SECOND();
            tb = THIRD();
            assert(!Py_IsNone(exc));
            assert(!PyLong_Check(exc));
            assert(PyLong_Check(PEEK(7)));
            exit_func = PEEK(8);
            PyObject *stack[4] = {NULL, exc, val, tb};
            res = PyObject_Vectorcall(exit_func, stack + 1,
                    3 | PY_VECTORCALL_ARGUMENTS_OFFSET, NULL);
            if (res == NULL)
                goto error;

            PUSH(res);
            DISPATCH();
        }

        TARGET(PUSH_EXC_INFO): {
            PyObject *type = TOP();
            PyObject *value = SECOND();
            PyObject *tb = THIRD();
            _PyErr_StackItem *exc_info = tstate->exc_info;
            SET_THIRD(exc_info->exc_traceback);
            SET_SECOND(exc_info->exc_value);
            if (exc_info->exc_type != NULL) {
                SET_TOP(exc_info->exc_type);
            }
            else {
                Py_INCREF(Py_None);
                SET_TOP(Py_None);
            }
            Py_INCREF(tb);
            PUSH(tb);
            exc_info->exc_traceback = tb;

            Py_INCREF(value);
            PUSH(value);
            assert(PyExceptionInstance_Check(value));
            exc_info->exc_value = value;

            Py_INCREF(type);
            PUSH(type);
            assert(PyExceptionClass_Check(type));
            exc_info->exc_type = type;

            DISPATCH();
        }

        TARGET(LOAD_METHOD): {
            PREDICTED(LOAD_METHOD);
            STAT_INC(LOAD_METHOD, unquickened);
            /* Designed to work in tandem with CALL_METHOD. */
            PyObject *name = GETITEM(names, oparg);
            PyObject *obj = TOP();
            PyObject *meth = NULL;

            int meth_found = _PyObject_GetMethod(obj, name, &meth);

            if (meth == NULL) {
                /* Most likely attribute wasn't found. */
                goto error;
            }

            if (meth_found) {
                /* We can bypass temporary bound method object.
                   meth is unbound method and obj is self.

                   meth | self | arg1 | ... | argN
                 */
                SET_TOP(meth);
                PUSH(obj);  // self
            }
            else {
                /* meth is not an unbound method (but a regular attr, or
                   something was returned by a descriptor protocol).  Set
                   the second element of the stack to NULL, to signal
                   CALL_METHOD that it's not a method call.

                   NULL | meth | arg1 | ... | argN
                */
                SET_TOP(NULL);
                Py_DECREF(obj);
                PUSH(meth);
            }
            DISPATCH();
        }

        TARGET(LOAD_METHOD_ADAPTIVE): {
            assert(cframe.use_tracing == 0);
            SpecializedCacheEntry *cache = GET_CACHE();
            if (cache->adaptive.counter == 0) {
                PyObject *owner = TOP();
                PyObject *name = GETITEM(names, cache->adaptive.original_oparg);
                next_instr--;
                if (_Py_Specialize_LoadMethod(owner, next_instr, name, cache) < 0) {
                    goto error;
                }
                DISPATCH();
            }
            else {
                STAT_INC(LOAD_METHOD, deferred);
                cache->adaptive.counter--;
                oparg = cache->adaptive.original_oparg;
                STAT_DEC(LOAD_METHOD, unquickened);
                JUMP_TO_INSTRUCTION(LOAD_METHOD);
            }            
        }

        TARGET(LOAD_METHOD_CACHED): {
            /* LOAD_METHOD, with cached method object */
            assert(cframe.use_tracing == 0);
            PyObject *self = TOP();
            PyTypeObject *self_cls = Py_TYPE(self);
            SpecializedCacheEntry *caches = GET_CACHE();
            _PyAdaptiveEntry *cache0 = &caches[0].adaptive;
            _PyAttrCache *cache1 = &caches[-1].attr;
            _PyObjectCache *cache2 = &caches[-2].obj;

            DEOPT_IF(self_cls->tp_version_tag != cache1->tp_version, LOAD_METHOD);
            assert(cache1->dk_version_or_hint != 0);
            assert(cache1->tp_version != 0);
            assert(self_cls->tp_dictoffset >= 0);
            assert(Py_TYPE(self_cls)->tp_dictoffset > 0);
            
            // inline version of _PyObject_GetDictPtr for offset >= 0
            PyObject *dict = self_cls->tp_dictoffset != 0 ?
                *(PyObject **) ((char *)self + self_cls->tp_dictoffset) : NULL;

            // Ensure self.__dict__ didn't modify keys.
            // Don't care if self has no dict, it could be builtin or __slots__.
            DEOPT_IF(dict != NULL &&
                ((PyDictObject *)dict)->ma_keys->dk_version !=
                cache1->dk_version_or_hint, LOAD_METHOD);

            STAT_INC(LOAD_METHOD, hit);
            record_cache_hit(cache0);
            PyObject *res = cache2->obj;
            assert(res != NULL);
            assert(_PyType_HasFeature(Py_TYPE(res), Py_TPFLAGS_METHOD_DESCRIPTOR));
            Py_INCREF(res);
            SET_TOP(res);
            PUSH(self);
            DISPATCH();
        }

        TARGET(LOAD_METHOD_MODULE): {
            assert(cframe.use_tracing == 0);
            PyObject *owner = TOP();
            PyObject *res;
            LOAD_MODULE_ATTR_OR_METHOD(METHOD);
            SET_TOP(NULL);
            Py_DECREF(owner);
            PUSH(res);
            DISPATCH();
        }

        TARGET(LOAD_METHOD_CLASS): {
            /* LOAD_METHOD, for class methods */
            assert(cframe.use_tracing == 0);
            SpecializedCacheEntry *caches = GET_CACHE();
            _PyAdaptiveEntry *cache0 = &caches[0].adaptive;
            _PyAttrCache *cache1 = &caches[-1].attr;
            _PyObjectCache *cache2 = &caches[-2].obj;

            PyObject *cls = TOP();
            PyTypeObject *cls_type = Py_TYPE(cls);
            assert(cls_type->tp_dictoffset > 0);
            PyObject *dict = *(PyObject **) ((char *)cls + cls_type->tp_dictoffset);
            // Don't care if no dict -- tp_version_tag should catch anything wrong.
            DEOPT_IF(dict != NULL && ((PyDictObject *)dict)->ma_keys->dk_version !=
                cache1->dk_version_or_hint, LOAD_METHOD);
            DEOPT_IF(((PyTypeObject *)cls)->tp_version_tag != cache1->tp_version,
                LOAD_METHOD);
            assert(cache1->dk_version_or_hint != 0);
            assert(cache1->tp_version != 0);

            STAT_INC(LOAD_METHOD, hit);
            record_cache_hit(cache0);
            PyObject *res = cache2->obj;
            assert(res != NULL);
            assert(_PyType_HasFeature(Py_TYPE(res), Py_TPFLAGS_METHOD_DESCRIPTOR));
            Py_INCREF(res);
            SET_TOP(NULL);
            Py_DECREF(cls);
            PUSH(res);
            DISPATCH();
        }

        TARGET(CALL_METHOD): {
            /* Designed to work in tamdem with LOAD_METHOD. */
            PyObject **sp, *res;
            int meth_found;

            sp = stack_pointer;
            /* `meth` is NULL when LOAD_METHOD thinks that it's not
                a method call.

                Stack layout:

                       ... | NULL | callable | arg1 | ... | argN
                                                            ^- TOP()
                                               ^- (-oparg)
                                    ^- (-oparg-1)
                             ^- (-oparg-2)

                `callable` will be POPed by call_function.
                NULL will will be POPed manually later.
                If `meth` isn't NULL, it's a method call.  Stack layout:

                     ... | method | self | arg1 | ... | argN
                                                        ^- TOP()
                                           ^- (-oparg)
                                    ^- (-oparg-1)
                           ^- (-oparg-2)

               `self` and `method` will be POPed by call_function.
               We'll be passing `oparg + 1` to call_function, to
               make it accept the `self` as a first argument.
            */
            meth_found = (PEEK(oparg + 2) != NULL);
            res = call_function(tstate, &sp, oparg + meth_found, NULL, cframe.use_tracing);
            stack_pointer = sp;

            STACK_SHRINK(1 - meth_found);
            PUSH(res);
            if (res == NULL) {
                goto error;
            }
            CHECK_EVAL_BREAKER();
            DISPATCH();
        }

        TARGET(CALL_METHOD_KW): {
            /* Designed to work in tandem with LOAD_METHOD. Same as CALL_METHOD
            but pops TOS to get a tuple of keyword names. */
            PyObject **sp, *res;
            PyObject *names = NULL;
            int meth_found;

            names = POP();

            sp = stack_pointer;
            meth_found = (PEEK(oparg + 2) != NULL);
            res = call_function(tstate, &sp, oparg + meth_found, names, cframe.use_tracing);
            stack_pointer = sp;

            STACK_SHRINK(1 - meth_found);
            PUSH(res);
            Py_DECREF(names);
            if (res == NULL) {
                goto error;
            }
            CHECK_EVAL_BREAKER();
            DISPATCH();
        }

        TARGET(CALL_FUNCTION): {
            PREDICTED(CALL_FUNCTION);
            PyObject **sp, *res;
            sp = stack_pointer;
            res = call_function(tstate, &sp, oparg, NULL, cframe.use_tracing);
            stack_pointer = sp;
            PUSH(res);
            if (res == NULL) {
                goto error;
            }
            CHECK_EVAL_BREAKER();
            DISPATCH();
        }

        TARGET(CALL_FUNCTION_KW): {
            PyObject **sp, *res, *names;

            names = POP();
            assert(PyTuple_Check(names));
            assert(PyTuple_GET_SIZE(names) <= oparg);
            /* We assume without checking that names contains only strings */
            sp = stack_pointer;
            res = call_function(tstate, &sp, oparg, names, cframe.use_tracing);
            stack_pointer = sp;
            PUSH(res);
            Py_DECREF(names);

            if (res == NULL) {
                goto error;
            }
            CHECK_EVAL_BREAKER();
            DISPATCH();
        }

        TARGET(CALL_FUNCTION_EX): {
            PREDICTED(CALL_FUNCTION_EX);
            PyObject *func, *callargs, *kwargs = NULL, *result;
            if (oparg & 0x01) {
                kwargs = POP();
                if (!PyDict_CheckExact(kwargs)) {
                    PyObject *d = PyDict_New();
                    if (d == NULL)
                        goto error;
                    if (_PyDict_MergeEx(d, kwargs, 2) < 0) {
                        Py_DECREF(d);
                        format_kwargs_error(tstate, SECOND(), kwargs);
                        Py_DECREF(kwargs);
                        goto error;
                    }
                    Py_DECREF(kwargs);
                    kwargs = d;
                }
                assert(PyDict_CheckExact(kwargs));
            }
            callargs = POP();
            func = TOP();
            if (!PyTuple_CheckExact(callargs)) {
                if (check_args_iterable(tstate, func, callargs) < 0) {
                    Py_DECREF(callargs);
                    goto error;
                }
                Py_SETREF(callargs, PySequence_Tuple(callargs));
                if (callargs == NULL) {
                    goto error;
                }
            }
            assert(PyTuple_CheckExact(callargs));

            result = do_call_core(tstate, func, callargs, kwargs, cframe.use_tracing);
            Py_DECREF(func);
            Py_DECREF(callargs);
            Py_XDECREF(kwargs);

            SET_TOP(result);
            if (result == NULL) {
                goto error;
            }
            CHECK_EVAL_BREAKER();
            DISPATCH();
        }

        TARGET(MAKE_FUNCTION): {
            PyObject *codeobj = POP();
            PyFunctionObject *func = (PyFunctionObject *)
                PyFunction_New(codeobj, GLOBALS());

            Py_DECREF(codeobj);
            if (func == NULL) {
                goto error;
            }

            if (oparg & 0x08) {
                assert(PyTuple_CheckExact(TOP()));
                func->func_closure = POP();
            }
            if (oparg & 0x04) {
                assert(PyTuple_CheckExact(TOP()));
                func->func_annotations = POP();
            }
            if (oparg & 0x02) {
                assert(PyDict_CheckExact(TOP()));
                func->func_kwdefaults = POP();
            }
            if (oparg & 0x01) {
                assert(PyTuple_CheckExact(TOP()));
                func->func_defaults = POP();
            }

            PUSH((PyObject *)func);
            DISPATCH();
        }

        TARGET(BUILD_SLICE): {
            PyObject *start, *stop, *step, *slice;
            if (oparg == 3)
                step = POP();
            else
                step = NULL;
            stop = POP();
            start = TOP();
            slice = PySlice_New(start, stop, step);
            Py_DECREF(start);
            Py_DECREF(stop);
            Py_XDECREF(step);
            SET_TOP(slice);
            if (slice == NULL)
                goto error;
            DISPATCH();
        }

        TARGET(FORMAT_VALUE): {
            /* Handles f-string value formatting. */
            PyObject *result;
            PyObject *fmt_spec;
            PyObject *value;
            PyObject *(*conv_fn)(PyObject *);
            int which_conversion = oparg & FVC_MASK;
            int have_fmt_spec = (oparg & FVS_MASK) == FVS_HAVE_SPEC;

            fmt_spec = have_fmt_spec ? POP() : NULL;
            value = POP();

            /* See if any conversion is specified. */
            switch (which_conversion) {
            case FVC_NONE:  conv_fn = NULL;           break;
            case FVC_STR:   conv_fn = PyObject_Str;   break;
            case FVC_REPR:  conv_fn = PyObject_Repr;  break;
            case FVC_ASCII: conv_fn = PyObject_ASCII; break;
            default:
                _PyErr_Format(tstate, PyExc_SystemError,
                              "unexpected conversion flag %d",
                              which_conversion);
                goto error;
            }

            /* If there's a conversion function, call it and replace
               value with that result. Otherwise, just use value,
               without conversion. */
            if (conv_fn != NULL) {
                result = conv_fn(value);
                Py_DECREF(value);
                if (result == NULL) {
                    Py_XDECREF(fmt_spec);
                    goto error;
                }
                value = result;
            }

            /* If value is a unicode object, and there's no fmt_spec,
               then we know the result of format(value) is value
               itself. In that case, skip calling format(). I plan to
               move this optimization in to PyObject_Format()
               itself. */
            if (PyUnicode_CheckExact(value) && fmt_spec == NULL) {
                /* Do nothing, just transfer ownership to result. */
                result = value;
            } else {
                /* Actually call format(). */
                result = PyObject_Format(value, fmt_spec);
                Py_DECREF(value);
                Py_XDECREF(fmt_spec);
                if (result == NULL) {
                    goto error;
                }
            }

            PUSH(result);
            DISPATCH();
        }

        TARGET(ROT_N): {
            PyObject *top = TOP();
            memmove(&PEEK(oparg - 1), &PEEK(oparg),
                    sizeof(PyObject*) * (oparg - 1));
            PEEK(oparg) = top;
            DISPATCH();
        }

        TARGET(EXTENDED_ARG): {
            int oldoparg = oparg;
            NEXTOPARG();
            oparg |= oldoparg << 8;
            PRE_DISPATCH_GOTO();
            DISPATCH_GOTO();
        }


#if USE_COMPUTED_GOTOS
        _unknown_opcode:
#else
        default:
#endif
            fprintf(stderr,
                "XXX lineno: %d, opcode: %d\n",
                PyCode_Addr2Line(fdata->code, fdata->lasti*2),
                opcode);
            _PyErr_SetString(tstate, PyExc_SystemError, "unknown opcode");
            goto error;

        } /* End instructions */

        /* This should never be reached. Every opcode should end with DISPATCH()
           or goto error. */
        Py_UNREACHABLE();

/* Specialization misses */

#define MISS_WITH_CACHE(opname) \
opname ## _miss: \
    { \
        STAT_INC(opname, miss); \
        _PyAdaptiveEntry *cache = &GET_CACHE()->adaptive; \
        record_cache_miss(cache); \
        if (too_many_cache_misses(cache)) { \
            next_instr[-1] = _Py_MAKECODEUNIT(opname ## _ADAPTIVE, _Py_OPARG(next_instr[-1])); \
            STAT_INC(opname, deopt); \
            cache_backoff(cache); \
        } \
        oparg = cache->original_oparg; \
        STAT_DEC(opname, unquickened); \
        JUMP_TO_INSTRUCTION(opname); \
    }

#define MISS_WITH_OPARG_COUNTER(opname) \
opname ## _miss: \
    { \
        STAT_INC(opname, miss); \
        uint8_t oparg = saturating_decrement(_Py_OPARG(next_instr[-1])); \
        UPDATE_PREV_INSTR_OPARG(next_instr, oparg); \
        assert(_Py_OPARG(next_instr[-1]) == oparg); \
        if (oparg == saturating_zero()) /* too many cache misses */ { \
            oparg = ADAPTIVE_CACHE_BACKOFF; \
            next_instr[-1] = _Py_MAKECODEUNIT(opname ## _ADAPTIVE, oparg); \
            STAT_INC(opname, deopt); \
        } \
        STAT_DEC(opname, unquickened); \
        JUMP_TO_INSTRUCTION(opname); \
    }

MISS_WITH_CACHE(LOAD_ATTR)
MISS_WITH_CACHE(STORE_ATTR)
MISS_WITH_CACHE(LOAD_GLOBAL)
MISS_WITH_CACHE(LOAD_METHOD)
MISS_WITH_OPARG_COUNTER(BINARY_SUBSCR)

binary_subscr_dict_error:
        {
            PyObject *sub = POP();
            if (!_PyErr_Occurred(tstate)) {
                _PyErr_SetKeyError(sub);
            }
            Py_DECREF(sub);
            goto error;
        }

unbound_local_error:
        {
            format_exc_check_arg(tstate, PyExc_UnboundLocalError,
                UNBOUNDLOCAL_ERROR_MSG,
                PyTuple_GetItem(co->co_localsplusnames, oparg)
            );
            goto error;
        }

error:
        /* Double-check exception status. */
#ifdef NDEBUG
        if (!_PyErr_Occurred(tstate)) {
            _PyErr_SetString(tstate, PyExc_SystemError,
                             "error return without exception set");
        }
#else
        assert(_PyErr_Occurred(tstate));
#endif

        /* Log traceback info. */
        PyFrameObject *f = _Py_framedata_GetFrameObject(fdata);
        if (f != NULL) {
            PyTraceBack_Here(f);
        }

        if (tstate->c_tracefunc != NULL) {
            /* Make sure state is set to FRAME_UNWINDING for tracing */
            assert(fdata->state == FRAME_EXECUTING);
            fdata->state = FRAME_UNWINDING;
            call_exc_trace(tstate->c_tracefunc, tstate->c_traceobj,
                           tstate, fdata);
        }

exception_unwind:
        fdata->state = FRAME_UNWINDING;
        /* We can't use fdata->lasti here, as RERAISE may have set it */
        int offset = INSTR_OFFSET()-1;
        int level, handler, lasti;
        if (get_exception_handler(co, offset, &level, &handler, &lasti) == 0) {
            // No handlers, so exit.
            assert(retval == NULL);
            assert(_PyErr_Occurred(tstate));

            /* Pop remaining stack entries. */
            while (!EMPTY()) {
                PyObject *o = POP();
                Py_XDECREF(o);
            }
            fdata->stackdepth = 0;
            fdata->state = FRAME_RAISED;
            goto exiting;
        }

        assert(STACK_LEVEL() >= level);
        while (STACK_LEVEL() > level) {
            PyObject *v = POP();
            Py_XDECREF(v);
        }
        PyObject *exc, *val, *tb;
        if (lasti) {
            PyObject *lasti = PyLong_FromLong(fdata->lasti);
            if (lasti == NULL) {
                goto exception_unwind;
            }
            PUSH(lasti);
        }
        _PyErr_Fetch(tstate, &exc, &val, &tb);
        /* Make the raw exception data
            available to the handler,
            so a program can emulate the
            Python main loop. */
        _PyErr_NormalizeException(tstate, &exc, &val, &tb);
        if (tb != NULL)
            PyException_SetTraceback(val, tb);
        else
            PyException_SetTraceback(val, Py_None);
        if (tb == NULL) {
            tb = Py_None;
            Py_INCREF(Py_None);
        }
        PUSH(tb);
        PUSH(val);
        PUSH(exc);
        JUMPTO(handler);
        /* Resume normal execution */
        fdata->state = FRAME_EXECUTING;
        fdata->lasti = handler;
        NEXTOPARG();
        PRE_DISPATCH_GOTO();
        DISPATCH_GOTO();
    }
exiting:
    if (cframe.use_tracing) {
        if (tstate->c_tracefunc) {
            if (call_trace_protected(tstate->c_tracefunc, tstate->c_traceobj,
                                     tstate, fdata, PyTrace_RETURN, retval)) {
                Py_CLEAR(retval);
            }
        }
        if (tstate->c_profilefunc) {
            if (call_trace_protected(tstate->c_profilefunc, tstate->c_profileobj,
                                     tstate, fdata, PyTrace_RETURN, retval)) {
                Py_CLEAR(retval);
            }
        }
    }

    /* pop frame */
exit_eval_frame:
    /* Restore previous cframe */
    tstate->cframe = cframe.previous;
    tstate->cframe->use_tracing = cframe.use_tracing;

    if (PyDTrace_FUNCTION_RETURN_ENABLED())
        dtrace_function_return(fdata);
    _Py_LeaveRecursiveCall(tstate);
    tstate->fdata = fdata->previous;
    return _Py_CheckFunctionResult(tstate, NULL, retval, __func__);
}

static void
format_missing(PyThreadState *tstate, const char *kind,
               PyCodeObject *co, PyObject *names, PyObject *qualname)
{
    int err;
    Py_ssize_t len = PyList_GET_SIZE(names);
    PyObject *name_str, *comma, *tail, *tmp;

    assert(PyList_CheckExact(names));
    assert(len >= 1);
    /* Deal with the joys of natural language. */
    switch (len) {
    case 1:
        name_str = PyList_GET_ITEM(names, 0);
        Py_INCREF(name_str);
        break;
    case 2:
        name_str = PyUnicode_FromFormat("%U and %U",
                                        PyList_GET_ITEM(names, len - 2),
                                        PyList_GET_ITEM(names, len - 1));
        break;
    default:
        tail = PyUnicode_FromFormat(", %U, and %U",
                                    PyList_GET_ITEM(names, len - 2),
                                    PyList_GET_ITEM(names, len - 1));
        if (tail == NULL)
            return;
        /* Chop off the last two objects in the list. This shouldn't actually
           fail, but we can't be too careful. */
        err = PyList_SetSlice(names, len - 2, len, NULL);
        if (err == -1) {
            Py_DECREF(tail);
            return;
        }
        /* Stitch everything up into a nice comma-separated list. */
        comma = PyUnicode_FromString(", ");
        if (comma == NULL) {
            Py_DECREF(tail);
            return;
        }
        tmp = PyUnicode_Join(comma, names);
        Py_DECREF(comma);
        if (tmp == NULL) {
            Py_DECREF(tail);
            return;
        }
        name_str = PyUnicode_Concat(tmp, tail);
        Py_DECREF(tmp);
        Py_DECREF(tail);
        break;
    }
    if (name_str == NULL)
        return;
    _PyErr_Format(tstate, PyExc_TypeError,
                  "%U() missing %i required %s argument%s: %U",
                  qualname,
                  len,
                  kind,
                  len == 1 ? "" : "s",
                  name_str);
    Py_DECREF(name_str);
}

static void
missing_arguments(PyThreadState *tstate, PyCodeObject *co,
                  Py_ssize_t missing, Py_ssize_t defcount,
                  PyObject **localsplus, PyObject *qualname)
{
    Py_ssize_t i, j = 0;
    Py_ssize_t start, end;
    int positional = (defcount != -1);
    const char *kind = positional ? "positional" : "keyword-only";
    PyObject *missing_names;

    /* Compute the names of the arguments that are missing. */
    missing_names = PyList_New(missing);
    if (missing_names == NULL)
        return;
    if (positional) {
        start = 0;
        end = co->co_argcount - defcount;
    }
    else {
        start = co->co_argcount;
        end = start + co->co_kwonlyargcount;
    }
    for (i = start; i < end; i++) {
        if (GETLOCAL(i) == NULL) {
            PyObject *raw = PyTuple_GET_ITEM(co->co_localsplusnames, i);
            PyObject *name = PyObject_Repr(raw);
            if (name == NULL) {
                Py_DECREF(missing_names);
                return;
            }
            PyList_SET_ITEM(missing_names, j++, name);
        }
    }
    assert(j == missing);
    format_missing(tstate, kind, co, missing_names, qualname);
    Py_DECREF(missing_names);
}

static void
too_many_positional(PyThreadState *tstate, PyCodeObject *co,
                    Py_ssize_t given, PyObject *defaults,
                    PyObject **localsplus, PyObject *qualname)
{
    int plural;
    Py_ssize_t kwonly_given = 0;
    Py_ssize_t i;
    PyObject *sig, *kwonly_sig;
    Py_ssize_t co_argcount = co->co_argcount;

    assert((co->co_flags & CO_VARARGS) == 0);
    /* Count missing keyword-only args. */
    for (i = co_argcount; i < co_argcount + co->co_kwonlyargcount; i++) {
        if (GETLOCAL(i) != NULL) {
            kwonly_given++;
        }
    }
    Py_ssize_t defcount = defaults == NULL ? 0 : PyTuple_GET_SIZE(defaults);
    if (defcount) {
        Py_ssize_t atleast = co_argcount - defcount;
        plural = 1;
        sig = PyUnicode_FromFormat("from %zd to %zd", atleast, co_argcount);
    }
    else {
        plural = (co_argcount != 1);
        sig = PyUnicode_FromFormat("%zd", co_argcount);
    }
    if (sig == NULL)
        return;
    if (kwonly_given) {
        const char *format = " positional argument%s (and %zd keyword-only argument%s)";
        kwonly_sig = PyUnicode_FromFormat(format,
                                          given != 1 ? "s" : "",
                                          kwonly_given,
                                          kwonly_given != 1 ? "s" : "");
        if (kwonly_sig == NULL) {
            Py_DECREF(sig);
            return;
        }
    }
    else {
        /* This will not fail. */
        kwonly_sig = PyUnicode_FromString("");
        assert(kwonly_sig != NULL);
    }
    _PyErr_Format(tstate, PyExc_TypeError,
                  "%U() takes %U positional argument%s but %zd%U %s given",
                  qualname,
                  sig,
                  plural ? "s" : "",
                  given,
                  kwonly_sig,
                  given == 1 && !kwonly_given ? "was" : "were");
    Py_DECREF(sig);
    Py_DECREF(kwonly_sig);
}

static int
positional_only_passed_as_keyword(PyThreadState *tstate, PyCodeObject *co,
                                  Py_ssize_t kwcount, PyObject* kwnames,
                                  PyObject *qualname)
{
    int posonly_conflicts = 0;
    PyObject* posonly_names = PyList_New(0);

    for(int k=0; k < co->co_posonlyargcount; k++){
        PyObject* posonly_name = PyTuple_GET_ITEM(co->co_localsplusnames, k);

        for (int k2=0; k2<kwcount; k2++){
            /* Compare the pointers first and fallback to PyObject_RichCompareBool*/
            PyObject* kwname = PyTuple_GET_ITEM(kwnames, k2);
            if (kwname == posonly_name){
                if(PyList_Append(posonly_names, kwname) != 0) {
                    goto fail;
                }
                posonly_conflicts++;
                continue;
            }

            int cmp = PyObject_RichCompareBool(posonly_name, kwname, Py_EQ);

            if ( cmp > 0) {
                if(PyList_Append(posonly_names, kwname) != 0) {
                    goto fail;
                }
                posonly_conflicts++;
            } else if (cmp < 0) {
                goto fail;
            }

        }
    }
    if (posonly_conflicts) {
        PyObject* comma = PyUnicode_FromString(", ");
        if (comma == NULL) {
            goto fail;
        }
        PyObject* error_names = PyUnicode_Join(comma, posonly_names);
        Py_DECREF(comma);
        if (error_names == NULL) {
            goto fail;
        }
        _PyErr_Format(tstate, PyExc_TypeError,
                      "%U() got some positional-only arguments passed"
                      " as keyword arguments: '%U'",
                      qualname, error_names);
        Py_DECREF(error_names);
        goto fail;
    }

    Py_DECREF(posonly_names);
    return 0;

fail:
    Py_XDECREF(posonly_names);
    return 1;

}

/* Exception table parsing code.
 * See Objects/exception_table_notes.txt for details.
 */

static inline unsigned char *
parse_varint(unsigned char *p, int *result) {
    int val = p[0] & 63;
    while (p[0] & 64) {
        p++;
        val = (val << 6) | (p[0] & 63);
    }
    *result = val;
    return p+1;
}

static inline unsigned char *
scan_back_to_entry_start(unsigned char *p) {
    for (; (p[0]&128) == 0; p--);
    return p;
}

static inline unsigned char *
skip_to_next_entry(unsigned char *p, unsigned char *end) {
    while (p < end && ((p[0] & 128) == 0)) {
        p++;
    }
    return p;
}


#define MAX_LINEAR_SEARCH 40

static int
get_exception_handler(PyCodeObject *code, int index, int *level, int *handler, int *lasti)
{
    unsigned char *start = (unsigned char *)PyBytes_AS_STRING(code->co_exceptiontable);
    unsigned char *end = start + PyBytes_GET_SIZE(code->co_exceptiontable);
    /* Invariants:
     * start_table == end_table OR
     * start_table points to a legal entry and end_table points
     * beyond the table or to a legal entry that is after index.
     */
    if (end - start > MAX_LINEAR_SEARCH) {
        int offset;
        parse_varint(start, &offset);
        if (offset > index) {
            return 0;
        }
        do {
            unsigned char * mid = start + ((end-start)>>1);
            mid = scan_back_to_entry_start(mid);
            parse_varint(mid, &offset);
            if (offset > index) {
                end = mid;
            }
            else {
                start = mid;
            }

        } while (end - start > MAX_LINEAR_SEARCH);
    }
    unsigned char *scan = start;
    while (scan < end) {
        int start_offset, size;
        scan = parse_varint(scan, &start_offset);
        if (start_offset > index) {
            break;
        }
        scan = parse_varint(scan, &size);
        if (start_offset + size > index) {
            scan = parse_varint(scan, handler);
            int depth_and_lasti;
            parse_varint(scan, &depth_and_lasti);
            *level = depth_and_lasti >> 1;
            *lasti = depth_and_lasti & 1;
            return 1;
        }
        scan = skip_to_next_entry(scan, end);
    }
    return 0;
}

static int
initialize_locals(PyThreadState *tstate, PyFrameConstructor *con,
    PyObject **localsplus, PyObject *const *args,
    Py_ssize_t argcount, PyObject *kwnames)
{
    PyCodeObject *co = (PyCodeObject*)con->fc_code;
    const Py_ssize_t total_args = co->co_argcount + co->co_kwonlyargcount;

    /* Create a dictionary for keyword parameters (**kwags) */
    PyObject *kwdict;
    Py_ssize_t i;
    if (co->co_flags & CO_VARKEYWORDS) {
        kwdict = PyDict_New();
        if (kwdict == NULL)
            goto fail;
        i = total_args;
        if (co->co_flags & CO_VARARGS) {
            i++;
        }
        SETLOCAL(i, kwdict);
    }
    else {
        kwdict = NULL;
    }

    /* Copy all positional arguments into local variables */
    Py_ssize_t j, n;
    if (argcount > co->co_argcount) {
        n = co->co_argcount;
    }
    else {
        n = argcount;
    }
    for (j = 0; j < n; j++) {
        PyObject *x = args[j];
        Py_INCREF(x);
        SETLOCAL(j, x);
    }

    /* Pack other positional arguments into the *args argument */
    if (co->co_flags & CO_VARARGS) {
        PyObject *u = _PyTuple_FromArray(args + n, argcount - n);
        if (u == NULL) {
            goto fail;
        }
        SETLOCAL(total_args, u);
    }

    /* Handle keyword arguments */
    if (kwnames != NULL) {
        Py_ssize_t kwcount = PyTuple_GET_SIZE(kwnames);
        for (i = 0; i < kwcount; i++) {
            PyObject **co_varnames;
            PyObject *keyword = PyTuple_GET_ITEM(kwnames, i);
            PyObject *value = args[i+argcount];
            Py_ssize_t j;

            if (keyword == NULL || !PyUnicode_Check(keyword)) {
                _PyErr_Format(tstate, PyExc_TypeError,
                            "%U() keywords must be strings",
                          con->fc_qualname);
                goto fail;
            }

            /* Speed hack: do raw pointer compares. As names are
            normally interned this should almost always hit. */
            co_varnames = ((PyTupleObject *)(co->co_localsplusnames))->ob_item;
            for (j = co->co_posonlyargcount; j < total_args; j++) {
                PyObject *varname = co_varnames[j];
                if (varname == keyword) {
                    goto kw_found;
                }
            }

            /* Slow fallback, just in case */
            for (j = co->co_posonlyargcount; j < total_args; j++) {
                PyObject *varname = co_varnames[j];
                int cmp = PyObject_RichCompareBool( keyword, varname, Py_EQ);
                if (cmp > 0) {
                    goto kw_found;
                }
                else if (cmp < 0) {
                    goto fail;
                }
            }

            assert(j >= total_args);
            if (kwdict == NULL) {

                if (co->co_posonlyargcount
                    && positional_only_passed_as_keyword(tstate, co,
                                                        kwcount, kwnames,
                                                     con->fc_qualname))
                {
                    goto fail;
                }

                _PyErr_Format(tstate, PyExc_TypeError,
                            "%U() got an unexpected keyword argument '%S'",
                          con->fc_qualname, keyword);
                goto fail;
            }

            if (PyDict_SetItem(kwdict, keyword, value) == -1) {
                goto fail;
            }
            continue;

        kw_found:
            if (GETLOCAL(j) != NULL) {
                _PyErr_Format(tstate, PyExc_TypeError,
                            "%U() got multiple values for argument '%S'",
                          con->fc_qualname, keyword);
                goto fail;
            }
            Py_INCREF(value);
            SETLOCAL(j, value);
        }
    }

    /* Check the number of positional arguments */
    if ((argcount > co->co_argcount) && !(co->co_flags & CO_VARARGS)) {
        too_many_positional(tstate, co, argcount, con->fc_defaults, localsplus,
                            con->fc_qualname);
        goto fail;
    }

    /* Add missing positional arguments (copy default values from defs) */
    if (argcount < co->co_argcount) {
        Py_ssize_t defcount = con->fc_defaults == NULL ? 0 : PyTuple_GET_SIZE(con->fc_defaults);
        Py_ssize_t m = co->co_argcount - defcount;
        Py_ssize_t missing = 0;
        for (i = argcount; i < m; i++) {
            if (GETLOCAL(i) == NULL) {
                missing++;
            }
        }
        if (missing) {
            missing_arguments(tstate, co, missing, defcount, localsplus,
                              con->fc_qualname);
            goto fail;
        }
        if (n > m)
            i = n - m;
        else
            i = 0;
        if (defcount) {
            PyObject **defs = &PyTuple_GET_ITEM(con->fc_defaults, 0);
            for (; i < defcount; i++) {
                if (GETLOCAL(m+i) == NULL) {
                    PyObject *def = defs[i];
                    Py_INCREF(def);
                    SETLOCAL(m+i, def);
                }
            }
        }
    }

    /* Add missing keyword arguments (copy default values from kwdefs) */
    if (co->co_kwonlyargcount > 0) {
        Py_ssize_t missing = 0;
        for (i = co->co_argcount; i < total_args; i++) {
            if (GETLOCAL(i) != NULL)
                continue;
            PyObject *varname = PyTuple_GET_ITEM(co->co_localsplusnames, i);
            if (con->fc_kwdefaults != NULL) {
                PyObject *def = PyDict_GetItemWithError(con->fc_kwdefaults, varname);
                if (def) {
                    Py_INCREF(def);
                    SETLOCAL(i, def);
                    continue;
                }
                else if (_PyErr_Occurred(tstate)) {
                    goto fail;
                }
            }
            missing++;
        }
        if (missing) {
            missing_arguments(tstate, co, missing, -1, localsplus,
                              con->fc_qualname);
            goto fail;
        }
    }

    /* Copy closure variables to free variables */
    for (i = 0; i < co->co_nfreevars; ++i) {
        PyObject *o = PyTuple_GET_ITEM(con->fc_closure, i);
        Py_INCREF(o);
        localsplus[co->co_nlocals + co->co_nplaincellvars + i] = o;
    }

    return 0;

fail: /* Jump here from prelude on failure */
    return -1;

}

static _Py_framedata *
make_coro_frame(PyThreadState *tstate,
           PyFrameConstructor *con, PyObject *locals,
           PyObject *const *args, Py_ssize_t argcount,
           PyObject *kwnames)
{
    assert(is_tstate_valid(tstate));
    assert(con->fc_defaults == NULL || PyTuple_CheckExact(con->fc_defaults));
    PyCodeObject *code = (PyCodeObject *)con->fc_code;
    int size = code->co_nlocalsplus+code->co_stacksize + FRAME_SPECIALS_SIZE;
    PyObject **localsarray = PyMem_Malloc(sizeof(PyObject *)*size);
    if (localsarray == NULL) {
        PyErr_NoMemory();
        return NULL;
    }
    for (Py_ssize_t i=0; i < code->co_nlocalsplus; i++) {
        localsarray[i] = NULL;
    }
    _Py_framedata *fdata = (_Py_framedata *)(localsarray + code->co_nlocalsplus);
    _Py_framedata_InitializeSpecials(fdata, con, locals, code->co_nlocalsplus);
    assert(fdata->frame_obj == NULL);
    if (initialize_locals(tstate, con, localsarray, args, argcount, kwnames)) {
        _Py_framedata_Clear(fdata, 1);
        return NULL;
    }
    return fdata;
}

static PyObject *
make_coro(PyThreadState *tstate, PyFrameConstructor *con,
          PyObject *locals,
          PyObject* const* args, size_t argcount,
          PyObject *kwnames)
{
    assert (((PyCodeObject *)con->fc_code)->co_flags & (CO_GENERATOR | CO_COROUTINE | CO_ASYNC_GENERATOR));
    _Py_framedata *fdata = make_coro_frame(tstate, con, locals, args, argcount, kwnames);
    if (fdata == NULL) {
        return NULL;
    }
    PyObject *gen = _Py_MakeCoro(con, fdata);
    if (gen == NULL) {
        return NULL;
    }

    return gen;
}

static _Py_framedata *
_PyEvalFramePushAndInit(PyThreadState *tstate, PyFrameConstructor *con,
                        PyObject *locals, PyObject* const* args,
                        size_t argcount, PyObject *kwnames)
{
    _Py_framedata * fdata = _PyThreadState_PushFrame(tstate, con, locals);
    if (fdata == NULL) {
        return NULL;
    }
    PyObject **localsarray = _Py_framedata_GetLocalsArray(fdata);
    if (initialize_locals(tstate, con, localsarray, args, argcount, kwnames)) {
        _Py_framedata_Clear(fdata, 0);
        return NULL;
    }
    fdata->previous = tstate->fdata;
    tstate->fdata = fdata;
    return fdata;
}

static int
_PyEvalFrameClearAndPop(PyThreadState *tstate, _Py_framedata * fdata)
{
    ++tstate->recursion_depth;
    assert(fdata->frame_obj == NULL || fdata->frame_obj->f_own_locals_memory == 0);
    if (_Py_framedata_Clear(fdata, 0)) {
        return -1;
    }
    assert(fdata->frame_obj == NULL);
    --tstate->recursion_depth;
    tstate->fdata = fdata->previous;
    _PyThreadState_PopFrame(tstate, fdata);
    return 0;
}

PyObject *
_PyEval_Vector(PyThreadState *tstate, PyFrameConstructor *con,
               PyObject *locals,
               PyObject* const* args, size_t argcount,
               PyObject *kwnames)
{
    PyCodeObject *code = (PyCodeObject *)con->fc_code;
    int is_coro = code->co_flags &
        (CO_GENERATOR | CO_COROUTINE | CO_ASYNC_GENERATOR);
    if (is_coro) {
        return make_coro(tstate, con, locals, args, argcount, kwnames);
    }
    _Py_framedata *fdata = _PyEvalFramePushAndInit(
        tstate, con, locals, args, argcount, kwnames);
    if (fdata == NULL) {
        return NULL;
    }
    assert (tstate->interp->eval_frame != NULL);
    PyObject *retval = _PyEval_EvalFrame(tstate, fdata, 0);
    assert(fdata->stackdepth == 0);
    if (_PyEvalFrameClearAndPop(tstate, fdata)) {
        retval = NULL;
    }
    return retval;
}

/* Legacy API */
PyObject *
PyEval_EvalCodeEx(PyObject *_co, PyObject *globals, PyObject *locals,
                  PyObject *const *args, int argcount,
                  PyObject *const *kws, int kwcount,
                  PyObject *const *defs, int defcount,
                  PyObject *kwdefs, PyObject *closure)
{
    PyThreadState *tstate = _PyThreadState_GET();
    PyObject *res;
    PyObject *defaults = _PyTuple_FromArray(defs, defcount);
    if (defaults == NULL) {
        return NULL;
    }
    PyObject *builtins = _PyEval_BuiltinsFromGlobals(tstate, globals); // borrowed ref
    if (builtins == NULL) {
        Py_DECREF(defaults);
        return NULL;
    }
    if (locals == NULL) {
        locals = globals;
    }
    PyObject *kwnames;
    PyObject *const *allargs;
    PyObject **newargs;
    if (kwcount == 0) {
        allargs = args;
        kwnames = NULL;
    }
    else {
        kwnames = PyTuple_New(kwcount);
        if (kwnames == NULL) {
            res = NULL;
            goto fail;
        }
        newargs = PyMem_Malloc(sizeof(PyObject *)*(kwcount+argcount));
        if (newargs == NULL) {
            res = NULL;
            Py_DECREF(kwnames);
            goto fail;
        }
        for (int i = 0; i < argcount; i++) {
            newargs[i] = args[i];
        }
        for (int i = 0; i < kwcount; i++) {
            Py_INCREF(kws[2*i]);
            PyTuple_SET_ITEM(kwnames, i, kws[2*i]);
            newargs[argcount+i] = kws[2*i+1];
        }
        allargs = newargs;
    }
    PyObject **kwargs = PyMem_Malloc(sizeof(PyObject *)*kwcount);
    if (kwargs == NULL) {
        res = NULL;
        Py_DECREF(kwnames);
        goto fail;
    }
    for (int i = 0; i < kwcount; i++) {
        Py_INCREF(kws[2*i]);
        PyTuple_SET_ITEM(kwnames, i, kws[2*i]);
        kwargs[i] = kws[2*i+1];
    }
    PyFrameConstructor constr = {
        .fc_globals = globals,
        .fc_builtins = builtins,
        .fc_name = ((PyCodeObject *)_co)->co_name,
        .fc_qualname = ((PyCodeObject *)_co)->co_name,
        .fc_code = _co,
        .fc_defaults = defaults,
        .fc_kwdefaults = kwdefs,
        .fc_closure = closure
    };
    res = _PyEval_Vector(tstate, &constr, locals,
                         allargs, argcount,
                         kwnames);
    if (kwcount) {
        Py_DECREF(kwnames);
        PyMem_Free(newargs);
    }
fail:
    Py_DECREF(defaults);
    return res;
}


/* Logic for the raise statement (too complicated for inlining).
   This *consumes* a reference count to each of its arguments. */
static int
do_raise(PyThreadState *tstate, PyObject *exc, PyObject *cause)
{
    PyObject *type = NULL, *value = NULL;

    if (exc == NULL) {
        /* Reraise */
        _PyErr_StackItem *exc_info = _PyErr_GetTopmostException(tstate);
        PyObject *tb;
        type = exc_info->exc_type;
        value = exc_info->exc_value;
        tb = exc_info->exc_traceback;
        if (Py_IsNone(type) || type == NULL) {
            _PyErr_SetString(tstate, PyExc_RuntimeError,
                             "No active exception to reraise");
            return 0;
        }
        Py_XINCREF(type);
        Py_XINCREF(value);
        Py_XINCREF(tb);
        _PyErr_Restore(tstate, type, value, tb);
        return 1;
    }

    /* We support the following forms of raise:
       raise
       raise <instance>
       raise <type> */

    if (PyExceptionClass_Check(exc)) {
        type = exc;
        value = _PyObject_CallNoArg(exc);
        if (value == NULL)
            goto raise_error;
        if (!PyExceptionInstance_Check(value)) {
            _PyErr_Format(tstate, PyExc_TypeError,
                          "calling %R should have returned an instance of "
                          "BaseException, not %R",
                          type, Py_TYPE(value));
             goto raise_error;
        }
    }
    else if (PyExceptionInstance_Check(exc)) {
        value = exc;
        type = PyExceptionInstance_Class(exc);
        Py_INCREF(type);
    }
    else {
        /* Not something you can raise.  You get an exception
           anyway, just not what you specified :-) */
        Py_DECREF(exc);
        _PyErr_SetString(tstate, PyExc_TypeError,
                         "exceptions must derive from BaseException");
        goto raise_error;
    }

    assert(type != NULL);
    assert(value != NULL);

    if (cause) {
        PyObject *fixed_cause;
        if (PyExceptionClass_Check(cause)) {
            fixed_cause = _PyObject_CallNoArg(cause);
            if (fixed_cause == NULL)
                goto raise_error;
            Py_DECREF(cause);
        }
        else if (PyExceptionInstance_Check(cause)) {
            fixed_cause = cause;
        }
        else if (Py_IsNone(cause)) {
            Py_DECREF(cause);
            fixed_cause = NULL;
        }
        else {
            _PyErr_SetString(tstate, PyExc_TypeError,
                             "exception causes must derive from "
                             "BaseException");
            goto raise_error;
        }
        PyException_SetCause(value, fixed_cause);
    }

    _PyErr_SetObject(tstate, type, value);
    /* _PyErr_SetObject incref's its arguments */
    Py_DECREF(value);
    Py_DECREF(type);
    return 0;

raise_error:
    Py_XDECREF(value);
    Py_XDECREF(type);
    Py_XDECREF(cause);
    return 0;
}

/* Iterate v argcnt times and store the results on the stack (via decreasing
   sp).  Return 1 for success, 0 if error.

   If argcntafter == -1, do a simple unpack. If it is >= 0, do an unpack
   with a variable target.
*/

static int
unpack_iterable(PyThreadState *tstate, PyObject *v,
                int argcnt, int argcntafter, PyObject **sp)
{
    int i = 0, j = 0;
    Py_ssize_t ll = 0;
    PyObject *it;  /* iter(v) */
    PyObject *w;
    PyObject *l = NULL; /* variable list */

    assert(v != NULL);

    it = PyObject_GetIter(v);
    if (it == NULL) {
        if (_PyErr_ExceptionMatches(tstate, PyExc_TypeError) &&
            Py_TYPE(v)->tp_iter == NULL && !PySequence_Check(v))
        {
            _PyErr_Format(tstate, PyExc_TypeError,
                          "cannot unpack non-iterable %.200s object",
                          Py_TYPE(v)->tp_name);
        }
        return 0;
    }

    for (; i < argcnt; i++) {
        w = PyIter_Next(it);
        if (w == NULL) {
            /* Iterator done, via error or exhaustion. */
            if (!_PyErr_Occurred(tstate)) {
                if (argcntafter == -1) {
                    _PyErr_Format(tstate, PyExc_ValueError,
                                  "not enough values to unpack "
                                  "(expected %d, got %d)",
                                  argcnt, i);
                }
                else {
                    _PyErr_Format(tstate, PyExc_ValueError,
                                  "not enough values to unpack "
                                  "(expected at least %d, got %d)",
                                  argcnt + argcntafter, i);
                }
            }
            goto Error;
        }
        *--sp = w;
    }

    if (argcntafter == -1) {
        /* We better have exhausted the iterator now. */
        w = PyIter_Next(it);
        if (w == NULL) {
            if (_PyErr_Occurred(tstate))
                goto Error;
            Py_DECREF(it);
            return 1;
        }
        Py_DECREF(w);
        _PyErr_Format(tstate, PyExc_ValueError,
                      "too many values to unpack (expected %d)",
                      argcnt);
        goto Error;
    }

    l = PySequence_List(it);
    if (l == NULL)
        goto Error;
    *--sp = l;
    i++;

    ll = PyList_GET_SIZE(l);
    if (ll < argcntafter) {
        _PyErr_Format(tstate, PyExc_ValueError,
            "not enough values to unpack (expected at least %d, got %zd)",
            argcnt + argcntafter, argcnt + ll);
        goto Error;
    }

    /* Pop the "after-variable" args off the list. */
    for (j = argcntafter; j > 0; j--, i++) {
        *--sp = PyList_GET_ITEM(l, ll - j);
    }
    /* Resize the list. */
    Py_SET_SIZE(l, ll - argcntafter);
    Py_DECREF(it);
    return 1;

Error:
    for (; i > 0; i--, sp++)
        Py_DECREF(*sp);
    Py_XDECREF(it);
    return 0;
}

#ifdef LLTRACE
static int
prtrace(PyThreadState *tstate, PyObject *v, const char *str)
{
    printf("%s ", str);
    PyObject *type, *value, *traceback;
    PyErr_Fetch(&type, &value, &traceback);
    if (PyObject_Print(v, stdout, 0) != 0) {
        /* Don't know what else to do */
        _PyErr_Clear(tstate);
    }
    printf("\n");
    PyErr_Restore(type, value, traceback);
    return 1;
}
#endif

static void
call_exc_trace(Py_tracefunc func, PyObject *self,
               PyThreadState *tstate,
               _Py_framedata *fdata)
{
    PyObject *type, *value, *traceback, *orig_traceback, *arg;
    int err;
    _PyErr_Fetch(tstate, &type, &value, &orig_traceback);
    if (value == NULL) {
        value = Py_None;
        Py_INCREF(value);
    }
    _PyErr_NormalizeException(tstate, &type, &value, &orig_traceback);
    traceback = (orig_traceback != NULL) ? orig_traceback : Py_None;
    arg = PyTuple_Pack(3, type, value, traceback);
    if (arg == NULL) {
        _PyErr_Restore(tstate, type, value, orig_traceback);
        return;
    }
    err = call_trace(func, self, tstate, fdata, PyTrace_EXCEPTION, arg);
    Py_DECREF(arg);
    if (err == 0) {
        _PyErr_Restore(tstate, type, value, orig_traceback);
    }
    else {
        Py_XDECREF(type);
        Py_XDECREF(value);
        Py_XDECREF(orig_traceback);
    }
}

static int
call_trace_protected(Py_tracefunc func, PyObject *obj,
                     PyThreadState *tstate, _Py_framedata *fdata,
                     int what, PyObject *arg)
{
    PyObject *type, *value, *traceback;
    int err;
    _PyErr_Fetch(tstate, &type, &value, &traceback);
    err = call_trace(func, obj, tstate, fdata, what, arg);
    if (err == 0)
    {
        _PyErr_Restore(tstate, type, value, traceback);
        return 0;
    }
    else {
        Py_XDECREF(type);
        Py_XDECREF(value);
        Py_XDECREF(traceback);
        return -1;
    }
}

static void
initialize_trace_info(PyTraceInfo *trace_info, _Py_framedata *fdata)
{
    PyCodeObject *code = fdata->code;
    if (trace_info->code != code) {
        trace_info->code = code;
        _PyCode_InitAddressRange(code, &trace_info->bounds);
    }
}

static int
call_trace(Py_tracefunc func, PyObject *obj,
           PyThreadState *tstate, _Py_framedata *fdata,
           int what, PyObject *arg)
{
    int result;
    if (tstate->tracing)
        return 0;
    tstate->tracing++;
    tstate->cframe->use_tracing = 0;
    PyFrameObject *f = _Py_framedata_GetFrameObject(fdata);
    if (f == NULL) {
        return -1;
    }
    if (fdata->lasti < 0) {
        f->f_lineno = fdata->code->co_firstlineno;
    }
    else {
        initialize_trace_info(&tstate->trace_info, fdata);
        f->f_lineno = _PyCode_CheckLineNumber(fdata->lasti*2, &tstate->trace_info.bounds);
    }
    result = func(obj, f, what, arg);
    f->f_lineno = 0;
    tstate->cframe->use_tracing = ((tstate->c_tracefunc != NULL)
                           || (tstate->c_profilefunc != NULL));
    tstate->tracing--;
    return result;
}

PyObject *
_PyEval_CallTracing(PyObject *func, PyObject *args)
{
    PyThreadState *tstate = _PyThreadState_GET();
    int save_tracing = tstate->tracing;
    int save_use_tracing = tstate->cframe->use_tracing;
    PyObject *result;

    tstate->tracing = 0;
    tstate->cframe->use_tracing = ((tstate->c_tracefunc != NULL)
                           || (tstate->c_profilefunc != NULL));
    result = PyObject_Call(func, args, NULL);
    tstate->tracing = save_tracing;
    tstate->cframe->use_tracing = save_use_tracing;
    return result;
}

/* See Objects/lnotab_notes.txt for a description of how tracing works. */
static int
maybe_call_line_trace(Py_tracefunc func, PyObject *obj,
                      PyThreadState *tstate, _Py_framedata *fdata, int instr_prev)
{
    int result = 0;

    /* If the last instruction falls at the start of a line or if it
       represents a jump backwards, update the frame's line number and
       then call the trace function if we're tracing source lines.
    */
    initialize_trace_info(&tstate->trace_info, fdata);
    int lastline = _PyCode_CheckLineNumber(instr_prev*2, &tstate->trace_info.bounds);
    int line = _PyCode_CheckLineNumber(fdata->lasti*2, &tstate->trace_info.bounds);
    PyFrameObject *f = _Py_framedata_GetFrameObject(fdata);
    if (f == NULL) {
        return -1;
    }
    if (line != -1 && f->f_trace_lines) {
        /* Trace backward edges or if line number has changed */
        if (fdata->lasti < instr_prev || line != lastline) {
            result = call_trace(func, obj, tstate, fdata, PyTrace_LINE, Py_None);
        }
    }
    /* Always emit an opcode event if we're tracing all opcodes. */
    if (f->f_trace_opcodes) {
        result = call_trace(func, obj, tstate, fdata, PyTrace_OPCODE, Py_None);
    }
    return result;
}

int
_PyEval_SetProfile(PyThreadState *tstate, Py_tracefunc func, PyObject *arg)
{
    assert(is_tstate_valid(tstate));
    /* The caller must hold the GIL */
    assert(PyGILState_Check());

    /* Call _PySys_Audit() in the context of the current thread state,
       even if tstate is not the current thread state. */
    PyThreadState *current_tstate = _PyThreadState_GET();
    if (_PySys_Audit(current_tstate, "sys.setprofile", NULL) < 0) {
        return -1;
    }

    PyObject *profileobj = tstate->c_profileobj;

    tstate->c_profilefunc = NULL;
    tstate->c_profileobj = NULL;
    /* Must make sure that tracing is not ignored if 'profileobj' is freed */
    tstate->cframe->use_tracing = tstate->c_tracefunc != NULL;
    Py_XDECREF(profileobj);

    Py_XINCREF(arg);
    tstate->c_profileobj = arg;
    tstate->c_profilefunc = func;

    /* Flag that tracing or profiling is turned on */
    tstate->cframe->use_tracing = (func != NULL) || (tstate->c_tracefunc != NULL);
    return 0;
}

void
PyEval_SetProfile(Py_tracefunc func, PyObject *arg)
{
    PyThreadState *tstate = _PyThreadState_GET();
    if (_PyEval_SetProfile(tstate, func, arg) < 0) {
        /* Log _PySys_Audit() error */
        _PyErr_WriteUnraisableMsg("in PyEval_SetProfile", NULL);
    }
}

int
_PyEval_SetTrace(PyThreadState *tstate, Py_tracefunc func, PyObject *arg)
{
    assert(is_tstate_valid(tstate));
    /* The caller must hold the GIL */
    assert(PyGILState_Check());

    /* Call _PySys_Audit() in the context of the current thread state,
       even if tstate is not the current thread state. */
    PyThreadState *current_tstate = _PyThreadState_GET();
    if (_PySys_Audit(current_tstate, "sys.settrace", NULL) < 0) {
        return -1;
    }

    PyObject *traceobj = tstate->c_traceobj;

    tstate->c_tracefunc = NULL;
    tstate->c_traceobj = NULL;
    /* Must make sure that profiling is not ignored if 'traceobj' is freed */
    tstate->cframe->use_tracing = (tstate->c_profilefunc != NULL);
    Py_XDECREF(traceobj);

    Py_XINCREF(arg);
    tstate->c_traceobj = arg;
    tstate->c_tracefunc = func;

    /* Flag that tracing or profiling is turned on */
    tstate->cframe->use_tracing = ((func != NULL)
                           || (tstate->c_profilefunc != NULL));

    return 0;
}

void
PyEval_SetTrace(Py_tracefunc func, PyObject *arg)
{
    PyThreadState *tstate = _PyThreadState_GET();
    if (_PyEval_SetTrace(tstate, func, arg) < 0) {
        /* Log _PySys_Audit() error */
        _PyErr_WriteUnraisableMsg("in PyEval_SetTrace", NULL);
    }
}


void
_PyEval_SetCoroutineOriginTrackingDepth(PyThreadState *tstate, int new_depth)
{
    assert(new_depth >= 0);
    tstate->coroutine_origin_tracking_depth = new_depth;
}

int
_PyEval_GetCoroutineOriginTrackingDepth(void)
{
    PyThreadState *tstate = _PyThreadState_GET();
    return tstate->coroutine_origin_tracking_depth;
}

int
_PyEval_SetAsyncGenFirstiter(PyObject *firstiter)
{
    PyThreadState *tstate = _PyThreadState_GET();

    if (_PySys_Audit(tstate, "sys.set_asyncgen_hook_firstiter", NULL) < 0) {
        return -1;
    }

    Py_XINCREF(firstiter);
    Py_XSETREF(tstate->async_gen_firstiter, firstiter);
    return 0;
}

PyObject *
_PyEval_GetAsyncGenFirstiter(void)
{
    PyThreadState *tstate = _PyThreadState_GET();
    return tstate->async_gen_firstiter;
}

int
_PyEval_SetAsyncGenFinalizer(PyObject *finalizer)
{
    PyThreadState *tstate = _PyThreadState_GET();

    if (_PySys_Audit(tstate, "sys.set_asyncgen_hook_finalizer", NULL) < 0) {
        return -1;
    }

    Py_XINCREF(finalizer);
    Py_XSETREF(tstate->async_gen_finalizer, finalizer);
    return 0;
}

PyObject *
_PyEval_GetAsyncGenFinalizer(void)
{
    PyThreadState *tstate = _PyThreadState_GET();
    return tstate->async_gen_finalizer;
}

_Py_framedata *
_PyEval_GetFrameData(void)
{
    PyThreadState *tstate = _PyThreadState_GET();
    return tstate->fdata;
}

PyFrameObject *
PyEval_GetFrame(void)
{
    PyThreadState *tstate = _PyThreadState_GET();
    if (tstate->fdata == NULL) {
        return NULL;
    }
    PyFrameObject *f = _Py_framedata_GetFrameObject(tstate->fdata);
    if (f == NULL) {
        PyErr_Clear();
    }
    return f;
}

PyObject *
_PyEval_GetBuiltins(PyThreadState *tstate)
{
    _Py_framedata *fdata = tstate->fdata;
    if (fdata != NULL) {
        return fdata->builtins;
    }
    return tstate->interp->builtins;
}

PyObject *
PyEval_GetBuiltins(void)
{
    PyThreadState *tstate = _PyThreadState_GET();
    return _PyEval_GetBuiltins(tstate);
}

/* Convenience function to get a builtin from its name */
PyObject *
_PyEval_GetBuiltinId(_Py_Identifier *name)
{
    PyThreadState *tstate = _PyThreadState_GET();
    PyObject *attr = _PyDict_GetItemIdWithError(PyEval_GetBuiltins(), name);
    if (attr) {
        Py_INCREF(attr);
    }
    else if (!_PyErr_Occurred(tstate)) {
        _PyErr_SetObject(tstate, PyExc_AttributeError, _PyUnicode_FromId(name));
    }
    return attr;
}

PyObject *
PyEval_GetLocals(void)
{
    PyThreadState *tstate = _PyThreadState_GET();
     _Py_framedata *fdata = tstate->fdata;
    if (fdata == NULL) {
        _PyErr_SetString(tstate, PyExc_SystemError, "frame does not exist");
        return NULL;
    }

    if (_Py_framedata_FastToLocalsWithError(fdata) < 0) {
        return NULL;
    }

    PyObject *locals = fdata->locals;
    assert(locals != NULL);
    return locals;
}

PyObject *
PyEval_GetGlobals(void)
{
    PyThreadState *tstate = _PyThreadState_GET();
    _Py_framedata *fdata = tstate->fdata;
    if (fdata == NULL) {
        return NULL;
    }
    return fdata->globals;
}

int
PyEval_MergeCompilerFlags(PyCompilerFlags *cf)
{
    PyThreadState *tstate = _PyThreadState_GET();
    _Py_framedata *fdata = tstate->fdata;
    int result = cf->cf_flags != 0;

    if (fdata != NULL) {
        const int codeflags = fdata->code->co_flags;
        const int compilerflags = codeflags & PyCF_MASK;
        if (compilerflags) {
            result = 1;
            cf->cf_flags |= compilerflags;
        }
#if 0 /* future keyword */
        if (codeflags & CO_GENERATOR_ALLOWED) {
            result = 1;
            cf->cf_flags |= CO_GENERATOR_ALLOWED;
        }
#endif
    }
    return result;
}


const char *
PyEval_GetFuncName(PyObject *func)
{
    if (PyMethod_Check(func))
        return PyEval_GetFuncName(PyMethod_GET_FUNCTION(func));
    else if (PyFunction_Check(func))
        return PyUnicode_AsUTF8(((PyFunctionObject*)func)->func_name);
    else if (PyCFunction_Check(func))
        return ((PyCFunctionObject*)func)->m_ml->ml_name;
    else
        return Py_TYPE(func)->tp_name;
}

const char *
PyEval_GetFuncDesc(PyObject *func)
{
    if (PyMethod_Check(func))
        return "()";
    else if (PyFunction_Check(func))
        return "()";
    else if (PyCFunction_Check(func))
        return "()";
    else
        return " object";
}

#define C_TRACE(x, call) \
if (use_tracing && tstate->c_profilefunc) { \
    if (call_trace(tstate->c_profilefunc, tstate->c_profileobj, \
        tstate, tstate->fdata, \
        PyTrace_C_CALL, func)) { \
        x = NULL; \
    } \
    else { \
        x = call; \
        if (tstate->c_profilefunc != NULL) { \
            if (x == NULL) { \
                call_trace_protected(tstate->c_profilefunc, \
                    tstate->c_profileobj, \
                    tstate, tstate->fdata, \
                    PyTrace_C_EXCEPTION, func); \
                /* XXX should pass (type, value, tb) */ \
            } else { \
                if (call_trace(tstate->c_profilefunc, \
                    tstate->c_profileobj, \
                    tstate, tstate->fdata, \
                    PyTrace_C_RETURN, func)) { \
                    Py_DECREF(x); \
                    x = NULL; \
                } \
            } \
        } \
    } \
} else { \
    x = call; \
    }


static PyObject *
trace_call_function(PyThreadState *tstate,
                    PyObject *func,
                    PyObject **args, Py_ssize_t nargs,
                    PyObject *kwnames)
{
    int use_tracing = 1;
    PyObject *x;
    if (PyCFunction_CheckExact(func) || PyCMethod_CheckExact(func)) {
        C_TRACE(x, PyObject_Vectorcall(func, args, nargs, kwnames));
        return x;
    }
    else if (Py_IS_TYPE(func, &PyMethodDescr_Type) && nargs > 0) {
        /* We need to create a temporary bound method as argument
           for profiling.

           If nargs == 0, then this cannot work because we have no
           "self". In any case, the call itself would raise
           TypeError (foo needs an argument), so we just skip
           profiling. */
        PyObject *self = args[0];
        func = Py_TYPE(func)->tp_descr_get(func, self, (PyObject*)Py_TYPE(self));
        if (func == NULL) {
            return NULL;
        }
        C_TRACE(x, PyObject_Vectorcall(func,
                                        args+1, nargs-1,
                                        kwnames));
        Py_DECREF(func);
        return x;
    }
    return PyObject_Vectorcall(func, args, nargs | PY_VECTORCALL_ARGUMENTS_OFFSET, kwnames);
}

/* Issue #29227: Inline call_function() into _PyEval_EvalFrameDefault()
   to reduce the stack consumption. */
Py_LOCAL_INLINE(PyObject *) _Py_HOT_FUNCTION
call_function(PyThreadState *tstate,
              PyObject ***pp_stack,
              Py_ssize_t oparg,
              PyObject *kwnames,
              int use_tracing)
{
    PyObject **pfunc = (*pp_stack) - oparg - 1;
    PyObject *func = *pfunc;
    PyObject *x, *w;
    Py_ssize_t nkwargs = (kwnames == NULL) ? 0 : PyTuple_GET_SIZE(kwnames);
    Py_ssize_t nargs = oparg - nkwargs;
    PyObject **stack = (*pp_stack) - nargs - nkwargs;

    if (use_tracing) {
        x = trace_call_function(tstate, func, stack, nargs, kwnames);
    }
    else {
        x = PyObject_Vectorcall(func, stack, nargs | PY_VECTORCALL_ARGUMENTS_OFFSET, kwnames);
    }

    assert((x != NULL) ^ (_PyErr_Occurred(tstate) != NULL));

    /* Clear the stack of the function object. */
    while ((*pp_stack) > pfunc) {
        w = EXT_POP(*pp_stack);
        Py_DECREF(w);
    }

    return x;
}

static PyObject *
do_call_core(PyThreadState *tstate,
             PyObject *func,
             PyObject *callargs,
             PyObject *kwdict,
             int use_tracing
            )
{
    PyObject *result;

    if (PyCFunction_CheckExact(func) || PyCMethod_CheckExact(func)) {
        C_TRACE(result, PyObject_Call(func, callargs, kwdict));
        return result;
    }
    else if (Py_IS_TYPE(func, &PyMethodDescr_Type)) {
        Py_ssize_t nargs = PyTuple_GET_SIZE(callargs);
        if (nargs > 0 && use_tracing) {
            /* We need to create a temporary bound method as argument
               for profiling.

               If nargs == 0, then this cannot work because we have no
               "self". In any case, the call itself would raise
               TypeError (foo needs an argument), so we just skip
               profiling. */
            PyObject *self = PyTuple_GET_ITEM(callargs, 0);
            func = Py_TYPE(func)->tp_descr_get(func, self, (PyObject*)Py_TYPE(self));
            if (func == NULL) {
                return NULL;
            }

            C_TRACE(result, _PyObject_FastCallDictTstate(
                                    tstate, func,
                                    &_PyTuple_ITEMS(callargs)[1],
                                    nargs - 1,
                                    kwdict));
            Py_DECREF(func);
            return result;
        }
    }
    return PyObject_Call(func, callargs, kwdict);
}

/* Extract a slice index from a PyLong or an object with the
   nb_index slot defined, and store in *pi.
   Silently reduce values larger than PY_SSIZE_T_MAX to PY_SSIZE_T_MAX,
   and silently boost values less than PY_SSIZE_T_MIN to PY_SSIZE_T_MIN.
   Return 0 on error, 1 on success.
*/
int
_PyEval_SliceIndex(PyObject *v, Py_ssize_t *pi)
{
    PyThreadState *tstate = _PyThreadState_GET();
    if (!Py_IsNone(v)) {
        Py_ssize_t x;
        if (_PyIndex_Check(v)) {
            x = PyNumber_AsSsize_t(v, NULL);
            if (x == -1 && _PyErr_Occurred(tstate))
                return 0;
        }
        else {
            _PyErr_SetString(tstate, PyExc_TypeError,
                             "slice indices must be integers or "
                             "None or have an __index__ method");
            return 0;
        }
        *pi = x;
    }
    return 1;
}

int
_PyEval_SliceIndexNotNone(PyObject *v, Py_ssize_t *pi)
{
    PyThreadState *tstate = _PyThreadState_GET();
    Py_ssize_t x;
    if (_PyIndex_Check(v)) {
        x = PyNumber_AsSsize_t(v, NULL);
        if (x == -1 && _PyErr_Occurred(tstate))
            return 0;
    }
    else {
        _PyErr_SetString(tstate, PyExc_TypeError,
                         "slice indices must be integers or "
                         "have an __index__ method");
        return 0;
    }
    *pi = x;
    return 1;
}

static PyObject *
import_name(PyThreadState *tstate, _Py_framedata *fdata,
            PyObject *name, PyObject *fromlist, PyObject *level)
{
    _Py_IDENTIFIER(__import__);
    PyObject *import_func, *res;
    PyObject* stack[5];

    import_func = _PyDict_GetItemIdWithError(fdata->builtins, &PyId___import__);
    if (import_func == NULL) {
        if (!_PyErr_Occurred(tstate)) {
            _PyErr_SetString(tstate, PyExc_ImportError, "__import__ not found");
        }
        return NULL;
    }
    PyObject *locals = fdata->locals;
    /* Fast path for not overloaded __import__. */
    if (import_func == tstate->interp->import_func) {
        int ilevel = _PyLong_AsInt(level);
        if (ilevel == -1 && _PyErr_Occurred(tstate)) {
            return NULL;
        }
        res = PyImport_ImportModuleLevelObject(
                        name,
                        fdata->globals,
                        locals == NULL ? Py_None : locals,
                        fromlist,
                        ilevel);
        return res;
    }

    Py_INCREF(import_func);

    stack[0] = name;
    stack[1] = fdata->globals;
    stack[2] = locals == NULL ? Py_None : locals;
    stack[3] = fromlist;
    stack[4] = level;
    res = _PyObject_FastCall(import_func, stack, 5);
    Py_DECREF(import_func);
    return res;
}

static PyObject *
import_from(PyThreadState *tstate, PyObject *v, PyObject *name)
{
    PyObject *x;
    PyObject *fullmodname, *pkgname, *pkgpath, *pkgname_or_unknown, *errmsg;

    if (_PyObject_LookupAttr(v, name, &x) != 0) {
        return x;
    }
    /* Issue #17636: in case this failed because of a circular relative
       import, try to fallback on reading the module directly from
       sys.modules. */
    pkgname = _PyObject_GetAttrId(v, &PyId___name__);
    if (pkgname == NULL) {
        goto error;
    }
    if (!PyUnicode_Check(pkgname)) {
        Py_CLEAR(pkgname);
        goto error;
    }
    fullmodname = PyUnicode_FromFormat("%U.%U", pkgname, name);
    if (fullmodname == NULL) {
        Py_DECREF(pkgname);
        return NULL;
    }
    x = PyImport_GetModule(fullmodname);
    Py_DECREF(fullmodname);
    if (x == NULL && !_PyErr_Occurred(tstate)) {
        goto error;
    }
    Py_DECREF(pkgname);
    return x;
 error:
    pkgpath = PyModule_GetFilenameObject(v);
    if (pkgname == NULL) {
        pkgname_or_unknown = PyUnicode_FromString("<unknown module name>");
        if (pkgname_or_unknown == NULL) {
            Py_XDECREF(pkgpath);
            return NULL;
        }
    } else {
        pkgname_or_unknown = pkgname;
    }

    if (pkgpath == NULL || !PyUnicode_Check(pkgpath)) {
        _PyErr_Clear(tstate);
        errmsg = PyUnicode_FromFormat(
            "cannot import name %R from %R (unknown location)",
            name, pkgname_or_unknown
        );
        /* NULL checks for errmsg and pkgname done by PyErr_SetImportError. */
        PyErr_SetImportError(errmsg, pkgname, NULL);
    }
    else {
        _Py_IDENTIFIER(__spec__);
        PyObject *spec = _PyObject_GetAttrId(v, &PyId___spec__);
        const char *fmt =
            _PyModuleSpec_IsInitializing(spec) ?
            "cannot import name %R from partially initialized module %R "
            "(most likely due to a circular import) (%S)" :
            "cannot import name %R from %R (%S)";
        Py_XDECREF(spec);

        errmsg = PyUnicode_FromFormat(fmt, name, pkgname_or_unknown, pkgpath);
        /* NULL checks for errmsg and pkgname done by PyErr_SetImportError. */
        PyErr_SetImportError(errmsg, pkgname, pkgpath);
    }

    Py_XDECREF(errmsg);
    Py_XDECREF(pkgname_or_unknown);
    Py_XDECREF(pkgpath);
    return NULL;
}

static int
import_all_from(PyThreadState *tstate, PyObject *locals, PyObject *v)
{
    _Py_IDENTIFIER(__all__);
    _Py_IDENTIFIER(__dict__);
    PyObject *all, *dict, *name, *value;
    int skip_leading_underscores = 0;
    int pos, err;

    if (_PyObject_LookupAttrId(v, &PyId___all__, &all) < 0) {
        return -1; /* Unexpected error */
    }
    if (all == NULL) {
        if (_PyObject_LookupAttrId(v, &PyId___dict__, &dict) < 0) {
            return -1;
        }
        if (dict == NULL) {
            _PyErr_SetString(tstate, PyExc_ImportError,
                    "from-import-* object has no __dict__ and no __all__");
            return -1;
        }
        all = PyMapping_Keys(dict);
        Py_DECREF(dict);
        if (all == NULL)
            return -1;
        skip_leading_underscores = 1;
    }

    for (pos = 0, err = 0; ; pos++) {
        name = PySequence_GetItem(all, pos);
        if (name == NULL) {
            if (!_PyErr_ExceptionMatches(tstate, PyExc_IndexError)) {
                err = -1;
            }
            else {
                _PyErr_Clear(tstate);
            }
            break;
        }
        if (!PyUnicode_Check(name)) {
            PyObject *modname = _PyObject_GetAttrId(v, &PyId___name__);
            if (modname == NULL) {
                Py_DECREF(name);
                err = -1;
                break;
            }
            if (!PyUnicode_Check(modname)) {
                _PyErr_Format(tstate, PyExc_TypeError,
                              "module __name__ must be a string, not %.100s",
                              Py_TYPE(modname)->tp_name);
            }
            else {
                _PyErr_Format(tstate, PyExc_TypeError,
                              "%s in %U.%s must be str, not %.100s",
                              skip_leading_underscores ? "Key" : "Item",
                              modname,
                              skip_leading_underscores ? "__dict__" : "__all__",
                              Py_TYPE(name)->tp_name);
            }
            Py_DECREF(modname);
            Py_DECREF(name);
            err = -1;
            break;
        }
        if (skip_leading_underscores) {
            if (PyUnicode_READY(name) == -1) {
                Py_DECREF(name);
                err = -1;
                break;
            }
            if (PyUnicode_READ_CHAR(name, 0) == '_') {
                Py_DECREF(name);
                continue;
            }
        }
        value = PyObject_GetAttr(v, name);
        if (value == NULL)
            err = -1;
        else if (PyDict_CheckExact(locals))
            err = PyDict_SetItem(locals, name, value);
        else
            err = PyObject_SetItem(locals, name, value);
        Py_DECREF(name);
        Py_XDECREF(value);
        if (err != 0)
            break;
    }
    Py_DECREF(all);
    return err;
}

static int
check_args_iterable(PyThreadState *tstate, PyObject *func, PyObject *args)
{
    if (Py_TYPE(args)->tp_iter == NULL && !PySequence_Check(args)) {
        /* check_args_iterable() may be called with a live exception:
         * clear it to prevent calling _PyObject_FunctionStr() with an
         * exception set. */
        _PyErr_Clear(tstate);
        PyObject *funcstr = _PyObject_FunctionStr(func);
        if (funcstr != NULL) {
            _PyErr_Format(tstate, PyExc_TypeError,
                          "%U argument after * must be an iterable, not %.200s",
                          funcstr, Py_TYPE(args)->tp_name);
            Py_DECREF(funcstr);
        }
        return -1;
    }
    return 0;
}

static void
format_kwargs_error(PyThreadState *tstate, PyObject *func, PyObject *kwargs)
{
    /* _PyDict_MergeEx raises attribute
     * error (percolated from an attempt
     * to get 'keys' attribute) instead of
     * a type error if its second argument
     * is not a mapping.
     */
    if (_PyErr_ExceptionMatches(tstate, PyExc_AttributeError)) {
        _PyErr_Clear(tstate);
        PyObject *funcstr = _PyObject_FunctionStr(func);
        if (funcstr != NULL) {
            _PyErr_Format(
                tstate, PyExc_TypeError,
                "%U argument after ** must be a mapping, not %.200s",
                funcstr, Py_TYPE(kwargs)->tp_name);
            Py_DECREF(funcstr);
        }
    }
    else if (_PyErr_ExceptionMatches(tstate, PyExc_KeyError)) {
        PyObject *exc, *val, *tb;
        _PyErr_Fetch(tstate, &exc, &val, &tb);
        if (val && PyTuple_Check(val) && PyTuple_GET_SIZE(val) == 1) {
            _PyErr_Clear(tstate);
            PyObject *funcstr = _PyObject_FunctionStr(func);
            if (funcstr != NULL) {
                PyObject *key = PyTuple_GET_ITEM(val, 0);
                _PyErr_Format(
                    tstate, PyExc_TypeError,
                    "%U got multiple values for keyword argument '%S'",
                    funcstr, key);
                Py_DECREF(funcstr);
            }
            Py_XDECREF(exc);
            Py_XDECREF(val);
            Py_XDECREF(tb);
        }
        else {
            _PyErr_Restore(tstate, exc, val, tb);
        }
    }
}

static void
format_exc_check_arg(PyThreadState *tstate, PyObject *exc,
                     const char *format_str, PyObject *obj)
{
    const char *obj_str;

    if (!obj)
        return;

    obj_str = PyUnicode_AsUTF8(obj);
    if (!obj_str)
        return;

    _PyErr_Format(tstate, exc, format_str, obj_str);

    if (exc == PyExc_NameError) {
        // Include the name in the NameError exceptions to offer suggestions later.
        _Py_IDENTIFIER(name);
        PyObject *type, *value, *traceback;
        PyErr_Fetch(&type, &value, &traceback);
        PyErr_NormalizeException(&type, &value, &traceback);
        if (PyErr_GivenExceptionMatches(value, PyExc_NameError)) {
            // We do not care if this fails because we are going to restore the
            // NameError anyway.
            (void)_PyObject_SetAttrId(value, &PyId_name, obj);
        }
        PyErr_Restore(type, value, traceback);
    }
}

static void
format_exc_unbound(PyThreadState *tstate, PyCodeObject *co, int oparg)
{
    PyObject *name;
    /* Don't stomp existing exception */
    if (_PyErr_Occurred(tstate))
        return;
    name = PyTuple_GET_ITEM(co->co_localsplusnames, oparg);
    if (oparg < co->co_nplaincellvars + co->co_nlocals) {
        format_exc_check_arg(tstate, PyExc_UnboundLocalError,
                             UNBOUNDLOCAL_ERROR_MSG, name);
    } else {
        format_exc_check_arg(tstate, PyExc_NameError,
                             UNBOUNDFREE_ERROR_MSG, name);
    }
}

static void
format_awaitable_error(PyThreadState *tstate, PyTypeObject *type, int prevprevopcode, int prevopcode)
{
    if (type->tp_as_async == NULL || type->tp_as_async->am_await == NULL) {
        if (prevopcode == BEFORE_ASYNC_WITH) {
            _PyErr_Format(tstate, PyExc_TypeError,
                          "'async with' received an object from __aenter__ "
                          "that does not implement __await__: %.100s",
                          type->tp_name);
        }
        else if (prevopcode == WITH_EXCEPT_START || (prevopcode == CALL_FUNCTION && prevprevopcode == DUP_TOP)) {
            _PyErr_Format(tstate, PyExc_TypeError,
                          "'async with' received an object from __aexit__ "
                          "that does not implement __await__: %.100s",
                          type->tp_name);
        }
    }
}

static PyObject *
unicode_concatenate(PyThreadState *tstate, PyObject *v, PyObject *w,
                    _Py_framedata *fdata, const _Py_CODEUNIT *next_instr)
{
    PyObject *res;
    if (Py_REFCNT(v) == 2) {
        /* In the common case, there are 2 references to the value
         * stored in 'variable' when the += is performed: one on the
         * value stack (in 'v') and one still stored in the
         * 'variable'.  We try to delete the variable now to reduce
         * the refcnt to 1.
         */
        int opcode, oparg;
        NEXTOPARG();
        switch (opcode) {
        case STORE_FAST:
        {
            PyObject **localsplus = _Py_framedata_GetLocalsArray(fdata);
            if (GETLOCAL(oparg) == v)
                SETLOCAL(oparg, NULL);
            break;
        }
        case STORE_DEREF:
        {
            PyObject *c = _Py_framedata_GetLocalsArray(fdata)[oparg];
            if (PyCell_GET(c) ==  v) {
                PyCell_SET(c, NULL);
                Py_DECREF(v);
            }
            break;
        }
        case STORE_NAME:
        {
            PyObject *names = fdata->code->co_names;
            PyObject *name = GETITEM(names, oparg);
            PyObject *locals = fdata->locals;
            if (locals && PyDict_CheckExact(locals)) {
                PyObject *w = PyDict_GetItemWithError(locals, name);
                if ((w == v && PyDict_DelItem(locals, name) != 0) ||
                    (w == NULL && _PyErr_Occurred(tstate)))
                {
                    Py_DECREF(v);
                    return NULL;
                }
            }
            break;
        }
        }
    }
    res = v;
    PyUnicode_Append(&res, w);
    return res;
}

#ifdef DYNAMIC_EXECUTION_PROFILE

static PyObject *
getarray(long a[256])
{
    int i;
    PyObject *l = PyList_New(256);
    if (l == NULL) return NULL;
    for (i = 0; i < 256; i++) {
        PyObject *x = PyLong_FromLong(a[i]);
        if (x == NULL) {
            Py_DECREF(l);
            return NULL;
        }
        PyList_SET_ITEM(l, i, x);
    }
    for (i = 0; i < 256; i++)
        a[i] = 0;
    return l;
}

PyObject *
_Py_GetDXProfile(PyObject *self, PyObject *args)
{
#ifndef DXPAIRS
    return getarray(dxp);
#else
    int i;
    PyObject *l = PyList_New(257);
    if (l == NULL) return NULL;
    for (i = 0; i < 257; i++) {
        PyObject *x = getarray(dxpairs[i]);
        if (x == NULL) {
            Py_DECREF(l);
            return NULL;
        }
        PyList_SET_ITEM(l, i, x);
    }
    return l;
#endif
}

#endif

Py_ssize_t
_PyEval_RequestCodeExtraIndex(freefunc free)
{
    PyInterpreterState *interp = _PyInterpreterState_GET();
    Py_ssize_t new_index;

    if (interp->co_extra_user_count == MAX_CO_EXTRA_USERS - 1) {
        return -1;
    }
    new_index = interp->co_extra_user_count++;
    interp->co_extra_freefuncs[new_index] = free;
    return new_index;
}

static void
dtrace_function_entry(_Py_framedata *fdata)
{
    const char *filename;
    const char *funcname;
    int lineno;

    PyCodeObject *code = fdata->code;
    filename = PyUnicode_AsUTF8(code->co_filename);
    funcname = PyUnicode_AsUTF8(code->co_name);
    lineno = PyCode_Addr2Line(fdata->code, fdata->lasti*2);

    PyDTrace_FUNCTION_ENTRY(filename, funcname, lineno);
}

static void
dtrace_function_return(_Py_framedata *fdata)
{
    const char *filename;
    const char *funcname;
    int lineno;

    PyCodeObject *code = fdata->code;
    filename = PyUnicode_AsUTF8(code->co_filename);
    funcname = PyUnicode_AsUTF8(code->co_name);
    lineno = PyCode_Addr2Line(fdata->code, fdata->lasti*2);

    PyDTrace_FUNCTION_RETURN(filename, funcname, lineno);
}

/* DTrace equivalent of maybe_call_line_trace. */
static void
maybe_dtrace_line(_Py_framedata *fdata,
                  PyTraceInfo *trace_info,
                  int instr_prev)
{
    const char *co_filename, *co_name;

    /* If the last instruction executed isn't in the current
       instruction window, reset the window.
    */
    initialize_trace_info(trace_info, fdata);
    int lastline = _PyCode_CheckLineNumber(instr_prev*2, &trace_info->bounds);
    int line = _PyCode_CheckLineNumber(fdata->lasti*2, &trace_info->bounds);
    if (line != -1) {
        /* Trace backward edges or first instruction of a new line */
        if (fdata->lasti < instr_prev ||
            (line != lastline && fdata->lasti*2 == trace_info->bounds.ar_start))
        {
            co_filename = PyUnicode_AsUTF8(fdata->code->co_filename);
            if (!co_filename) {
                co_filename = "?";
            }
            co_name = PyUnicode_AsUTF8(fdata->code->co_name);
            if (!co_name) {
                co_name = "?";
            }
            PyDTrace_LINE(co_filename, co_name, line);
        }
    }
}

/* Implement Py_EnterRecursiveCall() and Py_LeaveRecursiveCall() as functions
   for the limited API. */

#undef Py_EnterRecursiveCall

int Py_EnterRecursiveCall(const char *where)
{
    return _Py_EnterRecursiveCall_inline(where);
}

#undef Py_LeaveRecursiveCall

void Py_LeaveRecursiveCall(void)
{
    _Py_LeaveRecursiveCall_inline();
}<|MERGE_RESOLUTION|>--- conflicted
+++ resolved
@@ -1268,7 +1268,7 @@
 
 #define NOTRACE_DISPATCH() \
     { \
-        frame->f_lasti = INSTR_OFFSET(); \
+        fdata->lasti = INSTR_OFFSET(); \
         NEXTOPARG(); \
         PRE_DISPATCH_GOTO(); \
         DISPATCH_GOTO(); \
@@ -1280,14 +1280,7 @@
         if (cframe.use_tracing OR_DTRACE_LINE) { \
             goto tracing_dispatch; \
         } \
-<<<<<<< HEAD
-        fdata->lasti = INSTR_OFFSET(); \
-        NEXTOPARG(); \
-        PRE_DISPATCH_GOTO(); \
-        DISPATCH_GOTO(); \
-=======
         NOTRACE_DISPATCH(); \
->>>>>>> 16b9be48
     }
 
 #define CHECK_EVAL_BREAKER() \
