/* Execute compiled code */

#define _PY_INTERPRETER

#include "Python.h"
#include "pycore_abstract.h"      // _PyIndex_Check()
#include "pycore_audit.h"         // _PySys_Audit()
#include "pycore_backoff.h"
#include "pycore_call.h"          // _PyObject_CallNoArgs()
#include "pycore_cell.h"          // PyCell_GetRef()
#include "pycore_ceval.h"
#include "pycore_code.h"
#include "pycore_dict.h"
#include "pycore_emscripten_signal.h"  // _Py_CHECK_EMSCRIPTEN_SIGNALS
#include "pycore_floatobject.h"   // _PyFloat_ExactDealloc()
#include "pycore_frame.h"
#include "pycore_function.h"
#include "pycore_genobject.h"     // _PyCoro_GetAwaitableIter()
#include "pycore_import.h"        // _PyImport_IsDefaultImportFunc()
#include "pycore_instruments.h"
#include "pycore_interpframe.h"   // _PyFrame_SetStackPointer()
#include "pycore_interpolation.h" // _PyInterpolation_Build()
#include "pycore_intrinsics.h"
#include "pycore_jit.h"
#include "pycore_list.h"          // _PyList_GetItemRef()
#include "pycore_long.h"          // _PyLong_GetZero()
#include "pycore_moduleobject.h"  // PyModuleObject
#include "pycore_object.h"        // _PyObject_GC_TRACK()
#include "pycore_opcode_metadata.h" // EXTRA_CASES
#include "pycore_opcode_utils.h"  // MAKE_FUNCTION_*
#include "pycore_optimizer.h"     // _PyUOpExecutor_Type
#include "pycore_pyatomic_ft_wrappers.h" // FT_ATOMIC_*
#include "pycore_pyerrors.h"      // _PyErr_GetRaisedException()
#include "pycore_pystate.h"       // _PyInterpreterState_GET()
#include "pycore_range.h"         // _PyRangeIterObject
#include "pycore_setobject.h"     // _PySet_Update()
#include "pycore_sliceobject.h"   // _PyBuildSlice_ConsumeRefs
#include "pycore_sysmodule.h"     // _PySys_GetOptionalAttrString()
#include "pycore_template.h"      // _PyTemplate_Build()
#include "pycore_traceback.h"     // _PyTraceBack_FromFrame
#include "pycore_tuple.h"         // _PyTuple_ITEMS()
#include "pycore_uop_ids.h"       // Uops

#include "dictobject.h"
#include "frameobject.h"          // _PyInterpreterFrame_GetLine
#include "opcode.h"
#include "pydtrace.h"
#include "setobject.h"
#include "pycore_stackref.h"

#include <stdbool.h>              // bool

#if !defined(Py_BUILD_CORE)
#  error "ceval.c must be build with Py_BUILD_CORE define for best performance"
#endif

#if !defined(Py_DEBUG) && !defined(Py_TRACE_REFS)
// GH-89279: The MSVC compiler does not inline these static inline functions
// in PGO build in _PyEval_EvalFrameDefault(), because this function is over
// the limit of PGO, and that limit cannot be configured.
// Define them as macros to make sure that they are always inlined by the
// preprocessor.

#undef Py_IS_TYPE
#define Py_IS_TYPE(ob, type) \
    (_PyObject_CAST(ob)->ob_type == (type))

#undef Py_XDECREF
#define Py_XDECREF(arg) \
    do { \
        PyObject *xop = _PyObject_CAST(arg); \
        if (xop != NULL) { \
            Py_DECREF(xop); \
        } \
    } while (0)

#ifndef Py_GIL_DISABLED

#undef Py_DECREF
#define Py_DECREF(arg) \
    do { \
        PyObject *op = _PyObject_CAST(arg); \
        if (_Py_IsImmortal(op)) { \
            _Py_DECREF_IMMORTAL_STAT_INC(); \
            break; \
        } \
        _Py_DECREF_STAT_INC(); \
        if (--op->ob_refcnt == 0) { \
            _PyReftracerTrack(op, PyRefTracer_DESTROY); \
            destructor dealloc = Py_TYPE(op)->tp_dealloc; \
            (*dealloc)(op); \
        } \
    } while (0)

#undef _Py_DECREF_SPECIALIZED
#define _Py_DECREF_SPECIALIZED(arg, dealloc) \
    do { \
        PyObject *op = _PyObject_CAST(arg); \
        if (_Py_IsImmortal(op)) { \
            _Py_DECREF_IMMORTAL_STAT_INC(); \
            break; \
        } \
        _Py_DECREF_STAT_INC(); \
        if (--op->ob_refcnt == 0) { \
            _PyReftracerTrack(op, PyRefTracer_DESTROY); \
            destructor d = (destructor)(dealloc); \
            d(op); \
        } \
    } while (0)

#else // Py_GIL_DISABLED

#undef Py_DECREF
#define Py_DECREF(arg) \
    do { \
        PyObject *op = _PyObject_CAST(arg); \
        uint32_t local = _Py_atomic_load_uint32_relaxed(&op->ob_ref_local); \
        if (local == _Py_IMMORTAL_REFCNT_LOCAL) { \
            _Py_DECREF_IMMORTAL_STAT_INC(); \
            break; \
        } \
        _Py_DECREF_STAT_INC(); \
        if (_Py_IsOwnedByCurrentThread(op)) { \
            local--; \
            _Py_atomic_store_uint32_relaxed(&op->ob_ref_local, local); \
            if (local == 0) { \
                _Py_MergeZeroLocalRefcount(op); \
            } \
        } \
        else { \
            _Py_DecRefShared(op); \
        } \
    } while (0)

#undef _Py_DECREF_SPECIALIZED
#define _Py_DECREF_SPECIALIZED(arg, dealloc) Py_DECREF(arg)

#endif
#endif


#ifdef Py_DEBUG
static void
dump_item(_PyStackRef item)
{
    if (PyStackRef_IsNull(item)) {
        printf("<NULL>");
        return;
    }
    if (PyStackRef_IsTaggedInt(item)) {
        printf("%" PRId64, (int64_t)PyStackRef_UntagInt(item));
        return;
    }
    PyObject *obj = PyStackRef_AsPyObjectBorrow(item);
    if (obj == NULL) {
        printf("<nil>");
        return;
    }
    // Don't call __repr__(), it might recurse into the interpreter.
    printf("<%s at %p>", Py_TYPE(obj)->tp_name, (void *)obj);
}

static void
dump_stack(_PyInterpreterFrame *frame, _PyStackRef *stack_pointer)
{
    _PyFrame_SetStackPointer(frame, stack_pointer);
    _PyStackRef *locals_base = _PyFrame_GetLocalsArray(frame);
    _PyStackRef *stack_base = _PyFrame_Stackbase(frame);
    PyObject *exc = PyErr_GetRaisedException();
    printf("    locals=[");
    for (_PyStackRef *ptr = locals_base; ptr < stack_base; ptr++) {
        if (ptr != locals_base) {
            printf(", ");
        }
        dump_item(*ptr);
    }
    printf("]\n");
    if (stack_pointer < stack_base) {
        printf("    stack=%d\n", (int)(stack_pointer-stack_base));
    }
    else {
        printf("    stack=[");
        for (_PyStackRef *ptr = stack_base; ptr < stack_pointer; ptr++) {
            if (ptr != stack_base) {
                printf(", ");
            }
            dump_item(*ptr);
        }
        printf("]\n");
    }
    fflush(stdout);
    PyErr_SetRaisedException(exc);
    _PyFrame_GetStackPointer(frame);
}

static void
lltrace_instruction(_PyInterpreterFrame *frame,
                    _PyStackRef *stack_pointer,
                    _Py_CODEUNIT *next_instr,
                    int opcode,
                    int oparg)
{
    int offset = 0;
    if (frame->owner < FRAME_OWNED_BY_INTERPRETER) {
        dump_stack(frame, stack_pointer);
        offset = (int)(next_instr - _PyFrame_GetBytecode(frame));
    }
    const char *opname = _PyOpcode_OpName[opcode];
    assert(opname != NULL);
    if (OPCODE_HAS_ARG((int)_PyOpcode_Deopt[opcode])) {
        printf("%d: %s %d\n", offset * 2, opname, oparg);
    }
    else {
        printf("%d: %s\n", offset * 2, opname);
    }
    fflush(stdout);
}

static void
lltrace_resume_frame(_PyInterpreterFrame *frame)
{
    PyObject *fobj = PyStackRef_AsPyObjectBorrow(frame->f_funcobj);
    if (!PyStackRef_CodeCheck(frame->f_executable) ||
        fobj == NULL ||
        !PyFunction_Check(fobj)
    ) {
        printf("\nResuming frame.\n");
        return;
    }
    PyFunctionObject *f = (PyFunctionObject *)fobj;
    PyObject *exc = PyErr_GetRaisedException();
    PyObject *name = f->func_qualname;
    if (name == NULL) {
        name = f->func_name;
    }
    printf("\nResuming frame");
    if (name) {
        printf(" for ");
        if (PyObject_Print(name, stdout, 0) < 0) {
            PyErr_Clear();
        }
    }
    if (f->func_module) {
        printf(" in module ");
        if (PyObject_Print(f->func_module, stdout, 0) < 0) {
            PyErr_Clear();
        }
    }
    printf("\n");
    fflush(stdout);
    PyErr_SetRaisedException(exc);
}

static int
maybe_lltrace_resume_frame(_PyInterpreterFrame *frame, PyObject *globals)
{
    if (globals == NULL) {
        return 0;
    }
    if (frame->owner >= FRAME_OWNED_BY_INTERPRETER) {
        return 0;
    }
    int r = PyDict_Contains(globals, &_Py_ID(__lltrace__));
    if (r < 0) {
        return -1;
    }
    int lltrace = r * 5;  // Levels 1-4 only trace uops
    if (!lltrace) {
        // Can also be controlled by environment variable
        char *python_lltrace = Py_GETENV("PYTHON_LLTRACE");
        if (python_lltrace != NULL && *python_lltrace >= '0') {
            lltrace = *python_lltrace - '0';  // TODO: Parse an int and all that
        }
    }
    if (lltrace >= 5) {
        lltrace_resume_frame(frame);
    }
    return lltrace;
}

#endif

static void monitor_reraise(PyThreadState *tstate,
                 _PyInterpreterFrame *frame,
                 _Py_CODEUNIT *instr);
static int monitor_stop_iteration(PyThreadState *tstate,
                 _PyInterpreterFrame *frame,
                 _Py_CODEUNIT *instr,
                 PyObject *value);
static void monitor_unwind(PyThreadState *tstate,
                 _PyInterpreterFrame *frame,
                 _Py_CODEUNIT *instr);
static int monitor_handled(PyThreadState *tstate,
                 _PyInterpreterFrame *frame,
                 _Py_CODEUNIT *instr, PyObject *exc);
static void monitor_throw(PyThreadState *tstate,
                 _PyInterpreterFrame *frame,
                 _Py_CODEUNIT *instr);

static int get_exception_handler(PyCodeObject *, int, int*, int*, int*);
static  _PyInterpreterFrame *
_PyEvalFramePushAndInit_Ex(PyThreadState *tstate, _PyStackRef func,
    PyObject *locals, Py_ssize_t nargs, PyObject *callargs, PyObject *kwargs, _PyInterpreterFrame *previous);

#ifdef HAVE_ERRNO_H
#include <errno.h>
#endif

int
Py_GetRecursionLimit(void)
{
    PyInterpreterState *interp = _PyInterpreterState_GET();
    return interp->ceval.recursion_limit;
}

void
Py_SetRecursionLimit(int new_limit)
{
    PyInterpreterState *interp = _PyInterpreterState_GET();
    _PyEval_StopTheWorld(interp);
    interp->ceval.recursion_limit = new_limit;
    _Py_FOR_EACH_TSTATE_BEGIN(interp, p) {
        int depth = p->py_recursion_limit - p->py_recursion_remaining;
        p->py_recursion_limit = new_limit;
        p->py_recursion_remaining = new_limit - depth;
    }
    _Py_FOR_EACH_TSTATE_END(interp);
    _PyEval_StartTheWorld(interp);
}

int
_Py_ReachedRecursionLimitWithMargin(PyThreadState *tstate, int margin_count)
{
    uintptr_t here_addr = _Py_get_machine_stack_pointer();
    _PyThreadStateImpl *_tstate = (_PyThreadStateImpl *)tstate;
    if (here_addr > _tstate->c_stack_soft_limit + margin_count * PYOS_STACK_MARGIN_BYTES) {
        return 0;
    }
    if (_tstate->c_stack_hard_limit == 0) {
        _Py_InitializeRecursionLimits(tstate);
    }
    return here_addr <= _tstate->c_stack_soft_limit + margin_count * PYOS_STACK_MARGIN_BYTES;
}

void
_Py_EnterRecursiveCallUnchecked(PyThreadState *tstate)
{
    uintptr_t here_addr = _Py_get_machine_stack_pointer();
    _PyThreadStateImpl *_tstate = (_PyThreadStateImpl *)tstate;
    if (here_addr < _tstate->c_stack_hard_limit) {
        Py_FatalError("Unchecked stack overflow.");
    }
}

#if defined(__s390x__)
#  define Py_C_STACK_SIZE 320000
#elif defined(_WIN32)
   // Don't define Py_C_STACK_SIZE, ask the O/S
#elif defined(__ANDROID__)
#  define Py_C_STACK_SIZE 1200000
#elif defined(__sparc__)
#  define Py_C_STACK_SIZE 1600000
#elif defined(__wasi__)
   /* Web assembly has two stacks, so this isn't really the stack depth */
#  define Py_C_STACK_SIZE 131072  // wasi-libc DEFAULT_STACK_SIZE
#elif defined(__hppa__) || defined(__powerpc64__)
#  define Py_C_STACK_SIZE 2000000
#else
#  define Py_C_STACK_SIZE 4000000
#endif

#if defined(__EMSCRIPTEN__)

// Temporary workaround to make `pthread_getattr_np` work on Emscripten.
// Emscripten 4.0.6 will contain a fix:
// https://github.com/emscripten-core/emscripten/pull/23887

#include "emscripten/stack.h"

#define pthread_attr_t workaround_pthread_attr_t
#define pthread_getattr_np workaround_pthread_getattr_np
#define pthread_attr_getguardsize workaround_pthread_attr_getguardsize
#define pthread_attr_getstack workaround_pthread_attr_getstack
#define pthread_attr_destroy workaround_pthread_attr_destroy

typedef struct {
    void *_a_stackaddr;
    size_t _a_stacksize, _a_guardsize;
} pthread_attr_t;

extern __attribute__((__visibility__("hidden"))) unsigned __default_guardsize;

// Modified version of pthread_getattr_np from the upstream PR.

int pthread_getattr_np(pthread_t thread, pthread_attr_t *attr) {
  attr->_a_stackaddr = (void*)emscripten_stack_get_base();
  attr->_a_stacksize = emscripten_stack_get_base() - emscripten_stack_get_end();
  attr->_a_guardsize = __default_guardsize;
  return 0;
}

// These three functions copied without any changes from Emscripten libc.

int pthread_attr_getguardsize(const pthread_attr_t *restrict a, size_t *restrict size)
{
	*size = a->_a_guardsize;
	return 0;
}

int pthread_attr_getstack(const pthread_attr_t *restrict a, void **restrict addr, size_t *restrict size)
{
/// XXX musl is not standard-conforming? It should not report EINVAL if _a_stackaddr is zero, and it should
///     report EINVAL if a is null: http://pubs.opengroup.org/onlinepubs/009695399/functions/pthread_attr_getstack.html
	if (!a) return EINVAL;
//	if (!a->_a_stackaddr)
//		return EINVAL;

	*size = a->_a_stacksize;
	*addr = (void *)(a->_a_stackaddr - *size);
	return 0;
}

int pthread_attr_destroy(pthread_attr_t *a)
{
	return 0;
}

#endif


void
_Py_InitializeRecursionLimits(PyThreadState *tstate)
{
    _PyThreadStateImpl *_tstate = (_PyThreadStateImpl *)tstate;
#ifdef WIN32
    ULONG_PTR low, high;
    GetCurrentThreadStackLimits(&low, &high);
    _tstate->c_stack_top = (uintptr_t)high;
    ULONG guarantee = 0;
    SetThreadStackGuarantee(&guarantee);
    _tstate->c_stack_hard_limit = ((uintptr_t)low) + guarantee + PYOS_STACK_MARGIN_BYTES;
    _tstate->c_stack_soft_limit = _tstate->c_stack_hard_limit + PYOS_STACK_MARGIN_BYTES;
#else
    uintptr_t here_addr = _Py_get_machine_stack_pointer();
#  if defined(HAVE_PTHREAD_GETATTR_NP) && !defined(_AIX) && !defined(__NetBSD__)
    size_t stack_size, guard_size;
    void *stack_addr;
    pthread_attr_t attr;
    int err = pthread_getattr_np(pthread_self(), &attr);
    if (err == 0) {
        err = pthread_attr_getguardsize(&attr, &guard_size);
        err |= pthread_attr_getstack(&attr, &stack_addr, &stack_size);
        err |= pthread_attr_destroy(&attr);
    }
    if (err == 0) {
        uintptr_t base = ((uintptr_t)stack_addr) + guard_size;
        _tstate->c_stack_top = base + stack_size;
#ifdef _Py_THREAD_SANITIZER
        // Thread sanitizer crashes if we use a bit more than half the stack.
        _tstate->c_stack_soft_limit = base + (stack_size / 2);
#else
        _tstate->c_stack_soft_limit = base + PYOS_STACK_MARGIN_BYTES * 2;
#endif
        _tstate->c_stack_hard_limit = base + PYOS_STACK_MARGIN_BYTES;
        assert(_tstate->c_stack_soft_limit < here_addr);
        assert(here_addr < _tstate->c_stack_top);
        return;
    }
#  endif
    _tstate->c_stack_top = _Py_SIZE_ROUND_UP(here_addr, 4096);
    _tstate->c_stack_soft_limit = _tstate->c_stack_top - Py_C_STACK_SIZE;
    _tstate->c_stack_hard_limit = _tstate->c_stack_top - (Py_C_STACK_SIZE + PYOS_STACK_MARGIN_BYTES);
#endif
}

/* The function _Py_EnterRecursiveCallTstate() only calls _Py_CheckRecursiveCall()
   if the recursion_depth reaches recursion_limit. */
int
_Py_CheckRecursiveCall(PyThreadState *tstate, const char *where)
{
    _PyThreadStateImpl *_tstate = (_PyThreadStateImpl *)tstate;
    uintptr_t here_addr = _Py_get_machine_stack_pointer();
    assert(_tstate->c_stack_soft_limit != 0);
    assert(_tstate->c_stack_hard_limit != 0);
    if (here_addr < _tstate->c_stack_hard_limit) {
        /* Overflowing while handling an overflow. Give up. */
        int kbytes_used = (int)(_tstate->c_stack_top - here_addr)/1024;
        char buffer[80];
        snprintf(buffer, 80, "Unrecoverable stack overflow (used %d kB)%s", kbytes_used, where);
        Py_FatalError(buffer);
    }
    if (tstate->recursion_headroom) {
        return 0;
    }
    else {
        int kbytes_used = (int)(_tstate->c_stack_top - here_addr)/1024;
        tstate->recursion_headroom++;
        _PyErr_Format(tstate, PyExc_RecursionError,
                    "Stack overflow (used %d kB)%s",
                    kbytes_used,
                    where);
        tstate->recursion_headroom--;
        return -1;
    }
}


const binaryfunc _PyEval_BinaryOps[] = {
    [NB_ADD] = PyNumber_Add,
    [NB_AND] = PyNumber_And,
    [NB_FLOOR_DIVIDE] = PyNumber_FloorDivide,
    [NB_LSHIFT] = PyNumber_Lshift,
    [NB_MATRIX_MULTIPLY] = PyNumber_MatrixMultiply,
    [NB_MULTIPLY] = PyNumber_Multiply,
    [NB_REMAINDER] = PyNumber_Remainder,
    [NB_OR] = PyNumber_Or,
    [NB_POWER] = _PyNumber_PowerNoMod,
    [NB_RSHIFT] = PyNumber_Rshift,
    [NB_SUBTRACT] = PyNumber_Subtract,
    [NB_TRUE_DIVIDE] = PyNumber_TrueDivide,
    [NB_XOR] = PyNumber_Xor,
    [NB_INPLACE_ADD] = PyNumber_InPlaceAdd,
    [NB_INPLACE_AND] = PyNumber_InPlaceAnd,
    [NB_INPLACE_FLOOR_DIVIDE] = PyNumber_InPlaceFloorDivide,
    [NB_INPLACE_LSHIFT] = PyNumber_InPlaceLshift,
    [NB_INPLACE_MATRIX_MULTIPLY] = PyNumber_InPlaceMatrixMultiply,
    [NB_INPLACE_MULTIPLY] = PyNumber_InPlaceMultiply,
    [NB_INPLACE_REMAINDER] = PyNumber_InPlaceRemainder,
    [NB_INPLACE_OR] = PyNumber_InPlaceOr,
    [NB_INPLACE_POWER] = _PyNumber_InPlacePowerNoMod,
    [NB_INPLACE_RSHIFT] = PyNumber_InPlaceRshift,
    [NB_INPLACE_SUBTRACT] = PyNumber_InPlaceSubtract,
    [NB_INPLACE_TRUE_DIVIDE] = PyNumber_InPlaceTrueDivide,
    [NB_INPLACE_XOR] = PyNumber_InPlaceXor,
    [NB_SUBSCR] = PyObject_GetItem,
};

const conversion_func _PyEval_ConversionFuncs[4] = {
    [FVC_STR] = PyObject_Str,
    [FVC_REPR] = PyObject_Repr,
    [FVC_ASCII] = PyObject_ASCII
};

const _Py_SpecialMethod _Py_SpecialMethods[] = {
    [SPECIAL___ENTER__] = {
        .name = &_Py_ID(__enter__),
        .error = (
            "'%T' object does not support the context manager protocol "
            "(missed __enter__ method)"
        ),
        .error_suggestion = (
            "'%T' object does not support the context manager protocol "
            "(missed __enter__ method) but it supports the asynchronous "
            "context manager protocol. Did you mean to use 'async with'?"
        )
    },
    [SPECIAL___EXIT__] = {
        .name = &_Py_ID(__exit__),
        .error = (
            "'%T' object does not support the context manager protocol "
            "(missed __exit__ method)"
        ),
        .error_suggestion = (
            "'%T' object does not support the context manager protocol "
            "(missed __exit__ method) but it supports the asynchronous "
            "context manager protocol. Did you mean to use 'async with'?"
        )
    },
    [SPECIAL___AENTER__] = {
        .name = &_Py_ID(__aenter__),
        .error = (
            "'%T' object does not support the asynchronous "
            "context manager protocol (missed __aenter__ method)"
        ),
        .error_suggestion = (
            "'%T' object does not support the asynchronous context manager "
            "protocol (missed __aenter__ method) but it supports the context "
            "manager protocol. Did you mean to use 'with'?"
        )
    },
    [SPECIAL___AEXIT__] = {
        .name = &_Py_ID(__aexit__),
        .error = (
            "'%T' object does not support the asynchronous "
            "context manager protocol (missed __aexit__ method)"
        ),
        .error_suggestion = (
            "'%T' object does not support the asynchronous context manager "
            "protocol (missed __aexit__ method) but it supports the context "
            "manager protocol. Did you mean to use 'with'?"
        )
    }
};

const size_t _Py_FunctionAttributeOffsets[] = {
    [MAKE_FUNCTION_CLOSURE] = offsetof(PyFunctionObject, func_closure),
    [MAKE_FUNCTION_ANNOTATIONS] = offsetof(PyFunctionObject, func_annotations),
    [MAKE_FUNCTION_KWDEFAULTS] = offsetof(PyFunctionObject, func_kwdefaults),
    [MAKE_FUNCTION_DEFAULTS] = offsetof(PyFunctionObject, func_defaults),
    [MAKE_FUNCTION_ANNOTATE] = offsetof(PyFunctionObject, func_annotate),
};

// PEP 634: Structural Pattern Matching


// Return a tuple of values corresponding to keys, with error checks for
// duplicate/missing keys.
PyObject *
_PyEval_MatchKeys(PyThreadState *tstate, PyObject *map, PyObject *keys)
{
    assert(PyTuple_CheckExact(keys));
    Py_ssize_t nkeys = PyTuple_GET_SIZE(keys);
    if (!nkeys) {
        // No keys means no items.
        return PyTuple_New(0);
    }
    PyObject *seen = NULL;
    PyObject *dummy = NULL;
    PyObject *values = NULL;
    PyObject *get = NULL;
    // We use the two argument form of map.get(key, default) for two reasons:
    // - Atomically check for a key and get its value without error handling.
    // - Don't cause key creation or resizing in dict subclasses like
    //   collections.defaultdict that define __missing__ (or similar).
    int meth_found = _PyObject_GetMethod(map, &_Py_ID(get), &get);
    if (get == NULL) {
        goto fail;
    }
    seen = PySet_New(NULL);
    if (seen == NULL) {
        goto fail;
    }
    // dummy = object()
    dummy = _PyObject_CallNoArgs((PyObject *)&PyBaseObject_Type);
    if (dummy == NULL) {
        goto fail;
    }
    values = PyTuple_New(nkeys);
    if (values == NULL) {
        goto fail;
    }
    for (Py_ssize_t i = 0; i < nkeys; i++) {
        PyObject *key = PyTuple_GET_ITEM(keys, i);
        if (PySet_Contains(seen, key) || PySet_Add(seen, key)) {
            if (!_PyErr_Occurred(tstate)) {
                // Seen it before!
                _PyErr_Format(tstate, PyExc_ValueError,
                              "mapping pattern checks duplicate key (%R)", key);
            }
            goto fail;
        }
        PyObject *args[] = { map, key, dummy };
        PyObject *value = NULL;
        if (meth_found) {
            value = PyObject_Vectorcall(get, args, 3, NULL);
        }
        else {
            value = PyObject_Vectorcall(get, &args[1], 2, NULL);
        }
        if (value == NULL) {
            goto fail;
        }
        if (value == dummy) {
            // key not in map!
            Py_DECREF(value);
            Py_DECREF(values);
            // Return None:
            values = Py_NewRef(Py_None);
            goto done;
        }
        PyTuple_SET_ITEM(values, i, value);
    }
    // Success:
done:
    Py_DECREF(get);
    Py_DECREF(seen);
    Py_DECREF(dummy);
    return values;
fail:
    Py_XDECREF(get);
    Py_XDECREF(seen);
    Py_XDECREF(dummy);
    Py_XDECREF(values);
    return NULL;
}

// Extract a named attribute from the subject, with additional bookkeeping to
// raise TypeErrors for repeated lookups. On failure, return NULL (with no
// error set). Use _PyErr_Occurred(tstate) to disambiguate.
static PyObject *
match_class_attr(PyThreadState *tstate, PyObject *subject, PyObject *type,
                 PyObject *name, PyObject *seen)
{
    assert(PyUnicode_CheckExact(name));
    assert(PySet_CheckExact(seen));
    if (PySet_Contains(seen, name) || PySet_Add(seen, name)) {
        if (!_PyErr_Occurred(tstate)) {
            // Seen it before!
            _PyErr_Format(tstate, PyExc_TypeError,
                          "%s() got multiple sub-patterns for attribute %R",
                          ((PyTypeObject*)type)->tp_name, name);
        }
        return NULL;
    }
    PyObject *attr;
    (void)PyObject_GetOptionalAttr(subject, name, &attr);
    return attr;
}

// On success (match), return a tuple of extracted attributes. On failure (no
// match), return NULL. Use _PyErr_Occurred(tstate) to disambiguate.
PyObject*
_PyEval_MatchClass(PyThreadState *tstate, PyObject *subject, PyObject *type,
                   Py_ssize_t nargs, PyObject *kwargs)
{
    if (!PyType_Check(type)) {
        const char *e = "called match pattern must be a class";
        _PyErr_Format(tstate, PyExc_TypeError, e);
        return NULL;
    }
    assert(PyTuple_CheckExact(kwargs));
    // First, an isinstance check:
    if (PyObject_IsInstance(subject, type) <= 0) {
        return NULL;
    }
    // So far so good:
    PyObject *seen = PySet_New(NULL);
    if (seen == NULL) {
        return NULL;
    }
    PyObject *attrs = PyList_New(0);
    if (attrs == NULL) {
        Py_DECREF(seen);
        return NULL;
    }
    // NOTE: From this point on, goto fail on failure:
    PyObject *match_args = NULL;
    // First, the positional subpatterns:
    if (nargs) {
        int match_self = 0;
        if (PyObject_GetOptionalAttr(type, &_Py_ID(__match_args__), &match_args) < 0) {
            goto fail;
        }
        if (match_args) {
            if (!PyTuple_CheckExact(match_args)) {
                const char *e = "%s.__match_args__ must be a tuple (got %s)";
                _PyErr_Format(tstate, PyExc_TypeError, e,
                              ((PyTypeObject *)type)->tp_name,
                              Py_TYPE(match_args)->tp_name);
                goto fail;
            }
        }
        else {
            // _Py_TPFLAGS_MATCH_SELF is only acknowledged if the type does not
            // define __match_args__. This is natural behavior for subclasses:
            // it's as if __match_args__ is some "magic" value that is lost as
            // soon as they redefine it.
            match_args = PyTuple_New(0);
            match_self = PyType_HasFeature((PyTypeObject*)type,
                                            _Py_TPFLAGS_MATCH_SELF);
        }
        assert(PyTuple_CheckExact(match_args));
        Py_ssize_t allowed = match_self ? 1 : PyTuple_GET_SIZE(match_args);
        if (allowed < nargs) {
            const char *plural = (allowed == 1) ? "" : "s";
            _PyErr_Format(tstate, PyExc_TypeError,
                          "%s() accepts %d positional sub-pattern%s (%d given)",
                          ((PyTypeObject*)type)->tp_name,
                          allowed, plural, nargs);
            goto fail;
        }
        if (match_self) {
            // Easy. Copy the subject itself, and move on to kwargs.
            if (PyList_Append(attrs, subject) < 0) {
                goto fail;
            }
        }
        else {
            for (Py_ssize_t i = 0; i < nargs; i++) {
                PyObject *name = PyTuple_GET_ITEM(match_args, i);
                if (!PyUnicode_CheckExact(name)) {
                    _PyErr_Format(tstate, PyExc_TypeError,
                                  "__match_args__ elements must be strings "
                                  "(got %s)", Py_TYPE(name)->tp_name);
                    goto fail;
                }
                PyObject *attr = match_class_attr(tstate, subject, type, name,
                                                  seen);
                if (attr == NULL) {
                    goto fail;
                }
                if (PyList_Append(attrs, attr) < 0) {
                    Py_DECREF(attr);
                    goto fail;
                }
                Py_DECREF(attr);
            }
        }
        Py_CLEAR(match_args);
    }
    // Finally, the keyword subpatterns:
    for (Py_ssize_t i = 0; i < PyTuple_GET_SIZE(kwargs); i++) {
        PyObject *name = PyTuple_GET_ITEM(kwargs, i);
        PyObject *attr = match_class_attr(tstate, subject, type, name, seen);
        if (attr == NULL) {
            goto fail;
        }
        if (PyList_Append(attrs, attr) < 0) {
            Py_DECREF(attr);
            goto fail;
        }
        Py_DECREF(attr);
    }
    Py_SETREF(attrs, PyList_AsTuple(attrs));
    Py_DECREF(seen);
    return attrs;
fail:
    // We really don't care whether an error was raised or not... that's our
    // caller's problem. All we know is that the match failed.
    Py_XDECREF(match_args);
    Py_DECREF(seen);
    Py_DECREF(attrs);
    return NULL;
}


static int do_raise(PyThreadState *tstate, PyObject *exc, PyObject *cause);

PyObject *
PyEval_EvalCode(PyObject *co, PyObject *globals, PyObject *locals)
{
    PyThreadState *tstate = _PyThreadState_GET();
    if (locals == NULL) {
        locals = globals;
    }
    PyObject *builtins = _PyDict_LoadBuiltinsFromGlobals(globals);
    if (builtins == NULL) {
        return NULL;
    }
    PyFrameConstructor desc = {
        .fc_globals = globals,
        .fc_builtins = builtins,
        .fc_name = ((PyCodeObject *)co)->co_name,
        .fc_qualname = ((PyCodeObject *)co)->co_name,
        .fc_code = co,
        .fc_defaults = NULL,
        .fc_kwdefaults = NULL,
        .fc_closure = NULL
    };
    PyFunctionObject *func = _PyFunction_FromConstructor(&desc);
    _Py_DECREF_BUILTINS(builtins);
    if (func == NULL) {
        return NULL;
    }
    EVAL_CALL_STAT_INC(EVAL_CALL_LEGACY);
    PyObject *res = _PyEval_Vector(tstate, func, locals, NULL, 0, NULL);
    Py_DECREF(func);
    return res;
}


/* Interpreter main loop */

PyObject *
PyEval_EvalFrame(PyFrameObject *f)
{
    /* Function kept for backward compatibility */
    PyThreadState *tstate = _PyThreadState_GET();
    return _PyEval_EvalFrame(tstate, f->f_frame, 0);
}

PyObject *
PyEval_EvalFrameEx(PyFrameObject *f, int throwflag)
{
    PyThreadState *tstate = _PyThreadState_GET();
    return _PyEval_EvalFrame(tstate, f->f_frame, throwflag);
}

#include "ceval_macros.h"

int _Py_CheckRecursiveCallPy(
    PyThreadState *tstate)
{
    if (tstate->recursion_headroom) {
        if (tstate->py_recursion_remaining < -50) {
            /* Overflowing while handling an overflow. Give up. */
            Py_FatalError("Cannot recover from Python stack overflow.");
        }
    }
    else {
        if (tstate->py_recursion_remaining <= 0) {
            tstate->recursion_headroom++;
            _PyErr_Format(tstate, PyExc_RecursionError,
                        "maximum recursion depth exceeded");
            tstate->recursion_headroom--;
            return -1;
        }
    }
    return 0;
}

static const _Py_CODEUNIT _Py_INTERPRETER_TRAMPOLINE_INSTRUCTIONS[] = {
    /* Put a NOP at the start, so that the IP points into
    * the code, rather than before it */
    { .op.code = NOP, .op.arg = 0 },
    { .op.code = INTERPRETER_EXIT, .op.arg = 0 },  /* reached on return */
    { .op.code = NOP, .op.arg = 0 },
    { .op.code = INTERPRETER_EXIT, .op.arg = 0 },  /* reached on yield */
    { .op.code = RESUME, .op.arg = RESUME_OPARG_DEPTH1_MASK | RESUME_AT_FUNC_START }
};

#ifdef Py_DEBUG
extern void _PyUOpPrint(const _PyUOpInstruction *uop);
#endif


/* Disable unused label warnings.  They are handy for debugging, even
   if computed gotos aren't used. */

/* TBD - what about other compilers? */
#if defined(__GNUC__) || defined(__clang__)
#  pragma GCC diagnostic push
#  pragma GCC diagnostic ignored "-Wunused-label"
#elif defined(_MSC_VER) /* MS_WINDOWS */
#  pragma warning(push)
#  pragma warning(disable:4102)
#endif


PyObject **
_PyObjectArray_FromStackRefArray(_PyStackRef *input, Py_ssize_t nargs, PyObject **scratch)
{
    PyObject **result;
    if (nargs > MAX_STACKREF_SCRATCH) {
        // +1 in case PY_VECTORCALL_ARGUMENTS_OFFSET is set.
        result = PyMem_Malloc((nargs + 1) * sizeof(PyObject *));
        if (result == NULL) {
            return NULL;
        }
        result++;
    }
    else {
        result = scratch;
    }
    for (int i = 0; i < nargs; i++) {
        result[i] = PyStackRef_AsPyObjectBorrow(input[i]);
    }
    return result;
}

void
_PyObjectArray_Free(PyObject **array, PyObject **scratch)
{
    if (array != scratch) {
        PyMem_Free(array);
    }
}


/* _PyEval_EvalFrameDefault is too large to optimize for speed with PGO on MSVC.
 */
#if (defined(_MSC_VER) && \
     (_MSC_VER < 1943) && \
     defined(_Py_USING_PGO))
#define DO_NOT_OPTIMIZE_INTERP_LOOP
#endif

#ifdef DO_NOT_OPTIMIZE_INTERP_LOOP
#  pragma optimize("t", off)
/* This setting is reversed below following _PyEval_EvalFrameDefault */
#endif

#if Py_TAIL_CALL_INTERP
#include "opcode_targets.h"
#include "generated_cases.c.h"
#endif

#if (defined(__GNUC__) && __GNUC__ >= 10 && !defined(__clang__)) && defined(__x86_64__)
/*
 * gh-129987: The SLP autovectorizer can cause poor code generation for
 * opcode dispatch in some GCC versions (observed in GCCs 12 through 15,
 * probably caused by https://gcc.gnu.org/bugzilla/show_bug.cgi?id=115777),
 * negating any benefit we get from vectorization elsewhere in the
 * interpreter loop. Disabling it significantly affected older GCC versions
 * (prior to GCC 9, 40% performance drop), so we have to selectively disable
 * it.
 */
#define DONT_SLP_VECTORIZE __attribute__((optimize ("no-tree-slp-vectorize")))
#else
#define DONT_SLP_VECTORIZE
#endif

typedef struct {
    _PyInterpreterFrame frame;
    _PyStackRef stack[1];
} _PyEntryFrame;

PyObject* _Py_HOT_FUNCTION DONT_SLP_VECTORIZE
_PyEval_EvalFrameDefault(PyThreadState *tstate, _PyInterpreterFrame *frame, int throwflag)
{
    _Py_EnsureTstateNotNULL(tstate);
    CALL_STAT_INC(pyeval_calls);

#if USE_COMPUTED_GOTOS && !Py_TAIL_CALL_INTERP
/* Import the static jump table */
#include "opcode_targets.h"
#endif

#ifdef Py_STATS
    int lastopcode = 0;
#endif
#if !Py_TAIL_CALL_INTERP
    uint8_t opcode;    /* Current opcode */
    int oparg;         /* Current opcode argument, if any */
    assert(tstate->current_frame == NULL || tstate->current_frame->stackpointer != NULL);
#endif
    _PyEntryFrame entry;

    if (_Py_EnterRecursiveCallTstate(tstate, "")) {
        assert(frame->owner != FRAME_OWNED_BY_INTERPRETER);
        _PyEval_FrameClearAndPop(tstate, frame);
        return NULL;
    }

    /* Local "register" variables.
     * These are cached values from the frame and code object.  */
    _Py_CODEUNIT *next_instr;
    _PyStackRef *stack_pointer;
    entry.stack[0] = PyStackRef_NULL;
#ifdef Py_STACKREF_DEBUG
    entry.frame.f_funcobj = PyStackRef_None;
#elif defined(Py_DEBUG)
    /* Set these to invalid but identifiable values for debugging. */
    entry.frame.f_funcobj = (_PyStackRef){.bits = 0xaaa0};
    entry.frame.f_locals = (PyObject*)0xaaa1;
    entry.frame.frame_obj = (PyFrameObject*)0xaaa2;
    entry.frame.f_globals = (PyObject*)0xaaa3;
    entry.frame.f_builtins = (PyObject*)0xaaa4;
#endif
    entry.frame.f_executable = PyStackRef_None;
    entry.frame.instr_ptr = (_Py_CODEUNIT *)_Py_INTERPRETER_TRAMPOLINE_INSTRUCTIONS + 1;
    entry.frame.stackpointer = entry.stack;
    entry.frame.owner = FRAME_OWNED_BY_INTERPRETER;
    entry.frame.visited = 0;
    entry.frame.return_offset = 0;
#ifdef Py_DEBUG
    entry.frame.lltrace = 0;
#endif
    /* Push frame */
    entry.frame.previous = tstate->current_frame;
    frame->previous = &entry.frame;
    tstate->current_frame = frame;
    entry.frame.localsplus[0] = PyStackRef_NULL;
#ifdef _Py_TIER2
    if (tstate->current_executor != NULL) {
        entry.frame.localsplus[0] = PyStackRef_FromPyObjectNew(tstate->current_executor);
        tstate->current_executor = NULL;
    }
#endif

    /* support for generator.throw() */
    if (throwflag) {
        if (_Py_EnterRecursivePy(tstate)) {
            goto early_exit;
        }
#ifdef Py_GIL_DISABLED
        /* Load thread-local bytecode */
        if (frame->tlbc_index != ((_PyThreadStateImpl *)tstate)->tlbc_index) {
            _Py_CODEUNIT *bytecode =
                _PyEval_GetExecutableCode(tstate, _PyFrame_GetCode(frame));
            if (bytecode == NULL) {
                goto early_exit;
            }
            ptrdiff_t off = frame->instr_ptr - _PyFrame_GetBytecode(frame);
            frame->tlbc_index = ((_PyThreadStateImpl *)tstate)->tlbc_index;
            frame->instr_ptr = bytecode + off;
        }
#endif
        /* Because this avoids the RESUME, we need to update instrumentation */
        _Py_Instrument(_PyFrame_GetCode(frame), tstate->interp);
<<<<<<< HEAD
        monitor_throw(tstate, frame, frame->instr_ptr);
        /* TO DO -- Monitor throw entry. */
        DTRACE_FUNCTION_ENTRY();
        goto resume_with_error;
=======
        next_instr = frame->instr_ptr;
        monitor_throw(tstate, frame, next_instr);
        stack_pointer = _PyFrame_GetStackPointer(frame);
#if Py_TAIL_CALL_INTERP
#   if Py_STATS
        return _TAIL_CALL_error(frame, stack_pointer, tstate, next_instr, 0, lastopcode);
#   else
        return _TAIL_CALL_error(frame, stack_pointer, tstate, next_instr, 0);
#   endif
#else
        goto error;
#endif
>>>>>>> ac06b534
    }

#if defined(_Py_TIER2) && !defined(_Py_JIT)
    /* Tier 2 interpreter state */
    _PyExecutorObject *current_executor = NULL;
    const _PyUOpInstruction *next_uop = NULL;
#endif
<<<<<<< HEAD

start_frame:
    if (_Py_EnterRecursivePy(tstate)) {
        goto exit_unwind;
    }

    next_instr = frame->instr_ptr;
    DTRACE_FUNCTION_ENTRY();
resume_frame:
    stack_pointer = _PyFrame_GetStackPointer(frame);

#ifdef LLTRACE
    lltrace = maybe_lltrace_resume_frame(frame, &entry_frame, GLOBALS());
    if (lltrace < 0) {
        goto exit_unwind;
    }
#endif

#ifdef Py_DEBUG
    /* _PyEval_EvalFrameDefault() must not be called with an exception set,
       because it can clear it (directly or indirectly) and so the
       caller loses its exception */
    assert(!_PyErr_Occurred(tstate));
#endif

    DISPATCH();

    {
    /* Start instructions */
#if !USE_COMPUTED_GOTOS
    dispatch_opcode:
        switch (opcode)
#endif
        {

#include "generated_cases.c.h"


#if USE_COMPUTED_GOTOS
        _unknown_opcode:
#else
        EXTRA_CASES  // From pycore_opcode_metadata.h, a 'case' for each unused opcode
#endif
            /* Tell C compilers not to hold the opcode variable in the loop.
               next_instr points the current instruction without TARGET(). */
            opcode = next_instr->op.code;
            _PyErr_Format(tstate, PyExc_SystemError,
                          "%U:%d: unknown opcode %d",
                          _PyFrame_GetCode(frame)->co_filename,
                          PyUnstable_InterpreterFrame_GetLine(frame),
                          opcode);
            goto error;

        } /* End instructions */

        /* This should never be reached. Every opcode should end with DISPATCH()
           or goto error. */
        Py_UNREACHABLE();

pop_4_error:
    STACK_SHRINK(1);
pop_3_error:
    STACK_SHRINK(1);
pop_2_error:
    STACK_SHRINK(1);
pop_1_error:
    STACK_SHRINK(1);
error:
        /* Double-check exception status. */
#ifdef NDEBUG
        if (!_PyErr_Occurred(tstate)) {
            _PyErr_SetString(tstate, PyExc_SystemError,
                             "error return without exception set");
        }
=======
#if Py_TAIL_CALL_INTERP
#   if Py_STATS
        return _TAIL_CALL_start_frame(frame, NULL, tstate, NULL, 0, lastopcode);
#   else
        return _TAIL_CALL_start_frame(frame, NULL, tstate, NULL, 0);
#   endif
>>>>>>> ac06b534
#else
    goto start_frame;
#   include "generated_cases.c.h"
#endif


#ifdef _Py_TIER2

// Tier 2 is also here!
enter_tier_two:

#ifdef _Py_JIT
    assert(0);
#else

#undef LOAD_IP
#define LOAD_IP(UNUSED) (void)0

#ifdef Py_STATS
// Disable these macros that apply to Tier 1 stats when we are in Tier 2
#undef STAT_INC
#define STAT_INC(opname, name) ((void)0)
#undef STAT_DEC
#define STAT_DEC(opname, name) ((void)0)
#endif

#undef ENABLE_SPECIALIZATION
#define ENABLE_SPECIALIZATION 0
#undef ENABLE_SPECIALIZATION_FT
#define ENABLE_SPECIALIZATION_FT 0

    ; // dummy statement after a label, before a declaration
    uint16_t uopcode;
#ifdef Py_STATS
    int lastuop = 0;
    uint64_t trace_uop_execution_counter = 0;
#endif

    assert(next_uop->opcode == _START_EXECUTOR);
tier2_dispatch:
    for (;;) {
        uopcode = next_uop->opcode;
#ifdef Py_DEBUG
        if (frame->lltrace >= 3) {
            dump_stack(frame, stack_pointer);
            if (next_uop->opcode == _START_EXECUTOR) {
                printf("%4d uop: ", 0);
            }
            else {
                printf("%4d uop: ", (int)(next_uop - current_executor->trace));
            }
            _PyUOpPrint(next_uop);
            printf("\n");
        }
#endif
        next_uop++;
        OPT_STAT_INC(uops_executed);
        UOP_STAT_INC(uopcode, execution_count);
        UOP_PAIR_INC(uopcode, lastuop);
#ifdef Py_STATS
        trace_uop_execution_counter++;
        ((_PyUOpInstruction  *)next_uop)[-1].execution_count++;
#endif

        switch (uopcode) {

#include "executor_cases.c.h"

            default:
#ifdef Py_DEBUG
            {
                printf("Unknown uop: ");
                _PyUOpPrint(&next_uop[-1]);
                printf(" @ %d\n", (int)(next_uop - current_executor->trace - 1));
                Py_FatalError("Unknown uop");
            }
#else
            Py_UNREACHABLE();
#endif

        }
    }

jump_to_error_target:
#ifdef Py_DEBUG
    if (frame->lltrace >= 2) {
        printf("Error: [UOp ");
        _PyUOpPrint(&next_uop[-1]);
        printf(" @ %d -> %s]\n",
               (int)(next_uop - current_executor->trace - 1),
               _PyOpcode_OpName[frame->instr_ptr->op.code]);
    }
#endif
    assert(next_uop[-1].format == UOP_FORMAT_JUMP);
    uint16_t target = uop_get_error_target(&next_uop[-1]);
    next_uop = current_executor->trace + target;
    goto tier2_dispatch;

jump_to_jump_target:
    assert(next_uop[-1].format == UOP_FORMAT_JUMP);
    target = uop_get_jump_target(&next_uop[-1]);
    next_uop = current_executor->trace + target;
    goto tier2_dispatch;

#endif  // _Py_JIT

#endif // _Py_TIER2

early_exit:
    assert(_PyErr_Occurred(tstate));
    _Py_LeaveRecursiveCallPy(tstate);
    assert(frame->owner != FRAME_OWNED_BY_INTERPRETER);
    // GH-99729: We need to unlink the frame *before* clearing it:
    _PyInterpreterFrame *dying = frame;
    frame = tstate->current_frame = dying->previous;
    _PyEval_FrameClearAndPop(tstate, dying);
    frame->return_offset = 0;
    assert(frame->owner == FRAME_OWNED_BY_INTERPRETER);
    /* Restore previous frame and exit */
    tstate->current_frame = frame->previous;
    return NULL;
}

#ifdef DO_NOT_OPTIMIZE_INTERP_LOOP
#  pragma optimize("", on)
#endif

#if defined(__GNUC__) || defined(__clang__)
#  pragma GCC diagnostic pop
#elif defined(_MSC_VER) /* MS_WINDOWS */
#  pragma warning(pop)
#endif

static void
format_missing(PyThreadState *tstate, const char *kind,
               PyCodeObject *co, PyObject *names, PyObject *qualname)
{
    int err;
    Py_ssize_t len = PyList_GET_SIZE(names);
    PyObject *name_str, *comma, *tail, *tmp;

    assert(PyList_CheckExact(names));
    assert(len >= 1);
    /* Deal with the joys of natural language. */
    switch (len) {
    case 1:
        name_str = PyList_GET_ITEM(names, 0);
        Py_INCREF(name_str);
        break;
    case 2:
        name_str = PyUnicode_FromFormat("%U and %U",
                                        PyList_GET_ITEM(names, len - 2),
                                        PyList_GET_ITEM(names, len - 1));
        break;
    default:
        tail = PyUnicode_FromFormat(", %U, and %U",
                                    PyList_GET_ITEM(names, len - 2),
                                    PyList_GET_ITEM(names, len - 1));
        if (tail == NULL)
            return;
        /* Chop off the last two objects in the list. This shouldn't actually
           fail, but we can't be too careful. */
        err = PyList_SetSlice(names, len - 2, len, NULL);
        if (err == -1) {
            Py_DECREF(tail);
            return;
        }
        /* Stitch everything up into a nice comma-separated list. */
        comma = PyUnicode_FromString(", ");
        if (comma == NULL) {
            Py_DECREF(tail);
            return;
        }
        tmp = PyUnicode_Join(comma, names);
        Py_DECREF(comma);
        if (tmp == NULL) {
            Py_DECREF(tail);
            return;
        }
        name_str = PyUnicode_Concat(tmp, tail);
        Py_DECREF(tmp);
        Py_DECREF(tail);
        break;
    }
    if (name_str == NULL)
        return;
    _PyErr_Format(tstate, PyExc_TypeError,
                  "%U() missing %i required %s argument%s: %U",
                  qualname,
                  len,
                  kind,
                  len == 1 ? "" : "s",
                  name_str);
    Py_DECREF(name_str);
}

static void
missing_arguments(PyThreadState *tstate, PyCodeObject *co,
                  Py_ssize_t missing, Py_ssize_t defcount,
                  _PyStackRef *localsplus, PyObject *qualname)
{
    Py_ssize_t i, j = 0;
    Py_ssize_t start, end;
    int positional = (defcount != -1);
    const char *kind = positional ? "positional" : "keyword-only";
    PyObject *missing_names;

    /* Compute the names of the arguments that are missing. */
    missing_names = PyList_New(missing);
    if (missing_names == NULL)
        return;
    if (positional) {
        start = 0;
        end = co->co_argcount - defcount;
    }
    else {
        start = co->co_argcount;
        end = start + co->co_kwonlyargcount;
    }
    for (i = start; i < end; i++) {
        if (PyStackRef_IsNull(localsplus[i])) {
            PyObject *raw = PyTuple_GET_ITEM(co->co_localsplusnames, i);
            PyObject *name = PyObject_Repr(raw);
            if (name == NULL) {
                Py_DECREF(missing_names);
                return;
            }
            PyList_SET_ITEM(missing_names, j++, name);
        }
    }
    assert(j == missing);
    format_missing(tstate, kind, co, missing_names, qualname);
    Py_DECREF(missing_names);
}

static void
too_many_positional(PyThreadState *tstate, PyCodeObject *co,
                    Py_ssize_t given, PyObject *defaults,
                    _PyStackRef *localsplus, PyObject *qualname)
{
    int plural;
    Py_ssize_t kwonly_given = 0;
    Py_ssize_t i;
    PyObject *sig, *kwonly_sig;
    Py_ssize_t co_argcount = co->co_argcount;

    assert((co->co_flags & CO_VARARGS) == 0);
    /* Count missing keyword-only args. */
    for (i = co_argcount; i < co_argcount + co->co_kwonlyargcount; i++) {
        if (PyStackRef_AsPyObjectBorrow(localsplus[i]) != NULL) {
            kwonly_given++;
        }
    }
    Py_ssize_t defcount = defaults == NULL ? 0 : PyTuple_GET_SIZE(defaults);
    if (defcount) {
        Py_ssize_t atleast = co_argcount - defcount;
        plural = 1;
        sig = PyUnicode_FromFormat("from %zd to %zd", atleast, co_argcount);
    }
    else {
        plural = (co_argcount != 1);
        sig = PyUnicode_FromFormat("%zd", co_argcount);
    }
    if (sig == NULL)
        return;
    if (kwonly_given) {
        const char *format = " positional argument%s (and %zd keyword-only argument%s)";
        kwonly_sig = PyUnicode_FromFormat(format,
                                          given != 1 ? "s" : "",
                                          kwonly_given,
                                          kwonly_given != 1 ? "s" : "");
        if (kwonly_sig == NULL) {
            Py_DECREF(sig);
            return;
        }
    }
    else {
        /* This will not fail. */
        kwonly_sig = Py_GetConstant(Py_CONSTANT_EMPTY_STR);
        assert(kwonly_sig != NULL);
    }
    _PyErr_Format(tstate, PyExc_TypeError,
                  "%U() takes %U positional argument%s but %zd%U %s given",
                  qualname,
                  sig,
                  plural ? "s" : "",
                  given,
                  kwonly_sig,
                  given == 1 && !kwonly_given ? "was" : "were");
    Py_DECREF(sig);
    Py_DECREF(kwonly_sig);
}

static int
positional_only_passed_as_keyword(PyThreadState *tstate, PyCodeObject *co,
                                  Py_ssize_t kwcount, PyObject* kwnames,
                                  PyObject *qualname)
{
    int posonly_conflicts = 0;
    PyObject* posonly_names = PyList_New(0);
    if (posonly_names == NULL) {
        goto fail;
    }
    for(int k=0; k < co->co_posonlyargcount; k++){
        PyObject* posonly_name = PyTuple_GET_ITEM(co->co_localsplusnames, k);

        for (int k2=0; k2<kwcount; k2++){
            /* Compare the pointers first and fallback to PyObject_RichCompareBool*/
            PyObject* kwname = PyTuple_GET_ITEM(kwnames, k2);
            if (kwname == posonly_name){
                if(PyList_Append(posonly_names, kwname) != 0) {
                    goto fail;
                }
                posonly_conflicts++;
                continue;
            }

            int cmp = PyObject_RichCompareBool(posonly_name, kwname, Py_EQ);

            if ( cmp > 0) {
                if(PyList_Append(posonly_names, kwname) != 0) {
                    goto fail;
                }
                posonly_conflicts++;
            } else if (cmp < 0) {
                goto fail;
            }

        }
    }
    if (posonly_conflicts) {
        PyObject* comma = PyUnicode_FromString(", ");
        if (comma == NULL) {
            goto fail;
        }
        PyObject* error_names = PyUnicode_Join(comma, posonly_names);
        Py_DECREF(comma);
        if (error_names == NULL) {
            goto fail;
        }
        _PyErr_Format(tstate, PyExc_TypeError,
                      "%U() got some positional-only arguments passed"
                      " as keyword arguments: '%U'",
                      qualname, error_names);
        Py_DECREF(error_names);
        goto fail;
    }

    Py_DECREF(posonly_names);
    return 0;

fail:
    Py_XDECREF(posonly_names);
    return 1;

}


static inline unsigned char *
scan_back_to_entry_start(unsigned char *p) {
    for (; (p[0]&128) == 0; p--);
    return p;
}

static inline unsigned char *
skip_to_next_entry(unsigned char *p, unsigned char *end) {
    while (p < end && ((p[0] & 128) == 0)) {
        p++;
    }
    return p;
}


#define MAX_LINEAR_SEARCH 40

static Py_NO_INLINE int
get_exception_handler(PyCodeObject *code, int index, int *level, int *handler, int *lasti)
{
    unsigned char *start = (unsigned char *)PyBytes_AS_STRING(code->co_exceptiontable);
    unsigned char *end = start + PyBytes_GET_SIZE(code->co_exceptiontable);
    /* Invariants:
     * start_table == end_table OR
     * start_table points to a legal entry and end_table points
     * beyond the table or to a legal entry that is after index.
     */
    if (end - start > MAX_LINEAR_SEARCH) {
        int offset;
        parse_varint(start, &offset);
        if (offset > index) {
            return 0;
        }
        do {
            unsigned char * mid = start + ((end-start)>>1);
            mid = scan_back_to_entry_start(mid);
            parse_varint(mid, &offset);
            if (offset > index) {
                end = mid;
            }
            else {
                start = mid;
            }

        } while (end - start > MAX_LINEAR_SEARCH);
    }
    unsigned char *scan = start;
    while (scan < end) {
        int start_offset, size;
        scan = parse_varint(scan, &start_offset);
        if (start_offset > index) {
            break;
        }
        scan = parse_varint(scan, &size);
        if (start_offset + size > index) {
            scan = parse_varint(scan, handler);
            int depth_and_lasti;
            parse_varint(scan, &depth_and_lasti);
            *level = depth_and_lasti >> 1;
            *lasti = depth_and_lasti & 1;
            return 1;
        }
        scan = skip_to_next_entry(scan, end);
    }
    return 0;
}

static int
initialize_locals(PyThreadState *tstate, PyFunctionObject *func,
    _PyStackRef *localsplus, _PyStackRef const *args,
    Py_ssize_t argcount, PyObject *kwnames)
{
    PyCodeObject *co = (PyCodeObject*)func->func_code;
    const Py_ssize_t total_args = co->co_argcount + co->co_kwonlyargcount;
    /* Create a dictionary for keyword parameters (**kwags) */
    PyObject *kwdict;
    Py_ssize_t i;
    if (co->co_flags & CO_VARKEYWORDS) {
        kwdict = PyDict_New();
        if (kwdict == NULL) {
            goto fail_pre_positional;
        }
        i = total_args;
        if (co->co_flags & CO_VARARGS) {
            i++;
        }
        assert(PyStackRef_IsNull(localsplus[i]));
        localsplus[i] = PyStackRef_FromPyObjectSteal(kwdict);
    }
    else {
        kwdict = NULL;
    }

    /* Copy all positional arguments into local variables */
    Py_ssize_t j, n;
    if (argcount > co->co_argcount) {
        n = co->co_argcount;
    }
    else {
        n = argcount;
    }
    for (j = 0; j < n; j++) {
        assert(PyStackRef_IsNull(localsplus[j]));
        localsplus[j] = args[j];
    }

    /* Pack other positional arguments into the *args argument */
    if (co->co_flags & CO_VARARGS) {
        PyObject *u = NULL;
        if (argcount == n) {
            u = (PyObject *)&_Py_SINGLETON(tuple_empty);
        }
        else {
            u = _PyTuple_FromStackRefStealOnSuccess(args + n, argcount - n);
            if (u == NULL) {
                for (Py_ssize_t i = n; i < argcount; i++) {
                    PyStackRef_CLOSE(args[i]);
                }
            }
        }
        if (u == NULL) {
            goto fail_post_positional;
        }
        assert(PyStackRef_AsPyObjectBorrow(localsplus[total_args]) == NULL);
        localsplus[total_args] = PyStackRef_FromPyObjectSteal(u);
    }
    else if (argcount > n) {
        /* Too many positional args. Error is reported later */
        for (j = n; j < argcount; j++) {
            PyStackRef_CLOSE(args[j]);
        }
    }

    /* Handle keyword arguments */
    if (kwnames != NULL) {
        Py_ssize_t kwcount = PyTuple_GET_SIZE(kwnames);
        for (i = 0; i < kwcount; i++) {
            PyObject **co_varnames;
            PyObject *keyword = PyTuple_GET_ITEM(kwnames, i);
            _PyStackRef value_stackref = args[i+argcount];
            Py_ssize_t j;

            if (keyword == NULL || !PyUnicode_Check(keyword)) {
                _PyErr_Format(tstate, PyExc_TypeError,
                            "%U() keywords must be strings",
                          func->func_qualname);
                goto kw_fail;
            }

            /* Speed hack: do raw pointer compares. As names are
            normally interned this should almost always hit. */
            co_varnames = ((PyTupleObject *)(co->co_localsplusnames))->ob_item;
            for (j = co->co_posonlyargcount; j < total_args; j++) {
                PyObject *varname = co_varnames[j];
                if (varname == keyword) {
                    goto kw_found;
                }
            }

            /* Slow fallback, just in case */
            for (j = co->co_posonlyargcount; j < total_args; j++) {
                PyObject *varname = co_varnames[j];
                int cmp = PyObject_RichCompareBool( keyword, varname, Py_EQ);
                if (cmp > 0) {
                    goto kw_found;
                }
                else if (cmp < 0) {
                    goto kw_fail;
                }
            }

            assert(j >= total_args);
            if (kwdict == NULL) {

                if (co->co_posonlyargcount
                    && positional_only_passed_as_keyword(tstate, co,
                                                        kwcount, kwnames,
                                                        func->func_qualname))
                {
                    goto kw_fail;
                }

                PyObject* suggestion_keyword = NULL;
                if (total_args > co->co_posonlyargcount) {
                    PyObject* possible_keywords = PyList_New(total_args - co->co_posonlyargcount);

                    if (!possible_keywords) {
                        PyErr_Clear();
                    } else {
                        for (Py_ssize_t k = co->co_posonlyargcount; k < total_args; k++) {
                            PyList_SET_ITEM(possible_keywords, k - co->co_posonlyargcount, co_varnames[k]);
                        }

                        suggestion_keyword = _Py_CalculateSuggestions(possible_keywords, keyword);
                        Py_DECREF(possible_keywords);
                    }
                }

                if (suggestion_keyword) {
                    _PyErr_Format(tstate, PyExc_TypeError,
                                "%U() got an unexpected keyword argument '%S'. Did you mean '%S'?",
                                func->func_qualname, keyword, suggestion_keyword);
                    Py_DECREF(suggestion_keyword);
                } else {
                    _PyErr_Format(tstate, PyExc_TypeError,
                                "%U() got an unexpected keyword argument '%S'",
                                func->func_qualname, keyword);
                }

                goto kw_fail;
            }

            if (PyDict_SetItem(kwdict, keyword, PyStackRef_AsPyObjectBorrow(value_stackref)) == -1) {
                goto kw_fail;
            }
            PyStackRef_CLOSE(value_stackref);
            continue;

        kw_fail:
            for (;i < kwcount; i++) {
                PyStackRef_CLOSE(args[i+argcount]);
            }
            goto fail_post_args;

        kw_found:
            if (PyStackRef_AsPyObjectBorrow(localsplus[j]) != NULL) {
                _PyErr_Format(tstate, PyExc_TypeError,
                            "%U() got multiple values for argument '%S'",
                          func->func_qualname, keyword);
                goto kw_fail;
            }
            localsplus[j] = value_stackref;
        }
    }

    /* Check the number of positional arguments */
    if ((argcount > co->co_argcount) && !(co->co_flags & CO_VARARGS)) {
        too_many_positional(tstate, co, argcount, func->func_defaults, localsplus,
                            func->func_qualname);
        goto fail_post_args;
    }

    /* Add missing positional arguments (copy default values from defs) */
    if (argcount < co->co_argcount) {
        Py_ssize_t defcount = func->func_defaults == NULL ? 0 : PyTuple_GET_SIZE(func->func_defaults);
        Py_ssize_t m = co->co_argcount - defcount;
        Py_ssize_t missing = 0;
        for (i = argcount; i < m; i++) {
            if (PyStackRef_IsNull(localsplus[i])) {
                missing++;
            }
        }
        if (missing) {
            missing_arguments(tstate, co, missing, defcount, localsplus,
                              func->func_qualname);
            goto fail_post_args;
        }
        if (n > m)
            i = n - m;
        else
            i = 0;
        if (defcount) {
            PyObject **defs = &PyTuple_GET_ITEM(func->func_defaults, 0);
            for (; i < defcount; i++) {
                if (PyStackRef_AsPyObjectBorrow(localsplus[m+i]) == NULL) {
                    PyObject *def = defs[i];
                    localsplus[m+i] = PyStackRef_FromPyObjectNew(def);
                }
            }
        }
    }

    /* Add missing keyword arguments (copy default values from kwdefs) */
    if (co->co_kwonlyargcount > 0) {
        Py_ssize_t missing = 0;
        for (i = co->co_argcount; i < total_args; i++) {
            if (PyStackRef_AsPyObjectBorrow(localsplus[i]) != NULL)
                continue;
            PyObject *varname = PyTuple_GET_ITEM(co->co_localsplusnames, i);
            if (func->func_kwdefaults != NULL) {
                PyObject *def;
                if (PyDict_GetItemRef(func->func_kwdefaults, varname, &def) < 0) {
                    goto fail_post_args;
                }
                if (def) {
                    localsplus[i] = PyStackRef_FromPyObjectSteal(def);
                    continue;
                }
            }
            missing++;
        }
        if (missing) {
            missing_arguments(tstate, co, missing, -1, localsplus,
                              func->func_qualname);
            goto fail_post_args;
        }
    }
    return 0;

fail_pre_positional:
    for (j = 0; j < argcount; j++) {
        PyStackRef_CLOSE(args[j]);
    }
    /* fall through */
fail_post_positional:
    if (kwnames) {
        Py_ssize_t kwcount = PyTuple_GET_SIZE(kwnames);
        for (j = argcount; j < argcount+kwcount; j++) {
            PyStackRef_CLOSE(args[j]);
        }
    }
    /* fall through */
fail_post_args:
    return -1;
}

static void
clear_thread_frame(PyThreadState *tstate, _PyInterpreterFrame * frame)
{
    assert(frame->owner == FRAME_OWNED_BY_THREAD);
    // Make sure that this is, indeed, the top frame. We can't check this in
    // _PyThreadState_PopFrame, since f_code is already cleared at that point:
    assert((PyObject **)frame + _PyFrame_GetCode(frame)->co_framesize ==
        tstate->datastack_top);
    assert(frame->frame_obj == NULL || frame->frame_obj->f_frame == frame);
    _PyFrame_ClearExceptCode(frame);
    PyStackRef_CLEAR(frame->f_executable);
    _PyThreadState_PopFrame(tstate, frame);
}

static void
clear_gen_frame(PyThreadState *tstate, _PyInterpreterFrame * frame)
{
    assert(frame->owner == FRAME_OWNED_BY_GENERATOR);
    PyGenObject *gen = _PyGen_GetGeneratorFromFrame(frame);
    gen->gi_frame_state = FRAME_CLEARED;
    assert(tstate->exc_info == &gen->gi_exc_state);
    tstate->exc_info = gen->gi_exc_state.previous_item;
    gen->gi_exc_state.previous_item = NULL;
    assert(frame->frame_obj == NULL || frame->frame_obj->f_frame == frame);
    _PyFrame_ClearExceptCode(frame);
    _PyErr_ClearExcState(&gen->gi_exc_state);
    frame->previous = NULL;
}

void
_PyEval_FrameClearAndPop(PyThreadState *tstate, _PyInterpreterFrame * frame)
{
    if (frame->owner == FRAME_OWNED_BY_THREAD) {
        clear_thread_frame(tstate, frame);
    }
    else {
        clear_gen_frame(tstate, frame);
    }
}

/* Consumes references to func, locals and all the args */
_PyInterpreterFrame *
_PyEvalFramePushAndInit(PyThreadState *tstate, _PyStackRef func,
                        PyObject *locals, _PyStackRef const* args,
                        size_t argcount, PyObject *kwnames, _PyInterpreterFrame *previous)
{
    PyFunctionObject *func_obj = (PyFunctionObject *)PyStackRef_AsPyObjectBorrow(func);
    PyCodeObject * code = (PyCodeObject *)func_obj->func_code;
    CALL_STAT_INC(frames_pushed);
    _PyInterpreterFrame *frame = _PyThreadState_PushFrame(tstate, code->co_framesize);
    if (frame == NULL) {
        goto fail;
    }
    _PyFrame_Initialize(tstate, frame, func, locals, code, 0, previous);
    if (initialize_locals(tstate, func_obj, frame->localsplus, args, argcount, kwnames)) {
        assert(frame->owner == FRAME_OWNED_BY_THREAD);
        clear_thread_frame(tstate, frame);
        return NULL;
    }
    return frame;
fail:
    /* Consume the references */
    PyStackRef_CLOSE(func);
    Py_XDECREF(locals);
    for (size_t i = 0; i < argcount; i++) {
        PyStackRef_CLOSE(args[i]);
    }
    if (kwnames) {
        Py_ssize_t kwcount = PyTuple_GET_SIZE(kwnames);
        for (Py_ssize_t i = 0; i < kwcount; i++) {
            PyStackRef_CLOSE(args[i+argcount]);
        }
    }
    PyErr_NoMemory();
    return NULL;
}

/* Same as _PyEvalFramePushAndInit but takes an args tuple and kwargs dict.
   Steals references to func, callargs and kwargs.
*/
static _PyInterpreterFrame *
_PyEvalFramePushAndInit_Ex(PyThreadState *tstate, _PyStackRef func,
    PyObject *locals, Py_ssize_t nargs, PyObject *callargs, PyObject *kwargs, _PyInterpreterFrame *previous)
{
    bool has_dict = (kwargs != NULL && PyDict_GET_SIZE(kwargs) > 0);
    PyObject *kwnames = NULL;
    _PyStackRef *newargs;
    PyObject *const *object_array = NULL;
    _PyStackRef stack_array[8];
    if (has_dict) {
        object_array = _PyStack_UnpackDict(tstate, _PyTuple_ITEMS(callargs), nargs, kwargs, &kwnames);
        if (object_array == NULL) {
            PyStackRef_CLOSE(func);
            goto error;
        }
        size_t total_args = nargs + PyDict_GET_SIZE(kwargs);
        assert(sizeof(PyObject *) == sizeof(_PyStackRef));
        newargs = (_PyStackRef *)object_array;
        for (size_t i = 0; i < total_args; i++) {
            newargs[i] = PyStackRef_FromPyObjectSteal(object_array[i]);
        }
    }
    else {
        if (nargs <= 8) {
            newargs = stack_array;
        }
        else {
            newargs = PyMem_Malloc(sizeof(_PyStackRef) *nargs);
            if (newargs == NULL) {
                PyErr_NoMemory();
                PyStackRef_CLOSE(func);
                goto error;
            }
        }
        /* We need to create a new reference for all our args since the new frame steals them. */
        for (Py_ssize_t i = 0; i < nargs; i++) {
            newargs[i] = PyStackRef_FromPyObjectNew(PyTuple_GET_ITEM(callargs, i));
        }
    }
    _PyInterpreterFrame *new_frame = _PyEvalFramePushAndInit(
        tstate, func, locals,
        newargs, nargs, kwnames, previous
    );
    if (has_dict) {
        _PyStack_UnpackDict_FreeNoDecRef(object_array, kwnames);
    }
    else if (nargs > 8) {
       PyMem_Free((void *)newargs);
    }
    /* No need to decref func here because the reference has been stolen by
       _PyEvalFramePushAndInit.
    */
    Py_DECREF(callargs);
    Py_XDECREF(kwargs);
    return new_frame;
error:
    Py_DECREF(callargs);
    Py_XDECREF(kwargs);
    return NULL;
}

PyObject *
_PyEval_Vector(PyThreadState *tstate, PyFunctionObject *func,
               PyObject *locals,
               PyObject* const* args, size_t argcount,
               PyObject *kwnames)
{
    size_t total_args = argcount;
    if (kwnames) {
        total_args += PyTuple_GET_SIZE(kwnames);
    }
    _PyStackRef stack_array[8];
    _PyStackRef *arguments;
    if (total_args <= 8) {
        arguments = stack_array;
    }
    else {
        arguments = PyMem_Malloc(sizeof(_PyStackRef) * total_args);
        if (arguments == NULL) {
            return PyErr_NoMemory();
        }
    }
    /* _PyEvalFramePushAndInit consumes the references
     * to func, locals and all its arguments */
    Py_XINCREF(locals);
    for (size_t i = 0; i < argcount; i++) {
        arguments[i] = PyStackRef_FromPyObjectNew(args[i]);
    }
    if (kwnames) {
        Py_ssize_t kwcount = PyTuple_GET_SIZE(kwnames);
        for (Py_ssize_t i = 0; i < kwcount; i++) {
            arguments[i+argcount] = PyStackRef_FromPyObjectNew(args[i+argcount]);
        }
    }
    _PyInterpreterFrame *frame = _PyEvalFramePushAndInit(
        tstate, PyStackRef_FromPyObjectNew(func), locals,
        arguments, argcount, kwnames, NULL);
    if (total_args > 8) {
        PyMem_Free(arguments);
    }
    if (frame == NULL) {
        return NULL;
    }
    EVAL_CALL_STAT_INC(EVAL_CALL_VECTOR);
    return _PyEval_EvalFrame(tstate, frame, 0);
}

/* Legacy API */
PyObject *
PyEval_EvalCodeEx(PyObject *_co, PyObject *globals, PyObject *locals,
                  PyObject *const *args, int argcount,
                  PyObject *const *kws, int kwcount,
                  PyObject *const *defs, int defcount,
                  PyObject *kwdefs, PyObject *closure)
{
    PyThreadState *tstate = _PyThreadState_GET();
    PyObject *res = NULL;
    PyObject *defaults = _PyTuple_FromArray(defs, defcount);
    if (defaults == NULL) {
        return NULL;
    }
    PyObject *builtins = _PyDict_LoadBuiltinsFromGlobals(globals);
    if (builtins == NULL) {
        Py_DECREF(defaults);
        return NULL;
    }
    if (locals == NULL) {
        locals = globals;
    }
    PyObject *kwnames = NULL;
    PyObject *const *allargs;
    PyObject **newargs = NULL;
    PyFunctionObject *func = NULL;
    if (kwcount == 0) {
        allargs = args;
    }
    else {
        kwnames = PyTuple_New(kwcount);
        if (kwnames == NULL) {
            goto fail;
        }
        newargs = PyMem_Malloc(sizeof(PyObject *)*(kwcount+argcount));
        if (newargs == NULL) {
            goto fail;
        }
        for (int i = 0; i < argcount; i++) {
            newargs[i] = args[i];
        }
        for (int i = 0; i < kwcount; i++) {
            PyTuple_SET_ITEM(kwnames, i, Py_NewRef(kws[2*i]));
            newargs[argcount+i] = kws[2*i+1];
        }
        allargs = newargs;
    }
    PyFrameConstructor constr = {
        .fc_globals = globals,
        .fc_builtins = builtins,
        .fc_name = ((PyCodeObject *)_co)->co_name,
        .fc_qualname = ((PyCodeObject *)_co)->co_name,
        .fc_code = _co,
        .fc_defaults = defaults,
        .fc_kwdefaults = kwdefs,
        .fc_closure = closure
    };
    func = _PyFunction_FromConstructor(&constr);
    if (func == NULL) {
        goto fail;
    }
    EVAL_CALL_STAT_INC(EVAL_CALL_LEGACY);
    res = _PyEval_Vector(tstate, func, locals,
                         allargs, argcount,
                         kwnames);
fail:
    Py_XDECREF(func);
    Py_XDECREF(kwnames);
    PyMem_Free(newargs);
    _Py_DECREF_BUILTINS(builtins);
    Py_DECREF(defaults);
    return res;
}


/* Logic for the raise statement (too complicated for inlining).
   This *consumes* a reference count to each of its arguments. */
static int
do_raise(PyThreadState *tstate, PyObject *exc, PyObject *cause)
{
    PyObject *type = NULL, *value = NULL;

    if (exc == NULL) {
        /* Reraise */
        _PyErr_StackItem *exc_info = _PyErr_GetTopmostException(tstate);
        exc = exc_info->exc_value;
        if (Py_IsNone(exc) || exc == NULL) {
            _PyErr_SetString(tstate, PyExc_RuntimeError,
                             "No active exception to reraise");
            return 0;
        }
        Py_INCREF(exc);
        assert(PyExceptionInstance_Check(exc));
        _PyErr_SetRaisedException(tstate, exc);
        return 1;
    }

    /* We support the following forms of raise:
       raise
       raise <instance>
       raise <type> */

    if (PyExceptionClass_Check(exc)) {
        type = exc;
        value = _PyObject_CallNoArgs(exc);
        if (value == NULL)
            goto raise_error;
        if (!PyExceptionInstance_Check(value)) {
            _PyErr_Format(tstate, PyExc_TypeError,
                          "calling %R should have returned an instance of "
                          "BaseException, not %R",
                          type, Py_TYPE(value));
             goto raise_error;
        }
    }
    else if (PyExceptionInstance_Check(exc)) {
        value = exc;
        type = PyExceptionInstance_Class(exc);
        Py_INCREF(type);
    }
    else {
        /* Not something you can raise.  You get an exception
           anyway, just not what you specified :-) */
        Py_DECREF(exc);
        _PyErr_SetString(tstate, PyExc_TypeError,
                         "exceptions must derive from BaseException");
        goto raise_error;
    }

    assert(type != NULL);
    assert(value != NULL);

    if (cause) {
        PyObject *fixed_cause;
        if (PyExceptionClass_Check(cause)) {
            fixed_cause = _PyObject_CallNoArgs(cause);
            if (fixed_cause == NULL)
                goto raise_error;
            if (!PyExceptionInstance_Check(fixed_cause)) {
                _PyErr_Format(tstate, PyExc_TypeError,
                              "calling %R should have returned an instance of "
                              "BaseException, not %R",
                              cause, Py_TYPE(fixed_cause));
                goto raise_error;
            }
            Py_DECREF(cause);
        }
        else if (PyExceptionInstance_Check(cause)) {
            fixed_cause = cause;
        }
        else if (Py_IsNone(cause)) {
            Py_DECREF(cause);
            fixed_cause = NULL;
        }
        else {
            _PyErr_SetString(tstate, PyExc_TypeError,
                             "exception causes must derive from "
                             "BaseException");
            goto raise_error;
        }
        PyException_SetCause(value, fixed_cause);
    }

    _PyErr_SetObject(tstate, type, value);
    /* _PyErr_SetObject incref's its arguments */
    Py_DECREF(value);
    Py_DECREF(type);
    return 0;

raise_error:
    Py_XDECREF(value);
    Py_XDECREF(type);
    Py_XDECREF(cause);
    return 0;
}

/* Logic for matching an exception in an except* clause (too
   complicated for inlining).
*/

int
_PyEval_ExceptionGroupMatch(_PyInterpreterFrame *frame, PyObject* exc_value,
                            PyObject *match_type, PyObject **match, PyObject **rest)
{
    if (Py_IsNone(exc_value)) {
        *match = Py_NewRef(Py_None);
        *rest = Py_NewRef(Py_None);
        return 0;
    }
    assert(PyExceptionInstance_Check(exc_value));

    if (PyErr_GivenExceptionMatches(exc_value, match_type)) {
        /* Full match of exc itself */
        bool is_eg = _PyBaseExceptionGroup_Check(exc_value);
        if (is_eg) {
            *match = Py_NewRef(exc_value);
        }
        else {
            /* naked exception - wrap it */
            PyObject *excs = PyTuple_Pack(1, exc_value);
            if (excs == NULL) {
                return -1;
            }
            PyObject *wrapped = _PyExc_CreateExceptionGroup("", excs);
            Py_DECREF(excs);
            if (wrapped == NULL) {
                return -1;
            }
            PyFrameObject *f = _PyFrame_GetFrameObject(frame);
            if (f != NULL) {
                PyObject *tb = _PyTraceBack_FromFrame(NULL, f);
                if (tb == NULL) {
                    return -1;
                }
                PyException_SetTraceback(wrapped, tb);
                Py_DECREF(tb);
            }
            *match = wrapped;
        }
        *rest = Py_NewRef(Py_None);
        return 0;
    }

    /* exc_value does not match match_type.
     * Check for partial match if it's an exception group.
     */
    if (_PyBaseExceptionGroup_Check(exc_value)) {
        PyObject *pair = PyObject_CallMethod(exc_value, "split", "(O)",
                                             match_type);
        if (pair == NULL) {
            return -1;
        }

        if (!PyTuple_CheckExact(pair)) {
            PyErr_Format(PyExc_TypeError,
                         "%.200s.split must return a tuple, not %.200s",
                         Py_TYPE(exc_value)->tp_name, Py_TYPE(pair)->tp_name);
            Py_DECREF(pair);
            return -1;
        }

        // allow tuples of length > 2 for backwards compatibility
        if (PyTuple_GET_SIZE(pair) < 2) {
            PyErr_Format(PyExc_TypeError,
                         "%.200s.split must return a 2-tuple, "
                         "got tuple of size %zd",
                         Py_TYPE(exc_value)->tp_name, PyTuple_GET_SIZE(pair));
            Py_DECREF(pair);
            return -1;
        }

        *match = Py_NewRef(PyTuple_GET_ITEM(pair, 0));
        *rest = Py_NewRef(PyTuple_GET_ITEM(pair, 1));
        Py_DECREF(pair);
        return 0;
    }
    /* no match */
    *match = Py_NewRef(Py_None);
    *rest = Py_NewRef(exc_value);
    return 0;
}

/* Iterate v argcnt times and store the results on the stack (via decreasing
   sp).  Return 1 for success, 0 if error.

   If argcntafter == -1, do a simple unpack. If it is >= 0, do an unpack
   with a variable target.
*/

int
_PyEval_UnpackIterableStackRef(PyThreadState *tstate, PyObject *v,
                       int argcnt, int argcntafter, _PyStackRef *sp)
{
    int i = 0, j = 0;
    Py_ssize_t ll = 0;
    PyObject *it;  /* iter(v) */
    PyObject *w;
    PyObject *l = NULL; /* variable list */
    assert(v != NULL);

    it = PyObject_GetIter(v);
    if (it == NULL) {
        if (_PyErr_ExceptionMatches(tstate, PyExc_TypeError) &&
            Py_TYPE(v)->tp_iter == NULL && !PySequence_Check(v))
        {
            _PyErr_Format(tstate, PyExc_TypeError,
                          "cannot unpack non-iterable %.200s object",
                          Py_TYPE(v)->tp_name);
        }
        return 0;
    }

    for (; i < argcnt; i++) {
        w = PyIter_Next(it);
        if (w == NULL) {
            /* Iterator done, via error or exhaustion. */
            if (!_PyErr_Occurred(tstate)) {
                if (argcntafter == -1) {
                    _PyErr_Format(tstate, PyExc_ValueError,
                                  "not enough values to unpack "
                                  "(expected %d, got %d)",
                                  argcnt, i);
                }
                else {
                    _PyErr_Format(tstate, PyExc_ValueError,
                                  "not enough values to unpack "
                                  "(expected at least %d, got %d)",
                                  argcnt + argcntafter, i);
                }
            }
            goto Error;
        }
        *--sp = PyStackRef_FromPyObjectSteal(w);
    }

    if (argcntafter == -1) {
        /* We better have exhausted the iterator now. */
        w = PyIter_Next(it);
        if (w == NULL) {
            if (_PyErr_Occurred(tstate))
                goto Error;
            Py_DECREF(it);
            return 1;
        }
        Py_DECREF(w);

        if (PyList_CheckExact(v) || PyTuple_CheckExact(v)
              || PyDict_CheckExact(v)) {
            ll = PyDict_CheckExact(v) ? PyDict_Size(v) : Py_SIZE(v);
            if (ll > argcnt) {
                _PyErr_Format(tstate, PyExc_ValueError,
                              "too many values to unpack (expected %d, got %zd)",
                              argcnt, ll);
                goto Error;
            }
        }
        _PyErr_Format(tstate, PyExc_ValueError,
                      "too many values to unpack (expected %d)",
                      argcnt);
        goto Error;
    }

    l = PySequence_List(it);
    if (l == NULL)
        goto Error;
    *--sp = PyStackRef_FromPyObjectSteal(l);
    i++;

    ll = PyList_GET_SIZE(l);
    if (ll < argcntafter) {
        _PyErr_Format(tstate, PyExc_ValueError,
            "not enough values to unpack (expected at least %d, got %zd)",
            argcnt + argcntafter, argcnt + ll);
        goto Error;
    }

    /* Pop the "after-variable" args off the list. */
    for (j = argcntafter; j > 0; j--, i++) {
        *--sp = PyStackRef_FromPyObjectSteal(PyList_GET_ITEM(l, ll - j));
    }
    /* Resize the list. */
    Py_SET_SIZE(l, ll - argcntafter);
    Py_DECREF(it);
    return 1;

Error:
    for (; i > 0; i--, sp++) {
        PyStackRef_CLOSE(*sp);
    }
    Py_XDECREF(it);
    return 0;
}

static int
do_monitor_exc(PyThreadState *tstate, _PyInterpreterFrame *frame,
               _Py_CODEUNIT *instr, int event)
{
    assert(event < _PY_MONITORING_UNGROUPED_EVENTS);
    if (_PyFrame_GetCode(frame)->co_flags & CO_NO_MONITORING_EVENTS) {
        return 0;
    }
    PyObject *exc = PyErr_GetRaisedException();
    assert(exc != NULL);
    int err = _Py_call_instrumentation_arg(tstate, event, frame, instr, exc);
    if (err == 0) {
        PyErr_SetRaisedException(exc);
    }
    else {
        assert(PyErr_Occurred());
        Py_DECREF(exc);
    }
    return err;
}

static inline bool
no_tools_for_global_event(PyThreadState *tstate, int event)
{
    return tstate->interp->monitors.tools[event] == 0;
}

static inline bool
no_tools_for_local_event(PyThreadState *tstate, _PyInterpreterFrame *frame, int event)
{
    assert(event < _PY_MONITORING_LOCAL_EVENTS);
    _PyCoMonitoringData *data = _PyFrame_GetCode(frame)->_co_monitoring;
    if (data) {
        return data->active_monitors.tools[event] == 0;
    }
    else {
        return no_tools_for_global_event(tstate, event);
    }
}

void
_PyEval_MonitorRaise(PyThreadState *tstate, _PyInterpreterFrame *frame,
              _Py_CODEUNIT *instr)
{
    if (no_tools_for_global_event(tstate, PY_MONITORING_EVENT_RAISE)) {
        return;
    }
    do_monitor_exc(tstate, frame, instr, PY_MONITORING_EVENT_RAISE);
}

static void
monitor_reraise(PyThreadState *tstate, _PyInterpreterFrame *frame,
              _Py_CODEUNIT *instr)
{
    if (no_tools_for_global_event(tstate, PY_MONITORING_EVENT_RERAISE)) {
        return;
    }
    do_monitor_exc(tstate, frame, instr, PY_MONITORING_EVENT_RERAISE);
}

static int
monitor_stop_iteration(PyThreadState *tstate, _PyInterpreterFrame *frame,
                       _Py_CODEUNIT *instr, PyObject *value)
{
    if (no_tools_for_local_event(tstate, frame, PY_MONITORING_EVENT_STOP_ITERATION)) {
        return 0;
    }
    assert(!PyErr_Occurred());
    PyErr_SetObject(PyExc_StopIteration, value);
    int res = do_monitor_exc(tstate, frame, instr, PY_MONITORING_EVENT_STOP_ITERATION);
    if (res < 0) {
        return res;
    }
    PyErr_SetRaisedException(NULL);
    return 0;
}

static void
monitor_unwind(PyThreadState *tstate,
               _PyInterpreterFrame *frame,
               _Py_CODEUNIT *instr)
{
    if (no_tools_for_global_event(tstate, PY_MONITORING_EVENT_PY_UNWIND)) {
        return;
    }
    do_monitor_exc(tstate, frame, instr, PY_MONITORING_EVENT_PY_UNWIND);
}


static int
monitor_handled(PyThreadState *tstate,
                _PyInterpreterFrame *frame,
                _Py_CODEUNIT *instr, PyObject *exc)
{
    if (no_tools_for_global_event(tstate, PY_MONITORING_EVENT_EXCEPTION_HANDLED)) {
        return 0;
    }
    return _Py_call_instrumentation_arg(tstate, PY_MONITORING_EVENT_EXCEPTION_HANDLED, frame, instr, exc);
}

static void
monitor_throw(PyThreadState *tstate,
              _PyInterpreterFrame *frame,
              _Py_CODEUNIT *instr)
{
    if (no_tools_for_global_event(tstate, PY_MONITORING_EVENT_PY_THROW)) {
        return;
    }
    do_monitor_exc(tstate, frame, instr, PY_MONITORING_EVENT_PY_THROW);
}

void
PyThreadState_EnterTracing(PyThreadState *tstate)
{
    assert(tstate->tracing >= 0);
    tstate->tracing++;
}

void
PyThreadState_LeaveTracing(PyThreadState *tstate)
{
    assert(tstate->tracing > 0);
    tstate->tracing--;
}


PyObject*
_PyEval_CallTracing(PyObject *func, PyObject *args)
{
    // Save and disable tracing
    PyThreadState *tstate = _PyThreadState_GET();
    int save_tracing = tstate->tracing;
    tstate->tracing = 0;

    // Call the tracing function
    PyObject *result = PyObject_Call(func, args, NULL);

    // Restore tracing
    tstate->tracing = save_tracing;
    return result;
}

void
PyEval_SetProfile(Py_tracefunc func, PyObject *arg)
{
    PyThreadState *tstate = _PyThreadState_GET();
    if (_PyEval_SetProfile(tstate, func, arg) < 0) {
        /* Log _PySys_Audit() error */
        PyErr_FormatUnraisable("Exception ignored in PyEval_SetProfile");
    }
}

void
PyEval_SetProfileAllThreads(Py_tracefunc func, PyObject *arg)
{
    PyThreadState *this_tstate = _PyThreadState_GET();
    PyInterpreterState* interp = this_tstate->interp;

    _PyRuntimeState *runtime = &_PyRuntime;
    HEAD_LOCK(runtime);
    PyThreadState* ts = PyInterpreterState_ThreadHead(interp);
    HEAD_UNLOCK(runtime);

    while (ts) {
        if (_PyEval_SetProfile(ts, func, arg) < 0) {
            PyErr_FormatUnraisable("Exception ignored in PyEval_SetProfileAllThreads");
        }
        HEAD_LOCK(runtime);
        ts = PyThreadState_Next(ts);
        HEAD_UNLOCK(runtime);
    }
}

void
PyEval_SetTrace(Py_tracefunc func, PyObject *arg)
{
    PyThreadState *tstate = _PyThreadState_GET();
    if (_PyEval_SetTrace(tstate, func, arg) < 0) {
        /* Log _PySys_Audit() error */
        PyErr_FormatUnraisable("Exception ignored in PyEval_SetTrace");
    }
}

void
PyEval_SetTraceAllThreads(Py_tracefunc func, PyObject *arg)
{
    PyThreadState *this_tstate = _PyThreadState_GET();
    PyInterpreterState* interp = this_tstate->interp;

    _PyRuntimeState *runtime = &_PyRuntime;
    HEAD_LOCK(runtime);
    PyThreadState* ts = PyInterpreterState_ThreadHead(interp);
    HEAD_UNLOCK(runtime);

    while (ts) {
        if (_PyEval_SetTrace(ts, func, arg) < 0) {
            PyErr_FormatUnraisable("Exception ignored in PyEval_SetTraceAllThreads");
        }
        HEAD_LOCK(runtime);
        ts = PyThreadState_Next(ts);
        HEAD_UNLOCK(runtime);
    }
}

int
_PyEval_SetCoroutineOriginTrackingDepth(int depth)
{
    PyThreadState *tstate = _PyThreadState_GET();
    if (depth < 0) {
        _PyErr_SetString(tstate, PyExc_ValueError, "depth must be >= 0");
        return -1;
    }
    tstate->coroutine_origin_tracking_depth = depth;
    return 0;
}


int
_PyEval_GetCoroutineOriginTrackingDepth(void)
{
    PyThreadState *tstate = _PyThreadState_GET();
    return tstate->coroutine_origin_tracking_depth;
}

int
_PyEval_SetAsyncGenFirstiter(PyObject *firstiter)
{
    PyThreadState *tstate = _PyThreadState_GET();

    if (_PySys_Audit(tstate, "sys.set_asyncgen_hook_firstiter", NULL) < 0) {
        return -1;
    }

    Py_XSETREF(tstate->async_gen_firstiter, Py_XNewRef(firstiter));
    return 0;
}

PyObject *
_PyEval_GetAsyncGenFirstiter(void)
{
    PyThreadState *tstate = _PyThreadState_GET();
    return tstate->async_gen_firstiter;
}

int
_PyEval_SetAsyncGenFinalizer(PyObject *finalizer)
{
    PyThreadState *tstate = _PyThreadState_GET();

    if (_PySys_Audit(tstate, "sys.set_asyncgen_hook_finalizer", NULL) < 0) {
        return -1;
    }

    Py_XSETREF(tstate->async_gen_finalizer, Py_XNewRef(finalizer));
    return 0;
}

PyObject *
_PyEval_GetAsyncGenFinalizer(void)
{
    PyThreadState *tstate = _PyThreadState_GET();
    return tstate->async_gen_finalizer;
}

_PyInterpreterFrame *
_PyEval_GetFrame(void)
{
    PyThreadState *tstate = _PyThreadState_GET();
    return _PyThreadState_GetFrame(tstate);
}

PyFrameObject *
PyEval_GetFrame(void)
{
    _PyInterpreterFrame *frame = _PyEval_GetFrame();
    if (frame == NULL) {
        return NULL;
    }
    PyFrameObject *f = _PyFrame_GetFrameObject(frame);
    if (f == NULL) {
        PyErr_Clear();
    }
    return f;
}

PyObject *
_PyEval_GetBuiltins(PyThreadState *tstate)
{
    _PyInterpreterFrame *frame = _PyThreadState_GetFrame(tstate);
    if (frame != NULL) {
        return frame->f_builtins;
    }
    return tstate->interp->builtins;
}

PyObject *
PyEval_GetBuiltins(void)
{
    PyThreadState *tstate = _PyThreadState_GET();
    return _PyEval_GetBuiltins(tstate);
}

/* Convenience function to get a builtin from its name */
PyObject *
_PyEval_GetBuiltin(PyObject *name)
{
    PyObject *attr;
    if (PyMapping_GetOptionalItem(PyEval_GetBuiltins(), name, &attr) == 0) {
        PyErr_SetObject(PyExc_AttributeError, name);
    }
    return attr;
}

PyObject *
_PyEval_GetBuiltinId(_Py_Identifier *name)
{
    return _PyEval_GetBuiltin(_PyUnicode_FromId(name));
}

PyObject *
PyEval_GetLocals(void)
{
    // We need to return a borrowed reference here, so some tricks are needed
    PyThreadState *tstate = _PyThreadState_GET();
     _PyInterpreterFrame *current_frame = _PyThreadState_GetFrame(tstate);
    if (current_frame == NULL) {
        _PyErr_SetString(tstate, PyExc_SystemError, "frame does not exist");
        return NULL;
    }

    // Be aware that this returns a new reference
    PyObject *locals = _PyFrame_GetLocals(current_frame);

    if (locals == NULL) {
        return NULL;
    }

    if (PyFrameLocalsProxy_Check(locals)) {
        PyFrameObject *f = _PyFrame_GetFrameObject(current_frame);
        PyObject *ret = f->f_locals_cache;
        if (ret == NULL) {
            ret = PyDict_New();
            if (ret == NULL) {
                Py_DECREF(locals);
                return NULL;
            }
            f->f_locals_cache = ret;
        }
        if (PyDict_Update(ret, locals) < 0) {
            // At this point, if the cache dict is broken, it will stay broken, as
            // trying to clean it up or replace it will just cause other problems
            ret = NULL;
        }
        Py_DECREF(locals);
        return ret;
    }

    assert(PyMapping_Check(locals));
    assert(Py_REFCNT(locals) > 1);
    Py_DECREF(locals);

    return locals;
}

PyObject *
_PyEval_GetFrameLocals(void)
{
    PyThreadState *tstate = _PyThreadState_GET();
     _PyInterpreterFrame *current_frame = _PyThreadState_GetFrame(tstate);
    if (current_frame == NULL) {
        _PyErr_SetString(tstate, PyExc_SystemError, "frame does not exist");
        return NULL;
    }

    PyObject *locals = _PyFrame_GetLocals(current_frame);
    if (locals == NULL) {
        return NULL;
    }

    if (PyFrameLocalsProxy_Check(locals)) {
        PyObject* ret = PyDict_New();
        if (ret == NULL) {
            Py_DECREF(locals);
            return NULL;
        }
        if (PyDict_Update(ret, locals) < 0) {
            Py_DECREF(ret);
            Py_DECREF(locals);
            return NULL;
        }
        Py_DECREF(locals);
        return ret;
    }

    assert(PyMapping_Check(locals));
    return locals;
}

PyObject *
PyEval_GetGlobals(void)
{
    PyThreadState *tstate = _PyThreadState_GET();
    _PyInterpreterFrame *current_frame = _PyThreadState_GetFrame(tstate);
    if (current_frame == NULL) {
        return NULL;
    }
    return current_frame->f_globals;
}

PyObject*
PyEval_GetFrameLocals(void)
{
    return _PyEval_GetFrameLocals();
}

PyObject* PyEval_GetFrameGlobals(void)
{
    PyThreadState *tstate = _PyThreadState_GET();
    _PyInterpreterFrame *current_frame = _PyThreadState_GetFrame(tstate);
    if (current_frame == NULL) {
        return NULL;
    }
    return Py_XNewRef(current_frame->f_globals);
}

PyObject* PyEval_GetFrameBuiltins(void)
{
    PyThreadState *tstate = _PyThreadState_GET();
    return Py_XNewRef(_PyEval_GetBuiltins(tstate));
}

int
PyEval_MergeCompilerFlags(PyCompilerFlags *cf)
{
    PyThreadState *tstate = _PyThreadState_GET();
    _PyInterpreterFrame *current_frame = tstate->current_frame;
    int result = cf->cf_flags != 0;

    if (current_frame != NULL) {
        const int codeflags = _PyFrame_GetCode(current_frame)->co_flags;
        const int compilerflags = codeflags & PyCF_MASK;
        if (compilerflags) {
            result = 1;
            cf->cf_flags |= compilerflags;
        }
    }
    return result;
}


const char *
PyEval_GetFuncName(PyObject *func)
{
    if (PyMethod_Check(func))
        return PyEval_GetFuncName(PyMethod_GET_FUNCTION(func));
    else if (PyFunction_Check(func))
        return PyUnicode_AsUTF8(((PyFunctionObject*)func)->func_name);
    else if (PyCFunction_Check(func))
        return ((PyCFunctionObject*)func)->m_ml->ml_name;
    else
        return Py_TYPE(func)->tp_name;
}

const char *
PyEval_GetFuncDesc(PyObject *func)
{
    if (PyMethod_Check(func))
        return "()";
    else if (PyFunction_Check(func))
        return "()";
    else if (PyCFunction_Check(func))
        return "()";
    else
        return " object";
}

/* Extract a slice index from a PyLong or an object with the
   nb_index slot defined, and store in *pi.
   Silently reduce values larger than PY_SSIZE_T_MAX to PY_SSIZE_T_MAX,
   and silently boost values less than PY_SSIZE_T_MIN to PY_SSIZE_T_MIN.
   Return 0 on error, 1 on success.
*/
int
_PyEval_SliceIndex(PyObject *v, Py_ssize_t *pi)
{
    PyThreadState *tstate = _PyThreadState_GET();
    if (!Py_IsNone(v)) {
        Py_ssize_t x;
        if (_PyIndex_Check(v)) {
            x = PyNumber_AsSsize_t(v, NULL);
            if (x == -1 && _PyErr_Occurred(tstate))
                return 0;
        }
        else {
            _PyErr_SetString(tstate, PyExc_TypeError,
                             "slice indices must be integers or "
                             "None or have an __index__ method");
            return 0;
        }
        *pi = x;
    }
    return 1;
}

int
_PyEval_SliceIndexNotNone(PyObject *v, Py_ssize_t *pi)
{
    PyThreadState *tstate = _PyThreadState_GET();
    Py_ssize_t x;
    if (_PyIndex_Check(v)) {
        x = PyNumber_AsSsize_t(v, NULL);
        if (x == -1 && _PyErr_Occurred(tstate))
            return 0;
    }
    else {
        _PyErr_SetString(tstate, PyExc_TypeError,
                         "slice indices must be integers or "
                         "have an __index__ method");
        return 0;
    }
    *pi = x;
    return 1;
}

PyObject *
_PyEval_ImportName(PyThreadState *tstate, _PyInterpreterFrame *frame,
            PyObject *name, PyObject *fromlist, PyObject *level)
{
    PyObject *import_func;
    if (PyMapping_GetOptionalItem(frame->f_builtins, &_Py_ID(__import__), &import_func) < 0) {
        return NULL;
    }
    if (import_func == NULL) {
        _PyErr_SetString(tstate, PyExc_ImportError, "__import__ not found");
        return NULL;
    }

    PyObject *locals = frame->f_locals;
    if (locals == NULL) {
        locals = Py_None;
    }

    /* Fast path for not overloaded __import__. */
    if (_PyImport_IsDefaultImportFunc(tstate->interp, import_func)) {
        Py_DECREF(import_func);
        int ilevel = PyLong_AsInt(level);
        if (ilevel == -1 && _PyErr_Occurred(tstate)) {
            return NULL;
        }
        return PyImport_ImportModuleLevelObject(
                        name,
                        frame->f_globals,
                        locals,
                        fromlist,
                        ilevel);
    }

    PyObject* args[5] = {name, frame->f_globals, locals, fromlist, level};
    PyObject *res = PyObject_Vectorcall(import_func, args, 5, NULL);
    Py_DECREF(import_func);
    return res;
}

PyObject *
_PyEval_ImportFrom(PyThreadState *tstate, PyObject *v, PyObject *name)
{
    PyObject *x;
    PyObject *fullmodname, *mod_name, *origin, *mod_name_or_unknown, *errmsg, *spec;

    if (PyObject_GetOptionalAttr(v, name, &x) != 0) {
        return x;
    }
    /* Issue #17636: in case this failed because of a circular relative
       import, try to fallback on reading the module directly from
       sys.modules. */
    if (PyObject_GetOptionalAttr(v, &_Py_ID(__name__), &mod_name) < 0) {
        return NULL;
    }
    if (mod_name == NULL || !PyUnicode_Check(mod_name)) {
        Py_CLEAR(mod_name);
        goto error;
    }
    fullmodname = PyUnicode_FromFormat("%U.%U", mod_name, name);
    if (fullmodname == NULL) {
        Py_DECREF(mod_name);
        return NULL;
    }
    x = PyImport_GetModule(fullmodname);
    Py_DECREF(fullmodname);
    if (x == NULL && !_PyErr_Occurred(tstate)) {
        goto error;
    }
    Py_DECREF(mod_name);
    return x;

 error:
    if (mod_name == NULL) {
        mod_name_or_unknown = PyUnicode_FromString("<unknown module name>");
        if (mod_name_or_unknown == NULL) {
            return NULL;
        }
    } else {
        mod_name_or_unknown = mod_name;
    }
    // mod_name is no longer an owned reference
    assert(mod_name_or_unknown);
    assert(mod_name == NULL || mod_name == mod_name_or_unknown);

    origin = NULL;
    if (PyObject_GetOptionalAttr(v, &_Py_ID(__spec__), &spec) < 0) {
        Py_DECREF(mod_name_or_unknown);
        return NULL;
    }
    if (spec == NULL) {
        errmsg = PyUnicode_FromFormat(
            "cannot import name %R from %R (unknown location)",
            name, mod_name_or_unknown
        );
        goto done_with_errmsg;
    }
    if (_PyModuleSpec_GetFileOrigin(spec, &origin) < 0) {
        goto done;
    }

    int is_possibly_shadowing = _PyModule_IsPossiblyShadowing(origin);
    if (is_possibly_shadowing < 0) {
        goto done;
    }
    int is_possibly_shadowing_stdlib = 0;
    if (is_possibly_shadowing) {
        PyObject *stdlib_modules;
        if (_PySys_GetOptionalAttrString("stdlib_module_names", &stdlib_modules) < 0) {
            goto done;
        }
        if (stdlib_modules && PyAnySet_Check(stdlib_modules)) {
            is_possibly_shadowing_stdlib = PySet_Contains(stdlib_modules, mod_name_or_unknown);
            if (is_possibly_shadowing_stdlib < 0) {
                Py_DECREF(stdlib_modules);
                goto done;
            }
        }
        Py_XDECREF(stdlib_modules);
    }

    if (origin == NULL && PyModule_Check(v)) {
        // Fall back to __file__ for diagnostics if we don't have
        // an origin that is a location
        origin = PyModule_GetFilenameObject(v);
        if (origin == NULL) {
            if (!PyErr_ExceptionMatches(PyExc_SystemError)) {
                goto done;
            }
            // PyModule_GetFilenameObject raised "module filename missing"
            _PyErr_Clear(tstate);
        }
        assert(origin == NULL || PyUnicode_Check(origin));
    }

    if (is_possibly_shadowing_stdlib) {
        assert(origin);
        errmsg = PyUnicode_FromFormat(
            "cannot import name %R from %R "
            "(consider renaming %R since it has the same "
            "name as the standard library module named %R "
            "and prevents importing that standard library module)",
            name, mod_name_or_unknown, origin, mod_name_or_unknown
        );
    }
    else {
        int rc = _PyModuleSpec_IsInitializing(spec);
        if (rc < 0) {
            goto done;
        }
        else if (rc > 0) {
            if (is_possibly_shadowing) {
                assert(origin);
                // For non-stdlib modules, only mention the possibility of
                // shadowing if the module is being initialized.
                errmsg = PyUnicode_FromFormat(
                    "cannot import name %R from %R "
                    "(consider renaming %R if it has the same name "
                    "as a library you intended to import)",
                    name, mod_name_or_unknown, origin
                );
            }
            else if (origin) {
                errmsg = PyUnicode_FromFormat(
                    "cannot import name %R from partially initialized module %R "
                    "(most likely due to a circular import) (%S)",
                    name, mod_name_or_unknown, origin
                );
            }
            else {
                errmsg = PyUnicode_FromFormat(
                    "cannot import name %R from partially initialized module %R "
                    "(most likely due to a circular import)",
                    name, mod_name_or_unknown
                );
            }
        }
        else {
            assert(rc == 0);
            if (origin) {
                errmsg = PyUnicode_FromFormat(
                    "cannot import name %R from %R (%S)",
                    name, mod_name_or_unknown, origin
                );
            }
            else {
                errmsg = PyUnicode_FromFormat(
                    "cannot import name %R from %R (unknown location)",
                    name, mod_name_or_unknown
                );
            }
        }
    }

done_with_errmsg:
    if (errmsg != NULL) {
        /* NULL checks for mod_name and origin done by _PyErr_SetImportErrorWithNameFrom */
        _PyErr_SetImportErrorWithNameFrom(errmsg, mod_name, origin, name);
        Py_DECREF(errmsg);
    }

done:
    Py_XDECREF(origin);
    Py_XDECREF(spec);
    Py_DECREF(mod_name_or_unknown);
    return NULL;
}

#define CANNOT_CATCH_MSG "catching classes that do not inherit from "\
                         "BaseException is not allowed"

#define CANNOT_EXCEPT_STAR_EG "catching ExceptionGroup with except* "\
                              "is not allowed. Use except instead."

int
_PyEval_CheckExceptTypeValid(PyThreadState *tstate, PyObject* right)
{
    if (PyTuple_Check(right)) {
        Py_ssize_t i, length;
        length = PyTuple_GET_SIZE(right);
        for (i = 0; i < length; i++) {
            PyObject *exc = PyTuple_GET_ITEM(right, i);
            if (!PyExceptionClass_Check(exc)) {
                _PyErr_SetString(tstate, PyExc_TypeError,
                    CANNOT_CATCH_MSG);
                return -1;
            }
        }
    }
    else {
        if (!PyExceptionClass_Check(right)) {
            _PyErr_SetString(tstate, PyExc_TypeError,
                CANNOT_CATCH_MSG);
            return -1;
        }
    }
    return 0;
}

int
_PyEval_CheckExceptStarTypeValid(PyThreadState *tstate, PyObject* right)
{
    if (_PyEval_CheckExceptTypeValid(tstate, right) < 0) {
        return -1;
    }

    /* reject except *ExceptionGroup */

    int is_subclass = 0;
    if (PyTuple_Check(right)) {
        Py_ssize_t length = PyTuple_GET_SIZE(right);
        for (Py_ssize_t i = 0; i < length; i++) {
            PyObject *exc = PyTuple_GET_ITEM(right, i);
            is_subclass = PyObject_IsSubclass(exc, PyExc_BaseExceptionGroup);
            if (is_subclass < 0) {
                return -1;
            }
            if (is_subclass) {
                break;
            }
        }
    }
    else {
        is_subclass = PyObject_IsSubclass(right, PyExc_BaseExceptionGroup);
        if (is_subclass < 0) {
            return -1;
        }
    }
    if (is_subclass) {
        _PyErr_SetString(tstate, PyExc_TypeError,
            CANNOT_EXCEPT_STAR_EG);
            return -1;
    }
    return 0;
}

int
_Py_Check_ArgsIterable(PyThreadState *tstate, PyObject *func, PyObject *args)
{
    if (Py_TYPE(args)->tp_iter == NULL && !PySequence_Check(args)) {
        /* _Py_Check_ArgsIterable() may be called with a live exception:
         * clear it to prevent calling _PyObject_FunctionStr() with an
         * exception set. */
        _PyErr_Clear(tstate);
        PyObject *funcstr = _PyObject_FunctionStr(func);
        if (funcstr != NULL) {
            _PyErr_Format(tstate, PyExc_TypeError,
                          "%U argument after * must be an iterable, not %.200s",
                          funcstr, Py_TYPE(args)->tp_name);
            Py_DECREF(funcstr);
        }
        return -1;
    }
    return 0;
}

void
_PyEval_FormatKwargsError(PyThreadState *tstate, PyObject *func, PyObject *kwargs)
{
    /* _PyDict_MergeEx raises attribute
     * error (percolated from an attempt
     * to get 'keys' attribute) instead of
     * a type error if its second argument
     * is not a mapping.
     */
    if (_PyErr_ExceptionMatches(tstate, PyExc_AttributeError)) {
        _PyErr_Clear(tstate);
        PyObject *funcstr = _PyObject_FunctionStr(func);
        if (funcstr != NULL) {
            _PyErr_Format(
                tstate, PyExc_TypeError,
                "%U argument after ** must be a mapping, not %.200s",
                funcstr, Py_TYPE(kwargs)->tp_name);
            Py_DECREF(funcstr);
        }
    }
    else if (_PyErr_ExceptionMatches(tstate, PyExc_KeyError)) {
        PyObject *exc = _PyErr_GetRaisedException(tstate);
        PyObject *args = PyException_GetArgs(exc);
        if (exc && PyTuple_Check(args) && PyTuple_GET_SIZE(args) == 1) {
            _PyErr_Clear(tstate);
            PyObject *funcstr = _PyObject_FunctionStr(func);
            if (funcstr != NULL) {
                PyObject *key = PyTuple_GET_ITEM(args, 0);
                _PyErr_Format(
                    tstate, PyExc_TypeError,
                    "%U got multiple values for keyword argument '%S'",
                    funcstr, key);
                Py_DECREF(funcstr);
            }
            Py_XDECREF(exc);
        }
        else {
            _PyErr_SetRaisedException(tstate, exc);
        }
        Py_DECREF(args);
    }
}

void
_PyEval_FormatExcCheckArg(PyThreadState *tstate, PyObject *exc,
                          const char *format_str, PyObject *obj)
{
    const char *obj_str;

    if (!obj)
        return;

    obj_str = PyUnicode_AsUTF8(obj);
    if (!obj_str)
        return;

    _PyErr_Format(tstate, exc, format_str, obj_str);

    if (exc == PyExc_NameError) {
        // Include the name in the NameError exceptions to offer suggestions later.
        PyObject *exc = PyErr_GetRaisedException();
        if (PyErr_GivenExceptionMatches(exc, PyExc_NameError)) {
            if (((PyNameErrorObject*)exc)->name == NULL) {
                // We do not care if this fails because we are going to restore the
                // NameError anyway.
                (void)PyObject_SetAttr(exc, &_Py_ID(name), obj);
            }
        }
        PyErr_SetRaisedException(exc);
    }
}

void
_PyEval_FormatExcUnbound(PyThreadState *tstate, PyCodeObject *co, int oparg)
{
    PyObject *name;
    /* Don't stomp existing exception */
    if (_PyErr_Occurred(tstate))
        return;
    name = PyTuple_GET_ITEM(co->co_localsplusnames, oparg);
    if (oparg < PyUnstable_Code_GetFirstFree(co)) {
        _PyEval_FormatExcCheckArg(tstate, PyExc_UnboundLocalError,
                                  UNBOUNDLOCAL_ERROR_MSG, name);
    } else {
        _PyEval_FormatExcCheckArg(tstate, PyExc_NameError,
                                  UNBOUNDFREE_ERROR_MSG, name);
    }
}

void
_PyEval_FormatAwaitableError(PyThreadState *tstate, PyTypeObject *type, int oparg)
{
    if (type->tp_as_async == NULL || type->tp_as_async->am_await == NULL) {
        if (oparg == 1) {
            _PyErr_Format(tstate, PyExc_TypeError,
                          "'async with' received an object from __aenter__ "
                          "that does not implement __await__: %.100s",
                          type->tp_name);
        }
        else if (oparg == 2) {
            _PyErr_Format(tstate, PyExc_TypeError,
                          "'async with' received an object from __aexit__ "
                          "that does not implement __await__: %.100s",
                          type->tp_name);
        }
    }
}


Py_ssize_t
PyUnstable_Eval_RequestCodeExtraIndex(freefunc free)
{
    PyInterpreterState *interp = _PyInterpreterState_GET();
    Py_ssize_t new_index;

    if (interp->co_extra_user_count == MAX_CO_EXTRA_USERS - 1) {
        return -1;
    }
    new_index = interp->co_extra_user_count++;
    interp->co_extra_freefuncs[new_index] = free;
    return new_index;
}


static void
dtrace_function_entry(_PyInterpreterFrame *frame)
{
    const char *filename;
    const char *funcname;
    int lineno;

    PyCodeObject *code = _PyFrame_GetCode(frame);
    filename = PyUnicode_AsUTF8(code->co_filename);
    funcname = PyUnicode_AsUTF8(code->co_name);
    lineno = PyUnstable_InterpreterFrame_GetLine(frame);

    PyDTrace_FUNCTION_ENTRY(filename, funcname, lineno);
}

static void
dtrace_function_return(_PyInterpreterFrame *frame)
{
    const char *filename;
    const char *funcname;
    int lineno;

    PyCodeObject *code = _PyFrame_GetCode(frame);
    filename = PyUnicode_AsUTF8(code->co_filename);
    funcname = PyUnicode_AsUTF8(code->co_name);
    lineno = PyUnstable_InterpreterFrame_GetLine(frame);

    PyDTrace_FUNCTION_RETURN(filename, funcname, lineno);
}

/* Implement Py_EnterRecursiveCall() and Py_LeaveRecursiveCall() as functions
   for the limited API. */

int Py_EnterRecursiveCall(const char *where)
{
    return _Py_EnterRecursiveCall(where);
}

void Py_LeaveRecursiveCall(void)
{
    _Py_LeaveRecursiveCall();
}

PyObject *
_PyEval_GetANext(PyObject *aiter)
{
    unaryfunc getter = NULL;
    PyObject *next_iter = NULL;
    PyTypeObject *type = Py_TYPE(aiter);
    if (PyAsyncGen_CheckExact(aiter)) {
        return type->tp_as_async->am_anext(aiter);
    }
    if (type->tp_as_async != NULL){
        getter = type->tp_as_async->am_anext;
    }

    if (getter != NULL) {
        next_iter = (*getter)(aiter);
        if (next_iter == NULL) {
            return NULL;
        }
    }
    else {
        PyErr_Format(PyExc_TypeError,
                        "'async for' requires an iterator with "
                        "__anext__ method, got %.100s",
                        type->tp_name);
        return NULL;
    }

    PyObject *awaitable = _PyCoro_GetAwaitableIter(next_iter);
    if (awaitable == NULL) {
        _PyErr_FormatFromCause(
            PyExc_TypeError,
            "'async for' received an invalid object "
            "from __anext__: %.100s",
            Py_TYPE(next_iter)->tp_name);
    }
    Py_DECREF(next_iter);
    return awaitable;
}

void
_PyEval_LoadGlobalStackRef(PyObject *globals, PyObject *builtins, PyObject *name, _PyStackRef *writeto)
{
    if (PyDict_CheckExact(globals) && PyDict_CheckExact(builtins)) {
        _PyDict_LoadGlobalStackRef((PyDictObject *)globals,
                                    (PyDictObject *)builtins,
                                    name, writeto);
        if (PyStackRef_IsNull(*writeto) && !PyErr_Occurred()) {
            /* _PyDict_LoadGlobal() returns NULL without raising
                * an exception if the key doesn't exist */
            _PyEval_FormatExcCheckArg(PyThreadState_GET(), PyExc_NameError,
                                        NAME_ERROR_MSG, name);
        }
    }
    else {
        /* Slow-path if globals or builtins is not a dict */
        /* namespace 1: globals */
        PyObject *res;
        if (PyMapping_GetOptionalItem(globals, name, &res) < 0) {
            *writeto = PyStackRef_NULL;
            return;
        }
        if (res == NULL) {
            /* namespace 2: builtins */
            if (PyMapping_GetOptionalItem(builtins, name, &res) < 0) {
                *writeto = PyStackRef_NULL;
                return;
            }
            if (res == NULL) {
                _PyEval_FormatExcCheckArg(
                            PyThreadState_GET(), PyExc_NameError,
                            NAME_ERROR_MSG, name);
                *writeto = PyStackRef_NULL;
                return;
            }
        }
        *writeto = PyStackRef_FromPyObjectSteal(res);
    }
}

PyObject *
_PyEval_GetAwaitable(PyObject *iterable, int oparg)
{
    PyObject *iter = _PyCoro_GetAwaitableIter(iterable);

    if (iter == NULL) {
        _PyEval_FormatAwaitableError(PyThreadState_GET(),
            Py_TYPE(iterable), oparg);
    }
    else if (PyCoro_CheckExact(iter)) {
        PyObject *yf = _PyGen_yf((PyGenObject*)iter);
        if (yf != NULL) {
            /* `iter` is a coroutine object that is being
                awaited, `yf` is a pointer to the current awaitable
                being awaited on. */
            Py_DECREF(yf);
            Py_CLEAR(iter);
            _PyErr_SetString(PyThreadState_GET(), PyExc_RuntimeError,
                                "coroutine is being awaited already");
        }
    }
    return iter;
}

PyObject *
_PyEval_LoadName(PyThreadState *tstate, _PyInterpreterFrame *frame, PyObject *name)
{

    PyObject *value;
    if (frame->f_locals == NULL) {
        _PyErr_SetString(tstate, PyExc_SystemError,
                            "no locals found");
        return NULL;
    }
    if (PyMapping_GetOptionalItem(frame->f_locals, name, &value) < 0) {
        return NULL;
    }
    if (value != NULL) {
        return value;
    }
    if (PyDict_GetItemRef(frame->f_globals, name, &value) < 0) {
        return NULL;
    }
    if (value != NULL) {
        return value;
    }
    if (PyMapping_GetOptionalItem(frame->f_builtins, name, &value) < 0) {
        return NULL;
    }
    if (value == NULL) {
        _PyEval_FormatExcCheckArg(
                    tstate, PyExc_NameError,
                    NAME_ERROR_MSG, name);
    }
    return value;
}

/* Check if a 'cls' provides the given special method. */
static inline int
type_has_special_method(PyTypeObject *cls, PyObject *name)
{
    // _PyType_Lookup() does not set an exception and returns a borrowed ref
    assert(!PyErr_Occurred());
    PyObject *r = _PyType_Lookup(cls, name);
    return r != NULL && Py_TYPE(r)->tp_descr_get != NULL;
}

int
_PyEval_SpecialMethodCanSuggest(PyObject *self, int oparg)
{
    PyTypeObject *type = Py_TYPE(self);
    switch (oparg) {
        case SPECIAL___ENTER__:
        case SPECIAL___EXIT__: {
            return type_has_special_method(type, &_Py_ID(__aenter__))
                   && type_has_special_method(type, &_Py_ID(__aexit__));
        }
        case SPECIAL___AENTER__:
        case SPECIAL___AEXIT__: {
            return type_has_special_method(type, &_Py_ID(__enter__))
                   && type_has_special_method(type, &_Py_ID(__exit__));
        }
        default:
            Py_FatalError("unsupported special method");
    }
}<|MERGE_RESOLUTION|>--- conflicted
+++ resolved
@@ -1078,12 +1078,7 @@
 #endif
         /* Because this avoids the RESUME, we need to update instrumentation */
         _Py_Instrument(_PyFrame_GetCode(frame), tstate->interp);
-<<<<<<< HEAD
-        monitor_throw(tstate, frame, frame->instr_ptr);
-        /* TO DO -- Monitor throw entry. */
         DTRACE_FUNCTION_ENTRY();
-        goto resume_with_error;
-=======
         next_instr = frame->instr_ptr;
         monitor_throw(tstate, frame, next_instr);
         stack_pointer = _PyFrame_GetStackPointer(frame);
@@ -1096,7 +1091,6 @@
 #else
         goto error;
 #endif
->>>>>>> ac06b534
     }
 
 #if defined(_Py_TIER2) && !defined(_Py_JIT)
@@ -1104,89 +1098,14 @@
     _PyExecutorObject *current_executor = NULL;
     const _PyUOpInstruction *next_uop = NULL;
 #endif
-<<<<<<< HEAD
-
-start_frame:
-    if (_Py_EnterRecursivePy(tstate)) {
-        goto exit_unwind;
-    }
-
-    next_instr = frame->instr_ptr;
     DTRACE_FUNCTION_ENTRY();
-resume_frame:
-    stack_pointer = _PyFrame_GetStackPointer(frame);
-
-#ifdef LLTRACE
-    lltrace = maybe_lltrace_resume_frame(frame, &entry_frame, GLOBALS());
-    if (lltrace < 0) {
-        goto exit_unwind;
-    }
-#endif
-
-#ifdef Py_DEBUG
-    /* _PyEval_EvalFrameDefault() must not be called with an exception set,
-       because it can clear it (directly or indirectly) and so the
-       caller loses its exception */
-    assert(!_PyErr_Occurred(tstate));
-#endif
-
-    DISPATCH();
-
-    {
-    /* Start instructions */
-#if !USE_COMPUTED_GOTOS
-    dispatch_opcode:
-        switch (opcode)
-#endif
-        {
-
-#include "generated_cases.c.h"
-
-
-#if USE_COMPUTED_GOTOS
-        _unknown_opcode:
-#else
-        EXTRA_CASES  // From pycore_opcode_metadata.h, a 'case' for each unused opcode
-#endif
-            /* Tell C compilers not to hold the opcode variable in the loop.
-               next_instr points the current instruction without TARGET(). */
-            opcode = next_instr->op.code;
-            _PyErr_Format(tstate, PyExc_SystemError,
-                          "%U:%d: unknown opcode %d",
-                          _PyFrame_GetCode(frame)->co_filename,
-                          PyUnstable_InterpreterFrame_GetLine(frame),
-                          opcode);
-            goto error;
-
-        } /* End instructions */
-
-        /* This should never be reached. Every opcode should end with DISPATCH()
-           or goto error. */
-        Py_UNREACHABLE();
-
-pop_4_error:
-    STACK_SHRINK(1);
-pop_3_error:
-    STACK_SHRINK(1);
-pop_2_error:
-    STACK_SHRINK(1);
-pop_1_error:
-    STACK_SHRINK(1);
-error:
-        /* Double-check exception status. */
-#ifdef NDEBUG
-        if (!_PyErr_Occurred(tstate)) {
-            _PyErr_SetString(tstate, PyExc_SystemError,
-                             "error return without exception set");
-        }
-=======
+
 #if Py_TAIL_CALL_INTERP
 #   if Py_STATS
         return _TAIL_CALL_start_frame(frame, NULL, tstate, NULL, 0, lastopcode);
 #   else
         return _TAIL_CALL_start_frame(frame, NULL, tstate, NULL, 0);
 #   endif
->>>>>>> ac06b534
 #else
     goto start_frame;
 #   include "generated_cases.c.h"
