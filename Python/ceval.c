/* Execute compiled code */

#define _PY_INTERPRETER

#include "Python.h"
#include "pycore_abstract.h"      // _PyIndex_Check()
#include "pycore_audit.h"         // _PySys_Audit()
#include "pycore_backoff.h"
#include "pycore_call.h"          // _PyObject_CallNoArgs()
#include "pycore_cell.h"          // PyCell_GetRef()
#include "pycore_ceval.h"
#include "pycore_code.h"
#include "pycore_emscripten_signal.h"  // _Py_CHECK_EMSCRIPTEN_SIGNALS
#include "pycore_function.h"
#include "pycore_instruments.h"
#include "pycore_intrinsics.h"
#include "pycore_jit.h"
#include "pycore_long.h"          // _PyLong_GetZero()
#include "pycore_moduleobject.h"  // PyModuleObject
#include "pycore_object.h"        // _PyObject_GC_TRACK()
#include "pycore_opcode_metadata.h" // EXTRA_CASES
#include "pycore_optimizer.h"     // _PyUOpExecutor_Type
#include "pycore_opcode_utils.h"  // MAKE_FUNCTION_*
#include "pycore_pyatomic_ft_wrappers.h" // FT_ATOMIC_*
#include "pycore_pyerrors.h"      // _PyErr_GetRaisedException()
#include "pycore_pystate.h"       // _PyInterpreterState_GET()
#include "pycore_range.h"         // _PyRangeIterObject
#include "pycore_setobject.h"     // _PySet_Update()
#include "pycore_sliceobject.h"   // _PyBuildSlice_ConsumeRefs
#include "pycore_traceback.h"     // _PyTraceBack_FromFrame
#include "pycore_tuple.h"         // _PyTuple_ITEMS()
#include "pycore_uop_ids.h"       // Uops
#include "pycore_pyerrors.h"

#include "pycore_dict.h"
#include "dictobject.h"
#include "pycore_frame.h"
#include "frameobject.h"          // _PyInterpreterFrame_GetLine
#include "opcode.h"
#include "pydtrace.h"
#include "setobject.h"
#include "pycore_stackref.h"

#include <stdbool.h>              // bool

#if !defined(Py_BUILD_CORE)
#  error "ceval.c must be build with Py_BUILD_CORE define for best performance"
#endif

#if !defined(Py_DEBUG) && !defined(Py_TRACE_REFS)
// GH-89279: The MSVC compiler does not inline these static inline functions
// in PGO build in _PyEval_EvalFrameDefault(), because this function is over
// the limit of PGO, and that limit cannot be configured.
// Define them as macros to make sure that they are always inlined by the
// preprocessor.

#undef Py_IS_TYPE
#define Py_IS_TYPE(ob, type) \
    (_PyObject_CAST(ob)->ob_type == (type))

#undef Py_XDECREF
#define Py_XDECREF(arg) \
    do { \
        PyObject *xop = _PyObject_CAST(arg); \
        if (xop != NULL) { \
            Py_DECREF(xop); \
        } \
    } while (0)

#ifndef Py_GIL_DISABLED

#undef Py_DECREF
#define Py_DECREF(arg) \
    do { \
        PyObject *op = _PyObject_CAST(arg); \
        if (_Py_IsImmortal(op)) { \
            _Py_DECREF_IMMORTAL_STAT_INC(); \
            break; \
        } \
        _Py_DECREF_STAT_INC(); \
        if (--op->ob_refcnt == 0) { \
            destructor dealloc = Py_TYPE(op)->tp_dealloc; \
            (*dealloc)(op); \
        } \
    } while (0)

#undef _Py_DECREF_SPECIALIZED
#define _Py_DECREF_SPECIALIZED(arg, dealloc) \
    do { \
        PyObject *op = _PyObject_CAST(arg); \
        if (_Py_IsImmortal(op)) { \
            _Py_DECREF_IMMORTAL_STAT_INC(); \
            break; \
        } \
        _Py_DECREF_STAT_INC(); \
        if (--op->ob_refcnt == 0) { \
            _PyReftracerTrack(op, PyRefTracer_DESTROY); \
            destructor d = (destructor)(dealloc); \
            d(op); \
        } \
    } while (0)

#else // Py_GIL_DISABLED

#undef Py_DECREF
#define Py_DECREF(arg) \
    do { \
        PyObject *op = _PyObject_CAST(arg); \
        uint32_t local = _Py_atomic_load_uint32_relaxed(&op->ob_ref_local); \
        if (local == _Py_IMMORTAL_REFCNT_LOCAL) { \
            _Py_DECREF_IMMORTAL_STAT_INC(); \
            break; \
        } \
        _Py_DECREF_STAT_INC(); \
        if (_Py_IsOwnedByCurrentThread(op)) { \
            local--; \
            _Py_atomic_store_uint32_relaxed(&op->ob_ref_local, local); \
            if (local == 0) { \
                _Py_MergeZeroLocalRefcount(op); \
            } \
        } \
        else { \
            _Py_DecRefShared(op); \
        } \
    } while (0)

#undef _Py_DECREF_SPECIALIZED
#define _Py_DECREF_SPECIALIZED(arg, dealloc) Py_DECREF(arg)

#endif
#endif


#ifdef Py_DEBUG
static void
dump_stack(_PyInterpreterFrame *frame, _PyStackRef *stack_pointer)
{
    _PyStackRef *stack_base = _PyFrame_Stackbase(frame);
    PyObject *exc = PyErr_GetRaisedException();
    printf("    stack=[");
    for (_PyStackRef *ptr = stack_base; ptr < stack_pointer; ptr++) {
        if (ptr != stack_base) {
            printf(", ");
        }
        PyObject *obj = PyStackRef_AsPyObjectBorrow(*ptr);
        if (obj == NULL) {
            printf("<nil>");
            continue;
        }
        if (
            obj == Py_None
            || PyBool_Check(obj)
            || PyLong_CheckExact(obj)
            || PyFloat_CheckExact(obj)
            || PyUnicode_CheckExact(obj)
        ) {
            if (PyObject_Print(obj, stdout, 0) == 0) {
                continue;
            }
            PyErr_Clear();
        }
        // Don't call __repr__(), it might recurse into the interpreter.
        printf("<%s at %p>", Py_TYPE(obj)->tp_name, PyStackRef_AsPyObjectBorrow(*ptr));
    }
    printf("]\n");
    fflush(stdout);
    PyErr_SetRaisedException(exc);
}

static void
lltrace_instruction(_PyInterpreterFrame *frame,
                    _PyStackRef *stack_pointer,
                    _Py_CODEUNIT *next_instr,
                    int opcode,
                    int oparg)
{
    if (frame->owner >= FRAME_OWNED_BY_INTERPRETER) {
        return;
    }
    dump_stack(frame, stack_pointer);
    const char *opname = _PyOpcode_OpName[opcode];
    assert(opname != NULL);
    int offset = (int)(next_instr - _PyFrame_GetBytecode(frame));
    if (OPCODE_HAS_ARG((int)_PyOpcode_Deopt[opcode])) {
        printf("%d: %s %d\n", offset * 2, opname, oparg);
    }
    else {
        printf("%d: %s\n", offset * 2, opname);
    }
    fflush(stdout);
}

static void
lltrace_resume_frame(_PyInterpreterFrame *frame)
{
    PyObject *fobj = PyStackRef_AsPyObjectBorrow(frame->f_funcobj);
    if (!PyStackRef_CodeCheck(frame->f_executable) ||
        fobj == NULL ||
        !PyFunction_Check(fobj)
    ) {
        printf("\nResuming frame.\n");
        return;
    }
    PyFunctionObject *f = (PyFunctionObject *)fobj;
    PyObject *exc = PyErr_GetRaisedException();
    PyObject *name = f->func_qualname;
    if (name == NULL) {
        name = f->func_name;
    }
    printf("\nResuming frame");
    if (name) {
        printf(" for ");
        if (PyObject_Print(name, stdout, 0) < 0) {
            PyErr_Clear();
        }
    }
    if (f->func_module) {
        printf(" in module ");
        if (PyObject_Print(f->func_module, stdout, 0) < 0) {
            PyErr_Clear();
        }
    }
    printf("\n");
    fflush(stdout);
    PyErr_SetRaisedException(exc);
}

static int
maybe_lltrace_resume_frame(_PyInterpreterFrame *frame, PyObject *globals)
{
    if (globals == NULL) {
        return 0;
    }
    if (frame->owner >= FRAME_OWNED_BY_INTERPRETER) {
        return 0;
    }
    int r = PyDict_Contains(globals, &_Py_ID(__lltrace__));
    if (r < 0) {
        return -1;
    }
    int lltrace = r * 5;  // Levels 1-4 only trace uops
    if (!lltrace) {
        // Can also be controlled by environment variable
        char *python_lltrace = Py_GETENV("PYTHON_LLTRACE");
        if (python_lltrace != NULL && *python_lltrace >= '0') {
            lltrace = *python_lltrace - '0';  // TODO: Parse an int and all that
        }
    }
    if (lltrace >= 5) {
        lltrace_resume_frame(frame);
    }
    return lltrace;
}

#endif

static void monitor_reraise(PyThreadState *tstate,
                 _PyInterpreterFrame *frame,
                 _Py_CODEUNIT *instr);
static int monitor_stop_iteration(PyThreadState *tstate,
                 _PyInterpreterFrame *frame,
                 _Py_CODEUNIT *instr,
                 PyObject *value);
static void monitor_unwind(PyThreadState *tstate,
                 _PyInterpreterFrame *frame,
                 _Py_CODEUNIT *instr);
static int monitor_handled(PyThreadState *tstate,
                 _PyInterpreterFrame *frame,
                 _Py_CODEUNIT *instr, PyObject *exc);
static void monitor_throw(PyThreadState *tstate,
                 _PyInterpreterFrame *frame,
                 _Py_CODEUNIT *instr);

static int get_exception_handler(PyCodeObject *, int, int*, int*, int*);
static  _PyInterpreterFrame *
_PyEvalFramePushAndInit_Ex(PyThreadState *tstate, _PyStackRef func,
    PyObject *locals, Py_ssize_t nargs, PyObject *callargs, PyObject *kwargs, _PyInterpreterFrame *previous);

#ifdef HAVE_ERRNO_H
#include <errno.h>
#endif

int
Py_GetRecursionLimit(void)
{
    PyInterpreterState *interp = _PyInterpreterState_GET();
    return interp->ceval.recursion_limit;
}

void
Py_SetRecursionLimit(int new_limit)
{
    PyInterpreterState *interp = _PyInterpreterState_GET();
    _PyEval_StopTheWorld(interp);
    interp->ceval.recursion_limit = new_limit;
    _Py_FOR_EACH_TSTATE_BEGIN(interp, p) {
        int depth = p->py_recursion_limit - p->py_recursion_remaining;
        p->py_recursion_limit = new_limit;
        p->py_recursion_remaining = new_limit - depth;
    }
    _Py_FOR_EACH_TSTATE_END(interp);
    _PyEval_StartTheWorld(interp);
}

int
Py_ReachedRecursionLimit(PyThreadState *tstate, int margin_count)
{
    return _Py_ReachedRecursionLimit(tstate, margin_count);
}

void
_Py_EnterRecursiveCallUnchecked(PyThreadState *tstate)
{
    char here;
    uintptr_t here_addr = (uintptr_t)&here;
    if (here_addr < tstate->c_stack_hard_limit) {
        Py_FatalError("Unchecked stack overflow.");
    }
}

/* The function _Py_EnterRecursiveCallTstate() only calls _Py_CheckRecursiveCall()
   if the recursion_depth reaches recursion_limit. */
int
_Py_CheckRecursiveCall(PyThreadState *tstate, const char *where)
{
    char here;
    uintptr_t here_addr = (uintptr_t)&here;
    assert(tstate->c_stack_soft_limit != 0);
    if (tstate->c_stack_hard_limit == 0) {
#ifdef USE_STACKCHECK
        if (_PyOS_CheckStack(PYOS_STACK_MARGIN * 2) == 0) {
            tstate->c_stack_soft_limit = here_addr - PYOS_STACK_MARGIN_BYTES;
            return 0;
        }
        int margin = PYOS_STACK_MARGIN;
        assert(tstate->c_stack_soft_limit != UINTPTR_MAX);
        if (_PyOS_CheckStack(margin)) {
            margin = PYOS_STACK_MARGIN/2;
        }
        else {
            if (_PyOS_CheckStack(PYOS_STACK_MARGIN*3/2) == 0) {
                margin = PYOS_STACK_MARGIN*3/2;
            }
        }
        tstate->c_stack_hard_limit = here_addr - margin * sizeof(void *);
        tstate->c_stack_soft_limit = tstate->c_stack_hard_limit + PYOS_STACK_MARGIN_BYTES;
#else
        assert(tstate->c_stack_soft_limit == UINTPTR_MAX);
        tstate->c_stack_soft_limit = here_addr - Py_C_STACK_SIZE;
        tstate->c_stack_hard_limit = here_addr - (Py_C_STACK_SIZE + PYOS_STACK_MARGIN_BYTES);
#endif
    }
    if (here_addr >= tstate->c_stack_soft_limit) {
        return 0;
    }
    assert(tstate->c_stack_hard_limit != 0);
    if (here_addr < tstate->c_stack_hard_limit) {
        /* Overflowing while handling an overflow. Give up. */
        Py_FatalError("Cannot recover from stack overflow.");
    }
    if (tstate->recursion_headroom) {
        return 0;
    }
    else {
        tstate->recursion_headroom++;
        _PyErr_Format(tstate, PyExc_RecursionError,
                    "maximum recursion depth exceeded%s",
                    where);
        tstate->recursion_headroom--;
        return -1;
    }
}


const binaryfunc _PyEval_BinaryOps[] = {
    [NB_ADD] = PyNumber_Add,
    [NB_AND] = PyNumber_And,
    [NB_FLOOR_DIVIDE] = PyNumber_FloorDivide,
    [NB_LSHIFT] = PyNumber_Lshift,
    [NB_MATRIX_MULTIPLY] = PyNumber_MatrixMultiply,
    [NB_MULTIPLY] = PyNumber_Multiply,
    [NB_REMAINDER] = PyNumber_Remainder,
    [NB_OR] = PyNumber_Or,
    [NB_POWER] = _PyNumber_PowerNoMod,
    [NB_RSHIFT] = PyNumber_Rshift,
    [NB_SUBTRACT] = PyNumber_Subtract,
    [NB_TRUE_DIVIDE] = PyNumber_TrueDivide,
    [NB_XOR] = PyNumber_Xor,
    [NB_INPLACE_ADD] = PyNumber_InPlaceAdd,
    [NB_INPLACE_AND] = PyNumber_InPlaceAnd,
    [NB_INPLACE_FLOOR_DIVIDE] = PyNumber_InPlaceFloorDivide,
    [NB_INPLACE_LSHIFT] = PyNumber_InPlaceLshift,
    [NB_INPLACE_MATRIX_MULTIPLY] = PyNumber_InPlaceMatrixMultiply,
    [NB_INPLACE_MULTIPLY] = PyNumber_InPlaceMultiply,
    [NB_INPLACE_REMAINDER] = PyNumber_InPlaceRemainder,
    [NB_INPLACE_OR] = PyNumber_InPlaceOr,
    [NB_INPLACE_POWER] = _PyNumber_InPlacePowerNoMod,
    [NB_INPLACE_RSHIFT] = PyNumber_InPlaceRshift,
    [NB_INPLACE_SUBTRACT] = PyNumber_InPlaceSubtract,
    [NB_INPLACE_TRUE_DIVIDE] = PyNumber_InPlaceTrueDivide,
    [NB_INPLACE_XOR] = PyNumber_InPlaceXor,
    [NB_SUBSCR] = PyObject_GetItem,
};

const conversion_func _PyEval_ConversionFuncs[4] = {
    [FVC_STR] = PyObject_Str,
    [FVC_REPR] = PyObject_Repr,
    [FVC_ASCII] = PyObject_ASCII
};

const _Py_SpecialMethod _Py_SpecialMethods[] = {
    [SPECIAL___ENTER__] = {
        .name = &_Py_ID(__enter__),
        .error = "'%.200s' object does not support the "
                 "context manager protocol (missed __enter__ method)",
    },
    [SPECIAL___EXIT__] = {
        .name = &_Py_ID(__exit__),
        .error = "'%.200s' object does not support the "
                 "context manager protocol (missed __exit__ method)",
    },
    [SPECIAL___AENTER__] = {
        .name = &_Py_ID(__aenter__),
        .error = "'%.200s' object does not support the asynchronous "
                 "context manager protocol (missed __aenter__ method)",
    },
    [SPECIAL___AEXIT__] = {
        .name = &_Py_ID(__aexit__),
        .error = "'%.200s' object does not support the asynchronous "
                 "context manager protocol (missed __aexit__ method)",
    }
};

const size_t _Py_FunctionAttributeOffsets[] = {
    [MAKE_FUNCTION_CLOSURE] = offsetof(PyFunctionObject, func_closure),
    [MAKE_FUNCTION_ANNOTATIONS] = offsetof(PyFunctionObject, func_annotations),
    [MAKE_FUNCTION_KWDEFAULTS] = offsetof(PyFunctionObject, func_kwdefaults),
    [MAKE_FUNCTION_DEFAULTS] = offsetof(PyFunctionObject, func_defaults),
    [MAKE_FUNCTION_ANNOTATE] = offsetof(PyFunctionObject, func_annotate),
};

// PEP 634: Structural Pattern Matching


// Return a tuple of values corresponding to keys, with error checks for
// duplicate/missing keys.
PyObject *
_PyEval_MatchKeys(PyThreadState *tstate, PyObject *map, PyObject *keys)
{
    assert(PyTuple_CheckExact(keys));
    Py_ssize_t nkeys = PyTuple_GET_SIZE(keys);
    if (!nkeys) {
        // No keys means no items.
        return PyTuple_New(0);
    }
    PyObject *seen = NULL;
    PyObject *dummy = NULL;
    PyObject *values = NULL;
    PyObject *get = NULL;
    // We use the two argument form of map.get(key, default) for two reasons:
    // - Atomically check for a key and get its value without error handling.
    // - Don't cause key creation or resizing in dict subclasses like
    //   collections.defaultdict that define __missing__ (or similar).
    int meth_found = _PyObject_GetMethod(map, &_Py_ID(get), &get);
    if (get == NULL) {
        goto fail;
    }
    seen = PySet_New(NULL);
    if (seen == NULL) {
        goto fail;
    }
    // dummy = object()
    dummy = _PyObject_CallNoArgs((PyObject *)&PyBaseObject_Type);
    if (dummy == NULL) {
        goto fail;
    }
    values = PyTuple_New(nkeys);
    if (values == NULL) {
        goto fail;
    }
    for (Py_ssize_t i = 0; i < nkeys; i++) {
        PyObject *key = PyTuple_GET_ITEM(keys, i);
        if (PySet_Contains(seen, key) || PySet_Add(seen, key)) {
            if (!_PyErr_Occurred(tstate)) {
                // Seen it before!
                _PyErr_Format(tstate, PyExc_ValueError,
                              "mapping pattern checks duplicate key (%R)", key);
            }
            goto fail;
        }
        PyObject *args[] = { map, key, dummy };
        PyObject *value = NULL;
        if (meth_found) {
            value = PyObject_Vectorcall(get, args, 3, NULL);
        }
        else {
            value = PyObject_Vectorcall(get, &args[1], 2, NULL);
        }
        if (value == NULL) {
            goto fail;
        }
        if (value == dummy) {
            // key not in map!
            Py_DECREF(value);
            Py_DECREF(values);
            // Return None:
            values = Py_NewRef(Py_None);
            goto done;
        }
        PyTuple_SET_ITEM(values, i, value);
    }
    // Success:
done:
    Py_DECREF(get);
    Py_DECREF(seen);
    Py_DECREF(dummy);
    return values;
fail:
    Py_XDECREF(get);
    Py_XDECREF(seen);
    Py_XDECREF(dummy);
    Py_XDECREF(values);
    return NULL;
}

// Extract a named attribute from the subject, with additional bookkeeping to
// raise TypeErrors for repeated lookups. On failure, return NULL (with no
// error set). Use _PyErr_Occurred(tstate) to disambiguate.
static PyObject *
match_class_attr(PyThreadState *tstate, PyObject *subject, PyObject *type,
                 PyObject *name, PyObject *seen)
{
    assert(PyUnicode_CheckExact(name));
    assert(PySet_CheckExact(seen));
    if (PySet_Contains(seen, name) || PySet_Add(seen, name)) {
        if (!_PyErr_Occurred(tstate)) {
            // Seen it before!
            _PyErr_Format(tstate, PyExc_TypeError,
                          "%s() got multiple sub-patterns for attribute %R",
                          ((PyTypeObject*)type)->tp_name, name);
        }
        return NULL;
    }
    PyObject *attr;
    (void)PyObject_GetOptionalAttr(subject, name, &attr);
    return attr;
}

// On success (match), return a tuple of extracted attributes. On failure (no
// match), return NULL. Use _PyErr_Occurred(tstate) to disambiguate.
PyObject*
_PyEval_MatchClass(PyThreadState *tstate, PyObject *subject, PyObject *type,
                   Py_ssize_t nargs, PyObject *kwargs)
{
    if (!PyType_Check(type)) {
        const char *e = "called match pattern must be a class";
        _PyErr_Format(tstate, PyExc_TypeError, e);
        return NULL;
    }
    assert(PyTuple_CheckExact(kwargs));
    // First, an isinstance check:
    if (PyObject_IsInstance(subject, type) <= 0) {
        return NULL;
    }
    // So far so good:
    PyObject *seen = PySet_New(NULL);
    if (seen == NULL) {
        return NULL;
    }
    PyObject *attrs = PyList_New(0);
    if (attrs == NULL) {
        Py_DECREF(seen);
        return NULL;
    }
    // NOTE: From this point on, goto fail on failure:
    PyObject *match_args = NULL;
    // First, the positional subpatterns:
    if (nargs) {
        int match_self = 0;
        if (PyObject_GetOptionalAttr(type, &_Py_ID(__match_args__), &match_args) < 0) {
            goto fail;
        }
        if (match_args) {
            if (!PyTuple_CheckExact(match_args)) {
                const char *e = "%s.__match_args__ must be a tuple (got %s)";
                _PyErr_Format(tstate, PyExc_TypeError, e,
                              ((PyTypeObject *)type)->tp_name,
                              Py_TYPE(match_args)->tp_name);
                goto fail;
            }
        }
        else {
            // _Py_TPFLAGS_MATCH_SELF is only acknowledged if the type does not
            // define __match_args__. This is natural behavior for subclasses:
            // it's as if __match_args__ is some "magic" value that is lost as
            // soon as they redefine it.
            match_args = PyTuple_New(0);
            match_self = PyType_HasFeature((PyTypeObject*)type,
                                            _Py_TPFLAGS_MATCH_SELF);
        }
        assert(PyTuple_CheckExact(match_args));
        Py_ssize_t allowed = match_self ? 1 : PyTuple_GET_SIZE(match_args);
        if (allowed < nargs) {
            const char *plural = (allowed == 1) ? "" : "s";
            _PyErr_Format(tstate, PyExc_TypeError,
                          "%s() accepts %d positional sub-pattern%s (%d given)",
                          ((PyTypeObject*)type)->tp_name,
                          allowed, plural, nargs);
            goto fail;
        }
        if (match_self) {
            // Easy. Copy the subject itself, and move on to kwargs.
            if (PyList_Append(attrs, subject) < 0) {
                goto fail;
            }
        }
        else {
            for (Py_ssize_t i = 0; i < nargs; i++) {
                PyObject *name = PyTuple_GET_ITEM(match_args, i);
                if (!PyUnicode_CheckExact(name)) {
                    _PyErr_Format(tstate, PyExc_TypeError,
                                  "__match_args__ elements must be strings "
                                  "(got %s)", Py_TYPE(name)->tp_name);
                    goto fail;
                }
                PyObject *attr = match_class_attr(tstate, subject, type, name,
                                                  seen);
                if (attr == NULL) {
                    goto fail;
                }
                if (PyList_Append(attrs, attr) < 0) {
                    Py_DECREF(attr);
                    goto fail;
                }
                Py_DECREF(attr);
            }
        }
        Py_CLEAR(match_args);
    }
    // Finally, the keyword subpatterns:
    for (Py_ssize_t i = 0; i < PyTuple_GET_SIZE(kwargs); i++) {
        PyObject *name = PyTuple_GET_ITEM(kwargs, i);
        PyObject *attr = match_class_attr(tstate, subject, type, name, seen);
        if (attr == NULL) {
            goto fail;
        }
        if (PyList_Append(attrs, attr) < 0) {
            Py_DECREF(attr);
            goto fail;
        }
        Py_DECREF(attr);
    }
    Py_SETREF(attrs, PyList_AsTuple(attrs));
    Py_DECREF(seen);
    return attrs;
fail:
    // We really don't care whether an error was raised or not... that's our
    // caller's problem. All we know is that the match failed.
    Py_XDECREF(match_args);
    Py_DECREF(seen);
    Py_DECREF(attrs);
    return NULL;
}


static int do_raise(PyThreadState *tstate, PyObject *exc, PyObject *cause);

PyObject *
PyEval_EvalCode(PyObject *co, PyObject *globals, PyObject *locals)
{
    PyThreadState *tstate = _PyThreadState_GET();
    if (locals == NULL) {
        locals = globals;
    }
    PyObject *builtins = _PyDict_LoadBuiltinsFromGlobals(globals);
    if (builtins == NULL) {
        return NULL;
    }
    PyFrameConstructor desc = {
        .fc_globals = globals,
        .fc_builtins = builtins,
        .fc_name = ((PyCodeObject *)co)->co_name,
        .fc_qualname = ((PyCodeObject *)co)->co_name,
        .fc_code = co,
        .fc_defaults = NULL,
        .fc_kwdefaults = NULL,
        .fc_closure = NULL
    };
    PyFunctionObject *func = _PyFunction_FromConstructor(&desc);
    _Py_DECREF_BUILTINS(builtins);
    if (func == NULL) {
        return NULL;
    }
    EVAL_CALL_STAT_INC(EVAL_CALL_LEGACY);
    PyObject *res = _PyEval_Vector(tstate, func, locals, NULL, 0, NULL);
    Py_DECREF(func);
    return res;
}


/* Interpreter main loop */

PyObject *
PyEval_EvalFrame(PyFrameObject *f)
{
    /* Function kept for backward compatibility */
    PyThreadState *tstate = _PyThreadState_GET();
    return _PyEval_EvalFrame(tstate, f->f_frame, 0);
}

PyObject *
PyEval_EvalFrameEx(PyFrameObject *f, int throwflag)
{
    PyThreadState *tstate = _PyThreadState_GET();
    return _PyEval_EvalFrame(tstate, f->f_frame, throwflag);
}

#include "ceval_macros.h"

int _Py_CheckRecursiveCallPy(
    PyThreadState *tstate)
{
    if (tstate->recursion_headroom) {
        if (tstate->py_recursion_remaining < -50) {
            /* Overflowing while handling an overflow. Give up. */
            Py_FatalError("Cannot recover from Python stack overflow.");
        }
    }
    else {
        if (tstate->py_recursion_remaining <= 0) {
            tstate->recursion_headroom++;
            _PyErr_Format(tstate, PyExc_RecursionError,
                        "maximum recursion depth exceeded");
            tstate->recursion_headroom--;
            return -1;
        }
    }
    return 0;
}

static const _Py_CODEUNIT _Py_INTERPRETER_TRAMPOLINE_INSTRUCTIONS[] = {
    /* Put a NOP at the start, so that the IP points into
    * the code, rather than before it */
    { .op.code = NOP, .op.arg = 0 },
    { .op.code = INTERPRETER_EXIT, .op.arg = 0 },  /* reached on return */
    { .op.code = NOP, .op.arg = 0 },
    { .op.code = INTERPRETER_EXIT, .op.arg = 0 },  /* reached on yield */
    { .op.code = RESUME, .op.arg = RESUME_OPARG_DEPTH1_MASK | RESUME_AT_FUNC_START }
};

#ifdef Py_DEBUG
extern void _PyUOpPrint(const _PyUOpInstruction *uop);
#endif


/* Disable unused label warnings.  They are handy for debugging, even
   if computed gotos aren't used. */

/* TBD - what about other compilers? */
#if defined(__GNUC__)
#  pragma GCC diagnostic push
#  pragma GCC diagnostic ignored "-Wunused-label"
#elif defined(_MSC_VER) /* MS_WINDOWS */
#  pragma warning(push)
#  pragma warning(disable:4102)
#endif


PyObject **
_PyObjectArray_FromStackRefArray(_PyStackRef *input, Py_ssize_t nargs, PyObject **scratch)
{
    PyObject **result;
    if (nargs > MAX_STACKREF_SCRATCH) {
        // +1 in case PY_VECTORCALL_ARGUMENTS_OFFSET is set.
        result = PyMem_Malloc((nargs + 1) * sizeof(PyObject *));
        if (result == NULL) {
            return NULL;
        }
        result++;
    }
    else {
        result = scratch;
    }
    for (int i = 0; i < nargs; i++) {
        result[i] = PyStackRef_AsPyObjectBorrow(input[i]);
    }
    return result;
}

void
_PyObjectArray_Free(PyObject **array, PyObject **scratch)
{
    if (array != scratch) {
        PyMem_Free(array);
    }
}


<<<<<<< HEAD
/* _PyEval_EvalFrameDefault is too large to optimize for speed with PGO on MSVC
   when the JIT is enabled or GIL is disabled. Disable that optimization around
   this function only. If this is fixed upstream, we should gate this on the
   version of MSVC.
=======
/* _PyEval_EvalFrameDefault() is a *big* function,
 * so consume 3 units of C stack */
#define PY_EVAL_C_STACK_UNITS 2


/* _PyEval_EvalFrameDefault is too large to optimize for speed with PGO on MSVC.
>>>>>>> 469d2e41
 */
#if (defined(_MSC_VER) && \
     (_MSC_VER < 1943) && \
     defined(_Py_USING_PGO))
#define DO_NOT_OPTIMIZE_INTERP_LOOP
#endif

#ifdef DO_NOT_OPTIMIZE_INTERP_LOOP
#  pragma optimize("t", off)
/* This setting is reversed below following _PyEval_EvalFrameDefault */
#endif

#ifdef Py_TAIL_CALL_INTERP
#include "opcode_targets.h"
#include "generated_cases.c.h"
#endif

PyObject* _Py_HOT_FUNCTION
_PyEval_EvalFrameDefault(PyThreadState *tstate, _PyInterpreterFrame *frame, int throwflag)
{
    _Py_EnsureTstateNotNULL(tstate);
    CALL_STAT_INC(pyeval_calls);

#if USE_COMPUTED_GOTOS && !defined(Py_TAIL_CALL_INTERP)
/* Import the static jump table */
#include "opcode_targets.h"
#endif

#ifdef Py_STATS
    int lastopcode = 0;
#endif
#ifndef Py_TAIL_CALL_INTERP
    uint8_t opcode;    /* Current opcode */
    int oparg;         /* Current opcode argument, if any */
#endif
    _PyInterpreterFrame entry_frame;

    if (_Py_EnterRecursiveCallTstate(tstate, "")) {
        assert(frame->owner != FRAME_OWNED_BY_INTERPRETER);
        _PyEval_FrameClearAndPop(tstate, frame);
        return NULL;
    }

    /* Local "register" variables.
     * These are cached values from the frame and code object.  */
    _Py_CODEUNIT *next_instr;
    _PyStackRef *stack_pointer;

#if defined(Py_DEBUG) && !defined(Py_STACKREF_DEBUG)
    /* Set these to invalid but identifiable values for debugging. */
    entry_frame.f_funcobj = (_PyStackRef){.bits = 0xaaa0};
    entry_frame.f_locals = (PyObject*)0xaaa1;
    entry_frame.frame_obj = (PyFrameObject*)0xaaa2;
    entry_frame.f_globals = (PyObject*)0xaaa3;
    entry_frame.f_builtins = (PyObject*)0xaaa4;
#endif
    entry_frame.f_executable = PyStackRef_None;
    entry_frame.instr_ptr = (_Py_CODEUNIT *)_Py_INTERPRETER_TRAMPOLINE_INSTRUCTIONS + 1;
    entry_frame.stackpointer = entry_frame.localsplus;
    entry_frame.owner = FRAME_OWNED_BY_INTERPRETER;
    entry_frame.visited = 0;
    entry_frame.return_offset = 0;
#ifdef Py_DEBUG
    entry_frame.lltrace = 0;
#endif
    /* Push frame */
    entry_frame.previous = tstate->current_frame;
    frame->previous = &entry_frame;
    tstate->current_frame = frame;

    /* support for generator.throw() */
    if (throwflag) {
        if (_Py_EnterRecursivePy(tstate)) {
            goto early_exit;
        }
#ifdef Py_GIL_DISABLED
        /* Load thread-local bytecode */
        if (frame->tlbc_index != ((_PyThreadStateImpl *)tstate)->tlbc_index) {
            _Py_CODEUNIT *bytecode =
                _PyEval_GetExecutableCode(tstate, _PyFrame_GetCode(frame));
            if (bytecode == NULL) {
                goto early_exit;
            }
            ptrdiff_t off = frame->instr_ptr - _PyFrame_GetBytecode(frame);
            frame->tlbc_index = ((_PyThreadStateImpl *)tstate)->tlbc_index;
            frame->instr_ptr = bytecode + off;
        }
#endif
        /* Because this avoids the RESUME, we need to update instrumentation */
        _Py_Instrument(_PyFrame_GetCode(frame), tstate->interp);
        next_instr = frame->instr_ptr;
        stack_pointer = _PyFrame_GetStackPointer(frame);
        monitor_throw(tstate, frame, next_instr);
#ifdef Py_TAIL_CALL_INTERP
        return _TAIL_CALL_error(frame, stack_pointer, tstate, next_instr, 0);
#else
        goto error;
#endif
    }

#if defined(_Py_TIER2) && !defined(_Py_JIT)
    /* Tier 2 interpreter state */
    _PyExecutorObject *current_executor = NULL;
    const _PyUOpInstruction *next_uop = NULL;
#endif

#ifdef Py_TAIL_CALL_INTERP
    return _TAIL_CALL_start_frame(frame, NULL, tstate, NULL, 0);
#else
    goto start_frame;
#   include "generated_cases.c.h"
#endif


#ifdef _Py_TIER2

// Tier 2 is also here!
enter_tier_two:

#ifdef _Py_JIT
    assert(0);
#else

#undef LOAD_IP
#define LOAD_IP(UNUSED) (void)0

#ifdef Py_STATS
// Disable these macros that apply to Tier 1 stats when we are in Tier 2
#undef STAT_INC
#define STAT_INC(opname, name) ((void)0)
#undef STAT_DEC
#define STAT_DEC(opname, name) ((void)0)
#endif

#undef ENABLE_SPECIALIZATION
#define ENABLE_SPECIALIZATION 0
#undef ENABLE_SPECIALIZATION_FT
#define ENABLE_SPECIALIZATION_FT 0

    ; // dummy statement after a label, before a declaration
    uint16_t uopcode;
#ifdef Py_STATS
    int lastuop = 0;
    uint64_t trace_uop_execution_counter = 0;
#endif

    assert(next_uop->opcode == _START_EXECUTOR);
tier2_dispatch:
    for (;;) {
        uopcode = next_uop->opcode;
#ifdef Py_DEBUG
        if (frame->lltrace >= 3) {
            dump_stack(frame, stack_pointer);
            if (next_uop->opcode == _START_EXECUTOR) {
                printf("%4d uop: ", 0);
            }
            else {
                printf("%4d uop: ", (int)(next_uop - current_executor->trace));
            }
            _PyUOpPrint(next_uop);
            printf("\n");
        }
#endif
        next_uop++;
        OPT_STAT_INC(uops_executed);
        UOP_STAT_INC(uopcode, execution_count);
        UOP_PAIR_INC(uopcode, lastuop);
#ifdef Py_STATS
        trace_uop_execution_counter++;
        ((_PyUOpInstruction  *)next_uop)[-1].execution_count++;
#endif

        switch (uopcode) {

#include "executor_cases.c.h"

            default:
#ifdef Py_DEBUG
            {
                printf("Unknown uop: ");
                _PyUOpPrint(&next_uop[-1]);
                printf(" @ %d\n", (int)(next_uop - current_executor->trace - 1));
                Py_FatalError("Unknown uop");
            }
#else
            Py_UNREACHABLE();
#endif

        }
    }

jump_to_error_target:
#ifdef Py_DEBUG
    if (frame->lltrace >= 2) {
        printf("Error: [UOp ");
        _PyUOpPrint(&next_uop[-1]);
        printf(" @ %d -> %s]\n",
               (int)(next_uop - current_executor->trace - 1),
               _PyOpcode_OpName[frame->instr_ptr->op.code]);
    }
#endif
    assert(next_uop[-1].format == UOP_FORMAT_JUMP);
    uint16_t target = uop_get_error_target(&next_uop[-1]);
    next_uop = current_executor->trace + target;
    goto tier2_dispatch;

jump_to_jump_target:
    assert(next_uop[-1].format == UOP_FORMAT_JUMP);
    target = uop_get_jump_target(&next_uop[-1]);
    next_uop = current_executor->trace + target;
    goto tier2_dispatch;

#endif  // _Py_JIT

#endif // _Py_TIER2

early_exit:
    assert(_PyErr_Occurred(tstate));
    _Py_LeaveRecursiveCallPy(tstate);
    assert(frame->owner != FRAME_OWNED_BY_INTERPRETER);
    // GH-99729: We need to unlink the frame *before* clearing it:
    _PyInterpreterFrame *dying = frame;
    frame = tstate->current_frame = dying->previous;
    _PyEval_FrameClearAndPop(tstate, dying);
    frame->return_offset = 0;
    assert(frame->owner == FRAME_OWNED_BY_INTERPRETER);
    /* Restore previous frame and exit */
    tstate->current_frame = frame->previous;
    // PyEval_EvalDefault is a big function, so count it twice
    _Py_LeaveRecursiveCallTstate(tstate);
    _Py_LeaveRecursiveCallTstate(tstate);
    return NULL;
}

#ifdef DO_NOT_OPTIMIZE_INTERP_LOOP
#  pragma optimize("", on)
#endif

#if defined(__GNUC__)
#  pragma GCC diagnostic pop
#elif defined(_MSC_VER) /* MS_WINDOWS */
#  pragma warning(pop)
#endif

static void
format_missing(PyThreadState *tstate, const char *kind,
               PyCodeObject *co, PyObject *names, PyObject *qualname)
{
    int err;
    Py_ssize_t len = PyList_GET_SIZE(names);
    PyObject *name_str, *comma, *tail, *tmp;

    assert(PyList_CheckExact(names));
    assert(len >= 1);
    /* Deal with the joys of natural language. */
    switch (len) {
    case 1:
        name_str = PyList_GET_ITEM(names, 0);
        Py_INCREF(name_str);
        break;
    case 2:
        name_str = PyUnicode_FromFormat("%U and %U",
                                        PyList_GET_ITEM(names, len - 2),
                                        PyList_GET_ITEM(names, len - 1));
        break;
    default:
        tail = PyUnicode_FromFormat(", %U, and %U",
                                    PyList_GET_ITEM(names, len - 2),
                                    PyList_GET_ITEM(names, len - 1));
        if (tail == NULL)
            return;
        /* Chop off the last two objects in the list. This shouldn't actually
           fail, but we can't be too careful. */
        err = PyList_SetSlice(names, len - 2, len, NULL);
        if (err == -1) {
            Py_DECREF(tail);
            return;
        }
        /* Stitch everything up into a nice comma-separated list. */
        comma = PyUnicode_FromString(", ");
        if (comma == NULL) {
            Py_DECREF(tail);
            return;
        }
        tmp = PyUnicode_Join(comma, names);
        Py_DECREF(comma);
        if (tmp == NULL) {
            Py_DECREF(tail);
            return;
        }
        name_str = PyUnicode_Concat(tmp, tail);
        Py_DECREF(tmp);
        Py_DECREF(tail);
        break;
    }
    if (name_str == NULL)
        return;
    _PyErr_Format(tstate, PyExc_TypeError,
                  "%U() missing %i required %s argument%s: %U",
                  qualname,
                  len,
                  kind,
                  len == 1 ? "" : "s",
                  name_str);
    Py_DECREF(name_str);
}

static void
missing_arguments(PyThreadState *tstate, PyCodeObject *co,
                  Py_ssize_t missing, Py_ssize_t defcount,
                  _PyStackRef *localsplus, PyObject *qualname)
{
    Py_ssize_t i, j = 0;
    Py_ssize_t start, end;
    int positional = (defcount != -1);
    const char *kind = positional ? "positional" : "keyword-only";
    PyObject *missing_names;

    /* Compute the names of the arguments that are missing. */
    missing_names = PyList_New(missing);
    if (missing_names == NULL)
        return;
    if (positional) {
        start = 0;
        end = co->co_argcount - defcount;
    }
    else {
        start = co->co_argcount;
        end = start + co->co_kwonlyargcount;
    }
    for (i = start; i < end; i++) {
        if (PyStackRef_IsNull(localsplus[i])) {
            PyObject *raw = PyTuple_GET_ITEM(co->co_localsplusnames, i);
            PyObject *name = PyObject_Repr(raw);
            if (name == NULL) {
                Py_DECREF(missing_names);
                return;
            }
            PyList_SET_ITEM(missing_names, j++, name);
        }
    }
    assert(j == missing);
    format_missing(tstate, kind, co, missing_names, qualname);
    Py_DECREF(missing_names);
}

static void
too_many_positional(PyThreadState *tstate, PyCodeObject *co,
                    Py_ssize_t given, PyObject *defaults,
                    _PyStackRef *localsplus, PyObject *qualname)
{
    int plural;
    Py_ssize_t kwonly_given = 0;
    Py_ssize_t i;
    PyObject *sig, *kwonly_sig;
    Py_ssize_t co_argcount = co->co_argcount;

    assert((co->co_flags & CO_VARARGS) == 0);
    /* Count missing keyword-only args. */
    for (i = co_argcount; i < co_argcount + co->co_kwonlyargcount; i++) {
        if (PyStackRef_AsPyObjectBorrow(localsplus[i]) != NULL) {
            kwonly_given++;
        }
    }
    Py_ssize_t defcount = defaults == NULL ? 0 : PyTuple_GET_SIZE(defaults);
    if (defcount) {
        Py_ssize_t atleast = co_argcount - defcount;
        plural = 1;
        sig = PyUnicode_FromFormat("from %zd to %zd", atleast, co_argcount);
    }
    else {
        plural = (co_argcount != 1);
        sig = PyUnicode_FromFormat("%zd", co_argcount);
    }
    if (sig == NULL)
        return;
    if (kwonly_given) {
        const char *format = " positional argument%s (and %zd keyword-only argument%s)";
        kwonly_sig = PyUnicode_FromFormat(format,
                                          given != 1 ? "s" : "",
                                          kwonly_given,
                                          kwonly_given != 1 ? "s" : "");
        if (kwonly_sig == NULL) {
            Py_DECREF(sig);
            return;
        }
    }
    else {
        /* This will not fail. */
        kwonly_sig = Py_GetConstant(Py_CONSTANT_EMPTY_STR);
        assert(kwonly_sig != NULL);
    }
    _PyErr_Format(tstate, PyExc_TypeError,
                  "%U() takes %U positional argument%s but %zd%U %s given",
                  qualname,
                  sig,
                  plural ? "s" : "",
                  given,
                  kwonly_sig,
                  given == 1 && !kwonly_given ? "was" : "were");
    Py_DECREF(sig);
    Py_DECREF(kwonly_sig);
}

static int
positional_only_passed_as_keyword(PyThreadState *tstate, PyCodeObject *co,
                                  Py_ssize_t kwcount, PyObject* kwnames,
                                  PyObject *qualname)
{
    int posonly_conflicts = 0;
    PyObject* posonly_names = PyList_New(0);
    if (posonly_names == NULL) {
        goto fail;
    }
    for(int k=0; k < co->co_posonlyargcount; k++){
        PyObject* posonly_name = PyTuple_GET_ITEM(co->co_localsplusnames, k);

        for (int k2=0; k2<kwcount; k2++){
            /* Compare the pointers first and fallback to PyObject_RichCompareBool*/
            PyObject* kwname = PyTuple_GET_ITEM(kwnames, k2);
            if (kwname == posonly_name){
                if(PyList_Append(posonly_names, kwname) != 0) {
                    goto fail;
                }
                posonly_conflicts++;
                continue;
            }

            int cmp = PyObject_RichCompareBool(posonly_name, kwname, Py_EQ);

            if ( cmp > 0) {
                if(PyList_Append(posonly_names, kwname) != 0) {
                    goto fail;
                }
                posonly_conflicts++;
            } else if (cmp < 0) {
                goto fail;
            }

        }
    }
    if (posonly_conflicts) {
        PyObject* comma = PyUnicode_FromString(", ");
        if (comma == NULL) {
            goto fail;
        }
        PyObject* error_names = PyUnicode_Join(comma, posonly_names);
        Py_DECREF(comma);
        if (error_names == NULL) {
            goto fail;
        }
        _PyErr_Format(tstate, PyExc_TypeError,
                      "%U() got some positional-only arguments passed"
                      " as keyword arguments: '%U'",
                      qualname, error_names);
        Py_DECREF(error_names);
        goto fail;
    }

    Py_DECREF(posonly_names);
    return 0;

fail:
    Py_XDECREF(posonly_names);
    return 1;

}


static inline unsigned char *
scan_back_to_entry_start(unsigned char *p) {
    for (; (p[0]&128) == 0; p--);
    return p;
}

static inline unsigned char *
skip_to_next_entry(unsigned char *p, unsigned char *end) {
    while (p < end && ((p[0] & 128) == 0)) {
        p++;
    }
    return p;
}


#define MAX_LINEAR_SEARCH 40

static int
get_exception_handler(PyCodeObject *code, int index, int *level, int *handler, int *lasti)
{
    unsigned char *start = (unsigned char *)PyBytes_AS_STRING(code->co_exceptiontable);
    unsigned char *end = start + PyBytes_GET_SIZE(code->co_exceptiontable);
    /* Invariants:
     * start_table == end_table OR
     * start_table points to a legal entry and end_table points
     * beyond the table or to a legal entry that is after index.
     */
    if (end - start > MAX_LINEAR_SEARCH) {
        int offset;
        parse_varint(start, &offset);
        if (offset > index) {
            return 0;
        }
        do {
            unsigned char * mid = start + ((end-start)>>1);
            mid = scan_back_to_entry_start(mid);
            parse_varint(mid, &offset);
            if (offset > index) {
                end = mid;
            }
            else {
                start = mid;
            }

        } while (end - start > MAX_LINEAR_SEARCH);
    }
    unsigned char *scan = start;
    while (scan < end) {
        int start_offset, size;
        scan = parse_varint(scan, &start_offset);
        if (start_offset > index) {
            break;
        }
        scan = parse_varint(scan, &size);
        if (start_offset + size > index) {
            scan = parse_varint(scan, handler);
            int depth_and_lasti;
            parse_varint(scan, &depth_and_lasti);
            *level = depth_and_lasti >> 1;
            *lasti = depth_and_lasti & 1;
            return 1;
        }
        scan = skip_to_next_entry(scan, end);
    }
    return 0;
}

static int
initialize_locals(PyThreadState *tstate, PyFunctionObject *func,
    _PyStackRef *localsplus, _PyStackRef const *args,
    Py_ssize_t argcount, PyObject *kwnames)
{
    PyCodeObject *co = (PyCodeObject*)func->func_code;
    const Py_ssize_t total_args = co->co_argcount + co->co_kwonlyargcount;

    /* Create a dictionary for keyword parameters (**kwags) */
    PyObject *kwdict;
    Py_ssize_t i;
    if (co->co_flags & CO_VARKEYWORDS) {
        kwdict = PyDict_New();
        if (kwdict == NULL) {
            goto fail_pre_positional;
        }
        i = total_args;
        if (co->co_flags & CO_VARARGS) {
            i++;
        }
        assert(PyStackRef_IsNull(localsplus[i]));
        localsplus[i] = PyStackRef_FromPyObjectSteal(kwdict);
    }
    else {
        kwdict = NULL;
    }

    /* Copy all positional arguments into local variables */
    Py_ssize_t j, n;
    if (argcount > co->co_argcount) {
        n = co->co_argcount;
    }
    else {
        n = argcount;
    }
    for (j = 0; j < n; j++) {
        assert(PyStackRef_IsNull(localsplus[j]));
        localsplus[j] = args[j];
    }

    /* Pack other positional arguments into the *args argument */
    if (co->co_flags & CO_VARARGS) {
        PyObject *u = NULL;
        if (argcount == n) {
            u = (PyObject *)&_Py_SINGLETON(tuple_empty);
        }
        else {
            u = _PyTuple_FromStackRefStealOnSuccess(args + n, argcount - n);
            if (u == NULL) {
                for (Py_ssize_t i = n; i < argcount; i++) {
                    PyStackRef_CLOSE(args[i]);
                }
            }
        }
        if (u == NULL) {
            goto fail_post_positional;
        }
        assert(PyStackRef_AsPyObjectBorrow(localsplus[total_args]) == NULL);
        localsplus[total_args] = PyStackRef_FromPyObjectSteal(u);
    }
    else if (argcount > n) {
        /* Too many positional args. Error is reported later */
        for (j = n; j < argcount; j++) {
            PyStackRef_CLOSE(args[j]);
        }
    }

    /* Handle keyword arguments */
    if (kwnames != NULL) {
        Py_ssize_t kwcount = PyTuple_GET_SIZE(kwnames);
        for (i = 0; i < kwcount; i++) {
            PyObject **co_varnames;
            PyObject *keyword = PyTuple_GET_ITEM(kwnames, i);
            _PyStackRef value_stackref = args[i+argcount];
            Py_ssize_t j;

            if (keyword == NULL || !PyUnicode_Check(keyword)) {
                _PyErr_Format(tstate, PyExc_TypeError,
                            "%U() keywords must be strings",
                          func->func_qualname);
                goto kw_fail;
            }

            /* Speed hack: do raw pointer compares. As names are
            normally interned this should almost always hit. */
            co_varnames = ((PyTupleObject *)(co->co_localsplusnames))->ob_item;
            for (j = co->co_posonlyargcount; j < total_args; j++) {
                PyObject *varname = co_varnames[j];
                if (varname == keyword) {
                    goto kw_found;
                }
            }

            /* Slow fallback, just in case */
            for (j = co->co_posonlyargcount; j < total_args; j++) {
                PyObject *varname = co_varnames[j];
                int cmp = PyObject_RichCompareBool( keyword, varname, Py_EQ);
                if (cmp > 0) {
                    goto kw_found;
                }
                else if (cmp < 0) {
                    goto kw_fail;
                }
            }

            assert(j >= total_args);
            if (kwdict == NULL) {

                if (co->co_posonlyargcount
                    && positional_only_passed_as_keyword(tstate, co,
                                                        kwcount, kwnames,
                                                        func->func_qualname))
                {
                    goto kw_fail;
                }

                PyObject* suggestion_keyword = NULL;
                if (total_args > co->co_posonlyargcount) {
                    PyObject* possible_keywords = PyList_New(total_args - co->co_posonlyargcount);

                    if (!possible_keywords) {
                        PyErr_Clear();
                    } else {
                        for (Py_ssize_t k = co->co_posonlyargcount; k < total_args; k++) {
                            PyList_SET_ITEM(possible_keywords, k - co->co_posonlyargcount, co_varnames[k]);
                        }

                        suggestion_keyword = _Py_CalculateSuggestions(possible_keywords, keyword);
                        Py_DECREF(possible_keywords);
                    }
                }

                if (suggestion_keyword) {
                    _PyErr_Format(tstate, PyExc_TypeError,
                                "%U() got an unexpected keyword argument '%S'. Did you mean '%S'?",
                                func->func_qualname, keyword, suggestion_keyword);
                    Py_DECREF(suggestion_keyword);
                } else {
                    _PyErr_Format(tstate, PyExc_TypeError,
                                "%U() got an unexpected keyword argument '%S'",
                                func->func_qualname, keyword);
                }

                goto kw_fail;
            }

            if (PyDict_SetItem(kwdict, keyword, PyStackRef_AsPyObjectBorrow(value_stackref)) == -1) {
                goto kw_fail;
            }
            PyStackRef_CLOSE(value_stackref);
            continue;

        kw_fail:
            for (;i < kwcount; i++) {
                PyStackRef_CLOSE(args[i+argcount]);
            }
            goto fail_post_args;

        kw_found:
            if (PyStackRef_AsPyObjectBorrow(localsplus[j]) != NULL) {
                _PyErr_Format(tstate, PyExc_TypeError,
                            "%U() got multiple values for argument '%S'",
                          func->func_qualname, keyword);
                goto kw_fail;
            }
            localsplus[j] = value_stackref;
        }
    }

    /* Check the number of positional arguments */
    if ((argcount > co->co_argcount) && !(co->co_flags & CO_VARARGS)) {
        too_many_positional(tstate, co, argcount, func->func_defaults, localsplus,
                            func->func_qualname);
        goto fail_post_args;
    }

    /* Add missing positional arguments (copy default values from defs) */
    if (argcount < co->co_argcount) {
        Py_ssize_t defcount = func->func_defaults == NULL ? 0 : PyTuple_GET_SIZE(func->func_defaults);
        Py_ssize_t m = co->co_argcount - defcount;
        Py_ssize_t missing = 0;
        for (i = argcount; i < m; i++) {
            if (PyStackRef_IsNull(localsplus[i])) {
                missing++;
            }
        }
        if (missing) {
            missing_arguments(tstate, co, missing, defcount, localsplus,
                              func->func_qualname);
            goto fail_post_args;
        }
        if (n > m)
            i = n - m;
        else
            i = 0;
        if (defcount) {
            PyObject **defs = &PyTuple_GET_ITEM(func->func_defaults, 0);
            for (; i < defcount; i++) {
                if (PyStackRef_AsPyObjectBorrow(localsplus[m+i]) == NULL) {
                    PyObject *def = defs[i];
                    localsplus[m+i] = PyStackRef_FromPyObjectNew(def);
                }
            }
        }
    }

    /* Add missing keyword arguments (copy default values from kwdefs) */
    if (co->co_kwonlyargcount > 0) {
        Py_ssize_t missing = 0;
        for (i = co->co_argcount; i < total_args; i++) {
            if (PyStackRef_AsPyObjectBorrow(localsplus[i]) != NULL)
                continue;
            PyObject *varname = PyTuple_GET_ITEM(co->co_localsplusnames, i);
            if (func->func_kwdefaults != NULL) {
                PyObject *def;
                if (PyDict_GetItemRef(func->func_kwdefaults, varname, &def) < 0) {
                    goto fail_post_args;
                }
                if (def) {
                    localsplus[i] = PyStackRef_FromPyObjectSteal(def);
                    continue;
                }
            }
            missing++;
        }
        if (missing) {
            missing_arguments(tstate, co, missing, -1, localsplus,
                              func->func_qualname);
            goto fail_post_args;
        }
    }
    return 0;

fail_pre_positional:
    for (j = 0; j < argcount; j++) {
        PyStackRef_CLOSE(args[j]);
    }
    /* fall through */
fail_post_positional:
    if (kwnames) {
        Py_ssize_t kwcount = PyTuple_GET_SIZE(kwnames);
        for (j = argcount; j < argcount+kwcount; j++) {
            PyStackRef_CLOSE(args[j]);
        }
    }
    /* fall through */
fail_post_args:
    return -1;
}

static void
clear_thread_frame(PyThreadState *tstate, _PyInterpreterFrame * frame)
{
    assert(frame->owner == FRAME_OWNED_BY_THREAD);
    // Make sure that this is, indeed, the top frame. We can't check this in
    // _PyThreadState_PopFrame, since f_code is already cleared at that point:
    assert((PyObject **)frame + _PyFrame_GetCode(frame)->co_framesize ==
        tstate->datastack_top);
    assert(frame->frame_obj == NULL || frame->frame_obj->f_frame == frame);
    _PyFrame_ClearExceptCode(frame);
    PyStackRef_CLEAR(frame->f_executable);
    _PyThreadState_PopFrame(tstate, frame);
}

static void
clear_gen_frame(PyThreadState *tstate, _PyInterpreterFrame * frame)
{
    assert(frame->owner == FRAME_OWNED_BY_GENERATOR);
    PyGenObject *gen = _PyGen_GetGeneratorFromFrame(frame);
    gen->gi_frame_state = FRAME_CLEARED;
    assert(tstate->exc_info == &gen->gi_exc_state);
    tstate->exc_info = gen->gi_exc_state.previous_item;
    gen->gi_exc_state.previous_item = NULL;
    assert(frame->frame_obj == NULL || frame->frame_obj->f_frame == frame);
    _PyFrame_ClearExceptCode(frame);
    _PyErr_ClearExcState(&gen->gi_exc_state);
    frame->previous = NULL;
}

void
_PyEval_FrameClearAndPop(PyThreadState *tstate, _PyInterpreterFrame * frame)
{
    if (frame->owner == FRAME_OWNED_BY_THREAD) {
        clear_thread_frame(tstate, frame);
    }
    else {
        clear_gen_frame(tstate, frame);
    }
}

/* Consumes references to func, locals and all the args */
_PyInterpreterFrame *
_PyEvalFramePushAndInit(PyThreadState *tstate, _PyStackRef func,
                        PyObject *locals, _PyStackRef const* args,
                        size_t argcount, PyObject *kwnames, _PyInterpreterFrame *previous)
{
    PyFunctionObject *func_obj = (PyFunctionObject *)PyStackRef_AsPyObjectBorrow(func);
    PyCodeObject * code = (PyCodeObject *)func_obj->func_code;
    CALL_STAT_INC(frames_pushed);
    _PyInterpreterFrame *frame = _PyThreadState_PushFrame(tstate, code->co_framesize);
    if (frame == NULL) {
        goto fail;
    }
    _PyFrame_Initialize(tstate, frame, func, locals, code, 0, previous);
    if (initialize_locals(tstate, func_obj, frame->localsplus, args, argcount, kwnames)) {
        assert(frame->owner == FRAME_OWNED_BY_THREAD);
        clear_thread_frame(tstate, frame);
        return NULL;
    }
    return frame;
fail:
    /* Consume the references */
    PyStackRef_CLOSE(func);
    Py_XDECREF(locals);
    for (size_t i = 0; i < argcount; i++) {
        PyStackRef_CLOSE(args[i]);
    }
    if (kwnames) {
        Py_ssize_t kwcount = PyTuple_GET_SIZE(kwnames);
        for (Py_ssize_t i = 0; i < kwcount; i++) {
            PyStackRef_CLOSE(args[i+argcount]);
        }
    }
    PyErr_NoMemory();
    return NULL;
}

/* Same as _PyEvalFramePushAndInit but takes an args tuple and kwargs dict.
   Steals references to func, callargs and kwargs.
*/
static _PyInterpreterFrame *
_PyEvalFramePushAndInit_Ex(PyThreadState *tstate, _PyStackRef func,
    PyObject *locals, Py_ssize_t nargs, PyObject *callargs, PyObject *kwargs, _PyInterpreterFrame *previous)
{
    bool has_dict = (kwargs != NULL && PyDict_GET_SIZE(kwargs) > 0);
    PyObject *kwnames = NULL;
    _PyStackRef *newargs;
    PyObject *const *object_array = NULL;
    _PyStackRef stack_array[8];
    if (has_dict) {
        object_array = _PyStack_UnpackDict(tstate, _PyTuple_ITEMS(callargs), nargs, kwargs, &kwnames);
        if (object_array == NULL) {
            PyStackRef_CLOSE(func);
            goto error;
        }
        size_t total_args = nargs + PyDict_GET_SIZE(kwargs);
        assert(sizeof(PyObject *) == sizeof(_PyStackRef));
        newargs = (_PyStackRef *)object_array;
        for (size_t i = 0; i < total_args; i++) {
            newargs[i] = PyStackRef_FromPyObjectSteal(object_array[i]);
        }
    }
    else {
        if (nargs <= 8) {
            newargs = stack_array;
        }
        else {
            newargs = PyMem_Malloc(sizeof(_PyStackRef) *nargs);
            if (newargs == NULL) {
                PyErr_NoMemory();
                PyStackRef_CLOSE(func);
                goto error;
            }
        }
        /* We need to create a new reference for all our args since the new frame steals them. */
        for (Py_ssize_t i = 0; i < nargs; i++) {
            newargs[i] = PyStackRef_FromPyObjectNew(PyTuple_GET_ITEM(callargs, i));
        }
    }
    _PyInterpreterFrame *new_frame = _PyEvalFramePushAndInit(
        tstate, func, locals,
        newargs, nargs, kwnames, previous
    );
    if (has_dict) {
        _PyStack_UnpackDict_FreeNoDecRef(object_array, kwnames);
    }
    else if (nargs > 8) {
       PyMem_Free((void *)newargs);
    }
    /* No need to decref func here because the reference has been stolen by
       _PyEvalFramePushAndInit.
    */
    Py_DECREF(callargs);
    Py_XDECREF(kwargs);
    return new_frame;
error:
    Py_DECREF(callargs);
    Py_XDECREF(kwargs);
    return NULL;
}

PyObject *
_PyEval_Vector(PyThreadState *tstate, PyFunctionObject *func,
               PyObject *locals,
               PyObject* const* args, size_t argcount,
               PyObject *kwnames)
{
    size_t total_args = argcount;
    if (kwnames) {
        total_args += PyTuple_GET_SIZE(kwnames);
    }
    _PyStackRef stack_array[8];
    _PyStackRef *arguments;
    if (total_args <= 8) {
        arguments = stack_array;
    }
    else {
        arguments = PyMem_Malloc(sizeof(_PyStackRef) * total_args);
        if (arguments == NULL) {
            return PyErr_NoMemory();
        }
    }
    /* _PyEvalFramePushAndInit consumes the references
     * to func, locals and all its arguments */
    Py_XINCREF(locals);
    for (size_t i = 0; i < argcount; i++) {
        arguments[i] = PyStackRef_FromPyObjectNew(args[i]);
    }
    if (kwnames) {
        Py_ssize_t kwcount = PyTuple_GET_SIZE(kwnames);
        for (Py_ssize_t i = 0; i < kwcount; i++) {
            arguments[i+argcount] = PyStackRef_FromPyObjectNew(args[i+argcount]);
        }
    }
    _PyInterpreterFrame *frame = _PyEvalFramePushAndInit(
        tstate, PyStackRef_FromPyObjectNew(func), locals,
        arguments, argcount, kwnames, NULL);
    if (total_args > 8) {
        PyMem_Free(arguments);
    }
    if (frame == NULL) {
        return NULL;
    }
    EVAL_CALL_STAT_INC(EVAL_CALL_VECTOR);
    return _PyEval_EvalFrame(tstate, frame, 0);
}

/* Legacy API */
PyObject *
PyEval_EvalCodeEx(PyObject *_co, PyObject *globals, PyObject *locals,
                  PyObject *const *args, int argcount,
                  PyObject *const *kws, int kwcount,
                  PyObject *const *defs, int defcount,
                  PyObject *kwdefs, PyObject *closure)
{
    PyThreadState *tstate = _PyThreadState_GET();
    PyObject *res = NULL;
    PyObject *defaults = _PyTuple_FromArray(defs, defcount);
    if (defaults == NULL) {
        return NULL;
    }
    PyObject *builtins = _PyDict_LoadBuiltinsFromGlobals(globals);
    if (builtins == NULL) {
        Py_DECREF(defaults);
        return NULL;
    }
    if (locals == NULL) {
        locals = globals;
    }
    PyObject *kwnames = NULL;
    PyObject *const *allargs;
    PyObject **newargs = NULL;
    PyFunctionObject *func = NULL;
    if (kwcount == 0) {
        allargs = args;
    }
    else {
        kwnames = PyTuple_New(kwcount);
        if (kwnames == NULL) {
            goto fail;
        }
        newargs = PyMem_Malloc(sizeof(PyObject *)*(kwcount+argcount));
        if (newargs == NULL) {
            goto fail;
        }
        for (int i = 0; i < argcount; i++) {
            newargs[i] = args[i];
        }
        for (int i = 0; i < kwcount; i++) {
            PyTuple_SET_ITEM(kwnames, i, Py_NewRef(kws[2*i]));
            newargs[argcount+i] = kws[2*i+1];
        }
        allargs = newargs;
    }
    PyFrameConstructor constr = {
        .fc_globals = globals,
        .fc_builtins = builtins,
        .fc_name = ((PyCodeObject *)_co)->co_name,
        .fc_qualname = ((PyCodeObject *)_co)->co_name,
        .fc_code = _co,
        .fc_defaults = defaults,
        .fc_kwdefaults = kwdefs,
        .fc_closure = closure
    };
    func = _PyFunction_FromConstructor(&constr);
    if (func == NULL) {
        goto fail;
    }
    EVAL_CALL_STAT_INC(EVAL_CALL_LEGACY);
    res = _PyEval_Vector(tstate, func, locals,
                         allargs, argcount,
                         kwnames);
fail:
    Py_XDECREF(func);
    Py_XDECREF(kwnames);
    PyMem_Free(newargs);
    _Py_DECREF_BUILTINS(builtins);
    Py_DECREF(defaults);
    return res;
}


/* Logic for the raise statement (too complicated for inlining).
   This *consumes* a reference count to each of its arguments. */
static int
do_raise(PyThreadState *tstate, PyObject *exc, PyObject *cause)
{
    PyObject *type = NULL, *value = NULL;

    if (exc == NULL) {
        /* Reraise */
        _PyErr_StackItem *exc_info = _PyErr_GetTopmostException(tstate);
        exc = exc_info->exc_value;
        if (Py_IsNone(exc) || exc == NULL) {
            _PyErr_SetString(tstate, PyExc_RuntimeError,
                             "No active exception to reraise");
            return 0;
        }
        Py_INCREF(exc);
        assert(PyExceptionInstance_Check(exc));
        _PyErr_SetRaisedException(tstate, exc);
        return 1;
    }

    /* We support the following forms of raise:
       raise
       raise <instance>
       raise <type> */

    if (PyExceptionClass_Check(exc)) {
        type = exc;
        value = _PyObject_CallNoArgs(exc);
        if (value == NULL)
            goto raise_error;
        if (!PyExceptionInstance_Check(value)) {
            _PyErr_Format(tstate, PyExc_TypeError,
                          "calling %R should have returned an instance of "
                          "BaseException, not %R",
                          type, Py_TYPE(value));
             goto raise_error;
        }
    }
    else if (PyExceptionInstance_Check(exc)) {
        value = exc;
        type = PyExceptionInstance_Class(exc);
        Py_INCREF(type);
    }
    else {
        /* Not something you can raise.  You get an exception
           anyway, just not what you specified :-) */
        Py_DECREF(exc);
        _PyErr_SetString(tstate, PyExc_TypeError,
                         "exceptions must derive from BaseException");
        goto raise_error;
    }

    assert(type != NULL);
    assert(value != NULL);

    if (cause) {
        PyObject *fixed_cause;
        if (PyExceptionClass_Check(cause)) {
            fixed_cause = _PyObject_CallNoArgs(cause);
            if (fixed_cause == NULL)
                goto raise_error;
            if (!PyExceptionInstance_Check(fixed_cause)) {
                _PyErr_Format(tstate, PyExc_TypeError,
                              "calling %R should have returned an instance of "
                              "BaseException, not %R",
                              cause, Py_TYPE(fixed_cause));
                goto raise_error;
            }
            Py_DECREF(cause);
        }
        else if (PyExceptionInstance_Check(cause)) {
            fixed_cause = cause;
        }
        else if (Py_IsNone(cause)) {
            Py_DECREF(cause);
            fixed_cause = NULL;
        }
        else {
            _PyErr_SetString(tstate, PyExc_TypeError,
                             "exception causes must derive from "
                             "BaseException");
            goto raise_error;
        }
        PyException_SetCause(value, fixed_cause);
    }

    _PyErr_SetObject(tstate, type, value);
    /* _PyErr_SetObject incref's its arguments */
    Py_DECREF(value);
    Py_DECREF(type);
    return 0;

raise_error:
    Py_XDECREF(value);
    Py_XDECREF(type);
    Py_XDECREF(cause);
    return 0;
}

/* Logic for matching an exception in an except* clause (too
   complicated for inlining).
*/

int
_PyEval_ExceptionGroupMatch(_PyInterpreterFrame *frame, PyObject* exc_value,
                            PyObject *match_type, PyObject **match, PyObject **rest)
{
    if (Py_IsNone(exc_value)) {
        *match = Py_NewRef(Py_None);
        *rest = Py_NewRef(Py_None);
        return 0;
    }
    assert(PyExceptionInstance_Check(exc_value));

    if (PyErr_GivenExceptionMatches(exc_value, match_type)) {
        /* Full match of exc itself */
        bool is_eg = _PyBaseExceptionGroup_Check(exc_value);
        if (is_eg) {
            *match = Py_NewRef(exc_value);
        }
        else {
            /* naked exception - wrap it */
            PyObject *excs = PyTuple_Pack(1, exc_value);
            if (excs == NULL) {
                return -1;
            }
            PyObject *wrapped = _PyExc_CreateExceptionGroup("", excs);
            Py_DECREF(excs);
            if (wrapped == NULL) {
                return -1;
            }
            PyFrameObject *f = _PyFrame_GetFrameObject(frame);
            if (f != NULL) {
                PyObject *tb = _PyTraceBack_FromFrame(NULL, f);
                if (tb == NULL) {
                    return -1;
                }
                PyException_SetTraceback(wrapped, tb);
                Py_DECREF(tb);
            }
            *match = wrapped;
        }
        *rest = Py_NewRef(Py_None);
        return 0;
    }

    /* exc_value does not match match_type.
     * Check for partial match if it's an exception group.
     */
    if (_PyBaseExceptionGroup_Check(exc_value)) {
        PyObject *pair = PyObject_CallMethod(exc_value, "split", "(O)",
                                             match_type);
        if (pair == NULL) {
            return -1;
        }

        if (!PyTuple_CheckExact(pair)) {
            PyErr_Format(PyExc_TypeError,
                         "%.200s.split must return a tuple, not %.200s",
                         Py_TYPE(exc_value)->tp_name, Py_TYPE(pair)->tp_name);
            Py_DECREF(pair);
            return -1;
        }

        // allow tuples of length > 2 for backwards compatibility
        if (PyTuple_GET_SIZE(pair) < 2) {
            PyErr_Format(PyExc_TypeError,
                         "%.200s.split must return a 2-tuple, "
                         "got tuple of size %zd",
                         Py_TYPE(exc_value)->tp_name, PyTuple_GET_SIZE(pair));
            Py_DECREF(pair);
            return -1;
        }

        *match = Py_NewRef(PyTuple_GET_ITEM(pair, 0));
        *rest = Py_NewRef(PyTuple_GET_ITEM(pair, 1));
        Py_DECREF(pair);
        return 0;
    }
    /* no match */
    *match = Py_NewRef(Py_None);
    *rest = Py_NewRef(exc_value);
    return 0;
}

/* Iterate v argcnt times and store the results on the stack (via decreasing
   sp).  Return 1 for success, 0 if error.

   If argcntafter == -1, do a simple unpack. If it is >= 0, do an unpack
   with a variable target.
*/

int
_PyEval_UnpackIterableStackRef(PyThreadState *tstate, _PyStackRef v_stackref,
                       int argcnt, int argcntafter, _PyStackRef *sp)
{
    int i = 0, j = 0;
    Py_ssize_t ll = 0;
    PyObject *it;  /* iter(v) */
    PyObject *w;
    PyObject *l = NULL; /* variable list */

    PyObject *v = PyStackRef_AsPyObjectBorrow(v_stackref);
    assert(v != NULL);

    it = PyObject_GetIter(v);
    if (it == NULL) {
        if (_PyErr_ExceptionMatches(tstate, PyExc_TypeError) &&
            Py_TYPE(v)->tp_iter == NULL && !PySequence_Check(v))
        {
            _PyErr_Format(tstate, PyExc_TypeError,
                          "cannot unpack non-iterable %.200s object",
                          Py_TYPE(v)->tp_name);
        }
        return 0;
    }

    for (; i < argcnt; i++) {
        w = PyIter_Next(it);
        if (w == NULL) {
            /* Iterator done, via error or exhaustion. */
            if (!_PyErr_Occurred(tstate)) {
                if (argcntafter == -1) {
                    _PyErr_Format(tstate, PyExc_ValueError,
                                  "not enough values to unpack "
                                  "(expected %d, got %d)",
                                  argcnt, i);
                }
                else {
                    _PyErr_Format(tstate, PyExc_ValueError,
                                  "not enough values to unpack "
                                  "(expected at least %d, got %d)",
                                  argcnt + argcntafter, i);
                }
            }
            goto Error;
        }
        *--sp = PyStackRef_FromPyObjectSteal(w);
    }

    if (argcntafter == -1) {
        /* We better have exhausted the iterator now. */
        w = PyIter_Next(it);
        if (w == NULL) {
            if (_PyErr_Occurred(tstate))
                goto Error;
            Py_DECREF(it);
            return 1;
        }
        Py_DECREF(w);

        if (PyList_CheckExact(v) || PyTuple_CheckExact(v)
              || PyDict_CheckExact(v)) {
            ll = PyDict_CheckExact(v) ? PyDict_Size(v) : Py_SIZE(v);
            if (ll > argcnt) {
                _PyErr_Format(tstate, PyExc_ValueError,
                              "too many values to unpack (expected %d, got %zd)",
                              argcnt, ll);
                goto Error;
            }
        }
        _PyErr_Format(tstate, PyExc_ValueError,
                      "too many values to unpack (expected %d)",
                      argcnt);
        goto Error;
    }

    l = PySequence_List(it);
    if (l == NULL)
        goto Error;
    *--sp = PyStackRef_FromPyObjectSteal(l);
    i++;

    ll = PyList_GET_SIZE(l);
    if (ll < argcntafter) {
        _PyErr_Format(tstate, PyExc_ValueError,
            "not enough values to unpack (expected at least %d, got %zd)",
            argcnt + argcntafter, argcnt + ll);
        goto Error;
    }

    /* Pop the "after-variable" args off the list. */
    for (j = argcntafter; j > 0; j--, i++) {
        *--sp = PyStackRef_FromPyObjectSteal(PyList_GET_ITEM(l, ll - j));
    }
    /* Resize the list. */
    Py_SET_SIZE(l, ll - argcntafter);
    Py_DECREF(it);
    return 1;

Error:
    for (; i > 0; i--, sp++) {
        PyStackRef_CLOSE(*sp);
    }
    Py_XDECREF(it);
    return 0;
}

static int
do_monitor_exc(PyThreadState *tstate, _PyInterpreterFrame *frame,
               _Py_CODEUNIT *instr, int event)
{
    assert(event < _PY_MONITORING_UNGROUPED_EVENTS);
    if (_PyFrame_GetCode(frame)->co_flags & CO_NO_MONITORING_EVENTS) {
        return 0;
    }
    PyObject *exc = PyErr_GetRaisedException();
    assert(exc != NULL);
    int err = _Py_call_instrumentation_arg(tstate, event, frame, instr, exc);
    if (err == 0) {
        PyErr_SetRaisedException(exc);
    }
    else {
        assert(PyErr_Occurred());
        Py_DECREF(exc);
    }
    return err;
}

static inline bool
no_tools_for_global_event(PyThreadState *tstate, int event)
{
    return tstate->interp->monitors.tools[event] == 0;
}

static inline bool
no_tools_for_local_event(PyThreadState *tstate, _PyInterpreterFrame *frame, int event)
{
    assert(event < _PY_MONITORING_LOCAL_EVENTS);
    _PyCoMonitoringData *data = _PyFrame_GetCode(frame)->_co_monitoring;
    if (data) {
        return data->active_monitors.tools[event] == 0;
    }
    else {
        return no_tools_for_global_event(tstate, event);
    }
}

void
_PyEval_MonitorRaise(PyThreadState *tstate, _PyInterpreterFrame *frame,
              _Py_CODEUNIT *instr)
{
    if (no_tools_for_global_event(tstate, PY_MONITORING_EVENT_RAISE)) {
        return;
    }
    do_monitor_exc(tstate, frame, instr, PY_MONITORING_EVENT_RAISE);
}

static void
monitor_reraise(PyThreadState *tstate, _PyInterpreterFrame *frame,
              _Py_CODEUNIT *instr)
{
    if (no_tools_for_global_event(tstate, PY_MONITORING_EVENT_RERAISE)) {
        return;
    }
    do_monitor_exc(tstate, frame, instr, PY_MONITORING_EVENT_RERAISE);
}

static int
monitor_stop_iteration(PyThreadState *tstate, _PyInterpreterFrame *frame,
                       _Py_CODEUNIT *instr, PyObject *value)
{
    if (no_tools_for_local_event(tstate, frame, PY_MONITORING_EVENT_STOP_ITERATION)) {
        return 0;
    }
    assert(!PyErr_Occurred());
    PyErr_SetObject(PyExc_StopIteration, value);
    int res = do_monitor_exc(tstate, frame, instr, PY_MONITORING_EVENT_STOP_ITERATION);
    if (res < 0) {
        return res;
    }
    PyErr_SetRaisedException(NULL);
    return 0;
}

static void
monitor_unwind(PyThreadState *tstate,
               _PyInterpreterFrame *frame,
               _Py_CODEUNIT *instr)
{
    if (no_tools_for_global_event(tstate, PY_MONITORING_EVENT_PY_UNWIND)) {
        return;
    }
    do_monitor_exc(tstate, frame, instr, PY_MONITORING_EVENT_PY_UNWIND);
}


static int
monitor_handled(PyThreadState *tstate,
                _PyInterpreterFrame *frame,
                _Py_CODEUNIT *instr, PyObject *exc)
{
    if (no_tools_for_global_event(tstate, PY_MONITORING_EVENT_EXCEPTION_HANDLED)) {
        return 0;
    }
    return _Py_call_instrumentation_arg(tstate, PY_MONITORING_EVENT_EXCEPTION_HANDLED, frame, instr, exc);
}

static void
monitor_throw(PyThreadState *tstate,
              _PyInterpreterFrame *frame,
              _Py_CODEUNIT *instr)
{
    if (no_tools_for_global_event(tstate, PY_MONITORING_EVENT_PY_THROW)) {
        return;
    }
    do_monitor_exc(tstate, frame, instr, PY_MONITORING_EVENT_PY_THROW);
}

void
PyThreadState_EnterTracing(PyThreadState *tstate)
{
    assert(tstate->tracing >= 0);
    tstate->tracing++;
}

void
PyThreadState_LeaveTracing(PyThreadState *tstate)
{
    assert(tstate->tracing > 0);
    tstate->tracing--;
}


PyObject*
_PyEval_CallTracing(PyObject *func, PyObject *args)
{
    // Save and disable tracing
    PyThreadState *tstate = _PyThreadState_GET();
    int save_tracing = tstate->tracing;
    tstate->tracing = 0;

    // Call the tracing function
    PyObject *result = PyObject_Call(func, args, NULL);

    // Restore tracing
    tstate->tracing = save_tracing;
    return result;
}

void
PyEval_SetProfile(Py_tracefunc func, PyObject *arg)
{
    PyThreadState *tstate = _PyThreadState_GET();
    if (_PyEval_SetProfile(tstate, func, arg) < 0) {
        /* Log _PySys_Audit() error */
        PyErr_FormatUnraisable("Exception ignored in PyEval_SetProfile");
    }
}

void
PyEval_SetProfileAllThreads(Py_tracefunc func, PyObject *arg)
{
    PyThreadState *this_tstate = _PyThreadState_GET();
    PyInterpreterState* interp = this_tstate->interp;

    _PyRuntimeState *runtime = &_PyRuntime;
    HEAD_LOCK(runtime);
    PyThreadState* ts = PyInterpreterState_ThreadHead(interp);
    HEAD_UNLOCK(runtime);

    while (ts) {
        if (_PyEval_SetProfile(ts, func, arg) < 0) {
            PyErr_FormatUnraisable("Exception ignored in PyEval_SetProfileAllThreads");
        }
        HEAD_LOCK(runtime);
        ts = PyThreadState_Next(ts);
        HEAD_UNLOCK(runtime);
    }
}

void
PyEval_SetTrace(Py_tracefunc func, PyObject *arg)
{
    PyThreadState *tstate = _PyThreadState_GET();
    if (_PyEval_SetTrace(tstate, func, arg) < 0) {
        /* Log _PySys_Audit() error */
        PyErr_FormatUnraisable("Exception ignored in PyEval_SetTrace");
    }
}

void
PyEval_SetTraceAllThreads(Py_tracefunc func, PyObject *arg)
{
    PyThreadState *this_tstate = _PyThreadState_GET();
    PyInterpreterState* interp = this_tstate->interp;

    _PyRuntimeState *runtime = &_PyRuntime;
    HEAD_LOCK(runtime);
    PyThreadState* ts = PyInterpreterState_ThreadHead(interp);
    HEAD_UNLOCK(runtime);

    while (ts) {
        if (_PyEval_SetTrace(ts, func, arg) < 0) {
            PyErr_FormatUnraisable("Exception ignored in PyEval_SetTraceAllThreads");
        }
        HEAD_LOCK(runtime);
        ts = PyThreadState_Next(ts);
        HEAD_UNLOCK(runtime);
    }
}

int
_PyEval_SetCoroutineOriginTrackingDepth(int depth)
{
    PyThreadState *tstate = _PyThreadState_GET();
    if (depth < 0) {
        _PyErr_SetString(tstate, PyExc_ValueError, "depth must be >= 0");
        return -1;
    }
    tstate->coroutine_origin_tracking_depth = depth;
    return 0;
}


int
_PyEval_GetCoroutineOriginTrackingDepth(void)
{
    PyThreadState *tstate = _PyThreadState_GET();
    return tstate->coroutine_origin_tracking_depth;
}

int
_PyEval_SetAsyncGenFirstiter(PyObject *firstiter)
{
    PyThreadState *tstate = _PyThreadState_GET();

    if (_PySys_Audit(tstate, "sys.set_asyncgen_hook_firstiter", NULL) < 0) {
        return -1;
    }

    Py_XSETREF(tstate->async_gen_firstiter, Py_XNewRef(firstiter));
    return 0;
}

PyObject *
_PyEval_GetAsyncGenFirstiter(void)
{
    PyThreadState *tstate = _PyThreadState_GET();
    return tstate->async_gen_firstiter;
}

int
_PyEval_SetAsyncGenFinalizer(PyObject *finalizer)
{
    PyThreadState *tstate = _PyThreadState_GET();

    if (_PySys_Audit(tstate, "sys.set_asyncgen_hook_finalizer", NULL) < 0) {
        return -1;
    }

    Py_XSETREF(tstate->async_gen_finalizer, Py_XNewRef(finalizer));
    return 0;
}

PyObject *
_PyEval_GetAsyncGenFinalizer(void)
{
    PyThreadState *tstate = _PyThreadState_GET();
    return tstate->async_gen_finalizer;
}

_PyInterpreterFrame *
_PyEval_GetFrame(void)
{
    PyThreadState *tstate = _PyThreadState_GET();
    return _PyThreadState_GetFrame(tstate);
}

PyFrameObject *
PyEval_GetFrame(void)
{
    _PyInterpreterFrame *frame = _PyEval_GetFrame();
    if (frame == NULL) {
        return NULL;
    }
    PyFrameObject *f = _PyFrame_GetFrameObject(frame);
    if (f == NULL) {
        PyErr_Clear();
    }
    return f;
}

PyObject *
_PyEval_GetBuiltins(PyThreadState *tstate)
{
    _PyInterpreterFrame *frame = _PyThreadState_GetFrame(tstate);
    if (frame != NULL) {
        return frame->f_builtins;
    }
    return tstate->interp->builtins;
}

PyObject *
PyEval_GetBuiltins(void)
{
    PyThreadState *tstate = _PyThreadState_GET();
    return _PyEval_GetBuiltins(tstate);
}

/* Convenience function to get a builtin from its name */
PyObject *
_PyEval_GetBuiltin(PyObject *name)
{
    PyObject *attr;
    if (PyMapping_GetOptionalItem(PyEval_GetBuiltins(), name, &attr) == 0) {
        PyErr_SetObject(PyExc_AttributeError, name);
    }
    return attr;
}

PyObject *
_PyEval_GetBuiltinId(_Py_Identifier *name)
{
    return _PyEval_GetBuiltin(_PyUnicode_FromId(name));
}

PyObject *
PyEval_GetLocals(void)
{
    // We need to return a borrowed reference here, so some tricks are needed
    PyThreadState *tstate = _PyThreadState_GET();
     _PyInterpreterFrame *current_frame = _PyThreadState_GetFrame(tstate);
    if (current_frame == NULL) {
        _PyErr_SetString(tstate, PyExc_SystemError, "frame does not exist");
        return NULL;
    }

    // Be aware that this returns a new reference
    PyObject *locals = _PyFrame_GetLocals(current_frame);

    if (locals == NULL) {
        return NULL;
    }

    if (PyFrameLocalsProxy_Check(locals)) {
        PyFrameObject *f = _PyFrame_GetFrameObject(current_frame);
        PyObject *ret = f->f_locals_cache;
        if (ret == NULL) {
            ret = PyDict_New();
            if (ret == NULL) {
                Py_DECREF(locals);
                return NULL;
            }
            f->f_locals_cache = ret;
        }
        if (PyDict_Update(ret, locals) < 0) {
            // At this point, if the cache dict is broken, it will stay broken, as
            // trying to clean it up or replace it will just cause other problems
            ret = NULL;
        }
        Py_DECREF(locals);
        return ret;
    }

    assert(PyMapping_Check(locals));
    assert(Py_REFCNT(locals) > 1);
    Py_DECREF(locals);

    return locals;
}

PyObject *
_PyEval_GetFrameLocals(void)
{
    PyThreadState *tstate = _PyThreadState_GET();
     _PyInterpreterFrame *current_frame = _PyThreadState_GetFrame(tstate);
    if (current_frame == NULL) {
        _PyErr_SetString(tstate, PyExc_SystemError, "frame does not exist");
        return NULL;
    }

    PyObject *locals = _PyFrame_GetLocals(current_frame);
    if (locals == NULL) {
        return NULL;
    }

    if (PyFrameLocalsProxy_Check(locals)) {
        PyObject* ret = PyDict_New();
        if (ret == NULL) {
            Py_DECREF(locals);
            return NULL;
        }
        if (PyDict_Update(ret, locals) < 0) {
            Py_DECREF(ret);
            Py_DECREF(locals);
            return NULL;
        }
        Py_DECREF(locals);
        return ret;
    }

    assert(PyMapping_Check(locals));
    return locals;
}

PyObject *
PyEval_GetGlobals(void)
{
    PyThreadState *tstate = _PyThreadState_GET();
    _PyInterpreterFrame *current_frame = _PyThreadState_GetFrame(tstate);
    if (current_frame == NULL) {
        return NULL;
    }
    return current_frame->f_globals;
}

PyObject*
PyEval_GetFrameLocals(void)
{
    return _PyEval_GetFrameLocals();
}

PyObject* PyEval_GetFrameGlobals(void)
{
    PyThreadState *tstate = _PyThreadState_GET();
    _PyInterpreterFrame *current_frame = _PyThreadState_GetFrame(tstate);
    if (current_frame == NULL) {
        return NULL;
    }
    return Py_XNewRef(current_frame->f_globals);
}

PyObject* PyEval_GetFrameBuiltins(void)
{
    PyThreadState *tstate = _PyThreadState_GET();
    return Py_XNewRef(_PyEval_GetBuiltins(tstate));
}

int
PyEval_MergeCompilerFlags(PyCompilerFlags *cf)
{
    PyThreadState *tstate = _PyThreadState_GET();
    _PyInterpreterFrame *current_frame = tstate->current_frame;
    int result = cf->cf_flags != 0;

    if (current_frame != NULL) {
        const int codeflags = _PyFrame_GetCode(current_frame)->co_flags;
        const int compilerflags = codeflags & PyCF_MASK;
        if (compilerflags) {
            result = 1;
            cf->cf_flags |= compilerflags;
        }
    }
    return result;
}


const char *
PyEval_GetFuncName(PyObject *func)
{
    if (PyMethod_Check(func))
        return PyEval_GetFuncName(PyMethod_GET_FUNCTION(func));
    else if (PyFunction_Check(func))
        return PyUnicode_AsUTF8(((PyFunctionObject*)func)->func_name);
    else if (PyCFunction_Check(func))
        return ((PyCFunctionObject*)func)->m_ml->ml_name;
    else
        return Py_TYPE(func)->tp_name;
}

const char *
PyEval_GetFuncDesc(PyObject *func)
{
    if (PyMethod_Check(func))
        return "()";
    else if (PyFunction_Check(func))
        return "()";
    else if (PyCFunction_Check(func))
        return "()";
    else
        return " object";
}

/* Extract a slice index from a PyLong or an object with the
   nb_index slot defined, and store in *pi.
   Silently reduce values larger than PY_SSIZE_T_MAX to PY_SSIZE_T_MAX,
   and silently boost values less than PY_SSIZE_T_MIN to PY_SSIZE_T_MIN.
   Return 0 on error, 1 on success.
*/
int
_PyEval_SliceIndex(PyObject *v, Py_ssize_t *pi)
{
    PyThreadState *tstate = _PyThreadState_GET();
    if (!Py_IsNone(v)) {
        Py_ssize_t x;
        if (_PyIndex_Check(v)) {
            x = PyNumber_AsSsize_t(v, NULL);
            if (x == -1 && _PyErr_Occurred(tstate))
                return 0;
        }
        else {
            _PyErr_SetString(tstate, PyExc_TypeError,
                             "slice indices must be integers or "
                             "None or have an __index__ method");
            return 0;
        }
        *pi = x;
    }
    return 1;
}

int
_PyEval_SliceIndexNotNone(PyObject *v, Py_ssize_t *pi)
{
    PyThreadState *tstate = _PyThreadState_GET();
    Py_ssize_t x;
    if (_PyIndex_Check(v)) {
        x = PyNumber_AsSsize_t(v, NULL);
        if (x == -1 && _PyErr_Occurred(tstate))
            return 0;
    }
    else {
        _PyErr_SetString(tstate, PyExc_TypeError,
                         "slice indices must be integers or "
                         "have an __index__ method");
        return 0;
    }
    *pi = x;
    return 1;
}

PyObject *
_PyEval_ImportName(PyThreadState *tstate, _PyInterpreterFrame *frame,
            PyObject *name, PyObject *fromlist, PyObject *level)
{
    PyObject *import_func;
    if (PyMapping_GetOptionalItem(frame->f_builtins, &_Py_ID(__import__), &import_func) < 0) {
        return NULL;
    }
    if (import_func == NULL) {
        _PyErr_SetString(tstate, PyExc_ImportError, "__import__ not found");
        return NULL;
    }

    PyObject *locals = frame->f_locals;
    if (locals == NULL) {
        locals = Py_None;
    }

    /* Fast path for not overloaded __import__. */
    if (_PyImport_IsDefaultImportFunc(tstate->interp, import_func)) {
        Py_DECREF(import_func);
        int ilevel = PyLong_AsInt(level);
        if (ilevel == -1 && _PyErr_Occurred(tstate)) {
            return NULL;
        }
        return PyImport_ImportModuleLevelObject(
                        name,
                        frame->f_globals,
                        locals,
                        fromlist,
                        ilevel);
    }

    PyObject* args[5] = {name, frame->f_globals, locals, fromlist, level};
    PyObject *res = PyObject_Vectorcall(import_func, args, 5, NULL);
    Py_DECREF(import_func);
    return res;
}

PyObject *
_PyEval_ImportFrom(PyThreadState *tstate, PyObject *v, PyObject *name)
{
    PyObject *x;
    PyObject *fullmodname, *mod_name, *origin, *mod_name_or_unknown, *errmsg, *spec;

    if (PyObject_GetOptionalAttr(v, name, &x) != 0) {
        return x;
    }
    /* Issue #17636: in case this failed because of a circular relative
       import, try to fallback on reading the module directly from
       sys.modules. */
    if (PyObject_GetOptionalAttr(v, &_Py_ID(__name__), &mod_name) < 0) {
        return NULL;
    }
    if (mod_name == NULL || !PyUnicode_Check(mod_name)) {
        Py_CLEAR(mod_name);
        goto error;
    }
    fullmodname = PyUnicode_FromFormat("%U.%U", mod_name, name);
    if (fullmodname == NULL) {
        Py_DECREF(mod_name);
        return NULL;
    }
    x = PyImport_GetModule(fullmodname);
    Py_DECREF(fullmodname);
    if (x == NULL && !_PyErr_Occurred(tstate)) {
        goto error;
    }
    Py_DECREF(mod_name);
    return x;

 error:
    if (mod_name == NULL) {
        mod_name_or_unknown = PyUnicode_FromString("<unknown module name>");
        if (mod_name_or_unknown == NULL) {
            return NULL;
        }
    } else {
        mod_name_or_unknown = mod_name;
    }
    // mod_name is no longer an owned reference
    assert(mod_name_or_unknown);
    assert(mod_name == NULL || mod_name == mod_name_or_unknown);

    origin = NULL;
    if (PyObject_GetOptionalAttr(v, &_Py_ID(__spec__), &spec) < 0) {
        Py_DECREF(mod_name_or_unknown);
        return NULL;
    }
    if (spec == NULL) {
        errmsg = PyUnicode_FromFormat(
            "cannot import name %R from %R (unknown location)",
            name, mod_name_or_unknown
        );
        goto done_with_errmsg;
    }
    if (_PyModuleSpec_GetFileOrigin(spec, &origin) < 0) {
        goto done;
    }

    int is_possibly_shadowing = _PyModule_IsPossiblyShadowing(origin);
    if (is_possibly_shadowing < 0) {
        goto done;
    }
    int is_possibly_shadowing_stdlib = 0;
    if (is_possibly_shadowing) {
        PyObject *stdlib_modules = PySys_GetObject("stdlib_module_names");
        if (stdlib_modules && PyAnySet_Check(stdlib_modules)) {
            is_possibly_shadowing_stdlib = PySet_Contains(stdlib_modules, mod_name_or_unknown);
            if (is_possibly_shadowing_stdlib < 0) {
                goto done;
            }
        }
    }

    if (origin == NULL && PyModule_Check(v)) {
        // Fall back to __file__ for diagnostics if we don't have
        // an origin that is a location
        origin = PyModule_GetFilenameObject(v);
        if (origin == NULL) {
            if (!PyErr_ExceptionMatches(PyExc_SystemError)) {
                goto done;
            }
            // PyModule_GetFilenameObject raised "module filename missing"
            _PyErr_Clear(tstate);
        }
        assert(origin == NULL || PyUnicode_Check(origin));
    }

    if (is_possibly_shadowing_stdlib) {
        assert(origin);
        errmsg = PyUnicode_FromFormat(
            "cannot import name %R from %R "
            "(consider renaming %R since it has the same "
            "name as the standard library module named %R "
            "and prevents importing that standard library module)",
            name, mod_name_or_unknown, origin, mod_name_or_unknown
        );
    }
    else {
        int rc = _PyModuleSpec_IsInitializing(spec);
        if (rc < 0) {
            goto done;
        }
        else if (rc > 0) {
            if (is_possibly_shadowing) {
                assert(origin);
                // For non-stdlib modules, only mention the possibility of
                // shadowing if the module is being initialized.
                errmsg = PyUnicode_FromFormat(
                    "cannot import name %R from %R "
                    "(consider renaming %R if it has the same name "
                    "as a library you intended to import)",
                    name, mod_name_or_unknown, origin
                );
            }
            else if (origin) {
                errmsg = PyUnicode_FromFormat(
                    "cannot import name %R from partially initialized module %R "
                    "(most likely due to a circular import) (%S)",
                    name, mod_name_or_unknown, origin
                );
            }
            else {
                errmsg = PyUnicode_FromFormat(
                    "cannot import name %R from partially initialized module %R "
                    "(most likely due to a circular import)",
                    name, mod_name_or_unknown
                );
            }
        }
        else {
            assert(rc == 0);
            if (origin) {
                errmsg = PyUnicode_FromFormat(
                    "cannot import name %R from %R (%S)",
                    name, mod_name_or_unknown, origin
                );
            }
            else {
                errmsg = PyUnicode_FromFormat(
                    "cannot import name %R from %R (unknown location)",
                    name, mod_name_or_unknown
                );
            }
        }
    }

done_with_errmsg:
    if (errmsg != NULL) {
        /* NULL checks for mod_name and origin done by _PyErr_SetImportErrorWithNameFrom */
        _PyErr_SetImportErrorWithNameFrom(errmsg, mod_name, origin, name);
        Py_DECREF(errmsg);
    }

done:
    Py_XDECREF(origin);
    Py_XDECREF(spec);
    Py_DECREF(mod_name_or_unknown);
    return NULL;
}

#define CANNOT_CATCH_MSG "catching classes that do not inherit from "\
                         "BaseException is not allowed"

#define CANNOT_EXCEPT_STAR_EG "catching ExceptionGroup with except* "\
                              "is not allowed. Use except instead."

int
_PyEval_CheckExceptTypeValid(PyThreadState *tstate, PyObject* right)
{
    if (PyTuple_Check(right)) {
        Py_ssize_t i, length;
        length = PyTuple_GET_SIZE(right);
        for (i = 0; i < length; i++) {
            PyObject *exc = PyTuple_GET_ITEM(right, i);
            if (!PyExceptionClass_Check(exc)) {
                _PyErr_SetString(tstate, PyExc_TypeError,
                    CANNOT_CATCH_MSG);
                return -1;
            }
        }
    }
    else {
        if (!PyExceptionClass_Check(right)) {
            _PyErr_SetString(tstate, PyExc_TypeError,
                CANNOT_CATCH_MSG);
            return -1;
        }
    }
    return 0;
}

int
_PyEval_CheckExceptStarTypeValid(PyThreadState *tstate, PyObject* right)
{
    if (_PyEval_CheckExceptTypeValid(tstate, right) < 0) {
        return -1;
    }

    /* reject except *ExceptionGroup */

    int is_subclass = 0;
    if (PyTuple_Check(right)) {
        Py_ssize_t length = PyTuple_GET_SIZE(right);
        for (Py_ssize_t i = 0; i < length; i++) {
            PyObject *exc = PyTuple_GET_ITEM(right, i);
            is_subclass = PyObject_IsSubclass(exc, PyExc_BaseExceptionGroup);
            if (is_subclass < 0) {
                return -1;
            }
            if (is_subclass) {
                break;
            }
        }
    }
    else {
        is_subclass = PyObject_IsSubclass(right, PyExc_BaseExceptionGroup);
        if (is_subclass < 0) {
            return -1;
        }
    }
    if (is_subclass) {
        _PyErr_SetString(tstate, PyExc_TypeError,
            CANNOT_EXCEPT_STAR_EG);
            return -1;
    }
    return 0;
}

int
_Py_Check_ArgsIterable(PyThreadState *tstate, PyObject *func, PyObject *args)
{
    if (Py_TYPE(args)->tp_iter == NULL && !PySequence_Check(args)) {
        /* _Py_Check_ArgsIterable() may be called with a live exception:
         * clear it to prevent calling _PyObject_FunctionStr() with an
         * exception set. */
        _PyErr_Clear(tstate);
        PyObject *funcstr = _PyObject_FunctionStr(func);
        if (funcstr != NULL) {
            _PyErr_Format(tstate, PyExc_TypeError,
                          "%U argument after * must be an iterable, not %.200s",
                          funcstr, Py_TYPE(args)->tp_name);
            Py_DECREF(funcstr);
        }
        return -1;
    }
    return 0;
}

void
_PyEval_FormatKwargsError(PyThreadState *tstate, PyObject *func, PyObject *kwargs)
{
    /* _PyDict_MergeEx raises attribute
     * error (percolated from an attempt
     * to get 'keys' attribute) instead of
     * a type error if its second argument
     * is not a mapping.
     */
    if (_PyErr_ExceptionMatches(tstate, PyExc_AttributeError)) {
        _PyErr_Clear(tstate);
        PyObject *funcstr = _PyObject_FunctionStr(func);
        if (funcstr != NULL) {
            _PyErr_Format(
                tstate, PyExc_TypeError,
                "%U argument after ** must be a mapping, not %.200s",
                funcstr, Py_TYPE(kwargs)->tp_name);
            Py_DECREF(funcstr);
        }
    }
    else if (_PyErr_ExceptionMatches(tstate, PyExc_KeyError)) {
        PyObject *exc = _PyErr_GetRaisedException(tstate);
        PyObject *args = ((PyBaseExceptionObject *)exc)->args;
        if (exc && PyTuple_Check(args) && PyTuple_GET_SIZE(args) == 1) {
            _PyErr_Clear(tstate);
            PyObject *funcstr = _PyObject_FunctionStr(func);
            if (funcstr != NULL) {
                PyObject *key = PyTuple_GET_ITEM(args, 0);
                _PyErr_Format(
                    tstate, PyExc_TypeError,
                    "%U got multiple values for keyword argument '%S'",
                    funcstr, key);
                Py_DECREF(funcstr);
            }
            Py_XDECREF(exc);
        }
        else {
            _PyErr_SetRaisedException(tstate, exc);
        }
    }
}

void
_PyEval_FormatExcCheckArg(PyThreadState *tstate, PyObject *exc,
                          const char *format_str, PyObject *obj)
{
    const char *obj_str;

    if (!obj)
        return;

    obj_str = PyUnicode_AsUTF8(obj);
    if (!obj_str)
        return;

    _PyErr_Format(tstate, exc, format_str, obj_str);

    if (exc == PyExc_NameError) {
        // Include the name in the NameError exceptions to offer suggestions later.
        PyObject *exc = PyErr_GetRaisedException();
        if (PyErr_GivenExceptionMatches(exc, PyExc_NameError)) {
            if (((PyNameErrorObject*)exc)->name == NULL) {
                // We do not care if this fails because we are going to restore the
                // NameError anyway.
                (void)PyObject_SetAttr(exc, &_Py_ID(name), obj);
            }
        }
        PyErr_SetRaisedException(exc);
    }
}

void
_PyEval_FormatExcUnbound(PyThreadState *tstate, PyCodeObject *co, int oparg)
{
    PyObject *name;
    /* Don't stomp existing exception */
    if (_PyErr_Occurred(tstate))
        return;
    name = PyTuple_GET_ITEM(co->co_localsplusnames, oparg);
    if (oparg < PyUnstable_Code_GetFirstFree(co)) {
        _PyEval_FormatExcCheckArg(tstate, PyExc_UnboundLocalError,
                                  UNBOUNDLOCAL_ERROR_MSG, name);
    } else {
        _PyEval_FormatExcCheckArg(tstate, PyExc_NameError,
                                  UNBOUNDFREE_ERROR_MSG, name);
    }
}

void
_PyEval_FormatAwaitableError(PyThreadState *tstate, PyTypeObject *type, int oparg)
{
    if (type->tp_as_async == NULL || type->tp_as_async->am_await == NULL) {
        if (oparg == 1) {
            _PyErr_Format(tstate, PyExc_TypeError,
                          "'async with' received an object from __aenter__ "
                          "that does not implement __await__: %.100s",
                          type->tp_name);
        }
        else if (oparg == 2) {
            _PyErr_Format(tstate, PyExc_TypeError,
                          "'async with' received an object from __aexit__ "
                          "that does not implement __await__: %.100s",
                          type->tp_name);
        }
    }
}


Py_ssize_t
PyUnstable_Eval_RequestCodeExtraIndex(freefunc free)
{
    PyInterpreterState *interp = _PyInterpreterState_GET();
    Py_ssize_t new_index;

    if (interp->co_extra_user_count == MAX_CO_EXTRA_USERS - 1) {
        return -1;
    }
    new_index = interp->co_extra_user_count++;
    interp->co_extra_freefuncs[new_index] = free;
    return new_index;
}

/* Implement Py_EnterRecursiveCall() and Py_LeaveRecursiveCall() as functions
   for the limited API. */

int Py_EnterRecursiveCall(const char *where)
{
    return _Py_EnterRecursiveCall(where);
}

void Py_LeaveRecursiveCall(void)
{
    _Py_LeaveRecursiveCall();
}

PyObject *
_PyEval_GetANext(PyObject *aiter)
{
    unaryfunc getter = NULL;
    PyObject *next_iter = NULL;
    PyTypeObject *type = Py_TYPE(aiter);
    if (PyAsyncGen_CheckExact(aiter)) {
        return type->tp_as_async->am_anext(aiter);
    }
    if (type->tp_as_async != NULL){
        getter = type->tp_as_async->am_anext;
    }

    if (getter != NULL) {
        next_iter = (*getter)(aiter);
        if (next_iter == NULL) {
            return NULL;
        }
    }
    else {
        PyErr_Format(PyExc_TypeError,
                        "'async for' requires an iterator with "
                        "__anext__ method, got %.100s",
                        type->tp_name);
        return NULL;
    }

    PyObject *awaitable = _PyCoro_GetAwaitableIter(next_iter);
    if (awaitable == NULL) {
        _PyErr_FormatFromCause(
            PyExc_TypeError,
            "'async for' received an invalid object "
            "from __anext__: %.100s",
            Py_TYPE(next_iter)->tp_name);
    }
    Py_DECREF(next_iter);
    return awaitable;
}

void
_PyEval_LoadGlobalStackRef(PyObject *globals, PyObject *builtins, PyObject *name, _PyStackRef *writeto)
{
    if (PyDict_CheckExact(globals) && PyDict_CheckExact(builtins)) {
        _PyDict_LoadGlobalStackRef((PyDictObject *)globals,
                                    (PyDictObject *)builtins,
                                    name, writeto);
        if (PyStackRef_IsNull(*writeto) && !PyErr_Occurred()) {
            /* _PyDict_LoadGlobal() returns NULL without raising
                * an exception if the key doesn't exist */
            _PyEval_FormatExcCheckArg(PyThreadState_GET(), PyExc_NameError,
                                        NAME_ERROR_MSG, name);
        }
    }
    else {
        /* Slow-path if globals or builtins is not a dict */
        /* namespace 1: globals */
        PyObject *res;
        if (PyMapping_GetOptionalItem(globals, name, &res) < 0) {
            *writeto = PyStackRef_NULL;
            return;
        }
        if (res == NULL) {
            /* namespace 2: builtins */
            if (PyMapping_GetOptionalItem(builtins, name, &res) < 0) {
                *writeto = PyStackRef_NULL;
                return;
            }
            if (res == NULL) {
                _PyEval_FormatExcCheckArg(
                            PyThreadState_GET(), PyExc_NameError,
                            NAME_ERROR_MSG, name);
            }
        }
        *writeto = PyStackRef_FromPyObjectSteal(res);
    }
}

PyObject *
_PyEval_GetAwaitable(PyObject *iterable, int oparg)
{
    PyObject *iter = _PyCoro_GetAwaitableIter(iterable);

    if (iter == NULL) {
        _PyEval_FormatAwaitableError(PyThreadState_GET(),
            Py_TYPE(iterable), oparg);
    }
    else if (PyCoro_CheckExact(iter)) {
        PyObject *yf = _PyGen_yf((PyGenObject*)iter);
        if (yf != NULL) {
            /* `iter` is a coroutine object that is being
                awaited, `yf` is a pointer to the current awaitable
                being awaited on. */
            Py_DECREF(yf);
            Py_CLEAR(iter);
            _PyErr_SetString(PyThreadState_GET(), PyExc_RuntimeError,
                                "coroutine is being awaited already");
        }
    }
    return iter;
}

PyObject *
_PyEval_LoadName(PyThreadState *tstate, _PyInterpreterFrame *frame, PyObject *name)
{

    PyObject *value;
    if (frame->f_locals == NULL) {
        _PyErr_SetString(tstate, PyExc_SystemError,
                            "no locals found");
        return NULL;
    }
    if (PyMapping_GetOptionalItem(frame->f_locals, name, &value) < 0) {
        return NULL;
    }
    if (value != NULL) {
        return value;
    }
    if (PyDict_GetItemRef(frame->f_globals, name, &value) < 0) {
        return NULL;
    }
    if (value != NULL) {
        return value;
    }
    if (PyMapping_GetOptionalItem(frame->f_builtins, name, &value) < 0) {
        return NULL;
    }
    if (value == NULL) {
        _PyEval_FormatExcCheckArg(
                    tstate, PyExc_NameError,
                    NAME_ERROR_MSG, name);
    }
    return value;
}<|MERGE_RESOLUTION|>--- conflicted
+++ resolved
@@ -796,19 +796,7 @@
 }
 
 
-<<<<<<< HEAD
-/* _PyEval_EvalFrameDefault is too large to optimize for speed with PGO on MSVC
-   when the JIT is enabled or GIL is disabled. Disable that optimization around
-   this function only. If this is fixed upstream, we should gate this on the
-   version of MSVC.
-=======
-/* _PyEval_EvalFrameDefault() is a *big* function,
- * so consume 3 units of C stack */
-#define PY_EVAL_C_STACK_UNITS 2
-
-
 /* _PyEval_EvalFrameDefault is too large to optimize for speed with PGO on MSVC.
->>>>>>> 469d2e41
  */
 #if (defined(_MSC_VER) && \
      (_MSC_VER < 1943) && \
