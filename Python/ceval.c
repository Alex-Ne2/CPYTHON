--- conflicted
+++ resolved
@@ -3034,19 +3034,11 @@
             assert(cframe.use_tracing == 0);
             DEOPT_IF(!PyDict_CheckExact(GLOBALS()), LOAD_GLOBAL);
             PyDictObject *dict = (PyDictObject *)GLOBALS();
-<<<<<<< HEAD
-            SpecializedCacheEntry *caches = GET_CACHE();
-            _PyAdaptiveEntry *cache0 = &caches[0].adaptive;
-            _PyLoadGlobalCache *cache1 = &caches[-1].load_global;
-            DEOPT_IF(dict->ma_keys->dk_version != cache1->module_keys_version, LOAD_GLOBAL);
-            PyObject *res = dictkeys_get_value_by_index(dict->ma_keys, cache0->index);
-=======
             _PyLoadGlobalCache *cache = (_PyLoadGlobalCache *)next_instr;
             uint32_t version = read32(&cache->module_keys_version);
             DEOPT_IF(dict->ma_keys->dk_version != version, LOAD_GLOBAL);
             PyDictKeyEntry *ep = DK_ENTRIES(dict->ma_keys) + cache->index;
-            PyObject *res = ep->me_value;
->>>>>>> df9f7597
+            PyObject *res = dictkeys_get_value_by_index(dict->ma_keys, cache->index);
             DEOPT_IF(res == NULL, LOAD_GLOBAL);
             JUMPBY(INLINE_CACHE_ENTRIES_LOAD_GLOBAL);
             STAT_INC(LOAD_GLOBAL, hit);
@@ -3061,22 +3053,12 @@
             DEOPT_IF(!PyDict_CheckExact(BUILTINS()), LOAD_GLOBAL);
             PyDictObject *mdict = (PyDictObject *)GLOBALS();
             PyDictObject *bdict = (PyDictObject *)BUILTINS();
-<<<<<<< HEAD
-            SpecializedCacheEntry *caches = GET_CACHE();
-            _PyAdaptiveEntry *cache0 = &caches[0].adaptive;
-            _PyLoadGlobalCache *cache1 = &caches[-1].load_global;
-            DEOPT_IF(mdict->ma_keys->dk_version != cache1->module_keys_version, LOAD_GLOBAL);
-            DEOPT_IF(bdict->ma_keys->dk_version != cache1->builtin_keys_version, LOAD_GLOBAL);
-            PyObject *res = dictkeys_get_value_by_index(bdict->ma_keys, cache0->index);
-=======
             _PyLoadGlobalCache *cache = (_PyLoadGlobalCache *)next_instr;
             uint32_t mod_version = read32(&cache->module_keys_version);
             uint16_t bltn_version = cache->builtin_keys_version;
             DEOPT_IF(mdict->ma_keys->dk_version != mod_version, LOAD_GLOBAL);
             DEOPT_IF(bdict->ma_keys->dk_version != bltn_version, LOAD_GLOBAL);
-            PyDictKeyEntry *ep = DK_ENTRIES(bdict->ma_keys) + cache->index;
-            PyObject *res = ep->me_value;
->>>>>>> df9f7597
+            PyObject *res = dictkeys_get_value_by_index(bdict->ma_keys, cache->index);
             DEOPT_IF(res == NULL, LOAD_GLOBAL);
             JUMPBY(INLINE_CACHE_ENTRIES_LOAD_GLOBAL);
             STAT_INC(LOAD_GLOBAL, hit);
