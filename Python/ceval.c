/* Execute compiled code */

#define _PY_INTERPRETER

#include "Python.h"
#include "pycore_abstract.h"      // _PyIndex_Check()
#include "pycore_audit.h"         // _PySys_Audit()
#include "pycore_backoff.h"
#include "pycore_call.h"          // _PyObject_CallNoArgs()
#include "pycore_cell.h"          // PyCell_GetRef()
#include "pycore_ceval.h"
#include "pycore_code.h"
#include "pycore_emscripten_signal.h"  // _Py_CHECK_EMSCRIPTEN_SIGNALS
#include "pycore_function.h"
#include "pycore_instruments.h"
#include "pycore_intrinsics.h"
#include "pycore_jit.h"
#include "pycore_long.h"          // _PyLong_GetZero()
#include "pycore_moduleobject.h"  // PyModuleObject
#include "pycore_object.h"        // _PyObject_GC_TRACK()
#include "pycore_opcode_metadata.h" // EXTRA_CASES
#include "pycore_optimizer.h"     // _PyUOpExecutor_Type
#include "pycore_opcode_utils.h"  // MAKE_FUNCTION_*
#include "pycore_pyatomic_ft_wrappers.h" // FT_ATOMIC_*
#include "pycore_pyerrors.h"      // _PyErr_GetRaisedException()
#include "pycore_pystate.h"       // _PyInterpreterState_GET()
#include "pycore_range.h"         // _PyRangeIterObject
#include "pycore_setobject.h"     // _PySet_Update()
#include "pycore_sliceobject.h"   // _PyBuildSlice_ConsumeRefs
#include "pycore_tuple.h"         // _PyTuple_ITEMS()
#include "pycore_uop_ids.h"       // Uops
#include "pycore_pyerrors.h"

#include "pycore_dict.h"
#include "dictobject.h"
#include "pycore_frame.h"
#include "frameobject.h"          // _PyInterpreterFrame_GetLine
#include "opcode.h"
#include "pydtrace.h"
#include "setobject.h"
#include "pycore_stackref.h"

#include <stdbool.h>              // bool

#ifdef Py_DEBUG
   /* For debugging the interpreter: */
#  define LLTRACE  1      /* Low-level trace feature */
#endif

#if !defined(Py_BUILD_CORE)
#  error "ceval.c must be build with Py_BUILD_CORE define for best performance"
#endif

#if !defined(Py_DEBUG) && !defined(Py_TRACE_REFS)
// GH-89279: The MSVC compiler does not inline these static inline functions
// in PGO build in _PyEval_EvalFrameDefault(), because this function is over
// the limit of PGO, and that limit cannot be configured.
// Define them as macros to make sure that they are always inlined by the
// preprocessor.

#undef Py_IS_TYPE
#define Py_IS_TYPE(ob, type) \
    (_PyObject_CAST(ob)->ob_type == (type))

#undef Py_XDECREF
#define Py_XDECREF(arg) \
    do { \
        PyObject *xop = _PyObject_CAST(arg); \
        if (xop != NULL) { \
            Py_DECREF(xop); \
        } \
    } while (0)

#ifndef Py_GIL_DISABLED

#undef Py_DECREF
#define Py_DECREF(arg) \
    do { \
        PyObject *op = _PyObject_CAST(arg); \
        if (_Py_IsImmortal(op)) { \
            _Py_DECREF_IMMORTAL_STAT_INC(); \
            break; \
        } \
        _Py_DECREF_STAT_INC(); \
        if (--op->ob_refcnt == 0) { \
            destructor dealloc = Py_TYPE(op)->tp_dealloc; \
            (*dealloc)(op); \
        } \
    } while (0)

#undef _Py_DECREF_SPECIALIZED
#define _Py_DECREF_SPECIALIZED(arg, dealloc) \
    do { \
        PyObject *op = _PyObject_CAST(arg); \
        if (_Py_IsImmortal(op)) { \
            _Py_DECREF_IMMORTAL_STAT_INC(); \
            break; \
        } \
        _Py_DECREF_STAT_INC(); \
        if (--op->ob_refcnt == 0) { \
            _PyReftracerTrack(op, PyRefTracer_DESTROY); \
            destructor d = (destructor)(dealloc); \
            d(op); \
        } \
    } while (0)

#else // Py_GIL_DISABLED

#undef Py_DECREF
#define Py_DECREF(arg) \
    do { \
        PyObject *op = _PyObject_CAST(arg); \
        uint32_t local = _Py_atomic_load_uint32_relaxed(&op->ob_ref_local); \
        if (local == _Py_IMMORTAL_REFCNT_LOCAL) { \
            _Py_DECREF_IMMORTAL_STAT_INC(); \
            break; \
        } \
        _Py_DECREF_STAT_INC(); \
        if (_Py_IsOwnedByCurrentThread(op)) { \
            local--; \
            _Py_atomic_store_uint32_relaxed(&op->ob_ref_local, local); \
            if (local == 0) { \
                _Py_MergeZeroLocalRefcount(op); \
            } \
        } \
        else { \
            _Py_DecRefShared(op); \
        } \
    } while (0)

#undef _Py_DECREF_SPECIALIZED
#define _Py_DECREF_SPECIALIZED(arg, dealloc) Py_DECREF(arg)

#endif
#endif


#ifdef LLTRACE
static void
dump_stack(_PyInterpreterFrame *frame, _PyStackRef *stack_pointer)
{
    _PyStackRef *stack_base = _PyFrame_Stackbase(frame);
    PyObject *exc = PyErr_GetRaisedException();
    printf("    stack=[");
    for (_PyStackRef *ptr = stack_base; ptr < stack_pointer; ptr++) {
        if (ptr != stack_base) {
            printf(", ");
        }
        PyObject *obj = PyStackRef_AsPyObjectBorrow(*ptr);
        if (obj == NULL) {
            printf("<nil>");
            continue;
        }
        if (
            obj == Py_None
            || PyBool_Check(obj)
            || PyLong_CheckExact(obj)
            || PyFloat_CheckExact(obj)
            || PyUnicode_CheckExact(obj)
        ) {
            if (PyObject_Print(obj, stdout, 0) == 0) {
                continue;
            }
            PyErr_Clear();
        }
        // Don't call __repr__(), it might recurse into the interpreter.
        printf("<%s at %p>", Py_TYPE(obj)->tp_name, PyStackRef_AsPyObjectBorrow(*ptr));
    }
    printf("]\n");
    fflush(stdout);
    PyErr_SetRaisedException(exc);
}

static void
lltrace_instruction(_PyInterpreterFrame *frame,
                    _PyStackRef *stack_pointer,
                    _Py_CODEUNIT *next_instr,
                    int opcode,
                    int oparg)
{
    if (frame->owner >= FRAME_OWNED_BY_INTERPRETER) {
        return;
    }
    dump_stack(frame, stack_pointer);
    const char *opname = _PyOpcode_OpName[opcode];
    assert(opname != NULL);
    int offset = (int)(next_instr - _PyFrame_GetBytecode(frame));
    if (OPCODE_HAS_ARG((int)_PyOpcode_Deopt[opcode])) {
        printf("%d: %s %d\n", offset * 2, opname, oparg);
    }
    else {
        printf("%d: %s\n", offset * 2, opname);
    }
    fflush(stdout);
}
static void
lltrace_resume_frame(_PyInterpreterFrame *frame)
{
    PyObject *fobj = PyStackRef_AsPyObjectBorrow(frame->f_funcobj);
    if (!PyStackRef_CodeCheck(frame->f_executable) ||
        fobj == NULL ||
        !PyFunction_Check(fobj)
    ) {
        printf("\nResuming frame.\n");
        return;
    }
    PyFunctionObject *f = (PyFunctionObject *)fobj;
    PyObject *exc = PyErr_GetRaisedException();
    PyObject *name = f->func_qualname;
    if (name == NULL) {
        name = f->func_name;
    }
    printf("\nResuming frame");
    if (name) {
        printf(" for ");
        if (PyObject_Print(name, stdout, 0) < 0) {
            PyErr_Clear();
        }
    }
    if (f->func_module) {
        printf(" in module ");
        if (PyObject_Print(f->func_module, stdout, 0) < 0) {
            PyErr_Clear();
        }
    }
    printf("\n");
    fflush(stdout);
    PyErr_SetRaisedException(exc);
}

static int
maybe_lltrace_resume_frame(_PyInterpreterFrame *frame, PyObject *globals)
{
    if (globals == NULL) {
        return 0;
    }
    if (frame->owner >= FRAME_OWNED_BY_INTERPRETER) {
        return 0;
    }
    int r = PyDict_Contains(globals, &_Py_ID(__lltrace__));
    if (r < 0) {
        return -1;
    }
    int lltrace = r * 5;  // Levels 1-4 only trace uops
    if (!lltrace) {
        // Can also be controlled by environment variable
        char *python_lltrace = Py_GETENV("PYTHON_LLTRACE");
        if (python_lltrace != NULL && *python_lltrace >= '0') {
            lltrace = *python_lltrace - '0';  // TODO: Parse an int and all that
        }
    }
    if (lltrace >= 5) {
        lltrace_resume_frame(frame);
    }
    return lltrace;
}

#endif

static void monitor_reraise(PyThreadState *tstate,
                 _PyInterpreterFrame *frame,
                 _Py_CODEUNIT *instr);
static int monitor_stop_iteration(PyThreadState *tstate,
                 _PyInterpreterFrame *frame,
                 _Py_CODEUNIT *instr,
                 PyObject *value);
static void monitor_unwind(PyThreadState *tstate,
                 _PyInterpreterFrame *frame,
                 _Py_CODEUNIT *instr);
static int monitor_handled(PyThreadState *tstate,
                 _PyInterpreterFrame *frame,
                 _Py_CODEUNIT *instr, PyObject *exc);
static void monitor_throw(PyThreadState *tstate,
                 _PyInterpreterFrame *frame,
                 _Py_CODEUNIT *instr);

static int get_exception_handler(PyCodeObject *, int, int*, int*, int*);
static  _PyInterpreterFrame *
_PyEvalFramePushAndInit_Ex(PyThreadState *tstate, _PyStackRef func,
    PyObject *locals, Py_ssize_t nargs, PyObject *callargs, PyObject *kwargs, _PyInterpreterFrame *previous);

#ifdef HAVE_ERRNO_H
#include <errno.h>
#endif

int
Py_GetRecursionLimit(void)
{
    PyInterpreterState *interp = _PyInterpreterState_GET();
    return interp->ceval.recursion_limit;
}

void
Py_SetRecursionLimit(int new_limit)
{
    PyInterpreterState *interp = _PyInterpreterState_GET();
    _PyEval_StopTheWorld(interp);
    interp->ceval.recursion_limit = new_limit;
    _Py_FOR_EACH_TSTATE_BEGIN(interp, p) {
        int depth = p->py_recursion_limit - p->py_recursion_remaining;
        p->py_recursion_limit = new_limit;
        p->py_recursion_remaining = new_limit - depth;
    }
    _Py_FOR_EACH_TSTATE_END(interp);
    _PyEval_StartTheWorld(interp);
}

/* The function _Py_EnterRecursiveCallTstate() only calls _Py_CheckRecursiveCall()
   if the recursion_depth reaches recursion_limit. */
int
_Py_CheckRecursiveCall(PyThreadState *tstate, const char *where)
{
#ifdef USE_STACKCHECK
    if (PyOS_CheckStack()) {
        ++tstate->c_recursion_remaining;
        _PyErr_SetString(tstate, PyExc_MemoryError, "Stack overflow");
        return -1;
    }
#endif
    if (tstate->recursion_headroom) {
        if (tstate->c_recursion_remaining < -50) {
            /* Overflowing while handling an overflow. Give up. */
            Py_FatalError("Cannot recover from stack overflow.");
        }
    }
    else {
        if (tstate->c_recursion_remaining <= 0) {
            tstate->recursion_headroom++;
            _PyErr_Format(tstate, PyExc_RecursionError,
                        "maximum recursion depth exceeded%s",
                        where);
            tstate->recursion_headroom--;
            ++tstate->c_recursion_remaining;
            return -1;
        }
    }
    return 0;
}


const binaryfunc _PyEval_BinaryOps[] = {
    [NB_ADD] = PyNumber_Add,
    [NB_AND] = PyNumber_And,
    [NB_FLOOR_DIVIDE] = PyNumber_FloorDivide,
    [NB_LSHIFT] = PyNumber_Lshift,
    [NB_MATRIX_MULTIPLY] = PyNumber_MatrixMultiply,
    [NB_MULTIPLY] = PyNumber_Multiply,
    [NB_REMAINDER] = PyNumber_Remainder,
    [NB_OR] = PyNumber_Or,
    [NB_POWER] = _PyNumber_PowerNoMod,
    [NB_RSHIFT] = PyNumber_Rshift,
    [NB_SUBTRACT] = PyNumber_Subtract,
    [NB_TRUE_DIVIDE] = PyNumber_TrueDivide,
    [NB_XOR] = PyNumber_Xor,
    [NB_INPLACE_ADD] = PyNumber_InPlaceAdd,
    [NB_INPLACE_AND] = PyNumber_InPlaceAnd,
    [NB_INPLACE_FLOOR_DIVIDE] = PyNumber_InPlaceFloorDivide,
    [NB_INPLACE_LSHIFT] = PyNumber_InPlaceLshift,
    [NB_INPLACE_MATRIX_MULTIPLY] = PyNumber_InPlaceMatrixMultiply,
    [NB_INPLACE_MULTIPLY] = PyNumber_InPlaceMultiply,
    [NB_INPLACE_REMAINDER] = PyNumber_InPlaceRemainder,
    [NB_INPLACE_OR] = PyNumber_InPlaceOr,
    [NB_INPLACE_POWER] = _PyNumber_InPlacePowerNoMod,
    [NB_INPLACE_RSHIFT] = PyNumber_InPlaceRshift,
    [NB_INPLACE_SUBTRACT] = PyNumber_InPlaceSubtract,
    [NB_INPLACE_TRUE_DIVIDE] = PyNumber_InPlaceTrueDivide,
    [NB_INPLACE_XOR] = PyNumber_InPlaceXor,
};

const conversion_func _PyEval_ConversionFuncs[4] = {
    [FVC_STR] = PyObject_Str,
    [FVC_REPR] = PyObject_Repr,
    [FVC_ASCII] = PyObject_ASCII
};

const _Py_SpecialMethod _Py_SpecialMethods[] = {
    [SPECIAL___ENTER__] = {
        .name = &_Py_ID(__enter__),
        .error = "'%.200s' object does not support the "
                 "context manager protocol (missed __enter__ method)",
    },
    [SPECIAL___EXIT__] = {
        .name = &_Py_ID(__exit__),
        .error = "'%.200s' object does not support the "
                 "context manager protocol (missed __exit__ method)",
    },
    [SPECIAL___AENTER__] = {
        .name = &_Py_ID(__aenter__),
        .error = "'%.200s' object does not support the asynchronous "
                 "context manager protocol (missed __aenter__ method)",
    },
    [SPECIAL___AEXIT__] = {
        .name = &_Py_ID(__aexit__),
        .error = "'%.200s' object does not support the asynchronous "
                 "context manager protocol (missed __aexit__ method)",
    }
};

const size_t _Py_FunctionAttributeOffsets[] = {
    [MAKE_FUNCTION_CLOSURE] = offsetof(PyFunctionObject, func_closure),
    [MAKE_FUNCTION_ANNOTATIONS] = offsetof(PyFunctionObject, func_annotations),
    [MAKE_FUNCTION_KWDEFAULTS] = offsetof(PyFunctionObject, func_kwdefaults),
    [MAKE_FUNCTION_DEFAULTS] = offsetof(PyFunctionObject, func_defaults),
    [MAKE_FUNCTION_ANNOTATE] = offsetof(PyFunctionObject, func_annotate),
};

// PEP 634: Structural Pattern Matching


// Return a tuple of values corresponding to keys, with error checks for
// duplicate/missing keys.
PyObject *
_PyEval_MatchKeys(PyThreadState *tstate, PyObject *map, PyObject *keys)
{
    assert(PyTuple_CheckExact(keys));
    Py_ssize_t nkeys = PyTuple_GET_SIZE(keys);
    if (!nkeys) {
        // No keys means no items.
        return PyTuple_New(0);
    }
    PyObject *seen = NULL;
    PyObject *dummy = NULL;
    PyObject *values = NULL;
    PyObject *get = NULL;
    // We use the two argument form of map.get(key, default) for two reasons:
    // - Atomically check for a key and get its value without error handling.
    // - Don't cause key creation or resizing in dict subclasses like
    //   collections.defaultdict that define __missing__ (or similar).
    int meth_found = _PyObject_GetMethod(map, &_Py_ID(get), &get);
    if (get == NULL) {
        goto fail;
    }
    seen = PySet_New(NULL);
    if (seen == NULL) {
        goto fail;
    }
    // dummy = object()
    dummy = _PyObject_CallNoArgs((PyObject *)&PyBaseObject_Type);
    if (dummy == NULL) {
        goto fail;
    }
    values = PyTuple_New(nkeys);
    if (values == NULL) {
        goto fail;
    }
    for (Py_ssize_t i = 0; i < nkeys; i++) {
        PyObject *key = PyTuple_GET_ITEM(keys, i);
        if (PySet_Contains(seen, key) || PySet_Add(seen, key)) {
            if (!_PyErr_Occurred(tstate)) {
                // Seen it before!
                _PyErr_Format(tstate, PyExc_ValueError,
                              "mapping pattern checks duplicate key (%R)", key);
            }
            goto fail;
        }
        PyObject *args[] = { map, key, dummy };
        PyObject *value = NULL;
        if (meth_found) {
            value = PyObject_Vectorcall(get, args, 3, NULL);
        }
        else {
            value = PyObject_Vectorcall(get, &args[1], 2, NULL);
        }
        if (value == NULL) {
            goto fail;
        }
        if (value == dummy) {
            // key not in map!
            Py_DECREF(value);
            Py_DECREF(values);
            // Return None:
            values = Py_NewRef(Py_None);
            goto done;
        }
        PyTuple_SET_ITEM(values, i, value);
    }
    // Success:
done:
    Py_DECREF(get);
    Py_DECREF(seen);
    Py_DECREF(dummy);
    return values;
fail:
    Py_XDECREF(get);
    Py_XDECREF(seen);
    Py_XDECREF(dummy);
    Py_XDECREF(values);
    return NULL;
}

// Extract a named attribute from the subject, with additional bookkeeping to
// raise TypeErrors for repeated lookups. On failure, return NULL (with no
// error set). Use _PyErr_Occurred(tstate) to disambiguate.
static PyObject *
match_class_attr(PyThreadState *tstate, PyObject *subject, PyObject *type,
                 PyObject *name, PyObject *seen)
{
    assert(PyUnicode_CheckExact(name));
    assert(PySet_CheckExact(seen));
    if (PySet_Contains(seen, name) || PySet_Add(seen, name)) {
        if (!_PyErr_Occurred(tstate)) {
            // Seen it before!
            _PyErr_Format(tstate, PyExc_TypeError,
                          "%s() got multiple sub-patterns for attribute %R",
                          ((PyTypeObject*)type)->tp_name, name);
        }
        return NULL;
    }
    PyObject *attr;
    (void)PyObject_GetOptionalAttr(subject, name, &attr);
    return attr;
}

// On success (match), return a tuple of extracted attributes. On failure (no
// match), return NULL. Use _PyErr_Occurred(tstate) to disambiguate.
PyObject*
_PyEval_MatchClass(PyThreadState *tstate, PyObject *subject, PyObject *type,
                   Py_ssize_t nargs, PyObject *kwargs)
{
    if (!PyType_Check(type)) {
        const char *e = "called match pattern must be a class";
        _PyErr_Format(tstate, PyExc_TypeError, e);
        return NULL;
    }
    assert(PyTuple_CheckExact(kwargs));
    // First, an isinstance check:
    if (PyObject_IsInstance(subject, type) <= 0) {
        return NULL;
    }
    // So far so good:
    PyObject *seen = PySet_New(NULL);
    if (seen == NULL) {
        return NULL;
    }
    PyObject *attrs = PyList_New(0);
    if (attrs == NULL) {
        Py_DECREF(seen);
        return NULL;
    }
    // NOTE: From this point on, goto fail on failure:
    PyObject *match_args = NULL;
    // First, the positional subpatterns:
    if (nargs) {
        int match_self = 0;
        if (PyObject_GetOptionalAttr(type, &_Py_ID(__match_args__), &match_args) < 0) {
            goto fail;
        }
        if (match_args) {
            if (!PyTuple_CheckExact(match_args)) {
                const char *e = "%s.__match_args__ must be a tuple (got %s)";
                _PyErr_Format(tstate, PyExc_TypeError, e,
                              ((PyTypeObject *)type)->tp_name,
                              Py_TYPE(match_args)->tp_name);
                goto fail;
            }
        }
        else {
            // _Py_TPFLAGS_MATCH_SELF is only acknowledged if the type does not
            // define __match_args__. This is natural behavior for subclasses:
            // it's as if __match_args__ is some "magic" value that is lost as
            // soon as they redefine it.
            match_args = PyTuple_New(0);
            match_self = PyType_HasFeature((PyTypeObject*)type,
                                            _Py_TPFLAGS_MATCH_SELF);
        }
        assert(PyTuple_CheckExact(match_args));
        Py_ssize_t allowed = match_self ? 1 : PyTuple_GET_SIZE(match_args);
        if (allowed < nargs) {
            const char *plural = (allowed == 1) ? "" : "s";
            _PyErr_Format(tstate, PyExc_TypeError,
                          "%s() accepts %d positional sub-pattern%s (%d given)",
                          ((PyTypeObject*)type)->tp_name,
                          allowed, plural, nargs);
            goto fail;
        }
        if (match_self) {
            // Easy. Copy the subject itself, and move on to kwargs.
            if (PyList_Append(attrs, subject) < 0) {
                goto fail;
            }
        }
        else {
            for (Py_ssize_t i = 0; i < nargs; i++) {
                PyObject *name = PyTuple_GET_ITEM(match_args, i);
                if (!PyUnicode_CheckExact(name)) {
                    _PyErr_Format(tstate, PyExc_TypeError,
                                  "__match_args__ elements must be strings "
                                  "(got %s)", Py_TYPE(name)->tp_name);
                    goto fail;
                }
                PyObject *attr = match_class_attr(tstate, subject, type, name,
                                                  seen);
                if (attr == NULL) {
                    goto fail;
                }
                if (PyList_Append(attrs, attr) < 0) {
                    Py_DECREF(attr);
                    goto fail;
                }
                Py_DECREF(attr);
            }
        }
        Py_CLEAR(match_args);
    }
    // Finally, the keyword subpatterns:
    for (Py_ssize_t i = 0; i < PyTuple_GET_SIZE(kwargs); i++) {
        PyObject *name = PyTuple_GET_ITEM(kwargs, i);
        PyObject *attr = match_class_attr(tstate, subject, type, name, seen);
        if (attr == NULL) {
            goto fail;
        }
        if (PyList_Append(attrs, attr) < 0) {
            Py_DECREF(attr);
            goto fail;
        }
        Py_DECREF(attr);
    }
    Py_SETREF(attrs, PyList_AsTuple(attrs));
    Py_DECREF(seen);
    return attrs;
fail:
    // We really don't care whether an error was raised or not... that's our
    // caller's problem. All we know is that the match failed.
    Py_XDECREF(match_args);
    Py_DECREF(seen);
    Py_DECREF(attrs);
    return NULL;
}


static int do_raise(PyThreadState *tstate, PyObject *exc, PyObject *cause);

PyObject *
PyEval_EvalCode(PyObject *co, PyObject *globals, PyObject *locals)
{
    PyThreadState *tstate = _PyThreadState_GET();
    if (locals == NULL) {
        locals = globals;
    }
    PyObject *builtins = _PyDict_LoadBuiltinsFromGlobals(globals);
    if (builtins == NULL) {
        return NULL;
    }
    PyFrameConstructor desc = {
        .fc_globals = globals,
        .fc_builtins = builtins,
        .fc_name = ((PyCodeObject *)co)->co_name,
        .fc_qualname = ((PyCodeObject *)co)->co_name,
        .fc_code = co,
        .fc_defaults = NULL,
        .fc_kwdefaults = NULL,
        .fc_closure = NULL
    };
    PyFunctionObject *func = _PyFunction_FromConstructor(&desc);
    _Py_DECREF_BUILTINS(builtins);
    if (func == NULL) {
        return NULL;
    }
    EVAL_CALL_STAT_INC(EVAL_CALL_LEGACY);
    PyObject *res = _PyEval_Vector(tstate, func, locals, NULL, 0, NULL);
    Py_DECREF(func);
    return res;
}


/* Interpreter main loop */

PyObject *
PyEval_EvalFrame(PyFrameObject *f)
{
    /* Function kept for backward compatibility */
    PyThreadState *tstate = _PyThreadState_GET();
    return _PyEval_EvalFrame(tstate, f->f_frame, 0);
}

PyObject *
PyEval_EvalFrameEx(PyFrameObject *f, int throwflag)
{
    PyThreadState *tstate = _PyThreadState_GET();
    return _PyEval_EvalFrame(tstate, f->f_frame, throwflag);
}

#include "ceval_macros.h"

int _Py_CheckRecursiveCallPy(
    PyThreadState *tstate)
{
    if (tstate->recursion_headroom) {
        if (tstate->py_recursion_remaining < -50) {
            /* Overflowing while handling an overflow. Give up. */
            Py_FatalError("Cannot recover from Python stack overflow.");
        }
    }
    else {
        if (tstate->py_recursion_remaining <= 0) {
            tstate->recursion_headroom++;
            _PyErr_Format(tstate, PyExc_RecursionError,
                        "maximum recursion depth exceeded");
            tstate->recursion_headroom--;
            return -1;
        }
    }
    return 0;
}

static const _Py_CODEUNIT _Py_INTERPRETER_TRAMPOLINE_INSTRUCTIONS[] = {
    /* Put a NOP at the start, so that the IP points into
    * the code, rather than before it */
    { .op.code = NOP, .op.arg = 0 },
    { .op.code = INTERPRETER_EXIT, .op.arg = 0 },  /* reached on return */
    { .op.code = NOP, .op.arg = 0 },
    { .op.code = INTERPRETER_EXIT, .op.arg = 0 },  /* reached on yield */
    { .op.code = RESUME, .op.arg = RESUME_OPARG_DEPTH1_MASK | RESUME_AT_FUNC_START }
};

#ifdef Py_DEBUG
extern void _PyUOpPrint(const _PyUOpInstruction *uop);
#endif


/* Disable unused label warnings.  They are handy for debugging, even
   if computed gotos aren't used. */

/* TBD - what about other compilers? */
#if defined(__GNUC__)
#  pragma GCC diagnostic push
#  pragma GCC diagnostic ignored "-Wunused-label"
#elif defined(_MSC_VER) /* MS_WINDOWS */
#  pragma warning(push)
#  pragma warning(disable:4102)
#endif


PyObject **
_PyObjectArray_FromStackRefArray(_PyStackRef *input, Py_ssize_t nargs, PyObject **scratch)
{
    PyObject **result;
    if (nargs > MAX_STACKREF_SCRATCH) {
        // +1 in case PY_VECTORCALL_ARGUMENTS_OFFSET is set.
        result = PyMem_Malloc((nargs + 1) * sizeof(PyObject *));
        if (result == NULL) {
            return NULL;
        }
        result++;
    }
    else {
        result = scratch;
    }
    for (int i = 0; i < nargs; i++) {
        result[i] = PyStackRef_AsPyObjectBorrow(input[i]);
    }
    return result;
}

void
_PyObjectArray_Free(PyObject **array, PyObject **scratch)
{
    if (array != scratch) {
        PyMem_Free(array);
    }
}


/* _PyEval_EvalFrameDefault() is a *big* function,
 * so consume 3 units of C stack */
#define PY_EVAL_C_STACK_UNITS 2


/* _PyEval_EvalFrameDefault is too large to optimize for speed with PGO on MSVC
   when the JIT is enabled or GIL is disabled. Disable that optimization around
   this function only. If this is fixed upstream, we should gate this on the
   version of MSVC.
 */
#if (defined(_MSC_VER) && \
     defined(_Py_USING_PGO) && \
     (defined(_Py_JIT) || \
      defined(Py_GIL_DISABLED)))
#define DO_NOT_OPTIMIZE_INTERP_LOOP
#endif

#ifdef DO_NOT_OPTIMIZE_INTERP_LOOP
#  pragma optimize("t", off)
/* This setting is reversed below following _PyEval_EvalFrameDefault */
#endif

PyObject* _Py_HOT_FUNCTION
_PyEval_EvalFrameDefault(PyThreadState *tstate, _PyInterpreterFrame *frame, int throwflag)
{
    _Py_EnsureTstateNotNULL(tstate);
    CALL_STAT_INC(pyeval_calls);

#if USE_COMPUTED_GOTOS
/* Import the static jump table */
#include "opcode_targets.h"
#endif

#ifdef Py_STATS
    int lastopcode = 0;
#endif
    uint8_t opcode;    /* Current opcode */
    int oparg;         /* Current opcode argument, if any */

    _PyInterpreterFrame  entry_frame;



#if defined(Py_DEBUG) && !defined(Py_STACKREF_DEBUG)
    /* Set these to invalid but identifiable values for debugging. */
    entry_frame.f_funcobj = (_PyStackRef){.bits = 0xaaa0};
    entry_frame.f_locals = (PyObject*)0xaaa1;
    entry_frame.frame_obj = (PyFrameObject*)0xaaa2;
    entry_frame.f_globals = (PyObject*)0xaaa3;
    entry_frame.f_builtins = (PyObject*)0xaaa4;
#endif
    entry_frame.f_executable = PyStackRef_None;
    entry_frame.instr_ptr = (_Py_CODEUNIT *)_Py_INTERPRETER_TRAMPOLINE_INSTRUCTIONS + 1;
    entry_frame.stackpointer = entry_frame.localsplus;
    entry_frame.owner = FRAME_OWNED_BY_INTERPRETER;
    entry_frame.visited = 0;
    entry_frame.return_offset = 0;
#ifdef LLTRACE
    entry_frame.lltrace = 0;
#endif
    /* Push frame */
    entry_frame.previous = tstate->current_frame;
    frame->previous = &entry_frame;
    tstate->current_frame = frame;

    tstate->c_recursion_remaining -= (PY_EVAL_C_STACK_UNITS - 1);
    if (_Py_EnterRecursiveCallTstate(tstate, "")) {
        tstate->c_recursion_remaining--;
        tstate->py_recursion_remaining--;
        goto exit_unwind;
    }

    /* support for generator.throw() */
    if (throwflag) {
        if (_Py_EnterRecursivePy(tstate)) {
            goto exit_unwind;
        }
        /* Because this avoids the RESUME,
         * we need to update instrumentation */
#ifdef Py_GIL_DISABLED
        /* Load thread-local bytecode */
        if (frame->tlbc_index != ((_PyThreadStateImpl *)tstate)->tlbc_index) {
            _Py_CODEUNIT *bytecode =
                _PyEval_GetExecutableCode(tstate, _PyFrame_GetCode(frame));
            if (bytecode == NULL) {
                goto exit_unwind;
            }
            ptrdiff_t off = frame->instr_ptr - _PyFrame_GetBytecode(frame);
            frame->tlbc_index = ((_PyThreadStateImpl *)tstate)->tlbc_index;
            frame->instr_ptr = bytecode + off;
        }
#endif
        _Py_Instrument(_PyFrame_GetCode(frame), tstate->interp);
        monitor_throw(tstate, frame, frame->instr_ptr);
        /* TO DO -- Monitor throw entry. */
        goto resume_with_error;
    }

    /* Local "register" variables.
     * These are cached values from the frame and code object.  */
    _Py_CODEUNIT *next_instr;
    _PyStackRef *stack_pointer;

#if defined(_Py_TIER2) && !defined(_Py_JIT)
    /* Tier 2 interpreter state */
    _PyExecutorObject *current_executor = NULL;
    const _PyUOpInstruction *next_uop = NULL;
#endif

start_frame:
    if (_Py_EnterRecursivePy(tstate)) {
        goto exit_unwind;
    }

    next_instr = frame->instr_ptr;
resume_frame:
    stack_pointer = _PyFrame_GetStackPointer(frame);

#ifdef LLTRACE
    {
        int lltrace = maybe_lltrace_resume_frame(frame, GLOBALS());
        frame->lltrace = lltrace;
        if (lltrace < 0) {
            goto exit_unwind;
        }
    }
#endif

#ifdef Py_DEBUG
    /* _PyEval_EvalFrameDefault() must not be called with an exception set,
       because it can clear it (directly or indirectly) and so the
       caller loses its exception */
    assert(!_PyErr_Occurred(tstate));
#endif

    DISPATCH();

#include "generated_cases.c.h"


<<<<<<< HEAD
=======
#if USE_COMPUTED_GOTOS
        _unknown_opcode:
#else
        EXTRA_CASES  // From pycore_opcode_metadata.h, a 'case' for each unused opcode
#endif
            /* Tell C compilers not to hold the opcode variable in the loop.
               next_instr points the current instruction without TARGET(). */
            opcode = next_instr->op.code;
            _PyErr_Format(tstate, PyExc_SystemError,
                          "%U:%d: unknown opcode %d",
                          _PyFrame_GetCode(frame)->co_filename,
                          PyUnstable_InterpreterFrame_GetLine(frame),
                          opcode);
            goto error;

        } /* End instructions */

        /* This should never be reached. Every opcode should end with DISPATCH()
           or goto error. */
        Py_UNREACHABLE();

pop_4_error:
    STACK_SHRINK(1);
pop_3_error:
    STACK_SHRINK(1);
pop_2_error:
    STACK_SHRINK(1);
pop_1_error:
    STACK_SHRINK(1);
error:
        /* Double-check exception status. */
#ifdef NDEBUG
        if (!_PyErr_Occurred(tstate)) {
            _PyErr_SetString(tstate, PyExc_SystemError,
                             "error return without exception set");
        }
#else
        assert(_PyErr_Occurred(tstate));
#endif

        /* Log traceback info. */
        assert(frame != &entry_frame);
        if (!_PyFrame_IsIncomplete(frame)) {
            PyFrameObject *f = _PyFrame_GetFrameObject(frame);
            if (f != NULL) {
                PyTraceBack_Here(f);
            }
        }
        _PyEval_MonitorRaise(tstate, frame, next_instr-1);
exception_unwind:
        {
            /* We can't use frame->instr_ptr here, as RERAISE may have set it */
            int offset = INSTR_OFFSET()-1;
            int level, handler, lasti;
            if (get_exception_handler(_PyFrame_GetCode(frame), offset, &level, &handler, &lasti) == 0) {
                // No handlers, so exit.
                assert(_PyErr_Occurred(tstate));

                /* Pop remaining stack entries. */
                _PyStackRef *stackbase = _PyFrame_Stackbase(frame);
                while (stack_pointer > stackbase) {
                    PyStackRef_XCLOSE(POP());
                }
                assert(STACK_LEVEL() == 0);
                _PyFrame_SetStackPointer(frame, stack_pointer);
                monitor_unwind(tstate, frame, next_instr-1);
                goto exit_unwind;
            }

            assert(STACK_LEVEL() >= level);
            _PyStackRef *new_top = _PyFrame_Stackbase(frame) + level;
            while (stack_pointer > new_top) {
                PyStackRef_XCLOSE(POP());
            }
            if (lasti) {
                int frame_lasti = _PyInterpreterFrame_LASTI(frame);
                PyObject *lasti = PyLong_FromLong(frame_lasti);
                if (lasti == NULL) {
                    goto exception_unwind;
                }
                PUSH(PyStackRef_FromPyObjectSteal(lasti));
            }

            /* Make the raw exception data
                available to the handler,
                so a program can emulate the
                Python main loop. */
            PyObject *exc = _PyErr_GetRaisedException(tstate);
            PUSH(PyStackRef_FromPyObjectSteal(exc));
            next_instr = _PyFrame_GetBytecode(frame) + handler;

            if (monitor_handled(tstate, frame, next_instr, exc) < 0) {
                goto exception_unwind;
            }
            /* Resume normal execution */
#ifdef LLTRACE
            if (frame->lltrace >= 5) {
                lltrace_resume_frame(frame);
            }
#endif
            DISPATCH();
        }
    }

exit_unwind:
    assert(_PyErr_Occurred(tstate));
    _Py_LeaveRecursiveCallPy(tstate);
    assert(frame != &entry_frame);
    // GH-99729: We need to unlink the frame *before* clearing it:
    _PyInterpreterFrame *dying = frame;
    frame = tstate->current_frame = dying->previous;
    _PyEval_FrameClearAndPop(tstate, dying);
    frame->return_offset = 0;
    if (frame == &entry_frame) {
        /* Restore previous frame and exit */
        tstate->current_frame = frame->previous;
        tstate->c_recursion_remaining += PY_EVAL_C_STACK_UNITS;
        return NULL;
    }

resume_with_error:
    next_instr = frame->instr_ptr;
    stack_pointer = _PyFrame_GetStackPointer(frame);
    goto error;


>>>>>>> 86c1a60d
#ifdef _Py_TIER2

// Tier 2 is also here!
enter_tier_two:

#ifdef _Py_JIT
    assert(0);
#else

#undef LOAD_IP
#define LOAD_IP(UNUSED) (void)0

#undef GOTO_ERROR
#define GOTO_ERROR(LABEL) goto LABEL ## _tier_two

#ifdef Py_STATS
// Disable these macros that apply to Tier 1 stats when we are in Tier 2
#undef STAT_INC
#define STAT_INC(opname, name) ((void)0)
#undef STAT_DEC
#define STAT_DEC(opname, name) ((void)0)
#endif

#undef ENABLE_SPECIALIZATION
#define ENABLE_SPECIALIZATION 0
#undef ENABLE_SPECIALIZATION_FT
#define ENABLE_SPECIALIZATION_FT 0

#ifdef Py_DEBUG
    #define DPRINTF(level, ...) \
        if (lltrace >= (level)) { printf(__VA_ARGS__); }
#else
    #define DPRINTF(level, ...)
#endif

    ; // dummy statement after a label, before a declaration
    uint16_t uopcode;
#ifdef Py_STATS
    int lastuop = 0;
    uint64_t trace_uop_execution_counter = 0;
#endif

    assert(next_uop->opcode == _START_EXECUTOR);
tier2_dispatch:
    for (;;) {
        uopcode = next_uop->opcode;
#ifdef Py_DEBUG
        if (frame->lltrace >= 3) {
            dump_stack(frame, stack_pointer);
            if (next_uop->opcode == _START_EXECUTOR) {
                printf("%4d uop: ", 0);
            }
            else {
                printf("%4d uop: ", (int)(next_uop - current_executor->trace));
            }
            _PyUOpPrint(next_uop);
            printf("\n");
        }
#endif
        next_uop++;
        OPT_STAT_INC(uops_executed);
        UOP_STAT_INC(uopcode, execution_count);
        UOP_PAIR_INC(uopcode, lastuop);
#ifdef Py_STATS
        trace_uop_execution_counter++;
        ((_PyUOpInstruction  *)next_uop)[-1].execution_count++;
#endif

        switch (uopcode) {

#include "executor_cases.c.h"

            default:
#ifdef Py_DEBUG
            {
                printf("Unknown uop: ");
                _PyUOpPrint(&next_uop[-1]);
                printf(" @ %d\n", (int)(next_uop - current_executor->trace - 1));
                Py_FatalError("Unknown uop");
            }
#else
            Py_UNREACHABLE();
#endif

        }
    }

jump_to_error_target:
#ifdef Py_DEBUG
    if (frame->lltrace >= 2) {
        printf("Error: [UOp ");
        _PyUOpPrint(&next_uop[-1]);
        printf(" @ %d -> %s]\n",
               (int)(next_uop - current_executor->trace - 1),
               _PyOpcode_OpName[frame->instr_ptr->op.code]);
    }
#endif
    assert (next_uop[-1].format == UOP_FORMAT_JUMP);
    uint16_t target = uop_get_error_target(&next_uop[-1]);
    next_uop = current_executor->trace + target;
    goto tier2_dispatch;

error_tier_two:
    OPT_HIST(trace_uop_execution_counter, trace_run_length_hist);
    assert(next_uop[-1].format == UOP_FORMAT_TARGET);
    frame->return_offset = 0;  // Don't leave this random
    _PyFrame_SetStackPointer(frame, stack_pointer);
    Py_DECREF(current_executor);
    tstate->previous_executor = NULL;
    goto resume_with_error;

jump_to_jump_target:
    assert(next_uop[-1].format == UOP_FORMAT_JUMP);
    target = uop_get_jump_target(&next_uop[-1]);
    next_uop = current_executor->trace + target;
    goto tier2_dispatch;

exit_to_tier1_dynamic:
    next_instr = frame->instr_ptr;
    goto goto_to_tier1;
exit_to_tier1:
    assert(next_uop[-1].format == UOP_FORMAT_TARGET);
    next_instr = next_uop[-1].target + _PyFrame_GetBytecode(frame);
goto_to_tier1:
#ifdef Py_DEBUG
    if (frame->lltrace >= 2) {
        printf("DEOPT: [UOp ");
        _PyUOpPrint(&next_uop[-1]);
        printf(" -> %s]\n",
               _PyOpcode_OpName[next_instr->op.code]);
    }
#endif
    OPT_HIST(trace_uop_execution_counter, trace_run_length_hist);
    Py_DECREF(current_executor);
    tstate->previous_executor = NULL;
    DISPATCH();

#endif  // _Py_JIT

#endif // _Py_TIER2

}

#ifdef DO_NOT_OPTIMIZE_INTERP_LOOP
#  pragma optimize("", on)
#endif

#if defined(__GNUC__)
#  pragma GCC diagnostic pop
#elif defined(_MSC_VER) /* MS_WINDOWS */
#  pragma warning(pop)
#endif

static void
format_missing(PyThreadState *tstate, const char *kind,
               PyCodeObject *co, PyObject *names, PyObject *qualname)
{
    int err;
    Py_ssize_t len = PyList_GET_SIZE(names);
    PyObject *name_str, *comma, *tail, *tmp;

    assert(PyList_CheckExact(names));
    assert(len >= 1);
    /* Deal with the joys of natural language. */
    switch (len) {
    case 1:
        name_str = PyList_GET_ITEM(names, 0);
        Py_INCREF(name_str);
        break;
    case 2:
        name_str = PyUnicode_FromFormat("%U and %U",
                                        PyList_GET_ITEM(names, len - 2),
                                        PyList_GET_ITEM(names, len - 1));
        break;
    default:
        tail = PyUnicode_FromFormat(", %U, and %U",
                                    PyList_GET_ITEM(names, len - 2),
                                    PyList_GET_ITEM(names, len - 1));
        if (tail == NULL)
            return;
        /* Chop off the last two objects in the list. This shouldn't actually
           fail, but we can't be too careful. */
        err = PyList_SetSlice(names, len - 2, len, NULL);
        if (err == -1) {
            Py_DECREF(tail);
            return;
        }
        /* Stitch everything up into a nice comma-separated list. */
        comma = PyUnicode_FromString(", ");
        if (comma == NULL) {
            Py_DECREF(tail);
            return;
        }
        tmp = PyUnicode_Join(comma, names);
        Py_DECREF(comma);
        if (tmp == NULL) {
            Py_DECREF(tail);
            return;
        }
        name_str = PyUnicode_Concat(tmp, tail);
        Py_DECREF(tmp);
        Py_DECREF(tail);
        break;
    }
    if (name_str == NULL)
        return;
    _PyErr_Format(tstate, PyExc_TypeError,
                  "%U() missing %i required %s argument%s: %U",
                  qualname,
                  len,
                  kind,
                  len == 1 ? "" : "s",
                  name_str);
    Py_DECREF(name_str);
}

static void
missing_arguments(PyThreadState *tstate, PyCodeObject *co,
                  Py_ssize_t missing, Py_ssize_t defcount,
                  _PyStackRef *localsplus, PyObject *qualname)
{
    Py_ssize_t i, j = 0;
    Py_ssize_t start, end;
    int positional = (defcount != -1);
    const char *kind = positional ? "positional" : "keyword-only";
    PyObject *missing_names;

    /* Compute the names of the arguments that are missing. */
    missing_names = PyList_New(missing);
    if (missing_names == NULL)
        return;
    if (positional) {
        start = 0;
        end = co->co_argcount - defcount;
    }
    else {
        start = co->co_argcount;
        end = start + co->co_kwonlyargcount;
    }
    for (i = start; i < end; i++) {
        if (PyStackRef_IsNull(localsplus[i])) {
            PyObject *raw = PyTuple_GET_ITEM(co->co_localsplusnames, i);
            PyObject *name = PyObject_Repr(raw);
            if (name == NULL) {
                Py_DECREF(missing_names);
                return;
            }
            PyList_SET_ITEM(missing_names, j++, name);
        }
    }
    assert(j == missing);
    format_missing(tstate, kind, co, missing_names, qualname);
    Py_DECREF(missing_names);
}

static void
too_many_positional(PyThreadState *tstate, PyCodeObject *co,
                    Py_ssize_t given, PyObject *defaults,
                    _PyStackRef *localsplus, PyObject *qualname)
{
    int plural;
    Py_ssize_t kwonly_given = 0;
    Py_ssize_t i;
    PyObject *sig, *kwonly_sig;
    Py_ssize_t co_argcount = co->co_argcount;

    assert((co->co_flags & CO_VARARGS) == 0);
    /* Count missing keyword-only args. */
    for (i = co_argcount; i < co_argcount + co->co_kwonlyargcount; i++) {
        if (PyStackRef_AsPyObjectBorrow(localsplus[i]) != NULL) {
            kwonly_given++;
        }
    }
    Py_ssize_t defcount = defaults == NULL ? 0 : PyTuple_GET_SIZE(defaults);
    if (defcount) {
        Py_ssize_t atleast = co_argcount - defcount;
        plural = 1;
        sig = PyUnicode_FromFormat("from %zd to %zd", atleast, co_argcount);
    }
    else {
        plural = (co_argcount != 1);
        sig = PyUnicode_FromFormat("%zd", co_argcount);
    }
    if (sig == NULL)
        return;
    if (kwonly_given) {
        const char *format = " positional argument%s (and %zd keyword-only argument%s)";
        kwonly_sig = PyUnicode_FromFormat(format,
                                          given != 1 ? "s" : "",
                                          kwonly_given,
                                          kwonly_given != 1 ? "s" : "");
        if (kwonly_sig == NULL) {
            Py_DECREF(sig);
            return;
        }
    }
    else {
        /* This will not fail. */
        kwonly_sig = Py_GetConstant(Py_CONSTANT_EMPTY_STR);
        assert(kwonly_sig != NULL);
    }
    _PyErr_Format(tstate, PyExc_TypeError,
                  "%U() takes %U positional argument%s but %zd%U %s given",
                  qualname,
                  sig,
                  plural ? "s" : "",
                  given,
                  kwonly_sig,
                  given == 1 && !kwonly_given ? "was" : "were");
    Py_DECREF(sig);
    Py_DECREF(kwonly_sig);
}

static int
positional_only_passed_as_keyword(PyThreadState *tstate, PyCodeObject *co,
                                  Py_ssize_t kwcount, PyObject* kwnames,
                                  PyObject *qualname)
{
    int posonly_conflicts = 0;
    PyObject* posonly_names = PyList_New(0);
    if (posonly_names == NULL) {
        goto fail;
    }
    for(int k=0; k < co->co_posonlyargcount; k++){
        PyObject* posonly_name = PyTuple_GET_ITEM(co->co_localsplusnames, k);

        for (int k2=0; k2<kwcount; k2++){
            /* Compare the pointers first and fallback to PyObject_RichCompareBool*/
            PyObject* kwname = PyTuple_GET_ITEM(kwnames, k2);
            if (kwname == posonly_name){
                if(PyList_Append(posonly_names, kwname) != 0) {
                    goto fail;
                }
                posonly_conflicts++;
                continue;
            }

            int cmp = PyObject_RichCompareBool(posonly_name, kwname, Py_EQ);

            if ( cmp > 0) {
                if(PyList_Append(posonly_names, kwname) != 0) {
                    goto fail;
                }
                posonly_conflicts++;
            } else if (cmp < 0) {
                goto fail;
            }

        }
    }
    if (posonly_conflicts) {
        PyObject* comma = PyUnicode_FromString(", ");
        if (comma == NULL) {
            goto fail;
        }
        PyObject* error_names = PyUnicode_Join(comma, posonly_names);
        Py_DECREF(comma);
        if (error_names == NULL) {
            goto fail;
        }
        _PyErr_Format(tstate, PyExc_TypeError,
                      "%U() got some positional-only arguments passed"
                      " as keyword arguments: '%U'",
                      qualname, error_names);
        Py_DECREF(error_names);
        goto fail;
    }

    Py_DECREF(posonly_names);
    return 0;

fail:
    Py_XDECREF(posonly_names);
    return 1;

}


static inline unsigned char *
scan_back_to_entry_start(unsigned char *p) {
    for (; (p[0]&128) == 0; p--);
    return p;
}

static inline unsigned char *
skip_to_next_entry(unsigned char *p, unsigned char *end) {
    while (p < end && ((p[0] & 128) == 0)) {
        p++;
    }
    return p;
}


#define MAX_LINEAR_SEARCH 40

static int
get_exception_handler(PyCodeObject *code, int index, int *level, int *handler, int *lasti)
{
    unsigned char *start = (unsigned char *)PyBytes_AS_STRING(code->co_exceptiontable);
    unsigned char *end = start + PyBytes_GET_SIZE(code->co_exceptiontable);
    /* Invariants:
     * start_table == end_table OR
     * start_table points to a legal entry and end_table points
     * beyond the table or to a legal entry that is after index.
     */
    if (end - start > MAX_LINEAR_SEARCH) {
        int offset;
        parse_varint(start, &offset);
        if (offset > index) {
            return 0;
        }
        do {
            unsigned char * mid = start + ((end-start)>>1);
            mid = scan_back_to_entry_start(mid);
            parse_varint(mid, &offset);
            if (offset > index) {
                end = mid;
            }
            else {
                start = mid;
            }

        } while (end - start > MAX_LINEAR_SEARCH);
    }
    unsigned char *scan = start;
    while (scan < end) {
        int start_offset, size;
        scan = parse_varint(scan, &start_offset);
        if (start_offset > index) {
            break;
        }
        scan = parse_varint(scan, &size);
        if (start_offset + size > index) {
            scan = parse_varint(scan, handler);
            int depth_and_lasti;
            parse_varint(scan, &depth_and_lasti);
            *level = depth_and_lasti >> 1;
            *lasti = depth_and_lasti & 1;
            return 1;
        }
        scan = skip_to_next_entry(scan, end);
    }
    return 0;
}

static int
initialize_locals(PyThreadState *tstate, PyFunctionObject *func,
    _PyStackRef *localsplus, _PyStackRef const *args,
    Py_ssize_t argcount, PyObject *kwnames)
{
    PyCodeObject *co = (PyCodeObject*)func->func_code;
    const Py_ssize_t total_args = co->co_argcount + co->co_kwonlyargcount;

    /* Create a dictionary for keyword parameters (**kwags) */
    PyObject *kwdict;
    Py_ssize_t i;
    if (co->co_flags & CO_VARKEYWORDS) {
        kwdict = PyDict_New();
        if (kwdict == NULL) {
            goto fail_pre_positional;
        }
        i = total_args;
        if (co->co_flags & CO_VARARGS) {
            i++;
        }
        assert(PyStackRef_IsNull(localsplus[i]));
        localsplus[i] = PyStackRef_FromPyObjectSteal(kwdict);
    }
    else {
        kwdict = NULL;
    }

    /* Copy all positional arguments into local variables */
    Py_ssize_t j, n;
    if (argcount > co->co_argcount) {
        n = co->co_argcount;
    }
    else {
        n = argcount;
    }
    for (j = 0; j < n; j++) {
        assert(PyStackRef_IsNull(localsplus[j]));
        localsplus[j] = args[j];
    }

    /* Pack other positional arguments into the *args argument */
    if (co->co_flags & CO_VARARGS) {
        PyObject *u = NULL;
        if (argcount == n) {
            u = (PyObject *)&_Py_SINGLETON(tuple_empty);
        }
        else {
            u = _PyTuple_FromStackRefSteal(args + n, argcount - n);
        }
        if (u == NULL) {
            goto fail_post_positional;
        }
        assert(PyStackRef_AsPyObjectBorrow(localsplus[total_args]) == NULL);
        localsplus[total_args] = PyStackRef_FromPyObjectSteal(u);
    }
    else if (argcount > n) {
        /* Too many positional args. Error is reported later */
        for (j = n; j < argcount; j++) {
            PyStackRef_CLOSE(args[j]);
        }
    }

    /* Handle keyword arguments */
    if (kwnames != NULL) {
        Py_ssize_t kwcount = PyTuple_GET_SIZE(kwnames);
        for (i = 0; i < kwcount; i++) {
            PyObject **co_varnames;
            PyObject *keyword = PyTuple_GET_ITEM(kwnames, i);
            _PyStackRef value_stackref = args[i+argcount];
            Py_ssize_t j;

            if (keyword == NULL || !PyUnicode_Check(keyword)) {
                _PyErr_Format(tstate, PyExc_TypeError,
                            "%U() keywords must be strings",
                          func->func_qualname);
                goto kw_fail;
            }

            /* Speed hack: do raw pointer compares. As names are
            normally interned this should almost always hit. */
            co_varnames = ((PyTupleObject *)(co->co_localsplusnames))->ob_item;
            for (j = co->co_posonlyargcount; j < total_args; j++) {
                PyObject *varname = co_varnames[j];
                if (varname == keyword) {
                    goto kw_found;
                }
            }

            /* Slow fallback, just in case */
            for (j = co->co_posonlyargcount; j < total_args; j++) {
                PyObject *varname = co_varnames[j];
                int cmp = PyObject_RichCompareBool( keyword, varname, Py_EQ);
                if (cmp > 0) {
                    goto kw_found;
                }
                else if (cmp < 0) {
                    goto kw_fail;
                }
            }

            assert(j >= total_args);
            if (kwdict == NULL) {

                if (co->co_posonlyargcount
                    && positional_only_passed_as_keyword(tstate, co,
                                                        kwcount, kwnames,
                                                        func->func_qualname))
                {
                    goto kw_fail;
                }

                PyObject* suggestion_keyword = NULL;
                if (total_args > co->co_posonlyargcount) {
                    PyObject* possible_keywords = PyList_New(total_args - co->co_posonlyargcount);

                    if (!possible_keywords) {
                        PyErr_Clear();
                    } else {
                        for (Py_ssize_t k = co->co_posonlyargcount; k < total_args; k++) {
                            PyList_SET_ITEM(possible_keywords, k - co->co_posonlyargcount, co_varnames[k]);
                        }

                        suggestion_keyword = _Py_CalculateSuggestions(possible_keywords, keyword);
                        Py_DECREF(possible_keywords);
                    }
                }

                if (suggestion_keyword) {
                    _PyErr_Format(tstate, PyExc_TypeError,
                                "%U() got an unexpected keyword argument '%S'. Did you mean '%S'?",
                                func->func_qualname, keyword, suggestion_keyword);
                    Py_DECREF(suggestion_keyword);
                } else {
                    _PyErr_Format(tstate, PyExc_TypeError,
                                "%U() got an unexpected keyword argument '%S'",
                                func->func_qualname, keyword);
                }

                goto kw_fail;
            }

            if (PyDict_SetItem(kwdict, keyword, PyStackRef_AsPyObjectBorrow(value_stackref)) == -1) {
                goto kw_fail;
            }
            PyStackRef_CLOSE(value_stackref);
            continue;

        kw_fail:
            for (;i < kwcount; i++) {
                PyStackRef_CLOSE(args[i+argcount]);
            }
            goto fail_post_args;

        kw_found:
            if (PyStackRef_AsPyObjectBorrow(localsplus[j]) != NULL) {
                _PyErr_Format(tstate, PyExc_TypeError,
                            "%U() got multiple values for argument '%S'",
                          func->func_qualname, keyword);
                goto kw_fail;
            }
            localsplus[j] = value_stackref;
        }
    }

    /* Check the number of positional arguments */
    if ((argcount > co->co_argcount) && !(co->co_flags & CO_VARARGS)) {
        too_many_positional(tstate, co, argcount, func->func_defaults, localsplus,
                            func->func_qualname);
        goto fail_post_args;
    }

    /* Add missing positional arguments (copy default values from defs) */
    if (argcount < co->co_argcount) {
        Py_ssize_t defcount = func->func_defaults == NULL ? 0 : PyTuple_GET_SIZE(func->func_defaults);
        Py_ssize_t m = co->co_argcount - defcount;
        Py_ssize_t missing = 0;
        for (i = argcount; i < m; i++) {
            if (PyStackRef_IsNull(localsplus[i])) {
                missing++;
            }
        }
        if (missing) {
            missing_arguments(tstate, co, missing, defcount, localsplus,
                              func->func_qualname);
            goto fail_post_args;
        }
        if (n > m)
            i = n - m;
        else
            i = 0;
        if (defcount) {
            PyObject **defs = &PyTuple_GET_ITEM(func->func_defaults, 0);
            for (; i < defcount; i++) {
                if (PyStackRef_AsPyObjectBorrow(localsplus[m+i]) == NULL) {
                    PyObject *def = defs[i];
                    localsplus[m+i] = PyStackRef_FromPyObjectNew(def);
                }
            }
        }
    }

    /* Add missing keyword arguments (copy default values from kwdefs) */
    if (co->co_kwonlyargcount > 0) {
        Py_ssize_t missing = 0;
        for (i = co->co_argcount; i < total_args; i++) {
            if (PyStackRef_AsPyObjectBorrow(localsplus[i]) != NULL)
                continue;
            PyObject *varname = PyTuple_GET_ITEM(co->co_localsplusnames, i);
            if (func->func_kwdefaults != NULL) {
                PyObject *def;
                if (PyDict_GetItemRef(func->func_kwdefaults, varname, &def) < 0) {
                    goto fail_post_args;
                }
                if (def) {
                    localsplus[i] = PyStackRef_FromPyObjectSteal(def);
                    continue;
                }
            }
            missing++;
        }
        if (missing) {
            missing_arguments(tstate, co, missing, -1, localsplus,
                              func->func_qualname);
            goto fail_post_args;
        }
    }
    return 0;

fail_pre_positional:
    for (j = 0; j < argcount; j++) {
        PyStackRef_CLOSE(args[j]);
    }
    /* fall through */
fail_post_positional:
    if (kwnames) {
        Py_ssize_t kwcount = PyTuple_GET_SIZE(kwnames);
        for (j = argcount; j < argcount+kwcount; j++) {
            PyStackRef_CLOSE(args[j]);
        }
    }
    /* fall through */
fail_post_args:
    return -1;
}

static void
clear_thread_frame(PyThreadState *tstate, _PyInterpreterFrame * frame)
{
    assert(frame->owner == FRAME_OWNED_BY_THREAD);
    // Make sure that this is, indeed, the top frame. We can't check this in
    // _PyThreadState_PopFrame, since f_code is already cleared at that point:
    assert((PyObject **)frame + _PyFrame_GetCode(frame)->co_framesize ==
        tstate->datastack_top);
    tstate->c_recursion_remaining--;
    assert(frame->frame_obj == NULL || frame->frame_obj->f_frame == frame);
    _PyFrame_ClearExceptCode(frame);
    PyStackRef_CLEAR(frame->f_executable);
    tstate->c_recursion_remaining++;
    _PyThreadState_PopFrame(tstate, frame);
}

static void
clear_gen_frame(PyThreadState *tstate, _PyInterpreterFrame * frame)
{
    assert(frame->owner == FRAME_OWNED_BY_GENERATOR);
    PyGenObject *gen = _PyGen_GetGeneratorFromFrame(frame);
    gen->gi_frame_state = FRAME_CLEARED;
    assert(tstate->exc_info == &gen->gi_exc_state);
    tstate->exc_info = gen->gi_exc_state.previous_item;
    gen->gi_exc_state.previous_item = NULL;
    tstate->c_recursion_remaining--;
    assert(frame->frame_obj == NULL || frame->frame_obj->f_frame == frame);
    _PyFrame_ClearExceptCode(frame);
    _PyErr_ClearExcState(&gen->gi_exc_state);
    tstate->c_recursion_remaining++;
    frame->previous = NULL;
}

void
_PyEval_FrameClearAndPop(PyThreadState *tstate, _PyInterpreterFrame * frame)
{
    if (frame->owner == FRAME_OWNED_BY_THREAD) {
        clear_thread_frame(tstate, frame);
    }
    else {
        clear_gen_frame(tstate, frame);
    }
}

/* Consumes references to func, locals and all the args */
_PyInterpreterFrame *
_PyEvalFramePushAndInit(PyThreadState *tstate, _PyStackRef func,
                        PyObject *locals, _PyStackRef const* args,
                        size_t argcount, PyObject *kwnames, _PyInterpreterFrame *previous)
{
    PyFunctionObject *func_obj = (PyFunctionObject *)PyStackRef_AsPyObjectBorrow(func);
    PyCodeObject * code = (PyCodeObject *)func_obj->func_code;
    CALL_STAT_INC(frames_pushed);
    _PyInterpreterFrame *frame = _PyThreadState_PushFrame(tstate, code->co_framesize);
    if (frame == NULL) {
        goto fail;
    }
    _PyFrame_Initialize(tstate, frame, func, locals, code, 0, previous);
    if (initialize_locals(tstate, func_obj, frame->localsplus, args, argcount, kwnames)) {
        assert(frame->owner == FRAME_OWNED_BY_THREAD);
        clear_thread_frame(tstate, frame);
        return NULL;
    }
    return frame;
fail:
    /* Consume the references */
    PyStackRef_CLOSE(func);
    Py_XDECREF(locals);
    for (size_t i = 0; i < argcount; i++) {
        PyStackRef_CLOSE(args[i]);
    }
    if (kwnames) {
        Py_ssize_t kwcount = PyTuple_GET_SIZE(kwnames);
        for (Py_ssize_t i = 0; i < kwcount; i++) {
            PyStackRef_CLOSE(args[i+argcount]);
        }
    }
    PyErr_NoMemory();
    return NULL;
}

/* Same as _PyEvalFramePushAndInit but takes an args tuple and kwargs dict.
   Steals references to func, callargs and kwargs.
*/
static _PyInterpreterFrame *
_PyEvalFramePushAndInit_Ex(PyThreadState *tstate, _PyStackRef func,
    PyObject *locals, Py_ssize_t nargs, PyObject *callargs, PyObject *kwargs, _PyInterpreterFrame *previous)
{
    bool has_dict = (kwargs != NULL && PyDict_GET_SIZE(kwargs) > 0);
    PyObject *kwnames = NULL;
    _PyStackRef *newargs;
    PyObject *const *object_array = NULL;
    _PyStackRef stack_array[8];
    if (has_dict) {
        object_array = _PyStack_UnpackDict(tstate, _PyTuple_ITEMS(callargs), nargs, kwargs, &kwnames);
        if (object_array == NULL) {
            PyStackRef_CLOSE(func);
            goto error;
        }
        size_t total_args = nargs + PyDict_GET_SIZE(kwargs);
        assert(sizeof(PyObject *) == sizeof(_PyStackRef));
        newargs = (_PyStackRef *)object_array;
        for (size_t i = 0; i < total_args; i++) {
            newargs[i] = PyStackRef_FromPyObjectSteal(object_array[i]);
        }
    }
    else {
        if (nargs <= 8) {
            newargs = stack_array;
        }
        else {
            newargs = PyMem_Malloc(sizeof(_PyStackRef) *nargs);
            if (newargs == NULL) {
                PyErr_NoMemory();
                PyStackRef_CLOSE(func);
                goto error;
            }
        }
        /* We need to create a new reference for all our args since the new frame steals them. */
        for (Py_ssize_t i = 0; i < nargs; i++) {
            newargs[i] = PyStackRef_FromPyObjectNew(PyTuple_GET_ITEM(callargs, i));
        }
    }
    _PyInterpreterFrame *new_frame = _PyEvalFramePushAndInit(
        tstate, func, locals,
        newargs, nargs, kwnames, previous
    );
    if (has_dict) {
        _PyStack_UnpackDict_FreeNoDecRef(object_array, kwnames);
    }
    else if (nargs > 8) {
       PyMem_Free((void *)newargs);
    }
    /* No need to decref func here because the reference has been stolen by
       _PyEvalFramePushAndInit.
    */
    Py_DECREF(callargs);
    Py_XDECREF(kwargs);
    return new_frame;
error:
    Py_DECREF(callargs);
    Py_XDECREF(kwargs);
    return NULL;
}

PyObject *
_PyEval_Vector(PyThreadState *tstate, PyFunctionObject *func,
               PyObject *locals,
               PyObject* const* args, size_t argcount,
               PyObject *kwnames)
{
    size_t total_args = argcount;
    if (kwnames) {
        total_args += PyTuple_GET_SIZE(kwnames);
    }
    _PyStackRef stack_array[8];
    _PyStackRef *arguments;
    if (total_args <= 8) {
        arguments = stack_array;
    }
    else {
        arguments = PyMem_Malloc(sizeof(_PyStackRef) * total_args);
        if (arguments == NULL) {
            return PyErr_NoMemory();
        }
    }
    /* _PyEvalFramePushAndInit consumes the references
     * to func, locals and all its arguments */
    Py_XINCREF(locals);
    for (size_t i = 0; i < argcount; i++) {
        arguments[i] = PyStackRef_FromPyObjectNew(args[i]);
    }
    if (kwnames) {
        Py_ssize_t kwcount = PyTuple_GET_SIZE(kwnames);
        for (Py_ssize_t i = 0; i < kwcount; i++) {
            arguments[i+argcount] = PyStackRef_FromPyObjectNew(args[i+argcount]);
        }
    }
    _PyInterpreterFrame *frame = _PyEvalFramePushAndInit(
        tstate, PyStackRef_FromPyObjectNew(func), locals,
        arguments, argcount, kwnames, NULL);
    if (total_args > 8) {
        PyMem_Free(arguments);
    }
    if (frame == NULL) {
        return NULL;
    }
    EVAL_CALL_STAT_INC(EVAL_CALL_VECTOR);
    return _PyEval_EvalFrame(tstate, frame, 0);
}

/* Legacy API */
PyObject *
PyEval_EvalCodeEx(PyObject *_co, PyObject *globals, PyObject *locals,
                  PyObject *const *args, int argcount,
                  PyObject *const *kws, int kwcount,
                  PyObject *const *defs, int defcount,
                  PyObject *kwdefs, PyObject *closure)
{
    PyThreadState *tstate = _PyThreadState_GET();
    PyObject *res = NULL;
    PyObject *defaults = _PyTuple_FromArray(defs, defcount);
    if (defaults == NULL) {
        return NULL;
    }
    PyObject *builtins = _PyDict_LoadBuiltinsFromGlobals(globals);
    if (builtins == NULL) {
        Py_DECREF(defaults);
        return NULL;
    }
    if (locals == NULL) {
        locals = globals;
    }
    PyObject *kwnames = NULL;
    PyObject *const *allargs;
    PyObject **newargs = NULL;
    PyFunctionObject *func = NULL;
    if (kwcount == 0) {
        allargs = args;
    }
    else {
        kwnames = PyTuple_New(kwcount);
        if (kwnames == NULL) {
            goto fail;
        }
        newargs = PyMem_Malloc(sizeof(PyObject *)*(kwcount+argcount));
        if (newargs == NULL) {
            goto fail;
        }
        for (int i = 0; i < argcount; i++) {
            newargs[i] = args[i];
        }
        for (int i = 0; i < kwcount; i++) {
            PyTuple_SET_ITEM(kwnames, i, Py_NewRef(kws[2*i]));
            newargs[argcount+i] = kws[2*i+1];
        }
        allargs = newargs;
    }
    PyFrameConstructor constr = {
        .fc_globals = globals,
        .fc_builtins = builtins,
        .fc_name = ((PyCodeObject *)_co)->co_name,
        .fc_qualname = ((PyCodeObject *)_co)->co_name,
        .fc_code = _co,
        .fc_defaults = defaults,
        .fc_kwdefaults = kwdefs,
        .fc_closure = closure
    };
    func = _PyFunction_FromConstructor(&constr);
    if (func == NULL) {
        goto fail;
    }
    EVAL_CALL_STAT_INC(EVAL_CALL_LEGACY);
    res = _PyEval_Vector(tstate, func, locals,
                         allargs, argcount,
                         kwnames);
fail:
    Py_XDECREF(func);
    Py_XDECREF(kwnames);
    PyMem_Free(newargs);
    _Py_DECREF_BUILTINS(builtins);
    Py_DECREF(defaults);
    return res;
}


/* Logic for the raise statement (too complicated for inlining).
   This *consumes* a reference count to each of its arguments. */
static int
do_raise(PyThreadState *tstate, PyObject *exc, PyObject *cause)
{
    PyObject *type = NULL, *value = NULL;

    if (exc == NULL) {
        /* Reraise */
        _PyErr_StackItem *exc_info = _PyErr_GetTopmostException(tstate);
        exc = exc_info->exc_value;
        if (Py_IsNone(exc) || exc == NULL) {
            _PyErr_SetString(tstate, PyExc_RuntimeError,
                             "No active exception to reraise");
            return 0;
        }
        Py_INCREF(exc);
        assert(PyExceptionInstance_Check(exc));
        _PyErr_SetRaisedException(tstate, exc);
        return 1;
    }

    /* We support the following forms of raise:
       raise
       raise <instance>
       raise <type> */

    if (PyExceptionClass_Check(exc)) {
        type = exc;
        value = _PyObject_CallNoArgs(exc);
        if (value == NULL)
            goto raise_error;
        if (!PyExceptionInstance_Check(value)) {
            _PyErr_Format(tstate, PyExc_TypeError,
                          "calling %R should have returned an instance of "
                          "BaseException, not %R",
                          type, Py_TYPE(value));
             goto raise_error;
        }
    }
    else if (PyExceptionInstance_Check(exc)) {
        value = exc;
        type = PyExceptionInstance_Class(exc);
        Py_INCREF(type);
    }
    else {
        /* Not something you can raise.  You get an exception
           anyway, just not what you specified :-) */
        Py_DECREF(exc);
        _PyErr_SetString(tstate, PyExc_TypeError,
                         "exceptions must derive from BaseException");
        goto raise_error;
    }

    assert(type != NULL);
    assert(value != NULL);

    if (cause) {
        PyObject *fixed_cause;
        if (PyExceptionClass_Check(cause)) {
            fixed_cause = _PyObject_CallNoArgs(cause);
            if (fixed_cause == NULL)
                goto raise_error;
            if (!PyExceptionInstance_Check(fixed_cause)) {
                _PyErr_Format(tstate, PyExc_TypeError,
                              "calling %R should have returned an instance of "
                              "BaseException, not %R",
                              cause, Py_TYPE(fixed_cause));
                goto raise_error;
            }
            Py_DECREF(cause);
        }
        else if (PyExceptionInstance_Check(cause)) {
            fixed_cause = cause;
        }
        else if (Py_IsNone(cause)) {
            Py_DECREF(cause);
            fixed_cause = NULL;
        }
        else {
            _PyErr_SetString(tstate, PyExc_TypeError,
                             "exception causes must derive from "
                             "BaseException");
            goto raise_error;
        }
        PyException_SetCause(value, fixed_cause);
    }

    _PyErr_SetObject(tstate, type, value);
    /* _PyErr_SetObject incref's its arguments */
    Py_DECREF(value);
    Py_DECREF(type);
    return 0;

raise_error:
    Py_XDECREF(value);
    Py_XDECREF(type);
    Py_XDECREF(cause);
    return 0;
}

/* Logic for matching an exception in an except* clause (too
   complicated for inlining).
*/

int
_PyEval_ExceptionGroupMatch(PyObject* exc_value, PyObject *match_type,
                            PyObject **match, PyObject **rest)
{
    if (Py_IsNone(exc_value)) {
        *match = Py_NewRef(Py_None);
        *rest = Py_NewRef(Py_None);
        return 0;
    }
    assert(PyExceptionInstance_Check(exc_value));

    if (PyErr_GivenExceptionMatches(exc_value, match_type)) {
        /* Full match of exc itself */
        bool is_eg = _PyBaseExceptionGroup_Check(exc_value);
        if (is_eg) {
            *match = Py_NewRef(exc_value);
        }
        else {
            /* naked exception - wrap it */
            PyObject *excs = PyTuple_Pack(1, exc_value);
            if (excs == NULL) {
                return -1;
            }
            PyObject *wrapped = _PyExc_CreateExceptionGroup("", excs);
            Py_DECREF(excs);
            if (wrapped == NULL) {
                return -1;
            }
            *match = wrapped;
        }
        *rest = Py_NewRef(Py_None);
        return 0;
    }

    /* exc_value does not match match_type.
     * Check for partial match if it's an exception group.
     */
    if (_PyBaseExceptionGroup_Check(exc_value)) {
        PyObject *pair = PyObject_CallMethod(exc_value, "split", "(O)",
                                             match_type);
        if (pair == NULL) {
            return -1;
        }

        if (!PyTuple_CheckExact(pair)) {
            PyErr_Format(PyExc_TypeError,
                         "%.200s.split must return a tuple, not %.200s",
                         Py_TYPE(exc_value)->tp_name, Py_TYPE(pair)->tp_name);
            Py_DECREF(pair);
            return -1;
        }

        // allow tuples of length > 2 for backwards compatibility
        if (PyTuple_GET_SIZE(pair) < 2) {
            PyErr_Format(PyExc_TypeError,
                         "%.200s.split must return a 2-tuple, "
                         "got tuple of size %zd",
                         Py_TYPE(exc_value)->tp_name, PyTuple_GET_SIZE(pair));
            Py_DECREF(pair);
            return -1;
        }

        *match = Py_NewRef(PyTuple_GET_ITEM(pair, 0));
        *rest = Py_NewRef(PyTuple_GET_ITEM(pair, 1));
        Py_DECREF(pair);
        return 0;
    }
    /* no match */
    *match = Py_NewRef(Py_None);
    *rest = Py_NewRef(exc_value);
    return 0;
}

/* Iterate v argcnt times and store the results on the stack (via decreasing
   sp).  Return 1 for success, 0 if error.

   If argcntafter == -1, do a simple unpack. If it is >= 0, do an unpack
   with a variable target.
*/

int
_PyEval_UnpackIterableStackRef(PyThreadState *tstate, _PyStackRef v_stackref,
                       int argcnt, int argcntafter, _PyStackRef *sp)
{
    int i = 0, j = 0;
    Py_ssize_t ll = 0;
    PyObject *it;  /* iter(v) */
    PyObject *w;
    PyObject *l = NULL; /* variable list */

    PyObject *v = PyStackRef_AsPyObjectBorrow(v_stackref);
    assert(v != NULL);

    it = PyObject_GetIter(v);
    if (it == NULL) {
        if (_PyErr_ExceptionMatches(tstate, PyExc_TypeError) &&
            Py_TYPE(v)->tp_iter == NULL && !PySequence_Check(v))
        {
            _PyErr_Format(tstate, PyExc_TypeError,
                          "cannot unpack non-iterable %.200s object",
                          Py_TYPE(v)->tp_name);
        }
        return 0;
    }

    for (; i < argcnt; i++) {
        w = PyIter_Next(it);
        if (w == NULL) {
            /* Iterator done, via error or exhaustion. */
            if (!_PyErr_Occurred(tstate)) {
                if (argcntafter == -1) {
                    _PyErr_Format(tstate, PyExc_ValueError,
                                  "not enough values to unpack "
                                  "(expected %d, got %d)",
                                  argcnt, i);
                }
                else {
                    _PyErr_Format(tstate, PyExc_ValueError,
                                  "not enough values to unpack "
                                  "(expected at least %d, got %d)",
                                  argcnt + argcntafter, i);
                }
            }
            goto Error;
        }
        *--sp = PyStackRef_FromPyObjectSteal(w);
    }

    if (argcntafter == -1) {
        /* We better have exhausted the iterator now. */
        w = PyIter_Next(it);
        if (w == NULL) {
            if (_PyErr_Occurred(tstate))
                goto Error;
            Py_DECREF(it);
            return 1;
        }
        Py_DECREF(w);

        if (PyList_CheckExact(v) || PyTuple_CheckExact(v)
              || PyDict_CheckExact(v)) {
            ll = PyDict_CheckExact(v) ? PyDict_Size(v) : Py_SIZE(v);
            if (ll > argcnt) {
                _PyErr_Format(tstate, PyExc_ValueError,
                              "too many values to unpack (expected %d, got %zd)",
                              argcnt, ll);
                goto Error;
            }
        }
        _PyErr_Format(tstate, PyExc_ValueError,
                      "too many values to unpack (expected %d)",
                      argcnt);
        goto Error;
    }

    l = PySequence_List(it);
    if (l == NULL)
        goto Error;
    *--sp = PyStackRef_FromPyObjectSteal(l);
    i++;

    ll = PyList_GET_SIZE(l);
    if (ll < argcntafter) {
        _PyErr_Format(tstate, PyExc_ValueError,
            "not enough values to unpack (expected at least %d, got %zd)",
            argcnt + argcntafter, argcnt + ll);
        goto Error;
    }

    /* Pop the "after-variable" args off the list. */
    for (j = argcntafter; j > 0; j--, i++) {
        *--sp = PyStackRef_FromPyObjectSteal(PyList_GET_ITEM(l, ll - j));
    }
    /* Resize the list. */
    Py_SET_SIZE(l, ll - argcntafter);
    Py_DECREF(it);
    return 1;

Error:
    for (; i > 0; i--, sp++) {
        PyStackRef_CLOSE(*sp);
    }
    Py_XDECREF(it);
    return 0;
}

static int
do_monitor_exc(PyThreadState *tstate, _PyInterpreterFrame *frame,
               _Py_CODEUNIT *instr, int event)
{
    assert(event < _PY_MONITORING_UNGROUPED_EVENTS);
    if (_PyFrame_GetCode(frame)->co_flags & CO_NO_MONITORING_EVENTS) {
        return 0;
    }
    PyObject *exc = PyErr_GetRaisedException();
    assert(exc != NULL);
    int err = _Py_call_instrumentation_arg(tstate, event, frame, instr, exc);
    if (err == 0) {
        PyErr_SetRaisedException(exc);
    }
    else {
        assert(PyErr_Occurred());
        Py_DECREF(exc);
    }
    return err;
}

static inline bool
no_tools_for_global_event(PyThreadState *tstate, int event)
{
    return tstate->interp->monitors.tools[event] == 0;
}

static inline bool
no_tools_for_local_event(PyThreadState *tstate, _PyInterpreterFrame *frame, int event)
{
    assert(event < _PY_MONITORING_LOCAL_EVENTS);
    _PyCoMonitoringData *data = _PyFrame_GetCode(frame)->_co_monitoring;
    if (data) {
        return data->active_monitors.tools[event] == 0;
    }
    else {
        return no_tools_for_global_event(tstate, event);
    }
}

void
_PyEval_MonitorRaise(PyThreadState *tstate, _PyInterpreterFrame *frame,
              _Py_CODEUNIT *instr)
{
    if (no_tools_for_global_event(tstate, PY_MONITORING_EVENT_RAISE)) {
        return;
    }
    do_monitor_exc(tstate, frame, instr, PY_MONITORING_EVENT_RAISE);
}

static void
monitor_reraise(PyThreadState *tstate, _PyInterpreterFrame *frame,
              _Py_CODEUNIT *instr)
{
    if (no_tools_for_global_event(tstate, PY_MONITORING_EVENT_RERAISE)) {
        return;
    }
    do_monitor_exc(tstate, frame, instr, PY_MONITORING_EVENT_RERAISE);
}

static int
monitor_stop_iteration(PyThreadState *tstate, _PyInterpreterFrame *frame,
                       _Py_CODEUNIT *instr, PyObject *value)
{
    if (no_tools_for_local_event(tstate, frame, PY_MONITORING_EVENT_STOP_ITERATION)) {
        return 0;
    }
    assert(!PyErr_Occurred());
    PyErr_SetObject(PyExc_StopIteration, value);
    int res = do_monitor_exc(tstate, frame, instr, PY_MONITORING_EVENT_STOP_ITERATION);
    if (res < 0) {
        return res;
    }
    PyErr_SetRaisedException(NULL);
    return 0;
}

static void
monitor_unwind(PyThreadState *tstate,
               _PyInterpreterFrame *frame,
               _Py_CODEUNIT *instr)
{
    if (no_tools_for_global_event(tstate, PY_MONITORING_EVENT_PY_UNWIND)) {
        return;
    }
    do_monitor_exc(tstate, frame, instr, PY_MONITORING_EVENT_PY_UNWIND);
}


static int
monitor_handled(PyThreadState *tstate,
                _PyInterpreterFrame *frame,
                _Py_CODEUNIT *instr, PyObject *exc)
{
    if (no_tools_for_global_event(tstate, PY_MONITORING_EVENT_EXCEPTION_HANDLED)) {
        return 0;
    }
    return _Py_call_instrumentation_arg(tstate, PY_MONITORING_EVENT_EXCEPTION_HANDLED, frame, instr, exc);
}

static void
monitor_throw(PyThreadState *tstate,
              _PyInterpreterFrame *frame,
              _Py_CODEUNIT *instr)
{
    if (no_tools_for_global_event(tstate, PY_MONITORING_EVENT_PY_THROW)) {
        return;
    }
    do_monitor_exc(tstate, frame, instr, PY_MONITORING_EVENT_PY_THROW);
}

void
PyThreadState_EnterTracing(PyThreadState *tstate)
{
    assert(tstate->tracing >= 0);
    tstate->tracing++;
}

void
PyThreadState_LeaveTracing(PyThreadState *tstate)
{
    assert(tstate->tracing > 0);
    tstate->tracing--;
}


PyObject*
_PyEval_CallTracing(PyObject *func, PyObject *args)
{
    // Save and disable tracing
    PyThreadState *tstate = _PyThreadState_GET();
    int save_tracing = tstate->tracing;
    tstate->tracing = 0;

    // Call the tracing function
    PyObject *result = PyObject_Call(func, args, NULL);

    // Restore tracing
    tstate->tracing = save_tracing;
    return result;
}

void
PyEval_SetProfile(Py_tracefunc func, PyObject *arg)
{
    PyThreadState *tstate = _PyThreadState_GET();
    if (_PyEval_SetProfile(tstate, func, arg) < 0) {
        /* Log _PySys_Audit() error */
        PyErr_FormatUnraisable("Exception ignored in PyEval_SetProfile");
    }
}

void
PyEval_SetProfileAllThreads(Py_tracefunc func, PyObject *arg)
{
    PyThreadState *this_tstate = _PyThreadState_GET();
    PyInterpreterState* interp = this_tstate->interp;

    _PyRuntimeState *runtime = &_PyRuntime;
    HEAD_LOCK(runtime);
    PyThreadState* ts = PyInterpreterState_ThreadHead(interp);
    HEAD_UNLOCK(runtime);

    while (ts) {
        if (_PyEval_SetProfile(ts, func, arg) < 0) {
            PyErr_FormatUnraisable("Exception ignored in PyEval_SetProfileAllThreads");
        }
        HEAD_LOCK(runtime);
        ts = PyThreadState_Next(ts);
        HEAD_UNLOCK(runtime);
    }
}

void
PyEval_SetTrace(Py_tracefunc func, PyObject *arg)
{
    PyThreadState *tstate = _PyThreadState_GET();
    if (_PyEval_SetTrace(tstate, func, arg) < 0) {
        /* Log _PySys_Audit() error */
        PyErr_FormatUnraisable("Exception ignored in PyEval_SetTrace");
    }
}

void
PyEval_SetTraceAllThreads(Py_tracefunc func, PyObject *arg)
{
    PyThreadState *this_tstate = _PyThreadState_GET();
    PyInterpreterState* interp = this_tstate->interp;

    _PyRuntimeState *runtime = &_PyRuntime;
    HEAD_LOCK(runtime);
    PyThreadState* ts = PyInterpreterState_ThreadHead(interp);
    HEAD_UNLOCK(runtime);

    while (ts) {
        if (_PyEval_SetTrace(ts, func, arg) < 0) {
            PyErr_FormatUnraisable("Exception ignored in PyEval_SetTraceAllThreads");
        }
        HEAD_LOCK(runtime);
        ts = PyThreadState_Next(ts);
        HEAD_UNLOCK(runtime);
    }
}

int
_PyEval_SetCoroutineOriginTrackingDepth(int depth)
{
    PyThreadState *tstate = _PyThreadState_GET();
    if (depth < 0) {
        _PyErr_SetString(tstate, PyExc_ValueError, "depth must be >= 0");
        return -1;
    }
    tstate->coroutine_origin_tracking_depth = depth;
    return 0;
}


int
_PyEval_GetCoroutineOriginTrackingDepth(void)
{
    PyThreadState *tstate = _PyThreadState_GET();
    return tstate->coroutine_origin_tracking_depth;
}

int
_PyEval_SetAsyncGenFirstiter(PyObject *firstiter)
{
    PyThreadState *tstate = _PyThreadState_GET();

    if (_PySys_Audit(tstate, "sys.set_asyncgen_hook_firstiter", NULL) < 0) {
        return -1;
    }

    Py_XSETREF(tstate->async_gen_firstiter, Py_XNewRef(firstiter));
    return 0;
}

PyObject *
_PyEval_GetAsyncGenFirstiter(void)
{
    PyThreadState *tstate = _PyThreadState_GET();
    return tstate->async_gen_firstiter;
}

int
_PyEval_SetAsyncGenFinalizer(PyObject *finalizer)
{
    PyThreadState *tstate = _PyThreadState_GET();

    if (_PySys_Audit(tstate, "sys.set_asyncgen_hook_finalizer", NULL) < 0) {
        return -1;
    }

    Py_XSETREF(tstate->async_gen_finalizer, Py_XNewRef(finalizer));
    return 0;
}

PyObject *
_PyEval_GetAsyncGenFinalizer(void)
{
    PyThreadState *tstate = _PyThreadState_GET();
    return tstate->async_gen_finalizer;
}

_PyInterpreterFrame *
_PyEval_GetFrame(void)
{
    PyThreadState *tstate = _PyThreadState_GET();
    return _PyThreadState_GetFrame(tstate);
}

PyFrameObject *
PyEval_GetFrame(void)
{
    _PyInterpreterFrame *frame = _PyEval_GetFrame();
    if (frame == NULL) {
        return NULL;
    }
    PyFrameObject *f = _PyFrame_GetFrameObject(frame);
    if (f == NULL) {
        PyErr_Clear();
    }
    return f;
}

PyObject *
_PyEval_GetBuiltins(PyThreadState *tstate)
{
    _PyInterpreterFrame *frame = _PyThreadState_GetFrame(tstate);
    if (frame != NULL) {
        return frame->f_builtins;
    }
    return tstate->interp->builtins;
}

PyObject *
PyEval_GetBuiltins(void)
{
    PyThreadState *tstate = _PyThreadState_GET();
    return _PyEval_GetBuiltins(tstate);
}

/* Convenience function to get a builtin from its name */
PyObject *
_PyEval_GetBuiltin(PyObject *name)
{
    PyObject *attr;
    if (PyMapping_GetOptionalItem(PyEval_GetBuiltins(), name, &attr) == 0) {
        PyErr_SetObject(PyExc_AttributeError, name);
    }
    return attr;
}

PyObject *
_PyEval_GetBuiltinId(_Py_Identifier *name)
{
    return _PyEval_GetBuiltin(_PyUnicode_FromId(name));
}

PyObject *
PyEval_GetLocals(void)
{
    // We need to return a borrowed reference here, so some tricks are needed
    PyThreadState *tstate = _PyThreadState_GET();
     _PyInterpreterFrame *current_frame = _PyThreadState_GetFrame(tstate);
    if (current_frame == NULL) {
        _PyErr_SetString(tstate, PyExc_SystemError, "frame does not exist");
        return NULL;
    }

    // Be aware that this returns a new reference
    PyObject *locals = _PyFrame_GetLocals(current_frame);

    if (locals == NULL) {
        return NULL;
    }

    if (PyFrameLocalsProxy_Check(locals)) {
        PyFrameObject *f = _PyFrame_GetFrameObject(current_frame);
        PyObject *ret = f->f_locals_cache;
        if (ret == NULL) {
            ret = PyDict_New();
            if (ret == NULL) {
                Py_DECREF(locals);
                return NULL;
            }
            f->f_locals_cache = ret;
        }
        if (PyDict_Update(ret, locals) < 0) {
            // At this point, if the cache dict is broken, it will stay broken, as
            // trying to clean it up or replace it will just cause other problems
            ret = NULL;
        }
        Py_DECREF(locals);
        return ret;
    }

    assert(PyMapping_Check(locals));
    assert(Py_REFCNT(locals) > 1);
    Py_DECREF(locals);

    return locals;
}

PyObject *
_PyEval_GetFrameLocals(void)
{
    PyThreadState *tstate = _PyThreadState_GET();
     _PyInterpreterFrame *current_frame = _PyThreadState_GetFrame(tstate);
    if (current_frame == NULL) {
        _PyErr_SetString(tstate, PyExc_SystemError, "frame does not exist");
        return NULL;
    }

    PyObject *locals = _PyFrame_GetLocals(current_frame);
    if (locals == NULL) {
        return NULL;
    }

    if (PyFrameLocalsProxy_Check(locals)) {
        PyObject* ret = PyDict_New();
        if (ret == NULL) {
            Py_DECREF(locals);
            return NULL;
        }
        if (PyDict_Update(ret, locals) < 0) {
            Py_DECREF(ret);
            Py_DECREF(locals);
            return NULL;
        }
        Py_DECREF(locals);
        return ret;
    }

    assert(PyMapping_Check(locals));
    return locals;
}

PyObject *
PyEval_GetGlobals(void)
{
    PyThreadState *tstate = _PyThreadState_GET();
    _PyInterpreterFrame *current_frame = _PyThreadState_GetFrame(tstate);
    if (current_frame == NULL) {
        return NULL;
    }
    return current_frame->f_globals;
}

PyObject*
PyEval_GetFrameLocals(void)
{
    return _PyEval_GetFrameLocals();
}

PyObject* PyEval_GetFrameGlobals(void)
{
    PyThreadState *tstate = _PyThreadState_GET();
    _PyInterpreterFrame *current_frame = _PyThreadState_GetFrame(tstate);
    if (current_frame == NULL) {
        return NULL;
    }
    return Py_XNewRef(current_frame->f_globals);
}

PyObject* PyEval_GetFrameBuiltins(void)
{
    PyThreadState *tstate = _PyThreadState_GET();
    return Py_XNewRef(_PyEval_GetBuiltins(tstate));
}

int
PyEval_MergeCompilerFlags(PyCompilerFlags *cf)
{
    PyThreadState *tstate = _PyThreadState_GET();
    _PyInterpreterFrame *current_frame = tstate->current_frame;
    int result = cf->cf_flags != 0;

    if (current_frame != NULL) {
        const int codeflags = _PyFrame_GetCode(current_frame)->co_flags;
        const int compilerflags = codeflags & PyCF_MASK;
        if (compilerflags) {
            result = 1;
            cf->cf_flags |= compilerflags;
        }
    }
    return result;
}


const char *
PyEval_GetFuncName(PyObject *func)
{
    if (PyMethod_Check(func))
        return PyEval_GetFuncName(PyMethod_GET_FUNCTION(func));
    else if (PyFunction_Check(func))
        return PyUnicode_AsUTF8(((PyFunctionObject*)func)->func_name);
    else if (PyCFunction_Check(func))
        return ((PyCFunctionObject*)func)->m_ml->ml_name;
    else
        return Py_TYPE(func)->tp_name;
}

const char *
PyEval_GetFuncDesc(PyObject *func)
{
    if (PyMethod_Check(func))
        return "()";
    else if (PyFunction_Check(func))
        return "()";
    else if (PyCFunction_Check(func))
        return "()";
    else
        return " object";
}

/* Extract a slice index from a PyLong or an object with the
   nb_index slot defined, and store in *pi.
   Silently reduce values larger than PY_SSIZE_T_MAX to PY_SSIZE_T_MAX,
   and silently boost values less than PY_SSIZE_T_MIN to PY_SSIZE_T_MIN.
   Return 0 on error, 1 on success.
*/
int
_PyEval_SliceIndex(PyObject *v, Py_ssize_t *pi)
{
    PyThreadState *tstate = _PyThreadState_GET();
    if (!Py_IsNone(v)) {
        Py_ssize_t x;
        if (_PyIndex_Check(v)) {
            x = PyNumber_AsSsize_t(v, NULL);
            if (x == -1 && _PyErr_Occurred(tstate))
                return 0;
        }
        else {
            _PyErr_SetString(tstate, PyExc_TypeError,
                             "slice indices must be integers or "
                             "None or have an __index__ method");
            return 0;
        }
        *pi = x;
    }
    return 1;
}

int
_PyEval_SliceIndexNotNone(PyObject *v, Py_ssize_t *pi)
{
    PyThreadState *tstate = _PyThreadState_GET();
    Py_ssize_t x;
    if (_PyIndex_Check(v)) {
        x = PyNumber_AsSsize_t(v, NULL);
        if (x == -1 && _PyErr_Occurred(tstate))
            return 0;
    }
    else {
        _PyErr_SetString(tstate, PyExc_TypeError,
                         "slice indices must be integers or "
                         "have an __index__ method");
        return 0;
    }
    *pi = x;
    return 1;
}

PyObject *
_PyEval_ImportName(PyThreadState *tstate, _PyInterpreterFrame *frame,
            PyObject *name, PyObject *fromlist, PyObject *level)
{
    PyObject *import_func;
    if (PyMapping_GetOptionalItem(frame->f_builtins, &_Py_ID(__import__), &import_func) < 0) {
        return NULL;
    }
    if (import_func == NULL) {
        _PyErr_SetString(tstate, PyExc_ImportError, "__import__ not found");
        return NULL;
    }

    PyObject *locals = frame->f_locals;
    if (locals == NULL) {
        locals = Py_None;
    }

    /* Fast path for not overloaded __import__. */
    if (_PyImport_IsDefaultImportFunc(tstate->interp, import_func)) {
        Py_DECREF(import_func);
        int ilevel = PyLong_AsInt(level);
        if (ilevel == -1 && _PyErr_Occurred(tstate)) {
            return NULL;
        }
        return PyImport_ImportModuleLevelObject(
                        name,
                        frame->f_globals,
                        locals,
                        fromlist,
                        ilevel);
    }

    PyObject* args[5] = {name, frame->f_globals, locals, fromlist, level};
    PyObject *res = PyObject_Vectorcall(import_func, args, 5, NULL);
    Py_DECREF(import_func);
    return res;
}

PyObject *
_PyEval_ImportFrom(PyThreadState *tstate, PyObject *v, PyObject *name)
{
    PyObject *x;
    PyObject *fullmodname, *mod_name, *origin, *mod_name_or_unknown, *errmsg, *spec;

    if (PyObject_GetOptionalAttr(v, name, &x) != 0) {
        return x;
    }
    /* Issue #17636: in case this failed because of a circular relative
       import, try to fallback on reading the module directly from
       sys.modules. */
    if (PyObject_GetOptionalAttr(v, &_Py_ID(__name__), &mod_name) < 0) {
        return NULL;
    }
    if (mod_name == NULL || !PyUnicode_Check(mod_name)) {
        Py_CLEAR(mod_name);
        goto error;
    }
    fullmodname = PyUnicode_FromFormat("%U.%U", mod_name, name);
    if (fullmodname == NULL) {
        Py_DECREF(mod_name);
        return NULL;
    }
    x = PyImport_GetModule(fullmodname);
    Py_DECREF(fullmodname);
    if (x == NULL && !_PyErr_Occurred(tstate)) {
        goto error;
    }
    Py_DECREF(mod_name);
    return x;

 error:
    if (mod_name == NULL) {
        mod_name_or_unknown = PyUnicode_FromString("<unknown module name>");
        if (mod_name_or_unknown == NULL) {
            return NULL;
        }
    } else {
        mod_name_or_unknown = mod_name;
    }
    // mod_name is no longer an owned reference
    assert(mod_name_or_unknown);
    assert(mod_name == NULL || mod_name == mod_name_or_unknown);

    origin = NULL;
    if (PyObject_GetOptionalAttr(v, &_Py_ID(__spec__), &spec) < 0) {
        Py_DECREF(mod_name_or_unknown);
        return NULL;
    }
    if (spec == NULL) {
        errmsg = PyUnicode_FromFormat(
            "cannot import name %R from %R (unknown location)",
            name, mod_name_or_unknown
        );
        goto done_with_errmsg;
    }
    if (_PyModuleSpec_GetFileOrigin(spec, &origin) < 0) {
        goto done;
    }

    int is_possibly_shadowing = _PyModule_IsPossiblyShadowing(origin);
    if (is_possibly_shadowing < 0) {
        goto done;
    }
    int is_possibly_shadowing_stdlib = 0;
    if (is_possibly_shadowing) {
        PyObject *stdlib_modules = PySys_GetObject("stdlib_module_names");
        if (stdlib_modules && PyAnySet_Check(stdlib_modules)) {
            is_possibly_shadowing_stdlib = PySet_Contains(stdlib_modules, mod_name_or_unknown);
            if (is_possibly_shadowing_stdlib < 0) {
                goto done;
            }
        }
    }

    if (origin == NULL && PyModule_Check(v)) {
        // Fall back to __file__ for diagnostics if we don't have
        // an origin that is a location
        origin = PyModule_GetFilenameObject(v);
        if (origin == NULL) {
            if (!PyErr_ExceptionMatches(PyExc_SystemError)) {
                goto done;
            }
            // PyModule_GetFilenameObject raised "module filename missing"
            _PyErr_Clear(tstate);
        }
        assert(origin == NULL || PyUnicode_Check(origin));
    }

    if (is_possibly_shadowing_stdlib) {
        assert(origin);
        errmsg = PyUnicode_FromFormat(
            "cannot import name %R from %R "
            "(consider renaming %R since it has the same "
            "name as the standard library module named %R "
            "and prevents importing that standard library module)",
            name, mod_name_or_unknown, origin, mod_name_or_unknown
        );
    }
    else {
        int rc = _PyModuleSpec_IsInitializing(spec);
        if (rc < 0) {
            goto done;
        }
        else if (rc > 0) {
            if (is_possibly_shadowing) {
                assert(origin);
                // For non-stdlib modules, only mention the possibility of
                // shadowing if the module is being initialized.
                errmsg = PyUnicode_FromFormat(
                    "cannot import name %R from %R "
                    "(consider renaming %R if it has the same name "
                    "as a library you intended to import)",
                    name, mod_name_or_unknown, origin
                );
            }
            else if (origin) {
                errmsg = PyUnicode_FromFormat(
                    "cannot import name %R from partially initialized module %R "
                    "(most likely due to a circular import) (%S)",
                    name, mod_name_or_unknown, origin
                );
            }
            else {
                errmsg = PyUnicode_FromFormat(
                    "cannot import name %R from partially initialized module %R "
                    "(most likely due to a circular import)",
                    name, mod_name_or_unknown
                );
            }
        }
        else {
            assert(rc == 0);
            if (origin) {
                errmsg = PyUnicode_FromFormat(
                    "cannot import name %R from %R (%S)",
                    name, mod_name_or_unknown, origin
                );
            }
            else {
                errmsg = PyUnicode_FromFormat(
                    "cannot import name %R from %R (unknown location)",
                    name, mod_name_or_unknown
                );
            }
        }
    }

done_with_errmsg:
    if (errmsg != NULL) {
        /* NULL checks for mod_name and origin done by _PyErr_SetImportErrorWithNameFrom */
        _PyErr_SetImportErrorWithNameFrom(errmsg, mod_name, origin, name);
        Py_DECREF(errmsg);
    }

done:
    Py_XDECREF(origin);
    Py_XDECREF(spec);
    Py_DECREF(mod_name_or_unknown);
    return NULL;
}

#define CANNOT_CATCH_MSG "catching classes that do not inherit from "\
                         "BaseException is not allowed"

#define CANNOT_EXCEPT_STAR_EG "catching ExceptionGroup with except* "\
                              "is not allowed. Use except instead."

int
_PyEval_CheckExceptTypeValid(PyThreadState *tstate, PyObject* right)
{
    if (PyTuple_Check(right)) {
        Py_ssize_t i, length;
        length = PyTuple_GET_SIZE(right);
        for (i = 0; i < length; i++) {
            PyObject *exc = PyTuple_GET_ITEM(right, i);
            if (!PyExceptionClass_Check(exc)) {
                _PyErr_SetString(tstate, PyExc_TypeError,
                    CANNOT_CATCH_MSG);
                return -1;
            }
        }
    }
    else {
        if (!PyExceptionClass_Check(right)) {
            _PyErr_SetString(tstate, PyExc_TypeError,
                CANNOT_CATCH_MSG);
            return -1;
        }
    }
    return 0;
}

int
_PyEval_CheckExceptStarTypeValid(PyThreadState *tstate, PyObject* right)
{
    if (_PyEval_CheckExceptTypeValid(tstate, right) < 0) {
        return -1;
    }

    /* reject except *ExceptionGroup */

    int is_subclass = 0;
    if (PyTuple_Check(right)) {
        Py_ssize_t length = PyTuple_GET_SIZE(right);
        for (Py_ssize_t i = 0; i < length; i++) {
            PyObject *exc = PyTuple_GET_ITEM(right, i);
            is_subclass = PyObject_IsSubclass(exc, PyExc_BaseExceptionGroup);
            if (is_subclass < 0) {
                return -1;
            }
            if (is_subclass) {
                break;
            }
        }
    }
    else {
        is_subclass = PyObject_IsSubclass(right, PyExc_BaseExceptionGroup);
        if (is_subclass < 0) {
            return -1;
        }
    }
    if (is_subclass) {
        _PyErr_SetString(tstate, PyExc_TypeError,
            CANNOT_EXCEPT_STAR_EG);
            return -1;
    }
    return 0;
}

int
_Py_Check_ArgsIterable(PyThreadState *tstate, PyObject *func, PyObject *args)
{
    if (Py_TYPE(args)->tp_iter == NULL && !PySequence_Check(args)) {
        /* _Py_Check_ArgsIterable() may be called with a live exception:
         * clear it to prevent calling _PyObject_FunctionStr() with an
         * exception set. */
        _PyErr_Clear(tstate);
        PyObject *funcstr = _PyObject_FunctionStr(func);
        if (funcstr != NULL) {
            _PyErr_Format(tstate, PyExc_TypeError,
                          "%U argument after * must be an iterable, not %.200s",
                          funcstr, Py_TYPE(args)->tp_name);
            Py_DECREF(funcstr);
        }
        return -1;
    }
    return 0;
}

void
_PyEval_FormatKwargsError(PyThreadState *tstate, PyObject *func, PyObject *kwargs)
{
    /* _PyDict_MergeEx raises attribute
     * error (percolated from an attempt
     * to get 'keys' attribute) instead of
     * a type error if its second argument
     * is not a mapping.
     */
    if (_PyErr_ExceptionMatches(tstate, PyExc_AttributeError)) {
        _PyErr_Clear(tstate);
        PyObject *funcstr = _PyObject_FunctionStr(func);
        if (funcstr != NULL) {
            _PyErr_Format(
                tstate, PyExc_TypeError,
                "%U argument after ** must be a mapping, not %.200s",
                funcstr, Py_TYPE(kwargs)->tp_name);
            Py_DECREF(funcstr);
        }
    }
    else if (_PyErr_ExceptionMatches(tstate, PyExc_KeyError)) {
        PyObject *exc = _PyErr_GetRaisedException(tstate);
        PyObject *args = ((PyBaseExceptionObject *)exc)->args;
        if (exc && PyTuple_Check(args) && PyTuple_GET_SIZE(args) == 1) {
            _PyErr_Clear(tstate);
            PyObject *funcstr = _PyObject_FunctionStr(func);
            if (funcstr != NULL) {
                PyObject *key = PyTuple_GET_ITEM(args, 0);
                _PyErr_Format(
                    tstate, PyExc_TypeError,
                    "%U got multiple values for keyword argument '%S'",
                    funcstr, key);
                Py_DECREF(funcstr);
            }
            Py_XDECREF(exc);
        }
        else {
            _PyErr_SetRaisedException(tstate, exc);
        }
    }
}

void
_PyEval_FormatExcCheckArg(PyThreadState *tstate, PyObject *exc,
                          const char *format_str, PyObject *obj)
{
    const char *obj_str;

    if (!obj)
        return;

    obj_str = PyUnicode_AsUTF8(obj);
    if (!obj_str)
        return;

    _PyErr_Format(tstate, exc, format_str, obj_str);

    if (exc == PyExc_NameError) {
        // Include the name in the NameError exceptions to offer suggestions later.
        PyObject *exc = PyErr_GetRaisedException();
        if (PyErr_GivenExceptionMatches(exc, PyExc_NameError)) {
            if (((PyNameErrorObject*)exc)->name == NULL) {
                // We do not care if this fails because we are going to restore the
                // NameError anyway.
                (void)PyObject_SetAttr(exc, &_Py_ID(name), obj);
            }
        }
        PyErr_SetRaisedException(exc);
    }
}

void
_PyEval_FormatExcUnbound(PyThreadState *tstate, PyCodeObject *co, int oparg)
{
    PyObject *name;
    /* Don't stomp existing exception */
    if (_PyErr_Occurred(tstate))
        return;
    name = PyTuple_GET_ITEM(co->co_localsplusnames, oparg);
    if (oparg < PyUnstable_Code_GetFirstFree(co)) {
        _PyEval_FormatExcCheckArg(tstate, PyExc_UnboundLocalError,
                                  UNBOUNDLOCAL_ERROR_MSG, name);
    } else {
        _PyEval_FormatExcCheckArg(tstate, PyExc_NameError,
                                  UNBOUNDFREE_ERROR_MSG, name);
    }
}

void
_PyEval_FormatAwaitableError(PyThreadState *tstate, PyTypeObject *type, int oparg)
{
    if (type->tp_as_async == NULL || type->tp_as_async->am_await == NULL) {
        if (oparg == 1) {
            _PyErr_Format(tstate, PyExc_TypeError,
                          "'async with' received an object from __aenter__ "
                          "that does not implement __await__: %.100s",
                          type->tp_name);
        }
        else if (oparg == 2) {
            _PyErr_Format(tstate, PyExc_TypeError,
                          "'async with' received an object from __aexit__ "
                          "that does not implement __await__: %.100s",
                          type->tp_name);
        }
    }
}


Py_ssize_t
PyUnstable_Eval_RequestCodeExtraIndex(freefunc free)
{
    PyInterpreterState *interp = _PyInterpreterState_GET();
    Py_ssize_t new_index;

    if (interp->co_extra_user_count == MAX_CO_EXTRA_USERS - 1) {
        return -1;
    }
    new_index = interp->co_extra_user_count++;
    interp->co_extra_freefuncs[new_index] = free;
    return new_index;
}

/* Implement Py_EnterRecursiveCall() and Py_LeaveRecursiveCall() as functions
   for the limited API. */

int Py_EnterRecursiveCall(const char *where)
{
    return _Py_EnterRecursiveCall(where);
}

void Py_LeaveRecursiveCall(void)
{
    _Py_LeaveRecursiveCall();
}

PyObject *
_PyEval_GetANext(PyObject *aiter)
{
    unaryfunc getter = NULL;
    PyObject *next_iter = NULL;
    PyTypeObject *type = Py_TYPE(aiter);
    if (PyAsyncGen_CheckExact(aiter)) {
        return type->tp_as_async->am_anext(aiter);
    }
    if (type->tp_as_async != NULL){
        getter = type->tp_as_async->am_anext;
    }

    if (getter != NULL) {
        next_iter = (*getter)(aiter);
        if (next_iter == NULL) {
            return NULL;
        }
    }
    else {
        PyErr_Format(PyExc_TypeError,
                        "'async for' requires an iterator with "
                        "__anext__ method, got %.100s",
                        type->tp_name);
        return NULL;
    }

    PyObject *awaitable = _PyCoro_GetAwaitableIter(next_iter);
    if (awaitable == NULL) {
        _PyErr_FormatFromCause(
            PyExc_TypeError,
            "'async for' received an invalid object "
            "from __anext__: %.100s",
            Py_TYPE(next_iter)->tp_name);
    }
    Py_DECREF(next_iter);
    return awaitable;
}

void
_PyEval_LoadGlobalStackRef(PyObject *globals, PyObject *builtins, PyObject *name, _PyStackRef *writeto)
{
    if (PyDict_CheckExact(globals) && PyDict_CheckExact(builtins)) {
        _PyDict_LoadGlobalStackRef((PyDictObject *)globals,
                                    (PyDictObject *)builtins,
                                    name, writeto);
        if (PyStackRef_IsNull(*writeto) && !PyErr_Occurred()) {
            /* _PyDict_LoadGlobal() returns NULL without raising
                * an exception if the key doesn't exist */
            _PyEval_FormatExcCheckArg(PyThreadState_GET(), PyExc_NameError,
                                        NAME_ERROR_MSG, name);
        }
    }
    else {
        /* Slow-path if globals or builtins is not a dict */
        /* namespace 1: globals */
        PyObject *res;
        if (PyMapping_GetOptionalItem(globals, name, &res) < 0) {
            *writeto = PyStackRef_NULL;
            return;
        }
        if (res == NULL) {
            /* namespace 2: builtins */
            if (PyMapping_GetOptionalItem(builtins, name, &res) < 0) {
                *writeto = PyStackRef_NULL;
                return;
            }
            if (res == NULL) {
                _PyEval_FormatExcCheckArg(
                            PyThreadState_GET(), PyExc_NameError,
                            NAME_ERROR_MSG, name);
            }
        }
        *writeto = PyStackRef_FromPyObjectSteal(res);
    }
}

PyObject *
_PyEval_GetAwaitable(PyObject *iterable, int oparg)
{
    PyObject *iter = _PyCoro_GetAwaitableIter(iterable);

    if (iter == NULL) {
        _PyEval_FormatAwaitableError(PyThreadState_GET(),
            Py_TYPE(iterable), oparg);
    }
    else if (PyCoro_CheckExact(iter)) {
        PyObject *yf = _PyGen_yf((PyGenObject*)iter);
        if (yf != NULL) {
            /* `iter` is a coroutine object that is being
                awaited, `yf` is a pointer to the current awaitable
                being awaited on. */
            Py_DECREF(yf);
            Py_CLEAR(iter);
            _PyErr_SetString(PyThreadState_GET(), PyExc_RuntimeError,
                                "coroutine is being awaited already");
        }
    }
    return iter;
}

PyObject *
_PyEval_LoadName(PyThreadState *tstate, _PyInterpreterFrame *frame, PyObject *name)
{

    PyObject *value;
    if (frame->f_locals == NULL) {
        _PyErr_SetString(tstate, PyExc_SystemError,
                            "no locals found");
        return NULL;
    }
    if (PyMapping_GetOptionalItem(frame->f_locals, name, &value) < 0) {
        return NULL;
    }
    if (value != NULL) {
        return value;
    }
    if (PyDict_GetItemRef(frame->f_globals, name, &value) < 0) {
        return NULL;
    }
    if (value != NULL) {
        return value;
    }
    if (PyMapping_GetOptionalItem(frame->f_builtins, name, &value) < 0) {
        return NULL;
    }
    if (value == NULL) {
        _PyEval_FormatExcCheckArg(
                    tstate, PyExc_NameError,
                    NAME_ERROR_MSG, name);
    }
    return value;
}<|MERGE_RESOLUTION|>--- conflicted
+++ resolved
@@ -901,135 +901,6 @@
 #include "generated_cases.c.h"
 
 
-<<<<<<< HEAD
-=======
-#if USE_COMPUTED_GOTOS
-        _unknown_opcode:
-#else
-        EXTRA_CASES  // From pycore_opcode_metadata.h, a 'case' for each unused opcode
-#endif
-            /* Tell C compilers not to hold the opcode variable in the loop.
-               next_instr points the current instruction without TARGET(). */
-            opcode = next_instr->op.code;
-            _PyErr_Format(tstate, PyExc_SystemError,
-                          "%U:%d: unknown opcode %d",
-                          _PyFrame_GetCode(frame)->co_filename,
-                          PyUnstable_InterpreterFrame_GetLine(frame),
-                          opcode);
-            goto error;
-
-        } /* End instructions */
-
-        /* This should never be reached. Every opcode should end with DISPATCH()
-           or goto error. */
-        Py_UNREACHABLE();
-
-pop_4_error:
-    STACK_SHRINK(1);
-pop_3_error:
-    STACK_SHRINK(1);
-pop_2_error:
-    STACK_SHRINK(1);
-pop_1_error:
-    STACK_SHRINK(1);
-error:
-        /* Double-check exception status. */
-#ifdef NDEBUG
-        if (!_PyErr_Occurred(tstate)) {
-            _PyErr_SetString(tstate, PyExc_SystemError,
-                             "error return without exception set");
-        }
-#else
-        assert(_PyErr_Occurred(tstate));
-#endif
-
-        /* Log traceback info. */
-        assert(frame != &entry_frame);
-        if (!_PyFrame_IsIncomplete(frame)) {
-            PyFrameObject *f = _PyFrame_GetFrameObject(frame);
-            if (f != NULL) {
-                PyTraceBack_Here(f);
-            }
-        }
-        _PyEval_MonitorRaise(tstate, frame, next_instr-1);
-exception_unwind:
-        {
-            /* We can't use frame->instr_ptr here, as RERAISE may have set it */
-            int offset = INSTR_OFFSET()-1;
-            int level, handler, lasti;
-            if (get_exception_handler(_PyFrame_GetCode(frame), offset, &level, &handler, &lasti) == 0) {
-                // No handlers, so exit.
-                assert(_PyErr_Occurred(tstate));
-
-                /* Pop remaining stack entries. */
-                _PyStackRef *stackbase = _PyFrame_Stackbase(frame);
-                while (stack_pointer > stackbase) {
-                    PyStackRef_XCLOSE(POP());
-                }
-                assert(STACK_LEVEL() == 0);
-                _PyFrame_SetStackPointer(frame, stack_pointer);
-                monitor_unwind(tstate, frame, next_instr-1);
-                goto exit_unwind;
-            }
-
-            assert(STACK_LEVEL() >= level);
-            _PyStackRef *new_top = _PyFrame_Stackbase(frame) + level;
-            while (stack_pointer > new_top) {
-                PyStackRef_XCLOSE(POP());
-            }
-            if (lasti) {
-                int frame_lasti = _PyInterpreterFrame_LASTI(frame);
-                PyObject *lasti = PyLong_FromLong(frame_lasti);
-                if (lasti == NULL) {
-                    goto exception_unwind;
-                }
-                PUSH(PyStackRef_FromPyObjectSteal(lasti));
-            }
-
-            /* Make the raw exception data
-                available to the handler,
-                so a program can emulate the
-                Python main loop. */
-            PyObject *exc = _PyErr_GetRaisedException(tstate);
-            PUSH(PyStackRef_FromPyObjectSteal(exc));
-            next_instr = _PyFrame_GetBytecode(frame) + handler;
-
-            if (monitor_handled(tstate, frame, next_instr, exc) < 0) {
-                goto exception_unwind;
-            }
-            /* Resume normal execution */
-#ifdef LLTRACE
-            if (frame->lltrace >= 5) {
-                lltrace_resume_frame(frame);
-            }
-#endif
-            DISPATCH();
-        }
-    }
-
-exit_unwind:
-    assert(_PyErr_Occurred(tstate));
-    _Py_LeaveRecursiveCallPy(tstate);
-    assert(frame != &entry_frame);
-    // GH-99729: We need to unlink the frame *before* clearing it:
-    _PyInterpreterFrame *dying = frame;
-    frame = tstate->current_frame = dying->previous;
-    _PyEval_FrameClearAndPop(tstate, dying);
-    frame->return_offset = 0;
-    if (frame == &entry_frame) {
-        /* Restore previous frame and exit */
-        tstate->current_frame = frame->previous;
-        tstate->c_recursion_remaining += PY_EVAL_C_STACK_UNITS;
-        return NULL;
-    }
-
-resume_with_error:
-    next_instr = frame->instr_ptr;
-    stack_pointer = _PyFrame_GetStackPointer(frame);
-    goto error;
-
-
->>>>>>> 86c1a60d
 #ifdef _Py_TIER2
 
 // Tier 2 is also here!
