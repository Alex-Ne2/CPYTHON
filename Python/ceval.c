--- conflicted
+++ resolved
@@ -2096,12 +2096,6 @@
             DEOPT_IF(!PyUnicode_CheckExact(left), BINARY_ADD);
             DEOPT_IF(Py_TYPE(right) != Py_TYPE(left), BINARY_ADD);
             STAT_INC(BINARY_ADD, hit);
-<<<<<<< HEAD
-            SpecializedCacheEntry *caches = GET_CACHE();
-            _PyAdaptiveEntry *cache0 = &caches[0].adaptive;
-            record_cache_hit(cache0);
-=======
->>>>>>> 19a6c41e
             PyObject *res = PyUnicode_Concat(left, right);
             STACK_SHRINK(1);
             SET_TOP(res);
@@ -2130,12 +2124,6 @@
             PyObject *var = GETLOCAL(next_oparg);
             DEOPT_IF(var != left, BINARY_ADD);
             STAT_INC(BINARY_ADD, hit);
-<<<<<<< HEAD
-            SpecializedCacheEntry *caches = GET_CACHE();
-            _PyAdaptiveEntry *cache0 = &caches[0].adaptive;
-            record_cache_hit(cache0);
-=======
->>>>>>> 19a6c41e
             GETLOCAL(next_oparg) = NULL;
             Py_DECREF(left);
             STACK_SHRINK(1);
@@ -2153,12 +2141,6 @@
             DEOPT_IF(!PyFloat_CheckExact(left), BINARY_ADD);
             DEOPT_IF(Py_TYPE(right) != Py_TYPE(left), BINARY_ADD);
             STAT_INC(BINARY_ADD, hit);
-<<<<<<< HEAD
-            SpecializedCacheEntry *caches = GET_CACHE();
-            _PyAdaptiveEntry *cache0 = &caches[0].adaptive;
-            record_cache_hit(cache0);
-=======
->>>>>>> 19a6c41e
             double dsum = ((PyFloatObject *)left)->ob_fval +
                 ((PyFloatObject *)right)->ob_fval;
             PyObject *sum = PyFloat_FromDouble(dsum);
@@ -2178,12 +2160,6 @@
             DEOPT_IF(!PyLong_CheckExact(left), BINARY_ADD);
             DEOPT_IF(Py_TYPE(right) != Py_TYPE(left), BINARY_ADD);
             STAT_INC(BINARY_ADD, hit);
-<<<<<<< HEAD
-            SpecializedCacheEntry *caches = GET_CACHE();
-            _PyAdaptiveEntry *cache0 = &caches[0].adaptive;
-            record_cache_hit(cache0);
-=======
->>>>>>> 19a6c41e
             PyObject *sum = _PyLong_Add((PyLongObject *)left, (PyLongObject *)right);
             SET_SECOND(sum);
             Py_DECREF(right);
@@ -2202,7 +2178,6 @@
             PyObject *right = TOP();
             DEOPT_IF(Py_TYPE(left)->tp_version_tag != cache0->left_version, BINARY_ADD);
             DEOPT_IF(Py_TYPE(right)->tp_version_tag != cache0->right_version, BINARY_ADD);
-            record_cache_hit(cache0);
             binaryfunc function = caches[-1].func_ptr.function;
             PyObject *sum = function(left, right);
             if (sum == Py_NotImplemented) {
