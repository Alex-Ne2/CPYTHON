--- conflicted
+++ resolved
@@ -4579,23 +4579,15 @@
 void
 PyEval_SetTrace(Py_tracefunc func, PyObject *arg)
 {
-<<<<<<< HEAD
-    PyThreadState *tstate;
-    PyObject *temp;
-
-    if (PySys_Audit("sys.settrace", NULL) < 0) {
-        return;
-    }
-
-    tstate = _PyThreadState_GET();
-    temp = tstate->c_traceobj;
-    _Py_TracingPossible += (func != NULL) - (tstate->c_tracefunc != NULL);
-=======
     _PyRuntimeState *runtime = &_PyRuntime;
     PyThreadState *tstate = _PyRuntimeState_GetThreadState(runtime);
     PyObject *temp = tstate->c_traceobj;
+
+    if (PySys_Audit("sys.settrace", NULL) < 0) {
+        return;
+    }
+
     runtime->ceval.tracing_possible += (func != NULL) - (tstate->c_tracefunc != NULL);
->>>>>>> 410b85a7
     Py_XINCREF(arg);
     tstate->c_tracefunc = NULL;
     tstate->c_traceobj = NULL;
@@ -4628,14 +4620,11 @@
 _PyEval_SetCoroutineWrapper(PyObject *wrapper)
 {
     PyThreadState *tstate = _PyThreadState_GET();
-<<<<<<< HEAD
 
     if (PySys_Audit("sys.set_coroutine_wrapper", NULL) < 0) {
         return;
     }
 
-=======
->>>>>>> 410b85a7
     Py_XINCREF(wrapper);
     Py_XSETREF(tstate->coroutine_wrapper, wrapper);
 }
@@ -4651,14 +4640,11 @@
 _PyEval_SetAsyncGenFirstiter(PyObject *firstiter)
 {
     PyThreadState *tstate = _PyThreadState_GET();
-<<<<<<< HEAD
 
     if (PySys_Audit("sys.set_asyncgen_hook_firstiter", NULL) < 0) {
         return;
     }
 
-=======
->>>>>>> 410b85a7
     Py_XINCREF(firstiter);
     Py_XSETREF(tstate->async_gen_firstiter, firstiter);
 }
@@ -4674,14 +4660,11 @@
 _PyEval_SetAsyncGenFinalizer(PyObject *finalizer)
 {
     PyThreadState *tstate = _PyThreadState_GET();
-<<<<<<< HEAD
 
     if (PySys_Audit("sys.set_asyncgen_hook_finalizer", NULL) < 0) {
         return;
     }
 
-=======
->>>>>>> 410b85a7
     Py_XINCREF(finalizer);
     Py_XSETREF(tstate->async_gen_finalizer, finalizer);
 }
