/* Execute compiled code */

#define _PY_INTERPRETER

#include "Python.h"
#include "pycore_abstract.h"      // _PyIndex_Check()
#include "pycore_audit.h"         // _PySys_Audit()
#include "pycore_backoff.h"
#include "pycore_call.h"          // _PyObject_CallNoArgs()
#include "pycore_cell.h"          // PyCell_GetRef()
#include "pycore_ceval.h"
#include "pycore_code.h"
#include "pycore_dict.h"
#include "pycore_emscripten_signal.h"  // _Py_CHECK_EMSCRIPTEN_SIGNALS
#include "pycore_floatobject.h"   // _PyFloat_ExactDealloc()
#include "pycore_frame.h"
#include "pycore_function.h"
#include "pycore_genobject.h"     // _PyCoro_GetAwaitableIter()
#include "pycore_import.h"        // _PyImport_IsDefaultImportFunc()
#include "pycore_instruments.h"
#include "pycore_interpframe.h"   // _PyFrame_SetStackPointer()
#include "pycore_interpolation.h" // _PyInterpolation_Build()
#include "pycore_intrinsics.h"
#include "pycore_jit.h"
#include "pycore_list.h"          // _PyList_GetItemRef()
#include "pycore_long.h"          // _PyLong_GetZero()
#include "pycore_moduleobject.h"  // PyModuleObject
#include "pycore_object.h"        // _PyObject_GC_TRACK()
#include "pycore_opcode_metadata.h" // EXTRA_CASES
#include "pycore_opcode_utils.h"  // MAKE_FUNCTION_*
#include "pycore_optimizer.h"     // _PyUOpExecutor_Type
#include "pycore_pyatomic_ft_wrappers.h" // FT_ATOMIC_*
#include "pycore_pyerrors.h"      // _PyErr_GetRaisedException()
#include "pycore_pystate.h"       // _PyInterpreterState_GET()
#include "pycore_range.h"         // _PyRangeIterObject
#include "pycore_setobject.h"     // _PySet_Update()
#include "pycore_sliceobject.h"   // _PyBuildSlice_ConsumeRefs
#include "pycore_sysmodule.h"     // _PySys_GetOptionalAttrString()
#include "pycore_template.h"      // _PyTemplate_Build()
#include "pycore_traceback.h"     // _PyTraceBack_FromFrame
#include "pycore_tuple.h"         // _PyTuple_ITEMS()
#include "pycore_uop_ids.h"       // Uops
<<<<<<< HEAD
#include "pycore_pyerrors.h"
=======
>>>>>>> 1a07a010

#include "dictobject.h"
#include "frameobject.h"          // _PyInterpreterFrame_GetLine
#include "opcode.h"
#include "pydtrace.h"
#include "setobject.h"
#include "pycore_stackref.h"

#include <stdbool.h>              // bool

#if !defined(Py_BUILD_CORE)
#  error "ceval.c must be build with Py_BUILD_CORE define for best performance"
#endif

#if !defined(Py_DEBUG) && !defined(Py_TRACE_REFS)
// GH-89279: The MSVC compiler does not inline these static inline functions
// in PGO build in _PyEval_EvalFrameDefault(), because this function is over
// the limit of PGO, and that limit cannot be configured.
// Define them as macros to make sure that they are always inlined by the
// preprocessor.

#undef Py_IS_TYPE
#define Py_IS_TYPE(ob, type) \
    (_PyObject_CAST(ob)->ob_type == (type))

#undef Py_XDECREF
#define Py_XDECREF(arg) \
    do { \
        PyObject *xop = _PyObject_CAST(arg); \
        if (xop != NULL) { \
            Py_DECREF(xop); \
        } \
    } while (0)

#ifndef Py_GIL_DISABLED

#undef Py_DECREF
#define Py_DECREF(arg) \
    do { \
        PyObject *op = _PyObject_CAST(arg); \
        if (_Py_IsImmortal(op)) { \
            _Py_DECREF_IMMORTAL_STAT_INC(); \
            break; \
        } \
        _Py_DECREF_STAT_INC(); \
        if (--op->ob_refcnt == 0) { \
            _PyReftracerTrack(op, PyRefTracer_DESTROY); \
            destructor dealloc = Py_TYPE(op)->tp_dealloc; \
            (*dealloc)(op); \
        } \
    } while (0)

#undef _Py_DECREF_SPECIALIZED
#define _Py_DECREF_SPECIALIZED(arg, dealloc) \
    do { \
        PyObject *op = _PyObject_CAST(arg); \
        if (_Py_IsImmortal(op)) { \
            _Py_DECREF_IMMORTAL_STAT_INC(); \
            break; \
        } \
        _Py_DECREF_STAT_INC(); \
        if (--op->ob_refcnt == 0) { \
            _PyReftracerTrack(op, PyRefTracer_DESTROY); \
            destructor d = (destructor)(dealloc); \
            d(op); \
        } \
    } while (0)

#else // Py_GIL_DISABLED

#undef Py_DECREF
#define Py_DECREF(arg) \
    do { \
        PyObject *op = _PyObject_CAST(arg); \
        uint32_t local = _Py_atomic_load_uint32_relaxed(&op->ob_ref_local); \
        if (local == _Py_IMMORTAL_REFCNT_LOCAL) { \
            _Py_DECREF_IMMORTAL_STAT_INC(); \
            break; \
        } \
        _Py_DECREF_STAT_INC(); \
        if (_Py_IsOwnedByCurrentThread(op)) { \
            local--; \
            _Py_atomic_store_uint32_relaxed(&op->ob_ref_local, local); \
            if (local == 0) { \
                _Py_MergeZeroLocalRefcount(op); \
            } \
        } \
        else { \
            _Py_DecRefShared(op); \
        } \
    } while (0)

#undef _Py_DECREF_SPECIALIZED
#define _Py_DECREF_SPECIALIZED(arg, dealloc) Py_DECREF(arg)

#endif
#endif


#ifdef Py_DEBUG
static void
dump_item(_PyStackRef item)
{
    if (PyStackRef_IsNull(item)) {
        printf("<NULL>");
        return;
    }
    if (PyStackRef_IsTaggedInt(item)) {
        printf("%" PRId64, (int64_t)PyStackRef_UntagInt(item));
        return;
    }
    PyObject *obj = PyStackRef_AsPyObjectBorrow(item);
    if (obj == NULL) {
        printf("<nil>");
        return;
    }
    // Don't call __repr__(), it might recurse into the interpreter.
    printf("<%s at %p>", Py_TYPE(obj)->tp_name, (void *)obj);
}

static void
dump_stack(_PyInterpreterFrame *frame, _PyStackRef *stack_pointer)
{
    _PyFrame_SetStackPointer(frame, stack_pointer);
    _PyStackRef *locals_base = _PyFrame_GetLocalsArray(frame);
    _PyStackRef *stack_base = _PyFrame_Stackbase(frame);
    PyObject *exc = PyErr_GetRaisedException();
    printf("    locals=[");
    for (_PyStackRef *ptr = locals_base; ptr < stack_base; ptr++) {
        if (ptr != locals_base) {
            printf(", ");
        }
        dump_item(*ptr);
    }
    printf("]\n");
    if (stack_pointer < stack_base) {
        printf("    stack=%d\n", (int)(stack_pointer-stack_base));
    }
    else {
        printf("    stack=[");
        for (_PyStackRef *ptr = stack_base; ptr < stack_pointer; ptr++) {
            if (ptr != stack_base) {
                printf(", ");
            }
            dump_item(*ptr);
        }
        printf("]\n");
    }
    fflush(stdout);
    PyErr_SetRaisedException(exc);
    _PyFrame_GetStackPointer(frame);
}

static void
lltrace_instruction(_PyInterpreterFrame *frame,
                    _PyStackRef *stack_pointer,
                    _Py_CODEUNIT *next_instr,
                    int opcode,
                    int oparg)
{
    int offset = 0;
    if (frame->owner < FRAME_OWNED_BY_INTERPRETER) {
        dump_stack(frame, stack_pointer);
        offset = (int)(next_instr - _PyFrame_GetBytecode(frame));
    }
    const char *opname = _PyOpcode_OpName[opcode];
    assert(opname != NULL);
    if (OPCODE_HAS_ARG((int)_PyOpcode_Deopt[opcode])) {
        printf("%d: %s %d\n", offset * 2, opname, oparg);
    }
    else {
        printf("%d: %s\n", offset * 2, opname);
    }
    fflush(stdout);
}

static void
lltrace_resume_frame(_PyInterpreterFrame *frame)
{
    PyObject *fobj = PyStackRef_AsPyObjectBorrow(frame->f_funcobj);
    if (!PyStackRef_CodeCheck(frame->f_executable) ||
        fobj == NULL ||
        !PyFunction_Check(fobj)
    ) {
        printf("\nResuming frame.\n");
        return;
    }
    PyFunctionObject *f = (PyFunctionObject *)fobj;
    PyObject *exc = PyErr_GetRaisedException();
    PyObject *name = f->func_qualname;
    if (name == NULL) {
        name = f->func_name;
    }
    printf("\nResuming frame");
    if (name) {
        printf(" for ");
        if (PyObject_Print(name, stdout, 0) < 0) {
            PyErr_Clear();
        }
    }
    if (f->func_module) {
        printf(" in module ");
        if (PyObject_Print(f->func_module, stdout, 0) < 0) {
            PyErr_Clear();
        }
    }
    printf("\n");
    fflush(stdout);
    PyErr_SetRaisedException(exc);
}

static int
maybe_lltrace_resume_frame(_PyInterpreterFrame *frame, PyObject *globals)
{
    if (globals == NULL) {
        return 0;
    }
    if (frame->owner >= FRAME_OWNED_BY_INTERPRETER) {
        return 0;
    }
    int r = PyDict_Contains(globals, &_Py_ID(__lltrace__));
    if (r < 0) {
        return -1;
    }
    int lltrace = r * 5;  // Levels 1-4 only trace uops
    if (!lltrace) {
        // Can also be controlled by environment variable
        char *python_lltrace = Py_GETENV("PYTHON_LLTRACE");
        if (python_lltrace != NULL && *python_lltrace >= '0') {
            lltrace = *python_lltrace - '0';  // TODO: Parse an int and all that
        }
    }
    if (lltrace >= 5) {
        lltrace_resume_frame(frame);
    }
    return lltrace;
}

#endif

static void monitor_reraise(PyThreadState *tstate,
                 _PyInterpreterFrame *frame,
                 _Py_CODEUNIT *instr);
static int monitor_stop_iteration(PyThreadState *tstate,
                 _PyInterpreterFrame *frame,
                 _Py_CODEUNIT *instr,
                 PyObject *value);
static void monitor_unwind(PyThreadState *tstate,
                 _PyInterpreterFrame *frame,
                 _Py_CODEUNIT *instr);
static int monitor_handled(PyThreadState *tstate,
                 _PyInterpreterFrame *frame,
                 _Py_CODEUNIT *instr, PyObject *exc);
static void monitor_throw(PyThreadState *tstate,
                 _PyInterpreterFrame *frame,
                 _Py_CODEUNIT *instr);

static int get_exception_handler(PyCodeObject *, int, int*, int*, int*);
static  _PyInterpreterFrame *
_PyEvalFramePushAndInit_Ex(PyThreadState *tstate, _PyStackRef func,
    PyObject *locals, Py_ssize_t nargs, PyObject *callargs, PyObject *kwargs, _PyInterpreterFrame *previous);

#ifdef HAVE_ERRNO_H
#include <errno.h>
#endif

int
Py_GetRecursionLimit(void)
{
    PyInterpreterState *interp = _PyInterpreterState_GET();
    return interp->ceval.recursion_limit;
}

void
Py_SetRecursionLimit(int new_limit)
{
    PyInterpreterState *interp = _PyInterpreterState_GET();
    _PyEval_StopTheWorld(interp);
    interp->ceval.recursion_limit = new_limit;
    _Py_FOR_EACH_TSTATE_BEGIN(interp, p) {
        int depth = p->py_recursion_limit - p->py_recursion_remaining;
        p->py_recursion_limit = new_limit;
        p->py_recursion_remaining = new_limit - depth;
    }
    _Py_FOR_EACH_TSTATE_END(interp);
    _PyEval_StartTheWorld(interp);
}

int
_Py_ReachedRecursionLimitWithMargin(PyThreadState *tstate, int margin_count)
{
    uintptr_t here_addr = _Py_get_machine_stack_pointer();
    _PyThreadStateImpl *_tstate = (_PyThreadStateImpl *)tstate;
    if (here_addr > _tstate->c_stack_soft_limit + margin_count * PYOS_STACK_MARGIN_BYTES) {
        return 0;
    }
    if (_tstate->c_stack_hard_limit == 0) {
        _Py_InitializeRecursionLimits(tstate);
    }
    return here_addr <= _tstate->c_stack_soft_limit + margin_count * PYOS_STACK_MARGIN_BYTES;
}

void
_Py_EnterRecursiveCallUnchecked(PyThreadState *tstate)
{
    uintptr_t here_addr = _Py_get_machine_stack_pointer();
    _PyThreadStateImpl *_tstate = (_PyThreadStateImpl *)tstate;
    if (here_addr < _tstate->c_stack_hard_limit) {
        Py_FatalError("Unchecked stack overflow.");
    }
}

#if defined(__s390x__)
#  define Py_C_STACK_SIZE 320000
#elif defined(_WIN32)
   // Don't define Py_C_STACK_SIZE, ask the O/S
#elif defined(__ANDROID__)
#  define Py_C_STACK_SIZE 1200000
#elif defined(__sparc__)
#  define Py_C_STACK_SIZE 1600000
#elif defined(__wasi__)
   /* Web assembly has two stacks, so this isn't really the stack depth */
#  define Py_C_STACK_SIZE 131072  // wasi-libc DEFAULT_STACK_SIZE
#elif defined(__hppa__) || defined(__powerpc64__)
#  define Py_C_STACK_SIZE 2000000
#else
#  define Py_C_STACK_SIZE 4000000
#endif

#if defined(__EMSCRIPTEN__)

// Temporary workaround to make `pthread_getattr_np` work on Emscripten.
// Emscripten 4.0.6 will contain a fix:
// https://github.com/emscripten-core/emscripten/pull/23887

#include "emscripten/stack.h"

#define pthread_attr_t workaround_pthread_attr_t
#define pthread_getattr_np workaround_pthread_getattr_np
#define pthread_attr_getguardsize workaround_pthread_attr_getguardsize
#define pthread_attr_getstack workaround_pthread_attr_getstack
#define pthread_attr_destroy workaround_pthread_attr_destroy

typedef struct {
    void *_a_stackaddr;
    size_t _a_stacksize, _a_guardsize;
} pthread_attr_t;

extern __attribute__((__visibility__("hidden"))) unsigned __default_guardsize;

// Modified version of pthread_getattr_np from the upstream PR.

int pthread_getattr_np(pthread_t thread, pthread_attr_t *attr) {
  attr->_a_stackaddr = (void*)emscripten_stack_get_base();
  attr->_a_stacksize = emscripten_stack_get_base() - emscripten_stack_get_end();
  attr->_a_guardsize = __default_guardsize;
  return 0;
}

// These three functions copied without any changes from Emscripten libc.

int pthread_attr_getguardsize(const pthread_attr_t *restrict a, size_t *restrict size)
{
	*size = a->_a_guardsize;
	return 0;
}

int pthread_attr_getstack(const pthread_attr_t *restrict a, void **restrict addr, size_t *restrict size)
{
/// XXX musl is not standard-conforming? It should not report EINVAL if _a_stackaddr is zero, and it should
///     report EINVAL if a is null: http://pubs.opengroup.org/onlinepubs/009695399/functions/pthread_attr_getstack.html
	if (!a) return EINVAL;
//	if (!a->_a_stackaddr)
//		return EINVAL;

	*size = a->_a_stacksize;
	*addr = (void *)(a->_a_stackaddr - *size);
	return 0;
}

int pthread_attr_destroy(pthread_attr_t *a)
{
	return 0;
}

#endif


void
_Py_InitializeRecursionLimits(PyThreadState *tstate)
{
    _PyThreadStateImpl *_tstate = (_PyThreadStateImpl *)tstate;
#ifdef WIN32
    ULONG_PTR low, high;
    GetCurrentThreadStackLimits(&low, &high);
    _tstate->c_stack_top = (uintptr_t)high;
    ULONG guarantee = 0;
    SetThreadStackGuarantee(&guarantee);
    _tstate->c_stack_hard_limit = ((uintptr_t)low) + guarantee + PYOS_STACK_MARGIN_BYTES;
    _tstate->c_stack_soft_limit = _tstate->c_stack_hard_limit + PYOS_STACK_MARGIN_BYTES;
#else
    uintptr_t here_addr = _Py_get_machine_stack_pointer();
#  if defined(HAVE_PTHREAD_GETATTR_NP) && !defined(_AIX) && !defined(__NetBSD__)
    size_t stack_size, guard_size;
    void *stack_addr;
    pthread_attr_t attr;
    int err = pthread_getattr_np(pthread_self(), &attr);
    if (err == 0) {
        err = pthread_attr_getguardsize(&attr, &guard_size);
        err |= pthread_attr_getstack(&attr, &stack_addr, &stack_size);
        err |= pthread_attr_destroy(&attr);
    }
    if (err == 0) {
        uintptr_t base = ((uintptr_t)stack_addr) + guard_size;
        _tstate->c_stack_top = base + stack_size;
#ifdef _Py_THREAD_SANITIZER
        // Thread sanitizer crashes if we use a bit more than half the stack.
        _tstate->c_stack_soft_limit = base + (stack_size / 2);
#else
        _tstate->c_stack_soft_limit = base + PYOS_STACK_MARGIN_BYTES * 2;
#endif
        _tstate->c_stack_hard_limit = base + PYOS_STACK_MARGIN_BYTES;
        assert(_tstate->c_stack_soft_limit < here_addr);
        assert(here_addr < _tstate->c_stack_top);
        return;
    }
#  endif
    _tstate->c_stack_top = _Py_SIZE_ROUND_UP(here_addr, 4096);
    _tstate->c_stack_soft_limit = _tstate->c_stack_top - Py_C_STACK_SIZE;
    _tstate->c_stack_hard_limit = _tstate->c_stack_top - (Py_C_STACK_SIZE + PYOS_STACK_MARGIN_BYTES);
#endif
}

/* The function _Py_EnterRecursiveCallTstate() only calls _Py_CheckRecursiveCall()
   if the recursion_depth reaches recursion_limit. */
int
_Py_CheckRecursiveCall(PyThreadState *tstate, const char *where)
{
    _PyThreadStateImpl *_tstate = (_PyThreadStateImpl *)tstate;
    uintptr_t here_addr = _Py_get_machine_stack_pointer();
    assert(_tstate->c_stack_soft_limit != 0);
    assert(_tstate->c_stack_hard_limit != 0);
    if (here_addr < _tstate->c_stack_hard_limit) {
        /* Overflowing while handling an overflow. Give up. */
        int kbytes_used = (int)(_tstate->c_stack_top - here_addr)/1024;
        char buffer[80];
        snprintf(buffer, 80, "Unrecoverable stack overflow (used %d kB)%s", kbytes_used, where);
        Py_FatalError(buffer);
    }
    if (tstate->recursion_headroom) {
        return 0;
    }
    else {
        int kbytes_used = (int)(_tstate->c_stack_top - here_addr)/1024;
        tstate->recursion_headroom++;
        _PyErr_Format(tstate, PyExc_RecursionError,
                    "Stack overflow (used %d kB)%s",
                    kbytes_used,
                    where);
        tstate->recursion_headroom--;
        return -1;
    }
}


const binaryfunc _PyEval_BinaryOps[] = {
    [NB_ADD] = PyNumber_Add,
    [NB_AND] = PyNumber_And,
    [NB_FLOOR_DIVIDE] = PyNumber_FloorDivide,
    [NB_LSHIFT] = PyNumber_Lshift,
    [NB_MATRIX_MULTIPLY] = PyNumber_MatrixMultiply,
    [NB_MULTIPLY] = PyNumber_Multiply,
    [NB_REMAINDER] = PyNumber_Remainder,
    [NB_OR] = PyNumber_Or,
    [NB_POWER] = _PyNumber_PowerNoMod,
    [NB_RSHIFT] = PyNumber_Rshift,
    [NB_SUBTRACT] = PyNumber_Subtract,
    [NB_TRUE_DIVIDE] = PyNumber_TrueDivide,
    [NB_XOR] = PyNumber_Xor,
    [NB_INPLACE_ADD] = PyNumber_InPlaceAdd,
    [NB_INPLACE_AND] = PyNumber_InPlaceAnd,
    [NB_INPLACE_FLOOR_DIVIDE] = PyNumber_InPlaceFloorDivide,
    [NB_INPLACE_LSHIFT] = PyNumber_InPlaceLshift,
    [NB_INPLACE_MATRIX_MULTIPLY] = PyNumber_InPlaceMatrixMultiply,
    [NB_INPLACE_MULTIPLY] = PyNumber_InPlaceMultiply,
    [NB_INPLACE_REMAINDER] = PyNumber_InPlaceRemainder,
    [NB_INPLACE_OR] = PyNumber_InPlaceOr,
    [NB_INPLACE_POWER] = _PyNumber_InPlacePowerNoMod,
    [NB_INPLACE_RSHIFT] = PyNumber_InPlaceRshift,
    [NB_INPLACE_SUBTRACT] = PyNumber_InPlaceSubtract,
    [NB_INPLACE_TRUE_DIVIDE] = PyNumber_InPlaceTrueDivide,
    [NB_INPLACE_XOR] = PyNumber_InPlaceXor,
    [NB_SUBSCR] = PyObject_GetItem,
};

const conversion_func _PyEval_ConversionFuncs[4] = {
    [FVC_STR] = PyObject_Str,
    [FVC_REPR] = PyObject_Repr,
    [FVC_ASCII] = PyObject_ASCII
};

const _Py_SpecialMethod _Py_SpecialMethods[] = {
    [SPECIAL___ENTER__] = {
        .name = &_Py_ID(__enter__),
        .error = (
            "'%T' object does not support the context manager protocol "
            "(missed __enter__ method)"
        ),
        .error_suggestion = (
            "'%T' object does not support the context manager protocol "
            "(missed __enter__ method) but it supports the asynchronous "
            "context manager protocol. Did you mean to use 'async with'?"
        )
    },
    [SPECIAL___EXIT__] = {
        .name = &_Py_ID(__exit__),
        .error = (
            "'%T' object does not support the context manager protocol "
            "(missed __exit__ method)"
        ),
        .error_suggestion = (
            "'%T' object does not support the context manager protocol "
            "(missed __exit__ method) but it supports the asynchronous "
            "context manager protocol. Did you mean to use 'async with'?"
        )
    },
    [SPECIAL___AENTER__] = {
        .name = &_Py_ID(__aenter__),
        .error = (
            "'%T' object does not support the asynchronous "
            "context manager protocol (missed __aenter__ method)"
        ),
        .error_suggestion = (
            "'%T' object does not support the asynchronous context manager "
            "protocol (missed __aenter__ method) but it supports the context "
            "manager protocol. Did you mean to use 'with'?"
        )
    },
    [SPECIAL___AEXIT__] = {
        .name = &_Py_ID(__aexit__),
        .error = (
            "'%T' object does not support the asynchronous "
            "context manager protocol (missed __aexit__ method)"
        ),
        .error_suggestion = (
            "'%T' object does not support the asynchronous context manager "
            "protocol (missed __aexit__ method) but it supports the context "
            "manager protocol. Did you mean to use 'with'?"
        )
    }
};

const size_t _Py_FunctionAttributeOffsets[] = {
    [MAKE_FUNCTION_CLOSURE] = offsetof(PyFunctionObject, func_closure),
    [MAKE_FUNCTION_ANNOTATIONS] = offsetof(PyFunctionObject, func_annotations),
    [MAKE_FUNCTION_KWDEFAULTS] = offsetof(PyFunctionObject, func_kwdefaults),
    [MAKE_FUNCTION_DEFAULTS] = offsetof(PyFunctionObject, func_defaults),
    [MAKE_FUNCTION_ANNOTATE] = offsetof(PyFunctionObject, func_annotate),
};

// PEP 634: Structural Pattern Matching


// Return a tuple of values corresponding to keys, with error checks for
// duplicate/missing keys.
PyObject *
_PyEval_MatchKeys(PyThreadState *tstate, PyObject *map, PyObject *keys)
{
    assert(PyTuple_CheckExact(keys));
    Py_ssize_t nkeys = PyTuple_GET_SIZE(keys);
    if (!nkeys) {
        // No keys means no items.
        return PyTuple_New(0);
    }
    PyObject *seen = NULL;
    PyObject *dummy = NULL;
    PyObject *values = NULL;
    PyObject *get = NULL;
    // We use the two argument form of map.get(key, default) for two reasons:
    // - Atomically check for a key and get its value without error handling.
    // - Don't cause key creation or resizing in dict subclasses like
    //   collections.defaultdict that define __missing__ (or similar).
    int meth_found = _PyObject_GetMethod(map, &_Py_ID(get), &get);
    if (get == NULL) {
        goto fail;
    }
    seen = PySet_New(NULL);
    if (seen == NULL) {
        goto fail;
    }
    // dummy = object()
    dummy = _PyObject_CallNoArgs((PyObject *)&PyBaseObject_Type);
    if (dummy == NULL) {
        goto fail;
    }
    values = PyTuple_New(nkeys);
    if (values == NULL) {
        goto fail;
    }
    for (Py_ssize_t i = 0; i < nkeys; i++) {
        PyObject *key = PyTuple_GET_ITEM(keys, i);
        if (PySet_Contains(seen, key) || PySet_Add(seen, key)) {
            if (!_PyErr_Occurred(tstate)) {
                // Seen it before!
                _PyErr_Format(tstate, PyExc_ValueError,
                              "mapping pattern checks duplicate key (%R)", key);
            }
            goto fail;
        }
        PyObject *args[] = { map, key, dummy };
        PyObject *value = NULL;
        if (meth_found) {
            value = PyObject_Vectorcall(get, args, 3, NULL);
        }
        else {
            value = PyObject_Vectorcall(get, &args[1], 2, NULL);
        }
        if (value == NULL) {
            goto fail;
        }
        if (value == dummy) {
            // key not in map!
            Py_DECREF(value);
            Py_DECREF(values);
            // Return None:
            values = Py_NewRef(Py_None);
            goto done;
        }
        PyTuple_SET_ITEM(values, i, value);
    }
    // Success:
done:
    Py_DECREF(get);
    Py_DECREF(seen);
    Py_DECREF(dummy);
    return values;
fail:
    Py_XDECREF(get);
    Py_XDECREF(seen);
    Py_XDECREF(dummy);
    Py_XDECREF(values);
    return NULL;
}

// Extract a named attribute from the subject, with additional bookkeeping to
// raise TypeErrors for repeated lookups. On failure, return NULL (with no
// error set). Use _PyErr_Occurred(tstate) to disambiguate.
static PyObject *
match_class_attr(PyThreadState *tstate, PyObject *subject, PyObject *type,
                 PyObject *name, PyObject *seen)
{
    assert(PyUnicode_CheckExact(name));
    assert(PySet_CheckExact(seen));
    if (PySet_Contains(seen, name) || PySet_Add(seen, name)) {
        if (!_PyErr_Occurred(tstate)) {
            // Seen it before!
            _PyErr_Format(tstate, PyExc_TypeError,
                          "%s() got multiple sub-patterns for attribute %R",
                          ((PyTypeObject*)type)->tp_name, name);
        }
        return NULL;
    }
    PyObject *attr;
    (void)PyObject_GetOptionalAttr(subject, name, &attr);
    return attr;
}

// On success (match), return a tuple of extracted attributes. On failure (no
// match), return NULL. Use _PyErr_Occurred(tstate) to disambiguate.
PyObject*
_PyEval_MatchClass(PyThreadState *tstate, PyObject *subject, PyObject *type,
                   Py_ssize_t nargs, PyObject *kwargs)
{
    if (!PyType_Check(type)) {
        const char *e = "called match pattern must be a class";
        _PyErr_Format(tstate, PyExc_TypeError, e);
        return NULL;
    }
    assert(PyTuple_CheckExact(kwargs));
    // First, an isinstance check:
    if (PyObject_IsInstance(subject, type) <= 0) {
        return NULL;
    }
    // So far so good:
    PyObject *seen = PySet_New(NULL);
    if (seen == NULL) {
        return NULL;
    }
    PyObject *attrs = PyList_New(0);
    if (attrs == NULL) {
        Py_DECREF(seen);
        return NULL;
    }
    // NOTE: From this point on, goto fail on failure:
    PyObject *match_args = NULL;
    // First, the positional subpatterns:
    if (nargs) {
        int match_self = 0;
        if (PyObject_GetOptionalAttr(type, &_Py_ID(__match_args__), &match_args) < 0) {
            goto fail;
        }
        if (match_args) {
            if (!PyTuple_CheckExact(match_args)) {
                const char *e = "%s.__match_args__ must be a tuple (got %s)";
                _PyErr_Format(tstate, PyExc_TypeError, e,
                              ((PyTypeObject *)type)->tp_name,
                              Py_TYPE(match_args)->tp_name);
                goto fail;
            }
        }
        else {
            // _Py_TPFLAGS_MATCH_SELF is only acknowledged if the type does not
            // define __match_args__. This is natural behavior for subclasses:
            // it's as if __match_args__ is some "magic" value that is lost as
            // soon as they redefine it.
            match_args = PyTuple_New(0);
            match_self = PyType_HasFeature((PyTypeObject*)type,
                                            _Py_TPFLAGS_MATCH_SELF);
        }
        assert(PyTuple_CheckExact(match_args));
        Py_ssize_t allowed = match_self ? 1 : PyTuple_GET_SIZE(match_args);
        if (allowed < nargs) {
            const char *plural = (allowed == 1) ? "" : "s";
            _PyErr_Format(tstate, PyExc_TypeError,
                          "%s() accepts %d positional sub-pattern%s (%d given)",
                          ((PyTypeObject*)type)->tp_name,
                          allowed, plural, nargs);
            goto fail;
        }
        if (match_self) {
            // Easy. Copy the subject itself, and move on to kwargs.
            if (PyList_Append(attrs, subject) < 0) {
                goto fail;
            }
        }
        else {
            for (Py_ssize_t i = 0; i < nargs; i++) {
                PyObject *name = PyTuple_GET_ITEM(match_args, i);
                if (!PyUnicode_CheckExact(name)) {
                    _PyErr_Format(tstate, PyExc_TypeError,
                                  "__match_args__ elements must be strings "
                                  "(got %s)", Py_TYPE(name)->tp_name);
                    goto fail;
                }
                PyObject *attr = match_class_attr(tstate, subject, type, name,
                                                  seen);
                if (attr == NULL) {
                    goto fail;
                }
                if (PyList_Append(attrs, attr) < 0) {
                    Py_DECREF(attr);
                    goto fail;
                }
                Py_DECREF(attr);
            }
        }
        Py_CLEAR(match_args);
    }
    // Finally, the keyword subpatterns:
    for (Py_ssize_t i = 0; i < PyTuple_GET_SIZE(kwargs); i++) {
        PyObject *name = PyTuple_GET_ITEM(kwargs, i);
        PyObject *attr = match_class_attr(tstate, subject, type, name, seen);
        if (attr == NULL) {
            goto fail;
        }
        if (PyList_Append(attrs, attr) < 0) {
            Py_DECREF(attr);
            goto fail;
        }
        Py_DECREF(attr);
    }
    Py_SETREF(attrs, PyList_AsTuple(attrs));
    Py_DECREF(seen);
    return attrs;
fail:
    // We really don't care whether an error was raised or not... that's our
    // caller's problem. All we know is that the match failed.
    Py_XDECREF(match_args);
    Py_DECREF(seen);
    Py_DECREF(attrs);
    return NULL;
}


static int do_raise(PyThreadState *tstate, PyObject *exc, PyObject *cause);

PyObject *
PyEval_EvalCode(PyObject *co, PyObject *globals, PyObject *locals)
{
    PyThreadState *tstate = _PyThreadState_GET();
    if (locals == NULL) {
        locals = globals;
    }
    PyObject *builtins = _PyDict_LoadBuiltinsFromGlobals(globals);
    if (builtins == NULL) {
        return NULL;
    }
    PyFrameConstructor desc = {
        .fc_globals = globals,
        .fc_builtins = builtins,
        .fc_name = ((PyCodeObject *)co)->co_name,
        .fc_qualname = ((PyCodeObject *)co)->co_name,
        .fc_code = co,
        .fc_defaults = NULL,
        .fc_kwdefaults = NULL,
        .fc_closure = NULL
    };
    PyFunctionObject *func = _PyFunction_FromConstructor(&desc);
    _Py_DECREF_BUILTINS(builtins);
    if (func == NULL) {
        return NULL;
    }
    EVAL_CALL_STAT_INC(EVAL_CALL_LEGACY);
    PyObject *res = _PyEval_Vector(tstate, func, locals, NULL, 0, NULL);
    Py_DECREF(func);
    return res;
}


/* Interpreter main loop */

PyObject *
PyEval_EvalFrame(PyFrameObject *f)
{
    /* Function kept for backward compatibility */
    PyThreadState *tstate = _PyThreadState_GET();
    return _PyEval_EvalFrame(tstate, f->f_frame, 0);
}

PyObject *
PyEval_EvalFrameEx(PyFrameObject *f, int throwflag)
{
    PyThreadState *tstate = _PyThreadState_GET();
    return _PyEval_EvalFrame(tstate, f->f_frame, throwflag);
}

#include "ceval_macros.h"

int _Py_CheckRecursiveCallPy(
    PyThreadState *tstate)
{
    if (tstate->recursion_headroom) {
        if (tstate->py_recursion_remaining < -50) {
            /* Overflowing while handling an overflow. Give up. */
            Py_FatalError("Cannot recover from Python stack overflow.");
        }
    }
    else {
        if (tstate->py_recursion_remaining <= 0) {
            tstate->recursion_headroom++;
            _PyErr_Format(tstate, PyExc_RecursionError,
                        "maximum recursion depth exceeded");
            tstate->recursion_headroom--;
            return -1;
        }
    }
    return 0;
}

static const _Py_CODEUNIT _Py_INTERPRETER_TRAMPOLINE_INSTRUCTIONS[] = {
    /* Put a NOP at the start, so that the IP points into
    * the code, rather than before it */
    { .op.code = NOP, .op.arg = 0 },
    { .op.code = INTERPRETER_EXIT, .op.arg = 0 },  /* reached on return */
    { .op.code = NOP, .op.arg = 0 },
    { .op.code = INTERPRETER_EXIT, .op.arg = 0 },  /* reached on yield */
    { .op.code = RESUME, .op.arg = RESUME_OPARG_DEPTH1_MASK | RESUME_AT_FUNC_START }
};

#ifdef Py_DEBUG
extern void _PyUOpPrint(const _PyUOpInstruction *uop);
#endif


/* Disable unused label warnings.  They are handy for debugging, even
   if computed gotos aren't used. */

/* TBD - what about other compilers? */
#if defined(__GNUC__) || defined(__clang__)
#  pragma GCC diagnostic push
#  pragma GCC diagnostic ignored "-Wunused-label"
#elif defined(_MSC_VER) /* MS_WINDOWS */
#  pragma warning(push)
#  pragma warning(disable:4102)
#endif


PyObject **
_PyObjectArray_FromStackRefArray(_PyStackRef *input, Py_ssize_t nargs, PyObject **scratch)
{
    PyObject **result;
    if (nargs > MAX_STACKREF_SCRATCH) {
        // +1 in case PY_VECTORCALL_ARGUMENTS_OFFSET is set.
        result = PyMem_Malloc((nargs + 1) * sizeof(PyObject *));
        if (result == NULL) {
            return NULL;
        }
        result++;
    }
    else {
        result = scratch;
    }
    for (int i = 0; i < nargs; i++) {
        result[i] = PyStackRef_AsPyObjectBorrow(input[i]);
    }
    return result;
}

void
_PyObjectArray_Free(PyObject **array, PyObject **scratch)
{
    if (array != scratch) {
        PyMem_Free(array);
    }
}


/* _PyEval_EvalFrameDefault is too large to optimize for speed with PGO on MSVC.
 */
#if (defined(_MSC_VER) && \
     (_MSC_VER < 1943) && \
     defined(_Py_USING_PGO))
#define DO_NOT_OPTIMIZE_INTERP_LOOP
#endif

#ifdef DO_NOT_OPTIMIZE_INTERP_LOOP
#  pragma optimize("t", off)
/* This setting is reversed below following _PyEval_EvalFrameDefault */
#endif

#if Py_TAIL_CALL_INTERP
#include "opcode_targets.h"
#include "generated_cases.c.h"
#endif

#if (defined(__GNUC__) && __GNUC__ >= 10 && !defined(__clang__)) && defined(__x86_64__)
/*
 * gh-129987: The SLP autovectorizer can cause poor code generation for
 * opcode dispatch in some GCC versions (observed in GCCs 12 through 15,
 * probably caused by https://gcc.gnu.org/bugzilla/show_bug.cgi?id=115777),
 * negating any benefit we get from vectorization elsewhere in the
 * interpreter loop. Disabling it significantly affected older GCC versions
 * (prior to GCC 9, 40% performance drop), so we have to selectively disable
 * it.
 */
#define DONT_SLP_VECTORIZE __attribute__((optimize ("no-tree-slp-vectorize")))
#else
#define DONT_SLP_VECTORIZE
#endif

typedef struct {
    _PyInterpreterFrame frame;
    _PyStackRef stack[1];
} _PyEntryFrame;

PyObject* _Py_HOT_FUNCTION DONT_SLP_VECTORIZE
_PyEval_EvalFrameDefault(PyThreadState *tstate, _PyInterpreterFrame *frame, int throwflag)
{
    _Py_EnsureTstateNotNULL(tstate);
    CALL_STAT_INC(pyeval_calls);

#if USE_COMPUTED_GOTOS && !Py_TAIL_CALL_INTERP
/* Import the static jump table */
#include "opcode_targets.h"
#endif

#ifdef Py_STATS
    int lastopcode = 0;
#endif
#if !Py_TAIL_CALL_INTERP
    uint8_t opcode;    /* Current opcode */
    int oparg;         /* Current opcode argument, if any */
    assert(tstate->current_frame == NULL || tstate->current_frame->stackpointer != NULL);
#endif
    _PyEntryFrame entry;

    if (_Py_EnterRecursiveCallTstate(tstate, "")) {
        assert(frame->owner != FRAME_OWNED_BY_INTERPRETER);
        _PyEval_FrameClearAndPop(tstate, frame);
        return NULL;
    }

    /* Local "register" variables.
     * These are cached values from the frame and code object.  */
    _Py_CODEUNIT *next_instr;
    _PyStackRef *stack_pointer;
    entry.stack[0] = PyStackRef_NULL;
#ifdef Py_STACKREF_DEBUG
    entry.frame.f_funcobj = PyStackRef_None;
#elif defined(Py_DEBUG)
    /* Set these to invalid but identifiable values for debugging. */
    entry.frame.f_funcobj = (_PyStackRef){.bits = 0xaaa0};
    entry.frame.f_locals = (PyObject*)0xaaa1;
    entry.frame.frame_obj = (PyFrameObject*)0xaaa2;
    entry.frame.f_globals = (PyObject*)0xaaa3;
    entry.frame.f_builtins = (PyObject*)0xaaa4;
#endif
    entry.frame.f_executable = PyStackRef_None;
    entry.frame.instr_ptr = (_Py_CODEUNIT *)_Py_INTERPRETER_TRAMPOLINE_INSTRUCTIONS + 1;
    entry.frame.stackpointer = entry.stack;
    entry.frame.owner = FRAME_OWNED_BY_INTERPRETER;
    entry.frame.visited = 0;
    entry.frame.return_offset = 0;
#ifdef Py_DEBUG
    entry.frame.lltrace = 0;
#endif
    /* Push frame */
    entry.frame.previous = tstate->current_frame;
    frame->previous = &entry.frame;
    tstate->current_frame = frame;
    entry.frame.localsplus[0] = PyStackRef_NULL;
#ifdef _Py_TIER2
    if (tstate->current_executor != NULL) {
        entry.frame.localsplus[0] = PyStackRef_FromPyObjectNew(tstate->current_executor);
        tstate->current_executor = NULL;
    }
#endif

    /* support for generator.throw() */
    if (throwflag) {
        if (_Py_EnterRecursivePy(tstate)) {
            goto early_exit;
        }
#ifdef Py_GIL_DISABLED
        /* Load thread-local bytecode */
        if (frame->tlbc_index != ((_PyThreadStateImpl *)tstate)->tlbc_index) {
            _Py_CODEUNIT *bytecode =
                _PyEval_GetExecutableCode(tstate, _PyFrame_GetCode(frame));
            if (bytecode == NULL) {
                goto early_exit;
            }
            ptrdiff_t off = frame->instr_ptr - _PyFrame_GetBytecode(frame);
            frame->tlbc_index = ((_PyThreadStateImpl *)tstate)->tlbc_index;
            frame->instr_ptr = bytecode + off;
        }
#endif
        /* Because this avoids the RESUME, we need to update instrumentation */
        _Py_Instrument(_PyFrame_GetCode(frame), tstate->interp);
        next_instr = frame->instr_ptr;
        monitor_throw(tstate, frame, next_instr);
        stack_pointer = _PyFrame_GetStackPointer(frame);
#if Py_TAIL_CALL_INTERP
#   if Py_STATS
        return _TAIL_CALL_error(frame, stack_pointer, tstate, next_instr, 0, lastopcode);
#   else
        return _TAIL_CALL_error(frame, stack_pointer, tstate, next_instr, 0);
#   endif
#else
        goto error;
#endif
    }

#if defined(_Py_TIER2) && !defined(_Py_JIT)
    /* Tier 2 interpreter state */
    _PyExecutorObject *current_executor = NULL;
    const _PyUOpInstruction *next_uop = NULL;
#endif
#if Py_TAIL_CALL_INTERP
#   if Py_STATS
        return _TAIL_CALL_start_frame(frame, NULL, tstate, NULL, 0, lastopcode);
#   else
        return _TAIL_CALL_start_frame(frame, NULL, tstate, NULL, 0);
#   endif
#else
    goto start_frame;
#   include "generated_cases.c.h"
#endif


#ifdef _Py_TIER2

// Tier 2 is also here!
enter_tier_two:

#ifdef _Py_JIT
    assert(0);
#else

#undef LOAD_IP
#define LOAD_IP(UNUSED) (void)0

#ifdef Py_STATS
// Disable these macros that apply to Tier 1 stats when we are in Tier 2
#undef STAT_INC
#define STAT_INC(opname, name) ((void)0)
#undef STAT_DEC
#define STAT_DEC(opname, name) ((void)0)
#endif

#undef ENABLE_SPECIALIZATION
#define ENABLE_SPECIALIZATION 0
#undef ENABLE_SPECIALIZATION_FT
#define ENABLE_SPECIALIZATION_FT 0

    ; // dummy statement after a label, before a declaration
    uint16_t uopcode;
#ifdef Py_STATS
    int lastuop = 0;
    uint64_t trace_uop_execution_counter = 0;
#endif

    assert(next_uop->opcode == _START_EXECUTOR);
tier2_dispatch:
    for (;;) {
        uopcode = next_uop->opcode;
#ifdef Py_DEBUG
        if (frame->lltrace >= 3) {
            dump_stack(frame, stack_pointer);
            if (next_uop->opcode == _START_EXECUTOR) {
                printf("%4d uop: ", 0);
            }
            else {
                printf("%4d uop: ", (int)(next_uop - current_executor->trace));
            }
            _PyUOpPrint(next_uop);
            printf("\n");
        }
#endif
        next_uop++;
        OPT_STAT_INC(uops_executed);
        UOP_STAT_INC(uopcode, execution_count);
        UOP_PAIR_INC(uopcode, lastuop);
#ifdef Py_STATS
        trace_uop_execution_counter++;
        ((_PyUOpInstruction  *)next_uop)[-1].execution_count++;
#endif

        switch (uopcode) {

#include "executor_cases.c.h"

            default:
#ifdef Py_DEBUG
            {
                printf("Unknown uop: ");
                _PyUOpPrint(&next_uop[-1]);
                printf(" @ %d\n", (int)(next_uop - current_executor->trace - 1));
                Py_FatalError("Unknown uop");
            }
#else
            Py_UNREACHABLE();
#endif

        }
    }

jump_to_error_target:
#ifdef Py_DEBUG
    if (frame->lltrace >= 2) {
        printf("Error: [UOp ");
        _PyUOpPrint(&next_uop[-1]);
        printf(" @ %d -> %s]\n",
               (int)(next_uop - current_executor->trace - 1),
               _PyOpcode_OpName[frame->instr_ptr->op.code]);
    }
#endif
    assert(next_uop[-1].format == UOP_FORMAT_JUMP);
    uint16_t target = uop_get_error_target(&next_uop[-1]);
    next_uop = current_executor->trace + target;
    goto tier2_dispatch;

jump_to_jump_target:
    assert(next_uop[-1].format == UOP_FORMAT_JUMP);
    target = uop_get_jump_target(&next_uop[-1]);
    next_uop = current_executor->trace + target;
    goto tier2_dispatch;

#endif  // _Py_JIT

#endif // _Py_TIER2

early_exit:
    assert(_PyErr_Occurred(tstate));
    _Py_LeaveRecursiveCallPy(tstate);
    assert(frame->owner != FRAME_OWNED_BY_INTERPRETER);
    // GH-99729: We need to unlink the frame *before* clearing it:
    _PyInterpreterFrame *dying = frame;
    frame = tstate->current_frame = dying->previous;
    _PyEval_FrameClearAndPop(tstate, dying);
    frame->return_offset = 0;
    assert(frame->owner == FRAME_OWNED_BY_INTERPRETER);
    /* Restore previous frame and exit */
    tstate->current_frame = frame->previous;
    return NULL;
}

#ifdef DO_NOT_OPTIMIZE_INTERP_LOOP
#  pragma optimize("", on)
#endif

#if defined(__GNUC__) || defined(__clang__)
#  pragma GCC diagnostic pop
#elif defined(_MSC_VER) /* MS_WINDOWS */
#  pragma warning(pop)
#endif

static void
format_missing(PyThreadState *tstate, const char *kind,
               PyCodeObject *co, PyObject *names, PyObject *qualname)
{
    int err;
    Py_ssize_t len = PyList_GET_SIZE(names);
    PyObject *name_str, *comma, *tail, *tmp;

    assert(PyList_CheckExact(names));
    assert(len >= 1);
    /* Deal with the joys of natural language. */
    switch (len) {
    case 1:
        name_str = PyList_GET_ITEM(names, 0);
        Py_INCREF(name_str);
        break;
    case 2:
        name_str = PyUnicode_FromFormat("%U and %U",
                                        PyList_GET_ITEM(names, len - 2),
                                        PyList_GET_ITEM(names, len - 1));
        break;
    default:
        tail = PyUnicode_FromFormat(", %U, and %U",
                                    PyList_GET_ITEM(names, len - 2),
                                    PyList_GET_ITEM(names, len - 1));
        if (tail == NULL)
            return;
        /* Chop off the last two objects in the list. This shouldn't actually
           fail, but we can't be too careful. */
        err = PyList_SetSlice(names, len - 2, len, NULL);
        if (err == -1) {
            Py_DECREF(tail);
            return;
        }
        /* Stitch everything up into a nice comma-separated list. */
        comma = PyUnicode_FromString(", ");
        if (comma == NULL) {
            Py_DECREF(tail);
            return;
        }
        tmp = PyUnicode_Join(comma, names);
        Py_DECREF(comma);
        if (tmp == NULL) {
            Py_DECREF(tail);
            return;
        }
        name_str = PyUnicode_Concat(tmp, tail);
        Py_DECREF(tmp);
        Py_DECREF(tail);
        break;
    }
    if (name_str == NULL)
        return;
    _PyErr_Format(tstate, PyExc_TypeError,
                  "%U() missing %i required %s argument%s: %U",
                  qualname,
                  len,
                  kind,
                  len == 1 ? "" : "s",
                  name_str);
    Py_DECREF(name_str);
}

static void
missing_arguments(PyThreadState *tstate, PyCodeObject *co,
                  Py_ssize_t missing, Py_ssize_t defcount,
                  _PyStackRef *localsplus, PyObject *qualname)
{
    Py_ssize_t i, j = 0;
    Py_ssize_t start, end;
    int positional = (defcount != -1);
    const char *kind = positional ? "positional" : "keyword-only";
    PyObject *missing_names;

    /* Compute the names of the arguments that are missing. */
    missing_names = PyList_New(missing);
    if (missing_names == NULL)
        return;
    if (positional) {
        start = 0;
        end = co->co_argcount - defcount;
    }
    else {
        start = co->co_argcount;
        end = start + co->co_kwonlyargcount;
    }
    for (i = start; i < end; i++) {
        if (PyStackRef_IsNull(localsplus[i])) {
            PyObject *raw = PyTuple_GET_ITEM(co->co_localsplusnames, i);
            PyObject *name = PyObject_Repr(raw);
            if (name == NULL) {
                Py_DECREF(missing_names);
                return;
            }
            PyList_SET_ITEM(missing_names, j++, name);
        }
    }
    assert(j == missing);
    format_missing(tstate, kind, co, missing_names, qualname);
    Py_DECREF(missing_names);
}

static void
too_many_positional(PyThreadState *tstate, PyCodeObject *co,
                    Py_ssize_t given, PyObject *defaults,
                    _PyStackRef *localsplus, PyObject *qualname)
{
    int plural;
    Py_ssize_t kwonly_given = 0;
    Py_ssize_t i;
    PyObject *sig, *kwonly_sig;
    Py_ssize_t co_argcount = co->co_argcount;

    assert((co->co_flags & CO_VARARGS) == 0);
    /* Count missing keyword-only args. */
    for (i = co_argcount; i < co_argcount + co->co_kwonlyargcount; i++) {
        if (PyStackRef_AsPyObjectBorrow(localsplus[i]) != NULL) {
            kwonly_given++;
        }
    }
    Py_ssize_t defcount = defaults == NULL ? 0 : PyTuple_GET_SIZE(defaults);
    if (defcount) {
        Py_ssize_t atleast = co_argcount - defcount;
        plural = 1;
        sig = PyUnicode_FromFormat("from %zd to %zd", atleast, co_argcount);
    }
    else {
        plural = (co_argcount != 1);
        sig = PyUnicode_FromFormat("%zd", co_argcount);
    }
    if (sig == NULL)
        return;
    if (kwonly_given) {
        const char *format = " positional argument%s (and %zd keyword-only argument%s)";
        kwonly_sig = PyUnicode_FromFormat(format,
                                          given != 1 ? "s" : "",
                                          kwonly_given,
                                          kwonly_given != 1 ? "s" : "");
        if (kwonly_sig == NULL) {
            Py_DECREF(sig);
            return;
        }
    }
    else {
        /* This will not fail. */
        kwonly_sig = Py_GetConstant(Py_CONSTANT_EMPTY_STR);
        assert(kwonly_sig != NULL);
    }
    _PyErr_Format(tstate, PyExc_TypeError,
                  "%U() takes %U positional argument%s but %zd%U %s given",
                  qualname,
                  sig,
                  plural ? "s" : "",
                  given,
                  kwonly_sig,
                  given == 1 && !kwonly_given ? "was" : "were");
    Py_DECREF(sig);
    Py_DECREF(kwonly_sig);
}

static int
positional_only_passed_as_keyword(PyThreadState *tstate, PyCodeObject *co,
                                  Py_ssize_t kwcount, PyObject* kwnames,
                                  PyObject *qualname)
{
    int posonly_conflicts = 0;
    PyObject* posonly_names = PyList_New(0);
    if (posonly_names == NULL) {
        goto fail;
    }
    for(int k=0; k < co->co_posonlyargcount; k++){
        PyObject* posonly_name = PyTuple_GET_ITEM(co->co_localsplusnames, k);

        for (int k2=0; k2<kwcount; k2++){
            /* Compare the pointers first and fallback to PyObject_RichCompareBool*/
            PyObject* kwname = PyTuple_GET_ITEM(kwnames, k2);
            if (kwname == posonly_name){
                if(PyList_Append(posonly_names, kwname) != 0) {
                    goto fail;
                }
                posonly_conflicts++;
                continue;
            }

            int cmp = PyObject_RichCompareBool(posonly_name, kwname, Py_EQ);

            if ( cmp > 0) {
                if(PyList_Append(posonly_names, kwname) != 0) {
                    goto fail;
                }
                posonly_conflicts++;
            } else if (cmp < 0) {
                goto fail;
            }

        }
    }
    if (posonly_conflicts) {
        PyObject* comma = PyUnicode_FromString(", ");
        if (comma == NULL) {
            goto fail;
        }
        PyObject* error_names = PyUnicode_Join(comma, posonly_names);
        Py_DECREF(comma);
        if (error_names == NULL) {
            goto fail;
        }
        _PyErr_Format(tstate, PyExc_TypeError,
                      "%U() got some positional-only arguments passed"
                      " as keyword arguments: '%U'",
                      qualname, error_names);
        Py_DECREF(error_names);
        goto fail;
    }

    Py_DECREF(posonly_names);
    return 0;

fail:
    Py_XDECREF(posonly_names);
    return 1;

}


static inline unsigned char *
scan_back_to_entry_start(unsigned char *p) {
    for (; (p[0]&128) == 0; p--);
    return p;
}

static inline unsigned char *
skip_to_next_entry(unsigned char *p, unsigned char *end) {
    while (p < end && ((p[0] & 128) == 0)) {
        p++;
    }
    return p;
}


#define MAX_LINEAR_SEARCH 40

static Py_NO_INLINE int
get_exception_handler(PyCodeObject *code, int index, int *level, int *handler, int *lasti)
{
    unsigned char *start = (unsigned char *)PyBytes_AS_STRING(code->co_exceptiontable);
    unsigned char *end = start + PyBytes_GET_SIZE(code->co_exceptiontable);
    /* Invariants:
     * start_table == end_table OR
     * start_table points to a legal entry and end_table points
     * beyond the table or to a legal entry that is after index.
     */
    if (end - start > MAX_LINEAR_SEARCH) {
        int offset;
        parse_varint(start, &offset);
        if (offset > index) {
            return 0;
        }
        do {
            unsigned char * mid = start + ((end-start)>>1);
            mid = scan_back_to_entry_start(mid);
            parse_varint(mid, &offset);
            if (offset > index) {
                end = mid;
            }
            else {
                start = mid;
            }

        } while (end - start > MAX_LINEAR_SEARCH);
    }
    unsigned char *scan = start;
    while (scan < end) {
        int start_offset, size;
        scan = parse_varint(scan, &start_offset);
        if (start_offset > index) {
            break;
        }
        scan = parse_varint(scan, &size);
        if (start_offset + size > index) {
            scan = parse_varint(scan, handler);
            int depth_and_lasti;
            parse_varint(scan, &depth_and_lasti);
            *level = depth_and_lasti >> 1;
            *lasti = depth_and_lasti & 1;
            return 1;
        }
        scan = skip_to_next_entry(scan, end);
    }
    return 0;
}

static int
initialize_locals(PyThreadState *tstate, PyFunctionObject *func,
    _PyStackRef *localsplus, _PyStackRef const *args,
    Py_ssize_t argcount, PyObject *kwnames)
{
    PyCodeObject *co = (PyCodeObject*)func->func_code;
    const Py_ssize_t total_args = co->co_argcount + co->co_kwonlyargcount;
    /* Create a dictionary for keyword parameters (**kwags) */
    PyObject *kwdict;
    Py_ssize_t i;
    if (co->co_flags & CO_VARKEYWORDS) {
        kwdict = PyDict_New();
        if (kwdict == NULL) {
            goto fail_pre_positional;
        }
        i = total_args;
        if (co->co_flags & CO_VARARGS) {
            i++;
        }
        assert(PyStackRef_IsNull(localsplus[i]));
        localsplus[i] = PyStackRef_FromPyObjectSteal(kwdict);
    }
    else {
        kwdict = NULL;
    }

    /* Copy all positional arguments into local variables */
    Py_ssize_t j, n;
    if (argcount > co->co_argcount) {
        n = co->co_argcount;
    }
    else {
        n = argcount;
    }
    for (j = 0; j < n; j++) {
        assert(PyStackRef_IsNull(localsplus[j]));
        localsplus[j] = args[j];
    }

    /* Pack other positional arguments into the *args argument */
    if (co->co_flags & CO_VARARGS) {
        PyObject *u = NULL;
        if (argcount == n) {
            u = (PyObject *)&_Py_SINGLETON(tuple_empty);
        }
        else {
            u = _PyTuple_FromStackRefStealOnSuccess(args + n, argcount - n);
            if (u == NULL) {
                for (Py_ssize_t i = n; i < argcount; i++) {
                    PyStackRef_CLOSE(args[i]);
                }
            }
        }
        if (u == NULL) {
            goto fail_post_positional;
        }
        assert(PyStackRef_AsPyObjectBorrow(localsplus[total_args]) == NULL);
        localsplus[total_args] = PyStackRef_FromPyObjectSteal(u);
    }
    else if (argcount > n) {
        /* Too many positional args. Error is reported later */
        for (j = n; j < argcount; j++) {
            PyStackRef_CLOSE(args[j]);
        }
    }

    /* Handle keyword arguments */
    if (kwnames != NULL) {
        Py_ssize_t kwcount = PyTuple_GET_SIZE(kwnames);
        for (i = 0; i < kwcount; i++) {
            PyObject **co_varnames;
            PyObject *keyword = PyTuple_GET_ITEM(kwnames, i);
            _PyStackRef value_stackref = args[i+argcount];
            Py_ssize_t j;

            if (keyword == NULL || !PyUnicode_Check(keyword)) {
                _PyErr_Format(tstate, PyExc_TypeError,
                            "%U() keywords must be strings",
                          func->func_qualname);
                goto kw_fail;
            }

            /* Speed hack: do raw pointer compares. As names are
            normally interned this should almost always hit. */
            co_varnames = ((PyTupleObject *)(co->co_localsplusnames))->ob_item;
            for (j = co->co_posonlyargcount; j < total_args; j++) {
                PyObject *varname = co_varnames[j];
                if (varname == keyword) {
                    goto kw_found;
                }
            }

            /* Slow fallback, just in case */
            for (j = co->co_posonlyargcount; j < total_args; j++) {
                PyObject *varname = co_varnames[j];
                int cmp = PyObject_RichCompareBool( keyword, varname, Py_EQ);
                if (cmp > 0) {
                    goto kw_found;
                }
                else if (cmp < 0) {
                    goto kw_fail;
                }
            }

            assert(j >= total_args);
            if (kwdict == NULL) {

                if (co->co_posonlyargcount
                    && positional_only_passed_as_keyword(tstate, co,
                                                        kwcount, kwnames,
                                                        func->func_qualname))
                {
                    goto kw_fail;
                }

                PyObject* suggestion_keyword = NULL;
                if (total_args > co->co_posonlyargcount) {
                    PyObject* possible_keywords = PyList_New(total_args - co->co_posonlyargcount);

                    if (!possible_keywords) {
                        PyErr_Clear();
                    } else {
                        for (Py_ssize_t k = co->co_posonlyargcount; k < total_args; k++) {
                            PyList_SET_ITEM(possible_keywords, k - co->co_posonlyargcount, co_varnames[k]);
                        }

                        suggestion_keyword = _Py_CalculateSuggestions(possible_keywords, keyword);
                        Py_DECREF(possible_keywords);
                    }
                }

                if (suggestion_keyword) {
                    _PyErr_Format(tstate, PyExc_TypeError,
                                "%U() got an unexpected keyword argument '%S'. Did you mean '%S'?",
                                func->func_qualname, keyword, suggestion_keyword);
                    Py_DECREF(suggestion_keyword);
                } else {
                    _PyErr_Format(tstate, PyExc_TypeError,
                                "%U() got an unexpected keyword argument '%S'",
                                func->func_qualname, keyword);
                }

                goto kw_fail;
            }

            if (PyDict_SetItem(kwdict, keyword, PyStackRef_AsPyObjectBorrow(value_stackref)) == -1) {
                goto kw_fail;
            }
            PyStackRef_CLOSE(value_stackref);
            continue;

        kw_fail:
            for (;i < kwcount; i++) {
                PyStackRef_CLOSE(args[i+argcount]);
            }
            goto fail_post_args;

        kw_found:
            if (PyStackRef_AsPyObjectBorrow(localsplus[j]) != NULL) {
                _PyErr_Format(tstate, PyExc_TypeError,
                            "%U() got multiple values for argument '%S'",
                          func->func_qualname, keyword);
                goto kw_fail;
            }
            localsplus[j] = value_stackref;
        }
    }

    /* Check the number of positional arguments */
    if ((argcount > co->co_argcount) && !(co->co_flags & CO_VARARGS)) {
        too_many_positional(tstate, co, argcount, func->func_defaults, localsplus,
                            func->func_qualname);
        goto fail_post_args;
    }

    /* Add missing positional arguments (copy default values from defs) */
    if (argcount < co->co_argcount) {
        Py_ssize_t defcount = func->func_defaults == NULL ? 0 : PyTuple_GET_SIZE(func->func_defaults);
        Py_ssize_t m = co->co_argcount - defcount;
        Py_ssize_t missing = 0;
        for (i = argcount; i < m; i++) {
            if (PyStackRef_IsNull(localsplus[i])) {
                missing++;
            }
        }
        if (missing) {
            missing_arguments(tstate, co, missing, defcount, localsplus,
                              func->func_qualname);
            goto fail_post_args;
        }
        if (n > m)
            i = n - m;
        else
            i = 0;
        if (defcount) {
            PyObject **defs = &PyTuple_GET_ITEM(func->func_defaults, 0);
            for (; i < defcount; i++) {
                if (PyStackRef_AsPyObjectBorrow(localsplus[m+i]) == NULL) {
                    PyObject *def = defs[i];
                    localsplus[m+i] = PyStackRef_FromPyObjectNew(def);
                }
            }
        }
    }

    /* Add missing keyword arguments (copy default values from kwdefs) */
    if (co->co_kwonlyargcount > 0) {
        Py_ssize_t missing = 0;
        for (i = co->co_argcount; i < total_args; i++) {
            if (PyStackRef_AsPyObjectBorrow(localsplus[i]) != NULL)
                continue;
            PyObject *varname = PyTuple_GET_ITEM(co->co_localsplusnames, i);
            if (func->func_kwdefaults != NULL) {
                PyObject *def;
                if (PyDict_GetItemRef(func->func_kwdefaults, varname, &def) < 0) {
                    goto fail_post_args;
                }
                if (def) {
                    localsplus[i] = PyStackRef_FromPyObjectSteal(def);
                    continue;
                }
            }
            missing++;
        }
        if (missing) {
            missing_arguments(tstate, co, missing, -1, localsplus,
                              func->func_qualname);
            goto fail_post_args;
        }
    }
    return 0;

fail_pre_positional:
    for (j = 0; j < argcount; j++) {
        PyStackRef_CLOSE(args[j]);
    }
    /* fall through */
fail_post_positional:
    if (kwnames) {
        Py_ssize_t kwcount = PyTuple_GET_SIZE(kwnames);
        for (j = argcount; j < argcount+kwcount; j++) {
            PyStackRef_CLOSE(args[j]);
        }
    }
    /* fall through */
fail_post_args:
    return -1;
}

static void
clear_thread_frame(PyThreadState *tstate, _PyInterpreterFrame * frame)
{
    assert(frame->owner == FRAME_OWNED_BY_THREAD);
    // Make sure that this is, indeed, the top frame. We can't check this in
    // _PyThreadState_PopFrame, since f_code is already cleared at that point:
    assert((PyObject **)frame + _PyFrame_GetCode(frame)->co_framesize ==
        tstate->datastack_top);
    assert(frame->frame_obj == NULL || frame->frame_obj->f_frame == frame);
    _PyFrame_ClearExceptCode(frame);
    PyStackRef_CLEAR(frame->f_executable);
    _PyThreadState_PopFrame(tstate, frame);
}

static void
clear_gen_frame(PyThreadState *tstate, _PyInterpreterFrame * frame)
{
    assert(frame->owner == FRAME_OWNED_BY_GENERATOR);
    PyGenObject *gen = _PyGen_GetGeneratorFromFrame(frame);
    gen->gi_frame_state = FRAME_CLEARED;
    assert(tstate->exc_info == &gen->gi_exc_state);
    tstate->exc_info = gen->gi_exc_state.previous_item;
    gen->gi_exc_state.previous_item = NULL;
    assert(frame->frame_obj == NULL || frame->frame_obj->f_frame == frame);
    _PyFrame_ClearExceptCode(frame);
    _PyErr_ClearExcState(&gen->gi_exc_state);
    frame->previous = NULL;
}

void
_PyEval_FrameClearAndPop(PyThreadState *tstate, _PyInterpreterFrame * frame)
{
    if (frame->owner == FRAME_OWNED_BY_THREAD) {
        clear_thread_frame(tstate, frame);
    }
    else {
        clear_gen_frame(tstate, frame);
    }
}

/* Consumes references to func, locals and all the args */
_PyInterpreterFrame *
_PyEvalFramePushAndInit(PyThreadState *tstate, _PyStackRef func,
                        PyObject *locals, _PyStackRef const* args,
                        size_t argcount, PyObject *kwnames, _PyInterpreterFrame *previous)
{
    PyFunctionObject *func_obj = (PyFunctionObject *)PyStackRef_AsPyObjectBorrow(func);
    PyCodeObject * code = (PyCodeObject *)func_obj->func_code;
    CALL_STAT_INC(frames_pushed);
    _PyInterpreterFrame *frame = _PyThreadState_PushFrame(tstate, code->co_framesize);
    if (frame == NULL) {
        goto fail;
    }
    _PyFrame_Initialize(tstate, frame, func, locals, code, 0, previous);
    if (initialize_locals(tstate, func_obj, frame->localsplus, args, argcount, kwnames)) {
        assert(frame->owner == FRAME_OWNED_BY_THREAD);
        clear_thread_frame(tstate, frame);
        return NULL;
    }
    return frame;
fail:
    /* Consume the references */
    PyStackRef_CLOSE(func);
    Py_XDECREF(locals);
    for (size_t i = 0; i < argcount; i++) {
        PyStackRef_CLOSE(args[i]);
    }
    if (kwnames) {
        Py_ssize_t kwcount = PyTuple_GET_SIZE(kwnames);
        for (Py_ssize_t i = 0; i < kwcount; i++) {
            PyStackRef_CLOSE(args[i+argcount]);
        }
    }
    PyErr_NoMemory();
    return NULL;
}

/* Same as _PyEvalFramePushAndInit but takes an args tuple and kwargs dict.
   Steals references to func, callargs and kwargs.
*/
static _PyInterpreterFrame *
_PyEvalFramePushAndInit_Ex(PyThreadState *tstate, _PyStackRef func,
    PyObject *locals, Py_ssize_t nargs, PyObject *callargs, PyObject *kwargs, _PyInterpreterFrame *previous)
{
    bool has_dict = (kwargs != NULL && PyDict_GET_SIZE(kwargs) > 0);
    PyObject *kwnames = NULL;
    _PyStackRef *newargs;
    PyObject *const *object_array = NULL;
    _PyStackRef stack_array[8];
    if (has_dict) {
        object_array = _PyStack_UnpackDict(tstate, _PyTuple_ITEMS(callargs), nargs, kwargs, &kwnames);
        if (object_array == NULL) {
            PyStackRef_CLOSE(func);
            goto error;
        }
        size_t total_args = nargs + PyDict_GET_SIZE(kwargs);
        assert(sizeof(PyObject *) == sizeof(_PyStackRef));
        newargs = (_PyStackRef *)object_array;
        for (size_t i = 0; i < total_args; i++) {
            newargs[i] = PyStackRef_FromPyObjectSteal(object_array[i]);
        }
    }
    else {
        if (nargs <= 8) {
            newargs = stack_array;
        }
        else {
            newargs = PyMem_Malloc(sizeof(_PyStackRef) *nargs);
            if (newargs == NULL) {
                PyErr_NoMemory();
                PyStackRef_CLOSE(func);
                goto error;
            }
        }
        /* We need to create a new reference for all our args since the new frame steals them. */
        for (Py_ssize_t i = 0; i < nargs; i++) {
            newargs[i] = PyStackRef_FromPyObjectNew(PyTuple_GET_ITEM(callargs, i));
        }
    }
    _PyInterpreterFrame *new_frame = _PyEvalFramePushAndInit(
        tstate, func, locals,
        newargs, nargs, kwnames, previous
    );
    if (has_dict) {
        _PyStack_UnpackDict_FreeNoDecRef(object_array, kwnames);
    }
    else if (nargs > 8) {
       PyMem_Free((void *)newargs);
    }
    /* No need to decref func here because the reference has been stolen by
       _PyEvalFramePushAndInit.
    */
    Py_DECREF(callargs);
    Py_XDECREF(kwargs);
    return new_frame;
error:
    Py_DECREF(callargs);
    Py_XDECREF(kwargs);
    return NULL;
}

PyObject *
_PyEval_Vector(PyThreadState *tstate, PyFunctionObject *func,
               PyObject *locals,
               PyObject* const* args, size_t argcount,
               PyObject *kwnames)
{
    size_t total_args = argcount;
    if (kwnames) {
        total_args += PyTuple_GET_SIZE(kwnames);
    }
    _PyStackRef stack_array[8];
    _PyStackRef *arguments;
    if (total_args <= 8) {
        arguments = stack_array;
    }
    else {
        arguments = PyMem_Malloc(sizeof(_PyStackRef) * total_args);
        if (arguments == NULL) {
            return PyErr_NoMemory();
        }
    }
    /* _PyEvalFramePushAndInit consumes the references
     * to func, locals and all its arguments */
    Py_XINCREF(locals);
    for (size_t i = 0; i < argcount; i++) {
        arguments[i] = PyStackRef_FromPyObjectNew(args[i]);
    }
    if (kwnames) {
        Py_ssize_t kwcount = PyTuple_GET_SIZE(kwnames);
        for (Py_ssize_t i = 0; i < kwcount; i++) {
            arguments[i+argcount] = PyStackRef_FromPyObjectNew(args[i+argcount]);
        }
    }
    _PyInterpreterFrame *frame = _PyEvalFramePushAndInit(
        tstate, PyStackRef_FromPyObjectNew(func), locals,
        arguments, argcount, kwnames, NULL);
    if (total_args > 8) {
        PyMem_Free(arguments);
    }
    if (frame == NULL) {
        return NULL;
    }
    EVAL_CALL_STAT_INC(EVAL_CALL_VECTOR);
    return _PyEval_EvalFrame(tstate, frame, 0);
}

/* Legacy API */
PyObject *
PyEval_EvalCodeEx(PyObject *_co, PyObject *globals, PyObject *locals,
                  PyObject *const *args, int argcount,
                  PyObject *const *kws, int kwcount,
                  PyObject *const *defs, int defcount,
                  PyObject *kwdefs, PyObject *closure)
{
    PyThreadState *tstate = _PyThreadState_GET();
    PyObject *res = NULL;
    PyObject *defaults = _PyTuple_FromArray(defs, defcount);
    if (defaults == NULL) {
        return NULL;
    }
    PyObject *builtins = _PyDict_LoadBuiltinsFromGlobals(globals);
    if (builtins == NULL) {
        Py_DECREF(defaults);
        return NULL;
    }
    if (locals == NULL) {
        locals = globals;
    }
    PyObject *kwnames = NULL;
    PyObject *const *allargs;
    PyObject **newargs = NULL;
    PyFunctionObject *func = NULL;
    if (kwcount == 0) {
        allargs = args;
    }
    else {
        kwnames = PyTuple_New(kwcount);
        if (kwnames == NULL) {
            goto fail;
        }
        newargs = PyMem_Malloc(sizeof(PyObject *)*(kwcount+argcount));
        if (newargs == NULL) {
            goto fail;
        }
        for (int i = 0; i < argcount; i++) {
            newargs[i] = args[i];
        }
        for (int i = 0; i < kwcount; i++) {
            PyTuple_SET_ITEM(kwnames, i, Py_NewRef(kws[2*i]));
            newargs[argcount+i] = kws[2*i+1];
        }
        allargs = newargs;
    }
    PyFrameConstructor constr = {
        .fc_globals = globals,
        .fc_builtins = builtins,
        .fc_name = ((PyCodeObject *)_co)->co_name,
        .fc_qualname = ((PyCodeObject *)_co)->co_name,
        .fc_code = _co,
        .fc_defaults = defaults,
        .fc_kwdefaults = kwdefs,
        .fc_closure = closure
    };
    func = _PyFunction_FromConstructor(&constr);
    if (func == NULL) {
        goto fail;
    }
    EVAL_CALL_STAT_INC(EVAL_CALL_LEGACY);
    res = _PyEval_Vector(tstate, func, locals,
                         allargs, argcount,
                         kwnames);
fail:
    Py_XDECREF(func);
    Py_XDECREF(kwnames);
    PyMem_Free(newargs);
    _Py_DECREF_BUILTINS(builtins);
    Py_DECREF(defaults);
    return res;
}


/* Logic for the raise statement (too complicated for inlining).
   This *consumes* a reference count to each of its arguments. */
static int
do_raise(PyThreadState *tstate, PyObject *exc, PyObject *cause)
{
    PyObject *type = NULL, *value = NULL;

    if (exc == NULL) {
        /* Reraise */
        _PyErr_StackItem *exc_info = _PyErr_GetTopmostException(tstate);
        exc = exc_info->exc_value;
        if (Py_IsNone(exc) || exc == NULL) {
            _PyErr_SetString(tstate, PyExc_RuntimeError,
                             "No active exception to reraise");
            return 0;
        }
        Py_INCREF(exc);
        assert(PyExceptionInstance_Check(exc));
        _PyErr_SetRaisedException(tstate, exc);
        return 1;
    }

    /* We support the following forms of raise:
       raise
       raise <instance>
       raise <type> */

    if (PyExceptionClass_Check(exc)) {
        type = exc;
        value = _PyObject_CallNoArgs(exc);
        if (value == NULL)
            goto raise_error;
        if (!PyExceptionInstance_Check(value)) {
            _PyErr_Format(tstate, PyExc_TypeError,
                          "calling %R should have returned an instance of "
                          "BaseException, not %R",
                          type, Py_TYPE(value));
             goto raise_error;
        }
    }
    else if (PyExceptionInstance_Check(exc)) {
        value = exc;
        type = PyExceptionInstance_Class(exc);
        Py_INCREF(type);
    }
    else {
        /* Not something you can raise.  You get an exception
           anyway, just not what you specified :-) */
        Py_DECREF(exc);
        _PyErr_SetString(tstate, PyExc_TypeError,
                         "exceptions must derive from BaseException");
        goto raise_error;
    }

    assert(type != NULL);
    assert(value != NULL);

    if (cause) {
        PyObject *fixed_cause;
        if (PyExceptionClass_Check(cause)) {
            fixed_cause = _PyObject_CallNoArgs(cause);
            if (fixed_cause == NULL)
                goto raise_error;
            if (!PyExceptionInstance_Check(fixed_cause)) {
                _PyErr_Format(tstate, PyExc_TypeError,
                              "calling %R should have returned an instance of "
                              "BaseException, not %R",
                              cause, Py_TYPE(fixed_cause));
                goto raise_error;
            }
            Py_DECREF(cause);
        }
        else if (PyExceptionInstance_Check(cause)) {
            fixed_cause = cause;
        }
        else if (Py_IsNone(cause)) {
            Py_DECREF(cause);
            fixed_cause = NULL;
        }
        else {
            _PyErr_SetString(tstate, PyExc_TypeError,
                             "exception causes must derive from "
                             "BaseException");
            goto raise_error;
        }
        PyException_SetCause(value, fixed_cause);
    }

    _PyErr_SetObject(tstate, type, value);
    /* _PyErr_SetObject incref's its arguments */
    Py_DECREF(value);
    Py_DECREF(type);
    return 0;

raise_error:
    Py_XDECREF(value);
    Py_XDECREF(type);
    Py_XDECREF(cause);
    return 0;
}

/* Logic for matching an exception in an except* clause (too
   complicated for inlining).
*/

int
_PyEval_ExceptionGroupMatch(_PyInterpreterFrame *frame, PyObject* exc_value,
                            PyObject *match_type, PyObject **match, PyObject **rest)
{
    if (Py_IsNone(exc_value)) {
        *match = Py_NewRef(Py_None);
        *rest = Py_NewRef(Py_None);
        return 0;
    }
    assert(PyExceptionInstance_Check(exc_value));

    if (PyErr_GivenExceptionMatches(exc_value, match_type)) {
        /* Full match of exc itself */
        bool is_eg = _PyBaseExceptionGroup_Check(exc_value);
        if (is_eg) {
            *match = Py_NewRef(exc_value);
        }
        else {
            /* naked exception - wrap it */
            PyObject *excs = PyTuple_Pack(1, exc_value);
            if (excs == NULL) {
                return -1;
            }
            PyObject *wrapped = _PyExc_CreateExceptionGroup("", excs);
            Py_DECREF(excs);
            if (wrapped == NULL) {
                return -1;
            }
            PyFrameObject *f = _PyFrame_GetFrameObject(frame);
            if (f != NULL) {
                PyObject *tb = _PyTraceBack_FromFrame(NULL, f);
                if (tb == NULL) {
                    return -1;
                }
                PyException_SetTraceback(wrapped, tb);
                Py_DECREF(tb);
            }
            *match = wrapped;
        }
        *rest = Py_NewRef(Py_None);
        return 0;
    }

    /* exc_value does not match match_type.
     * Check for partial match if it's an exception group.
     */
    if (_PyBaseExceptionGroup_Check(exc_value)) {
        PyObject *pair = PyObject_CallMethod(exc_value, "split", "(O)",
                                             match_type);
        if (pair == NULL) {
            return -1;
        }

        if (!PyTuple_CheckExact(pair)) {
            PyErr_Format(PyExc_TypeError,
                         "%.200s.split must return a tuple, not %.200s",
                         Py_TYPE(exc_value)->tp_name, Py_TYPE(pair)->tp_name);
            Py_DECREF(pair);
            return -1;
        }

        // allow tuples of length > 2 for backwards compatibility
        if (PyTuple_GET_SIZE(pair) < 2) {
            PyErr_Format(PyExc_TypeError,
                         "%.200s.split must return a 2-tuple, "
                         "got tuple of size %zd",
                         Py_TYPE(exc_value)->tp_name, PyTuple_GET_SIZE(pair));
            Py_DECREF(pair);
            return -1;
        }

        *match = Py_NewRef(PyTuple_GET_ITEM(pair, 0));
        *rest = Py_NewRef(PyTuple_GET_ITEM(pair, 1));
        Py_DECREF(pair);
        return 0;
    }
    /* no match */
    *match = Py_NewRef(Py_None);
    *rest = Py_NewRef(exc_value);
    return 0;
}

/* Iterate v argcnt times and store the results on the stack (via decreasing
   sp).  Return 1 for success, 0 if error.

   If argcntafter == -1, do a simple unpack. If it is >= 0, do an unpack
   with a variable target.
*/

int
_PyEval_UnpackIterableStackRef(PyThreadState *tstate, PyObject *v,
                       int argcnt, int argcntafter, _PyStackRef *sp)
{
    int i = 0, j = 0;
    Py_ssize_t ll = 0;
    PyObject *it;  /* iter(v) */
    PyObject *w;
    PyObject *l = NULL; /* variable list */
    assert(v != NULL);

    it = PyObject_GetIter(v);
    if (it == NULL) {
        if (_PyErr_ExceptionMatches(tstate, PyExc_TypeError) &&
            Py_TYPE(v)->tp_iter == NULL && !PySequence_Check(v))
        {
            _PyErr_Format(tstate, PyExc_TypeError,
                          "cannot unpack non-iterable %.200s object",
                          Py_TYPE(v)->tp_name);
        }
        return 0;
    }

    for (; i < argcnt; i++) {
        w = PyIter_Next(it);
        if (w == NULL) {
            /* Iterator done, via error or exhaustion. */
            if (!_PyErr_Occurred(tstate)) {
                if (argcntafter == -1) {
                    _PyErr_Format(tstate, PyExc_ValueError,
                                  "not enough values to unpack "
                                  "(expected %d, got %d)",
                                  argcnt, i);
                }
                else {
                    _PyErr_Format(tstate, PyExc_ValueError,
                                  "not enough values to unpack "
                                  "(expected at least %d, got %d)",
                                  argcnt + argcntafter, i);
                }
            }
            goto Error;
        }
        *--sp = PyStackRef_FromPyObjectSteal(w);
    }

    if (argcntafter == -1) {
        /* We better have exhausted the iterator now. */
        w = PyIter_Next(it);
        if (w == NULL) {
            if (_PyErr_Occurred(tstate))
                goto Error;
            Py_DECREF(it);
            return 1;
        }
        Py_DECREF(w);

        if (PyList_CheckExact(v) || PyTuple_CheckExact(v)
              || PyDict_CheckExact(v)) {
            ll = PyDict_CheckExact(v) ? PyDict_Size(v) : Py_SIZE(v);
            if (ll > argcnt) {
                _PyErr_Format(tstate, PyExc_ValueError,
                              "too many values to unpack (expected %d, got %zd)",
                              argcnt, ll);
                goto Error;
            }
        }
        _PyErr_Format(tstate, PyExc_ValueError,
                      "too many values to unpack (expected %d)",
                      argcnt);
        goto Error;
    }

    l = PySequence_List(it);
    if (l == NULL)
        goto Error;
    *--sp = PyStackRef_FromPyObjectSteal(l);
    i++;

    ll = PyList_GET_SIZE(l);
    if (ll < argcntafter) {
        _PyErr_Format(tstate, PyExc_ValueError,
            "not enough values to unpack (expected at least %d, got %zd)",
            argcnt + argcntafter, argcnt + ll);
        goto Error;
    }

    /* Pop the "after-variable" args off the list. */
    for (j = argcntafter; j > 0; j--, i++) {
        *--sp = PyStackRef_FromPyObjectSteal(PyList_GET_ITEM(l, ll - j));
    }
    /* Resize the list. */
    Py_SET_SIZE(l, ll - argcntafter);
    Py_DECREF(it);
    return 1;

Error:
    for (; i > 0; i--, sp++) {
        PyStackRef_CLOSE(*sp);
    }
    Py_XDECREF(it);
    return 0;
}

static int
do_monitor_exc(PyThreadState *tstate, _PyInterpreterFrame *frame,
               _Py_CODEUNIT *instr, int event)
{
    assert(event < _PY_MONITORING_UNGROUPED_EVENTS);
    if (_PyFrame_GetCode(frame)->co_flags & CO_NO_MONITORING_EVENTS) {
        return 0;
    }
    PyObject *exc = PyErr_GetRaisedException();
    assert(exc != NULL);
    int err = _Py_call_instrumentation_arg(tstate, event, frame, instr, exc);
    if (err == 0) {
        PyErr_SetRaisedException(exc);
    }
    else {
        assert(PyErr_Occurred());
        Py_DECREF(exc);
    }
    return err;
}

static inline bool
no_tools_for_global_event(PyThreadState *tstate, int event)
{
    return tstate->interp->monitors.tools[event] == 0;
}

static inline bool
no_tools_for_local_event(PyThreadState *tstate, _PyInterpreterFrame *frame, int event)
{
    assert(event < _PY_MONITORING_LOCAL_EVENTS);
    _PyCoMonitoringData *data = _PyFrame_GetCode(frame)->_co_monitoring;
    if (data) {
        return data->active_monitors.tools[event] == 0;
    }
    else {
        return no_tools_for_global_event(tstate, event);
    }
}

void
_PyEval_MonitorRaise(PyThreadState *tstate, _PyInterpreterFrame *frame,
              _Py_CODEUNIT *instr)
{
    if (no_tools_for_global_event(tstate, PY_MONITORING_EVENT_RAISE)) {
        return;
    }
    do_monitor_exc(tstate, frame, instr, PY_MONITORING_EVENT_RAISE);
}

static void
monitor_reraise(PyThreadState *tstate, _PyInterpreterFrame *frame,
              _Py_CODEUNIT *instr)
{
    if (no_tools_for_global_event(tstate, PY_MONITORING_EVENT_RERAISE)) {
        return;
    }
    do_monitor_exc(tstate, frame, instr, PY_MONITORING_EVENT_RERAISE);
}

static int
monitor_stop_iteration(PyThreadState *tstate, _PyInterpreterFrame *frame,
                       _Py_CODEUNIT *instr, PyObject *value)
{
    if (no_tools_for_local_event(tstate, frame, PY_MONITORING_EVENT_STOP_ITERATION)) {
        return 0;
    }
    assert(!PyErr_Occurred());
    PyErr_SetObject(PyExc_StopIteration, value);
    int res = do_monitor_exc(tstate, frame, instr, PY_MONITORING_EVENT_STOP_ITERATION);
    if (res < 0) {
        return res;
    }
    PyErr_SetRaisedException(NULL);
    return 0;
}

static void
monitor_unwind(PyThreadState *tstate,
               _PyInterpreterFrame *frame,
               _Py_CODEUNIT *instr)
{
    if (no_tools_for_global_event(tstate, PY_MONITORING_EVENT_PY_UNWIND)) {
        return;
    }
    do_monitor_exc(tstate, frame, instr, PY_MONITORING_EVENT_PY_UNWIND);
}


static int
monitor_handled(PyThreadState *tstate,
                _PyInterpreterFrame *frame,
                _Py_CODEUNIT *instr, PyObject *exc)
{
    if (no_tools_for_global_event(tstate, PY_MONITORING_EVENT_EXCEPTION_HANDLED)) {
        return 0;
    }
    return _Py_call_instrumentation_arg(tstate, PY_MONITORING_EVENT_EXCEPTION_HANDLED, frame, instr, exc);
}

static void
monitor_throw(PyThreadState *tstate,
              _PyInterpreterFrame *frame,
              _Py_CODEUNIT *instr)
{
    if (no_tools_for_global_event(tstate, PY_MONITORING_EVENT_PY_THROW)) {
        return;
    }
    do_monitor_exc(tstate, frame, instr, PY_MONITORING_EVENT_PY_THROW);
}

void
PyThreadState_EnterTracing(PyThreadState *tstate)
{
    assert(tstate->tracing >= 0);
    tstate->tracing++;
}

void
PyThreadState_LeaveTracing(PyThreadState *tstate)
{
    assert(tstate->tracing > 0);
    tstate->tracing--;
}


PyObject*
_PyEval_CallTracing(PyObject *func, PyObject *args)
{
    // Save and disable tracing
    PyThreadState *tstate = _PyThreadState_GET();
    int save_tracing = tstate->tracing;
    tstate->tracing = 0;

    // Call the tracing function
    PyObject *result = PyObject_Call(func, args, NULL);

    // Restore tracing
    tstate->tracing = save_tracing;
    return result;
}

void
PyEval_SetProfile(Py_tracefunc func, PyObject *arg)
{
    PyThreadState *tstate = _PyThreadState_GET();
    if (_PyEval_SetProfile(tstate, func, arg) < 0) {
        /* Log _PySys_Audit() error */
        PyErr_FormatUnraisable("Exception ignored in PyEval_SetProfile");
    }
}

void
PyEval_SetProfileAllThreads(Py_tracefunc func, PyObject *arg)
{
    PyThreadState *this_tstate = _PyThreadState_GET();
    PyInterpreterState* interp = this_tstate->interp;

    _PyRuntimeState *runtime = &_PyRuntime;
    HEAD_LOCK(runtime);
    PyThreadState* ts = PyInterpreterState_ThreadHead(interp);
    HEAD_UNLOCK(runtime);

    while (ts) {
        if (_PyEval_SetProfile(ts, func, arg) < 0) {
            PyErr_FormatUnraisable("Exception ignored in PyEval_SetProfileAllThreads");
        }
        HEAD_LOCK(runtime);
        ts = PyThreadState_Next(ts);
        HEAD_UNLOCK(runtime);
    }
}

void
PyEval_SetTrace(Py_tracefunc func, PyObject *arg)
{
    PyThreadState *tstate = _PyThreadState_GET();
    if (_PyEval_SetTrace(tstate, func, arg) < 0) {
        /* Log _PySys_Audit() error */
        PyErr_FormatUnraisable("Exception ignored in PyEval_SetTrace");
    }
}

void
PyEval_SetTraceAllThreads(Py_tracefunc func, PyObject *arg)
{
    PyThreadState *this_tstate = _PyThreadState_GET();
    PyInterpreterState* interp = this_tstate->interp;

    _PyRuntimeState *runtime = &_PyRuntime;
    HEAD_LOCK(runtime);
    PyThreadState* ts = PyInterpreterState_ThreadHead(interp);
    HEAD_UNLOCK(runtime);

    while (ts) {
        if (_PyEval_SetTrace(ts, func, arg) < 0) {
            PyErr_FormatUnraisable("Exception ignored in PyEval_SetTraceAllThreads");
        }
        HEAD_LOCK(runtime);
        ts = PyThreadState_Next(ts);
        HEAD_UNLOCK(runtime);
    }
}

int
_PyEval_SetCoroutineOriginTrackingDepth(int depth)
{
    PyThreadState *tstate = _PyThreadState_GET();
    if (depth < 0) {
        _PyErr_SetString(tstate, PyExc_ValueError, "depth must be >= 0");
        return -1;
    }
    tstate->coroutine_origin_tracking_depth = depth;
    return 0;
}


int
_PyEval_GetCoroutineOriginTrackingDepth(void)
{
    PyThreadState *tstate = _PyThreadState_GET();
    return tstate->coroutine_origin_tracking_depth;
}

int
_PyEval_SetAsyncGenFirstiter(PyObject *firstiter)
{
    PyThreadState *tstate = _PyThreadState_GET();

    if (_PySys_Audit(tstate, "sys.set_asyncgen_hook_firstiter", NULL) < 0) {
        return -1;
    }

    Py_XSETREF(tstate->async_gen_firstiter, Py_XNewRef(firstiter));
    return 0;
}

PyObject *
_PyEval_GetAsyncGenFirstiter(void)
{
    PyThreadState *tstate = _PyThreadState_GET();
    return tstate->async_gen_firstiter;
}

int
_PyEval_SetAsyncGenFinalizer(PyObject *finalizer)
{
    PyThreadState *tstate = _PyThreadState_GET();

    if (_PySys_Audit(tstate, "sys.set_asyncgen_hook_finalizer", NULL) < 0) {
        return -1;
    }

    Py_XSETREF(tstate->async_gen_finalizer, Py_XNewRef(finalizer));
    return 0;
}

PyObject *
_PyEval_GetAsyncGenFinalizer(void)
{
    PyThreadState *tstate = _PyThreadState_GET();
    return tstate->async_gen_finalizer;
}

_PyInterpreterFrame *
_PyEval_GetFrame(void)
{
    PyThreadState *tstate = _PyThreadState_GET();
    return _PyThreadState_GetFrame(tstate);
}

PyFrameObject *
PyEval_GetFrame(void)
{
    _PyInterpreterFrame *frame = _PyEval_GetFrame();
    if (frame == NULL) {
        return NULL;
    }
    PyFrameObject *f = _PyFrame_GetFrameObject(frame);
    if (f == NULL) {
        PyErr_Clear();
    }
    return f;
}

PyObject *
_PyEval_GetBuiltins(PyThreadState *tstate)
{
    _PyInterpreterFrame *frame = _PyThreadState_GetFrame(tstate);
    if (frame != NULL) {
        return frame->f_builtins;
    }
    return tstate->interp->builtins;
}

PyObject *
PyEval_GetBuiltins(void)
{
    PyThreadState *tstate = _PyThreadState_GET();
    return _PyEval_GetBuiltins(tstate);
}

/* Convenience function to get a builtin from its name */
PyObject *
_PyEval_GetBuiltin(PyObject *name)
{
    PyObject *attr;
    if (PyMapping_GetOptionalItem(PyEval_GetBuiltins(), name, &attr) == 0) {
        PyErr_SetObject(PyExc_AttributeError, name);
    }
    return attr;
}

PyObject *
_PyEval_GetBuiltinId(_Py_Identifier *name)
{
    return _PyEval_GetBuiltin(_PyUnicode_FromId(name));
}

PyObject *
PyEval_GetLocals(void)
{
    // We need to return a borrowed reference here, so some tricks are needed
    PyThreadState *tstate = _PyThreadState_GET();
     _PyInterpreterFrame *current_frame = _PyThreadState_GetFrame(tstate);
    if (current_frame == NULL) {
        _PyErr_SetString(tstate, PyExc_SystemError, "frame does not exist");
        return NULL;
    }

    // Be aware that this returns a new reference
    PyObject *locals = _PyFrame_GetLocals(current_frame);

    if (locals == NULL) {
        return NULL;
    }

    if (PyFrameLocalsProxy_Check(locals)) {
        PyFrameObject *f = _PyFrame_GetFrameObject(current_frame);
        PyObject *ret = f->f_locals_cache;
        if (ret == NULL) {
            ret = PyDict_New();
            if (ret == NULL) {
                Py_DECREF(locals);
                return NULL;
            }
            f->f_locals_cache = ret;
        }
        if (PyDict_Update(ret, locals) < 0) {
            // At this point, if the cache dict is broken, it will stay broken, as
            // trying to clean it up or replace it will just cause other problems
            ret = NULL;
        }
        Py_DECREF(locals);
        return ret;
    }

    assert(PyMapping_Check(locals));
    assert(Py_REFCNT(locals) > 1);
    Py_DECREF(locals);

    return locals;
}

PyObject *
_PyEval_GetFrameLocals(void)
{
    PyThreadState *tstate = _PyThreadState_GET();
     _PyInterpreterFrame *current_frame = _PyThreadState_GetFrame(tstate);
    if (current_frame == NULL) {
        _PyErr_SetString(tstate, PyExc_SystemError, "frame does not exist");
        return NULL;
    }

    PyObject *locals = _PyFrame_GetLocals(current_frame);
    if (locals == NULL) {
        return NULL;
    }

    if (PyFrameLocalsProxy_Check(locals)) {
        PyObject* ret = PyDict_New();
        if (ret == NULL) {
            Py_DECREF(locals);
            return NULL;
        }
        if (PyDict_Update(ret, locals) < 0) {
            Py_DECREF(ret);
            Py_DECREF(locals);
            return NULL;
        }
        Py_DECREF(locals);
        return ret;
    }

    assert(PyMapping_Check(locals));
    return locals;
}

PyObject *
PyEval_GetGlobals(void)
{
    PyThreadState *tstate = _PyThreadState_GET();
    _PyInterpreterFrame *current_frame = _PyThreadState_GetFrame(tstate);
    if (current_frame == NULL) {
        return NULL;
    }
    return current_frame->f_globals;
}

PyObject*
PyEval_GetFrameLocals(void)
{
    return _PyEval_GetFrameLocals();
}

PyObject* PyEval_GetFrameGlobals(void)
{
    PyThreadState *tstate = _PyThreadState_GET();
    _PyInterpreterFrame *current_frame = _PyThreadState_GetFrame(tstate);
    if (current_frame == NULL) {
        return NULL;
    }
    return Py_XNewRef(current_frame->f_globals);
}

PyObject* PyEval_GetFrameBuiltins(void)
{
    PyThreadState *tstate = _PyThreadState_GET();
    return Py_XNewRef(_PyEval_GetBuiltins(tstate));
}

int
PyEval_MergeCompilerFlags(PyCompilerFlags *cf)
{
    PyThreadState *tstate = _PyThreadState_GET();
    _PyInterpreterFrame *current_frame = tstate->current_frame;
    int result = cf->cf_flags != 0;

    if (current_frame != NULL) {
        const int codeflags = _PyFrame_GetCode(current_frame)->co_flags;
        const int compilerflags = codeflags & PyCF_MASK;
        if (compilerflags) {
            result = 1;
            cf->cf_flags |= compilerflags;
        }
    }
    return result;
}


const char *
PyEval_GetFuncName(PyObject *func)
{
    if (PyMethod_Check(func))
        return PyEval_GetFuncName(PyMethod_GET_FUNCTION(func));
    else if (PyFunction_Check(func))
        return PyUnicode_AsUTF8(((PyFunctionObject*)func)->func_name);
    else if (PyCFunction_Check(func))
        return ((PyCFunctionObject*)func)->m_ml->ml_name;
    else
        return Py_TYPE(func)->tp_name;
}

const char *
PyEval_GetFuncDesc(PyObject *func)
{
    if (PyMethod_Check(func))
        return "()";
    else if (PyFunction_Check(func))
        return "()";
    else if (PyCFunction_Check(func))
        return "()";
    else
        return " object";
}

/* Extract a slice index from a PyLong or an object with the
   nb_index slot defined, and store in *pi.
   Silently reduce values larger than PY_SSIZE_T_MAX to PY_SSIZE_T_MAX,
   and silently boost values less than PY_SSIZE_T_MIN to PY_SSIZE_T_MIN.
   Return 0 on error, 1 on success.
*/
int
_PyEval_SliceIndex(PyObject *v, Py_ssize_t *pi)
{
    PyThreadState *tstate = _PyThreadState_GET();
    if (!Py_IsNone(v)) {
        Py_ssize_t x;
        if (_PyIndex_Check(v)) {
            x = PyNumber_AsSsize_t(v, NULL);
            if (x == -1 && _PyErr_Occurred(tstate))
                return 0;
        }
        else {
            _PyErr_SetString(tstate, PyExc_TypeError,
                             "slice indices must be integers or "
                             "None or have an __index__ method");
            return 0;
        }
        *pi = x;
    }
    return 1;
}

int
_PyEval_SliceIndexNotNone(PyObject *v, Py_ssize_t *pi)
{
    PyThreadState *tstate = _PyThreadState_GET();
    Py_ssize_t x;
    if (_PyIndex_Check(v)) {
        x = PyNumber_AsSsize_t(v, NULL);
        if (x == -1 && _PyErr_Occurred(tstate))
            return 0;
    }
    else {
        _PyErr_SetString(tstate, PyExc_TypeError,
                         "slice indices must be integers or "
                         "have an __index__ method");
        return 0;
    }
    *pi = x;
    return 1;
}

PyObject *
_PyEval_ImportName(PyThreadState *tstate, _PyInterpreterFrame *frame,
            PyObject *name, PyObject *fromlist, PyObject *level)
{
    PyObject *import_func;
    if (PyMapping_GetOptionalItem(frame->f_builtins, &_Py_ID(__import__), &import_func) < 0) {
        return NULL;
    }
    if (import_func == NULL) {
        _PyErr_SetString(tstate, PyExc_ImportError, "__import__ not found");
        return NULL;
    }

    PyObject *locals = frame->f_locals;
    if (locals == NULL) {
        locals = Py_None;
    }

    /* Fast path for not overloaded __import__. */
    if (_PyImport_IsDefaultImportFunc(tstate->interp, import_func)) {
        Py_DECREF(import_func);
        int ilevel = PyLong_AsInt(level);
        if (ilevel == -1 && _PyErr_Occurred(tstate)) {
            return NULL;
        }
        return PyImport_ImportModuleLevelObject(
                        name,
                        frame->f_globals,
                        locals,
                        fromlist,
                        ilevel);
    }

    PyObject* args[5] = {name, frame->f_globals, locals, fromlist, level};
    PyObject *res = PyObject_Vectorcall(import_func, args, 5, NULL);
    Py_DECREF(import_func);
    return res;
}

PyObject *
_PyEval_ImportFrom(PyThreadState *tstate, PyObject *v, PyObject *name)
{
    PyObject *x;
    PyObject *fullmodname, *mod_name, *origin, *mod_name_or_unknown, *errmsg, *spec;

    if (PyObject_GetOptionalAttr(v, name, &x) != 0) {
        return x;
    }
    /* Issue #17636: in case this failed because of a circular relative
       import, try to fallback on reading the module directly from
       sys.modules. */
    if (PyObject_GetOptionalAttr(v, &_Py_ID(__name__), &mod_name) < 0) {
        return NULL;
    }
    if (mod_name == NULL || !PyUnicode_Check(mod_name)) {
        Py_CLEAR(mod_name);
        goto error;
    }
    fullmodname = PyUnicode_FromFormat("%U.%U", mod_name, name);
    if (fullmodname == NULL) {
        Py_DECREF(mod_name);
        return NULL;
    }
    x = PyImport_GetModule(fullmodname);
    Py_DECREF(fullmodname);
    if (x == NULL && !_PyErr_Occurred(tstate)) {
        goto error;
    }
    Py_DECREF(mod_name);
    return x;

 error:
    if (mod_name == NULL) {
        mod_name_or_unknown = PyUnicode_FromString("<unknown module name>");
        if (mod_name_or_unknown == NULL) {
            return NULL;
        }
    } else {
        mod_name_or_unknown = mod_name;
    }
    // mod_name is no longer an owned reference
    assert(mod_name_or_unknown);
    assert(mod_name == NULL || mod_name == mod_name_or_unknown);

    origin = NULL;
    if (PyObject_GetOptionalAttr(v, &_Py_ID(__spec__), &spec) < 0) {
        Py_DECREF(mod_name_or_unknown);
        return NULL;
    }
    if (spec == NULL) {
        errmsg = PyUnicode_FromFormat(
            "cannot import name %R from %R (unknown location)",
            name, mod_name_or_unknown
        );
        goto done_with_errmsg;
    }
    if (_PyModuleSpec_GetFileOrigin(spec, &origin) < 0) {
        goto done;
    }

    int is_possibly_shadowing = _PyModule_IsPossiblyShadowing(origin);
    if (is_possibly_shadowing < 0) {
        goto done;
    }
    int is_possibly_shadowing_stdlib = 0;
    if (is_possibly_shadowing) {
        PyObject *stdlib_modules;
        if (PySys_GetOptionalAttrString("stdlib_module_names", &stdlib_modules) < 0) {
            goto done;
        }
        if (stdlib_modules && PyAnySet_Check(stdlib_modules)) {
            is_possibly_shadowing_stdlib = PySet_Contains(stdlib_modules, mod_name_or_unknown);
            if (is_possibly_shadowing_stdlib < 0) {
                Py_DECREF(stdlib_modules);
                goto done;
            }
        }
        Py_XDECREF(stdlib_modules);
    }

    if (origin == NULL && PyModule_Check(v)) {
        // Fall back to __file__ for diagnostics if we don't have
        // an origin that is a location
        origin = PyModule_GetFilenameObject(v);
        if (origin == NULL) {
            if (!PyErr_ExceptionMatches(PyExc_SystemError)) {
                goto done;
            }
            // PyModule_GetFilenameObject raised "module filename missing"
            _PyErr_Clear(tstate);
        }
        assert(origin == NULL || PyUnicode_Check(origin));
    }

    if (is_possibly_shadowing_stdlib) {
        assert(origin);
        errmsg = PyUnicode_FromFormat(
            "cannot import name %R from %R "
            "(consider renaming %R since it has the same "
            "name as the standard library module named %R "
            "and prevents importing that standard library module)",
            name, mod_name_or_unknown, origin, mod_name_or_unknown
        );
    }
    else {
        int rc = _PyModuleSpec_IsInitializing(spec);
        if (rc < 0) {
            goto done;
        }
        else if (rc > 0) {
            if (is_possibly_shadowing) {
                assert(origin);
                // For non-stdlib modules, only mention the possibility of
                // shadowing if the module is being initialized.
                errmsg = PyUnicode_FromFormat(
                    "cannot import name %R from %R "
                    "(consider renaming %R if it has the same name "
                    "as a library you intended to import)",
                    name, mod_name_or_unknown, origin
                );
            }
            else if (origin) {
                errmsg = PyUnicode_FromFormat(
                    "cannot import name %R from partially initialized module %R "
                    "(most likely due to a circular import) (%S)",
                    name, mod_name_or_unknown, origin
                );
            }
            else {
                errmsg = PyUnicode_FromFormat(
                    "cannot import name %R from partially initialized module %R "
                    "(most likely due to a circular import)",
                    name, mod_name_or_unknown
                );
            }
        }
        else {
            assert(rc == 0);
            if (origin) {
                errmsg = PyUnicode_FromFormat(
                    "cannot import name %R from %R (%S)",
                    name, mod_name_or_unknown, origin
                );
            }
            else {
                errmsg = PyUnicode_FromFormat(
                    "cannot import name %R from %R (unknown location)",
                    name, mod_name_or_unknown
                );
            }
        }
    }

done_with_errmsg:
    if (errmsg != NULL) {
        /* NULL checks for mod_name and origin done by _PyErr_SetImportErrorWithNameFrom */
        _PyErr_SetImportErrorWithNameFrom(errmsg, mod_name, origin, name);
        Py_DECREF(errmsg);
    }

done:
    Py_XDECREF(origin);
    Py_XDECREF(spec);
    Py_DECREF(mod_name_or_unknown);
    return NULL;
}

#define CANNOT_CATCH_MSG "catching classes that do not inherit from "\
                         "BaseException is not allowed"

#define CANNOT_EXCEPT_STAR_EG "catching ExceptionGroup with except* "\
                              "is not allowed. Use except instead."

int
_PyEval_CheckExceptTypeValid(PyThreadState *tstate, PyObject* right)
{
    if (PyTuple_Check(right)) {
        Py_ssize_t i, length;
        length = PyTuple_GET_SIZE(right);
        for (i = 0; i < length; i++) {
            PyObject *exc = PyTuple_GET_ITEM(right, i);
            if (!PyExceptionClass_Check(exc)) {
                _PyErr_SetString(tstate, PyExc_TypeError,
                    CANNOT_CATCH_MSG);
                return -1;
            }
        }
    }
    else {
        if (!PyExceptionClass_Check(right)) {
            _PyErr_SetString(tstate, PyExc_TypeError,
                CANNOT_CATCH_MSG);
            return -1;
        }
    }
    return 0;
}

int
_PyEval_CheckExceptStarTypeValid(PyThreadState *tstate, PyObject* right)
{
    if (_PyEval_CheckExceptTypeValid(tstate, right) < 0) {
        return -1;
    }

    /* reject except *ExceptionGroup */

    int is_subclass = 0;
    if (PyTuple_Check(right)) {
        Py_ssize_t length = PyTuple_GET_SIZE(right);
        for (Py_ssize_t i = 0; i < length; i++) {
            PyObject *exc = PyTuple_GET_ITEM(right, i);
            is_subclass = PyObject_IsSubclass(exc, PyExc_BaseExceptionGroup);
            if (is_subclass < 0) {
                return -1;
            }
            if (is_subclass) {
                break;
            }
        }
    }
    else {
        is_subclass = PyObject_IsSubclass(right, PyExc_BaseExceptionGroup);
        if (is_subclass < 0) {
            return -1;
        }
    }
    if (is_subclass) {
        _PyErr_SetString(tstate, PyExc_TypeError,
            CANNOT_EXCEPT_STAR_EG);
            return -1;
    }
    return 0;
}

int
_Py_Check_ArgsIterable(PyThreadState *tstate, PyObject *func, PyObject *args)
{
    if (Py_TYPE(args)->tp_iter == NULL && !PySequence_Check(args)) {
        /* _Py_Check_ArgsIterable() may be called with a live exception:
         * clear it to prevent calling _PyObject_FunctionStr() with an
         * exception set. */
        _PyErr_Clear(tstate);
        PyObject *funcstr = _PyObject_FunctionStr(func);
        if (funcstr != NULL) {
            _PyErr_Format(tstate, PyExc_TypeError,
                          "%U argument after * must be an iterable, not %.200s",
                          funcstr, Py_TYPE(args)->tp_name);
            Py_DECREF(funcstr);
        }
        return -1;
    }
    return 0;
}

void
_PyEval_FormatKwargsError(PyThreadState *tstate, PyObject *func, PyObject *kwargs)
{
    /* _PyDict_MergeEx raises attribute
     * error (percolated from an attempt
     * to get 'keys' attribute) instead of
     * a type error if its second argument
     * is not a mapping.
     */
    if (_PyErr_ExceptionMatches(tstate, PyExc_AttributeError)) {
        _PyErr_Clear(tstate);
        PyObject *funcstr = _PyObject_FunctionStr(func);
        if (funcstr != NULL) {
            _PyErr_Format(
                tstate, PyExc_TypeError,
                "%U argument after ** must be a mapping, not %.200s",
                funcstr, Py_TYPE(kwargs)->tp_name);
            Py_DECREF(funcstr);
        }
    }
    else if (_PyErr_ExceptionMatches(tstate, PyExc_KeyError)) {
        PyObject *exc = _PyErr_GetRaisedException(tstate);
        PyObject *args = PyException_GetArgs(exc);
        if (exc && PyTuple_Check(args) && PyTuple_GET_SIZE(args) == 1) {
            _PyErr_Clear(tstate);
            PyObject *funcstr = _PyObject_FunctionStr(func);
            if (funcstr != NULL) {
                PyObject *key = PyTuple_GET_ITEM(args, 0);
                _PyErr_Format(
                    tstate, PyExc_TypeError,
                    "%U got multiple values for keyword argument '%S'",
                    funcstr, key);
                Py_DECREF(funcstr);
            }
            Py_XDECREF(exc);
        }
        else {
            _PyErr_SetRaisedException(tstate, exc);
        }
        Py_DECREF(args);
    }
}

void
_PyEval_FormatExcCheckArg(PyThreadState *tstate, PyObject *exc,
                          const char *format_str, PyObject *obj)
{
    const char *obj_str;

    if (!obj)
        return;

    obj_str = PyUnicode_AsUTF8(obj);
    if (!obj_str)
        return;

    _PyErr_Format(tstate, exc, format_str, obj_str);

    if (exc == PyExc_NameError) {
        // Include the name in the NameError exceptions to offer suggestions later.
        PyObject *exc = PyErr_GetRaisedException();
        if (PyErr_GivenExceptionMatches(exc, PyExc_NameError)) {
            if (((PyNameErrorObject*)exc)->name == NULL) {
                // We do not care if this fails because we are going to restore the
                // NameError anyway.
                (void)PyObject_SetAttr(exc, &_Py_ID(name), obj);
            }
        }
        PyErr_SetRaisedException(exc);
    }
}

void
_PyEval_FormatExcUnbound(PyThreadState *tstate, PyCodeObject *co, int oparg)
{
    PyObject *name;
    /* Don't stomp existing exception */
    if (_PyErr_Occurred(tstate))
        return;
    name = PyTuple_GET_ITEM(co->co_localsplusnames, oparg);
    if (oparg < PyUnstable_Code_GetFirstFree(co)) {
        _PyEval_FormatExcCheckArg(tstate, PyExc_UnboundLocalError,
                                  UNBOUNDLOCAL_ERROR_MSG, name);
    } else {
        _PyEval_FormatExcCheckArg(tstate, PyExc_NameError,
                                  UNBOUNDFREE_ERROR_MSG, name);
    }
}

void
_PyEval_FormatAwaitableError(PyThreadState *tstate, PyTypeObject *type, int oparg)
{
    if (type->tp_as_async == NULL || type->tp_as_async->am_await == NULL) {
        if (oparg == 1) {
            _PyErr_Format(tstate, PyExc_TypeError,
                          "'async with' received an object from __aenter__ "
                          "that does not implement __await__: %.100s",
                          type->tp_name);
        }
        else if (oparg == 2) {
            _PyErr_Format(tstate, PyExc_TypeError,
                          "'async with' received an object from __aexit__ "
                          "that does not implement __await__: %.100s",
                          type->tp_name);
        }
    }
}


Py_ssize_t
PyUnstable_Eval_RequestCodeExtraIndex(freefunc free)
{
    PyInterpreterState *interp = _PyInterpreterState_GET();
    Py_ssize_t new_index;

    if (interp->co_extra_user_count == MAX_CO_EXTRA_USERS - 1) {
        return -1;
    }
    new_index = interp->co_extra_user_count++;
    interp->co_extra_freefuncs[new_index] = free;
    return new_index;
}

/* Implement Py_EnterRecursiveCall() and Py_LeaveRecursiveCall() as functions
   for the limited API. */

int Py_EnterRecursiveCall(const char *where)
{
    return _Py_EnterRecursiveCall(where);
}

void Py_LeaveRecursiveCall(void)
{
    _Py_LeaveRecursiveCall();
}

PyObject *
_PyEval_GetANext(PyObject *aiter)
{
    unaryfunc getter = NULL;
    PyObject *next_iter = NULL;
    PyTypeObject *type = Py_TYPE(aiter);
    if (PyAsyncGen_CheckExact(aiter)) {
        return type->tp_as_async->am_anext(aiter);
    }
    if (type->tp_as_async != NULL){
        getter = type->tp_as_async->am_anext;
    }

    if (getter != NULL) {
        next_iter = (*getter)(aiter);
        if (next_iter == NULL) {
            return NULL;
        }
    }
    else {
        PyErr_Format(PyExc_TypeError,
                        "'async for' requires an iterator with "
                        "__anext__ method, got %.100s",
                        type->tp_name);
        return NULL;
    }

    PyObject *awaitable = _PyCoro_GetAwaitableIter(next_iter);
    if (awaitable == NULL) {
        _PyErr_FormatFromCause(
            PyExc_TypeError,
            "'async for' received an invalid object "
            "from __anext__: %.100s",
            Py_TYPE(next_iter)->tp_name);
    }
    Py_DECREF(next_iter);
    return awaitable;
}

void
_PyEval_LoadGlobalStackRef(PyObject *globals, PyObject *builtins, PyObject *name, _PyStackRef *writeto)
{
    if (PyDict_CheckExact(globals) && PyDict_CheckExact(builtins)) {
        _PyDict_LoadGlobalStackRef((PyDictObject *)globals,
                                    (PyDictObject *)builtins,
                                    name, writeto);
        if (PyStackRef_IsNull(*writeto) && !PyErr_Occurred()) {
            /* _PyDict_LoadGlobal() returns NULL without raising
                * an exception if the key doesn't exist */
            _PyEval_FormatExcCheckArg(PyThreadState_GET(), PyExc_NameError,
                                        NAME_ERROR_MSG, name);
        }
    }
    else {
        /* Slow-path if globals or builtins is not a dict */
        /* namespace 1: globals */
        PyObject *res;
        if (PyMapping_GetOptionalItem(globals, name, &res) < 0) {
            *writeto = PyStackRef_NULL;
            return;
        }
        if (res == NULL) {
            /* namespace 2: builtins */
            if (PyMapping_GetOptionalItem(builtins, name, &res) < 0) {
                *writeto = PyStackRef_NULL;
                return;
            }
            if (res == NULL) {
                _PyEval_FormatExcCheckArg(
                            PyThreadState_GET(), PyExc_NameError,
                            NAME_ERROR_MSG, name);
                *writeto = PyStackRef_NULL;
                return;
            }
        }
        *writeto = PyStackRef_FromPyObjectSteal(res);
    }
}

PyObject *
_PyEval_GetAwaitable(PyObject *iterable, int oparg)
{
    PyObject *iter = _PyCoro_GetAwaitableIter(iterable);

    if (iter == NULL) {
        _PyEval_FormatAwaitableError(PyThreadState_GET(),
            Py_TYPE(iterable), oparg);
    }
    else if (PyCoro_CheckExact(iter)) {
        PyObject *yf = _PyGen_yf((PyGenObject*)iter);
        if (yf != NULL) {
            /* `iter` is a coroutine object that is being
                awaited, `yf` is a pointer to the current awaitable
                being awaited on. */
            Py_DECREF(yf);
            Py_CLEAR(iter);
            _PyErr_SetString(PyThreadState_GET(), PyExc_RuntimeError,
                                "coroutine is being awaited already");
        }
    }
    return iter;
}

PyObject *
_PyEval_LoadName(PyThreadState *tstate, _PyInterpreterFrame *frame, PyObject *name)
{

    PyObject *value;
    if (frame->f_locals == NULL) {
        _PyErr_SetString(tstate, PyExc_SystemError,
                            "no locals found");
        return NULL;
    }
    if (PyMapping_GetOptionalItem(frame->f_locals, name, &value) < 0) {
        return NULL;
    }
    if (value != NULL) {
        return value;
    }
    if (PyDict_GetItemRef(frame->f_globals, name, &value) < 0) {
        return NULL;
    }
    if (value != NULL) {
        return value;
    }
    if (PyMapping_GetOptionalItem(frame->f_builtins, name, &value) < 0) {
        return NULL;
    }
    if (value == NULL) {
        _PyEval_FormatExcCheckArg(
                    tstate, PyExc_NameError,
                    NAME_ERROR_MSG, name);
    }
    return value;
}

/* Check if a 'cls' provides the given special method. */
static inline int
type_has_special_method(PyTypeObject *cls, PyObject *name)
{
    // _PyType_Lookup() does not set an exception and returns a borrowed ref
    assert(!PyErr_Occurred());
    PyObject *r = _PyType_Lookup(cls, name);
    return r != NULL && Py_TYPE(r)->tp_descr_get != NULL;
}

int
_PyEval_SpecialMethodCanSuggest(PyObject *self, int oparg)
{
    PyTypeObject *type = Py_TYPE(self);
    switch (oparg) {
        case SPECIAL___ENTER__:
        case SPECIAL___EXIT__: {
            return type_has_special_method(type, &_Py_ID(__aenter__))
                   && type_has_special_method(type, &_Py_ID(__aexit__));
        }
        case SPECIAL___AENTER__:
        case SPECIAL___AEXIT__: {
            return type_has_special_method(type, &_Py_ID(__enter__))
                   && type_has_special_method(type, &_Py_ID(__exit__));
        }
        default:
            Py_FatalError("unsupported special method");
    }
}<|MERGE_RESOLUTION|>--- conflicted
+++ resolved
@@ -40,10 +40,6 @@
 #include "pycore_traceback.h"     // _PyTraceBack_FromFrame
 #include "pycore_tuple.h"         // _PyTuple_ITEMS()
 #include "pycore_uop_ids.h"       // Uops
-<<<<<<< HEAD
-#include "pycore_pyerrors.h"
-=======
->>>>>>> 1a07a010
 
 #include "dictobject.h"
 #include "frameobject.h"          // _PyInterpreterFrame_GetLine
