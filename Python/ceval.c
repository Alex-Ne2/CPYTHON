--- conflicted
+++ resolved
@@ -792,14 +792,9 @@
 #ifndef Py_TAIL_CALL_INTERP
     uint8_t opcode;    /* Current opcode */
     int oparg;         /* Current opcode argument, if any */
-<<<<<<< HEAD
     assert(tstate->current_frame == NULL || tstate->current_frame->stackpointer != NULL);
-
-    _PyInterpreterFrame  entry_frame;
-=======
 #endif
     _PyInterpreterFrame entry_frame;
->>>>>>> 17584471
 
     if (_Py_EnterRecursiveCallTstate(tstate, "")) {
         assert(frame->owner != FRAME_OWNED_BY_INTERPRETER);
@@ -858,13 +853,10 @@
         _Py_Instrument(_PyFrame_GetCode(frame), tstate->interp);
         next_instr = frame->instr_ptr;
         monitor_throw(tstate, frame, next_instr);
-<<<<<<< HEAD
         stack_pointer = _PyFrame_GetStackPointer(frame);
-=======
 #ifdef Py_TAIL_CALL_INTERP
         return _TAIL_CALL_error(frame, stack_pointer, tstate, next_instr, 0);
 #else
->>>>>>> 17584471
         goto error;
 #endif
     }
