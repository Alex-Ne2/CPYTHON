--- conflicted
+++ resolved
@@ -5093,12 +5093,7 @@
             }
             Py_DECREF(arg);
             Py_DECREF(list);
-<<<<<<< HEAD
-            STACK_SHRINK(call_shape.postcall_shrink+1);
-=======
             STACK_SHRINK(2);
-            Py_INCREF(Py_None);
->>>>>>> 345572a1
             SET_TOP(Py_None);
             Py_DECREF(callable);
             NOTRACE_DISPATCH();
