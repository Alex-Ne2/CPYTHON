--- conflicted
+++ resolved
@@ -1694,13 +1694,7 @@
         }
 
         /* We keep LOAD_CLOSURE so that the bytecode stays more readable. */
-<<<<<<< HEAD
-        TARGET(LOAD_CLOSURE):
-        TARGET(LOAD_FAST): {
-            PREDICTED(LOAD_FAST);
-=======
         TARGET(LOAD_CLOSURE) {
->>>>>>> 392a8983
             PyObject *value = GETLOCAL(oparg);
             if (value == NULL) {
                 goto unbound_local_error;
@@ -1711,6 +1705,7 @@
         }
 
         TARGET(LOAD_FAST) {
+            PREDICTED(LOAD_FAST);
             PyObject *value = GETLOCAL(oparg);
             if (value == NULL) {
                 goto unbound_local_error;
@@ -1735,12 +1730,8 @@
             DISPATCH();
         }
 
-<<<<<<< HEAD
-        TARGET(LOAD_FAST__LOAD_FAST): {
+        TARGET(LOAD_FAST__LOAD_FAST) {
             PREDICTED(LOAD_FAST__LOAD_FAST);
-=======
-        TARGET(LOAD_FAST__LOAD_FAST) {
->>>>>>> 392a8983
             PyObject *value = GETLOCAL(oparg);
             if (value == NULL) {
                 goto unbound_local_error;
@@ -2973,8 +2964,7 @@
             DISPATCH();
         }
 
-<<<<<<< HEAD
-        TARGET(UNPACK_SEQUENCE__STORE_FAST): {
+        TARGET(UNPACK_SEQUENCE__STORE_FAST) {
             PREDICTED(UNPACK_SEQUENCE__STORE_FAST);
             PyObject *seq = POP(), *item, **items;
             if (PyTuple_CheckExact(seq) &&
@@ -3017,10 +3007,7 @@
             NOTRACE_DISPATCH();
         }
 
-        TARGET(UNPACK_EX): {
-=======
         TARGET(UNPACK_EX) {
->>>>>>> 392a8983
             int totalargs = 1 + (oparg & 0xFF) + (oparg >> 8);
             PyObject *seq = POP();
 
