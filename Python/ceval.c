/* Execute compiled code */

#define _PY_INTERPRETER

#include "Python.h"
#include "pycore_abstract.h"      // _PyIndex_Check()
#include "pycore_audit.h"         // _PySys_Audit()
#include "pycore_backoff.h"
#include "pycore_call.h"          // _PyObject_CallNoArgs()
#include "pycore_cell.h"          // PyCell_GetRef()
#include "pycore_ceval.h"
#include "pycore_code.h"
#include "pycore_emscripten_signal.h"  // _Py_CHECK_EMSCRIPTEN_SIGNALS
#include "pycore_function.h"
#include "pycore_instruments.h"
#include "pycore_intrinsics.h"
#include "pycore_jit.h"
#include "pycore_long.h"          // _PyLong_GetZero()
#include "pycore_moduleobject.h"  // PyModuleObject
#include "pycore_object.h"        // _PyObject_GC_TRACK()
#include "pycore_opcode_metadata.h" // EXTRA_CASES
#include "pycore_optimizer.h"     // _PyUOpExecutor_Type
#include "pycore_opcode_utils.h"  // MAKE_FUNCTION_*
#include "pycore_pyatomic_ft_wrappers.h" // FT_ATOMIC_*
#include "pycore_pyerrors.h"      // _PyErr_GetRaisedException()
#include "pycore_pystate.h"       // _PyInterpreterState_GET()
#include "pycore_range.h"         // _PyRangeIterObject
#include "pycore_setobject.h"     // _PySet_Update()
#include "pycore_sliceobject.h"   // _PyBuildSlice_ConsumeRefs
#include "pycore_traceback.h"     // _PyTraceBack_FromFrame
#include "pycore_tuple.h"         // _PyTuple_ITEMS()
#include "pycore_uop_ids.h"       // Uops
#include "pycore_pyerrors.h"

#include "pycore_dict.h"
#include "dictobject.h"
#include "pycore_frame.h"
#include "frameobject.h"          // _PyInterpreterFrame_GetLine
#include "opcode.h"
#include "pydtrace.h"
#include "setobject.h"
#include "pycore_stackref.h"

#include <stdbool.h>              // bool

#if !defined(Py_BUILD_CORE)
#  error "ceval.c must be build with Py_BUILD_CORE define for best performance"
#endif

#if !defined(Py_DEBUG) && !defined(Py_TRACE_REFS)
// GH-89279: The MSVC compiler does not inline these static inline functions
// in PGO build in _PyEval_EvalFrameDefault(), because this function is over
// the limit of PGO, and that limit cannot be configured.
// Define them as macros to make sure that they are always inlined by the
// preprocessor.

#undef Py_IS_TYPE
#define Py_IS_TYPE(ob, type) \
    (_PyObject_CAST(ob)->ob_type == (type))

#undef Py_XDECREF
#define Py_XDECREF(arg) \
    do { \
        PyObject *xop = _PyObject_CAST(arg); \
        if (xop != NULL) { \
            Py_DECREF(xop); \
        } \
    } while (0)

#ifndef Py_GIL_DISABLED

#undef Py_DECREF
#define Py_DECREF(arg) \
    do { \
        PyObject *op = _PyObject_CAST(arg); \
        if (_Py_IsImmortal(op)) { \
            _Py_DECREF_IMMORTAL_STAT_INC(); \
            break; \
        } \
        _Py_DECREF_STAT_INC(); \
        if (--op->ob_refcnt == 0) { \
            destructor dealloc = Py_TYPE(op)->tp_dealloc; \
            (*dealloc)(op); \
        } \
    } while (0)

#undef _Py_DECREF_SPECIALIZED
#define _Py_DECREF_SPECIALIZED(arg, dealloc) \
    do { \
        PyObject *op = _PyObject_CAST(arg); \
        if (_Py_IsImmortal(op)) { \
            _Py_DECREF_IMMORTAL_STAT_INC(); \
            break; \
        } \
        _Py_DECREF_STAT_INC(); \
        if (--op->ob_refcnt == 0) { \
            _PyReftracerTrack(op, PyRefTracer_DESTROY); \
            destructor d = (destructor)(dealloc); \
            d(op); \
        } \
    } while (0)

#else // Py_GIL_DISABLED

#undef Py_DECREF
#define Py_DECREF(arg) \
    do { \
        PyObject *op = _PyObject_CAST(arg); \
        uint32_t local = _Py_atomic_load_uint32_relaxed(&op->ob_ref_local); \
        if (local == _Py_IMMORTAL_REFCNT_LOCAL) { \
            _Py_DECREF_IMMORTAL_STAT_INC(); \
            break; \
        } \
        _Py_DECREF_STAT_INC(); \
        if (_Py_IsOwnedByCurrentThread(op)) { \
            local--; \
            _Py_atomic_store_uint32_relaxed(&op->ob_ref_local, local); \
            if (local == 0) { \
                _Py_MergeZeroLocalRefcount(op); \
            } \
        } \
        else { \
            _Py_DecRefShared(op); \
        } \
    } while (0)

#undef _Py_DECREF_SPECIALIZED
#define _Py_DECREF_SPECIALIZED(arg, dealloc) Py_DECREF(arg)

#endif
#endif


#ifdef Py_DEBUG
static void
dump_stack(_PyInterpreterFrame *frame, _PyStackRef *stack_pointer)
{
    _PyFrame_SetStackPointer(frame, stack_pointer);
    _PyStackRef *stack_base = _PyFrame_Stackbase(frame);
    PyObject *exc = PyErr_GetRaisedException();
    printf("    stack=[");
    for (_PyStackRef *ptr = stack_base; ptr < stack_pointer; ptr++) {
        if (ptr != stack_base) {
            printf(", ");
        }
        PyObject *obj = PyStackRef_AsPyObjectBorrow(*ptr);
        if (obj == NULL) {
            printf("<nil>");
            continue;
        }
        if (
            obj == Py_None
            || PyBool_Check(obj)
            || PyLong_CheckExact(obj)
            || PyFloat_CheckExact(obj)
            || PyUnicode_CheckExact(obj)
        ) {
            if (PyObject_Print(obj, stdout, 0) == 0) {
                continue;
            }
            PyErr_Clear();
        }
        // Don't call __repr__(), it might recurse into the interpreter.
        printf("<%s at %p>", Py_TYPE(obj)->tp_name, PyStackRef_AsPyObjectBorrow(*ptr));
    }
    printf("]\n");
    fflush(stdout);
    PyErr_SetRaisedException(exc);
    _PyFrame_GetStackPointer(frame);
}

static void
lltrace_instruction(_PyInterpreterFrame *frame,
                    _PyStackRef *stack_pointer,
                    _Py_CODEUNIT *next_instr,
                    int opcode,
                    int oparg)
{
    if (frame->owner >= FRAME_OWNED_BY_INTERPRETER) {
        return;
    }
    dump_stack(frame, stack_pointer);
    const char *opname = _PyOpcode_OpName[opcode];
    assert(opname != NULL);
    int offset = (int)(next_instr - _PyFrame_GetBytecode(frame));
    if (OPCODE_HAS_ARG((int)_PyOpcode_Deopt[opcode])) {
        printf("%d: %s %d\n", offset * 2, opname, oparg);
    }
    else {
        printf("%d: %s\n", offset * 2, opname);
    }
    fflush(stdout);
}

static void
lltrace_resume_frame(_PyInterpreterFrame *frame)
{
    PyObject *fobj = PyStackRef_AsPyObjectBorrow(frame->f_funcobj);
    if (!PyStackRef_CodeCheck(frame->f_executable) ||
        fobj == NULL ||
        !PyFunction_Check(fobj)
    ) {
        printf("\nResuming frame.\n");
        return;
    }
    PyFunctionObject *f = (PyFunctionObject *)fobj;
    PyObject *exc = PyErr_GetRaisedException();
    PyObject *name = f->func_qualname;
    if (name == NULL) {
        name = f->func_name;
    }
    printf("\nResuming frame");
    if (name) {
        printf(" for ");
        if (PyObject_Print(name, stdout, 0) < 0) {
            PyErr_Clear();
        }
    }
    if (f->func_module) {
        printf(" in module ");
        if (PyObject_Print(f->func_module, stdout, 0) < 0) {
            PyErr_Clear();
        }
    }
    printf("\n");
    fflush(stdout);
    PyErr_SetRaisedException(exc);
}

static int
maybe_lltrace_resume_frame(_PyInterpreterFrame *frame, PyObject *globals)
{
    if (globals == NULL) {
        return 0;
    }
    if (frame->owner >= FRAME_OWNED_BY_INTERPRETER) {
        return 0;
    }
    int r = PyDict_Contains(globals, &_Py_ID(__lltrace__));
    if (r < 0) {
        return -1;
    }
    int lltrace = r * 5;  // Levels 1-4 only trace uops
    if (!lltrace) {
        // Can also be controlled by environment variable
        char *python_lltrace = Py_GETENV("PYTHON_LLTRACE");
        if (python_lltrace != NULL && *python_lltrace >= '0') {
            lltrace = *python_lltrace - '0';  // TODO: Parse an int and all that
        }
    }
    if (lltrace >= 5) {
        lltrace_resume_frame(frame);
    }
    return lltrace;
}

#endif

static void monitor_reraise(PyThreadState *tstate,
                 _PyInterpreterFrame *frame,
                 _Py_CODEUNIT *instr);
static int monitor_stop_iteration(PyThreadState *tstate,
                 _PyInterpreterFrame *frame,
                 _Py_CODEUNIT *instr,
                 PyObject *value);
static void monitor_unwind(PyThreadState *tstate,
                 _PyInterpreterFrame *frame,
                 _Py_CODEUNIT *instr);
static int monitor_handled(PyThreadState *tstate,
                 _PyInterpreterFrame *frame,
                 _Py_CODEUNIT *instr, PyObject *exc);
static void monitor_throw(PyThreadState *tstate,
                 _PyInterpreterFrame *frame,
                 _Py_CODEUNIT *instr);

static int get_exception_handler(PyCodeObject *, int, int*, int*, int*);
static  _PyInterpreterFrame *
_PyEvalFramePushAndInit_Ex(PyThreadState *tstate, _PyStackRef func,
    PyObject *locals, Py_ssize_t nargs, PyObject *callargs, PyObject *kwargs, _PyInterpreterFrame *previous);

#ifdef HAVE_ERRNO_H
#include <errno.h>
#endif

int
Py_GetRecursionLimit(void)
{
    PyInterpreterState *interp = _PyInterpreterState_GET();
    return interp->ceval.recursion_limit;
}

void
Py_SetRecursionLimit(int new_limit)
{
    PyInterpreterState *interp = _PyInterpreterState_GET();
    _PyEval_StopTheWorld(interp);
    interp->ceval.recursion_limit = new_limit;
    _Py_FOR_EACH_TSTATE_BEGIN(interp, p) {
        int depth = p->py_recursion_limit - p->py_recursion_remaining;
        p->py_recursion_limit = new_limit;
        p->py_recursion_remaining = new_limit - depth;
    }
    _Py_FOR_EACH_TSTATE_END(interp);
    _PyEval_StartTheWorld(interp);
}

/* The function _Py_EnterRecursiveCallTstate() only calls _Py_CheckRecursiveCall()
   if the recursion_depth reaches recursion_limit. */
int
_Py_CheckRecursiveCall(PyThreadState *tstate, const char *where)
{
#ifdef USE_STACKCHECK
    if (PyOS_CheckStack()) {
        ++tstate->c_recursion_remaining;
        _PyErr_SetString(tstate, PyExc_MemoryError, "Stack overflow");
        return -1;
    }
#endif
    if (tstate->recursion_headroom) {
        if (tstate->c_recursion_remaining < -50) {
            /* Overflowing while handling an overflow. Give up. */
            Py_FatalError("Cannot recover from stack overflow.");
        }
    }
    else {
        if (tstate->c_recursion_remaining <= 0) {
            tstate->recursion_headroom++;
            _PyErr_Format(tstate, PyExc_RecursionError,
                        "maximum recursion depth exceeded%s",
                        where);
            tstate->recursion_headroom--;
            ++tstate->c_recursion_remaining;
            return -1;
        }
    }
    return 0;
}


const binaryfunc _PyEval_BinaryOps[] = {
    [NB_ADD] = PyNumber_Add,
    [NB_AND] = PyNumber_And,
    [NB_FLOOR_DIVIDE] = PyNumber_FloorDivide,
    [NB_LSHIFT] = PyNumber_Lshift,
    [NB_MATRIX_MULTIPLY] = PyNumber_MatrixMultiply,
    [NB_MULTIPLY] = PyNumber_Multiply,
    [NB_REMAINDER] = PyNumber_Remainder,
    [NB_OR] = PyNumber_Or,
    [NB_POWER] = _PyNumber_PowerNoMod,
    [NB_RSHIFT] = PyNumber_Rshift,
    [NB_SUBTRACT] = PyNumber_Subtract,
    [NB_TRUE_DIVIDE] = PyNumber_TrueDivide,
    [NB_XOR] = PyNumber_Xor,
    [NB_INPLACE_ADD] = PyNumber_InPlaceAdd,
    [NB_INPLACE_AND] = PyNumber_InPlaceAnd,
    [NB_INPLACE_FLOOR_DIVIDE] = PyNumber_InPlaceFloorDivide,
    [NB_INPLACE_LSHIFT] = PyNumber_InPlaceLshift,
    [NB_INPLACE_MATRIX_MULTIPLY] = PyNumber_InPlaceMatrixMultiply,
    [NB_INPLACE_MULTIPLY] = PyNumber_InPlaceMultiply,
    [NB_INPLACE_REMAINDER] = PyNumber_InPlaceRemainder,
    [NB_INPLACE_OR] = PyNumber_InPlaceOr,
    [NB_INPLACE_POWER] = _PyNumber_InPlacePowerNoMod,
    [NB_INPLACE_RSHIFT] = PyNumber_InPlaceRshift,
    [NB_INPLACE_SUBTRACT] = PyNumber_InPlaceSubtract,
    [NB_INPLACE_TRUE_DIVIDE] = PyNumber_InPlaceTrueDivide,
    [NB_INPLACE_XOR] = PyNumber_InPlaceXor,
    [NB_SUBSCR] = PyObject_GetItem,
};

const conversion_func _PyEval_ConversionFuncs[4] = {
    [FVC_STR] = PyObject_Str,
    [FVC_REPR] = PyObject_Repr,
    [FVC_ASCII] = PyObject_ASCII
};

const _Py_SpecialMethod _Py_SpecialMethods[] = {
    [SPECIAL___ENTER__] = {
        .name = &_Py_ID(__enter__),
        .error = "'%.200s' object does not support the "
                 "context manager protocol (missed __enter__ method)",
    },
    [SPECIAL___EXIT__] = {
        .name = &_Py_ID(__exit__),
        .error = "'%.200s' object does not support the "
                 "context manager protocol (missed __exit__ method)",
    },
    [SPECIAL___AENTER__] = {
        .name = &_Py_ID(__aenter__),
        .error = "'%.200s' object does not support the asynchronous "
                 "context manager protocol (missed __aenter__ method)",
    },
    [SPECIAL___AEXIT__] = {
        .name = &_Py_ID(__aexit__),
        .error = "'%.200s' object does not support the asynchronous "
                 "context manager protocol (missed __aexit__ method)",
    }
};

const size_t _Py_FunctionAttributeOffsets[] = {
    [MAKE_FUNCTION_CLOSURE] = offsetof(PyFunctionObject, func_closure),
    [MAKE_FUNCTION_ANNOTATIONS] = offsetof(PyFunctionObject, func_annotations),
    [MAKE_FUNCTION_KWDEFAULTS] = offsetof(PyFunctionObject, func_kwdefaults),
    [MAKE_FUNCTION_DEFAULTS] = offsetof(PyFunctionObject, func_defaults),
    [MAKE_FUNCTION_ANNOTATE] = offsetof(PyFunctionObject, func_annotate),
};

// PEP 634: Structural Pattern Matching


// Return a tuple of values corresponding to keys, with error checks for
// duplicate/missing keys.
PyObject *
_PyEval_MatchKeys(PyThreadState *tstate, PyObject *map, PyObject *keys)
{
    assert(PyTuple_CheckExact(keys));
    Py_ssize_t nkeys = PyTuple_GET_SIZE(keys);
    if (!nkeys) {
        // No keys means no items.
        return PyTuple_New(0);
    }
    PyObject *seen = NULL;
    PyObject *dummy = NULL;
    PyObject *values = NULL;
    PyObject *get = NULL;
    // We use the two argument form of map.get(key, default) for two reasons:
    // - Atomically check for a key and get its value without error handling.
    // - Don't cause key creation or resizing in dict subclasses like
    //   collections.defaultdict that define __missing__ (or similar).
    int meth_found = _PyObject_GetMethod(map, &_Py_ID(get), &get);
    if (get == NULL) {
        goto fail;
    }
    seen = PySet_New(NULL);
    if (seen == NULL) {
        goto fail;
    }
    // dummy = object()
    dummy = _PyObject_CallNoArgs((PyObject *)&PyBaseObject_Type);
    if (dummy == NULL) {
        goto fail;
    }
    values = PyTuple_New(nkeys);
    if (values == NULL) {
        goto fail;
    }
    for (Py_ssize_t i = 0; i < nkeys; i++) {
        PyObject *key = PyTuple_GET_ITEM(keys, i);
        if (PySet_Contains(seen, key) || PySet_Add(seen, key)) {
            if (!_PyErr_Occurred(tstate)) {
                // Seen it before!
                _PyErr_Format(tstate, PyExc_ValueError,
                              "mapping pattern checks duplicate key (%R)", key);
            }
            goto fail;
        }
        PyObject *args[] = { map, key, dummy };
        PyObject *value = NULL;
        if (meth_found) {
            value = PyObject_Vectorcall(get, args, 3, NULL);
        }
        else {
            value = PyObject_Vectorcall(get, &args[1], 2, NULL);
        }
        if (value == NULL) {
            goto fail;
        }
        if (value == dummy) {
            // key not in map!
            Py_DECREF(value);
            Py_DECREF(values);
            // Return None:
            values = Py_NewRef(Py_None);
            goto done;
        }
        PyTuple_SET_ITEM(values, i, value);
    }
    // Success:
done:
    Py_DECREF(get);
    Py_DECREF(seen);
    Py_DECREF(dummy);
    return values;
fail:
    Py_XDECREF(get);
    Py_XDECREF(seen);
    Py_XDECREF(dummy);
    Py_XDECREF(values);
    return NULL;
}

// Extract a named attribute from the subject, with additional bookkeeping to
// raise TypeErrors for repeated lookups. On failure, return NULL (with no
// error set). Use _PyErr_Occurred(tstate) to disambiguate.
static PyObject *
match_class_attr(PyThreadState *tstate, PyObject *subject, PyObject *type,
                 PyObject *name, PyObject *seen)
{
    assert(PyUnicode_CheckExact(name));
    assert(PySet_CheckExact(seen));
    if (PySet_Contains(seen, name) || PySet_Add(seen, name)) {
        if (!_PyErr_Occurred(tstate)) {
            // Seen it before!
            _PyErr_Format(tstate, PyExc_TypeError,
                          "%s() got multiple sub-patterns for attribute %R",
                          ((PyTypeObject*)type)->tp_name, name);
        }
        return NULL;
    }
    PyObject *attr;
    (void)PyObject_GetOptionalAttr(subject, name, &attr);
    return attr;
}

// On success (match), return a tuple of extracted attributes. On failure (no
// match), return NULL. Use _PyErr_Occurred(tstate) to disambiguate.
PyObject*
_PyEval_MatchClass(PyThreadState *tstate, PyObject *subject, PyObject *type,
                   Py_ssize_t nargs, PyObject *kwargs)
{
    if (!PyType_Check(type)) {
        const char *e = "called match pattern must be a class";
        _PyErr_Format(tstate, PyExc_TypeError, e);
        return NULL;
    }
    assert(PyTuple_CheckExact(kwargs));
    // First, an isinstance check:
    if (PyObject_IsInstance(subject, type) <= 0) {
        return NULL;
    }
    // So far so good:
    PyObject *seen = PySet_New(NULL);
    if (seen == NULL) {
        return NULL;
    }
    PyObject *attrs = PyList_New(0);
    if (attrs == NULL) {
        Py_DECREF(seen);
        return NULL;
    }
    // NOTE: From this point on, goto fail on failure:
    PyObject *match_args = NULL;
    // First, the positional subpatterns:
    if (nargs) {
        int match_self = 0;
        if (PyObject_GetOptionalAttr(type, &_Py_ID(__match_args__), &match_args) < 0) {
            goto fail;
        }
        if (match_args) {
            if (!PyTuple_CheckExact(match_args)) {
                const char *e = "%s.__match_args__ must be a tuple (got %s)";
                _PyErr_Format(tstate, PyExc_TypeError, e,
                              ((PyTypeObject *)type)->tp_name,
                              Py_TYPE(match_args)->tp_name);
                goto fail;
            }
        }
        else {
            // _Py_TPFLAGS_MATCH_SELF is only acknowledged if the type does not
            // define __match_args__. This is natural behavior for subclasses:
            // it's as if __match_args__ is some "magic" value that is lost as
            // soon as they redefine it.
            match_args = PyTuple_New(0);
            match_self = PyType_HasFeature((PyTypeObject*)type,
                                            _Py_TPFLAGS_MATCH_SELF);
        }
        assert(PyTuple_CheckExact(match_args));
        Py_ssize_t allowed = match_self ? 1 : PyTuple_GET_SIZE(match_args);
        if (allowed < nargs) {
            const char *plural = (allowed == 1) ? "" : "s";
            _PyErr_Format(tstate, PyExc_TypeError,
                          "%s() accepts %d positional sub-pattern%s (%d given)",
                          ((PyTypeObject*)type)->tp_name,
                          allowed, plural, nargs);
            goto fail;
        }
        if (match_self) {
            // Easy. Copy the subject itself, and move on to kwargs.
            if (PyList_Append(attrs, subject) < 0) {
                goto fail;
            }
        }
        else {
            for (Py_ssize_t i = 0; i < nargs; i++) {
                PyObject *name = PyTuple_GET_ITEM(match_args, i);
                if (!PyUnicode_CheckExact(name)) {
                    _PyErr_Format(tstate, PyExc_TypeError,
                                  "__match_args__ elements must be strings "
                                  "(got %s)", Py_TYPE(name)->tp_name);
                    goto fail;
                }
                PyObject *attr = match_class_attr(tstate, subject, type, name,
                                                  seen);
                if (attr == NULL) {
                    goto fail;
                }
                if (PyList_Append(attrs, attr) < 0) {
                    Py_DECREF(attr);
                    goto fail;
                }
                Py_DECREF(attr);
            }
        }
        Py_CLEAR(match_args);
    }
    // Finally, the keyword subpatterns:
    for (Py_ssize_t i = 0; i < PyTuple_GET_SIZE(kwargs); i++) {
        PyObject *name = PyTuple_GET_ITEM(kwargs, i);
        PyObject *attr = match_class_attr(tstate, subject, type, name, seen);
        if (attr == NULL) {
            goto fail;
        }
        if (PyList_Append(attrs, attr) < 0) {
            Py_DECREF(attr);
            goto fail;
        }
        Py_DECREF(attr);
    }
    Py_SETREF(attrs, PyList_AsTuple(attrs));
    Py_DECREF(seen);
    return attrs;
fail:
    // We really don't care whether an error was raised or not... that's our
    // caller's problem. All we know is that the match failed.
    Py_XDECREF(match_args);
    Py_DECREF(seen);
    Py_DECREF(attrs);
    return NULL;
}


static int do_raise(PyThreadState *tstate, PyObject *exc, PyObject *cause);

PyObject *
PyEval_EvalCode(PyObject *co, PyObject *globals, PyObject *locals)
{
    PyThreadState *tstate = _PyThreadState_GET();
    if (locals == NULL) {
        locals = globals;
    }
    PyObject *builtins = _PyDict_LoadBuiltinsFromGlobals(globals);
    if (builtins == NULL) {
        return NULL;
    }
    PyFrameConstructor desc = {
        .fc_globals = globals,
        .fc_builtins = builtins,
        .fc_name = ((PyCodeObject *)co)->co_name,
        .fc_qualname = ((PyCodeObject *)co)->co_name,
        .fc_code = co,
        .fc_defaults = NULL,
        .fc_kwdefaults = NULL,
        .fc_closure = NULL
    };
    PyFunctionObject *func = _PyFunction_FromConstructor(&desc);
    _Py_DECREF_BUILTINS(builtins);
    if (func == NULL) {
        return NULL;
    }
    EVAL_CALL_STAT_INC(EVAL_CALL_LEGACY);
    PyObject *res = _PyEval_Vector(tstate, func, locals, NULL, 0, NULL);
    Py_DECREF(func);
    return res;
}


/* Interpreter main loop */

PyObject *
PyEval_EvalFrame(PyFrameObject *f)
{
    /* Function kept for backward compatibility */
    PyThreadState *tstate = _PyThreadState_GET();
    return _PyEval_EvalFrame(tstate, f->f_frame, 0);
}

PyObject *
PyEval_EvalFrameEx(PyFrameObject *f, int throwflag)
{
    PyThreadState *tstate = _PyThreadState_GET();
    return _PyEval_EvalFrame(tstate, f->f_frame, throwflag);
}

#include "ceval_macros.h"

int _Py_CheckRecursiveCallPy(
    PyThreadState *tstate)
{
    if (tstate->recursion_headroom) {
        if (tstate->py_recursion_remaining < -50) {
            /* Overflowing while handling an overflow. Give up. */
            Py_FatalError("Cannot recover from Python stack overflow.");
        }
    }
    else {
        if (tstate->py_recursion_remaining <= 0) {
            tstate->recursion_headroom++;
            _PyErr_Format(tstate, PyExc_RecursionError,
                        "maximum recursion depth exceeded");
            tstate->recursion_headroom--;
            return -1;
        }
    }
    return 0;
}

static const _Py_CODEUNIT _Py_INTERPRETER_TRAMPOLINE_INSTRUCTIONS[] = {
    /* Put a NOP at the start, so that the IP points into
    * the code, rather than before it */
    { .op.code = NOP, .op.arg = 0 },
    { .op.code = INTERPRETER_EXIT, .op.arg = 0 },  /* reached on return */
    { .op.code = NOP, .op.arg = 0 },
    { .op.code = INTERPRETER_EXIT, .op.arg = 0 },  /* reached on yield */
    { .op.code = RESUME, .op.arg = RESUME_OPARG_DEPTH1_MASK | RESUME_AT_FUNC_START }
};

#ifdef Py_DEBUG
extern void _PyUOpPrint(const _PyUOpInstruction *uop);
#endif


/* Disable unused label warnings.  They are handy for debugging, even
   if computed gotos aren't used. */

/* TBD - what about other compilers? */
#if defined(__GNUC__)
#  pragma GCC diagnostic push
#  pragma GCC diagnostic ignored "-Wunused-label"
#elif defined(_MSC_VER) /* MS_WINDOWS */
#  pragma warning(push)
#  pragma warning(disable:4102)
#endif


PyObject **
_PyObjectArray_FromStackRefArray(_PyStackRef *input, Py_ssize_t nargs, PyObject **scratch)
{
    PyObject **result;
    if (nargs > MAX_STACKREF_SCRATCH) {
        // +1 in case PY_VECTORCALL_ARGUMENTS_OFFSET is set.
        result = PyMem_Malloc((nargs + 1) * sizeof(PyObject *));
        if (result == NULL) {
            return NULL;
        }
        result++;
    }
    else {
        result = scratch;
    }
    for (int i = 0; i < nargs; i++) {
        result[i] = PyStackRef_AsPyObjectBorrow(input[i]);
    }
    return result;
}

void
_PyObjectArray_Free(PyObject **array, PyObject **scratch)
{
    if (array != scratch) {
        PyMem_Free(array);
    }
}


/* _PyEval_EvalFrameDefault() is a *big* function,
 * so consume 3 units of C stack */
#define PY_EVAL_C_STACK_UNITS 2


/* _PyEval_EvalFrameDefault is too large to optimize for speed with PGO on MSVC.
 */
#if (defined(_MSC_VER) && \
     (_MSC_VER < 1943) && \
     defined(_Py_USING_PGO))
#define DO_NOT_OPTIMIZE_INTERP_LOOP
#endif

#ifdef DO_NOT_OPTIMIZE_INTERP_LOOP
#  pragma optimize("t", off)
/* This setting is reversed below following _PyEval_EvalFrameDefault */
#endif

#if Py_TAIL_CALL_INTERP
#include "opcode_targets.h"
#include "generated_cases.c.h"
#endif

PyObject* _Py_HOT_FUNCTION
_PyEval_EvalFrameDefault(PyThreadState *tstate, _PyInterpreterFrame *frame, int throwflag)
{
    _Py_EnsureTstateNotNULL(tstate);
    CALL_STAT_INC(pyeval_calls);

#if USE_COMPUTED_GOTOS && !Py_TAIL_CALL_INTERP
/* Import the static jump table */
#include "opcode_targets.h"
#endif

#ifdef Py_STATS
    int lastopcode = 0;
#endif
#ifndef Py_TAIL_CALL_INTERP
    uint8_t opcode;    /* Current opcode */
    int oparg;         /* Current opcode argument, if any */
    assert(tstate->current_frame == NULL || tstate->current_frame->stackpointer != NULL);
#endif
    _PyInterpreterFrame entry_frame;

    if (_Py_EnterRecursiveCallTstate(tstate, "")) {
        assert(frame->owner != FRAME_OWNED_BY_INTERPRETER);
        _PyEval_FrameClearAndPop(tstate, frame);
        return NULL;
    }

    /* Local "register" variables.
     * These are cached values from the frame and code object.  */
    _Py_CODEUNIT *next_instr;
    _PyStackRef *stack_pointer;

#if defined(Py_DEBUG) && !defined(Py_STACKREF_DEBUG)
    /* Set these to invalid but identifiable values for debugging. */
    entry_frame.f_funcobj = (_PyStackRef){.bits = 0xaaa0};
    entry_frame.f_locals = (PyObject*)0xaaa1;
    entry_frame.frame_obj = (PyFrameObject*)0xaaa2;
    entry_frame.f_globals = (PyObject*)0xaaa3;
    entry_frame.f_builtins = (PyObject*)0xaaa4;
#endif
    entry_frame.f_executable = PyStackRef_None;
    entry_frame.instr_ptr = (_Py_CODEUNIT *)_Py_INTERPRETER_TRAMPOLINE_INSTRUCTIONS + 1;
    entry_frame.stackpointer = entry_frame.localsplus;
    entry_frame.owner = FRAME_OWNED_BY_INTERPRETER;
    entry_frame.visited = 0;
    entry_frame.return_offset = 0;
#ifdef Py_DEBUG
    entry_frame.lltrace = 0;
#endif
    /* Push frame */
    entry_frame.previous = tstate->current_frame;
    frame->previous = &entry_frame;
    tstate->current_frame = frame;

    tstate->c_recursion_remaining -= (PY_EVAL_C_STACK_UNITS - 1);

    /* support for generator.throw() */
    if (throwflag) {
        if (_Py_EnterRecursivePy(tstate)) {
            goto early_exit;
        }
#ifdef Py_GIL_DISABLED
        /* Load thread-local bytecode */
        if (frame->tlbc_index != ((_PyThreadStateImpl *)tstate)->tlbc_index) {
            _Py_CODEUNIT *bytecode =
                _PyEval_GetExecutableCode(tstate, _PyFrame_GetCode(frame));
            if (bytecode == NULL) {
                goto early_exit;
            }
            ptrdiff_t off = frame->instr_ptr - _PyFrame_GetBytecode(frame);
            frame->tlbc_index = ((_PyThreadStateImpl *)tstate)->tlbc_index;
            frame->instr_ptr = bytecode + off;
        }
#endif
        /* Because this avoids the RESUME, we need to update instrumentation */
        _Py_Instrument(_PyFrame_GetCode(frame), tstate->interp);
        next_instr = frame->instr_ptr;
        monitor_throw(tstate, frame, next_instr);
<<<<<<< HEAD
#if Py_TAIL_CALL_INTERP
=======
        stack_pointer = _PyFrame_GetStackPointer(frame);
#ifdef Py_TAIL_CALL_INTERP
>>>>>>> 9d1e668e
        return _TAIL_CALL_error(frame, stack_pointer, tstate, next_instr, 0);
#else
        goto error;
#endif
    }

#if defined(_Py_TIER2) && !defined(_Py_JIT)
    /* Tier 2 interpreter state */
    _PyExecutorObject *current_executor = NULL;
    const _PyUOpInstruction *next_uop = NULL;
#endif

#if Py_TAIL_CALL_INTERP
    return _TAIL_CALL_start_frame(frame, NULL, tstate, NULL, 0);
#else
    goto start_frame;
#   include "generated_cases.c.h"
#endif


#ifdef _Py_TIER2

// Tier 2 is also here!
enter_tier_two:

#ifdef _Py_JIT
    assert(0);
#else

#undef LOAD_IP
#define LOAD_IP(UNUSED) (void)0

#ifdef Py_STATS
// Disable these macros that apply to Tier 1 stats when we are in Tier 2
#undef STAT_INC
#define STAT_INC(opname, name) ((void)0)
#undef STAT_DEC
#define STAT_DEC(opname, name) ((void)0)
#endif

#undef ENABLE_SPECIALIZATION
#define ENABLE_SPECIALIZATION 0
#undef ENABLE_SPECIALIZATION_FT
#define ENABLE_SPECIALIZATION_FT 0

    ; // dummy statement after a label, before a declaration
    uint16_t uopcode;
#ifdef Py_STATS
    int lastuop = 0;
    uint64_t trace_uop_execution_counter = 0;
#endif

    assert(next_uop->opcode == _START_EXECUTOR);
tier2_dispatch:
    for (;;) {
        uopcode = next_uop->opcode;
#ifdef Py_DEBUG
        if (frame->lltrace >= 3) {
            dump_stack(frame, stack_pointer);
            if (next_uop->opcode == _START_EXECUTOR) {
                printf("%4d uop: ", 0);
            }
            else {
                printf("%4d uop: ", (int)(next_uop - current_executor->trace));
            }
            _PyUOpPrint(next_uop);
            printf("\n");
        }
#endif
        next_uop++;
        OPT_STAT_INC(uops_executed);
        UOP_STAT_INC(uopcode, execution_count);
        UOP_PAIR_INC(uopcode, lastuop);
#ifdef Py_STATS
        trace_uop_execution_counter++;
        ((_PyUOpInstruction  *)next_uop)[-1].execution_count++;
#endif

        switch (uopcode) {

#include "executor_cases.c.h"

            default:
#ifdef Py_DEBUG
            {
                printf("Unknown uop: ");
                _PyUOpPrint(&next_uop[-1]);
                printf(" @ %d\n", (int)(next_uop - current_executor->trace - 1));
                Py_FatalError("Unknown uop");
            }
#else
            Py_UNREACHABLE();
#endif

        }
    }

jump_to_error_target:
#ifdef Py_DEBUG
    if (frame->lltrace >= 2) {
        printf("Error: [UOp ");
        _PyUOpPrint(&next_uop[-1]);
        printf(" @ %d -> %s]\n",
               (int)(next_uop - current_executor->trace - 1),
               _PyOpcode_OpName[frame->instr_ptr->op.code]);
    }
#endif
    assert(next_uop[-1].format == UOP_FORMAT_JUMP);
    uint16_t target = uop_get_error_target(&next_uop[-1]);
    next_uop = current_executor->trace + target;
    goto tier2_dispatch;

jump_to_jump_target:
    assert(next_uop[-1].format == UOP_FORMAT_JUMP);
    target = uop_get_jump_target(&next_uop[-1]);
    next_uop = current_executor->trace + target;
    goto tier2_dispatch;

#endif  // _Py_JIT

#endif // _Py_TIER2

early_exit:
    assert(_PyErr_Occurred(tstate));
    _Py_LeaveRecursiveCallPy(tstate);
    assert(frame->owner != FRAME_OWNED_BY_INTERPRETER);
    // GH-99729: We need to unlink the frame *before* clearing it:
    _PyInterpreterFrame *dying = frame;
    frame = tstate->current_frame = dying->previous;
    _PyEval_FrameClearAndPop(tstate, dying);
    frame->return_offset = 0;
    assert(frame->owner == FRAME_OWNED_BY_INTERPRETER);
    /* Restore previous frame and exit */
    tstate->current_frame = frame->previous;
    tstate->c_recursion_remaining += PY_EVAL_C_STACK_UNITS;
    return NULL;
}

#ifdef DO_NOT_OPTIMIZE_INTERP_LOOP
#  pragma optimize("", on)
#endif

#if defined(__GNUC__)
#  pragma GCC diagnostic pop
#elif defined(_MSC_VER) /* MS_WINDOWS */
#  pragma warning(pop)
#endif

static void
format_missing(PyThreadState *tstate, const char *kind,
               PyCodeObject *co, PyObject *names, PyObject *qualname)
{
    int err;
    Py_ssize_t len = PyList_GET_SIZE(names);
    PyObject *name_str, *comma, *tail, *tmp;

    assert(PyList_CheckExact(names));
    assert(len >= 1);
    /* Deal with the joys of natural language. */
    switch (len) {
    case 1:
        name_str = PyList_GET_ITEM(names, 0);
        Py_INCREF(name_str);
        break;
    case 2:
        name_str = PyUnicode_FromFormat("%U and %U",
                                        PyList_GET_ITEM(names, len - 2),
                                        PyList_GET_ITEM(names, len - 1));
        break;
    default:
        tail = PyUnicode_FromFormat(", %U, and %U",
                                    PyList_GET_ITEM(names, len - 2),
                                    PyList_GET_ITEM(names, len - 1));
        if (tail == NULL)
            return;
        /* Chop off the last two objects in the list. This shouldn't actually
           fail, but we can't be too careful. */
        err = PyList_SetSlice(names, len - 2, len, NULL);
        if (err == -1) {
            Py_DECREF(tail);
            return;
        }
        /* Stitch everything up into a nice comma-separated list. */
        comma = PyUnicode_FromString(", ");
        if (comma == NULL) {
            Py_DECREF(tail);
            return;
        }
        tmp = PyUnicode_Join(comma, names);
        Py_DECREF(comma);
        if (tmp == NULL) {
            Py_DECREF(tail);
            return;
        }
        name_str = PyUnicode_Concat(tmp, tail);
        Py_DECREF(tmp);
        Py_DECREF(tail);
        break;
    }
    if (name_str == NULL)
        return;
    _PyErr_Format(tstate, PyExc_TypeError,
                  "%U() missing %i required %s argument%s: %U",
                  qualname,
                  len,
                  kind,
                  len == 1 ? "" : "s",
                  name_str);
    Py_DECREF(name_str);
}

static void
missing_arguments(PyThreadState *tstate, PyCodeObject *co,
                  Py_ssize_t missing, Py_ssize_t defcount,
                  _PyStackRef *localsplus, PyObject *qualname)
{
    Py_ssize_t i, j = 0;
    Py_ssize_t start, end;
    int positional = (defcount != -1);
    const char *kind = positional ? "positional" : "keyword-only";
    PyObject *missing_names;

    /* Compute the names of the arguments that are missing. */
    missing_names = PyList_New(missing);
    if (missing_names == NULL)
        return;
    if (positional) {
        start = 0;
        end = co->co_argcount - defcount;
    }
    else {
        start = co->co_argcount;
        end = start + co->co_kwonlyargcount;
    }
    for (i = start; i < end; i++) {
        if (PyStackRef_IsNull(localsplus[i])) {
            PyObject *raw = PyTuple_GET_ITEM(co->co_localsplusnames, i);
            PyObject *name = PyObject_Repr(raw);
            if (name == NULL) {
                Py_DECREF(missing_names);
                return;
            }
            PyList_SET_ITEM(missing_names, j++, name);
        }
    }
    assert(j == missing);
    format_missing(tstate, kind, co, missing_names, qualname);
    Py_DECREF(missing_names);
}

static void
too_many_positional(PyThreadState *tstate, PyCodeObject *co,
                    Py_ssize_t given, PyObject *defaults,
                    _PyStackRef *localsplus, PyObject *qualname)
{
    int plural;
    Py_ssize_t kwonly_given = 0;
    Py_ssize_t i;
    PyObject *sig, *kwonly_sig;
    Py_ssize_t co_argcount = co->co_argcount;

    assert((co->co_flags & CO_VARARGS) == 0);
    /* Count missing keyword-only args. */
    for (i = co_argcount; i < co_argcount + co->co_kwonlyargcount; i++) {
        if (PyStackRef_AsPyObjectBorrow(localsplus[i]) != NULL) {
            kwonly_given++;
        }
    }
    Py_ssize_t defcount = defaults == NULL ? 0 : PyTuple_GET_SIZE(defaults);
    if (defcount) {
        Py_ssize_t atleast = co_argcount - defcount;
        plural = 1;
        sig = PyUnicode_FromFormat("from %zd to %zd", atleast, co_argcount);
    }
    else {
        plural = (co_argcount != 1);
        sig = PyUnicode_FromFormat("%zd", co_argcount);
    }
    if (sig == NULL)
        return;
    if (kwonly_given) {
        const char *format = " positional argument%s (and %zd keyword-only argument%s)";
        kwonly_sig = PyUnicode_FromFormat(format,
                                          given != 1 ? "s" : "",
                                          kwonly_given,
                                          kwonly_given != 1 ? "s" : "");
        if (kwonly_sig == NULL) {
            Py_DECREF(sig);
            return;
        }
    }
    else {
        /* This will not fail. */
        kwonly_sig = Py_GetConstant(Py_CONSTANT_EMPTY_STR);
        assert(kwonly_sig != NULL);
    }
    _PyErr_Format(tstate, PyExc_TypeError,
                  "%U() takes %U positional argument%s but %zd%U %s given",
                  qualname,
                  sig,
                  plural ? "s" : "",
                  given,
                  kwonly_sig,
                  given == 1 && !kwonly_given ? "was" : "were");
    Py_DECREF(sig);
    Py_DECREF(kwonly_sig);
}

static int
positional_only_passed_as_keyword(PyThreadState *tstate, PyCodeObject *co,
                                  Py_ssize_t kwcount, PyObject* kwnames,
                                  PyObject *qualname)
{
    int posonly_conflicts = 0;
    PyObject* posonly_names = PyList_New(0);
    if (posonly_names == NULL) {
        goto fail;
    }
    for(int k=0; k < co->co_posonlyargcount; k++){
        PyObject* posonly_name = PyTuple_GET_ITEM(co->co_localsplusnames, k);

        for (int k2=0; k2<kwcount; k2++){
            /* Compare the pointers first and fallback to PyObject_RichCompareBool*/
            PyObject* kwname = PyTuple_GET_ITEM(kwnames, k2);
            if (kwname == posonly_name){
                if(PyList_Append(posonly_names, kwname) != 0) {
                    goto fail;
                }
                posonly_conflicts++;
                continue;
            }

            int cmp = PyObject_RichCompareBool(posonly_name, kwname, Py_EQ);

            if ( cmp > 0) {
                if(PyList_Append(posonly_names, kwname) != 0) {
                    goto fail;
                }
                posonly_conflicts++;
            } else if (cmp < 0) {
                goto fail;
            }

        }
    }
    if (posonly_conflicts) {
        PyObject* comma = PyUnicode_FromString(", ");
        if (comma == NULL) {
            goto fail;
        }
        PyObject* error_names = PyUnicode_Join(comma, posonly_names);
        Py_DECREF(comma);
        if (error_names == NULL) {
            goto fail;
        }
        _PyErr_Format(tstate, PyExc_TypeError,
                      "%U() got some positional-only arguments passed"
                      " as keyword arguments: '%U'",
                      qualname, error_names);
        Py_DECREF(error_names);
        goto fail;
    }

    Py_DECREF(posonly_names);
    return 0;

fail:
    Py_XDECREF(posonly_names);
    return 1;

}


static inline unsigned char *
scan_back_to_entry_start(unsigned char *p) {
    for (; (p[0]&128) == 0; p--);
    return p;
}

static inline unsigned char *
skip_to_next_entry(unsigned char *p, unsigned char *end) {
    while (p < end && ((p[0] & 128) == 0)) {
        p++;
    }
    return p;
}


#define MAX_LINEAR_SEARCH 40

static int
get_exception_handler(PyCodeObject *code, int index, int *level, int *handler, int *lasti)
{
    unsigned char *start = (unsigned char *)PyBytes_AS_STRING(code->co_exceptiontable);
    unsigned char *end = start + PyBytes_GET_SIZE(code->co_exceptiontable);
    /* Invariants:
     * start_table == end_table OR
     * start_table points to a legal entry and end_table points
     * beyond the table or to a legal entry that is after index.
     */
    if (end - start > MAX_LINEAR_SEARCH) {
        int offset;
        parse_varint(start, &offset);
        if (offset > index) {
            return 0;
        }
        do {
            unsigned char * mid = start + ((end-start)>>1);
            mid = scan_back_to_entry_start(mid);
            parse_varint(mid, &offset);
            if (offset > index) {
                end = mid;
            }
            else {
                start = mid;
            }

        } while (end - start > MAX_LINEAR_SEARCH);
    }
    unsigned char *scan = start;
    while (scan < end) {
        int start_offset, size;
        scan = parse_varint(scan, &start_offset);
        if (start_offset > index) {
            break;
        }
        scan = parse_varint(scan, &size);
        if (start_offset + size > index) {
            scan = parse_varint(scan, handler);
            int depth_and_lasti;
            parse_varint(scan, &depth_and_lasti);
            *level = depth_and_lasti >> 1;
            *lasti = depth_and_lasti & 1;
            return 1;
        }
        scan = skip_to_next_entry(scan, end);
    }
    return 0;
}

static int
initialize_locals(PyThreadState *tstate, PyFunctionObject *func,
    _PyStackRef *localsplus, _PyStackRef const *args,
    Py_ssize_t argcount, PyObject *kwnames)
{
    PyCodeObject *co = (PyCodeObject*)func->func_code;
    const Py_ssize_t total_args = co->co_argcount + co->co_kwonlyargcount;

    /* Create a dictionary for keyword parameters (**kwags) */
    PyObject *kwdict;
    Py_ssize_t i;
    if (co->co_flags & CO_VARKEYWORDS) {
        kwdict = PyDict_New();
        if (kwdict == NULL) {
            goto fail_pre_positional;
        }
        i = total_args;
        if (co->co_flags & CO_VARARGS) {
            i++;
        }
        assert(PyStackRef_IsNull(localsplus[i]));
        localsplus[i] = PyStackRef_FromPyObjectSteal(kwdict);
    }
    else {
        kwdict = NULL;
    }

    /* Copy all positional arguments into local variables */
    Py_ssize_t j, n;
    if (argcount > co->co_argcount) {
        n = co->co_argcount;
    }
    else {
        n = argcount;
    }
    for (j = 0; j < n; j++) {
        assert(PyStackRef_IsNull(localsplus[j]));
        localsplus[j] = args[j];
    }

    /* Pack other positional arguments into the *args argument */
    if (co->co_flags & CO_VARARGS) {
        PyObject *u = NULL;
        if (argcount == n) {
            u = (PyObject *)&_Py_SINGLETON(tuple_empty);
        }
        else {
            u = _PyTuple_FromStackRefStealOnSuccess(args + n, argcount - n);
            if (u == NULL) {
                for (Py_ssize_t i = n; i < argcount; i++) {
                    PyStackRef_CLOSE(args[i]);
                }
            }
        }
        if (u == NULL) {
            goto fail_post_positional;
        }
        assert(PyStackRef_AsPyObjectBorrow(localsplus[total_args]) == NULL);
        localsplus[total_args] = PyStackRef_FromPyObjectSteal(u);
    }
    else if (argcount > n) {
        /* Too many positional args. Error is reported later */
        for (j = n; j < argcount; j++) {
            PyStackRef_CLOSE(args[j]);
        }
    }

    /* Handle keyword arguments */
    if (kwnames != NULL) {
        Py_ssize_t kwcount = PyTuple_GET_SIZE(kwnames);
        for (i = 0; i < kwcount; i++) {
            PyObject **co_varnames;
            PyObject *keyword = PyTuple_GET_ITEM(kwnames, i);
            _PyStackRef value_stackref = args[i+argcount];
            Py_ssize_t j;

            if (keyword == NULL || !PyUnicode_Check(keyword)) {
                _PyErr_Format(tstate, PyExc_TypeError,
                            "%U() keywords must be strings",
                          func->func_qualname);
                goto kw_fail;
            }

            /* Speed hack: do raw pointer compares. As names are
            normally interned this should almost always hit. */
            co_varnames = ((PyTupleObject *)(co->co_localsplusnames))->ob_item;
            for (j = co->co_posonlyargcount; j < total_args; j++) {
                PyObject *varname = co_varnames[j];
                if (varname == keyword) {
                    goto kw_found;
                }
            }

            /* Slow fallback, just in case */
            for (j = co->co_posonlyargcount; j < total_args; j++) {
                PyObject *varname = co_varnames[j];
                int cmp = PyObject_RichCompareBool( keyword, varname, Py_EQ);
                if (cmp > 0) {
                    goto kw_found;
                }
                else if (cmp < 0) {
                    goto kw_fail;
                }
            }

            assert(j >= total_args);
            if (kwdict == NULL) {

                if (co->co_posonlyargcount
                    && positional_only_passed_as_keyword(tstate, co,
                                                        kwcount, kwnames,
                                                        func->func_qualname))
                {
                    goto kw_fail;
                }

                PyObject* suggestion_keyword = NULL;
                if (total_args > co->co_posonlyargcount) {
                    PyObject* possible_keywords = PyList_New(total_args - co->co_posonlyargcount);

                    if (!possible_keywords) {
                        PyErr_Clear();
                    } else {
                        for (Py_ssize_t k = co->co_posonlyargcount; k < total_args; k++) {
                            PyList_SET_ITEM(possible_keywords, k - co->co_posonlyargcount, co_varnames[k]);
                        }

                        suggestion_keyword = _Py_CalculateSuggestions(possible_keywords, keyword);
                        Py_DECREF(possible_keywords);
                    }
                }

                if (suggestion_keyword) {
                    _PyErr_Format(tstate, PyExc_TypeError,
                                "%U() got an unexpected keyword argument '%S'. Did you mean '%S'?",
                                func->func_qualname, keyword, suggestion_keyword);
                    Py_DECREF(suggestion_keyword);
                } else {
                    _PyErr_Format(tstate, PyExc_TypeError,
                                "%U() got an unexpected keyword argument '%S'",
                                func->func_qualname, keyword);
                }

                goto kw_fail;
            }

            if (PyDict_SetItem(kwdict, keyword, PyStackRef_AsPyObjectBorrow(value_stackref)) == -1) {
                goto kw_fail;
            }
            PyStackRef_CLOSE(value_stackref);
            continue;

        kw_fail:
            for (;i < kwcount; i++) {
                PyStackRef_CLOSE(args[i+argcount]);
            }
            goto fail_post_args;

        kw_found:
            if (PyStackRef_AsPyObjectBorrow(localsplus[j]) != NULL) {
                _PyErr_Format(tstate, PyExc_TypeError,
                            "%U() got multiple values for argument '%S'",
                          func->func_qualname, keyword);
                goto kw_fail;
            }
            localsplus[j] = value_stackref;
        }
    }

    /* Check the number of positional arguments */
    if ((argcount > co->co_argcount) && !(co->co_flags & CO_VARARGS)) {
        too_many_positional(tstate, co, argcount, func->func_defaults, localsplus,
                            func->func_qualname);
        goto fail_post_args;
    }

    /* Add missing positional arguments (copy default values from defs) */
    if (argcount < co->co_argcount) {
        Py_ssize_t defcount = func->func_defaults == NULL ? 0 : PyTuple_GET_SIZE(func->func_defaults);
        Py_ssize_t m = co->co_argcount - defcount;
        Py_ssize_t missing = 0;
        for (i = argcount; i < m; i++) {
            if (PyStackRef_IsNull(localsplus[i])) {
                missing++;
            }
        }
        if (missing) {
            missing_arguments(tstate, co, missing, defcount, localsplus,
                              func->func_qualname);
            goto fail_post_args;
        }
        if (n > m)
            i = n - m;
        else
            i = 0;
        if (defcount) {
            PyObject **defs = &PyTuple_GET_ITEM(func->func_defaults, 0);
            for (; i < defcount; i++) {
                if (PyStackRef_AsPyObjectBorrow(localsplus[m+i]) == NULL) {
                    PyObject *def = defs[i];
                    localsplus[m+i] = PyStackRef_FromPyObjectNew(def);
                }
            }
        }
    }

    /* Add missing keyword arguments (copy default values from kwdefs) */
    if (co->co_kwonlyargcount > 0) {
        Py_ssize_t missing = 0;
        for (i = co->co_argcount; i < total_args; i++) {
            if (PyStackRef_AsPyObjectBorrow(localsplus[i]) != NULL)
                continue;
            PyObject *varname = PyTuple_GET_ITEM(co->co_localsplusnames, i);
            if (func->func_kwdefaults != NULL) {
                PyObject *def;
                if (PyDict_GetItemRef(func->func_kwdefaults, varname, &def) < 0) {
                    goto fail_post_args;
                }
                if (def) {
                    localsplus[i] = PyStackRef_FromPyObjectSteal(def);
                    continue;
                }
            }
            missing++;
        }
        if (missing) {
            missing_arguments(tstate, co, missing, -1, localsplus,
                              func->func_qualname);
            goto fail_post_args;
        }
    }
    return 0;

fail_pre_positional:
    for (j = 0; j < argcount; j++) {
        PyStackRef_CLOSE(args[j]);
    }
    /* fall through */
fail_post_positional:
    if (kwnames) {
        Py_ssize_t kwcount = PyTuple_GET_SIZE(kwnames);
        for (j = argcount; j < argcount+kwcount; j++) {
            PyStackRef_CLOSE(args[j]);
        }
    }
    /* fall through */
fail_post_args:
    return -1;
}

static void
clear_thread_frame(PyThreadState *tstate, _PyInterpreterFrame * frame)
{
    assert(frame->owner == FRAME_OWNED_BY_THREAD);
    // Make sure that this is, indeed, the top frame. We can't check this in
    // _PyThreadState_PopFrame, since f_code is already cleared at that point:
    assert((PyObject **)frame + _PyFrame_GetCode(frame)->co_framesize ==
        tstate->datastack_top);
    tstate->c_recursion_remaining--;
    assert(frame->frame_obj == NULL || frame->frame_obj->f_frame == frame);
    _PyFrame_ClearExceptCode(frame);
    PyStackRef_CLEAR(frame->f_executable);
    tstate->c_recursion_remaining++;
    _PyThreadState_PopFrame(tstate, frame);
}

static void
clear_gen_frame(PyThreadState *tstate, _PyInterpreterFrame * frame)
{
    assert(frame->owner == FRAME_OWNED_BY_GENERATOR);
    PyGenObject *gen = _PyGen_GetGeneratorFromFrame(frame);
    gen->gi_frame_state = FRAME_CLEARED;
    assert(tstate->exc_info == &gen->gi_exc_state);
    tstate->exc_info = gen->gi_exc_state.previous_item;
    gen->gi_exc_state.previous_item = NULL;
    tstate->c_recursion_remaining--;
    assert(frame->frame_obj == NULL || frame->frame_obj->f_frame == frame);
    _PyFrame_ClearExceptCode(frame);
    _PyErr_ClearExcState(&gen->gi_exc_state);
    tstate->c_recursion_remaining++;
    frame->previous = NULL;
}

void
_PyEval_FrameClearAndPop(PyThreadState *tstate, _PyInterpreterFrame * frame)
{
    if (frame->owner == FRAME_OWNED_BY_THREAD) {
        clear_thread_frame(tstate, frame);
    }
    else {
        clear_gen_frame(tstate, frame);
    }
}

/* Consumes references to func, locals and all the args */
_PyInterpreterFrame *
_PyEvalFramePushAndInit(PyThreadState *tstate, _PyStackRef func,
                        PyObject *locals, _PyStackRef const* args,
                        size_t argcount, PyObject *kwnames, _PyInterpreterFrame *previous)
{
    PyFunctionObject *func_obj = (PyFunctionObject *)PyStackRef_AsPyObjectBorrow(func);
    PyCodeObject * code = (PyCodeObject *)func_obj->func_code;
    CALL_STAT_INC(frames_pushed);
    _PyInterpreterFrame *frame = _PyThreadState_PushFrame(tstate, code->co_framesize);
    if (frame == NULL) {
        goto fail;
    }
    _PyFrame_Initialize(tstate, frame, func, locals, code, 0, previous);
    if (initialize_locals(tstate, func_obj, frame->localsplus, args, argcount, kwnames)) {
        assert(frame->owner == FRAME_OWNED_BY_THREAD);
        clear_thread_frame(tstate, frame);
        return NULL;
    }
    return frame;
fail:
    /* Consume the references */
    PyStackRef_CLOSE(func);
    Py_XDECREF(locals);
    for (size_t i = 0; i < argcount; i++) {
        PyStackRef_CLOSE(args[i]);
    }
    if (kwnames) {
        Py_ssize_t kwcount = PyTuple_GET_SIZE(kwnames);
        for (Py_ssize_t i = 0; i < kwcount; i++) {
            PyStackRef_CLOSE(args[i+argcount]);
        }
    }
    PyErr_NoMemory();
    return NULL;
}

/* Same as _PyEvalFramePushAndInit but takes an args tuple and kwargs dict.
   Steals references to func, callargs and kwargs.
*/
static _PyInterpreterFrame *
_PyEvalFramePushAndInit_Ex(PyThreadState *tstate, _PyStackRef func,
    PyObject *locals, Py_ssize_t nargs, PyObject *callargs, PyObject *kwargs, _PyInterpreterFrame *previous)
{
    bool has_dict = (kwargs != NULL && PyDict_GET_SIZE(kwargs) > 0);
    PyObject *kwnames = NULL;
    _PyStackRef *newargs;
    PyObject *const *object_array = NULL;
    _PyStackRef stack_array[8];
    if (has_dict) {
        object_array = _PyStack_UnpackDict(tstate, _PyTuple_ITEMS(callargs), nargs, kwargs, &kwnames);
        if (object_array == NULL) {
            PyStackRef_CLOSE(func);
            goto error;
        }
        size_t total_args = nargs + PyDict_GET_SIZE(kwargs);
        assert(sizeof(PyObject *) == sizeof(_PyStackRef));
        newargs = (_PyStackRef *)object_array;
        for (size_t i = 0; i < total_args; i++) {
            newargs[i] = PyStackRef_FromPyObjectSteal(object_array[i]);
        }
    }
    else {
        if (nargs <= 8) {
            newargs = stack_array;
        }
        else {
            newargs = PyMem_Malloc(sizeof(_PyStackRef) *nargs);
            if (newargs == NULL) {
                PyErr_NoMemory();
                PyStackRef_CLOSE(func);
                goto error;
            }
        }
        /* We need to create a new reference for all our args since the new frame steals them. */
        for (Py_ssize_t i = 0; i < nargs; i++) {
            newargs[i] = PyStackRef_FromPyObjectNew(PyTuple_GET_ITEM(callargs, i));
        }
    }
    _PyInterpreterFrame *new_frame = _PyEvalFramePushAndInit(
        tstate, func, locals,
        newargs, nargs, kwnames, previous
    );
    if (has_dict) {
        _PyStack_UnpackDict_FreeNoDecRef(object_array, kwnames);
    }
    else if (nargs > 8) {
       PyMem_Free((void *)newargs);
    }
    /* No need to decref func here because the reference has been stolen by
       _PyEvalFramePushAndInit.
    */
    Py_DECREF(callargs);
    Py_XDECREF(kwargs);
    return new_frame;
error:
    Py_DECREF(callargs);
    Py_XDECREF(kwargs);
    return NULL;
}

PyObject *
_PyEval_Vector(PyThreadState *tstate, PyFunctionObject *func,
               PyObject *locals,
               PyObject* const* args, size_t argcount,
               PyObject *kwnames)
{
    size_t total_args = argcount;
    if (kwnames) {
        total_args += PyTuple_GET_SIZE(kwnames);
    }
    _PyStackRef stack_array[8];
    _PyStackRef *arguments;
    if (total_args <= 8) {
        arguments = stack_array;
    }
    else {
        arguments = PyMem_Malloc(sizeof(_PyStackRef) * total_args);
        if (arguments == NULL) {
            return PyErr_NoMemory();
        }
    }
    /* _PyEvalFramePushAndInit consumes the references
     * to func, locals and all its arguments */
    Py_XINCREF(locals);
    for (size_t i = 0; i < argcount; i++) {
        arguments[i] = PyStackRef_FromPyObjectNew(args[i]);
    }
    if (kwnames) {
        Py_ssize_t kwcount = PyTuple_GET_SIZE(kwnames);
        for (Py_ssize_t i = 0; i < kwcount; i++) {
            arguments[i+argcount] = PyStackRef_FromPyObjectNew(args[i+argcount]);
        }
    }
    _PyInterpreterFrame *frame = _PyEvalFramePushAndInit(
        tstate, PyStackRef_FromPyObjectNew(func), locals,
        arguments, argcount, kwnames, NULL);
    if (total_args > 8) {
        PyMem_Free(arguments);
    }
    if (frame == NULL) {
        return NULL;
    }
    EVAL_CALL_STAT_INC(EVAL_CALL_VECTOR);
    return _PyEval_EvalFrame(tstate, frame, 0);
}

/* Legacy API */
PyObject *
PyEval_EvalCodeEx(PyObject *_co, PyObject *globals, PyObject *locals,
                  PyObject *const *args, int argcount,
                  PyObject *const *kws, int kwcount,
                  PyObject *const *defs, int defcount,
                  PyObject *kwdefs, PyObject *closure)
{
    PyThreadState *tstate = _PyThreadState_GET();
    PyObject *res = NULL;
    PyObject *defaults = _PyTuple_FromArray(defs, defcount);
    if (defaults == NULL) {
        return NULL;
    }
    PyObject *builtins = _PyDict_LoadBuiltinsFromGlobals(globals);
    if (builtins == NULL) {
        Py_DECREF(defaults);
        return NULL;
    }
    if (locals == NULL) {
        locals = globals;
    }
    PyObject *kwnames = NULL;
    PyObject *const *allargs;
    PyObject **newargs = NULL;
    PyFunctionObject *func = NULL;
    if (kwcount == 0) {
        allargs = args;
    }
    else {
        kwnames = PyTuple_New(kwcount);
        if (kwnames == NULL) {
            goto fail;
        }
        newargs = PyMem_Malloc(sizeof(PyObject *)*(kwcount+argcount));
        if (newargs == NULL) {
            goto fail;
        }
        for (int i = 0; i < argcount; i++) {
            newargs[i] = args[i];
        }
        for (int i = 0; i < kwcount; i++) {
            PyTuple_SET_ITEM(kwnames, i, Py_NewRef(kws[2*i]));
            newargs[argcount+i] = kws[2*i+1];
        }
        allargs = newargs;
    }
    PyFrameConstructor constr = {
        .fc_globals = globals,
        .fc_builtins = builtins,
        .fc_name = ((PyCodeObject *)_co)->co_name,
        .fc_qualname = ((PyCodeObject *)_co)->co_name,
        .fc_code = _co,
        .fc_defaults = defaults,
        .fc_kwdefaults = kwdefs,
        .fc_closure = closure
    };
    func = _PyFunction_FromConstructor(&constr);
    if (func == NULL) {
        goto fail;
    }
    EVAL_CALL_STAT_INC(EVAL_CALL_LEGACY);
    res = _PyEval_Vector(tstate, func, locals,
                         allargs, argcount,
                         kwnames);
fail:
    Py_XDECREF(func);
    Py_XDECREF(kwnames);
    PyMem_Free(newargs);
    _Py_DECREF_BUILTINS(builtins);
    Py_DECREF(defaults);
    return res;
}


/* Logic for the raise statement (too complicated for inlining).
   This *consumes* a reference count to each of its arguments. */
static int
do_raise(PyThreadState *tstate, PyObject *exc, PyObject *cause)
{
    PyObject *type = NULL, *value = NULL;

    if (exc == NULL) {
        /* Reraise */
        _PyErr_StackItem *exc_info = _PyErr_GetTopmostException(tstate);
        exc = exc_info->exc_value;
        if (Py_IsNone(exc) || exc == NULL) {
            _PyErr_SetString(tstate, PyExc_RuntimeError,
                             "No active exception to reraise");
            return 0;
        }
        Py_INCREF(exc);
        assert(PyExceptionInstance_Check(exc));
        _PyErr_SetRaisedException(tstate, exc);
        return 1;
    }

    /* We support the following forms of raise:
       raise
       raise <instance>
       raise <type> */

    if (PyExceptionClass_Check(exc)) {
        type = exc;
        value = _PyObject_CallNoArgs(exc);
        if (value == NULL)
            goto raise_error;
        if (!PyExceptionInstance_Check(value)) {
            _PyErr_Format(tstate, PyExc_TypeError,
                          "calling %R should have returned an instance of "
                          "BaseException, not %R",
                          type, Py_TYPE(value));
             goto raise_error;
        }
    }
    else if (PyExceptionInstance_Check(exc)) {
        value = exc;
        type = PyExceptionInstance_Class(exc);
        Py_INCREF(type);
    }
    else {
        /* Not something you can raise.  You get an exception
           anyway, just not what you specified :-) */
        Py_DECREF(exc);
        _PyErr_SetString(tstate, PyExc_TypeError,
                         "exceptions must derive from BaseException");
        goto raise_error;
    }

    assert(type != NULL);
    assert(value != NULL);

    if (cause) {
        PyObject *fixed_cause;
        if (PyExceptionClass_Check(cause)) {
            fixed_cause = _PyObject_CallNoArgs(cause);
            if (fixed_cause == NULL)
                goto raise_error;
            if (!PyExceptionInstance_Check(fixed_cause)) {
                _PyErr_Format(tstate, PyExc_TypeError,
                              "calling %R should have returned an instance of "
                              "BaseException, not %R",
                              cause, Py_TYPE(fixed_cause));
                goto raise_error;
            }
            Py_DECREF(cause);
        }
        else if (PyExceptionInstance_Check(cause)) {
            fixed_cause = cause;
        }
        else if (Py_IsNone(cause)) {
            Py_DECREF(cause);
            fixed_cause = NULL;
        }
        else {
            _PyErr_SetString(tstate, PyExc_TypeError,
                             "exception causes must derive from "
                             "BaseException");
            goto raise_error;
        }
        PyException_SetCause(value, fixed_cause);
    }

    _PyErr_SetObject(tstate, type, value);
    /* _PyErr_SetObject incref's its arguments */
    Py_DECREF(value);
    Py_DECREF(type);
    return 0;

raise_error:
    Py_XDECREF(value);
    Py_XDECREF(type);
    Py_XDECREF(cause);
    return 0;
}

/* Logic for matching an exception in an except* clause (too
   complicated for inlining).
*/

int
_PyEval_ExceptionGroupMatch(_PyInterpreterFrame *frame, PyObject* exc_value,
                            PyObject *match_type, PyObject **match, PyObject **rest)
{
    if (Py_IsNone(exc_value)) {
        *match = Py_NewRef(Py_None);
        *rest = Py_NewRef(Py_None);
        return 0;
    }
    assert(PyExceptionInstance_Check(exc_value));

    if (PyErr_GivenExceptionMatches(exc_value, match_type)) {
        /* Full match of exc itself */
        bool is_eg = _PyBaseExceptionGroup_Check(exc_value);
        if (is_eg) {
            *match = Py_NewRef(exc_value);
        }
        else {
            /* naked exception - wrap it */
            PyObject *excs = PyTuple_Pack(1, exc_value);
            if (excs == NULL) {
                return -1;
            }
            PyObject *wrapped = _PyExc_CreateExceptionGroup("", excs);
            Py_DECREF(excs);
            if (wrapped == NULL) {
                return -1;
            }
            PyFrameObject *f = _PyFrame_GetFrameObject(frame);
            if (f != NULL) {
                PyObject *tb = _PyTraceBack_FromFrame(NULL, f);
                if (tb == NULL) {
                    return -1;
                }
                PyException_SetTraceback(wrapped, tb);
                Py_DECREF(tb);
            }
            *match = wrapped;
        }
        *rest = Py_NewRef(Py_None);
        return 0;
    }

    /* exc_value does not match match_type.
     * Check for partial match if it's an exception group.
     */
    if (_PyBaseExceptionGroup_Check(exc_value)) {
        PyObject *pair = PyObject_CallMethod(exc_value, "split", "(O)",
                                             match_type);
        if (pair == NULL) {
            return -1;
        }

        if (!PyTuple_CheckExact(pair)) {
            PyErr_Format(PyExc_TypeError,
                         "%.200s.split must return a tuple, not %.200s",
                         Py_TYPE(exc_value)->tp_name, Py_TYPE(pair)->tp_name);
            Py_DECREF(pair);
            return -1;
        }

        // allow tuples of length > 2 for backwards compatibility
        if (PyTuple_GET_SIZE(pair) < 2) {
            PyErr_Format(PyExc_TypeError,
                         "%.200s.split must return a 2-tuple, "
                         "got tuple of size %zd",
                         Py_TYPE(exc_value)->tp_name, PyTuple_GET_SIZE(pair));
            Py_DECREF(pair);
            return -1;
        }

        *match = Py_NewRef(PyTuple_GET_ITEM(pair, 0));
        *rest = Py_NewRef(PyTuple_GET_ITEM(pair, 1));
        Py_DECREF(pair);
        return 0;
    }
    /* no match */
    *match = Py_NewRef(Py_None);
    *rest = Py_NewRef(exc_value);
    return 0;
}

/* Iterate v argcnt times and store the results on the stack (via decreasing
   sp).  Return 1 for success, 0 if error.

   If argcntafter == -1, do a simple unpack. If it is >= 0, do an unpack
   with a variable target.
*/

int
_PyEval_UnpackIterableStackRef(PyThreadState *tstate, PyObject *v,
                       int argcnt, int argcntafter, _PyStackRef *sp)
{
    int i = 0, j = 0;
    Py_ssize_t ll = 0;
    PyObject *it;  /* iter(v) */
    PyObject *w;
    PyObject *l = NULL; /* variable list */
    assert(v != NULL);

    it = PyObject_GetIter(v);
    if (it == NULL) {
        if (_PyErr_ExceptionMatches(tstate, PyExc_TypeError) &&
            Py_TYPE(v)->tp_iter == NULL && !PySequence_Check(v))
        {
            _PyErr_Format(tstate, PyExc_TypeError,
                          "cannot unpack non-iterable %.200s object",
                          Py_TYPE(v)->tp_name);
        }
        return 0;
    }

    for (; i < argcnt; i++) {
        w = PyIter_Next(it);
        if (w == NULL) {
            /* Iterator done, via error or exhaustion. */
            if (!_PyErr_Occurred(tstate)) {
                if (argcntafter == -1) {
                    _PyErr_Format(tstate, PyExc_ValueError,
                                  "not enough values to unpack "
                                  "(expected %d, got %d)",
                                  argcnt, i);
                }
                else {
                    _PyErr_Format(tstate, PyExc_ValueError,
                                  "not enough values to unpack "
                                  "(expected at least %d, got %d)",
                                  argcnt + argcntafter, i);
                }
            }
            goto Error;
        }
        *--sp = PyStackRef_FromPyObjectSteal(w);
    }

    if (argcntafter == -1) {
        /* We better have exhausted the iterator now. */
        w = PyIter_Next(it);
        if (w == NULL) {
            if (_PyErr_Occurred(tstate))
                goto Error;
            Py_DECREF(it);
            return 1;
        }
        Py_DECREF(w);

        if (PyList_CheckExact(v) || PyTuple_CheckExact(v)
              || PyDict_CheckExact(v)) {
            ll = PyDict_CheckExact(v) ? PyDict_Size(v) : Py_SIZE(v);
            if (ll > argcnt) {
                _PyErr_Format(tstate, PyExc_ValueError,
                              "too many values to unpack (expected %d, got %zd)",
                              argcnt, ll);
                goto Error;
            }
        }
        _PyErr_Format(tstate, PyExc_ValueError,
                      "too many values to unpack (expected %d)",
                      argcnt);
        goto Error;
    }

    l = PySequence_List(it);
    if (l == NULL)
        goto Error;
    *--sp = PyStackRef_FromPyObjectSteal(l);
    i++;

    ll = PyList_GET_SIZE(l);
    if (ll < argcntafter) {
        _PyErr_Format(tstate, PyExc_ValueError,
            "not enough values to unpack (expected at least %d, got %zd)",
            argcnt + argcntafter, argcnt + ll);
        goto Error;
    }

    /* Pop the "after-variable" args off the list. */
    for (j = argcntafter; j > 0; j--, i++) {
        *--sp = PyStackRef_FromPyObjectSteal(PyList_GET_ITEM(l, ll - j));
    }
    /* Resize the list. */
    Py_SET_SIZE(l, ll - argcntafter);
    Py_DECREF(it);
    return 1;

Error:
    for (; i > 0; i--, sp++) {
        PyStackRef_CLOSE(*sp);
    }
    Py_XDECREF(it);
    return 0;
}

static int
do_monitor_exc(PyThreadState *tstate, _PyInterpreterFrame *frame,
               _Py_CODEUNIT *instr, int event)
{
    assert(event < _PY_MONITORING_UNGROUPED_EVENTS);
    if (_PyFrame_GetCode(frame)->co_flags & CO_NO_MONITORING_EVENTS) {
        return 0;
    }
    PyObject *exc = PyErr_GetRaisedException();
    assert(exc != NULL);
    int err = _Py_call_instrumentation_arg(tstate, event, frame, instr, exc);
    if (err == 0) {
        PyErr_SetRaisedException(exc);
    }
    else {
        assert(PyErr_Occurred());
        Py_DECREF(exc);
    }
    return err;
}

static inline bool
no_tools_for_global_event(PyThreadState *tstate, int event)
{
    return tstate->interp->monitors.tools[event] == 0;
}

static inline bool
no_tools_for_local_event(PyThreadState *tstate, _PyInterpreterFrame *frame, int event)
{
    assert(event < _PY_MONITORING_LOCAL_EVENTS);
    _PyCoMonitoringData *data = _PyFrame_GetCode(frame)->_co_monitoring;
    if (data) {
        return data->active_monitors.tools[event] == 0;
    }
    else {
        return no_tools_for_global_event(tstate, event);
    }
}

void
_PyEval_MonitorRaise(PyThreadState *tstate, _PyInterpreterFrame *frame,
              _Py_CODEUNIT *instr)
{
    if (no_tools_for_global_event(tstate, PY_MONITORING_EVENT_RAISE)) {
        return;
    }
    do_monitor_exc(tstate, frame, instr, PY_MONITORING_EVENT_RAISE);
}

static void
monitor_reraise(PyThreadState *tstate, _PyInterpreterFrame *frame,
              _Py_CODEUNIT *instr)
{
    if (no_tools_for_global_event(tstate, PY_MONITORING_EVENT_RERAISE)) {
        return;
    }
    do_monitor_exc(tstate, frame, instr, PY_MONITORING_EVENT_RERAISE);
}

static int
monitor_stop_iteration(PyThreadState *tstate, _PyInterpreterFrame *frame,
                       _Py_CODEUNIT *instr, PyObject *value)
{
    if (no_tools_for_local_event(tstate, frame, PY_MONITORING_EVENT_STOP_ITERATION)) {
        return 0;
    }
    assert(!PyErr_Occurred());
    PyErr_SetObject(PyExc_StopIteration, value);
    int res = do_monitor_exc(tstate, frame, instr, PY_MONITORING_EVENT_STOP_ITERATION);
    if (res < 0) {
        return res;
    }
    PyErr_SetRaisedException(NULL);
    return 0;
}

static void
monitor_unwind(PyThreadState *tstate,
               _PyInterpreterFrame *frame,
               _Py_CODEUNIT *instr)
{
    if (no_tools_for_global_event(tstate, PY_MONITORING_EVENT_PY_UNWIND)) {
        return;
    }
    do_monitor_exc(tstate, frame, instr, PY_MONITORING_EVENT_PY_UNWIND);
}


static int
monitor_handled(PyThreadState *tstate,
                _PyInterpreterFrame *frame,
                _Py_CODEUNIT *instr, PyObject *exc)
{
    if (no_tools_for_global_event(tstate, PY_MONITORING_EVENT_EXCEPTION_HANDLED)) {
        return 0;
    }
    return _Py_call_instrumentation_arg(tstate, PY_MONITORING_EVENT_EXCEPTION_HANDLED, frame, instr, exc);
}

static void
monitor_throw(PyThreadState *tstate,
              _PyInterpreterFrame *frame,
              _Py_CODEUNIT *instr)
{
    if (no_tools_for_global_event(tstate, PY_MONITORING_EVENT_PY_THROW)) {
        return;
    }
    do_monitor_exc(tstate, frame, instr, PY_MONITORING_EVENT_PY_THROW);
}

void
PyThreadState_EnterTracing(PyThreadState *tstate)
{
    assert(tstate->tracing >= 0);
    tstate->tracing++;
}

void
PyThreadState_LeaveTracing(PyThreadState *tstate)
{
    assert(tstate->tracing > 0);
    tstate->tracing--;
}


PyObject*
_PyEval_CallTracing(PyObject *func, PyObject *args)
{
    // Save and disable tracing
    PyThreadState *tstate = _PyThreadState_GET();
    int save_tracing = tstate->tracing;
    tstate->tracing = 0;

    // Call the tracing function
    PyObject *result = PyObject_Call(func, args, NULL);

    // Restore tracing
    tstate->tracing = save_tracing;
    return result;
}

void
PyEval_SetProfile(Py_tracefunc func, PyObject *arg)
{
    PyThreadState *tstate = _PyThreadState_GET();
    if (_PyEval_SetProfile(tstate, func, arg) < 0) {
        /* Log _PySys_Audit() error */
        PyErr_FormatUnraisable("Exception ignored in PyEval_SetProfile");
    }
}

void
PyEval_SetProfileAllThreads(Py_tracefunc func, PyObject *arg)
{
    PyThreadState *this_tstate = _PyThreadState_GET();
    PyInterpreterState* interp = this_tstate->interp;

    _PyRuntimeState *runtime = &_PyRuntime;
    HEAD_LOCK(runtime);
    PyThreadState* ts = PyInterpreterState_ThreadHead(interp);
    HEAD_UNLOCK(runtime);

    while (ts) {
        if (_PyEval_SetProfile(ts, func, arg) < 0) {
            PyErr_FormatUnraisable("Exception ignored in PyEval_SetProfileAllThreads");
        }
        HEAD_LOCK(runtime);
        ts = PyThreadState_Next(ts);
        HEAD_UNLOCK(runtime);
    }
}

void
PyEval_SetTrace(Py_tracefunc func, PyObject *arg)
{
    PyThreadState *tstate = _PyThreadState_GET();
    if (_PyEval_SetTrace(tstate, func, arg) < 0) {
        /* Log _PySys_Audit() error */
        PyErr_FormatUnraisable("Exception ignored in PyEval_SetTrace");
    }
}

void
PyEval_SetTraceAllThreads(Py_tracefunc func, PyObject *arg)
{
    PyThreadState *this_tstate = _PyThreadState_GET();
    PyInterpreterState* interp = this_tstate->interp;

    _PyRuntimeState *runtime = &_PyRuntime;
    HEAD_LOCK(runtime);
    PyThreadState* ts = PyInterpreterState_ThreadHead(interp);
    HEAD_UNLOCK(runtime);

    while (ts) {
        if (_PyEval_SetTrace(ts, func, arg) < 0) {
            PyErr_FormatUnraisable("Exception ignored in PyEval_SetTraceAllThreads");
        }
        HEAD_LOCK(runtime);
        ts = PyThreadState_Next(ts);
        HEAD_UNLOCK(runtime);
    }
}

int
_PyEval_SetCoroutineOriginTrackingDepth(int depth)
{
    PyThreadState *tstate = _PyThreadState_GET();
    if (depth < 0) {
        _PyErr_SetString(tstate, PyExc_ValueError, "depth must be >= 0");
        return -1;
    }
    tstate->coroutine_origin_tracking_depth = depth;
    return 0;
}


int
_PyEval_GetCoroutineOriginTrackingDepth(void)
{
    PyThreadState *tstate = _PyThreadState_GET();
    return tstate->coroutine_origin_tracking_depth;
}

int
_PyEval_SetAsyncGenFirstiter(PyObject *firstiter)
{
    PyThreadState *tstate = _PyThreadState_GET();

    if (_PySys_Audit(tstate, "sys.set_asyncgen_hook_firstiter", NULL) < 0) {
        return -1;
    }

    Py_XSETREF(tstate->async_gen_firstiter, Py_XNewRef(firstiter));
    return 0;
}

PyObject *
_PyEval_GetAsyncGenFirstiter(void)
{
    PyThreadState *tstate = _PyThreadState_GET();
    return tstate->async_gen_firstiter;
}

int
_PyEval_SetAsyncGenFinalizer(PyObject *finalizer)
{
    PyThreadState *tstate = _PyThreadState_GET();

    if (_PySys_Audit(tstate, "sys.set_asyncgen_hook_finalizer", NULL) < 0) {
        return -1;
    }

    Py_XSETREF(tstate->async_gen_finalizer, Py_XNewRef(finalizer));
    return 0;
}

PyObject *
_PyEval_GetAsyncGenFinalizer(void)
{
    PyThreadState *tstate = _PyThreadState_GET();
    return tstate->async_gen_finalizer;
}

_PyInterpreterFrame *
_PyEval_GetFrame(void)
{
    PyThreadState *tstate = _PyThreadState_GET();
    return _PyThreadState_GetFrame(tstate);
}

PyFrameObject *
PyEval_GetFrame(void)
{
    _PyInterpreterFrame *frame = _PyEval_GetFrame();
    if (frame == NULL) {
        return NULL;
    }
    PyFrameObject *f = _PyFrame_GetFrameObject(frame);
    if (f == NULL) {
        PyErr_Clear();
    }
    return f;
}

PyObject *
_PyEval_GetBuiltins(PyThreadState *tstate)
{
    _PyInterpreterFrame *frame = _PyThreadState_GetFrame(tstate);
    if (frame != NULL) {
        return frame->f_builtins;
    }
    return tstate->interp->builtins;
}

PyObject *
PyEval_GetBuiltins(void)
{
    PyThreadState *tstate = _PyThreadState_GET();
    return _PyEval_GetBuiltins(tstate);
}

/* Convenience function to get a builtin from its name */
PyObject *
_PyEval_GetBuiltin(PyObject *name)
{
    PyObject *attr;
    if (PyMapping_GetOptionalItem(PyEval_GetBuiltins(), name, &attr) == 0) {
        PyErr_SetObject(PyExc_AttributeError, name);
    }
    return attr;
}

PyObject *
_PyEval_GetBuiltinId(_Py_Identifier *name)
{
    return _PyEval_GetBuiltin(_PyUnicode_FromId(name));
}

PyObject *
PyEval_GetLocals(void)
{
    // We need to return a borrowed reference here, so some tricks are needed
    PyThreadState *tstate = _PyThreadState_GET();
     _PyInterpreterFrame *current_frame = _PyThreadState_GetFrame(tstate);
    if (current_frame == NULL) {
        _PyErr_SetString(tstate, PyExc_SystemError, "frame does not exist");
        return NULL;
    }

    // Be aware that this returns a new reference
    PyObject *locals = _PyFrame_GetLocals(current_frame);

    if (locals == NULL) {
        return NULL;
    }

    if (PyFrameLocalsProxy_Check(locals)) {
        PyFrameObject *f = _PyFrame_GetFrameObject(current_frame);
        PyObject *ret = f->f_locals_cache;
        if (ret == NULL) {
            ret = PyDict_New();
            if (ret == NULL) {
                Py_DECREF(locals);
                return NULL;
            }
            f->f_locals_cache = ret;
        }
        if (PyDict_Update(ret, locals) < 0) {
            // At this point, if the cache dict is broken, it will stay broken, as
            // trying to clean it up or replace it will just cause other problems
            ret = NULL;
        }
        Py_DECREF(locals);
        return ret;
    }

    assert(PyMapping_Check(locals));
    assert(Py_REFCNT(locals) > 1);
    Py_DECREF(locals);

    return locals;
}

PyObject *
_PyEval_GetFrameLocals(void)
{
    PyThreadState *tstate = _PyThreadState_GET();
     _PyInterpreterFrame *current_frame = _PyThreadState_GetFrame(tstate);
    if (current_frame == NULL) {
        _PyErr_SetString(tstate, PyExc_SystemError, "frame does not exist");
        return NULL;
    }

    PyObject *locals = _PyFrame_GetLocals(current_frame);
    if (locals == NULL) {
        return NULL;
    }

    if (PyFrameLocalsProxy_Check(locals)) {
        PyObject* ret = PyDict_New();
        if (ret == NULL) {
            Py_DECREF(locals);
            return NULL;
        }
        if (PyDict_Update(ret, locals) < 0) {
            Py_DECREF(ret);
            Py_DECREF(locals);
            return NULL;
        }
        Py_DECREF(locals);
        return ret;
    }

    assert(PyMapping_Check(locals));
    return locals;
}

PyObject *
PyEval_GetGlobals(void)
{
    PyThreadState *tstate = _PyThreadState_GET();
    _PyInterpreterFrame *current_frame = _PyThreadState_GetFrame(tstate);
    if (current_frame == NULL) {
        return NULL;
    }
    return current_frame->f_globals;
}

PyObject*
PyEval_GetFrameLocals(void)
{
    return _PyEval_GetFrameLocals();
}

PyObject* PyEval_GetFrameGlobals(void)
{
    PyThreadState *tstate = _PyThreadState_GET();
    _PyInterpreterFrame *current_frame = _PyThreadState_GetFrame(tstate);
    if (current_frame == NULL) {
        return NULL;
    }
    return Py_XNewRef(current_frame->f_globals);
}

PyObject* PyEval_GetFrameBuiltins(void)
{
    PyThreadState *tstate = _PyThreadState_GET();
    return Py_XNewRef(_PyEval_GetBuiltins(tstate));
}

int
PyEval_MergeCompilerFlags(PyCompilerFlags *cf)
{
    PyThreadState *tstate = _PyThreadState_GET();
    _PyInterpreterFrame *current_frame = tstate->current_frame;
    int result = cf->cf_flags != 0;

    if (current_frame != NULL) {
        const int codeflags = _PyFrame_GetCode(current_frame)->co_flags;
        const int compilerflags = codeflags & PyCF_MASK;
        if (compilerflags) {
            result = 1;
            cf->cf_flags |= compilerflags;
        }
    }
    return result;
}


const char *
PyEval_GetFuncName(PyObject *func)
{
    if (PyMethod_Check(func))
        return PyEval_GetFuncName(PyMethod_GET_FUNCTION(func));
    else if (PyFunction_Check(func))
        return PyUnicode_AsUTF8(((PyFunctionObject*)func)->func_name);
    else if (PyCFunction_Check(func))
        return ((PyCFunctionObject*)func)->m_ml->ml_name;
    else
        return Py_TYPE(func)->tp_name;
}

const char *
PyEval_GetFuncDesc(PyObject *func)
{
    if (PyMethod_Check(func))
        return "()";
    else if (PyFunction_Check(func))
        return "()";
    else if (PyCFunction_Check(func))
        return "()";
    else
        return " object";
}

/* Extract a slice index from a PyLong or an object with the
   nb_index slot defined, and store in *pi.
   Silently reduce values larger than PY_SSIZE_T_MAX to PY_SSIZE_T_MAX,
   and silently boost values less than PY_SSIZE_T_MIN to PY_SSIZE_T_MIN.
   Return 0 on error, 1 on success.
*/
int
_PyEval_SliceIndex(PyObject *v, Py_ssize_t *pi)
{
    PyThreadState *tstate = _PyThreadState_GET();
    if (!Py_IsNone(v)) {
        Py_ssize_t x;
        if (_PyIndex_Check(v)) {
            x = PyNumber_AsSsize_t(v, NULL);
            if (x == -1 && _PyErr_Occurred(tstate))
                return 0;
        }
        else {
            _PyErr_SetString(tstate, PyExc_TypeError,
                             "slice indices must be integers or "
                             "None or have an __index__ method");
            return 0;
        }
        *pi = x;
    }
    return 1;
}

int
_PyEval_SliceIndexNotNone(PyObject *v, Py_ssize_t *pi)
{
    PyThreadState *tstate = _PyThreadState_GET();
    Py_ssize_t x;
    if (_PyIndex_Check(v)) {
        x = PyNumber_AsSsize_t(v, NULL);
        if (x == -1 && _PyErr_Occurred(tstate))
            return 0;
    }
    else {
        _PyErr_SetString(tstate, PyExc_TypeError,
                         "slice indices must be integers or "
                         "have an __index__ method");
        return 0;
    }
    *pi = x;
    return 1;
}

PyObject *
_PyEval_ImportName(PyThreadState *tstate, _PyInterpreterFrame *frame,
            PyObject *name, PyObject *fromlist, PyObject *level)
{
    PyObject *import_func;
    if (PyMapping_GetOptionalItem(frame->f_builtins, &_Py_ID(__import__), &import_func) < 0) {
        return NULL;
    }
    if (import_func == NULL) {
        _PyErr_SetString(tstate, PyExc_ImportError, "__import__ not found");
        return NULL;
    }

    PyObject *locals = frame->f_locals;
    if (locals == NULL) {
        locals = Py_None;
    }

    /* Fast path for not overloaded __import__. */
    if (_PyImport_IsDefaultImportFunc(tstate->interp, import_func)) {
        Py_DECREF(import_func);
        int ilevel = PyLong_AsInt(level);
        if (ilevel == -1 && _PyErr_Occurred(tstate)) {
            return NULL;
        }
        return PyImport_ImportModuleLevelObject(
                        name,
                        frame->f_globals,
                        locals,
                        fromlist,
                        ilevel);
    }

    PyObject* args[5] = {name, frame->f_globals, locals, fromlist, level};
    PyObject *res = PyObject_Vectorcall(import_func, args, 5, NULL);
    Py_DECREF(import_func);
    return res;
}

PyObject *
_PyEval_ImportFrom(PyThreadState *tstate, PyObject *v, PyObject *name)
{
    PyObject *x;
    PyObject *fullmodname, *mod_name, *origin, *mod_name_or_unknown, *errmsg, *spec;

    if (PyObject_GetOptionalAttr(v, name, &x) != 0) {
        return x;
    }
    /* Issue #17636: in case this failed because of a circular relative
       import, try to fallback on reading the module directly from
       sys.modules. */
    if (PyObject_GetOptionalAttr(v, &_Py_ID(__name__), &mod_name) < 0) {
        return NULL;
    }
    if (mod_name == NULL || !PyUnicode_Check(mod_name)) {
        Py_CLEAR(mod_name);
        goto error;
    }
    fullmodname = PyUnicode_FromFormat("%U.%U", mod_name, name);
    if (fullmodname == NULL) {
        Py_DECREF(mod_name);
        return NULL;
    }
    x = PyImport_GetModule(fullmodname);
    Py_DECREF(fullmodname);
    if (x == NULL && !_PyErr_Occurred(tstate)) {
        goto error;
    }
    Py_DECREF(mod_name);
    return x;

 error:
    if (mod_name == NULL) {
        mod_name_or_unknown = PyUnicode_FromString("<unknown module name>");
        if (mod_name_or_unknown == NULL) {
            return NULL;
        }
    } else {
        mod_name_or_unknown = mod_name;
    }
    // mod_name is no longer an owned reference
    assert(mod_name_or_unknown);
    assert(mod_name == NULL || mod_name == mod_name_or_unknown);

    origin = NULL;
    if (PyObject_GetOptionalAttr(v, &_Py_ID(__spec__), &spec) < 0) {
        Py_DECREF(mod_name_or_unknown);
        return NULL;
    }
    if (spec == NULL) {
        errmsg = PyUnicode_FromFormat(
            "cannot import name %R from %R (unknown location)",
            name, mod_name_or_unknown
        );
        goto done_with_errmsg;
    }
    if (_PyModuleSpec_GetFileOrigin(spec, &origin) < 0) {
        goto done;
    }

    int is_possibly_shadowing = _PyModule_IsPossiblyShadowing(origin);
    if (is_possibly_shadowing < 0) {
        goto done;
    }
    int is_possibly_shadowing_stdlib = 0;
    if (is_possibly_shadowing) {
        PyObject *stdlib_modules = PySys_GetObject("stdlib_module_names");
        if (stdlib_modules && PyAnySet_Check(stdlib_modules)) {
            is_possibly_shadowing_stdlib = PySet_Contains(stdlib_modules, mod_name_or_unknown);
            if (is_possibly_shadowing_stdlib < 0) {
                goto done;
            }
        }
    }

    if (origin == NULL && PyModule_Check(v)) {
        // Fall back to __file__ for diagnostics if we don't have
        // an origin that is a location
        origin = PyModule_GetFilenameObject(v);
        if (origin == NULL) {
            if (!PyErr_ExceptionMatches(PyExc_SystemError)) {
                goto done;
            }
            // PyModule_GetFilenameObject raised "module filename missing"
            _PyErr_Clear(tstate);
        }
        assert(origin == NULL || PyUnicode_Check(origin));
    }

    if (is_possibly_shadowing_stdlib) {
        assert(origin);
        errmsg = PyUnicode_FromFormat(
            "cannot import name %R from %R "
            "(consider renaming %R since it has the same "
            "name as the standard library module named %R "
            "and prevents importing that standard library module)",
            name, mod_name_or_unknown, origin, mod_name_or_unknown
        );
    }
    else {
        int rc = _PyModuleSpec_IsInitializing(spec);
        if (rc < 0) {
            goto done;
        }
        else if (rc > 0) {
            if (is_possibly_shadowing) {
                assert(origin);
                // For non-stdlib modules, only mention the possibility of
                // shadowing if the module is being initialized.
                errmsg = PyUnicode_FromFormat(
                    "cannot import name %R from %R "
                    "(consider renaming %R if it has the same name "
                    "as a library you intended to import)",
                    name, mod_name_or_unknown, origin
                );
            }
            else if (origin) {
                errmsg = PyUnicode_FromFormat(
                    "cannot import name %R from partially initialized module %R "
                    "(most likely due to a circular import) (%S)",
                    name, mod_name_or_unknown, origin
                );
            }
            else {
                errmsg = PyUnicode_FromFormat(
                    "cannot import name %R from partially initialized module %R "
                    "(most likely due to a circular import)",
                    name, mod_name_or_unknown
                );
            }
        }
        else {
            assert(rc == 0);
            if (origin) {
                errmsg = PyUnicode_FromFormat(
                    "cannot import name %R from %R (%S)",
                    name, mod_name_or_unknown, origin
                );
            }
            else {
                errmsg = PyUnicode_FromFormat(
                    "cannot import name %R from %R (unknown location)",
                    name, mod_name_or_unknown
                );
            }
        }
    }

done_with_errmsg:
    if (errmsg != NULL) {
        /* NULL checks for mod_name and origin done by _PyErr_SetImportErrorWithNameFrom */
        _PyErr_SetImportErrorWithNameFrom(errmsg, mod_name, origin, name);
        Py_DECREF(errmsg);
    }

done:
    Py_XDECREF(origin);
    Py_XDECREF(spec);
    Py_DECREF(mod_name_or_unknown);
    return NULL;
}

#define CANNOT_CATCH_MSG "catching classes that do not inherit from "\
                         "BaseException is not allowed"

#define CANNOT_EXCEPT_STAR_EG "catching ExceptionGroup with except* "\
                              "is not allowed. Use except instead."

int
_PyEval_CheckExceptTypeValid(PyThreadState *tstate, PyObject* right)
{
    if (PyTuple_Check(right)) {
        Py_ssize_t i, length;
        length = PyTuple_GET_SIZE(right);
        for (i = 0; i < length; i++) {
            PyObject *exc = PyTuple_GET_ITEM(right, i);
            if (!PyExceptionClass_Check(exc)) {
                _PyErr_SetString(tstate, PyExc_TypeError,
                    CANNOT_CATCH_MSG);
                return -1;
            }
        }
    }
    else {
        if (!PyExceptionClass_Check(right)) {
            _PyErr_SetString(tstate, PyExc_TypeError,
                CANNOT_CATCH_MSG);
            return -1;
        }
    }
    return 0;
}

int
_PyEval_CheckExceptStarTypeValid(PyThreadState *tstate, PyObject* right)
{
    if (_PyEval_CheckExceptTypeValid(tstate, right) < 0) {
        return -1;
    }

    /* reject except *ExceptionGroup */

    int is_subclass = 0;
    if (PyTuple_Check(right)) {
        Py_ssize_t length = PyTuple_GET_SIZE(right);
        for (Py_ssize_t i = 0; i < length; i++) {
            PyObject *exc = PyTuple_GET_ITEM(right, i);
            is_subclass = PyObject_IsSubclass(exc, PyExc_BaseExceptionGroup);
            if (is_subclass < 0) {
                return -1;
            }
            if (is_subclass) {
                break;
            }
        }
    }
    else {
        is_subclass = PyObject_IsSubclass(right, PyExc_BaseExceptionGroup);
        if (is_subclass < 0) {
            return -1;
        }
    }
    if (is_subclass) {
        _PyErr_SetString(tstate, PyExc_TypeError,
            CANNOT_EXCEPT_STAR_EG);
            return -1;
    }
    return 0;
}

int
_Py_Check_ArgsIterable(PyThreadState *tstate, PyObject *func, PyObject *args)
{
    if (Py_TYPE(args)->tp_iter == NULL && !PySequence_Check(args)) {
        /* _Py_Check_ArgsIterable() may be called with a live exception:
         * clear it to prevent calling _PyObject_FunctionStr() with an
         * exception set. */
        _PyErr_Clear(tstate);
        PyObject *funcstr = _PyObject_FunctionStr(func);
        if (funcstr != NULL) {
            _PyErr_Format(tstate, PyExc_TypeError,
                          "%U argument after * must be an iterable, not %.200s",
                          funcstr, Py_TYPE(args)->tp_name);
            Py_DECREF(funcstr);
        }
        return -1;
    }
    return 0;
}

void
_PyEval_FormatKwargsError(PyThreadState *tstate, PyObject *func, PyObject *kwargs)
{
    /* _PyDict_MergeEx raises attribute
     * error (percolated from an attempt
     * to get 'keys' attribute) instead of
     * a type error if its second argument
     * is not a mapping.
     */
    if (_PyErr_ExceptionMatches(tstate, PyExc_AttributeError)) {
        _PyErr_Clear(tstate);
        PyObject *funcstr = _PyObject_FunctionStr(func);
        if (funcstr != NULL) {
            _PyErr_Format(
                tstate, PyExc_TypeError,
                "%U argument after ** must be a mapping, not %.200s",
                funcstr, Py_TYPE(kwargs)->tp_name);
            Py_DECREF(funcstr);
        }
    }
    else if (_PyErr_ExceptionMatches(tstate, PyExc_KeyError)) {
        PyObject *exc = _PyErr_GetRaisedException(tstate);
        PyObject *args = ((PyBaseExceptionObject *)exc)->args;
        if (exc && PyTuple_Check(args) && PyTuple_GET_SIZE(args) == 1) {
            _PyErr_Clear(tstate);
            PyObject *funcstr = _PyObject_FunctionStr(func);
            if (funcstr != NULL) {
                PyObject *key = PyTuple_GET_ITEM(args, 0);
                _PyErr_Format(
                    tstate, PyExc_TypeError,
                    "%U got multiple values for keyword argument '%S'",
                    funcstr, key);
                Py_DECREF(funcstr);
            }
            Py_XDECREF(exc);
        }
        else {
            _PyErr_SetRaisedException(tstate, exc);
        }
    }
}

void
_PyEval_FormatExcCheckArg(PyThreadState *tstate, PyObject *exc,
                          const char *format_str, PyObject *obj)
{
    const char *obj_str;

    if (!obj)
        return;

    obj_str = PyUnicode_AsUTF8(obj);
    if (!obj_str)
        return;

    _PyErr_Format(tstate, exc, format_str, obj_str);

    if (exc == PyExc_NameError) {
        // Include the name in the NameError exceptions to offer suggestions later.
        PyObject *exc = PyErr_GetRaisedException();
        if (PyErr_GivenExceptionMatches(exc, PyExc_NameError)) {
            if (((PyNameErrorObject*)exc)->name == NULL) {
                // We do not care if this fails because we are going to restore the
                // NameError anyway.
                (void)PyObject_SetAttr(exc, &_Py_ID(name), obj);
            }
        }
        PyErr_SetRaisedException(exc);
    }
}

void
_PyEval_FormatExcUnbound(PyThreadState *tstate, PyCodeObject *co, int oparg)
{
    PyObject *name;
    /* Don't stomp existing exception */
    if (_PyErr_Occurred(tstate))
        return;
    name = PyTuple_GET_ITEM(co->co_localsplusnames, oparg);
    if (oparg < PyUnstable_Code_GetFirstFree(co)) {
        _PyEval_FormatExcCheckArg(tstate, PyExc_UnboundLocalError,
                                  UNBOUNDLOCAL_ERROR_MSG, name);
    } else {
        _PyEval_FormatExcCheckArg(tstate, PyExc_NameError,
                                  UNBOUNDFREE_ERROR_MSG, name);
    }
}

void
_PyEval_FormatAwaitableError(PyThreadState *tstate, PyTypeObject *type, int oparg)
{
    if (type->tp_as_async == NULL || type->tp_as_async->am_await == NULL) {
        if (oparg == 1) {
            _PyErr_Format(tstate, PyExc_TypeError,
                          "'async with' received an object from __aenter__ "
                          "that does not implement __await__: %.100s",
                          type->tp_name);
        }
        else if (oparg == 2) {
            _PyErr_Format(tstate, PyExc_TypeError,
                          "'async with' received an object from __aexit__ "
                          "that does not implement __await__: %.100s",
                          type->tp_name);
        }
    }
}


Py_ssize_t
PyUnstable_Eval_RequestCodeExtraIndex(freefunc free)
{
    PyInterpreterState *interp = _PyInterpreterState_GET();
    Py_ssize_t new_index;

    if (interp->co_extra_user_count == MAX_CO_EXTRA_USERS - 1) {
        return -1;
    }
    new_index = interp->co_extra_user_count++;
    interp->co_extra_freefuncs[new_index] = free;
    return new_index;
}

/* Implement Py_EnterRecursiveCall() and Py_LeaveRecursiveCall() as functions
   for the limited API. */

int Py_EnterRecursiveCall(const char *where)
{
    return _Py_EnterRecursiveCall(where);
}

void Py_LeaveRecursiveCall(void)
{
    _Py_LeaveRecursiveCall();
}

PyObject *
_PyEval_GetANext(PyObject *aiter)
{
    unaryfunc getter = NULL;
    PyObject *next_iter = NULL;
    PyTypeObject *type = Py_TYPE(aiter);
    if (PyAsyncGen_CheckExact(aiter)) {
        return type->tp_as_async->am_anext(aiter);
    }
    if (type->tp_as_async != NULL){
        getter = type->tp_as_async->am_anext;
    }

    if (getter != NULL) {
        next_iter = (*getter)(aiter);
        if (next_iter == NULL) {
            return NULL;
        }
    }
    else {
        PyErr_Format(PyExc_TypeError,
                        "'async for' requires an iterator with "
                        "__anext__ method, got %.100s",
                        type->tp_name);
        return NULL;
    }

    PyObject *awaitable = _PyCoro_GetAwaitableIter(next_iter);
    if (awaitable == NULL) {
        _PyErr_FormatFromCause(
            PyExc_TypeError,
            "'async for' received an invalid object "
            "from __anext__: %.100s",
            Py_TYPE(next_iter)->tp_name);
    }
    Py_DECREF(next_iter);
    return awaitable;
}

void
_PyEval_LoadGlobalStackRef(PyObject *globals, PyObject *builtins, PyObject *name, _PyStackRef *writeto)
{
    if (PyDict_CheckExact(globals) && PyDict_CheckExact(builtins)) {
        _PyDict_LoadGlobalStackRef((PyDictObject *)globals,
                                    (PyDictObject *)builtins,
                                    name, writeto);
        if (PyStackRef_IsNull(*writeto) && !PyErr_Occurred()) {
            /* _PyDict_LoadGlobal() returns NULL without raising
                * an exception if the key doesn't exist */
            _PyEval_FormatExcCheckArg(PyThreadState_GET(), PyExc_NameError,
                                        NAME_ERROR_MSG, name);
        }
    }
    else {
        /* Slow-path if globals or builtins is not a dict */
        /* namespace 1: globals */
        PyObject *res;
        if (PyMapping_GetOptionalItem(globals, name, &res) < 0) {
            *writeto = PyStackRef_NULL;
            return;
        }
        if (res == NULL) {
            /* namespace 2: builtins */
            if (PyMapping_GetOptionalItem(builtins, name, &res) < 0) {
                *writeto = PyStackRef_NULL;
                return;
            }
            if (res == NULL) {
                _PyEval_FormatExcCheckArg(
                            PyThreadState_GET(), PyExc_NameError,
                            NAME_ERROR_MSG, name);
            }
        }
        *writeto = PyStackRef_FromPyObjectSteal(res);
    }
}

PyObject *
_PyEval_GetAwaitable(PyObject *iterable, int oparg)
{
    PyObject *iter = _PyCoro_GetAwaitableIter(iterable);

    if (iter == NULL) {
        _PyEval_FormatAwaitableError(PyThreadState_GET(),
            Py_TYPE(iterable), oparg);
    }
    else if (PyCoro_CheckExact(iter)) {
        PyObject *yf = _PyGen_yf((PyGenObject*)iter);
        if (yf != NULL) {
            /* `iter` is a coroutine object that is being
                awaited, `yf` is a pointer to the current awaitable
                being awaited on. */
            Py_DECREF(yf);
            Py_CLEAR(iter);
            _PyErr_SetString(PyThreadState_GET(), PyExc_RuntimeError,
                                "coroutine is being awaited already");
        }
    }
    return iter;
}

PyObject *
_PyEval_LoadName(PyThreadState *tstate, _PyInterpreterFrame *frame, PyObject *name)
{

    PyObject *value;
    if (frame->f_locals == NULL) {
        _PyErr_SetString(tstate, PyExc_SystemError,
                            "no locals found");
        return NULL;
    }
    if (PyMapping_GetOptionalItem(frame->f_locals, name, &value) < 0) {
        return NULL;
    }
    if (value != NULL) {
        return value;
    }
    if (PyDict_GetItemRef(frame->f_globals, name, &value) < 0) {
        return NULL;
    }
    if (value != NULL) {
        return value;
    }
    if (PyMapping_GetOptionalItem(frame->f_builtins, name, &value) < 0) {
        return NULL;
    }
    if (value == NULL) {
        _PyEval_FormatExcCheckArg(
                    tstate, PyExc_NameError,
                    NAME_ERROR_MSG, name);
    }
    return value;
}<|MERGE_RESOLUTION|>--- conflicted
+++ resolved
@@ -862,12 +862,8 @@
         _Py_Instrument(_PyFrame_GetCode(frame), tstate->interp);
         next_instr = frame->instr_ptr;
         monitor_throw(tstate, frame, next_instr);
-<<<<<<< HEAD
+        stack_pointer = _PyFrame_GetStackPointer(frame);
 #if Py_TAIL_CALL_INTERP
-=======
-        stack_pointer = _PyFrame_GetStackPointer(frame);
-#ifdef Py_TAIL_CALL_INTERP
->>>>>>> 9d1e668e
         return _TAIL_CALL_error(frame, stack_pointer, tstate, next_instr, 0);
 #else
         goto error;
