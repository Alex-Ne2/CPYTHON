/* Execute compiled code */

/* XXX TO DO:
   XXX speed up searching for keywords by using a dictionary
   XXX document it!
   */

#define _PY_INTERPRETER

#include "Python.h"
#include "pycore_abstract.h"      // _PyIndex_Check()
#include "pycore_call.h"          // _PyObject_FastCallDictTstate()
#include "pycore_ceval.h"         // _PyEval_SignalAsyncExc()
#include "pycore_code.h"
#include "pycore_function.h"
#include "pycore_initconfig.h"    // _PyStatus_OK()
#include "pycore_long.h"          // _PyLong_GetZero()
#include "pycore_object.h"        // _PyObject_GC_TRACK()
#include "pycore_moduleobject.h"  // PyModuleObject
#include "pycore_opcode.h"        // EXTRA_CASES
#include "pycore_pyerrors.h"      // _PyErr_Fetch()
#include "pycore_pylifecycle.h"   // _PyErr_Print()
#include "pycore_pymem.h"         // _PyMem_IsPtrFreed()
#include "pycore_pystate.h"       // _PyInterpreterState_GET()
#include "pycore_sysmodule.h"     // _PySys_Audit()
#include "pycore_tuple.h"         // _PyTuple_ITEMS()
#include "pycore_emscripten_signal.h"  // _Py_CHECK_EMSCRIPTEN_SIGNALS

#include "pycore_dict.h"
#include "dictobject.h"
#include "frameobject.h"
#include "pycore_frame.h"
#include "opcode.h"
#include "pydtrace.h"
#include "setobject.h"
#include "structmember.h"         // struct PyMemberDef, T_OFFSET_EX

#include <ctype.h>
#include <stdbool.h>

#ifdef Py_DEBUG
   /* For debugging the interpreter: */
#  define LLTRACE  1      /* Low-level trace feature */
#endif

#if !defined(Py_BUILD_CORE)
#  error "ceval.c must be build with Py_BUILD_CORE define for best performance"
#endif

#ifndef Py_DEBUG
// GH-89279: The MSVC compiler does not inline these static inline functions
// in PGO build in _PyEval_EvalFrameDefault(), because this function is over
// the limit of PGO, and that limit cannot be configured.
// Define them as macros to make sure that they are always inlined by the
// preprocessor.

#undef Py_DECREF
#define Py_DECREF(arg) \
    do { \
        _Py_DECREF_STAT_INC(); \
        PyObject *op = _PyObject_CAST(arg); \
        if (--op->ob_refcnt == 0) { \
            destructor dealloc = Py_TYPE(op)->tp_dealloc; \
            (*dealloc)(op); \
        } \
    } while (0)

#undef Py_XDECREF
#define Py_XDECREF(arg) \
    do { \
        PyObject *xop = _PyObject_CAST(arg); \
        if (xop != NULL) { \
            Py_DECREF(xop); \
        } \
    } while (0)

#undef Py_IS_TYPE
#define Py_IS_TYPE(ob, type) \
    (_PyObject_CAST(ob)->ob_type == (type))

#undef _Py_DECREF_SPECIALIZED
#define _Py_DECREF_SPECIALIZED(arg, dealloc) \
    do { \
        _Py_DECREF_STAT_INC(); \
        PyObject *op = _PyObject_CAST(arg); \
        if (--op->ob_refcnt == 0) { \
            destructor d = (destructor)(dealloc); \
            d(op); \
        } \
    } while (0)
#endif

// GH-89279: Similar to above, force inlining by using a macro.
#if defined(_MSC_VER) && SIZEOF_INT == 4
#define _Py_atomic_load_relaxed_int32(ATOMIC_VAL) (assert(sizeof((ATOMIC_VAL)->_value) == 4), *((volatile int*)&((ATOMIC_VAL)->_value)))
#else
#define _Py_atomic_load_relaxed_int32(ATOMIC_VAL) _Py_atomic_load_relaxed(ATOMIC_VAL)
#endif


/* Forward declarations */
static PyObject *trace_call_function(
    PyThreadState *tstate, PyObject *callable, PyObject **stack,
    Py_ssize_t oparg, PyObject *kwnames);
static PyObject * do_call_core(
    PyThreadState *tstate, PyObject *func,
    PyObject *callargs, PyObject *kwdict, int use_tracing);

#ifdef LLTRACE
static void
dump_stack(_PyInterpreterFrame *frame, PyObject **stack_pointer)
{
    PyObject **stack_base = _PyFrame_Stackbase(frame);
    PyObject *type, *value, *traceback;
    PyErr_Fetch(&type, &value, &traceback);
    printf("    stack=[");
    for (PyObject **ptr = stack_base; ptr < stack_pointer; ptr++) {
        if (ptr != stack_base) {
            printf(", ");
        }
        if (PyObject_Print(*ptr, stdout, 0) != 0) {
            PyErr_Clear();
            printf("<%s object at %p>",
                   Py_TYPE(*ptr)->tp_name, (void *)(*ptr));
        }
    }
    printf("]\n");
    fflush(stdout);
    PyErr_Restore(type, value, traceback);
}

static void
lltrace_instruction(_PyInterpreterFrame *frame,
                    PyObject **stack_pointer,
                    _Py_CODEUNIT *next_instr)
{
    dump_stack(frame, stack_pointer);
    int oparg = _Py_OPARG(*next_instr);
    int opcode = _Py_OPCODE(*next_instr);
    const char *opname = _PyOpcode_OpName[opcode];
    assert(opname != NULL);
    int offset = (int)(next_instr - _PyCode_CODE(frame->f_code));
    if (HAS_ARG(opcode)) {
        printf("%d: %s %d\n", offset * 2, opname, oparg);
    }
    else {
        printf("%d: %s\n", offset * 2, opname);
    }
    fflush(stdout);
}
static void
lltrace_resume_frame(_PyInterpreterFrame *frame)
{
    PyFunctionObject *f = frame->f_func;
    if (f == NULL) {
        printf("\nResuming frame.");
        return;
    }
    PyObject *type, *value, *traceback;
    PyErr_Fetch(&type, &value, &traceback);
    PyObject *name = f->func_qualname;
    if (name == NULL) {
        name = f->func_name;
    }
    printf("\nResuming frame");
    if (name) {
        printf(" for ");
        if (PyObject_Print(name, stdout, 0) < 0) {
            PyErr_Clear();
        }
    }
    if (f->func_module) {
        printf(" in module ");
        if (PyObject_Print(f->func_module, stdout, 0) < 0) {
            PyErr_Clear();
        }
    }
    printf("\n");
    fflush(stdout);
    PyErr_Restore(type, value, traceback);
}
#endif
static int call_trace(Py_tracefunc, PyObject *,
                      PyThreadState *, _PyInterpreterFrame *,
                      int, PyObject *);
static int call_trace_protected(Py_tracefunc, PyObject *,
                                PyThreadState *, _PyInterpreterFrame *,
                                int, PyObject *);
static void call_exc_trace(Py_tracefunc, PyObject *,
                           PyThreadState *, _PyInterpreterFrame *);
static int maybe_call_line_trace(Py_tracefunc, PyObject *,
                                 PyThreadState *, _PyInterpreterFrame *, int);
static void maybe_dtrace_line(_PyInterpreterFrame *, PyTraceInfo *, int);
static void dtrace_function_entry(_PyInterpreterFrame *);
static void dtrace_function_return(_PyInterpreterFrame *);

static PyObject * import_name(PyThreadState *, _PyInterpreterFrame *,
                              PyObject *, PyObject *, PyObject *);
static PyObject * import_from(PyThreadState *, PyObject *, PyObject *);
static int import_all_from(PyThreadState *, PyObject *, PyObject *);
static void format_exc_check_arg(PyThreadState *, PyObject *, const char *, PyObject *);
static void format_exc_unbound(PyThreadState *tstate, PyCodeObject *co, int oparg);
static int check_args_iterable(PyThreadState *, PyObject *func, PyObject *vararg);
static int check_except_type_valid(PyThreadState *tstate, PyObject* right);
static int check_except_star_type_valid(PyThreadState *tstate, PyObject* right);
static void format_kwargs_error(PyThreadState *, PyObject *func, PyObject *kwargs);
static void format_awaitable_error(PyThreadState *, PyTypeObject *, int);
static int get_exception_handler(PyCodeObject *, int, int*, int*, int*);
static _PyInterpreterFrame *
_PyEvalFramePushAndInit(PyThreadState *tstate, PyFunctionObject *func,
                        PyObject *locals, PyObject* const* args,
                        size_t argcount, PyObject *kwnames);
static void
_PyEvalFrameClearAndPop(PyThreadState *tstate, _PyInterpreterFrame *frame);

#define NAME_ERROR_MSG \
    "name '%.200s' is not defined"
#define UNBOUNDLOCAL_ERROR_MSG \
    "cannot access local variable '%s' where it is not associated with a value"
#define UNBOUNDFREE_ERROR_MSG \
    "cannot access free variable '%s' where it is not associated with a" \
    " value in enclosing scope"

#ifndef NDEBUG
/* Ensure that tstate is valid: sanity check for PyEval_AcquireThread() and
   PyEval_RestoreThread(). Detect if tstate memory was freed. It can happen
   when a thread continues to run after Python finalization, especially
   daemon threads. */
static int
is_tstate_valid(PyThreadState *tstate)
{
    assert(!_PyMem_IsPtrFreed(tstate));
    assert(!_PyMem_IsPtrFreed(tstate->interp));
    return 1;
}
#endif


/* This can set eval_breaker to 0 even though gil_drop_request became
   1.  We believe this is all right because the eval loop will release
   the GIL eventually anyway. */
static inline void
COMPUTE_EVAL_BREAKER(PyInterpreterState *interp,
                     struct _ceval_runtime_state *ceval,
                     struct _ceval_state *ceval2)
{
    _Py_atomic_store_relaxed(&ceval2->eval_breaker,
        _Py_atomic_load_relaxed_int32(&ceval2->gil_drop_request)
        | (_Py_atomic_load_relaxed_int32(&ceval->signals_pending)
           && _Py_ThreadCanHandleSignals(interp))
        | (_Py_atomic_load_relaxed_int32(&ceval2->pending.calls_to_do)
           && _Py_ThreadCanHandlePendingCalls())
        | ceval2->pending.async_exc);
}


static inline void
SET_GIL_DROP_REQUEST(PyInterpreterState *interp)
{
    struct _ceval_state *ceval2 = &interp->ceval;
    _Py_atomic_store_relaxed(&ceval2->gil_drop_request, 1);
    _Py_atomic_store_relaxed(&ceval2->eval_breaker, 1);
}


static inline void
RESET_GIL_DROP_REQUEST(PyInterpreterState *interp)
{
    struct _ceval_runtime_state *ceval = &interp->runtime->ceval;
    struct _ceval_state *ceval2 = &interp->ceval;
    _Py_atomic_store_relaxed(&ceval2->gil_drop_request, 0);
    COMPUTE_EVAL_BREAKER(interp, ceval, ceval2);
}


static inline void
SIGNAL_PENDING_CALLS(PyInterpreterState *interp)
{
    struct _ceval_runtime_state *ceval = &interp->runtime->ceval;
    struct _ceval_state *ceval2 = &interp->ceval;
    _Py_atomic_store_relaxed(&ceval2->pending.calls_to_do, 1);
    COMPUTE_EVAL_BREAKER(interp, ceval, ceval2);
}


static inline void
UNSIGNAL_PENDING_CALLS(PyInterpreterState *interp)
{
    struct _ceval_runtime_state *ceval = &interp->runtime->ceval;
    struct _ceval_state *ceval2 = &interp->ceval;
    _Py_atomic_store_relaxed(&ceval2->pending.calls_to_do, 0);
    COMPUTE_EVAL_BREAKER(interp, ceval, ceval2);
}


static inline void
SIGNAL_PENDING_SIGNALS(PyInterpreterState *interp, int force)
{
    struct _ceval_runtime_state *ceval = &interp->runtime->ceval;
    struct _ceval_state *ceval2 = &interp->ceval;
    _Py_atomic_store_relaxed(&ceval->signals_pending, 1);
    if (force) {
        _Py_atomic_store_relaxed(&ceval2->eval_breaker, 1);
    }
    else {
        /* eval_breaker is not set to 1 if thread_can_handle_signals() is false */
        COMPUTE_EVAL_BREAKER(interp, ceval, ceval2);
    }
}


static inline void
UNSIGNAL_PENDING_SIGNALS(PyInterpreterState *interp)
{
    struct _ceval_runtime_state *ceval = &interp->runtime->ceval;
    struct _ceval_state *ceval2 = &interp->ceval;
    _Py_atomic_store_relaxed(&ceval->signals_pending, 0);
    COMPUTE_EVAL_BREAKER(interp, ceval, ceval2);
}


static inline void
SIGNAL_ASYNC_EXC(PyInterpreterState *interp)
{
    struct _ceval_state *ceval2 = &interp->ceval;
    ceval2->pending.async_exc = 1;
    _Py_atomic_store_relaxed(&ceval2->eval_breaker, 1);
}


static inline void
UNSIGNAL_ASYNC_EXC(PyInterpreterState *interp)
{
    struct _ceval_runtime_state *ceval = &interp->runtime->ceval;
    struct _ceval_state *ceval2 = &interp->ceval;
    ceval2->pending.async_exc = 0;
    COMPUTE_EVAL_BREAKER(interp, ceval, ceval2);
}


#ifdef HAVE_ERRNO_H
#include <errno.h>
#endif
#include "ceval_gil.h"

void _Py_NO_RETURN
_Py_FatalError_TstateNULL(const char *func)
{
    _Py_FatalErrorFunc(func,
                       "the function must be called with the GIL held, "
                       "but the GIL is released "
                       "(the current Python thread state is NULL)");
}

int
_PyEval_ThreadsInitialized(_PyRuntimeState *runtime)
{
    return gil_created(&runtime->ceval.gil);
}

int
PyEval_ThreadsInitialized(void)
{
    _PyRuntimeState *runtime = &_PyRuntime;
    return _PyEval_ThreadsInitialized(runtime);
}

PyStatus
_PyEval_InitGIL(PyThreadState *tstate)
{
    if (!_Py_IsMainInterpreter(tstate->interp)) {
        /* Currently, the GIL is shared by all interpreters,
           and only the main interpreter is responsible to create
           and destroy it. */
        return _PyStatus_OK();
    }

    struct _gil_runtime_state *gil = &tstate->interp->runtime->ceval.gil;
    assert(!gil_created(gil));

    PyThread_init_thread();
    create_gil(gil);

    take_gil(tstate);

    assert(gil_created(gil));
    return _PyStatus_OK();
}

void
_PyEval_FiniGIL(PyInterpreterState *interp)
{
    if (!_Py_IsMainInterpreter(interp)) {
        /* Currently, the GIL is shared by all interpreters,
           and only the main interpreter is responsible to create
           and destroy it. */
        return;
    }

    struct _gil_runtime_state *gil = &interp->runtime->ceval.gil;
    if (!gil_created(gil)) {
        /* First Py_InitializeFromConfig() call: the GIL doesn't exist
           yet: do nothing. */
        return;
    }

    destroy_gil(gil);
    assert(!gil_created(gil));
}

void
PyEval_InitThreads(void)
{
    /* Do nothing: kept for backward compatibility */
}

void
_PyEval_Fini(void)
{
#ifdef Py_STATS
    _Py_PrintSpecializationStats(1);
#endif
}

void
PyEval_AcquireLock(void)
{
    _PyRuntimeState *runtime = &_PyRuntime;
    PyThreadState *tstate = _PyRuntimeState_GetThreadState(runtime);
    _Py_EnsureTstateNotNULL(tstate);

    take_gil(tstate);
}

void
PyEval_ReleaseLock(void)
{
    _PyRuntimeState *runtime = &_PyRuntime;
    PyThreadState *tstate = _PyRuntimeState_GetThreadState(runtime);
    /* This function must succeed when the current thread state is NULL.
       We therefore avoid PyThreadState_Get() which dumps a fatal error
       in debug mode. */
    struct _ceval_runtime_state *ceval = &runtime->ceval;
    struct _ceval_state *ceval2 = &tstate->interp->ceval;
    drop_gil(ceval, ceval2, tstate);
}

void
_PyEval_ReleaseLock(PyThreadState *tstate)
{
    struct _ceval_runtime_state *ceval = &tstate->interp->runtime->ceval;
    struct _ceval_state *ceval2 = &tstate->interp->ceval;
    drop_gil(ceval, ceval2, tstate);
}

void
PyEval_AcquireThread(PyThreadState *tstate)
{
    _Py_EnsureTstateNotNULL(tstate);

    take_gil(tstate);

    struct _gilstate_runtime_state *gilstate = &tstate->interp->runtime->gilstate;
    if (_PyThreadState_Swap(gilstate, tstate) != NULL) {
        Py_FatalError("non-NULL old thread state");
    }
}

void
PyEval_ReleaseThread(PyThreadState *tstate)
{
    assert(is_tstate_valid(tstate));

    _PyRuntimeState *runtime = tstate->interp->runtime;
    PyThreadState *new_tstate = _PyThreadState_Swap(&runtime->gilstate, NULL);
    if (new_tstate != tstate) {
        Py_FatalError("wrong thread state");
    }
    struct _ceval_runtime_state *ceval = &runtime->ceval;
    struct _ceval_state *ceval2 = &tstate->interp->ceval;
    drop_gil(ceval, ceval2, tstate);
}

#ifdef HAVE_FORK
/* This function is called from PyOS_AfterFork_Child to destroy all threads
   which are not running in the child process, and clear internal locks
   which might be held by those threads. */
PyStatus
_PyEval_ReInitThreads(PyThreadState *tstate)
{
    _PyRuntimeState *runtime = tstate->interp->runtime;

    struct _gil_runtime_state *gil = &runtime->ceval.gil;
    if (!gil_created(gil)) {
        return _PyStatus_OK();
    }
    recreate_gil(gil);

    take_gil(tstate);

    struct _pending_calls *pending = &tstate->interp->ceval.pending;
    if (_PyThread_at_fork_reinit(&pending->lock) < 0) {
        return _PyStatus_ERR("Can't reinitialize pending calls lock");
    }

    /* Destroy all threads except the current one */
    _PyThreadState_DeleteExcept(runtime, tstate);
    return _PyStatus_OK();
}
#endif

/* This function is used to signal that async exceptions are waiting to be
   raised. */

void
_PyEval_SignalAsyncExc(PyInterpreterState *interp)
{
    SIGNAL_ASYNC_EXC(interp);
}

PyThreadState *
PyEval_SaveThread(void)
{
    _PyRuntimeState *runtime = &_PyRuntime;
    PyThreadState *tstate = _PyThreadState_Swap(&runtime->gilstate, NULL);
    _Py_EnsureTstateNotNULL(tstate);

    struct _ceval_runtime_state *ceval = &runtime->ceval;
    struct _ceval_state *ceval2 = &tstate->interp->ceval;
    assert(gil_created(&ceval->gil));
    drop_gil(ceval, ceval2, tstate);
    return tstate;
}

void
PyEval_RestoreThread(PyThreadState *tstate)
{
    _Py_EnsureTstateNotNULL(tstate);

    take_gil(tstate);

    struct _gilstate_runtime_state *gilstate = &tstate->interp->runtime->gilstate;
    _PyThreadState_Swap(gilstate, tstate);
}


/* Mechanism whereby asynchronously executing callbacks (e.g. UNIX
   signal handlers or Mac I/O completion routines) can schedule calls
   to a function to be called synchronously.
   The synchronous function is called with one void* argument.
   It should return 0 for success or -1 for failure -- failure should
   be accompanied by an exception.

   If registry succeeds, the registry function returns 0; if it fails
   (e.g. due to too many pending calls) it returns -1 (without setting
   an exception condition).

   Note that because registry may occur from within signal handlers,
   or other asynchronous events, calling malloc() is unsafe!

   Any thread can schedule pending calls, but only the main thread
   will execute them.
   There is no facility to schedule calls to a particular thread, but
   that should be easy to change, should that ever be required.  In
   that case, the static variables here should go into the python
   threadstate.
*/

void
_PyEval_SignalReceived(PyInterpreterState *interp)
{
#ifdef MS_WINDOWS
    // bpo-42296: On Windows, _PyEval_SignalReceived() is called from a signal
    // handler which can run in a thread different than the Python thread, in
    // which case _Py_ThreadCanHandleSignals() is wrong. Ignore
    // _Py_ThreadCanHandleSignals() and always set eval_breaker to 1.
    //
    // The next eval_frame_handle_pending() call will call
    // _Py_ThreadCanHandleSignals() to recompute eval_breaker.
    int force = 1;
#else
    int force = 0;
#endif
    /* bpo-30703: Function called when the C signal handler of Python gets a
       signal. We cannot queue a callback using _PyEval_AddPendingCall() since
       that function is not async-signal-safe. */
    SIGNAL_PENDING_SIGNALS(interp, force);
}

/* Push one item onto the queue while holding the lock. */
static int
_push_pending_call(struct _pending_calls *pending,
                   int (*func)(void *), void *arg)
{
    int i = pending->last;
    int j = (i + 1) % NPENDINGCALLS;
    if (j == pending->first) {
        return -1; /* Queue full */
    }
    pending->calls[i].func = func;
    pending->calls[i].arg = arg;
    pending->last = j;
    return 0;
}

/* Pop one item off the queue while holding the lock. */
static void
_pop_pending_call(struct _pending_calls *pending,
                  int (**func)(void *), void **arg)
{
    int i = pending->first;
    if (i == pending->last) {
        return; /* Queue empty */
    }

    *func = pending->calls[i].func;
    *arg = pending->calls[i].arg;
    pending->first = (i + 1) % NPENDINGCALLS;
}

/* This implementation is thread-safe.  It allows
   scheduling to be made from any thread, and even from an executing
   callback.
 */

int
_PyEval_AddPendingCall(PyInterpreterState *interp,
                       int (*func)(void *), void *arg)
{
    struct _pending_calls *pending = &interp->ceval.pending;

    /* Ensure that _PyEval_InitPendingCalls() was called
       and that _PyEval_FiniPendingCalls() is not called yet. */
    assert(pending->lock != NULL);

    PyThread_acquire_lock(pending->lock, WAIT_LOCK);
    int result = _push_pending_call(pending, func, arg);
    PyThread_release_lock(pending->lock);

    /* signal main loop */
    SIGNAL_PENDING_CALLS(interp);
    return result;
}

int
Py_AddPendingCall(int (*func)(void *), void *arg)
{
    /* Best-effort to support subinterpreters and calls with the GIL released.

       First attempt _PyThreadState_GET() since it supports subinterpreters.

       If the GIL is released, _PyThreadState_GET() returns NULL . In this
       case, use PyGILState_GetThisThreadState() which works even if the GIL
       is released.

       Sadly, PyGILState_GetThisThreadState() doesn't support subinterpreters:
       see bpo-10915 and bpo-15751.

       Py_AddPendingCall() doesn't require the caller to hold the GIL. */
    PyThreadState *tstate = _PyThreadState_GET();
    if (tstate == NULL) {
        tstate = PyGILState_GetThisThreadState();
    }

    PyInterpreterState *interp;
    if (tstate != NULL) {
        interp = tstate->interp;
    }
    else {
        /* Last resort: use the main interpreter */
        interp = _PyInterpreterState_Main();
    }
    return _PyEval_AddPendingCall(interp, func, arg);
}

static int
handle_signals(PyThreadState *tstate)
{
    assert(is_tstate_valid(tstate));
    if (!_Py_ThreadCanHandleSignals(tstate->interp)) {
        return 0;
    }

    UNSIGNAL_PENDING_SIGNALS(tstate->interp);
    if (_PyErr_CheckSignalsTstate(tstate) < 0) {
        /* On failure, re-schedule a call to handle_signals(). */
        SIGNAL_PENDING_SIGNALS(tstate->interp, 0);
        return -1;
    }
    return 0;
}

static int
make_pending_calls(PyInterpreterState *interp)
{
    /* only execute pending calls on main thread */
    if (!_Py_ThreadCanHandlePendingCalls()) {
        return 0;
    }

    /* don't perform recursive pending calls */
    static int busy = 0;
    if (busy) {
        return 0;
    }
    busy = 1;

    /* unsignal before starting to call callbacks, so that any callback
       added in-between re-signals */
    UNSIGNAL_PENDING_CALLS(interp);
    int res = 0;

    /* perform a bounded number of calls, in case of recursion */
    struct _pending_calls *pending = &interp->ceval.pending;
    for (int i=0; i<NPENDINGCALLS; i++) {
        int (*func)(void *) = NULL;
        void *arg = NULL;

        /* pop one item off the queue while holding the lock */
        PyThread_acquire_lock(pending->lock, WAIT_LOCK);
        _pop_pending_call(pending, &func, &arg);
        PyThread_release_lock(pending->lock);

        /* having released the lock, perform the callback */
        if (func == NULL) {
            break;
        }
        res = func(arg);
        if (res) {
            goto error;
        }
    }

    busy = 0;
    return res;

error:
    busy = 0;
    SIGNAL_PENDING_CALLS(interp);
    return res;
}

void
_Py_FinishPendingCalls(PyThreadState *tstate)
{
    assert(PyGILState_Check());
    assert(is_tstate_valid(tstate));

    struct _pending_calls *pending = &tstate->interp->ceval.pending;

    if (!_Py_atomic_load_relaxed_int32(&(pending->calls_to_do))) {
        return;
    }

    if (make_pending_calls(tstate->interp) < 0) {
        PyObject *exc, *val, *tb;
        _PyErr_Fetch(tstate, &exc, &val, &tb);
        PyErr_BadInternalCall();
        _PyErr_ChainExceptions(exc, val, tb);
        _PyErr_Print(tstate);
    }
}

/* Py_MakePendingCalls() is a simple wrapper for the sake
   of backward-compatibility. */
int
Py_MakePendingCalls(void)
{
    assert(PyGILState_Check());

    PyThreadState *tstate = _PyThreadState_GET();
    assert(is_tstate_valid(tstate));

    /* Python signal handler doesn't really queue a callback: it only signals
       that a signal was received, see _PyEval_SignalReceived(). */
    int res = handle_signals(tstate);
    if (res != 0) {
        return res;
    }

    res = make_pending_calls(tstate->interp);
    if (res != 0) {
        return res;
    }

    return 0;
}

/* The interpreter's recursion limit */

void
_PyEval_InitRuntimeState(struct _ceval_runtime_state *ceval)
{
    _gil_initialize(&ceval->gil);
}

void
_PyEval_InitState(struct _ceval_state *ceval, PyThread_type_lock pending_lock)
{
    struct _pending_calls *pending = &ceval->pending;
    assert(pending->lock == NULL);

    pending->lock = pending_lock;
}

void
_PyEval_FiniState(struct _ceval_state *ceval)
{
    struct _pending_calls *pending = &ceval->pending;
    if (pending->lock != NULL) {
        PyThread_free_lock(pending->lock);
        pending->lock = NULL;
    }
}

int
Py_GetRecursionLimit(void)
{
    PyInterpreterState *interp = _PyInterpreterState_GET();
    return interp->ceval.recursion_limit;
}

void
Py_SetRecursionLimit(int new_limit)
{
    PyInterpreterState *interp = _PyInterpreterState_GET();
    interp->ceval.recursion_limit = new_limit;
    for (PyThreadState *p = interp->threads.head; p != NULL; p = p->next) {
        int depth = p->recursion_limit - p->recursion_remaining;
        p->recursion_limit = new_limit;
        p->recursion_remaining = new_limit - depth;
    }
}

/* The function _Py_EnterRecursiveCallTstate() only calls _Py_CheckRecursiveCall()
   if the recursion_depth reaches recursion_limit. */
int
_Py_CheckRecursiveCall(PyThreadState *tstate, const char *where)
{
    /* Check against global limit first. */
    int depth = tstate->recursion_limit - tstate->recursion_remaining;
    if (depth < tstate->interp->ceval.recursion_limit) {
        tstate->recursion_limit = tstate->interp->ceval.recursion_limit;
        tstate->recursion_remaining = tstate->recursion_limit - depth;
        assert(tstate->recursion_remaining > 0);
        return 0;
    }
#ifdef USE_STACKCHECK
    if (PyOS_CheckStack()) {
        ++tstate->recursion_remaining;
        _PyErr_SetString(tstate, PyExc_MemoryError, "Stack overflow");
        return -1;
    }
#endif
    if (tstate->recursion_headroom) {
        if (tstate->recursion_remaining < -50) {
            /* Overflowing while handling an overflow. Give up. */
            Py_FatalError("Cannot recover from stack overflow.");
        }
    }
    else {
        if (tstate->recursion_remaining <= 0) {
            tstate->recursion_headroom++;
            _PyErr_Format(tstate, PyExc_RecursionError,
                        "maximum recursion depth exceeded%s",
                        where);
            tstate->recursion_headroom--;
            ++tstate->recursion_remaining;
            return -1;
        }
    }
    return 0;
}


static const binaryfunc binary_ops[] = {
    [NB_ADD] = PyNumber_Add,
    [NB_AND] = PyNumber_And,
    [NB_FLOOR_DIVIDE] = PyNumber_FloorDivide,
    [NB_LSHIFT] = PyNumber_Lshift,
    [NB_MATRIX_MULTIPLY] = PyNumber_MatrixMultiply,
    [NB_MULTIPLY] = PyNumber_Multiply,
    [NB_REMAINDER] = PyNumber_Remainder,
    [NB_OR] = PyNumber_Or,
    [NB_POWER] = _PyNumber_PowerNoMod,
    [NB_RSHIFT] = PyNumber_Rshift,
    [NB_SUBTRACT] = PyNumber_Subtract,
    [NB_TRUE_DIVIDE] = PyNumber_TrueDivide,
    [NB_XOR] = PyNumber_Xor,
    [NB_INPLACE_ADD] = PyNumber_InPlaceAdd,
    [NB_INPLACE_AND] = PyNumber_InPlaceAnd,
    [NB_INPLACE_FLOOR_DIVIDE] = PyNumber_InPlaceFloorDivide,
    [NB_INPLACE_LSHIFT] = PyNumber_InPlaceLshift,
    [NB_INPLACE_MATRIX_MULTIPLY] = PyNumber_InPlaceMatrixMultiply,
    [NB_INPLACE_MULTIPLY] = PyNumber_InPlaceMultiply,
    [NB_INPLACE_REMAINDER] = PyNumber_InPlaceRemainder,
    [NB_INPLACE_OR] = PyNumber_InPlaceOr,
    [NB_INPLACE_POWER] = _PyNumber_InPlacePowerNoMod,
    [NB_INPLACE_RSHIFT] = PyNumber_InPlaceRshift,
    [NB_INPLACE_SUBTRACT] = PyNumber_InPlaceSubtract,
    [NB_INPLACE_TRUE_DIVIDE] = PyNumber_InPlaceTrueDivide,
    [NB_INPLACE_XOR] = PyNumber_InPlaceXor,
};


// PEP 634: Structural Pattern Matching


// Return a tuple of values corresponding to keys, with error checks for
// duplicate/missing keys.
static PyObject*
match_keys(PyThreadState *tstate, PyObject *map, PyObject *keys)
{
    assert(PyTuple_CheckExact(keys));
    Py_ssize_t nkeys = PyTuple_GET_SIZE(keys);
    if (!nkeys) {
        // No keys means no items.
        return PyTuple_New(0);
    }
    PyObject *seen = NULL;
    PyObject *dummy = NULL;
    PyObject *values = NULL;
    PyObject *get = NULL;
    // We use the two argument form of map.get(key, default) for two reasons:
    // - Atomically check for a key and get its value without error handling.
    // - Don't cause key creation or resizing in dict subclasses like
    //   collections.defaultdict that define __missing__ (or similar).
    int meth_found = _PyObject_GetMethod(map, &_Py_ID(get), &get);
    if (get == NULL) {
        goto fail;
    }
    seen = PySet_New(NULL);
    if (seen == NULL) {
        goto fail;
    }
    // dummy = object()
    dummy = _PyObject_CallNoArgs((PyObject *)&PyBaseObject_Type);
    if (dummy == NULL) {
        goto fail;
    }
    values = PyTuple_New(nkeys);
    if (values == NULL) {
        goto fail;
    }
    for (Py_ssize_t i = 0; i < nkeys; i++) {
        PyObject *key = PyTuple_GET_ITEM(keys, i);
        if (PySet_Contains(seen, key) || PySet_Add(seen, key)) {
            if (!_PyErr_Occurred(tstate)) {
                // Seen it before!
                _PyErr_Format(tstate, PyExc_ValueError,
                              "mapping pattern checks duplicate key (%R)", key);
            }
            goto fail;
        }
        PyObject *args[] = { map, key, dummy };
        PyObject *value = NULL;
        if (meth_found) {
            value = PyObject_Vectorcall(get, args, 3, NULL);
        }
        else {
            value = PyObject_Vectorcall(get, &args[1], 2, NULL);
        }
        if (value == NULL) {
            goto fail;
        }
        if (value == dummy) {
            // key not in map!
            Py_DECREF(value);
            Py_DECREF(values);
            // Return None:
            Py_INCREF(Py_None);
            values = Py_None;
            goto done;
        }
        PyTuple_SET_ITEM(values, i, value);
    }
    // Success:
done:
    Py_DECREF(get);
    Py_DECREF(seen);
    Py_DECREF(dummy);
    return values;
fail:
    Py_XDECREF(get);
    Py_XDECREF(seen);
    Py_XDECREF(dummy);
    Py_XDECREF(values);
    return NULL;
}

// Extract a named attribute from the subject, with additional bookkeeping to
// raise TypeErrors for repeated lookups. On failure, return NULL (with no
// error set). Use _PyErr_Occurred(tstate) to disambiguate.
static PyObject*
match_class_attr(PyThreadState *tstate, PyObject *subject, PyObject *type,
                 PyObject *name, PyObject *seen)
{
    assert(PyUnicode_CheckExact(name));
    assert(PySet_CheckExact(seen));
    if (PySet_Contains(seen, name) || PySet_Add(seen, name)) {
        if (!_PyErr_Occurred(tstate)) {
            // Seen it before!
            _PyErr_Format(tstate, PyExc_TypeError,
                          "%s() got multiple sub-patterns for attribute %R",
                          ((PyTypeObject*)type)->tp_name, name);
        }
        return NULL;
    }
    PyObject *attr = PyObject_GetAttr(subject, name);
    if (attr == NULL && _PyErr_ExceptionMatches(tstate, PyExc_AttributeError)) {
        _PyErr_Clear(tstate);
    }
    return attr;
}

// On success (match), return a tuple of extracted attributes. On failure (no
// match), return NULL. Use _PyErr_Occurred(tstate) to disambiguate.
static PyObject*
match_class(PyThreadState *tstate, PyObject *subject, PyObject *type,
            Py_ssize_t nargs, PyObject *kwargs)
{
    if (!PyType_Check(type)) {
        const char *e = "called match pattern must be a type";
        _PyErr_Format(tstate, PyExc_TypeError, e);
        return NULL;
    }
    assert(PyTuple_CheckExact(kwargs));
    // First, an isinstance check:
    if (PyObject_IsInstance(subject, type) <= 0) {
        return NULL;
    }
    // So far so good:
    PyObject *seen = PySet_New(NULL);
    if (seen == NULL) {
        return NULL;
    }
    PyObject *attrs = PyList_New(0);
    if (attrs == NULL) {
        Py_DECREF(seen);
        return NULL;
    }
    // NOTE: From this point on, goto fail on failure:
    PyObject *match_args = NULL;
    // First, the positional subpatterns:
    if (nargs) {
        int match_self = 0;
        match_args = PyObject_GetAttrString(type, "__match_args__");
        if (match_args) {
            if (!PyTuple_CheckExact(match_args)) {
                const char *e = "%s.__match_args__ must be a tuple (got %s)";
                _PyErr_Format(tstate, PyExc_TypeError, e,
                              ((PyTypeObject *)type)->tp_name,
                              Py_TYPE(match_args)->tp_name);
                goto fail;
            }
        }
        else if (_PyErr_ExceptionMatches(tstate, PyExc_AttributeError)) {
            _PyErr_Clear(tstate);
            // _Py_TPFLAGS_MATCH_SELF is only acknowledged if the type does not
            // define __match_args__. This is natural behavior for subclasses:
            // it's as if __match_args__ is some "magic" value that is lost as
            // soon as they redefine it.
            match_args = PyTuple_New(0);
            match_self = PyType_HasFeature((PyTypeObject*)type,
                                            _Py_TPFLAGS_MATCH_SELF);
        }
        else {
            goto fail;
        }
        assert(PyTuple_CheckExact(match_args));
        Py_ssize_t allowed = match_self ? 1 : PyTuple_GET_SIZE(match_args);
        if (allowed < nargs) {
            const char *plural = (allowed == 1) ? "" : "s";
            _PyErr_Format(tstate, PyExc_TypeError,
                          "%s() accepts %d positional sub-pattern%s (%d given)",
                          ((PyTypeObject*)type)->tp_name,
                          allowed, plural, nargs);
            goto fail;
        }
        if (match_self) {
            // Easy. Copy the subject itself, and move on to kwargs.
            PyList_Append(attrs, subject);
        }
        else {
            for (Py_ssize_t i = 0; i < nargs; i++) {
                PyObject *name = PyTuple_GET_ITEM(match_args, i);
                if (!PyUnicode_CheckExact(name)) {
                    _PyErr_Format(tstate, PyExc_TypeError,
                                  "__match_args__ elements must be strings "
                                  "(got %s)", Py_TYPE(name)->tp_name);
                    goto fail;
                }
                PyObject *attr = match_class_attr(tstate, subject, type, name,
                                                  seen);
                if (attr == NULL) {
                    goto fail;
                }
                PyList_Append(attrs, attr);
                Py_DECREF(attr);
            }
        }
        Py_CLEAR(match_args);
    }
    // Finally, the keyword subpatterns:
    for (Py_ssize_t i = 0; i < PyTuple_GET_SIZE(kwargs); i++) {
        PyObject *name = PyTuple_GET_ITEM(kwargs, i);
        PyObject *attr = match_class_attr(tstate, subject, type, name, seen);
        if (attr == NULL) {
            goto fail;
        }
        PyList_Append(attrs, attr);
        Py_DECREF(attr);
    }
    Py_SETREF(attrs, PyList_AsTuple(attrs));
    Py_DECREF(seen);
    return attrs;
fail:
    // We really don't care whether an error was raised or not... that's our
    // caller's problem. All we know is that the match failed.
    Py_XDECREF(match_args);
    Py_DECREF(seen);
    Py_DECREF(attrs);
    return NULL;
}


static int do_raise(PyThreadState *tstate, PyObject *exc, PyObject *cause);
static int exception_group_match(
    PyObject* exc_value, PyObject *match_type,
    PyObject **match, PyObject **rest);

static int unpack_iterable(PyThreadState *, PyObject *, int, int, PyObject **);

PyObject *
PyEval_EvalCode(PyObject *co, PyObject *globals, PyObject *locals)
{
    PyThreadState *tstate = _PyThreadState_GET();
    if (locals == NULL) {
        locals = globals;
    }
    PyObject *builtins = _PyEval_BuiltinsFromGlobals(tstate, globals); // borrowed ref
    if (builtins == NULL) {
        return NULL;
    }
    PyFrameConstructor desc = {
        .fc_globals = globals,
        .fc_builtins = builtins,
        .fc_name = ((PyCodeObject *)co)->co_name,
        .fc_qualname = ((PyCodeObject *)co)->co_name,
        .fc_code = co,
        .fc_defaults = NULL,
        .fc_kwdefaults = NULL,
        .fc_closure = NULL
    };
    PyFunctionObject *func = _PyFunction_FromConstructor(&desc);
    if (func == NULL) {
        return NULL;
    }
    EVAL_CALL_STAT_INC(EVAL_CALL_LEGACY);
    PyObject *res = _PyEval_Vector(tstate, func, locals, NULL, 0, NULL);
    Py_DECREF(func);
    return res;
}


/* Interpreter main loop */

PyObject *
PyEval_EvalFrame(PyFrameObject *f)
{
    /* Function kept for backward compatibility */
    PyThreadState *tstate = _PyThreadState_GET();
    return _PyEval_EvalFrame(tstate, f->f_frame, 0);
}

PyObject *
PyEval_EvalFrameEx(PyFrameObject *f, int throwflag)
{
    PyThreadState *tstate = _PyThreadState_GET();
    return _PyEval_EvalFrame(tstate, f->f_frame, throwflag);
}


/* Handle signals, pending calls, GIL drop request
   and asynchronous exception */
static int
eval_frame_handle_pending(PyThreadState *tstate)
{
    _PyRuntimeState * const runtime = &_PyRuntime;
    struct _ceval_runtime_state *ceval = &runtime->ceval;

    /* Pending signals */
    if (_Py_atomic_load_relaxed_int32(&ceval->signals_pending)) {
        if (handle_signals(tstate) != 0) {
            return -1;
        }
    }

    /* Pending calls */
    struct _ceval_state *ceval2 = &tstate->interp->ceval;
    if (_Py_atomic_load_relaxed_int32(&ceval2->pending.calls_to_do)) {
        if (make_pending_calls(tstate->interp) != 0) {
            return -1;
        }
    }

    /* GIL drop request */
    if (_Py_atomic_load_relaxed_int32(&ceval2->gil_drop_request)) {
        /* Give another thread a chance */
        if (_PyThreadState_Swap(&runtime->gilstate, NULL) != tstate) {
            Py_FatalError("tstate mix-up");
        }
        drop_gil(ceval, ceval2, tstate);

        /* Other threads may run now */

        take_gil(tstate);

        if (_PyThreadState_Swap(&runtime->gilstate, tstate) != NULL) {
            Py_FatalError("orphan tstate");
        }
    }

    /* Check for asynchronous exception. */
    if (tstate->async_exc != NULL) {
        PyObject *exc = tstate->async_exc;
        tstate->async_exc = NULL;
        UNSIGNAL_ASYNC_EXC(tstate->interp);
        _PyErr_SetNone(tstate, exc);
        Py_DECREF(exc);
        return -1;
    }

#ifdef MS_WINDOWS
    // bpo-42296: On Windows, _PyEval_SignalReceived() can be called in a
    // different thread than the Python thread, in which case
    // _Py_ThreadCanHandleSignals() is wrong. Recompute eval_breaker in the
    // current Python thread with the correct _Py_ThreadCanHandleSignals()
    // value. It prevents to interrupt the eval loop at every instruction if
    // the current Python thread cannot handle signals (if
    // _Py_ThreadCanHandleSignals() is false).
    COMPUTE_EVAL_BREAKER(tstate->interp, ceval, ceval2);
#endif

    return 0;
}


/* Computed GOTOs, or
       the-optimization-commonly-but-improperly-known-as-"threaded code"
   using gcc's labels-as-values extension
   (http://gcc.gnu.org/onlinedocs/gcc/Labels-as-Values.html).

   The traditional bytecode evaluation loop uses a "switch" statement, which
   decent compilers will optimize as a single indirect branch instruction
   combined with a lookup table of jump addresses. However, since the
   indirect jump instruction is shared by all opcodes, the CPU will have a
   hard time making the right prediction for where to jump next (actually,
   it will be always wrong except in the uncommon case of a sequence of
   several identical opcodes).

   "Threaded code" in contrast, uses an explicit jump table and an explicit
   indirect jump instruction at the end of each opcode. Since the jump
   instruction is at a different address for each opcode, the CPU will make a
   separate prediction for each of these instructions, which is equivalent to
   predicting the second opcode of each opcode pair. These predictions have
   a much better chance to turn out valid, especially in small bytecode loops.

   A mispredicted branch on a modern CPU flushes the whole pipeline and
   can cost several CPU cycles (depending on the pipeline depth),
   and potentially many more instructions (depending on the pipeline width).
   A correctly predicted branch, however, is nearly free.

   At the time of this writing, the "threaded code" version is up to 15-20%
   faster than the normal "switch" version, depending on the compiler and the
   CPU architecture.

   NOTE: care must be taken that the compiler doesn't try to "optimize" the
   indirect jumps by sharing them between all opcodes. Such optimizations
   can be disabled on gcc by using the -fno-gcse flag (or possibly
   -fno-crossjumping).
*/

/* Use macros rather than inline functions, to make it as clear as possible
 * to the C compiler that the tracing check is a simple test then branch.
 * We want to be sure that the compiler knows this before it generates
 * the CFG.
 */

#ifdef WITH_DTRACE
#define OR_DTRACE_LINE | (PyDTrace_LINE_ENABLED() ? 255 : 0)
#else
#define OR_DTRACE_LINE
#endif

#ifdef HAVE_COMPUTED_GOTOS
    #ifndef USE_COMPUTED_GOTOS
    #define USE_COMPUTED_GOTOS 1
    #endif
#else
    #if defined(USE_COMPUTED_GOTOS) && USE_COMPUTED_GOTOS
    #error "Computed gotos are not supported on this compiler."
    #endif
    #undef USE_COMPUTED_GOTOS
    #define USE_COMPUTED_GOTOS 0
#endif

#ifdef Py_STATS
#define INSTRUCTION_START(op) \
    do { \
        frame->prev_instr = next_instr++; \
        OPCODE_EXE_INC(op); \
        _py_stats.opcode_stats[lastopcode].pair_count[op]++; \
        lastopcode = op; \
    } while (0)
#else
#define INSTRUCTION_START(op) (frame->prev_instr = next_instr++)
#endif

#if USE_COMPUTED_GOTOS
#define TARGET(op) TARGET_##op: INSTRUCTION_START(op);
#define DISPATCH_GOTO() goto *opcode_targets[opcode]
#else
#define TARGET(op) case op: INSTRUCTION_START(op);
#define DISPATCH_GOTO() goto dispatch_opcode
#endif

/* PRE_DISPATCH_GOTO() does lltrace if enabled. Normally a no-op */
#ifdef LLTRACE
#define PRE_DISPATCH_GOTO() if (lltrace) { \
    lltrace_instruction(frame, stack_pointer, next_instr); }
#else
#define PRE_DISPATCH_GOTO() ((void)0)
#endif

#define NOTRACE_DISPATCH() \
    { \
        NEXTOPARG(); \
        PRE_DISPATCH_GOTO(); \
        DISPATCH_GOTO(); \
    }

/* Do interpreter dispatch accounting for tracing and instrumentation */
#define DISPATCH() \
    { \
        NEXTOPARG(); \
        PRE_DISPATCH_GOTO(); \
        assert(cframe.use_tracing == 0 || cframe.use_tracing == 255); \
        opcode |= cframe.use_tracing OR_DTRACE_LINE; \
        DISPATCH_GOTO(); \
    }

#define NOTRACE_DISPATCH_SAME_OPARG() \
    { \
        opcode = _Py_OPCODE(*next_instr); \
        PRE_DISPATCH_GOTO(); \
        DISPATCH_GOTO(); \
    }

#define CHECK_EVAL_BREAKER() \
    _Py_CHECK_EMSCRIPTEN_SIGNALS_PERIODICALLY(); \
    if (_Py_atomic_load_relaxed_int32(eval_breaker)) { \
        goto handle_eval_breaker; \
    }


/* Tuple access macros */

#ifndef Py_DEBUG
#define GETITEM(v, i) PyTuple_GET_ITEM((PyTupleObject *)(v), (i))
#else
#define GETITEM(v, i) PyTuple_GetItem((v), (i))
#endif

/* Code access macros */

/* The integer overflow is checked by an assertion below. */
#define INSTR_OFFSET() ((int)(next_instr - first_instr))
#define NEXTOPARG()  do { \
        _Py_CODEUNIT word = *next_instr; \
        opcode = _Py_OPCODE(word); \
        oparg = _Py_OPARG(word); \
    } while (0)
#define JUMPTO(x)       (next_instr = first_instr + (x))
#define JUMPBY(x)       (next_instr += (x))

/* Get opcode and oparg from original instructions, not quickened form. */
#define TRACING_NEXTOPARG() do { \
        NEXTOPARG(); \
        opcode = _PyOpcode_Deopt[opcode]; \
    } while (0)

/* OpCode prediction macros
    Some opcodes tend to come in pairs thus making it possible to
    predict the second code when the first is run.  For example,
    COMPARE_OP is often followed by POP_JUMP_IF_FALSE or POP_JUMP_IF_TRUE.

    Verifying the prediction costs a single high-speed test of a register
    variable against a constant.  If the pairing was good, then the
    processor's own internal branch predication has a high likelihood of
    success, resulting in a nearly zero-overhead transition to the
    next opcode.  A successful prediction saves a trip through the eval-loop
    including its unpredictable switch-case branch.  Combined with the
    processor's internal branch prediction, a successful PREDICT has the
    effect of making the two opcodes run as if they were a single new opcode
    with the bodies combined.

    If collecting opcode statistics, your choices are to either keep the
    predictions turned-on and interpret the results as if some opcodes
    had been combined or turn-off predictions so that the opcode frequency
    counter updates for both opcodes.

    Opcode prediction is disabled with threaded code, since the latter allows
    the CPU to record separate branch prediction information for each
    opcode.

*/

#define PREDICT_ID(op)          PRED_##op

#if USE_COMPUTED_GOTOS
#define PREDICT(op)             if (0) goto PREDICT_ID(op)
#else
#define PREDICT(op) \
    do { \
        _Py_CODEUNIT word = *next_instr; \
        opcode = _Py_OPCODE(word) | cframe.use_tracing OR_DTRACE_LINE; \
        if (opcode == op) { \
            oparg = _Py_OPARG(word); \
            INSTRUCTION_START(op); \
            goto PREDICT_ID(op); \
        } \
    } while(0)
#endif
#define PREDICTED(op)           PREDICT_ID(op):


/* Stack manipulation macros */

/* The stack can grow at most MAXINT deep, as co_nlocals and
   co_stacksize are ints. */
#define STACK_LEVEL()     ((int)(stack_pointer - _PyFrame_Stackbase(frame)))
#define STACK_SIZE()      (frame->f_code->co_stacksize)
#define EMPTY()           (STACK_LEVEL() == 0)
#define TOP()             (stack_pointer[-1])
#define SECOND()          (stack_pointer[-2])
#define THIRD()           (stack_pointer[-3])
#define FOURTH()          (stack_pointer[-4])
#define PEEK(n)           (stack_pointer[-(n)])
#define SET_TOP(v)        (stack_pointer[-1] = (v))
#define SET_SECOND(v)     (stack_pointer[-2] = (v))
#define BASIC_STACKADJ(n) (stack_pointer += n)
#define BASIC_PUSH(v)     (*stack_pointer++ = (v))
#define BASIC_POP()       (*--stack_pointer)

#ifdef Py_DEBUG
#define PUSH(v)         do { \
                            BASIC_PUSH(v); \
                            assert(STACK_LEVEL() <= STACK_SIZE()); \
                        } while (0)
#define POP()           (assert(STACK_LEVEL() > 0), BASIC_POP())
#define STACK_GROW(n)   do { \
                            assert(n >= 0); \
                            BASIC_STACKADJ(n); \
                            assert(STACK_LEVEL() <= STACK_SIZE()); \
                        } while (0)
#define STACK_SHRINK(n) do { \
                            assert(n >= 0); \
                            assert(STACK_LEVEL() >= n); \
                            BASIC_STACKADJ(-(n)); \
                        } while (0)
#else
#define PUSH(v)                BASIC_PUSH(v)
#define POP()                  BASIC_POP()
#define STACK_GROW(n)          BASIC_STACKADJ(n)
#define STACK_SHRINK(n)        BASIC_STACKADJ(-(n))
#endif

/* Local variable macros */

#define GETLOCAL(i)     (frame->localsplus[i])

/* The SETLOCAL() macro must not DECREF the local variable in-place and
   then store the new value; it must copy the old value to a temporary
   value, then store the new value, and then DECREF the temporary value.
   This is because it is possible that during the DECREF the frame is
   accessed by other code (e.g. a __del__ method or gc.collect()) and the
   variable would be pointing to already-freed memory. */
#define SETLOCAL(i, value)      do { PyObject *tmp = GETLOCAL(i); \
                                     GETLOCAL(i) = value; \
                                     Py_XDECREF(tmp); } while (0)

#define JUMP_TO_INSTRUCTION(op) goto PREDICT_ID(op)


#define DEOPT_IF(cond, instname) if (cond) { goto miss; }


#define GLOBALS() frame->f_globals
#define BUILTINS() frame->f_builtins
#define LOCALS() frame->f_locals

/* Shared opcode macros */

#define TRACE_FUNCTION_EXIT() \
    if (cframe.use_tracing) { \
        if (trace_function_exit(tstate, frame, retval)) { \
            Py_DECREF(retval); \
            goto exit_unwind; \
        } \
    }

#define DTRACE_FUNCTION_EXIT() \
    if (PyDTrace_FUNCTION_RETURN_ENABLED()) { \
        dtrace_function_return(frame); \
    }

#define TRACE_FUNCTION_UNWIND()  \
    if (cframe.use_tracing) { \
        /* Since we are already unwinding, \
         * we don't care if this raises */ \
        trace_function_exit(tstate, frame, NULL); \
    }

#define TRACE_FUNCTION_ENTRY() \
    if (cframe.use_tracing) { \
        _PyFrame_SetStackPointer(frame, stack_pointer); \
        int err = trace_function_entry(tstate, frame); \
        stack_pointer = _PyFrame_GetStackPointer(frame); \
        if (err) { \
            goto error; \
        } \
    }

#define TRACE_FUNCTION_THROW_ENTRY() \
    if (cframe.use_tracing) { \
        assert(frame->stacktop >= 0); \
        if (trace_function_entry(tstate, frame)) { \
            goto exit_unwind; \
        } \
    }

#define DTRACE_FUNCTION_ENTRY()  \
    if (PyDTrace_FUNCTION_ENTRY_ENABLED()) { \
        dtrace_function_entry(frame); \
    }

#define ADAPTIVE_COUNTER_IS_ZERO(cache) \
    (cache)->counter < (1<<ADAPTIVE_BACKOFF_BITS)

#define DECREMENT_ADAPTIVE_COUNTER(cache) \
    (cache)->counter -= (1<<ADAPTIVE_BACKOFF_BITS)

static int
trace_function_entry(PyThreadState *tstate, _PyInterpreterFrame *frame)
{
    if (tstate->c_tracefunc != NULL) {
        /* tstate->c_tracefunc, if defined, is a
            function that will be called on *every* entry
            to a code block.  Its return value, if not
            None, is a function that will be called at
            the start of each executed line of code.
            (Actually, the function must return itself
            in order to continue tracing.)  The trace
            functions are called with three arguments:
            a pointer to the current frame, a string
            indicating why the function is called, and
            an argument which depends on the situation.
            The global trace function is also called
            whenever an exception is detected. */
        if (call_trace_protected(tstate->c_tracefunc,
                                    tstate->c_traceobj,
                                    tstate, frame,
                                    PyTrace_CALL, Py_None)) {
            /* Trace function raised an error */
            return -1;
        }
    }
    if (tstate->c_profilefunc != NULL) {
        /* Similar for c_profilefunc, except it needn't
            return itself and isn't called for "line" events */
        if (call_trace_protected(tstate->c_profilefunc,
                                    tstate->c_profileobj,
                                    tstate, frame,
                                    PyTrace_CALL, Py_None)) {
            /* Profile function raised an error */
            return -1;
        }
    }
    return 0;
}

static int
trace_function_exit(PyThreadState *tstate, _PyInterpreterFrame *frame, PyObject *retval)
{
    if (tstate->c_tracefunc) {
        if (call_trace_protected(tstate->c_tracefunc, tstate->c_traceobj,
                                    tstate, frame, PyTrace_RETURN, retval)) {
            return -1;
        }
    }
    if (tstate->c_profilefunc) {
        if (call_trace_protected(tstate->c_profilefunc, tstate->c_profileobj,
                                    tstate, frame, PyTrace_RETURN, retval)) {
            return -1;
        }
    }
    return 0;
}

static _PyInterpreterFrame *
pop_frame(PyThreadState *tstate, _PyInterpreterFrame *frame)
{
    _PyInterpreterFrame *prev_frame = frame->previous;
    _PyEvalFrameClearAndPop(tstate, frame);
    return prev_frame;
}

/* It is only between the KW_NAMES instruction and the following CALL,
 * that this has any meaning.
 */
typedef struct {
    PyObject *kwnames;
} CallShape;

// GH-89279: Must be a macro to be sure it's inlined by MSVC.
#define is_method(stack_pointer, args) (PEEK((args)+2) != NULL)

#define KWNAMES_LEN() \
    (call_shape.kwnames == NULL ? 0 : ((int)PyTuple_GET_SIZE(call_shape.kwnames)))

PyObject* _Py_HOT_FUNCTION
_PyEval_EvalFrameDefault(PyThreadState *tstate, _PyInterpreterFrame *frame, int throwflag)
{
    _Py_EnsureTstateNotNULL(tstate);
    CALL_STAT_INC(pyeval_calls);

#if USE_COMPUTED_GOTOS
/* Import the static jump table */
#include "opcode_targets.h"
#endif

#ifdef Py_STATS
    int lastopcode = 0;
#endif
    // opcode is an 8-bit value to improve the code generated by MSVC
    // for the big switch below (in combination with the EXTRA_CASES macro).
    uint8_t opcode;        /* Current opcode */
    int oparg;         /* Current opcode argument, if any */
    _Py_atomic_int * const eval_breaker = &tstate->interp->ceval.eval_breaker;
#ifdef LLTRACE
    int lltrace = 0;
#endif

    _PyCFrame cframe;
    CallShape call_shape;
    call_shape.kwnames = NULL; // Borrowed reference. Reset by CALL instructions.

    /* WARNING: Because the _PyCFrame lives on the C stack,
     * but can be accessed from a heap allocated object (tstate)
     * strict stack discipline must be maintained.
     */
    _PyCFrame *prev_cframe = tstate->cframe;
    cframe.use_tracing = prev_cframe->use_tracing;
    cframe.previous = prev_cframe;
    tstate->cframe = &cframe;

    frame->is_entry = true;
    /* Push frame */
    frame->previous = prev_cframe->current_frame;
    cframe.current_frame = frame;

    /* support for generator.throw() */
    if (throwflag) {
        if (_Py_EnterRecursiveCallTstate(tstate, "")) {
            tstate->recursion_remaining--;
            goto exit_unwind;
        }
        TRACE_FUNCTION_THROW_ENTRY();
        DTRACE_FUNCTION_ENTRY();
        goto resume_with_error;
    }

    /* Local "register" variables.
     * These are cached values from the frame and code object.  */

    PyObject *names;
    PyObject *consts;
    _Py_CODEUNIT *first_instr;
    _Py_CODEUNIT *next_instr;
    PyObject **stack_pointer;

/* Sets the above local variables from the frame */
#define SET_LOCALS_FROM_FRAME() \
    { \
        PyCodeObject *co = frame->f_code; \
        names = co->co_names; \
        consts = co->co_consts; \
        first_instr = _PyCode_CODE(co); \
    } \
    assert(_PyInterpreterFrame_LASTI(frame) >= -1); \
    /* Jump back to the last instruction executed... */ \
    next_instr = frame->prev_instr + 1; \
    stack_pointer = _PyFrame_GetStackPointer(frame); \
    /* Set stackdepth to -1. \
        Update when returning or calling trace function. \
        Having stackdepth <= 0 ensures that invalid \
        values are not visible to the cycle GC. \
        We choose -1 rather than 0 to assist debugging. \
        */ \
    frame->stacktop = -1;


start_frame:
    if (_Py_EnterRecursiveCallTstate(tstate, "")) {
        tstate->recursion_remaining--;
        goto exit_unwind;
    }

resume_frame:
    SET_LOCALS_FROM_FRAME();

#ifdef LLTRACE
    {
        int r = PyDict_Contains(GLOBALS(), &_Py_ID(__lltrace__));
        if (r < 0) {
            goto exit_unwind;
        }
        lltrace = r;
    }
    if (lltrace) {
        lltrace_resume_frame(frame);
    }
#endif

#ifdef Py_DEBUG
    /* _PyEval_EvalFrameDefault() must not be called with an exception set,
       because it can clear it (directly or indirectly) and so the
       caller loses its exception */
    assert(!_PyErr_Occurred(tstate));
#endif

    DISPATCH();

handle_eval_breaker:

    /* Do periodic things, like check for signals and async I/0.
     * We need to do reasonably frequently, but not too frequently.
     * All loops should include a check of the eval breaker.
     * We also check on return from any builtin function.
     */
    if (eval_frame_handle_pending(tstate) != 0) {
        goto error;
    }
    DISPATCH();

    {
    /* Start instructions */
#if USE_COMPUTED_GOTOS
    {
#else
    dispatch_opcode:
        switch (opcode) {
#endif

        /* BEWARE!
           It is essential that any operation that fails must goto error
           and that all operation that succeed call DISPATCH() ! */

        TARGET(NOP) {
            DISPATCH();
        }

        TARGET(RESUME) {
            _PyCode_Warmup(frame->f_code);
            JUMP_TO_INSTRUCTION(RESUME_QUICK);
        }

        TARGET(RESUME_QUICK) {
            PREDICTED(RESUME_QUICK);
            assert(tstate->cframe == &cframe);
            assert(frame == cframe.current_frame);
            if (_Py_atomic_load_relaxed_int32(eval_breaker) && oparg < 2) {
                goto handle_eval_breaker;
            }
            DISPATCH();
        }

        TARGET(LOAD_CLOSURE) {
            /* We keep LOAD_CLOSURE so that the bytecode stays more readable. */
            PyObject *value = GETLOCAL(oparg);
            if (value == NULL) {
                goto unbound_local_error;
            }
            Py_INCREF(value);
            PUSH(value);
            DISPATCH();
        }

        TARGET(LOAD_FAST_CHECK) {
            PyObject *value = GETLOCAL(oparg);
            if (value == NULL) {
                goto unbound_local_error;
            }
            Py_INCREF(value);
            PUSH(value);
            DISPATCH();
        }

        TARGET(LOAD_FAST) {
            PyObject *value = GETLOCAL(oparg);
            assert(value != NULL);
            Py_INCREF(value);
            PUSH(value);
            DISPATCH();
        }

        TARGET(LOAD_CONST) {
            PREDICTED(LOAD_CONST);
            PyObject *value = GETITEM(consts, oparg);
            Py_INCREF(value);
            PUSH(value);
            DISPATCH();
        }

        TARGET(STORE_FAST) {
            PREDICTED(STORE_FAST);
            PyObject *value = POP();
            SETLOCAL(oparg, value);
            DISPATCH();
        }

        TARGET(LOAD_FAST__LOAD_FAST) {
            PyObject *value = GETLOCAL(oparg);
            assert(value != NULL);
            NEXTOPARG();
            next_instr++;
            Py_INCREF(value);
            PUSH(value);
            value = GETLOCAL(oparg);
            assert(value != NULL);
            Py_INCREF(value);
            PUSH(value);
            NOTRACE_DISPATCH();
        }

        TARGET(LOAD_FAST__LOAD_CONST) {
            PyObject *value = GETLOCAL(oparg);
            assert(value != NULL);
            NEXTOPARG();
            next_instr++;
            Py_INCREF(value);
            PUSH(value);
            value = GETITEM(consts, oparg);
            Py_INCREF(value);
            PUSH(value);
            NOTRACE_DISPATCH();
        }

        TARGET(STORE_FAST__LOAD_FAST) {
            PyObject *value = POP();
            SETLOCAL(oparg, value);
            NEXTOPARG();
            next_instr++;
            value = GETLOCAL(oparg);
            assert(value != NULL);
            Py_INCREF(value);
            PUSH(value);
            NOTRACE_DISPATCH();
        }

        TARGET(STORE_FAST__STORE_FAST) {
            PyObject *value = POP();
            SETLOCAL(oparg, value);
            NEXTOPARG();
            next_instr++;
            value = POP();
            SETLOCAL(oparg, value);
            NOTRACE_DISPATCH();
        }

        TARGET(LOAD_CONST__LOAD_FAST) {
            PyObject *value = GETITEM(consts, oparg);
            NEXTOPARG();
            next_instr++;
            Py_INCREF(value);
            PUSH(value);
            value = GETLOCAL(oparg);
            assert(value != NULL);
            Py_INCREF(value);
            PUSH(value);
            NOTRACE_DISPATCH();
        }

        TARGET(POP_TOP) {
            PyObject *value = POP();
            Py_DECREF(value);
            DISPATCH();
        }

        TARGET(PUSH_NULL) {
            /* Use BASIC_PUSH as NULL is not a valid object pointer */
            BASIC_PUSH(NULL);
            DISPATCH();
        }

        TARGET(UNARY_POSITIVE) {
            PyObject *value = TOP();
            PyObject *res = PyNumber_Positive(value);
            Py_DECREF(value);
            SET_TOP(res);
            if (res == NULL)
                goto error;
            DISPATCH();
        }

        TARGET(UNARY_NEGATIVE) {
            PyObject *value = TOP();
            PyObject *res = PyNumber_Negative(value);
            Py_DECREF(value);
            SET_TOP(res);
            if (res == NULL)
                goto error;
            DISPATCH();
        }

        TARGET(UNARY_NOT) {
            PyObject *value = TOP();
            int err = PyObject_IsTrue(value);
            Py_DECREF(value);
            if (err == 0) {
                Py_INCREF(Py_True);
                SET_TOP(Py_True);
                DISPATCH();
            }
            else if (err > 0) {
                Py_INCREF(Py_False);
                SET_TOP(Py_False);
                DISPATCH();
            }
            STACK_SHRINK(1);
            goto error;
        }

        TARGET(UNARY_INVERT) {
            PyObject *value = TOP();
            PyObject *res = PyNumber_Invert(value);
            Py_DECREF(value);
            SET_TOP(res);
            if (res == NULL)
                goto error;
            DISPATCH();
        }

        TARGET(BINARY_OP_MULTIPLY_INT) {
            assert(cframe.use_tracing == 0);
            PyObject *left = SECOND();
            PyObject *right = TOP();
            DEOPT_IF(!PyLong_CheckExact(left), BINARY_OP);
            DEOPT_IF(!PyLong_CheckExact(right), BINARY_OP);
            STAT_INC(BINARY_OP, hit);
            PyObject *prod = _PyLong_Multiply((PyLongObject *)left, (PyLongObject *)right);
            SET_SECOND(prod);
            _Py_DECREF_SPECIALIZED(right, (destructor)PyObject_Free);
            _Py_DECREF_SPECIALIZED(left, (destructor)PyObject_Free);
            STACK_SHRINK(1);
            if (prod == NULL) {
                goto error;
            }
            JUMPBY(INLINE_CACHE_ENTRIES_BINARY_OP);
            NOTRACE_DISPATCH();
        }

        TARGET(BINARY_OP_MULTIPLY_FLOAT) {
            assert(cframe.use_tracing == 0);
            PyObject *left = SECOND();
            PyObject *right = TOP();
            DEOPT_IF(!PyFloat_CheckExact(left), BINARY_OP);
            DEOPT_IF(!PyFloat_CheckExact(right), BINARY_OP);
            STAT_INC(BINARY_OP, hit);
            double dprod = ((PyFloatObject *)left)->ob_fval *
                ((PyFloatObject *)right)->ob_fval;
            PyObject *prod = PyFloat_FromDouble(dprod);
            SET_SECOND(prod);
            _Py_DECREF_SPECIALIZED(right, _PyFloat_ExactDealloc);
            _Py_DECREF_SPECIALIZED(left, _PyFloat_ExactDealloc);
            STACK_SHRINK(1);
            if (prod == NULL) {
                goto error;
            }
            JUMPBY(INLINE_CACHE_ENTRIES_BINARY_OP);
            NOTRACE_DISPATCH();
        }

        TARGET(BINARY_OP_SUBTRACT_INT) {
            assert(cframe.use_tracing == 0);
            PyObject *left = SECOND();
            PyObject *right = TOP();
            DEOPT_IF(!PyLong_CheckExact(left), BINARY_OP);
            DEOPT_IF(!PyLong_CheckExact(right), BINARY_OP);
            STAT_INC(BINARY_OP, hit);
            PyObject *sub = _PyLong_Subtract((PyLongObject *)left, (PyLongObject *)right);
            SET_SECOND(sub);
            _Py_DECREF_SPECIALIZED(right, (destructor)PyObject_Free);
            _Py_DECREF_SPECIALIZED(left, (destructor)PyObject_Free);
            STACK_SHRINK(1);
            if (sub == NULL) {
                goto error;
            }
            JUMPBY(INLINE_CACHE_ENTRIES_BINARY_OP);
            NOTRACE_DISPATCH();
        }

        TARGET(BINARY_OP_SUBTRACT_FLOAT) {
            assert(cframe.use_tracing == 0);
            PyObject *left = SECOND();
            PyObject *right = TOP();
            DEOPT_IF(!PyFloat_CheckExact(left), BINARY_OP);
            DEOPT_IF(!PyFloat_CheckExact(right), BINARY_OP);
            STAT_INC(BINARY_OP, hit);
            double dsub = ((PyFloatObject *)left)->ob_fval - ((PyFloatObject *)right)->ob_fval;
            PyObject *sub = PyFloat_FromDouble(dsub);
            SET_SECOND(sub);
            _Py_DECREF_SPECIALIZED(right, _PyFloat_ExactDealloc);
            _Py_DECREF_SPECIALIZED(left, _PyFloat_ExactDealloc);
            STACK_SHRINK(1);
            if (sub == NULL) {
                goto error;
            }
            JUMPBY(INLINE_CACHE_ENTRIES_BINARY_OP);
            NOTRACE_DISPATCH();
        }

        TARGET(BINARY_OP_ADD_UNICODE) {
            assert(cframe.use_tracing == 0);
            PyObject *left = SECOND();
            PyObject *right = TOP();
            DEOPT_IF(!PyUnicode_CheckExact(left), BINARY_OP);
            DEOPT_IF(Py_TYPE(right) != Py_TYPE(left), BINARY_OP);
            STAT_INC(BINARY_OP, hit);
            PyObject *res = PyUnicode_Concat(left, right);
            STACK_SHRINK(1);
            SET_TOP(res);
            _Py_DECREF_SPECIALIZED(left, _PyUnicode_ExactDealloc);
            _Py_DECREF_SPECIALIZED(right, _PyUnicode_ExactDealloc);
            if (TOP() == NULL) {
                goto error;
            }
            JUMPBY(INLINE_CACHE_ENTRIES_BINARY_OP);
            NOTRACE_DISPATCH();
        }

        TARGET(BINARY_OP_INPLACE_ADD_UNICODE) {
            assert(cframe.use_tracing == 0);
            PyObject *left = SECOND();
            PyObject *right = TOP();
            DEOPT_IF(!PyUnicode_CheckExact(left), BINARY_OP);
            DEOPT_IF(Py_TYPE(right) != Py_TYPE(left), BINARY_OP);
            _Py_CODEUNIT true_next = next_instr[INLINE_CACHE_ENTRIES_BINARY_OP];
            assert(_Py_OPCODE(true_next) == STORE_FAST ||
                   _Py_OPCODE(true_next) == STORE_FAST__LOAD_FAST);
            PyObject **target_local = &GETLOCAL(_Py_OPARG(true_next));
            DEOPT_IF(*target_local != left, BINARY_OP);
            STAT_INC(BINARY_OP, hit);
            /* Handle `left = left + right` or `left += right` for str.
             *
             * When possible, extend `left` in place rather than
             * allocating a new PyUnicodeObject. This attempts to avoid
             * quadratic behavior when one neglects to use str.join().
             *
             * If `left` has only two references remaining (one from
             * the stack, one in the locals), DECREFing `left` leaves
             * only the locals reference, so PyUnicode_Append knows
             * that the string is safe to mutate.
             */
            assert(Py_REFCNT(left) >= 2);
            _Py_DECREF_NO_DEALLOC(left);
            STACK_SHRINK(2);
            PyUnicode_Append(target_local, right);
            _Py_DECREF_SPECIALIZED(right, _PyUnicode_ExactDealloc);
            if (*target_local == NULL) {
                goto error;
            }
            // The STORE_FAST is already done.
            JUMPBY(INLINE_CACHE_ENTRIES_BINARY_OP + 1);
            NOTRACE_DISPATCH();
        }

        TARGET(BINARY_OP_ADD_FLOAT) {
            assert(cframe.use_tracing == 0);
            PyObject *left = SECOND();
            PyObject *right = TOP();
            DEOPT_IF(!PyFloat_CheckExact(left), BINARY_OP);
            DEOPT_IF(Py_TYPE(right) != Py_TYPE(left), BINARY_OP);
            STAT_INC(BINARY_OP, hit);
            double dsum = ((PyFloatObject *)left)->ob_fval +
                ((PyFloatObject *)right)->ob_fval;
            PyObject *sum = PyFloat_FromDouble(dsum);
            SET_SECOND(sum);
            _Py_DECREF_SPECIALIZED(right, _PyFloat_ExactDealloc);
            _Py_DECREF_SPECIALIZED(left, _PyFloat_ExactDealloc);
            STACK_SHRINK(1);
            if (sum == NULL) {
                goto error;
            }
            JUMPBY(INLINE_CACHE_ENTRIES_BINARY_OP);
            NOTRACE_DISPATCH();
        }

        TARGET(BINARY_OP_ADD_INT) {
            assert(cframe.use_tracing == 0);
            PyObject *left = SECOND();
            PyObject *right = TOP();
            DEOPT_IF(!PyLong_CheckExact(left), BINARY_OP);
            DEOPT_IF(Py_TYPE(right) != Py_TYPE(left), BINARY_OP);
            STAT_INC(BINARY_OP, hit);
            PyObject *sum = _PyLong_Add((PyLongObject *)left, (PyLongObject *)right);
            SET_SECOND(sum);
            _Py_DECREF_SPECIALIZED(right, (destructor)PyObject_Free);
            _Py_DECREF_SPECIALIZED(left, (destructor)PyObject_Free);
            STACK_SHRINK(1);
            if (sum == NULL) {
                goto error;
            }
            JUMPBY(INLINE_CACHE_ENTRIES_BINARY_OP);
            NOTRACE_DISPATCH();
        }

        TARGET(BINARY_SUBSCR) {
            PREDICTED(BINARY_SUBSCR);
            PyObject *sub = POP();
            PyObject *container = TOP();
            PyObject *res = PyObject_GetItem(container, sub);
            Py_DECREF(container);
            Py_DECREF(sub);
            SET_TOP(res);
            if (res == NULL)
                goto error;
            JUMPBY(INLINE_CACHE_ENTRIES_BINARY_SUBSCR);
            DISPATCH();
        }

        TARGET(BINARY_SUBSCR_ADAPTIVE) {
            _PyBinarySubscrCache *cache = (_PyBinarySubscrCache *)next_instr;
            if (ADAPTIVE_COUNTER_IS_ZERO(cache)) {
                PyObject *sub = TOP();
                PyObject *container = SECOND();
                next_instr--;
                if (_Py_Specialize_BinarySubscr(container, sub, next_instr) < 0) {
                    goto error;
                }
                NOTRACE_DISPATCH_SAME_OPARG();
            }
            else {
                STAT_INC(BINARY_SUBSCR, deferred);
                DECREMENT_ADAPTIVE_COUNTER(cache);
                JUMP_TO_INSTRUCTION(BINARY_SUBSCR);
            }
        }

        TARGET(BINARY_SUBSCR_LIST_INT) {
            assert(cframe.use_tracing == 0);
            PyObject *sub = TOP();
            PyObject *list = SECOND();
            DEOPT_IF(!PyLong_CheckExact(sub), BINARY_SUBSCR);
            DEOPT_IF(!PyList_CheckExact(list), BINARY_SUBSCR);

            // Deopt unless 0 <= sub < PyList_Size(list)
            Py_ssize_t signed_magnitude = Py_SIZE(sub);
            DEOPT_IF(((size_t)signed_magnitude) > 1, BINARY_SUBSCR);
            assert(((PyLongObject *)_PyLong_GetZero())->ob_digit[0] == 0);
            Py_ssize_t index = ((PyLongObject*)sub)->ob_digit[0];
            DEOPT_IF(index >= PyList_GET_SIZE(list), BINARY_SUBSCR);
            STAT_INC(BINARY_SUBSCR, hit);
            PyObject *res = PyList_GET_ITEM(list, index);
            assert(res != NULL);
            Py_INCREF(res);
            STACK_SHRINK(1);
            _Py_DECREF_SPECIALIZED(sub, (destructor)PyObject_Free);
            SET_TOP(res);
            Py_DECREF(list);
            JUMPBY(INLINE_CACHE_ENTRIES_BINARY_SUBSCR);
            NOTRACE_DISPATCH();
        }

        TARGET(BINARY_SUBSCR_TUPLE_INT) {
            assert(cframe.use_tracing == 0);
            PyObject *sub = TOP();
            PyObject *tuple = SECOND();
            DEOPT_IF(!PyLong_CheckExact(sub), BINARY_SUBSCR);
            DEOPT_IF(!PyTuple_CheckExact(tuple), BINARY_SUBSCR);

            // Deopt unless 0 <= sub < PyTuple_Size(list)
            Py_ssize_t signed_magnitude = Py_SIZE(sub);
            DEOPT_IF(((size_t)signed_magnitude) > 1, BINARY_SUBSCR);
            assert(((PyLongObject *)_PyLong_GetZero())->ob_digit[0] == 0);
            Py_ssize_t index = ((PyLongObject*)sub)->ob_digit[0];
            DEOPT_IF(index >= PyTuple_GET_SIZE(tuple), BINARY_SUBSCR);
            STAT_INC(BINARY_SUBSCR, hit);
            PyObject *res = PyTuple_GET_ITEM(tuple, index);
            assert(res != NULL);
            Py_INCREF(res);
            STACK_SHRINK(1);
            _Py_DECREF_SPECIALIZED(sub, (destructor)PyObject_Free);
            SET_TOP(res);
            Py_DECREF(tuple);
            JUMPBY(INLINE_CACHE_ENTRIES_BINARY_SUBSCR);
            NOTRACE_DISPATCH();
        }

        TARGET(BINARY_SUBSCR_DICT) {
            assert(cframe.use_tracing == 0);
            PyObject *dict = SECOND();
            DEOPT_IF(!PyDict_CheckExact(SECOND()), BINARY_SUBSCR);
            STAT_INC(BINARY_SUBSCR, hit);
            PyObject *sub = TOP();
            PyObject *res = PyDict_GetItemWithError(dict, sub);
            if (res == NULL) {
                goto binary_subscr_dict_error;
            }
            Py_INCREF(res);
            STACK_SHRINK(1);
            Py_DECREF(sub);
            SET_TOP(res);
            Py_DECREF(dict);
            JUMPBY(INLINE_CACHE_ENTRIES_BINARY_SUBSCR);
            DISPATCH();
        }

        TARGET(BINARY_SUBSCR_GETITEM) {
            PyObject *sub = TOP();
            PyObject *container = SECOND();
            _PyBinarySubscrCache *cache = (_PyBinarySubscrCache *)next_instr;
            uint32_t type_version = read_u32(cache->type_version);
            PyTypeObject *tp = Py_TYPE(container);
            DEOPT_IF(tp->tp_version_tag != type_version, BINARY_SUBSCR);
            assert(tp->tp_flags & Py_TPFLAGS_HEAPTYPE);
            PyObject *cached = ((PyHeapTypeObject *)tp)->_spec_cache.getitem;
            assert(PyFunction_Check(cached));
            PyFunctionObject *getitem = (PyFunctionObject *)cached;
            DEOPT_IF(getitem->func_version != cache->func_version, BINARY_SUBSCR);
            PyCodeObject *code = (PyCodeObject *)getitem->func_code;
            size_t size = code->co_nlocalsplus + code->co_stacksize + FRAME_SPECIALS_SIZE;
            assert(code->co_argcount == 2);
            _PyInterpreterFrame *new_frame = _PyThreadState_BumpFramePointer(tstate, size);
            if (new_frame == NULL) {
                goto error;
            }
            CALL_STAT_INC(frames_pushed);
            Py_INCREF(getitem);
            _PyFrame_InitializeSpecials(new_frame, getitem,
                                        NULL, code->co_nlocalsplus);
            STACK_SHRINK(2);
            new_frame->localsplus[0] = container;
            new_frame->localsplus[1] = sub;
            for (int i = 2; i < code->co_nlocalsplus; i++) {
                new_frame->localsplus[i] = NULL;
            }
            _PyFrame_SetStackPointer(frame, stack_pointer);
            JUMPBY(INLINE_CACHE_ENTRIES_BINARY_SUBSCR);
            frame->prev_instr = next_instr - 1;
            new_frame->previous = frame;
            frame = cframe.current_frame = new_frame;
            CALL_STAT_INC(inlined_py_calls);
            goto start_frame;
        }

        TARGET(LIST_APPEND) {
            PyObject *v = POP();
            PyObject *list = PEEK(oparg);
            if (_PyList_AppendTakeRef((PyListObject *)list, v) < 0)
                goto error;
            PREDICT(JUMP_BACKWARD_QUICK);
            DISPATCH();
        }

        TARGET(SET_ADD) {
            PyObject *v = POP();
            PyObject *set = PEEK(oparg);
            int err;
            err = PySet_Add(set, v);
            Py_DECREF(v);
            if (err != 0)
                goto error;
            PREDICT(JUMP_BACKWARD_QUICK);
            DISPATCH();
        }

        TARGET(STORE_SUBSCR) {
            PREDICTED(STORE_SUBSCR);
            PyObject *sub = TOP();
            PyObject *container = SECOND();
            PyObject *v = THIRD();
            int err;
            STACK_SHRINK(3);
            /* container[sub] = v */
            err = PyObject_SetItem(container, sub, v);
            Py_DECREF(v);
            Py_DECREF(container);
            Py_DECREF(sub);
            if (err != 0) {
                goto error;
            }
            JUMPBY(INLINE_CACHE_ENTRIES_STORE_SUBSCR);
            DISPATCH();
        }

        TARGET(STORE_SUBSCR_ADAPTIVE) {
            _PyStoreSubscrCache *cache = (_PyStoreSubscrCache *)next_instr;
            if (ADAPTIVE_COUNTER_IS_ZERO(cache)) {
                PyObject *sub = TOP();
                PyObject *container = SECOND();
                next_instr--;
                if (_Py_Specialize_StoreSubscr(container, sub, next_instr) < 0) {
                    goto error;
                }
                NOTRACE_DISPATCH_SAME_OPARG();
            }
            else {
                STAT_INC(STORE_SUBSCR, deferred);
                DECREMENT_ADAPTIVE_COUNTER(cache);
                JUMP_TO_INSTRUCTION(STORE_SUBSCR);
            }
        }

        TARGET(STORE_SUBSCR_LIST_INT) {
            assert(cframe.use_tracing == 0);
            PyObject *sub = TOP();
            PyObject *list = SECOND();
            PyObject *value = THIRD();
            DEOPT_IF(!PyLong_CheckExact(sub), STORE_SUBSCR);
            DEOPT_IF(!PyList_CheckExact(list), STORE_SUBSCR);

            // Ensure nonnegative, zero-or-one-digit ints.
            DEOPT_IF(((size_t)Py_SIZE(sub)) > 1, STORE_SUBSCR);
            Py_ssize_t index = ((PyLongObject*)sub)->ob_digit[0];
            // Ensure index < len(list)
            DEOPT_IF(index >= PyList_GET_SIZE(list), STORE_SUBSCR);
            STAT_INC(STORE_SUBSCR, hit);

            PyObject *old_value = PyList_GET_ITEM(list, index);
            PyList_SET_ITEM(list, index, value);
            STACK_SHRINK(3);
            assert(old_value != NULL);
            Py_DECREF(old_value);
            _Py_DECREF_SPECIALIZED(sub, (destructor)PyObject_Free);
            Py_DECREF(list);
            JUMPBY(INLINE_CACHE_ENTRIES_STORE_SUBSCR);
            NOTRACE_DISPATCH();
        }

        TARGET(STORE_SUBSCR_DICT) {
            assert(cframe.use_tracing == 0);
            PyObject *sub = TOP();
            PyObject *dict = SECOND();
            PyObject *value = THIRD();
            DEOPT_IF(!PyDict_CheckExact(dict), STORE_SUBSCR);
            STACK_SHRINK(3);
            STAT_INC(STORE_SUBSCR, hit);
            int err = _PyDict_SetItem_Take2((PyDictObject *)dict, sub, value);
            Py_DECREF(dict);
            if (err != 0) {
                goto error;
            }
            JUMPBY(INLINE_CACHE_ENTRIES_STORE_SUBSCR);
            DISPATCH();
        }

        TARGET(DELETE_SUBSCR) {
            PyObject *sub = TOP();
            PyObject *container = SECOND();
            int err;
            STACK_SHRINK(2);
            /* del container[sub] */
            err = PyObject_DelItem(container, sub);
            Py_DECREF(container);
            Py_DECREF(sub);
            if (err != 0)
                goto error;
            DISPATCH();
        }

        TARGET(PRINT_EXPR) {
            PyObject *value = POP();
            PyObject *hook = _PySys_GetAttr(tstate, &_Py_ID(displayhook));
            PyObject *res;
            if (hook == NULL) {
                _PyErr_SetString(tstate, PyExc_RuntimeError,
                                 "lost sys.displayhook");
                Py_DECREF(value);
                goto error;
            }
            res = PyObject_CallOneArg(hook, value);
            Py_DECREF(value);
            if (res == NULL)
                goto error;
            Py_DECREF(res);
            DISPATCH();
        }

        TARGET(RAISE_VARARGS) {
            PyObject *cause = NULL, *exc = NULL;
            switch (oparg) {
            case 2:
                cause = POP(); /* cause */
                /* fall through */
            case 1:
                exc = POP(); /* exc */
                /* fall through */
            case 0:
                if (do_raise(tstate, exc, cause)) {
                    goto exception_unwind;
                }
                break;
            default:
                _PyErr_SetString(tstate, PyExc_SystemError,
                                 "bad RAISE_VARARGS oparg");
                break;
            }
            goto error;
        }

        TARGET(RETURN_VALUE) {
            PyObject *retval = POP();
            assert(EMPTY());
            _PyFrame_SetStackPointer(frame, stack_pointer);
            TRACE_FUNCTION_EXIT();
            DTRACE_FUNCTION_EXIT();
            _Py_LeaveRecursiveCallTstate(tstate);
            if (!frame->is_entry) {
                frame = cframe.current_frame = pop_frame(tstate, frame);
                _PyFrame_StackPush(frame, retval);
                goto resume_frame;
            }
            /* Restore previous cframe and return. */
            tstate->cframe = cframe.previous;
            tstate->cframe->use_tracing = cframe.use_tracing;
            assert(tstate->cframe->current_frame == frame->previous);
            assert(!_PyErr_Occurred(tstate));
            return retval;
        }

        TARGET(GET_AITER) {
            unaryfunc getter = NULL;
            PyObject *iter = NULL;
            PyObject *obj = TOP();
            PyTypeObject *type = Py_TYPE(obj);

            if (type->tp_as_async != NULL) {
                getter = type->tp_as_async->am_aiter;
            }

            if (getter != NULL) {
                iter = (*getter)(obj);
                Py_DECREF(obj);
                if (iter == NULL) {
                    SET_TOP(NULL);
                    goto error;
                }
            }
            else {
                SET_TOP(NULL);
                _PyErr_Format(tstate, PyExc_TypeError,
                              "'async for' requires an object with "
                              "__aiter__ method, got %.100s",
                              type->tp_name);
                Py_DECREF(obj);
                goto error;
            }

            if (Py_TYPE(iter)->tp_as_async == NULL ||
                    Py_TYPE(iter)->tp_as_async->am_anext == NULL) {

                SET_TOP(NULL);
                _PyErr_Format(tstate, PyExc_TypeError,
                              "'async for' received an object from __aiter__ "
                              "that does not implement __anext__: %.100s",
                              Py_TYPE(iter)->tp_name);
                Py_DECREF(iter);
                goto error;
            }

            SET_TOP(iter);
            DISPATCH();
        }

        TARGET(GET_ANEXT) {
            unaryfunc getter = NULL;
            PyObject *next_iter = NULL;
            PyObject *awaitable = NULL;
            PyObject *aiter = TOP();
            PyTypeObject *type = Py_TYPE(aiter);

            if (PyAsyncGen_CheckExact(aiter)) {
                awaitable = type->tp_as_async->am_anext(aiter);
                if (awaitable == NULL) {
                    goto error;
                }
            } else {
                if (type->tp_as_async != NULL){
                    getter = type->tp_as_async->am_anext;
                }

                if (getter != NULL) {
                    next_iter = (*getter)(aiter);
                    if (next_iter == NULL) {
                        goto error;
                    }
                }
                else {
                    _PyErr_Format(tstate, PyExc_TypeError,
                                  "'async for' requires an iterator with "
                                  "__anext__ method, got %.100s",
                                  type->tp_name);
                    goto error;
                }

                awaitable = _PyCoro_GetAwaitableIter(next_iter);
                if (awaitable == NULL) {
                    _PyErr_FormatFromCause(
                        PyExc_TypeError,
                        "'async for' received an invalid object "
                        "from __anext__: %.100s",
                        Py_TYPE(next_iter)->tp_name);

                    Py_DECREF(next_iter);
                    goto error;
                } else {
                    Py_DECREF(next_iter);
                }
            }

            PUSH(awaitable);
            PREDICT(LOAD_CONST);
            DISPATCH();
        }

        TARGET(GET_AWAITABLE) {
            PREDICTED(GET_AWAITABLE);
            PyObject *iterable = TOP();
            PyObject *iter = _PyCoro_GetAwaitableIter(iterable);

            if (iter == NULL) {
                format_awaitable_error(tstate, Py_TYPE(iterable), oparg);
            }

            Py_DECREF(iterable);

            if (iter != NULL && PyCoro_CheckExact(iter)) {
                PyObject *yf = _PyGen_yf((PyGenObject*)iter);
                if (yf != NULL) {
                    /* `iter` is a coroutine object that is being
                       awaited, `yf` is a pointer to the current awaitable
                       being awaited on. */
                    Py_DECREF(yf);
                    Py_CLEAR(iter);
                    _PyErr_SetString(tstate, PyExc_RuntimeError,
                                     "coroutine is being awaited already");
                    /* The code below jumps to `error` if `iter` is NULL. */
                }
            }

            SET_TOP(iter); /* Even if it's NULL */

            if (iter == NULL) {
                goto error;
            }

            PREDICT(LOAD_CONST);
            DISPATCH();
        }

        TARGET(SEND) {
            assert(frame->is_entry);
            assert(STACK_LEVEL() >= 2);
            PyObject *v = POP();
            PyObject *receiver = TOP();
            PySendResult gen_status;
            PyObject *retval;
            if (tstate->c_tracefunc == NULL) {
                gen_status = PyIter_Send(receiver, v, &retval);
            } else {
                if (Py_IsNone(v) && PyIter_Check(receiver)) {
                    retval = Py_TYPE(receiver)->tp_iternext(receiver);
                }
                else {
                    retval = PyObject_CallMethodOneArg(receiver, &_Py_ID(send), v);
                }
                if (retval == NULL) {
                    if (tstate->c_tracefunc != NULL
                            && _PyErr_ExceptionMatches(tstate, PyExc_StopIteration))
                        call_exc_trace(tstate->c_tracefunc, tstate->c_traceobj, tstate, frame);
                    if (_PyGen_FetchStopIterationValue(&retval) == 0) {
                        gen_status = PYGEN_RETURN;
                    }
                    else {
                        gen_status = PYGEN_ERROR;
                    }
                }
                else {
                    gen_status = PYGEN_NEXT;
                }
            }
            Py_DECREF(v);
            if (gen_status == PYGEN_ERROR) {
                assert(retval == NULL);
                goto error;
            }
            if (gen_status == PYGEN_RETURN) {
                assert(retval != NULL);
                Py_DECREF(receiver);
                SET_TOP(retval);
                JUMPBY(oparg);
                DISPATCH();
            }
            assert(gen_status == PYGEN_NEXT);
            assert(retval != NULL);
            PUSH(retval);
            DISPATCH();
        }

        TARGET(ASYNC_GEN_WRAP) {
            PyObject *v = TOP();
            assert(frame->f_code->co_flags & CO_ASYNC_GENERATOR);
            PyObject *w = _PyAsyncGenValueWrapperNew(v);
            if (w == NULL) {
                goto error;
            }
            SET_TOP(w);
            Py_DECREF(v);
            DISPATCH();
        }

        TARGET(YIELD_VALUE) {
            assert(oparg == STACK_LEVEL());
            assert(frame->is_entry);
            PyObject *retval = POP();
            _PyFrame_GetGenerator(frame)->gi_frame_state = FRAME_SUSPENDED;
            _PyFrame_SetStackPointer(frame, stack_pointer);
            TRACE_FUNCTION_EXIT();
            DTRACE_FUNCTION_EXIT();
            _Py_LeaveRecursiveCallTstate(tstate);
            /* Restore previous cframe and return. */
            tstate->cframe = cframe.previous;
            tstate->cframe->use_tracing = cframe.use_tracing;
            assert(tstate->cframe->current_frame == frame->previous);
            assert(!_PyErr_Occurred(tstate));
            return retval;
        }

        TARGET(POP_EXCEPT) {
            _PyErr_StackItem *exc_info = tstate->exc_info;
            PyObject *value = exc_info->exc_value;
            exc_info->exc_value = POP();
            Py_XDECREF(value);
            DISPATCH();
        }

        TARGET(RERAISE) {
            if (oparg) {
                PyObject *lasti = PEEK(oparg + 1);
                if (PyLong_Check(lasti)) {
                    frame->prev_instr = first_instr + PyLong_AsLong(lasti);
                    assert(!_PyErr_Occurred(tstate));
                }
                else {
                    assert(PyLong_Check(lasti));
                    _PyErr_SetString(tstate, PyExc_SystemError, "lasti is not an int");
                    goto error;
                }
            }
            PyObject *val = POP();
            assert(val && PyExceptionInstance_Check(val));
            PyObject *exc = Py_NewRef(PyExceptionInstance_Class(val));
            PyObject *tb = PyException_GetTraceback(val);
            _PyErr_Restore(tstate, exc, val, tb);
            goto exception_unwind;
        }

        TARGET(PREP_RERAISE_STAR) {
            PyObject *excs = POP();
            assert(PyList_Check(excs));
            PyObject *orig = POP();

            PyObject *val = _PyExc_PrepReraiseStar(orig, excs);
            Py_DECREF(excs);
            Py_DECREF(orig);

            if (val == NULL) {
                goto error;
            }

            PUSH(val);
            DISPATCH();
        }

        TARGET(END_ASYNC_FOR) {
            PyObject *val = POP();
            assert(val && PyExceptionInstance_Check(val));
            if (PyErr_GivenExceptionMatches(val, PyExc_StopAsyncIteration)) {
                Py_DECREF(val);
                Py_DECREF(POP());
                DISPATCH();
            }
            else {
                PyObject *exc = Py_NewRef(PyExceptionInstance_Class(val));
                PyObject *tb = PyException_GetTraceback(val);
                _PyErr_Restore(tstate, exc, val, tb);
                goto exception_unwind;
            }
        }

        TARGET(LOAD_ASSERTION_ERROR) {
            PyObject *value = PyExc_AssertionError;
            Py_INCREF(value);
            PUSH(value);
            DISPATCH();
        }

        TARGET(LOAD_BUILD_CLASS) {
            PyObject *bc;
            if (PyDict_CheckExact(BUILTINS())) {
                bc = _PyDict_GetItemWithError(BUILTINS(),
                                              &_Py_ID(__build_class__));
                if (bc == NULL) {
                    if (!_PyErr_Occurred(tstate)) {
                        _PyErr_SetString(tstate, PyExc_NameError,
                                         "__build_class__ not found");
                    }
                    goto error;
                }
                Py_INCREF(bc);
            }
            else {
                bc = PyObject_GetItem(BUILTINS(), &_Py_ID(__build_class__));
                if (bc == NULL) {
                    if (_PyErr_ExceptionMatches(tstate, PyExc_KeyError))
                        _PyErr_SetString(tstate, PyExc_NameError,
                                         "__build_class__ not found");
                    goto error;
                }
            }
            PUSH(bc);
            DISPATCH();
        }

        TARGET(STORE_NAME) {
            PyObject *name = GETITEM(names, oparg);
            PyObject *v = POP();
            PyObject *ns = LOCALS();
            int err;
            if (ns == NULL) {
                _PyErr_Format(tstate, PyExc_SystemError,
                              "no locals found when storing %R", name);
                Py_DECREF(v);
                goto error;
            }
            if (PyDict_CheckExact(ns))
                err = PyDict_SetItem(ns, name, v);
            else
                err = PyObject_SetItem(ns, name, v);
            Py_DECREF(v);
            if (err != 0)
                goto error;
            DISPATCH();
        }

        TARGET(DELETE_NAME) {
            PyObject *name = GETITEM(names, oparg);
            PyObject *ns = LOCALS();
            int err;
            if (ns == NULL) {
                _PyErr_Format(tstate, PyExc_SystemError,
                              "no locals when deleting %R", name);
                goto error;
            }
            err = PyObject_DelItem(ns, name);
            if (err != 0) {
                format_exc_check_arg(tstate, PyExc_NameError,
                                     NAME_ERROR_MSG,
                                     name);
                goto error;
            }
            DISPATCH();
        }

        TARGET(UNPACK_SEQUENCE) {
            PREDICTED(UNPACK_SEQUENCE);
            PyObject *seq = POP();
            PyObject **top = stack_pointer + oparg;
            if (!unpack_iterable(tstate, seq, oparg, -1, top)) {
                Py_DECREF(seq);
                goto error;
            }
            STACK_GROW(oparg);
            Py_DECREF(seq);
            JUMPBY(INLINE_CACHE_ENTRIES_UNPACK_SEQUENCE);
            DISPATCH();
        }

        TARGET(UNPACK_SEQUENCE_ADAPTIVE) {
            assert(cframe.use_tracing == 0);
            _PyUnpackSequenceCache *cache = (_PyUnpackSequenceCache *)next_instr;
            if (ADAPTIVE_COUNTER_IS_ZERO(cache)) {
                PyObject *seq = TOP();
                next_instr--;
                _Py_Specialize_UnpackSequence(seq, next_instr, oparg);
                NOTRACE_DISPATCH_SAME_OPARG();
            }
            else {
                STAT_INC(UNPACK_SEQUENCE, deferred);
                DECREMENT_ADAPTIVE_COUNTER(cache);
                JUMP_TO_INSTRUCTION(UNPACK_SEQUENCE);
            }
        }

        TARGET(UNPACK_SEQUENCE_TWO_TUPLE) {
            PyObject *seq = TOP();
            DEOPT_IF(!PyTuple_CheckExact(seq), UNPACK_SEQUENCE);
            DEOPT_IF(PyTuple_GET_SIZE(seq) != 2, UNPACK_SEQUENCE);
            STAT_INC(UNPACK_SEQUENCE, hit);
            SET_TOP(Py_NewRef(PyTuple_GET_ITEM(seq, 1)));
            PUSH(Py_NewRef(PyTuple_GET_ITEM(seq, 0)));
            Py_DECREF(seq);
            JUMPBY(INLINE_CACHE_ENTRIES_UNPACK_SEQUENCE);
            NOTRACE_DISPATCH();
        }

        TARGET(UNPACK_SEQUENCE_TUPLE) {
            PyObject *seq = TOP();
            DEOPT_IF(!PyTuple_CheckExact(seq), UNPACK_SEQUENCE);
            DEOPT_IF(PyTuple_GET_SIZE(seq) != oparg, UNPACK_SEQUENCE);
            STAT_INC(UNPACK_SEQUENCE, hit);
            STACK_SHRINK(1);
            PyObject **items = _PyTuple_ITEMS(seq);
            while (oparg--) {
                PUSH(Py_NewRef(items[oparg]));
            }
            Py_DECREF(seq);
            JUMPBY(INLINE_CACHE_ENTRIES_UNPACK_SEQUENCE);
            NOTRACE_DISPATCH();
        }

        TARGET(UNPACK_SEQUENCE_LIST) {
            PyObject *seq = TOP();
            DEOPT_IF(!PyList_CheckExact(seq), UNPACK_SEQUENCE);
            DEOPT_IF(PyList_GET_SIZE(seq) != oparg, UNPACK_SEQUENCE);
            STAT_INC(UNPACK_SEQUENCE, hit);
            STACK_SHRINK(1);
            PyObject **items = _PyList_ITEMS(seq);
            while (oparg--) {
                PUSH(Py_NewRef(items[oparg]));
            }
            Py_DECREF(seq);
            JUMPBY(INLINE_CACHE_ENTRIES_UNPACK_SEQUENCE);
            NOTRACE_DISPATCH();
        }

        TARGET(UNPACK_EX) {
            int totalargs = 1 + (oparg & 0xFF) + (oparg >> 8);
            PyObject *seq = POP();
            PyObject **top = stack_pointer + totalargs;
            if (!unpack_iterable(tstate, seq, oparg & 0xFF, oparg >> 8, top)) {
                Py_DECREF(seq);
                goto error;
            }
            STACK_GROW(totalargs);
            Py_DECREF(seq);
            DISPATCH();
        }

        TARGET(STORE_ATTR) {
            PREDICTED(STORE_ATTR);
            PyObject *name = GETITEM(names, oparg);
            PyObject *owner = TOP();
            PyObject *v = SECOND();
            int err;
            STACK_SHRINK(2);
            err = PyObject_SetAttr(owner, name, v);
            Py_DECREF(v);
            Py_DECREF(owner);
            if (err != 0) {
                goto error;
            }
            JUMPBY(INLINE_CACHE_ENTRIES_STORE_ATTR);
            DISPATCH();
        }

        TARGET(DELETE_ATTR) {
            PyObject *name = GETITEM(names, oparg);
            PyObject *owner = POP();
            int err;
            err = PyObject_SetAttr(owner, name, (PyObject *)NULL);
            Py_DECREF(owner);
            if (err != 0)
                goto error;
            DISPATCH();
        }

        TARGET(STORE_GLOBAL) {
            PyObject *name = GETITEM(names, oparg);
            PyObject *v = POP();
            int err;
            err = PyDict_SetItem(GLOBALS(), name, v);
            Py_DECREF(v);
            if (err != 0)
                goto error;
            DISPATCH();
        }

        TARGET(DELETE_GLOBAL) {
            PyObject *name = GETITEM(names, oparg);
            int err;
            err = PyDict_DelItem(GLOBALS(), name);
            if (err != 0) {
                if (_PyErr_ExceptionMatches(tstate, PyExc_KeyError)) {
                    format_exc_check_arg(tstate, PyExc_NameError,
                                         NAME_ERROR_MSG, name);
                }
                goto error;
            }
            DISPATCH();
        }

        TARGET(LOAD_NAME) {
            PyObject *name = GETITEM(names, oparg);
            PyObject *locals = LOCALS();
            PyObject *v;
            if (locals == NULL) {
                _PyErr_Format(tstate, PyExc_SystemError,
                              "no locals when loading %R", name);
                goto error;
            }
            if (PyDict_CheckExact(locals)) {
                v = PyDict_GetItemWithError(locals, name);
                if (v != NULL) {
                    Py_INCREF(v);
                }
                else if (_PyErr_Occurred(tstate)) {
                    goto error;
                }
            }
            else {
                v = PyObject_GetItem(locals, name);
                if (v == NULL) {
                    if (!_PyErr_ExceptionMatches(tstate, PyExc_KeyError))
                        goto error;
                    _PyErr_Clear(tstate);
                }
            }
            if (v == NULL) {
                v = PyDict_GetItemWithError(GLOBALS(), name);
                if (v != NULL) {
                    Py_INCREF(v);
                }
                else if (_PyErr_Occurred(tstate)) {
                    goto error;
                }
                else {
                    if (PyDict_CheckExact(BUILTINS())) {
                        v = PyDict_GetItemWithError(BUILTINS(), name);
                        if (v == NULL) {
                            if (!_PyErr_Occurred(tstate)) {
                                format_exc_check_arg(
                                        tstate, PyExc_NameError,
                                        NAME_ERROR_MSG, name);
                            }
                            goto error;
                        }
                        Py_INCREF(v);
                    }
                    else {
                        v = PyObject_GetItem(BUILTINS(), name);
                        if (v == NULL) {
                            if (_PyErr_ExceptionMatches(tstate, PyExc_KeyError)) {
                                format_exc_check_arg(
                                            tstate, PyExc_NameError,
                                            NAME_ERROR_MSG, name);
                            }
                            goto error;
                        }
                    }
                }
            }
            PUSH(v);
            DISPATCH();
        }

        TARGET(LOAD_GLOBAL) {
            PREDICTED(LOAD_GLOBAL);
            int push_null = oparg & 1;
            PEEK(0) = NULL;
            PyObject *name = GETITEM(names, oparg>>1);
            PyObject *v;
            if (PyDict_CheckExact(GLOBALS())
                && PyDict_CheckExact(BUILTINS()))
            {
                v = _PyDict_LoadGlobal((PyDictObject *)GLOBALS(),
                                       (PyDictObject *)BUILTINS(),
                                       name);
                if (v == NULL) {
                    if (!_PyErr_Occurred(tstate)) {
                        /* _PyDict_LoadGlobal() returns NULL without raising
                         * an exception if the key doesn't exist */
                        format_exc_check_arg(tstate, PyExc_NameError,
                                             NAME_ERROR_MSG, name);
                    }
                    goto error;
                }
                Py_INCREF(v);
            }
            else {
                /* Slow-path if globals or builtins is not a dict */

                /* namespace 1: globals */
                v = PyObject_GetItem(GLOBALS(), name);
                if (v == NULL) {
                    if (!_PyErr_ExceptionMatches(tstate, PyExc_KeyError)) {
                        goto error;
                    }
                    _PyErr_Clear(tstate);

                    /* namespace 2: builtins */
                    v = PyObject_GetItem(BUILTINS(), name);
                    if (v == NULL) {
                        if (_PyErr_ExceptionMatches(tstate, PyExc_KeyError)) {
                            format_exc_check_arg(
                                        tstate, PyExc_NameError,
                                        NAME_ERROR_MSG, name);
                        }
                        goto error;
                    }
                }
            }
            /* Skip over inline cache */
            JUMPBY(INLINE_CACHE_ENTRIES_LOAD_GLOBAL);
            STACK_GROW(push_null);
            PUSH(v);
            DISPATCH();
        }

        TARGET(LOAD_GLOBAL_ADAPTIVE) {
            assert(cframe.use_tracing == 0);
            _PyLoadGlobalCache *cache = (_PyLoadGlobalCache *)next_instr;
            if (ADAPTIVE_COUNTER_IS_ZERO(cache)) {
                PyObject *name = GETITEM(names, oparg>>1);
                next_instr--;
                if (_Py_Specialize_LoadGlobal(GLOBALS(), BUILTINS(), next_instr, name) < 0) {
                    goto error;
                }
                NOTRACE_DISPATCH_SAME_OPARG();
            }
            else {
                STAT_INC(LOAD_GLOBAL, deferred);
                DECREMENT_ADAPTIVE_COUNTER(cache);
                JUMP_TO_INSTRUCTION(LOAD_GLOBAL);
            }
        }

        TARGET(LOAD_GLOBAL_MODULE) {
            assert(cframe.use_tracing == 0);
            DEOPT_IF(!PyDict_CheckExact(GLOBALS()), LOAD_GLOBAL);
            PyDictObject *dict = (PyDictObject *)GLOBALS();
            _PyLoadGlobalCache *cache = (_PyLoadGlobalCache *)next_instr;
            uint32_t version = read_u32(cache->module_keys_version);
            DEOPT_IF(dict->ma_keys->dk_version != version, LOAD_GLOBAL);
            assert(DK_IS_UNICODE(dict->ma_keys));
            PyDictUnicodeEntry *entries = DK_UNICODE_ENTRIES(dict->ma_keys);
            PyObject *res = entries[cache->index].me_value;
            DEOPT_IF(res == NULL, LOAD_GLOBAL);
            int push_null = oparg & 1;
            PEEK(0) = NULL;
            JUMPBY(INLINE_CACHE_ENTRIES_LOAD_GLOBAL);
            STAT_INC(LOAD_GLOBAL, hit);
            STACK_GROW(push_null+1);
            Py_INCREF(res);
            SET_TOP(res);
            NOTRACE_DISPATCH();
        }

        TARGET(LOAD_GLOBAL_BUILTIN) {
            assert(cframe.use_tracing == 0);
            DEOPT_IF(!PyDict_CheckExact(GLOBALS()), LOAD_GLOBAL);
            DEOPT_IF(!PyDict_CheckExact(BUILTINS()), LOAD_GLOBAL);
            PyDictObject *mdict = (PyDictObject *)GLOBALS();
            PyDictObject *bdict = (PyDictObject *)BUILTINS();
            _PyLoadGlobalCache *cache = (_PyLoadGlobalCache *)next_instr;
            uint32_t mod_version = read_u32(cache->module_keys_version);
            uint16_t bltn_version = cache->builtin_keys_version;
            DEOPT_IF(mdict->ma_keys->dk_version != mod_version, LOAD_GLOBAL);
            DEOPT_IF(bdict->ma_keys->dk_version != bltn_version, LOAD_GLOBAL);
            assert(DK_IS_UNICODE(bdict->ma_keys));
            PyDictUnicodeEntry *entries = DK_UNICODE_ENTRIES(bdict->ma_keys);
            PyObject *res = entries[cache->index].me_value;
            DEOPT_IF(res == NULL, LOAD_GLOBAL);
            int push_null = oparg & 1;
            PEEK(0) = NULL;
            JUMPBY(INLINE_CACHE_ENTRIES_LOAD_GLOBAL);
            STAT_INC(LOAD_GLOBAL, hit);
            STACK_GROW(push_null+1);
            Py_INCREF(res);
            SET_TOP(res);
            NOTRACE_DISPATCH();
        }

        TARGET(DELETE_FAST) {
            PyObject *v = GETLOCAL(oparg);
            if (v != NULL) {
                SETLOCAL(oparg, NULL);
                DISPATCH();
            }
            goto unbound_local_error;
        }

        TARGET(MAKE_CELL) {
            // "initial" is probably NULL but not if it's an arg (or set
            // via PyFrame_LocalsToFast() before MAKE_CELL has run).
            PyObject *initial = GETLOCAL(oparg);
            PyObject *cell = PyCell_New(initial);
            if (cell == NULL) {
                goto resume_with_error;
            }
            SETLOCAL(oparg, cell);
            DISPATCH();
        }

        TARGET(DELETE_DEREF) {
            PyObject *cell = GETLOCAL(oparg);
            PyObject *oldobj = PyCell_GET(cell);
            if (oldobj != NULL) {
                PyCell_SET(cell, NULL);
                Py_DECREF(oldobj);
                DISPATCH();
            }
            format_exc_unbound(tstate, frame->f_code, oparg);
            goto error;
        }

        TARGET(LOAD_CLASSDEREF) {
            PyObject *name, *value, *locals = LOCALS();
            assert(locals);
            assert(oparg >= 0 && oparg < frame->f_code->co_nlocalsplus);
            name = PyTuple_GET_ITEM(frame->f_code->co_localsplusnames, oparg);
            if (PyDict_CheckExact(locals)) {
                value = PyDict_GetItemWithError(locals, name);
                if (value != NULL) {
                    Py_INCREF(value);
                }
                else if (_PyErr_Occurred(tstate)) {
                    goto error;
                }
            }
            else {
                value = PyObject_GetItem(locals, name);
                if (value == NULL) {
                    if (!_PyErr_ExceptionMatches(tstate, PyExc_KeyError)) {
                        goto error;
                    }
                    _PyErr_Clear(tstate);
                }
            }
            if (!value) {
                PyObject *cell = GETLOCAL(oparg);
                value = PyCell_GET(cell);
                if (value == NULL) {
                    format_exc_unbound(tstate, frame->f_code, oparg);
                    goto error;
                }
                Py_INCREF(value);
            }
            PUSH(value);
            DISPATCH();
        }

        TARGET(LOAD_DEREF) {
            PyObject *cell = GETLOCAL(oparg);
            PyObject *value = PyCell_GET(cell);
            if (value == NULL) {
                format_exc_unbound(tstate, frame->f_code, oparg);
                goto error;
            }
            Py_INCREF(value);
            PUSH(value);
            DISPATCH();
        }

        TARGET(STORE_DEREF) {
            PyObject *v = POP();
            PyObject *cell = GETLOCAL(oparg);
            PyObject *oldobj = PyCell_GET(cell);
            PyCell_SET(cell, v);
            Py_XDECREF(oldobj);
            DISPATCH();
        }

        TARGET(COPY_FREE_VARS) {
            /* Copy closure variables to free variables */
            PyCodeObject *co = frame->f_code;
            PyObject *closure = frame->f_func->func_closure;
            int offset = co->co_nlocals + co->co_nplaincellvars;
            assert(oparg == co->co_nfreevars);
            for (int i = 0; i < oparg; ++i) {
                PyObject *o = PyTuple_GET_ITEM(closure, i);
                Py_INCREF(o);
                frame->localsplus[offset + i] = o;
            }
            DISPATCH();
        }

        TARGET(BUILD_STRING) {
            PyObject *str;
            str = _PyUnicode_JoinArray(&_Py_STR(empty),
                                       stack_pointer - oparg, oparg);
            if (str == NULL)
                goto error;
            while (--oparg >= 0) {
                PyObject *item = POP();
                Py_DECREF(item);
            }
            PUSH(str);
            DISPATCH();
        }

        TARGET(BUILD_TUPLE) {
            PyObject *tup = PyTuple_New(oparg);
            if (tup == NULL)
                goto error;
            while (--oparg >= 0) {
                PyObject *item = POP();
                PyTuple_SET_ITEM(tup, oparg, item);
            }
            PUSH(tup);
            DISPATCH();
        }

        TARGET(BUILD_LIST) {
            PyObject *list =  PyList_New(oparg);
            if (list == NULL)
                goto error;
            while (--oparg >= 0) {
                PyObject *item = POP();
                PyList_SET_ITEM(list, oparg, item);
            }
            PUSH(list);
            DISPATCH();
        }

        TARGET(LIST_TO_TUPLE) {
            PyObject *list = POP();
            PyObject *tuple = PyList_AsTuple(list);
            Py_DECREF(list);
            if (tuple == NULL) {
                goto error;
            }
            PUSH(tuple);
            DISPATCH();
        }

        TARGET(LIST_EXTEND) {
            PyObject *iterable = POP();
            PyObject *list = PEEK(oparg);
            PyObject *none_val = _PyList_Extend((PyListObject *)list, iterable);
            if (none_val == NULL) {
                if (_PyErr_ExceptionMatches(tstate, PyExc_TypeError) &&
                   (Py_TYPE(iterable)->tp_iter == NULL && !PySequence_Check(iterable)))
                {
                    _PyErr_Clear(tstate);
                    _PyErr_Format(tstate, PyExc_TypeError,
                          "Value after * must be an iterable, not %.200s",
                          Py_TYPE(iterable)->tp_name);
                }
                Py_DECREF(iterable);
                goto error;
            }
            Py_DECREF(none_val);
            Py_DECREF(iterable);
            DISPATCH();
        }

        TARGET(SET_UPDATE) {
            PyObject *iterable = POP();
            PyObject *set = PEEK(oparg);
            int err = _PySet_Update(set, iterable);
            Py_DECREF(iterable);
            if (err < 0) {
                goto error;
            }
            DISPATCH();
        }

        TARGET(BUILD_SET) {
            PyObject *set = PySet_New(NULL);
            int err = 0;
            int i;
            if (set == NULL)
                goto error;
            for (i = oparg; i > 0; i--) {
                PyObject *item = PEEK(i);
                if (err == 0)
                    err = PySet_Add(set, item);
                Py_DECREF(item);
            }
            STACK_SHRINK(oparg);
            if (err != 0) {
                Py_DECREF(set);
                goto error;
            }
            PUSH(set);
            DISPATCH();
        }

        TARGET(BUILD_MAP) {
            PyObject *map = _PyDict_FromItems(
                    &PEEK(2*oparg), 2,
                    &PEEK(2*oparg - 1), 2,
                    oparg);
            if (map == NULL)
                goto error;

            while (oparg--) {
                Py_DECREF(POP());
                Py_DECREF(POP());
            }
            PUSH(map);
            DISPATCH();
        }

        TARGET(SETUP_ANNOTATIONS) {
            int err;
            PyObject *ann_dict;
            if (LOCALS() == NULL) {
                _PyErr_Format(tstate, PyExc_SystemError,
                              "no locals found when setting up annotations");
                goto error;
            }
            /* check if __annotations__ in locals()... */
            if (PyDict_CheckExact(LOCALS())) {
                ann_dict = _PyDict_GetItemWithError(LOCALS(),
                                                    &_Py_ID(__annotations__));
                if (ann_dict == NULL) {
                    if (_PyErr_Occurred(tstate)) {
                        goto error;
                    }
                    /* ...if not, create a new one */
                    ann_dict = PyDict_New();
                    if (ann_dict == NULL) {
                        goto error;
                    }
                    err = PyDict_SetItem(LOCALS(), &_Py_ID(__annotations__),
                                         ann_dict);
                    Py_DECREF(ann_dict);
                    if (err != 0) {
                        goto error;
                    }
                }
            }
            else {
                /* do the same if locals() is not a dict */
                ann_dict = PyObject_GetItem(LOCALS(), &_Py_ID(__annotations__));
                if (ann_dict == NULL) {
                    if (!_PyErr_ExceptionMatches(tstate, PyExc_KeyError)) {
                        goto error;
                    }
                    _PyErr_Clear(tstate);
                    ann_dict = PyDict_New();
                    if (ann_dict == NULL) {
                        goto error;
                    }
                    err = PyObject_SetItem(LOCALS(), &_Py_ID(__annotations__),
                                           ann_dict);
                    Py_DECREF(ann_dict);
                    if (err != 0) {
                        goto error;
                    }
                }
                else {
                    Py_DECREF(ann_dict);
                }
            }
            DISPATCH();
        }

        TARGET(BUILD_CONST_KEY_MAP) {
            PyObject *map;
            PyObject *keys = TOP();
            if (!PyTuple_CheckExact(keys) ||
                PyTuple_GET_SIZE(keys) != (Py_ssize_t)oparg) {
                _PyErr_SetString(tstate, PyExc_SystemError,
                                 "bad BUILD_CONST_KEY_MAP keys argument");
                goto error;
            }
            map = _PyDict_FromItems(
                    &PyTuple_GET_ITEM(keys, 0), 1,
                    &PEEK(oparg + 1), 1, oparg);
            if (map == NULL) {
                goto error;
            }

            Py_DECREF(POP());
            while (oparg--) {
                Py_DECREF(POP());
            }
            PUSH(map);
            DISPATCH();
        }

        TARGET(DICT_UPDATE) {
            PyObject *update = POP();
            PyObject *dict = PEEK(oparg);
            if (PyDict_Update(dict, update) < 0) {
                if (_PyErr_ExceptionMatches(tstate, PyExc_AttributeError)) {
                    _PyErr_Format(tstate, PyExc_TypeError,
                                    "'%.200s' object is not a mapping",
                                    Py_TYPE(update)->tp_name);
                }
                Py_DECREF(update);
                goto error;
            }
            Py_DECREF(update);
            DISPATCH();
        }

        TARGET(DICT_MERGE) {
            PyObject *update = POP();
            PyObject *dict = PEEK(oparg);

            if (_PyDict_MergeEx(dict, update, 2) < 0) {
                format_kwargs_error(tstate, PEEK(2 + oparg), update);
                Py_DECREF(update);
                goto error;
            }
            Py_DECREF(update);
            PREDICT(CALL_FUNCTION_EX);
            DISPATCH();
        }

        TARGET(MAP_ADD) {
            PyObject *value = TOP();
            PyObject *key = SECOND();
            PyObject *map;
            STACK_SHRINK(2);
            map = PEEK(oparg);                      /* dict */
            assert(PyDict_CheckExact(map));
            /* map[key] = value */
            if (_PyDict_SetItem_Take2((PyDictObject *)map, key, value) != 0) {
                goto error;
            }
            PREDICT(JUMP_BACKWARD_QUICK);
            DISPATCH();
        }

        TARGET(LOAD_ATTR) {
            PREDICTED(LOAD_ATTR);
            PyObject* name = GETITEM(names, oparg>>1);
            PyObject* owner = TOP();
            if (oparg & 1) {
                /* Designed to work in tandem with CALL. */
                PyObject* meth = NULL;

                int meth_found = _PyObject_GetMethod(owner, name, &meth);

                if (meth == NULL) {
                    /* Most likely attribute wasn't found. */
                    goto error;
                }

                if (meth_found) {
                    /* We can bypass temporary bound method object.
                       meth is unbound method and obj is self.

                       meth | self | arg1 | ... | argN
                     */
                    SET_TOP(meth);
                    PUSH(owner);  // self
                }
                else {
                    /* meth is not an unbound method (but a regular attr, or
                       something was returned by a descriptor protocol).  Set
                       the second element of the stack to NULL, to signal
                       CALL that it's not a method call.

                       NULL | meth | arg1 | ... | argN
                    */
                    SET_TOP(NULL);
                    Py_DECREF(owner);
                    PUSH(meth);
                }
                JUMPBY(INLINE_CACHE_ENTRIES_LOAD_ATTR);
                DISPATCH();
            }
            PyObject *res = PyObject_GetAttr(owner, name);
            if (res == NULL) {
                goto error;
            }
            Py_DECREF(owner);
            SET_TOP(res);
            JUMPBY(INLINE_CACHE_ENTRIES_LOAD_ATTR);
            DISPATCH();
        }

        TARGET(LOAD_ATTR_ADAPTIVE) {
            assert(cframe.use_tracing == 0);
            _PyAttrCache *cache = (_PyAttrCache *)next_instr;
            if (ADAPTIVE_COUNTER_IS_ZERO(cache)) {
                PyObject *owner = TOP();
                PyObject *name = GETITEM(names, oparg>>1);
                next_instr--;
                if (_Py_Specialize_LoadAttr(owner, next_instr, name) < 0) {
                    goto error;
                }
                NOTRACE_DISPATCH_SAME_OPARG();
            }
            else {
                STAT_INC(LOAD_ATTR, deferred);
                DECREMENT_ADAPTIVE_COUNTER(cache);
                JUMP_TO_INSTRUCTION(LOAD_ATTR);
            }
        }

        TARGET(LOAD_ATTR_INSTANCE_VALUE) {
            assert(cframe.use_tracing == 0);
            PyObject *owner = TOP();
            PyObject *res;
            PyTypeObject *tp = Py_TYPE(owner);
            _PyAttrCache *cache = (_PyAttrCache *)next_instr;
            uint32_t type_version = read_u32(cache->version);
            assert(type_version != 0);
            DEOPT_IF(tp->tp_version_tag != type_version, LOAD_ATTR);
            assert(tp->tp_dictoffset < 0);
            assert(tp->tp_flags & Py_TPFLAGS_MANAGED_DICT);
            PyDictValues *values = *_PyObject_ValuesPointer(owner);
            DEOPT_IF(values == NULL, LOAD_ATTR);
            res = values->values[cache->index];
            DEOPT_IF(res == NULL, LOAD_ATTR);
            STAT_INC(LOAD_ATTR, hit);
            Py_INCREF(res);
            SET_TOP(NULL);
            STACK_GROW((oparg & 1));
            SET_TOP(res);
            Py_DECREF(owner);
            JUMPBY(INLINE_CACHE_ENTRIES_LOAD_ATTR);
            NOTRACE_DISPATCH();
        }

        TARGET(LOAD_ATTR_MODULE) {
            assert(cframe.use_tracing == 0);
            PyObject *owner = TOP();
            PyObject *res;
            _PyAttrCache* cache = (_PyAttrCache*)next_instr;
            DEOPT_IF(!PyModule_CheckExact(owner), LOAD_ATTR);
            PyDictObject* dict = (PyDictObject*)((PyModuleObject*)owner)->md_dict;
            assert(dict != NULL);
            DEOPT_IF(dict->ma_keys->dk_version != read_u32(cache->version),
                LOAD_ATTR);
            assert(dict->ma_keys->dk_kind == DICT_KEYS_UNICODE);
            assert(cache->index < dict->ma_keys->dk_nentries);
            PyDictUnicodeEntry* ep = DK_UNICODE_ENTRIES(dict->ma_keys) + cache->index;
            res = ep->me_value;
            DEOPT_IF(res == NULL, LOAD_##attr_or_method);
            STAT_INC(LOAD_ATTR, hit);
            Py_INCREF(res);
            SET_TOP(NULL);
            STACK_GROW((oparg & 1));
            SET_TOP(res);
            Py_DECREF(owner);
            JUMPBY(INLINE_CACHE_ENTRIES_LOAD_ATTR);
            NOTRACE_DISPATCH();
        }

        TARGET(LOAD_ATTR_WITH_HINT) {
            assert(cframe.use_tracing == 0);
            PyObject *owner = TOP();
            PyObject *res;
            PyTypeObject *tp = Py_TYPE(owner);
            _PyAttrCache *cache = (_PyAttrCache *)next_instr;
            uint32_t type_version = read_u32(cache->version);
            assert(type_version != 0);
            DEOPT_IF(tp->tp_version_tag != type_version, LOAD_ATTR);
            assert(tp->tp_flags & Py_TPFLAGS_MANAGED_DICT);
            PyDictObject *dict = *(PyDictObject **)_PyObject_ManagedDictPointer(owner);
            DEOPT_IF(dict == NULL, LOAD_ATTR);
            assert(PyDict_CheckExact((PyObject *)dict));
            PyObject *name = GETITEM(names, oparg>>1);
            uint16_t hint = cache->index;
            DEOPT_IF(hint >= (size_t)dict->ma_keys->dk_nentries, LOAD_ATTR);
            if (DK_IS_UNICODE(dict->ma_keys)) {
                PyDictUnicodeEntry *ep = DK_UNICODE_ENTRIES(dict->ma_keys) + hint;
                DEOPT_IF(ep->me_key != name, LOAD_ATTR);
                res = ep->me_value;
            }
            else {
                PyDictKeyEntry *ep = DK_ENTRIES(dict->ma_keys) + hint;
                DEOPT_IF(ep->me_key != name, LOAD_ATTR);
                res = ep->me_value;
            }
            DEOPT_IF(res == NULL, LOAD_ATTR);
            STAT_INC(LOAD_ATTR, hit);
            Py_INCREF(res);
            SET_TOP(NULL);
            STACK_GROW((oparg & 1));
            SET_TOP(res);
            Py_DECREF(owner);
            JUMPBY(INLINE_CACHE_ENTRIES_LOAD_ATTR);
            NOTRACE_DISPATCH();
        }

        TARGET(LOAD_ATTR_SLOT) {
            assert(cframe.use_tracing == 0);
            PyObject *owner = TOP();
            PyObject *res;
            PyTypeObject *tp = Py_TYPE(owner);
            _PyAttrCache *cache = (_PyAttrCache *)next_instr;
            uint32_t type_version = read_u32(cache->version);
            assert(type_version != 0);
            DEOPT_IF(tp->tp_version_tag != type_version, LOAD_ATTR);
            char *addr = (char *)owner + cache->index;
            res = *(PyObject **)addr;
            DEOPT_IF(res == NULL, LOAD_ATTR);
            STAT_INC(LOAD_ATTR, hit);
            Py_INCREF(res);
            SET_TOP(NULL);
            STACK_GROW((oparg & 1));
            SET_TOP(res);
            Py_DECREF(owner);
            JUMPBY(INLINE_CACHE_ENTRIES_LOAD_ATTR);
            NOTRACE_DISPATCH();
        }

        TARGET(LOAD_ATTR_CLASS) {
            /* LOAD_METHOD, for class methods */
            assert(cframe.use_tracing == 0);
            _PyLoadMethodCache* cache = (_PyLoadMethodCache*)next_instr;

            PyObject* cls = TOP();
            DEOPT_IF(!PyType_Check(cls), LOAD_ATTR);
            uint32_t type_version = read_u32(cache->type_version);
            DEOPT_IF(((PyTypeObject*)cls)->tp_version_tag != type_version,
                LOAD_ATTR);
            assert(type_version != 0);

            STAT_INC(LOAD_ATTR, hit);
            PyObject* res = read_obj(cache->descr);
            assert(res != NULL);
            Py_INCREF(res);
            SET_TOP(NULL);
            STACK_GROW((oparg & 1));
            SET_TOP(res);
            Py_DECREF(cls);
            JUMPBY(INLINE_CACHE_ENTRIES_LOAD_ATTR);
            NOTRACE_DISPATCH();
        }

        TARGET(STORE_ATTR_ADAPTIVE) {
            assert(cframe.use_tracing == 0);
            _PyAttrCache *cache = (_PyAttrCache *)next_instr;
            if (ADAPTIVE_COUNTER_IS_ZERO(cache)) {
                PyObject *owner = TOP();
                PyObject *name = GETITEM(names, oparg);
                next_instr--;
                if (_Py_Specialize_StoreAttr(owner, next_instr, name) < 0) {
                    goto error;
                }
                NOTRACE_DISPATCH_SAME_OPARG();
            }
            else {
                STAT_INC(STORE_ATTR, deferred);
                DECREMENT_ADAPTIVE_COUNTER(cache);
                JUMP_TO_INSTRUCTION(STORE_ATTR);
            }
        }

        TARGET(STORE_ATTR_INSTANCE_VALUE) {
            assert(cframe.use_tracing == 0);
            PyObject *owner = TOP();
            PyTypeObject *tp = Py_TYPE(owner);
            _PyAttrCache *cache = (_PyAttrCache *)next_instr;
            uint32_t type_version = read_u32(cache->version);
            assert(type_version != 0);
            DEOPT_IF(tp->tp_version_tag != type_version, STORE_ATTR);
            assert(tp->tp_flags & Py_TPFLAGS_MANAGED_DICT);
            PyDictValues *values = *_PyObject_ValuesPointer(owner);
            DEOPT_IF(values == NULL, STORE_ATTR);
            STAT_INC(STORE_ATTR, hit);
            Py_ssize_t index = cache->index;
            STACK_SHRINK(1);
            PyObject *value = POP();
            PyObject *old_value = values->values[index];
            values->values[index] = value;
            if (old_value == NULL) {
                _PyDictValues_AddToInsertionOrder(values, index);
            }
            else {
                Py_DECREF(old_value);
            }
            Py_DECREF(owner);
            JUMPBY(INLINE_CACHE_ENTRIES_STORE_ATTR);
            NOTRACE_DISPATCH();
        }

        TARGET(STORE_ATTR_WITH_HINT) {
            assert(cframe.use_tracing == 0);
            PyObject *owner = TOP();
            PyTypeObject *tp = Py_TYPE(owner);
            _PyAttrCache *cache = (_PyAttrCache *)next_instr;
            uint32_t type_version = read_u32(cache->version);
            assert(type_version != 0);
            DEOPT_IF(tp->tp_version_tag != type_version, STORE_ATTR);
            assert(tp->tp_flags & Py_TPFLAGS_MANAGED_DICT);
            PyDictObject *dict = *(PyDictObject **)_PyObject_ManagedDictPointer(owner);
            DEOPT_IF(dict == NULL, STORE_ATTR);
            assert(PyDict_CheckExact((PyObject *)dict));
            PyObject *name = GETITEM(names, oparg);
            uint16_t hint = cache->index;
            DEOPT_IF(hint >= (size_t)dict->ma_keys->dk_nentries, STORE_ATTR);
            PyObject *value, *old_value;
            if (DK_IS_UNICODE(dict->ma_keys)) {
                PyDictUnicodeEntry *ep = DK_UNICODE_ENTRIES(dict->ma_keys) + hint;
                DEOPT_IF(ep->me_key != name, STORE_ATTR);
                old_value = ep->me_value;
                DEOPT_IF(old_value == NULL, STORE_ATTR);
                STACK_SHRINK(1);
                value = POP();
                ep->me_value = value;
            }
            else {
                PyDictKeyEntry *ep = DK_ENTRIES(dict->ma_keys) + hint;
                DEOPT_IF(ep->me_key != name, STORE_ATTR);
                old_value = ep->me_value;
                DEOPT_IF(old_value == NULL, STORE_ATTR);
                STACK_SHRINK(1);
                value = POP();
                ep->me_value = value;
            }
            Py_DECREF(old_value);
            STAT_INC(STORE_ATTR, hit);
            /* Ensure dict is GC tracked if it needs to be */
            if (!_PyObject_GC_IS_TRACKED(dict) && _PyObject_GC_MAY_BE_TRACKED(value)) {
                _PyObject_GC_TRACK(dict);
            }
            /* PEP 509 */
            dict->ma_version_tag = DICT_NEXT_VERSION();
            Py_DECREF(owner);
            JUMPBY(INLINE_CACHE_ENTRIES_STORE_ATTR);
            NOTRACE_DISPATCH();
        }

        TARGET(STORE_ATTR_SLOT) {
            assert(cframe.use_tracing == 0);
            PyObject *owner = TOP();
            PyTypeObject *tp = Py_TYPE(owner);
            _PyAttrCache *cache = (_PyAttrCache *)next_instr;
            uint32_t type_version = read_u32(cache->version);
            assert(type_version != 0);
            DEOPT_IF(tp->tp_version_tag != type_version, STORE_ATTR);
            char *addr = (char *)owner + cache->index;
            STAT_INC(STORE_ATTR, hit);
            STACK_SHRINK(1);
            PyObject *value = POP();
            PyObject *old_value = *(PyObject **)addr;
            *(PyObject **)addr = value;
            Py_XDECREF(old_value);
            Py_DECREF(owner);
            JUMPBY(INLINE_CACHE_ENTRIES_STORE_ATTR);
            NOTRACE_DISPATCH();
        }

        TARGET(COMPARE_OP) {
            PREDICTED(COMPARE_OP);
            assert(oparg <= Py_GE);
            PyObject *right = POP();
            PyObject *left = TOP();
            PyObject *res = PyObject_RichCompare(left, right, oparg);
            SET_TOP(res);
            Py_DECREF(left);
            Py_DECREF(right);
            if (res == NULL) {
                goto error;
            }
            JUMPBY(INLINE_CACHE_ENTRIES_COMPARE_OP);
            DISPATCH();
        }

        TARGET(COMPARE_OP_ADAPTIVE) {
            assert(cframe.use_tracing == 0);
            _PyCompareOpCache *cache = (_PyCompareOpCache *)next_instr;
            if (ADAPTIVE_COUNTER_IS_ZERO(cache)) {
                PyObject *right = TOP();
                PyObject *left = SECOND();
                next_instr--;
                _Py_Specialize_CompareOp(left, right, next_instr, oparg);
                NOTRACE_DISPATCH_SAME_OPARG();
            }
            else {
                STAT_INC(COMPARE_OP, deferred);
                DECREMENT_ADAPTIVE_COUNTER(cache);
                JUMP_TO_INSTRUCTION(COMPARE_OP);
            }
        }

        TARGET(COMPARE_OP_FLOAT_JUMP) {
            assert(cframe.use_tracing == 0);
            // Combined: COMPARE_OP (float ? float) + POP_JUMP_(direction)_IF_(true/false)
            _PyCompareOpCache *cache = (_PyCompareOpCache *)next_instr;
            int when_to_jump_mask = cache->mask;
            PyObject *right = TOP();
            PyObject *left = SECOND();
            DEOPT_IF(!PyFloat_CheckExact(left), COMPARE_OP);
            DEOPT_IF(!PyFloat_CheckExact(right), COMPARE_OP);
            double dleft = PyFloat_AS_DOUBLE(left);
            double dright = PyFloat_AS_DOUBLE(right);
            int sign = (dleft > dright) - (dleft < dright);
            DEOPT_IF(isnan(dleft), COMPARE_OP);
            DEOPT_IF(isnan(dright), COMPARE_OP);
            STAT_INC(COMPARE_OP, hit);
            JUMPBY(INLINE_CACHE_ENTRIES_COMPARE_OP);
            NEXTOPARG();
            STACK_SHRINK(2);
            _Py_DECREF_SPECIALIZED(left, _PyFloat_ExactDealloc);
            _Py_DECREF_SPECIALIZED(right, _PyFloat_ExactDealloc);
            assert(opcode == POP_JUMP_FORWARD_IF_FALSE ||
                   opcode == POP_JUMP_BACKWARD_IF_FALSE ||
                   opcode == POP_JUMP_FORWARD_IF_TRUE ||
                   opcode == POP_JUMP_BACKWARD_IF_TRUE);
            int jump = (9 << (sign + 1)) & when_to_jump_mask;
            if (!jump) {
                next_instr++;
            }
            else if (jump >= 8) {
                assert(opcode == POP_JUMP_BACKWARD_IF_TRUE ||
                       opcode == POP_JUMP_BACKWARD_IF_FALSE);
                JUMPBY(1 - oparg);
                CHECK_EVAL_BREAKER();
            }
            else {
                assert(opcode == POP_JUMP_FORWARD_IF_TRUE ||
                       opcode == POP_JUMP_FORWARD_IF_FALSE);
                JUMPBY(1 + oparg);
            }
            NOTRACE_DISPATCH();
        }

        TARGET(COMPARE_OP_INT_JUMP) {
            assert(cframe.use_tracing == 0);
            // Combined: COMPARE_OP (int ? int) + POP_JUMP_(direction)_IF_(true/false)
            _PyCompareOpCache *cache = (_PyCompareOpCache *)next_instr;
            int when_to_jump_mask = cache->mask;
            PyObject *right = TOP();
            PyObject *left = SECOND();
            DEOPT_IF(!PyLong_CheckExact(left), COMPARE_OP);
            DEOPT_IF(!PyLong_CheckExact(right), COMPARE_OP);
            DEOPT_IF((size_t)(Py_SIZE(left) + 1) > 2, COMPARE_OP);
            DEOPT_IF((size_t)(Py_SIZE(right) + 1) > 2, COMPARE_OP);
            STAT_INC(COMPARE_OP, hit);
            assert(Py_ABS(Py_SIZE(left)) <= 1 && Py_ABS(Py_SIZE(right)) <= 1);
            Py_ssize_t ileft = Py_SIZE(left) * ((PyLongObject *)left)->ob_digit[0];
            Py_ssize_t iright = Py_SIZE(right) * ((PyLongObject *)right)->ob_digit[0];
            int sign = (ileft > iright) - (ileft < iright);
            JUMPBY(INLINE_CACHE_ENTRIES_COMPARE_OP);
            NEXTOPARG();
            STACK_SHRINK(2);
            _Py_DECREF_SPECIALIZED(left, (destructor)PyObject_Free);
            _Py_DECREF_SPECIALIZED(right, (destructor)PyObject_Free);
            assert(opcode == POP_JUMP_FORWARD_IF_FALSE ||
                   opcode == POP_JUMP_BACKWARD_IF_FALSE ||
                   opcode == POP_JUMP_FORWARD_IF_TRUE ||
                   opcode == POP_JUMP_BACKWARD_IF_TRUE);
            int jump = (9 << (sign + 1)) & when_to_jump_mask;
            if (!jump) {
                next_instr++;
            }
            else if (jump >= 8) {
                assert(opcode == POP_JUMP_BACKWARD_IF_TRUE ||
                       opcode == POP_JUMP_BACKWARD_IF_FALSE);
                JUMPBY(1 - oparg);
                CHECK_EVAL_BREAKER();
            }
            else {
                assert(opcode == POP_JUMP_FORWARD_IF_TRUE ||
                       opcode == POP_JUMP_FORWARD_IF_FALSE);
                JUMPBY(1 + oparg);
            }
            NOTRACE_DISPATCH();
        }

        TARGET(COMPARE_OP_STR_JUMP) {
            assert(cframe.use_tracing == 0);
            // Combined: COMPARE_OP (str == str or str != str) + POP_JUMP_(direction)_IF_(true/false)
            _PyCompareOpCache *cache = (_PyCompareOpCache *)next_instr;
            int when_to_jump_mask = cache->mask;
            PyObject *right = TOP();
            PyObject *left = SECOND();
            DEOPT_IF(!PyUnicode_CheckExact(left), COMPARE_OP);
            DEOPT_IF(!PyUnicode_CheckExact(right), COMPARE_OP);
            STAT_INC(COMPARE_OP, hit);
            int res = _PyUnicode_Equal(left, right);
            if (res < 0) {
                goto error;
            }
            assert(oparg == Py_EQ || oparg == Py_NE);
            JUMPBY(INLINE_CACHE_ENTRIES_COMPARE_OP);
            NEXTOPARG();
            assert(opcode == POP_JUMP_FORWARD_IF_FALSE ||
                   opcode == POP_JUMP_BACKWARD_IF_FALSE ||
                   opcode == POP_JUMP_FORWARD_IF_TRUE ||
                   opcode == POP_JUMP_BACKWARD_IF_TRUE);
            STACK_SHRINK(2);
            _Py_DECREF_SPECIALIZED(left, _PyUnicode_ExactDealloc);
            _Py_DECREF_SPECIALIZED(right, _PyUnicode_ExactDealloc);
            assert(res == 0 || res == 1);
            int sign = 1 - res;
            int jump = (9 << (sign + 1)) & when_to_jump_mask;
            if (!jump) {
                next_instr++;
            }
            else if (jump >= 8) {
                assert(opcode == POP_JUMP_BACKWARD_IF_TRUE ||
                       opcode == POP_JUMP_BACKWARD_IF_FALSE);
                JUMPBY(1 - oparg);
                CHECK_EVAL_BREAKER();
            }
            else {
                assert(opcode == POP_JUMP_FORWARD_IF_TRUE ||
                       opcode == POP_JUMP_FORWARD_IF_FALSE);
                JUMPBY(1 + oparg);
            }
            NOTRACE_DISPATCH();
        }

        TARGET(IS_OP) {
            PyObject *right = POP();
            PyObject *left = TOP();
            int res = Py_Is(left, right) ^ oparg;
            PyObject *b = res ? Py_True : Py_False;
            Py_INCREF(b);
            SET_TOP(b);
            Py_DECREF(left);
            Py_DECREF(right);
            DISPATCH();
        }

        TARGET(CONTAINS_OP) {
            PyObject *right = POP();
            PyObject *left = POP();
            int res = PySequence_Contains(right, left);
            Py_DECREF(left);
            Py_DECREF(right);
            if (res < 0) {
                goto error;
            }
            PyObject *b = (res^oparg) ? Py_True : Py_False;
            Py_INCREF(b);
            PUSH(b);
            DISPATCH();
        }

        TARGET(CHECK_EG_MATCH) {
            PyObject *match_type = POP();
            if (check_except_star_type_valid(tstate, match_type) < 0) {
                Py_DECREF(match_type);
                goto error;
            }

            PyObject *exc_value = TOP();
            PyObject *match = NULL, *rest = NULL;
            int res = exception_group_match(exc_value, match_type,
                                            &match, &rest);
            Py_DECREF(match_type);
            if (res < 0) {
                goto error;
            }

            if (match == NULL || rest == NULL) {
                assert(match == NULL);
                assert(rest == NULL);
                goto error;
            }
            if (Py_IsNone(match)) {
                PUSH(match);
                Py_XDECREF(rest);
            }
            else {
                /* Total or partial match - update the stack from
                 * [val]
                 * to
                 * [rest, match]
                 * (rest can be Py_None)
                 */

                SET_TOP(rest);
                PUSH(match);
                PyErr_SetExcInfo(NULL, Py_NewRef(match), NULL);
                Py_DECREF(exc_value);
            }
            DISPATCH();
        }

        TARGET(CHECK_EXC_MATCH) {
            PyObject *right = POP();
            PyObject *left = TOP();
            assert(PyExceptionInstance_Check(left));
            if (check_except_type_valid(tstate, right) < 0) {
                 Py_DECREF(right);
                 goto error;
            }

            int res = PyErr_GivenExceptionMatches(left, right);
            Py_DECREF(right);
            PUSH(Py_NewRef(res ? Py_True : Py_False));
            DISPATCH();
        }

        TARGET(IMPORT_NAME) {
            PyObject *name = GETITEM(names, oparg);
            PyObject *fromlist = POP();
            PyObject *level = TOP();
            PyObject *res;
            res = import_name(tstate, frame, name, fromlist, level);
            Py_DECREF(level);
            Py_DECREF(fromlist);
            SET_TOP(res);
            if (res == NULL)
                goto error;
            DISPATCH();
        }

        TARGET(IMPORT_STAR) {
            PyObject *from = POP(), *locals;
            int err;
            if (_PyFrame_FastToLocalsWithError(frame) < 0) {
                Py_DECREF(from);
                goto error;
            }

            locals = LOCALS();
            if (locals == NULL) {
                _PyErr_SetString(tstate, PyExc_SystemError,
                                 "no locals found during 'import *'");
                Py_DECREF(from);
                goto error;
            }
            err = import_all_from(tstate, locals, from);
            _PyFrame_LocalsToFast(frame, 0);
            Py_DECREF(from);
            if (err != 0)
                goto error;
            DISPATCH();
        }

        TARGET(IMPORT_FROM) {
            PyObject *name = GETITEM(names, oparg);
            PyObject *from = TOP();
            PyObject *res;
            res = import_from(tstate, from, name);
            PUSH(res);
            if (res == NULL)
                goto error;
            DISPATCH();
        }

        TARGET(JUMP_FORWARD) {
            JUMPBY(oparg);
            DISPATCH();
        }

        TARGET(JUMP_BACKWARD) {
            _PyCode_Warmup(frame->f_code);
            JUMP_TO_INSTRUCTION(JUMP_BACKWARD_QUICK);
        }

        TARGET(POP_JUMP_BACKWARD_IF_FALSE) {
            PREDICTED(POP_JUMP_BACKWARD_IF_FALSE);
            PyObject *cond = POP();
            if (Py_IsTrue(cond)) {
                _Py_DECREF_NO_DEALLOC(cond);
                DISPATCH();
            }
            if (Py_IsFalse(cond)) {
                _Py_DECREF_NO_DEALLOC(cond);
                JUMPBY(-oparg);
                CHECK_EVAL_BREAKER();
                DISPATCH();
            }
            int err = PyObject_IsTrue(cond);
            Py_DECREF(cond);
            if (err > 0)
                ;
            else if (err == 0) {
                JUMPBY(-oparg);
                CHECK_EVAL_BREAKER();
            }
            else
                goto error;
            DISPATCH();
        }

        TARGET(POP_JUMP_FORWARD_IF_FALSE) {
            PREDICTED(POP_JUMP_FORWARD_IF_FALSE);
            PyObject *cond = POP();
            if (Py_IsTrue(cond)) {
                _Py_DECREF_NO_DEALLOC(cond);
            }
            else if (Py_IsFalse(cond)) {
                _Py_DECREF_NO_DEALLOC(cond);
                JUMPBY(oparg);
            }
            else {
                int err = PyObject_IsTrue(cond);
                Py_DECREF(cond);
                if (err > 0)
                    ;
                else if (err == 0) {
                    JUMPBY(oparg);
                }
                else
                    goto error;
            }
            DISPATCH();
        }

        TARGET(POP_JUMP_BACKWARD_IF_TRUE) {
            PyObject *cond = POP();
            if (Py_IsFalse(cond)) {
                _Py_DECREF_NO_DEALLOC(cond);
                DISPATCH();
            }
            if (Py_IsTrue(cond)) {
                _Py_DECREF_NO_DEALLOC(cond);
                JUMPBY(-oparg);
                CHECK_EVAL_BREAKER();
                DISPATCH();
            }
            int err = PyObject_IsTrue(cond);
            Py_DECREF(cond);
            if (err > 0) {
                JUMPBY(-oparg);
                CHECK_EVAL_BREAKER();
            }
            else if (err == 0)
                ;
            else
                goto error;
            DISPATCH();
        }

        TARGET(POP_JUMP_FORWARD_IF_TRUE) {
            PyObject *cond = POP();
            if (Py_IsFalse(cond)) {
                _Py_DECREF_NO_DEALLOC(cond);
            }
            else if (Py_IsTrue(cond)) {
                _Py_DECREF_NO_DEALLOC(cond);
                JUMPBY(oparg);
            }
            else {
                int err = PyObject_IsTrue(cond);
                Py_DECREF(cond);
                if (err > 0) {
                    JUMPBY(oparg);
                }
                else if (err == 0)
                    ;
                else
                    goto error;
            }
            DISPATCH();
        }

        TARGET(POP_JUMP_BACKWARD_IF_NOT_NONE) {
            PyObject *value = POP();
            if (!Py_IsNone(value)) {
                Py_DECREF(value);
                JUMPBY(-oparg);
                CHECK_EVAL_BREAKER();
                DISPATCH();
            }
            _Py_DECREF_NO_DEALLOC(value);
            DISPATCH();
        }

        TARGET(POP_JUMP_FORWARD_IF_NOT_NONE) {
            PyObject *value = POP();
            if (!Py_IsNone(value)) {
                JUMPBY(oparg);
            }
            Py_DECREF(value);
            DISPATCH();
        }

        TARGET(POP_JUMP_BACKWARD_IF_NONE) {
            PyObject *value = POP();
            if (Py_IsNone(value)) {
                _Py_DECREF_NO_DEALLOC(value);
                JUMPBY(-oparg);
                CHECK_EVAL_BREAKER();
            }
            else {
                Py_DECREF(value);
            }
            DISPATCH();
        }

        TARGET(POP_JUMP_FORWARD_IF_NONE) {
            PyObject *value = POP();
            if (Py_IsNone(value)) {
                _Py_DECREF_NO_DEALLOC(value);
                JUMPBY(oparg);
            }
            else {
                Py_DECREF(value);
            }
            DISPATCH();
        }

        TARGET(JUMP_IF_FALSE_OR_POP) {
            PyObject *cond = TOP();
            int err;
            if (Py_IsTrue(cond)) {
                STACK_SHRINK(1);
                _Py_DECREF_NO_DEALLOC(cond);
                DISPATCH();
            }
            if (Py_IsFalse(cond)) {
                JUMPBY(oparg);
                DISPATCH();
            }
            err = PyObject_IsTrue(cond);
            if (err > 0) {
                STACK_SHRINK(1);
                Py_DECREF(cond);
            }
            else if (err == 0)
                JUMPBY(oparg);
            else
                goto error;
            DISPATCH();
        }

        TARGET(JUMP_IF_TRUE_OR_POP) {
            PyObject *cond = TOP();
            int err;
            if (Py_IsFalse(cond)) {
                STACK_SHRINK(1);
                _Py_DECREF_NO_DEALLOC(cond);
                DISPATCH();
            }
            if (Py_IsTrue(cond)) {
                JUMPBY(oparg);
                DISPATCH();
            }
            err = PyObject_IsTrue(cond);
            if (err > 0) {
                JUMPBY(oparg);
            }
            else if (err == 0) {
                STACK_SHRINK(1);
                Py_DECREF(cond);
            }
            else
                goto error;
            DISPATCH();
        }

        TARGET(JUMP_BACKWARD_NO_INTERRUPT) {
            /* This bytecode is used in the `yield from` or `await` loop.
             * If there is an interrupt, we want it handled in the innermost
             * generator or coroutine, so we deliberately do not check it here.
             * (see bpo-30039).
             */
            JUMPBY(-oparg);
            DISPATCH();
        }

        TARGET(JUMP_BACKWARD_QUICK) {
            PREDICTED(JUMP_BACKWARD_QUICK);
            assert(oparg < INSTR_OFFSET());
            JUMPBY(-oparg);
            CHECK_EVAL_BREAKER();
            DISPATCH();
        }

        TARGET(GET_LEN) {
            // PUSH(len(TOS))
            Py_ssize_t len_i = PyObject_Length(TOP());
            if (len_i < 0) {
                goto error;
            }
            PyObject *len_o = PyLong_FromSsize_t(len_i);
            if (len_o == NULL) {
                goto error;
            }
            PUSH(len_o);
            DISPATCH();
        }

        TARGET(MATCH_CLASS) {
            // Pop TOS and TOS1. Set TOS to a tuple of attributes on success, or
            // None on failure.
            PyObject *names = POP();
            PyObject *type = POP();
            PyObject *subject = TOP();
            assert(PyTuple_CheckExact(names));
            PyObject *attrs = match_class(tstate, subject, type, oparg, names);
            Py_DECREF(names);
            Py_DECREF(type);
            if (attrs) {
                // Success!
                assert(PyTuple_CheckExact(attrs));
                SET_TOP(attrs);
            }
            else if (_PyErr_Occurred(tstate)) {
                // Error!
                goto error;
            }
            else {
                // Failure!
                Py_INCREF(Py_None);
                SET_TOP(Py_None);
            }
            Py_DECREF(subject);
            DISPATCH();
        }

        TARGET(MATCH_MAPPING) {
            PyObject *subject = TOP();
            int match = Py_TYPE(subject)->tp_flags & Py_TPFLAGS_MAPPING;
            PyObject *res = match ? Py_True : Py_False;
            Py_INCREF(res);
            PUSH(res);
            PREDICT(POP_JUMP_FORWARD_IF_FALSE);
            PREDICT(POP_JUMP_BACKWARD_IF_FALSE);
            DISPATCH();
        }

        TARGET(MATCH_SEQUENCE) {
            PyObject *subject = TOP();
            int match = Py_TYPE(subject)->tp_flags & Py_TPFLAGS_SEQUENCE;
            PyObject *res = match ? Py_True : Py_False;
            Py_INCREF(res);
            PUSH(res);
            PREDICT(POP_JUMP_FORWARD_IF_FALSE);
            PREDICT(POP_JUMP_BACKWARD_IF_FALSE);
            DISPATCH();
        }

        TARGET(MATCH_KEYS) {
            // On successful match, PUSH(values). Otherwise, PUSH(None).
            PyObject *keys = TOP();
            PyObject *subject = SECOND();
            PyObject *values_or_none = match_keys(tstate, subject, keys);
            if (values_or_none == NULL) {
                goto error;
            }
            PUSH(values_or_none);
            DISPATCH();
        }

        TARGET(GET_ITER) {
            /* before: [obj]; after [getiter(obj)] */
            PyObject *iterable = TOP();
            PyObject *iter = PyObject_GetIter(iterable);
            Py_DECREF(iterable);
            SET_TOP(iter);
            if (iter == NULL)
                goto error;
            PREDICT(FOR_ITER);
            DISPATCH();
        }

        TARGET(GET_YIELD_FROM_ITER) {
            /* before: [obj]; after [getiter(obj)] */
            PyObject *iterable = TOP();
            PyObject *iter;
            if (PyCoro_CheckExact(iterable)) {
                /* `iterable` is a coroutine */
                if (!(frame->f_code->co_flags & (CO_COROUTINE | CO_ITERABLE_COROUTINE))) {
                    /* and it is used in a 'yield from' expression of a
                       regular generator. */
                    Py_DECREF(iterable);
                    SET_TOP(NULL);
                    _PyErr_SetString(tstate, PyExc_TypeError,
                                     "cannot 'yield from' a coroutine object "
                                     "in a non-coroutine generator");
                    goto error;
                }
            }
            else if (!PyGen_CheckExact(iterable)) {
                /* `iterable` is not a generator. */
                iter = PyObject_GetIter(iterable);
                Py_DECREF(iterable);
                SET_TOP(iter);
                if (iter == NULL)
                    goto error;
            }
            PREDICT(LOAD_CONST);
            DISPATCH();
        }

        TARGET(FOR_ITER) {
            PREDICTED(FOR_ITER);
            /* before: [iter]; after: [iter, iter()] *or* [] */
            PyObject *iter = TOP();
#ifdef Py_STATS
            extern int _PySpecialization_ClassifyIterator(PyObject *);
            _py_stats.opcode_stats[FOR_ITER].specialization.failure++;
            _py_stats.opcode_stats[FOR_ITER].specialization.failure_kinds[_PySpecialization_ClassifyIterator(iter)]++;
#endif
            PyObject *next = (*Py_TYPE(iter)->tp_iternext)(iter);
            if (next != NULL) {
                PUSH(next);
                PREDICT(STORE_FAST);
                PREDICT(UNPACK_SEQUENCE);
                DISPATCH();
            }
            if (_PyErr_Occurred(tstate)) {
                if (!_PyErr_ExceptionMatches(tstate, PyExc_StopIteration)) {
                    goto error;
                }
                else if (tstate->c_tracefunc != NULL) {
                    call_exc_trace(tstate->c_tracefunc, tstate->c_traceobj, tstate, frame);
                }
                _PyErr_Clear(tstate);
            }
            /* iterator ended normally */
            STACK_SHRINK(1);
            Py_DECREF(iter);
            JUMPBY(oparg);
            DISPATCH();
        }

        TARGET(BEFORE_ASYNC_WITH) {
            PyObject *mgr = TOP();
            PyObject *res;
            PyObject *enter = _PyObject_LookupSpecial(mgr, &_Py_ID(__aenter__));
            if (enter == NULL) {
                if (!_PyErr_Occurred(tstate)) {
                    _PyErr_Format(tstate, PyExc_TypeError,
                                  "'%.200s' object does not support the "
                                  "asynchronous context manager protocol",
                                  Py_TYPE(mgr)->tp_name);
                }
                goto error;
            }
            PyObject *exit = _PyObject_LookupSpecial(mgr, &_Py_ID(__aexit__));
            if (exit == NULL) {
                if (!_PyErr_Occurred(tstate)) {
                    _PyErr_Format(tstate, PyExc_TypeError,
                                  "'%.200s' object does not support the "
                                  "asynchronous context manager protocol "
                                  "(missed __aexit__ method)",
                                  Py_TYPE(mgr)->tp_name);
                }
                Py_DECREF(enter);
                goto error;
            }
            SET_TOP(exit);
            Py_DECREF(mgr);
            res = _PyObject_CallNoArgs(enter);
            Py_DECREF(enter);
            if (res == NULL)
                goto error;
            PUSH(res);
            PREDICT(GET_AWAITABLE);
            DISPATCH();
        }

        TARGET(BEFORE_WITH) {
            PyObject *mgr = TOP();
            PyObject *res;
            PyObject *enter = _PyObject_LookupSpecial(mgr, &_Py_ID(__enter__));
            if (enter == NULL) {
                if (!_PyErr_Occurred(tstate)) {
                    _PyErr_Format(tstate, PyExc_TypeError,
                                  "'%.200s' object does not support the "
                                  "context manager protocol",
                                  Py_TYPE(mgr)->tp_name);
                }
                goto error;
            }
            PyObject *exit = _PyObject_LookupSpecial(mgr, &_Py_ID(__exit__));
            if (exit == NULL) {
                if (!_PyErr_Occurred(tstate)) {
                    _PyErr_Format(tstate, PyExc_TypeError,
                                  "'%.200s' object does not support the "
                                  "context manager protocol "
                                  "(missed __exit__ method)",
                                  Py_TYPE(mgr)->tp_name);
                }
                Py_DECREF(enter);
                goto error;
            }
            SET_TOP(exit);
            Py_DECREF(mgr);
            res = _PyObject_CallNoArgs(enter);
            Py_DECREF(enter);
            if (res == NULL) {
                goto error;
            }
            PUSH(res);
            DISPATCH();
        }

        TARGET(WITH_EXCEPT_START) {
            /* At the top of the stack are 4 values:
               - TOP = exc_info()
               - SECOND = previous exception
               - THIRD: lasti of exception in exc_info()
               - FOURTH: the context.__exit__ bound method
               We call FOURTH(type(TOP), TOP, GetTraceback(TOP)).
               Then we push the __exit__ return value.
            */
            PyObject *exit_func;
            PyObject *exc, *val, *tb, *res;

            val = TOP();
            assert(val && PyExceptionInstance_Check(val));
            exc = PyExceptionInstance_Class(val);
            tb = PyException_GetTraceback(val);
            Py_XDECREF(tb);
            assert(PyLong_Check(PEEK(3)));
            exit_func = PEEK(4);
            PyObject *stack[4] = {NULL, exc, val, tb};
            res = PyObject_Vectorcall(exit_func, stack + 1,
                    3 | PY_VECTORCALL_ARGUMENTS_OFFSET, NULL);
            if (res == NULL)
                goto error;

            PUSH(res);
            DISPATCH();
        }

        TARGET(PUSH_EXC_INFO) {
            PyObject *value = TOP();

            _PyErr_StackItem *exc_info = tstate->exc_info;
            if (exc_info->exc_value != NULL) {
                SET_TOP(exc_info->exc_value);
            }
            else {
                Py_INCREF(Py_None);
                SET_TOP(Py_None);
            }

            Py_INCREF(value);
            PUSH(value);
            assert(PyExceptionInstance_Check(value));
            exc_info->exc_value = value;

            DISPATCH();
        }

        TARGET(LOAD_ATTR_METHOD_WITH_VALUES) {
            /* LOAD_METHOD, with cached method object */
            assert(cframe.use_tracing == 0);
            PyObject *self = TOP();
            PyTypeObject *self_cls = Py_TYPE(self);
            _PyLoadMethodCache *cache = (_PyLoadMethodCache *)next_instr;
            uint32_t type_version = read_u32(cache->type_version);
            assert(type_version != 0);
            DEOPT_IF(self_cls->tp_version_tag != type_version, LOAD_ATTR);
            assert(self_cls->tp_flags & Py_TPFLAGS_MANAGED_DICT);
            PyDictObject *dict = *(PyDictObject**)_PyObject_ManagedDictPointer(self);
            DEOPT_IF(dict != NULL, LOAD_ATTR);
            PyHeapTypeObject *self_heap_type = (PyHeapTypeObject *)self_cls;
            DEOPT_IF(self_heap_type->ht_cached_keys->dk_version !=
                     read_u32(cache->keys_version), LOAD_ATTR);
            STAT_INC(LOAD_ATTR, hit);
            PyObject *res = read_obj(cache->descr);
            assert(res != NULL);
            assert(_PyType_HasFeature(Py_TYPE(res), Py_TPFLAGS_METHOD_DESCRIPTOR));
            Py_INCREF(res);
            SET_TOP(res);
            PUSH(self);
            JUMPBY(INLINE_CACHE_ENTRIES_LOAD_ATTR);
            NOTRACE_DISPATCH();
        }

        TARGET(LOAD_ATTR_METHOD_WITH_DICT) {
            /* LOAD_METHOD, with a dict
             Can be either a managed dict, or a tp_dictoffset offset.*/
            assert(cframe.use_tracing == 0);
            PyObject *self = TOP();
            PyTypeObject *self_cls = Py_TYPE(self);
            _PyLoadMethodCache *cache = (_PyLoadMethodCache *)next_instr;

            DEOPT_IF(self_cls->tp_version_tag != read_u32(cache->type_version),
                     LOAD_ATTR);
            /* Treat index as a signed 16 bit value */
            Py_ssize_t dictoffset = self_cls->tp_dictoffset;
            assert(dictoffset > 0);
            PyDictObject **dictptr = (PyDictObject**)(((char *)self)+dictoffset);
            PyDictObject *dict = *dictptr;
            DEOPT_IF(dict == NULL, LOAD_ATTR);
            DEOPT_IF(dict->ma_keys->dk_version != read_u32(cache->keys_version),
                     LOAD_ATTR);
            STAT_INC(LOAD_ATTR, hit);
            PyObject *res = read_obj(cache->descr);
            assert(res != NULL);
            assert(_PyType_HasFeature(Py_TYPE(res), Py_TPFLAGS_METHOD_DESCRIPTOR));
            Py_INCREF(res);
            SET_TOP(res);
            PUSH(self);
            JUMPBY(INLINE_CACHE_ENTRIES_LOAD_ATTR);
            NOTRACE_DISPATCH();
        }

        TARGET(LOAD_ATTR_METHOD_NO_DICT) {
            assert(cframe.use_tracing == 0);
            PyObject *self = TOP();
            PyTypeObject *self_cls = Py_TYPE(self);
            _PyLoadMethodCache *cache = (_PyLoadMethodCache *)next_instr;
            uint32_t type_version = read_u32(cache->type_version);
            DEOPT_IF(self_cls->tp_version_tag != type_version, LOAD_ATTR);
            assert(self_cls->tp_dictoffset == 0);
            STAT_INC(LOAD_ATTR, hit);
            PyObject *res = read_obj(cache->descr);
            assert(res != NULL);
            assert(_PyType_HasFeature(Py_TYPE(res), Py_TPFLAGS_METHOD_DESCRIPTOR));
            Py_INCREF(res);
            SET_TOP(res);
            PUSH(self);
            JUMPBY(INLINE_CACHE_ENTRIES_LOAD_ATTR);
            NOTRACE_DISPATCH();
        }

        TARGET(LOAD_ATTR_METHOD_LAZY_DICT) {
            assert(cframe.use_tracing == 0);
            PyObject *self = TOP();
            PyTypeObject *self_cls = Py_TYPE(self);
            _PyLoadMethodCache *cache = (_PyLoadMethodCache *)next_instr;
            uint32_t type_version = read_u32(cache->type_version);
<<<<<<< HEAD
            DEOPT_IF(self_cls->tp_version_tag != type_version, LOAD_ATTR);
            int dictoffset = self_cls->tp_dictoffset;
=======
            DEOPT_IF(self_cls->tp_version_tag != type_version, LOAD_METHOD);
            Py_ssize_t dictoffset = self_cls->tp_dictoffset;
>>>>>>> cdb73aef
            assert(dictoffset > 0);
            PyObject *dict = *(PyObject **)((char *)self + dictoffset);
            /* This object has a __dict__, just not yet created */
            DEOPT_IF(dict != NULL, LOAD_ATTR);
            STAT_INC(LOAD_ATTR, hit);
            PyObject *res = read_obj(cache->descr);
            assert(res != NULL);
            assert(_PyType_HasFeature(Py_TYPE(res), Py_TPFLAGS_METHOD_DESCRIPTOR));
            Py_INCREF(res);
            SET_TOP(res);
            PUSH(self);
            JUMPBY(INLINE_CACHE_ENTRIES_LOAD_ATTR);
            NOTRACE_DISPATCH();
        }

        TARGET(CALL_BOUND_METHOD_EXACT_ARGS) {
            DEOPT_IF(is_method(stack_pointer, oparg), CALL);
            PyObject *function = PEEK(oparg + 1);
            DEOPT_IF(Py_TYPE(function) != &PyMethod_Type, CALL);
            STAT_INC(CALL, hit);
            PyObject *meth = ((PyMethodObject *)function)->im_func;
            PyObject *self = ((PyMethodObject *)function)->im_self;
            Py_INCREF(meth);
            Py_INCREF(self);
            PEEK(oparg + 1) = self;
            PEEK(oparg + 2) = meth;
            Py_DECREF(function);
            goto call_exact_args;
        }

        TARGET(KW_NAMES) {
            assert(call_shape.kwnames == NULL);
            assert(oparg < PyTuple_GET_SIZE(consts));
            call_shape.kwnames = GETITEM(consts, oparg);
            DISPATCH();
        }

        TARGET(CALL) {
            int total_args, is_meth;
        call_function:
            is_meth = is_method(stack_pointer, oparg);
            PyObject *function = PEEK(oparg + 1);
            if (!is_meth && Py_TYPE(function) == &PyMethod_Type) {
                PyObject *meth = ((PyMethodObject *)function)->im_func;
                PyObject *self = ((PyMethodObject *)function)->im_self;
                Py_INCREF(meth);
                Py_INCREF(self);
                PEEK(oparg+1) = self;
                PEEK(oparg+2) = meth;
                Py_DECREF(function);
                is_meth = 1;
            }
            total_args = oparg + is_meth;
            function = PEEK(total_args + 1);
            int positional_args = total_args - KWNAMES_LEN();
            // Check if the call can be inlined or not
            if (Py_TYPE(function) == &PyFunction_Type && tstate->interp->eval_frame == NULL) {
                int code_flags = ((PyCodeObject*)PyFunction_GET_CODE(function))->co_flags;
                PyObject *locals = code_flags & CO_OPTIMIZED ? NULL : PyFunction_GET_GLOBALS(function);
                STACK_SHRINK(total_args);
                _PyInterpreterFrame *new_frame = _PyEvalFramePushAndInit(
                    tstate, (PyFunctionObject *)function, locals,
                    stack_pointer, positional_args, call_shape.kwnames
                );
                call_shape.kwnames = NULL;
                STACK_SHRINK(2-is_meth);
                // The frame has stolen all the arguments from the stack,
                // so there is no need to clean them up.
                if (new_frame == NULL) {
                    goto error;
                }
                _PyFrame_SetStackPointer(frame, stack_pointer);
                JUMPBY(INLINE_CACHE_ENTRIES_CALL);
                frame->prev_instr = next_instr - 1;
                new_frame->previous = frame;
                cframe.current_frame = frame = new_frame;
                CALL_STAT_INC(inlined_py_calls);
                goto start_frame;
            }
            /* Callable is not a normal Python function */
            PyObject *res;
            if (cframe.use_tracing) {
                res = trace_call_function(
                    tstate, function, stack_pointer-total_args,
                    positional_args, call_shape.kwnames);
            }
            else {
                res = PyObject_Vectorcall(
                    function, stack_pointer-total_args,
                    positional_args | PY_VECTORCALL_ARGUMENTS_OFFSET,
                    call_shape.kwnames);
            }
            call_shape.kwnames = NULL;
            assert((res != NULL) ^ (_PyErr_Occurred(tstate) != NULL));
            Py_DECREF(function);
            /* Clear the stack */
            STACK_SHRINK(total_args);
            for (int i = 0; i < total_args; i++) {
                Py_DECREF(stack_pointer[i]);
            }
            STACK_SHRINK(2-is_meth);
            PUSH(res);
            if (res == NULL) {
                goto error;
            }
            JUMPBY(INLINE_CACHE_ENTRIES_CALL);
            CHECK_EVAL_BREAKER();
            DISPATCH();
        }

        TARGET(CALL_ADAPTIVE) {
            _PyCallCache *cache = (_PyCallCache *)next_instr;
            if (ADAPTIVE_COUNTER_IS_ZERO(cache)) {
                next_instr--;
                int is_meth = is_method(stack_pointer, oparg);
                int nargs = oparg + is_meth;
                PyObject *callable = PEEK(nargs + 1);
                int err = _Py_Specialize_Call(callable, next_instr, nargs,
                                              call_shape.kwnames);
                if (err < 0) {
                    goto error;
                }
                NOTRACE_DISPATCH_SAME_OPARG();
            }
            else {
                STAT_INC(CALL, deferred);
                DECREMENT_ADAPTIVE_COUNTER(cache);
                goto call_function;
            }
        }

        TARGET(CALL_PY_EXACT_ARGS) {
        call_exact_args:
            assert(call_shape.kwnames == NULL);
            DEOPT_IF(tstate->interp->eval_frame, CALL);
            _PyCallCache *cache = (_PyCallCache *)next_instr;
            int is_meth = is_method(stack_pointer, oparg);
            int argcount = oparg + is_meth;
            PyObject *callable = PEEK(argcount + 1);
            DEOPT_IF(!PyFunction_Check(callable), CALL);
            PyFunctionObject *func = (PyFunctionObject *)callable;
            DEOPT_IF(func->func_version != read_u32(cache->func_version), CALL);
            PyCodeObject *code = (PyCodeObject *)func->func_code;
            DEOPT_IF(code->co_argcount != argcount, CALL);
            STAT_INC(CALL, hit);
            _PyInterpreterFrame *new_frame = _PyFrame_Push(tstate, func);
            if (new_frame == NULL) {
                goto error;
            }
            CALL_STAT_INC(inlined_py_calls);
            STACK_SHRINK(argcount);
            for (int i = 0; i < argcount; i++) {
                new_frame->localsplus[i] = stack_pointer[i];
            }
            for (int i = argcount; i < code->co_nlocalsplus; i++) {
                new_frame->localsplus[i] = NULL;
            }
            STACK_SHRINK(2-is_meth);
            _PyFrame_SetStackPointer(frame, stack_pointer);
            JUMPBY(INLINE_CACHE_ENTRIES_CALL);
            frame->prev_instr = next_instr - 1;
            new_frame->previous = frame;
            frame = cframe.current_frame = new_frame;
            goto start_frame;
        }

        TARGET(CALL_PY_WITH_DEFAULTS) {
            assert(call_shape.kwnames == NULL);
            DEOPT_IF(tstate->interp->eval_frame, CALL);
            _PyCallCache *cache = (_PyCallCache *)next_instr;
            int is_meth = is_method(stack_pointer, oparg);
            int argcount = oparg + is_meth;
            PyObject *callable = PEEK(argcount + 1);
            DEOPT_IF(!PyFunction_Check(callable), CALL);
            PyFunctionObject *func = (PyFunctionObject *)callable;
            DEOPT_IF(func->func_version != read_u32(cache->func_version), CALL);
            PyCodeObject *code = (PyCodeObject *)func->func_code;
            DEOPT_IF(argcount > code->co_argcount, CALL);
            int minargs = cache->min_args;
            DEOPT_IF(argcount < minargs, CALL);
            STAT_INC(CALL, hit);
            _PyInterpreterFrame *new_frame = _PyFrame_Push(tstate, func);
            if (new_frame == NULL) {
                goto error;
            }
            CALL_STAT_INC(inlined_py_calls);
            STACK_SHRINK(argcount);
            for (int i = 0; i < argcount; i++) {
                new_frame->localsplus[i] = stack_pointer[i];
            }
            for (int i = argcount; i < code->co_argcount; i++) {
                PyObject *def = PyTuple_GET_ITEM(func->func_defaults,
                                                 i - minargs);
                Py_INCREF(def);
                new_frame->localsplus[i] = def;
            }
            for (int i = code->co_argcount; i < code->co_nlocalsplus; i++) {
                new_frame->localsplus[i] = NULL;
            }
            STACK_SHRINK(2-is_meth);
            _PyFrame_SetStackPointer(frame, stack_pointer);
            JUMPBY(INLINE_CACHE_ENTRIES_CALL);
            frame->prev_instr = next_instr - 1;
            new_frame->previous = frame;
            frame = cframe.current_frame = new_frame;
            goto start_frame;
        }

        TARGET(CALL_NO_KW_TYPE_1) {
            assert(call_shape.kwnames == NULL);
            assert(cframe.use_tracing == 0);
            assert(oparg == 1);
            DEOPT_IF(is_method(stack_pointer, 1), CALL);
            PyObject *obj = TOP();
            PyObject *callable = SECOND();
            DEOPT_IF(callable != (PyObject *)&PyType_Type, CALL);
            STAT_INC(CALL, hit);
            JUMPBY(INLINE_CACHE_ENTRIES_CALL);
            PyObject *res = Py_NewRef(Py_TYPE(obj));
            Py_DECREF(callable);
            Py_DECREF(obj);
            STACK_SHRINK(2);
            SET_TOP(res);
            NOTRACE_DISPATCH();
        }

        TARGET(CALL_NO_KW_STR_1) {
            assert(call_shape.kwnames == NULL);
            assert(cframe.use_tracing == 0);
            assert(oparg == 1);
            DEOPT_IF(is_method(stack_pointer, 1), CALL);
            PyObject *callable = PEEK(2);
            DEOPT_IF(callable != (PyObject *)&PyUnicode_Type, CALL);
            STAT_INC(CALL, hit);
            JUMPBY(INLINE_CACHE_ENTRIES_CALL);
            PyObject *arg = TOP();
            PyObject *res = PyObject_Str(arg);
            Py_DECREF(arg);
            Py_DECREF(&PyUnicode_Type);
            STACK_SHRINK(2);
            SET_TOP(res);
            if (res == NULL) {
                goto error;
            }
            CHECK_EVAL_BREAKER();
            DISPATCH();
        }

        TARGET(CALL_NO_KW_TUPLE_1) {
            assert(call_shape.kwnames == NULL);
            assert(oparg == 1);
            DEOPT_IF(is_method(stack_pointer, 1), CALL);
            PyObject *callable = PEEK(2);
            DEOPT_IF(callable != (PyObject *)&PyTuple_Type, CALL);
            STAT_INC(CALL, hit);
            JUMPBY(INLINE_CACHE_ENTRIES_CALL);
            PyObject *arg = TOP();
            PyObject *res = PySequence_Tuple(arg);
            Py_DECREF(arg);
            Py_DECREF(&PyTuple_Type);
            STACK_SHRINK(2);
            SET_TOP(res);
            if (res == NULL) {
                goto error;
            }
            CHECK_EVAL_BREAKER();
            DISPATCH();
        }

        TARGET(CALL_BUILTIN_CLASS) {
            int is_meth = is_method(stack_pointer, oparg);
            int total_args = oparg + is_meth;
            int kwnames_len = KWNAMES_LEN();
            PyObject *callable = PEEK(total_args + 1);
            DEOPT_IF(!PyType_Check(callable), CALL);
            PyTypeObject *tp = (PyTypeObject *)callable;
            DEOPT_IF(tp->tp_vectorcall == NULL, CALL);
            STAT_INC(CALL, hit);
            JUMPBY(INLINE_CACHE_ENTRIES_CALL);
            STACK_SHRINK(total_args);
            PyObject *res = tp->tp_vectorcall((PyObject *)tp, stack_pointer,
                                              total_args-kwnames_len, call_shape.kwnames);
            call_shape.kwnames = NULL;
            /* Free the arguments. */
            for (int i = 0; i < total_args; i++) {
                Py_DECREF(stack_pointer[i]);
            }
            Py_DECREF(tp);
            STACK_SHRINK(1-is_meth);
            SET_TOP(res);
            if (res == NULL) {
                goto error;
            }
            CHECK_EVAL_BREAKER();
            DISPATCH();
        }

        TARGET(CALL_NO_KW_BUILTIN_O) {
            assert(cframe.use_tracing == 0);
            /* Builtin METH_O functions */
            assert(call_shape.kwnames == NULL);
            int is_meth = is_method(stack_pointer, oparg);
            int total_args = oparg + is_meth;
            DEOPT_IF(total_args != 1, CALL);
            PyObject *callable = PEEK(total_args + 1);
            DEOPT_IF(!PyCFunction_CheckExact(callable), CALL);
            DEOPT_IF(PyCFunction_GET_FLAGS(callable) != METH_O, CALL);
            STAT_INC(CALL, hit);
            JUMPBY(INLINE_CACHE_ENTRIES_CALL);
            PyCFunction cfunc = PyCFunction_GET_FUNCTION(callable);
            // This is slower but CPython promises to check all non-vectorcall
            // function calls.
            if (_Py_EnterRecursiveCallTstate(tstate, " while calling a Python object")) {
                goto error;
            }
            PyObject *arg = TOP();
            PyObject *res = cfunc(PyCFunction_GET_SELF(callable), arg);
            _Py_LeaveRecursiveCallTstate(tstate);
            assert((res != NULL) ^ (_PyErr_Occurred(tstate) != NULL));

            Py_DECREF(arg);
            Py_DECREF(callable);
            STACK_SHRINK(2-is_meth);
            SET_TOP(res);
            if (res == NULL) {
                goto error;
            }
            CHECK_EVAL_BREAKER();
            DISPATCH();
        }

        TARGET(CALL_NO_KW_BUILTIN_FAST) {
            assert(cframe.use_tracing == 0);
            /* Builtin METH_FASTCALL functions, without keywords */
            assert(call_shape.kwnames == NULL);
            int is_meth = is_method(stack_pointer, oparg);
            int total_args = oparg + is_meth;
            PyObject *callable = PEEK(total_args + 1);
            DEOPT_IF(!PyCFunction_CheckExact(callable), CALL);
            DEOPT_IF(PyCFunction_GET_FLAGS(callable) != METH_FASTCALL,
                CALL);
            STAT_INC(CALL, hit);
            JUMPBY(INLINE_CACHE_ENTRIES_CALL);
            PyCFunction cfunc = PyCFunction_GET_FUNCTION(callable);
            STACK_SHRINK(total_args);
            /* res = func(self, args, nargs) */
            PyObject *res = ((_PyCFunctionFast)(void(*)(void))cfunc)(
                PyCFunction_GET_SELF(callable),
                stack_pointer,
                total_args);
            assert((res != NULL) ^ (_PyErr_Occurred(tstate) != NULL));

            /* Free the arguments. */
            for (int i = 0; i < total_args; i++) {
                Py_DECREF(stack_pointer[i]);
            }
            STACK_SHRINK(2-is_meth);
            PUSH(res);
            Py_DECREF(callable);
            if (res == NULL) {
                /* Not deopting because this doesn't mean our optimization was
                   wrong. `res` can be NULL for valid reasons. Eg. getattr(x,
                   'invalid'). In those cases an exception is set, so we must
                   handle it.
                */
                goto error;
            }
            CHECK_EVAL_BREAKER();
            DISPATCH();
        }

        TARGET(CALL_BUILTIN_FAST_WITH_KEYWORDS) {
            assert(cframe.use_tracing == 0);
            /* Builtin METH_FASTCALL | METH_KEYWORDS functions */
            int is_meth = is_method(stack_pointer, oparg);
            int total_args = oparg + is_meth;
            PyObject *callable = PEEK(total_args + 1);
            DEOPT_IF(!PyCFunction_CheckExact(callable), CALL);
            DEOPT_IF(PyCFunction_GET_FLAGS(callable) !=
                (METH_FASTCALL | METH_KEYWORDS), CALL);
            STAT_INC(CALL, hit);
            JUMPBY(INLINE_CACHE_ENTRIES_CALL);
            STACK_SHRINK(total_args);
            /* res = func(self, args, nargs, kwnames) */
            _PyCFunctionFastWithKeywords cfunc =
                (_PyCFunctionFastWithKeywords)(void(*)(void))
                PyCFunction_GET_FUNCTION(callable);
            PyObject *res = cfunc(
                PyCFunction_GET_SELF(callable),
                stack_pointer,
                total_args - KWNAMES_LEN(),
                call_shape.kwnames
            );
            assert((res != NULL) ^ (_PyErr_Occurred(tstate) != NULL));
            call_shape.kwnames = NULL;

            /* Free the arguments. */
            for (int i = 0; i < total_args; i++) {
                Py_DECREF(stack_pointer[i]);
            }
            STACK_SHRINK(2-is_meth);
            PUSH(res);
            Py_DECREF(callable);
            if (res == NULL) {
                goto error;
            }
            CHECK_EVAL_BREAKER();
            DISPATCH();
        }

        TARGET(CALL_NO_KW_LEN) {
            assert(cframe.use_tracing == 0);
            assert(call_shape.kwnames == NULL);
            /* len(o) */
            int is_meth = is_method(stack_pointer, oparg);
            int total_args = oparg + is_meth;
            DEOPT_IF(total_args != 1, CALL);
            PyObject *callable = PEEK(total_args + 1);
            PyInterpreterState *interp = _PyInterpreterState_GET();
            DEOPT_IF(callable != interp->callable_cache.len, CALL);
            STAT_INC(CALL, hit);
            JUMPBY(INLINE_CACHE_ENTRIES_CALL);
            PyObject *arg = TOP();
            Py_ssize_t len_i = PyObject_Length(arg);
            if (len_i < 0) {
                goto error;
            }
            PyObject *res = PyLong_FromSsize_t(len_i);
            assert((res != NULL) ^ (_PyErr_Occurred(tstate) != NULL));

            STACK_SHRINK(2-is_meth);
            SET_TOP(res);
            Py_DECREF(callable);
            Py_DECREF(arg);
            if (res == NULL) {
                goto error;
            }
            DISPATCH();
        }

        TARGET(CALL_NO_KW_ISINSTANCE) {
            assert(cframe.use_tracing == 0);
            assert(call_shape.kwnames == NULL);
            /* isinstance(o, o2) */
            int is_meth = is_method(stack_pointer, oparg);
            int total_args = oparg + is_meth;
            PyObject *callable = PEEK(total_args + 1);
            DEOPT_IF(total_args != 2, CALL);
            PyInterpreterState *interp = _PyInterpreterState_GET();
            DEOPT_IF(callable != interp->callable_cache.isinstance, CALL);
            STAT_INC(CALL, hit);
            JUMPBY(INLINE_CACHE_ENTRIES_CALL);
            PyObject *cls = POP();
            PyObject *inst = TOP();
            int retval = PyObject_IsInstance(inst, cls);
            if (retval < 0) {
                Py_DECREF(cls);
                goto error;
            }
            PyObject *res = PyBool_FromLong(retval);
            assert((res != NULL) ^ (_PyErr_Occurred(tstate) != NULL));

            STACK_SHRINK(2-is_meth);
            SET_TOP(res);
            Py_DECREF(inst);
            Py_DECREF(cls);
            Py_DECREF(callable);
            if (res == NULL) {
                goto error;
            }
            DISPATCH();
        }

        TARGET(CALL_NO_KW_LIST_APPEND) {
            assert(cframe.use_tracing == 0);
            assert(call_shape.kwnames == NULL);
            assert(oparg == 1);
            PyObject *callable = PEEK(3);
            PyInterpreterState *interp = _PyInterpreterState_GET();
            DEOPT_IF(callable != interp->callable_cache.list_append, CALL);
            PyObject *list = SECOND();
            DEOPT_IF(!PyList_Check(list), CALL);
            STAT_INC(CALL, hit);
            // CALL + POP_TOP
            JUMPBY(INLINE_CACHE_ENTRIES_CALL + 1);
            assert(_Py_OPCODE(next_instr[-1]) == POP_TOP);
            PyObject *arg = POP();
            if (_PyList_AppendTakeRef((PyListObject *)list, arg) < 0) {
                goto error;
            }
            STACK_SHRINK(2);
            Py_DECREF(list);
            Py_DECREF(callable);
            NOTRACE_DISPATCH();
        }

        TARGET(CALL_NO_KW_METHOD_DESCRIPTOR_O) {
            assert(call_shape.kwnames == NULL);
            int is_meth = is_method(stack_pointer, oparg);
            int total_args = oparg + is_meth;
            PyMethodDescrObject *callable =
                (PyMethodDescrObject *)PEEK(total_args + 1);
            DEOPT_IF(total_args != 2, CALL);
            DEOPT_IF(!Py_IS_TYPE(callable, &PyMethodDescr_Type), CALL);
            PyMethodDef *meth = callable->d_method;
            DEOPT_IF(meth->ml_flags != METH_O, CALL);
            PyObject *arg = TOP();
            PyObject *self = SECOND();
            DEOPT_IF(!Py_IS_TYPE(self, callable->d_common.d_type), CALL);
            STAT_INC(CALL, hit);
            JUMPBY(INLINE_CACHE_ENTRIES_CALL);
            PyCFunction cfunc = meth->ml_meth;
            // This is slower but CPython promises to check all non-vectorcall
            // function calls.
            if (_Py_EnterRecursiveCallTstate(tstate, " while calling a Python object")) {
                goto error;
            }
            PyObject *res = cfunc(self, arg);
            _Py_LeaveRecursiveCallTstate(tstate);
            assert((res != NULL) ^ (_PyErr_Occurred(tstate) != NULL));
            Py_DECREF(self);
            Py_DECREF(arg);
            STACK_SHRINK(oparg + 1);
            SET_TOP(res);
            Py_DECREF(callable);
            if (res == NULL) {
                goto error;
            }
            CHECK_EVAL_BREAKER();
            DISPATCH();
        }

        TARGET(CALL_METHOD_DESCRIPTOR_FAST_WITH_KEYWORDS) {
            int is_meth = is_method(stack_pointer, oparg);
            int total_args = oparg + is_meth;
            PyMethodDescrObject *callable =
                (PyMethodDescrObject *)PEEK(total_args + 1);
            DEOPT_IF(!Py_IS_TYPE(callable, &PyMethodDescr_Type), CALL);
            PyMethodDef *meth = callable->d_method;
            DEOPT_IF(meth->ml_flags != (METH_FASTCALL|METH_KEYWORDS), CALL);
            PyTypeObject *d_type = callable->d_common.d_type;
            PyObject *self = PEEK(total_args);
            DEOPT_IF(!Py_IS_TYPE(self, d_type), CALL);
            STAT_INC(CALL, hit);
            JUMPBY(INLINE_CACHE_ENTRIES_CALL);
            int nargs = total_args-1;
            STACK_SHRINK(nargs);
            _PyCFunctionFastWithKeywords cfunc =
                (_PyCFunctionFastWithKeywords)(void(*)(void))meth->ml_meth;
            PyObject *res = cfunc(self, stack_pointer, nargs - KWNAMES_LEN(),
                                  call_shape.kwnames);
            assert((res != NULL) ^ (_PyErr_Occurred(tstate) != NULL));
            call_shape.kwnames = NULL;

            /* Free the arguments. */
            for (int i = 0; i < nargs; i++) {
                Py_DECREF(stack_pointer[i]);
            }
            Py_DECREF(self);
            STACK_SHRINK(2-is_meth);
            SET_TOP(res);
            Py_DECREF(callable);
            if (res == NULL) {
                goto error;
            }
            CHECK_EVAL_BREAKER();
            DISPATCH();
        }

        TARGET(CALL_NO_KW_METHOD_DESCRIPTOR_NOARGS) {
            assert(call_shape.kwnames == NULL);
            assert(oparg == 0 || oparg == 1);
            int is_meth = is_method(stack_pointer, oparg);
            int total_args = oparg + is_meth;
            DEOPT_IF(total_args != 1, CALL);
            PyMethodDescrObject *callable = (PyMethodDescrObject *)SECOND();
            DEOPT_IF(!Py_IS_TYPE(callable, &PyMethodDescr_Type), CALL);
            PyMethodDef *meth = callable->d_method;
            PyObject *self = TOP();
            DEOPT_IF(!Py_IS_TYPE(self, callable->d_common.d_type), CALL);
            DEOPT_IF(meth->ml_flags != METH_NOARGS, CALL);
            STAT_INC(CALL, hit);
            JUMPBY(INLINE_CACHE_ENTRIES_CALL);
            PyCFunction cfunc = meth->ml_meth;
            // This is slower but CPython promises to check all non-vectorcall
            // function calls.
            if (_Py_EnterRecursiveCallTstate(tstate, " while calling a Python object")) {
                goto error;
            }
            PyObject *res = cfunc(self, NULL);
            _Py_LeaveRecursiveCallTstate(tstate);
            assert((res != NULL) ^ (_PyErr_Occurred(tstate) != NULL));
            Py_DECREF(self);
            STACK_SHRINK(oparg + 1);
            SET_TOP(res);
            Py_DECREF(callable);
            if (res == NULL) {
                goto error;
            }
            CHECK_EVAL_BREAKER();
            DISPATCH();
        }

        TARGET(CALL_NO_KW_METHOD_DESCRIPTOR_FAST) {
            assert(call_shape.kwnames == NULL);
            int is_meth = is_method(stack_pointer, oparg);
            int total_args = oparg + is_meth;
            PyMethodDescrObject *callable =
                (PyMethodDescrObject *)PEEK(total_args + 1);
            /* Builtin METH_FASTCALL methods, without keywords */
            DEOPT_IF(!Py_IS_TYPE(callable, &PyMethodDescr_Type), CALL);
            PyMethodDef *meth = callable->d_method;
            DEOPT_IF(meth->ml_flags != METH_FASTCALL, CALL);
            PyObject *self = PEEK(total_args);
            DEOPT_IF(!Py_IS_TYPE(self, callable->d_common.d_type), CALL);
            STAT_INC(CALL, hit);
            JUMPBY(INLINE_CACHE_ENTRIES_CALL);
            _PyCFunctionFast cfunc =
                (_PyCFunctionFast)(void(*)(void))meth->ml_meth;
            int nargs = total_args-1;
            STACK_SHRINK(nargs);
            PyObject *res = cfunc(self, stack_pointer, nargs);
            assert((res != NULL) ^ (_PyErr_Occurred(tstate) != NULL));
            /* Clear the stack of the arguments. */
            for (int i = 0; i < nargs; i++) {
                Py_DECREF(stack_pointer[i]);
            }
            Py_DECREF(self);
            STACK_SHRINK(2-is_meth);
            SET_TOP(res);
            Py_DECREF(callable);
            if (res == NULL) {
                goto error;
            }
            CHECK_EVAL_BREAKER();
            DISPATCH();
        }

        TARGET(CALL_FUNCTION_EX) {
            PREDICTED(CALL_FUNCTION_EX);
            PyObject *func, *callargs, *kwargs = NULL, *result;
            if (oparg & 0x01) {
                kwargs = POP();
                if (!PyDict_CheckExact(kwargs)) {
                    PyObject *d = PyDict_New();
                    if (d == NULL)
                        goto error;
                    if (_PyDict_MergeEx(d, kwargs, 2) < 0) {
                        Py_DECREF(d);
                        format_kwargs_error(tstate, SECOND(), kwargs);
                        Py_DECREF(kwargs);
                        goto error;
                    }
                    Py_DECREF(kwargs);
                    kwargs = d;
                }
                assert(PyDict_CheckExact(kwargs));
            }
            callargs = POP();
            func = TOP();
            if (!PyTuple_CheckExact(callargs)) {
                if (check_args_iterable(tstate, func, callargs) < 0) {
                    Py_DECREF(callargs);
                    goto error;
                }
                Py_SETREF(callargs, PySequence_Tuple(callargs));
                if (callargs == NULL) {
                    goto error;
                }
            }
            assert(PyTuple_CheckExact(callargs));

            result = do_call_core(tstate, func, callargs, kwargs, cframe.use_tracing);
            Py_DECREF(func);
            Py_DECREF(callargs);
            Py_XDECREF(kwargs);

            STACK_SHRINK(1);
            assert(TOP() == NULL);
            SET_TOP(result);
            if (result == NULL) {
                goto error;
            }
            CHECK_EVAL_BREAKER();
            DISPATCH();
        }

        TARGET(MAKE_FUNCTION) {
            PyObject *codeobj = POP();
            PyFunctionObject *func = (PyFunctionObject *)
                PyFunction_New(codeobj, GLOBALS());

            Py_DECREF(codeobj);
            if (func == NULL) {
                goto error;
            }

            if (oparg & 0x08) {
                assert(PyTuple_CheckExact(TOP()));
                func->func_closure = POP();
            }
            if (oparg & 0x04) {
                assert(PyTuple_CheckExact(TOP()));
                func->func_annotations = POP();
            }
            if (oparg & 0x02) {
                assert(PyDict_CheckExact(TOP()));
                func->func_kwdefaults = POP();
            }
            if (oparg & 0x01) {
                assert(PyTuple_CheckExact(TOP()));
                func->func_defaults = POP();
            }

            PUSH((PyObject *)func);
            DISPATCH();
        }

        TARGET(RETURN_GENERATOR) {
            PyGenObject *gen = (PyGenObject *)_Py_MakeCoro(frame->f_func);
            if (gen == NULL) {
                goto error;
            }
            assert(EMPTY());
            _PyFrame_SetStackPointer(frame, stack_pointer);
            _PyInterpreterFrame *gen_frame = (_PyInterpreterFrame *)gen->gi_iframe;
            _PyFrame_Copy(frame, gen_frame);
            assert(frame->frame_obj == NULL);
            gen->gi_frame_state = FRAME_CREATED;
            gen_frame->owner = FRAME_OWNED_BY_GENERATOR;
            _Py_LeaveRecursiveCallTstate(tstate);
            if (!frame->is_entry) {
                _PyInterpreterFrame *prev = frame->previous;
                _PyThreadState_PopFrame(tstate, frame);
                frame = cframe.current_frame = prev;
                _PyFrame_StackPush(frame, (PyObject *)gen);
                goto resume_frame;
            }
            /* Make sure that frame is in a valid state */
            frame->stacktop = 0;
            frame->f_locals = NULL;
            Py_INCREF(frame->f_func);
            Py_INCREF(frame->f_code);
            /* Restore previous cframe and return. */
            tstate->cframe = cframe.previous;
            tstate->cframe->use_tracing = cframe.use_tracing;
            assert(tstate->cframe->current_frame == frame->previous);
            assert(!_PyErr_Occurred(tstate));
            return (PyObject *)gen;
        }

        TARGET(BUILD_SLICE) {
            PyObject *start, *stop, *step, *slice;
            if (oparg == 3)
                step = POP();
            else
                step = NULL;
            stop = POP();
            start = TOP();
            slice = PySlice_New(start, stop, step);
            Py_DECREF(start);
            Py_DECREF(stop);
            Py_XDECREF(step);
            SET_TOP(slice);
            if (slice == NULL)
                goto error;
            DISPATCH();
        }

        TARGET(FORMAT_VALUE) {
            /* Handles f-string value formatting. */
            PyObject *result;
            PyObject *fmt_spec;
            PyObject *value;
            PyObject *(*conv_fn)(PyObject *);
            int which_conversion = oparg & FVC_MASK;
            int have_fmt_spec = (oparg & FVS_MASK) == FVS_HAVE_SPEC;

            fmt_spec = have_fmt_spec ? POP() : NULL;
            value = POP();

            /* See if any conversion is specified. */
            switch (which_conversion) {
            case FVC_NONE:  conv_fn = NULL;           break;
            case FVC_STR:   conv_fn = PyObject_Str;   break;
            case FVC_REPR:  conv_fn = PyObject_Repr;  break;
            case FVC_ASCII: conv_fn = PyObject_ASCII; break;
            default:
                _PyErr_Format(tstate, PyExc_SystemError,
                              "unexpected conversion flag %d",
                              which_conversion);
                goto error;
            }

            /* If there's a conversion function, call it and replace
               value with that result. Otherwise, just use value,
               without conversion. */
            if (conv_fn != NULL) {
                result = conv_fn(value);
                Py_DECREF(value);
                if (result == NULL) {
                    Py_XDECREF(fmt_spec);
                    goto error;
                }
                value = result;
            }

            /* If value is a unicode object, and there's no fmt_spec,
               then we know the result of format(value) is value
               itself. In that case, skip calling format(). I plan to
               move this optimization in to PyObject_Format()
               itself. */
            if (PyUnicode_CheckExact(value) && fmt_spec == NULL) {
                /* Do nothing, just transfer ownership to result. */
                result = value;
            } else {
                /* Actually call format(). */
                result = PyObject_Format(value, fmt_spec);
                Py_DECREF(value);
                Py_XDECREF(fmt_spec);
                if (result == NULL) {
                    goto error;
                }
            }

            PUSH(result);
            DISPATCH();
        }

        TARGET(COPY) {
            assert(oparg != 0);
            PyObject *peek = PEEK(oparg);
            Py_INCREF(peek);
            PUSH(peek);
            DISPATCH();
        }

        TARGET(BINARY_OP) {
            PREDICTED(BINARY_OP);
            PyObject *rhs = POP();
            PyObject *lhs = TOP();
            assert(0 <= oparg);
            assert((unsigned)oparg < Py_ARRAY_LENGTH(binary_ops));
            assert(binary_ops[oparg]);
            PyObject *res = binary_ops[oparg](lhs, rhs);
            Py_DECREF(lhs);
            Py_DECREF(rhs);
            SET_TOP(res);
            if (res == NULL) {
                goto error;
            }
            JUMPBY(INLINE_CACHE_ENTRIES_BINARY_OP);
            DISPATCH();
        }

        TARGET(BINARY_OP_ADAPTIVE) {
            assert(cframe.use_tracing == 0);
            _PyBinaryOpCache *cache = (_PyBinaryOpCache *)next_instr;
            if (ADAPTIVE_COUNTER_IS_ZERO(cache)) {
                PyObject *lhs = SECOND();
                PyObject *rhs = TOP();
                next_instr--;
                _Py_Specialize_BinaryOp(lhs, rhs, next_instr, oparg, &GETLOCAL(0));
                NOTRACE_DISPATCH_SAME_OPARG();
            }
            else {
                STAT_INC(BINARY_OP, deferred);
                DECREMENT_ADAPTIVE_COUNTER(cache);
                JUMP_TO_INSTRUCTION(BINARY_OP);
            }
        }

        TARGET(SWAP) {
            assert(oparg != 0);
            PyObject *top = TOP();
            SET_TOP(PEEK(oparg));
            PEEK(oparg) = top;
            DISPATCH();
        }

        TARGET(EXTENDED_ARG) {
            assert(oparg);
            oparg <<= 8;
            oparg |= _Py_OPARG(*next_instr);
            opcode = _PyOpcode_Deopt[_Py_OPCODE(*next_instr)];
            PRE_DISPATCH_GOTO();
            DISPATCH_GOTO();
        }

        TARGET(EXTENDED_ARG_QUICK) {
            assert(oparg);
            oparg <<= 8;
            oparg |= _Py_OPARG(*next_instr);
            NOTRACE_DISPATCH_SAME_OPARG();
        }

        TARGET(CACHE) {
            Py_UNREACHABLE();
        }

#if USE_COMPUTED_GOTOS
        TARGET_DO_TRACING:
#else
        case DO_TRACING:
#endif
    {
        if (tstate->tracing == 0) {
            int instr_prev = _PyInterpreterFrame_LASTI(frame);
            frame->prev_instr = next_instr;
            TRACING_NEXTOPARG();
            switch(opcode) {
                case COPY_FREE_VARS:
                case MAKE_CELL:
                case RETURN_GENERATOR:
                    /* Frame not fully initialized */
                    break;
                case RESUME:
                    if (oparg < 2) {
                        CHECK_EVAL_BREAKER();
                    }
                    /* Call tracing */
                    TRACE_FUNCTION_ENTRY();
                    DTRACE_FUNCTION_ENTRY();
                    break;
                case POP_TOP:
                    if (_Py_OPCODE(next_instr[-1]) == RETURN_GENERATOR) {
                        /* Frame not fully initialized */
                        break;
                    }
                    /* fall through */
                default:
                    /* line-by-line tracing support */
                    if (PyDTrace_LINE_ENABLED()) {
                        maybe_dtrace_line(frame, &tstate->trace_info, instr_prev);
                    }

                    if (cframe.use_tracing &&
                        tstate->c_tracefunc != NULL && !tstate->tracing) {
                        int err;
                        /* see maybe_call_line_trace()
                        for expository comments */
                        _PyFrame_SetStackPointer(frame, stack_pointer);

                        err = maybe_call_line_trace(tstate->c_tracefunc,
                                                    tstate->c_traceobj,
                                                    tstate, frame, instr_prev);
                        if (err) {
                            /* trace function raised an exception */
                            next_instr++;
                            goto error;
                        }
                        /* Reload possibly changed frame fields */
                        next_instr = frame->prev_instr;

                        stack_pointer = _PyFrame_GetStackPointer(frame);
                        frame->stacktop = -1;
                    }
            }
        }
        TRACING_NEXTOPARG();
        PRE_DISPATCH_GOTO();
        DISPATCH_GOTO();
    }

#if USE_COMPUTED_GOTOS
        _unknown_opcode:
#else
        EXTRA_CASES  // From opcode.h, a 'case' for each unused opcode
#endif
            fprintf(stderr, "XXX lineno: %d, opcode: %d\n",
                    _PyInterpreterFrame_GetLine(frame),  opcode);
            _PyErr_SetString(tstate, PyExc_SystemError, "unknown opcode");
            goto error;

        } /* End instructions */

        /* This should never be reached. Every opcode should end with DISPATCH()
           or goto error. */
        Py_UNREACHABLE();

/* Specialization misses */

miss:
    {
        STAT_INC(opcode, miss);
        opcode = _PyOpcode_Deopt[opcode];
        STAT_INC(opcode, miss);
        /* The counter is always the first cache entry: */
        _Py_CODEUNIT *counter = (_Py_CODEUNIT *)next_instr;
        *counter -= 1;
        if (*counter == 0) {
            int adaptive_opcode = _PyOpcode_Adaptive[opcode];
            assert(adaptive_opcode);
            _Py_SET_OPCODE(next_instr[-1], adaptive_opcode);
            STAT_INC(opcode, deopt);
            *counter = adaptive_counter_start();
        }
        next_instr--;
        DISPATCH_GOTO();
    }

binary_subscr_dict_error:
        {
            PyObject *sub = POP();
            if (!_PyErr_Occurred(tstate)) {
                _PyErr_SetKeyError(sub);
            }
            Py_DECREF(sub);
            goto error;
        }

unbound_local_error:
        {
            format_exc_check_arg(tstate, PyExc_UnboundLocalError,
                UNBOUNDLOCAL_ERROR_MSG,
                PyTuple_GetItem(frame->f_code->co_localsplusnames, oparg)
            );
            goto error;
        }

error:
        call_shape.kwnames = NULL;
        /* Double-check exception status. */
#ifdef NDEBUG
        if (!_PyErr_Occurred(tstate)) {
            _PyErr_SetString(tstate, PyExc_SystemError,
                             "error return without exception set");
        }
#else
        assert(_PyErr_Occurred(tstate));
#endif

        /* Log traceback info. */
        PyFrameObject *f = _PyFrame_GetFrameObject(frame);
        if (f != NULL) {
            PyTraceBack_Here(f);
        }

        if (tstate->c_tracefunc != NULL) {
            /* Make sure state is set to FRAME_UNWINDING for tracing */
            call_exc_trace(tstate->c_tracefunc, tstate->c_traceobj,
                           tstate, frame);
        }

exception_unwind:
        {
            /* We can't use frame->f_lasti here, as RERAISE may have set it */
            int offset = INSTR_OFFSET()-1;
            int level, handler, lasti;
            if (get_exception_handler(frame->f_code, offset, &level, &handler, &lasti) == 0) {
                // No handlers, so exit.
                assert(_PyErr_Occurred(tstate));

                /* Pop remaining stack entries. */
                PyObject **stackbase = _PyFrame_Stackbase(frame);
                while (stack_pointer > stackbase) {
                    PyObject *o = POP();
                    Py_XDECREF(o);
                }
                assert(STACK_LEVEL() == 0);
                _PyFrame_SetStackPointer(frame, stack_pointer);
                TRACE_FUNCTION_UNWIND();
                DTRACE_FUNCTION_EXIT();
                goto exit_unwind;
            }

            assert(STACK_LEVEL() >= level);
            PyObject **new_top = _PyFrame_Stackbase(frame) + level;
            while (stack_pointer > new_top) {
                PyObject *v = POP();
                Py_XDECREF(v);
            }
            PyObject *exc, *val, *tb;
            if (lasti) {
                int frame_lasti = _PyInterpreterFrame_LASTI(frame);
                PyObject *lasti = PyLong_FromLong(frame_lasti);
                if (lasti == NULL) {
                    goto exception_unwind;
                }
                PUSH(lasti);
            }
            _PyErr_Fetch(tstate, &exc, &val, &tb);
            /* Make the raw exception data
                available to the handler,
                so a program can emulate the
                Python main loop. */
            _PyErr_NormalizeException(tstate, &exc, &val, &tb);
            if (tb != NULL)
                PyException_SetTraceback(val, tb);
            else
                PyException_SetTraceback(val, Py_None);
            Py_XDECREF(tb);
            Py_XDECREF(exc);
            PUSH(val);
            JUMPTO(handler);
            /* Resume normal execution */
            DISPATCH();
        }
    }

exit_unwind:
    assert(_PyErr_Occurred(tstate));
    _Py_LeaveRecursiveCallTstate(tstate);
    if (frame->is_entry) {
        /* Restore previous cframe and exit */
        tstate->cframe = cframe.previous;
        tstate->cframe->use_tracing = cframe.use_tracing;
        assert(tstate->cframe->current_frame == frame->previous);
        return NULL;
    }
    frame = cframe.current_frame = pop_frame(tstate, frame);

resume_with_error:
    SET_LOCALS_FROM_FRAME();
    goto error;

}

static void
format_missing(PyThreadState *tstate, const char *kind,
               PyCodeObject *co, PyObject *names, PyObject *qualname)
{
    int err;
    Py_ssize_t len = PyList_GET_SIZE(names);
    PyObject *name_str, *comma, *tail, *tmp;

    assert(PyList_CheckExact(names));
    assert(len >= 1);
    /* Deal with the joys of natural language. */
    switch (len) {
    case 1:
        name_str = PyList_GET_ITEM(names, 0);
        Py_INCREF(name_str);
        break;
    case 2:
        name_str = PyUnicode_FromFormat("%U and %U",
                                        PyList_GET_ITEM(names, len - 2),
                                        PyList_GET_ITEM(names, len - 1));
        break;
    default:
        tail = PyUnicode_FromFormat(", %U, and %U",
                                    PyList_GET_ITEM(names, len - 2),
                                    PyList_GET_ITEM(names, len - 1));
        if (tail == NULL)
            return;
        /* Chop off the last two objects in the list. This shouldn't actually
           fail, but we can't be too careful. */
        err = PyList_SetSlice(names, len - 2, len, NULL);
        if (err == -1) {
            Py_DECREF(tail);
            return;
        }
        /* Stitch everything up into a nice comma-separated list. */
        comma = PyUnicode_FromString(", ");
        if (comma == NULL) {
            Py_DECREF(tail);
            return;
        }
        tmp = PyUnicode_Join(comma, names);
        Py_DECREF(comma);
        if (tmp == NULL) {
            Py_DECREF(tail);
            return;
        }
        name_str = PyUnicode_Concat(tmp, tail);
        Py_DECREF(tmp);
        Py_DECREF(tail);
        break;
    }
    if (name_str == NULL)
        return;
    _PyErr_Format(tstate, PyExc_TypeError,
                  "%U() missing %i required %s argument%s: %U",
                  qualname,
                  len,
                  kind,
                  len == 1 ? "" : "s",
                  name_str);
    Py_DECREF(name_str);
}

static void
missing_arguments(PyThreadState *tstate, PyCodeObject *co,
                  Py_ssize_t missing, Py_ssize_t defcount,
                  PyObject **localsplus, PyObject *qualname)
{
    Py_ssize_t i, j = 0;
    Py_ssize_t start, end;
    int positional = (defcount != -1);
    const char *kind = positional ? "positional" : "keyword-only";
    PyObject *missing_names;

    /* Compute the names of the arguments that are missing. */
    missing_names = PyList_New(missing);
    if (missing_names == NULL)
        return;
    if (positional) {
        start = 0;
        end = co->co_argcount - defcount;
    }
    else {
        start = co->co_argcount;
        end = start + co->co_kwonlyargcount;
    }
    for (i = start; i < end; i++) {
        if (localsplus[i] == NULL) {
            PyObject *raw = PyTuple_GET_ITEM(co->co_localsplusnames, i);
            PyObject *name = PyObject_Repr(raw);
            if (name == NULL) {
                Py_DECREF(missing_names);
                return;
            }
            PyList_SET_ITEM(missing_names, j++, name);
        }
    }
    assert(j == missing);
    format_missing(tstate, kind, co, missing_names, qualname);
    Py_DECREF(missing_names);
}

static void
too_many_positional(PyThreadState *tstate, PyCodeObject *co,
                    Py_ssize_t given, PyObject *defaults,
                    PyObject **localsplus, PyObject *qualname)
{
    int plural;
    Py_ssize_t kwonly_given = 0;
    Py_ssize_t i;
    PyObject *sig, *kwonly_sig;
    Py_ssize_t co_argcount = co->co_argcount;

    assert((co->co_flags & CO_VARARGS) == 0);
    /* Count missing keyword-only args. */
    for (i = co_argcount; i < co_argcount + co->co_kwonlyargcount; i++) {
        if (localsplus[i] != NULL) {
            kwonly_given++;
        }
    }
    Py_ssize_t defcount = defaults == NULL ? 0 : PyTuple_GET_SIZE(defaults);
    if (defcount) {
        Py_ssize_t atleast = co_argcount - defcount;
        plural = 1;
        sig = PyUnicode_FromFormat("from %zd to %zd", atleast, co_argcount);
    }
    else {
        plural = (co_argcount != 1);
        sig = PyUnicode_FromFormat("%zd", co_argcount);
    }
    if (sig == NULL)
        return;
    if (kwonly_given) {
        const char *format = " positional argument%s (and %zd keyword-only argument%s)";
        kwonly_sig = PyUnicode_FromFormat(format,
                                          given != 1 ? "s" : "",
                                          kwonly_given,
                                          kwonly_given != 1 ? "s" : "");
        if (kwonly_sig == NULL) {
            Py_DECREF(sig);
            return;
        }
    }
    else {
        /* This will not fail. */
        kwonly_sig = PyUnicode_FromString("");
        assert(kwonly_sig != NULL);
    }
    _PyErr_Format(tstate, PyExc_TypeError,
                  "%U() takes %U positional argument%s but %zd%U %s given",
                  qualname,
                  sig,
                  plural ? "s" : "",
                  given,
                  kwonly_sig,
                  given == 1 && !kwonly_given ? "was" : "were");
    Py_DECREF(sig);
    Py_DECREF(kwonly_sig);
}

static int
positional_only_passed_as_keyword(PyThreadState *tstate, PyCodeObject *co,
                                  Py_ssize_t kwcount, PyObject* kwnames,
                                  PyObject *qualname)
{
    int posonly_conflicts = 0;
    PyObject* posonly_names = PyList_New(0);

    for(int k=0; k < co->co_posonlyargcount; k++){
        PyObject* posonly_name = PyTuple_GET_ITEM(co->co_localsplusnames, k);

        for (int k2=0; k2<kwcount; k2++){
            /* Compare the pointers first and fallback to PyObject_RichCompareBool*/
            PyObject* kwname = PyTuple_GET_ITEM(kwnames, k2);
            if (kwname == posonly_name){
                if(PyList_Append(posonly_names, kwname) != 0) {
                    goto fail;
                }
                posonly_conflicts++;
                continue;
            }

            int cmp = PyObject_RichCompareBool(posonly_name, kwname, Py_EQ);

            if ( cmp > 0) {
                if(PyList_Append(posonly_names, kwname) != 0) {
                    goto fail;
                }
                posonly_conflicts++;
            } else if (cmp < 0) {
                goto fail;
            }

        }
    }
    if (posonly_conflicts) {
        PyObject* comma = PyUnicode_FromString(", ");
        if (comma == NULL) {
            goto fail;
        }
        PyObject* error_names = PyUnicode_Join(comma, posonly_names);
        Py_DECREF(comma);
        if (error_names == NULL) {
            goto fail;
        }
        _PyErr_Format(tstate, PyExc_TypeError,
                      "%U() got some positional-only arguments passed"
                      " as keyword arguments: '%U'",
                      qualname, error_names);
        Py_DECREF(error_names);
        goto fail;
    }

    Py_DECREF(posonly_names);
    return 0;

fail:
    Py_XDECREF(posonly_names);
    return 1;

}

/* Exception table parsing code.
 * See Objects/exception_table_notes.txt for details.
 */

static inline unsigned char *
parse_varint(unsigned char *p, int *result) {
    int val = p[0] & 63;
    while (p[0] & 64) {
        p++;
        val = (val << 6) | (p[0] & 63);
    }
    *result = val;
    return p+1;
}

static inline unsigned char *
scan_back_to_entry_start(unsigned char *p) {
    for (; (p[0]&128) == 0; p--);
    return p;
}

static inline unsigned char *
skip_to_next_entry(unsigned char *p, unsigned char *end) {
    while (p < end && ((p[0] & 128) == 0)) {
        p++;
    }
    return p;
}


#define MAX_LINEAR_SEARCH 40

static int
get_exception_handler(PyCodeObject *code, int index, int *level, int *handler, int *lasti)
{
    unsigned char *start = (unsigned char *)PyBytes_AS_STRING(code->co_exceptiontable);
    unsigned char *end = start + PyBytes_GET_SIZE(code->co_exceptiontable);
    /* Invariants:
     * start_table == end_table OR
     * start_table points to a legal entry and end_table points
     * beyond the table or to a legal entry that is after index.
     */
    if (end - start > MAX_LINEAR_SEARCH) {
        int offset;
        parse_varint(start, &offset);
        if (offset > index) {
            return 0;
        }
        do {
            unsigned char * mid = start + ((end-start)>>1);
            mid = scan_back_to_entry_start(mid);
            parse_varint(mid, &offset);
            if (offset > index) {
                end = mid;
            }
            else {
                start = mid;
            }

        } while (end - start > MAX_LINEAR_SEARCH);
    }
    unsigned char *scan = start;
    while (scan < end) {
        int start_offset, size;
        scan = parse_varint(scan, &start_offset);
        if (start_offset > index) {
            break;
        }
        scan = parse_varint(scan, &size);
        if (start_offset + size > index) {
            scan = parse_varint(scan, handler);
            int depth_and_lasti;
            parse_varint(scan, &depth_and_lasti);
            *level = depth_and_lasti >> 1;
            *lasti = depth_and_lasti & 1;
            return 1;
        }
        scan = skip_to_next_entry(scan, end);
    }
    return 0;
}

static int
initialize_locals(PyThreadState *tstate, PyFunctionObject *func,
    PyObject **localsplus, PyObject *const *args,
    Py_ssize_t argcount, PyObject *kwnames)
{
    PyCodeObject *co = (PyCodeObject*)func->func_code;
    const Py_ssize_t total_args = co->co_argcount + co->co_kwonlyargcount;

    /* Create a dictionary for keyword parameters (**kwags) */
    PyObject *kwdict;
    Py_ssize_t i;
    if (co->co_flags & CO_VARKEYWORDS) {
        kwdict = PyDict_New();
        if (kwdict == NULL) {
            goto fail_pre_positional;
        }
        i = total_args;
        if (co->co_flags & CO_VARARGS) {
            i++;
        }
        assert(localsplus[i] == NULL);
        localsplus[i] = kwdict;
    }
    else {
        kwdict = NULL;
    }

    /* Copy all positional arguments into local variables */
    Py_ssize_t j, n;
    if (argcount > co->co_argcount) {
        n = co->co_argcount;
    }
    else {
        n = argcount;
    }
    for (j = 0; j < n; j++) {
        PyObject *x = args[j];
        assert(localsplus[j] == NULL);
        localsplus[j] = x;
    }

    /* Pack other positional arguments into the *args argument */
    if (co->co_flags & CO_VARARGS) {
        PyObject *u = NULL;
        u = _PyTuple_FromArraySteal(args + n, argcount - n);
        if (u == NULL) {
            goto fail_post_positional;
        }
        assert(localsplus[total_args] == NULL);
        localsplus[total_args] = u;
    }
    else if (argcount > n) {
        /* Too many postional args. Error is reported later */
        for (j = n; j < argcount; j++) {
            Py_DECREF(args[j]);
        }
    }

    /* Handle keyword arguments */
    if (kwnames != NULL) {
        Py_ssize_t kwcount = PyTuple_GET_SIZE(kwnames);
        for (i = 0; i < kwcount; i++) {
            PyObject **co_varnames;
            PyObject *keyword = PyTuple_GET_ITEM(kwnames, i);
            PyObject *value = args[i+argcount];
            Py_ssize_t j;

            if (keyword == NULL || !PyUnicode_Check(keyword)) {
                _PyErr_Format(tstate, PyExc_TypeError,
                            "%U() keywords must be strings",
                          func->func_qualname);
                goto kw_fail;
            }

            /* Speed hack: do raw pointer compares. As names are
            normally interned this should almost always hit. */
            co_varnames = ((PyTupleObject *)(co->co_localsplusnames))->ob_item;
            for (j = co->co_posonlyargcount; j < total_args; j++) {
                PyObject *varname = co_varnames[j];
                if (varname == keyword) {
                    goto kw_found;
                }
            }

            /* Slow fallback, just in case */
            for (j = co->co_posonlyargcount; j < total_args; j++) {
                PyObject *varname = co_varnames[j];
                int cmp = PyObject_RichCompareBool( keyword, varname, Py_EQ);
                if (cmp > 0) {
                    goto kw_found;
                }
                else if (cmp < 0) {
                    goto kw_fail;
                }
            }

            assert(j >= total_args);
            if (kwdict == NULL) {

                if (co->co_posonlyargcount
                    && positional_only_passed_as_keyword(tstate, co,
                                                        kwcount, kwnames,
                                                        func->func_qualname))
                {
                    goto kw_fail;
                }

                _PyErr_Format(tstate, PyExc_TypeError,
                            "%U() got an unexpected keyword argument '%S'",
                          func->func_qualname, keyword);
                goto kw_fail;
            }

            if (PyDict_SetItem(kwdict, keyword, value) == -1) {
                goto kw_fail;
            }
            Py_DECREF(value);
            continue;

        kw_fail:
            for (;i < kwcount; i++) {
                PyObject *value = args[i+argcount];
                Py_DECREF(value);
            }
            goto fail_post_args;

        kw_found:
            if (localsplus[j] != NULL) {
                _PyErr_Format(tstate, PyExc_TypeError,
                            "%U() got multiple values for argument '%S'",
                          func->func_qualname, keyword);
                goto kw_fail;
            }
            localsplus[j] = value;
        }
    }

    /* Check the number of positional arguments */
    if ((argcount > co->co_argcount) && !(co->co_flags & CO_VARARGS)) {
        too_many_positional(tstate, co, argcount, func->func_defaults, localsplus,
                            func->func_qualname);
        goto fail_post_args;
    }

    /* Add missing positional arguments (copy default values from defs) */
    if (argcount < co->co_argcount) {
        Py_ssize_t defcount = func->func_defaults == NULL ? 0 : PyTuple_GET_SIZE(func->func_defaults);
        Py_ssize_t m = co->co_argcount - defcount;
        Py_ssize_t missing = 0;
        for (i = argcount; i < m; i++) {
            if (localsplus[i] == NULL) {
                missing++;
            }
        }
        if (missing) {
            missing_arguments(tstate, co, missing, defcount, localsplus,
                              func->func_qualname);
            goto fail_post_args;
        }
        if (n > m)
            i = n - m;
        else
            i = 0;
        if (defcount) {
            PyObject **defs = &PyTuple_GET_ITEM(func->func_defaults, 0);
            for (; i < defcount; i++) {
                if (localsplus[m+i] == NULL) {
                    PyObject *def = defs[i];
                    Py_INCREF(def);
                    localsplus[m+i] = def;
                }
            }
        }
    }

    /* Add missing keyword arguments (copy default values from kwdefs) */
    if (co->co_kwonlyargcount > 0) {
        Py_ssize_t missing = 0;
        for (i = co->co_argcount; i < total_args; i++) {
            if (localsplus[i] != NULL)
                continue;
            PyObject *varname = PyTuple_GET_ITEM(co->co_localsplusnames, i);
            if (func->func_kwdefaults != NULL) {
                PyObject *def = PyDict_GetItemWithError(func->func_kwdefaults, varname);
                if (def) {
                    Py_INCREF(def);
                    localsplus[i] = def;
                    continue;
                }
                else if (_PyErr_Occurred(tstate)) {
                    goto fail_post_args;
                }
            }
            missing++;
        }
        if (missing) {
            missing_arguments(tstate, co, missing, -1, localsplus,
                              func->func_qualname);
            goto fail_post_args;
        }
    }
    return 0;

fail_pre_positional:
    for (j = 0; j < argcount; j++) {
        Py_DECREF(args[j]);
    }
    /* fall through */
fail_post_positional:
    if (kwnames) {
        Py_ssize_t kwcount = PyTuple_GET_SIZE(kwnames);
        for (j = argcount; j < argcount+kwcount; j++) {
            Py_DECREF(args[j]);
        }
    }
    /* fall through */
fail_post_args:
    return -1;
}

/* Consumes references to func and all the args */
static _PyInterpreterFrame *
_PyEvalFramePushAndInit(PyThreadState *tstate, PyFunctionObject *func,
                        PyObject *locals, PyObject* const* args,
                        size_t argcount, PyObject *kwnames)
{
    PyCodeObject * code = (PyCodeObject *)func->func_code;
    size_t size = code->co_nlocalsplus + code->co_stacksize + FRAME_SPECIALS_SIZE;
    CALL_STAT_INC(frames_pushed);
    _PyInterpreterFrame *frame = _PyThreadState_BumpFramePointer(tstate, size);
    if (frame == NULL) {
        goto fail;
    }
    _PyFrame_InitializeSpecials(frame, func, locals, code->co_nlocalsplus);
    PyObject **localsarray = &frame->localsplus[0];
    for (int i = 0; i < code->co_nlocalsplus; i++) {
        localsarray[i] = NULL;
    }
    if (initialize_locals(tstate, func, localsarray, args, argcount, kwnames)) {
        assert(frame->owner != FRAME_OWNED_BY_GENERATOR);
        _PyFrame_Clear(frame);
        return NULL;
    }
    return frame;
fail:
    /* Consume the references */
    for (size_t i = 0; i < argcount; i++) {
        Py_DECREF(args[i]);
    }
    if (kwnames) {
        Py_ssize_t kwcount = PyTuple_GET_SIZE(kwnames);
        for (Py_ssize_t i = 0; i < kwcount; i++) {
            Py_DECREF(args[i+argcount]);
        }
    }
    PyErr_NoMemory();
    return NULL;
}

static void
_PyEvalFrameClearAndPop(PyThreadState *tstate, _PyInterpreterFrame * frame)
{
    tstate->recursion_remaining--;
    assert(frame->frame_obj == NULL || frame->frame_obj->f_frame == frame);
    assert(frame->owner == FRAME_OWNED_BY_THREAD);
    _PyFrame_Clear(frame);
    tstate->recursion_remaining++;
    _PyThreadState_PopFrame(tstate, frame);
}

PyObject *
_PyEval_Vector(PyThreadState *tstate, PyFunctionObject *func,
               PyObject *locals,
               PyObject* const* args, size_t argcount,
               PyObject *kwnames)
{
    /* _PyEvalFramePushAndInit consumes the references
     * to func and all its arguments */
    Py_INCREF(func);
    for (size_t i = 0; i < argcount; i++) {
        Py_INCREF(args[i]);
    }
    if (kwnames) {
        Py_ssize_t kwcount = PyTuple_GET_SIZE(kwnames);
        for (Py_ssize_t i = 0; i < kwcount; i++) {
            Py_INCREF(args[i+argcount]);
        }
    }
    _PyInterpreterFrame *frame = _PyEvalFramePushAndInit(
        tstate, func, locals, args, argcount, kwnames);
    if (frame == NULL) {
        return NULL;
    }
    EVAL_CALL_STAT_INC(EVAL_CALL_VECTOR);
    PyObject *retval = _PyEval_EvalFrame(tstate, frame, 0);
    assert(
        _PyFrame_GetStackPointer(frame) == _PyFrame_Stackbase(frame) ||
        _PyFrame_GetStackPointer(frame) == frame->localsplus
    );
    _PyEvalFrameClearAndPop(tstate, frame);
    return retval;
}

/* Legacy API */
PyObject *
PyEval_EvalCodeEx(PyObject *_co, PyObject *globals, PyObject *locals,
                  PyObject *const *args, int argcount,
                  PyObject *const *kws, int kwcount,
                  PyObject *const *defs, int defcount,
                  PyObject *kwdefs, PyObject *closure)
{
    PyThreadState *tstate = _PyThreadState_GET();
    PyObject *res = NULL;
    PyObject *defaults = _PyTuple_FromArray(defs, defcount);
    if (defaults == NULL) {
        return NULL;
    }
    PyObject *builtins = _PyEval_BuiltinsFromGlobals(tstate, globals); // borrowed ref
    if (builtins == NULL) {
        Py_DECREF(defaults);
        return NULL;
    }
    if (locals == NULL) {
        locals = globals;
    }
    PyObject *kwnames = NULL;
    PyObject *const *allargs;
    PyObject **newargs = NULL;
    PyFunctionObject *func = NULL;
    if (kwcount == 0) {
        allargs = args;
    }
    else {
        kwnames = PyTuple_New(kwcount);
        if (kwnames == NULL) {
            goto fail;
        }
        newargs = PyMem_Malloc(sizeof(PyObject *)*(kwcount+argcount));
        if (newargs == NULL) {
            goto fail;
        }
        for (int i = 0; i < argcount; i++) {
            newargs[i] = args[i];
        }
        for (int i = 0; i < kwcount; i++) {
            Py_INCREF(kws[2*i]);
            PyTuple_SET_ITEM(kwnames, i, kws[2*i]);
            newargs[argcount+i] = kws[2*i+1];
        }
        allargs = newargs;
    }
    for (int i = 0; i < kwcount; i++) {
        Py_INCREF(kws[2*i]);
        PyTuple_SET_ITEM(kwnames, i, kws[2*i]);
    }
    PyFrameConstructor constr = {
        .fc_globals = globals,
        .fc_builtins = builtins,
        .fc_name = ((PyCodeObject *)_co)->co_name,
        .fc_qualname = ((PyCodeObject *)_co)->co_name,
        .fc_code = _co,
        .fc_defaults = defaults,
        .fc_kwdefaults = kwdefs,
        .fc_closure = closure
    };
    func = _PyFunction_FromConstructor(&constr);
    if (func == NULL) {
        goto fail;
    }
    EVAL_CALL_STAT_INC(EVAL_CALL_LEGACY);
    res = _PyEval_Vector(tstate, func, locals,
                         allargs, argcount,
                         kwnames);
fail:
    Py_XDECREF(func);
    Py_XDECREF(kwnames);
    PyMem_Free(newargs);
    Py_DECREF(defaults);
    return res;
}


/* Logic for the raise statement (too complicated for inlining).
   This *consumes* a reference count to each of its arguments. */
static int
do_raise(PyThreadState *tstate, PyObject *exc, PyObject *cause)
{
    PyObject *type = NULL, *value = NULL;

    if (exc == NULL) {
        /* Reraise */
        _PyErr_StackItem *exc_info = _PyErr_GetTopmostException(tstate);
        value = exc_info->exc_value;
        if (Py_IsNone(value) || value == NULL) {
            _PyErr_SetString(tstate, PyExc_RuntimeError,
                             "No active exception to reraise");
            return 0;
        }
        assert(PyExceptionInstance_Check(value));
        type = PyExceptionInstance_Class(value);
        Py_XINCREF(type);
        Py_XINCREF(value);
        PyObject *tb = PyException_GetTraceback(value); /* new ref */
        _PyErr_Restore(tstate, type, value, tb);
        return 1;
    }

    /* We support the following forms of raise:
       raise
       raise <instance>
       raise <type> */

    if (PyExceptionClass_Check(exc)) {
        type = exc;
        value = _PyObject_CallNoArgs(exc);
        if (value == NULL)
            goto raise_error;
        if (!PyExceptionInstance_Check(value)) {
            _PyErr_Format(tstate, PyExc_TypeError,
                          "calling %R should have returned an instance of "
                          "BaseException, not %R",
                          type, Py_TYPE(value));
             goto raise_error;
        }
    }
    else if (PyExceptionInstance_Check(exc)) {
        value = exc;
        type = PyExceptionInstance_Class(exc);
        Py_INCREF(type);
    }
    else {
        /* Not something you can raise.  You get an exception
           anyway, just not what you specified :-) */
        Py_DECREF(exc);
        _PyErr_SetString(tstate, PyExc_TypeError,
                         "exceptions must derive from BaseException");
        goto raise_error;
    }

    assert(type != NULL);
    assert(value != NULL);

    if (cause) {
        PyObject *fixed_cause;
        if (PyExceptionClass_Check(cause)) {
            fixed_cause = _PyObject_CallNoArgs(cause);
            if (fixed_cause == NULL)
                goto raise_error;
            Py_DECREF(cause);
        }
        else if (PyExceptionInstance_Check(cause)) {
            fixed_cause = cause;
        }
        else if (Py_IsNone(cause)) {
            Py_DECREF(cause);
            fixed_cause = NULL;
        }
        else {
            _PyErr_SetString(tstate, PyExc_TypeError,
                             "exception causes must derive from "
                             "BaseException");
            goto raise_error;
        }
        PyException_SetCause(value, fixed_cause);
    }

    _PyErr_SetObject(tstate, type, value);
    /* _PyErr_SetObject incref's its arguments */
    Py_DECREF(value);
    Py_DECREF(type);
    return 0;

raise_error:
    Py_XDECREF(value);
    Py_XDECREF(type);
    Py_XDECREF(cause);
    return 0;
}

/* Logic for matching an exception in an except* clause (too
   complicated for inlining).
*/

static int
exception_group_match(PyObject* exc_value, PyObject *match_type,
                      PyObject **match, PyObject **rest)
{
    if (Py_IsNone(exc_value)) {
        *match = Py_NewRef(Py_None);
        *rest = Py_NewRef(Py_None);
        return 0;
    }
    assert(PyExceptionInstance_Check(exc_value));

    if (PyErr_GivenExceptionMatches(exc_value, match_type)) {
        /* Full match of exc itself */
        bool is_eg = _PyBaseExceptionGroup_Check(exc_value);
        if (is_eg) {
            *match = Py_NewRef(exc_value);
        }
        else {
            /* naked exception - wrap it */
            PyObject *excs = PyTuple_Pack(1, exc_value);
            if (excs == NULL) {
                return -1;
            }
            PyObject *wrapped = _PyExc_CreateExceptionGroup("", excs);
            Py_DECREF(excs);
            if (wrapped == NULL) {
                return -1;
            }
            *match = wrapped;
        }
        *rest = Py_NewRef(Py_None);
        return 0;
    }

    /* exc_value does not match match_type.
     * Check for partial match if it's an exception group.
     */
    if (_PyBaseExceptionGroup_Check(exc_value)) {
        PyObject *pair = PyObject_CallMethod(exc_value, "split", "(O)",
                                             match_type);
        if (pair == NULL) {
            return -1;
        }
        assert(PyTuple_CheckExact(pair));
        assert(PyTuple_GET_SIZE(pair) == 2);
        *match = Py_NewRef(PyTuple_GET_ITEM(pair, 0));
        *rest = Py_NewRef(PyTuple_GET_ITEM(pair, 1));
        Py_DECREF(pair);
        return 0;
    }
    /* no match */
    *match = Py_NewRef(Py_None);
    *rest = Py_NewRef(Py_None);
    return 0;
}

/* Iterate v argcnt times and store the results on the stack (via decreasing
   sp).  Return 1 for success, 0 if error.

   If argcntafter == -1, do a simple unpack. If it is >= 0, do an unpack
   with a variable target.
*/

static int
unpack_iterable(PyThreadState *tstate, PyObject *v,
                int argcnt, int argcntafter, PyObject **sp)
{
    int i = 0, j = 0;
    Py_ssize_t ll = 0;
    PyObject *it;  /* iter(v) */
    PyObject *w;
    PyObject *l = NULL; /* variable list */

    assert(v != NULL);

    it = PyObject_GetIter(v);
    if (it == NULL) {
        if (_PyErr_ExceptionMatches(tstate, PyExc_TypeError) &&
            Py_TYPE(v)->tp_iter == NULL && !PySequence_Check(v))
        {
            _PyErr_Format(tstate, PyExc_TypeError,
                          "cannot unpack non-iterable %.200s object",
                          Py_TYPE(v)->tp_name);
        }
        return 0;
    }

    for (; i < argcnt; i++) {
        w = PyIter_Next(it);
        if (w == NULL) {
            /* Iterator done, via error or exhaustion. */
            if (!_PyErr_Occurred(tstate)) {
                if (argcntafter == -1) {
                    _PyErr_Format(tstate, PyExc_ValueError,
                                  "not enough values to unpack "
                                  "(expected %d, got %d)",
                                  argcnt, i);
                }
                else {
                    _PyErr_Format(tstate, PyExc_ValueError,
                                  "not enough values to unpack "
                                  "(expected at least %d, got %d)",
                                  argcnt + argcntafter, i);
                }
            }
            goto Error;
        }
        *--sp = w;
    }

    if (argcntafter == -1) {
        /* We better have exhausted the iterator now. */
        w = PyIter_Next(it);
        if (w == NULL) {
            if (_PyErr_Occurred(tstate))
                goto Error;
            Py_DECREF(it);
            return 1;
        }
        Py_DECREF(w);
        _PyErr_Format(tstate, PyExc_ValueError,
                      "too many values to unpack (expected %d)",
                      argcnt);
        goto Error;
    }

    l = PySequence_List(it);
    if (l == NULL)
        goto Error;
    *--sp = l;
    i++;

    ll = PyList_GET_SIZE(l);
    if (ll < argcntafter) {
        _PyErr_Format(tstate, PyExc_ValueError,
            "not enough values to unpack (expected at least %d, got %zd)",
            argcnt + argcntafter, argcnt + ll);
        goto Error;
    }

    /* Pop the "after-variable" args off the list. */
    for (j = argcntafter; j > 0; j--, i++) {
        *--sp = PyList_GET_ITEM(l, ll - j);
    }
    /* Resize the list. */
    Py_SET_SIZE(l, ll - argcntafter);
    Py_DECREF(it);
    return 1;

Error:
    for (; i > 0; i--, sp++)
        Py_DECREF(*sp);
    Py_XDECREF(it);
    return 0;
}

static void
call_exc_trace(Py_tracefunc func, PyObject *self,
               PyThreadState *tstate,
               _PyInterpreterFrame *f)
{
    PyObject *type, *value, *traceback, *orig_traceback, *arg;
    int err;
    _PyErr_Fetch(tstate, &type, &value, &orig_traceback);
    if (value == NULL) {
        value = Py_None;
        Py_INCREF(value);
    }
    _PyErr_NormalizeException(tstate, &type, &value, &orig_traceback);
    traceback = (orig_traceback != NULL) ? orig_traceback : Py_None;
    arg = PyTuple_Pack(3, type, value, traceback);
    if (arg == NULL) {
        _PyErr_Restore(tstate, type, value, orig_traceback);
        return;
    }
    err = call_trace(func, self, tstate, f, PyTrace_EXCEPTION, arg);
    Py_DECREF(arg);
    if (err == 0) {
        _PyErr_Restore(tstate, type, value, orig_traceback);
    }
    else {
        Py_XDECREF(type);
        Py_XDECREF(value);
        Py_XDECREF(orig_traceback);
    }
}

static int
call_trace_protected(Py_tracefunc func, PyObject *obj,
                     PyThreadState *tstate, _PyInterpreterFrame *frame,
                     int what, PyObject *arg)
{
    PyObject *type, *value, *traceback;
    int err;
    _PyErr_Fetch(tstate, &type, &value, &traceback);
    err = call_trace(func, obj, tstate, frame, what, arg);
    if (err == 0)
    {
        _PyErr_Restore(tstate, type, value, traceback);
        return 0;
    }
    else {
        Py_XDECREF(type);
        Py_XDECREF(value);
        Py_XDECREF(traceback);
        return -1;
    }
}

static void
initialize_trace_info(PyTraceInfo *trace_info, _PyInterpreterFrame *frame)
{
    PyCodeObject *code = frame->f_code;
    if (trace_info->code != code) {
        trace_info->code = code;
        _PyCode_InitAddressRange(code, &trace_info->bounds);
    }
}

void
PyThreadState_EnterTracing(PyThreadState *tstate)
{
    tstate->tracing++;
}

void
PyThreadState_LeaveTracing(PyThreadState *tstate)
{
    tstate->tracing--;
}

static int
call_trace(Py_tracefunc func, PyObject *obj,
           PyThreadState *tstate, _PyInterpreterFrame *frame,
           int what, PyObject *arg)
{
    int result;
    if (tstate->tracing) {
        return 0;
    }
    PyFrameObject *f = _PyFrame_GetFrameObject(frame);
    if (f == NULL) {
        return -1;
    }
    int old_what = tstate->tracing_what;
    tstate->tracing_what = what;
    PyThreadState_EnterTracing(tstate);
    assert(_PyInterpreterFrame_LASTI(frame) >= 0);
    initialize_trace_info(&tstate->trace_info, frame);
    int addr = _PyInterpreterFrame_LASTI(frame) * sizeof(_Py_CODEUNIT);
    f->f_lineno = _PyCode_CheckLineNumber(addr, &tstate->trace_info.bounds);
    result = func(obj, f, what, arg);
    f->f_lineno = 0;
    PyThreadState_LeaveTracing(tstate);
    tstate->tracing_what = old_what;
    return result;
}

PyObject*
_PyEval_CallTracing(PyObject *func, PyObject *args)
{
    // Save and disable tracing
    PyThreadState *tstate = _PyThreadState_GET();
    int save_tracing = tstate->tracing;
    int save_use_tracing = tstate->cframe->use_tracing;
    tstate->tracing = 0;

    // Call the tracing function
    PyObject *result = PyObject_Call(func, args, NULL);

    // Restore tracing
    tstate->tracing = save_tracing;
    tstate->cframe->use_tracing = save_use_tracing;
    return result;
}

/* See Objects/lnotab_notes.txt for a description of how tracing works. */
static int
maybe_call_line_trace(Py_tracefunc func, PyObject *obj,
                      PyThreadState *tstate, _PyInterpreterFrame *frame, int instr_prev)
{
    int result = 0;

    /* If the last instruction falls at the start of a line or if it
       represents a jump backwards, update the frame's line number and
       then call the trace function if we're tracing source lines.
    */
    initialize_trace_info(&tstate->trace_info, frame);
    int entry_point = 0;
    _Py_CODEUNIT *code = _PyCode_CODE(frame->f_code);
    while (_PyOpcode_Deopt[_Py_OPCODE(code[entry_point])] != RESUME) {
        entry_point++;
    }
    int lastline;
    if (instr_prev <= entry_point) {
        lastline = -1;
    }
    else {
        lastline = _PyCode_CheckLineNumber(instr_prev*sizeof(_Py_CODEUNIT), &tstate->trace_info.bounds);
    }
    int addr = _PyInterpreterFrame_LASTI(frame) * sizeof(_Py_CODEUNIT);
    int line = _PyCode_CheckLineNumber(addr, &tstate->trace_info.bounds);
    PyFrameObject *f = _PyFrame_GetFrameObject(frame);
    if (f == NULL) {
        return -1;
    }
    if (line != -1 && f->f_trace_lines) {
        /* Trace backward edges (except in 'yield from') or if line number has changed */
        int trace = line != lastline ||
            (_PyInterpreterFrame_LASTI(frame) < instr_prev &&
             // SEND has no quickened forms, so no need to use _PyOpcode_Deopt
             // here:
             _Py_OPCODE(*frame->prev_instr) != SEND);
        if (trace) {
            result = call_trace(func, obj, tstate, frame, PyTrace_LINE, Py_None);
        }
    }
    /* Always emit an opcode event if we're tracing all opcodes. */
    if (f->f_trace_opcodes) {
        result = call_trace(func, obj, tstate, frame, PyTrace_OPCODE, Py_None);
    }
    return result;
}

int
_PyEval_SetProfile(PyThreadState *tstate, Py_tracefunc func, PyObject *arg)
{
    assert(is_tstate_valid(tstate));
    /* The caller must hold the GIL */
    assert(PyGILState_Check());

    /* Call _PySys_Audit() in the context of the current thread state,
       even if tstate is not the current thread state. */
    PyThreadState *current_tstate = _PyThreadState_GET();
    if (_PySys_Audit(current_tstate, "sys.setprofile", NULL) < 0) {
        return -1;
    }

    PyObject *profileobj = tstate->c_profileobj;

    tstate->c_profilefunc = NULL;
    tstate->c_profileobj = NULL;
    /* Must make sure that tracing is not ignored if 'profileobj' is freed */
    _PyThreadState_UpdateTracingState(tstate);
    Py_XDECREF(profileobj);

    Py_XINCREF(arg);
    tstate->c_profileobj = arg;
    tstate->c_profilefunc = func;

    /* Flag that tracing or profiling is turned on */
    _PyThreadState_UpdateTracingState(tstate);
    return 0;
}

void
PyEval_SetProfile(Py_tracefunc func, PyObject *arg)
{
    PyThreadState *tstate = _PyThreadState_GET();
    if (_PyEval_SetProfile(tstate, func, arg) < 0) {
        /* Log _PySys_Audit() error */
        _PyErr_WriteUnraisableMsg("in PyEval_SetProfile", NULL);
    }
}

int
_PyEval_SetTrace(PyThreadState *tstate, Py_tracefunc func, PyObject *arg)
{
    assert(is_tstate_valid(tstate));
    /* The caller must hold the GIL */
    assert(PyGILState_Check());

    /* Call _PySys_Audit() in the context of the current thread state,
       even if tstate is not the current thread state. */
    PyThreadState *current_tstate = _PyThreadState_GET();
    if (_PySys_Audit(current_tstate, "sys.settrace", NULL) < 0) {
        return -1;
    }

    PyObject *traceobj = tstate->c_traceobj;

    tstate->c_tracefunc = NULL;
    tstate->c_traceobj = NULL;
    /* Must make sure that profiling is not ignored if 'traceobj' is freed */
    _PyThreadState_UpdateTracingState(tstate);
    Py_XDECREF(traceobj);

    Py_XINCREF(arg);
    tstate->c_traceobj = arg;
    tstate->c_tracefunc = func;

    /* Flag that tracing or profiling is turned on */
    _PyThreadState_UpdateTracingState(tstate);

    return 0;
}

void
PyEval_SetTrace(Py_tracefunc func, PyObject *arg)
{
    PyThreadState *tstate = _PyThreadState_GET();
    if (_PyEval_SetTrace(tstate, func, arg) < 0) {
        /* Log _PySys_Audit() error */
        _PyErr_WriteUnraisableMsg("in PyEval_SetTrace", NULL);
    }
}


int
_PyEval_SetCoroutineOriginTrackingDepth(int depth)
{
    PyThreadState *tstate = _PyThreadState_GET();
    if (depth < 0) {
        _PyErr_SetString(tstate, PyExc_ValueError, "depth must be >= 0");
        return -1;
    }
    tstate->coroutine_origin_tracking_depth = depth;
    return 0;
}


int
_PyEval_GetCoroutineOriginTrackingDepth(void)
{
    PyThreadState *tstate = _PyThreadState_GET();
    return tstate->coroutine_origin_tracking_depth;
}

int
_PyEval_SetAsyncGenFirstiter(PyObject *firstiter)
{
    PyThreadState *tstate = _PyThreadState_GET();

    if (_PySys_Audit(tstate, "sys.set_asyncgen_hook_firstiter", NULL) < 0) {
        return -1;
    }

    Py_XINCREF(firstiter);
    Py_XSETREF(tstate->async_gen_firstiter, firstiter);
    return 0;
}

PyObject *
_PyEval_GetAsyncGenFirstiter(void)
{
    PyThreadState *tstate = _PyThreadState_GET();
    return tstate->async_gen_firstiter;
}

int
_PyEval_SetAsyncGenFinalizer(PyObject *finalizer)
{
    PyThreadState *tstate = _PyThreadState_GET();

    if (_PySys_Audit(tstate, "sys.set_asyncgen_hook_finalizer", NULL) < 0) {
        return -1;
    }

    Py_XINCREF(finalizer);
    Py_XSETREF(tstate->async_gen_finalizer, finalizer);
    return 0;
}

PyObject *
_PyEval_GetAsyncGenFinalizer(void)
{
    PyThreadState *tstate = _PyThreadState_GET();
    return tstate->async_gen_finalizer;
}

_PyInterpreterFrame *
_PyEval_GetFrame(void)
{
    PyThreadState *tstate = _PyThreadState_GET();
    return tstate->cframe->current_frame;
}

PyFrameObject *
PyEval_GetFrame(void)
{
    PyThreadState *tstate = _PyThreadState_GET();
    if (tstate->cframe->current_frame == NULL) {
        return NULL;
    }
    PyFrameObject *f = _PyFrame_GetFrameObject(tstate->cframe->current_frame);
    if (f == NULL) {
        PyErr_Clear();
    }
    return f;
}

PyObject *
_PyEval_GetBuiltins(PyThreadState *tstate)
{
    _PyInterpreterFrame *frame = tstate->cframe->current_frame;
    if (frame != NULL) {
        return frame->f_builtins;
    }
    return tstate->interp->builtins;
}

PyObject *
PyEval_GetBuiltins(void)
{
    PyThreadState *tstate = _PyThreadState_GET();
    return _PyEval_GetBuiltins(tstate);
}

/* Convenience function to get a builtin from its name */
PyObject *
_PyEval_GetBuiltin(PyObject *name)
{
    PyThreadState *tstate = _PyThreadState_GET();
    PyObject *attr = PyDict_GetItemWithError(PyEval_GetBuiltins(), name);
    if (attr) {
        Py_INCREF(attr);
    }
    else if (!_PyErr_Occurred(tstate)) {
        _PyErr_SetObject(tstate, PyExc_AttributeError, name);
    }
    return attr;
}

PyObject *
_PyEval_GetBuiltinId(_Py_Identifier *name)
{
    return _PyEval_GetBuiltin(_PyUnicode_FromId(name));
}

PyObject *
PyEval_GetLocals(void)
{
    PyThreadState *tstate = _PyThreadState_GET();
     _PyInterpreterFrame *current_frame = tstate->cframe->current_frame;
    if (current_frame == NULL) {
        _PyErr_SetString(tstate, PyExc_SystemError, "frame does not exist");
        return NULL;
    }

    if (_PyFrame_FastToLocalsWithError(current_frame) < 0) {
        return NULL;
    }

    PyObject *locals = current_frame->f_locals;
    assert(locals != NULL);
    return locals;
}

PyObject *
PyEval_GetGlobals(void)
{
    PyThreadState *tstate = _PyThreadState_GET();
    _PyInterpreterFrame *current_frame = tstate->cframe->current_frame;
    if (current_frame == NULL) {
        return NULL;
    }
    return current_frame->f_globals;
}

int
PyEval_MergeCompilerFlags(PyCompilerFlags *cf)
{
    PyThreadState *tstate = _PyThreadState_GET();
    _PyInterpreterFrame *current_frame = tstate->cframe->current_frame;
    int result = cf->cf_flags != 0;

    if (current_frame != NULL) {
        const int codeflags = current_frame->f_code->co_flags;
        const int compilerflags = codeflags & PyCF_MASK;
        if (compilerflags) {
            result = 1;
            cf->cf_flags |= compilerflags;
        }
    }
    return result;
}


const char *
PyEval_GetFuncName(PyObject *func)
{
    if (PyMethod_Check(func))
        return PyEval_GetFuncName(PyMethod_GET_FUNCTION(func));
    else if (PyFunction_Check(func))
        return PyUnicode_AsUTF8(((PyFunctionObject*)func)->func_name);
    else if (PyCFunction_Check(func))
        return ((PyCFunctionObject*)func)->m_ml->ml_name;
    else
        return Py_TYPE(func)->tp_name;
}

const char *
PyEval_GetFuncDesc(PyObject *func)
{
    if (PyMethod_Check(func))
        return "()";
    else if (PyFunction_Check(func))
        return "()";
    else if (PyCFunction_Check(func))
        return "()";
    else
        return " object";
}

#define C_TRACE(x, call) \
if (use_tracing && tstate->c_profilefunc) { \
    if (call_trace(tstate->c_profilefunc, tstate->c_profileobj, \
        tstate, tstate->cframe->current_frame, \
        PyTrace_C_CALL, func)) { \
        x = NULL; \
    } \
    else { \
        x = call; \
        if (tstate->c_profilefunc != NULL) { \
            if (x == NULL) { \
                call_trace_protected(tstate->c_profilefunc, \
                    tstate->c_profileobj, \
                    tstate, tstate->cframe->current_frame, \
                    PyTrace_C_EXCEPTION, func); \
                /* XXX should pass (type, value, tb) */ \
            } else { \
                if (call_trace(tstate->c_profilefunc, \
                    tstate->c_profileobj, \
                    tstate, tstate->cframe->current_frame, \
                    PyTrace_C_RETURN, func)) { \
                    Py_DECREF(x); \
                    x = NULL; \
                } \
            } \
        } \
    } \
} else { \
    x = call; \
    }


static PyObject *
trace_call_function(PyThreadState *tstate,
                    PyObject *func,
                    PyObject **args, Py_ssize_t nargs,
                    PyObject *kwnames)
{
    int use_tracing = 1;
    PyObject *x;
    if (PyCFunction_CheckExact(func) || PyCMethod_CheckExact(func)) {
        C_TRACE(x, PyObject_Vectorcall(func, args, nargs, kwnames));
        return x;
    }
    else if (Py_IS_TYPE(func, &PyMethodDescr_Type) && nargs > 0) {
        /* We need to create a temporary bound method as argument
           for profiling.

           If nargs == 0, then this cannot work because we have no
           "self". In any case, the call itself would raise
           TypeError (foo needs an argument), so we just skip
           profiling. */
        PyObject *self = args[0];
        func = Py_TYPE(func)->tp_descr_get(func, self, (PyObject*)Py_TYPE(self));
        if (func == NULL) {
            return NULL;
        }
        C_TRACE(x, PyObject_Vectorcall(func,
                                        args+1, nargs-1,
                                        kwnames));
        Py_DECREF(func);
        return x;
    }
    return PyObject_Vectorcall(func, args, nargs | PY_VECTORCALL_ARGUMENTS_OFFSET, kwnames);
}

static PyObject *
do_call_core(PyThreadState *tstate,
             PyObject *func,
             PyObject *callargs,
             PyObject *kwdict,
             int use_tracing
            )
{
    PyObject *result;
    if (PyCFunction_CheckExact(func) || PyCMethod_CheckExact(func)) {
        C_TRACE(result, PyObject_Call(func, callargs, kwdict));
        return result;
    }
    else if (Py_IS_TYPE(func, &PyMethodDescr_Type)) {
        Py_ssize_t nargs = PyTuple_GET_SIZE(callargs);
        if (nargs > 0 && use_tracing) {
            /* We need to create a temporary bound method as argument
               for profiling.

               If nargs == 0, then this cannot work because we have no
               "self". In any case, the call itself would raise
               TypeError (foo needs an argument), so we just skip
               profiling. */
            PyObject *self = PyTuple_GET_ITEM(callargs, 0);
            func = Py_TYPE(func)->tp_descr_get(func, self, (PyObject*)Py_TYPE(self));
            if (func == NULL) {
                return NULL;
            }

            C_TRACE(result, _PyObject_FastCallDictTstate(
                                    tstate, func,
                                    &_PyTuple_ITEMS(callargs)[1],
                                    nargs - 1,
                                    kwdict));
            Py_DECREF(func);
            return result;
        }
    }
    EVAL_CALL_STAT_INC_IF_FUNCTION(EVAL_CALL_FUNCTION_EX, func);
    return PyObject_Call(func, callargs, kwdict);
}

/* Extract a slice index from a PyLong or an object with the
   nb_index slot defined, and store in *pi.
   Silently reduce values larger than PY_SSIZE_T_MAX to PY_SSIZE_T_MAX,
   and silently boost values less than PY_SSIZE_T_MIN to PY_SSIZE_T_MIN.
   Return 0 on error, 1 on success.
*/
int
_PyEval_SliceIndex(PyObject *v, Py_ssize_t *pi)
{
    PyThreadState *tstate = _PyThreadState_GET();
    if (!Py_IsNone(v)) {
        Py_ssize_t x;
        if (_PyIndex_Check(v)) {
            x = PyNumber_AsSsize_t(v, NULL);
            if (x == -1 && _PyErr_Occurred(tstate))
                return 0;
        }
        else {
            _PyErr_SetString(tstate, PyExc_TypeError,
                             "slice indices must be integers or "
                             "None or have an __index__ method");
            return 0;
        }
        *pi = x;
    }
    return 1;
}

int
_PyEval_SliceIndexNotNone(PyObject *v, Py_ssize_t *pi)
{
    PyThreadState *tstate = _PyThreadState_GET();
    Py_ssize_t x;
    if (_PyIndex_Check(v)) {
        x = PyNumber_AsSsize_t(v, NULL);
        if (x == -1 && _PyErr_Occurred(tstate))
            return 0;
    }
    else {
        _PyErr_SetString(tstate, PyExc_TypeError,
                         "slice indices must be integers or "
                         "have an __index__ method");
        return 0;
    }
    *pi = x;
    return 1;
}

static PyObject *
import_name(PyThreadState *tstate, _PyInterpreterFrame *frame,
            PyObject *name, PyObject *fromlist, PyObject *level)
{
    PyObject *import_func, *res;
    PyObject* stack[5];

    import_func = _PyDict_GetItemWithError(frame->f_builtins, &_Py_ID(__import__));
    if (import_func == NULL) {
        if (!_PyErr_Occurred(tstate)) {
            _PyErr_SetString(tstate, PyExc_ImportError, "__import__ not found");
        }
        return NULL;
    }
    PyObject *locals = frame->f_locals;
    /* Fast path for not overloaded __import__. */
    if (import_func == tstate->interp->import_func) {
        int ilevel = _PyLong_AsInt(level);
        if (ilevel == -1 && _PyErr_Occurred(tstate)) {
            return NULL;
        }
        res = PyImport_ImportModuleLevelObject(
                        name,
                        frame->f_globals,
                        locals == NULL ? Py_None :locals,
                        fromlist,
                        ilevel);
        return res;
    }

    Py_INCREF(import_func);

    stack[0] = name;
    stack[1] = frame->f_globals;
    stack[2] = locals == NULL ? Py_None : locals;
    stack[3] = fromlist;
    stack[4] = level;
    res = _PyObject_FastCall(import_func, stack, 5);
    Py_DECREF(import_func);
    return res;
}

static PyObject *
import_from(PyThreadState *tstate, PyObject *v, PyObject *name)
{
    PyObject *x;
    PyObject *fullmodname, *pkgname, *pkgpath, *pkgname_or_unknown, *errmsg;

    if (_PyObject_LookupAttr(v, name, &x) != 0) {
        return x;
    }
    /* Issue #17636: in case this failed because of a circular relative
       import, try to fallback on reading the module directly from
       sys.modules. */
    pkgname = PyObject_GetAttr(v, &_Py_ID(__name__));
    if (pkgname == NULL) {
        goto error;
    }
    if (!PyUnicode_Check(pkgname)) {
        Py_CLEAR(pkgname);
        goto error;
    }
    fullmodname = PyUnicode_FromFormat("%U.%U", pkgname, name);
    if (fullmodname == NULL) {
        Py_DECREF(pkgname);
        return NULL;
    }
    x = PyImport_GetModule(fullmodname);
    Py_DECREF(fullmodname);
    if (x == NULL && !_PyErr_Occurred(tstate)) {
        goto error;
    }
    Py_DECREF(pkgname);
    return x;
 error:
    pkgpath = PyModule_GetFilenameObject(v);
    if (pkgname == NULL) {
        pkgname_or_unknown = PyUnicode_FromString("<unknown module name>");
        if (pkgname_or_unknown == NULL) {
            Py_XDECREF(pkgpath);
            return NULL;
        }
    } else {
        pkgname_or_unknown = pkgname;
    }

    if (pkgpath == NULL || !PyUnicode_Check(pkgpath)) {
        _PyErr_Clear(tstate);
        errmsg = PyUnicode_FromFormat(
            "cannot import name %R from %R (unknown location)",
            name, pkgname_or_unknown
        );
        /* NULL checks for errmsg and pkgname done by PyErr_SetImportError. */
        PyErr_SetImportError(errmsg, pkgname, NULL);
    }
    else {
        PyObject *spec = PyObject_GetAttr(v, &_Py_ID(__spec__));
        const char *fmt =
            _PyModuleSpec_IsInitializing(spec) ?
            "cannot import name %R from partially initialized module %R "
            "(most likely due to a circular import) (%S)" :
            "cannot import name %R from %R (%S)";
        Py_XDECREF(spec);

        errmsg = PyUnicode_FromFormat(fmt, name, pkgname_or_unknown, pkgpath);
        /* NULL checks for errmsg and pkgname done by PyErr_SetImportError. */
        PyErr_SetImportError(errmsg, pkgname, pkgpath);
    }

    Py_XDECREF(errmsg);
    Py_XDECREF(pkgname_or_unknown);
    Py_XDECREF(pkgpath);
    return NULL;
}

static int
import_all_from(PyThreadState *tstate, PyObject *locals, PyObject *v)
{
    PyObject *all, *dict, *name, *value;
    int skip_leading_underscores = 0;
    int pos, err;

    if (_PyObject_LookupAttr(v, &_Py_ID(__all__), &all) < 0) {
        return -1; /* Unexpected error */
    }
    if (all == NULL) {
        if (_PyObject_LookupAttr(v, &_Py_ID(__dict__), &dict) < 0) {
            return -1;
        }
        if (dict == NULL) {
            _PyErr_SetString(tstate, PyExc_ImportError,
                    "from-import-* object has no __dict__ and no __all__");
            return -1;
        }
        all = PyMapping_Keys(dict);
        Py_DECREF(dict);
        if (all == NULL)
            return -1;
        skip_leading_underscores = 1;
    }

    for (pos = 0, err = 0; ; pos++) {
        name = PySequence_GetItem(all, pos);
        if (name == NULL) {
            if (!_PyErr_ExceptionMatches(tstate, PyExc_IndexError)) {
                err = -1;
            }
            else {
                _PyErr_Clear(tstate);
            }
            break;
        }
        if (!PyUnicode_Check(name)) {
            PyObject *modname = PyObject_GetAttr(v, &_Py_ID(__name__));
            if (modname == NULL) {
                Py_DECREF(name);
                err = -1;
                break;
            }
            if (!PyUnicode_Check(modname)) {
                _PyErr_Format(tstate, PyExc_TypeError,
                              "module __name__ must be a string, not %.100s",
                              Py_TYPE(modname)->tp_name);
            }
            else {
                _PyErr_Format(tstate, PyExc_TypeError,
                              "%s in %U.%s must be str, not %.100s",
                              skip_leading_underscores ? "Key" : "Item",
                              modname,
                              skip_leading_underscores ? "__dict__" : "__all__",
                              Py_TYPE(name)->tp_name);
            }
            Py_DECREF(modname);
            Py_DECREF(name);
            err = -1;
            break;
        }
        if (skip_leading_underscores) {
            if (PyUnicode_READY(name) == -1) {
                Py_DECREF(name);
                err = -1;
                break;
            }
            if (PyUnicode_READ_CHAR(name, 0) == '_') {
                Py_DECREF(name);
                continue;
            }
        }
        value = PyObject_GetAttr(v, name);
        if (value == NULL)
            err = -1;
        else if (PyDict_CheckExact(locals))
            err = PyDict_SetItem(locals, name, value);
        else
            err = PyObject_SetItem(locals, name, value);
        Py_DECREF(name);
        Py_XDECREF(value);
        if (err != 0)
            break;
    }
    Py_DECREF(all);
    return err;
}

#define CANNOT_CATCH_MSG "catching classes that do not inherit from "\
                         "BaseException is not allowed"

#define CANNOT_EXCEPT_STAR_EG "catching ExceptionGroup with except* "\
                              "is not allowed. Use except instead."

static int
check_except_type_valid(PyThreadState *tstate, PyObject* right)
{
    if (PyTuple_Check(right)) {
        Py_ssize_t i, length;
        length = PyTuple_GET_SIZE(right);
        for (i = 0; i < length; i++) {
            PyObject *exc = PyTuple_GET_ITEM(right, i);
            if (!PyExceptionClass_Check(exc)) {
                _PyErr_SetString(tstate, PyExc_TypeError,
                    CANNOT_CATCH_MSG);
                return -1;
            }
        }
    }
    else {
        if (!PyExceptionClass_Check(right)) {
            _PyErr_SetString(tstate, PyExc_TypeError,
                CANNOT_CATCH_MSG);
            return -1;
        }
    }
    return 0;
}

static int
check_except_star_type_valid(PyThreadState *tstate, PyObject* right)
{
    if (check_except_type_valid(tstate, right) < 0) {
        return -1;
    }

    /* reject except *ExceptionGroup */

    int is_subclass = 0;
    if (PyTuple_Check(right)) {
        Py_ssize_t length = PyTuple_GET_SIZE(right);
        for (Py_ssize_t i = 0; i < length; i++) {
            PyObject *exc = PyTuple_GET_ITEM(right, i);
            is_subclass = PyObject_IsSubclass(exc, PyExc_BaseExceptionGroup);
            if (is_subclass < 0) {
                return -1;
            }
            if (is_subclass) {
                break;
            }
        }
    }
    else {
        is_subclass = PyObject_IsSubclass(right, PyExc_BaseExceptionGroup);
        if (is_subclass < 0) {
            return -1;
        }
    }
    if (is_subclass) {
        _PyErr_SetString(tstate, PyExc_TypeError,
            CANNOT_EXCEPT_STAR_EG);
            return -1;
    }
    return 0;
}

static int
check_args_iterable(PyThreadState *tstate, PyObject *func, PyObject *args)
{
    if (Py_TYPE(args)->tp_iter == NULL && !PySequence_Check(args)) {
        /* check_args_iterable() may be called with a live exception:
         * clear it to prevent calling _PyObject_FunctionStr() with an
         * exception set. */
        _PyErr_Clear(tstate);
        PyObject *funcstr = _PyObject_FunctionStr(func);
        if (funcstr != NULL) {
            _PyErr_Format(tstate, PyExc_TypeError,
                          "%U argument after * must be an iterable, not %.200s",
                          funcstr, Py_TYPE(args)->tp_name);
            Py_DECREF(funcstr);
        }
        return -1;
    }
    return 0;
}

static void
format_kwargs_error(PyThreadState *tstate, PyObject *func, PyObject *kwargs)
{
    /* _PyDict_MergeEx raises attribute
     * error (percolated from an attempt
     * to get 'keys' attribute) instead of
     * a type error if its second argument
     * is not a mapping.
     */
    if (_PyErr_ExceptionMatches(tstate, PyExc_AttributeError)) {
        _PyErr_Clear(tstate);
        PyObject *funcstr = _PyObject_FunctionStr(func);
        if (funcstr != NULL) {
            _PyErr_Format(
                tstate, PyExc_TypeError,
                "%U argument after ** must be a mapping, not %.200s",
                funcstr, Py_TYPE(kwargs)->tp_name);
            Py_DECREF(funcstr);
        }
    }
    else if (_PyErr_ExceptionMatches(tstate, PyExc_KeyError)) {
        PyObject *exc, *val, *tb;
        _PyErr_Fetch(tstate, &exc, &val, &tb);
        if (val && PyTuple_Check(val) && PyTuple_GET_SIZE(val) == 1) {
            _PyErr_Clear(tstate);
            PyObject *funcstr = _PyObject_FunctionStr(func);
            if (funcstr != NULL) {
                PyObject *key = PyTuple_GET_ITEM(val, 0);
                _PyErr_Format(
                    tstate, PyExc_TypeError,
                    "%U got multiple values for keyword argument '%S'",
                    funcstr, key);
                Py_DECREF(funcstr);
            }
            Py_XDECREF(exc);
            Py_XDECREF(val);
            Py_XDECREF(tb);
        }
        else {
            _PyErr_Restore(tstate, exc, val, tb);
        }
    }
}

static void
format_exc_check_arg(PyThreadState *tstate, PyObject *exc,
                     const char *format_str, PyObject *obj)
{
    const char *obj_str;

    if (!obj)
        return;

    obj_str = PyUnicode_AsUTF8(obj);
    if (!obj_str)
        return;

    _PyErr_Format(tstate, exc, format_str, obj_str);

    if (exc == PyExc_NameError) {
        // Include the name in the NameError exceptions to offer suggestions later.
        PyObject *type, *value, *traceback;
        PyErr_Fetch(&type, &value, &traceback);
        PyErr_NormalizeException(&type, &value, &traceback);
        if (PyErr_GivenExceptionMatches(value, PyExc_NameError)) {
            PyNameErrorObject* exc = (PyNameErrorObject*) value;
            if (exc->name == NULL) {
                // We do not care if this fails because we are going to restore the
                // NameError anyway.
                (void)PyObject_SetAttr(value, &_Py_ID(name), obj);
            }
        }
        PyErr_Restore(type, value, traceback);
    }
}

static void
format_exc_unbound(PyThreadState *tstate, PyCodeObject *co, int oparg)
{
    PyObject *name;
    /* Don't stomp existing exception */
    if (_PyErr_Occurred(tstate))
        return;
    name = PyTuple_GET_ITEM(co->co_localsplusnames, oparg);
    if (oparg < co->co_nplaincellvars + co->co_nlocals) {
        format_exc_check_arg(tstate, PyExc_UnboundLocalError,
                             UNBOUNDLOCAL_ERROR_MSG, name);
    } else {
        format_exc_check_arg(tstate, PyExc_NameError,
                             UNBOUNDFREE_ERROR_MSG, name);
    }
}

static void
format_awaitable_error(PyThreadState *tstate, PyTypeObject *type, int oparg)
{
    if (type->tp_as_async == NULL || type->tp_as_async->am_await == NULL) {
        if (oparg == 1) {
            _PyErr_Format(tstate, PyExc_TypeError,
                          "'async with' received an object from __aenter__ "
                          "that does not implement __await__: %.100s",
                          type->tp_name);
        }
        else if (oparg == 2) {
            _PyErr_Format(tstate, PyExc_TypeError,
                          "'async with' received an object from __aexit__ "
                          "that does not implement __await__: %.100s",
                          type->tp_name);
        }
    }
}

#ifdef Py_STATS

static PyObject *
getarray(uint64_t a[256])
{
    int i;
    PyObject *l = PyList_New(256);
    if (l == NULL) return NULL;
    for (i = 0; i < 256; i++) {
        PyObject *x = PyLong_FromUnsignedLongLong(a[i]);
        if (x == NULL) {
            Py_DECREF(l);
            return NULL;
        }
        PyList_SET_ITEM(l, i, x);
    }
    for (i = 0; i < 256; i++)
        a[i] = 0;
    return l;
}

PyObject *
_Py_GetDXProfile(PyObject *self, PyObject *args)
{
    int i;
    PyObject *l = PyList_New(257);
    if (l == NULL) return NULL;
    for (i = 0; i < 256; i++) {
        PyObject *x = getarray(_py_stats.opcode_stats[i].pair_count);
        if (x == NULL) {
            Py_DECREF(l);
            return NULL;
        }
        PyList_SET_ITEM(l, i, x);
    }
    PyObject *counts = PyList_New(256);
    if (counts == NULL) {
        Py_DECREF(l);
        return NULL;
    }
    for (i = 0; i < 256; i++) {
        PyObject *x = PyLong_FromUnsignedLongLong(
            _py_stats.opcode_stats[i].execution_count);
        if (x == NULL) {
            Py_DECREF(counts);
            Py_DECREF(l);
            return NULL;
        }
        PyList_SET_ITEM(counts, i, x);
    }
    PyList_SET_ITEM(l, 256, counts);
    return l;
}

#endif

Py_ssize_t
_PyEval_RequestCodeExtraIndex(freefunc free)
{
    PyInterpreterState *interp = _PyInterpreterState_GET();
    Py_ssize_t new_index;

    if (interp->co_extra_user_count == MAX_CO_EXTRA_USERS - 1) {
        return -1;
    }
    new_index = interp->co_extra_user_count++;
    interp->co_extra_freefuncs[new_index] = free;
    return new_index;
}

static void
dtrace_function_entry(_PyInterpreterFrame *frame)
{
    const char *filename;
    const char *funcname;
    int lineno;

    PyCodeObject *code = frame->f_code;
    filename = PyUnicode_AsUTF8(code->co_filename);
    funcname = PyUnicode_AsUTF8(code->co_name);
    lineno = _PyInterpreterFrame_GetLine(frame);

    PyDTrace_FUNCTION_ENTRY(filename, funcname, lineno);
}

static void
dtrace_function_return(_PyInterpreterFrame *frame)
{
    const char *filename;
    const char *funcname;
    int lineno;

    PyCodeObject *code = frame->f_code;
    filename = PyUnicode_AsUTF8(code->co_filename);
    funcname = PyUnicode_AsUTF8(code->co_name);
    lineno = _PyInterpreterFrame_GetLine(frame);

    PyDTrace_FUNCTION_RETURN(filename, funcname, lineno);
}

/* DTrace equivalent of maybe_call_line_trace. */
static void
maybe_dtrace_line(_PyInterpreterFrame *frame,
                  PyTraceInfo *trace_info,
                  int instr_prev)
{
    const char *co_filename, *co_name;

    /* If the last instruction executed isn't in the current
       instruction window, reset the window.
    */
    initialize_trace_info(trace_info, frame);
    int lastline = _PyCode_CheckLineNumber(instr_prev*sizeof(_Py_CODEUNIT), &trace_info->bounds);
    int addr = _PyInterpreterFrame_LASTI(frame) * sizeof(_Py_CODEUNIT);
    int line = _PyCode_CheckLineNumber(addr, &trace_info->bounds);
    if (line != -1) {
        /* Trace backward edges or first instruction of a new line */
        if (_PyInterpreterFrame_LASTI(frame) < instr_prev ||
            (line != lastline && addr == trace_info->bounds.ar_start))
        {
            co_filename = PyUnicode_AsUTF8(frame->f_code->co_filename);
            if (!co_filename) {
                co_filename = "?";
            }
            co_name = PyUnicode_AsUTF8(frame->f_code->co_name);
            if (!co_name) {
                co_name = "?";
            }
            PyDTrace_LINE(co_filename, co_name, line);
        }
    }
}

/* Implement Py_EnterRecursiveCall() and Py_LeaveRecursiveCall() as functions
   for the limited API. */

#undef Py_EnterRecursiveCall

int Py_EnterRecursiveCall(const char *where)
{
    return _Py_EnterRecursiveCall(where);
}

#undef Py_LeaveRecursiveCall

void Py_LeaveRecursiveCall(void)
{
    _Py_LeaveRecursiveCall();
}<|MERGE_RESOLUTION|>--- conflicted
+++ resolved
@@ -4628,13 +4628,8 @@
             PyTypeObject *self_cls = Py_TYPE(self);
             _PyLoadMethodCache *cache = (_PyLoadMethodCache *)next_instr;
             uint32_t type_version = read_u32(cache->type_version);
-<<<<<<< HEAD
             DEOPT_IF(self_cls->tp_version_tag != type_version, LOAD_ATTR);
-            int dictoffset = self_cls->tp_dictoffset;
-=======
-            DEOPT_IF(self_cls->tp_version_tag != type_version, LOAD_METHOD);
             Py_ssize_t dictoffset = self_cls->tp_dictoffset;
->>>>>>> cdb73aef
             assert(dictoffset > 0);
             PyObject *dict = *(PyObject **)((char *)self + dictoffset);
             /* This object has a __dict__, just not yet created */
