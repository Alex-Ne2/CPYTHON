/* Execute compiled code */

#define _PY_INTERPRETER

#include "Python.h"
#include "pycore_abstract.h"      // _PyIndex_Check()
#include "pycore_call.h"          // _PyObject_CallNoArgs()
#include "pycore_ceval.h"         // _PyEval_SignalAsyncExc()
#include "pycore_code.h"
#include "pycore_emscripten_signal.h"  // _Py_CHECK_EMSCRIPTEN_SIGNALS
#include "pycore_function.h"
#include "pycore_instruments.h"
#include "pycore_intrinsics.h"
#include "pycore_long.h"          // _PyLong_GetZero()
#include "pycore_moduleobject.h"  // PyModuleObject
#include "pycore_object.h"        // _PyObject_GC_TRACK()
#include "pycore_opcode_metadata.h" // EXTRA_CASES
#include "pycore_opcode_utils.h"  // MAKE_FUNCTION_*
#include "pycore_pyerrors.h"      // _PyErr_GetRaisedException()
#include "pycore_pystate.h"       // _PyInterpreterState_GET()
#include "pycore_range.h"         // _PyRangeIterObject
#include "pycore_setobject.h"     // _PySet_Update()
#include "pycore_sliceobject.h"   // _PyBuildSlice_ConsumeRefs
#include "pycore_sysmodule.h"     // _PySys_Audit()
#include "pycore_tuple.h"         // _PyTuple_ITEMS()
#include "pycore_typeobject.h"    // _PySuper_Lookup()
#include "pycore_uops.h"          // _PyUOpExecutorObject
#include "pycore_pyerrors.h"

#include "pycore_dict.h"
#include "dictobject.h"
#include "pycore_frame.h"
#include "frameobject.h"          // _PyInterpreterFrame_GetLine
#include "opcode.h"
#include "pydtrace.h"
#include "setobject.h"

#include <stdbool.h>              // bool

#ifdef Py_DEBUG
   /* For debugging the interpreter: */
#  define LLTRACE  1      /* Low-level trace feature */
#endif

#if !defined(Py_BUILD_CORE)
#  error "ceval.c must be build with Py_BUILD_CORE define for best performance"
#endif

#if !defined(Py_DEBUG) && !defined(Py_TRACE_REFS) && !defined(Py_GIL_DISABLED)
// GH-89279: The MSVC compiler does not inline these static inline functions
// in PGO build in _PyEval_EvalFrameDefault(), because this function is over
// the limit of PGO, and that limit cannot be configured.
// Define them as macros to make sure that they are always inlined by the
// preprocessor.
// TODO: implement Py_DECREF macro for Py_GIL_DISABLED

#undef Py_DECREF
#define Py_DECREF(arg) \
    do { \
        PyObject *op = _PyObject_CAST(arg); \
        if (_Py_IsImmortal(op)) { \
            break; \
        } \
        _Py_DECREF_STAT_INC(); \
        if (--op->ob_refcnt == 0) { \
            destructor dealloc = Py_TYPE(op)->tp_dealloc; \
            (*dealloc)(op); \
        } \
    } while (0)

#undef Py_XDECREF
#define Py_XDECREF(arg) \
    do { \
        PyObject *xop = _PyObject_CAST(arg); \
        if (xop != NULL) { \
            Py_DECREF(xop); \
        } \
    } while (0)

#undef Py_IS_TYPE
#define Py_IS_TYPE(ob, type) \
    (_PyObject_CAST(ob)->ob_type == (type))

#undef _Py_DECREF_SPECIALIZED
#define _Py_DECREF_SPECIALIZED(arg, dealloc) \
    do { \
        PyObject *op = _PyObject_CAST(arg); \
        if (_Py_IsImmortal(op)) { \
            break; \
        } \
        _Py_DECREF_STAT_INC(); \
        if (--op->ob_refcnt == 0) { \
            destructor d = (destructor)(dealloc); \
            d(op); \
        } \
    } while (0)
#endif


#ifdef LLTRACE
static void
dump_stack(_PyInterpreterFrame *frame, PyObject **stack_pointer)
{
    PyObject **stack_base = _PyFrame_Stackbase(frame);
    PyObject *exc = PyErr_GetRaisedException();
    printf("    stack=[");
    for (PyObject **ptr = stack_base; ptr < stack_pointer; ptr++) {
        if (ptr != stack_base) {
            printf(", ");
        }
        if (*ptr == NULL) {
            printf("<nil>");
            continue;
        }
        if (
            *ptr == Py_None
            || PyBool_Check(*ptr)
            || PyLong_CheckExact(*ptr)
            || PyFloat_CheckExact(*ptr)
            || PyUnicode_CheckExact(*ptr)
        ) {
            if (PyObject_Print(*ptr, stdout, 0) == 0) {
                continue;
            }
            PyErr_Clear();
        }
        // Don't call __repr__(), it might recurse into the interpreter.
        printf("<%s at %p>", Py_TYPE(*ptr)->tp_name, (void *)(*ptr));
    }
    printf("]\n");
    fflush(stdout);
    PyErr_SetRaisedException(exc);
}

static void
lltrace_instruction(_PyInterpreterFrame *frame,
                    PyObject **stack_pointer,
                    _Py_CODEUNIT *next_instr,
                    int opcode,
                    int oparg)
{
    if (frame->owner == FRAME_OWNED_BY_CSTACK) {
        return;
    }
    dump_stack(frame, stack_pointer);
    const char *opname = _PyOpcode_OpName[opcode];
    assert(opname != NULL);
    int offset = (int)(next_instr - _PyCode_CODE(_PyFrame_GetCode(frame)));
    if (OPCODE_HAS_ARG((int)_PyOpcode_Deopt[opcode])) {
        printf("%d: %s %d\n", offset * 2, opname, oparg);
    }
    else {
        printf("%d: %s\n", offset * 2, opname);
    }
    fflush(stdout);
}
static void
lltrace_resume_frame(_PyInterpreterFrame *frame)
{
    PyObject *fobj = frame->f_funcobj;
    if (!PyCode_Check(frame->f_executable) ||
        fobj == NULL ||
        !PyFunction_Check(fobj)
    ) {
        printf("\nResuming frame.\n");
        return;
    }
    PyFunctionObject *f = (PyFunctionObject *)fobj;
    PyObject *exc = PyErr_GetRaisedException();
    PyObject *name = f->func_qualname;
    if (name == NULL) {
        name = f->func_name;
    }
    printf("\nResuming frame");
    if (name) {
        printf(" for ");
        if (PyObject_Print(name, stdout, 0) < 0) {
            PyErr_Clear();
        }
    }
    if (f->func_module) {
        printf(" in module ");
        if (PyObject_Print(f->func_module, stdout, 0) < 0) {
            PyErr_Clear();
        }
    }
    printf("\n");
    fflush(stdout);
    PyErr_SetRaisedException(exc);
}

static int
maybe_lltrace_resume_frame(_PyInterpreterFrame *frame, _PyInterpreterFrame *skip_frame, PyObject *globals)
{
    if (globals == NULL) {
        return 0;
    }
    if (frame == skip_frame) {
        return 0;
    }
    int r = PyDict_Contains(globals, &_Py_ID(__lltrace__));
    if (r < 0) {
        return -1;
    }
    int lltrace = r * 5;  // Levels 1-4 only trace uops
    if (!lltrace) {
        // Can also be controlled by environment variable
        char *python_lltrace = Py_GETENV("PYTHON_LLTRACE");
        if (python_lltrace != NULL && *python_lltrace >= '0') {
            lltrace = *python_lltrace - '0';  // TODO: Parse an int and all that
        }
    }
    if (lltrace >= 5) {
        lltrace_resume_frame(frame);
    }
    return lltrace;
}

#endif

static void monitor_raise(PyThreadState *tstate,
                 _PyInterpreterFrame *frame,
                 _Py_CODEUNIT *instr);
static void monitor_reraise(PyThreadState *tstate,
                 _PyInterpreterFrame *frame,
                 _Py_CODEUNIT *instr);
static int monitor_stop_iteration(PyThreadState *tstate,
                 _PyInterpreterFrame *frame,
                 _Py_CODEUNIT *instr);
static void monitor_unwind(PyThreadState *tstate,
                 _PyInterpreterFrame *frame,
                 _Py_CODEUNIT *instr);
static int monitor_handled(PyThreadState *tstate,
                 _PyInterpreterFrame *frame,
                 _Py_CODEUNIT *instr, PyObject *exc);
static void monitor_throw(PyThreadState *tstate,
                 _PyInterpreterFrame *frame,
                 _Py_CODEUNIT *instr);

static PyObject * import_name(PyThreadState *, _PyInterpreterFrame *,
                              PyObject *, PyObject *, PyObject *);
static PyObject * import_from(PyThreadState *, PyObject *, PyObject *);
static int check_args_iterable(PyThreadState *, PyObject *func, PyObject *vararg);
static int get_exception_handler(PyCodeObject *, int, int*, int*, int*);
static _PyInterpreterFrame *
_PyEvalFramePushAndInit(PyThreadState *tstate, PyFunctionObject *func,
                        PyObject *locals, PyObject* const* args,
                        size_t argcount, PyObject *kwnames);
static  _PyInterpreterFrame *
_PyEvalFramePushAndInit_Ex(PyThreadState *tstate, PyFunctionObject *func,
    PyObject *locals, Py_ssize_t nargs, PyObject *callargs, PyObject *kwargs);

#ifdef HAVE_ERRNO_H
#include <errno.h>
#endif

int
Py_GetRecursionLimit(void)
{
    PyInterpreterState *interp = _PyInterpreterState_GET();
    return interp->ceval.recursion_limit;
}

void
Py_SetRecursionLimit(int new_limit)
{
    PyInterpreterState *interp = _PyInterpreterState_GET();
    interp->ceval.recursion_limit = new_limit;
    for (PyThreadState *p = interp->threads.head; p != NULL; p = p->next) {
        int depth = p->py_recursion_limit - p->py_recursion_remaining;
        p->py_recursion_limit = new_limit;
        p->py_recursion_remaining = new_limit - depth;
    }
}

/* The function _Py_EnterRecursiveCallTstate() only calls _Py_CheckRecursiveCall()
   if the recursion_depth reaches recursion_limit. */
int
_Py_CheckRecursiveCall(PyThreadState *tstate, const char *where)
{
#ifdef USE_STACKCHECK
    if (PyOS_CheckStack()) {
        ++tstate->c_recursion_remaining;
        _PyErr_SetString(tstate, PyExc_MemoryError, "Stack overflow");
        return -1;
    }
#endif
    if (tstate->recursion_headroom) {
        if (tstate->c_recursion_remaining < -50) {
            /* Overflowing while handling an overflow. Give up. */
            Py_FatalError("Cannot recover from stack overflow.");
        }
    }
    else {
        if (tstate->c_recursion_remaining <= 0) {
            tstate->recursion_headroom++;
            _PyErr_Format(tstate, PyExc_RecursionError,
                        "maximum recursion depth exceeded%s",
                        where);
            tstate->recursion_headroom--;
            ++tstate->c_recursion_remaining;
            return -1;
        }
    }
    return 0;
}


const binaryfunc _PyEval_BinaryOps[] = {
    [NB_ADD] = PyNumber_Add,
    [NB_AND] = PyNumber_And,
    [NB_FLOOR_DIVIDE] = PyNumber_FloorDivide,
    [NB_LSHIFT] = PyNumber_Lshift,
    [NB_MATRIX_MULTIPLY] = PyNumber_MatrixMultiply,
    [NB_MULTIPLY] = PyNumber_Multiply,
    [NB_REMAINDER] = PyNumber_Remainder,
    [NB_OR] = PyNumber_Or,
    [NB_POWER] = _PyNumber_PowerNoMod,
    [NB_RSHIFT] = PyNumber_Rshift,
    [NB_SUBTRACT] = PyNumber_Subtract,
    [NB_TRUE_DIVIDE] = PyNumber_TrueDivide,
    [NB_XOR] = PyNumber_Xor,
    [NB_INPLACE_ADD] = PyNumber_InPlaceAdd,
    [NB_INPLACE_AND] = PyNumber_InPlaceAnd,
    [NB_INPLACE_FLOOR_DIVIDE] = PyNumber_InPlaceFloorDivide,
    [NB_INPLACE_LSHIFT] = PyNumber_InPlaceLshift,
    [NB_INPLACE_MATRIX_MULTIPLY] = PyNumber_InPlaceMatrixMultiply,
    [NB_INPLACE_MULTIPLY] = PyNumber_InPlaceMultiply,
    [NB_INPLACE_REMAINDER] = PyNumber_InPlaceRemainder,
    [NB_INPLACE_OR] = PyNumber_InPlaceOr,
    [NB_INPLACE_POWER] = _PyNumber_InPlacePowerNoMod,
    [NB_INPLACE_RSHIFT] = PyNumber_InPlaceRshift,
    [NB_INPLACE_SUBTRACT] = PyNumber_InPlaceSubtract,
    [NB_INPLACE_TRUE_DIVIDE] = PyNumber_InPlaceTrueDivide,
    [NB_INPLACE_XOR] = PyNumber_InPlaceXor,
};


// PEP 634: Structural Pattern Matching


// Return a tuple of values corresponding to keys, with error checks for
// duplicate/missing keys.
PyObject *
_PyEval_MatchKeys(PyThreadState *tstate, PyObject *map, PyObject *keys)
{
    assert(PyTuple_CheckExact(keys));
    Py_ssize_t nkeys = PyTuple_GET_SIZE(keys);
    if (!nkeys) {
        // No keys means no items.
        return PyTuple_New(0);
    }
    PyObject *seen = NULL;
    PyObject *dummy = NULL;
    PyObject *values = NULL;
    PyObject *get = NULL;
    // We use the two argument form of map.get(key, default) for two reasons:
    // - Atomically check for a key and get its value without error handling.
    // - Don't cause key creation or resizing in dict subclasses like
    //   collections.defaultdict that define __missing__ (or similar).
    int meth_found = _PyObject_GetMethod(map, &_Py_ID(get), &get);
    if (get == NULL) {
        goto fail;
    }
    seen = PySet_New(NULL);
    if (seen == NULL) {
        goto fail;
    }
    // dummy = object()
    dummy = _PyObject_CallNoArgs((PyObject *)&PyBaseObject_Type);
    if (dummy == NULL) {
        goto fail;
    }
    values = PyTuple_New(nkeys);
    if (values == NULL) {
        goto fail;
    }
    for (Py_ssize_t i = 0; i < nkeys; i++) {
        PyObject *key = PyTuple_GET_ITEM(keys, i);
        if (PySet_Contains(seen, key) || PySet_Add(seen, key)) {
            if (!_PyErr_Occurred(tstate)) {
                // Seen it before!
                _PyErr_Format(tstate, PyExc_ValueError,
                              "mapping pattern checks duplicate key (%R)", key);
            }
            goto fail;
        }
        PyObject *args[] = { map, key, dummy };
        PyObject *value = NULL;
        if (meth_found) {
            value = PyObject_Vectorcall(get, args, 3, NULL);
        }
        else {
            value = PyObject_Vectorcall(get, &args[1], 2, NULL);
        }
        if (value == NULL) {
            goto fail;
        }
        if (value == dummy) {
            // key not in map!
            Py_DECREF(value);
            Py_DECREF(values);
            // Return None:
            values = Py_NewRef(Py_None);
            goto done;
        }
        PyTuple_SET_ITEM(values, i, value);
    }
    // Success:
done:
    Py_DECREF(get);
    Py_DECREF(seen);
    Py_DECREF(dummy);
    return values;
fail:
    Py_XDECREF(get);
    Py_XDECREF(seen);
    Py_XDECREF(dummy);
    Py_XDECREF(values);
    return NULL;
}

// Extract a named attribute from the subject, with additional bookkeeping to
// raise TypeErrors for repeated lookups. On failure, return NULL (with no
// error set). Use _PyErr_Occurred(tstate) to disambiguate.
static PyObject *
match_class_attr(PyThreadState *tstate, PyObject *subject, PyObject *type,
                 PyObject *name, PyObject *seen)
{
    assert(PyUnicode_CheckExact(name));
    assert(PySet_CheckExact(seen));
    if (PySet_Contains(seen, name) || PySet_Add(seen, name)) {
        if (!_PyErr_Occurred(tstate)) {
            // Seen it before!
            _PyErr_Format(tstate, PyExc_TypeError,
                          "%s() got multiple sub-patterns for attribute %R",
                          ((PyTypeObject*)type)->tp_name, name);
        }
        return NULL;
    }
    PyObject *attr;
    (void)PyObject_GetOptionalAttr(subject, name, &attr);
    return attr;
}

// On success (match), return a tuple of extracted attributes. On failure (no
// match), return NULL. Use _PyErr_Occurred(tstate) to disambiguate.
PyObject*
_PyEval_MatchClass(PyThreadState *tstate, PyObject *subject, PyObject *type,
                   Py_ssize_t nargs, PyObject *kwargs)
{
    if (!PyType_Check(type)) {
        const char *e = "called match pattern must be a class";
        _PyErr_Format(tstate, PyExc_TypeError, e);
        return NULL;
    }
    assert(PyTuple_CheckExact(kwargs));
    // First, an isinstance check:
    if (PyObject_IsInstance(subject, type) <= 0) {
        return NULL;
    }
    // So far so good:
    PyObject *seen = PySet_New(NULL);
    if (seen == NULL) {
        return NULL;
    }
    PyObject *attrs = PyList_New(0);
    if (attrs == NULL) {
        Py_DECREF(seen);
        return NULL;
    }
    // NOTE: From this point on, goto fail on failure:
    PyObject *match_args = NULL;
    // First, the positional subpatterns:
    if (nargs) {
        int match_self = 0;
        if (PyObject_GetOptionalAttr(type, &_Py_ID(__match_args__), &match_args) < 0) {
            goto fail;
        }
        if (match_args) {
            if (!PyTuple_CheckExact(match_args)) {
                const char *e = "%s.__match_args__ must be a tuple (got %s)";
                _PyErr_Format(tstate, PyExc_TypeError, e,
                              ((PyTypeObject *)type)->tp_name,
                              Py_TYPE(match_args)->tp_name);
                goto fail;
            }
        }
        else {
            // _Py_TPFLAGS_MATCH_SELF is only acknowledged if the type does not
            // define __match_args__. This is natural behavior for subclasses:
            // it's as if __match_args__ is some "magic" value that is lost as
            // soon as they redefine it.
            match_args = PyTuple_New(0);
            match_self = PyType_HasFeature((PyTypeObject*)type,
                                            _Py_TPFLAGS_MATCH_SELF);
        }
        assert(PyTuple_CheckExact(match_args));
        Py_ssize_t allowed = match_self ? 1 : PyTuple_GET_SIZE(match_args);
        if (allowed < nargs) {
            const char *plural = (allowed == 1) ? "" : "s";
            _PyErr_Format(tstate, PyExc_TypeError,
                          "%s() accepts %d positional sub-pattern%s (%d given)",
                          ((PyTypeObject*)type)->tp_name,
                          allowed, plural, nargs);
            goto fail;
        }
        if (match_self) {
            // Easy. Copy the subject itself, and move on to kwargs.
            if (PyList_Append(attrs, subject) < 0) {
                goto fail;
            }
        }
        else {
            for (Py_ssize_t i = 0; i < nargs; i++) {
                PyObject *name = PyTuple_GET_ITEM(match_args, i);
                if (!PyUnicode_CheckExact(name)) {
                    _PyErr_Format(tstate, PyExc_TypeError,
                                  "__match_args__ elements must be strings "
                                  "(got %s)", Py_TYPE(name)->tp_name);
                    goto fail;
                }
                PyObject *attr = match_class_attr(tstate, subject, type, name,
                                                  seen);
                if (attr == NULL) {
                    goto fail;
                }
                if (PyList_Append(attrs, attr) < 0) {
                    Py_DECREF(attr);
                    goto fail;
                }
                Py_DECREF(attr);
            }
        }
        Py_CLEAR(match_args);
    }
    // Finally, the keyword subpatterns:
    for (Py_ssize_t i = 0; i < PyTuple_GET_SIZE(kwargs); i++) {
        PyObject *name = PyTuple_GET_ITEM(kwargs, i);
        PyObject *attr = match_class_attr(tstate, subject, type, name, seen);
        if (attr == NULL) {
            goto fail;
        }
        if (PyList_Append(attrs, attr) < 0) {
            Py_DECREF(attr);
            goto fail;
        }
        Py_DECREF(attr);
    }
    Py_SETREF(attrs, PyList_AsTuple(attrs));
    Py_DECREF(seen);
    return attrs;
fail:
    // We really don't care whether an error was raised or not... that's our
    // caller's problem. All we know is that the match failed.
    Py_XDECREF(match_args);
    Py_DECREF(seen);
    Py_DECREF(attrs);
    return NULL;
}


static int do_raise(PyThreadState *tstate, PyObject *exc, PyObject *cause);

PyObject *
PyEval_EvalCode(PyObject *co, PyObject *globals, PyObject *locals)
{
    PyThreadState *tstate = _PyThreadState_GET();
    if (locals == NULL) {
        locals = globals;
    }
    PyObject *builtins = _PyEval_BuiltinsFromGlobals(tstate, globals); // borrowed ref
    if (builtins == NULL) {
        return NULL;
    }
    PyFrameConstructor desc = {
        .fc_globals = globals,
        .fc_builtins = builtins,
        .fc_name = ((PyCodeObject *)co)->co_name,
        .fc_qualname = ((PyCodeObject *)co)->co_name,
        .fc_code = co,
        .fc_defaults = NULL,
        .fc_kwdefaults = NULL,
        .fc_closure = NULL
    };
    PyFunctionObject *func = _PyFunction_FromConstructor(&desc);
    if (func == NULL) {
        return NULL;
    }
    EVAL_CALL_STAT_INC(EVAL_CALL_LEGACY);
    PyObject *res = _PyEval_Vector(tstate, func, locals, NULL, 0, NULL);
    Py_DECREF(func);
    return res;
}


/* Interpreter main loop */

PyObject *
PyEval_EvalFrame(PyFrameObject *f)
{
    /* Function kept for backward compatibility */
    PyThreadState *tstate = _PyThreadState_GET();
    return _PyEval_EvalFrame(tstate, f->f_frame, 0);
}

PyObject *
PyEval_EvalFrameEx(PyFrameObject *f, int throwflag)
{
    PyThreadState *tstate = _PyThreadState_GET();
    return _PyEval_EvalFrame(tstate, f->f_frame, throwflag);
}

#include "ceval_macros.h"

int _Py_CheckRecursiveCallPy(
    PyThreadState *tstate)
{
    if (tstate->recursion_headroom) {
        if (tstate->py_recursion_remaining < -50) {
            /* Overflowing while handling an overflow. Give up. */
            Py_FatalError("Cannot recover from Python stack overflow.");
        }
    }
    else {
        if (tstate->py_recursion_remaining <= 0) {
            tstate->recursion_headroom++;
            _PyErr_Format(tstate, PyExc_RecursionError,
                        "maximum recursion depth exceeded");
            tstate->recursion_headroom--;
            return -1;
        }
    }
    return 0;
}


static const _Py_CODEUNIT _Py_INTERPRETER_TRAMPOLINE_INSTRUCTIONS[] = {
    /* Put a NOP at the start, so that the IP points into
    * the code, rather than before it */
    { .op.code = NOP, .op.arg = 0 },
    { .op.code = INTERPRETER_EXIT, .op.arg = 0 },  /* reached on return */
    { .op.code = NOP, .op.arg = 0 },
    { .op.code = INTERPRETER_EXIT, .op.arg = 0 },  /* reached on yield */
    { .op.code = RESUME, .op.arg = RESUME_OPARG_DEPTH1_MASK | RESUME_AT_FUNC_START }
};

extern const struct _PyCode_DEF(8) _Py_InitCleanup;

extern const char *_PyUOpName(int index);

/* Disable unused label warnings.  They are handy for debugging, even
   if computed gotos aren't used. */

/* TBD - what about other compilers? */
#if defined(__GNUC__)
#  pragma GCC diagnostic push
#  pragma GCC diagnostic ignored "-Wunused-label"
#elif defined(_MSC_VER) /* MS_WINDOWS */
#  pragma warning(push)
#  pragma warning(disable:4102)
#endif


/* _PyEval_EvalFrameDefault() is a *big* function,
 * so consume 3 units of C stack */
#define PY_EVAL_C_STACK_UNITS 2

#if defined(_MSC_VER) && defined(_Py_USING_PGO)
/* gh-111786: _PyEval_EvalFrameDefault is too large to optimize for speed with
   PGO on MSVC. Disable that optimization temporarily. If this is fixed
   upstream, we should gate this on the version of MSVC.
 */
#  pragma optimize("t", off)
/* This setting is reversed below following _PyEval_EvalFrameDefault */
#endif

PyObject* _Py_HOT_FUNCTION
_PyEval_EvalFrameDefault(PyThreadState *tstate, _PyInterpreterFrame *frame, int throwflag)
{
    _Py_EnsureTstateNotNULL(tstate);
    CALL_STAT_INC(pyeval_calls);

#if USE_COMPUTED_GOTOS
/* Import the static jump table */
#include "opcode_targets.h"
#endif

#ifdef Py_STATS
    int lastopcode = 0;
#endif
    uint8_t opcode;    /* Current opcode */
    int oparg;         /* Current opcode argument, if any */
#ifdef LLTRACE
    int lltrace = 0;
#endif

    _PyInterpreterFrame  entry_frame;



#ifdef Py_DEBUG
    /* Set these to invalid but identifiable values for debugging. */
    entry_frame.f_funcobj = (PyObject*)0xaaa0;
    entry_frame.f_locals = (PyObject*)0xaaa1;
    entry_frame.frame_obj = (PyFrameObject*)0xaaa2;
    entry_frame.f_globals = (PyObject*)0xaaa3;
    entry_frame.f_builtins = (PyObject*)0xaaa4;
#endif
    entry_frame.f_executable = Py_None;
    entry_frame.instr_ptr = (_Py_CODEUNIT *)_Py_INTERPRETER_TRAMPOLINE_INSTRUCTIONS + 1;
    entry_frame.stacktop = 0;
    entry_frame.owner = FRAME_OWNED_BY_CSTACK;
    entry_frame.return_offset = 0;
    /* Push frame */
    entry_frame.previous = tstate->current_frame;
    frame->previous = &entry_frame;
    tstate->current_frame = frame;

    tstate->c_recursion_remaining -= (PY_EVAL_C_STACK_UNITS - 1);
    if (_Py_EnterRecursiveCallTstate(tstate, "")) {
        tstate->c_recursion_remaining--;
        tstate->py_recursion_remaining--;
        goto exit_unwind;
    }

    /* support for generator.throw() */
    if (throwflag) {
        if (_Py_EnterRecursivePy(tstate)) {
            goto exit_unwind;
        }
        /* Because this avoids the RESUME,
         * we need to update instrumentation */
        _Py_Instrument(_PyFrame_GetCode(frame), tstate->interp);
        monitor_throw(tstate, frame, frame->instr_ptr);
        /* TO DO -- Monitor throw entry. */
        goto resume_with_error;
    }

    /* State shared between Tier 1 and Tier 2 interpreter */
    _PyUOpExecutorObject *current_executor = NULL;

    /* Local "register" variables.
     * These are cached values from the frame and code object.  */

    _Py_CODEUNIT *next_instr;
    PyObject **stack_pointer;


start_frame:
    if (_Py_EnterRecursivePy(tstate)) {
        goto exit_unwind;
    }

    next_instr = frame->instr_ptr;
resume_frame:
    stack_pointer = _PyFrame_GetStackPointer(frame);
resume_frame_using_stack_pointer:

#ifdef LLTRACE
    lltrace = maybe_lltrace_resume_frame(frame, &entry_frame, GLOBALS());
    if (lltrace < 0) {
        goto exit_unwind;
    }
#endif

#ifdef Py_DEBUG
    /* _PyEval_EvalFrameDefault() must not be called with an exception set,
       because it can clear it (directly or indirectly) and so the
       caller loses its exception */
    assert(!_PyErr_Occurred(tstate));
#endif

    DISPATCH();

    {
    /* Start instructions */
#if !USE_COMPUTED_GOTOS
    dispatch_opcode:
        switch (opcode)
#endif
        {

#include "generated_cases.c.h"

    /* INSTRUMENTED_LINE has to be here, rather than in bytecodes.c,
     * because it needs to capture frame->instr_ptr before it is updated,
     * as happens in the standard instruction prologue.
     */
#if USE_COMPUTED_GOTOS
        TARGET_INSTRUMENTED_LINE:
#else
        case INSTRUMENTED_LINE:
#endif
    {
        _Py_CODEUNIT *prev = frame->instr_ptr;
        _Py_CODEUNIT *here = frame->instr_ptr = next_instr;
        _PyFrame_SetStackPointer(frame, stack_pointer);
        int original_opcode = _Py_call_instrumentation_line(
                tstate, frame, here, prev);
        stack_pointer = _PyFrame_GetStackPointer(frame);
        if (original_opcode < 0) {
            next_instr = here+1;
            goto error;
        }
        next_instr = frame->instr_ptr;
        if (next_instr != here) {
            DISPATCH();
        }
        if (_PyOpcode_Caches[original_opcode]) {
            _PyBinaryOpCache *cache = (_PyBinaryOpCache *)(next_instr+1);
            /* Prevent the underlying instruction from specializing
             * and overwriting the instrumentation. */
            INCREMENT_ADAPTIVE_COUNTER(cache->counter);
        }
        opcode = original_opcode;
        DISPATCH_GOTO();
    }


#if USE_COMPUTED_GOTOS
        _unknown_opcode:
#else
        EXTRA_CASES  // From pycore_opcode_metadata.h, a 'case' for each unused opcode
#endif
            /* Tell C compilers not to hold the opcode variable in the loop.
               next_instr points the current instruction without TARGET(). */
            opcode = next_instr->op.code;
            _PyErr_Format(tstate, PyExc_SystemError,
                          "%U:%d: unknown opcode %d",
                          _PyFrame_GetCode(frame)->co_filename,
                          PyUnstable_InterpreterFrame_GetLine(frame),
                          opcode);
            goto error;

        } /* End instructions */

        /* This should never be reached. Every opcode should end with DISPATCH()
           or goto error. */
        Py_UNREACHABLE();

unbound_local_error:
        {
            _PyEval_FormatExcCheckArg(tstate, PyExc_UnboundLocalError,
                UNBOUNDLOCAL_ERROR_MSG,
                PyTuple_GetItem(_PyFrame_GetCode(frame)->co_localsplusnames, oparg)
            );
            goto error;
        }

pop_4_error:
    STACK_SHRINK(1);
pop_3_error:
    STACK_SHRINK(1);
pop_2_error:
    STACK_SHRINK(1);
pop_1_error:
    STACK_SHRINK(1);
error:
        /* Double-check exception status. */
#ifdef NDEBUG
        if (!_PyErr_Occurred(tstate)) {
            _PyErr_SetString(tstate, PyExc_SystemError,
                             "error return without exception set");
        }
#else
        assert(_PyErr_Occurred(tstate));
#endif

        /* Log traceback info. */
        assert(frame != &entry_frame);
        if (!_PyFrame_IsIncomplete(frame)) {
            PyFrameObject *f = _PyFrame_GetFrameObject(frame);
            if (f != NULL) {
                PyTraceBack_Here(f);
            }
        }
        monitor_raise(tstate, frame, next_instr-1);
exception_unwind:
        {
            /* We can't use frame->instr_ptr here, as RERAISE may have set it */
            int offset = INSTR_OFFSET()-1;
            int level, handler, lasti;
            if (get_exception_handler(_PyFrame_GetCode(frame), offset, &level, &handler, &lasti) == 0) {
                // No handlers, so exit.
                assert(_PyErr_Occurred(tstate));

                /* Pop remaining stack entries. */
                PyObject **stackbase = _PyFrame_Stackbase(frame);
                while (stack_pointer > stackbase) {
                    PyObject *o = POP();
                    Py_XDECREF(o);
                }
                assert(STACK_LEVEL() == 0);
                _PyFrame_SetStackPointer(frame, stack_pointer);
                monitor_unwind(tstate, frame, next_instr-1);
                goto exit_unwind;
            }

            assert(STACK_LEVEL() >= level);
            PyObject **new_top = _PyFrame_Stackbase(frame) + level;
            while (stack_pointer > new_top) {
                PyObject *v = POP();
                Py_XDECREF(v);
            }
            if (lasti) {
                int frame_lasti = _PyInterpreterFrame_LASTI(frame);
                PyObject *lasti = PyLong_FromLong(frame_lasti);
                if (lasti == NULL) {
                    goto exception_unwind;
                }
                PUSH(lasti);
            }

            /* Make the raw exception data
                available to the handler,
                so a program can emulate the
                Python main loop. */
            PyObject *exc = _PyErr_GetRaisedException(tstate);
            PUSH(exc);
            next_instr = _PyCode_CODE(_PyFrame_GetCode(frame)) + handler;

            if (monitor_handled(tstate, frame, next_instr, exc) < 0) {
                goto exception_unwind;
            }
            /* Resume normal execution */
#ifdef LLTRACE
            if (lltrace >= 5) {
                lltrace_resume_frame(frame);
            }
#endif
            DISPATCH();
        }
    }

exit_unwind:
    assert(_PyErr_Occurred(tstate));
    _Py_LeaveRecursiveCallPy(tstate);
    assert(frame != &entry_frame);
    // GH-99729: We need to unlink the frame *before* clearing it:
    _PyInterpreterFrame *dying = frame;
    frame = tstate->current_frame = dying->previous;
    _PyEval_FrameClearAndPop(tstate, dying);
    frame->return_offset = 0;
    if (frame == &entry_frame) {
        /* Restore previous frame and exit */
        tstate->current_frame = frame->previous;
        tstate->c_recursion_remaining += PY_EVAL_C_STACK_UNITS;
        return NULL;
    }

resume_with_error:
    next_instr = frame->instr_ptr;
    stack_pointer = _PyFrame_GetStackPointer(frame);
    goto error;



// The Tier 2 interpreter is also here!
enter_tier_two:

#undef LOAD_IP
#define LOAD_IP(UNUSED) (void)0

#undef GOTO_ERROR
#define GOTO_ERROR(LABEL) goto LABEL ## _tier_two

#undef DEOPT_IF
#define DEOPT_IF(COND, INSTNAME) \
    if ((COND)) {                \
        goto deoptimize;\
    }

#ifdef Py_STATS
// Disable these macros that apply to Tier 1 stats when we are in Tier 2
#undef STAT_INC
#define STAT_INC(opname, name) ((void)0)
#undef STAT_DEC
#define STAT_DEC(opname, name) ((void)0)
#undef CALL_STAT_INC
#define CALL_STAT_INC(name) ((void)0)
#endif

#undef ENABLE_SPECIALIZATION
#define ENABLE_SPECIALIZATION 0

#ifdef Py_DEBUG
    #define DPRINTF(level, ...) \
        if (lltrace >= (level)) { printf(__VA_ARGS__); }
#else
    #define DPRINTF(level, ...)
#endif

    OPT_STAT_INC(traces_executed);
    _PyUOpInstruction *next_uop = current_executor->trace;
    uint16_t uopcode;
#ifdef Py_STATS
    uint64_t trace_uop_execution_counter = 0;
#endif

    for (;;) {
        uopcode = next_uop->opcode;
        DPRINTF(3,
                "%4d: uop %s, oparg %d, operand %" PRIu64 ", target %d, stack_level %d\n",
                (int)(next_uop - current_executor->trace),
                _PyUOpName(uopcode),
                next_uop->oparg,
                next_uop->operand,
                next_uop->target,
                (int)(stack_pointer - _PyFrame_Stackbase(frame)));
        next_uop++;
        OPT_STAT_INC(uops_executed);
        UOP_STAT_INC(uopcode, execution_count);
#ifdef Py_STATS
        trace_uop_execution_counter++;
#endif

        switch (uopcode) {

#include "executor_cases.c.h"

            default:
#ifdef Py_DEBUG
            {
                fprintf(stderr, "Unknown uop %d, oparg %d, operand %" PRIu64 " @ %d\n",
                        opcode, next_uop[-1].oparg, next_uop[-1].operand,
                        (int)(next_uop - current_executor->trace - 1));
                Py_FatalError("Unknown uop");
            }
#else
            Py_UNREACHABLE();
#endif

        }
    }

// Jump here from ERROR_IF(..., unbound_local_error)
unbound_local_error_tier_two:
    _PyEval_FormatExcCheckArg(tstate, PyExc_UnboundLocalError,
        UNBOUNDLOCAL_ERROR_MSG,
        PyTuple_GetItem(_PyFrame_GetCode(frame)->co_localsplusnames, oparg)
    );
    goto error_tier_two;

// JUMP to any of these from ERROR_IF(..., error)
pop_4_error_tier_two:
    STACK_SHRINK(1);
pop_3_error_tier_two:
    STACK_SHRINK(1);
pop_2_error_tier_two:
    STACK_SHRINK(1);
pop_1_error_tier_two:
    STACK_SHRINK(1);
error_tier_two:
    DPRINTF(2, "Error: [UOp %d (%s), oparg %d, operand %" PRIu64 ", target %d @ %d -> %s]\n",
            uopcode, _PyUOpName(uopcode), next_uop[-1].oparg, next_uop[-1].operand, next_uop[-1].target,
            (int)(next_uop - current_executor->trace - 1),
            _PyOpcode_OpName[frame->instr_ptr->op.code]);
    OPT_HIST(trace_uop_execution_counter, trace_run_length_hist);
    frame->return_offset = 0;  // Don't leave this random
    _PyFrame_SetStackPointer(frame, stack_pointer);
    Py_DECREF(current_executor);
    goto resume_with_error;

// Jump here from _EXIT_TRACE
exit_trace:
    frame->instr_ptr = next_instr = next_uop[-1].target + _PyCode_CODE(_PyFrame_GetCode(frame));
    Py_DECREF(current_executor);
    OPT_HIST(trace_uop_execution_counter, trace_run_length_hist);
    DISPATCH();

// Jump here from DEOPT_IF()
deoptimize:
<<<<<<< HEAD
    // On DEOPT_IF we must execute the target instruction.
    // This presumes nothing was popped from the stack (nor pushed).
    // There are some other things to take care of first, though.
    frame->instr_ptr = next_uop[-1].target + _PyCode_CODE(_PyFrame_GetCode(frame));
=======
    next_instr = next_uop[-1].target + _PyCode_CODE(_PyFrame_GetCode(frame));
>>>>>>> fb4cb7ce
    DPRINTF(2, "DEOPT: [UOp %d (%s), oparg %d, operand %" PRIu64 ", target %d @ %d -> %s]\n",
            uopcode, _PyUOpName(uopcode), next_uop[-1].oparg, next_uop[-1].operand, next_uop[-1].target,
            (int)(next_uop - current_executor->trace - 1),
            _PyOpcode_OpName[frame->instr_ptr->op.code]);
    OPT_HIST(trace_uop_execution_counter, trace_run_length_hist);
    UOP_STAT_INC(uopcode, miss);
<<<<<<< HEAD
    frame->return_offset = 0;  // Don't leave this random

    // Check if there is a side-exit executor here already.
    int pc = next_uop - 1 - current_executor->trace;
    _PyExecutorObject **pexecutor = current_executor->executors + pc;
    if (*pexecutor != NULL) {
#ifdef Py_DEBUG
        PyCodeObject *code = _PyFrame_GetCode(frame);
        DPRINTF(2, "Jumping to new executor for %s (%s:%d) at byte offset %d\n",
                PyUnicode_AsUTF8(code->co_qualname),
                PyUnicode_AsUTF8(code->co_filename),
                code->co_firstlineno,
                2 * (int)(frame->instr_ptr - _PyCode_CODE(_PyFrame_GetCode(frame))));
#endif
        Py_DECREF(current_executor);
        current_executor = (_PyUOpExecutorObject *)*pexecutor;
        Py_INCREF(current_executor);
        goto enter_tier_two;
    }

    // Increment and check side exit counter.
    // (Even though we only need it for certain opcodes.)
    next_instr = frame->instr_ptr;
    uint16_t *pcounter = current_executor->counters + pc;
    *pcounter += 1 << OPTIMIZER_BITS_IN_COUNTER;
    /* We are using unsigned values, but we really want signed values, so
     * do the 2s complement comparison manually */
    uint16_t ucounter = *pcounter + (1 << 15);
    uint16_t threshold = tstate->interp->optimizer_resume_threshold + (1 << 15);
    if (ucounter <= threshold)
    {
        Py_DECREF(current_executor);
        goto resume_frame_using_stack_pointer;
    }

    // Decode instruction to look past EXTENDED_ARG.
    opcode = next_instr[0].op.code;
    if (opcode == EXTENDED_ARG) {
        opcode = next_instr[1].op.code;
    }

    // For selected opcodes build a new executor and enter it now.
    if (opcode == POP_JUMP_IF_FALSE ||
        opcode == POP_JUMP_IF_TRUE ||
        opcode == POP_JUMP_IF_NONE ||
        opcode == POP_JUMP_IF_NOT_NONE)
    {
        DPRINTF(2, "--> %s @ %d in %p has %d side exits\n",
                _PyUOpName(uopcode), pc, current_executor, (int)(*pcounter));
        DPRINTF(2, "    T1: %s\n", _PyOpcode_OpName[opcode]);

        int optimized = _PyOptimizer_Unanchored(frame, next_instr, pexecutor, stack_pointer);
        if (optimized < 0) {
            goto error_tier_two;
        }

        if (!optimized) {
            DPRINTF(2, "--> Failed to optimize %s @ %d in %p\n",
                    _PyUOpName(uopcode), pc, current_executor);
        }
        else {
#ifdef Py_DEBUG
            DPRINTF(1, "--> Optimized %s @ %d in %p\n",
                    _PyUOpName(uopcode), pc, current_executor);
            PyCodeObject *code = _PyFrame_GetCode(frame);
            DPRINTF(2, "Jumping to fresh executor for %s (%s:%d) at byte offset %d\n",
                    PyUnicode_AsUTF8(code->co_qualname),
                    PyUnicode_AsUTF8(code->co_filename),
                    code->co_firstlineno,
                    2 * (int)(frame->instr_ptr - _PyCode_CODE(_PyFrame_GetCode(frame))));
#endif
            Py_DECREF(current_executor);
            current_executor = (_PyUOpExecutorObject *)*pexecutor;

            // Reject trace if it repeats the uop that just deoptimized.
            int jump_opcode = current_executor->trace[0].opcode;
            if (jump_opcode == _IS_NONE) {
                jump_opcode = current_executor->trace[1].opcode;
            }
            if (jump_opcode != uopcode) {
                *pcounter &= ((1 << OPTIMIZER_BITS_IN_COUNTER) - 1);
                Py_INCREF(current_executor);
                goto enter_tier_two;  // All systems go!
            }

            // The trace is guaranteed to deopt again; forget about it.
            DPRINTF(2, "Alas, it's the same uop again (%s) -- discarding trace\n",
                    _PyUOpName(jump_opcode));
            *pexecutor = NULL;
            // It will be decref'ed below.
        }
    }

    // Exponential backoff if we didn't optimize.
    int backoff = *pcounter & ((1 << OPTIMIZER_BITS_IN_COUNTER) - 1);
    if (backoff < MINIMUM_TIER2_BACKOFF) {
        backoff = MINIMUM_TIER2_BACKOFF;
    }
    else if (backoff < 15 - OPTIMIZER_BITS_IN_COUNTER) {
        backoff++;
    }
    assert(backoff <= 15 - OPTIMIZER_BITS_IN_COUNTER);
    *pcounter = ((1 << 16) - ((1 << OPTIMIZER_BITS_IN_COUNTER) << backoff)) | backoff;

    Py_DECREF(current_executor);
    goto resume_frame_using_stack_pointer;
=======
    Py_DECREF(current_executor);
    DISPATCH();

>>>>>>> fb4cb7ce
}

#if defined(__GNUC__)
#  pragma GCC diagnostic pop
#elif defined(_MSC_VER) /* MS_WINDOWS */
#  pragma warning(pop)
#  pragma optimize("", on)
#endif

static void
format_missing(PyThreadState *tstate, const char *kind,
               PyCodeObject *co, PyObject *names, PyObject *qualname)
{
    int err;
    Py_ssize_t len = PyList_GET_SIZE(names);
    PyObject *name_str, *comma, *tail, *tmp;

    assert(PyList_CheckExact(names));
    assert(len >= 1);
    /* Deal with the joys of natural language. */
    switch (len) {
    case 1:
        name_str = PyList_GET_ITEM(names, 0);
        Py_INCREF(name_str);
        break;
    case 2:
        name_str = PyUnicode_FromFormat("%U and %U",
                                        PyList_GET_ITEM(names, len - 2),
                                        PyList_GET_ITEM(names, len - 1));
        break;
    default:
        tail = PyUnicode_FromFormat(", %U, and %U",
                                    PyList_GET_ITEM(names, len - 2),
                                    PyList_GET_ITEM(names, len - 1));
        if (tail == NULL)
            return;
        /* Chop off the last two objects in the list. This shouldn't actually
           fail, but we can't be too careful. */
        err = PyList_SetSlice(names, len - 2, len, NULL);
        if (err == -1) {
            Py_DECREF(tail);
            return;
        }
        /* Stitch everything up into a nice comma-separated list. */
        comma = PyUnicode_FromString(", ");
        if (comma == NULL) {
            Py_DECREF(tail);
            return;
        }
        tmp = PyUnicode_Join(comma, names);
        Py_DECREF(comma);
        if (tmp == NULL) {
            Py_DECREF(tail);
            return;
        }
        name_str = PyUnicode_Concat(tmp, tail);
        Py_DECREF(tmp);
        Py_DECREF(tail);
        break;
    }
    if (name_str == NULL)
        return;
    _PyErr_Format(tstate, PyExc_TypeError,
                  "%U() missing %i required %s argument%s: %U",
                  qualname,
                  len,
                  kind,
                  len == 1 ? "" : "s",
                  name_str);
    Py_DECREF(name_str);
}

static void
missing_arguments(PyThreadState *tstate, PyCodeObject *co,
                  Py_ssize_t missing, Py_ssize_t defcount,
                  PyObject **localsplus, PyObject *qualname)
{
    Py_ssize_t i, j = 0;
    Py_ssize_t start, end;
    int positional = (defcount != -1);
    const char *kind = positional ? "positional" : "keyword-only";
    PyObject *missing_names;

    /* Compute the names of the arguments that are missing. */
    missing_names = PyList_New(missing);
    if (missing_names == NULL)
        return;
    if (positional) {
        start = 0;
        end = co->co_argcount - defcount;
    }
    else {
        start = co->co_argcount;
        end = start + co->co_kwonlyargcount;
    }
    for (i = start; i < end; i++) {
        if (localsplus[i] == NULL) {
            PyObject *raw = PyTuple_GET_ITEM(co->co_localsplusnames, i);
            PyObject *name = PyObject_Repr(raw);
            if (name == NULL) {
                Py_DECREF(missing_names);
                return;
            }
            PyList_SET_ITEM(missing_names, j++, name);
        }
    }
    assert(j == missing);
    format_missing(tstate, kind, co, missing_names, qualname);
    Py_DECREF(missing_names);
}

static void
too_many_positional(PyThreadState *tstate, PyCodeObject *co,
                    Py_ssize_t given, PyObject *defaults,
                    PyObject **localsplus, PyObject *qualname)
{
    int plural;
    Py_ssize_t kwonly_given = 0;
    Py_ssize_t i;
    PyObject *sig, *kwonly_sig;
    Py_ssize_t co_argcount = co->co_argcount;

    assert((co->co_flags & CO_VARARGS) == 0);
    /* Count missing keyword-only args. */
    for (i = co_argcount; i < co_argcount + co->co_kwonlyargcount; i++) {
        if (localsplus[i] != NULL) {
            kwonly_given++;
        }
    }
    Py_ssize_t defcount = defaults == NULL ? 0 : PyTuple_GET_SIZE(defaults);
    if (defcount) {
        Py_ssize_t atleast = co_argcount - defcount;
        plural = 1;
        sig = PyUnicode_FromFormat("from %zd to %zd", atleast, co_argcount);
    }
    else {
        plural = (co_argcount != 1);
        sig = PyUnicode_FromFormat("%zd", co_argcount);
    }
    if (sig == NULL)
        return;
    if (kwonly_given) {
        const char *format = " positional argument%s (and %zd keyword-only argument%s)";
        kwonly_sig = PyUnicode_FromFormat(format,
                                          given != 1 ? "s" : "",
                                          kwonly_given,
                                          kwonly_given != 1 ? "s" : "");
        if (kwonly_sig == NULL) {
            Py_DECREF(sig);
            return;
        }
    }
    else {
        /* This will not fail. */
        kwonly_sig = PyUnicode_FromString("");
        assert(kwonly_sig != NULL);
    }
    _PyErr_Format(tstate, PyExc_TypeError,
                  "%U() takes %U positional argument%s but %zd%U %s given",
                  qualname,
                  sig,
                  plural ? "s" : "",
                  given,
                  kwonly_sig,
                  given == 1 && !kwonly_given ? "was" : "were");
    Py_DECREF(sig);
    Py_DECREF(kwonly_sig);
}

static int
positional_only_passed_as_keyword(PyThreadState *tstate, PyCodeObject *co,
                                  Py_ssize_t kwcount, PyObject* kwnames,
                                  PyObject *qualname)
{
    int posonly_conflicts = 0;
    PyObject* posonly_names = PyList_New(0);
    if (posonly_names == NULL) {
        goto fail;
    }
    for(int k=0; k < co->co_posonlyargcount; k++){
        PyObject* posonly_name = PyTuple_GET_ITEM(co->co_localsplusnames, k);

        for (int k2=0; k2<kwcount; k2++){
            /* Compare the pointers first and fallback to PyObject_RichCompareBool*/
            PyObject* kwname = PyTuple_GET_ITEM(kwnames, k2);
            if (kwname == posonly_name){
                if(PyList_Append(posonly_names, kwname) != 0) {
                    goto fail;
                }
                posonly_conflicts++;
                continue;
            }

            int cmp = PyObject_RichCompareBool(posonly_name, kwname, Py_EQ);

            if ( cmp > 0) {
                if(PyList_Append(posonly_names, kwname) != 0) {
                    goto fail;
                }
                posonly_conflicts++;
            } else if (cmp < 0) {
                goto fail;
            }

        }
    }
    if (posonly_conflicts) {
        PyObject* comma = PyUnicode_FromString(", ");
        if (comma == NULL) {
            goto fail;
        }
        PyObject* error_names = PyUnicode_Join(comma, posonly_names);
        Py_DECREF(comma);
        if (error_names == NULL) {
            goto fail;
        }
        _PyErr_Format(tstate, PyExc_TypeError,
                      "%U() got some positional-only arguments passed"
                      " as keyword arguments: '%U'",
                      qualname, error_names);
        Py_DECREF(error_names);
        goto fail;
    }

    Py_DECREF(posonly_names);
    return 0;

fail:
    Py_XDECREF(posonly_names);
    return 1;

}


static inline unsigned char *
scan_back_to_entry_start(unsigned char *p) {
    for (; (p[0]&128) == 0; p--);
    return p;
}

static inline unsigned char *
skip_to_next_entry(unsigned char *p, unsigned char *end) {
    while (p < end && ((p[0] & 128) == 0)) {
        p++;
    }
    return p;
}


#define MAX_LINEAR_SEARCH 40

static int
get_exception_handler(PyCodeObject *code, int index, int *level, int *handler, int *lasti)
{
    unsigned char *start = (unsigned char *)PyBytes_AS_STRING(code->co_exceptiontable);
    unsigned char *end = start + PyBytes_GET_SIZE(code->co_exceptiontable);
    /* Invariants:
     * start_table == end_table OR
     * start_table points to a legal entry and end_table points
     * beyond the table or to a legal entry that is after index.
     */
    if (end - start > MAX_LINEAR_SEARCH) {
        int offset;
        parse_varint(start, &offset);
        if (offset > index) {
            return 0;
        }
        do {
            unsigned char * mid = start + ((end-start)>>1);
            mid = scan_back_to_entry_start(mid);
            parse_varint(mid, &offset);
            if (offset > index) {
                end = mid;
            }
            else {
                start = mid;
            }

        } while (end - start > MAX_LINEAR_SEARCH);
    }
    unsigned char *scan = start;
    while (scan < end) {
        int start_offset, size;
        scan = parse_varint(scan, &start_offset);
        if (start_offset > index) {
            break;
        }
        scan = parse_varint(scan, &size);
        if (start_offset + size > index) {
            scan = parse_varint(scan, handler);
            int depth_and_lasti;
            parse_varint(scan, &depth_and_lasti);
            *level = depth_and_lasti >> 1;
            *lasti = depth_and_lasti & 1;
            return 1;
        }
        scan = skip_to_next_entry(scan, end);
    }
    return 0;
}

static int
initialize_locals(PyThreadState *tstate, PyFunctionObject *func,
    PyObject **localsplus, PyObject *const *args,
    Py_ssize_t argcount, PyObject *kwnames)
{
    PyCodeObject *co = (PyCodeObject*)func->func_code;
    const Py_ssize_t total_args = co->co_argcount + co->co_kwonlyargcount;

    /* Create a dictionary for keyword parameters (**kwags) */
    PyObject *kwdict;
    Py_ssize_t i;
    if (co->co_flags & CO_VARKEYWORDS) {
        kwdict = PyDict_New();
        if (kwdict == NULL) {
            goto fail_pre_positional;
        }
        i = total_args;
        if (co->co_flags & CO_VARARGS) {
            i++;
        }
        assert(localsplus[i] == NULL);
        localsplus[i] = kwdict;
    }
    else {
        kwdict = NULL;
    }

    /* Copy all positional arguments into local variables */
    Py_ssize_t j, n;
    if (argcount > co->co_argcount) {
        n = co->co_argcount;
    }
    else {
        n = argcount;
    }
    for (j = 0; j < n; j++) {
        PyObject *x = args[j];
        assert(localsplus[j] == NULL);
        localsplus[j] = x;
    }

    /* Pack other positional arguments into the *args argument */
    if (co->co_flags & CO_VARARGS) {
        PyObject *u = NULL;
        if (argcount == n) {
            u = (PyObject *)&_Py_SINGLETON(tuple_empty);
        }
        else {
            assert(args != NULL);
            u = _PyTuple_FromArraySteal(args + n, argcount - n);
        }
        if (u == NULL) {
            goto fail_post_positional;
        }
        assert(localsplus[total_args] == NULL);
        localsplus[total_args] = u;
    }
    else if (argcount > n) {
        /* Too many postional args. Error is reported later */
        for (j = n; j < argcount; j++) {
            Py_DECREF(args[j]);
        }
    }

    /* Handle keyword arguments */
    if (kwnames != NULL) {
        Py_ssize_t kwcount = PyTuple_GET_SIZE(kwnames);
        for (i = 0; i < kwcount; i++) {
            PyObject **co_varnames;
            PyObject *keyword = PyTuple_GET_ITEM(kwnames, i);
            PyObject *value = args[i+argcount];
            Py_ssize_t j;

            if (keyword == NULL || !PyUnicode_Check(keyword)) {
                _PyErr_Format(tstate, PyExc_TypeError,
                            "%U() keywords must be strings",
                          func->func_qualname);
                goto kw_fail;
            }

            /* Speed hack: do raw pointer compares. As names are
            normally interned this should almost always hit. */
            co_varnames = ((PyTupleObject *)(co->co_localsplusnames))->ob_item;
            for (j = co->co_posonlyargcount; j < total_args; j++) {
                PyObject *varname = co_varnames[j];
                if (varname == keyword) {
                    goto kw_found;
                }
            }

            /* Slow fallback, just in case */
            for (j = co->co_posonlyargcount; j < total_args; j++) {
                PyObject *varname = co_varnames[j];
                int cmp = PyObject_RichCompareBool( keyword, varname, Py_EQ);
                if (cmp > 0) {
                    goto kw_found;
                }
                else if (cmp < 0) {
                    goto kw_fail;
                }
            }

            assert(j >= total_args);
            if (kwdict == NULL) {

                if (co->co_posonlyargcount
                    && positional_only_passed_as_keyword(tstate, co,
                                                        kwcount, kwnames,
                                                        func->func_qualname))
                {
                    goto kw_fail;
                }

                PyObject* suggestion_keyword = NULL;
                if (total_args > co->co_posonlyargcount) {
                    PyObject* possible_keywords = PyList_New(total_args - co->co_posonlyargcount);

                    if (!possible_keywords) {
                        PyErr_Clear();
                    } else {
                        for (Py_ssize_t k = co->co_posonlyargcount; k < total_args; k++) {
                            PyList_SET_ITEM(possible_keywords, k - co->co_posonlyargcount, co_varnames[k]);
                        }

                        suggestion_keyword = _Py_CalculateSuggestions(possible_keywords, keyword);
                        Py_DECREF(possible_keywords);
                    }
                }

                if (suggestion_keyword) {
                    _PyErr_Format(tstate, PyExc_TypeError,
                                "%U() got an unexpected keyword argument '%S'. Did you mean '%S'?",
                                func->func_qualname, keyword, suggestion_keyword);
                    Py_DECREF(suggestion_keyword);
                } else {
                    _PyErr_Format(tstate, PyExc_TypeError,
                                "%U() got an unexpected keyword argument '%S'",
                                func->func_qualname, keyword);
                }

                goto kw_fail;
            }

            if (PyDict_SetItem(kwdict, keyword, value) == -1) {
                goto kw_fail;
            }
            Py_DECREF(value);
            continue;

        kw_fail:
            for (;i < kwcount; i++) {
                PyObject *value = args[i+argcount];
                Py_DECREF(value);
            }
            goto fail_post_args;

        kw_found:
            if (localsplus[j] != NULL) {
                _PyErr_Format(tstate, PyExc_TypeError,
                            "%U() got multiple values for argument '%S'",
                          func->func_qualname, keyword);
                goto kw_fail;
            }
            localsplus[j] = value;
        }
    }

    /* Check the number of positional arguments */
    if ((argcount > co->co_argcount) && !(co->co_flags & CO_VARARGS)) {
        too_many_positional(tstate, co, argcount, func->func_defaults, localsplus,
                            func->func_qualname);
        goto fail_post_args;
    }

    /* Add missing positional arguments (copy default values from defs) */
    if (argcount < co->co_argcount) {
        Py_ssize_t defcount = func->func_defaults == NULL ? 0 : PyTuple_GET_SIZE(func->func_defaults);
        Py_ssize_t m = co->co_argcount - defcount;
        Py_ssize_t missing = 0;
        for (i = argcount; i < m; i++) {
            if (localsplus[i] == NULL) {
                missing++;
            }
        }
        if (missing) {
            missing_arguments(tstate, co, missing, defcount, localsplus,
                              func->func_qualname);
            goto fail_post_args;
        }
        if (n > m)
            i = n - m;
        else
            i = 0;
        if (defcount) {
            PyObject **defs = &PyTuple_GET_ITEM(func->func_defaults, 0);
            for (; i < defcount; i++) {
                if (localsplus[m+i] == NULL) {
                    PyObject *def = defs[i];
                    localsplus[m+i] = Py_NewRef(def);
                }
            }
        }
    }

    /* Add missing keyword arguments (copy default values from kwdefs) */
    if (co->co_kwonlyargcount > 0) {
        Py_ssize_t missing = 0;
        for (i = co->co_argcount; i < total_args; i++) {
            if (localsplus[i] != NULL)
                continue;
            PyObject *varname = PyTuple_GET_ITEM(co->co_localsplusnames, i);
            if (func->func_kwdefaults != NULL) {
                PyObject *def;
                if (PyDict_GetItemRef(func->func_kwdefaults, varname, &def) < 0) {
                    goto fail_post_args;
                }
                if (def) {
                    localsplus[i] = def;
                    continue;
                }
            }
            missing++;
        }
        if (missing) {
            missing_arguments(tstate, co, missing, -1, localsplus,
                              func->func_qualname);
            goto fail_post_args;
        }
    }
    return 0;

fail_pre_positional:
    for (j = 0; j < argcount; j++) {
        Py_DECREF(args[j]);
    }
    /* fall through */
fail_post_positional:
    if (kwnames) {
        Py_ssize_t kwcount = PyTuple_GET_SIZE(kwnames);
        for (j = argcount; j < argcount+kwcount; j++) {
            Py_DECREF(args[j]);
        }
    }
    /* fall through */
fail_post_args:
    return -1;
}

static void
clear_thread_frame(PyThreadState *tstate, _PyInterpreterFrame * frame)
{
    assert(frame->owner == FRAME_OWNED_BY_THREAD);
    // Make sure that this is, indeed, the top frame. We can't check this in
    // _PyThreadState_PopFrame, since f_code is already cleared at that point:
    assert((PyObject **)frame + _PyFrame_GetCode(frame)->co_framesize ==
        tstate->datastack_top);
    tstate->c_recursion_remaining--;
    assert(frame->frame_obj == NULL || frame->frame_obj->f_frame == frame);
    _PyFrame_ClearExceptCode(frame);
    Py_DECREF(frame->f_executable);
    tstate->c_recursion_remaining++;
    _PyThreadState_PopFrame(tstate, frame);
}

static void
clear_gen_frame(PyThreadState *tstate, _PyInterpreterFrame * frame)
{
    assert(frame->owner == FRAME_OWNED_BY_GENERATOR);
    PyGenObject *gen = _PyFrame_GetGenerator(frame);
    gen->gi_frame_state = FRAME_CLEARED;
    assert(tstate->exc_info == &gen->gi_exc_state);
    tstate->exc_info = gen->gi_exc_state.previous_item;
    gen->gi_exc_state.previous_item = NULL;
    tstate->c_recursion_remaining--;
    assert(frame->frame_obj == NULL || frame->frame_obj->f_frame == frame);
    _PyFrame_ClearExceptCode(frame);
    _PyErr_ClearExcState(&gen->gi_exc_state);
    tstate->c_recursion_remaining++;
    frame->previous = NULL;
}

void
_PyEval_FrameClearAndPop(PyThreadState *tstate, _PyInterpreterFrame * frame)
{
    if (frame->owner == FRAME_OWNED_BY_THREAD) {
        clear_thread_frame(tstate, frame);
    }
    else {
        clear_gen_frame(tstate, frame);
    }
}

/* Consumes references to func, locals and all the args */
static _PyInterpreterFrame *
_PyEvalFramePushAndInit(PyThreadState *tstate, PyFunctionObject *func,
                        PyObject *locals, PyObject* const* args,
                        size_t argcount, PyObject *kwnames)
{
    PyCodeObject * code = (PyCodeObject *)func->func_code;
    CALL_STAT_INC(frames_pushed);
    _PyInterpreterFrame *frame = _PyThreadState_PushFrame(tstate, code->co_framesize);
    if (frame == NULL) {
        goto fail;
    }
    _PyFrame_Initialize(frame, func, locals, code, 0);
    if (initialize_locals(tstate, func, frame->localsplus, args, argcount, kwnames)) {
        assert(frame->owner == FRAME_OWNED_BY_THREAD);
        clear_thread_frame(tstate, frame);
        return NULL;
    }
    return frame;
fail:
    /* Consume the references */
    for (size_t i = 0; i < argcount; i++) {
        Py_DECREF(args[i]);
    }
    if (kwnames) {
        Py_ssize_t kwcount = PyTuple_GET_SIZE(kwnames);
        for (Py_ssize_t i = 0; i < kwcount; i++) {
            Py_DECREF(args[i+argcount]);
        }
    }
    PyErr_NoMemory();
    return NULL;
}

/* Same as _PyEvalFramePushAndInit but takes an args tuple and kwargs dict.
   Steals references to func, callargs and kwargs.
*/
static _PyInterpreterFrame *
_PyEvalFramePushAndInit_Ex(PyThreadState *tstate, PyFunctionObject *func,
    PyObject *locals, Py_ssize_t nargs, PyObject *callargs, PyObject *kwargs)
{
    bool has_dict = (kwargs != NULL && PyDict_GET_SIZE(kwargs) > 0);
    PyObject *kwnames = NULL;
    PyObject *const *newargs;
    if (has_dict) {
        newargs = _PyStack_UnpackDict(tstate, _PyTuple_ITEMS(callargs), nargs, kwargs, &kwnames);
        if (newargs == NULL) {
            Py_DECREF(func);
            goto error;
        }
    }
    else {
        newargs = &PyTuple_GET_ITEM(callargs, 0);
        /* We need to incref all our args since the new frame steals the references. */
        for (Py_ssize_t i = 0; i < nargs; ++i) {
            Py_INCREF(PyTuple_GET_ITEM(callargs, i));
        }
    }
    _PyInterpreterFrame *new_frame = _PyEvalFramePushAndInit(
        tstate, (PyFunctionObject *)func, locals,
        newargs, nargs, kwnames
    );
    if (has_dict) {
        _PyStack_UnpackDict_FreeNoDecRef(newargs, kwnames);
    }
    /* No need to decref func here because the reference has been stolen by
       _PyEvalFramePushAndInit.
    */
    Py_DECREF(callargs);
    Py_XDECREF(kwargs);
    return new_frame;
error:
    Py_DECREF(callargs);
    Py_XDECREF(kwargs);
    return NULL;
}

PyObject *
_PyEval_Vector(PyThreadState *tstate, PyFunctionObject *func,
               PyObject *locals,
               PyObject* const* args, size_t argcount,
               PyObject *kwnames)
{
    /* _PyEvalFramePushAndInit consumes the references
     * to func, locals and all its arguments */
    Py_INCREF(func);
    Py_XINCREF(locals);
    for (size_t i = 0; i < argcount; i++) {
        Py_INCREF(args[i]);
    }
    if (kwnames) {
        Py_ssize_t kwcount = PyTuple_GET_SIZE(kwnames);
        for (Py_ssize_t i = 0; i < kwcount; i++) {
            Py_INCREF(args[i+argcount]);
        }
    }
    _PyInterpreterFrame *frame = _PyEvalFramePushAndInit(
        tstate, func, locals, args, argcount, kwnames);
    if (frame == NULL) {
        return NULL;
    }
    EVAL_CALL_STAT_INC(EVAL_CALL_VECTOR);
    return _PyEval_EvalFrame(tstate, frame, 0);
}

/* Legacy API */
PyObject *
PyEval_EvalCodeEx(PyObject *_co, PyObject *globals, PyObject *locals,
                  PyObject *const *args, int argcount,
                  PyObject *const *kws, int kwcount,
                  PyObject *const *defs, int defcount,
                  PyObject *kwdefs, PyObject *closure)
{
    PyThreadState *tstate = _PyThreadState_GET();
    PyObject *res = NULL;
    PyObject *defaults = _PyTuple_FromArray(defs, defcount);
    if (defaults == NULL) {
        return NULL;
    }
    PyObject *builtins = _PyEval_BuiltinsFromGlobals(tstate, globals); // borrowed ref
    if (builtins == NULL) {
        Py_DECREF(defaults);
        return NULL;
    }
    if (locals == NULL) {
        locals = globals;
    }
    PyObject *kwnames = NULL;
    PyObject *const *allargs;
    PyObject **newargs = NULL;
    PyFunctionObject *func = NULL;
    if (kwcount == 0) {
        allargs = args;
    }
    else {
        kwnames = PyTuple_New(kwcount);
        if (kwnames == NULL) {
            goto fail;
        }
        newargs = PyMem_Malloc(sizeof(PyObject *)*(kwcount+argcount));
        if (newargs == NULL) {
            goto fail;
        }
        for (int i = 0; i < argcount; i++) {
            newargs[i] = args[i];
        }
        for (int i = 0; i < kwcount; i++) {
            PyTuple_SET_ITEM(kwnames, i, Py_NewRef(kws[2*i]));
            newargs[argcount+i] = kws[2*i+1];
        }
        allargs = newargs;
    }
    PyFrameConstructor constr = {
        .fc_globals = globals,
        .fc_builtins = builtins,
        .fc_name = ((PyCodeObject *)_co)->co_name,
        .fc_qualname = ((PyCodeObject *)_co)->co_name,
        .fc_code = _co,
        .fc_defaults = defaults,
        .fc_kwdefaults = kwdefs,
        .fc_closure = closure
    };
    func = _PyFunction_FromConstructor(&constr);
    if (func == NULL) {
        goto fail;
    }
    EVAL_CALL_STAT_INC(EVAL_CALL_LEGACY);
    res = _PyEval_Vector(tstate, func, locals,
                         allargs, argcount,
                         kwnames);
fail:
    Py_XDECREF(func);
    Py_XDECREF(kwnames);
    PyMem_Free(newargs);
    Py_DECREF(defaults);
    return res;
}


/* Logic for the raise statement (too complicated for inlining).
   This *consumes* a reference count to each of its arguments. */
static int
do_raise(PyThreadState *tstate, PyObject *exc, PyObject *cause)
{
    PyObject *type = NULL, *value = NULL;

    if (exc == NULL) {
        /* Reraise */
        _PyErr_StackItem *exc_info = _PyErr_GetTopmostException(tstate);
        exc = exc_info->exc_value;
        if (Py_IsNone(exc) || exc == NULL) {
            _PyErr_SetString(tstate, PyExc_RuntimeError,
                             "No active exception to reraise");
            return 0;
        }
        Py_INCREF(exc);
        assert(PyExceptionInstance_Check(exc));
        _PyErr_SetRaisedException(tstate, exc);
        return 1;
    }

    /* We support the following forms of raise:
       raise
       raise <instance>
       raise <type> */

    if (PyExceptionClass_Check(exc)) {
        type = exc;
        value = _PyObject_CallNoArgs(exc);
        if (value == NULL)
            goto raise_error;
        if (!PyExceptionInstance_Check(value)) {
            _PyErr_Format(tstate, PyExc_TypeError,
                          "calling %R should have returned an instance of "
                          "BaseException, not %R",
                          type, Py_TYPE(value));
             goto raise_error;
        }
    }
    else if (PyExceptionInstance_Check(exc)) {
        value = exc;
        type = PyExceptionInstance_Class(exc);
        Py_INCREF(type);
    }
    else {
        /* Not something you can raise.  You get an exception
           anyway, just not what you specified :-) */
        Py_DECREF(exc);
        _PyErr_SetString(tstate, PyExc_TypeError,
                         "exceptions must derive from BaseException");
        goto raise_error;
    }

    assert(type != NULL);
    assert(value != NULL);

    if (cause) {
        PyObject *fixed_cause;
        if (PyExceptionClass_Check(cause)) {
            fixed_cause = _PyObject_CallNoArgs(cause);
            if (fixed_cause == NULL)
                goto raise_error;
            if (!PyExceptionInstance_Check(fixed_cause)) {
                _PyErr_Format(tstate, PyExc_TypeError,
                              "calling %R should have returned an instance of "
                              "BaseException, not %R",
                              cause, Py_TYPE(fixed_cause));
                goto raise_error;
            }
            Py_DECREF(cause);
        }
        else if (PyExceptionInstance_Check(cause)) {
            fixed_cause = cause;
        }
        else if (Py_IsNone(cause)) {
            Py_DECREF(cause);
            fixed_cause = NULL;
        }
        else {
            _PyErr_SetString(tstate, PyExc_TypeError,
                             "exception causes must derive from "
                             "BaseException");
            goto raise_error;
        }
        PyException_SetCause(value, fixed_cause);
    }

    _PyErr_SetObject(tstate, type, value);
    /* _PyErr_SetObject incref's its arguments */
    Py_DECREF(value);
    Py_DECREF(type);
    return 0;

raise_error:
    Py_XDECREF(value);
    Py_XDECREF(type);
    Py_XDECREF(cause);
    return 0;
}

/* Logic for matching an exception in an except* clause (too
   complicated for inlining).
*/

int
_PyEval_ExceptionGroupMatch(PyObject* exc_value, PyObject *match_type,
                            PyObject **match, PyObject **rest)
{
    if (Py_IsNone(exc_value)) {
        *match = Py_NewRef(Py_None);
        *rest = Py_NewRef(Py_None);
        return 0;
    }
    assert(PyExceptionInstance_Check(exc_value));

    if (PyErr_GivenExceptionMatches(exc_value, match_type)) {
        /* Full match of exc itself */
        bool is_eg = _PyBaseExceptionGroup_Check(exc_value);
        if (is_eg) {
            *match = Py_NewRef(exc_value);
        }
        else {
            /* naked exception - wrap it */
            PyObject *excs = PyTuple_Pack(1, exc_value);
            if (excs == NULL) {
                return -1;
            }
            PyObject *wrapped = _PyExc_CreateExceptionGroup("", excs);
            Py_DECREF(excs);
            if (wrapped == NULL) {
                return -1;
            }
            *match = wrapped;
        }
        *rest = Py_NewRef(Py_None);
        return 0;
    }

    /* exc_value does not match match_type.
     * Check for partial match if it's an exception group.
     */
    if (_PyBaseExceptionGroup_Check(exc_value)) {
        PyObject *pair = PyObject_CallMethod(exc_value, "split", "(O)",
                                             match_type);
        if (pair == NULL) {
            return -1;
        }
        assert(PyTuple_CheckExact(pair));
        assert(PyTuple_GET_SIZE(pair) == 2);
        *match = Py_NewRef(PyTuple_GET_ITEM(pair, 0));
        *rest = Py_NewRef(PyTuple_GET_ITEM(pair, 1));
        Py_DECREF(pair);
        return 0;
    }
    /* no match */
    *match = Py_NewRef(Py_None);
    *rest = Py_NewRef(exc_value);
    return 0;
}

/* Iterate v argcnt times and store the results on the stack (via decreasing
   sp).  Return 1 for success, 0 if error.

   If argcntafter == -1, do a simple unpack. If it is >= 0, do an unpack
   with a variable target.
*/

int
_PyEval_UnpackIterable(PyThreadState *tstate, PyObject *v,
                       int argcnt, int argcntafter, PyObject **sp)
{
    int i = 0, j = 0;
    Py_ssize_t ll = 0;
    PyObject *it;  /* iter(v) */
    PyObject *w;
    PyObject *l = NULL; /* variable list */

    assert(v != NULL);

    it = PyObject_GetIter(v);
    if (it == NULL) {
        if (_PyErr_ExceptionMatches(tstate, PyExc_TypeError) &&
            Py_TYPE(v)->tp_iter == NULL && !PySequence_Check(v))
        {
            _PyErr_Format(tstate, PyExc_TypeError,
                          "cannot unpack non-iterable %.200s object",
                          Py_TYPE(v)->tp_name);
        }
        return 0;
    }

    for (; i < argcnt; i++) {
        w = PyIter_Next(it);
        if (w == NULL) {
            /* Iterator done, via error or exhaustion. */
            if (!_PyErr_Occurred(tstate)) {
                if (argcntafter == -1) {
                    _PyErr_Format(tstate, PyExc_ValueError,
                                  "not enough values to unpack "
                                  "(expected %d, got %d)",
                                  argcnt, i);
                }
                else {
                    _PyErr_Format(tstate, PyExc_ValueError,
                                  "not enough values to unpack "
                                  "(expected at least %d, got %d)",
                                  argcnt + argcntafter, i);
                }
            }
            goto Error;
        }
        *--sp = w;
    }

    if (argcntafter == -1) {
        /* We better have exhausted the iterator now. */
        w = PyIter_Next(it);
        if (w == NULL) {
            if (_PyErr_Occurred(tstate))
                goto Error;
            Py_DECREF(it);
            return 1;
        }
        Py_DECREF(w);
        _PyErr_Format(tstate, PyExc_ValueError,
                      "too many values to unpack (expected %d)",
                      argcnt);
        goto Error;
    }

    l = PySequence_List(it);
    if (l == NULL)
        goto Error;
    *--sp = l;
    i++;

    ll = PyList_GET_SIZE(l);
    if (ll < argcntafter) {
        _PyErr_Format(tstate, PyExc_ValueError,
            "not enough values to unpack (expected at least %d, got %zd)",
            argcnt + argcntafter, argcnt + ll);
        goto Error;
    }

    /* Pop the "after-variable" args off the list. */
    for (j = argcntafter; j > 0; j--, i++) {
        *--sp = PyList_GET_ITEM(l, ll - j);
    }
    /* Resize the list. */
    Py_SET_SIZE(l, ll - argcntafter);
    Py_DECREF(it);
    return 1;

Error:
    for (; i > 0; i--, sp++)
        Py_DECREF(*sp);
    Py_XDECREF(it);
    return 0;
}

static int
do_monitor_exc(PyThreadState *tstate, _PyInterpreterFrame *frame,
               _Py_CODEUNIT *instr, int event)
{
    assert(event < _PY_MONITORING_UNGROUPED_EVENTS);
    PyObject *exc = PyErr_GetRaisedException();
    assert(exc != NULL);
    int err = _Py_call_instrumentation_arg(tstate, event, frame, instr, exc);
    if (err == 0) {
        PyErr_SetRaisedException(exc);
    }
    else {
        assert(PyErr_Occurred());
        Py_DECREF(exc);
    }
    return err;
}

static inline bool
no_tools_for_global_event(PyThreadState *tstate, int event)
{
    return tstate->interp->monitors.tools[event] == 0;
}

static inline bool
no_tools_for_local_event(PyThreadState *tstate, _PyInterpreterFrame *frame, int event)
{
    assert(event < _PY_MONITORING_LOCAL_EVENTS);
    _PyCoMonitoringData *data = _PyFrame_GetCode(frame)->_co_monitoring;
    if (data) {
        return data->active_monitors.tools[event] == 0;
    }
    else {
        return no_tools_for_global_event(tstate, event);
    }
}

static void
monitor_raise(PyThreadState *tstate, _PyInterpreterFrame *frame,
              _Py_CODEUNIT *instr)
{
    if (no_tools_for_global_event(tstate, PY_MONITORING_EVENT_RAISE)) {
        return;
    }
    do_monitor_exc(tstate, frame, instr, PY_MONITORING_EVENT_RAISE);
}

static void
monitor_reraise(PyThreadState *tstate, _PyInterpreterFrame *frame,
              _Py_CODEUNIT *instr)
{
    if (no_tools_for_global_event(tstate, PY_MONITORING_EVENT_RERAISE)) {
        return;
    }
    do_monitor_exc(tstate, frame, instr, PY_MONITORING_EVENT_RERAISE);
}

static int
monitor_stop_iteration(PyThreadState *tstate, _PyInterpreterFrame *frame,
                       _Py_CODEUNIT *instr)
{
    if (no_tools_for_local_event(tstate, frame, PY_MONITORING_EVENT_STOP_ITERATION)) {
        return 0;
    }
    return do_monitor_exc(tstate, frame, instr, PY_MONITORING_EVENT_STOP_ITERATION);
}

static void
monitor_unwind(PyThreadState *tstate,
               _PyInterpreterFrame *frame,
               _Py_CODEUNIT *instr)
{
    if (no_tools_for_global_event(tstate, PY_MONITORING_EVENT_PY_UNWIND)) {
        return;
    }
    do_monitor_exc(tstate, frame, instr, PY_MONITORING_EVENT_PY_UNWIND);
}


static int
monitor_handled(PyThreadState *tstate,
                _PyInterpreterFrame *frame,
                _Py_CODEUNIT *instr, PyObject *exc)
{
    if (no_tools_for_global_event(tstate, PY_MONITORING_EVENT_EXCEPTION_HANDLED)) {
        return 0;
    }
    return _Py_call_instrumentation_arg(tstate, PY_MONITORING_EVENT_EXCEPTION_HANDLED, frame, instr, exc);
}

static void
monitor_throw(PyThreadState *tstate,
              _PyInterpreterFrame *frame,
              _Py_CODEUNIT *instr)
{
    if (no_tools_for_global_event(tstate, PY_MONITORING_EVENT_PY_THROW)) {
        return;
    }
    do_monitor_exc(tstate, frame, instr, PY_MONITORING_EVENT_PY_THROW);
}

void
PyThreadState_EnterTracing(PyThreadState *tstate)
{
    assert(tstate->tracing >= 0);
    tstate->tracing++;
}

void
PyThreadState_LeaveTracing(PyThreadState *tstate)
{
    assert(tstate->tracing > 0);
    tstate->tracing--;
}


PyObject*
_PyEval_CallTracing(PyObject *func, PyObject *args)
{
    // Save and disable tracing
    PyThreadState *tstate = _PyThreadState_GET();
    int save_tracing = tstate->tracing;
    tstate->tracing = 0;

    // Call the tracing function
    PyObject *result = PyObject_Call(func, args, NULL);

    // Restore tracing
    tstate->tracing = save_tracing;
    return result;
}

void
PyEval_SetProfile(Py_tracefunc func, PyObject *arg)
{
    PyThreadState *tstate = _PyThreadState_GET();
    if (_PyEval_SetProfile(tstate, func, arg) < 0) {
        /* Log _PySys_Audit() error */
        PyErr_FormatUnraisable("Exception ignored in PyEval_SetProfile");
    }
}

void
PyEval_SetProfileAllThreads(Py_tracefunc func, PyObject *arg)
{
    PyThreadState *this_tstate = _PyThreadState_GET();
    PyInterpreterState* interp = this_tstate->interp;

    _PyRuntimeState *runtime = &_PyRuntime;
    HEAD_LOCK(runtime);
    PyThreadState* ts = PyInterpreterState_ThreadHead(interp);
    HEAD_UNLOCK(runtime);

    while (ts) {
        if (_PyEval_SetProfile(ts, func, arg) < 0) {
            PyErr_FormatUnraisable("Exception ignored in PyEval_SetProfileAllThreads");
        }
        HEAD_LOCK(runtime);
        ts = PyThreadState_Next(ts);
        HEAD_UNLOCK(runtime);
    }
}

void
PyEval_SetTrace(Py_tracefunc func, PyObject *arg)
{
    PyThreadState *tstate = _PyThreadState_GET();
    if (_PyEval_SetTrace(tstate, func, arg) < 0) {
        /* Log _PySys_Audit() error */
        PyErr_FormatUnraisable("Exception ignored in PyEval_SetTrace");
    }
}

void
PyEval_SetTraceAllThreads(Py_tracefunc func, PyObject *arg)
{
    PyThreadState *this_tstate = _PyThreadState_GET();
    PyInterpreterState* interp = this_tstate->interp;

    _PyRuntimeState *runtime = &_PyRuntime;
    HEAD_LOCK(runtime);
    PyThreadState* ts = PyInterpreterState_ThreadHead(interp);
    HEAD_UNLOCK(runtime);

    while (ts) {
        if (_PyEval_SetTrace(ts, func, arg) < 0) {
            PyErr_FormatUnraisable("Exception ignored in PyEval_SetTraceAllThreads");
        }
        HEAD_LOCK(runtime);
        ts = PyThreadState_Next(ts);
        HEAD_UNLOCK(runtime);
    }
}

int
_PyEval_SetCoroutineOriginTrackingDepth(int depth)
{
    PyThreadState *tstate = _PyThreadState_GET();
    if (depth < 0) {
        _PyErr_SetString(tstate, PyExc_ValueError, "depth must be >= 0");
        return -1;
    }
    tstate->coroutine_origin_tracking_depth = depth;
    return 0;
}


int
_PyEval_GetCoroutineOriginTrackingDepth(void)
{
    PyThreadState *tstate = _PyThreadState_GET();
    return tstate->coroutine_origin_tracking_depth;
}

int
_PyEval_SetAsyncGenFirstiter(PyObject *firstiter)
{
    PyThreadState *tstate = _PyThreadState_GET();

    if (_PySys_Audit(tstate, "sys.set_asyncgen_hook_firstiter", NULL) < 0) {
        return -1;
    }

    Py_XSETREF(tstate->async_gen_firstiter, Py_XNewRef(firstiter));
    return 0;
}

PyObject *
_PyEval_GetAsyncGenFirstiter(void)
{
    PyThreadState *tstate = _PyThreadState_GET();
    return tstate->async_gen_firstiter;
}

int
_PyEval_SetAsyncGenFinalizer(PyObject *finalizer)
{
    PyThreadState *tstate = _PyThreadState_GET();

    if (_PySys_Audit(tstate, "sys.set_asyncgen_hook_finalizer", NULL) < 0) {
        return -1;
    }

    Py_XSETREF(tstate->async_gen_finalizer, Py_XNewRef(finalizer));
    return 0;
}

PyObject *
_PyEval_GetAsyncGenFinalizer(void)
{
    PyThreadState *tstate = _PyThreadState_GET();
    return tstate->async_gen_finalizer;
}

_PyInterpreterFrame *
_PyEval_GetFrame(void)
{
    PyThreadState *tstate = _PyThreadState_GET();
    return _PyThreadState_GetFrame(tstate);
}

PyFrameObject *
PyEval_GetFrame(void)
{
    _PyInterpreterFrame *frame = _PyEval_GetFrame();
    if (frame == NULL) {
        return NULL;
    }
    PyFrameObject *f = _PyFrame_GetFrameObject(frame);
    if (f == NULL) {
        PyErr_Clear();
    }
    return f;
}

PyObject *
_PyEval_GetBuiltins(PyThreadState *tstate)
{
    _PyInterpreterFrame *frame = _PyThreadState_GetFrame(tstate);
    if (frame != NULL) {
        return frame->f_builtins;
    }
    return tstate->interp->builtins;
}

PyObject *
PyEval_GetBuiltins(void)
{
    PyThreadState *tstate = _PyThreadState_GET();
    return _PyEval_GetBuiltins(tstate);
}

/* Convenience function to get a builtin from its name */
PyObject *
_PyEval_GetBuiltin(PyObject *name)
{
    PyObject *attr;
    if (PyMapping_GetOptionalItem(PyEval_GetBuiltins(), name, &attr) == 0) {
        PyErr_SetObject(PyExc_AttributeError, name);
    }
    return attr;
}

PyObject *
_PyEval_GetBuiltinId(_Py_Identifier *name)
{
    return _PyEval_GetBuiltin(_PyUnicode_FromId(name));
}

PyObject *
PyEval_GetLocals(void)
{
    PyThreadState *tstate = _PyThreadState_GET();
     _PyInterpreterFrame *current_frame = _PyThreadState_GetFrame(tstate);
    if (current_frame == NULL) {
        _PyErr_SetString(tstate, PyExc_SystemError, "frame does not exist");
        return NULL;
    }

    if (_PyFrame_FastToLocalsWithError(current_frame) < 0) {
        return NULL;
    }

    PyObject *locals = current_frame->f_locals;
    assert(locals != NULL);
    return locals;
}

PyObject *
_PyEval_GetFrameLocals(void)
{
    PyThreadState *tstate = _PyThreadState_GET();
     _PyInterpreterFrame *current_frame = _PyThreadState_GetFrame(tstate);
    if (current_frame == NULL) {
        _PyErr_SetString(tstate, PyExc_SystemError, "frame does not exist");
        return NULL;
    }

    return _PyFrame_GetLocals(current_frame, 1);
}

PyObject *
PyEval_GetGlobals(void)
{
    PyThreadState *tstate = _PyThreadState_GET();
    _PyInterpreterFrame *current_frame = _PyThreadState_GetFrame(tstate);
    if (current_frame == NULL) {
        return NULL;
    }
    return current_frame->f_globals;
}

int
PyEval_MergeCompilerFlags(PyCompilerFlags *cf)
{
    PyThreadState *tstate = _PyThreadState_GET();
    _PyInterpreterFrame *current_frame = tstate->current_frame;
    int result = cf->cf_flags != 0;

    if (current_frame != NULL) {
        const int codeflags = _PyFrame_GetCode(current_frame)->co_flags;
        const int compilerflags = codeflags & PyCF_MASK;
        if (compilerflags) {
            result = 1;
            cf->cf_flags |= compilerflags;
        }
    }
    return result;
}


const char *
PyEval_GetFuncName(PyObject *func)
{
    if (PyMethod_Check(func))
        return PyEval_GetFuncName(PyMethod_GET_FUNCTION(func));
    else if (PyFunction_Check(func))
        return PyUnicode_AsUTF8(((PyFunctionObject*)func)->func_name);
    else if (PyCFunction_Check(func))
        return ((PyCFunctionObject*)func)->m_ml->ml_name;
    else
        return Py_TYPE(func)->tp_name;
}

const char *
PyEval_GetFuncDesc(PyObject *func)
{
    if (PyMethod_Check(func))
        return "()";
    else if (PyFunction_Check(func))
        return "()";
    else if (PyCFunction_Check(func))
        return "()";
    else
        return " object";
}

/* Extract a slice index from a PyLong or an object with the
   nb_index slot defined, and store in *pi.
   Silently reduce values larger than PY_SSIZE_T_MAX to PY_SSIZE_T_MAX,
   and silently boost values less than PY_SSIZE_T_MIN to PY_SSIZE_T_MIN.
   Return 0 on error, 1 on success.
*/
int
_PyEval_SliceIndex(PyObject *v, Py_ssize_t *pi)
{
    PyThreadState *tstate = _PyThreadState_GET();
    if (!Py_IsNone(v)) {
        Py_ssize_t x;
        if (_PyIndex_Check(v)) {
            x = PyNumber_AsSsize_t(v, NULL);
            if (x == -1 && _PyErr_Occurred(tstate))
                return 0;
        }
        else {
            _PyErr_SetString(tstate, PyExc_TypeError,
                             "slice indices must be integers or "
                             "None or have an __index__ method");
            return 0;
        }
        *pi = x;
    }
    return 1;
}

int
_PyEval_SliceIndexNotNone(PyObject *v, Py_ssize_t *pi)
{
    PyThreadState *tstate = _PyThreadState_GET();
    Py_ssize_t x;
    if (_PyIndex_Check(v)) {
        x = PyNumber_AsSsize_t(v, NULL);
        if (x == -1 && _PyErr_Occurred(tstate))
            return 0;
    }
    else {
        _PyErr_SetString(tstate, PyExc_TypeError,
                         "slice indices must be integers or "
                         "have an __index__ method");
        return 0;
    }
    *pi = x;
    return 1;
}

static PyObject *
import_name(PyThreadState *tstate, _PyInterpreterFrame *frame,
            PyObject *name, PyObject *fromlist, PyObject *level)
{
    PyObject *import_func;
    if (PyMapping_GetOptionalItem(frame->f_builtins, &_Py_ID(__import__), &import_func) < 0) {
        return NULL;
    }
    if (import_func == NULL) {
        _PyErr_SetString(tstate, PyExc_ImportError, "__import__ not found");
        return NULL;
    }

    PyObject *locals = frame->f_locals;
    if (locals == NULL) {
        locals = Py_None;
    }

    /* Fast path for not overloaded __import__. */
    if (_PyImport_IsDefaultImportFunc(tstate->interp, import_func)) {
        Py_DECREF(import_func);
        int ilevel = PyLong_AsInt(level);
        if (ilevel == -1 && _PyErr_Occurred(tstate)) {
            return NULL;
        }
        return PyImport_ImportModuleLevelObject(
                        name,
                        frame->f_globals,
                        locals,
                        fromlist,
                        ilevel);
    }

    PyObject* args[5] = {name, frame->f_globals, locals, fromlist, level};
    PyObject *res = PyObject_Vectorcall(import_func, args, 5, NULL);
    Py_DECREF(import_func);
    return res;
}

static PyObject *
import_from(PyThreadState *tstate, PyObject *v, PyObject *name)
{
    PyObject *x;
    PyObject *fullmodname, *pkgname, *pkgpath, *pkgname_or_unknown, *errmsg;

    if (PyObject_GetOptionalAttr(v, name, &x) != 0) {
        return x;
    }
    /* Issue #17636: in case this failed because of a circular relative
       import, try to fallback on reading the module directly from
       sys.modules. */
    if (PyObject_GetOptionalAttr(v, &_Py_ID(__name__), &pkgname) < 0) {
        return NULL;
    }
    if (pkgname == NULL || !PyUnicode_Check(pkgname)) {
        Py_CLEAR(pkgname);
        goto error;
    }
    fullmodname = PyUnicode_FromFormat("%U.%U", pkgname, name);
    if (fullmodname == NULL) {
        Py_DECREF(pkgname);
        return NULL;
    }
    x = PyImport_GetModule(fullmodname);
    Py_DECREF(fullmodname);
    if (x == NULL && !_PyErr_Occurred(tstate)) {
        goto error;
    }
    Py_DECREF(pkgname);
    return x;
 error:
    if (pkgname == NULL) {
        pkgname_or_unknown = PyUnicode_FromString("<unknown module name>");
        if (pkgname_or_unknown == NULL) {
            return NULL;
        }
    } else {
        pkgname_or_unknown = pkgname;
    }

    pkgpath = NULL;
    if (PyModule_Check(v)) {
        pkgpath = PyModule_GetFilenameObject(v);
        if (pkgpath == NULL) {
            if (!PyErr_ExceptionMatches(PyExc_SystemError)) {
                Py_DECREF(pkgname_or_unknown);
                return NULL;
            }
            // module filename missing
            _PyErr_Clear(tstate);
        }
    }
    if (pkgpath == NULL || !PyUnicode_Check(pkgpath)) {
        Py_CLEAR(pkgpath);
        errmsg = PyUnicode_FromFormat(
            "cannot import name %R from %R (unknown location)",
            name, pkgname_or_unknown
        );
    }
    else {
        PyObject *spec;
        int rc = PyObject_GetOptionalAttr(v, &_Py_ID(__spec__), &spec);
        if (rc > 0) {
            rc = _PyModuleSpec_IsInitializing(spec);
            Py_DECREF(spec);
        }
        if (rc < 0) {
            Py_DECREF(pkgname_or_unknown);
            Py_DECREF(pkgpath);
            return NULL;
        }
        const char *fmt =
            rc ?
            "cannot import name %R from partially initialized module %R "
            "(most likely due to a circular import) (%S)" :
            "cannot import name %R from %R (%S)";

        errmsg = PyUnicode_FromFormat(fmt, name, pkgname_or_unknown, pkgpath);
    }
    /* NULL checks for errmsg and pkgname done by PyErr_SetImportError. */
    _PyErr_SetImportErrorWithNameFrom(errmsg, pkgname, pkgpath, name);

    Py_XDECREF(errmsg);
    Py_DECREF(pkgname_or_unknown);
    Py_XDECREF(pkgpath);
    return NULL;
}

#define CANNOT_CATCH_MSG "catching classes that do not inherit from "\
                         "BaseException is not allowed"

#define CANNOT_EXCEPT_STAR_EG "catching ExceptionGroup with except* "\
                              "is not allowed. Use except instead."

int
_PyEval_CheckExceptTypeValid(PyThreadState *tstate, PyObject* right)
{
    if (PyTuple_Check(right)) {
        Py_ssize_t i, length;
        length = PyTuple_GET_SIZE(right);
        for (i = 0; i < length; i++) {
            PyObject *exc = PyTuple_GET_ITEM(right, i);
            if (!PyExceptionClass_Check(exc)) {
                _PyErr_SetString(tstate, PyExc_TypeError,
                    CANNOT_CATCH_MSG);
                return -1;
            }
        }
    }
    else {
        if (!PyExceptionClass_Check(right)) {
            _PyErr_SetString(tstate, PyExc_TypeError,
                CANNOT_CATCH_MSG);
            return -1;
        }
    }
    return 0;
}

int
_PyEval_CheckExceptStarTypeValid(PyThreadState *tstate, PyObject* right)
{
    if (_PyEval_CheckExceptTypeValid(tstate, right) < 0) {
        return -1;
    }

    /* reject except *ExceptionGroup */

    int is_subclass = 0;
    if (PyTuple_Check(right)) {
        Py_ssize_t length = PyTuple_GET_SIZE(right);
        for (Py_ssize_t i = 0; i < length; i++) {
            PyObject *exc = PyTuple_GET_ITEM(right, i);
            is_subclass = PyObject_IsSubclass(exc, PyExc_BaseExceptionGroup);
            if (is_subclass < 0) {
                return -1;
            }
            if (is_subclass) {
                break;
            }
        }
    }
    else {
        is_subclass = PyObject_IsSubclass(right, PyExc_BaseExceptionGroup);
        if (is_subclass < 0) {
            return -1;
        }
    }
    if (is_subclass) {
        _PyErr_SetString(tstate, PyExc_TypeError,
            CANNOT_EXCEPT_STAR_EG);
            return -1;
    }
    return 0;
}

static int
check_args_iterable(PyThreadState *tstate, PyObject *func, PyObject *args)
{
    if (Py_TYPE(args)->tp_iter == NULL && !PySequence_Check(args)) {
        /* check_args_iterable() may be called with a live exception:
         * clear it to prevent calling _PyObject_FunctionStr() with an
         * exception set. */
        _PyErr_Clear(tstate);
        PyObject *funcstr = _PyObject_FunctionStr(func);
        if (funcstr != NULL) {
            _PyErr_Format(tstate, PyExc_TypeError,
                          "%U argument after * must be an iterable, not %.200s",
                          funcstr, Py_TYPE(args)->tp_name);
            Py_DECREF(funcstr);
        }
        return -1;
    }
    return 0;
}

void
_PyEval_FormatKwargsError(PyThreadState *tstate, PyObject *func, PyObject *kwargs)
{
    /* _PyDict_MergeEx raises attribute
     * error (percolated from an attempt
     * to get 'keys' attribute) instead of
     * a type error if its second argument
     * is not a mapping.
     */
    if (_PyErr_ExceptionMatches(tstate, PyExc_AttributeError)) {
        _PyErr_Clear(tstate);
        PyObject *funcstr = _PyObject_FunctionStr(func);
        if (funcstr != NULL) {
            _PyErr_Format(
                tstate, PyExc_TypeError,
                "%U argument after ** must be a mapping, not %.200s",
                funcstr, Py_TYPE(kwargs)->tp_name);
            Py_DECREF(funcstr);
        }
    }
    else if (_PyErr_ExceptionMatches(tstate, PyExc_KeyError)) {
        PyObject *exc = _PyErr_GetRaisedException(tstate);
        PyObject *args = ((PyBaseExceptionObject *)exc)->args;
        if (exc && PyTuple_Check(args) && PyTuple_GET_SIZE(args) == 1) {
            _PyErr_Clear(tstate);
            PyObject *funcstr = _PyObject_FunctionStr(func);
            if (funcstr != NULL) {
                PyObject *key = PyTuple_GET_ITEM(args, 0);
                _PyErr_Format(
                    tstate, PyExc_TypeError,
                    "%U got multiple values for keyword argument '%S'",
                    funcstr, key);
                Py_DECREF(funcstr);
            }
            Py_XDECREF(exc);
        }
        else {
            _PyErr_SetRaisedException(tstate, exc);
        }
    }
}

void
_PyEval_FormatExcCheckArg(PyThreadState *tstate, PyObject *exc,
                          const char *format_str, PyObject *obj)
{
    const char *obj_str;

    if (!obj)
        return;

    obj_str = PyUnicode_AsUTF8(obj);
    if (!obj_str)
        return;

    _PyErr_Format(tstate, exc, format_str, obj_str);

    if (exc == PyExc_NameError) {
        // Include the name in the NameError exceptions to offer suggestions later.
        PyObject *exc = PyErr_GetRaisedException();
        if (PyErr_GivenExceptionMatches(exc, PyExc_NameError)) {
            if (((PyNameErrorObject*)exc)->name == NULL) {
                // We do not care if this fails because we are going to restore the
                // NameError anyway.
                (void)PyObject_SetAttr(exc, &_Py_ID(name), obj);
            }
        }
        PyErr_SetRaisedException(exc);
    }
}

void
_PyEval_FormatExcUnbound(PyThreadState *tstate, PyCodeObject *co, int oparg)
{
    PyObject *name;
    /* Don't stomp existing exception */
    if (_PyErr_Occurred(tstate))
        return;
    name = PyTuple_GET_ITEM(co->co_localsplusnames, oparg);
    if (oparg < PyCode_GetFirstFree(co)) {
        _PyEval_FormatExcCheckArg(tstate, PyExc_UnboundLocalError,
                                  UNBOUNDLOCAL_ERROR_MSG, name);
    } else {
        _PyEval_FormatExcCheckArg(tstate, PyExc_NameError,
                                  UNBOUNDFREE_ERROR_MSG, name);
    }
}

void
_PyEval_FormatAwaitableError(PyThreadState *tstate, PyTypeObject *type, int oparg)
{
    if (type->tp_as_async == NULL || type->tp_as_async->am_await == NULL) {
        if (oparg == 1) {
            _PyErr_Format(tstate, PyExc_TypeError,
                          "'async with' received an object from __aenter__ "
                          "that does not implement __await__: %.100s",
                          type->tp_name);
        }
        else if (oparg == 2) {
            _PyErr_Format(tstate, PyExc_TypeError,
                          "'async with' received an object from __aexit__ "
                          "that does not implement __await__: %.100s",
                          type->tp_name);
        }
    }
}


Py_ssize_t
PyUnstable_Eval_RequestCodeExtraIndex(freefunc free)
{
    PyInterpreterState *interp = _PyInterpreterState_GET();
    Py_ssize_t new_index;

    if (interp->co_extra_user_count == MAX_CO_EXTRA_USERS - 1) {
        return -1;
    }
    new_index = interp->co_extra_user_count++;
    interp->co_extra_freefuncs[new_index] = free;
    return new_index;
}

/* Implement Py_EnterRecursiveCall() and Py_LeaveRecursiveCall() as functions
   for the limited API. */

int Py_EnterRecursiveCall(const char *where)
{
    return _Py_EnterRecursiveCall(where);
}

void Py_LeaveRecursiveCall(void)
{
    _Py_LeaveRecursiveCall();
}<|MERGE_RESOLUTION|>--- conflicted
+++ resolved
@@ -1062,30 +1062,15 @@
     Py_DECREF(current_executor);
     goto resume_with_error;
 
-// Jump here from _EXIT_TRACE
-exit_trace:
-    frame->instr_ptr = next_instr = next_uop[-1].target + _PyCode_CODE(_PyFrame_GetCode(frame));
-    Py_DECREF(current_executor);
-    OPT_HIST(trace_uop_execution_counter, trace_run_length_hist);
-    DISPATCH();
-
 // Jump here from DEOPT_IF()
 deoptimize:
-<<<<<<< HEAD
-    // On DEOPT_IF we must execute the target instruction.
-    // This presumes nothing was popped from the stack (nor pushed).
-    // There are some other things to take care of first, though.
     frame->instr_ptr = next_uop[-1].target + _PyCode_CODE(_PyFrame_GetCode(frame));
-=======
-    next_instr = next_uop[-1].target + _PyCode_CODE(_PyFrame_GetCode(frame));
->>>>>>> fb4cb7ce
     DPRINTF(2, "DEOPT: [UOp %d (%s), oparg %d, operand %" PRIu64 ", target %d @ %d -> %s]\n",
             uopcode, _PyUOpName(uopcode), next_uop[-1].oparg, next_uop[-1].operand, next_uop[-1].target,
             (int)(next_uop - current_executor->trace - 1),
             _PyOpcode_OpName[frame->instr_ptr->op.code]);
     OPT_HIST(trace_uop_execution_counter, trace_run_length_hist);
     UOP_STAT_INC(uopcode, miss);
-<<<<<<< HEAD
     frame->return_offset = 0;  // Don't leave this random
 
     // Check if there is a side-exit executor here already.
@@ -1192,11 +1177,6 @@
 
     Py_DECREF(current_executor);
     goto resume_frame_using_stack_pointer;
-=======
-    Py_DECREF(current_executor);
-    DISPATCH();
-
->>>>>>> fb4cb7ce
 }
 
 #if defined(__GNUC__)
