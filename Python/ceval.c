--- conflicted
+++ resolved
@@ -4625,42 +4625,18 @@
             // Check if the call can be inlined or not
             if (Py_TYPE(function) == &PyFunction_Type && tstate->interp->eval_frame == NULL) {
                 int code_flags = ((PyCodeObject*)PyFunction_GET_CODE(function))->co_flags;
-<<<<<<< HEAD
-                int is_generator = code_flags & (CO_GENERATOR | CO_COROUTINE | CO_ASYNC_GENERATOR);
-                if (!is_generator) {
-                    PyObject *locals = code_flags & CO_OPTIMIZED ? NULL : PyFunction_GET_GLOBALS(function);
-                    STACK_SHRINK(total_args);
-                    InterpreterFrame *new_frame = _PyEvalFramePushAndInit(
-                        tstate, (PyFunctionObject *)function, locals,
-                        stack_pointer, call_shape.positional_args, call_shape.kwnames
-                    );
-                    STACK_SHRINK(call_shape.postcall_shrink);
-                    // The frame has stolen all the arguments from the stack,
-                    // so there is no need to clean them up.
-                    Py_DECREF(function);
-                    if (new_frame == NULL) {
-                        goto error;
-                    }
-                    _PyFrame_SetStackPointer(frame, stack_pointer);
-                    new_frame->previous = frame;
-                    cframe.current_frame = frame = new_frame;
-                    goto start_frame;
-=======
                 PyObject *locals = code_flags & CO_OPTIMIZED ? NULL : PyFunction_GET_GLOBALS(function);
-                STACK_SHRINK(oparg);
+                STACK_SHRINK(total_args);
                 InterpreterFrame *new_frame = _PyEvalFramePushAndInit(
                     tstate, (PyFunctionObject *)function, locals,
-                    stack_pointer, nargs, kwnames
+                        stack_pointer, call_shape.positional_args, call_shape.kwnames
                 );
-                STACK_SHRINK(postcall_shrink);
-                RESET_STACK_ADJUST_FOR_CALLS;
+                STACK_SHRINK(call_shape.postcall_shrink);
                 // The frame has stolen all the arguments from the stack,
                 // so there is no need to clean them up.
-                Py_XDECREF(kwnames);
                 Py_DECREF(function);
                 if (new_frame == NULL) {
                     goto error;
->>>>>>> 595225e8
                 }
                 _PyFrame_SetStackPointer(frame, stack_pointer);
                 new_frame->previous = frame;
