--- conflicted
+++ resolved
@@ -2732,40 +2732,9 @@
 
         TARGET(UNPACK_SEQUENCE) {
             PREDICTED(UNPACK_SEQUENCE);
-<<<<<<< HEAD
             PyObject *seq = POP();
             PyObject **top = stack_pointer + oparg;
             if (!unpack_iterable(tstate, seq, oparg, -1, top)) {
-=======
-            PyObject *seq = POP(), *item, **items;
-#ifdef Py_STATS
-            extern int _PySpecialization_ClassifySequence(PyObject *);
-            _py_stats.opcode_stats[UNPACK_SEQUENCE].specialization.failure++;
-            _py_stats.opcode_stats[UNPACK_SEQUENCE].specialization.
-                failure_kinds[_PySpecialization_ClassifySequence(seq)]++;
-#endif
-            if (PyTuple_CheckExact(seq) &&
-                PyTuple_GET_SIZE(seq) == oparg) {
-                items = ((PyTupleObject *)seq)->ob_item;
-                while (oparg--) {
-                    item = items[oparg];
-                    Py_INCREF(item);
-                    PUSH(item);
-                }
-            } else if (PyList_CheckExact(seq) &&
-                       PyList_GET_SIZE(seq) == oparg) {
-                items = ((PyListObject *)seq)->ob_item;
-                while (oparg--) {
-                    item = items[oparg];
-                    Py_INCREF(item);
-                    PUSH(item);
-                }
-            } else if (unpack_iterable(tstate, seq, oparg, -1,
-                                       stack_pointer + oparg)) {
-                STACK_GROW(oparg);
-            } else {
-                /* unpack_iterable() raised an exception */
->>>>>>> d18120cd
                 Py_DECREF(seq);
                 goto error;
             }
