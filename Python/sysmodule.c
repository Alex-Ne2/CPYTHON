
/* System module */

/*
Various bits of information used by the interpreter are collected in
module 'sys'.
Function member:
- exit(sts): raise SystemExit
Data members:
- stdin, stdout, stderr: standard file objects
- modules: the table of modules (dictionary)
- path: module search path (list of strings)
- argv: script arguments (list of strings)
- ps1, ps2: optional primary and secondary prompts (strings)
*/

#include "Python.h"
#include "pycore_audit.h"         // _Py_AuditHookEntry
#include "pycore_call.h"          // _PyObject_CallNoArgs()
#include "pycore_ceval.h"         // _PyEval_SetAsyncGenFinalizer()
#include "pycore_frame.h"         // _PyInterpreterFrame
#include "pycore_import.h"        // _PyImport_SetDLOpenFlags()
#include "pycore_initconfig.h"    // _PyStatus_EXCEPTION()
#include "pycore_interpframe.h"   // _PyFrame_GetFirstComplete()
#include "pycore_long.h"          // _PY_LONG_MAX_STR_DIGITS_THRESHOLD
#include "pycore_modsupport.h"    // _PyModule_CreateInitialized()
#include "pycore_namespace.h"     // _PyNamespace_New()
#include "pycore_object.h"        // _PyObject_DebugTypeStats()
#include "pycore_optimizer.h"     // _PyDumpExecutors()
#include "pycore_pathconfig.h"    // _PyPathConfig_ComputeSysPath0()
#include "pycore_pyerrors.h"      // _PyErr_GetRaisedException()
#include "pycore_pylifecycle.h"   // _PyErr_WriteUnraisableDefaultHook()
#include "pycore_pymath.h"        // _PY_SHORT_FLOAT_REPR
#include "pycore_pymem.h"         // _PyMem_DefaultRawFree()
#include "pycore_pystate.h"       // _PyThreadState_GET()
#include "pycore_pystats.h"       // _Py_PrintSpecializationStats()
#include "pycore_structseq.h"     // _PyStructSequence_InitBuiltinWithFlags()
#include "pycore_sysmodule.h"     // export _PySys_GetSizeOf()
#include "pycore_unicodeobject.h" // _PyUnicode_InternImmortal()

#include "pydtrace.h"             // PyDTrace_AUDIT()
#include "osdefs.h"               // DELIM
#include "stdlib_module_names.h"  // _Py_stdlib_module_names

#ifdef HAVE_UNISTD_H
#  include <unistd.h>             // getpid()
#endif

#ifdef MS_WINDOWS
#  ifndef WIN32_LEAN_AND_MEAN
#    define WIN32_LEAN_AND_MEAN
#  endif
#  include <windows.h>
#endif /* MS_WINDOWS */

#ifdef MS_COREDLL
extern void *PyWin_DLLhModule;
/* A string loaded from the DLL at startup: */
extern const char *PyWin_DLLVersionString;
#endif

#ifdef __EMSCRIPTEN__
#  include <emscripten.h>
#endif

#ifdef HAVE_FCNTL_H
#  include <fcntl.h>
#endif

/*[clinic input]
module sys
[clinic start generated code]*/
/*[clinic end generated code: output=da39a3ee5e6b4b0d input=3726b388feee8cea]*/

#include "clinic/sysmodule.c.h"


PyObject *
_PySys_GetRequiredAttr(PyObject *name)
{
    if (!PyUnicode_Check(name)) {
        PyErr_Format(PyExc_TypeError,
                     "attribute name must be string, not '%.200s'",
                     Py_TYPE(name)->tp_name);
        return NULL;
    }
    PyThreadState *tstate = _PyThreadState_GET();
    PyObject *sysdict = tstate->interp->sysdict;
    if (sysdict == NULL) {
        PyErr_SetString(PyExc_RuntimeError, "no sys module");
        return NULL;
    }
    PyObject *value;
    if (PyDict_GetItemRef(sysdict, name, &value) == 0) {
        PyErr_Format(PyExc_RuntimeError, "lost sys.%U", name);
    }
    return value;
}

PyObject *
_PySys_GetRequiredAttrString(const char *name)
{
    PyThreadState *tstate = _PyThreadState_GET();
    PyObject *sysdict = tstate->interp->sysdict;
    if (sysdict == NULL) {
        PyErr_SetString(PyExc_RuntimeError, "no sys module");
        return NULL;
    }
    PyObject *value;
    if (PyDict_GetItemStringRef(sysdict, name, &value) == 0) {
        PyErr_Format(PyExc_RuntimeError, "lost sys.%s", name);
    }
    return value;
}

int
_PySys_GetOptionalAttr(PyObject *name, PyObject **value)
{
    if (!PyUnicode_Check(name)) {
        PyErr_Format(PyExc_TypeError,
                     "attribute name must be string, not '%.200s'",
                     Py_TYPE(name)->tp_name);
        *value = NULL;
        return -1;
    }
    PyThreadState *tstate = _PyThreadState_GET();
    PyObject *sysdict = tstate->interp->sysdict;
    if (sysdict == NULL) {
        *value = NULL;
        return 0;
    }
    return PyDict_GetItemRef(sysdict, name, value);
}

int
_PySys_GetOptionalAttrString(const char *name, PyObject **value)
{
    PyThreadState *tstate = _PyThreadState_GET();
    PyObject *sysdict = tstate->interp->sysdict;
    if (sysdict == NULL) {
        *value = NULL;
        return 0;
    }
    return PyDict_GetItemStringRef(sysdict, name, value);
}

PyObject *
PySys_GetObject(const char *name)
{
    PyThreadState *tstate = _PyThreadState_GET();
    PyObject *sysdict = tstate->interp->sysdict;
    if (sysdict == NULL) {
        return NULL;
    }
    PyObject *exc = _PyErr_GetRaisedException(tstate);
    PyObject *value;
    (void) PyDict_GetItemStringRef(sysdict, name, &value);
    /* XXX Suppress a new exception if it was raised and restore
     * the old one. */
    if (_PyErr_Occurred(tstate)) {
        PyErr_FormatUnraisable("Exception ignored in PySys_GetObject()");
    }
    _PyErr_SetRaisedException(tstate, exc);
    Py_XDECREF(value);  // return a borrowed reference
    return value;
}

static int
sys_set_object(PyInterpreterState *interp, PyObject *key, PyObject *v)
{
    if (key == NULL) {
        return -1;
    }
    PyObject *sd = interp->sysdict;
    if (sd == NULL) {
        PyErr_SetString(PyExc_RuntimeError, "no sys module");
        return -1;
    }
    if (v == NULL) {
        if (PyDict_Pop(sd, key, NULL) < 0) {
            return -1;
        }
        return 0;
    }
    else {
        return PyDict_SetItem(sd, key, v);
    }
}

int
_PySys_SetAttr(PyObject *key, PyObject *v)
{
    PyInterpreterState *interp = _PyInterpreterState_GET();
    return sys_set_object(interp, key, v);
}

static int
sys_set_object_str(PyInterpreterState *interp, const char *name, PyObject *v)
{
    PyObject *key = v ? PyUnicode_InternFromString(name)
                      : PyUnicode_FromString(name);
    int r = sys_set_object(interp, key, v);
    Py_XDECREF(key);
    return r;
}

int
PySys_SetObject(const char *name, PyObject *v)
{
    PyInterpreterState *interp = _PyInterpreterState_GET();
    return sys_set_object_str(interp, name, v);
}

int
_PySys_ClearAttrString(PyInterpreterState *interp,
                       const char *name, int verbose)
{
    if (verbose) {
        PySys_WriteStderr("# clear sys.%s\n", name);
    }
    /* To play it safe, we set the attr to None instead of deleting it. */
    if (PyDict_SetItemString(interp->sysdict, name, Py_None) < 0) {
        return -1;
    }
    return 0;
}


static int
should_audit(PyInterpreterState *interp)
{
    /* interp must not be NULL, but test it just in case for extra safety */
    assert(interp != NULL);
    if (!interp) {
        return 0;
    }
    return (interp->runtime->audit_hooks.head
            || interp->audit_hooks
            || PyDTrace_AUDIT_ENABLED());
}


static int
sys_audit_tstate(PyThreadState *ts, const char *event,
                 const char *argFormat, va_list vargs)
{
    assert(event != NULL);
    assert(!argFormat || !strchr(argFormat, 'N'));

    if (!ts) {
        /* Audit hooks cannot be called with a NULL thread state */
        return 0;
    }

    /* The current implementation cannot be called if tstate is not
       the current Python thread state. */
    assert(ts == _PyThreadState_GET());

    /* Early exit when no hooks are registered */
    PyInterpreterState *is = ts->interp;
    if (!should_audit(is)) {
        return 0;
    }

    PyObject *eventName = NULL;
    PyObject *eventArgs = NULL;
    PyObject *hooks = NULL;
    PyObject *hook = NULL;
    int res = -1;

    int dtrace = PyDTrace_AUDIT_ENABLED();


    PyObject *exc = _PyErr_GetRaisedException(ts);

    /* Initialize event args now */
    if (argFormat && argFormat[0]) {
        eventArgs = Py_VaBuildValue(argFormat, vargs);
        if (eventArgs && !PyTuple_Check(eventArgs)) {
            PyObject *argTuple = PyTuple_Pack(1, eventArgs);
            Py_SETREF(eventArgs, argTuple);
        }
    }
    else {
        eventArgs = PyTuple_New(0);
    }
    if (!eventArgs) {
        goto exit;
    }

    /* Call global hooks
     *
     * We don't worry about any races on hooks getting added,
     * since that would not leave is in an inconsistent state. */
    _Py_AuditHookEntry *e = is->runtime->audit_hooks.head;
    for (; e; e = e->next) {
        if (e->hookCFunction(event, eventArgs, e->userData) < 0) {
            goto exit;
        }
    }

    /* Dtrace USDT point */
    if (dtrace) {
        PyDTrace_AUDIT(event, (void *)eventArgs);
    }

    /* Call interpreter hooks */
    if (is->audit_hooks) {
        eventName = PyUnicode_FromString(event);
        if (!eventName) {
            goto exit;
        }

        hooks = PyObject_GetIter(is->audit_hooks);
        if (!hooks) {
            goto exit;
        }

        /* Disallow tracing in hooks unless explicitly enabled */
        PyThreadState_EnterTracing(ts);
        while ((hook = PyIter_Next(hooks)) != NULL) {
            PyObject *o;
            int canTrace = PyObject_GetOptionalAttr(hook, &_Py_ID(__cantrace__), &o);
            if (o) {
                canTrace = PyObject_IsTrue(o);
                Py_DECREF(o);
            }
            if (canTrace < 0) {
                break;
            }
            if (canTrace) {
                PyThreadState_LeaveTracing(ts);
            }
            PyObject* args[2] = {eventName, eventArgs};
            o = _PyObject_VectorcallTstate(ts, hook, args, 2, NULL);
            if (canTrace) {
                PyThreadState_EnterTracing(ts);
            }
            if (!o) {
                break;
            }
            Py_DECREF(o);
            Py_CLEAR(hook);
        }
        PyThreadState_LeaveTracing(ts);
        if (_PyErr_Occurred(ts)) {
            goto exit;
        }
    }

    res = 0;

exit:
    Py_XDECREF(hook);
    Py_XDECREF(hooks);
    Py_XDECREF(eventName);
    Py_XDECREF(eventArgs);

    if (!res) {
        _PyErr_SetRaisedException(ts, exc);
    }
    else {
        assert(_PyErr_Occurred(ts));
        Py_XDECREF(exc);
    }

    return res;
}

int
_PySys_Audit(PyThreadState *tstate, const char *event,
             const char *argFormat, ...)
{
    va_list vargs;
    va_start(vargs, argFormat);
    int res = sys_audit_tstate(tstate, event, argFormat, vargs);
    va_end(vargs);
    return res;
}

int
PySys_Audit(const char *event, const char *argFormat, ...)
{
    PyThreadState *tstate = _PyThreadState_GET();
    va_list vargs;
    va_start(vargs, argFormat);
    int res = sys_audit_tstate(tstate, event, argFormat, vargs);
    va_end(vargs);
    return res;
}

int
PySys_AuditTuple(const char *event, PyObject *args)
{
    if (args == NULL) {
        return PySys_Audit(event, NULL);
    }

    if (!PyTuple_Check(args)) {
        PyErr_Format(PyExc_TypeError, "args must be tuple, got %s",
                     Py_TYPE(args)->tp_name);
        return -1;
    }
    return PySys_Audit(event, "O", args);
}

/* We expose this function primarily for our own cleanup during
 * finalization. In general, it should not need to be called,
 * and as such the function is not exported.
 *
 * Must be finalizing to clear hooks */
void
_PySys_ClearAuditHooks(PyThreadState *ts)
{
    assert(ts != NULL);
    if (!ts) {
        return;
    }

    _PyRuntimeState *runtime = ts->interp->runtime;
    /* The hooks are global so we have to check for runtime finalization. */
    PyThreadState *finalizing = _PyRuntimeState_GetFinalizing(runtime);
    assert(finalizing == ts);
    if (finalizing != ts) {
        return;
    }

    const PyConfig *config = _PyInterpreterState_GetConfig(ts->interp);
    if (config->verbose) {
        PySys_WriteStderr("# clear sys.audit hooks\n");
    }

    /* Hooks can abort later hooks for this event, but cannot
       abort the clear operation itself. */
    _PySys_Audit(ts, "cpython._PySys_ClearAuditHooks", NULL);
    _PyErr_Clear(ts);

    /* We don't worry about the very unlikely race right here,
     * since it's entirely benign.  Nothing else removes entries
     * from the list and adding an entry right now would not cause
     * any trouble. */
    _Py_AuditHookEntry *e = runtime->audit_hooks.head, *n;
    runtime->audit_hooks.head = NULL;
    while (e) {
        n = e->next;
        PyMem_RawFree(e);
        e = n;
    }
}

static void
add_audit_hook_entry_unlocked(_PyRuntimeState *runtime,
                              _Py_AuditHookEntry *entry)
{
    if (runtime->audit_hooks.head == NULL) {
        runtime->audit_hooks.head = entry;
    }
    else {
        _Py_AuditHookEntry *last = runtime->audit_hooks.head;
        while (last->next) {
            last = last->next;
        }
        last->next = entry;
    }
}

int
PySys_AddAuditHook(Py_AuditHookFunction hook, void *userData)
{
    /* tstate can be NULL, so access directly _PyRuntime:
       PySys_AddAuditHook() can be called before Python is initialized. */
    _PyRuntimeState *runtime = &_PyRuntime;
    PyThreadState *tstate;
    if (runtime->initialized) {
        tstate = _PyThreadState_GET();
    }
    else {
        tstate = NULL;
    }

    /* Invoke existing audit hooks to allow them an opportunity to abort. */
    /* Cannot invoke hooks until we are initialized */
    if (tstate != NULL) {
        if (_PySys_Audit(tstate, "sys.addaudithook", NULL) < 0) {
            if (_PyErr_ExceptionMatches(tstate, PyExc_RuntimeError)) {
                /* We do not report errors derived from RuntimeError */
                _PyErr_Clear(tstate);
                return 0;
            }
            return -1;
        }
    }

    _Py_AuditHookEntry *e = (_Py_AuditHookEntry*)PyMem_RawMalloc(
            sizeof(_Py_AuditHookEntry));
    if (!e) {
        if (tstate != NULL) {
            _PyErr_NoMemory(tstate);
        }
        return -1;
    }
    e->next = NULL;
    e->hookCFunction = (Py_AuditHookFunction)hook;
    e->userData = userData;

    PyMutex_Lock(&runtime->audit_hooks.mutex);
    add_audit_hook_entry_unlocked(runtime, e);
    PyMutex_Unlock(&runtime->audit_hooks.mutex);

    return 0;
}

/*[clinic input]
sys.addaudithook

    hook: object

Adds a new audit hook callback.
[clinic start generated code]*/

static PyObject *
sys_addaudithook_impl(PyObject *module, PyObject *hook)
/*[clinic end generated code: output=4f9c17aaeb02f44e input=0f3e191217a45e34]*/
{
    PyThreadState *tstate = _PyThreadState_GET();

    /* Invoke existing audit hooks to allow them an opportunity to abort. */
    if (_PySys_Audit(tstate, "sys.addaudithook", NULL) < 0) {
        if (_PyErr_ExceptionMatches(tstate, PyExc_Exception)) {
            /* We do not report errors derived from Exception */
            _PyErr_Clear(tstate);
            Py_RETURN_NONE;
        }
        return NULL;
    }

    PyInterpreterState *interp = tstate->interp;
    if (interp->audit_hooks == NULL) {
        interp->audit_hooks = PyList_New(0);
        if (interp->audit_hooks == NULL) {
            return NULL;
        }
        /* Avoid having our list of hooks show up in the GC module */
        PyObject_GC_UnTrack(interp->audit_hooks);
    }

    if (PyList_Append(interp->audit_hooks, hook) < 0) {
        return NULL;
    }

    Py_RETURN_NONE;
}

/*[clinic input]
sys.audit

    event: str
    /
    *args: tuple

Passes the event to any audit hooks that are attached.
[clinic start generated code]*/

static PyObject *
sys_audit_impl(PyObject *module, const char *event, PyObject *args)
/*[clinic end generated code: output=1d0fc82da768f49d input=ec3b688527945109]*/
{
    PyThreadState *tstate = _PyThreadState_GET();
    _Py_EnsureTstateNotNULL(tstate);

    if (!should_audit(tstate->interp)) {
        Py_RETURN_NONE;
    }

    int res = _PySys_Audit(tstate, event, "O", args);
    if (res < 0) {
        return NULL;
    }

    Py_RETURN_NONE;
}


static PyObject *
sys_breakpointhook(PyObject *self, PyObject *const *args, Py_ssize_t nargs, PyObject *keywords)
{
    PyThreadState *tstate = _PyThreadState_GET();
    assert(!_PyErr_Occurred(tstate));
    char *envar = Py_GETENV("PYTHONBREAKPOINT");

    if (envar == NULL || strlen(envar) == 0) {
        envar = "pdb.set_trace";
    }
    else if (!strcmp(envar, "0")) {
        /* The breakpoint is explicitly no-op'd. */
        Py_RETURN_NONE;
    }
    /* According to POSIX the string returned by getenv() might be invalidated
     * or the string content might be overwritten by a subsequent call to
     * getenv().  Since importing a module can performs the getenv() calls,
     * we need to save a copy of envar. */
    envar = _PyMem_RawStrdup(envar);
    if (envar == NULL) {
        _PyErr_NoMemory(tstate);
        return NULL;
    }
    const char *last_dot = strrchr(envar, '.');
    const char *attrname = NULL;
    PyObject *modulepath = NULL;

    if (last_dot == NULL) {
        /* The breakpoint is a built-in, e.g. PYTHONBREAKPOINT=int */
        modulepath = PyUnicode_FromString("builtins");
        attrname = envar;
    }
    else if (last_dot != envar) {
        /* Split on the last dot; */
        modulepath = PyUnicode_FromStringAndSize(envar, last_dot - envar);
        attrname = last_dot + 1;
    }
    else {
        goto warn;
    }
    if (modulepath == NULL) {
        PyMem_RawFree(envar);
        return NULL;
    }

    PyObject *module = PyImport_Import(modulepath);
    Py_DECREF(modulepath);

    if (module == NULL) {
        if (_PyErr_ExceptionMatches(tstate, PyExc_ImportError)) {
            goto warn;
        }
        PyMem_RawFree(envar);
        return NULL;
    }

    PyObject *hook = PyObject_GetAttrString(module, attrname);
    Py_DECREF(module);

    if (hook == NULL) {
        if (_PyErr_ExceptionMatches(tstate, PyExc_AttributeError)) {
            goto warn;
        }
        PyMem_RawFree(envar);
        return NULL;
    }
    PyMem_RawFree(envar);
    PyObject *retval = PyObject_Vectorcall(hook, args, nargs, keywords);
    Py_DECREF(hook);
    return retval;

  warn:
    /* If any of the imports went wrong, then warn and ignore. */
    _PyErr_Clear(tstate);
    int status = PyErr_WarnFormat(
        PyExc_RuntimeWarning, 0,
        "Ignoring unimportable $PYTHONBREAKPOINT: \"%s\"", envar);
    PyMem_RawFree(envar);
    if (status < 0) {
        /* Printing the warning raised an exception. */
        return NULL;
    }
    /* The warning was (probably) issued. */
    Py_RETURN_NONE;
}

PyDoc_STRVAR(breakpointhook_doc,
"breakpointhook($module, /, *args, **kwargs)\n"
"--\n"
"\n"
"This hook function is called by built-in breakpoint().\n"
);

/* Write repr(o) to sys.stdout using sys.stdout.encoding and 'backslashreplace'
   error handler. If sys.stdout has a buffer attribute, use
   sys.stdout.buffer.write(encoded), otherwise redecode the string and use
   sys.stdout.write(redecoded).

   Helper function for sys_displayhook(). */
static int
sys_displayhook_unencodable(PyObject *outf, PyObject *o)
{
    PyObject *stdout_encoding = NULL;
    PyObject *encoded, *escaped_str, *repr_str, *buffer, *result;
    const char *stdout_encoding_str;
    int ret;

    stdout_encoding = PyObject_GetAttr(outf, &_Py_ID(encoding));
    if (stdout_encoding == NULL)
        goto error;
    stdout_encoding_str = PyUnicode_AsUTF8(stdout_encoding);
    if (stdout_encoding_str == NULL)
        goto error;

    repr_str = PyObject_Repr(o);
    if (repr_str == NULL)
        goto error;
    encoded = PyUnicode_AsEncodedString(repr_str,
                                        stdout_encoding_str,
                                        "backslashreplace");
    Py_DECREF(repr_str);
    if (encoded == NULL)
        goto error;

    if (PyObject_GetOptionalAttr(outf, &_Py_ID(buffer), &buffer) < 0) {
        Py_DECREF(encoded);
        goto error;
    }
    if (buffer) {
        result = PyObject_CallMethodOneArg(buffer, &_Py_ID(write), encoded);
        Py_DECREF(buffer);
        Py_DECREF(encoded);
        if (result == NULL)
            goto error;
        Py_DECREF(result);
    }
    else {
        escaped_str = PyUnicode_FromEncodedObject(encoded,
                                                  stdout_encoding_str,
                                                  "strict");
        Py_DECREF(encoded);
        if (PyFile_WriteObject(escaped_str, outf, Py_PRINT_RAW) != 0) {
            Py_DECREF(escaped_str);
            goto error;
        }
        Py_DECREF(escaped_str);
    }
    ret = 0;
    goto finally;

error:
    ret = -1;
finally:
    Py_XDECREF(stdout_encoding);
    return ret;
}

/*[clinic input]
sys.displayhook

    object as o: object
    /

Print an object to sys.stdout and also save it in builtins._
[clinic start generated code]*/

static PyObject *
sys_displayhook(PyObject *module, PyObject *o)
/*[clinic end generated code: output=347477d006df92ed input=08ba730166d7ef72]*/
{
    PyObject *outf;
    PyObject *builtins;
    PyThreadState *tstate = _PyThreadState_GET();

    builtins = PyImport_GetModule(&_Py_ID(builtins));
    if (builtins == NULL) {
        if (!_PyErr_Occurred(tstate)) {
            _PyErr_SetString(tstate, PyExc_RuntimeError,
                             "lost builtins module");
        }
        return NULL;
    }
    Py_DECREF(builtins);

    /* Print value except if None */
    /* After printing, also assign to '_' */
    /* Before, set '_' to None to avoid recursion */
    if (o == Py_None) {
        Py_RETURN_NONE;
    }
    if (PyObject_SetAttr(builtins, _Py_LATIN1_CHR('_'), Py_None) != 0)
        return NULL;
    outf = _PySys_GetRequiredAttr(&_Py_ID(stdout));
    if (outf == NULL) {
        return NULL;
    }
    if (outf == Py_None) {
        _PyErr_SetString(tstate, PyExc_RuntimeError, "lost sys.stdout");
        Py_DECREF(outf);
        return NULL;
    }
    if (PyFile_WriteObject(o, outf, 0) != 0) {
        if (_PyErr_ExceptionMatches(tstate, PyExc_UnicodeEncodeError)) {
            int err;
            /* repr(o) is not encodable to sys.stdout.encoding with
             * sys.stdout.errors error handler (which is probably 'strict') */
            _PyErr_Clear(tstate);
            err = sys_displayhook_unencodable(outf, o);
            if (err) {
                Py_DECREF(outf);
                return NULL;
            }
        }
        else {
            Py_DECREF(outf);
            return NULL;
        }
    }
    if (PyFile_WriteObject(_Py_LATIN1_CHR('\n'), outf, Py_PRINT_RAW) != 0) {
        Py_DECREF(outf);
        return NULL;
    }
    Py_DECREF(outf);
    if (PyObject_SetAttr(builtins, _Py_LATIN1_CHR('_'), o) != 0) {
        return NULL;
    }
    Py_RETURN_NONE;
}


/*[clinic input]
sys.excepthook

    exctype:   object
    value:     object
    traceback: object
    /

Handle an exception by displaying it with a traceback on sys.stderr.
[clinic start generated code]*/

static PyObject *
sys_excepthook_impl(PyObject *module, PyObject *exctype, PyObject *value,
                    PyObject *traceback)
/*[clinic end generated code: output=18d99fdda21b6b5e input=ecf606fa826f19d9]*/
{
    PyErr_Display(NULL, value, traceback);
    Py_RETURN_NONE;
}


/*[clinic input]
sys.exception

Return the current exception.

Return the most recent exception caught by an except clause
in the current stack frame or in an older stack frame, or None
if no such exception exists.
[clinic start generated code]*/

static PyObject *
sys_exception_impl(PyObject *module)
/*[clinic end generated code: output=2381ee2f25953e40 input=c88fbb94b6287431]*/
{
    _PyErr_StackItem *err_info = _PyErr_GetTopmostException(_PyThreadState_GET());
    if (err_info->exc_value != NULL) {
        return Py_NewRef(err_info->exc_value);
    }
    Py_RETURN_NONE;
}


/*[clinic input]
sys.exc_info

Return current exception information: (type, value, traceback).

Return information about the most recent exception caught by an except
clause in the current stack frame or in an older stack frame.
[clinic start generated code]*/

static PyObject *
sys_exc_info_impl(PyObject *module)
/*[clinic end generated code: output=3afd0940cf3a4d30 input=b5c5bf077788a3e5]*/
{
    _PyErr_StackItem *err_info = _PyErr_GetTopmostException(_PyThreadState_GET());
    return _PyErr_StackItemToExcInfoTuple(err_info);
}


/*[clinic input]
sys.unraisablehook

    unraisable: object
    /

Handle an unraisable exception.

The unraisable argument has the following attributes:

* exc_type: Exception type.
* exc_value: Exception value, can be None.
* exc_traceback: Exception traceback, can be None.
* err_msg: Error message, can be None.
* object: Object causing the exception, can be None.
[clinic start generated code]*/

static PyObject *
sys_unraisablehook(PyObject *module, PyObject *unraisable)
/*[clinic end generated code: output=bb92838b32abaa14 input=ec3af148294af8d3]*/
{
    return _PyErr_WriteUnraisableDefaultHook(unraisable);
}


/*[clinic input]
sys.exit

    status: object = None
    /

Exit the interpreter by raising SystemExit(status).

If the status is omitted or None, it defaults to zero (i.e., success).
If the status is an integer, it will be used as the system exit status.
If it is another kind of object, it will be printed and the system
exit status will be one (i.e., failure).
[clinic start generated code]*/

static PyObject *
sys_exit_impl(PyObject *module, PyObject *status)
/*[clinic end generated code: output=13870986c1ab2ec0 input=b86ca9497baa94f2]*/
{
    /* Raise SystemExit so callers may catch it or clean up. */
    PyErr_SetObject(PyExc_SystemExit, status);
    return NULL;
}


static PyObject *
get_utf8_unicode(void)
{
    _Py_DECLARE_STR(utf_8, "utf-8");
    PyObject *ret = &_Py_STR(utf_8);
    return Py_NewRef(ret);
}

/*[clinic input]
sys.getdefaultencoding

Return the current default encoding used by the Unicode implementation.
[clinic start generated code]*/

static PyObject *
sys_getdefaultencoding_impl(PyObject *module)
/*[clinic end generated code: output=256d19dfcc0711e6 input=d416856ddbef6909]*/
{
    return get_utf8_unicode();
}

/*[clinic input]
sys.getfilesystemencoding

Return the encoding used to convert Unicode filenames to OS filenames.
[clinic start generated code]*/

static PyObject *
sys_getfilesystemencoding_impl(PyObject *module)
/*[clinic end generated code: output=1dc4bdbe9be44aa7 input=8475f8649b8c7d8c]*/
{
    PyInterpreterState *interp = _PyInterpreterState_GET();
    const PyConfig *config = _PyInterpreterState_GetConfig(interp);

    if (wcscmp(config->filesystem_encoding, L"utf-8") == 0) {
        return get_utf8_unicode();
    }

    PyObject *u = PyUnicode_FromWideChar(config->filesystem_encoding, -1);
    if (u == NULL) {
        return NULL;
    }
    _PyUnicode_InternImmortal(interp, &u);
    return u;
}

/*[clinic input]
sys.getfilesystemencodeerrors

Return the error mode used Unicode to OS filename conversion.
[clinic start generated code]*/

static PyObject *
sys_getfilesystemencodeerrors_impl(PyObject *module)
/*[clinic end generated code: output=ba77b36bbf7c96f5 input=22a1e8365566f1e5]*/
{
    PyInterpreterState *interp = _PyInterpreterState_GET();
    const PyConfig *config = _PyInterpreterState_GetConfig(interp);
    PyObject *u = PyUnicode_FromWideChar(config->filesystem_errors, -1);
    if (u == NULL) {
        return NULL;
    }
    _PyUnicode_InternImmortal(interp, &u);
    return u;
}

/*[clinic input]
sys.intern

    string as s: unicode
    /

``Intern'' the given string.

This enters the string in the (global) table of interned strings whose
purpose is to speed up dictionary lookups. Return the string itself or
the previously interned string object with the same value.
[clinic start generated code]*/

static PyObject *
sys_intern_impl(PyObject *module, PyObject *s)
/*[clinic end generated code: output=be680c24f5c9e5d6 input=849483c006924e2f]*/
{
    if (PyUnicode_CheckExact(s)) {
        PyInterpreterState *interp = _PyInterpreterState_GET();
        Py_INCREF(s);
        _PyUnicode_InternMortal(interp, &s);
        return s;
    }
    else {
        PyErr_Format(PyExc_TypeError,
                     "can't intern %.400s", Py_TYPE(s)->tp_name);
        return NULL;
    }
}


/*[clinic input]
sys._is_interned -> bool

  string: unicode
  /

Return True if the given string is "interned".
[clinic start generated code]*/

static int
sys__is_interned_impl(PyObject *module, PyObject *string)
/*[clinic end generated code: output=c3678267b4e9d7ed input=039843e17883b606]*/
{
    return PyUnicode_CHECK_INTERNED(string);
}

/*[clinic input]
sys._is_immortal -> bool

  op: object
  /

Return True if the given object is "immortal" per PEP 683.

This function should be used for specialized purposes only.
[clinic start generated code]*/

static int
sys__is_immortal_impl(PyObject *module, PyObject *op)
/*[clinic end generated code: output=c2f5d6a80efb8d1a input=4609c9bf5481db76]*/
{
    return PyUnstable_IsImmortal(op);
}

/*
 * Cached interned string objects used for calling the profile and
 * trace functions.
 */
static PyObject *whatstrings[8] = {
   &_Py_ID(call),
   &_Py_ID(exception),
   &_Py_ID(line),
   &_Py_ID(return),
   &_Py_ID(c_call),
   &_Py_ID(c_exception),
   &_Py_ID(c_return),
   &_Py_ID(opcode),
};


static PyObject *
call_trampoline(PyThreadState *tstate, PyObject* callback,
                PyFrameObject *frame, int what, PyObject *arg)
{
    /* call the Python-level function */
    if (arg == NULL) {
        arg = Py_None;
    }
    PyObject *args[3] = {(PyObject *)frame, whatstrings[what], arg};
    PyObject *result = _PyObject_VectorcallTstate(tstate, callback, args, 3, NULL);

    return result;
}

static int
profile_trampoline(PyObject *self, PyFrameObject *frame,
                   int what, PyObject *arg)
{
    PyThreadState *tstate = _PyThreadState_GET();
    PyObject *result = call_trampoline(tstate, self, frame, what, arg);
    if (result == NULL) {
        _PyEval_SetProfile(tstate, NULL, NULL);
        return -1;
    }

    Py_DECREF(result);
    return 0;
}

static int
trace_trampoline(PyObject *self, PyFrameObject *frame,
                 int what, PyObject *arg)
{
    PyObject *callback;
    if (what == PyTrace_CALL) {
        callback = self;
    }
    else {
        callback = frame->f_trace;
    }
    if (callback == NULL) {
        return 0;
    }

    PyThreadState *tstate = _PyThreadState_GET();
    PyObject *result = call_trampoline(tstate, callback, frame, what, arg);
    if (result == NULL) {
        _PyEval_SetTrace(tstate, NULL, NULL);
        Py_CLEAR(frame->f_trace);
        return -1;
    }

    if (result != Py_None) {
        Py_XSETREF(frame->f_trace, result);
    }
    else {
        Py_DECREF(result);
    }
    return 0;
}

/*[clinic input]
sys.settrace

    function: object
    /

Set the global debug tracing function.

It will be called on each function call.  See the debugger chapter
in the library manual.
[clinic start generated code]*/

static PyObject *
sys_settrace(PyObject *module, PyObject *function)
/*[clinic end generated code: output=999d12e9d6ec4678 input=8107feb01c5f1c4e]*/
{
    PyThreadState *tstate = _PyThreadState_GET();
    if (function == Py_None) {
        if (_PyEval_SetTrace(tstate, NULL, NULL) < 0) {
            return NULL;
        }
    }
    else {
        if (_PyEval_SetTrace(tstate, trace_trampoline, function) < 0) {
            return NULL;
        }
    }
    Py_RETURN_NONE;
}

/*[clinic input]
sys._settraceallthreads

    function as arg: object
    /

Set the global debug tracing function in all running threads belonging to the current interpreter.

It will be called on each function call. See the debugger chapter
in the library manual.
[clinic start generated code]*/

static PyObject *
sys__settraceallthreads(PyObject *module, PyObject *arg)
/*[clinic end generated code: output=161cca30207bf3ca input=d4bde1f810d73675]*/
{
    PyObject* argument = NULL;
    Py_tracefunc func = NULL;

    if (arg != Py_None) {
        func = trace_trampoline;
        argument = arg;
    }


    PyEval_SetTraceAllThreads(func, argument);

    Py_RETURN_NONE;
}

/*[clinic input]
sys.gettrace

Return the global debug tracing function set with sys.settrace.

See the debugger chapter in the library manual.
[clinic start generated code]*/

static PyObject *
sys_gettrace_impl(PyObject *module)
/*[clinic end generated code: output=e97e3a4d8c971b6e input=373b51bb2147f4d8]*/
{
    PyThreadState *tstate = _PyThreadState_GET();
    PyObject *temp = tstate->c_traceobj;

    if (temp == NULL)
        temp = Py_None;
    return Py_NewRef(temp);
}

/*[clinic input]
sys.setprofile

    function: object
    /

Set the profiling function.

It will be called on each function call and return.  See the profiler
chapter in the library manual.
[clinic start generated code]*/

static PyObject *
sys_setprofile(PyObject *module, PyObject *function)
/*[clinic end generated code: output=1c3503105939db9c input=055d0d7961413a62]*/
{
    PyThreadState *tstate = _PyThreadState_GET();
    if (function == Py_None) {
        if (_PyEval_SetProfile(tstate, NULL, NULL) < 0) {
            return NULL;
        }
    }
    else {
        if (_PyEval_SetProfile(tstate, profile_trampoline, function) < 0) {
            return NULL;
        }
    }
    Py_RETURN_NONE;
}

/*[clinic input]
sys._setprofileallthreads

    function as arg: object
    /

Set the profiling function in all running threads belonging to the current interpreter.

It will be called on each function call and return.  See the profiler
chapter in the library manual.
[clinic start generated code]*/

static PyObject *
sys__setprofileallthreads(PyObject *module, PyObject *arg)
/*[clinic end generated code: output=2d61319e27b309fe input=a10589439ba20cee]*/
{
    PyObject* argument = NULL;
    Py_tracefunc func = NULL;

    if (arg != Py_None) {
        func = profile_trampoline;
        argument = arg;
    }

    PyEval_SetProfileAllThreads(func, argument);

    Py_RETURN_NONE;
}

/*[clinic input]
sys.getprofile

Return the profiling function set with sys.setprofile.

See the profiler chapter in the library manual.
[clinic start generated code]*/

static PyObject *
sys_getprofile_impl(PyObject *module)
/*[clinic end generated code: output=579b96b373448188 input=1b3209d89a32965d]*/
{
    PyThreadState *tstate = _PyThreadState_GET();
    PyObject *temp = tstate->c_profileobj;

    if (temp == NULL)
        temp = Py_None;
    return Py_NewRef(temp);
}


/*[clinic input]
sys.setswitchinterval

    interval: double
    /

Set the ideal thread switching delay inside the Python interpreter.

The actual frequency of switching threads can be lower if the
interpreter executes long sequences of uninterruptible code
(this is implementation-specific and workload-dependent).

The parameter must represent the desired switching delay in seconds
A typical value is 0.005 (5 milliseconds).
[clinic start generated code]*/

static PyObject *
sys_setswitchinterval_impl(PyObject *module, double interval)
/*[clinic end generated code: output=65a19629e5153983 input=561b477134df91d9]*/
{
    if (interval <= 0.0) {
        PyErr_SetString(PyExc_ValueError,
                        "switch interval must be strictly positive");
        return NULL;
    }
    _PyEval_SetSwitchInterval((unsigned long) (1e6 * interval));
    Py_RETURN_NONE;
}


/*[clinic input]
sys.getswitchinterval -> double

Return the current thread switch interval; see sys.setswitchinterval().
[clinic start generated code]*/

static double
sys_getswitchinterval_impl(PyObject *module)
/*[clinic end generated code: output=a38c277c85b5096d input=bdf9d39c0ebbbb6f]*/
{
    return 1e-6 * _PyEval_GetSwitchInterval();
}

/*[clinic input]
sys.setrecursionlimit

    limit as new_limit: int
    /

Set the maximum depth of the Python interpreter stack to n.

This limit prevents infinite recursion from causing an overflow of the C
stack and crashing Python.  The highest possible limit is platform-
dependent.
[clinic start generated code]*/

static PyObject *
sys_setrecursionlimit_impl(PyObject *module, int new_limit)
/*[clinic end generated code: output=35e1c64754800ace input=b0f7a23393924af3]*/
{
    PyThreadState *tstate = _PyThreadState_GET();

    if (new_limit < 1) {
        _PyErr_SetString(tstate, PyExc_ValueError,
                         "recursion limit must be greater or equal than 1");
        return NULL;
    }

    /* Reject too low new limit if the current recursion depth is higher than
       the new low-water mark. */
    int depth = tstate->py_recursion_limit - tstate->py_recursion_remaining;
    if (depth >= new_limit) {
        _PyErr_Format(tstate, PyExc_RecursionError,
                      "cannot set the recursion limit to %i at "
                      "the recursion depth %i: the limit is too low",
                      new_limit, depth);
        return NULL;
    }

    Py_SetRecursionLimit(new_limit);
    Py_RETURN_NONE;
}

/*[clinic input]
sys.set_coroutine_origin_tracking_depth

  depth: int

Enable or disable origin tracking for coroutine objects in this thread.

Coroutine objects will track 'depth' frames of traceback information
about where they came from, available in their cr_origin attribute.

Set a depth of 0 to disable.
[clinic start generated code]*/

static PyObject *
sys_set_coroutine_origin_tracking_depth_impl(PyObject *module, int depth)
/*[clinic end generated code: output=0a2123c1cc6759c5 input=a1d0a05f89d2c426]*/
{
    if (_PyEval_SetCoroutineOriginTrackingDepth(depth) < 0) {
        return NULL;
    }
    Py_RETURN_NONE;
}

/*[clinic input]
sys.get_coroutine_origin_tracking_depth -> int

Check status of origin tracking for coroutine objects in this thread.
[clinic start generated code]*/

static int
sys_get_coroutine_origin_tracking_depth_impl(PyObject *module)
/*[clinic end generated code: output=3699f7be95a3afb8 input=335266a71205b61a]*/
{
    return _PyEval_GetCoroutineOriginTrackingDepth();
}

static PyTypeObject AsyncGenHooksType;

PyDoc_STRVAR(asyncgen_hooks_doc,
"asyncgen_hooks\n\
\n\
A named tuple providing information about asynchronous\n\
generators hooks.  The attributes are read only.");

static PyStructSequence_Field asyncgen_hooks_fields[] = {
    {"firstiter", "Hook to intercept first iteration"},
    {"finalizer", "Hook to intercept finalization"},
    {0}
};

static PyStructSequence_Desc asyncgen_hooks_desc = {
    "asyncgen_hooks",          /* name */
    asyncgen_hooks_doc,        /* doc */
    asyncgen_hooks_fields ,    /* fields */
    2
};

static PyObject *
sys_set_asyncgen_hooks(PyObject *self, PyObject *args, PyObject *kw)
{
    static char *keywords[] = {"firstiter", "finalizer", NULL};
    PyObject *firstiter = NULL;
    PyObject *finalizer = NULL;

    if (!PyArg_ParseTupleAndKeywords(
            args, kw, "|OO", keywords,
            &firstiter, &finalizer)) {
        return NULL;
    }

    if (finalizer && finalizer != Py_None) {
        if (!PyCallable_Check(finalizer)) {
            PyErr_Format(PyExc_TypeError,
                         "callable finalizer expected, got %.50s",
                         Py_TYPE(finalizer)->tp_name);
            return NULL;
        }
    }

    if (firstiter && firstiter != Py_None) {
        if (!PyCallable_Check(firstiter)) {
            PyErr_Format(PyExc_TypeError,
                         "callable firstiter expected, got %.50s",
                         Py_TYPE(firstiter)->tp_name);
            return NULL;
        }
    }

    PyObject *cur_finalizer = _PyEval_GetAsyncGenFinalizer();

    if (finalizer && finalizer != Py_None) {
        if (_PyEval_SetAsyncGenFinalizer(finalizer) < 0) {
            return NULL;
        }
    }
    else if (finalizer == Py_None && _PyEval_SetAsyncGenFinalizer(NULL) < 0) {
        return NULL;
    }

    if (firstiter && firstiter != Py_None) {
        if (_PyEval_SetAsyncGenFirstiter(firstiter) < 0) {
            goto error;
        }
    }
    else if (firstiter == Py_None && _PyEval_SetAsyncGenFirstiter(NULL) < 0) {
        goto error;
    }

    Py_RETURN_NONE;

error:
    _PyEval_SetAsyncGenFinalizer(cur_finalizer);
    return NULL;
}

PyDoc_STRVAR(set_asyncgen_hooks_doc,
"set_asyncgen_hooks([firstiter] [, finalizer])\n\
\n\
Set a finalizer for async generators objects."
);

/*[clinic input]
sys.get_asyncgen_hooks

Return the installed asynchronous generators hooks.

This returns a namedtuple of the form (firstiter, finalizer).
[clinic start generated code]*/

static PyObject *
sys_get_asyncgen_hooks_impl(PyObject *module)
/*[clinic end generated code: output=53a253707146f6cf input=3676b9ea62b14625]*/
{
    PyObject *res;
    PyObject *firstiter = _PyEval_GetAsyncGenFirstiter();
    PyObject *finalizer = _PyEval_GetAsyncGenFinalizer();

    res = PyStructSequence_New(&AsyncGenHooksType);
    if (res == NULL) {
        return NULL;
    }

    if (firstiter == NULL) {
        firstiter = Py_None;
    }

    if (finalizer == NULL) {
        finalizer = Py_None;
    }

    PyStructSequence_SET_ITEM(res, 0, Py_NewRef(firstiter));
    PyStructSequence_SET_ITEM(res, 1, Py_NewRef(finalizer));

    return res;
}


static PyTypeObject Hash_InfoType;

PyDoc_STRVAR(hash_info_doc,
"hash_info\n\
\n\
A named tuple providing parameters used for computing\n\
hashes. The attributes are read only.");

static PyStructSequence_Field hash_info_fields[] = {
    {"width", "width of the type used for hashing, in bits"},
    {"modulus", "prime number giving the modulus on which the hash "
                "function is based"},
    {"inf", "value to be used for hash of a positive infinity"},
    {"nan", "value to be used for hash of a nan"},
    {"imag", "multiplier used for the imaginary part of a complex number"},
    {"algorithm", "name of the algorithm for hashing of str, bytes and "
                  "memoryviews"},
    {"hash_bits", "internal output size of hash algorithm"},
    {"seed_bits", "seed size of hash algorithm"},
    {"cutoff", "small string optimization cutoff"},
    {NULL, NULL}
};

static PyStructSequence_Desc hash_info_desc = {
    "sys.hash_info",
    hash_info_doc,
    hash_info_fields,
    9,
};

static PyObject *
get_hash_info(PyThreadState *tstate)
{
    PyObject *hash_info;
    int field = 0;
    PyHash_FuncDef *hashfunc;
    hash_info = PyStructSequence_New(&Hash_InfoType);
    if (hash_info == NULL) {
        return NULL;
    }
    hashfunc = PyHash_GetFuncDef();

#define SET_HASH_INFO_ITEM(CALL)                             \
    do {                                                     \
        PyObject *item = (CALL);                             \
        if (item == NULL) {                                  \
            Py_CLEAR(hash_info);                             \
            return NULL;                                     \
        }                                                    \
        PyStructSequence_SET_ITEM(hash_info, field++, item); \
    } while(0)

    SET_HASH_INFO_ITEM(PyLong_FromLong(8 * sizeof(Py_hash_t)));
    SET_HASH_INFO_ITEM(PyLong_FromSsize_t(_PyHASH_MODULUS));
    SET_HASH_INFO_ITEM(PyLong_FromLong(_PyHASH_INF));
    SET_HASH_INFO_ITEM(PyLong_FromLong(0));  // This is no longer used
    SET_HASH_INFO_ITEM(PyLong_FromLong(_PyHASH_IMAG));
    SET_HASH_INFO_ITEM(PyUnicode_FromString(hashfunc->name));
    SET_HASH_INFO_ITEM(PyLong_FromLong(hashfunc->hash_bits));
    SET_HASH_INFO_ITEM(PyLong_FromLong(hashfunc->seed_bits));
    SET_HASH_INFO_ITEM(PyLong_FromLong(Py_HASH_CUTOFF));

#undef SET_HASH_INFO_ITEM

    return hash_info;
}
/*[clinic input]
sys.getrecursionlimit

Return the current value of the recursion limit.

The recursion limit is the maximum depth of the Python interpreter
stack.  This limit prevents infinite recursion from causing an overflow
of the C stack and crashing Python.
[clinic start generated code]*/

static PyObject *
sys_getrecursionlimit_impl(PyObject *module)
/*[clinic end generated code: output=d571fb6b4549ef2e input=1c6129fd2efaeea8]*/
{
    return PyLong_FromLong(Py_GetRecursionLimit());
}

#ifdef MS_WINDOWS

static PyTypeObject WindowsVersionType = { 0 };

static PyStructSequence_Field windows_version_fields[] = {
    {"major", "Major version number"},
    {"minor", "Minor version number"},
    {"build", "Build number"},
    {"platform", "Operating system platform"},
    {"service_pack", "Latest Service Pack installed on the system"},
    {"service_pack_major", "Service Pack major version number"},
    {"service_pack_minor", "Service Pack minor version number"},
    {"suite_mask", "Bit mask identifying available product suites"},
    {"product_type", "System product type"},
    {"platform_version", "Diagnostic version number"},
    {0}
};

static PyStructSequence_Desc windows_version_desc = {
    "sys.getwindowsversion",       /* name */
    sys_getwindowsversion__doc__,  /* doc */
    windows_version_fields,        /* fields */
    5                              /* For backward compatibility,
                                      only the first 5 items are accessible
                                      via indexing, the rest are name only */
};

static PyObject *
_sys_getwindowsversion_from_kernel32(void)
{
#ifndef MS_WINDOWS_DESKTOP
    return NULL;
#else
    HANDLE hKernel32;
    wchar_t kernel32_path[MAX_PATH];
    LPVOID verblock;
    DWORD verblock_size;
    VS_FIXEDFILEINFO *ffi;
    UINT ffi_len;
    DWORD realMajor, realMinor, realBuild;

    Py_BEGIN_ALLOW_THREADS
    hKernel32 = GetModuleHandleW(L"kernel32.dll");
    Py_END_ALLOW_THREADS
    if (!hKernel32 || !GetModuleFileNameW(hKernel32, kernel32_path, MAX_PATH)) {
        PyErr_SetFromWindowsErr(0);
        return NULL;
    }
    verblock_size = GetFileVersionInfoSizeW(kernel32_path, NULL);
    if (!verblock_size) {
        PyErr_SetFromWindowsErr(0);
        return NULL;
    }
    verblock = PyMem_RawMalloc(verblock_size);
    if (!verblock ||
        !GetFileVersionInfoW(kernel32_path, 0, verblock_size, verblock) ||
        !VerQueryValueW(verblock, L"", (LPVOID)&ffi, &ffi_len)) {
        PyErr_SetFromWindowsErr(0);
        return NULL;
    }

    realMajor = HIWORD(ffi->dwProductVersionMS);
    realMinor = LOWORD(ffi->dwProductVersionMS);
    realBuild = HIWORD(ffi->dwProductVersionLS);
    PyMem_RawFree(verblock);
    return Py_BuildValue("(kkk)", realMajor, realMinor, realBuild);
#endif /* !MS_WINDOWS_DESKTOP */
}

/* Disable deprecation warnings about GetVersionEx as the result is
   being passed straight through to the caller, who is responsible for
   using it correctly. */
#pragma warning(push)
#pragma warning(disable:4996)

/*[clinic input]
sys.getwindowsversion

Return info about the running version of Windows as a named tuple.

The members are named: major, minor, build, platform, service_pack,
service_pack_major, service_pack_minor, suite_mask, product_type and
platform_version. For backward compatibility, only the first 5 items
are available by indexing. All elements are numbers, except
service_pack and platform_type which are strings, and platform_version
which is a 3-tuple. Platform is always 2. Product_type may be 1 for a
workstation, 2 for a domain controller, 3 for a server.
Platform_version is a 3-tuple containing a version number that is
intended for identifying the OS rather than feature detection.
[clinic start generated code]*/

static PyObject *
sys_getwindowsversion_impl(PyObject *module)
/*[clinic end generated code: output=1ec063280b932857 input=73a228a328fee63a]*/
{
    PyObject *version;
    int pos = 0;
    OSVERSIONINFOEXW ver;

    if (PyObject_GetOptionalAttrString(module, "_cached_windows_version", &version) < 0) {
        return NULL;
    };
    if (version && PyObject_TypeCheck(version, &WindowsVersionType)) {
        return version;
    }
    Py_XDECREF(version);

    ver.dwOSVersionInfoSize = sizeof(ver);
    if (!GetVersionExW((OSVERSIONINFOW*) &ver))
        return PyErr_SetFromWindowsErr(0);

    version = PyStructSequence_New(&WindowsVersionType);
    if (version == NULL)
        return NULL;

#define SET_VERSION_INFO(CALL)                               \
    do {                                                     \
        PyObject *item = (CALL);                             \
        if (item == NULL) {                                  \
            goto error;                                      \
        }                                                    \
        PyStructSequence_SET_ITEM(version, pos++, item);     \
    } while(0)

    SET_VERSION_INFO(PyLong_FromLong(ver.dwMajorVersion));
    SET_VERSION_INFO(PyLong_FromLong(ver.dwMinorVersion));
    SET_VERSION_INFO(PyLong_FromLong(ver.dwBuildNumber));
    SET_VERSION_INFO(PyLong_FromLong(ver.dwPlatformId));
    SET_VERSION_INFO(PyUnicode_FromWideChar(ver.szCSDVersion, -1));
    SET_VERSION_INFO(PyLong_FromLong(ver.wServicePackMajor));
    SET_VERSION_INFO(PyLong_FromLong(ver.wServicePackMinor));
    SET_VERSION_INFO(PyLong_FromLong(ver.wSuiteMask));
    SET_VERSION_INFO(PyLong_FromLong(ver.wProductType));

    // GetVersion will lie if we are running in a compatibility mode.
    // We need to read the version info from a system file resource
    // to accurately identify the OS version. If we fail for any reason,
    // just return whatever GetVersion said.
    PyObject *realVersion = _sys_getwindowsversion_from_kernel32();
    if (!realVersion) {
        if (!PyErr_ExceptionMatches(PyExc_WindowsError)) {
            return NULL;
        }

        PyErr_Clear();
        realVersion = Py_BuildValue("(kkk)",
            ver.dwMajorVersion,
            ver.dwMinorVersion,
            ver.dwBuildNumber
        );
    }

    SET_VERSION_INFO(realVersion);

#undef SET_VERSION_INFO

    if (PyObject_SetAttrString(module, "_cached_windows_version", version) < 0) {
        goto error;
    }

    return version;

error:
    Py_DECREF(version);
    return NULL;
}

#pragma warning(pop)

/*[clinic input]
sys._enablelegacywindowsfsencoding

Changes the default filesystem encoding to mbcs:replace.

This is done for consistency with earlier versions of Python. See PEP
529 for more information.

This is equivalent to defining the PYTHONLEGACYWINDOWSFSENCODING
environment variable before launching Python.
[clinic start generated code]*/

static PyObject *
sys__enablelegacywindowsfsencoding_impl(PyObject *module)
/*[clinic end generated code: output=f5c3855b45e24fe9 input=2bfa931a20704492]*/
{
    if (PyErr_WarnEx(PyExc_DeprecationWarning,
        "sys._enablelegacywindowsfsencoding() is deprecated and will be "
        "removed in Python 3.16. Use PYTHONLEGACYWINDOWSFSENCODING "
        "instead.", 1))
    {
        return NULL;
    }
    if (_PyUnicode_EnableLegacyWindowsFSEncoding() < 0) {
        return NULL;
    }
    Py_RETURN_NONE;
}

#endif /* MS_WINDOWS */

#ifdef HAVE_DLOPEN

/*[clinic input]
sys.setdlopenflags

    flags as new_val: int
    /

Set the flags used by the interpreter for dlopen calls.

This is used, for example, when the interpreter loads extension
modules. Among other things, this will enable a lazy resolving of
symbols when importing a module, if called as sys.setdlopenflags(0).
To share symbols across extension modules, call as
sys.setdlopenflags(os.RTLD_GLOBAL).  Symbolic names for the flag
modules can be found in the os module (RTLD_xxx constants, e.g.
os.RTLD_LAZY).
[clinic start generated code]*/

static PyObject *
sys_setdlopenflags_impl(PyObject *module, int new_val)
/*[clinic end generated code: output=ec918b7fe0a37281 input=4c838211e857a77f]*/
{
    PyInterpreterState *interp = _PyInterpreterState_GET();
    _PyImport_SetDLOpenFlags(interp, new_val);
    Py_RETURN_NONE;
}


/*[clinic input]
sys.getdlopenflags

Return the current value of the flags that are used for dlopen calls.

The flag constants are defined in the os module.
[clinic start generated code]*/

static PyObject *
sys_getdlopenflags_impl(PyObject *module)
/*[clinic end generated code: output=e92cd1bc5005da6e input=dc4ea0899c53b4b6]*/
{
    PyInterpreterState *interp = _PyInterpreterState_GET();
    return PyLong_FromLong(
            _PyImport_GetDLOpenFlags(interp));
}

#endif  /* HAVE_DLOPEN */

#ifdef USE_MALLOPT
/* Link with -lmalloc (or -lmpc) on an SGI */
#include <malloc.h>

/*[clinic input]
sys.mdebug

    flag: int
    /
[clinic start generated code]*/

static PyObject *
sys_mdebug_impl(PyObject *module, int flag)
/*[clinic end generated code: output=5431d545847c3637 input=151d150ae1636f8a]*/
{
    int flag;
    mallopt(M_DEBUG, flag);
    Py_RETURN_NONE;
}
#endif /* USE_MALLOPT */


/*[clinic input]
sys.get_int_max_str_digits

Return the maximum string digits limit for non-binary int<->str conversions.
[clinic start generated code]*/

static PyObject *
sys_get_int_max_str_digits_impl(PyObject *module)
/*[clinic end generated code: output=0042f5e8ae0e8631 input=61bf9f99bc8b112d]*/
{
    PyInterpreterState *interp = _PyInterpreterState_GET();
    return PyLong_FromLong(interp->long_state.max_str_digits);
}


/*[clinic input]
sys.set_int_max_str_digits

    maxdigits: int

Set the maximum string digits limit for non-binary int<->str conversions.
[clinic start generated code]*/

static PyObject *
sys_set_int_max_str_digits_impl(PyObject *module, int maxdigits)
/*[clinic end generated code: output=734d4c2511f2a56d input=d7e3f325db6910c5]*/
{
    if (_PySys_SetIntMaxStrDigits(maxdigits) < 0) {
        return NULL;
    }
    Py_RETURN_NONE;
}

size_t
_PySys_GetSizeOf(PyObject *o)
{
    PyObject *res = NULL;
    PyObject *method;
    Py_ssize_t size;
    PyThreadState *tstate = _PyThreadState_GET();

    /* Make sure the type is initialized. float gets initialized late */
    if (PyType_Ready(Py_TYPE(o)) < 0) {
        return (size_t)-1;
    }

    method = _PyObject_LookupSpecial(o, &_Py_ID(__sizeof__));
    if (method == NULL) {
        if (!_PyErr_Occurred(tstate)) {
            _PyErr_Format(tstate, PyExc_TypeError,
                          "Type %.100s doesn't define __sizeof__",
                          Py_TYPE(o)->tp_name);
        }
    }
    else {
        res = _PyObject_CallNoArgs(method);
        Py_DECREF(method);
    }

    if (res == NULL)
        return (size_t)-1;

    size = PyLong_AsSsize_t(res);
    Py_DECREF(res);
    if (size == -1 && _PyErr_Occurred(tstate))
        return (size_t)-1;

    if (size < 0) {
        _PyErr_SetString(tstate, PyExc_ValueError,
                          "__sizeof__() should return >= 0");
        return (size_t)-1;
    }

    size_t presize = 0;
    if (!Py_IS_TYPE(o, &PyType_Type) ||
         PyType_HasFeature((PyTypeObject *)o, Py_TPFLAGS_HEAPTYPE))
    {
        /* Add the size of the pre-header if "o" is not a static type */
        presize = _PyType_PreHeaderSize(Py_TYPE(o));
    }

    return (size_t)size + presize;
}

static PyObject *
sys_getsizeof(PyObject *self, PyObject *args, PyObject *kwds)
{
    static char *kwlist[] = {"object", "default", 0};
    size_t size;
    PyObject *o, *dflt = NULL;
    PyThreadState *tstate = _PyThreadState_GET();

    if (!PyArg_ParseTupleAndKeywords(args, kwds, "O|O:getsizeof",
                                     kwlist, &o, &dflt)) {
        return NULL;
    }

    size = _PySys_GetSizeOf(o);

    if (size == (size_t)-1 && _PyErr_Occurred(tstate)) {
        /* Has a default value been given */
        if (dflt != NULL && _PyErr_ExceptionMatches(tstate, PyExc_TypeError)) {
            _PyErr_Clear(tstate);
            return Py_NewRef(dflt);
        }
        else
            return NULL;
    }

    return PyLong_FromSize_t(size);
}

PyDoc_STRVAR(getsizeof_doc,
"getsizeof(object [, default]) -> int\n\
\n\
Return the size of object in bytes.");

/*[clinic input]
sys.getrefcount -> Py_ssize_t

    object:  object
    /

Return the reference count of object.

The count returned is generally one higher than you might expect,
because it includes the (temporary) reference as an argument to
getrefcount().
[clinic start generated code]*/

static Py_ssize_t
sys_getrefcount_impl(PyObject *module, PyObject *object)
/*[clinic end generated code: output=5fd477f2264b85b2 input=bf474efd50a21535]*/
{
    return Py_REFCNT(object);
}

#ifdef Py_REF_DEBUG
/*[clinic input]
sys.gettotalrefcount -> Py_ssize_t
[clinic start generated code]*/

static Py_ssize_t
sys_gettotalrefcount_impl(PyObject *module)
/*[clinic end generated code: output=4103886cf17c25bc input=53b744faa5d2e4f6]*/
{
    /* It may make sense to return the total for the current interpreter
       or have a second function that does so. */
    return _Py_GetGlobalRefTotal();
}

#endif /* Py_REF_DEBUG */

/*[clinic input]
sys.getallocatedblocks -> Py_ssize_t

Return the number of memory blocks currently allocated.
[clinic start generated code]*/

static Py_ssize_t
sys_getallocatedblocks_impl(PyObject *module)
/*[clinic end generated code: output=f0c4e873f0b6dcf7 input=dab13ee346a0673e]*/
{
    // It might make sense to return the count
    // for just the current interpreter.
    return _Py_GetGlobalAllocatedBlocks();
}

/*[clinic input]
sys.getunicodeinternedsize -> Py_ssize_t

    *
    _only_immortal: bool = False

Return the number of elements of the unicode interned dictionary
[clinic start generated code]*/

static Py_ssize_t
sys_getunicodeinternedsize_impl(PyObject *module, int _only_immortal)
/*[clinic end generated code: output=29a6377a94a14f70 input=0330b3408dd5bcc6]*/
{
    if (_only_immortal) {
        return _PyUnicode_InternedSize_Immortal();
    }
    else {
        return _PyUnicode_InternedSize();
    }
}

/*[clinic input]
sys._getframe

    depth: int = 0
    /

Return a frame object from the call stack.

If optional integer depth is given, return the frame object that many
calls below the top of the stack.  If that is deeper than the call
stack, ValueError is raised.  The default for depth is zero, returning
the frame at the top of the call stack.

This function should be used for internal and specialized purposes
only.
[clinic start generated code]*/

static PyObject *
sys__getframe_impl(PyObject *module, int depth)
/*[clinic end generated code: output=d438776c04d59804 input=c1be8a6464b11ee5]*/
{
    PyThreadState *tstate = _PyThreadState_GET();
    _PyInterpreterFrame *frame = tstate->current_frame;

    if (frame != NULL) {
        while (depth > 0) {
            frame = _PyFrame_GetFirstComplete(frame->previous);
            if (frame == NULL) {
                break;
            }
            --depth;
        }
    }
    if (frame == NULL) {
        _PyErr_SetString(tstate, PyExc_ValueError,
                         "call stack is not deep enough");
        return NULL;
    }

    PyObject *pyFrame = Py_XNewRef((PyObject *)_PyFrame_GetFrameObject(frame));
    if (pyFrame && _PySys_Audit(tstate, "sys._getframe", "(O)", pyFrame) < 0) {
        Py_DECREF(pyFrame);
        return NULL;
    }
    return pyFrame;
}

/*[clinic input]
sys._current_frames

Return a dict mapping each thread's thread id to its current stack frame.

This function should be used for specialized purposes only.
[clinic start generated code]*/

static PyObject *
sys__current_frames_impl(PyObject *module)
/*[clinic end generated code: output=d2a41ac0a0a3809a input=2a9049c5f5033691]*/
{
    return _PyThread_CurrentFrames();
}

/*[clinic input]
sys._current_exceptions

Return a dict mapping each thread's identifier to its current raised exception.

This function should be used for specialized purposes only.
[clinic start generated code]*/

static PyObject *
sys__current_exceptions_impl(PyObject *module)
/*[clinic end generated code: output=2ccfd838c746f0ba input=0e91818fbf2edc1f]*/
{
    return _PyThread_CurrentExceptions();
}

/*[clinic input]
sys.call_tracing

    func: object
    args as funcargs: object(subclass_of='&PyTuple_Type')
    /

Call func(*args), while tracing is enabled.

The tracing state is saved, and restored afterwards.  This is intended
to be called from a debugger from a checkpoint, to recursively debug
some other code.
[clinic start generated code]*/

static PyObject *
sys_call_tracing_impl(PyObject *module, PyObject *func, PyObject *funcargs)
/*[clinic end generated code: output=7e4999853cd4e5a6 input=5102e8b11049f92f]*/
{
    return _PyEval_CallTracing(func, funcargs);
}

/*[clinic input]
sys._debugmallocstats

Print summary info to stderr about the state of pymalloc's structures.

In Py_DEBUG mode, also perform some expensive internal consistency
checks.
[clinic start generated code]*/

static PyObject *
sys__debugmallocstats_impl(PyObject *module)
/*[clinic end generated code: output=ec3565f8c7cee46a input=33c0c9c416f98424]*/
{
#ifdef WITH_PYMALLOC
    if (_PyObject_DebugMallocStats(stderr)) {
        fputc('\n', stderr);
    }
#endif
    _PyObject_DebugTypeStats(stderr);

    Py_RETURN_NONE;
}

#ifdef Py_TRACE_REFS
/* Defined in objects.c because it uses static globals in that file */
extern PyObject *_Py_GetObjects(PyObject *, PyObject *);
#endif


/*[clinic input]
sys._clear_type_cache

Clear the internal type lookup cache.
[clinic start generated code]*/

static PyObject *
sys__clear_type_cache_impl(PyObject *module)
/*[clinic end generated code: output=20e48ca54a6f6971 input=127f3e04a8d9b555]*/
{
    PyType_ClearCache();
    Py_RETURN_NONE;
}

/*[clinic input]
sys._clear_internal_caches

Clear all internal performance-related caches.
[clinic start generated code]*/

static PyObject *
sys__clear_internal_caches_impl(PyObject *module)
/*[clinic end generated code: output=0ee128670a4966d6 input=253e741ca744f6e8]*/
{
#ifdef _Py_TIER2
    PyInterpreterState *interp = _PyInterpreterState_GET();
    _Py_Executors_InvalidateAll(interp, 0);
#endif
#ifdef Py_GIL_DISABLED
    if (_Py_ClearUnusedTLBC(_PyInterpreterState_GET()) < 0) {
        return NULL;
    }
#endif
    PyType_ClearCache();
    Py_RETURN_NONE;
}

/* Note that, for now, we do not have a per-interpreter equivalent
  for sys.is_finalizing(). */

/*[clinic input]
sys.is_finalizing

Return True if Python is exiting.
[clinic start generated code]*/

static PyObject *
sys_is_finalizing_impl(PyObject *module)
/*[clinic end generated code: output=735b5ff7962ab281 input=f0df747a039948a5]*/
{
    return PyBool_FromLong(Py_IsFinalizing());
}


#ifdef Py_STATS
/*[clinic input]
sys._stats_on

Turns on stats gathering (stats gathering is off by default).
[clinic start generated code]*/

static PyObject *
sys__stats_on_impl(PyObject *module)
/*[clinic end generated code: output=aca53eafcbb4d9fe input=43b5bfe145299e55]*/
{
    _Py_StatsOn();
    Py_RETURN_NONE;
}

/*[clinic input]
sys._stats_off

Turns off stats gathering (stats gathering is off by default).
[clinic start generated code]*/

static PyObject *
sys__stats_off_impl(PyObject *module)
/*[clinic end generated code: output=1534c1ee63812214 input=d1a84c60c56cbce2]*/
{
    _Py_StatsOff();
    Py_RETURN_NONE;
}

/*[clinic input]
sys._stats_clear

Clears the stats.
[clinic start generated code]*/

static PyObject *
sys__stats_clear_impl(PyObject *module)
/*[clinic end generated code: output=fb65a2525ee50604 input=3e03f2654f44da96]*/
{
    _Py_StatsClear();
    Py_RETURN_NONE;
}

/*[clinic input]
sys._stats_dump -> bool

Dump stats to file, and clears the stats.

Return False if no statistics were not dumped because stats gathering was off.
[clinic start generated code]*/

static int
sys__stats_dump_impl(PyObject *module)
/*[clinic end generated code: output=6e346b4ba0de4489 input=31a489e39418b2a5]*/
{
    int res = _Py_PrintSpecializationStats(1);
    _Py_StatsClear();
    return res;
}
#endif   // Py_STATS


#ifdef ANDROID_API_LEVEL
/*[clinic input]
sys.getandroidapilevel

Return the build time API version of Android as an integer.
[clinic start generated code]*/

static PyObject *
sys_getandroidapilevel_impl(PyObject *module)
/*[clinic end generated code: output=214abf183a1c70c1 input=3e6d6c9fcdd24ac6]*/
{
    return PyLong_FromLong(ANDROID_API_LEVEL);
}
#endif   /* ANDROID_API_LEVEL */

/*[clinic input]
sys.activate_stack_trampoline

    backend: str
    /

Activate stack profiler trampoline *backend*.
[clinic start generated code]*/

static PyObject *
sys_activate_stack_trampoline_impl(PyObject *module, const char *backend)
/*[clinic end generated code: output=5783cdeb51874b43 input=a12df928758a82b4]*/
{
#ifdef PY_HAVE_PERF_TRAMPOLINE
#ifdef _Py_JIT
    if (_PyInterpreterState_GET()->jit) {
        PyErr_SetString(PyExc_ValueError, "Cannot activate the perf trampoline if the JIT is active");
        return NULL;
    }
#endif

    if (strcmp(backend, "perf") == 0) {
        _PyPerf_Callbacks cur_cb;
        _PyPerfTrampoline_GetCallbacks(&cur_cb);
        if (cur_cb.write_state != _Py_perfmap_callbacks.write_state) {
            if (_PyPerfTrampoline_SetCallbacks(&_Py_perfmap_callbacks) < 0 ) {
                PyErr_SetString(PyExc_ValueError, "can't activate perf trampoline");
                return NULL;
            }
        }
        else if (strcmp(backend, "perf_jit") == 0) {
            _PyPerf_Callbacks cur_cb;
            _PyPerfTrampoline_GetCallbacks(&cur_cb);
            if (cur_cb.write_state != _Py_perfmap_jit_callbacks.write_state) {
                if (_PyPerfTrampoline_SetCallbacks(&_Py_perfmap_jit_callbacks) < 0 ) {
                    PyErr_SetString(PyExc_ValueError, "can't activate perf jit trampoline");
                    return NULL;
                }
            }
        }
    }
    else {
        PyErr_Format(PyExc_ValueError, "invalid backend: %s", backend);
        return NULL;
    }
    if (_PyPerfTrampoline_Init(1) < 0) {
        return NULL;
    }
    Py_RETURN_NONE;
#else
    PyErr_SetString(PyExc_ValueError, "perf trampoline not available");
    return NULL;
#endif
}


/*[clinic input]
sys.deactivate_stack_trampoline

Deactivate the current stack profiler trampoline backend.

If no stack profiler is activated, this function has no effect.
[clinic start generated code]*/

static PyObject *
sys_deactivate_stack_trampoline_impl(PyObject *module)
/*[clinic end generated code: output=b50da25465df0ef1 input=9f629a6be9fe7fc8]*/
{
    if  (_PyPerfTrampoline_Init(0) < 0) {
        return NULL;
    }
    Py_RETURN_NONE;
}

/*[clinic input]
sys.is_stack_trampoline_active

Return *True* if a stack profiler trampoline is active.
[clinic start generated code]*/

static PyObject *
sys_is_stack_trampoline_active_impl(PyObject *module)
/*[clinic end generated code: output=ab2746de0ad9d293 input=29616b7bf6a0b703]*/
{
#ifdef PY_HAVE_PERF_TRAMPOLINE
    if (_PyIsPerfTrampolineActive()) {
        Py_RETURN_TRUE;
    }
#endif
    Py_RETURN_FALSE;
}

/*[clinic input]
sys._dump_tracelets

    outpath: object

Dump the graph of tracelets in graphviz format
[clinic start generated code]*/

static PyObject *
sys__dump_tracelets_impl(PyObject *module, PyObject *outpath)
/*[clinic end generated code: output=a7fe265e2bc3b674 input=5bff6880cd28ffd1]*/
{
    FILE *out = Py_fopen(outpath, "wb");
    if (out == NULL) {
        return NULL;
    }
    int err = _PyDumpExecutors(out);
    fclose(out);
    if (err) {
        return NULL;
    }
    Py_RETURN_NONE;
}


/*[clinic input]
sys._getframemodulename

    depth: int = 0

Return the name of the module for a calling frame.

The default depth returns the module containing the call to this API.
A more typical use in a library will pass a depth of 1 to get the user's
module rather than the library module.

If no frame, module, or name can be found, returns None.
[clinic start generated code]*/

static PyObject *
sys__getframemodulename_impl(PyObject *module, int depth)
/*[clinic end generated code: output=1d70ef691f09d2db input=d4f1a8ed43b8fb46]*/
{
    if (PySys_Audit("sys._getframemodulename", "i", depth) < 0) {
        return NULL;
    }
    _PyInterpreterFrame *f = _PyThreadState_GET()->current_frame;
    while (f && (_PyFrame_IsIncomplete(f) || depth-- > 0)) {
        f = f->previous;
    }
    if (f == NULL || PyStackRef_IsNull(f->f_funcobj)) {
        Py_RETURN_NONE;
    }
    PyObject *func = PyStackRef_AsPyObjectBorrow(f->f_funcobj);
    PyObject *r = PyFunction_GetModule(func);
    if (!r) {
        PyErr_Clear();
        r = Py_None;
    }
    return Py_NewRef(r);
}

/*[clinic input]
sys._get_cpu_count_config -> int

Private function for getting PyConfig.cpu_count
[clinic start generated code]*/

static int
sys__get_cpu_count_config_impl(PyObject *module)
/*[clinic end generated code: output=36611bb5efad16dc input=523e1ade2204084e]*/
{
    const PyConfig *config = _Py_GetConfig();
    return config->cpu_count;
}

/*[clinic input]
sys._baserepl

Private function for getting the base REPL
[clinic start generated code]*/

static PyObject *
sys__baserepl_impl(PyObject *module)
/*[clinic end generated code: output=f19a36375ebe0a45 input=ade0ebb9fab56f3c]*/
{
    PyCompilerFlags cf = _PyCompilerFlags_INIT;
    PyRun_AnyFileExFlags(stdin, "<stdin>", 0, &cf);
    Py_RETURN_NONE;
}

/*[clinic input]
sys._is_gil_enabled -> bool

Return True if the GIL is currently enabled and False otherwise.
[clinic start generated code]*/

static int
sys__is_gil_enabled_impl(PyObject *module)
/*[clinic end generated code: output=57732cf53f5b9120 input=7e9c47f15a00e809]*/
{
#ifdef Py_GIL_DISABLED
    return _PyEval_IsGILEnabled(_PyThreadState_GET());
#else
    return 1;
#endif
}

<<<<<<< HEAD
=======

>>>>>>> 86d5fa95
#ifndef MS_WINDOWS
static PerfMapState perf_map_state;
#endif

PyAPI_FUNC(int) PyUnstable_PerfMapState_Init(void) {
#ifndef MS_WINDOWS
    char filename[100];
    pid_t pid = getpid();
    // Use nofollow flag to prevent symlink attacks.
    int flags = O_WRONLY | O_CREAT | O_APPEND | O_NOFOLLOW;
#ifdef O_CLOEXEC
    flags |= O_CLOEXEC;
#endif
    snprintf(filename, sizeof(filename) - 1, "/tmp/perf-%jd.map",
                (intmax_t)pid);
    int fd = open(filename, flags, 0600);
    if (fd == -1) {
        return -1;
    }
    else{
        perf_map_state.perf_map = fdopen(fd, "a");
        if (perf_map_state.perf_map == NULL) {
            close(fd);
            return -1;
        }
    }
    perf_map_state.map_lock = PyThread_allocate_lock();
    if (perf_map_state.map_lock == NULL) {
        fclose(perf_map_state.perf_map);
        return -2;
    }
#endif
    return 0;
}

PyAPI_FUNC(int) PyUnstable_WritePerfMapEntry(
    const void *code_addr,
    unsigned int code_size,
    const char *entry_name
) {
#ifndef MS_WINDOWS
    if (perf_map_state.perf_map == NULL) {
        int ret = PyUnstable_PerfMapState_Init();
        if (ret != 0){
            return ret;
        }
    }
    PyThread_acquire_lock(perf_map_state.map_lock, 1);
    fprintf(perf_map_state.perf_map, "%" PRIxPTR " %x %s\n", (uintptr_t) code_addr, code_size, entry_name);
    fflush(perf_map_state.perf_map);
    PyThread_release_lock(perf_map_state.map_lock);
#endif
    return 0;
}

PyAPI_FUNC(void) PyUnstable_PerfMapState_Fini(void) {
#ifndef MS_WINDOWS
    if (perf_map_state.perf_map != NULL) {
        // close the file
        PyThread_acquire_lock(perf_map_state.map_lock, 1);
        fclose(perf_map_state.perf_map);
        PyThread_release_lock(perf_map_state.map_lock);

        // clean up the lock and state
        PyThread_free_lock(perf_map_state.map_lock);
        perf_map_state.perf_map = NULL;
    }
#endif
}

PyAPI_FUNC(int) PyUnstable_CopyPerfMapFile(const char* parent_filename) {
#ifndef MS_WINDOWS
    if (perf_map_state.perf_map == NULL) {
        int ret = PyUnstable_PerfMapState_Init();
        if (ret != 0) {
            return ret;
        }
    }
    FILE* from = fopen(parent_filename, "r");
    if (!from) {
        return -1;
    }
    char buf[4096];
    PyThread_acquire_lock(perf_map_state.map_lock, 1);
    int fflush_result = 0, result = 0;
    while (1) {
        size_t bytes_read = fread(buf, 1, sizeof(buf), from);
        size_t bytes_written = fwrite(buf, 1, bytes_read, perf_map_state.perf_map);
        fflush_result = fflush(perf_map_state.perf_map);
        if (fflush_result != 0 || bytes_read == 0 || bytes_written < bytes_read) {
            result = -1;
            goto close_and_release;
        }
        if (bytes_read < sizeof(buf) && feof(from)) {
            goto close_and_release;
        }
    }
close_and_release:
    fclose(from);
    PyThread_release_lock(perf_map_state.map_lock);
    return result;
#endif
    return 0;
}


static PyMethodDef sys_methods[] = {
    /* Might as well keep this in alphabetic order */
    SYS_ADDAUDITHOOK_METHODDEF
    SYS_AUDIT_METHODDEF
    {"breakpointhook", _PyCFunction_CAST(sys_breakpointhook),
     METH_FASTCALL | METH_KEYWORDS, breakpointhook_doc},
    SYS__CLEAR_INTERNAL_CACHES_METHODDEF
    SYS__CLEAR_TYPE_CACHE_METHODDEF
    SYS__CURRENT_FRAMES_METHODDEF
    SYS__CURRENT_EXCEPTIONS_METHODDEF
    SYS_DISPLAYHOOK_METHODDEF
    SYS_EXCEPTION_METHODDEF
    SYS_EXC_INFO_METHODDEF
    SYS_EXCEPTHOOK_METHODDEF
    SYS_EXIT_METHODDEF
    SYS_GETDEFAULTENCODING_METHODDEF
    SYS_GETDLOPENFLAGS_METHODDEF
    SYS_GETALLOCATEDBLOCKS_METHODDEF
    SYS_GETUNICODEINTERNEDSIZE_METHODDEF
    SYS_GETFILESYSTEMENCODING_METHODDEF
    SYS_GETFILESYSTEMENCODEERRORS_METHODDEF
#ifdef Py_TRACE_REFS
    {"getobjects", _Py_GetObjects, METH_VARARGS},
#endif
    SYS_GETTOTALREFCOUNT_METHODDEF
    SYS_GETREFCOUNT_METHODDEF
    SYS_GETRECURSIONLIMIT_METHODDEF
    {"getsizeof", _PyCFunction_CAST(sys_getsizeof),
     METH_VARARGS | METH_KEYWORDS, getsizeof_doc},
    SYS__GETFRAME_METHODDEF
    SYS__GETFRAMEMODULENAME_METHODDEF
    SYS_GETWINDOWSVERSION_METHODDEF
    SYS__ENABLELEGACYWINDOWSFSENCODING_METHODDEF
    SYS__IS_IMMORTAL_METHODDEF
    SYS_INTERN_METHODDEF
    SYS__IS_INTERNED_METHODDEF
    SYS_IS_FINALIZING_METHODDEF
    SYS_MDEBUG_METHODDEF
    SYS_SETSWITCHINTERVAL_METHODDEF
    SYS_GETSWITCHINTERVAL_METHODDEF
    SYS_SETDLOPENFLAGS_METHODDEF
    SYS_SETPROFILE_METHODDEF
    SYS__SETPROFILEALLTHREADS_METHODDEF
    SYS_GETPROFILE_METHODDEF
    SYS_SETRECURSIONLIMIT_METHODDEF
    SYS_SETTRACE_METHODDEF
    SYS__SETTRACEALLTHREADS_METHODDEF
    SYS_GETTRACE_METHODDEF
    SYS_CALL_TRACING_METHODDEF
    SYS__DEBUGMALLOCSTATS_METHODDEF
    SYS_SET_COROUTINE_ORIGIN_TRACKING_DEPTH_METHODDEF
    SYS_GET_COROUTINE_ORIGIN_TRACKING_DEPTH_METHODDEF
    {"set_asyncgen_hooks", _PyCFunction_CAST(sys_set_asyncgen_hooks),
     METH_VARARGS | METH_KEYWORDS, set_asyncgen_hooks_doc},
    SYS_GET_ASYNCGEN_HOOKS_METHODDEF
    SYS_GETANDROIDAPILEVEL_METHODDEF
    SYS_ACTIVATE_STACK_TRAMPOLINE_METHODDEF
    SYS_DEACTIVATE_STACK_TRAMPOLINE_METHODDEF
    SYS_IS_STACK_TRAMPOLINE_ACTIVE_METHODDEF
    SYS_UNRAISABLEHOOK_METHODDEF
    SYS_GET_INT_MAX_STR_DIGITS_METHODDEF
    SYS_SET_INT_MAX_STR_DIGITS_METHODDEF
    SYS__BASEREPL_METHODDEF
#ifdef Py_STATS
    SYS__STATS_ON_METHODDEF
    SYS__STATS_OFF_METHODDEF
    SYS__STATS_CLEAR_METHODDEF
    SYS__STATS_DUMP_METHODDEF
#endif
    SYS__GET_CPU_COUNT_CONFIG_METHODDEF
    SYS__IS_GIL_ENABLED_METHODDEF
    SYS__DUMP_TRACELETS_METHODDEF
    {NULL, NULL}  // sentinel
};


static PyObject *
list_builtin_module_names(void)
{
    PyObject *list = _PyImport_GetBuiltinModuleNames();
    if (list == NULL) {
        return NULL;
    }
    if (PyList_Sort(list) != 0) {
        goto error;
    }
    PyObject *tuple = PyList_AsTuple(list);
    Py_DECREF(list);
    return tuple;

error:
    Py_DECREF(list);
    return NULL;
}


static PyObject *
list_stdlib_module_names(void)
{
    Py_ssize_t len = Py_ARRAY_LENGTH(_Py_stdlib_module_names);
    PyObject *names = PyTuple_New(len);
    if (names == NULL) {
        return NULL;
    }

    for (Py_ssize_t i = 0; i < len; i++) {
        PyObject *name = PyUnicode_FromString(_Py_stdlib_module_names[i]);
        if (name == NULL) {
            Py_DECREF(names);
            return NULL;
        }
        PyTuple_SET_ITEM(names, i, name);
    }

    PyObject *set = PyObject_CallFunction((PyObject *)&PyFrozenSet_Type,
                                          "(O)", names);
    Py_DECREF(names);
    return set;
}


/* Pre-initialization support for sys.warnoptions and sys._xoptions
 *
 * Modern internal code paths:
 *   These APIs get called after _Py_InitializeCore and get to use the
 *   regular CPython list, dict, and unicode APIs.
 *
 * Legacy embedding code paths:
 *   The multi-phase initialization API isn't public yet, so embedding
 *   apps still need to be able configure sys.warnoptions and sys._xoptions
 *   before they call Py_Initialize. To support this, we stash copies of
 *   the supplied wchar * sequences in linked lists, and then migrate the
 *   contents of those lists to the sys module in _PyInitializeCore.
 *
 */

struct _preinit_entry {
    wchar_t *value;
    struct _preinit_entry *next;
};

typedef struct _preinit_entry *_Py_PreInitEntry;

static _Py_PreInitEntry _preinit_warnoptions = NULL;
static _Py_PreInitEntry _preinit_xoptions = NULL;

static _Py_PreInitEntry
_alloc_preinit_entry(const wchar_t *value)
{
    /* To get this to work, we have to initialize the runtime implicitly */
    _PyRuntime_Initialize();

    /* Use the default allocator, so we can ensure that it also gets used to
     * destroy the linked list in _clear_preinit_entries.
     */
    _Py_PreInitEntry node = _PyMem_DefaultRawCalloc(1, sizeof(*node));
    if (node != NULL) {
        node->value = _PyMem_DefaultRawWcsdup(value);
        if (node->value == NULL) {
            _PyMem_DefaultRawFree(node);
            node = NULL;
        };
    };
    return node;
}

static int
_append_preinit_entry(_Py_PreInitEntry *optionlist, const wchar_t *value)
{
    _Py_PreInitEntry new_entry = _alloc_preinit_entry(value);
    if (new_entry == NULL) {
        return -1;
    }
    /* We maintain the linked list in this order so it's easy to play back
     * the add commands in the same order later on in _Py_InitializeCore
     */
    _Py_PreInitEntry last_entry = *optionlist;
    if (last_entry == NULL) {
        *optionlist = new_entry;
    } else {
        while (last_entry->next != NULL) {
            last_entry = last_entry->next;
        }
        last_entry->next = new_entry;
    }
    return 0;
}

static void
_clear_preinit_entries(_Py_PreInitEntry *optionlist)
{
    _Py_PreInitEntry current = *optionlist;
    *optionlist = NULL;
    /* Deallocate the nodes and their contents using the default allocator */
    while (current != NULL) {
        _Py_PreInitEntry next = current->next;
        _PyMem_DefaultRawFree(current->value);
        _PyMem_DefaultRawFree(current);
        current = next;
    }
}


PyStatus
_PySys_ReadPreinitWarnOptions(PyWideStringList *options)
{
    PyStatus status;
    _Py_PreInitEntry entry;

    for (entry = _preinit_warnoptions; entry != NULL; entry = entry->next) {
        status = PyWideStringList_Append(options, entry->value);
        if (_PyStatus_EXCEPTION(status)) {
            return status;
        }
    }

    _clear_preinit_entries(&_preinit_warnoptions);
    return _PyStatus_OK();
}


PyStatus
_PySys_ReadPreinitXOptions(PyConfig *config)
{
    PyStatus status;
    _Py_PreInitEntry entry;

    for (entry = _preinit_xoptions; entry != NULL; entry = entry->next) {
        status = PyWideStringList_Append(&config->xoptions, entry->value);
        if (_PyStatus_EXCEPTION(status)) {
            return status;
        }
    }

    _clear_preinit_entries(&_preinit_xoptions);
    return _PyStatus_OK();
}


static PyObject *
get_warnoptions(PyThreadState *tstate)
{
    PyObject *warnoptions;
    if (_PySys_GetOptionalAttr(&_Py_ID(warnoptions), &warnoptions) < 0) {
        return NULL;
    }
    if (warnoptions == NULL || !PyList_Check(warnoptions)) {
        /* PEP432 TODO: we can reach this if warnoptions is NULL in the main
        *  interpreter config. When that happens, we need to properly set
         * the `warnoptions` reference in the main interpreter config as well.
         *
         * For Python 3.7, we shouldn't be able to get here due to the
         * combination of how _PyMainInterpreter_ReadConfig and _PySys_EndInit
         * work, but we expect 3.8+ to make the _PyMainInterpreter_ReadConfig
         * call optional for embedding applications, thus making this
         * reachable again.
         */
        Py_XDECREF(warnoptions);
        warnoptions = PyList_New(0);
        if (warnoptions == NULL) {
            return NULL;
        }
        if (sys_set_object(tstate->interp, &_Py_ID(warnoptions), warnoptions)) {
            Py_DECREF(warnoptions);
            return NULL;
        }
    }
    return warnoptions;
}

void
PySys_ResetWarnOptions(void)
{
    PyThreadState *tstate = _PyThreadState_GET();
    if (tstate == NULL) {
        _clear_preinit_entries(&_preinit_warnoptions);
        return;
    }

    PyObject *warnoptions;
    if (_PySys_GetOptionalAttr(&_Py_ID(warnoptions), &warnoptions) < 0) {
        PyErr_Clear();
        return;
    }
    if (warnoptions != NULL && PyList_Check(warnoptions)) {
        PyList_SetSlice(warnoptions, 0, PyList_GET_SIZE(warnoptions), NULL);
    }
    Py_XDECREF(warnoptions);
}

static int
_PySys_AddWarnOptionWithError(PyThreadState *tstate, PyObject *option)
{
    assert(tstate != NULL);
    PyObject *warnoptions = get_warnoptions(tstate);
    if (warnoptions == NULL) {
        return -1;
    }
    if (PyList_Append(warnoptions, option)) {
        Py_DECREF(warnoptions);
        return -1;
    }
    Py_DECREF(warnoptions);
    return 0;
}

// Removed in Python 3.13 API, but kept for the stable ABI
PyAPI_FUNC(void)
PySys_AddWarnOptionUnicode(PyObject *option)
{
    PyThreadState *tstate = _PyThreadState_GET();
    _Py_EnsureTstateNotNULL(tstate);
    assert(!_PyErr_Occurred(tstate));
    if (_PySys_AddWarnOptionWithError(tstate, option) < 0) {
        /* No return value, therefore clear error state if possible */
        _PyErr_Clear(tstate);
    }
}

// Removed in Python 3.13 API, but kept for the stable ABI
PyAPI_FUNC(void)
PySys_AddWarnOption(const wchar_t *s)
{
    PyThreadState *tstate = _PyThreadState_GET();
    if (tstate == NULL) {
        _append_preinit_entry(&_preinit_warnoptions, s);
        return;
    }
    PyObject *unicode;
    unicode = PyUnicode_FromWideChar(s, -1);
    if (unicode == NULL)
        return;
_Py_COMP_DIAG_PUSH
_Py_COMP_DIAG_IGNORE_DEPR_DECLS
    PySys_AddWarnOptionUnicode(unicode);
_Py_COMP_DIAG_POP
    Py_DECREF(unicode);
}

// Removed in Python 3.13 API, but kept for the stable ABI
PyAPI_FUNC(int)
PySys_HasWarnOptions(void)
{
    PyObject *warnoptions;
    if (_PySys_GetOptionalAttr(&_Py_ID(warnoptions), &warnoptions) < 0) {
        PyErr_Clear();
        return 0;
    }
    int r = (warnoptions != NULL && PyList_Check(warnoptions) &&
             PyList_GET_SIZE(warnoptions) > 0);
    Py_XDECREF(warnoptions);
    return r;
}

static PyObject *
get_xoptions(PyThreadState *tstate)
{
    PyObject *xoptions;
    if (_PySys_GetOptionalAttr(&_Py_ID(_xoptions), &xoptions) < 0) {
        return NULL;
    }
    if (xoptions == NULL || !PyDict_Check(xoptions)) {
        /* PEP432 TODO: we can reach this if xoptions is NULL in the main
        *  interpreter config. When that happens, we need to properly set
         * the `xoptions` reference in the main interpreter config as well.
         *
         * For Python 3.7, we shouldn't be able to get here due to the
         * combination of how _PyMainInterpreter_ReadConfig and _PySys_EndInit
         * work, but we expect 3.8+ to make the _PyMainInterpreter_ReadConfig
         * call optional for embedding applications, thus making this
         * reachable again.
         */
        Py_XDECREF(xoptions);
        xoptions = PyDict_New();
        if (xoptions == NULL) {
            return NULL;
        }
        if (sys_set_object(tstate->interp, &_Py_ID(_xoptions), xoptions)) {
            Py_DECREF(xoptions);
            return NULL;
        }
    }
    return xoptions;
}

static int
_PySys_AddXOptionWithError(const wchar_t *s)
{
    PyObject *name = NULL, *value = NULL;

    PyThreadState *tstate = _PyThreadState_GET();
    PyObject *opts = get_xoptions(tstate);
    if (opts == NULL) {
        goto error;
    }

    const wchar_t *name_end = wcschr(s, L'=');
    if (!name_end) {
        name = PyUnicode_FromWideChar(s, -1);
        if (name == NULL) {
            goto error;
        }
        value = Py_NewRef(Py_True);
    }
    else {
        name = PyUnicode_FromWideChar(s, name_end - s);
        if (name == NULL) {
            goto error;
        }
        value = PyUnicode_FromWideChar(name_end + 1, -1);
        if (value == NULL) {
            goto error;
        }
    }
    if (PyDict_SetItem(opts, name, value) < 0) {
        goto error;
    }
    Py_DECREF(name);
    Py_DECREF(value);
    Py_DECREF(opts);
    return 0;

error:
    Py_XDECREF(name);
    Py_XDECREF(value);
    Py_XDECREF(opts);
    return -1;
}

// Removed in Python 3.13 API, but kept for the stable ABI
PyAPI_FUNC(void)
PySys_AddXOption(const wchar_t *s)
{
    PyThreadState *tstate = _PyThreadState_GET();
    if (tstate == NULL) {
        _append_preinit_entry(&_preinit_xoptions, s);
        return;
    }
    if (_PySys_AddXOptionWithError(s) < 0) {
        /* No return value, therefore clear error state if possible */
        _PyErr_Clear(tstate);
    }
}

PyObject *
PySys_GetXOptions(void)
{
    PyThreadState *tstate = _PyThreadState_GET();
    PyObject *opts = get_xoptions(tstate);
    Py_XDECREF(opts);
    return opts;
}

/* XXX This doc string is too long to be a single string literal in VC++ 5.0.
   Two literals concatenated works just fine.  If you have a K&R compiler
   or other abomination that however *does* understand longer strings,
   get rid of the !!! comment in the middle and the quotes that surround it. */
PyDoc_VAR(sys_doc) =
PyDoc_STR(
"This module provides access to some objects used or maintained by the\n\
interpreter and to functions that interact strongly with the interpreter.\n\
\n\
Dynamic objects:\n\
\n\
argv -- command line arguments; argv[0] is the script pathname if known\n\
path -- module search path; path[0] is the script directory, else ''\n\
modules -- dictionary of loaded modules\n\
\n\
displayhook -- called to show results in an interactive session\n\
excepthook -- called to handle any uncaught exception other than SystemExit\n\
  To customize printing in an interactive session or to install a custom\n\
  top-level exception handler, assign other functions to replace these.\n\
\n\
stdin -- standard input file object; used by input()\n\
stdout -- standard output file object; used by print()\n\
stderr -- standard error object; used for error messages\n\
  By assigning other file objects (or objects that behave like files)\n\
  to these, it is possible to redirect all of the interpreter's I/O.\n\
\n\
last_exc - the last uncaught exception\n\
  Only available in an interactive session after a\n\
  traceback has been printed.\n\
last_type -- type of last uncaught exception\n\
last_value -- value of last uncaught exception\n\
last_traceback -- traceback of last uncaught exception\n\
  These three are the (deprecated) legacy representation of last_exc.\n\
"
)
/* concatenating string here */
PyDoc_STR(
"\n\
Static objects:\n\
\n\
builtin_module_names -- tuple of module names built into this interpreter\n\
copyright -- copyright notice pertaining to this interpreter\n\
exec_prefix -- prefix used to find the machine-specific Python library\n\
executable -- absolute path of the executable binary of the Python interpreter\n\
float_info -- a named tuple with information about the float implementation.\n\
float_repr_style -- string indicating the style of repr() output for floats\n\
hash_info -- a named tuple with information about the hash algorithm.\n\
hexversion -- version information encoded as a single integer\n\
implementation -- Python implementation information.\n\
int_info -- a named tuple with information about the int implementation.\n\
maxsize -- the largest supported length of containers.\n\
maxunicode -- the value of the largest Unicode code point\n\
platform -- platform identifier\n\
prefix -- prefix used to find the Python library\n\
thread_info -- a named tuple with information about the thread implementation.\n\
version -- the version of this interpreter as a string\n\
version_info -- version information as a named tuple\n\
"
)
#ifdef MS_COREDLL
/* concatenating string here */
PyDoc_STR(
"dllhandle -- [Windows only] integer handle of the Python DLL\n\
winver -- [Windows only] version number of the Python DLL\n\
"
)
#endif /* MS_COREDLL */
#ifdef MS_WINDOWS
/* concatenating string here */
PyDoc_STR(
"_enablelegacywindowsfsencoding -- [Windows only]\n\
"
)
#endif
PyDoc_STR(
"__stdin__ -- the original stdin; don't touch!\n\
__stdout__ -- the original stdout; don't touch!\n\
__stderr__ -- the original stderr; don't touch!\n\
__displayhook__ -- the original displayhook; don't touch!\n\
__excepthook__ -- the original excepthook; don't touch!\n\
\n\
Functions:\n\
\n\
displayhook() -- print an object to the screen, and save it in builtins._\n\
excepthook() -- print an exception and its traceback to sys.stderr\n\
exception() -- return the current thread's active exception\n\
exc_info() -- return information about the current thread's active exception\n\
exit() -- exit the interpreter by raising SystemExit\n\
getdlopenflags() -- returns flags to be used for dlopen() calls\n\
getprofile() -- get the global profiling function\n\
getrefcount() -- return the reference count for an object (plus one :-)\n\
getrecursionlimit() -- return the max recursion depth for the interpreter\n\
getsizeof() -- return the size of an object in bytes\n\
gettrace() -- get the global debug tracing function\n\
setdlopenflags() -- set the flags to be used for dlopen() calls\n\
setprofile() -- set the global profiling function\n\
setrecursionlimit() -- set the max recursion depth for the interpreter\n\
settrace() -- set the global debug tracing function\n\
"
)
/* end of sys_doc */ ;


PyDoc_STRVAR(flags__doc__,
"sys.flags\n\
\n\
Flags provided through command line arguments or environment vars.");

static PyTypeObject FlagsType;

static PyStructSequence_Field flags_fields[] = {
    {"debug",                   "-d"},
    {"inspect",                 "-i"},
    {"interactive",             "-i"},
    {"optimize",                "-O or -OO"},
    {"dont_write_bytecode",     "-B"},
    {"no_user_site",            "-s"},
    {"no_site",                 "-S"},
    {"ignore_environment",      "-E"},
    {"verbose",                 "-v"},
    {"bytes_warning",           "-b"},
    {"quiet",                   "-q"},
    {"hash_randomization",      "-R"},
    {"isolated",                "-I"},
    {"dev_mode",                "-X dev"},
    {"utf8_mode",               "-X utf8"},
    {"warn_default_encoding",   "-X warn_default_encoding"},
    {"safe_path", "-P"},
    {"int_max_str_digits",      "-X int_max_str_digits"},
    {"gil",                     "-X gil"},
    {0}
};

#define SYS_FLAGS_INT_MAX_STR_DIGITS 17

static PyStructSequence_Desc flags_desc = {
    "sys.flags",        /* name */
    flags__doc__,       /* doc */
    flags_fields,       /* fields */
    18
};

static void
sys_set_flag(PyObject *flags, Py_ssize_t pos, PyObject *value)
{
    assert(pos >= 0 && pos < (Py_ssize_t)(Py_ARRAY_LENGTH(flags_fields) - 1));

    PyObject *old_value = PyStructSequence_GET_ITEM(flags, pos);
    PyStructSequence_SET_ITEM(flags, pos, Py_NewRef(value));
    Py_XDECREF(old_value);
}


int
_PySys_SetFlagObj(Py_ssize_t pos, PyObject *value)
{
    PyObject *flags = _PySys_GetRequiredAttrString("flags");
    if (flags == NULL) {
        return -1;
    }

    sys_set_flag(flags, pos, value);
    Py_DECREF(flags);
    return 0;
}


static int
_PySys_SetFlagInt(Py_ssize_t pos, int value)
{
    PyObject *obj = PyLong_FromLong(value);
    if (obj == NULL) {
        return -1;
    }

    int res = _PySys_SetFlagObj(pos, obj);
    Py_DECREF(obj);
    return res;
}


static int
set_flags_from_config(PyInterpreterState *interp, PyObject *flags)
{
    const PyPreConfig *preconfig = &interp->runtime->preconfig;
    const PyConfig *config = _PyInterpreterState_GetConfig(interp);

    // _PySys_UpdateConfig() modifies sys.flags in-place:
    // Py_XDECREF() is needed in this case.
    Py_ssize_t pos = 0;
#define SetFlagObj(expr) \
    do { \
        PyObject *value = (expr); \
        if (value == NULL) { \
            return -1; \
        } \
        sys_set_flag(flags, pos, value); \
        Py_DECREF(value); \
        pos++; \
    } while (0)
#define SetFlag(expr) SetFlagObj(PyLong_FromLong(expr))

    SetFlag(config->parser_debug);
    SetFlag(config->inspect);
    SetFlag(config->interactive);
    SetFlag(config->optimization_level);
    SetFlag(!config->write_bytecode);
    SetFlag(!config->user_site_directory);
    SetFlag(!config->site_import);
    SetFlag(!config->use_environment);
    SetFlag(config->verbose);
    SetFlag(config->bytes_warning);
    SetFlag(config->quiet);
    SetFlag(config->use_hash_seed == 0 || config->hash_seed != 0);
    SetFlag(config->isolated);
    SetFlagObj(PyBool_FromLong(config->dev_mode));
    SetFlag(preconfig->utf8_mode);
    SetFlag(config->warn_default_encoding);
    SetFlagObj(PyBool_FromLong(config->safe_path));
    SetFlag(config->int_max_str_digits);
#ifdef Py_GIL_DISABLED
    if (config->enable_gil == _PyConfig_GIL_DEFAULT) {
        SetFlagObj(Py_NewRef(Py_None));
    }
    else {
        SetFlag(config->enable_gil);
    }
#else
    SetFlagObj(PyLong_FromLong(1));
#endif
#undef SetFlagObj
#undef SetFlag
    return 0;
}


static PyObject*
make_flags(PyInterpreterState *interp)
{
    PyObject *flags = PyStructSequence_New(&FlagsType);
    if (flags == NULL) {
        return NULL;
    }

    if (set_flags_from_config(interp, flags) < 0) {
        Py_DECREF(flags);
        return NULL;
    }
    return flags;
}


PyDoc_STRVAR(version_info__doc__,
"sys.version_info\n\
\n\
Version information as a named tuple.");

static PyTypeObject VersionInfoType;

static PyStructSequence_Field version_info_fields[] = {
    {"major", "Major release number"},
    {"minor", "Minor release number"},
    {"micro", "Patch release number"},
    {"releaselevel", "'alpha', 'beta', 'candidate', or 'final'"},
    {"serial", "Serial release number"},
    {0}
};

static PyStructSequence_Desc version_info_desc = {
    "sys.version_info",     /* name */
    version_info__doc__,    /* doc */
    version_info_fields,    /* fields */
    5
};

static PyObject *
make_version_info(PyThreadState *tstate)
{
    PyObject *version_info;
    char *s;
    int pos = 0;

    version_info = PyStructSequence_New(&VersionInfoType);
    if (version_info == NULL) {
        return NULL;
    }

    /*
     * These release level checks are mutually exclusive and cover
     * the field, so don't get too fancy with the pre-processor!
     */
#if PY_RELEASE_LEVEL == PY_RELEASE_LEVEL_ALPHA
    s = "alpha";
#elif PY_RELEASE_LEVEL == PY_RELEASE_LEVEL_BETA
    s = "beta";
#elif PY_RELEASE_LEVEL == PY_RELEASE_LEVEL_GAMMA
    s = "candidate";
#elif PY_RELEASE_LEVEL == PY_RELEASE_LEVEL_FINAL
    s = "final";
#endif

#define SetIntItem(flag) \
    PyStructSequence_SET_ITEM(version_info, pos++, PyLong_FromLong(flag))
#define SetStrItem(flag) \
    PyStructSequence_SET_ITEM(version_info, pos++, PyUnicode_FromString(flag))

    SetIntItem(PY_MAJOR_VERSION);
    SetIntItem(PY_MINOR_VERSION);
    SetIntItem(PY_MICRO_VERSION);
    SetStrItem(s);
    SetIntItem(PY_RELEASE_SERIAL);
#undef SetIntItem
#undef SetStrItem

    if (_PyErr_Occurred(tstate)) {
        Py_CLEAR(version_info);
        return NULL;
    }
    return version_info;
}

/* sys.implementation values */
#define NAME "cpython"
const char *_PySys_ImplName = NAME;
#define MAJOR Py_STRINGIFY(PY_MAJOR_VERSION)
#define MINOR Py_STRINGIFY(PY_MINOR_VERSION)
#define TAG NAME "-" MAJOR MINOR
const char *_PySys_ImplCacheTag = TAG;
#undef NAME
#undef MAJOR
#undef MINOR
#undef TAG

static PyObject *
make_impl_info(PyObject *version_info)
{
    int res;
    PyObject *impl_info, *value, *ns;

    impl_info = PyDict_New();
    if (impl_info == NULL)
        return NULL;

    /* populate the dict */

    value = PyUnicode_FromString(_PySys_ImplName);
    if (value == NULL)
        goto error;
    res = PyDict_SetItemString(impl_info, "name", value);
    Py_DECREF(value);
    if (res < 0)
        goto error;

    value = PyUnicode_FromString(_PySys_ImplCacheTag);
    if (value == NULL)
        goto error;
    res = PyDict_SetItemString(impl_info, "cache_tag", value);
    Py_DECREF(value);
    if (res < 0)
        goto error;

    res = PyDict_SetItemString(impl_info, "version", version_info);
    if (res < 0)
        goto error;

    value = PyLong_FromLong(PY_VERSION_HEX);
    if (value == NULL)
        goto error;
    res = PyDict_SetItemString(impl_info, "hexversion", value);
    Py_DECREF(value);
    if (res < 0)
        goto error;

#ifdef MULTIARCH
    value = PyUnicode_FromString(MULTIARCH);
    if (value == NULL)
        goto error;
    res = PyDict_SetItemString(impl_info, "_multiarch", value);
    Py_DECREF(value);
    if (res < 0)
        goto error;
#endif

    /* dict ready */

    ns = _PyNamespace_New(impl_info);
    Py_DECREF(impl_info);
    return ns;

error:
    Py_CLEAR(impl_info);
    return NULL;
}

#ifdef __EMSCRIPTEN__

PyDoc_STRVAR(emscripten_info__doc__,
"sys._emscripten_info\n\
\n\
WebAssembly Emscripten platform information.");

static PyTypeObject *EmscriptenInfoType;

static PyStructSequence_Field emscripten_info_fields[] = {
    {"emscripten_version", "Emscripten version (major, minor, micro)"},
    {"runtime", "Runtime (Node.JS version, browser user agent)"},
    {"pthreads", "pthread support"},
    {"shared_memory", "shared memory support"},
    {0}
};

static PyStructSequence_Desc emscripten_info_desc = {
    "sys._emscripten_info",     /* name */
    emscripten_info__doc__ ,    /* doc */
    emscripten_info_fields,     /* fields */
    4
};

EM_JS(char *, _Py_emscripten_runtime, (void), {
    var info;
    if (typeof navigator == 'object') {
        info = navigator.userAgent;
    } else if (typeof process == 'object') {
        info = "Node.js ".concat(process.version);
    } else {
        info = "UNKNOWN";
    }
    var len = lengthBytesUTF8(info) + 1;
    var res = _malloc(len);
    if (res) stringToUTF8(info, res, len);
#if __wasm64__
    return BigInt(res);
#else
    return res;
#endif
});

static PyObject *
make_emscripten_info(void)
{
    PyObject *emscripten_info = NULL;
    PyObject *version = NULL;
    char *ua;
    int pos = 0;

    emscripten_info = PyStructSequence_New(EmscriptenInfoType);
    if (emscripten_info == NULL) {
        return NULL;
    }

    version = Py_BuildValue("(iii)",
        __EMSCRIPTEN_major__, __EMSCRIPTEN_minor__, __EMSCRIPTEN_tiny__);
    if (version == NULL) {
        goto error;
    }
    PyStructSequence_SET_ITEM(emscripten_info, pos++, version);

    ua = _Py_emscripten_runtime();
    if (ua != NULL) {
        PyObject *oua = PyUnicode_DecodeUTF8(ua, strlen(ua), "strict");
        free(ua);
        if (oua == NULL) {
            goto error;
        }
        PyStructSequence_SET_ITEM(emscripten_info, pos++, oua);
    } else {
        PyStructSequence_SET_ITEM(emscripten_info, pos++, Py_NewRef(Py_None));
    }

#define SetBoolItem(flag) \
    PyStructSequence_SET_ITEM(emscripten_info, pos++, PyBool_FromLong(flag))

#ifdef __EMSCRIPTEN_PTHREADS__
    SetBoolItem(1);
#else
    SetBoolItem(0);
#endif

#ifdef __EMSCRIPTEN_SHARED_MEMORY__
    SetBoolItem(1);
#else
    SetBoolItem(0);
#endif

#undef SetBoolItem

    if (PyErr_Occurred()) {
        goto error;
    }
    return emscripten_info;

  error:
    Py_CLEAR(emscripten_info);
    return NULL;
}

#endif // __EMSCRIPTEN__

static struct PyModuleDef sysmodule = {
    PyModuleDef_HEAD_INIT,
    "sys",
    sys_doc,
    -1, /* multiple "initialization" just copies the module dict. */
    sys_methods,
    NULL,
    NULL,
    NULL,
    NULL
};

/* Updating the sys namespace, returning NULL pointer on error */
#define SET_SYS(key, value)                                \
    do {                                                   \
        PyObject *v = (value);                             \
        if (v == NULL) {                                   \
            goto err_occurred;                             \
        }                                                  \
        res = PyDict_SetItemString(sysdict, key, v);       \
        Py_DECREF(v);                                      \
        if (res < 0) {                                     \
            goto err_occurred;                             \
        }                                                  \
    } while (0)

#define SET_SYS_FROM_STRING(key, value) \
        SET_SYS(key, PyUnicode_FromString(value))

static PyStatus
_PySys_InitCore(PyThreadState *tstate, PyObject *sysdict)
{
    PyObject *version_info;
    int res;
    PyInterpreterState *interp = tstate->interp;

    /* stdin/stdout/stderr are set in pylifecycle.c */

#define COPY_SYS_ATTR(tokey, fromkey) \
        SET_SYS(tokey, PyMapping_GetItemString(sysdict, fromkey))

    COPY_SYS_ATTR("__displayhook__", "displayhook");
    COPY_SYS_ATTR("__excepthook__", "excepthook");
    COPY_SYS_ATTR("__breakpointhook__", "breakpointhook");
    COPY_SYS_ATTR("__unraisablehook__", "unraisablehook");

#undef COPY_SYS_ATTR

    SET_SYS_FROM_STRING("version", Py_GetVersion());
    SET_SYS("hexversion", PyLong_FromLong(PY_VERSION_HEX));
    SET_SYS("_git", Py_BuildValue("(szz)", "CPython", _Py_gitidentifier(),
                                  _Py_gitversion()));
    SET_SYS_FROM_STRING("_framework", _PYTHONFRAMEWORK);
    SET_SYS("api_version", PyLong_FromLong(PYTHON_API_VERSION));
    SET_SYS_FROM_STRING("copyright", Py_GetCopyright());
    SET_SYS_FROM_STRING("platform", Py_GetPlatform());
    SET_SYS("maxsize", PyLong_FromSsize_t(PY_SSIZE_T_MAX));
    SET_SYS("float_info", PyFloat_GetInfo());
    SET_SYS("int_info", PyLong_GetInfo());
    /* initialize hash_info */
    if (_PyStructSequence_InitBuiltin(interp, &Hash_InfoType,
                                      &hash_info_desc) < 0)
    {
        goto type_init_failed;
    }
    SET_SYS("hash_info", get_hash_info(tstate));
    SET_SYS("maxunicode", PyLong_FromLong(0x10FFFF));
    SET_SYS("builtin_module_names", list_builtin_module_names());
    SET_SYS("stdlib_module_names", list_stdlib_module_names());
#if PY_BIG_ENDIAN
    SET_SYS_FROM_STRING("byteorder", "big");
#else
    SET_SYS_FROM_STRING("byteorder", "little");
#endif

#ifdef MS_COREDLL
    SET_SYS("dllhandle", PyLong_FromVoidPtr(PyWin_DLLhModule));
    SET_SYS_FROM_STRING("winver", PyWin_DLLVersionString);
#endif
#ifdef ABIFLAGS
    SET_SYS_FROM_STRING("abiflags", ABIFLAGS);
#endif

#define ENSURE_INFO_TYPE(TYPE, DESC) \
    do { \
        if (_PyStructSequence_InitBuiltinWithFlags( \
                interp, &TYPE, &DESC, Py_TPFLAGS_DISALLOW_INSTANTIATION) < 0) { \
            goto type_init_failed; \
        } \
    } while (0)

    /* version_info */
    ENSURE_INFO_TYPE(VersionInfoType, version_info_desc);
    version_info = make_version_info(tstate);
    SET_SYS("version_info", version_info);

    /* implementation */
    SET_SYS("implementation", make_impl_info(version_info));

    // sys.flags: updated in-place later by _PySys_UpdateConfig()
    ENSURE_INFO_TYPE(FlagsType, flags_desc);
    SET_SYS("flags", make_flags(tstate->interp));

#if defined(MS_WINDOWS)
    /* getwindowsversion */
    ENSURE_INFO_TYPE(WindowsVersionType, windows_version_desc);

    SET_SYS_FROM_STRING("_vpath", VPATH);
#endif

#undef ENSURE_INFO_TYPE

    /* float repr style: 0.03 (short) vs 0.029999999999999999 (legacy) */
#if _PY_SHORT_FLOAT_REPR == 1
    SET_SYS_FROM_STRING("float_repr_style", "short");
#else
    SET_SYS_FROM_STRING("float_repr_style", "legacy");
#endif

    SET_SYS("thread_info", PyThread_GetInfo());

    /* initialize asyncgen_hooks */
    if (_PyStructSequence_InitBuiltin(interp, &AsyncGenHooksType,
                                      &asyncgen_hooks_desc) < 0)
    {
        goto type_init_failed;
    }

#ifdef __EMSCRIPTEN__
    if (EmscriptenInfoType == NULL) {
        EmscriptenInfoType = PyStructSequence_NewType(&emscripten_info_desc);
        if (EmscriptenInfoType == NULL) {
            goto type_init_failed;
        }
    }
    SET_SYS("_emscripten_info", make_emscripten_info());
#endif

    /* adding sys.path_hooks and sys.path_importer_cache */
    SET_SYS("meta_path", PyList_New(0));
    SET_SYS("path_importer_cache", PyDict_New());
    SET_SYS("path_hooks", PyList_New(0));

    if (_PyErr_Occurred(tstate)) {
        goto err_occurred;
    }
    return _PyStatus_OK();

type_init_failed:
    return _PyStatus_ERR("failed to initialize a type");

err_occurred:
    return _PyStatus_ERR("can't initialize sys module");
}


// Update sys attributes for a new PyConfig configuration.
// This function also adds attributes that _PySys_InitCore() didn't add.
int
_PySys_UpdateConfig(PyThreadState *tstate)
{
    PyInterpreterState *interp = tstate->interp;
    PyObject *sysdict = interp->sysdict;
    const PyConfig *config = _PyInterpreterState_GetConfig(interp);
    int res;

#define COPY_LIST(KEY, VALUE) \
        SET_SYS(KEY, _PyWideStringList_AsList(&(VALUE)));

#define SET_SYS_FROM_WSTR(KEY, VALUE) \
        SET_SYS(KEY, PyUnicode_FromWideChar(VALUE, -1));

#define COPY_WSTR(SYS_ATTR, WSTR) \
    if (WSTR != NULL) { \
        SET_SYS_FROM_WSTR(SYS_ATTR, WSTR); \
    }

    if (config->module_search_paths_set) {
        COPY_LIST("path", config->module_search_paths);
    }

    COPY_WSTR("executable", config->executable);
    COPY_WSTR("_base_executable", config->base_executable);
    COPY_WSTR("prefix", config->prefix);
    COPY_WSTR("base_prefix", config->base_prefix);
    COPY_WSTR("exec_prefix", config->exec_prefix);
    COPY_WSTR("base_exec_prefix", config->base_exec_prefix);
    COPY_WSTR("platlibdir", config->platlibdir);

    if (config->pycache_prefix != NULL) {
        SET_SYS_FROM_WSTR("pycache_prefix", config->pycache_prefix);
    } else {
        if (PyDict_SetItemString(sysdict, "pycache_prefix", Py_None) < 0) {
            return -1;
        }
    }

    COPY_LIST("argv", config->argv);
    COPY_LIST("orig_argv", config->orig_argv);
    COPY_LIST("warnoptions", config->warnoptions);

    SET_SYS("_xoptions", _PyConfig_CreateXOptionsDict(config));

    const wchar_t *stdlibdir = _Py_GetStdlibDir();
    if (stdlibdir != NULL) {
        SET_SYS_FROM_WSTR("_stdlib_dir", stdlibdir);
    }
    else {
        if (PyDict_SetItemString(sysdict, "_stdlib_dir", Py_None) < 0) {
            return -1;
        }
    }

#undef SET_SYS_FROM_WSTR
#undef COPY_LIST
#undef COPY_WSTR

    // sys.flags
    PyObject *flags = _PySys_GetRequiredAttrString("flags");
    if (flags == NULL) {
        return -1;
    }
    if (set_flags_from_config(interp, flags) < 0) {
        Py_DECREF(flags);
        return -1;
    }
    Py_DECREF(flags);

    SET_SYS("dont_write_bytecode", PyBool_FromLong(!config->write_bytecode));

    if (_PyErr_Occurred(tstate)) {
        goto err_occurred;
    }

    return 0;

err_occurred:
    return -1;
}

#undef SET_SYS
#undef SET_SYS_FROM_STRING


/* Set up a preliminary stderr printer until we have enough
   infrastructure for the io module in place.

   Use UTF-8/backslashreplace and ignore EAGAIN errors. */
static PyStatus
_PySys_SetPreliminaryStderr(PyObject *sysdict)
{
    PyObject *pstderr = PyFile_NewStdPrinter(fileno(stderr));
    if (pstderr == NULL) {
        goto error;
    }
    if (PyDict_SetItem(sysdict, &_Py_ID(stderr), pstderr) < 0) {
        goto error;
    }
    if (PyDict_SetItemString(sysdict, "__stderr__", pstderr) < 0) {
        goto error;
    }
    Py_DECREF(pstderr);
    return _PyStatus_OK();

error:
    Py_XDECREF(pstderr);
    return _PyStatus_ERR("can't set preliminary stderr");
}

PyObject *_Py_CreateMonitoringObject(void);

/* Create sys module without all attributes.
   _PySys_UpdateConfig() should be called later to add remaining attributes. */
PyStatus
_PySys_Create(PyThreadState *tstate, PyObject **sysmod_p)
{
    assert(!_PyErr_Occurred(tstate));

    PyInterpreterState *interp = tstate->interp;

    PyObject *modules = _PyImport_InitModules(interp);
    if (modules == NULL) {
        goto error;
    }

    PyObject *sysmod = _PyModule_CreateInitialized(&sysmodule, PYTHON_API_VERSION);
    if (sysmod == NULL) {
        return _PyStatus_ERR("failed to create a module object");
    }
#ifdef Py_GIL_DISABLED
    PyUnstable_Module_SetGIL(sysmod, Py_MOD_GIL_NOT_USED);
#endif

    PyObject *sysdict = PyModule_GetDict(sysmod);
    if (sysdict == NULL) {
        goto error;
    }
    interp->sysdict = Py_NewRef(sysdict);

    interp->sysdict_copy = PyDict_Copy(sysdict);
    if (interp->sysdict_copy == NULL) {
        goto error;
    }

    if (PyDict_SetItemString(sysdict, "modules", modules) < 0) {
        goto error;
    }

    PyStatus status = _PySys_SetPreliminaryStderr(sysdict);
    if (_PyStatus_EXCEPTION(status)) {
        return status;
    }

    status = _PySys_InitCore(tstate, sysdict);
    if (_PyStatus_EXCEPTION(status)) {
        return status;
    }

    if (_PyImport_FixupBuiltin(tstate, sysmod, "sys", modules) < 0) {
        goto error;
    }

    PyObject *monitoring = _Py_CreateMonitoringObject();
    if (monitoring == NULL) {
        goto error;
    }
    int err = PyDict_SetItemString(sysdict, "monitoring", monitoring);
    Py_DECREF(monitoring);
    if (err < 0) {
        goto error;
    }

    assert(!_PyErr_Occurred(tstate));

    *sysmod_p = sysmod;
    return _PyStatus_OK();

error:
    return _PyStatus_ERR("can't initialize sys module");
}


void
_PySys_FiniTypes(PyInterpreterState *interp)
{
    _PyStructSequence_FiniBuiltin(interp, &VersionInfoType);
    _PyStructSequence_FiniBuiltin(interp, &FlagsType);
#if defined(MS_WINDOWS)
    _PyStructSequence_FiniBuiltin(interp, &WindowsVersionType);
#endif
    _PyStructSequence_FiniBuiltin(interp, &Hash_InfoType);
    _PyStructSequence_FiniBuiltin(interp, &AsyncGenHooksType);
#ifdef __EMSCRIPTEN__
    if (_Py_IsMainInterpreter(interp)) {
        Py_CLEAR(EmscriptenInfoType);
    }
#endif
}


static PyObject *
makepathobject(const wchar_t *path, wchar_t delim)
{
    int i, n;
    const wchar_t *p;
    PyObject *v, *w;

    n = 1;
    p = path;
    while ((p = wcschr(p, delim)) != NULL) {
        n++;
        p++;
    }
    v = PyList_New(n);
    if (v == NULL)
        return NULL;
    for (i = 0; ; i++) {
        p = wcschr(path, delim);
        if (p == NULL)
            p = path + wcslen(path); /* End of string */
        w = PyUnicode_FromWideChar(path, (Py_ssize_t)(p - path));
        if (w == NULL) {
            Py_DECREF(v);
            return NULL;
        }
        PyList_SET_ITEM(v, i, w);
        if (*p == '\0')
            break;
        path = p+1;
    }
    return v;
}

// Removed in Python 3.13 API, but kept for the stable ABI
PyAPI_FUNC(void)
PySys_SetPath(const wchar_t *path)
{
    PyObject *v;
    if ((v = makepathobject(path, DELIM)) == NULL)
        Py_FatalError("can't create sys.path");
    PyInterpreterState *interp = _PyInterpreterState_GET();
    if (sys_set_object(interp, &_Py_ID(path), v) != 0) {
        Py_FatalError("can't assign sys.path");
    }
    Py_DECREF(v);
}

static PyObject *
make_sys_argv(int argc, wchar_t * const * argv)
{
    PyObject *list = PyList_New(argc);
    if (list == NULL) {
        return NULL;
    }

    for (Py_ssize_t i = 0; i < argc; i++) {
        PyObject *v = PyUnicode_FromWideChar(argv[i], -1);
        if (v == NULL) {
            Py_DECREF(list);
            return NULL;
        }
        PyList_SET_ITEM(list, i, v);
    }
    return list;
}

void
PySys_SetArgvEx(int argc, wchar_t **argv, int updatepath)
{
    wchar_t* empty_argv[1] = {L""};
    PyThreadState *tstate = _PyThreadState_GET();

    if (argc < 1 || argv == NULL) {
        /* Ensure at least one (empty) argument is seen */
        argv = empty_argv;
        argc = 1;
    }

    PyObject *av = make_sys_argv(argc, argv);
    if (av == NULL) {
        Py_FatalError("no mem for sys.argv");
    }
    if (sys_set_object_str(tstate->interp, "argv", av) != 0) {
        Py_DECREF(av);
        Py_FatalError("can't assign sys.argv");
    }
    Py_DECREF(av);

    if (updatepath) {
        /* If argv[0] is not '-c' nor '-m', prepend argv[0] to sys.path.
           If argv[0] is a symlink, use the real path. */
        const PyWideStringList argv_list = {.length = argc, .items = argv};
        PyObject *path0 = NULL;
        if (_PyPathConfig_ComputeSysPath0(&argv_list, &path0)) {
            if (path0 == NULL) {
                Py_FatalError("can't compute path0 from argv");
            }

            PyObject *sys_path;
            if (_PySys_GetOptionalAttr(&_Py_ID(path), &sys_path) < 0) {
                Py_FatalError("can't get sys.path");
            }
            else if (sys_path != NULL) {
                if (PyList_Insert(sys_path, 0, path0) < 0) {
                    Py_FatalError("can't prepend path0 to sys.path");
                }
                Py_DECREF(sys_path);
            }
            Py_DECREF(path0);
        }
    }
}

void
PySys_SetArgv(int argc, wchar_t **argv)
{
_Py_COMP_DIAG_PUSH
_Py_COMP_DIAG_IGNORE_DEPR_DECLS
    PySys_SetArgvEx(argc, argv, Py_IsolatedFlag == 0);
_Py_COMP_DIAG_POP
}

/* Reimplementation of PyFile_WriteString() no calling indirectly
   PyErr_CheckSignals(): avoid the call to PyObject_Str(). */

static int
sys_pyfile_write_unicode(PyObject *unicode, PyObject *file)
{
    if (file == NULL)
        return -1;
    assert(unicode != NULL);
    PyObject *result = PyObject_CallMethodOneArg(file, &_Py_ID(write), unicode);
    if (result == NULL) {
        return -1;
    }
    Py_DECREF(result);
    return 0;
}

static int
sys_pyfile_write(const char *text, PyObject *file)
{
    PyObject *unicode = NULL;
    int err;

    if (file == NULL)
        return -1;

    unicode = PyUnicode_FromString(text);
    if (unicode == NULL)
        return -1;

    err = sys_pyfile_write_unicode(unicode, file);
    Py_DECREF(unicode);
    return err;
}

/* APIs to write to sys.stdout or sys.stderr using a printf-like interface.
   Adapted from code submitted by Just van Rossum.

   PySys_WriteStdout(format, ...)
   PySys_WriteStderr(format, ...)

      The first function writes to sys.stdout; the second to sys.stderr.  When
      there is a problem, they write to the real (C level) stdout or stderr;
      no exceptions are raised.

      PyErr_CheckSignals() is not called to avoid the execution of the Python
      signal handlers: they may raise a new exception whereas sys_write()
      ignores all exceptions.

      Both take a printf-style format string as their first argument followed
      by a variable length argument list determined by the format string.

      *** WARNING ***

      The format should limit the total size of the formatted output string to
      1000 bytes.  In particular, this means that no unrestricted "%s" formats
      should occur; these should be limited using "%.<N>s where <N> is a
      decimal number calculated so that <N> plus the maximum size of other
      formatted text does not exceed 1000 bytes.  Also watch out for "%f",
      which can print hundreds of digits for very large numbers.

 */

static void
sys_write(PyObject *key, FILE *fp, const char *format, va_list va)
{
    PyObject *file;
    char buffer[1001];
    int written;
    PyThreadState *tstate = _PyThreadState_GET();

    PyObject *exc = _PyErr_GetRaisedException(tstate);
    written = PyOS_vsnprintf(buffer, sizeof(buffer), format, va);
    file = _PySys_GetRequiredAttr(key);
    if (sys_pyfile_write(buffer, file) != 0) {
        _PyErr_Clear(tstate);
        fputs(buffer, fp);
    }
    if (written < 0 || (size_t)written >= sizeof(buffer)) {
        const char *truncated = "... truncated";
        if (sys_pyfile_write(truncated, file) != 0)
            fputs(truncated, fp);
    }
    Py_XDECREF(file);
    _PyErr_SetRaisedException(tstate, exc);
}

void
PySys_WriteStdout(const char *format, ...)
{
    va_list va;

    va_start(va, format);
    sys_write(&_Py_ID(stdout), stdout, format, va);
    va_end(va);
}

void
PySys_WriteStderr(const char *format, ...)
{
    va_list va;

    va_start(va, format);
    sys_write(&_Py_ID(stderr), stderr, format, va);
    va_end(va);
}

static void
sys_format(PyObject *key, FILE *fp, const char *format, va_list va)
{
    PyObject *file, *message;
    const char *utf8;
    PyThreadState *tstate = _PyThreadState_GET();

    PyObject *exc = _PyErr_GetRaisedException(tstate);
    message = PyUnicode_FromFormatV(format, va);
    if (message != NULL) {
        file = _PySys_GetRequiredAttr(key);
        if (sys_pyfile_write_unicode(message, file) != 0) {
            _PyErr_Clear(tstate);
            utf8 = PyUnicode_AsUTF8(message);
            if (utf8 != NULL)
                fputs(utf8, fp);
        }
        Py_XDECREF(file);
        Py_DECREF(message);
    }
    _PyErr_SetRaisedException(tstate, exc);
}

void
PySys_FormatStdout(const char *format, ...)
{
    va_list va;

    va_start(va, format);
    sys_format(&_Py_ID(stdout), stdout, format, va);
    va_end(va);
}

void
PySys_FormatStderr(const char *format, ...)
{
    va_list va;

    va_start(va, format);
    sys_format(&_Py_ID(stderr), stderr, format, va);
    va_end(va);
}


int
_PySys_SetIntMaxStrDigits(int maxdigits)
{
    if (maxdigits != 0 && maxdigits < _PY_LONG_MAX_STR_DIGITS_THRESHOLD) {
        PyErr_Format(
            PyExc_ValueError, "maxdigits must be >= %d or 0 for unlimited",
            _PY_LONG_MAX_STR_DIGITS_THRESHOLD);
        return -1;
    }

    // Set sys.flags.int_max_str_digits
    const Py_ssize_t pos = SYS_FLAGS_INT_MAX_STR_DIGITS;
    if (_PySys_SetFlagInt(pos, maxdigits) < 0) {
        return -1;
    }

    // Set PyInterpreterState.long_state.max_str_digits
    // and PyInterpreterState.config.int_max_str_digits.
    PyInterpreterState *interp = _PyInterpreterState_GET();
    interp->long_state.max_str_digits = maxdigits;
    interp->config.int_max_str_digits = maxdigits;
    return 0;
}<|MERGE_RESOLUTION|>--- conflicted
+++ resolved
@@ -2529,10 +2529,6 @@
 #endif
 }
 
-<<<<<<< HEAD
-=======
-
->>>>>>> 86d5fa95
 #ifndef MS_WINDOWS
 static PerfMapState perf_map_state;
 #endif
