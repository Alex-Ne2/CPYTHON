--- conflicted
+++ resolved
@@ -88,11 +88,7 @@
     }
     PyObject *value;
     if (PyDict_GetItemRef(sysdict, name, &value) == 0) {
-<<<<<<< HEAD
-        PyErr_Format(PyExc_RuntimeError, "lost sys.%S", name);
-=======
         PyErr_Format(PyExc_RuntimeError, "lost sys.%U", name);
->>>>>>> 0ef4ffee
     }
     return value;
 }
@@ -114,11 +110,7 @@
 }
 
 int
-<<<<<<< HEAD
 PySys_GetAttr(PyObject *name, PyObject **value)
-=======
-_PySys_GetOptionalAttr(PyObject *name, PyObject **value)
->>>>>>> 0ef4ffee
 {
     if (!PyUnicode_Check(name)) {
         PyErr_Format(PyExc_TypeError,
@@ -137,11 +129,7 @@
 }
 
 int
-<<<<<<< HEAD
 PySys_GetAttrString(const char *name, PyObject **value)
-=======
-_PySys_GetOptionalAttrString(const char *name, PyObject **value)
->>>>>>> 0ef4ffee
 {
     PyThreadState *tstate = _PyThreadState_GET();
     PyObject *sysdict = tstate->interp->sysdict;
@@ -2885,11 +2873,7 @@
 get_warnoptions(PyThreadState *tstate)
 {
     PyObject *warnoptions;
-<<<<<<< HEAD
     if (PySys_GetAttr(&_Py_ID(warnoptions), &warnoptions) < 0) {
-=======
-    if (_PySys_GetOptionalAttr(&_Py_ID(warnoptions), &warnoptions) < 0) {
->>>>>>> 0ef4ffee
         return NULL;
     }
     if (warnoptions == NULL || !PyList_Check(warnoptions)) {
@@ -2926,11 +2910,7 @@
     }
 
     PyObject *warnoptions;
-<<<<<<< HEAD
     if (PySys_GetAttr(&_Py_ID(warnoptions), &warnoptions) < 0) {
-=======
-    if (_PySys_GetOptionalAttr(&_Py_ID(warnoptions), &warnoptions) < 0) {
->>>>>>> 0ef4ffee
         PyErr_Clear();
         return;
     }
@@ -2994,11 +2974,7 @@
 PySys_HasWarnOptions(void)
 {
     PyObject *warnoptions;
-<<<<<<< HEAD
     if (PySys_GetAttr(&_Py_ID(warnoptions), &warnoptions) < 0) {
-=======
-    if (_PySys_GetOptionalAttr(&_Py_ID(warnoptions), &warnoptions) < 0) {
->>>>>>> 0ef4ffee
         PyErr_Clear();
         return 0;
     }
@@ -3012,11 +2988,7 @@
 get_xoptions(PyThreadState *tstate)
 {
     PyObject *xoptions;
-<<<<<<< HEAD
     if (PySys_GetAttr(&_Py_ID(_xoptions), &xoptions) < 0) {
-=======
-    if (_PySys_GetOptionalAttr(&_Py_ID(_xoptions), &xoptions) < 0) {
->>>>>>> 0ef4ffee
         return NULL;
     }
     if (xoptions == NULL || !PyDict_Check(xoptions)) {
@@ -4068,11 +4040,7 @@
             }
 
             PyObject *sys_path;
-<<<<<<< HEAD
             if (PySys_GetAttr(&_Py_ID(path), &sys_path) < 0) {
-=======
-            if (_PySys_GetOptionalAttr(&_Py_ID(path), &sys_path) < 0) {
->>>>>>> 0ef4ffee
                 Py_FatalError("can't get sys.path");
             }
             else if (sys_path != NULL) {
