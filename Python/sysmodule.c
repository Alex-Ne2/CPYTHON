
/* System module */

/*
Various bits of information used by the interpreter are collected in
module 'sys'.
Function member:
- exit(sts): raise SystemExit
Data members:
- stdin, stdout, stderr: standard file objects
- modules: the table of modules (dictionary)
- path: module search path (list of strings)
- argv: script arguments (list of strings)
- ps1, ps2: optional primary and secondary prompts (strings)
*/

#include "Python.h"
#include "pycore_call.h"          // _PyObject_CallNoArgs()
#include "pycore_ceval.h"         // _PyEval_SetAsyncGenFinalizer()
#include "pycore_dict.h"          // _PyDict_GetItemWithError()
#include "pycore_frame.h"         // _PyInterpreterFrame
#include "pycore_initconfig.h"    // _PyStatus_EXCEPTION()
#include "pycore_long.h"          // _PY_LONG_MAX_STR_DIGITS_THRESHOLD
#include "pycore_modsupport.h"    // _PyModule_CreateInitialized()
#include "pycore_namespace.h"     // _PyNamespace_New()
#include "pycore_object.h"        // _PyObject_DebugTypeStats()
#include "pycore_pathconfig.h"    // _PyPathConfig_ComputeSysPath0()
#include "pycore_pyerrors.h"      // _PyErr_GetRaisedException()
#include "pycore_pylifecycle.h"   // _PyErr_WriteUnraisableDefaultHook()
#include "pycore_pymath.h"        // _PY_SHORT_FLOAT_REPR
#include "pycore_pymem.h"         // _PyMem_SetDefaultAllocator()
#include "pycore_pystate.h"       // _PyThreadState_GET()
#include "pycore_pystats.h"       // _Py_PrintSpecializationStats()
#include "pycore_structseq.h"     // _PyStructSequence_InitBuiltinWithFlags()
#include "pycore_sysmodule.h"     // export _PySys_GetSizeOf()
#include "pycore_tuple.h"         // _PyTuple_FromArray()

#include "frameobject.h"          // PyFrame_FastToLocalsWithError()
#include "pydtrace.h"             // PyDTrace_AUDIT()
#include "osdefs.h"               // DELIM
#include "stdlib_module_names.h"  // _Py_stdlib_module_names

#ifdef HAVE_UNISTD_H
#  include <unistd.h>             // getpid()
#endif

#ifdef MS_WINDOWS
#  define WIN32_LEAN_AND_MEAN
#  include <windows.h>
#endif /* MS_WINDOWS */

#ifdef MS_COREDLL
extern void *PyWin_DLLhModule;
/* A string loaded from the DLL at startup: */
extern const char *PyWin_DLLVersionString;
#endif

#ifdef __EMSCRIPTEN__
#  include <emscripten.h>
#endif

#ifdef HAVE_FCNTL_H
#  include <fcntl.h>
#endif

/*[clinic input]
module sys
[clinic start generated code]*/
/*[clinic end generated code: output=da39a3ee5e6b4b0d input=3726b388feee8cea]*/

#include "clinic/sysmodule.c.h"


PyObject *
_PySys_GetAttr(PyThreadState *tstate, PyObject *name)
{
    PyObject *sd = tstate->interp->sysdict;
    if (sd == NULL) {
        return NULL;
    }
    PyObject *exc = _PyErr_GetRaisedException(tstate);
    /* XXX Suppress a new exception if it was raised and restore
     * the old one. */
    PyObject *value = _PyDict_GetItemWithError(sd, name);
    _PyErr_SetRaisedException(tstate, exc);
    return value;
}

static PyObject *
_PySys_GetObject(PyInterpreterState *interp, const char *name)
{
    PyObject *sysdict = interp->sysdict;
    if (sysdict == NULL) {
        return NULL;
    }
    PyObject *value;
    if (PyDict_GetItemStringRef(sysdict, name, &value) != 1) {
        return NULL;
    }
    Py_DECREF(value);  // return a borrowed reference
    return value;
}

PyObject *
PySys_GetObject(const char *name)
{
    PyThreadState *tstate = _PyThreadState_GET();

    PyObject *exc = _PyErr_GetRaisedException(tstate);
    PyObject *value = _PySys_GetObject(tstate->interp, name);
    /* XXX Suppress a new exception if it was raised and restore
     * the old one. */
    _PyErr_SetRaisedException(tstate, exc);
    return value;
}

static int
sys_set_object(PyInterpreterState *interp, PyObject *key, PyObject *v)
{
    if (key == NULL) {
        return -1;
    }
    PyObject *sd = interp->sysdict;
    if (v == NULL) {
        v = _PyDict_Pop(sd, key, Py_None);
        if (v == NULL) {
            return -1;
        }
        Py_DECREF(v);
        return 0;
    }
    else {
        return PyDict_SetItem(sd, key, v);
    }
}

int
_PySys_SetAttr(PyObject *key, PyObject *v)
{
    PyInterpreterState *interp = _PyInterpreterState_GET();
    return sys_set_object(interp, key, v);
}

static int
sys_set_object_str(PyInterpreterState *interp, const char *name, PyObject *v)
{
    PyObject *key = v ? PyUnicode_InternFromString(name)
                      : PyUnicode_FromString(name);
    int r = sys_set_object(interp, key, v);
    Py_XDECREF(key);
    return r;
}

int
PySys_SetObject(const char *name, PyObject *v)
{
    PyInterpreterState *interp = _PyInterpreterState_GET();
    return sys_set_object_str(interp, name, v);
}

int
_PySys_ClearAttrString(PyInterpreterState *interp,
                       const char *name, int verbose)
{
    if (verbose) {
        PySys_WriteStderr("# clear sys.%s\n", name);
    }
    /* To play it safe, we set the attr to None instead of deleting it. */
    if (PyDict_SetItemString(interp->sysdict, name, Py_None) < 0) {
        return -1;
    }
    return 0;
}


static int
should_audit(PyInterpreterState *interp)
{
    /* interp must not be NULL, but test it just in case for extra safety */
    assert(interp != NULL);
    if (!interp) {
        return 0;
    }
    return (interp->runtime->audit_hooks.head
            || interp->audit_hooks
            || PyDTrace_AUDIT_ENABLED());
}


static int
sys_audit_tstate(PyThreadState *ts, const char *event,
                 const char *argFormat, va_list vargs)
{
    assert(event != NULL);
    assert(!argFormat || !strchr(argFormat, 'N'));

    if (!ts) {
        /* Audit hooks cannot be called with a NULL thread state */
        return 0;
    }

    /* The current implementation cannot be called if tstate is not
       the current Python thread state. */
    assert(ts == _PyThreadState_GET());

    /* Early exit when no hooks are registered */
    PyInterpreterState *is = ts->interp;
    if (!should_audit(is)) {
        return 0;
    }

    PyObject *eventName = NULL;
    PyObject *eventArgs = NULL;
    PyObject *hooks = NULL;
    PyObject *hook = NULL;
    int res = -1;

    int dtrace = PyDTrace_AUDIT_ENABLED();


    PyObject *exc = _PyErr_GetRaisedException(ts);

    /* Initialize event args now */
    if (argFormat && argFormat[0]) {
        eventArgs = Py_VaBuildValue(argFormat, vargs);
        if (eventArgs && !PyTuple_Check(eventArgs)) {
            PyObject *argTuple = PyTuple_Pack(1, eventArgs);
            Py_SETREF(eventArgs, argTuple);
        }
    }
    else {
        eventArgs = PyTuple_New(0);
    }
    if (!eventArgs) {
        goto exit;
    }

    /* Call global hooks
     *
     * We don't worry about any races on hooks getting added,
     * since that would not leave is in an inconsistent state. */
    _Py_AuditHookEntry *e = is->runtime->audit_hooks.head;
    for (; e; e = e->next) {
        if (e->hookCFunction(event, eventArgs, e->userData) < 0) {
            goto exit;
        }
    }

    /* Dtrace USDT point */
    if (dtrace) {
        PyDTrace_AUDIT(event, (void *)eventArgs);
    }

    /* Call interpreter hooks */
    if (is->audit_hooks) {
        eventName = PyUnicode_FromString(event);
        if (!eventName) {
            goto exit;
        }

        hooks = PyObject_GetIter(is->audit_hooks);
        if (!hooks) {
            goto exit;
        }

        /* Disallow tracing in hooks unless explicitly enabled */
        PyThreadState_EnterTracing(ts);
        while ((hook = PyIter_Next(hooks)) != NULL) {
            PyObject *o;
            int canTrace = PyObject_GetOptionalAttr(hook, &_Py_ID(__cantrace__), &o);
            if (o) {
                canTrace = PyObject_IsTrue(o);
                Py_DECREF(o);
            }
            if (canTrace < 0) {
                break;
            }
            if (canTrace) {
                PyThreadState_LeaveTracing(ts);
            }
            PyObject* args[2] = {eventName, eventArgs};
            o = _PyObject_VectorcallTstate(ts, hook, args, 2, NULL);
            if (canTrace) {
                PyThreadState_EnterTracing(ts);
            }
            if (!o) {
                break;
            }
            Py_DECREF(o);
            Py_CLEAR(hook);
        }
        PyThreadState_LeaveTracing(ts);
        if (_PyErr_Occurred(ts)) {
            goto exit;
        }
    }

    res = 0;

exit:
    Py_XDECREF(hook);
    Py_XDECREF(hooks);
    Py_XDECREF(eventName);
    Py_XDECREF(eventArgs);

    if (!res) {
        _PyErr_SetRaisedException(ts, exc);
    }
    else {
        assert(_PyErr_Occurred(ts));
        Py_XDECREF(exc);
    }

    return res;
}

int
_PySys_Audit(PyThreadState *tstate, const char *event,
             const char *argFormat, ...)
{
    va_list vargs;
    va_start(vargs, argFormat);
    int res = sys_audit_tstate(tstate, event, argFormat, vargs);
    va_end(vargs);
    return res;
}

int
PySys_Audit(const char *event, const char *argFormat, ...)
{
    PyThreadState *tstate = _PyThreadState_GET();
    va_list vargs;
    va_start(vargs, argFormat);
    int res = sys_audit_tstate(tstate, event, argFormat, vargs);
    va_end(vargs);
    return res;
}

int
PySys_AuditTuple(const char *event, PyObject *args)
{
    if (args == NULL) {
        return PySys_Audit(event, NULL);
    }

    if (!PyTuple_Check(args)) {
        PyErr_Format(PyExc_TypeError, "args must be tuple, got %s",
                     Py_TYPE(args)->tp_name);
        return -1;
    }
    return PySys_Audit(event, "O", args);
}

/* We expose this function primarily for our own cleanup during
 * finalization. In general, it should not need to be called,
 * and as such the function is not exported.
 *
 * Must be finalizing to clear hooks */
void
_PySys_ClearAuditHooks(PyThreadState *ts)
{
    assert(ts != NULL);
    if (!ts) {
        return;
    }

    _PyRuntimeState *runtime = ts->interp->runtime;
    /* The hooks are global so we have to check for runtime finalization. */
    PyThreadState *finalizing = _PyRuntimeState_GetFinalizing(runtime);
    assert(finalizing == ts);
    if (finalizing != ts) {
        return;
    }

    const PyConfig *config = _PyInterpreterState_GetConfig(ts->interp);
    if (config->verbose) {
        PySys_WriteStderr("# clear sys.audit hooks\n");
    }

    /* Hooks can abort later hooks for this event, but cannot
       abort the clear operation itself. */
    _PySys_Audit(ts, "cpython._PySys_ClearAuditHooks", NULL);
    _PyErr_Clear(ts);

    /* We don't worry about the very unlikely race right here,
     * since it's entirely benign.  Nothing else removes entries
     * from the list and adding an entry right now would not cause
     * any trouble. */
    _Py_AuditHookEntry *e = runtime->audit_hooks.head, *n;
    runtime->audit_hooks.head = NULL;
    while (e) {
        n = e->next;
        PyMem_RawFree(e);
        e = n;
    }
}

static void
add_audit_hook_entry_unlocked(_PyRuntimeState *runtime,
                              _Py_AuditHookEntry *entry)
{
    if (runtime->audit_hooks.head == NULL) {
        runtime->audit_hooks.head = entry;
    }
    else {
        _Py_AuditHookEntry *last = runtime->audit_hooks.head;
        while (last->next) {
            last = last->next;
        }
        last->next = entry;
    }
}

int
PySys_AddAuditHook(Py_AuditHookFunction hook, void *userData)
{
    /* tstate can be NULL, so access directly _PyRuntime:
       PySys_AddAuditHook() can be called before Python is initialized. */
    _PyRuntimeState *runtime = &_PyRuntime;
    PyThreadState *tstate;
    if (runtime->initialized) {
        tstate = _PyThreadState_GET();
    }
    else {
        tstate = NULL;
    }

    /* Invoke existing audit hooks to allow them an opportunity to abort. */
    /* Cannot invoke hooks until we are initialized */
    if (tstate != NULL) {
        if (_PySys_Audit(tstate, "sys.addaudithook", NULL) < 0) {
            if (_PyErr_ExceptionMatches(tstate, PyExc_RuntimeError)) {
                /* We do not report errors derived from RuntimeError */
                _PyErr_Clear(tstate);
                return 0;
            }
            return -1;
        }
    }

    _Py_AuditHookEntry *e = (_Py_AuditHookEntry*)PyMem_RawMalloc(
            sizeof(_Py_AuditHookEntry));
    if (!e) {
        if (tstate != NULL) {
            _PyErr_NoMemory(tstate);
        }
        return -1;
    }
    e->next = NULL;
    e->hookCFunction = (Py_AuditHookFunction)hook;
    e->userData = userData;

    if (runtime->audit_hooks.mutex == NULL) {
        /* The runtime must not be initialized yet. */
        add_audit_hook_entry_unlocked(runtime, e);
    }
    else {
        PyThread_acquire_lock(runtime->audit_hooks.mutex, WAIT_LOCK);
        add_audit_hook_entry_unlocked(runtime, e);
        PyThread_release_lock(runtime->audit_hooks.mutex);
    }

    return 0;
}

/*[clinic input]
sys.addaudithook

    hook: object

Adds a new audit hook callback.
[clinic start generated code]*/

static PyObject *
sys_addaudithook_impl(PyObject *module, PyObject *hook)
/*[clinic end generated code: output=4f9c17aaeb02f44e input=0f3e191217a45e34]*/
{
    PyThreadState *tstate = _PyThreadState_GET();

    /* Invoke existing audit hooks to allow them an opportunity to abort. */
    if (_PySys_Audit(tstate, "sys.addaudithook", NULL) < 0) {
        if (_PyErr_ExceptionMatches(tstate, PyExc_Exception)) {
            /* We do not report errors derived from Exception */
            _PyErr_Clear(tstate);
            Py_RETURN_NONE;
        }
        return NULL;
    }

    PyInterpreterState *interp = tstate->interp;
    if (interp->audit_hooks == NULL) {
        interp->audit_hooks = PyList_New(0);
        if (interp->audit_hooks == NULL) {
            return NULL;
        }
        /* Avoid having our list of hooks show up in the GC module */
        PyObject_GC_UnTrack(interp->audit_hooks);
    }

    if (PyList_Append(interp->audit_hooks, hook) < 0) {
        return NULL;
    }

    Py_RETURN_NONE;
}

PyDoc_STRVAR(audit_doc,
"audit(event, *args)\n\
\n\
Passes the event to any audit hooks that are attached.");

static PyObject *
sys_audit(PyObject *self, PyObject *const *args, Py_ssize_t argc)
{
    PyThreadState *tstate = _PyThreadState_GET();
    _Py_EnsureTstateNotNULL(tstate);

    if (argc == 0) {
        _PyErr_SetString(tstate, PyExc_TypeError,
                         "audit() missing 1 required positional argument: "
                         "'event'");
        return NULL;
    }

    assert(args[0] != NULL);
    assert(PyUnicode_Check(args[0]));

    if (!should_audit(tstate->interp)) {
        Py_RETURN_NONE;
    }

    PyObject *auditEvent = args[0];
    if (!auditEvent) {
        _PyErr_SetString(tstate, PyExc_TypeError,
                         "expected str for argument 'event'");
        return NULL;
    }
    if (!PyUnicode_Check(auditEvent)) {
        _PyErr_Format(tstate, PyExc_TypeError,
                      "expected str for argument 'event', not %.200s",
                      Py_TYPE(auditEvent)->tp_name);
        return NULL;
    }
    const char *event = PyUnicode_AsUTF8(auditEvent);
    if (!event) {
        return NULL;
    }

    PyObject *auditArgs = _PyTuple_FromArray(args + 1, argc - 1);
    if (!auditArgs) {
        return NULL;
    }

    int res = _PySys_Audit(tstate, event, "O", auditArgs);
    Py_DECREF(auditArgs);

    if (res < 0) {
        return NULL;
    }

    Py_RETURN_NONE;
}


static PyObject *
sys_breakpointhook(PyObject *self, PyObject *const *args, Py_ssize_t nargs, PyObject *keywords)
{
    PyThreadState *tstate = _PyThreadState_GET();
    assert(!_PyErr_Occurred(tstate));
    char *envar = Py_GETENV("PYTHONBREAKPOINT");

    if (envar == NULL || strlen(envar) == 0) {
        envar = "pdb.set_trace";
    }
    else if (!strcmp(envar, "0")) {
        /* The breakpoint is explicitly no-op'd. */
        Py_RETURN_NONE;
    }
    /* According to POSIX the string returned by getenv() might be invalidated
     * or the string content might be overwritten by a subsequent call to
     * getenv().  Since importing a module can performs the getenv() calls,
     * we need to save a copy of envar. */
    envar = _PyMem_RawStrdup(envar);
    if (envar == NULL) {
        _PyErr_NoMemory(tstate);
        return NULL;
    }
    const char *last_dot = strrchr(envar, '.');
    const char *attrname = NULL;
    PyObject *modulepath = NULL;

    if (last_dot == NULL) {
        /* The breakpoint is a built-in, e.g. PYTHONBREAKPOINT=int */
        modulepath = PyUnicode_FromString("builtins");
        attrname = envar;
    }
    else if (last_dot != envar) {
        /* Split on the last dot; */
        modulepath = PyUnicode_FromStringAndSize(envar, last_dot - envar);
        attrname = last_dot + 1;
    }
    else {
        goto warn;
    }
    if (modulepath == NULL) {
        PyMem_RawFree(envar);
        return NULL;
    }

    PyObject *module = PyImport_Import(modulepath);
    Py_DECREF(modulepath);

    if (module == NULL) {
        if (_PyErr_ExceptionMatches(tstate, PyExc_ImportError)) {
            goto warn;
        }
        PyMem_RawFree(envar);
        return NULL;
    }

    PyObject *hook = PyObject_GetAttrString(module, attrname);
    Py_DECREF(module);

    if (hook == NULL) {
        if (_PyErr_ExceptionMatches(tstate, PyExc_AttributeError)) {
            goto warn;
        }
        PyMem_RawFree(envar);
        return NULL;
    }
    PyMem_RawFree(envar);
    PyObject *retval = PyObject_Vectorcall(hook, args, nargs, keywords);
    Py_DECREF(hook);
    return retval;

  warn:
    /* If any of the imports went wrong, then warn and ignore. */
    _PyErr_Clear(tstate);
    int status = PyErr_WarnFormat(
        PyExc_RuntimeWarning, 0,
        "Ignoring unimportable $PYTHONBREAKPOINT: \"%s\"", envar);
    PyMem_RawFree(envar);
    if (status < 0) {
        /* Printing the warning raised an exception. */
        return NULL;
    }
    /* The warning was (probably) issued. */
    Py_RETURN_NONE;
}

PyDoc_STRVAR(breakpointhook_doc,
"breakpointhook(*args, **kws)\n"
"\n"
"This hook function is called by built-in breakpoint().\n"
);

/* Write repr(o) to sys.stdout using sys.stdout.encoding and 'backslashreplace'
   error handler. If sys.stdout has a buffer attribute, use
   sys.stdout.buffer.write(encoded), otherwise redecode the string and use
   sys.stdout.write(redecoded).

   Helper function for sys_displayhook(). */
static int
sys_displayhook_unencodable(PyObject *outf, PyObject *o)
{
    PyObject *stdout_encoding = NULL;
    PyObject *encoded, *escaped_str, *repr_str, *buffer, *result;
    const char *stdout_encoding_str;
    int ret;

    stdout_encoding = PyObject_GetAttr(outf, &_Py_ID(encoding));
    if (stdout_encoding == NULL)
        goto error;
    stdout_encoding_str = PyUnicode_AsUTF8(stdout_encoding);
    if (stdout_encoding_str == NULL)
        goto error;

    repr_str = PyObject_Repr(o);
    if (repr_str == NULL)
        goto error;
    encoded = PyUnicode_AsEncodedString(repr_str,
                                        stdout_encoding_str,
                                        "backslashreplace");
    Py_DECREF(repr_str);
    if (encoded == NULL)
        goto error;

    if (PyObject_GetOptionalAttr(outf, &_Py_ID(buffer), &buffer) < 0) {
        Py_DECREF(encoded);
        goto error;
    }
    if (buffer) {
        result = PyObject_CallMethodOneArg(buffer, &_Py_ID(write), encoded);
        Py_DECREF(buffer);
        Py_DECREF(encoded);
        if (result == NULL)
            goto error;
        Py_DECREF(result);
    }
    else {
        escaped_str = PyUnicode_FromEncodedObject(encoded,
                                                  stdout_encoding_str,
                                                  "strict");
        Py_DECREF(encoded);
        if (PyFile_WriteObject(escaped_str, outf, Py_PRINT_RAW) != 0) {
            Py_DECREF(escaped_str);
            goto error;
        }
        Py_DECREF(escaped_str);
    }
    ret = 0;
    goto finally;

error:
    ret = -1;
finally:
    Py_XDECREF(stdout_encoding);
    return ret;
}

/*[clinic input]
sys.displayhook

    object as o: object
    /

Print an object to sys.stdout and also save it in builtins._
[clinic start generated code]*/

static PyObject *
sys_displayhook(PyObject *module, PyObject *o)
/*[clinic end generated code: output=347477d006df92ed input=08ba730166d7ef72]*/
{
    PyObject *outf;
    PyObject *builtins;
    PyThreadState *tstate = _PyThreadState_GET();

    builtins = PyImport_GetModule(&_Py_ID(builtins));
    if (builtins == NULL) {
        if (!_PyErr_Occurred(tstate)) {
            _PyErr_SetString(tstate, PyExc_RuntimeError,
                             "lost builtins module");
        }
        return NULL;
    }
    Py_DECREF(builtins);

    /* Print value except if None */
    /* After printing, also assign to '_' */
    /* Before, set '_' to None to avoid recursion */
    if (o == Py_None) {
        Py_RETURN_NONE;
    }
    if (PyObject_SetAttr(builtins, &_Py_ID(_), Py_None) != 0)
        return NULL;
    outf = _PySys_GetAttr(tstate, &_Py_ID(stdout));
    if (outf == NULL || outf == Py_None) {
        _PyErr_SetString(tstate, PyExc_RuntimeError, "lost sys.stdout");
        return NULL;
    }
    if (PyFile_WriteObject(o, outf, 0) != 0) {
        if (_PyErr_ExceptionMatches(tstate, PyExc_UnicodeEncodeError)) {
            int err;
            /* repr(o) is not encodable to sys.stdout.encoding with
             * sys.stdout.errors error handler (which is probably 'strict') */
            _PyErr_Clear(tstate);
            err = sys_displayhook_unencodable(outf, o);
            if (err) {
                return NULL;
            }
        }
        else {
            return NULL;
        }
    }
    _Py_DECLARE_STR(newline, "\n");
    if (PyFile_WriteObject(&_Py_STR(newline), outf, Py_PRINT_RAW) != 0)
        return NULL;
    if (PyObject_SetAttr(builtins, &_Py_ID(_), o) != 0)
        return NULL;
    Py_RETURN_NONE;
}


/*[clinic input]
sys.excepthook

    exctype:   object
    value:     object
    traceback: object
    /

Handle an exception by displaying it with a traceback on sys.stderr.
[clinic start generated code]*/

static PyObject *
sys_excepthook_impl(PyObject *module, PyObject *exctype, PyObject *value,
                    PyObject *traceback)
/*[clinic end generated code: output=18d99fdda21b6b5e input=ecf606fa826f19d9]*/
{
    PyErr_Display(NULL, value, traceback);
    Py_RETURN_NONE;
}


/*[clinic input]
sys.exception

Return the current exception.

Return the most recent exception caught by an except clause
in the current stack frame or in an older stack frame, or None
if no such exception exists.
[clinic start generated code]*/

static PyObject *
sys_exception_impl(PyObject *module)
/*[clinic end generated code: output=2381ee2f25953e40 input=c88fbb94b6287431]*/
{
    _PyErr_StackItem *err_info = _PyErr_GetTopmostException(_PyThreadState_GET());
    if (err_info->exc_value != NULL) {
        return Py_NewRef(err_info->exc_value);
    }
    Py_RETURN_NONE;
}


/*[clinic input]
sys.exc_info

Return current exception information: (type, value, traceback).

Return information about the most recent exception caught by an except
clause in the current stack frame or in an older stack frame.
[clinic start generated code]*/

static PyObject *
sys_exc_info_impl(PyObject *module)
/*[clinic end generated code: output=3afd0940cf3a4d30 input=b5c5bf077788a3e5]*/
{
    _PyErr_StackItem *err_info = _PyErr_GetTopmostException(_PyThreadState_GET());
    return _PyErr_StackItemToExcInfoTuple(err_info);
}


/*[clinic input]
sys.unraisablehook

    unraisable: object
    /

Handle an unraisable exception.

The unraisable argument has the following attributes:

* exc_type: Exception type.
* exc_value: Exception value, can be None.
* exc_traceback: Exception traceback, can be None.
* err_msg: Error message, can be None.
* object: Object causing the exception, can be None.
[clinic start generated code]*/

static PyObject *
sys_unraisablehook(PyObject *module, PyObject *unraisable)
/*[clinic end generated code: output=bb92838b32abaa14 input=ec3af148294af8d3]*/
{
    return _PyErr_WriteUnraisableDefaultHook(unraisable);
}


/*[clinic input]
sys.exit

    status: object = None
    /

Exit the interpreter by raising SystemExit(status).

If the status is omitted or None, it defaults to zero (i.e., success).
If the status is an integer, it will be used as the system exit status.
If it is another kind of object, it will be printed and the system
exit status will be one (i.e., failure).
[clinic start generated code]*/

static PyObject *
sys_exit_impl(PyObject *module, PyObject *status)
/*[clinic end generated code: output=13870986c1ab2ec0 input=b86ca9497baa94f2]*/
{
    /* Raise SystemExit so callers may catch it or clean up. */
    PyErr_SetObject(PyExc_SystemExit, status);
    return NULL;
}


static PyObject *
get_utf8_unicode(void)
{
    _Py_DECLARE_STR(utf_8, "utf-8");
    PyObject *ret = &_Py_STR(utf_8);
    return Py_NewRef(ret);
}

/*[clinic input]
sys.getdefaultencoding

Return the current default encoding used by the Unicode implementation.
[clinic start generated code]*/

static PyObject *
sys_getdefaultencoding_impl(PyObject *module)
/*[clinic end generated code: output=256d19dfcc0711e6 input=d416856ddbef6909]*/
{
    return get_utf8_unicode();
}

/*[clinic input]
sys.getfilesystemencoding

Return the encoding used to convert Unicode filenames to OS filenames.
[clinic start generated code]*/

static PyObject *
sys_getfilesystemencoding_impl(PyObject *module)
/*[clinic end generated code: output=1dc4bdbe9be44aa7 input=8475f8649b8c7d8c]*/
{
    PyInterpreterState *interp = _PyInterpreterState_GET();
    const PyConfig *config = _PyInterpreterState_GetConfig(interp);

    if (wcscmp(config->filesystem_encoding, L"utf-8") == 0) {
        return get_utf8_unicode();
    }

    PyObject *u = PyUnicode_FromWideChar(config->filesystem_encoding, -1);
    if (u == NULL) {
        return NULL;
    }
    _PyUnicode_InternInPlace(interp, &u);
    return u;
}

/*[clinic input]
sys.getfilesystemencodeerrors

Return the error mode used Unicode to OS filename conversion.
[clinic start generated code]*/

static PyObject *
sys_getfilesystemencodeerrors_impl(PyObject *module)
/*[clinic end generated code: output=ba77b36bbf7c96f5 input=22a1e8365566f1e5]*/
{
    PyInterpreterState *interp = _PyInterpreterState_GET();
    const PyConfig *config = _PyInterpreterState_GetConfig(interp);
    PyObject *u = PyUnicode_FromWideChar(config->filesystem_errors, -1);
    if (u == NULL) {
        return NULL;
    }
    _PyUnicode_InternInPlace(interp, &u);
    return u;
}

/*[clinic input]
sys.intern

    string as s: unicode
    /

``Intern'' the given string.

This enters the string in the (global) table of interned strings whose
purpose is to speed up dictionary lookups. Return the string itself or
the previously interned string object with the same value.
[clinic start generated code]*/

static PyObject *
sys_intern_impl(PyObject *module, PyObject *s)
/*[clinic end generated code: output=be680c24f5c9e5d6 input=849483c006924e2f]*/
{
    if (PyUnicode_CheckExact(s)) {
        Py_INCREF(s);
        PyUnicode_InternInPlace(&s);
        return s;
    }
    else {
        PyErr_Format(PyExc_TypeError,
                     "can't intern %.400s", Py_TYPE(s)->tp_name);
        return NULL;
    }
}


/*
 * Cached interned string objects used for calling the profile and
 * trace functions.
 */
static PyObject *whatstrings[8] = {
   &_Py_ID(call),
   &_Py_ID(exception),
   &_Py_ID(line),
   &_Py_ID(return),
   &_Py_ID(c_call),
   &_Py_ID(c_exception),
   &_Py_ID(c_return),
   &_Py_ID(opcode),
};


static PyObject *
call_trampoline(PyThreadState *tstate, PyObject* callback,
                PyFrameObject *frame, int what, PyObject *arg)
{
    /* Discard any previous modifications the frame's fast locals */
    if (frame->f_fast_as_locals) {
        if (PyFrame_FastToLocalsWithError(frame) < 0) {
            return NULL;
        }
    }

    /* call the Python-level function */
    if (arg == NULL) {
        arg = Py_None;
    }
    PyObject *args[3] = {(PyObject *)frame, whatstrings[what], arg};
    PyObject *result = _PyObject_VectorcallTstate(tstate, callback, args, 3, NULL);

    PyFrame_LocalsToFast(frame, 1);
    return result;
}

static int
profile_trampoline(PyObject *self, PyFrameObject *frame,
                   int what, PyObject *arg)
{
    PyThreadState *tstate = _PyThreadState_GET();
    PyObject *result = call_trampoline(tstate, self, frame, what, arg);
    if (result == NULL) {
        _PyEval_SetProfile(tstate, NULL, NULL);
        return -1;
    }

    Py_DECREF(result);
    return 0;
}

static int
trace_trampoline(PyObject *self, PyFrameObject *frame,
                 int what, PyObject *arg)
{
    PyObject *callback;
    if (what == PyTrace_CALL) {
        callback = self;
    }
    else {
        callback = frame->f_trace;
    }
    if (callback == NULL) {
        return 0;
    }

    PyThreadState *tstate = _PyThreadState_GET();
    PyObject *result = call_trampoline(tstate, callback, frame, what, arg);
    if (result == NULL) {
        _PyEval_SetTrace(tstate, NULL, NULL);
        Py_CLEAR(frame->f_trace);
        return -1;
    }

    if (result != Py_None) {
        Py_XSETREF(frame->f_trace, result);
    }
    else {
        Py_DECREF(result);
    }
    return 0;
}

static PyObject *
sys_settrace(PyObject *self, PyObject *args)
{
    PyThreadState *tstate = _PyThreadState_GET();
    if (args == Py_None) {
        if (_PyEval_SetTrace(tstate, NULL, NULL) < 0) {
            return NULL;
        }
    }
    else {
        if (_PyEval_SetTrace(tstate, trace_trampoline, args) < 0) {
            return NULL;
        }
    }
    Py_RETURN_NONE;
}

PyDoc_STRVAR(settrace_doc,
"settrace(function)\n\
\n\
Set the global debug tracing function.  It will be called on each\n\
function call.  See the debugger chapter in the library manual."
);

/*[clinic input]
sys._settraceallthreads

    arg: object
    /

Set the global debug tracing function in all running threads belonging to the current interpreter.

It will be called on each function call. See the debugger chapter
in the library manual.
[clinic start generated code]*/

static PyObject *
sys__settraceallthreads(PyObject *module, PyObject *arg)
/*[clinic end generated code: output=161cca30207bf3ca input=5906aa1485a50289]*/
{
    PyObject* argument = NULL;
    Py_tracefunc func = NULL;

    if (arg != Py_None) {
        func = trace_trampoline;
        argument = arg;
    }


    PyEval_SetTraceAllThreads(func, argument);

    Py_RETURN_NONE;
}

/*[clinic input]
sys.gettrace

Return the global debug tracing function set with sys.settrace.

See the debugger chapter in the library manual.
[clinic start generated code]*/

static PyObject *
sys_gettrace_impl(PyObject *module)
/*[clinic end generated code: output=e97e3a4d8c971b6e input=373b51bb2147f4d8]*/
{
    PyThreadState *tstate = _PyThreadState_GET();
    PyObject *temp = tstate->c_traceobj;

    if (temp == NULL)
        temp = Py_None;
    return Py_NewRef(temp);
}

static PyObject *
sys_setprofile(PyObject *self, PyObject *args)
{
    PyThreadState *tstate = _PyThreadState_GET();
    if (args == Py_None) {
        if (_PyEval_SetProfile(tstate, NULL, NULL) < 0) {
            return NULL;
        }
    }
    else {
        if (_PyEval_SetProfile(tstate, profile_trampoline, args) < 0) {
            return NULL;
        }
    }
    Py_RETURN_NONE;
}

PyDoc_STRVAR(setprofile_doc,
"setprofile(function)\n\
\n\
Set the profiling function.  It will be called on each function call\n\
and return.  See the profiler chapter in the library manual."
);

/*[clinic input]
sys._setprofileallthreads

    arg: object
    /

Set the profiling function in all running threads belonging to the current interpreter.

It will be called on each function call and return.  See the profiler chapter
in the library manual.
[clinic start generated code]*/

static PyObject *
sys__setprofileallthreads(PyObject *module, PyObject *arg)
/*[clinic end generated code: output=2d61319e27b309fe input=d1a356d3f4f9060a]*/
{
    PyObject* argument = NULL;
    Py_tracefunc func = NULL;

    if (arg != Py_None) {
        func = profile_trampoline;
        argument = arg;
    }

    PyEval_SetProfileAllThreads(func, argument);

    Py_RETURN_NONE;
}

/*[clinic input]
sys.getprofile

Return the profiling function set with sys.setprofile.

See the profiler chapter in the library manual.
[clinic start generated code]*/

static PyObject *
sys_getprofile_impl(PyObject *module)
/*[clinic end generated code: output=579b96b373448188 input=1b3209d89a32965d]*/
{
    PyThreadState *tstate = _PyThreadState_GET();
    PyObject *temp = tstate->c_profileobj;

    if (temp == NULL)
        temp = Py_None;
    return Py_NewRef(temp);
}


/*[clinic input]
sys.setswitchinterval

    interval: double
    /

Set the ideal thread switching delay inside the Python interpreter.

The actual frequency of switching threads can be lower if the
interpreter executes long sequences of uninterruptible code
(this is implementation-specific and workload-dependent).

The parameter must represent the desired switching delay in seconds
A typical value is 0.005 (5 milliseconds).
[clinic start generated code]*/

static PyObject *
sys_setswitchinterval_impl(PyObject *module, double interval)
/*[clinic end generated code: output=65a19629e5153983 input=561b477134df91d9]*/
{
    if (interval <= 0.0) {
        PyErr_SetString(PyExc_ValueError,
                        "switch interval must be strictly positive");
        return NULL;
    }
    _PyEval_SetSwitchInterval((unsigned long) (1e6 * interval));
    Py_RETURN_NONE;
}


/*[clinic input]
sys.getswitchinterval -> double

Return the current thread switch interval; see sys.setswitchinterval().
[clinic start generated code]*/

static double
sys_getswitchinterval_impl(PyObject *module)
/*[clinic end generated code: output=a38c277c85b5096d input=bdf9d39c0ebbbb6f]*/
{
    return 1e-6 * _PyEval_GetSwitchInterval();
}

/*[clinic input]
sys.setrecursionlimit

    limit as new_limit: int
    /

Set the maximum depth of the Python interpreter stack to n.

This limit prevents infinite recursion from causing an overflow of the C
stack and crashing Python.  The highest possible limit is platform-
dependent.
[clinic start generated code]*/

static PyObject *
sys_setrecursionlimit_impl(PyObject *module, int new_limit)
/*[clinic end generated code: output=35e1c64754800ace input=b0f7a23393924af3]*/
{
    PyThreadState *tstate = _PyThreadState_GET();

    if (new_limit < 1) {
        _PyErr_SetString(tstate, PyExc_ValueError,
                         "recursion limit must be greater or equal than 1");
        return NULL;
    }

    /* Reject too low new limit if the current recursion depth is higher than
       the new low-water mark. */
    int depth = tstate->py_recursion_limit - tstate->py_recursion_remaining;
    if (depth >= new_limit) {
        _PyErr_Format(tstate, PyExc_RecursionError,
                      "cannot set the recursion limit to %i at "
                      "the recursion depth %i: the limit is too low",
                      new_limit, depth);
        return NULL;
    }

    Py_SetRecursionLimit(new_limit);
    Py_RETURN_NONE;
}

/*[clinic input]
sys.set_coroutine_origin_tracking_depth

  depth: int

Enable or disable origin tracking for coroutine objects in this thread.

Coroutine objects will track 'depth' frames of traceback information
about where they came from, available in their cr_origin attribute.

Set a depth of 0 to disable.
[clinic start generated code]*/

static PyObject *
sys_set_coroutine_origin_tracking_depth_impl(PyObject *module, int depth)
/*[clinic end generated code: output=0a2123c1cc6759c5 input=a1d0a05f89d2c426]*/
{
    if (_PyEval_SetCoroutineOriginTrackingDepth(depth) < 0) {
        return NULL;
    }
    Py_RETURN_NONE;
}

/*[clinic input]
sys.get_coroutine_origin_tracking_depth -> int

Check status of origin tracking for coroutine objects in this thread.
[clinic start generated code]*/

static int
sys_get_coroutine_origin_tracking_depth_impl(PyObject *module)
/*[clinic end generated code: output=3699f7be95a3afb8 input=335266a71205b61a]*/
{
    return _PyEval_GetCoroutineOriginTrackingDepth();
}

static PyTypeObject AsyncGenHooksType;

PyDoc_STRVAR(asyncgen_hooks_doc,
"asyncgen_hooks\n\
\n\
A named tuple providing information about asynchronous\n\
generators hooks.  The attributes are read only.");

static PyStructSequence_Field asyncgen_hooks_fields[] = {
    {"firstiter", "Hook to intercept first iteration"},
    {"finalizer", "Hook to intercept finalization"},
    {0}
};

static PyStructSequence_Desc asyncgen_hooks_desc = {
    "asyncgen_hooks",          /* name */
    asyncgen_hooks_doc,        /* doc */
    asyncgen_hooks_fields ,    /* fields */
    2
};

static PyObject *
sys_set_asyncgen_hooks(PyObject *self, PyObject *args, PyObject *kw)
{
    static char *keywords[] = {"firstiter", "finalizer", NULL};
    PyObject *firstiter = NULL;
    PyObject *finalizer = NULL;

    if (!PyArg_ParseTupleAndKeywords(
            args, kw, "|OO", keywords,
            &firstiter, &finalizer)) {
        return NULL;
    }

    if (finalizer && finalizer != Py_None) {
        if (!PyCallable_Check(finalizer)) {
            PyErr_Format(PyExc_TypeError,
                         "callable finalizer expected, got %.50s",
                         Py_TYPE(finalizer)->tp_name);
            return NULL;
        }
        if (_PyEval_SetAsyncGenFinalizer(finalizer) < 0) {
            return NULL;
        }
    }
    else if (finalizer == Py_None && _PyEval_SetAsyncGenFinalizer(NULL) < 0) {
        return NULL;
    }

    if (firstiter && firstiter != Py_None) {
        if (!PyCallable_Check(firstiter)) {
            PyErr_Format(PyExc_TypeError,
                         "callable firstiter expected, got %.50s",
                         Py_TYPE(firstiter)->tp_name);
            return NULL;
        }
        if (_PyEval_SetAsyncGenFirstiter(firstiter) < 0) {
            return NULL;
        }
    }
    else if (firstiter == Py_None && _PyEval_SetAsyncGenFirstiter(NULL) < 0) {
        return NULL;
    }

    Py_RETURN_NONE;
}

PyDoc_STRVAR(set_asyncgen_hooks_doc,
"set_asyncgen_hooks(* [, firstiter] [, finalizer])\n\
\n\
Set a finalizer for async generators objects."
);

/*[clinic input]
sys.get_asyncgen_hooks

Return the installed asynchronous generators hooks.

This returns a namedtuple of the form (firstiter, finalizer).
[clinic start generated code]*/

static PyObject *
sys_get_asyncgen_hooks_impl(PyObject *module)
/*[clinic end generated code: output=53a253707146f6cf input=3676b9ea62b14625]*/
{
    PyObject *res;
    PyObject *firstiter = _PyEval_GetAsyncGenFirstiter();
    PyObject *finalizer = _PyEval_GetAsyncGenFinalizer();

    res = PyStructSequence_New(&AsyncGenHooksType);
    if (res == NULL) {
        return NULL;
    }

    if (firstiter == NULL) {
        firstiter = Py_None;
    }

    if (finalizer == NULL) {
        finalizer = Py_None;
    }

    PyStructSequence_SET_ITEM(res, 0, Py_NewRef(firstiter));
    PyStructSequence_SET_ITEM(res, 1, Py_NewRef(finalizer));

    return res;
}


static PyTypeObject Hash_InfoType;

PyDoc_STRVAR(hash_info_doc,
"hash_info\n\
\n\
A named tuple providing parameters used for computing\n\
hashes. The attributes are read only.");

static PyStructSequence_Field hash_info_fields[] = {
    {"width", "width of the type used for hashing, in bits"},
    {"modulus", "prime number giving the modulus on which the hash "
                "function is based"},
    {"inf", "value to be used for hash of a positive infinity"},
    {"nan", "value to be used for hash of a nan"},
    {"imag", "multiplier used for the imaginary part of a complex number"},
    {"algorithm", "name of the algorithm for hashing of str, bytes and "
                  "memoryviews"},
    {"hash_bits", "internal output size of hash algorithm"},
    {"seed_bits", "seed size of hash algorithm"},
    {"cutoff", "small string optimization cutoff"},
    {NULL, NULL}
};

static PyStructSequence_Desc hash_info_desc = {
    "sys.hash_info",
    hash_info_doc,
    hash_info_fields,
    9,
};

static PyObject *
get_hash_info(PyThreadState *tstate)
{
    PyObject *hash_info;
    int field = 0;
    PyHash_FuncDef *hashfunc;
    hash_info = PyStructSequence_New(&Hash_InfoType);
    if (hash_info == NULL)
        return NULL;
    hashfunc = PyHash_GetFuncDef();
    PyStructSequence_SET_ITEM(hash_info, field++,
                              PyLong_FromLong(8*sizeof(Py_hash_t)));
    PyStructSequence_SET_ITEM(hash_info, field++,
                              PyLong_FromSsize_t(_PyHASH_MODULUS));
    PyStructSequence_SET_ITEM(hash_info, field++,
                              PyLong_FromLong(_PyHASH_INF));
    PyStructSequence_SET_ITEM(hash_info, field++,
                              PyLong_FromLong(0));  // This is no longer used
    PyStructSequence_SET_ITEM(hash_info, field++,
                              PyLong_FromLong(_PyHASH_IMAG));
    PyStructSequence_SET_ITEM(hash_info, field++,
                              PyUnicode_FromString(hashfunc->name));
    PyStructSequence_SET_ITEM(hash_info, field++,
                              PyLong_FromLong(hashfunc->hash_bits));
    PyStructSequence_SET_ITEM(hash_info, field++,
                              PyLong_FromLong(hashfunc->seed_bits));
    PyStructSequence_SET_ITEM(hash_info, field++,
                              PyLong_FromLong(Py_HASH_CUTOFF));
    if (_PyErr_Occurred(tstate)) {
        Py_CLEAR(hash_info);
        return NULL;
    }
    return hash_info;
}
/*[clinic input]
sys.getrecursionlimit

Return the current value of the recursion limit.

The recursion limit is the maximum depth of the Python interpreter
stack.  This limit prevents infinite recursion from causing an overflow
of the C stack and crashing Python.
[clinic start generated code]*/

static PyObject *
sys_getrecursionlimit_impl(PyObject *module)
/*[clinic end generated code: output=d571fb6b4549ef2e input=1c6129fd2efaeea8]*/
{
    return PyLong_FromLong(Py_GetRecursionLimit());
}

#ifdef MS_WINDOWS

static PyTypeObject WindowsVersionType = {0, 0, 0, 0, 0, 0};

static PyStructSequence_Field windows_version_fields[] = {
    {"major", "Major version number"},
    {"minor", "Minor version number"},
    {"build", "Build number"},
    {"platform", "Operating system platform"},
    {"service_pack", "Latest Service Pack installed on the system"},
    {"service_pack_major", "Service Pack major version number"},
    {"service_pack_minor", "Service Pack minor version number"},
    {"suite_mask", "Bit mask identifying available product suites"},
    {"product_type", "System product type"},
    {"platform_version", "Diagnostic version number"},
    {0}
};

static PyStructSequence_Desc windows_version_desc = {
    "sys.getwindowsversion",       /* name */
    sys_getwindowsversion__doc__,  /* doc */
    windows_version_fields,        /* fields */
    5                              /* For backward compatibility,
                                      only the first 5 items are accessible
                                      via indexing, the rest are name only */
};

static PyObject *
_sys_getwindowsversion_from_kernel32(void)
{
#ifndef MS_WINDOWS_DESKTOP
    return NULL;
#else
    HANDLE hKernel32;
    wchar_t kernel32_path[MAX_PATH];
    LPVOID verblock;
    DWORD verblock_size;
    VS_FIXEDFILEINFO *ffi;
    UINT ffi_len;
    DWORD realMajor, realMinor, realBuild;

    Py_BEGIN_ALLOW_THREADS
    hKernel32 = GetModuleHandleW(L"kernel32.dll");
    Py_END_ALLOW_THREADS
    if (!hKernel32 || !GetModuleFileNameW(hKernel32, kernel32_path, MAX_PATH)) {
        PyErr_SetFromWindowsErr(0);
        return NULL;
    }
    verblock_size = GetFileVersionInfoSizeW(kernel32_path, NULL);
    if (!verblock_size) {
        PyErr_SetFromWindowsErr(0);
        return NULL;
    }
    verblock = PyMem_RawMalloc(verblock_size);
    if (!verblock ||
        !GetFileVersionInfoW(kernel32_path, 0, verblock_size, verblock) ||
        !VerQueryValueW(verblock, L"", (LPVOID)&ffi, &ffi_len)) {
        PyErr_SetFromWindowsErr(0);
        return NULL;
    }

    realMajor = HIWORD(ffi->dwProductVersionMS);
    realMinor = LOWORD(ffi->dwProductVersionMS);
    realBuild = HIWORD(ffi->dwProductVersionLS);
    PyMem_RawFree(verblock);
    return Py_BuildValue("(kkk)", realMajor, realMinor, realBuild);
#endif /* !MS_WINDOWS_DESKTOP */
}

/* Disable deprecation warnings about GetVersionEx as the result is
   being passed straight through to the caller, who is responsible for
   using it correctly. */
#pragma warning(push)
#pragma warning(disable:4996)

/*[clinic input]
sys.getwindowsversion

Return info about the running version of Windows as a named tuple.

The members are named: major, minor, build, platform, service_pack,
service_pack_major, service_pack_minor, suite_mask, product_type and
platform_version. For backward compatibility, only the first 5 items
are available by indexing. All elements are numbers, except
service_pack and platform_type which are strings, and platform_version
which is a 3-tuple. Platform is always 2. Product_type may be 1 for a
workstation, 2 for a domain controller, 3 for a server.
Platform_version is a 3-tuple containing a version number that is
intended for identifying the OS rather than feature detection.
[clinic start generated code]*/

static PyObject *
sys_getwindowsversion_impl(PyObject *module)
/*[clinic end generated code: output=1ec063280b932857 input=73a228a328fee63a]*/
{
    PyObject *version;
    int pos = 0;
    OSVERSIONINFOEXW ver;

    version = PyObject_GetAttrString(module, "_cached_windows_version");
    if (version && PyObject_TypeCheck(version, &WindowsVersionType)) {
        return version;
    }
    Py_XDECREF(version);
    PyErr_Clear();

    ver.dwOSVersionInfoSize = sizeof(ver);
    if (!GetVersionExW((OSVERSIONINFOW*) &ver))
        return PyErr_SetFromWindowsErr(0);

    version = PyStructSequence_New(&WindowsVersionType);
    if (version == NULL)
        return NULL;

    PyStructSequence_SET_ITEM(version, pos++, PyLong_FromLong(ver.dwMajorVersion));
    PyStructSequence_SET_ITEM(version, pos++, PyLong_FromLong(ver.dwMinorVersion));
    PyStructSequence_SET_ITEM(version, pos++, PyLong_FromLong(ver.dwBuildNumber));
    PyStructSequence_SET_ITEM(version, pos++, PyLong_FromLong(ver.dwPlatformId));
    PyStructSequence_SET_ITEM(version, pos++, PyUnicode_FromWideChar(ver.szCSDVersion, -1));
    PyStructSequence_SET_ITEM(version, pos++, PyLong_FromLong(ver.wServicePackMajor));
    PyStructSequence_SET_ITEM(version, pos++, PyLong_FromLong(ver.wServicePackMinor));
    PyStructSequence_SET_ITEM(version, pos++, PyLong_FromLong(ver.wSuiteMask));
    PyStructSequence_SET_ITEM(version, pos++, PyLong_FromLong(ver.wProductType));

    // GetVersion will lie if we are running in a compatibility mode.
    // We need to read the version info from a system file resource
    // to accurately identify the OS version. If we fail for any reason,
    // just return whatever GetVersion said.
    PyObject *realVersion = _sys_getwindowsversion_from_kernel32();
    if (!realVersion) {
        PyErr_Clear();
        realVersion = Py_BuildValue("(kkk)",
            ver.dwMajorVersion,
            ver.dwMinorVersion,
            ver.dwBuildNumber
        );
    }

    if (realVersion) {
        PyStructSequence_SET_ITEM(version, pos++, realVersion);
    }

    if (PyErr_Occurred()) {
        Py_DECREF(version);
        return NULL;
    }

    if (PyObject_SetAttrString(module, "_cached_windows_version", version) < 0) {
        Py_DECREF(version);
        return NULL;
    }

    return version;
}

#pragma warning(pop)

/*[clinic input]
sys._enablelegacywindowsfsencoding

Changes the default filesystem encoding to mbcs:replace.

This is done for consistency with earlier versions of Python. See PEP
529 for more information.

This is equivalent to defining the PYTHONLEGACYWINDOWSFSENCODING
environment variable before launching Python.
[clinic start generated code]*/

static PyObject *
sys__enablelegacywindowsfsencoding_impl(PyObject *module)
/*[clinic end generated code: output=f5c3855b45e24fe9 input=2bfa931a20704492]*/
{
    if (_PyUnicode_EnableLegacyWindowsFSEncoding() < 0) {
        return NULL;
    }
    Py_RETURN_NONE;
}

#endif /* MS_WINDOWS */

#ifdef HAVE_DLOPEN

/*[clinic input]
sys.setdlopenflags

    flags as new_val: int
    /

Set the flags used by the interpreter for dlopen calls.

This is used, for example, when the interpreter loads extension
modules. Among other things, this will enable a lazy resolving of
symbols when importing a module, if called as sys.setdlopenflags(0).
To share symbols across extension modules, call as
sys.setdlopenflags(os.RTLD_GLOBAL).  Symbolic names for the flag
modules can be found in the os module (RTLD_xxx constants, e.g.
os.RTLD_LAZY).
[clinic start generated code]*/

static PyObject *
sys_setdlopenflags_impl(PyObject *module, int new_val)
/*[clinic end generated code: output=ec918b7fe0a37281 input=4c838211e857a77f]*/
{
    PyInterpreterState *interp = _PyInterpreterState_GET();
    _PyImport_SetDLOpenFlags(interp, new_val);
    Py_RETURN_NONE;
}


/*[clinic input]
sys.getdlopenflags

Return the current value of the flags that are used for dlopen calls.

The flag constants are defined in the os module.
[clinic start generated code]*/

static PyObject *
sys_getdlopenflags_impl(PyObject *module)
/*[clinic end generated code: output=e92cd1bc5005da6e input=dc4ea0899c53b4b6]*/
{
    PyInterpreterState *interp = _PyInterpreterState_GET();
    return PyLong_FromLong(
            _PyImport_GetDLOpenFlags(interp));
}

#endif  /* HAVE_DLOPEN */

#ifdef USE_MALLOPT
/* Link with -lmalloc (or -lmpc) on an SGI */
#include <malloc.h>

/*[clinic input]
sys.mdebug

    flag: int
    /
[clinic start generated code]*/

static PyObject *
sys_mdebug_impl(PyObject *module, int flag)
/*[clinic end generated code: output=5431d545847c3637 input=151d150ae1636f8a]*/
{
    int flag;
    mallopt(M_DEBUG, flag);
    Py_RETURN_NONE;
}
#endif /* USE_MALLOPT */


/*[clinic input]
sys.get_int_max_str_digits

Return the maximum string digits limit for non-binary int<->str conversions.
[clinic start generated code]*/

static PyObject *
sys_get_int_max_str_digits_impl(PyObject *module)
/*[clinic end generated code: output=0042f5e8ae0e8631 input=61bf9f99bc8b112d]*/
{
    PyInterpreterState *interp = _PyInterpreterState_GET();
    return PyLong_FromLong(interp->long_state.max_str_digits);
}

/*[clinic input]
sys.set_int_max_str_digits

    maxdigits: int

Set the maximum string digits limit for non-binary int<->str conversions.
[clinic start generated code]*/

static PyObject *
sys_set_int_max_str_digits_impl(PyObject *module, int maxdigits)
/*[clinic end generated code: output=734d4c2511f2a56d input=d7e3f325db6910c5]*/
{
    PyThreadState *tstate = _PyThreadState_GET();
    if ((!maxdigits) || (maxdigits >= _PY_LONG_MAX_STR_DIGITS_THRESHOLD)) {
        tstate->interp->long_state.max_str_digits = maxdigits;
        Py_RETURN_NONE;
    } else {
        PyErr_Format(
            PyExc_ValueError, "maxdigits must be 0 or larger than %d",
            _PY_LONG_MAX_STR_DIGITS_THRESHOLD);
        return NULL;
    }
}

size_t
_PySys_GetSizeOf(PyObject *o)
{
    PyObject *res = NULL;
    PyObject *method;
    Py_ssize_t size;
    PyThreadState *tstate = _PyThreadState_GET();

    /* Make sure the type is initialized. float gets initialized late */
    if (PyType_Ready(Py_TYPE(o)) < 0) {
        return (size_t)-1;
    }

    method = _PyObject_LookupSpecial(o, &_Py_ID(__sizeof__));
    if (method == NULL) {
        if (!_PyErr_Occurred(tstate)) {
            _PyErr_Format(tstate, PyExc_TypeError,
                          "Type %.100s doesn't define __sizeof__",
                          Py_TYPE(o)->tp_name);
        }
    }
    else {
        res = _PyObject_CallNoArgs(method);
        Py_DECREF(method);
    }

    if (res == NULL)
        return (size_t)-1;

    size = PyLong_AsSsize_t(res);
    Py_DECREF(res);
    if (size == -1 && _PyErr_Occurred(tstate))
        return (size_t)-1;

    if (size < 0) {
        _PyErr_SetString(tstate, PyExc_ValueError,
                          "__sizeof__() should return >= 0");
        return (size_t)-1;
    }

    return (size_t)size + _PyType_PreHeaderSize(Py_TYPE(o));
}

static PyObject *
sys_getsizeof(PyObject *self, PyObject *args, PyObject *kwds)
{
    static char *kwlist[] = {"object", "default", 0};
    size_t size;
    PyObject *o, *dflt = NULL;
    PyThreadState *tstate = _PyThreadState_GET();

    if (!PyArg_ParseTupleAndKeywords(args, kwds, "O|O:getsizeof",
                                     kwlist, &o, &dflt)) {
        return NULL;
    }

    size = _PySys_GetSizeOf(o);

    if (size == (size_t)-1 && _PyErr_Occurred(tstate)) {
        /* Has a default value been given */
        if (dflt != NULL && _PyErr_ExceptionMatches(tstate, PyExc_TypeError)) {
            _PyErr_Clear(tstate);
            return Py_NewRef(dflt);
        }
        else
            return NULL;
    }

    return PyLong_FromSize_t(size);
}

PyDoc_STRVAR(getsizeof_doc,
"getsizeof(object [, default]) -> int\n\
\n\
Return the size of object in bytes.");

/*[clinic input]
sys.getrefcount -> Py_ssize_t

    object:  object
    /

Return the reference count of object.

The count returned is generally one higher than you might expect,
because it includes the (temporary) reference as an argument to
getrefcount().
[clinic start generated code]*/

static Py_ssize_t
sys_getrefcount_impl(PyObject *module, PyObject *object)
/*[clinic end generated code: output=5fd477f2264b85b2 input=bf474efd50a21535]*/
{
    return Py_REFCNT(object);
}

#ifdef Py_REF_DEBUG
/*[clinic input]
sys.gettotalrefcount -> Py_ssize_t
[clinic start generated code]*/

static Py_ssize_t
sys_gettotalrefcount_impl(PyObject *module)
/*[clinic end generated code: output=4103886cf17c25bc input=53b744faa5d2e4f6]*/
{
    /* It may make sense to return the total for the current interpreter
       or have a second function that does so. */
    return _Py_GetGlobalRefTotal();
}

#endif /* Py_REF_DEBUG */

/*[clinic input]
sys.getallocatedblocks -> Py_ssize_t

Return the number of memory blocks currently allocated.
[clinic start generated code]*/

static Py_ssize_t
sys_getallocatedblocks_impl(PyObject *module)
/*[clinic end generated code: output=f0c4e873f0b6dcf7 input=dab13ee346a0673e]*/
{
    // It might make sense to return the count
    // for just the current interpreter.
    return _Py_GetGlobalAllocatedBlocks();
}

/*[clinic input]
sys.getunicodeinternedsize -> Py_ssize_t

Return the number of elements of the unicode interned dictionary
[clinic start generated code]*/

static Py_ssize_t
sys_getunicodeinternedsize_impl(PyObject *module)
/*[clinic end generated code: output=ad0e4c9738ed4129 input=726298eaa063347a]*/
{
    return _PyUnicode_InternedSize();
}

/*[clinic input]
sys._getframe

    depth: int = 0
    /

Return a frame object from the call stack.

If optional integer depth is given, return the frame object that many
calls below the top of the stack.  If that is deeper than the call
stack, ValueError is raised.  The default for depth is zero, returning
the frame at the top of the call stack.

This function should be used for internal and specialized purposes
only.
[clinic start generated code]*/

static PyObject *
sys__getframe_impl(PyObject *module, int depth)
/*[clinic end generated code: output=d438776c04d59804 input=c1be8a6464b11ee5]*/
{
    PyThreadState *tstate = _PyThreadState_GET();
    _PyInterpreterFrame *frame = tstate->current_frame;

    if (frame != NULL) {
        while (depth > 0) {
            frame = _PyFrame_GetFirstComplete(frame->previous);
            if (frame == NULL) {
                break;
            }
            --depth;
        }
    }
    if (frame == NULL) {
        _PyErr_SetString(tstate, PyExc_ValueError,
                         "call stack is not deep enough");
        return NULL;
    }

    PyObject *pyFrame = Py_XNewRef((PyObject *)_PyFrame_GetFrameObject(frame));
    if (pyFrame && _PySys_Audit(tstate, "sys._getframe", "(O)", pyFrame) < 0) {
        Py_DECREF(pyFrame);
        return NULL;
    }
    return pyFrame;
}

/*[clinic input]
sys._current_frames

Return a dict mapping each thread's thread id to its current stack frame.

This function should be used for specialized purposes only.
[clinic start generated code]*/

static PyObject *
sys__current_frames_impl(PyObject *module)
/*[clinic end generated code: output=d2a41ac0a0a3809a input=2a9049c5f5033691]*/
{
    return _PyThread_CurrentFrames();
}

/*[clinic input]
sys._current_exceptions

Return a dict mapping each thread's identifier to its current raised exception.

This function should be used for specialized purposes only.
[clinic start generated code]*/

static PyObject *
sys__current_exceptions_impl(PyObject *module)
/*[clinic end generated code: output=2ccfd838c746f0ba input=0e91818fbf2edc1f]*/
{
    return _PyThread_CurrentExceptions();
}

/*[clinic input]
sys.call_tracing

    func: object
    args as funcargs: object(subclass_of='&PyTuple_Type')
    /

Call func(*args), while tracing is enabled.

The tracing state is saved, and restored afterwards.  This is intended
to be called from a debugger from a checkpoint, to recursively debug
some other code.
[clinic start generated code]*/

static PyObject *
sys_call_tracing_impl(PyObject *module, PyObject *func, PyObject *funcargs)
/*[clinic end generated code: output=7e4999853cd4e5a6 input=5102e8b11049f92f]*/
{
    return _PyEval_CallTracing(func, funcargs);
}

/*[clinic input]
sys._debugmallocstats

Print summary info to stderr about the state of pymalloc's structures.

In Py_DEBUG mode, also perform some expensive internal consistency
checks.
[clinic start generated code]*/

static PyObject *
sys__debugmallocstats_impl(PyObject *module)
/*[clinic end generated code: output=ec3565f8c7cee46a input=33c0c9c416f98424]*/
{
#ifdef WITH_PYMALLOC
    if (_PyObject_DebugMallocStats(stderr)) {
        fputc('\n', stderr);
    }
#endif
    _PyObject_DebugTypeStats(stderr);

    Py_RETURN_NONE;
}

#ifdef Py_TRACE_REFS
/* Defined in objects.c because it uses static globals in that file */
extern PyObject *_Py_GetObjects(PyObject *, PyObject *);
#endif


/*[clinic input]
sys._clear_type_cache

Clear the internal type lookup cache.
[clinic start generated code]*/

static PyObject *
sys__clear_type_cache_impl(PyObject *module)
/*[clinic end generated code: output=20e48ca54a6f6971 input=127f3e04a8d9b555]*/
{
    PyType_ClearCache();
    Py_RETURN_NONE;
}

/* Note that, for now, we do not have a per-interpreter equivalent
  for sys.is_finalizing(). */

/*[clinic input]
sys.is_finalizing

Return True if Python is exiting.
[clinic start generated code]*/

static PyObject *
sys_is_finalizing_impl(PyObject *module)
/*[clinic end generated code: output=735b5ff7962ab281 input=f0df747a039948a5]*/
{
    return PyBool_FromLong(Py_IsFinalizing());
}


#ifdef Py_STATS
/*[clinic input]
sys._stats_on

Turns on stats gathering (stats gathering is off by default).
[clinic start generated code]*/

static PyObject *
sys__stats_on_impl(PyObject *module)
/*[clinic end generated code: output=aca53eafcbb4d9fe input=43b5bfe145299e55]*/
{
    _Py_StatsOn();
    Py_RETURN_NONE;
}

/*[clinic input]
sys._stats_off

Turns off stats gathering (stats gathering is off by default).
[clinic start generated code]*/

static PyObject *
sys__stats_off_impl(PyObject *module)
/*[clinic end generated code: output=1534c1ee63812214 input=d1a84c60c56cbce2]*/
{
    _Py_StatsOff();
    Py_RETURN_NONE;
}

/*[clinic input]
sys._stats_clear

Clears the stats.
[clinic start generated code]*/

static PyObject *
sys__stats_clear_impl(PyObject *module)
/*[clinic end generated code: output=fb65a2525ee50604 input=3e03f2654f44da96]*/
{
    _Py_StatsClear();
    Py_RETURN_NONE;
}

/*[clinic input]
sys._stats_dump -> bool

Dump stats to file, and clears the stats.

Return False if no statistics were not dumped because stats gathering was off.
[clinic start generated code]*/

static int
sys__stats_dump_impl(PyObject *module)
/*[clinic end generated code: output=6e346b4ba0de4489 input=31a489e39418b2a5]*/
{
    int res = _Py_PrintSpecializationStats(1);
    _Py_StatsClear();
    return res;
}
#endif   // Py_STATS


#ifdef ANDROID_API_LEVEL
/*[clinic input]
sys.getandroidapilevel

Return the build time API version of Android as an integer.
[clinic start generated code]*/

static PyObject *
sys_getandroidapilevel_impl(PyObject *module)
/*[clinic end generated code: output=214abf183a1c70c1 input=3e6d6c9fcdd24ac6]*/
{
    return PyLong_FromLong(ANDROID_API_LEVEL);
}
#endif   /* ANDROID_API_LEVEL */

/*[clinic input]
sys.activate_stack_trampoline

    backend: str
    /

Activate stack profiler trampoline *backend*.
[clinic start generated code]*/

static PyObject *
sys_activate_stack_trampoline_impl(PyObject *module, const char *backend)
/*[clinic end generated code: output=5783cdeb51874b43 input=a12df928758a82b4]*/
{
#ifdef PY_HAVE_PERF_TRAMPOLINE
    if (strcmp(backend, "perf") == 0) {
        _PyPerf_Callbacks cur_cb;
        _PyPerfTrampoline_GetCallbacks(&cur_cb);
        if (cur_cb.write_state != _Py_perfmap_callbacks.write_state) {
            if (_PyPerfTrampoline_SetCallbacks(&_Py_perfmap_callbacks) < 0 ) {
                PyErr_SetString(PyExc_ValueError, "can't activate perf trampoline");
                return NULL;
            }
        }
    }
    else {
        PyErr_Format(PyExc_ValueError, "invalid backend: %s", backend);
        return NULL;
    }
    if (_PyPerfTrampoline_Init(1) < 0) {
        return NULL;
    }
    Py_RETURN_NONE;
#else
    PyErr_SetString(PyExc_ValueError, "perf trampoline not available");
    return NULL;
#endif
}


/*[clinic input]
sys.deactivate_stack_trampoline

Deactivate the current stack profiler trampoline backend.

If no stack profiler is activated, this function has no effect.
[clinic start generated code]*/

static PyObject *
sys_deactivate_stack_trampoline_impl(PyObject *module)
/*[clinic end generated code: output=b50da25465df0ef1 input=9f629a6be9fe7fc8]*/
{
    if  (_PyPerfTrampoline_Init(0) < 0) {
        return NULL;
    }
    Py_RETURN_NONE;
}

/*[clinic input]
sys.is_stack_trampoline_active

Return *True* if a stack profiler trampoline is active.
[clinic start generated code]*/

static PyObject *
sys_is_stack_trampoline_active_impl(PyObject *module)
/*[clinic end generated code: output=ab2746de0ad9d293 input=29616b7bf6a0b703]*/
{
#ifdef PY_HAVE_PERF_TRAMPOLINE
    if (_PyIsPerfTrampolineActive()) {
        Py_RETURN_TRUE;
    }
#endif
    Py_RETURN_FALSE;
}


/*[clinic input]
sys._getframemodulename

    depth: int = 0

Return the name of the module for a calling frame.

The default depth returns the module containing the call to this API.
A more typical use in a library will pass a depth of 1 to get the user's
module rather than the library module.

If no frame, module, or name can be found, returns None.
[clinic start generated code]*/

static PyObject *
sys__getframemodulename_impl(PyObject *module, int depth)
/*[clinic end generated code: output=1d70ef691f09d2db input=d4f1a8ed43b8fb46]*/
{
    if (PySys_Audit("sys._getframemodulename", "i", depth) < 0) {
        return NULL;
    }
    _PyInterpreterFrame *f = _PyThreadState_GET()->current_frame;
    while (f && (_PyFrame_IsIncomplete(f) || depth-- > 0)) {
        f = f->previous;
    }
    if (f == NULL || f->f_funcobj == NULL) {
        Py_RETURN_NONE;
    }
    PyObject *r = PyFunction_GetModule(f->f_funcobj);
    if (!r) {
        PyErr_Clear();
        r = Py_None;
    }
    return Py_NewRef(r);
}

static PerfMapState perf_map_state;

PyAPI_FUNC(int) PyUnstable_PerfMapState_Init(void) {
#ifndef MS_WINDOWS
    char filename[100];
    pid_t pid = getpid();
    // Use nofollow flag to prevent symlink attacks.
    int flags = O_WRONLY | O_CREAT | O_APPEND | O_NOFOLLOW;
#ifdef O_CLOEXEC
    flags |= O_CLOEXEC;
#endif
    snprintf(filename, sizeof(filename) - 1, "/tmp/perf-%jd.map",
                (intmax_t)pid);
    int fd = open(filename, flags, 0600);
    if (fd == -1) {
        return -1;
    }
    else{
        perf_map_state.perf_map = fdopen(fd, "a");
        if (perf_map_state.perf_map == NULL) {
            close(fd);
            return -1;
        }
    }
    perf_map_state.map_lock = PyThread_allocate_lock();
    if (perf_map_state.map_lock == NULL) {
        fclose(perf_map_state.perf_map);
        return -2;
    }
#endif
    return 0;
}

PyAPI_FUNC(int) PyUnstable_WritePerfMapEntry(
    const void *code_addr,
    unsigned int code_size,
    const char *entry_name
) {
#ifndef MS_WINDOWS
    if (perf_map_state.perf_map == NULL) {
        int ret = PyUnstable_PerfMapState_Init();
        if(ret != 0){
            return ret;
        }
    }
    PyThread_acquire_lock(perf_map_state.map_lock, 1);
    fprintf(perf_map_state.perf_map, "%" PRIxPTR " %x %s\n", (uintptr_t) code_addr, code_size, entry_name);
    fflush(perf_map_state.perf_map);
    PyThread_release_lock(perf_map_state.map_lock);
#endif
    return 0;
}

PyAPI_FUNC(void) PyUnstable_PerfMapState_Fini(void) {
#ifndef MS_WINDOWS
    if (perf_map_state.perf_map != NULL) {
        // close the file
        PyThread_acquire_lock(perf_map_state.map_lock, 1);
        fclose(perf_map_state.perf_map);
        PyThread_release_lock(perf_map_state.map_lock);

        // clean up the lock and state
        PyThread_free_lock(perf_map_state.map_lock);
        perf_map_state.perf_map = NULL;
    }
#endif
}

<<<<<<< HEAD
PyAPI_FUNC(int) PyUnstable_CopyPerfMapFile(const char* parent_filename) {
#ifndef MS_WINDOWS
    FILE* from = fopen(parent_filename, "r");
    if (!from) {
        return -1;
    }
    if (perf_map_state.perf_map == NULL) {
        int ret = PyUnstable_PerfMapState_Init();
        if(ret != 0){
            return ret;
        }
    }
    char buf[4096];
    PyThread_acquire_lock(perf_map_state.map_lock, 1);
    while (1) {
        size_t bytes_read = fread(buf, 1, sizeof(buf), from);
        size_t bytes_written = fwrite(buf, 1, bytes_read, perf_map_state.perf_map);
        fflush(perf_map_state.perf_map);

        if (bytes_read < sizeof(buf) && feof(from)) {
            fclose(from);
            PyThread_release_lock(perf_map_state.map_lock);
            return 0;
        }
        if (bytes_read == 0 || bytes_written < bytes_read) {
            fclose(from);
            PyThread_release_lock(perf_map_state.map_lock);
            return -1;
        }
    }
#endif
    return 0;
}

#ifdef __cplusplus
}
#endif

=======
>>>>>>> 201dc11a

static PyMethodDef sys_methods[] = {
    /* Might as well keep this in alphabetic order */
    SYS_ADDAUDITHOOK_METHODDEF
    {"audit", _PyCFunction_CAST(sys_audit), METH_FASTCALL, audit_doc },
    {"breakpointhook", _PyCFunction_CAST(sys_breakpointhook),
     METH_FASTCALL | METH_KEYWORDS, breakpointhook_doc},
    SYS__CLEAR_TYPE_CACHE_METHODDEF
    SYS__CURRENT_FRAMES_METHODDEF
    SYS__CURRENT_EXCEPTIONS_METHODDEF
    SYS_DISPLAYHOOK_METHODDEF
    SYS_EXCEPTION_METHODDEF
    SYS_EXC_INFO_METHODDEF
    SYS_EXCEPTHOOK_METHODDEF
    SYS_EXIT_METHODDEF
    SYS_GETDEFAULTENCODING_METHODDEF
    SYS_GETDLOPENFLAGS_METHODDEF
    SYS_GETALLOCATEDBLOCKS_METHODDEF
    SYS_GETUNICODEINTERNEDSIZE_METHODDEF
    SYS_GETFILESYSTEMENCODING_METHODDEF
    SYS_GETFILESYSTEMENCODEERRORS_METHODDEF
#ifdef Py_TRACE_REFS
    {"getobjects", _Py_GetObjects, METH_VARARGS},
#endif
    SYS_GETTOTALREFCOUNT_METHODDEF
    SYS_GETREFCOUNT_METHODDEF
    SYS_GETRECURSIONLIMIT_METHODDEF
    {"getsizeof", _PyCFunction_CAST(sys_getsizeof),
     METH_VARARGS | METH_KEYWORDS, getsizeof_doc},
    SYS__GETFRAME_METHODDEF
    SYS__GETFRAMEMODULENAME_METHODDEF
    SYS_GETWINDOWSVERSION_METHODDEF
    SYS__ENABLELEGACYWINDOWSFSENCODING_METHODDEF
    SYS_INTERN_METHODDEF
    SYS_IS_FINALIZING_METHODDEF
    SYS_MDEBUG_METHODDEF
    SYS_SETSWITCHINTERVAL_METHODDEF
    SYS_GETSWITCHINTERVAL_METHODDEF
    SYS_SETDLOPENFLAGS_METHODDEF
    {"setprofile", sys_setprofile, METH_O, setprofile_doc},
    SYS__SETPROFILEALLTHREADS_METHODDEF
    SYS_GETPROFILE_METHODDEF
    SYS_SETRECURSIONLIMIT_METHODDEF
    {"settrace", sys_settrace, METH_O, settrace_doc},
    SYS__SETTRACEALLTHREADS_METHODDEF
    SYS_GETTRACE_METHODDEF
    SYS_CALL_TRACING_METHODDEF
    SYS__DEBUGMALLOCSTATS_METHODDEF
    SYS_SET_COROUTINE_ORIGIN_TRACKING_DEPTH_METHODDEF
    SYS_GET_COROUTINE_ORIGIN_TRACKING_DEPTH_METHODDEF
    {"set_asyncgen_hooks", _PyCFunction_CAST(sys_set_asyncgen_hooks),
     METH_VARARGS | METH_KEYWORDS, set_asyncgen_hooks_doc},
    SYS_GET_ASYNCGEN_HOOKS_METHODDEF
    SYS_GETANDROIDAPILEVEL_METHODDEF
    SYS_ACTIVATE_STACK_TRAMPOLINE_METHODDEF
    SYS_DEACTIVATE_STACK_TRAMPOLINE_METHODDEF
    SYS_IS_STACK_TRAMPOLINE_ACTIVE_METHODDEF
    SYS_UNRAISABLEHOOK_METHODDEF
    SYS_GET_INT_MAX_STR_DIGITS_METHODDEF
    SYS_SET_INT_MAX_STR_DIGITS_METHODDEF
#ifdef Py_STATS
    SYS__STATS_ON_METHODDEF
    SYS__STATS_OFF_METHODDEF
    SYS__STATS_CLEAR_METHODDEF
    SYS__STATS_DUMP_METHODDEF
#endif
    {NULL, NULL}  // sentinel
};


static PyObject *
list_builtin_module_names(void)
{
    PyObject *list = _PyImport_GetBuiltinModuleNames();
    if (list == NULL) {
        return NULL;
    }
    if (PyList_Sort(list) != 0) {
        goto error;
    }
    PyObject *tuple = PyList_AsTuple(list);
    Py_DECREF(list);
    return tuple;

error:
    Py_DECREF(list);
    return NULL;
}


static PyObject *
list_stdlib_module_names(void)
{
    Py_ssize_t len = Py_ARRAY_LENGTH(_Py_stdlib_module_names);
    PyObject *names = PyTuple_New(len);
    if (names == NULL) {
        return NULL;
    }

    for (Py_ssize_t i = 0; i < len; i++) {
        PyObject *name = PyUnicode_FromString(_Py_stdlib_module_names[i]);
        if (name == NULL) {
            Py_DECREF(names);
            return NULL;
        }
        PyTuple_SET_ITEM(names, i, name);
    }

    PyObject *set = PyObject_CallFunction((PyObject *)&PyFrozenSet_Type,
                                          "(O)", names);
    Py_DECREF(names);
    return set;
}


/* Pre-initialization support for sys.warnoptions and sys._xoptions
 *
 * Modern internal code paths:
 *   These APIs get called after _Py_InitializeCore and get to use the
 *   regular CPython list, dict, and unicode APIs.
 *
 * Legacy embedding code paths:
 *   The multi-phase initialization API isn't public yet, so embedding
 *   apps still need to be able configure sys.warnoptions and sys._xoptions
 *   before they call Py_Initialize. To support this, we stash copies of
 *   the supplied wchar * sequences in linked lists, and then migrate the
 *   contents of those lists to the sys module in _PyInitializeCore.
 *
 */

struct _preinit_entry {
    wchar_t *value;
    struct _preinit_entry *next;
};

typedef struct _preinit_entry *_Py_PreInitEntry;

static _Py_PreInitEntry _preinit_warnoptions = NULL;
static _Py_PreInitEntry _preinit_xoptions = NULL;

static _Py_PreInitEntry
_alloc_preinit_entry(const wchar_t *value)
{
    /* To get this to work, we have to initialize the runtime implicitly */
    _PyRuntime_Initialize();

    /* Force default allocator, so we can ensure that it also gets used to
     * destroy the linked list in _clear_preinit_entries.
     */
    PyMemAllocatorEx old_alloc;
    _PyMem_SetDefaultAllocator(PYMEM_DOMAIN_RAW, &old_alloc);

    _Py_PreInitEntry node = PyMem_RawCalloc(1, sizeof(*node));
    if (node != NULL) {
        node->value = _PyMem_RawWcsdup(value);
        if (node->value == NULL) {
            PyMem_RawFree(node);
            node = NULL;
        };
    };

    PyMem_SetAllocator(PYMEM_DOMAIN_RAW, &old_alloc);
    return node;
}

static int
_append_preinit_entry(_Py_PreInitEntry *optionlist, const wchar_t *value)
{
    _Py_PreInitEntry new_entry = _alloc_preinit_entry(value);
    if (new_entry == NULL) {
        return -1;
    }
    /* We maintain the linked list in this order so it's easy to play back
     * the add commands in the same order later on in _Py_InitializeCore
     */
    _Py_PreInitEntry last_entry = *optionlist;
    if (last_entry == NULL) {
        *optionlist = new_entry;
    } else {
        while (last_entry->next != NULL) {
            last_entry = last_entry->next;
        }
        last_entry->next = new_entry;
    }
    return 0;
}

static void
_clear_preinit_entries(_Py_PreInitEntry *optionlist)
{
    _Py_PreInitEntry current = *optionlist;
    *optionlist = NULL;
    /* Deallocate the nodes and their contents using the default allocator */
    PyMemAllocatorEx old_alloc;
    _PyMem_SetDefaultAllocator(PYMEM_DOMAIN_RAW, &old_alloc);
    while (current != NULL) {
        _Py_PreInitEntry next = current->next;
        PyMem_RawFree(current->value);
        PyMem_RawFree(current);
        current = next;
    }
    PyMem_SetAllocator(PYMEM_DOMAIN_RAW, &old_alloc);
}


PyStatus
_PySys_ReadPreinitWarnOptions(PyWideStringList *options)
{
    PyStatus status;
    _Py_PreInitEntry entry;

    for (entry = _preinit_warnoptions; entry != NULL; entry = entry->next) {
        status = PyWideStringList_Append(options, entry->value);
        if (_PyStatus_EXCEPTION(status)) {
            return status;
        }
    }

    _clear_preinit_entries(&_preinit_warnoptions);
    return _PyStatus_OK();
}


PyStatus
_PySys_ReadPreinitXOptions(PyConfig *config)
{
    PyStatus status;
    _Py_PreInitEntry entry;

    for (entry = _preinit_xoptions; entry != NULL; entry = entry->next) {
        status = PyWideStringList_Append(&config->xoptions, entry->value);
        if (_PyStatus_EXCEPTION(status)) {
            return status;
        }
    }

    _clear_preinit_entries(&_preinit_xoptions);
    return _PyStatus_OK();
}


static PyObject *
get_warnoptions(PyThreadState *tstate)
{
    PyObject *warnoptions = _PySys_GetAttr(tstate, &_Py_ID(warnoptions));
    if (warnoptions == NULL || !PyList_Check(warnoptions)) {
        /* PEP432 TODO: we can reach this if warnoptions is NULL in the main
        *  interpreter config. When that happens, we need to properly set
         * the `warnoptions` reference in the main interpreter config as well.
         *
         * For Python 3.7, we shouldn't be able to get here due to the
         * combination of how _PyMainInterpreter_ReadConfig and _PySys_EndInit
         * work, but we expect 3.8+ to make the _PyMainInterpreter_ReadConfig
         * call optional for embedding applications, thus making this
         * reachable again.
         */
        warnoptions = PyList_New(0);
        if (warnoptions == NULL) {
            return NULL;
        }
        if (sys_set_object(tstate->interp, &_Py_ID(warnoptions), warnoptions)) {
            Py_DECREF(warnoptions);
            return NULL;
        }
        Py_DECREF(warnoptions);
    }
    return warnoptions;
}

void
PySys_ResetWarnOptions(void)
{
    PyThreadState *tstate = _PyThreadState_GET();
    if (tstate == NULL) {
        _clear_preinit_entries(&_preinit_warnoptions);
        return;
    }

    PyObject *warnoptions = _PySys_GetAttr(tstate, &_Py_ID(warnoptions));
    if (warnoptions == NULL || !PyList_Check(warnoptions))
        return;
    PyList_SetSlice(warnoptions, 0, PyList_GET_SIZE(warnoptions), NULL);
}

static int
_PySys_AddWarnOptionWithError(PyThreadState *tstate, PyObject *option)
{
    PyObject *warnoptions = get_warnoptions(tstate);
    if (warnoptions == NULL) {
        return -1;
    }
    if (PyList_Append(warnoptions, option)) {
        return -1;
    }
    return 0;
}

// Removed in Python 3.13 API, but kept for the stable ABI
PyAPI_FUNC(void)
PySys_AddWarnOptionUnicode(PyObject *option)
{
    PyThreadState *tstate = _PyThreadState_GET();
    if (_PySys_AddWarnOptionWithError(tstate, option) < 0) {
        /* No return value, therefore clear error state if possible */
        if (tstate) {
            _PyErr_Clear(tstate);
        }
    }
}

// Removed in Python 3.13 API, but kept for the stable ABI
PyAPI_FUNC(void)
PySys_AddWarnOption(const wchar_t *s)
{
    PyThreadState *tstate = _PyThreadState_GET();
    if (tstate == NULL) {
        _append_preinit_entry(&_preinit_warnoptions, s);
        return;
    }
    PyObject *unicode;
    unicode = PyUnicode_FromWideChar(s, -1);
    if (unicode == NULL)
        return;
_Py_COMP_DIAG_PUSH
_Py_COMP_DIAG_IGNORE_DEPR_DECLS
    PySys_AddWarnOptionUnicode(unicode);
_Py_COMP_DIAG_POP
    Py_DECREF(unicode);
}

// Removed in Python 3.13 API, but kept for the stable ABI
PyAPI_FUNC(int)
PySys_HasWarnOptions(void)
{
    PyThreadState *tstate = _PyThreadState_GET();
    PyObject *warnoptions = _PySys_GetAttr(tstate, &_Py_ID(warnoptions));
    return (warnoptions != NULL && PyList_Check(warnoptions)
            && PyList_GET_SIZE(warnoptions) > 0);
}

static PyObject *
get_xoptions(PyThreadState *tstate)
{
    PyObject *xoptions = _PySys_GetAttr(tstate, &_Py_ID(_xoptions));
    if (xoptions == NULL || !PyDict_Check(xoptions)) {
        /* PEP432 TODO: we can reach this if xoptions is NULL in the main
        *  interpreter config. When that happens, we need to properly set
         * the `xoptions` reference in the main interpreter config as well.
         *
         * For Python 3.7, we shouldn't be able to get here due to the
         * combination of how _PyMainInterpreter_ReadConfig and _PySys_EndInit
         * work, but we expect 3.8+ to make the _PyMainInterpreter_ReadConfig
         * call optional for embedding applications, thus making this
         * reachable again.
         */
        xoptions = PyDict_New();
        if (xoptions == NULL) {
            return NULL;
        }
        if (sys_set_object(tstate->interp, &_Py_ID(_xoptions), xoptions)) {
            Py_DECREF(xoptions);
            return NULL;
        }
        Py_DECREF(xoptions);
    }
    return xoptions;
}

static int
_PySys_AddXOptionWithError(const wchar_t *s)
{
    PyObject *name = NULL, *value = NULL;

    PyThreadState *tstate = _PyThreadState_GET();
    PyObject *opts = get_xoptions(tstate);
    if (opts == NULL) {
        goto error;
    }

    const wchar_t *name_end = wcschr(s, L'=');
    if (!name_end) {
        name = PyUnicode_FromWideChar(s, -1);
        if (name == NULL) {
            goto error;
        }
        value = Py_NewRef(Py_True);
    }
    else {
        name = PyUnicode_FromWideChar(s, name_end - s);
        if (name == NULL) {
            goto error;
        }
        value = PyUnicode_FromWideChar(name_end + 1, -1);
        if (value == NULL) {
            goto error;
        }
    }
    if (PyDict_SetItem(opts, name, value) < 0) {
        goto error;
    }
    Py_DECREF(name);
    Py_DECREF(value);
    return 0;

error:
    Py_XDECREF(name);
    Py_XDECREF(value);
    return -1;
}

// Removed in Python 3.13 API, but kept for the stable ABI
PyAPI_FUNC(void)
PySys_AddXOption(const wchar_t *s)
{
    PyThreadState *tstate = _PyThreadState_GET();
    if (tstate == NULL) {
        _append_preinit_entry(&_preinit_xoptions, s);
        return;
    }
    if (_PySys_AddXOptionWithError(s) < 0) {
        /* No return value, therefore clear error state if possible */
        _PyErr_Clear(tstate);
    }
}

PyObject *
PySys_GetXOptions(void)
{
    PyThreadState *tstate = _PyThreadState_GET();
    return get_xoptions(tstate);
}

/* XXX This doc string is too long to be a single string literal in VC++ 5.0.
   Two literals concatenated works just fine.  If you have a K&R compiler
   or other abomination that however *does* understand longer strings,
   get rid of the !!! comment in the middle and the quotes that surround it. */
PyDoc_VAR(sys_doc) =
PyDoc_STR(
"This module provides access to some objects used or maintained by the\n\
interpreter and to functions that interact strongly with the interpreter.\n\
\n\
Dynamic objects:\n\
\n\
argv -- command line arguments; argv[0] is the script pathname if known\n\
path -- module search path; path[0] is the script directory, else ''\n\
modules -- dictionary of loaded modules\n\
\n\
displayhook -- called to show results in an interactive session\n\
excepthook -- called to handle any uncaught exception other than SystemExit\n\
  To customize printing in an interactive session or to install a custom\n\
  top-level exception handler, assign other functions to replace these.\n\
\n\
stdin -- standard input file object; used by input()\n\
stdout -- standard output file object; used by print()\n\
stderr -- standard error object; used for error messages\n\
  By assigning other file objects (or objects that behave like files)\n\
  to these, it is possible to redirect all of the interpreter's I/O.\n\
\n\
last_exc - the last uncaught exception\n\
  Only available in an interactive session after a\n\
  traceback has been printed.\n\
last_type -- type of last uncaught exception\n\
last_value -- value of last uncaught exception\n\
last_traceback -- traceback of last uncaught exception\n\
  These three are the (deprecated) legacy representation of last_exc.\n\
"
)
/* concatenating string here */
PyDoc_STR(
"\n\
Static objects:\n\
\n\
builtin_module_names -- tuple of module names built into this interpreter\n\
copyright -- copyright notice pertaining to this interpreter\n\
exec_prefix -- prefix used to find the machine-specific Python library\n\
executable -- absolute path of the executable binary of the Python interpreter\n\
float_info -- a named tuple with information about the float implementation.\n\
float_repr_style -- string indicating the style of repr() output for floats\n\
hash_info -- a named tuple with information about the hash algorithm.\n\
hexversion -- version information encoded as a single integer\n\
implementation -- Python implementation information.\n\
int_info -- a named tuple with information about the int implementation.\n\
maxsize -- the largest supported length of containers.\n\
maxunicode -- the value of the largest Unicode code point\n\
platform -- platform identifier\n\
prefix -- prefix used to find the Python library\n\
thread_info -- a named tuple with information about the thread implementation.\n\
version -- the version of this interpreter as a string\n\
version_info -- version information as a named tuple\n\
"
)
#ifdef MS_COREDLL
/* concatenating string here */
PyDoc_STR(
"dllhandle -- [Windows only] integer handle of the Python DLL\n\
winver -- [Windows only] version number of the Python DLL\n\
"
)
#endif /* MS_COREDLL */
#ifdef MS_WINDOWS
/* concatenating string here */
PyDoc_STR(
"_enablelegacywindowsfsencoding -- [Windows only]\n\
"
)
#endif
PyDoc_STR(
"__stdin__ -- the original stdin; don't touch!\n\
__stdout__ -- the original stdout; don't touch!\n\
__stderr__ -- the original stderr; don't touch!\n\
__displayhook__ -- the original displayhook; don't touch!\n\
__excepthook__ -- the original excepthook; don't touch!\n\
\n\
Functions:\n\
\n\
displayhook() -- print an object to the screen, and save it in builtins._\n\
excepthook() -- print an exception and its traceback to sys.stderr\n\
exception() -- return the current thread's active exception\n\
exc_info() -- return information about the current thread's active exception\n\
exit() -- exit the interpreter by raising SystemExit\n\
getdlopenflags() -- returns flags to be used for dlopen() calls\n\
getprofile() -- get the global profiling function\n\
getrefcount() -- return the reference count for an object (plus one :-)\n\
getrecursionlimit() -- return the max recursion depth for the interpreter\n\
getsizeof() -- return the size of an object in bytes\n\
gettrace() -- get the global debug tracing function\n\
setdlopenflags() -- set the flags to be used for dlopen() calls\n\
setprofile() -- set the global profiling function\n\
setrecursionlimit() -- set the max recursion depth for the interpreter\n\
settrace() -- set the global debug tracing function\n\
"
)
/* end of sys_doc */ ;


PyDoc_STRVAR(flags__doc__,
"sys.flags\n\
\n\
Flags provided through command line arguments or environment vars.");

static PyTypeObject FlagsType;

static PyStructSequence_Field flags_fields[] = {
    {"debug",                   "-d"},
    {"inspect",                 "-i"},
    {"interactive",             "-i"},
    {"optimize",                "-O or -OO"},
    {"dont_write_bytecode",     "-B"},
    {"no_user_site",            "-s"},
    {"no_site",                 "-S"},
    {"ignore_environment",      "-E"},
    {"verbose",                 "-v"},
    {"bytes_warning",           "-b"},
    {"quiet",                   "-q"},
    {"hash_randomization",      "-R"},
    {"isolated",                "-I"},
    {"dev_mode",                "-X dev"},
    {"utf8_mode",               "-X utf8"},
    {"warn_default_encoding",   "-X warn_default_encoding"},
    {"safe_path", "-P"},
    {"int_max_str_digits",      "-X int_max_str_digits"},
    {0}
};

static PyStructSequence_Desc flags_desc = {
    "sys.flags",        /* name */
    flags__doc__,       /* doc */
    flags_fields,       /* fields */
    18
};

static int
set_flags_from_config(PyInterpreterState *interp, PyObject *flags)
{
    const PyPreConfig *preconfig = &interp->runtime->preconfig;
    const PyConfig *config = _PyInterpreterState_GetConfig(interp);

    // _PySys_UpdateConfig() modifies sys.flags in-place:
    // Py_XDECREF() is needed in this case.
    Py_ssize_t pos = 0;
#define SetFlagObj(expr) \
    do { \
        PyObject *value = (expr); \
        if (value == NULL) { \
            return -1; \
        } \
        Py_XDECREF(PyStructSequence_GET_ITEM(flags, pos)); \
        PyStructSequence_SET_ITEM(flags, pos, value); \
        pos++; \
    } while (0)
#define SetFlag(expr) SetFlagObj(PyLong_FromLong(expr))

    SetFlag(config->parser_debug);
    SetFlag(config->inspect);
    SetFlag(config->interactive);
    SetFlag(config->optimization_level);
    SetFlag(!config->write_bytecode);
    SetFlag(!config->user_site_directory);
    SetFlag(!config->site_import);
    SetFlag(!config->use_environment);
    SetFlag(config->verbose);
    SetFlag(config->bytes_warning);
    SetFlag(config->quiet);
    SetFlag(config->use_hash_seed == 0 || config->hash_seed != 0);
    SetFlag(config->isolated);
    SetFlagObj(PyBool_FromLong(config->dev_mode));
    SetFlag(preconfig->utf8_mode);
    SetFlag(config->warn_default_encoding);
    SetFlagObj(PyBool_FromLong(config->safe_path));
    SetFlag(config->int_max_str_digits);
#undef SetFlagObj
#undef SetFlag
    return 0;
}


static PyObject*
make_flags(PyInterpreterState *interp)
{
    PyObject *flags = PyStructSequence_New(&FlagsType);
    if (flags == NULL) {
        return NULL;
    }

    if (set_flags_from_config(interp, flags) < 0) {
        Py_DECREF(flags);
        return NULL;
    }
    return flags;
}


PyDoc_STRVAR(version_info__doc__,
"sys.version_info\n\
\n\
Version information as a named tuple.");

static PyTypeObject VersionInfoType;

static PyStructSequence_Field version_info_fields[] = {
    {"major", "Major release number"},
    {"minor", "Minor release number"},
    {"micro", "Patch release number"},
    {"releaselevel", "'alpha', 'beta', 'candidate', or 'final'"},
    {"serial", "Serial release number"},
    {0}
};

static PyStructSequence_Desc version_info_desc = {
    "sys.version_info",     /* name */
    version_info__doc__,    /* doc */
    version_info_fields,    /* fields */
    5
};

static PyObject *
make_version_info(PyThreadState *tstate)
{
    PyObject *version_info;
    char *s;
    int pos = 0;

    version_info = PyStructSequence_New(&VersionInfoType);
    if (version_info == NULL) {
        return NULL;
    }

    /*
     * These release level checks are mutually exclusive and cover
     * the field, so don't get too fancy with the pre-processor!
     */
#if PY_RELEASE_LEVEL == PY_RELEASE_LEVEL_ALPHA
    s = "alpha";
#elif PY_RELEASE_LEVEL == PY_RELEASE_LEVEL_BETA
    s = "beta";
#elif PY_RELEASE_LEVEL == PY_RELEASE_LEVEL_GAMMA
    s = "candidate";
#elif PY_RELEASE_LEVEL == PY_RELEASE_LEVEL_FINAL
    s = "final";
#endif

#define SetIntItem(flag) \
    PyStructSequence_SET_ITEM(version_info, pos++, PyLong_FromLong(flag))
#define SetStrItem(flag) \
    PyStructSequence_SET_ITEM(version_info, pos++, PyUnicode_FromString(flag))

    SetIntItem(PY_MAJOR_VERSION);
    SetIntItem(PY_MINOR_VERSION);
    SetIntItem(PY_MICRO_VERSION);
    SetStrItem(s);
    SetIntItem(PY_RELEASE_SERIAL);
#undef SetIntItem
#undef SetStrItem

    if (_PyErr_Occurred(tstate)) {
        Py_CLEAR(version_info);
        return NULL;
    }
    return version_info;
}

/* sys.implementation values */
#define NAME "cpython"
const char *_PySys_ImplName = NAME;
#define MAJOR Py_STRINGIFY(PY_MAJOR_VERSION)
#define MINOR Py_STRINGIFY(PY_MINOR_VERSION)
#define TAG NAME "-" MAJOR MINOR
const char *_PySys_ImplCacheTag = TAG;
#undef NAME
#undef MAJOR
#undef MINOR
#undef TAG

static PyObject *
make_impl_info(PyObject *version_info)
{
    int res;
    PyObject *impl_info, *value, *ns;

    impl_info = PyDict_New();
    if (impl_info == NULL)
        return NULL;

    /* populate the dict */

    value = PyUnicode_FromString(_PySys_ImplName);
    if (value == NULL)
        goto error;
    res = PyDict_SetItemString(impl_info, "name", value);
    Py_DECREF(value);
    if (res < 0)
        goto error;

    value = PyUnicode_FromString(_PySys_ImplCacheTag);
    if (value == NULL)
        goto error;
    res = PyDict_SetItemString(impl_info, "cache_tag", value);
    Py_DECREF(value);
    if (res < 0)
        goto error;

    res = PyDict_SetItemString(impl_info, "version", version_info);
    if (res < 0)
        goto error;

    value = PyLong_FromLong(PY_VERSION_HEX);
    if (value == NULL)
        goto error;
    res = PyDict_SetItemString(impl_info, "hexversion", value);
    Py_DECREF(value);
    if (res < 0)
        goto error;

#ifdef MULTIARCH
    value = PyUnicode_FromString(MULTIARCH);
    if (value == NULL)
        goto error;
    res = PyDict_SetItemString(impl_info, "_multiarch", value);
    Py_DECREF(value);
    if (res < 0)
        goto error;
#endif

    /* dict ready */

    ns = _PyNamespace_New(impl_info);
    Py_DECREF(impl_info);
    return ns;

error:
    Py_CLEAR(impl_info);
    return NULL;
}

#ifdef __EMSCRIPTEN__

PyDoc_STRVAR(emscripten_info__doc__,
"sys._emscripten_info\n\
\n\
WebAssembly Emscripten platform information.");

static PyTypeObject *EmscriptenInfoType;

static PyStructSequence_Field emscripten_info_fields[] = {
    {"emscripten_version", "Emscripten version (major, minor, micro)"},
    {"runtime", "Runtime (Node.JS version, browser user agent)"},
    {"pthreads", "pthread support"},
    {"shared_memory", "shared memory support"},
    {0}
};

static PyStructSequence_Desc emscripten_info_desc = {
    "sys._emscripten_info",     /* name */
    emscripten_info__doc__ ,    /* doc */
    emscripten_info_fields,     /* fields */
    4
};

EM_JS(char *, _Py_emscripten_runtime, (void), {
    var info;
    if (typeof navigator == 'object') {
        info = navigator.userAgent;
    } else if (typeof process == 'object') {
        info = "Node.js ".concat(process.version);
    } else {
        info = "UNKNOWN";
    }
    var len = lengthBytesUTF8(info) + 1;
    var res = _malloc(len);
    if (res) stringToUTF8(info, res, len);
#if __wasm64__
    return BigInt(res);
#else
    return res;
#endif
});

static PyObject *
make_emscripten_info(void)
{
    PyObject *emscripten_info = NULL;
    PyObject *version = NULL;
    char *ua;
    int pos = 0;

    emscripten_info = PyStructSequence_New(EmscriptenInfoType);
    if (emscripten_info == NULL) {
        return NULL;
    }

    version = Py_BuildValue("(iii)",
        __EMSCRIPTEN_major__, __EMSCRIPTEN_minor__, __EMSCRIPTEN_tiny__);
    if (version == NULL) {
        goto error;
    }
    PyStructSequence_SET_ITEM(emscripten_info, pos++, version);

    ua = _Py_emscripten_runtime();
    if (ua != NULL) {
        PyObject *oua = PyUnicode_DecodeUTF8(ua, strlen(ua), "strict");
        free(ua);
        if (oua == NULL) {
            goto error;
        }
        PyStructSequence_SET_ITEM(emscripten_info, pos++, oua);
    } else {
        PyStructSequence_SET_ITEM(emscripten_info, pos++, Py_NewRef(Py_None));
    }

#define SetBoolItem(flag) \
    PyStructSequence_SET_ITEM(emscripten_info, pos++, PyBool_FromLong(flag))

#ifdef __EMSCRIPTEN_PTHREADS__
    SetBoolItem(1);
#else
    SetBoolItem(0);
#endif

#ifdef __EMSCRIPTEN_SHARED_MEMORY__
    SetBoolItem(1);
#else
    SetBoolItem(0);
#endif

#undef SetBoolItem

    if (PyErr_Occurred()) {
        goto error;
    }
    return emscripten_info;

  error:
    Py_CLEAR(emscripten_info);
    return NULL;
}

#endif // __EMSCRIPTEN__

static struct PyModuleDef sysmodule = {
    PyModuleDef_HEAD_INIT,
    "sys",
    sys_doc,
    -1, /* multiple "initialization" just copies the module dict. */
    sys_methods,
    NULL,
    NULL,
    NULL,
    NULL
};

/* Updating the sys namespace, returning NULL pointer on error */
#define SET_SYS(key, value)                                \
    do {                                                   \
        PyObject *v = (value);                             \
        if (v == NULL) {                                   \
            goto err_occurred;                             \
        }                                                  \
        res = PyDict_SetItemString(sysdict, key, v);       \
        Py_DECREF(v);                                      \
        if (res < 0) {                                     \
            goto err_occurred;                             \
        }                                                  \
    } while (0)

#define SET_SYS_FROM_STRING(key, value) \
        SET_SYS(key, PyUnicode_FromString(value))

static PyStatus
_PySys_InitCore(PyThreadState *tstate, PyObject *sysdict)
{
    PyObject *version_info;
    int res;
    PyInterpreterState *interp = tstate->interp;

    /* stdin/stdout/stderr are set in pylifecycle.c */

#define COPY_SYS_ATTR(tokey, fromkey) \
        SET_SYS(tokey, PyMapping_GetItemString(sysdict, fromkey))

    COPY_SYS_ATTR("__displayhook__", "displayhook");
    COPY_SYS_ATTR("__excepthook__", "excepthook");
    COPY_SYS_ATTR("__breakpointhook__", "breakpointhook");
    COPY_SYS_ATTR("__unraisablehook__", "unraisablehook");

#undef COPY_SYS_ATTR

    SET_SYS_FROM_STRING("version", Py_GetVersion());
    SET_SYS("hexversion", PyLong_FromLong(PY_VERSION_HEX));
    SET_SYS("_git", Py_BuildValue("(szz)", "CPython", _Py_gitidentifier(),
                                  _Py_gitversion()));
    SET_SYS_FROM_STRING("_framework", _PYTHONFRAMEWORK);
    SET_SYS("api_version", PyLong_FromLong(PYTHON_API_VERSION));
    SET_SYS_FROM_STRING("copyright", Py_GetCopyright());
    SET_SYS_FROM_STRING("platform", Py_GetPlatform());
    SET_SYS("maxsize", PyLong_FromSsize_t(PY_SSIZE_T_MAX));
    SET_SYS("float_info", PyFloat_GetInfo());
    SET_SYS("int_info", PyLong_GetInfo());
    /* initialize hash_info */
    if (_PyStructSequence_InitBuiltin(interp, &Hash_InfoType,
                                      &hash_info_desc) < 0)
    {
        goto type_init_failed;
    }
    SET_SYS("hash_info", get_hash_info(tstate));
    SET_SYS("maxunicode", PyLong_FromLong(0x10FFFF));
    SET_SYS("builtin_module_names", list_builtin_module_names());
    SET_SYS("stdlib_module_names", list_stdlib_module_names());
#if PY_BIG_ENDIAN
    SET_SYS_FROM_STRING("byteorder", "big");
#else
    SET_SYS_FROM_STRING("byteorder", "little");
#endif

#ifdef MS_COREDLL
    SET_SYS("dllhandle", PyLong_FromVoidPtr(PyWin_DLLhModule));
    SET_SYS_FROM_STRING("winver", PyWin_DLLVersionString);
#endif
#ifdef ABIFLAGS
    SET_SYS_FROM_STRING("abiflags", ABIFLAGS);
#endif

#define ENSURE_INFO_TYPE(TYPE, DESC) \
    do { \
        if (_PyStructSequence_InitBuiltinWithFlags( \
                interp, &TYPE, &DESC, Py_TPFLAGS_DISALLOW_INSTANTIATION) < 0) { \
            goto type_init_failed; \
        } \
    } while (0)

    /* version_info */
    ENSURE_INFO_TYPE(VersionInfoType, version_info_desc);
    version_info = make_version_info(tstate);
    SET_SYS("version_info", version_info);

    /* implementation */
    SET_SYS("implementation", make_impl_info(version_info));

    // sys.flags: updated in-place later by _PySys_UpdateConfig()
    ENSURE_INFO_TYPE(FlagsType, flags_desc);
    SET_SYS("flags", make_flags(tstate->interp));

#if defined(MS_WINDOWS)
    /* getwindowsversion */
    ENSURE_INFO_TYPE(WindowsVersionType, windows_version_desc);

    SET_SYS_FROM_STRING("_vpath", VPATH);
#endif

#undef ENSURE_INFO_TYPE

    /* float repr style: 0.03 (short) vs 0.029999999999999999 (legacy) */
#if _PY_SHORT_FLOAT_REPR == 1
    SET_SYS_FROM_STRING("float_repr_style", "short");
#else
    SET_SYS_FROM_STRING("float_repr_style", "legacy");
#endif

    SET_SYS("thread_info", PyThread_GetInfo());

    /* initialize asyncgen_hooks */
    if (_PyStructSequence_InitBuiltin(interp, &AsyncGenHooksType,
                                      &asyncgen_hooks_desc) < 0)
    {
        goto type_init_failed;
    }

#ifdef __EMSCRIPTEN__
    if (EmscriptenInfoType == NULL) {
        EmscriptenInfoType = PyStructSequence_NewType(&emscripten_info_desc);
        if (EmscriptenInfoType == NULL) {
            goto type_init_failed;
        }
    }
    SET_SYS("_emscripten_info", make_emscripten_info());
#endif

    /* adding sys.path_hooks and sys.path_importer_cache */
    SET_SYS("meta_path", PyList_New(0));
    SET_SYS("path_importer_cache", PyDict_New());
    SET_SYS("path_hooks", PyList_New(0));

    if (_PyErr_Occurred(tstate)) {
        goto err_occurred;
    }
    return _PyStatus_OK();

type_init_failed:
    return _PyStatus_ERR("failed to initialize a type");

err_occurred:
    return _PyStatus_ERR("can't initialize sys module");
}

static int
sys_add_xoption(PyObject *opts, const wchar_t *s)
{
    PyObject *name, *value = NULL;

    const wchar_t *name_end = wcschr(s, L'=');
    if (!name_end) {
        name = PyUnicode_FromWideChar(s, -1);
        if (name == NULL) {
            goto error;
        }
        value = Py_NewRef(Py_True);
    }
    else {
        name = PyUnicode_FromWideChar(s, name_end - s);
        if (name == NULL) {
            goto error;
        }
        value = PyUnicode_FromWideChar(name_end + 1, -1);
        if (value == NULL) {
            goto error;
        }
    }
    if (PyDict_SetItem(opts, name, value) < 0) {
        goto error;
    }
    Py_DECREF(name);
    Py_DECREF(value);
    return 0;

error:
    Py_XDECREF(name);
    Py_XDECREF(value);
    return -1;
}


static PyObject*
sys_create_xoptions_dict(const PyConfig *config)
{
    Py_ssize_t nxoption = config->xoptions.length;
    wchar_t * const * xoptions = config->xoptions.items;
    PyObject *dict = PyDict_New();
    if (dict == NULL) {
        return NULL;
    }

    for (Py_ssize_t i=0; i < nxoption; i++) {
        const wchar_t *option = xoptions[i];
        if (sys_add_xoption(dict, option) < 0) {
            Py_DECREF(dict);
            return NULL;
        }
    }

    return dict;
}


// Update sys attributes for a new PyConfig configuration.
// This function also adds attributes that _PySys_InitCore() didn't add.
int
_PySys_UpdateConfig(PyThreadState *tstate)
{
    PyInterpreterState *interp = tstate->interp;
    PyObject *sysdict = interp->sysdict;
    const PyConfig *config = _PyInterpreterState_GetConfig(interp);
    int res;

#define COPY_LIST(KEY, VALUE) \
        SET_SYS(KEY, _PyWideStringList_AsList(&(VALUE)));

#define SET_SYS_FROM_WSTR(KEY, VALUE) \
        SET_SYS(KEY, PyUnicode_FromWideChar(VALUE, -1));

#define COPY_WSTR(SYS_ATTR, WSTR) \
    if (WSTR != NULL) { \
        SET_SYS_FROM_WSTR(SYS_ATTR, WSTR); \
    }

    if (config->module_search_paths_set) {
        COPY_LIST("path", config->module_search_paths);
    }

    COPY_WSTR("executable", config->executable);
    COPY_WSTR("_base_executable", config->base_executable);
    COPY_WSTR("prefix", config->prefix);
    COPY_WSTR("base_prefix", config->base_prefix);
    COPY_WSTR("exec_prefix", config->exec_prefix);
    COPY_WSTR("base_exec_prefix", config->base_exec_prefix);
    COPY_WSTR("platlibdir", config->platlibdir);

    if (config->pycache_prefix != NULL) {
        SET_SYS_FROM_WSTR("pycache_prefix", config->pycache_prefix);
    } else {
        if (PyDict_SetItemString(sysdict, "pycache_prefix", Py_None) < 0) {
            return -1;
        }
    }

    COPY_LIST("argv", config->argv);
    COPY_LIST("orig_argv", config->orig_argv);
    COPY_LIST("warnoptions", config->warnoptions);

    SET_SYS("_xoptions", sys_create_xoptions_dict(config));

    const wchar_t *stdlibdir = _Py_GetStdlibDir();
    if (stdlibdir != NULL) {
        SET_SYS_FROM_WSTR("_stdlib_dir", stdlibdir);
    }
    else {
        if (PyDict_SetItemString(sysdict, "_stdlib_dir", Py_None) < 0) {
            return -1;
        }
    }

#undef SET_SYS_FROM_WSTR
#undef COPY_LIST
#undef COPY_WSTR

    // sys.flags
    PyObject *flags = _PySys_GetObject(interp, "flags"); // borrowed ref
    if (flags == NULL) {
        if (!_PyErr_Occurred(tstate)) {
            _PyErr_SetString(tstate, PyExc_RuntimeError, "lost sys.flags");
        }
        return -1;
    }
    if (set_flags_from_config(interp, flags) < 0) {
        return -1;
    }

    SET_SYS("dont_write_bytecode", PyBool_FromLong(!config->write_bytecode));

    if (_PyErr_Occurred(tstate)) {
        goto err_occurred;
    }

    return 0;

err_occurred:
    return -1;
}

#undef SET_SYS
#undef SET_SYS_FROM_STRING


/* Set up a preliminary stderr printer until we have enough
   infrastructure for the io module in place.

   Use UTF-8/backslashreplace and ignore EAGAIN errors. */
static PyStatus
_PySys_SetPreliminaryStderr(PyObject *sysdict)
{
    PyObject *pstderr = PyFile_NewStdPrinter(fileno(stderr));
    if (pstderr == NULL) {
        goto error;
    }
    if (PyDict_SetItem(sysdict, &_Py_ID(stderr), pstderr) < 0) {
        goto error;
    }
    if (PyDict_SetItemString(sysdict, "__stderr__", pstderr) < 0) {
        goto error;
    }
    Py_DECREF(pstderr);
    return _PyStatus_OK();

error:
    Py_XDECREF(pstderr);
    return _PyStatus_ERR("can't set preliminary stderr");
}

PyObject *_Py_CreateMonitoringObject(void);

/* Create sys module without all attributes.
   _PySys_UpdateConfig() should be called later to add remaining attributes. */
PyStatus
_PySys_Create(PyThreadState *tstate, PyObject **sysmod_p)
{
    assert(!_PyErr_Occurred(tstate));

    PyInterpreterState *interp = tstate->interp;

    PyObject *modules = _PyImport_InitModules(interp);
    if (modules == NULL) {
        goto error;
    }

    PyObject *sysmod = _PyModule_CreateInitialized(&sysmodule, PYTHON_API_VERSION);
    if (sysmod == NULL) {
        return _PyStatus_ERR("failed to create a module object");
    }

    PyObject *sysdict = PyModule_GetDict(sysmod);
    if (sysdict == NULL) {
        goto error;
    }
    interp->sysdict = Py_NewRef(sysdict);

    interp->sysdict_copy = PyDict_Copy(sysdict);
    if (interp->sysdict_copy == NULL) {
        goto error;
    }

    if (PyDict_SetItemString(sysdict, "modules", modules) < 0) {
        goto error;
    }

    PyStatus status = _PySys_SetPreliminaryStderr(sysdict);
    if (_PyStatus_EXCEPTION(status)) {
        return status;
    }

    status = _PySys_InitCore(tstate, sysdict);
    if (_PyStatus_EXCEPTION(status)) {
        return status;
    }

    if (_PyImport_FixupBuiltin(sysmod, "sys", modules) < 0) {
        goto error;
    }

    PyObject *monitoring = _Py_CreateMonitoringObject();
    if (monitoring == NULL) {
        goto error;
    }
    int err = PyDict_SetItemString(sysdict, "monitoring", monitoring);
    Py_DECREF(monitoring);
    if (err < 0) {
        goto error;
    }

    assert(!_PyErr_Occurred(tstate));

    *sysmod_p = sysmod;
    return _PyStatus_OK();

error:
    return _PyStatus_ERR("can't initialize sys module");
}


void
_PySys_FiniTypes(PyInterpreterState *interp)
{
    _PyStructSequence_FiniBuiltin(interp, &VersionInfoType);
    _PyStructSequence_FiniBuiltin(interp, &FlagsType);
#if defined(MS_WINDOWS)
    _PyStructSequence_FiniBuiltin(interp, &WindowsVersionType);
#endif
    _PyStructSequence_FiniBuiltin(interp, &Hash_InfoType);
    _PyStructSequence_FiniBuiltin(interp, &AsyncGenHooksType);
#ifdef __EMSCRIPTEN__
    if (_Py_IsMainInterpreter(interp)) {
        Py_CLEAR(EmscriptenInfoType);
    }
#endif
}


static PyObject *
makepathobject(const wchar_t *path, wchar_t delim)
{
    int i, n;
    const wchar_t *p;
    PyObject *v, *w;

    n = 1;
    p = path;
    while ((p = wcschr(p, delim)) != NULL) {
        n++;
        p++;
    }
    v = PyList_New(n);
    if (v == NULL)
        return NULL;
    for (i = 0; ; i++) {
        p = wcschr(path, delim);
        if (p == NULL)
            p = path + wcslen(path); /* End of string */
        w = PyUnicode_FromWideChar(path, (Py_ssize_t)(p - path));
        if (w == NULL) {
            Py_DECREF(v);
            return NULL;
        }
        PyList_SET_ITEM(v, i, w);
        if (*p == '\0')
            break;
        path = p+1;
    }
    return v;
}

// Removed in Python 3.13 API, but kept for the stable ABI
PyAPI_FUNC(void)
PySys_SetPath(const wchar_t *path)
{
    PyObject *v;
    if ((v = makepathobject(path, DELIM)) == NULL)
        Py_FatalError("can't create sys.path");
    PyInterpreterState *interp = _PyInterpreterState_GET();
    if (sys_set_object(interp, &_Py_ID(path), v) != 0) {
        Py_FatalError("can't assign sys.path");
    }
    Py_DECREF(v);
}

static PyObject *
make_sys_argv(int argc, wchar_t * const * argv)
{
    PyObject *list = PyList_New(argc);
    if (list == NULL) {
        return NULL;
    }

    for (Py_ssize_t i = 0; i < argc; i++) {
        PyObject *v = PyUnicode_FromWideChar(argv[i], -1);
        if (v == NULL) {
            Py_DECREF(list);
            return NULL;
        }
        PyList_SET_ITEM(list, i, v);
    }
    return list;
}

// Removed in Python 3.13 API, but kept for the stable ABI
PyAPI_FUNC(void)
PySys_SetArgvEx(int argc, wchar_t **argv, int updatepath)
{
    wchar_t* empty_argv[1] = {L""};
    PyThreadState *tstate = _PyThreadState_GET();

    if (argc < 1 || argv == NULL) {
        /* Ensure at least one (empty) argument is seen */
        argv = empty_argv;
        argc = 1;
    }

    PyObject *av = make_sys_argv(argc, argv);
    if (av == NULL) {
        Py_FatalError("no mem for sys.argv");
    }
    if (sys_set_object_str(tstate->interp, "argv", av) != 0) {
        Py_DECREF(av);
        Py_FatalError("can't assign sys.argv");
    }
    Py_DECREF(av);

    if (updatepath) {
        /* If argv[0] is not '-c' nor '-m', prepend argv[0] to sys.path.
           If argv[0] is a symlink, use the real path. */
        const PyWideStringList argv_list = {.length = argc, .items = argv};
        PyObject *path0 = NULL;
        if (_PyPathConfig_ComputeSysPath0(&argv_list, &path0)) {
            if (path0 == NULL) {
                Py_FatalError("can't compute path0 from argv");
            }

            PyObject *sys_path = _PySys_GetAttr(tstate, &_Py_ID(path));
            if (sys_path != NULL) {
                if (PyList_Insert(sys_path, 0, path0) < 0) {
                    Py_DECREF(path0);
                    Py_FatalError("can't prepend path0 to sys.path");
                }
            }
            Py_DECREF(path0);
        }
    }
}

// Removed in Python 3.13 API, but kept for the stable ABI
PyAPI_FUNC(void)
PySys_SetArgv(int argc, wchar_t **argv)
{
_Py_COMP_DIAG_PUSH
_Py_COMP_DIAG_IGNORE_DEPR_DECLS
    PySys_SetArgvEx(argc, argv, Py_IsolatedFlag == 0);
_Py_COMP_DIAG_POP
}

/* Reimplementation of PyFile_WriteString() no calling indirectly
   PyErr_CheckSignals(): avoid the call to PyObject_Str(). */

static int
sys_pyfile_write_unicode(PyObject *unicode, PyObject *file)
{
    if (file == NULL)
        return -1;
    assert(unicode != NULL);
    PyObject *result = PyObject_CallMethodOneArg(file, &_Py_ID(write), unicode);
    if (result == NULL) {
        return -1;
    }
    Py_DECREF(result);
    return 0;
}

static int
sys_pyfile_write(const char *text, PyObject *file)
{
    PyObject *unicode = NULL;
    int err;

    if (file == NULL)
        return -1;

    unicode = PyUnicode_FromString(text);
    if (unicode == NULL)
        return -1;

    err = sys_pyfile_write_unicode(unicode, file);
    Py_DECREF(unicode);
    return err;
}

/* APIs to write to sys.stdout or sys.stderr using a printf-like interface.
   Adapted from code submitted by Just van Rossum.

   PySys_WriteStdout(format, ...)
   PySys_WriteStderr(format, ...)

      The first function writes to sys.stdout; the second to sys.stderr.  When
      there is a problem, they write to the real (C level) stdout or stderr;
      no exceptions are raised.

      PyErr_CheckSignals() is not called to avoid the execution of the Python
      signal handlers: they may raise a new exception whereas sys_write()
      ignores all exceptions.

      Both take a printf-style format string as their first argument followed
      by a variable length argument list determined by the format string.

      *** WARNING ***

      The format should limit the total size of the formatted output string to
      1000 bytes.  In particular, this means that no unrestricted "%s" formats
      should occur; these should be limited using "%.<N>s where <N> is a
      decimal number calculated so that <N> plus the maximum size of other
      formatted text does not exceed 1000 bytes.  Also watch out for "%f",
      which can print hundreds of digits for very large numbers.

 */

static void
sys_write(PyObject *key, FILE *fp, const char *format, va_list va)
{
    PyObject *file;
    char buffer[1001];
    int written;
    PyThreadState *tstate = _PyThreadState_GET();

    PyObject *exc = _PyErr_GetRaisedException(tstate);
    file = _PySys_GetAttr(tstate, key);
    written = PyOS_vsnprintf(buffer, sizeof(buffer), format, va);
    if (sys_pyfile_write(buffer, file) != 0) {
        _PyErr_Clear(tstate);
        fputs(buffer, fp);
    }
    if (written < 0 || (size_t)written >= sizeof(buffer)) {
        const char *truncated = "... truncated";
        if (sys_pyfile_write(truncated, file) != 0)
            fputs(truncated, fp);
    }
    _PyErr_SetRaisedException(tstate, exc);
}

void
PySys_WriteStdout(const char *format, ...)
{
    va_list va;

    va_start(va, format);
    sys_write(&_Py_ID(stdout), stdout, format, va);
    va_end(va);
}

void
PySys_WriteStderr(const char *format, ...)
{
    va_list va;

    va_start(va, format);
    sys_write(&_Py_ID(stderr), stderr, format, va);
    va_end(va);
}

static void
sys_format(PyObject *key, FILE *fp, const char *format, va_list va)
{
    PyObject *file, *message;
    const char *utf8;
    PyThreadState *tstate = _PyThreadState_GET();

    PyObject *exc = _PyErr_GetRaisedException(tstate);
    file = _PySys_GetAttr(tstate, key);
    message = PyUnicode_FromFormatV(format, va);
    if (message != NULL) {
        if (sys_pyfile_write_unicode(message, file) != 0) {
            _PyErr_Clear(tstate);
            utf8 = PyUnicode_AsUTF8(message);
            if (utf8 != NULL)
                fputs(utf8, fp);
        }
        Py_DECREF(message);
    }
    _PyErr_SetRaisedException(tstate, exc);
}

void
PySys_FormatStdout(const char *format, ...)
{
    va_list va;

    va_start(va, format);
    sys_format(&_Py_ID(stdout), stdout, format, va);
    va_end(va);
}

void
PySys_FormatStderr(const char *format, ...)
{
    va_list va;

    va_start(va, format);
    sys_format(&_Py_ID(stderr), stderr, format, va);
    va_end(va);
}<|MERGE_RESOLUTION|>--- conflicted
+++ resolved
@@ -2374,7 +2374,6 @@
 #endif
 }
 
-<<<<<<< HEAD
 PyAPI_FUNC(int) PyUnstable_CopyPerfMapFile(const char* parent_filename) {
 #ifndef MS_WINDOWS
     FILE* from = fopen(parent_filename, "r");
@@ -2413,8 +2412,6 @@
 }
 #endif
 
-=======
->>>>>>> 201dc11a
 
 static PyMethodDef sys_methods[] = {
     /* Might as well keep this in alphabetic order */
