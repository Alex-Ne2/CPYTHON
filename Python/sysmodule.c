
/* System module */

/*
Various bits of information used by the interpreter are collected in
module 'sys'.
Function member:
- exit(sts): raise SystemExit
Data members:
- stdin, stdout, stderr: standard file objects
- modules: the table of modules (dictionary)
- path: module search path (list of strings)
- argv: script arguments (list of strings)
- ps1, ps2: optional primary and secondary prompts (strings)
*/

#include "Python.h"
#include "pycore_call.h"          // _PyObject_CallNoArgs()
#include "pycore_ceval.h"         // _PyEval_SetAsyncGenFinalizer()
#include "pycore_dict.h"          // _PyDict_GetItemWithError()
#include "pycore_frame.h"         // _PyInterpreterFrame
#include "pycore_initconfig.h"    // _PyStatus_EXCEPTION()
#include "pycore_long.h"          // _PY_LONG_MAX_STR_DIGITS_THRESHOLD
#include "pycore_modsupport.h"    // _PyModule_CreateInitialized()
#include "pycore_namespace.h"     // _PyNamespace_New()
#include "pycore_object.h"        // _PyObject_DebugTypeStats()
#include "pycore_pathconfig.h"    // _PyPathConfig_ComputeSysPath0()
#include "pycore_pyerrors.h"      // _PyErr_GetRaisedException()
#include "pycore_pylifecycle.h"   // _PyErr_WriteUnraisableDefaultHook()
#include "pycore_pymath.h"        // _PY_SHORT_FLOAT_REPR
#include "pycore_pymem.h"         // _PyMem_SetDefaultAllocator()
#include "pycore_pystate.h"       // _PyThreadState_GET()
#include "pycore_pystats.h"       // _Py_PrintSpecializationStats()
#include "pycore_structseq.h"     // _PyStructSequence_InitBuiltinWithFlags()
#include "pycore_sysmodule.h"     // export _PySys_GetSizeOf()
#include "pycore_tuple.h"         // _PyTuple_FromArray()

#include "frameobject.h"          // PyFrame_FastToLocalsWithError()
#include "pydtrace.h"             // PyDTrace_AUDIT()
#include "osdefs.h"               // DELIM
#include "stdlib_module_names.h"  // _Py_stdlib_module_names

#ifdef HAVE_UNISTD_H
#  include <unistd.h>             // getpid()
#endif

#ifdef MS_WINDOWS
#  define WIN32_LEAN_AND_MEAN
#  include <windows.h>
#endif /* MS_WINDOWS */

#ifdef MS_COREDLL
extern void *PyWin_DLLhModule;
/* A string loaded from the DLL at startup: */
extern const char *PyWin_DLLVersionString;
#endif

#ifdef __EMSCRIPTEN__
#  include <emscripten.h>
#endif

#ifdef HAVE_FCNTL_H
#  include <fcntl.h>
#endif

/*[clinic input]
module sys
[clinic start generated code]*/
/*[clinic end generated code: output=da39a3ee5e6b4b0d input=3726b388feee8cea]*/

#include "clinic/sysmodule.c.h"


PyObject *
_PySys_GetAttr(PyThreadState *tstate, PyObject *name)
{
    PyObject *sd = tstate->interp->sysdict;
    if (sd == NULL) {
        return NULL;
    }
    PyObject *exc = _PyErr_GetRaisedException(tstate);
    /* XXX Suppress a new exception if it was raised and restore
     * the old one. */
    PyObject *value = _PyDict_GetItemWithError(sd, name);
    _PyErr_SetRaisedException(tstate, exc);
    return value;
}

static PyObject *
_PySys_GetObject(PyInterpreterState *interp, const char *name)
{
    PyObject *sysdict = interp->sysdict;
    if (sysdict == NULL) {
        return NULL;
    }
    PyObject *value;
    if (PyDict_GetItemStringRef(sysdict, name, &value) != 1) {
        return NULL;
    }
    Py_DECREF(value);  // return a borrowed reference
    return value;
}

PyObject *
PySys_GetObject(const char *name)
{
    PyThreadState *tstate = _PyThreadState_GET();

    PyObject *exc = _PyErr_GetRaisedException(tstate);
    PyObject *value = _PySys_GetObject(tstate->interp, name);
    /* XXX Suppress a new exception if it was raised and restore
     * the old one. */
    if (_PyErr_Occurred(tstate)) {
        PyErr_FormatUnraisable("Exception ignored in PySys_GetObject()");
    }
    _PyErr_SetRaisedException(tstate, exc);
    return value;
}

static int
sys_set_object(PyInterpreterState *interp, PyObject *key, PyObject *v)
{
    if (key == NULL) {
        return -1;
    }
    PyObject *sd = interp->sysdict;
    if (v == NULL) {
        if (PyDict_Pop(sd, key, NULL) < 0) {
            return -1;
        }
        return 0;
    }
    else {
        return PyDict_SetItem(sd, key, v);
    }
}

int
_PySys_SetAttr(PyObject *key, PyObject *v)
{
    PyInterpreterState *interp = _PyInterpreterState_GET();
    return sys_set_object(interp, key, v);
}

static int
sys_set_object_str(PyInterpreterState *interp, const char *name, PyObject *v)
{
    PyObject *key = v ? PyUnicode_InternFromString(name)
                      : PyUnicode_FromString(name);
    int r = sys_set_object(interp, key, v);
    Py_XDECREF(key);
    return r;
}

int
PySys_SetObject(const char *name, PyObject *v)
{
    PyInterpreterState *interp = _PyInterpreterState_GET();
    return sys_set_object_str(interp, name, v);
}

int
_PySys_ClearAttrString(PyInterpreterState *interp,
                       const char *name, int verbose)
{
    if (verbose) {
        PySys_WriteStderr("# clear sys.%s\n", name);
    }
    /* To play it safe, we set the attr to None instead of deleting it. */
    if (PyDict_SetItemString(interp->sysdict, name, Py_None) < 0) {
        return -1;
    }
    return 0;
}


static int
should_audit(PyInterpreterState *interp)
{
    /* interp must not be NULL, but test it just in case for extra safety */
    assert(interp != NULL);
    if (!interp) {
        return 0;
    }
    return (interp->runtime->audit_hooks.head
            || interp->audit_hooks
            || PyDTrace_AUDIT_ENABLED());
}


static int
sys_audit_tstate(PyThreadState *ts, const char *event,
                 const char *argFormat, va_list vargs)
{
    assert(event != NULL);
    assert(!argFormat || !strchr(argFormat, 'N'));

    if (!ts) {
        /* Audit hooks cannot be called with a NULL thread state */
        return 0;
    }

    /* The current implementation cannot be called if tstate is not
       the current Python thread state. */
    assert(ts == _PyThreadState_GET());

    /* Early exit when no hooks are registered */
    PyInterpreterState *is = ts->interp;
    if (!should_audit(is)) {
        return 0;
    }

    PyObject *eventName = NULL;
    PyObject *eventArgs = NULL;
    PyObject *hooks = NULL;
    PyObject *hook = NULL;
    int res = -1;

    int dtrace = PyDTrace_AUDIT_ENABLED();


    PyObject *exc = _PyErr_GetRaisedException(ts);

    /* Initialize event args now */
    if (argFormat && argFormat[0]) {
        eventArgs = Py_VaBuildValue(argFormat, vargs);
        if (eventArgs && !PyTuple_Check(eventArgs)) {
            PyObject *argTuple = PyTuple_Pack(1, eventArgs);
            Py_SETREF(eventArgs, argTuple);
        }
    }
    else {
        eventArgs = PyTuple_New(0);
    }
    if (!eventArgs) {
        goto exit;
    }

    /* Call global hooks
     *
     * We don't worry about any races on hooks getting added,
     * since that would not leave is in an inconsistent state. */
    _Py_AuditHookEntry *e = is->runtime->audit_hooks.head;
    for (; e; e = e->next) {
        if (e->hookCFunction(event, eventArgs, e->userData) < 0) {
            goto exit;
        }
    }

    /* Dtrace USDT point */
    if (dtrace) {
        PyDTrace_AUDIT(event, (void *)eventArgs);
    }

    /* Call interpreter hooks */
    if (is->audit_hooks) {
        eventName = PyUnicode_FromString(event);
        if (!eventName) {
            goto exit;
        }

        hooks = PyObject_GetIter(is->audit_hooks);
        if (!hooks) {
            goto exit;
        }

        /* Disallow tracing in hooks unless explicitly enabled */
        PyThreadState_EnterTracing(ts);
        while ((hook = PyIter_Next(hooks)) != NULL) {
            PyObject *o;
            int canTrace = PyObject_GetOptionalAttr(hook, &_Py_ID(__cantrace__), &o);
            if (o) {
                canTrace = PyObject_IsTrue(o);
                Py_DECREF(o);
            }
            if (canTrace < 0) {
                break;
            }
            if (canTrace) {
                PyThreadState_LeaveTracing(ts);
            }
            PyObject* args[2] = {eventName, eventArgs};
            o = _PyObject_VectorcallTstate(ts, hook, args, 2, NULL);
            if (canTrace) {
                PyThreadState_EnterTracing(ts);
            }
            if (!o) {
                break;
            }
            Py_DECREF(o);
            Py_CLEAR(hook);
        }
        PyThreadState_LeaveTracing(ts);
        if (_PyErr_Occurred(ts)) {
            goto exit;
        }
    }

    res = 0;

exit:
    Py_XDECREF(hook);
    Py_XDECREF(hooks);
    Py_XDECREF(eventName);
    Py_XDECREF(eventArgs);

    if (!res) {
        _PyErr_SetRaisedException(ts, exc);
    }
    else {
        assert(_PyErr_Occurred(ts));
        Py_XDECREF(exc);
    }

    return res;
}

int
_PySys_Audit(PyThreadState *tstate, const char *event,
             const char *argFormat, ...)
{
    va_list vargs;
    va_start(vargs, argFormat);
    int res = sys_audit_tstate(tstate, event, argFormat, vargs);
    va_end(vargs);
    return res;
}

int
PySys_Audit(const char *event, const char *argFormat, ...)
{
    PyThreadState *tstate = _PyThreadState_GET();
    va_list vargs;
    va_start(vargs, argFormat);
    int res = sys_audit_tstate(tstate, event, argFormat, vargs);
    va_end(vargs);
    return res;
}

int
PySys_AuditTuple(const char *event, PyObject *args)
{
    if (args == NULL) {
        return PySys_Audit(event, NULL);
    }

    if (!PyTuple_Check(args)) {
        PyErr_Format(PyExc_TypeError, "args must be tuple, got %s",
                     Py_TYPE(args)->tp_name);
        return -1;
    }
    return PySys_Audit(event, "O", args);
}

/* We expose this function primarily for our own cleanup during
 * finalization. In general, it should not need to be called,
 * and as such the function is not exported.
 *
 * Must be finalizing to clear hooks */
void
_PySys_ClearAuditHooks(PyThreadState *ts)
{
    assert(ts != NULL);
    if (!ts) {
        return;
    }

    _PyRuntimeState *runtime = ts->interp->runtime;
    /* The hooks are global so we have to check for runtime finalization. */
    PyThreadState *finalizing = _PyRuntimeState_GetFinalizing(runtime);
    assert(finalizing == ts);
    if (finalizing != ts) {
        return;
    }

    const PyConfig *config = _PyInterpreterState_GetConfig(ts->interp);
    if (config->verbose) {
        PySys_WriteStderr("# clear sys.audit hooks\n");
    }

    /* Hooks can abort later hooks for this event, but cannot
       abort the clear operation itself. */
    _PySys_Audit(ts, "cpython._PySys_ClearAuditHooks", NULL);
    _PyErr_Clear(ts);

    /* We don't worry about the very unlikely race right here,
     * since it's entirely benign.  Nothing else removes entries
     * from the list and adding an entry right now would not cause
     * any trouble. */
    _Py_AuditHookEntry *e = runtime->audit_hooks.head, *n;
    runtime->audit_hooks.head = NULL;
    while (e) {
        n = e->next;
        PyMem_RawFree(e);
        e = n;
    }
}

static void
add_audit_hook_entry_unlocked(_PyRuntimeState *runtime,
                              _Py_AuditHookEntry *entry)
{
    if (runtime->audit_hooks.head == NULL) {
        runtime->audit_hooks.head = entry;
    }
    else {
        _Py_AuditHookEntry *last = runtime->audit_hooks.head;
        while (last->next) {
            last = last->next;
        }
        last->next = entry;
    }
}

int
PySys_AddAuditHook(Py_AuditHookFunction hook, void *userData)
{
    /* tstate can be NULL, so access directly _PyRuntime:
       PySys_AddAuditHook() can be called before Python is initialized. */
    _PyRuntimeState *runtime = &_PyRuntime;
    PyThreadState *tstate;
    if (runtime->initialized) {
        tstate = _PyThreadState_GET();
    }
    else {
        tstate = NULL;
    }

    /* Invoke existing audit hooks to allow them an opportunity to abort. */
    /* Cannot invoke hooks until we are initialized */
    if (tstate != NULL) {
        if (_PySys_Audit(tstate, "sys.addaudithook", NULL) < 0) {
            if (_PyErr_ExceptionMatches(tstate, PyExc_RuntimeError)) {
                /* We do not report errors derived from RuntimeError */
                _PyErr_Clear(tstate);
                return 0;
            }
            return -1;
        }
    }

    _Py_AuditHookEntry *e = (_Py_AuditHookEntry*)PyMem_RawMalloc(
            sizeof(_Py_AuditHookEntry));
    if (!e) {
        if (tstate != NULL) {
            _PyErr_NoMemory(tstate);
        }
        return -1;
    }
    e->next = NULL;
    e->hookCFunction = (Py_AuditHookFunction)hook;
    e->userData = userData;

    PyMutex_Lock(&runtime->audit_hooks.mutex);
    add_audit_hook_entry_unlocked(runtime, e);
    PyMutex_Unlock(&runtime->audit_hooks.mutex);

    return 0;
}

/*[clinic input]
sys.addaudithook

    hook: object

Adds a new audit hook callback.
[clinic start generated code]*/

static PyObject *
sys_addaudithook_impl(PyObject *module, PyObject *hook)
/*[clinic end generated code: output=4f9c17aaeb02f44e input=0f3e191217a45e34]*/
{
    PyThreadState *tstate = _PyThreadState_GET();

    /* Invoke existing audit hooks to allow them an opportunity to abort. */
    if (_PySys_Audit(tstate, "sys.addaudithook", NULL) < 0) {
        if (_PyErr_ExceptionMatches(tstate, PyExc_Exception)) {
            /* We do not report errors derived from Exception */
            _PyErr_Clear(tstate);
            Py_RETURN_NONE;
        }
        return NULL;
    }

    PyInterpreterState *interp = tstate->interp;
    if (interp->audit_hooks == NULL) {
        interp->audit_hooks = PyList_New(0);
        if (interp->audit_hooks == NULL) {
            return NULL;
        }
        /* Avoid having our list of hooks show up in the GC module */
        PyObject_GC_UnTrack(interp->audit_hooks);
    }

    if (PyList_Append(interp->audit_hooks, hook) < 0) {
        return NULL;
    }

    Py_RETURN_NONE;
}

PyDoc_STRVAR(audit_doc,
"audit($module, event, /, *args)\n\
--\n\
\n\
Passes the event to any audit hooks that are attached.");

static PyObject *
sys_audit(PyObject *self, PyObject *const *args, Py_ssize_t argc)
{
    PyThreadState *tstate = _PyThreadState_GET();
    _Py_EnsureTstateNotNULL(tstate);

    if (argc == 0) {
        _PyErr_SetString(tstate, PyExc_TypeError,
                         "audit() missing 1 required positional argument: "
                         "'event'");
        return NULL;
    }

    assert(args[0] != NULL);
    assert(PyUnicode_Check(args[0]));

    if (!should_audit(tstate->interp)) {
        Py_RETURN_NONE;
    }

    PyObject *auditEvent = args[0];
    if (!auditEvent) {
        _PyErr_SetString(tstate, PyExc_TypeError,
                         "expected str for argument 'event'");
        return NULL;
    }
    if (!PyUnicode_Check(auditEvent)) {
        _PyErr_Format(tstate, PyExc_TypeError,
                      "expected str for argument 'event', not %.200s",
                      Py_TYPE(auditEvent)->tp_name);
        return NULL;
    }
    const char *event = PyUnicode_AsUTF8(auditEvent);
    if (!event) {
        return NULL;
    }

    PyObject *auditArgs = _PyTuple_FromArray(args + 1, argc - 1);
    if (!auditArgs) {
        return NULL;
    }

    int res = _PySys_Audit(tstate, event, "O", auditArgs);
    Py_DECREF(auditArgs);

    if (res < 0) {
        return NULL;
    }

    Py_RETURN_NONE;
}


static PyObject *
sys_breakpointhook(PyObject *self, PyObject *const *args, Py_ssize_t nargs, PyObject *keywords)
{
    PyThreadState *tstate = _PyThreadState_GET();
    assert(!_PyErr_Occurred(tstate));
    char *envar = Py_GETENV("PYTHONBREAKPOINT");

    if (envar == NULL || strlen(envar) == 0) {
        envar = "pdb.set_trace";
    }
    else if (!strcmp(envar, "0")) {
        /* The breakpoint is explicitly no-op'd. */
        Py_RETURN_NONE;
    }
    /* According to POSIX the string returned by getenv() might be invalidated
     * or the string content might be overwritten by a subsequent call to
     * getenv().  Since importing a module can performs the getenv() calls,
     * we need to save a copy of envar. */
    envar = _PyMem_RawStrdup(envar);
    if (envar == NULL) {
        _PyErr_NoMemory(tstate);
        return NULL;
    }
    const char *last_dot = strrchr(envar, '.');
    const char *attrname = NULL;
    PyObject *modulepath = NULL;

    if (last_dot == NULL) {
        /* The breakpoint is a built-in, e.g. PYTHONBREAKPOINT=int */
        modulepath = PyUnicode_FromString("builtins");
        attrname = envar;
    }
    else if (last_dot != envar) {
        /* Split on the last dot; */
        modulepath = PyUnicode_FromStringAndSize(envar, last_dot - envar);
        attrname = last_dot + 1;
    }
    else {
        goto warn;
    }
    if (modulepath == NULL) {
        PyMem_RawFree(envar);
        return NULL;
    }

    PyObject *module = PyImport_Import(modulepath);
    Py_DECREF(modulepath);

    if (module == NULL) {
        if (_PyErr_ExceptionMatches(tstate, PyExc_ImportError)) {
            goto warn;
        }
        PyMem_RawFree(envar);
        return NULL;
    }

    PyObject *hook = PyObject_GetAttrString(module, attrname);
    Py_DECREF(module);

    if (hook == NULL) {
        if (_PyErr_ExceptionMatches(tstate, PyExc_AttributeError)) {
            goto warn;
        }
        PyMem_RawFree(envar);
        return NULL;
    }
    PyMem_RawFree(envar);
    PyObject *retval = PyObject_Vectorcall(hook, args, nargs, keywords);
    Py_DECREF(hook);
    return retval;

  warn:
    /* If any of the imports went wrong, then warn and ignore. */
    _PyErr_Clear(tstate);
    int status = PyErr_WarnFormat(
        PyExc_RuntimeWarning, 0,
        "Ignoring unimportable $PYTHONBREAKPOINT: \"%s\"", envar);
    PyMem_RawFree(envar);
    if (status < 0) {
        /* Printing the warning raised an exception. */
        return NULL;
    }
    /* The warning was (probably) issued. */
    Py_RETURN_NONE;
}

PyDoc_STRVAR(breakpointhook_doc,
"breakpointhook($module, /, *args, **kwargs)\n"
"--\n"
"\n"
"This hook function is called by built-in breakpoint().\n"
);

/* Write repr(o) to sys.stdout using sys.stdout.encoding and 'backslashreplace'
   error handler. If sys.stdout has a buffer attribute, use
   sys.stdout.buffer.write(encoded), otherwise redecode the string and use
   sys.stdout.write(redecoded).

   Helper function for sys_displayhook(). */
static int
sys_displayhook_unencodable(PyObject *outf, PyObject *o)
{
    PyObject *stdout_encoding = NULL;
    PyObject *encoded, *escaped_str, *repr_str, *buffer, *result;
    const char *stdout_encoding_str;
    int ret;

    stdout_encoding = PyObject_GetAttr(outf, &_Py_ID(encoding));
    if (stdout_encoding == NULL)
        goto error;
    stdout_encoding_str = PyUnicode_AsUTF8(stdout_encoding);
    if (stdout_encoding_str == NULL)
        goto error;

    repr_str = PyObject_Repr(o);
    if (repr_str == NULL)
        goto error;
    encoded = PyUnicode_AsEncodedString(repr_str,
                                        stdout_encoding_str,
                                        "backslashreplace");
    Py_DECREF(repr_str);
    if (encoded == NULL)
        goto error;

    if (PyObject_GetOptionalAttr(outf, &_Py_ID(buffer), &buffer) < 0) {
        Py_DECREF(encoded);
        goto error;
    }
    if (buffer) {
        result = PyObject_CallMethodOneArg(buffer, &_Py_ID(write), encoded);
        Py_DECREF(buffer);
        Py_DECREF(encoded);
        if (result == NULL)
            goto error;
        Py_DECREF(result);
    }
    else {
        escaped_str = PyUnicode_FromEncodedObject(encoded,
                                                  stdout_encoding_str,
                                                  "strict");
        Py_DECREF(encoded);
        if (PyFile_WriteObject(escaped_str, outf, Py_PRINT_RAW) != 0) {
            Py_DECREF(escaped_str);
            goto error;
        }
        Py_DECREF(escaped_str);
    }
    ret = 0;
    goto finally;

error:
    ret = -1;
finally:
    Py_XDECREF(stdout_encoding);
    return ret;
}

/*[clinic input]
sys.displayhook

    object as o: object
    /

Print an object to sys.stdout and also save it in builtins._
[clinic start generated code]*/

static PyObject *
sys_displayhook(PyObject *module, PyObject *o)
/*[clinic end generated code: output=347477d006df92ed input=08ba730166d7ef72]*/
{
    PyObject *outf;
    PyObject *builtins;
    PyThreadState *tstate = _PyThreadState_GET();

    builtins = PyImport_GetModule(&_Py_ID(builtins));
    if (builtins == NULL) {
        if (!_PyErr_Occurred(tstate)) {
            _PyErr_SetString(tstate, PyExc_RuntimeError,
                             "lost builtins module");
        }
        return NULL;
    }
    Py_DECREF(builtins);

    /* Print value except if None */
    /* After printing, also assign to '_' */
    /* Before, set '_' to None to avoid recursion */
    if (o == Py_None) {
        Py_RETURN_NONE;
    }
    if (PyObject_SetAttr(builtins, &_Py_ID(_), Py_None) != 0)
        return NULL;
    outf = _PySys_GetAttr(tstate, &_Py_ID(stdout));
    if (outf == NULL || outf == Py_None) {
        _PyErr_SetString(tstate, PyExc_RuntimeError, "lost sys.stdout");
        return NULL;
    }
    if (PyFile_WriteObject(o, outf, 0) != 0) {
        if (_PyErr_ExceptionMatches(tstate, PyExc_UnicodeEncodeError)) {
            int err;
            /* repr(o) is not encodable to sys.stdout.encoding with
             * sys.stdout.errors error handler (which is probably 'strict') */
            _PyErr_Clear(tstate);
            err = sys_displayhook_unencodable(outf, o);
            if (err) {
                return NULL;
            }
        }
        else {
            return NULL;
        }
    }
    _Py_DECLARE_STR(newline, "\n");
    if (PyFile_WriteObject(&_Py_STR(newline), outf, Py_PRINT_RAW) != 0)
        return NULL;
    if (PyObject_SetAttr(builtins, &_Py_ID(_), o) != 0)
        return NULL;
    Py_RETURN_NONE;
}


/*[clinic input]
sys.excepthook

    exctype:   object
    value:     object
    traceback: object
    /

Handle an exception by displaying it with a traceback on sys.stderr.
[clinic start generated code]*/

static PyObject *
sys_excepthook_impl(PyObject *module, PyObject *exctype, PyObject *value,
                    PyObject *traceback)
/*[clinic end generated code: output=18d99fdda21b6b5e input=ecf606fa826f19d9]*/
{
    PyErr_Display(NULL, value, traceback);
    Py_RETURN_NONE;
}


/*[clinic input]
sys.exception

Return the current exception.

Return the most recent exception caught by an except clause
in the current stack frame or in an older stack frame, or None
if no such exception exists.
[clinic start generated code]*/

static PyObject *
sys_exception_impl(PyObject *module)
/*[clinic end generated code: output=2381ee2f25953e40 input=c88fbb94b6287431]*/
{
    _PyErr_StackItem *err_info = _PyErr_GetTopmostException(_PyThreadState_GET());
    if (err_info->exc_value != NULL) {
        return Py_NewRef(err_info->exc_value);
    }
    Py_RETURN_NONE;
}


/*[clinic input]
sys.exc_info

Return current exception information: (type, value, traceback).

Return information about the most recent exception caught by an except
clause in the current stack frame or in an older stack frame.
[clinic start generated code]*/

static PyObject *
sys_exc_info_impl(PyObject *module)
/*[clinic end generated code: output=3afd0940cf3a4d30 input=b5c5bf077788a3e5]*/
{
    _PyErr_StackItem *err_info = _PyErr_GetTopmostException(_PyThreadState_GET());
    return _PyErr_StackItemToExcInfoTuple(err_info);
}


/*[clinic input]
sys.unraisablehook

    unraisable: object
    /

Handle an unraisable exception.

The unraisable argument has the following attributes:

* exc_type: Exception type.
* exc_value: Exception value, can be None.
* exc_traceback: Exception traceback, can be None.
* err_msg: Error message, can be None.
* object: Object causing the exception, can be None.
[clinic start generated code]*/

static PyObject *
sys_unraisablehook(PyObject *module, PyObject *unraisable)
/*[clinic end generated code: output=bb92838b32abaa14 input=ec3af148294af8d3]*/
{
    return _PyErr_WriteUnraisableDefaultHook(unraisable);
}


/*[clinic input]
sys.exit

    status: object = None
    /

Exit the interpreter by raising SystemExit(status).

If the status is omitted or None, it defaults to zero (i.e., success).
If the status is an integer, it will be used as the system exit status.
If it is another kind of object, it will be printed and the system
exit status will be one (i.e., failure).
[clinic start generated code]*/

static PyObject *
sys_exit_impl(PyObject *module, PyObject *status)
/*[clinic end generated code: output=13870986c1ab2ec0 input=b86ca9497baa94f2]*/
{
    /* Raise SystemExit so callers may catch it or clean up. */
    PyErr_SetObject(PyExc_SystemExit, status);
    return NULL;
}


static PyObject *
get_utf8_unicode(void)
{
    _Py_DECLARE_STR(utf_8, "utf-8");
    PyObject *ret = &_Py_STR(utf_8);
    return Py_NewRef(ret);
}

/*[clinic input]
sys.getdefaultencoding

Return the current default encoding used by the Unicode implementation.
[clinic start generated code]*/

static PyObject *
sys_getdefaultencoding_impl(PyObject *module)
/*[clinic end generated code: output=256d19dfcc0711e6 input=d416856ddbef6909]*/
{
    return get_utf8_unicode();
}

/*[clinic input]
sys.getfilesystemencoding

Return the encoding used to convert Unicode filenames to OS filenames.
[clinic start generated code]*/

static PyObject *
sys_getfilesystemencoding_impl(PyObject *module)
/*[clinic end generated code: output=1dc4bdbe9be44aa7 input=8475f8649b8c7d8c]*/
{
    PyInterpreterState *interp = _PyInterpreterState_GET();
    const PyConfig *config = _PyInterpreterState_GetConfig(interp);

    if (wcscmp(config->filesystem_encoding, L"utf-8") == 0) {
        return get_utf8_unicode();
    }

    PyObject *u = PyUnicode_FromWideChar(config->filesystem_encoding, -1);
    if (u == NULL) {
        return NULL;
    }
    _PyUnicode_InternInPlace(interp, &u);
    return u;
}

/*[clinic input]
sys.getfilesystemencodeerrors

Return the error mode used Unicode to OS filename conversion.
[clinic start generated code]*/

static PyObject *
sys_getfilesystemencodeerrors_impl(PyObject *module)
/*[clinic end generated code: output=ba77b36bbf7c96f5 input=22a1e8365566f1e5]*/
{
    PyInterpreterState *interp = _PyInterpreterState_GET();
    const PyConfig *config = _PyInterpreterState_GetConfig(interp);
    PyObject *u = PyUnicode_FromWideChar(config->filesystem_errors, -1);
    if (u == NULL) {
        return NULL;
    }
    _PyUnicode_InternInPlace(interp, &u);
    return u;
}

/*[clinic input]
sys.intern

    string as s: unicode
    /

``Intern'' the given string.

This enters the string in the (global) table of interned strings whose
purpose is to speed up dictionary lookups. Return the string itself or
the previously interned string object with the same value.
[clinic start generated code]*/

static PyObject *
sys_intern_impl(PyObject *module, PyObject *s)
/*[clinic end generated code: output=be680c24f5c9e5d6 input=849483c006924e2f]*/
{
    if (PyUnicode_CheckExact(s)) {
        Py_INCREF(s);
        PyUnicode_InternInPlace(&s);
        return s;
    }
    else {
        PyErr_Format(PyExc_TypeError,
                     "can't intern %.400s", Py_TYPE(s)->tp_name);
        return NULL;
    }
}


/*[clinic input]
sys._is_interned -> bool

  string: unicode
  /

Return True if the given string is "interned".
[clinic start generated code]*/

static int
sys__is_interned_impl(PyObject *module, PyObject *string)
/*[clinic end generated code: output=c3678267b4e9d7ed input=039843e17883b606]*/
{
    return PyUnicode_CHECK_INTERNED(string);
}


/*
 * Cached interned string objects used for calling the profile and
 * trace functions.
 */
static PyObject *whatstrings[8] = {
   &_Py_ID(call),
   &_Py_ID(exception),
   &_Py_ID(line),
   &_Py_ID(return),
   &_Py_ID(c_call),
   &_Py_ID(c_exception),
   &_Py_ID(c_return),
   &_Py_ID(opcode),
};


static PyObject *
call_trampoline(PyThreadState *tstate, PyObject* callback,
                PyFrameObject *frame, int what, PyObject *arg)
{
    /* call the Python-level function */
    if (arg == NULL) {
        arg = Py_None;
    }
    PyObject *args[3] = {(PyObject *)frame, whatstrings[what], arg};
    PyObject *result = _PyObject_VectorcallTstate(tstate, callback, args, 3, NULL);

    return result;
}

static int
profile_trampoline(PyObject *self, PyFrameObject *frame,
                   int what, PyObject *arg)
{
    PyThreadState *tstate = _PyThreadState_GET();
    PyObject *result = call_trampoline(tstate, self, frame, what, arg);
    if (result == NULL) {
        _PyEval_SetProfile(tstate, NULL, NULL);
        return -1;
    }

    Py_DECREF(result);
    return 0;
}

static int
trace_trampoline(PyObject *self, PyFrameObject *frame,
                 int what, PyObject *arg)
{
    PyObject *callback;
    if (what == PyTrace_CALL) {
        callback = self;
    }
    else {
        callback = frame->f_trace;
    }
    if (callback == NULL) {
        return 0;
    }

    PyThreadState *tstate = _PyThreadState_GET();
    PyObject *result = call_trampoline(tstate, callback, frame, what, arg);
    if (result == NULL) {
        _PyEval_SetTrace(tstate, NULL, NULL);
        Py_CLEAR(frame->f_trace);
        return -1;
    }

    if (result != Py_None) {
        Py_XSETREF(frame->f_trace, result);
    }
    else {
        Py_DECREF(result);
    }
    return 0;
}

/*[clinic input]
sys.settrace

    function: object
    /

Set the global debug tracing function.

It will be called on each function call.  See the debugger chapter
in the library manual.
[clinic start generated code]*/

static PyObject *
sys_settrace(PyObject *module, PyObject *function)
/*[clinic end generated code: output=999d12e9d6ec4678 input=8107feb01c5f1c4e]*/
{
    PyThreadState *tstate = _PyThreadState_GET();
    if (function == Py_None) {
        if (_PyEval_SetTrace(tstate, NULL, NULL) < 0) {
            return NULL;
        }
    }
    else {
        if (_PyEval_SetTrace(tstate, trace_trampoline, function) < 0) {
            return NULL;
        }
    }
    Py_RETURN_NONE;
}

/*[clinic input]
sys._settraceallthreads

    function as arg: object
    /

Set the global debug tracing function in all running threads belonging to the current interpreter.

It will be called on each function call. See the debugger chapter
in the library manual.
[clinic start generated code]*/

static PyObject *
sys__settraceallthreads(PyObject *module, PyObject *arg)
/*[clinic end generated code: output=161cca30207bf3ca input=d4bde1f810d73675]*/
{
    PyObject* argument = NULL;
    Py_tracefunc func = NULL;

    if (arg != Py_None) {
        func = trace_trampoline;
        argument = arg;
    }


    PyEval_SetTraceAllThreads(func, argument);

    Py_RETURN_NONE;
}

/*[clinic input]
sys.gettrace

Return the global debug tracing function set with sys.settrace.

See the debugger chapter in the library manual.
[clinic start generated code]*/

static PyObject *
sys_gettrace_impl(PyObject *module)
/*[clinic end generated code: output=e97e3a4d8c971b6e input=373b51bb2147f4d8]*/
{
    PyThreadState *tstate = _PyThreadState_GET();
    PyObject *temp = tstate->c_traceobj;

    if (temp == NULL)
        temp = Py_None;
    return Py_NewRef(temp);
}

/*[clinic input]
sys.setprofile

    function: object
    /

Set the profiling function.

It will be called on each function call and return.  See the profiler
chapter in the library manual.
[clinic start generated code]*/

static PyObject *
sys_setprofile(PyObject *module, PyObject *function)
/*[clinic end generated code: output=1c3503105939db9c input=055d0d7961413a62]*/
{
    PyThreadState *tstate = _PyThreadState_GET();
    if (function == Py_None) {
        if (_PyEval_SetProfile(tstate, NULL, NULL) < 0) {
            return NULL;
        }
    }
    else {
        if (_PyEval_SetProfile(tstate, profile_trampoline, function) < 0) {
            return NULL;
        }
    }
    Py_RETURN_NONE;
}

/*[clinic input]
sys._setprofileallthreads

    function as arg: object
    /

Set the profiling function in all running threads belonging to the current interpreter.

It will be called on each function call and return.  See the profiler
chapter in the library manual.
[clinic start generated code]*/

static PyObject *
sys__setprofileallthreads(PyObject *module, PyObject *arg)
/*[clinic end generated code: output=2d61319e27b309fe input=a10589439ba20cee]*/
{
    PyObject* argument = NULL;
    Py_tracefunc func = NULL;

    if (arg != Py_None) {
        func = profile_trampoline;
        argument = arg;
    }

    PyEval_SetProfileAllThreads(func, argument);

    Py_RETURN_NONE;
}

/*[clinic input]
sys.getprofile

Return the profiling function set with sys.setprofile.

See the profiler chapter in the library manual.
[clinic start generated code]*/

static PyObject *
sys_getprofile_impl(PyObject *module)
/*[clinic end generated code: output=579b96b373448188 input=1b3209d89a32965d]*/
{
    PyThreadState *tstate = _PyThreadState_GET();
    PyObject *temp = tstate->c_profileobj;

    if (temp == NULL)
        temp = Py_None;
    return Py_NewRef(temp);
}


/*[clinic input]
sys.setswitchinterval

    interval: double
    /

Set the ideal thread switching delay inside the Python interpreter.

The actual frequency of switching threads can be lower if the
interpreter executes long sequences of uninterruptible code
(this is implementation-specific and workload-dependent).

The parameter must represent the desired switching delay in seconds
A typical value is 0.005 (5 milliseconds).
[clinic start generated code]*/

static PyObject *
sys_setswitchinterval_impl(PyObject *module, double interval)
/*[clinic end generated code: output=65a19629e5153983 input=561b477134df91d9]*/
{
    if (interval <= 0.0) {
        PyErr_SetString(PyExc_ValueError,
                        "switch interval must be strictly positive");
        return NULL;
    }
    _PyEval_SetSwitchInterval((unsigned long) (1e6 * interval));
    Py_RETURN_NONE;
}


/*[clinic input]
sys.getswitchinterval -> double

Return the current thread switch interval; see sys.setswitchinterval().
[clinic start generated code]*/

static double
sys_getswitchinterval_impl(PyObject *module)
/*[clinic end generated code: output=a38c277c85b5096d input=bdf9d39c0ebbbb6f]*/
{
    return 1e-6 * _PyEval_GetSwitchInterval();
}

/*[clinic input]
sys.setrecursionlimit

    limit as new_limit: int
    /

Set the maximum depth of the Python interpreter stack to n.

This limit prevents infinite recursion from causing an overflow of the C
stack and crashing Python.  The highest possible limit is platform-
dependent.
[clinic start generated code]*/

static PyObject *
sys_setrecursionlimit_impl(PyObject *module, int new_limit)
/*[clinic end generated code: output=35e1c64754800ace input=b0f7a23393924af3]*/
{
    PyThreadState *tstate = _PyThreadState_GET();

    if (new_limit < 1) {
        _PyErr_SetString(tstate, PyExc_ValueError,
                         "recursion limit must be greater or equal than 1");
        return NULL;
    }

    /* Reject too low new limit if the current recursion depth is higher than
       the new low-water mark. */
    int depth = tstate->py_recursion_limit - tstate->py_recursion_remaining;
    if (depth >= new_limit) {
        _PyErr_Format(tstate, PyExc_RecursionError,
                      "cannot set the recursion limit to %i at "
                      "the recursion depth %i: the limit is too low",
                      new_limit, depth);
        return NULL;
    }

    Py_SetRecursionLimit(new_limit);
    Py_RETURN_NONE;
}

/*[clinic input]
sys.set_coroutine_origin_tracking_depth

  depth: int

Enable or disable origin tracking for coroutine objects in this thread.

Coroutine objects will track 'depth' frames of traceback information
about where they came from, available in their cr_origin attribute.

Set a depth of 0 to disable.
[clinic start generated code]*/

static PyObject *
sys_set_coroutine_origin_tracking_depth_impl(PyObject *module, int depth)
/*[clinic end generated code: output=0a2123c1cc6759c5 input=a1d0a05f89d2c426]*/
{
    if (_PyEval_SetCoroutineOriginTrackingDepth(depth) < 0) {
        return NULL;
    }
    Py_RETURN_NONE;
}

/*[clinic input]
sys.get_coroutine_origin_tracking_depth -> int

Check status of origin tracking for coroutine objects in this thread.
[clinic start generated code]*/

static int
sys_get_coroutine_origin_tracking_depth_impl(PyObject *module)
/*[clinic end generated code: output=3699f7be95a3afb8 input=335266a71205b61a]*/
{
    return _PyEval_GetCoroutineOriginTrackingDepth();
}

static PyTypeObject AsyncGenHooksType;

PyDoc_STRVAR(asyncgen_hooks_doc,
"asyncgen_hooks\n\
\n\
A named tuple providing information about asynchronous\n\
generators hooks.  The attributes are read only.");

static PyStructSequence_Field asyncgen_hooks_fields[] = {
    {"firstiter", "Hook to intercept first iteration"},
    {"finalizer", "Hook to intercept finalization"},
    {0}
};

static PyStructSequence_Desc asyncgen_hooks_desc = {
    "asyncgen_hooks",          /* name */
    asyncgen_hooks_doc,        /* doc */
    asyncgen_hooks_fields ,    /* fields */
    2
};

static PyObject *
sys_set_asyncgen_hooks(PyObject *self, PyObject *args, PyObject *kw)
{
    static char *keywords[] = {"firstiter", "finalizer", NULL};
    PyObject *firstiter = NULL;
    PyObject *finalizer = NULL;

    if (!PyArg_ParseTupleAndKeywords(
            args, kw, "|OO", keywords,
            &firstiter, &finalizer)) {
        return NULL;
    }

    if (finalizer && finalizer != Py_None) {
        if (!PyCallable_Check(finalizer)) {
            PyErr_Format(PyExc_TypeError,
                         "callable finalizer expected, got %.50s",
                         Py_TYPE(finalizer)->tp_name);
            return NULL;
        }
        if (_PyEval_SetAsyncGenFinalizer(finalizer) < 0) {
            return NULL;
        }
    }
    else if (finalizer == Py_None && _PyEval_SetAsyncGenFinalizer(NULL) < 0) {
        return NULL;
    }

    if (firstiter && firstiter != Py_None) {
        if (!PyCallable_Check(firstiter)) {
            PyErr_Format(PyExc_TypeError,
                         "callable firstiter expected, got %.50s",
                         Py_TYPE(firstiter)->tp_name);
            return NULL;
        }
        if (_PyEval_SetAsyncGenFirstiter(firstiter) < 0) {
            return NULL;
        }
    }
    else if (firstiter == Py_None && _PyEval_SetAsyncGenFirstiter(NULL) < 0) {
        return NULL;
    }

    Py_RETURN_NONE;
}

PyDoc_STRVAR(set_asyncgen_hooks_doc,
"set_asyncgen_hooks([firstiter] [, finalizer])\n\
\n\
Set a finalizer for async generators objects."
);

/*[clinic input]
sys.get_asyncgen_hooks

Return the installed asynchronous generators hooks.

This returns a namedtuple of the form (firstiter, finalizer).
[clinic start generated code]*/

static PyObject *
sys_get_asyncgen_hooks_impl(PyObject *module)
/*[clinic end generated code: output=53a253707146f6cf input=3676b9ea62b14625]*/
{
    PyObject *res;
    PyObject *firstiter = _PyEval_GetAsyncGenFirstiter();
    PyObject *finalizer = _PyEval_GetAsyncGenFinalizer();

    res = PyStructSequence_New(&AsyncGenHooksType);
    if (res == NULL) {
        return NULL;
    }

    if (firstiter == NULL) {
        firstiter = Py_None;
    }

    if (finalizer == NULL) {
        finalizer = Py_None;
    }

    PyStructSequence_SET_ITEM(res, 0, Py_NewRef(firstiter));
    PyStructSequence_SET_ITEM(res, 1, Py_NewRef(finalizer));

    return res;
}


static PyTypeObject Hash_InfoType;

PyDoc_STRVAR(hash_info_doc,
"hash_info\n\
\n\
A named tuple providing parameters used for computing\n\
hashes. The attributes are read only.");

static PyStructSequence_Field hash_info_fields[] = {
    {"width", "width of the type used for hashing, in bits"},
    {"modulus", "prime number giving the modulus on which the hash "
                "function is based"},
    {"inf", "value to be used for hash of a positive infinity"},
    {"nan", "value to be used for hash of a nan"},
    {"imag", "multiplier used for the imaginary part of a complex number"},
    {"algorithm", "name of the algorithm for hashing of str, bytes and "
                  "memoryviews"},
    {"hash_bits", "internal output size of hash algorithm"},
    {"seed_bits", "seed size of hash algorithm"},
    {"cutoff", "small string optimization cutoff"},
    {NULL, NULL}
};

static PyStructSequence_Desc hash_info_desc = {
    "sys.hash_info",
    hash_info_doc,
    hash_info_fields,
    9,
};

static PyObject *
get_hash_info(PyThreadState *tstate)
{
    PyObject *hash_info;
    int field = 0;
    PyHash_FuncDef *hashfunc;
    hash_info = PyStructSequence_New(&Hash_InfoType);
    if (hash_info == NULL) {
        return NULL;
    }
    hashfunc = PyHash_GetFuncDef();

#define SET_HASH_INFO_ITEM(CALL)                             \
    do {                                                     \
        PyObject *item = (CALL);                             \
        if (item == NULL) {                                  \
            Py_CLEAR(hash_info);                             \
            return NULL;                                     \
        }                                                    \
        PyStructSequence_SET_ITEM(hash_info, field++, item); \
    } while(0)

    SET_HASH_INFO_ITEM(PyLong_FromLong(8 * sizeof(Py_hash_t)));
    SET_HASH_INFO_ITEM(PyLong_FromSsize_t(_PyHASH_MODULUS));
    SET_HASH_INFO_ITEM(PyLong_FromLong(_PyHASH_INF));
    SET_HASH_INFO_ITEM(PyLong_FromLong(0));  // This is no longer used
    SET_HASH_INFO_ITEM(PyLong_FromLong(_PyHASH_IMAG));
    SET_HASH_INFO_ITEM(PyUnicode_FromString(hashfunc->name));
    SET_HASH_INFO_ITEM(PyLong_FromLong(hashfunc->hash_bits));
    SET_HASH_INFO_ITEM(PyLong_FromLong(hashfunc->seed_bits));
    SET_HASH_INFO_ITEM(PyLong_FromLong(Py_HASH_CUTOFF));

#undef SET_HASH_INFO_ITEM

    return hash_info;
}
/*[clinic input]
sys.getrecursionlimit

Return the current value of the recursion limit.

The recursion limit is the maximum depth of the Python interpreter
stack.  This limit prevents infinite recursion from causing an overflow
of the C stack and crashing Python.
[clinic start generated code]*/

static PyObject *
sys_getrecursionlimit_impl(PyObject *module)
/*[clinic end generated code: output=d571fb6b4549ef2e input=1c6129fd2efaeea8]*/
{
    return PyLong_FromLong(Py_GetRecursionLimit());
}

#ifdef MS_WINDOWS

static PyTypeObject WindowsVersionType = {0, 0, 0, 0, 0, 0};

static PyStructSequence_Field windows_version_fields[] = {
    {"major", "Major version number"},
    {"minor", "Minor version number"},
    {"build", "Build number"},
    {"platform", "Operating system platform"},
    {"service_pack", "Latest Service Pack installed on the system"},
    {"service_pack_major", "Service Pack major version number"},
    {"service_pack_minor", "Service Pack minor version number"},
    {"suite_mask", "Bit mask identifying available product suites"},
    {"product_type", "System product type"},
    {"platform_version", "Diagnostic version number"},
    {0}
};

static PyStructSequence_Desc windows_version_desc = {
    "sys.getwindowsversion",       /* name */
    sys_getwindowsversion__doc__,  /* doc */
    windows_version_fields,        /* fields */
    5                              /* For backward compatibility,
                                      only the first 5 items are accessible
                                      via indexing, the rest are name only */
};

static PyObject *
_sys_getwindowsversion_from_kernel32(void)
{
#ifndef MS_WINDOWS_DESKTOP
    return NULL;
#else
    HANDLE hKernel32;
    wchar_t kernel32_path[MAX_PATH];
    LPVOID verblock;
    DWORD verblock_size;
    VS_FIXEDFILEINFO *ffi;
    UINT ffi_len;
    DWORD realMajor, realMinor, realBuild;

    Py_BEGIN_ALLOW_THREADS
    hKernel32 = GetModuleHandleW(L"kernel32.dll");
    Py_END_ALLOW_THREADS
    if (!hKernel32 || !GetModuleFileNameW(hKernel32, kernel32_path, MAX_PATH)) {
        PyErr_SetFromWindowsErr(0);
        return NULL;
    }
    verblock_size = GetFileVersionInfoSizeW(kernel32_path, NULL);
    if (!verblock_size) {
        PyErr_SetFromWindowsErr(0);
        return NULL;
    }
    verblock = PyMem_RawMalloc(verblock_size);
    if (!verblock ||
        !GetFileVersionInfoW(kernel32_path, 0, verblock_size, verblock) ||
        !VerQueryValueW(verblock, L"", (LPVOID)&ffi, &ffi_len)) {
        PyErr_SetFromWindowsErr(0);
        return NULL;
    }

    realMajor = HIWORD(ffi->dwProductVersionMS);
    realMinor = LOWORD(ffi->dwProductVersionMS);
    realBuild = HIWORD(ffi->dwProductVersionLS);
    PyMem_RawFree(verblock);
    return Py_BuildValue("(kkk)", realMajor, realMinor, realBuild);
#endif /* !MS_WINDOWS_DESKTOP */
}

/* Disable deprecation warnings about GetVersionEx as the result is
   being passed straight through to the caller, who is responsible for
   using it correctly. */
#pragma warning(push)
#pragma warning(disable:4996)

/*[clinic input]
sys.getwindowsversion

Return info about the running version of Windows as a named tuple.

The members are named: major, minor, build, platform, service_pack,
service_pack_major, service_pack_minor, suite_mask, product_type and
platform_version. For backward compatibility, only the first 5 items
are available by indexing. All elements are numbers, except
service_pack and platform_type which are strings, and platform_version
which is a 3-tuple. Platform is always 2. Product_type may be 1 for a
workstation, 2 for a domain controller, 3 for a server.
Platform_version is a 3-tuple containing a version number that is
intended for identifying the OS rather than feature detection.
[clinic start generated code]*/

static PyObject *
sys_getwindowsversion_impl(PyObject *module)
/*[clinic end generated code: output=1ec063280b932857 input=73a228a328fee63a]*/
{
    PyObject *version;
    int pos = 0;
    OSVERSIONINFOEXW ver;

    if (PyObject_GetOptionalAttrString(module, "_cached_windows_version", &version) < 0) {
        return NULL;
    };
    if (version && PyObject_TypeCheck(version, &WindowsVersionType)) {
        return version;
    }
    Py_XDECREF(version);

    ver.dwOSVersionInfoSize = sizeof(ver);
    if (!GetVersionExW((OSVERSIONINFOW*) &ver))
        return PyErr_SetFromWindowsErr(0);

    version = PyStructSequence_New(&WindowsVersionType);
    if (version == NULL)
        return NULL;

#define SET_VERSION_INFO(CALL)                               \
    do {                                                     \
        PyObject *item = (CALL);                             \
        if (item == NULL) {                                  \
            goto error;                                      \
        }                                                    \
        PyStructSequence_SET_ITEM(version, pos++, item);     \
    } while(0)

    SET_VERSION_INFO(PyLong_FromLong(ver.dwMajorVersion));
    SET_VERSION_INFO(PyLong_FromLong(ver.dwMinorVersion));
    SET_VERSION_INFO(PyLong_FromLong(ver.dwBuildNumber));
    SET_VERSION_INFO(PyLong_FromLong(ver.dwPlatformId));
    SET_VERSION_INFO(PyUnicode_FromWideChar(ver.szCSDVersion, -1));
    SET_VERSION_INFO(PyLong_FromLong(ver.wServicePackMajor));
    SET_VERSION_INFO(PyLong_FromLong(ver.wServicePackMinor));
    SET_VERSION_INFO(PyLong_FromLong(ver.wSuiteMask));
    SET_VERSION_INFO(PyLong_FromLong(ver.wProductType));

    // GetVersion will lie if we are running in a compatibility mode.
    // We need to read the version info from a system file resource
    // to accurately identify the OS version. If we fail for any reason,
    // just return whatever GetVersion said.
    PyObject *realVersion = _sys_getwindowsversion_from_kernel32();
    if (!realVersion) {
        if (!PyErr_ExceptionMatches(PyExc_WindowsError)) {
            return NULL;
        }

        PyErr_Clear();
        realVersion = Py_BuildValue("(kkk)",
            ver.dwMajorVersion,
            ver.dwMinorVersion,
            ver.dwBuildNumber
        );
    }

    SET_VERSION_INFO(realVersion);

#undef SET_VERSION_INFO

    if (PyObject_SetAttrString(module, "_cached_windows_version", version) < 0) {
        goto error;
    }

    return version;

error:
    Py_DECREF(version);
    return NULL;
}

#pragma warning(pop)

/*[clinic input]
sys._enablelegacywindowsfsencoding

Changes the default filesystem encoding to mbcs:replace.

This is done for consistency with earlier versions of Python. See PEP
529 for more information.

This is equivalent to defining the PYTHONLEGACYWINDOWSFSENCODING
environment variable before launching Python.
[clinic start generated code]*/

static PyObject *
sys__enablelegacywindowsfsencoding_impl(PyObject *module)
/*[clinic end generated code: output=f5c3855b45e24fe9 input=2bfa931a20704492]*/
{
    if (PyErr_WarnEx(PyExc_DeprecationWarning,
        "sys._enablelegacywindowsfsencoding() is deprecated and will be "
        "removed in Python 3.16. Use PYTHONLEGACYWINDOWSFSENCODING "
        "instead.", 1))
    {
        return NULL;
    }
    if (_PyUnicode_EnableLegacyWindowsFSEncoding() < 0) {
        return NULL;
    }
    Py_RETURN_NONE;
}

#endif /* MS_WINDOWS */

#ifdef HAVE_DLOPEN

/*[clinic input]
sys.setdlopenflags

    flags as new_val: int
    /

Set the flags used by the interpreter for dlopen calls.

This is used, for example, when the interpreter loads extension
modules. Among other things, this will enable a lazy resolving of
symbols when importing a module, if called as sys.setdlopenflags(0).
To share symbols across extension modules, call as
sys.setdlopenflags(os.RTLD_GLOBAL).  Symbolic names for the flag
modules can be found in the os module (RTLD_xxx constants, e.g.
os.RTLD_LAZY).
[clinic start generated code]*/

static PyObject *
sys_setdlopenflags_impl(PyObject *module, int new_val)
/*[clinic end generated code: output=ec918b7fe0a37281 input=4c838211e857a77f]*/
{
    PyInterpreterState *interp = _PyInterpreterState_GET();
    _PyImport_SetDLOpenFlags(interp, new_val);
    Py_RETURN_NONE;
}


/*[clinic input]
sys.getdlopenflags

Return the current value of the flags that are used for dlopen calls.

The flag constants are defined in the os module.
[clinic start generated code]*/

static PyObject *
sys_getdlopenflags_impl(PyObject *module)
/*[clinic end generated code: output=e92cd1bc5005da6e input=dc4ea0899c53b4b6]*/
{
    PyInterpreterState *interp = _PyInterpreterState_GET();
    return PyLong_FromLong(
            _PyImport_GetDLOpenFlags(interp));
}

#endif  /* HAVE_DLOPEN */

#ifdef USE_MALLOPT
/* Link with -lmalloc (or -lmpc) on an SGI */
#include <malloc.h>

/*[clinic input]
sys.mdebug

    flag: int
    /
[clinic start generated code]*/

static PyObject *
sys_mdebug_impl(PyObject *module, int flag)
/*[clinic end generated code: output=5431d545847c3637 input=151d150ae1636f8a]*/
{
    int flag;
    mallopt(M_DEBUG, flag);
    Py_RETURN_NONE;
}
#endif /* USE_MALLOPT */


/*[clinic input]
sys.get_int_max_str_digits

Return the maximum string digits limit for non-binary int<->str conversions.
[clinic start generated code]*/

static PyObject *
sys_get_int_max_str_digits_impl(PyObject *module)
/*[clinic end generated code: output=0042f5e8ae0e8631 input=61bf9f99bc8b112d]*/
{
    PyInterpreterState *interp = _PyInterpreterState_GET();
    return PyLong_FromLong(interp->long_state.max_str_digits);
}

/*[clinic input]
sys.set_int_max_str_digits

    maxdigits: int

Set the maximum string digits limit for non-binary int<->str conversions.
[clinic start generated code]*/

static PyObject *
sys_set_int_max_str_digits_impl(PyObject *module, int maxdigits)
/*[clinic end generated code: output=734d4c2511f2a56d input=d7e3f325db6910c5]*/
{
    PyThreadState *tstate = _PyThreadState_GET();
    if ((!maxdigits) || (maxdigits >= _PY_LONG_MAX_STR_DIGITS_THRESHOLD)) {
        tstate->interp->long_state.max_str_digits = maxdigits;
        Py_RETURN_NONE;
    } else {
        PyErr_Format(
            PyExc_ValueError, "maxdigits must be 0 or larger than %d",
            _PY_LONG_MAX_STR_DIGITS_THRESHOLD);
        return NULL;
    }
}

size_t
_PySys_GetSizeOf(PyObject *o)
{
    PyObject *res = NULL;
    PyObject *method;
    Py_ssize_t size;
    PyThreadState *tstate = _PyThreadState_GET();

    /* Make sure the type is initialized. float gets initialized late */
    if (PyType_Ready(Py_TYPE(o)) < 0) {
        return (size_t)-1;
    }

    method = _PyObject_LookupSpecial(o, &_Py_ID(__sizeof__));
    if (method == NULL) {
        if (!_PyErr_Occurred(tstate)) {
            _PyErr_Format(tstate, PyExc_TypeError,
                          "Type %.100s doesn't define __sizeof__",
                          Py_TYPE(o)->tp_name);
        }
    }
    else {
        res = _PyObject_CallNoArgs(method);
        Py_DECREF(method);
    }

    if (res == NULL)
        return (size_t)-1;

    size = PyLong_AsSsize_t(res);
    Py_DECREF(res);
    if (size == -1 && _PyErr_Occurred(tstate))
        return (size_t)-1;

    if (size < 0) {
        _PyErr_SetString(tstate, PyExc_ValueError,
                          "__sizeof__() should return >= 0");
        return (size_t)-1;
    }

    size_t presize = 0;
    if (!Py_IS_TYPE(o, &PyType_Type) ||
         PyType_HasFeature((PyTypeObject *)o, Py_TPFLAGS_HEAPTYPE))
    {
        /* Add the size of the pre-header if "o" is not a static type */
        presize = _PyType_PreHeaderSize(Py_TYPE(o));
    }

    return (size_t)size + presize;
}

static PyObject *
sys_getsizeof(PyObject *self, PyObject *args, PyObject *kwds)
{
    static char *kwlist[] = {"object", "default", 0};
    size_t size;
    PyObject *o, *dflt = NULL;
    PyThreadState *tstate = _PyThreadState_GET();

    if (!PyArg_ParseTupleAndKeywords(args, kwds, "O|O:getsizeof",
                                     kwlist, &o, &dflt)) {
        return NULL;
    }

    size = _PySys_GetSizeOf(o);

    if (size == (size_t)-1 && _PyErr_Occurred(tstate)) {
        /* Has a default value been given */
        if (dflt != NULL && _PyErr_ExceptionMatches(tstate, PyExc_TypeError)) {
            _PyErr_Clear(tstate);
            return Py_NewRef(dflt);
        }
        else
            return NULL;
    }

    return PyLong_FromSize_t(size);
}

PyDoc_STRVAR(getsizeof_doc,
"getsizeof(object [, default]) -> int\n\
\n\
Return the size of object in bytes.");

/*[clinic input]
sys.getrefcount -> Py_ssize_t

    object:  object
    /

Return the reference count of object.

The count returned is generally one higher than you might expect,
because it includes the (temporary) reference as an argument to
getrefcount().
[clinic start generated code]*/

static Py_ssize_t
sys_getrefcount_impl(PyObject *module, PyObject *object)
/*[clinic end generated code: output=5fd477f2264b85b2 input=bf474efd50a21535]*/
{
    return Py_REFCNT(object);
}

#ifdef Py_REF_DEBUG
/*[clinic input]
sys.gettotalrefcount -> Py_ssize_t
[clinic start generated code]*/

static Py_ssize_t
sys_gettotalrefcount_impl(PyObject *module)
/*[clinic end generated code: output=4103886cf17c25bc input=53b744faa5d2e4f6]*/
{
    /* It may make sense to return the total for the current interpreter
       or have a second function that does so. */
    return _Py_GetGlobalRefTotal();
}

#endif /* Py_REF_DEBUG */

/*[clinic input]
sys.getallocatedblocks -> Py_ssize_t

Return the number of memory blocks currently allocated.
[clinic start generated code]*/

static Py_ssize_t
sys_getallocatedblocks_impl(PyObject *module)
/*[clinic end generated code: output=f0c4e873f0b6dcf7 input=dab13ee346a0673e]*/
{
    // It might make sense to return the count
    // for just the current interpreter.
    return _Py_GetGlobalAllocatedBlocks();
}

/*[clinic input]
sys.getunicodeinternedsize -> Py_ssize_t

Return the number of elements of the unicode interned dictionary
[clinic start generated code]*/

static Py_ssize_t
sys_getunicodeinternedsize_impl(PyObject *module)
/*[clinic end generated code: output=ad0e4c9738ed4129 input=726298eaa063347a]*/
{
    return _PyUnicode_InternedSize();
}

/*[clinic input]
sys._getframe

    depth: int = 0
    /

Return a frame object from the call stack.

If optional integer depth is given, return the frame object that many
calls below the top of the stack.  If that is deeper than the call
stack, ValueError is raised.  The default for depth is zero, returning
the frame at the top of the call stack.

This function should be used for internal and specialized purposes
only.
[clinic start generated code]*/

static PyObject *
sys__getframe_impl(PyObject *module, int depth)
/*[clinic end generated code: output=d438776c04d59804 input=c1be8a6464b11ee5]*/
{
    PyThreadState *tstate = _PyThreadState_GET();
    _PyInterpreterFrame *frame = tstate->current_frame;

    if (frame != NULL) {
        while (depth > 0) {
            frame = _PyFrame_GetFirstComplete(frame->previous);
            if (frame == NULL) {
                break;
            }
            --depth;
        }
    }
    if (frame == NULL) {
        _PyErr_SetString(tstate, PyExc_ValueError,
                         "call stack is not deep enough");
        return NULL;
    }

    PyObject *pyFrame = Py_XNewRef((PyObject *)_PyFrame_GetFrameObject(frame));
    if (pyFrame && _PySys_Audit(tstate, "sys._getframe", "(O)", pyFrame) < 0) {
        Py_DECREF(pyFrame);
        return NULL;
    }
    return pyFrame;
}

/*[clinic input]
sys._current_frames

Return a dict mapping each thread's thread id to its current stack frame.

This function should be used for specialized purposes only.
[clinic start generated code]*/

static PyObject *
sys__current_frames_impl(PyObject *module)
/*[clinic end generated code: output=d2a41ac0a0a3809a input=2a9049c5f5033691]*/
{
    return _PyThread_CurrentFrames();
}

/*[clinic input]
sys._current_exceptions

Return a dict mapping each thread's identifier to its current raised exception.

This function should be used for specialized purposes only.
[clinic start generated code]*/

static PyObject *
sys__current_exceptions_impl(PyObject *module)
/*[clinic end generated code: output=2ccfd838c746f0ba input=0e91818fbf2edc1f]*/
{
    return _PyThread_CurrentExceptions();
}

/*[clinic input]
sys.call_tracing

    func: object
    args as funcargs: object(subclass_of='&PyTuple_Type')
    /

Call func(*args), while tracing is enabled.

The tracing state is saved, and restored afterwards.  This is intended
to be called from a debugger from a checkpoint, to recursively debug
some other code.
[clinic start generated code]*/

static PyObject *
sys_call_tracing_impl(PyObject *module, PyObject *func, PyObject *funcargs)
/*[clinic end generated code: output=7e4999853cd4e5a6 input=5102e8b11049f92f]*/
{
    return _PyEval_CallTracing(func, funcargs);
}

/*[clinic input]
sys._debugmallocstats

Print summary info to stderr about the state of pymalloc's structures.

In Py_DEBUG mode, also perform some expensive internal consistency
checks.
[clinic start generated code]*/

static PyObject *
sys__debugmallocstats_impl(PyObject *module)
/*[clinic end generated code: output=ec3565f8c7cee46a input=33c0c9c416f98424]*/
{
#ifdef WITH_PYMALLOC
    if (_PyObject_DebugMallocStats(stderr)) {
        fputc('\n', stderr);
    }
#endif
    _PyObject_DebugTypeStats(stderr);

    Py_RETURN_NONE;
}

#ifdef Py_TRACE_REFS
/* Defined in objects.c because it uses static globals in that file */
extern PyObject *_Py_GetObjects(PyObject *, PyObject *);
#endif


/*[clinic input]
sys._clear_type_cache

Clear the internal type lookup cache.
[clinic start generated code]*/

static PyObject *
sys__clear_type_cache_impl(PyObject *module)
/*[clinic end generated code: output=20e48ca54a6f6971 input=127f3e04a8d9b555]*/
{
    PyType_ClearCache();
    Py_RETURN_NONE;
}

/*[clinic input]
sys._clear_internal_caches

Clear all internal performance-related caches.
[clinic start generated code]*/

static PyObject *
sys__clear_internal_caches_impl(PyObject *module)
/*[clinic end generated code: output=0ee128670a4966d6 input=253e741ca744f6e8]*/
{
#ifdef _Py_TIER2
    PyInterpreterState *interp = _PyInterpreterState_GET();
    _Py_Executors_InvalidateAll(interp, 0);
#endif
    PyType_ClearCache();
    Py_RETURN_NONE;
}

/* Note that, for now, we do not have a per-interpreter equivalent
  for sys.is_finalizing(). */

/*[clinic input]
sys.is_finalizing

Return True if Python is exiting.
[clinic start generated code]*/

static PyObject *
sys_is_finalizing_impl(PyObject *module)
/*[clinic end generated code: output=735b5ff7962ab281 input=f0df747a039948a5]*/
{
    return PyBool_FromLong(Py_IsFinalizing());
}


#ifdef Py_STATS
/*[clinic input]
sys._stats_on

Turns on stats gathering (stats gathering is off by default).
[clinic start generated code]*/

static PyObject *
sys__stats_on_impl(PyObject *module)
/*[clinic end generated code: output=aca53eafcbb4d9fe input=43b5bfe145299e55]*/
{
    _Py_StatsOn();
    Py_RETURN_NONE;
}

/*[clinic input]
sys._stats_off

Turns off stats gathering (stats gathering is off by default).
[clinic start generated code]*/

static PyObject *
sys__stats_off_impl(PyObject *module)
/*[clinic end generated code: output=1534c1ee63812214 input=d1a84c60c56cbce2]*/
{
    _Py_StatsOff();
    Py_RETURN_NONE;
}

/*[clinic input]
sys._stats_clear

Clears the stats.
[clinic start generated code]*/

static PyObject *
sys__stats_clear_impl(PyObject *module)
/*[clinic end generated code: output=fb65a2525ee50604 input=3e03f2654f44da96]*/
{
    _Py_StatsClear();
    Py_RETURN_NONE;
}

/*[clinic input]
sys._stats_dump -> bool

Dump stats to file, and clears the stats.

Return False if no statistics were not dumped because stats gathering was off.
[clinic start generated code]*/

static int
sys__stats_dump_impl(PyObject *module)
/*[clinic end generated code: output=6e346b4ba0de4489 input=31a489e39418b2a5]*/
{
    int res = _Py_PrintSpecializationStats(1);
    _Py_StatsClear();
    return res;
}
#endif   // Py_STATS


#ifdef ANDROID_API_LEVEL
/*[clinic input]
sys.getandroidapilevel

Return the build time API version of Android as an integer.
[clinic start generated code]*/

static PyObject *
sys_getandroidapilevel_impl(PyObject *module)
/*[clinic end generated code: output=214abf183a1c70c1 input=3e6d6c9fcdd24ac6]*/
{
    return PyLong_FromLong(ANDROID_API_LEVEL);
}
#endif   /* ANDROID_API_LEVEL */

/*[clinic input]
sys.activate_stack_trampoline

    backend: str
    /

Activate stack profiler trampoline *backend*.
[clinic start generated code]*/

static PyObject *
sys_activate_stack_trampoline_impl(PyObject *module, const char *backend)
/*[clinic end generated code: output=5783cdeb51874b43 input=a12df928758a82b4]*/
{
#ifdef PY_HAVE_PERF_TRAMPOLINE
    if (strcmp(backend, "perf") == 0) {
        _PyPerf_Callbacks cur_cb;
        _PyPerfTrampoline_GetCallbacks(&cur_cb);
        if (cur_cb.write_state != _Py_perfmap_callbacks.write_state) {
            if (_PyPerfTrampoline_SetCallbacks(&_Py_perfmap_callbacks) < 0 ) {
                PyErr_SetString(PyExc_ValueError, "can't activate perf trampoline");
                return NULL;
            }
        }
    }
    else {
        PyErr_Format(PyExc_ValueError, "invalid backend: %s", backend);
        return NULL;
    }
    if (_PyPerfTrampoline_Init(1) < 0) {
        return NULL;
    }
    Py_RETURN_NONE;
#else
    PyErr_SetString(PyExc_ValueError, "perf trampoline not available");
    return NULL;
#endif
}


/*[clinic input]
sys.deactivate_stack_trampoline

Deactivate the current stack profiler trampoline backend.

If no stack profiler is activated, this function has no effect.
[clinic start generated code]*/

static PyObject *
sys_deactivate_stack_trampoline_impl(PyObject *module)
/*[clinic end generated code: output=b50da25465df0ef1 input=9f629a6be9fe7fc8]*/
{
    if  (_PyPerfTrampoline_Init(0) < 0) {
        return NULL;
    }
    Py_RETURN_NONE;
}

/*[clinic input]
sys.is_stack_trampoline_active

Return *True* if a stack profiler trampoline is active.
[clinic start generated code]*/

static PyObject *
sys_is_stack_trampoline_active_impl(PyObject *module)
/*[clinic end generated code: output=ab2746de0ad9d293 input=29616b7bf6a0b703]*/
{
#ifdef PY_HAVE_PERF_TRAMPOLINE
    if (_PyIsPerfTrampolineActive()) {
        Py_RETURN_TRUE;
    }
#endif
    Py_RETURN_FALSE;
}


/*[clinic input]
sys._getframemodulename

    depth: int = 0

Return the name of the module for a calling frame.

The default depth returns the module containing the call to this API.
A more typical use in a library will pass a depth of 1 to get the user's
module rather than the library module.

If no frame, module, or name can be found, returns None.
[clinic start generated code]*/

static PyObject *
sys__getframemodulename_impl(PyObject *module, int depth)
/*[clinic end generated code: output=1d70ef691f09d2db input=d4f1a8ed43b8fb46]*/
{
    if (PySys_Audit("sys._getframemodulename", "i", depth) < 0) {
        return NULL;
    }
    _PyInterpreterFrame *f = _PyThreadState_GET()->current_frame;
    while (f && (_PyFrame_IsIncomplete(f) || depth-- > 0)) {
        f = f->previous;
    }
    if (f == NULL || f->f_funcobj == NULL) {
        Py_RETURN_NONE;
    }
    PyObject *r = PyFunction_GetModule(f->f_funcobj);
    if (!r) {
        PyErr_Clear();
        r = Py_None;
    }
    return Py_NewRef(r);
}

/*[clinic input]
sys._get_cpu_count_config -> int

Private function for getting PyConfig.cpu_count
[clinic start generated code]*/

static int
sys__get_cpu_count_config_impl(PyObject *module)
/*[clinic end generated code: output=36611bb5efad16dc input=523e1ade2204084e]*/
{
    const PyConfig *config = _Py_GetConfig();
    return config->cpu_count;
}

/*[clinic input]
<<<<<<< HEAD
sys._baserepl

Private function for getting the base REPL
[clinic start generated code]*/

static PyObject *
sys__baserepl_impl(PyObject *module)
/*[clinic end generated code: output=f19a36375ebe0a45 input=7ca599425413e734]*/
{
    PyCompilerFlags cf = _PyCompilerFlags_INIT;
    PyRun_AnyFileExFlags(stdin, "<stdin>", 0, &cf);
    Py_RETURN_NONE;
}

=======
sys._is_gil_enabled -> bool

Return True if the GIL is currently enabled and False otherwise.
[clinic start generated code]*/

static int
sys__is_gil_enabled_impl(PyObject *module)
/*[clinic end generated code: output=57732cf53f5b9120 input=7e9c47f15a00e809]*/
{
#ifdef Py_GIL_DISABLED
    PyInterpreterState *interp = _PyInterpreterState_GET();
    return interp->ceval.gil->enabled;
#else
    return 1;
#endif
}


>>>>>>> b034f14a
static PerfMapState perf_map_state;

PyAPI_FUNC(int) PyUnstable_PerfMapState_Init(void) {
#ifndef MS_WINDOWS
    char filename[100];
    pid_t pid = getpid();
    // Use nofollow flag to prevent symlink attacks.
    int flags = O_WRONLY | O_CREAT | O_APPEND | O_NOFOLLOW;
#ifdef O_CLOEXEC
    flags |= O_CLOEXEC;
#endif
    snprintf(filename, sizeof(filename) - 1, "/tmp/perf-%jd.map",
                (intmax_t)pid);
    int fd = open(filename, flags, 0600);
    if (fd == -1) {
        return -1;
    }
    else{
        perf_map_state.perf_map = fdopen(fd, "a");
        if (perf_map_state.perf_map == NULL) {
            close(fd);
            return -1;
        }
    }
    perf_map_state.map_lock = PyThread_allocate_lock();
    if (perf_map_state.map_lock == NULL) {
        fclose(perf_map_state.perf_map);
        return -2;
    }
#endif
    return 0;
}

PyAPI_FUNC(int) PyUnstable_WritePerfMapEntry(
    const void *code_addr,
    unsigned int code_size,
    const char *entry_name
) {
#ifndef MS_WINDOWS
    if (perf_map_state.perf_map == NULL) {
        int ret = PyUnstable_PerfMapState_Init();
        if (ret != 0){
            return ret;
        }
    }
    PyThread_acquire_lock(perf_map_state.map_lock, 1);
    fprintf(perf_map_state.perf_map, "%" PRIxPTR " %x %s\n", (uintptr_t) code_addr, code_size, entry_name);
    fflush(perf_map_state.perf_map);
    PyThread_release_lock(perf_map_state.map_lock);
#endif
    return 0;
}

PyAPI_FUNC(void) PyUnstable_PerfMapState_Fini(void) {
#ifndef MS_WINDOWS
    if (perf_map_state.perf_map != NULL) {
        // close the file
        PyThread_acquire_lock(perf_map_state.map_lock, 1);
        fclose(perf_map_state.perf_map);
        PyThread_release_lock(perf_map_state.map_lock);

        // clean up the lock and state
        PyThread_free_lock(perf_map_state.map_lock);
        perf_map_state.perf_map = NULL;
    }
#endif
}

PyAPI_FUNC(int) PyUnstable_CopyPerfMapFile(const char* parent_filename) {
#ifndef MS_WINDOWS
    FILE* from = fopen(parent_filename, "r");
    if (!from) {
        return -1;
    }
    if (perf_map_state.perf_map == NULL) {
        int ret = PyUnstable_PerfMapState_Init();
        if (ret != 0) {
            return ret;
        }
    }
    char buf[4096];
    PyThread_acquire_lock(perf_map_state.map_lock, 1);
    int fflush_result = 0, result = 0;
    while (1) {
        size_t bytes_read = fread(buf, 1, sizeof(buf), from);
        size_t bytes_written = fwrite(buf, 1, bytes_read, perf_map_state.perf_map);
        fflush_result = fflush(perf_map_state.perf_map);
        if (fflush_result != 0 || bytes_read == 0 || bytes_written < bytes_read) {
            result = -1;
            goto close_and_release;
        }
        if (bytes_read < sizeof(buf) && feof(from)) {
            goto close_and_release;
        }
    }
close_and_release:
    fclose(from);
    PyThread_release_lock(perf_map_state.map_lock);
    return result;
#endif
    return 0;
}


static PyMethodDef sys_methods[] = {
    /* Might as well keep this in alphabetic order */
    SYS_ADDAUDITHOOK_METHODDEF
    {"audit", _PyCFunction_CAST(sys_audit), METH_FASTCALL, audit_doc },
    {"breakpointhook", _PyCFunction_CAST(sys_breakpointhook),
     METH_FASTCALL | METH_KEYWORDS, breakpointhook_doc},
    SYS__CLEAR_INTERNAL_CACHES_METHODDEF
    SYS__CLEAR_TYPE_CACHE_METHODDEF
    SYS__CURRENT_FRAMES_METHODDEF
    SYS__CURRENT_EXCEPTIONS_METHODDEF
    SYS_DISPLAYHOOK_METHODDEF
    SYS_EXCEPTION_METHODDEF
    SYS_EXC_INFO_METHODDEF
    SYS_EXCEPTHOOK_METHODDEF
    SYS_EXIT_METHODDEF
    SYS_GETDEFAULTENCODING_METHODDEF
    SYS_GETDLOPENFLAGS_METHODDEF
    SYS_GETALLOCATEDBLOCKS_METHODDEF
    SYS_GETUNICODEINTERNEDSIZE_METHODDEF
    SYS_GETFILESYSTEMENCODING_METHODDEF
    SYS_GETFILESYSTEMENCODEERRORS_METHODDEF
#ifdef Py_TRACE_REFS
    {"getobjects", _Py_GetObjects, METH_VARARGS},
#endif
    SYS_GETTOTALREFCOUNT_METHODDEF
    SYS_GETREFCOUNT_METHODDEF
    SYS_GETRECURSIONLIMIT_METHODDEF
    {"getsizeof", _PyCFunction_CAST(sys_getsizeof),
     METH_VARARGS | METH_KEYWORDS, getsizeof_doc},
    SYS__GETFRAME_METHODDEF
    SYS__GETFRAMEMODULENAME_METHODDEF
    SYS_GETWINDOWSVERSION_METHODDEF
    SYS__ENABLELEGACYWINDOWSFSENCODING_METHODDEF
    SYS_INTERN_METHODDEF
    SYS__IS_INTERNED_METHODDEF
    SYS_IS_FINALIZING_METHODDEF
    SYS_MDEBUG_METHODDEF
    SYS_SETSWITCHINTERVAL_METHODDEF
    SYS_GETSWITCHINTERVAL_METHODDEF
    SYS_SETDLOPENFLAGS_METHODDEF
    SYS_SETPROFILE_METHODDEF
    SYS__SETPROFILEALLTHREADS_METHODDEF
    SYS_GETPROFILE_METHODDEF
    SYS_SETRECURSIONLIMIT_METHODDEF
    SYS_SETTRACE_METHODDEF
    SYS__SETTRACEALLTHREADS_METHODDEF
    SYS_GETTRACE_METHODDEF
    SYS_CALL_TRACING_METHODDEF
    SYS__DEBUGMALLOCSTATS_METHODDEF
    SYS_SET_COROUTINE_ORIGIN_TRACKING_DEPTH_METHODDEF
    SYS_GET_COROUTINE_ORIGIN_TRACKING_DEPTH_METHODDEF
    {"set_asyncgen_hooks", _PyCFunction_CAST(sys_set_asyncgen_hooks),
     METH_VARARGS | METH_KEYWORDS, set_asyncgen_hooks_doc},
    SYS_GET_ASYNCGEN_HOOKS_METHODDEF
    SYS_GETANDROIDAPILEVEL_METHODDEF
    SYS_ACTIVATE_STACK_TRAMPOLINE_METHODDEF
    SYS_DEACTIVATE_STACK_TRAMPOLINE_METHODDEF
    SYS_IS_STACK_TRAMPOLINE_ACTIVE_METHODDEF
    SYS_UNRAISABLEHOOK_METHODDEF
    SYS_GET_INT_MAX_STR_DIGITS_METHODDEF
    SYS_SET_INT_MAX_STR_DIGITS_METHODDEF
    SYS__BASEREPL_METHODDEF
#ifdef Py_STATS
    SYS__STATS_ON_METHODDEF
    SYS__STATS_OFF_METHODDEF
    SYS__STATS_CLEAR_METHODDEF
    SYS__STATS_DUMP_METHODDEF
#endif
    SYS__GET_CPU_COUNT_CONFIG_METHODDEF
    SYS__IS_GIL_ENABLED_METHODDEF
    {NULL, NULL}  // sentinel
};


static PyObject *
list_builtin_module_names(void)
{
    PyObject *list = _PyImport_GetBuiltinModuleNames();
    if (list == NULL) {
        return NULL;
    }
    if (PyList_Sort(list) != 0) {
        goto error;
    }
    PyObject *tuple = PyList_AsTuple(list);
    Py_DECREF(list);
    return tuple;

error:
    Py_DECREF(list);
    return NULL;
}


static PyObject *
list_stdlib_module_names(void)
{
    Py_ssize_t len = Py_ARRAY_LENGTH(_Py_stdlib_module_names);
    PyObject *names = PyTuple_New(len);
    if (names == NULL) {
        return NULL;
    }

    for (Py_ssize_t i = 0; i < len; i++) {
        PyObject *name = PyUnicode_FromString(_Py_stdlib_module_names[i]);
        if (name == NULL) {
            Py_DECREF(names);
            return NULL;
        }
        PyTuple_SET_ITEM(names, i, name);
    }

    PyObject *set = PyObject_CallFunction((PyObject *)&PyFrozenSet_Type,
                                          "(O)", names);
    Py_DECREF(names);
    return set;
}


/* Pre-initialization support for sys.warnoptions and sys._xoptions
 *
 * Modern internal code paths:
 *   These APIs get called after _Py_InitializeCore and get to use the
 *   regular CPython list, dict, and unicode APIs.
 *
 * Legacy embedding code paths:
 *   The multi-phase initialization API isn't public yet, so embedding
 *   apps still need to be able configure sys.warnoptions and sys._xoptions
 *   before they call Py_Initialize. To support this, we stash copies of
 *   the supplied wchar * sequences in linked lists, and then migrate the
 *   contents of those lists to the sys module in _PyInitializeCore.
 *
 */

struct _preinit_entry {
    wchar_t *value;
    struct _preinit_entry *next;
};

typedef struct _preinit_entry *_Py_PreInitEntry;

static _Py_PreInitEntry _preinit_warnoptions = NULL;
static _Py_PreInitEntry _preinit_xoptions = NULL;

static _Py_PreInitEntry
_alloc_preinit_entry(const wchar_t *value)
{
    /* To get this to work, we have to initialize the runtime implicitly */
    _PyRuntime_Initialize();

    /* Force default allocator, so we can ensure that it also gets used to
     * destroy the linked list in _clear_preinit_entries.
     */
    PyMemAllocatorEx old_alloc;
    _PyMem_SetDefaultAllocator(PYMEM_DOMAIN_RAW, &old_alloc);

    _Py_PreInitEntry node = PyMem_RawCalloc(1, sizeof(*node));
    if (node != NULL) {
        node->value = _PyMem_RawWcsdup(value);
        if (node->value == NULL) {
            PyMem_RawFree(node);
            node = NULL;
        };
    };

    PyMem_SetAllocator(PYMEM_DOMAIN_RAW, &old_alloc);
    return node;
}

static int
_append_preinit_entry(_Py_PreInitEntry *optionlist, const wchar_t *value)
{
    _Py_PreInitEntry new_entry = _alloc_preinit_entry(value);
    if (new_entry == NULL) {
        return -1;
    }
    /* We maintain the linked list in this order so it's easy to play back
     * the add commands in the same order later on in _Py_InitializeCore
     */
    _Py_PreInitEntry last_entry = *optionlist;
    if (last_entry == NULL) {
        *optionlist = new_entry;
    } else {
        while (last_entry->next != NULL) {
            last_entry = last_entry->next;
        }
        last_entry->next = new_entry;
    }
    return 0;
}

static void
_clear_preinit_entries(_Py_PreInitEntry *optionlist)
{
    _Py_PreInitEntry current = *optionlist;
    *optionlist = NULL;
    /* Deallocate the nodes and their contents using the default allocator */
    PyMemAllocatorEx old_alloc;
    _PyMem_SetDefaultAllocator(PYMEM_DOMAIN_RAW, &old_alloc);
    while (current != NULL) {
        _Py_PreInitEntry next = current->next;
        PyMem_RawFree(current->value);
        PyMem_RawFree(current);
        current = next;
    }
    PyMem_SetAllocator(PYMEM_DOMAIN_RAW, &old_alloc);
}


PyStatus
_PySys_ReadPreinitWarnOptions(PyWideStringList *options)
{
    PyStatus status;
    _Py_PreInitEntry entry;

    for (entry = _preinit_warnoptions; entry != NULL; entry = entry->next) {
        status = PyWideStringList_Append(options, entry->value);
        if (_PyStatus_EXCEPTION(status)) {
            return status;
        }
    }

    _clear_preinit_entries(&_preinit_warnoptions);
    return _PyStatus_OK();
}


PyStatus
_PySys_ReadPreinitXOptions(PyConfig *config)
{
    PyStatus status;
    _Py_PreInitEntry entry;

    for (entry = _preinit_xoptions; entry != NULL; entry = entry->next) {
        status = PyWideStringList_Append(&config->xoptions, entry->value);
        if (_PyStatus_EXCEPTION(status)) {
            return status;
        }
    }

    _clear_preinit_entries(&_preinit_xoptions);
    return _PyStatus_OK();
}


static PyObject *
get_warnoptions(PyThreadState *tstate)
{
    PyObject *warnoptions = _PySys_GetAttr(tstate, &_Py_ID(warnoptions));
    if (warnoptions == NULL || !PyList_Check(warnoptions)) {
        /* PEP432 TODO: we can reach this if warnoptions is NULL in the main
        *  interpreter config. When that happens, we need to properly set
         * the `warnoptions` reference in the main interpreter config as well.
         *
         * For Python 3.7, we shouldn't be able to get here due to the
         * combination of how _PyMainInterpreter_ReadConfig and _PySys_EndInit
         * work, but we expect 3.8+ to make the _PyMainInterpreter_ReadConfig
         * call optional for embedding applications, thus making this
         * reachable again.
         */
        warnoptions = PyList_New(0);
        if (warnoptions == NULL) {
            return NULL;
        }
        if (sys_set_object(tstate->interp, &_Py_ID(warnoptions), warnoptions)) {
            Py_DECREF(warnoptions);
            return NULL;
        }
        Py_DECREF(warnoptions);
    }
    return warnoptions;
}

void
PySys_ResetWarnOptions(void)
{
    PyThreadState *tstate = _PyThreadState_GET();
    if (tstate == NULL) {
        _clear_preinit_entries(&_preinit_warnoptions);
        return;
    }

    PyObject *warnoptions = _PySys_GetAttr(tstate, &_Py_ID(warnoptions));
    if (warnoptions == NULL || !PyList_Check(warnoptions))
        return;
    PyList_SetSlice(warnoptions, 0, PyList_GET_SIZE(warnoptions), NULL);
}

static int
_PySys_AddWarnOptionWithError(PyThreadState *tstate, PyObject *option)
{
    PyObject *warnoptions = get_warnoptions(tstate);
    if (warnoptions == NULL) {
        return -1;
    }
    if (PyList_Append(warnoptions, option)) {
        return -1;
    }
    return 0;
}

// Removed in Python 3.13 API, but kept for the stable ABI
PyAPI_FUNC(void)
PySys_AddWarnOptionUnicode(PyObject *option)
{
    PyThreadState *tstate = _PyThreadState_GET();
    if (_PySys_AddWarnOptionWithError(tstate, option) < 0) {
        /* No return value, therefore clear error state if possible */
        if (tstate) {
            _PyErr_Clear(tstate);
        }
    }
}

// Removed in Python 3.13 API, but kept for the stable ABI
PyAPI_FUNC(void)
PySys_AddWarnOption(const wchar_t *s)
{
    PyThreadState *tstate = _PyThreadState_GET();
    if (tstate == NULL) {
        _append_preinit_entry(&_preinit_warnoptions, s);
        return;
    }
    PyObject *unicode;
    unicode = PyUnicode_FromWideChar(s, -1);
    if (unicode == NULL)
        return;
_Py_COMP_DIAG_PUSH
_Py_COMP_DIAG_IGNORE_DEPR_DECLS
    PySys_AddWarnOptionUnicode(unicode);
_Py_COMP_DIAG_POP
    Py_DECREF(unicode);
}

// Removed in Python 3.13 API, but kept for the stable ABI
PyAPI_FUNC(int)
PySys_HasWarnOptions(void)
{
    PyThreadState *tstate = _PyThreadState_GET();
    PyObject *warnoptions = _PySys_GetAttr(tstate, &_Py_ID(warnoptions));
    return (warnoptions != NULL && PyList_Check(warnoptions)
            && PyList_GET_SIZE(warnoptions) > 0);
}

static PyObject *
get_xoptions(PyThreadState *tstate)
{
    PyObject *xoptions = _PySys_GetAttr(tstate, &_Py_ID(_xoptions));
    if (xoptions == NULL || !PyDict_Check(xoptions)) {
        /* PEP432 TODO: we can reach this if xoptions is NULL in the main
        *  interpreter config. When that happens, we need to properly set
         * the `xoptions` reference in the main interpreter config as well.
         *
         * For Python 3.7, we shouldn't be able to get here due to the
         * combination of how _PyMainInterpreter_ReadConfig and _PySys_EndInit
         * work, but we expect 3.8+ to make the _PyMainInterpreter_ReadConfig
         * call optional for embedding applications, thus making this
         * reachable again.
         */
        xoptions = PyDict_New();
        if (xoptions == NULL) {
            return NULL;
        }
        if (sys_set_object(tstate->interp, &_Py_ID(_xoptions), xoptions)) {
            Py_DECREF(xoptions);
            return NULL;
        }
        Py_DECREF(xoptions);
    }
    return xoptions;
}

static int
_PySys_AddXOptionWithError(const wchar_t *s)
{
    PyObject *name = NULL, *value = NULL;

    PyThreadState *tstate = _PyThreadState_GET();
    PyObject *opts = get_xoptions(tstate);
    if (opts == NULL) {
        goto error;
    }

    const wchar_t *name_end = wcschr(s, L'=');
    if (!name_end) {
        name = PyUnicode_FromWideChar(s, -1);
        if (name == NULL) {
            goto error;
        }
        value = Py_NewRef(Py_True);
    }
    else {
        name = PyUnicode_FromWideChar(s, name_end - s);
        if (name == NULL) {
            goto error;
        }
        value = PyUnicode_FromWideChar(name_end + 1, -1);
        if (value == NULL) {
            goto error;
        }
    }
    if (PyDict_SetItem(opts, name, value) < 0) {
        goto error;
    }
    Py_DECREF(name);
    Py_DECREF(value);
    return 0;

error:
    Py_XDECREF(name);
    Py_XDECREF(value);
    return -1;
}

// Removed in Python 3.13 API, but kept for the stable ABI
PyAPI_FUNC(void)
PySys_AddXOption(const wchar_t *s)
{
    PyThreadState *tstate = _PyThreadState_GET();
    if (tstate == NULL) {
        _append_preinit_entry(&_preinit_xoptions, s);
        return;
    }
    if (_PySys_AddXOptionWithError(s) < 0) {
        /* No return value, therefore clear error state if possible */
        _PyErr_Clear(tstate);
    }
}

PyObject *
PySys_GetXOptions(void)
{
    PyThreadState *tstate = _PyThreadState_GET();
    return get_xoptions(tstate);
}

/* XXX This doc string is too long to be a single string literal in VC++ 5.0.
   Two literals concatenated works just fine.  If you have a K&R compiler
   or other abomination that however *does* understand longer strings,
   get rid of the !!! comment in the middle and the quotes that surround it. */
PyDoc_VAR(sys_doc) =
PyDoc_STR(
"This module provides access to some objects used or maintained by the\n\
interpreter and to functions that interact strongly with the interpreter.\n\
\n\
Dynamic objects:\n\
\n\
argv -- command line arguments; argv[0] is the script pathname if known\n\
path -- module search path; path[0] is the script directory, else ''\n\
modules -- dictionary of loaded modules\n\
\n\
displayhook -- called to show results in an interactive session\n\
excepthook -- called to handle any uncaught exception other than SystemExit\n\
  To customize printing in an interactive session or to install a custom\n\
  top-level exception handler, assign other functions to replace these.\n\
\n\
stdin -- standard input file object; used by input()\n\
stdout -- standard output file object; used by print()\n\
stderr -- standard error object; used for error messages\n\
  By assigning other file objects (or objects that behave like files)\n\
  to these, it is possible to redirect all of the interpreter's I/O.\n\
\n\
last_exc - the last uncaught exception\n\
  Only available in an interactive session after a\n\
  traceback has been printed.\n\
last_type -- type of last uncaught exception\n\
last_value -- value of last uncaught exception\n\
last_traceback -- traceback of last uncaught exception\n\
  These three are the (deprecated) legacy representation of last_exc.\n\
"
)
/* concatenating string here */
PyDoc_STR(
"\n\
Static objects:\n\
\n\
builtin_module_names -- tuple of module names built into this interpreter\n\
copyright -- copyright notice pertaining to this interpreter\n\
exec_prefix -- prefix used to find the machine-specific Python library\n\
executable -- absolute path of the executable binary of the Python interpreter\n\
float_info -- a named tuple with information about the float implementation.\n\
float_repr_style -- string indicating the style of repr() output for floats\n\
hash_info -- a named tuple with information about the hash algorithm.\n\
hexversion -- version information encoded as a single integer\n\
implementation -- Python implementation information.\n\
int_info -- a named tuple with information about the int implementation.\n\
maxsize -- the largest supported length of containers.\n\
maxunicode -- the value of the largest Unicode code point\n\
platform -- platform identifier\n\
prefix -- prefix used to find the Python library\n\
thread_info -- a named tuple with information about the thread implementation.\n\
version -- the version of this interpreter as a string\n\
version_info -- version information as a named tuple\n\
"
)
#ifdef MS_COREDLL
/* concatenating string here */
PyDoc_STR(
"dllhandle -- [Windows only] integer handle of the Python DLL\n\
winver -- [Windows only] version number of the Python DLL\n\
"
)
#endif /* MS_COREDLL */
#ifdef MS_WINDOWS
/* concatenating string here */
PyDoc_STR(
"_enablelegacywindowsfsencoding -- [Windows only]\n\
"
)
#endif
PyDoc_STR(
"__stdin__ -- the original stdin; don't touch!\n\
__stdout__ -- the original stdout; don't touch!\n\
__stderr__ -- the original stderr; don't touch!\n\
__displayhook__ -- the original displayhook; don't touch!\n\
__excepthook__ -- the original excepthook; don't touch!\n\
\n\
Functions:\n\
\n\
displayhook() -- print an object to the screen, and save it in builtins._\n\
excepthook() -- print an exception and its traceback to sys.stderr\n\
exception() -- return the current thread's active exception\n\
exc_info() -- return information about the current thread's active exception\n\
exit() -- exit the interpreter by raising SystemExit\n\
getdlopenflags() -- returns flags to be used for dlopen() calls\n\
getprofile() -- get the global profiling function\n\
getrefcount() -- return the reference count for an object (plus one :-)\n\
getrecursionlimit() -- return the max recursion depth for the interpreter\n\
getsizeof() -- return the size of an object in bytes\n\
gettrace() -- get the global debug tracing function\n\
setdlopenflags() -- set the flags to be used for dlopen() calls\n\
setprofile() -- set the global profiling function\n\
setrecursionlimit() -- set the max recursion depth for the interpreter\n\
settrace() -- set the global debug tracing function\n\
"
)
/* end of sys_doc */ ;


PyDoc_STRVAR(flags__doc__,
"sys.flags\n\
\n\
Flags provided through command line arguments or environment vars.");

static PyTypeObject FlagsType;

static PyStructSequence_Field flags_fields[] = {
    {"debug",                   "-d"},
    {"inspect",                 "-i"},
    {"interactive",             "-i"},
    {"optimize",                "-O or -OO"},
    {"dont_write_bytecode",     "-B"},
    {"no_user_site",            "-s"},
    {"no_site",                 "-S"},
    {"ignore_environment",      "-E"},
    {"verbose",                 "-v"},
    {"bytes_warning",           "-b"},
    {"quiet",                   "-q"},
    {"hash_randomization",      "-R"},
    {"isolated",                "-I"},
    {"dev_mode",                "-X dev"},
    {"utf8_mode",               "-X utf8"},
    {"warn_default_encoding",   "-X warn_default_encoding"},
    {"safe_path", "-P"},
    {"int_max_str_digits",      "-X int_max_str_digits"},
    {"gil",                     "-X gil"},
    {0}
};

static PyStructSequence_Desc flags_desc = {
    "sys.flags",        /* name */
    flags__doc__,       /* doc */
    flags_fields,       /* fields */
    18
};

static int
set_flags_from_config(PyInterpreterState *interp, PyObject *flags)
{
    const PyPreConfig *preconfig = &interp->runtime->preconfig;
    const PyConfig *config = _PyInterpreterState_GetConfig(interp);

    // _PySys_UpdateConfig() modifies sys.flags in-place:
    // Py_XDECREF() is needed in this case.
    Py_ssize_t pos = 0;
#define SetFlagObj(expr) \
    do { \
        PyObject *value = (expr); \
        if (value == NULL) { \
            return -1; \
        } \
        Py_XDECREF(PyStructSequence_GET_ITEM(flags, pos)); \
        PyStructSequence_SET_ITEM(flags, pos, value); \
        pos++; \
    } while (0)
#define SetFlag(expr) SetFlagObj(PyLong_FromLong(expr))

    SetFlag(config->parser_debug);
    SetFlag(config->inspect);
    SetFlag(config->interactive);
    SetFlag(config->optimization_level);
    SetFlag(!config->write_bytecode);
    SetFlag(!config->user_site_directory);
    SetFlag(!config->site_import);
    SetFlag(!config->use_environment);
    SetFlag(config->verbose);
    SetFlag(config->bytes_warning);
    SetFlag(config->quiet);
    SetFlag(config->use_hash_seed == 0 || config->hash_seed != 0);
    SetFlag(config->isolated);
    SetFlagObj(PyBool_FromLong(config->dev_mode));
    SetFlag(preconfig->utf8_mode);
    SetFlag(config->warn_default_encoding);
    SetFlagObj(PyBool_FromLong(config->safe_path));
    SetFlag(config->int_max_str_digits);
#ifdef Py_GIL_DISABLED
    if (config->enable_gil == _PyConfig_GIL_DEFAULT) {
        SetFlagObj(Py_NewRef(Py_None));
    }
    else {
        SetFlag(config->enable_gil);
    }
#else
    SetFlagObj(PyLong_FromLong(1));
#endif
#undef SetFlagObj
#undef SetFlag
    return 0;
}


static PyObject*
make_flags(PyInterpreterState *interp)
{
    PyObject *flags = PyStructSequence_New(&FlagsType);
    if (flags == NULL) {
        return NULL;
    }

    if (set_flags_from_config(interp, flags) < 0) {
        Py_DECREF(flags);
        return NULL;
    }
    return flags;
}


PyDoc_STRVAR(version_info__doc__,
"sys.version_info\n\
\n\
Version information as a named tuple.");

static PyTypeObject VersionInfoType;

static PyStructSequence_Field version_info_fields[] = {
    {"major", "Major release number"},
    {"minor", "Minor release number"},
    {"micro", "Patch release number"},
    {"releaselevel", "'alpha', 'beta', 'candidate', or 'final'"},
    {"serial", "Serial release number"},
    {0}
};

static PyStructSequence_Desc version_info_desc = {
    "sys.version_info",     /* name */
    version_info__doc__,    /* doc */
    version_info_fields,    /* fields */
    5
};

static PyObject *
make_version_info(PyThreadState *tstate)
{
    PyObject *version_info;
    char *s;
    int pos = 0;

    version_info = PyStructSequence_New(&VersionInfoType);
    if (version_info == NULL) {
        return NULL;
    }

    /*
     * These release level checks are mutually exclusive and cover
     * the field, so don't get too fancy with the pre-processor!
     */
#if PY_RELEASE_LEVEL == PY_RELEASE_LEVEL_ALPHA
    s = "alpha";
#elif PY_RELEASE_LEVEL == PY_RELEASE_LEVEL_BETA
    s = "beta";
#elif PY_RELEASE_LEVEL == PY_RELEASE_LEVEL_GAMMA
    s = "candidate";
#elif PY_RELEASE_LEVEL == PY_RELEASE_LEVEL_FINAL
    s = "final";
#endif

#define SetIntItem(flag) \
    PyStructSequence_SET_ITEM(version_info, pos++, PyLong_FromLong(flag))
#define SetStrItem(flag) \
    PyStructSequence_SET_ITEM(version_info, pos++, PyUnicode_FromString(flag))

    SetIntItem(PY_MAJOR_VERSION);
    SetIntItem(PY_MINOR_VERSION);
    SetIntItem(PY_MICRO_VERSION);
    SetStrItem(s);
    SetIntItem(PY_RELEASE_SERIAL);
#undef SetIntItem
#undef SetStrItem

    if (_PyErr_Occurred(tstate)) {
        Py_CLEAR(version_info);
        return NULL;
    }
    return version_info;
}

/* sys.implementation values */
#define NAME "cpython"
const char *_PySys_ImplName = NAME;
#define MAJOR Py_STRINGIFY(PY_MAJOR_VERSION)
#define MINOR Py_STRINGIFY(PY_MINOR_VERSION)
#define TAG NAME "-" MAJOR MINOR
const char *_PySys_ImplCacheTag = TAG;
#undef NAME
#undef MAJOR
#undef MINOR
#undef TAG

static PyObject *
make_impl_info(PyObject *version_info)
{
    int res;
    PyObject *impl_info, *value, *ns;

    impl_info = PyDict_New();
    if (impl_info == NULL)
        return NULL;

    /* populate the dict */

    value = PyUnicode_FromString(_PySys_ImplName);
    if (value == NULL)
        goto error;
    res = PyDict_SetItemString(impl_info, "name", value);
    Py_DECREF(value);
    if (res < 0)
        goto error;

    value = PyUnicode_FromString(_PySys_ImplCacheTag);
    if (value == NULL)
        goto error;
    res = PyDict_SetItemString(impl_info, "cache_tag", value);
    Py_DECREF(value);
    if (res < 0)
        goto error;

    res = PyDict_SetItemString(impl_info, "version", version_info);
    if (res < 0)
        goto error;

    value = PyLong_FromLong(PY_VERSION_HEX);
    if (value == NULL)
        goto error;
    res = PyDict_SetItemString(impl_info, "hexversion", value);
    Py_DECREF(value);
    if (res < 0)
        goto error;

#ifdef MULTIARCH
    value = PyUnicode_FromString(MULTIARCH);
    if (value == NULL)
        goto error;
    res = PyDict_SetItemString(impl_info, "_multiarch", value);
    Py_DECREF(value);
    if (res < 0)
        goto error;
#endif

    /* dict ready */

    ns = _PyNamespace_New(impl_info);
    Py_DECREF(impl_info);
    return ns;

error:
    Py_CLEAR(impl_info);
    return NULL;
}

#ifdef __EMSCRIPTEN__

PyDoc_STRVAR(emscripten_info__doc__,
"sys._emscripten_info\n\
\n\
WebAssembly Emscripten platform information.");

static PyTypeObject *EmscriptenInfoType;

static PyStructSequence_Field emscripten_info_fields[] = {
    {"emscripten_version", "Emscripten version (major, minor, micro)"},
    {"runtime", "Runtime (Node.JS version, browser user agent)"},
    {"pthreads", "pthread support"},
    {"shared_memory", "shared memory support"},
    {0}
};

static PyStructSequence_Desc emscripten_info_desc = {
    "sys._emscripten_info",     /* name */
    emscripten_info__doc__ ,    /* doc */
    emscripten_info_fields,     /* fields */
    4
};

EM_JS(char *, _Py_emscripten_runtime, (void), {
    var info;
    if (typeof navigator == 'object') {
        info = navigator.userAgent;
    } else if (typeof process == 'object') {
        info = "Node.js ".concat(process.version);
    } else {
        info = "UNKNOWN";
    }
    var len = lengthBytesUTF8(info) + 1;
    var res = _malloc(len);
    if (res) stringToUTF8(info, res, len);
#if __wasm64__
    return BigInt(res);
#else
    return res;
#endif
});

static PyObject *
make_emscripten_info(void)
{
    PyObject *emscripten_info = NULL;
    PyObject *version = NULL;
    char *ua;
    int pos = 0;

    emscripten_info = PyStructSequence_New(EmscriptenInfoType);
    if (emscripten_info == NULL) {
        return NULL;
    }

    version = Py_BuildValue("(iii)",
        __EMSCRIPTEN_major__, __EMSCRIPTEN_minor__, __EMSCRIPTEN_tiny__);
    if (version == NULL) {
        goto error;
    }
    PyStructSequence_SET_ITEM(emscripten_info, pos++, version);

    ua = _Py_emscripten_runtime();
    if (ua != NULL) {
        PyObject *oua = PyUnicode_DecodeUTF8(ua, strlen(ua), "strict");
        free(ua);
        if (oua == NULL) {
            goto error;
        }
        PyStructSequence_SET_ITEM(emscripten_info, pos++, oua);
    } else {
        PyStructSequence_SET_ITEM(emscripten_info, pos++, Py_NewRef(Py_None));
    }

#define SetBoolItem(flag) \
    PyStructSequence_SET_ITEM(emscripten_info, pos++, PyBool_FromLong(flag))

#ifdef __EMSCRIPTEN_PTHREADS__
    SetBoolItem(1);
#else
    SetBoolItem(0);
#endif

#ifdef __EMSCRIPTEN_SHARED_MEMORY__
    SetBoolItem(1);
#else
    SetBoolItem(0);
#endif

#undef SetBoolItem

    if (PyErr_Occurred()) {
        goto error;
    }
    return emscripten_info;

  error:
    Py_CLEAR(emscripten_info);
    return NULL;
}

#endif // __EMSCRIPTEN__

static struct PyModuleDef sysmodule = {
    PyModuleDef_HEAD_INIT,
    "sys",
    sys_doc,
    -1, /* multiple "initialization" just copies the module dict. */
    sys_methods,
    NULL,
    NULL,
    NULL,
    NULL
};

/* Updating the sys namespace, returning NULL pointer on error */
#define SET_SYS(key, value)                                \
    do {                                                   \
        PyObject *v = (value);                             \
        if (v == NULL) {                                   \
            goto err_occurred;                             \
        }                                                  \
        res = PyDict_SetItemString(sysdict, key, v);       \
        Py_DECREF(v);                                      \
        if (res < 0) {                                     \
            goto err_occurred;                             \
        }                                                  \
    } while (0)

#define SET_SYS_FROM_STRING(key, value) \
        SET_SYS(key, PyUnicode_FromString(value))

static PyStatus
_PySys_InitCore(PyThreadState *tstate, PyObject *sysdict)
{
    PyObject *version_info;
    int res;
    PyInterpreterState *interp = tstate->interp;

    /* stdin/stdout/stderr are set in pylifecycle.c */

#define COPY_SYS_ATTR(tokey, fromkey) \
        SET_SYS(tokey, PyMapping_GetItemString(sysdict, fromkey))

    COPY_SYS_ATTR("__displayhook__", "displayhook");
    COPY_SYS_ATTR("__excepthook__", "excepthook");
    COPY_SYS_ATTR("__breakpointhook__", "breakpointhook");
    COPY_SYS_ATTR("__unraisablehook__", "unraisablehook");

#undef COPY_SYS_ATTR

    SET_SYS_FROM_STRING("version", Py_GetVersion());
    SET_SYS("hexversion", PyLong_FromLong(PY_VERSION_HEX));
    SET_SYS("_git", Py_BuildValue("(szz)", "CPython", _Py_gitidentifier(),
                                  _Py_gitversion()));
    SET_SYS_FROM_STRING("_framework", _PYTHONFRAMEWORK);
    SET_SYS("api_version", PyLong_FromLong(PYTHON_API_VERSION));
    SET_SYS_FROM_STRING("copyright", Py_GetCopyright());
    SET_SYS_FROM_STRING("platform", Py_GetPlatform());
    SET_SYS("maxsize", PyLong_FromSsize_t(PY_SSIZE_T_MAX));
    SET_SYS("float_info", PyFloat_GetInfo());
    SET_SYS("int_info", PyLong_GetInfo());
    /* initialize hash_info */
    if (_PyStructSequence_InitBuiltin(interp, &Hash_InfoType,
                                      &hash_info_desc) < 0)
    {
        goto type_init_failed;
    }
    SET_SYS("hash_info", get_hash_info(tstate));
    SET_SYS("maxunicode", PyLong_FromLong(0x10FFFF));
    SET_SYS("builtin_module_names", list_builtin_module_names());
    SET_SYS("stdlib_module_names", list_stdlib_module_names());
#if PY_BIG_ENDIAN
    SET_SYS_FROM_STRING("byteorder", "big");
#else
    SET_SYS_FROM_STRING("byteorder", "little");
#endif

#ifdef MS_COREDLL
    SET_SYS("dllhandle", PyLong_FromVoidPtr(PyWin_DLLhModule));
    SET_SYS_FROM_STRING("winver", PyWin_DLLVersionString);
#endif
#ifdef ABIFLAGS
    SET_SYS_FROM_STRING("abiflags", ABIFLAGS);
#endif

#define ENSURE_INFO_TYPE(TYPE, DESC) \
    do { \
        if (_PyStructSequence_InitBuiltinWithFlags( \
                interp, &TYPE, &DESC, Py_TPFLAGS_DISALLOW_INSTANTIATION) < 0) { \
            goto type_init_failed; \
        } \
    } while (0)

    /* version_info */
    ENSURE_INFO_TYPE(VersionInfoType, version_info_desc);
    version_info = make_version_info(tstate);
    SET_SYS("version_info", version_info);

    /* implementation */
    SET_SYS("implementation", make_impl_info(version_info));

    // sys.flags: updated in-place later by _PySys_UpdateConfig()
    ENSURE_INFO_TYPE(FlagsType, flags_desc);
    SET_SYS("flags", make_flags(tstate->interp));

#if defined(MS_WINDOWS)
    /* getwindowsversion */
    ENSURE_INFO_TYPE(WindowsVersionType, windows_version_desc);

    SET_SYS_FROM_STRING("_vpath", VPATH);
#endif

#undef ENSURE_INFO_TYPE

    /* float repr style: 0.03 (short) vs 0.029999999999999999 (legacy) */
#if _PY_SHORT_FLOAT_REPR == 1
    SET_SYS_FROM_STRING("float_repr_style", "short");
#else
    SET_SYS_FROM_STRING("float_repr_style", "legacy");
#endif

    SET_SYS("thread_info", PyThread_GetInfo());

    /* initialize asyncgen_hooks */
    if (_PyStructSequence_InitBuiltin(interp, &AsyncGenHooksType,
                                      &asyncgen_hooks_desc) < 0)
    {
        goto type_init_failed;
    }

#ifdef __EMSCRIPTEN__
    if (EmscriptenInfoType == NULL) {
        EmscriptenInfoType = PyStructSequence_NewType(&emscripten_info_desc);
        if (EmscriptenInfoType == NULL) {
            goto type_init_failed;
        }
    }
    SET_SYS("_emscripten_info", make_emscripten_info());
#endif

    /* adding sys.path_hooks and sys.path_importer_cache */
    SET_SYS("meta_path", PyList_New(0));
    SET_SYS("path_importer_cache", PyDict_New());
    SET_SYS("path_hooks", PyList_New(0));

    if (_PyErr_Occurred(tstate)) {
        goto err_occurred;
    }
    return _PyStatus_OK();

type_init_failed:
    return _PyStatus_ERR("failed to initialize a type");

err_occurred:
    return _PyStatus_ERR("can't initialize sys module");
}

static int
sys_add_xoption(PyObject *opts, const wchar_t *s)
{
    PyObject *name, *value = NULL;

    const wchar_t *name_end = wcschr(s, L'=');
    if (!name_end) {
        name = PyUnicode_FromWideChar(s, -1);
        if (name == NULL) {
            goto error;
        }
        value = Py_NewRef(Py_True);
    }
    else {
        name = PyUnicode_FromWideChar(s, name_end - s);
        if (name == NULL) {
            goto error;
        }
        value = PyUnicode_FromWideChar(name_end + 1, -1);
        if (value == NULL) {
            goto error;
        }
    }
    if (PyDict_SetItem(opts, name, value) < 0) {
        goto error;
    }
    Py_DECREF(name);
    Py_DECREF(value);
    return 0;

error:
    Py_XDECREF(name);
    Py_XDECREF(value);
    return -1;
}


static PyObject*
sys_create_xoptions_dict(const PyConfig *config)
{
    Py_ssize_t nxoption = config->xoptions.length;
    wchar_t * const * xoptions = config->xoptions.items;
    PyObject *dict = PyDict_New();
    if (dict == NULL) {
        return NULL;
    }

    for (Py_ssize_t i=0; i < nxoption; i++) {
        const wchar_t *option = xoptions[i];
        if (sys_add_xoption(dict, option) < 0) {
            Py_DECREF(dict);
            return NULL;
        }
    }

    return dict;
}


// Update sys attributes for a new PyConfig configuration.
// This function also adds attributes that _PySys_InitCore() didn't add.
int
_PySys_UpdateConfig(PyThreadState *tstate)
{
    PyInterpreterState *interp = tstate->interp;
    PyObject *sysdict = interp->sysdict;
    const PyConfig *config = _PyInterpreterState_GetConfig(interp);
    int res;

#define COPY_LIST(KEY, VALUE) \
        SET_SYS(KEY, _PyWideStringList_AsList(&(VALUE)));

#define SET_SYS_FROM_WSTR(KEY, VALUE) \
        SET_SYS(KEY, PyUnicode_FromWideChar(VALUE, -1));

#define COPY_WSTR(SYS_ATTR, WSTR) \
    if (WSTR != NULL) { \
        SET_SYS_FROM_WSTR(SYS_ATTR, WSTR); \
    }

    if (config->module_search_paths_set) {
        COPY_LIST("path", config->module_search_paths);
    }

    COPY_WSTR("executable", config->executable);
    COPY_WSTR("_base_executable", config->base_executable);
    COPY_WSTR("prefix", config->prefix);
    COPY_WSTR("base_prefix", config->base_prefix);
    COPY_WSTR("exec_prefix", config->exec_prefix);
    COPY_WSTR("base_exec_prefix", config->base_exec_prefix);
    COPY_WSTR("platlibdir", config->platlibdir);

    if (config->pycache_prefix != NULL) {
        SET_SYS_FROM_WSTR("pycache_prefix", config->pycache_prefix);
    } else {
        if (PyDict_SetItemString(sysdict, "pycache_prefix", Py_None) < 0) {
            return -1;
        }
    }

    COPY_LIST("argv", config->argv);
    COPY_LIST("orig_argv", config->orig_argv);
    COPY_LIST("warnoptions", config->warnoptions);

    SET_SYS("_xoptions", sys_create_xoptions_dict(config));

    const wchar_t *stdlibdir = _Py_GetStdlibDir();
    if (stdlibdir != NULL) {
        SET_SYS_FROM_WSTR("_stdlib_dir", stdlibdir);
    }
    else {
        if (PyDict_SetItemString(sysdict, "_stdlib_dir", Py_None) < 0) {
            return -1;
        }
    }

#undef SET_SYS_FROM_WSTR
#undef COPY_LIST
#undef COPY_WSTR

    // sys.flags
    PyObject *flags = _PySys_GetObject(interp, "flags"); // borrowed ref
    if (flags == NULL) {
        if (!_PyErr_Occurred(tstate)) {
            _PyErr_SetString(tstate, PyExc_RuntimeError, "lost sys.flags");
        }
        return -1;
    }
    if (set_flags_from_config(interp, flags) < 0) {
        return -1;
    }

    SET_SYS("dont_write_bytecode", PyBool_FromLong(!config->write_bytecode));

    if (_PyErr_Occurred(tstate)) {
        goto err_occurred;
    }

    return 0;

err_occurred:
    return -1;
}

#undef SET_SYS
#undef SET_SYS_FROM_STRING


/* Set up a preliminary stderr printer until we have enough
   infrastructure for the io module in place.

   Use UTF-8/backslashreplace and ignore EAGAIN errors. */
static PyStatus
_PySys_SetPreliminaryStderr(PyObject *sysdict)
{
    PyObject *pstderr = PyFile_NewStdPrinter(fileno(stderr));
    if (pstderr == NULL) {
        goto error;
    }
    if (PyDict_SetItem(sysdict, &_Py_ID(stderr), pstderr) < 0) {
        goto error;
    }
    if (PyDict_SetItemString(sysdict, "__stderr__", pstderr) < 0) {
        goto error;
    }
    Py_DECREF(pstderr);
    return _PyStatus_OK();

error:
    Py_XDECREF(pstderr);
    return _PyStatus_ERR("can't set preliminary stderr");
}

PyObject *_Py_CreateMonitoringObject(void);

/* Create sys module without all attributes.
   _PySys_UpdateConfig() should be called later to add remaining attributes. */
PyStatus
_PySys_Create(PyThreadState *tstate, PyObject **sysmod_p)
{
    assert(!_PyErr_Occurred(tstate));

    PyInterpreterState *interp = tstate->interp;

    PyObject *modules = _PyImport_InitModules(interp);
    if (modules == NULL) {
        goto error;
    }

    PyObject *sysmod = _PyModule_CreateInitialized(&sysmodule, PYTHON_API_VERSION);
    if (sysmod == NULL) {
        return _PyStatus_ERR("failed to create a module object");
    }
#ifdef Py_GIL_DISABLED
    PyModule_ExperimentalSetGIL(sysmod, Py_MOD_GIL_NOT_USED);
#endif

    PyObject *sysdict = PyModule_GetDict(sysmod);
    if (sysdict == NULL) {
        goto error;
    }
    interp->sysdict = Py_NewRef(sysdict);

    interp->sysdict_copy = PyDict_Copy(sysdict);
    if (interp->sysdict_copy == NULL) {
        goto error;
    }

    if (PyDict_SetItemString(sysdict, "modules", modules) < 0) {
        goto error;
    }

    PyStatus status = _PySys_SetPreliminaryStderr(sysdict);
    if (_PyStatus_EXCEPTION(status)) {
        return status;
    }

    status = _PySys_InitCore(tstate, sysdict);
    if (_PyStatus_EXCEPTION(status)) {
        return status;
    }

    if (_PyImport_FixupBuiltin(tstate, sysmod, "sys", modules) < 0) {
        goto error;
    }

    PyObject *monitoring = _Py_CreateMonitoringObject();
    if (monitoring == NULL) {
        goto error;
    }
    int err = PyDict_SetItemString(sysdict, "monitoring", monitoring);
    Py_DECREF(monitoring);
    if (err < 0) {
        goto error;
    }

    assert(!_PyErr_Occurred(tstate));

    *sysmod_p = sysmod;
    return _PyStatus_OK();

error:
    return _PyStatus_ERR("can't initialize sys module");
}


void
_PySys_FiniTypes(PyInterpreterState *interp)
{
    _PyStructSequence_FiniBuiltin(interp, &VersionInfoType);
    _PyStructSequence_FiniBuiltin(interp, &FlagsType);
#if defined(MS_WINDOWS)
    _PyStructSequence_FiniBuiltin(interp, &WindowsVersionType);
#endif
    _PyStructSequence_FiniBuiltin(interp, &Hash_InfoType);
    _PyStructSequence_FiniBuiltin(interp, &AsyncGenHooksType);
#ifdef __EMSCRIPTEN__
    if (_Py_IsMainInterpreter(interp)) {
        Py_CLEAR(EmscriptenInfoType);
    }
#endif
}


static PyObject *
makepathobject(const wchar_t *path, wchar_t delim)
{
    int i, n;
    const wchar_t *p;
    PyObject *v, *w;

    n = 1;
    p = path;
    while ((p = wcschr(p, delim)) != NULL) {
        n++;
        p++;
    }
    v = PyList_New(n);
    if (v == NULL)
        return NULL;
    for (i = 0; ; i++) {
        p = wcschr(path, delim);
        if (p == NULL)
            p = path + wcslen(path); /* End of string */
        w = PyUnicode_FromWideChar(path, (Py_ssize_t)(p - path));
        if (w == NULL) {
            Py_DECREF(v);
            return NULL;
        }
        PyList_SET_ITEM(v, i, w);
        if (*p == '\0')
            break;
        path = p+1;
    }
    return v;
}

// Removed in Python 3.13 API, but kept for the stable ABI
PyAPI_FUNC(void)
PySys_SetPath(const wchar_t *path)
{
    PyObject *v;
    if ((v = makepathobject(path, DELIM)) == NULL)
        Py_FatalError("can't create sys.path");
    PyInterpreterState *interp = _PyInterpreterState_GET();
    if (sys_set_object(interp, &_Py_ID(path), v) != 0) {
        Py_FatalError("can't assign sys.path");
    }
    Py_DECREF(v);
}

static PyObject *
make_sys_argv(int argc, wchar_t * const * argv)
{
    PyObject *list = PyList_New(argc);
    if (list == NULL) {
        return NULL;
    }

    for (Py_ssize_t i = 0; i < argc; i++) {
        PyObject *v = PyUnicode_FromWideChar(argv[i], -1);
        if (v == NULL) {
            Py_DECREF(list);
            return NULL;
        }
        PyList_SET_ITEM(list, i, v);
    }
    return list;
}

void
PySys_SetArgvEx(int argc, wchar_t **argv, int updatepath)
{
    wchar_t* empty_argv[1] = {L""};
    PyThreadState *tstate = _PyThreadState_GET();

    if (argc < 1 || argv == NULL) {
        /* Ensure at least one (empty) argument is seen */
        argv = empty_argv;
        argc = 1;
    }

    PyObject *av = make_sys_argv(argc, argv);
    if (av == NULL) {
        Py_FatalError("no mem for sys.argv");
    }
    if (sys_set_object_str(tstate->interp, "argv", av) != 0) {
        Py_DECREF(av);
        Py_FatalError("can't assign sys.argv");
    }
    Py_DECREF(av);

    if (updatepath) {
        /* If argv[0] is not '-c' nor '-m', prepend argv[0] to sys.path.
           If argv[0] is a symlink, use the real path. */
        const PyWideStringList argv_list = {.length = argc, .items = argv};
        PyObject *path0 = NULL;
        if (_PyPathConfig_ComputeSysPath0(&argv_list, &path0)) {
            if (path0 == NULL) {
                Py_FatalError("can't compute path0 from argv");
            }

            PyObject *sys_path = _PySys_GetAttr(tstate, &_Py_ID(path));
            if (sys_path != NULL) {
                if (PyList_Insert(sys_path, 0, path0) < 0) {
                    Py_DECREF(path0);
                    Py_FatalError("can't prepend path0 to sys.path");
                }
            }
            Py_DECREF(path0);
        }
    }
}

void
PySys_SetArgv(int argc, wchar_t **argv)
{
_Py_COMP_DIAG_PUSH
_Py_COMP_DIAG_IGNORE_DEPR_DECLS
    PySys_SetArgvEx(argc, argv, Py_IsolatedFlag == 0);
_Py_COMP_DIAG_POP
}

/* Reimplementation of PyFile_WriteString() no calling indirectly
   PyErr_CheckSignals(): avoid the call to PyObject_Str(). */

static int
sys_pyfile_write_unicode(PyObject *unicode, PyObject *file)
{
    if (file == NULL)
        return -1;
    assert(unicode != NULL);
    PyObject *result = PyObject_CallMethodOneArg(file, &_Py_ID(write), unicode);
    if (result == NULL) {
        return -1;
    }
    Py_DECREF(result);
    return 0;
}

static int
sys_pyfile_write(const char *text, PyObject *file)
{
    PyObject *unicode = NULL;
    int err;

    if (file == NULL)
        return -1;

    unicode = PyUnicode_FromString(text);
    if (unicode == NULL)
        return -1;

    err = sys_pyfile_write_unicode(unicode, file);
    Py_DECREF(unicode);
    return err;
}

/* APIs to write to sys.stdout or sys.stderr using a printf-like interface.
   Adapted from code submitted by Just van Rossum.

   PySys_WriteStdout(format, ...)
   PySys_WriteStderr(format, ...)

      The first function writes to sys.stdout; the second to sys.stderr.  When
      there is a problem, they write to the real (C level) stdout or stderr;
      no exceptions are raised.

      PyErr_CheckSignals() is not called to avoid the execution of the Python
      signal handlers: they may raise a new exception whereas sys_write()
      ignores all exceptions.

      Both take a printf-style format string as their first argument followed
      by a variable length argument list determined by the format string.

      *** WARNING ***

      The format should limit the total size of the formatted output string to
      1000 bytes.  In particular, this means that no unrestricted "%s" formats
      should occur; these should be limited using "%.<N>s where <N> is a
      decimal number calculated so that <N> plus the maximum size of other
      formatted text does not exceed 1000 bytes.  Also watch out for "%f",
      which can print hundreds of digits for very large numbers.

 */

static void
sys_write(PyObject *key, FILE *fp, const char *format, va_list va)
{
    PyObject *file;
    char buffer[1001];
    int written;
    PyThreadState *tstate = _PyThreadState_GET();

    PyObject *exc = _PyErr_GetRaisedException(tstate);
    file = _PySys_GetAttr(tstate, key);
    written = PyOS_vsnprintf(buffer, sizeof(buffer), format, va);
    if (sys_pyfile_write(buffer, file) != 0) {
        _PyErr_Clear(tstate);
        fputs(buffer, fp);
    }
    if (written < 0 || (size_t)written >= sizeof(buffer)) {
        const char *truncated = "... truncated";
        if (sys_pyfile_write(truncated, file) != 0)
            fputs(truncated, fp);
    }
    _PyErr_SetRaisedException(tstate, exc);
}

void
PySys_WriteStdout(const char *format, ...)
{
    va_list va;

    va_start(va, format);
    sys_write(&_Py_ID(stdout), stdout, format, va);
    va_end(va);
}

void
PySys_WriteStderr(const char *format, ...)
{
    va_list va;

    va_start(va, format);
    sys_write(&_Py_ID(stderr), stderr, format, va);
    va_end(va);
}

static void
sys_format(PyObject *key, FILE *fp, const char *format, va_list va)
{
    PyObject *file, *message;
    const char *utf8;
    PyThreadState *tstate = _PyThreadState_GET();

    PyObject *exc = _PyErr_GetRaisedException(tstate);
    file = _PySys_GetAttr(tstate, key);
    message = PyUnicode_FromFormatV(format, va);
    if (message != NULL) {
        if (sys_pyfile_write_unicode(message, file) != 0) {
            _PyErr_Clear(tstate);
            utf8 = PyUnicode_AsUTF8(message);
            if (utf8 != NULL)
                fputs(utf8, fp);
        }
        Py_DECREF(message);
    }
    _PyErr_SetRaisedException(tstate, exc);
}

void
PySys_FormatStdout(const char *format, ...)
{
    va_list va;

    va_start(va, format);
    sys_format(&_Py_ID(stdout), stdout, format, va);
    va_end(va);
}

void
PySys_FormatStderr(const char *format, ...)
{
    va_list va;

    va_start(va, format);
    sys_format(&_Py_ID(stderr), stderr, format, va);
    va_end(va);
}<|MERGE_RESOLUTION|>--- conflicted
+++ resolved
@@ -2386,7 +2386,6 @@
 }
 
 /*[clinic input]
-<<<<<<< HEAD
 sys._baserepl
 
 Private function for getting the base REPL
@@ -2394,14 +2393,14 @@
 
 static PyObject *
 sys__baserepl_impl(PyObject *module)
-/*[clinic end generated code: output=f19a36375ebe0a45 input=7ca599425413e734]*/
+/*[clinic end generated code: output=f19a36375ebe0a45 input=ade0ebb9fab56f3c]*/
 {
     PyCompilerFlags cf = _PyCompilerFlags_INIT;
     PyRun_AnyFileExFlags(stdin, "<stdin>", 0, &cf);
     Py_RETURN_NONE;
 }
 
-=======
+/*[clinic input]
 sys._is_gil_enabled -> bool
 
 Return True if the GIL is currently enabled and False otherwise.
@@ -2420,7 +2419,6 @@
 }
 
 
->>>>>>> b034f14a
 static PerfMapState perf_map_state;
 
 PyAPI_FUNC(int) PyUnstable_PerfMapState_Init(void) {
