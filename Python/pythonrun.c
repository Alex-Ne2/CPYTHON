--- conflicted
+++ resolved
@@ -649,40 +649,23 @@
         Py_SETREF(exc, code);
     }
 
-    PyThreadState *tstate = _PyThreadState_GET();
-    PyObject *sys_stderr = _PySys_GetAttr(tstate, &_Py_ID(stderr));
-    if (sys_stderr != NULL && sys_stderr != Py_None) {
+    PyObject *sys_stderr;
+    if (PySys_GetOptionalAttr(&_Py_ID(stderr), &sys_stderr) < 0) {
+        PyErr_Clear();
+    }
+    else if (sys_stderr != NULL && sys_stderr != Py_None) {
         if (PyFile_WriteObject(exc, sys_stderr, Py_PRINT_RAW) < 0) {
             PyErr_Clear();
         }
     }
     else {
-<<<<<<< HEAD
-        PyObject *sys_stderr;
-        if (PySys_GetOptionalAttr(&_Py_ID(stderr), &sys_stderr) < 0) {
-            /* We clear the exception here to avoid triggering the assertion
-             * in PyObject_Str that ensures it won't silently lose exception
-             * details.
-             */
-            PyErr_Clear();
-        }
-        if (sys_stderr != NULL && sys_stderr != Py_None) {
-            PyFile_WriteObject(exc, sys_stderr, Py_PRINT_RAW);
-        } else {
-            PyObject_Print(exc, stderr, Py_PRINT_RAW);
-            fflush(stderr);
-        }
-        PySys_WriteStderr("\n");
-        Py_XDECREF(sys_stderr);
-        exitcode = 1;
-=======
         if (PyObject_Print(exc, stderr, Py_PRINT_RAW) < 0) {
             PyErr_Clear();
         }
         fflush(stderr);
->>>>>>> 8e57877e
     }
     PySys_WriteStderr("\n");
+    Py_XDECREF(sys_stderr);
     Py_CLEAR(exc);
     *exitcode_p = 1;
     return 1;
