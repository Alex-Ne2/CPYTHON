
/* Top level execution of Python code (including in __main__) */

/* To help control the interfaces between the startup, execution and
 * shutdown code, the phases are split across separate modules (boostrap,
 * pythonrun, shutdown)
 */

/* TODO: Cull includes following phase split */

#include "Python.h"

#include "Python-ast.h"
<<<<<<< HEAD
#undef Yield /* undefine macro conflicting with winbase.h */
#include "pycore_pystate.h"
=======
#include "pycore_state.h"
>>>>>>> 19c46a4c
#include "grammar.h"
#include "node.h"
#include "token.h"
#include "parsetok.h"
#include "errcode.h"
#include "code.h"
#include "symtable.h"
#include "ast.h"
#include "marshal.h"
#include "osdefs.h"
#include <locale.h>

#ifdef HAVE_SIGNAL_H
#include <signal.h>
#endif

#ifdef MS_WINDOWS
#include "malloc.h" /* for alloca */
#endif

#ifdef MS_WINDOWS
#undef BYTE
#include "windows.h"
#endif

_Py_IDENTIFIER(builtins);
_Py_IDENTIFIER(excepthook);
_Py_IDENTIFIER(flush);
_Py_IDENTIFIER(last_traceback);
_Py_IDENTIFIER(last_type);
_Py_IDENTIFIER(last_value);
_Py_IDENTIFIER(ps1);
_Py_IDENTIFIER(ps2);
_Py_IDENTIFIER(stdin);
_Py_IDENTIFIER(stdout);
_Py_IDENTIFIER(stderr);
_Py_static_string(PyId_string, "<string>");

#ifdef __cplusplus
extern "C" {
#endif

extern grammar _PyParser_Grammar; /* From graminit.c */

/* Forward */
static void flush_io(void);
static PyObject *run_mod(mod_ty, PyObject *, PyObject *, PyObject *,
                          PyCompilerFlags *, PyArena *);
static PyObject *run_pyc_file(FILE *, const char *, PyObject *, PyObject *,
                              PyCompilerFlags *);
static void err_input(perrdetail *);
static void err_free(perrdetail *);
static int PyRun_InteractiveOneObjectEx(FILE *, PyObject *, PyCompilerFlags *);

/* Parse input from a file and execute it */
int
PyRun_AnyFileExFlags(FILE *fp, const char *filename, int closeit,
                     PyCompilerFlags *flags)
{
    if (filename == NULL)
        filename = "???";
    if (Py_FdIsInteractive(fp, filename)) {
        int err = PyRun_InteractiveLoopFlags(fp, filename, flags);
        if (closeit)
            fclose(fp);
        return err;
    }
    else
        return PyRun_SimpleFileExFlags(fp, filename, closeit, flags);
}

int
PyRun_InteractiveLoopFlags(FILE *fp, const char *filename_str, PyCompilerFlags *flags)
{
    PyObject *filename, *v;
    int ret, err;
    PyCompilerFlags local_flags;
    int nomem_count = 0;
#ifdef Py_REF_DEBUG
    int show_ref_count = _PyInterpreterState_Get()->core_config.show_ref_count;
#endif

    filename = PyUnicode_DecodeFSDefault(filename_str);
    if (filename == NULL) {
        PyErr_Print();
        return -1;
    }

    if (flags == NULL) {
        flags = &local_flags;
        local_flags.cf_flags = 0;
    }
    v = _PySys_GetObjectId(&PyId_ps1);
    if (v == NULL) {
        _PySys_SetObjectId(&PyId_ps1, v = PyUnicode_FromString(">>> "));
        Py_XDECREF(v);
    }
    v = _PySys_GetObjectId(&PyId_ps2);
    if (v == NULL) {
        _PySys_SetObjectId(&PyId_ps2, v = PyUnicode_FromString("... "));
        Py_XDECREF(v);
    }
    err = 0;
    do {
        ret = PyRun_InteractiveOneObjectEx(fp, filename, flags);
        if (ret == -1 && PyErr_Occurred()) {
            /* Prevent an endless loop after multiple consecutive MemoryErrors
             * while still allowing an interactive command to fail with a
             * MemoryError. */
            if (PyErr_ExceptionMatches(PyExc_MemoryError)) {
                if (++nomem_count > 16) {
                    PyErr_Clear();
                    err = -1;
                    break;
                }
            } else {
                nomem_count = 0;
            }
            PyErr_Print();
            flush_io();
        } else {
            nomem_count = 0;
        }
#ifdef Py_REF_DEBUG
        if (show_ref_count) {
            _PyDebug_PrintTotalRefs();
        }
#endif
    } while (ret != E_EOF);
    Py_DECREF(filename);
    return err;
}

/* compute parser flags based on compiler flags */
static int PARSER_FLAGS(PyCompilerFlags *flags)
{
    int parser_flags = 0;
    if (!flags)
        return 0;
    if (flags->cf_flags & PyCF_DONT_IMPLY_DEDENT)
        parser_flags |= PyPARSE_DONT_IMPLY_DEDENT;
    if (flags->cf_flags & PyCF_IGNORE_COOKIE)
        parser_flags |= PyPARSE_IGNORE_COOKIE;
    if (flags->cf_flags & CO_FUTURE_BARRY_AS_BDFL)
        parser_flags |= PyPARSE_BARRY_AS_BDFL;
    return parser_flags;
}

#if 0
/* Keep an example of flags with future keyword support. */
#define PARSER_FLAGS(flags) \
    ((flags) ? ((((flags)->cf_flags & PyCF_DONT_IMPLY_DEDENT) ? \
                  PyPARSE_DONT_IMPLY_DEDENT : 0) \
                | ((flags)->cf_flags & CO_FUTURE_WITH_STATEMENT ? \
                   PyPARSE_WITH_IS_KEYWORD : 0)) : 0)
#endif

/* A PyRun_InteractiveOneObject() auxiliary function that does not print the
 * error on failure. */
static int
PyRun_InteractiveOneObjectEx(FILE *fp, PyObject *filename,
                             PyCompilerFlags *flags)
{
    PyObject *m, *d, *v, *w, *oenc = NULL, *mod_name;
    mod_ty mod;
    PyArena *arena;
    const char *ps1 = "", *ps2 = "", *enc = NULL;
    int errcode = 0;
    _Py_IDENTIFIER(encoding);
    _Py_IDENTIFIER(__main__);

    mod_name = _PyUnicode_FromId(&PyId___main__); /* borrowed */
    if (mod_name == NULL) {
        return -1;
    }

    if (fp == stdin) {
        /* Fetch encoding from sys.stdin if possible. */
        v = _PySys_GetObjectId(&PyId_stdin);
        if (v && v != Py_None) {
            oenc = _PyObject_GetAttrId(v, &PyId_encoding);
            if (oenc)
                enc = PyUnicode_AsUTF8(oenc);
            if (!enc)
                PyErr_Clear();
        }
    }
    v = _PySys_GetObjectId(&PyId_ps1);
    if (v != NULL) {
        v = PyObject_Str(v);
        if (v == NULL)
            PyErr_Clear();
        else if (PyUnicode_Check(v)) {
            ps1 = PyUnicode_AsUTF8(v);
            if (ps1 == NULL) {
                PyErr_Clear();
                ps1 = "";
            }
        }
    }
    w = _PySys_GetObjectId(&PyId_ps2);
    if (w != NULL) {
        w = PyObject_Str(w);
        if (w == NULL)
            PyErr_Clear();
        else if (PyUnicode_Check(w)) {
            ps2 = PyUnicode_AsUTF8(w);
            if (ps2 == NULL) {
                PyErr_Clear();
                ps2 = "";
            }
        }
    }
    arena = PyArena_New();
    if (arena == NULL) {
        Py_XDECREF(v);
        Py_XDECREF(w);
        Py_XDECREF(oenc);
        return -1;
    }
    mod = PyParser_ASTFromFileObject(fp, filename, enc,
                                     Py_single_input, ps1, ps2,
                                     flags, &errcode, arena);
    Py_XDECREF(v);
    Py_XDECREF(w);
    Py_XDECREF(oenc);
    if (mod == NULL) {
        PyArena_Free(arena);
        if (errcode == E_EOF) {
            PyErr_Clear();
            return E_EOF;
        }
        return -1;
    }
    m = PyImport_AddModuleObject(mod_name);
    if (m == NULL) {
        PyArena_Free(arena);
        return -1;
    }
    d = PyModule_GetDict(m);
    v = run_mod(mod, filename, d, d, flags, arena);
    PyArena_Free(arena);
    if (v == NULL) {
        return -1;
    }
    Py_DECREF(v);
    flush_io();
    return 0;
}

int
PyRun_InteractiveOneObject(FILE *fp, PyObject *filename, PyCompilerFlags *flags)
{
    int res;

    res = PyRun_InteractiveOneObjectEx(fp, filename, flags);
    if (res == -1) {
        PyErr_Print();
        flush_io();
    }
    return res;
}

int
PyRun_InteractiveOneFlags(FILE *fp, const char *filename_str, PyCompilerFlags *flags)
{
    PyObject *filename;
    int res;

    filename = PyUnicode_DecodeFSDefault(filename_str);
    if (filename == NULL) {
        PyErr_Print();
        return -1;
    }
    res = PyRun_InteractiveOneObject(fp, filename, flags);
    Py_DECREF(filename);
    return res;
}


/* Check whether a file maybe a pyc file: Look at the extension,
   the file type, and, if we may close it, at the first few bytes. */

static int
maybe_pyc_file(FILE *fp, const char* filename, const char* ext, int closeit)
{
    if (strcmp(ext, ".pyc") == 0)
        return 1;

    /* Only look into the file if we are allowed to close it, since
       it then should also be seekable. */
    if (closeit) {
        /* Read only two bytes of the magic. If the file was opened in
           text mode, the bytes 3 and 4 of the magic (\r\n) might not
           be read as they are on disk. */
        unsigned int halfmagic = PyImport_GetMagicNumber() & 0xFFFF;
        unsigned char buf[2];
        /* Mess:  In case of -x, the stream is NOT at its start now,
           and ungetc() was used to push back the first newline,
           which makes the current stream position formally undefined,
           and a x-platform nightmare.
           Unfortunately, we have no direct way to know whether -x
           was specified.  So we use a terrible hack:  if the current
           stream position is not 0, we assume -x was specified, and
           give up.  Bug 132850 on SourceForge spells out the
           hopelessness of trying anything else (fseek and ftell
           don't work predictably x-platform for text-mode files).
        */
        int ispyc = 0;
        if (ftell(fp) == 0) {
            if (fread(buf, 1, 2, fp) == 2 &&
                ((unsigned int)buf[1]<<8 | buf[0]) == halfmagic)
                ispyc = 1;
            rewind(fp);
        }
        return ispyc;
    }
    return 0;
}

static int
set_main_loader(PyObject *d, const char *filename, const char *loader_name)
{
    PyObject *filename_obj, *bootstrap, *loader_type = NULL, *loader;
    int result = 0;

    filename_obj = PyUnicode_DecodeFSDefault(filename);
    if (filename_obj == NULL)
        return -1;
    PyInterpreterState *interp = _PyInterpreterState_Get();
    bootstrap = PyObject_GetAttrString(interp->importlib,
                                       "_bootstrap_external");
    if (bootstrap != NULL) {
        loader_type = PyObject_GetAttrString(bootstrap, loader_name);
        Py_DECREF(bootstrap);
    }
    if (loader_type == NULL) {
        Py_DECREF(filename_obj);
        return -1;
    }
    loader = PyObject_CallFunction(loader_type, "sN", "__main__", filename_obj);
    Py_DECREF(loader_type);
    if (loader == NULL) {
        return -1;
    }
    if (PyDict_SetItemString(d, "__loader__", loader) < 0) {
        result = -1;
    }
    Py_DECREF(loader);
    return result;
}

int
PyRun_SimpleFileExFlags(FILE *fp, const char *filename, int closeit,
                        PyCompilerFlags *flags)
{
    PyObject *m, *d, *v;
    const char *ext;
    int set_file_name = 0, ret = -1;
    size_t len;

    m = PyImport_AddModule("__main__");
    if (m == NULL)
        return -1;
    Py_INCREF(m);
    d = PyModule_GetDict(m);
    if (PyDict_GetItemString(d, "__file__") == NULL) {
        PyObject *f;
        f = PyUnicode_DecodeFSDefault(filename);
        if (f == NULL)
            goto done;
        if (PyDict_SetItemString(d, "__file__", f) < 0) {
            Py_DECREF(f);
            goto done;
        }
        if (PyDict_SetItemString(d, "__cached__", Py_None) < 0) {
            Py_DECREF(f);
            goto done;
        }
        set_file_name = 1;
        Py_DECREF(f);
    }
    len = strlen(filename);
    ext = filename + len - (len > 4 ? 4 : 0);
    if (maybe_pyc_file(fp, filename, ext, closeit)) {
        FILE *pyc_fp;
        /* Try to run a pyc file. First, re-open in binary */
        if (closeit)
            fclose(fp);
        if ((pyc_fp = _Py_fopen(filename, "rb")) == NULL) {
            fprintf(stderr, "python: Can't reopen .pyc file\n");
            goto done;
        }

        if (set_main_loader(d, filename, "SourcelessFileLoader") < 0) {
            fprintf(stderr, "python: failed to set __main__.__loader__\n");
            ret = -1;
            fclose(pyc_fp);
            goto done;
        }
        v = run_pyc_file(pyc_fp, filename, d, d, flags);
    } else {
        /* When running from stdin, leave __main__.__loader__ alone */
        if (strcmp(filename, "<stdin>") != 0 &&
            set_main_loader(d, filename, "SourceFileLoader") < 0) {
            fprintf(stderr, "python: failed to set __main__.__loader__\n");
            ret = -1;
            goto done;
        }
        v = PyRun_FileExFlags(fp, filename, Py_file_input, d, d,
                              closeit, flags);
    }
    flush_io();
    if (v == NULL) {
        Py_CLEAR(m);
        PyErr_Print();
        goto done;
    }
    Py_DECREF(v);
    ret = 0;
  done:
    if (set_file_name && PyDict_DelItemString(d, "__file__"))
        PyErr_Clear();
    Py_XDECREF(m);
    return ret;
}

int
PyRun_SimpleStringFlags(const char *command, PyCompilerFlags *flags)
{
    PyObject *m, *d, *v;
    m = PyImport_AddModule("__main__");
    if (m == NULL)
        return -1;
    d = PyModule_GetDict(m);
    v = PyRun_StringFlags(command, Py_file_input, d, d, flags);
    if (v == NULL) {
        PyErr_Print();
        return -1;
    }
    Py_DECREF(v);
    return 0;
}

static int
parse_syntax_error(PyObject *err, PyObject **message, PyObject **filename,
                   int *lineno, int *offset, PyObject **text)
{
    int hold;
    PyObject *v;
    _Py_IDENTIFIER(msg);
    _Py_IDENTIFIER(filename);
    _Py_IDENTIFIER(lineno);
    _Py_IDENTIFIER(offset);
    _Py_IDENTIFIER(text);

    *message = NULL;
    *filename = NULL;

    /* new style errors.  `err' is an instance */
    *message = _PyObject_GetAttrId(err, &PyId_msg);
    if (!*message)
        goto finally;

    v = _PyObject_GetAttrId(err, &PyId_filename);
    if (!v)
        goto finally;
    if (v == Py_None) {
        Py_DECREF(v);
        *filename = _PyUnicode_FromId(&PyId_string);
        if (*filename == NULL)
            goto finally;
        Py_INCREF(*filename);
    }
    else {
        *filename = v;
    }

    v = _PyObject_GetAttrId(err, &PyId_lineno);
    if (!v)
        goto finally;
    hold = _PyLong_AsInt(v);
    Py_DECREF(v);
    if (hold < 0 && PyErr_Occurred())
        goto finally;
    *lineno = hold;

    v = _PyObject_GetAttrId(err, &PyId_offset);
    if (!v)
        goto finally;
    if (v == Py_None) {
        *offset = -1;
        Py_DECREF(v);
    } else {
        hold = _PyLong_AsInt(v);
        Py_DECREF(v);
        if (hold < 0 && PyErr_Occurred())
            goto finally;
        *offset = hold;
    }

    v = _PyObject_GetAttrId(err, &PyId_text);
    if (!v)
        goto finally;
    if (v == Py_None) {
        Py_DECREF(v);
        *text = NULL;
    }
    else {
        *text = v;
    }
    return 1;

finally:
    Py_XDECREF(*message);
    Py_XDECREF(*filename);
    return 0;
}

void
PyErr_Print(void)
{
    PyErr_PrintEx(1);
}

static void
print_error_text(PyObject *f, int offset, PyObject *text_obj)
{
    const char *text;
    const char *nl;

    text = PyUnicode_AsUTF8(text_obj);
    if (text == NULL)
        return;

    if (offset >= 0) {
        if (offset > 0 && (size_t)offset == strlen(text) && text[offset - 1] == '\n')
            offset--;
        for (;;) {
            nl = strchr(text, '\n');
            if (nl == NULL || nl-text >= offset)
                break;
            offset -= (int)(nl+1-text);
            text = nl+1;
        }
        while (*text == ' ' || *text == '\t' || *text == '\f') {
            text++;
            offset--;
        }
    }
    PyFile_WriteString("    ", f);
    PyFile_WriteString(text, f);
    if (*text == '\0' || text[strlen(text)-1] != '\n')
        PyFile_WriteString("\n", f);
    if (offset == -1)
        return;
    PyFile_WriteString("    ", f);
    while (--offset > 0)
        PyFile_WriteString(" ", f);
    PyFile_WriteString("^\n", f);
}

static void
handle_system_exit(void)
{
    PyObject *exception, *value, *tb;
    int exitcode = 0;

    if (Py_InspectFlag)
        /* Don't exit if -i flag was given. This flag is set to 0
         * when entering interactive mode for inspecting. */
        return;

    PyErr_Fetch(&exception, &value, &tb);
    fflush(stdout);
    if (value == NULL || value == Py_None)
        goto done;
    if (PyExceptionInstance_Check(value)) {
        /* The error code should be in the `code' attribute. */
        _Py_IDENTIFIER(code);
        PyObject *code = _PyObject_GetAttrId(value, &PyId_code);
        if (code) {
            Py_DECREF(value);
            value = code;
            if (value == Py_None)
                goto done;
        }
        /* If we failed to dig out the 'code' attribute,
           just let the else clause below print the error. */
    }
    if (PyLong_Check(value))
        exitcode = (int)PyLong_AsLong(value);
    else {
        PyObject *sys_stderr = _PySys_GetObjectId(&PyId_stderr);
        /* We clear the exception here to avoid triggering the assertion
         * in PyObject_Str that ensures it won't silently lose exception
         * details.
         */
        PyErr_Clear();
        if (sys_stderr != NULL && sys_stderr != Py_None) {
            PyFile_WriteObject(value, sys_stderr, Py_PRINT_RAW);
        } else {
            PyObject_Print(value, stderr, Py_PRINT_RAW);
            fflush(stderr);
        }
        PySys_WriteStderr("\n");
        exitcode = 1;
    }
 done:
    /* Restore and clear the exception info, in order to properly decref
     * the exception, value, and traceback.      If we just exit instead,
     * these leak, which confuses PYTHONDUMPREFS output, and may prevent
     * some finalizers from running.
     */
    PyErr_Restore(exception, value, tb);
    PyErr_Clear();
    Py_Exit(exitcode);
    /* NOTREACHED */
}

void
PyErr_PrintEx(int set_sys_last_vars)
{
    PyObject *exception, *v, *tb, *hook;

    if (PyErr_ExceptionMatches(PyExc_SystemExit)) {
        handle_system_exit();
    }
    PyErr_Fetch(&exception, &v, &tb);
    if (exception == NULL)
        return;
    PyErr_NormalizeException(&exception, &v, &tb);
    if (tb == NULL) {
        tb = Py_None;
        Py_INCREF(tb);
    }
    PyException_SetTraceback(v, tb);
    if (exception == NULL)
        return;
    /* Now we know v != NULL too */
    if (set_sys_last_vars) {
        if (_PySys_SetObjectId(&PyId_last_type, exception) < 0) {
            PyErr_Clear();
        }
        if (_PySys_SetObjectId(&PyId_last_value, v) < 0) {
            PyErr_Clear();
        }
        if (_PySys_SetObjectId(&PyId_last_traceback, tb) < 0) {
            PyErr_Clear();
        }
    }
    hook = _PySys_GetObjectId(&PyId_excepthook);
    if (hook) {
        PyObject* stack[3];
        PyObject *result;

        stack[0] = exception;
        stack[1] = v;
        stack[2] = tb;
        result = _PyObject_FastCall(hook, stack, 3);
        if (result == NULL) {
            PyObject *exception2, *v2, *tb2;
            if (PyErr_ExceptionMatches(PyExc_SystemExit)) {
                handle_system_exit();
            }
            PyErr_Fetch(&exception2, &v2, &tb2);
            PyErr_NormalizeException(&exception2, &v2, &tb2);
            /* It should not be possible for exception2 or v2
               to be NULL. However PyErr_Display() can't
               tolerate NULLs, so just be safe. */
            if (exception2 == NULL) {
                exception2 = Py_None;
                Py_INCREF(exception2);
            }
            if (v2 == NULL) {
                v2 = Py_None;
                Py_INCREF(v2);
            }
            fflush(stdout);
            PySys_WriteStderr("Error in sys.excepthook:\n");
            PyErr_Display(exception2, v2, tb2);
            PySys_WriteStderr("\nOriginal exception was:\n");
            PyErr_Display(exception, v, tb);
            Py_DECREF(exception2);
            Py_DECREF(v2);
            Py_XDECREF(tb2);
        }
        Py_XDECREF(result);
    } else {
        PySys_WriteStderr("sys.excepthook is missing\n");
        PyErr_Display(exception, v, tb);
    }
    Py_XDECREF(exception);
    Py_XDECREF(v);
    Py_XDECREF(tb);
}

static void
print_exception(PyObject *f, PyObject *value)
{
    int err = 0;
    PyObject *type, *tb;
    _Py_IDENTIFIER(print_file_and_line);

    if (!PyExceptionInstance_Check(value)) {
        err = PyFile_WriteString("TypeError: print_exception(): Exception expected for value, ", f);
        err += PyFile_WriteString(Py_TYPE(value)->tp_name, f);
        err += PyFile_WriteString(" found\n", f);
        if (err)
            PyErr_Clear();
        return;
    }

    Py_INCREF(value);
    fflush(stdout);
    type = (PyObject *) Py_TYPE(value);
    tb = PyException_GetTraceback(value);
    if (tb && tb != Py_None)
        err = PyTraceBack_Print(tb, f);
    if (err == 0 &&
        _PyObject_HasAttrId(value, &PyId_print_file_and_line))
    {
        PyObject *message, *filename, *text;
        int lineno, offset;
        if (!parse_syntax_error(value, &message, &filename,
                                &lineno, &offset, &text))
            PyErr_Clear();
        else {
            PyObject *line;

            Py_DECREF(value);
            value = message;

            line = PyUnicode_FromFormat("  File \"%U\", line %d\n",
                                          filename, lineno);
            Py_DECREF(filename);
            if (line != NULL) {
                PyFile_WriteObject(line, f, Py_PRINT_RAW);
                Py_DECREF(line);
            }

            if (text != NULL) {
                print_error_text(f, offset, text);
                Py_DECREF(text);
            }

            /* Can't be bothered to check all those
               PyFile_WriteString() calls */
            if (PyErr_Occurred())
                err = -1;
        }
    }
    if (err) {
        /* Don't do anything else */
    }
    else {
        PyObject* moduleName;
        const char *className;
        _Py_IDENTIFIER(__module__);
        assert(PyExceptionClass_Check(type));
        className = PyExceptionClass_Name(type);
        if (className != NULL) {
            const char *dot = strrchr(className, '.');
            if (dot != NULL)
                className = dot+1;
        }

        moduleName = _PyObject_GetAttrId(type, &PyId___module__);
        if (moduleName == NULL || !PyUnicode_Check(moduleName))
        {
            Py_XDECREF(moduleName);
            err = PyFile_WriteString("<unknown>", f);
        }
        else {
            if (!_PyUnicode_EqualToASCIIId(moduleName, &PyId_builtins))
            {
                err = PyFile_WriteObject(moduleName, f, Py_PRINT_RAW);
                err += PyFile_WriteString(".", f);
            }
            Py_DECREF(moduleName);
        }
        if (err == 0) {
            if (className == NULL)
                      err = PyFile_WriteString("<unknown>", f);
            else
                      err = PyFile_WriteString(className, f);
        }
    }
    if (err == 0 && (value != Py_None)) {
        PyObject *s = PyObject_Str(value);
        /* only print colon if the str() of the
           object is not the empty string
        */
        if (s == NULL) {
            PyErr_Clear();
            err = -1;
            PyFile_WriteString(": <exception str() failed>", f);
        }
        else if (!PyUnicode_Check(s) ||
            PyUnicode_GetLength(s) != 0)
            err = PyFile_WriteString(": ", f);
        if (err == 0)
          err = PyFile_WriteObject(s, f, Py_PRINT_RAW);
        Py_XDECREF(s);
    }
    /* try to write a newline in any case */
    if (err < 0) {
        PyErr_Clear();
    }
    err += PyFile_WriteString("\n", f);
    Py_XDECREF(tb);
    Py_DECREF(value);
    /* If an error happened here, don't show it.
       XXX This is wrong, but too many callers rely on this behavior. */
    if (err != 0)
        PyErr_Clear();
}

static const char cause_message[] =
    "\nThe above exception was the direct cause "
    "of the following exception:\n\n";

static const char context_message[] =
    "\nDuring handling of the above exception, "
    "another exception occurred:\n\n";

static void
print_exception_recursive(PyObject *f, PyObject *value, PyObject *seen)
{
    int err = 0, res;
    PyObject *cause, *context;

    if (seen != NULL) {
        /* Exception chaining */
        PyObject *value_id = PyLong_FromVoidPtr(value);
        if (value_id == NULL || PySet_Add(seen, value_id) == -1)
            PyErr_Clear();
        else if (PyExceptionInstance_Check(value)) {
            PyObject *check_id = NULL;
            cause = PyException_GetCause(value);
            context = PyException_GetContext(value);
            if (cause) {
                check_id = PyLong_FromVoidPtr(cause);
                if (check_id == NULL) {
                    res = -1;
                } else {
                    res = PySet_Contains(seen, check_id);
                    Py_DECREF(check_id);
                }
                if (res == -1)
                    PyErr_Clear();
                if (res == 0) {
                    print_exception_recursive(
                        f, cause, seen);
                    err |= PyFile_WriteString(
                        cause_message, f);
                }
            }
            else if (context &&
                !((PyBaseExceptionObject *)value)->suppress_context) {
                check_id = PyLong_FromVoidPtr(context);
                if (check_id == NULL) {
                    res = -1;
                } else {
                    res = PySet_Contains(seen, check_id);
                    Py_DECREF(check_id);
                }
                if (res == -1)
                    PyErr_Clear();
                if (res == 0) {
                    print_exception_recursive(
                        f, context, seen);
                    err |= PyFile_WriteString(
                        context_message, f);
                }
            }
            Py_XDECREF(context);
            Py_XDECREF(cause);
        }
        Py_XDECREF(value_id);
    }
    print_exception(f, value);
    if (err != 0)
        PyErr_Clear();
}

void
PyErr_Display(PyObject *exception, PyObject *value, PyObject *tb)
{
    PyObject *seen;
    PyObject *f = _PySys_GetObjectId(&PyId_stderr);
    if (PyExceptionInstance_Check(value)
        && tb != NULL && PyTraceBack_Check(tb)) {
        /* Put the traceback on the exception, otherwise it won't get
           displayed.  See issue #18776. */
        PyObject *cur_tb = PyException_GetTraceback(value);
        if (cur_tb == NULL)
            PyException_SetTraceback(value, tb);
        else
            Py_DECREF(cur_tb);
    }
    if (f == Py_None) {
        /* pass */
    }
    else if (f == NULL) {
        _PyObject_Dump(value);
        fprintf(stderr, "lost sys.stderr\n");
    }
    else {
        /* We choose to ignore seen being possibly NULL, and report
           at least the main exception (it could be a MemoryError).
        */
        seen = PySet_New(NULL);
        if (seen == NULL)
            PyErr_Clear();
        print_exception_recursive(f, value, seen);
        Py_XDECREF(seen);
    }
}

PyObject *
PyRun_StringFlags(const char *str, int start, PyObject *globals,
                  PyObject *locals, PyCompilerFlags *flags)
{
    PyObject *ret = NULL;
    mod_ty mod;
    PyArena *arena;
    PyObject *filename;

    filename = _PyUnicode_FromId(&PyId_string); /* borrowed */
    if (filename == NULL)
        return NULL;

    arena = PyArena_New();
    if (arena == NULL)
        return NULL;

    mod = PyParser_ASTFromStringObject(str, filename, start, flags, arena);
    if (mod != NULL)
        ret = run_mod(mod, filename, globals, locals, flags, arena);
    PyArena_Free(arena);
    return ret;
}

PyObject *
PyRun_FileExFlags(FILE *fp, const char *filename_str, int start, PyObject *globals,
                  PyObject *locals, int closeit, PyCompilerFlags *flags)
{
    PyObject *ret = NULL;
    mod_ty mod;
    PyArena *arena = NULL;
    PyObject *filename;

    filename = PyUnicode_DecodeFSDefault(filename_str);
    if (filename == NULL)
        goto exit;

    arena = PyArena_New();
    if (arena == NULL)
        goto exit;

    mod = PyParser_ASTFromFileObject(fp, filename, NULL, start, 0, 0,
                                     flags, NULL, arena);
    if (closeit)
        fclose(fp);
    if (mod == NULL) {
        goto exit;
    }
    ret = run_mod(mod, filename, globals, locals, flags, arena);

exit:
    Py_XDECREF(filename);
    if (arena != NULL)
        PyArena_Free(arena);
    return ret;
}

static void
flush_io(void)
{
    PyObject *f, *r;
    PyObject *type, *value, *traceback;

    /* Save the current exception */
    PyErr_Fetch(&type, &value, &traceback);

    f = _PySys_GetObjectId(&PyId_stderr);
    if (f != NULL) {
        r = _PyObject_CallMethodId(f, &PyId_flush, NULL);
        if (r)
            Py_DECREF(r);
        else
            PyErr_Clear();
    }
    f = _PySys_GetObjectId(&PyId_stdout);
    if (f != NULL) {
        r = _PyObject_CallMethodId(f, &PyId_flush, NULL);
        if (r)
            Py_DECREF(r);
        else
            PyErr_Clear();
    }

    PyErr_Restore(type, value, traceback);
}

static PyObject *
run_mod(mod_ty mod, PyObject *filename, PyObject *globals, PyObject *locals,
            PyCompilerFlags *flags, PyArena *arena)
{
    PyCodeObject *co;
    PyObject *v;
    co = PyAST_CompileObject(mod, filename, flags, -1, arena);
    if (co == NULL)
        return NULL;
    v = PyEval_EvalCode((PyObject*)co, globals, locals);
    Py_DECREF(co);
    return v;
}

static PyObject *
run_pyc_file(FILE *fp, const char *filename, PyObject *globals,
             PyObject *locals, PyCompilerFlags *flags)
{
    PyCodeObject *co;
    PyObject *v;
    long magic;
    long PyImport_GetMagicNumber(void);

    magic = PyMarshal_ReadLongFromFile(fp);
    if (magic != PyImport_GetMagicNumber()) {
        if (!PyErr_Occurred())
            PyErr_SetString(PyExc_RuntimeError,
                       "Bad magic number in .pyc file");
        goto error;
    }
    /* Skip the rest of the header. */
    (void) PyMarshal_ReadLongFromFile(fp);
    (void) PyMarshal_ReadLongFromFile(fp);
    (void) PyMarshal_ReadLongFromFile(fp);
    if (PyErr_Occurred()) {
        goto error;
    }
    v = PyMarshal_ReadLastObjectFromFile(fp);
    if (v == NULL || !PyCode_Check(v)) {
        Py_XDECREF(v);
        PyErr_SetString(PyExc_RuntimeError,
                   "Bad code object in .pyc file");
        goto error;
    }
    fclose(fp);
    co = (PyCodeObject *)v;
    v = PyEval_EvalCode((PyObject*)co, globals, locals);
    if (v && flags)
        flags->cf_flags |= (co->co_flags & PyCF_MASK);
    Py_DECREF(co);
    return v;
error:
    fclose(fp);
    return NULL;
}

PyObject *
Py_CompileStringObject(const char *str, PyObject *filename, int start,
                       PyCompilerFlags *flags, int optimize)
{
    PyCodeObject *co;
    mod_ty mod;
    PyArena *arena = PyArena_New();
    if (arena == NULL)
        return NULL;

    mod = PyParser_ASTFromStringObject(str, filename, start, flags, arena);
    if (mod == NULL) {
        PyArena_Free(arena);
        return NULL;
    }
    if (flags && (flags->cf_flags & PyCF_ONLY_AST)) {
        PyObject *result = PyAST_mod2obj(mod);
        PyArena_Free(arena);
        return result;
    }
    co = PyAST_CompileObject(mod, filename, flags, optimize, arena);
    PyArena_Free(arena);
    return (PyObject *)co;
}

PyObject *
Py_CompileStringExFlags(const char *str, const char *filename_str, int start,
                        PyCompilerFlags *flags, int optimize)
{
    PyObject *filename, *co;
    filename = PyUnicode_DecodeFSDefault(filename_str);
    if (filename == NULL)
        return NULL;
    co = Py_CompileStringObject(str, filename, start, flags, optimize);
    Py_DECREF(filename);
    return co;
}

/* For use in Py_LIMITED_API */
#undef Py_CompileString
PyObject *
PyCompileString(const char *str, const char *filename, int start)
{
    return Py_CompileStringFlags(str, filename, start, NULL);
}

struct symtable *
Py_SymtableStringObject(const char *str, PyObject *filename, int start)
{
    struct symtable *st;
    mod_ty mod;
    PyCompilerFlags flags;
    PyArena *arena;

    arena = PyArena_New();
    if (arena == NULL)
        return NULL;

    flags.cf_flags = 0;
    mod = PyParser_ASTFromStringObject(str, filename, start, &flags, arena);
    if (mod == NULL) {
        PyArena_Free(arena);
        return NULL;
    }
    st = PySymtable_BuildObject(mod, filename, 0);
    PyArena_Free(arena);
    return st;
}

struct symtable *
Py_SymtableString(const char *str, const char *filename_str, int start)
{
    PyObject *filename;
    struct symtable *st;

    filename = PyUnicode_DecodeFSDefault(filename_str);
    if (filename == NULL)
        return NULL;
    st = Py_SymtableStringObject(str, filename, start);
    Py_DECREF(filename);
    return st;
}

/* Preferred access to parser is through AST. */
mod_ty
PyParser_ASTFromStringObject(const char *s, PyObject *filename, int start,
                             PyCompilerFlags *flags, PyArena *arena)
{
    mod_ty mod;
    PyCompilerFlags localflags;
    perrdetail err;
    int iflags = PARSER_FLAGS(flags);

    node *n = PyParser_ParseStringObject(s, filename,
                                         &_PyParser_Grammar, start, &err,
                                         &iflags);
    if (flags == NULL) {
        localflags.cf_flags = 0;
        flags = &localflags;
    }
    if (n) {
        flags->cf_flags |= iflags & PyCF_MASK;
        mod = PyAST_FromNodeObject(n, flags, filename, arena);
        PyNode_Free(n);
    }
    else {
        err_input(&err);
        mod = NULL;
    }
    err_free(&err);
    return mod;
}

mod_ty
PyParser_ASTFromString(const char *s, const char *filename_str, int start,
                       PyCompilerFlags *flags, PyArena *arena)
{
    PyObject *filename;
    mod_ty mod;
    filename = PyUnicode_DecodeFSDefault(filename_str);
    if (filename == NULL)
        return NULL;
    mod = PyParser_ASTFromStringObject(s, filename, start, flags, arena);
    Py_DECREF(filename);
    return mod;
}

mod_ty
PyParser_ASTFromFileObject(FILE *fp, PyObject *filename, const char* enc,
                           int start, const char *ps1,
                           const char *ps2, PyCompilerFlags *flags, int *errcode,
                           PyArena *arena)
{
    mod_ty mod;
    PyCompilerFlags localflags;
    perrdetail err;
    int iflags = PARSER_FLAGS(flags);

    node *n = PyParser_ParseFileObject(fp, filename, enc,
                                       &_PyParser_Grammar,
                                       start, ps1, ps2, &err, &iflags);
    if (flags == NULL) {
        localflags.cf_flags = 0;
        flags = &localflags;
    }
    if (n) {
        flags->cf_flags |= iflags & PyCF_MASK;
        mod = PyAST_FromNodeObject(n, flags, filename, arena);
        PyNode_Free(n);
    }
    else {
        err_input(&err);
        if (errcode)
            *errcode = err.error;
        mod = NULL;
    }
    err_free(&err);
    return mod;
}

mod_ty
PyParser_ASTFromFile(FILE *fp, const char *filename_str, const char* enc,
                     int start, const char *ps1,
                     const char *ps2, PyCompilerFlags *flags, int *errcode,
                     PyArena *arena)
{
    mod_ty mod;
    PyObject *filename;
    filename = PyUnicode_DecodeFSDefault(filename_str);
    if (filename == NULL)
        return NULL;
    mod = PyParser_ASTFromFileObject(fp, filename, enc, start, ps1, ps2,
                                     flags, errcode, arena);
    Py_DECREF(filename);
    return mod;
}

/* Simplified interface to parsefile -- return node or set exception */

node *
PyParser_SimpleParseFileFlags(FILE *fp, const char *filename, int start, int flags)
{
    perrdetail err;
    node *n = PyParser_ParseFileFlags(fp, filename, NULL,
                                      &_PyParser_Grammar,
                                      start, NULL, NULL, &err, flags);
    if (n == NULL)
        err_input(&err);
    err_free(&err);

    return n;
}

/* Simplified interface to parsestring -- return node or set exception */

node *
PyParser_SimpleParseStringFlags(const char *str, int start, int flags)
{
    perrdetail err;
    node *n = PyParser_ParseStringFlags(str, &_PyParser_Grammar,
                                        start, &err, flags);
    if (n == NULL)
        err_input(&err);
    err_free(&err);
    return n;
}

node *
PyParser_SimpleParseStringFlagsFilename(const char *str, const char *filename,
                                        int start, int flags)
{
    perrdetail err;
    node *n = PyParser_ParseStringFlagsFilename(str, filename,
                            &_PyParser_Grammar, start, &err, flags);
    if (n == NULL)
        err_input(&err);
    err_free(&err);
    return n;
}

/* May want to move a more generalized form of this to parsetok.c or
   even parser modules. */

void
PyParser_ClearError(perrdetail *err)
{
    err_free(err);
}

void
PyParser_SetError(perrdetail *err)
{
    err_input(err);
}

static void
err_free(perrdetail *err)
{
    Py_CLEAR(err->filename);
}

/* Set the error appropriate to the given input error code (see errcode.h) */

static void
err_input(perrdetail *err)
{
    PyObject *v, *w, *errtype, *errtext;
    PyObject *msg_obj = NULL;
    const char *msg = NULL;
    int offset = err->offset;

    errtype = PyExc_SyntaxError;
    switch (err->error) {
    case E_ERROR:
        goto cleanup;
    case E_SYNTAX:
        errtype = PyExc_IndentationError;
        if (err->expected == INDENT)
            msg = "expected an indented block";
        else if (err->token == INDENT)
            msg = "unexpected indent";
        else if (err->token == DEDENT)
            msg = "unexpected unindent";
        else if (err->expected == NOTEQUAL) {
            errtype = PyExc_SyntaxError;
            msg = "with Barry as BDFL, use '<>' instead of '!='";
        }
        else {
            errtype = PyExc_SyntaxError;
            msg = "invalid syntax";
        }
        break;
    case E_TOKEN:
        msg = "invalid token";
        break;
    case E_EOFS:
        msg = "EOF while scanning triple-quoted string literal";
        break;
    case E_EOLS:
        msg = "EOL while scanning string literal";
        break;
    case E_INTR:
        if (!PyErr_Occurred())
            PyErr_SetNone(PyExc_KeyboardInterrupt);
        goto cleanup;
    case E_NOMEM:
        PyErr_NoMemory();
        goto cleanup;
    case E_EOF:
        msg = "unexpected EOF while parsing";
        break;
    case E_TABSPACE:
        errtype = PyExc_TabError;
        msg = "inconsistent use of tabs and spaces in indentation";
        break;
    case E_OVERFLOW:
        msg = "expression too long";
        break;
    case E_DEDENT:
        errtype = PyExc_IndentationError;
        msg = "unindent does not match any outer indentation level";
        break;
    case E_TOODEEP:
        errtype = PyExc_IndentationError;
        msg = "too many levels of indentation";
        break;
    case E_DECODE: {
        PyObject *type, *value, *tb;
        PyErr_Fetch(&type, &value, &tb);
        msg = "unknown decode error";
        if (value != NULL)
            msg_obj = PyObject_Str(value);
        Py_XDECREF(type);
        Py_XDECREF(value);
        Py_XDECREF(tb);
        break;
    }
    case E_LINECONT:
        msg = "unexpected character after line continuation character";
        break;

    case E_IDENTIFIER:
        msg = "invalid character in identifier";
        break;
    case E_BADSINGLE:
        msg = "multiple statements found while compiling a single statement";
        break;
    default:
        fprintf(stderr, "error=%d\n", err->error);
        msg = "unknown parsing error";
        break;
    }
    /* err->text may not be UTF-8 in case of decoding errors.
       Explicitly convert to an object. */
    if (!err->text) {
        errtext = Py_None;
        Py_INCREF(Py_None);
    } else {
        errtext = PyUnicode_DecodeUTF8(err->text, err->offset,
                                       "replace");
        if (errtext != NULL) {
            Py_ssize_t len = strlen(err->text);
            offset = (int)PyUnicode_GET_LENGTH(errtext);
            if (len != err->offset) {
                Py_DECREF(errtext);
                errtext = PyUnicode_DecodeUTF8(err->text, len,
                                               "replace");
            }
        }
    }
    v = Py_BuildValue("(OiiN)", err->filename,
                      err->lineno, offset, errtext);
    if (v != NULL) {
        if (msg_obj)
            w = Py_BuildValue("(OO)", msg_obj, v);
        else
            w = Py_BuildValue("(sO)", msg, v);
    } else
        w = NULL;
    Py_XDECREF(v);
    PyErr_SetObject(errtype, w);
    Py_XDECREF(w);
cleanup:
    Py_XDECREF(msg_obj);
    if (err->text != NULL) {
        PyObject_FREE(err->text);
        err->text = NULL;
    }
}


#if defined(USE_STACKCHECK)
#if defined(WIN32) && defined(_MSC_VER)

/* Stack checking for Microsoft C */

#include <malloc.h>
#include <excpt.h>

/*
 * Return non-zero when we run out of memory on the stack; zero otherwise.
 */
int
PyOS_CheckStack(void)
{
    __try {
        /* alloca throws a stack overflow exception if there's
           not enough space left on the stack */
        alloca(PYOS_STACK_MARGIN * sizeof(void*));
        return 0;
    } __except (GetExceptionCode() == STATUS_STACK_OVERFLOW ?
                    EXCEPTION_EXECUTE_HANDLER :
            EXCEPTION_CONTINUE_SEARCH) {
        int errcode = _resetstkoflw();
        if (errcode == 0)
        {
            Py_FatalError("Could not reset the stack!");
        }
    }
    return 1;
}

#endif /* WIN32 && _MSC_VER */

/* Alternate implementations can be added here... */

#endif /* USE_STACKCHECK */

/* Deprecated C API functions still provided for binary compatibility */

#undef PyParser_SimpleParseFile
node *
PyParser_SimpleParseFile(FILE *fp, const char *filename, int start)
{
    return PyParser_SimpleParseFileFlags(fp, filename, start, 0);
}

#undef PyParser_SimpleParseString
node *
PyParser_SimpleParseString(const char *str, int start)
{
    return PyParser_SimpleParseStringFlags(str, start, 0);
}

#undef PyRun_AnyFile
int
PyRun_AnyFile(FILE *fp, const char *name)
{
    return PyRun_AnyFileExFlags(fp, name, 0, NULL);
}

#undef PyRun_AnyFileEx
int
PyRun_AnyFileEx(FILE *fp, const char *name, int closeit)
{
    return PyRun_AnyFileExFlags(fp, name, closeit, NULL);
}

#undef PyRun_AnyFileFlags
int
PyRun_AnyFileFlags(FILE *fp, const char *name, PyCompilerFlags *flags)
{
    return PyRun_AnyFileExFlags(fp, name, 0, flags);
}

#undef PyRun_File
PyObject *
PyRun_File(FILE *fp, const char *p, int s, PyObject *g, PyObject *l)
{
    return PyRun_FileExFlags(fp, p, s, g, l, 0, NULL);
}

#undef PyRun_FileEx
PyObject *
PyRun_FileEx(FILE *fp, const char *p, int s, PyObject *g, PyObject *l, int c)
{
    return PyRun_FileExFlags(fp, p, s, g, l, c, NULL);
}

#undef PyRun_FileFlags
PyObject *
PyRun_FileFlags(FILE *fp, const char *p, int s, PyObject *g, PyObject *l,
                PyCompilerFlags *flags)
{
    return PyRun_FileExFlags(fp, p, s, g, l, 0, flags);
}

#undef PyRun_SimpleFile
int
PyRun_SimpleFile(FILE *f, const char *p)
{
    return PyRun_SimpleFileExFlags(f, p, 0, NULL);
}

#undef PyRun_SimpleFileEx
int
PyRun_SimpleFileEx(FILE *f, const char *p, int c)
{
    return PyRun_SimpleFileExFlags(f, p, c, NULL);
}


#undef PyRun_String
PyObject *
PyRun_String(const char *str, int s, PyObject *g, PyObject *l)
{
    return PyRun_StringFlags(str, s, g, l, NULL);
}

#undef PyRun_SimpleString
int
PyRun_SimpleString(const char *s)
{
    return PyRun_SimpleStringFlags(s, NULL);
}

#undef Py_CompileString
PyObject *
Py_CompileString(const char *str, const char *p, int s)
{
    return Py_CompileStringExFlags(str, p, s, NULL, -1);
}

#undef Py_CompileStringFlags
PyObject *
Py_CompileStringFlags(const char *str, const char *p, int s,
                      PyCompilerFlags *flags)
{
    return Py_CompileStringExFlags(str, p, s, flags, -1);
}

#undef PyRun_InteractiveOne
int
PyRun_InteractiveOne(FILE *f, const char *p)
{
    return PyRun_InteractiveOneFlags(f, p, NULL);
}

#undef PyRun_InteractiveLoop
int
PyRun_InteractiveLoop(FILE *f, const char *p)
{
    return PyRun_InteractiveLoopFlags(f, p, NULL);
}

#ifdef __cplusplus
}
#endif<|MERGE_RESOLUTION|>--- conflicted
+++ resolved
@@ -11,12 +11,7 @@
 #include "Python.h"
 
 #include "Python-ast.h"
-<<<<<<< HEAD
-#undef Yield /* undefine macro conflicting with winbase.h */
 #include "pycore_pystate.h"
-=======
-#include "pycore_state.h"
->>>>>>> 19c46a4c
 #include "grammar.h"
 #include "node.h"
 #include "token.h"
