--- conflicted
+++ resolved
@@ -299,13 +299,11 @@
             else if (type == &PyBool_Type) {
                 _Py_uop_sym_set_const(ctx, value, Py_False);
             }
-<<<<<<< HEAD
+            else if (type == &PyLong_Type) {
+                _Py_uop_sym_set_const(ctx, value, Py_GetConstant(Py_CONSTANT_ZERO));
+            }
             else if (type == &PyUnicode_Type) {
                 _Py_uop_sym_set_const(ctx, value, Py_GetConstant(Py_CONSTANT_EMPTY_STR));
-=======
-            else if (type == &PyLong_Type) {
-                _Py_uop_sym_set_const(ctx, value, Py_GetConstant(Py_CONSTANT_ZERO));
->>>>>>> b6769e94
             }
             // TODO: More types (GH-130415)!
             make_const(sym, const_val);
