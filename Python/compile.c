--- conflicted
+++ resolved
@@ -855,14 +855,6 @@
 
 /* Return the stack effect of opcode with argument oparg.
 
-<<<<<<< HEAD
-   If the stack effect depends on the values on the stack return
-   the stack effect for the worst case.  stackdepth_walk() will correct
-   it for an alternate case.
- */
-int
-PyCompile_OpcodeStackEffect(int opcode, int oparg)
-=======
    Some opcodes have different stack effect when jump to the target and
    when not jump. The 'jump' parameter specifies the case:
 
@@ -874,7 +866,6 @@
    WITH_CLEANUP_FINISH deterministic. */
 static int
 stack_effect(int opcode, int oparg, int jump)
->>>>>>> 44e1e1e0
 {
     switch (opcode) {
         /* Stack manipulation */
@@ -954,19 +945,11 @@
             /* 1 in the normal flow.
              * Restore the stack position and push 6 values before jumping to
              * the handler if an exception be raised. */
-<<<<<<< HEAD
-            return 6;
-        case WITH_CLEANUP_START:
-            return 2; /* or 1, depending on TOS */
-        case WITH_CLEANUP_FINISH:
-            /* Pop the variable number of values pushed by WITH_CLEANUP_START
-=======
             return jump ? 6 : 1;
         case WITH_CLEANUP_START:
             return 2; /* or 1, depending on TOS */
         case WITH_CLEANUP_FINISH:
             /* Pop a variable number of values pushed by WITH_CLEANUP_START
->>>>>>> 44e1e1e0
              * + __exit__ or __aexit__. */
             return -3;
         case RETURN_VALUE:
@@ -984,10 +967,7 @@
         case POP_EXCEPT:
             return -3;
         case END_FINALLY:
-<<<<<<< HEAD
         case POP_FINALLY:
-=======
->>>>>>> 44e1e1e0
             /* Pop 6 values when an exception was raised. */
             return -6;
 
@@ -1061,8 +1041,7 @@
             /* 0 in the normal flow.
              * Restore the stack position and push 6 values before jumping to
              * the handler if an exception be raised. */
-<<<<<<< HEAD
-            return 6;
+            return jump ? 6 : 0;
         case BEGIN_FINALLY:
             /* Actually pushes 1 value, but count 6 for balancing with
              * END_FINALLY and POP_FINALLY.
@@ -1070,10 +1049,7 @@
              * "LOAD_CONST None". */
             return 6;
         case CALL_FINALLY:
-            return 1;
-=======
-            return jump ? 6 : 0;
->>>>>>> 44e1e1e0
+            return jump ? 1 : 0;
 
         case LOAD_FAST:
             return 1;
@@ -1121,17 +1097,10 @@
             return 0;
         case SETUP_ASYNC_WITH:
             /* 0 in the normal flow.
-<<<<<<< HEAD
-             * Restore the stack position to the position before __aexit__
-             * and push 6 values before jumping to the handler if an
-             * exception be raised. */
-            return -1 + 6;
-=======
              * Restore the stack position to the position before the result
              * of __aenter__ and push 6 values before jumping to the handler
              * if an exception be raised. */
             return jump ? -1 + 6 : 0;
->>>>>>> 44e1e1e0
         case BEFORE_ASYNC_WITH:
             return 1;
         case GET_AITER:
@@ -2499,14 +2468,8 @@
     ADDOP(c, POP_TOP);
     ADDOP(c, POP_TOP);
     ADDOP(c, POP_TOP);
-<<<<<<< HEAD
     ADDOP(c, POP_EXCEPT); /* for SETUP_FINALLY */
     ADDOP(c, POP_TOP);  /* pop iterator from stack */
-=======
-    ADDOP(c, POP_EXCEPT); /* for SETUP_EXCEPT */
-    ADDOP(c, POP_TOP); /* for correct calculation of stack effect */
-    ADDOP(c, POP_BLOCK); /* for SETUP_LOOP */
->>>>>>> 44e1e1e0
     ADDOP_JABS(c, JUMP_ABSOLUTE, after_loop_else);
 
 
@@ -2827,12 +2790,8 @@
             /* second # body */
             VISIT_SEQ(c, stmt, handler->v.ExceptHandler.body);
             ADDOP(c, POP_BLOCK);
-<<<<<<< HEAD
             ADDOP(c, BEGIN_FINALLY);
             compiler_pop_fblock(c, HANDLER_CLEANUP, cleanup_body);
-=======
-            compiler_pop_fblock(c, FINALLY_TRY, cleanup_body);
->>>>>>> 44e1e1e0
 
             /* finally: */
             compiler_use_next_block(c, cleanup_end);
@@ -5069,14 +5028,9 @@
     int i, new_depth, target_depth, effect;
     struct instr *instr;
     assert(!b->b_seen || b->b_startdepth == depth);
-<<<<<<< HEAD
-    if (b->b_seen || b->b_startdepth >= depth)
-        return maxdepth;
-=======
     if (b->b_seen || b->b_startdepth >= depth) {
         return maxdepth;
     }
->>>>>>> 44e1e1e0
     /* Guard against infinite recursion */
     b->b_seen = 1;
     b->b_startdepth = depth;
@@ -5094,37 +5048,6 @@
         assert(new_depth >= 0); /* invalid code or bug in stackdepth() */
         if (instr->i_jrel || instr->i_jabs) {
             /* Recursively inspect jump target */
-<<<<<<< HEAD
-            target_depth = depth;
-            if (instr->i_opcode == CALL_FINALLY) {
-                depth = depth - 1;
-                continue;
-            }
-            if (instr->i_opcode == FOR_ITER) {
-                target_depth = depth - 2;
-            }
-            else if (instr->i_opcode == SETUP_FINALLY)
-            {
-                depth = depth - 6;
-            }
-            else if (instr->i_opcode == SETUP_WITH ||
-                     instr->i_opcode == SETUP_ASYNC_WITH)
-            {
-                depth = depth - 5;
-            }
-            else if (instr->i_opcode == JUMP_IF_TRUE_OR_POP ||
-                     instr->i_opcode == JUMP_IF_FALSE_OR_POP)
-            {
-                depth = depth - 1;
-            }
-            maxdepth = stackdepth_walk(c, instr->i_target,
-                                       target_depth, maxdepth);
-        }
-        if (instr->i_opcode == JUMP_ABSOLUTE ||
-            instr->i_opcode == JUMP_FORWARD ||
-            instr->i_opcode == RETURN_VALUE ||
-            instr->i_opcode == RAISE_VARARGS)
-=======
             effect = stack_effect(instr->i_opcode, instr->i_oparg, 1);
             assert(effect != PY_INVALID_STACK_EFFECT);
             target_depth = depth + effect;
@@ -5132,13 +5055,9 @@
                 maxdepth = target_depth;
             }
             assert(target_depth >= 0); /* invalid code or bug in stackdepth() */
-            if (instr->i_opcode == CONTINUE_LOOP) {
-                /* Pops a variable number of values from the stack,
-                 * but the target should be already proceeding.
-                 */
-                assert(instr->i_target->b_seen);
-                assert(instr->i_target->b_startdepth <= depth);
-                goto out; /* remaining code is dead */
+            if (instr->i_opcode == CALL_FINALLY) {
+                depth = new_depth;
+                continue;
             }
             maxdepth = stackdepth_walk(c, instr->i_target,
                                        target_depth, maxdepth);
@@ -5147,9 +5066,7 @@
         if (instr->i_opcode == JUMP_ABSOLUTE ||
             instr->i_opcode == JUMP_FORWARD ||
             instr->i_opcode == RETURN_VALUE ||
-            instr->i_opcode == RAISE_VARARGS ||
-            instr->i_opcode == BREAK_LOOP)
->>>>>>> 44e1e1e0
+            instr->i_opcode == RAISE_VARARGS)
         {
             goto out; /* remaining code is dead */
         }
