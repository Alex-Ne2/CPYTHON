/*
 * This file compiles an abstract syntax tree (AST) into Python bytecode.
 *
 * The primary entry point is _PyAST_Compile(), which returns a
 * PyCodeObject.  The compiler makes several passes to build the code
 * object:
 *   1. Checks for future statements.  See future.c
 *   2. Builds a symbol table.  See symtable.c.
 *   3. Generate code for basic blocks.  See compiler_mod() in this file.
 *   4. Assemble the basic blocks into final code.  See assemble() in
 *      this file.
 *   5. Optimize the byte code (peephole optimizations).
 *
 * Note that compiler_mod() suggests module, but the module ast type
 * (mod_ty) has cases for expressions and interactive statements.
 *
 * CAUTION: The VISIT_* macros abort the current function when they
 * encounter a problem. So don't invoke them when there is memory
 * which needs to be released. Code blocks are OK, as the compiler
 * structure takes care of releasing those.  Use the arena to manage
 * objects.
 */

#include <stdbool.h>

#include "Python.h"
#include "pycore_ast.h"           // _PyAST_GetDocString()
#include "pycore_compile.h"       // _PyFuture_FromAST()
#include "pycore_code.h"          // _PyCode_New()
#include "pycore_pymem.h"         // _PyMem_IsPtrFreed()
#include "pycore_long.h"          // _PyLong_GetZero()
#include "pycore_symtable.h"      // PySTEntryObject

#define NEED_OPCODE_JUMP_TABLES
#include "opcode.h"               // EXTENDED_ARG
#include "wordcode_helpers.h"     // instrsize()


#define DEFAULT_BLOCK_SIZE 16
#define DEFAULT_BLOCKS 8
#define DEFAULT_CODE_SIZE 128
#define DEFAULT_LNOTAB_SIZE 16
#define DEFAULT_CNOTAB_SIZE 32

#define COMP_GENEXP   0
#define COMP_LISTCOMP 1
#define COMP_SETCOMP  2
#define COMP_DICTCOMP 3

/* A soft limit for stack use, to avoid excessive
 * memory use for large constants, etc.
 *
 * The value 30 is plucked out of thin air.
 * Code that could use more stack than this is
 * rare, so the exact value is unimportant.
 */
#define STACK_USE_GUIDELINE 30

/* If we exceed this limit, it should
 * be considered a compiler bug.
 * Currently it should be impossible
 * to exceed STACK_USE_GUIDELINE * 100,
 * as 100 is the maximum parse depth.
 * For performance reasons we will
 * want to reduce this to a
 * few hundred in the future.
 *
 * NOTE: Whatever MAX_ALLOWED_STACK_USE is
 * set to, it should never restrict what Python
 * we can write, just how we compile it.
 */
#define MAX_ALLOWED_STACK_USE (STACK_USE_GUIDELINE * 100)


/* Pseudo-instructions used in the compiler,
 * but turned into NOPs by the assembler. */
#define SETUP_FINALLY 255
#define SETUP_CLEANUP 254
#define SETUP_WITH 253
#define POP_BLOCK 252

#define IS_TOP_LEVEL_AWAIT(c) ( \
        (c->c_flags->cf_flags & PyCF_ALLOW_TOP_LEVEL_AWAIT) \
        && (c->u->u_ste->ste_type == ModuleBlock))

struct instr {
    unsigned char i_opcode;
    int i_oparg;
    /* target block (if jump instruction) */
    struct basicblock_ *i_target;
     /* target block when exception is raised, should not be set by front-end. */
    struct basicblock_ *i_except;
    int i_lineno;
    int i_end_lineno;
    int i_col_offset;
    int i_end_col_offset;
};

typedef struct excepthandler {
    struct instr *setup;
    int offset;
} ExceptHandler;

typedef struct exceptstack {
    struct basicblock_ *handlers[CO_MAXBLOCKS+1];
    int depth;
} ExceptStack;

#define LOG_BITS_PER_INT 5
#define MASK_LOW_LOG_BITS 31

static inline int
is_bit_set_in_table(uint32_t *table, int bitindex) {
    /* Is the relevant bit set in the relevant word? */
    /* 256 bits fit into 8 32-bits words.
     * Word is indexed by (bitindex>>ln(size of int in bits)).
     * Bit within word is the low bits of bitindex.
     */
    uint32_t word = table[bitindex >> LOG_BITS_PER_INT];
    return (word >> (bitindex & MASK_LOW_LOG_BITS)) & 1;
}

static inline int
is_relative_jump(struct instr *i)
{
    return is_bit_set_in_table(_PyOpcode_RelativeJump, i->i_opcode);
}

static inline int
is_jump(struct instr *i)
{
    return i->i_opcode >= SETUP_WITH || is_bit_set_in_table(_PyOpcode_Jump, i->i_opcode);
}

typedef struct basicblock_ {
    /* Each basicblock in a compilation unit is linked via b_list in the
       reverse order that the block are allocated.  b_list points to the next
       block, not to be confused with b_next, which is next by control flow. */
    struct basicblock_ *b_list;
    /* number of instructions used */
    int b_iused;
    /* length of instruction array (b_instr) */
    int b_ialloc;
    /* pointer to an array of instructions, initially NULL */
    struct instr *b_instr;
    /* If b_next is non-NULL, it is a pointer to the next
       block reached by normal control flow. */
    struct basicblock_ *b_next;
    /* b_return is true if a RETURN_VALUE opcode is inserted. */
    unsigned b_return : 1;
    /* Number of predecssors that a block has. */
    int b_predecessors;
    /* Basic block has no fall through (it ends with a return, raise or jump) */
    unsigned b_nofallthrough : 1;
    /* Basic block is an exception handler that preserves lasti */
    unsigned b_preserve_lasti : 1;
    /* Used by compiler passes to mark whether they have visited a basic block. */
    unsigned b_visited : 1;
    /* Basic block exits scope (it ends with a return or raise) */
    unsigned b_exit : 1;
    /* depth of stack upon entry of block, computed by stackdepth() */
    int b_startdepth;
    /* instruction offset for block, computed by assemble_jump_offsets() */
    int b_offset;
    /* Exception stack at start of block, used by assembler to create the exception handling table */
    ExceptStack *b_exceptstack;
} basicblock;

/* fblockinfo tracks the current frame block.

A frame block is used to handle loops, try/except, and try/finally.
It's called a frame block to distinguish it from a basic block in the
compiler IR.
*/

enum fblocktype { WHILE_LOOP, FOR_LOOP, TRY_EXCEPT, FINALLY_TRY, FINALLY_END,
                  WITH, ASYNC_WITH, HANDLER_CLEANUP, POP_VALUE, EXCEPTION_HANDLER,
                  ASYNC_COMPREHENSION_GENERATOR };

struct fblockinfo {
    enum fblocktype fb_type;
    basicblock *fb_block;
    /* (optional) type-specific exit or cleanup block */
    basicblock *fb_exit;
    /* (optional) additional information required for unwinding */
    void *fb_datum;
};

enum {
    COMPILER_SCOPE_MODULE,
    COMPILER_SCOPE_CLASS,
    COMPILER_SCOPE_FUNCTION,
    COMPILER_SCOPE_ASYNC_FUNCTION,
    COMPILER_SCOPE_LAMBDA,
    COMPILER_SCOPE_COMPREHENSION,
};

/* The following items change on entry and exit of code blocks.
   They must be saved and restored when returning to a block.
*/
struct compiler_unit {
    PySTEntryObject *u_ste;

    PyObject *u_name;
    PyObject *u_qualname;  /* dot-separated qualified name (lazy) */
    int u_scope_type;

    /* The following fields are dicts that map objects to
       the index of them in co_XXX.      The index is used as
       the argument for opcodes that refer to those collections.
    */
    PyObject *u_consts;    /* all constants */
    PyObject *u_names;     /* all names */
    PyObject *u_varnames;  /* local variables */
    PyObject *u_cellvars;  /* cell variables */
    PyObject *u_freevars;  /* free variables */

    PyObject *u_private;        /* for private name mangling */

    Py_ssize_t u_argcount;        /* number of arguments for block */
    Py_ssize_t u_posonlyargcount;        /* number of positional only arguments for block */
    Py_ssize_t u_kwonlyargcount; /* number of keyword only arguments for block */
    /* Pointer to the most recently allocated block.  By following b_list
       members, you can reach all early allocated blocks. */
    basicblock *u_blocks;
    basicblock *u_curblock; /* pointer to current block */

    int u_nfblocks;
    struct fblockinfo u_fblock[CO_MAXBLOCKS];

    int u_firstlineno; /* the first lineno of the block */
    int u_lineno;          /* the lineno for the current stmt */
    int u_col_offset;      /* the offset of the current stmt */
    int u_end_lineno;      /* the end line of the current stmt */
    int u_end_col_offset;  /* the end offset of the current stmt */
};

/* This struct captures the global state of a compilation.

The u pointer points to the current compilation unit, while units
for enclosing blocks are stored in c_stack.     The u and c_stack are
managed by compiler_enter_scope() and compiler_exit_scope().

Note that we don't track recursion levels during compilation - the
task of detecting and rejecting excessive levels of nesting is
handled by the symbol analysis pass.

*/

struct compiler {
    PyObject *c_filename;
    struct symtable *c_st;
    PyFutureFeatures *c_future; /* pointer to module's __future__ */
    PyCompilerFlags *c_flags;

    int c_optimize;              /* optimization level */
    int c_interactive;           /* true if in interactive mode */
    int c_nestlevel;
    PyObject *c_const_cache;     /* Python dict holding all constants,
                                    including names tuple */
    struct compiler_unit *u; /* compiler state for current block */
    PyObject *c_stack;           /* Python list holding compiler_unit ptrs */
    PyArena *c_arena;            /* pointer to memory allocation arena */
};

typedef struct {
    // A list of strings corresponding to name captures. It is used to track:
    // - Repeated name assignments in the same pattern.
    // - Different name assignments in alternatives.
    // - The order of name assignments in alternatives.
    PyObject *stores;
    // If 0, any name captures against our subject will raise.
    int allow_irrefutable;
    // An array of blocks to jump to on failure. Jumping to fail_pop[i] will pop
    // i items off of the stack. The end result looks like this (with each block
    // falling through to the next):
    // fail_pop[4]: POP_TOP
    // fail_pop[3]: POP_TOP
    // fail_pop[2]: POP_TOP
    // fail_pop[1]: POP_TOP
    // fail_pop[0]: NOP
    basicblock **fail_pop;
    // The current length of fail_pop.
    Py_ssize_t fail_pop_size;
    // The number of items on top of the stack that need to *stay* on top of the
    // stack. Variable captures go beneath these. All of them will be popped on
    // failure.
    Py_ssize_t on_top;
} pattern_context;

static int compiler_enter_scope(struct compiler *, identifier, int, void *, int);
static void compiler_free(struct compiler *);
static basicblock *compiler_new_block(struct compiler *);
static int compiler_next_instr(basicblock *);
static int compiler_addop(struct compiler *, int);
static int compiler_addop_i(struct compiler *, int, Py_ssize_t);
static int compiler_addop_j(struct compiler *, int, basicblock *);
static int compiler_addop_j_noline(struct compiler *, int, basicblock *);
static int compiler_error(struct compiler *, const char *, ...);
static int compiler_warn(struct compiler *, const char *, ...);
static int compiler_nameop(struct compiler *, identifier, expr_context_ty);

static PyCodeObject *compiler_mod(struct compiler *, mod_ty);
static int compiler_visit_stmt(struct compiler *, stmt_ty);
static int compiler_visit_keyword(struct compiler *, keyword_ty);
static int compiler_visit_expr(struct compiler *, expr_ty);
static int compiler_augassign(struct compiler *, stmt_ty);
static int compiler_annassign(struct compiler *, stmt_ty);
static int compiler_subscript(struct compiler *, expr_ty);
static int compiler_slice(struct compiler *, expr_ty);

static int are_all_items_const(asdl_expr_seq *, Py_ssize_t, Py_ssize_t);


static int compiler_with(struct compiler *, stmt_ty, int);
static int compiler_async_with(struct compiler *, stmt_ty, int);
static int compiler_async_for(struct compiler *, stmt_ty);
static int validate_keywords(struct compiler *c, asdl_keyword_seq *keywords);
static int compiler_call_simple_kw_helper(struct compiler *c,
                                          asdl_keyword_seq *keywords,
                                          Py_ssize_t nkwelts);
static int compiler_call_helper(struct compiler *c, int n,
                                asdl_expr_seq *args,
                                asdl_keyword_seq *keywords);
static int compiler_try_except(struct compiler *, stmt_ty);
static int compiler_set_qualname(struct compiler *);

static int compiler_sync_comprehension_generator(
                                      struct compiler *c,
                                      asdl_comprehension_seq *generators, int gen_index,
                                      int depth,
                                      expr_ty elt, expr_ty val, int type);

static int compiler_async_comprehension_generator(
                                      struct compiler *c,
                                      asdl_comprehension_seq *generators, int gen_index,
                                      int depth,
                                      expr_ty elt, expr_ty val, int type);

static int compiler_pattern(struct compiler *, pattern_ty, pattern_context *);
static int compiler_match(struct compiler *, stmt_ty);
static int compiler_pattern_subpattern(struct compiler *, pattern_ty,
                                       pattern_context *);

static void clean_basic_block(basicblock *bb);

static PyCodeObject *assemble(struct compiler *, int addNone);

#define CAPSULE_NAME "compile.c compiler unit"

PyObject *
_Py_Mangle(PyObject *privateobj, PyObject *ident)
{
    /* Name mangling: __private becomes _classname__private.
       This is independent from how the name is used. */
    PyObject *result;
    size_t nlen, plen, ipriv;
    Py_UCS4 maxchar;
    if (privateobj == NULL || !PyUnicode_Check(privateobj) ||
        PyUnicode_READ_CHAR(ident, 0) != '_' ||
        PyUnicode_READ_CHAR(ident, 1) != '_') {
        Py_INCREF(ident);
        return ident;
    }
    nlen = PyUnicode_GET_LENGTH(ident);
    plen = PyUnicode_GET_LENGTH(privateobj);
    /* Don't mangle __id__ or names with dots.

       The only time a name with a dot can occur is when
       we are compiling an import statement that has a
       package name.

       TODO(jhylton): Decide whether we want to support
       mangling of the module name, e.g. __M.X.
    */
    if ((PyUnicode_READ_CHAR(ident, nlen-1) == '_' &&
         PyUnicode_READ_CHAR(ident, nlen-2) == '_') ||
        PyUnicode_FindChar(ident, '.', 0, nlen, 1) != -1) {
        Py_INCREF(ident);
        return ident; /* Don't mangle __whatever__ */
    }
    /* Strip leading underscores from class name */
    ipriv = 0;
    while (PyUnicode_READ_CHAR(privateobj, ipriv) == '_')
        ipriv++;
    if (ipriv == plen) {
        Py_INCREF(ident);
        return ident; /* Don't mangle if class is just underscores */
    }
    plen -= ipriv;

    if (plen + nlen >= PY_SSIZE_T_MAX - 1) {
        PyErr_SetString(PyExc_OverflowError,
                        "private identifier too large to be mangled");
        return NULL;
    }

    maxchar = PyUnicode_MAX_CHAR_VALUE(ident);
    if (PyUnicode_MAX_CHAR_VALUE(privateobj) > maxchar)
        maxchar = PyUnicode_MAX_CHAR_VALUE(privateobj);

    result = PyUnicode_New(1 + nlen + plen, maxchar);
    if (!result)
        return 0;
    /* ident = "_" + priv[ipriv:] + ident # i.e. 1+plen+nlen bytes */
    PyUnicode_WRITE(PyUnicode_KIND(result), PyUnicode_DATA(result), 0, '_');
    if (PyUnicode_CopyCharacters(result, 1, privateobj, ipriv, plen) < 0) {
        Py_DECREF(result);
        return NULL;
    }
    if (PyUnicode_CopyCharacters(result, plen+1, ident, 0, nlen) < 0) {
        Py_DECREF(result);
        return NULL;
    }
    assert(_PyUnicode_CheckConsistency(result, 1));
    return result;
}

static int
compiler_init(struct compiler *c)
{
    memset(c, 0, sizeof(struct compiler));

    c->c_const_cache = PyDict_New();
    if (!c->c_const_cache) {
        return 0;
    }

    c->c_stack = PyList_New(0);
    if (!c->c_stack) {
        Py_CLEAR(c->c_const_cache);
        return 0;
    }

    return 1;
}

PyCodeObject *
_PyAST_Compile(mod_ty mod, PyObject *filename, PyCompilerFlags *flags,
               int optimize, PyArena *arena)
{
    struct compiler c;
    PyCodeObject *co = NULL;
    PyCompilerFlags local_flags = _PyCompilerFlags_INIT;
    int merged;
    if (!compiler_init(&c))
        return NULL;
    Py_INCREF(filename);
    c.c_filename = filename;
    c.c_arena = arena;
    c.c_future = _PyFuture_FromAST(mod, filename);
    if (c.c_future == NULL)
        goto finally;
    if (!flags) {
        flags = &local_flags;
    }
    merged = c.c_future->ff_features | flags->cf_flags;
    c.c_future->ff_features = merged;
    flags->cf_flags = merged;
    c.c_flags = flags;
    c.c_optimize = (optimize == -1) ? _Py_GetConfig()->optimization_level : optimize;
    c.c_nestlevel = 0;

    _PyASTOptimizeState state;
    state.optimize = c.c_optimize;
    state.ff_features = merged;

    if (!_PyAST_Optimize(mod, arena, &state)) {
        goto finally;
    }

    c.c_st = _PySymtable_Build(mod, filename, c.c_future);
    if (c.c_st == NULL) {
        if (!PyErr_Occurred())
            PyErr_SetString(PyExc_SystemError, "no symtable");
        goto finally;
    }

    co = compiler_mod(&c, mod);

 finally:
    compiler_free(&c);
    assert(co || PyErr_Occurred());
    return co;
}

static void
compiler_free(struct compiler *c)
{
    if (c->c_st)
        _PySymtable_Free(c->c_st);
    if (c->c_future)
        PyObject_Free(c->c_future);
    Py_XDECREF(c->c_filename);
    Py_DECREF(c->c_const_cache);
    Py_DECREF(c->c_stack);
}

static PyObject *
list2dict(PyObject *list)
{
    Py_ssize_t i, n;
    PyObject *v, *k;
    PyObject *dict = PyDict_New();
    if (!dict) return NULL;

    n = PyList_Size(list);
    for (i = 0; i < n; i++) {
        v = PyLong_FromSsize_t(i);
        if (!v) {
            Py_DECREF(dict);
            return NULL;
        }
        k = PyList_GET_ITEM(list, i);
        if (PyDict_SetItem(dict, k, v) < 0) {
            Py_DECREF(v);
            Py_DECREF(dict);
            return NULL;
        }
        Py_DECREF(v);
    }
    return dict;
}

/* Return new dict containing names from src that match scope(s).

src is a symbol table dictionary.  If the scope of a name matches
either scope_type or flag is set, insert it into the new dict.  The
values are integers, starting at offset and increasing by one for
each key.
*/

static PyObject *
dictbytype(PyObject *src, int scope_type, int flag, Py_ssize_t offset)
{
    Py_ssize_t i = offset, scope, num_keys, key_i;
    PyObject *k, *v, *dest = PyDict_New();
    PyObject *sorted_keys;

    assert(offset >= 0);
    if (dest == NULL)
        return NULL;

    /* Sort the keys so that we have a deterministic order on the indexes
       saved in the returned dictionary.  These indexes are used as indexes
       into the free and cell var storage.  Therefore if they aren't
       deterministic, then the generated bytecode is not deterministic.
    */
    sorted_keys = PyDict_Keys(src);
    if (sorted_keys == NULL)
        return NULL;
    if (PyList_Sort(sorted_keys) != 0) {
        Py_DECREF(sorted_keys);
        return NULL;
    }
    num_keys = PyList_GET_SIZE(sorted_keys);

    for (key_i = 0; key_i < num_keys; key_i++) {
        /* XXX this should probably be a macro in symtable.h */
        long vi;
        k = PyList_GET_ITEM(sorted_keys, key_i);
        v = PyDict_GetItemWithError(src, k);
        assert(v && PyLong_Check(v));
        vi = PyLong_AS_LONG(v);
        scope = (vi >> SCOPE_OFFSET) & SCOPE_MASK;

        if (scope == scope_type || vi & flag) {
            PyObject *item = PyLong_FromSsize_t(i);
            if (item == NULL) {
                Py_DECREF(sorted_keys);
                Py_DECREF(dest);
                return NULL;
            }
            i++;
            if (PyDict_SetItem(dest, k, item) < 0) {
                Py_DECREF(sorted_keys);
                Py_DECREF(item);
                Py_DECREF(dest);
                return NULL;
            }
            Py_DECREF(item);
        }
    }
    Py_DECREF(sorted_keys);
    return dest;
}

static void
compiler_unit_check(struct compiler_unit *u)
{
    basicblock *block;
    for (block = u->u_blocks; block != NULL; block = block->b_list) {
        assert(!_PyMem_IsPtrFreed(block));
        if (block->b_instr != NULL) {
            assert(block->b_ialloc > 0);
            assert(block->b_iused >= 0);
            assert(block->b_ialloc >= block->b_iused);
        }
        else {
            assert (block->b_iused == 0);
            assert (block->b_ialloc == 0);
        }
    }
}

static void
compiler_unit_free(struct compiler_unit *u)
{
    basicblock *b, *next;

    compiler_unit_check(u);
    b = u->u_blocks;
    while (b != NULL) {
        if (b->b_instr)
            PyObject_Free((void *)b->b_instr);
        next = b->b_list;
        PyObject_Free((void *)b);
        b = next;
    }
    Py_CLEAR(u->u_ste);
    Py_CLEAR(u->u_name);
    Py_CLEAR(u->u_qualname);
    Py_CLEAR(u->u_consts);
    Py_CLEAR(u->u_names);
    Py_CLEAR(u->u_varnames);
    Py_CLEAR(u->u_freevars);
    Py_CLEAR(u->u_cellvars);
    Py_CLEAR(u->u_private);
    PyObject_Free(u);
}

static int
compiler_enter_scope(struct compiler *c, identifier name,
                     int scope_type, void *key, int lineno)
{
    struct compiler_unit *u;
    basicblock *block;

    u = (struct compiler_unit *)PyObject_Calloc(1, sizeof(
                                            struct compiler_unit));
    if (!u) {
        PyErr_NoMemory();
        return 0;
    }
    u->u_scope_type = scope_type;
    u->u_argcount = 0;
    u->u_posonlyargcount = 0;
    u->u_kwonlyargcount = 0;
    u->u_ste = PySymtable_Lookup(c->c_st, key);
    if (!u->u_ste) {
        compiler_unit_free(u);
        return 0;
    }
    Py_INCREF(name);
    u->u_name = name;
    u->u_varnames = list2dict(u->u_ste->ste_varnames);
    u->u_cellvars = dictbytype(u->u_ste->ste_symbols, CELL, 0, 0);
    if (!u->u_varnames || !u->u_cellvars) {
        compiler_unit_free(u);
        return 0;
    }
    if (u->u_ste->ste_needs_class_closure) {
        /* Cook up an implicit __class__ cell. */
        _Py_IDENTIFIER(__class__);
        PyObject *name;
        int res;
        assert(u->u_scope_type == COMPILER_SCOPE_CLASS);
        assert(PyDict_GET_SIZE(u->u_cellvars) == 0);
        name = _PyUnicode_FromId(&PyId___class__);
        if (!name) {
            compiler_unit_free(u);
            return 0;
        }
        res = PyDict_SetItem(u->u_cellvars, name, _PyLong_GetZero());
        if (res < 0) {
            compiler_unit_free(u);
            return 0;
        }
    }

    u->u_freevars = dictbytype(u->u_ste->ste_symbols, FREE, DEF_FREE_CLASS,
                               PyDict_GET_SIZE(u->u_cellvars));
    if (!u->u_freevars) {
        compiler_unit_free(u);
        return 0;
    }

    u->u_blocks = NULL;
    u->u_nfblocks = 0;
    u->u_firstlineno = lineno;
    u->u_lineno = 0;
    u->u_col_offset = 0;
    u->u_end_lineno = 0;
    u->u_end_col_offset = 0;
    u->u_consts = PyDict_New();
    if (!u->u_consts) {
        compiler_unit_free(u);
        return 0;
    }
    u->u_names = PyDict_New();
    if (!u->u_names) {
        compiler_unit_free(u);
        return 0;
    }

    u->u_private = NULL;

    /* Push the old compiler_unit on the stack. */
    if (c->u) {
        PyObject *capsule = PyCapsule_New(c->u, CAPSULE_NAME, NULL);
        if (!capsule || PyList_Append(c->c_stack, capsule) < 0) {
            Py_XDECREF(capsule);
            compiler_unit_free(u);
            return 0;
        }
        Py_DECREF(capsule);
        u->u_private = c->u->u_private;
        Py_XINCREF(u->u_private);
    }
    c->u = u;

    c->c_nestlevel++;

    block = compiler_new_block(c);
    if (block == NULL)
        return 0;
    c->u->u_curblock = block;

    if (u->u_scope_type != COMPILER_SCOPE_MODULE) {
        if (!compiler_set_qualname(c))
            return 0;
    }

    return 1;
}

static void
compiler_exit_scope(struct compiler *c)
{
    // Don't call PySequence_DelItem() with an exception raised
    PyObject *exc_type, *exc_val, *exc_tb;
    PyErr_Fetch(&exc_type, &exc_val, &exc_tb);

    c->c_nestlevel--;
    compiler_unit_free(c->u);
    /* Restore c->u to the parent unit. */
    Py_ssize_t n = PyList_GET_SIZE(c->c_stack) - 1;
    if (n >= 0) {
        PyObject *capsule = PyList_GET_ITEM(c->c_stack, n);
        c->u = (struct compiler_unit *)PyCapsule_GetPointer(capsule, CAPSULE_NAME);
        assert(c->u);
        /* we are deleting from a list so this really shouldn't fail */
        if (PySequence_DelItem(c->c_stack, n) < 0) {
            _PyErr_WriteUnraisableMsg("on removing the last compiler "
                                      "stack item", NULL);
        }
        compiler_unit_check(c->u);
    }
    else {
        c->u = NULL;
    }

    PyErr_Restore(exc_type, exc_val, exc_tb);
}

static int
compiler_set_qualname(struct compiler *c)
{
    _Py_static_string(dot, ".");
    _Py_static_string(dot_locals, ".<locals>");
    Py_ssize_t stack_size;
    struct compiler_unit *u = c->u;
    PyObject *name, *base, *dot_str, *dot_locals_str;

    base = NULL;
    stack_size = PyList_GET_SIZE(c->c_stack);
    assert(stack_size >= 1);
    if (stack_size > 1) {
        int scope, force_global = 0;
        struct compiler_unit *parent;
        PyObject *mangled, *capsule;

        capsule = PyList_GET_ITEM(c->c_stack, stack_size - 1);
        parent = (struct compiler_unit *)PyCapsule_GetPointer(capsule, CAPSULE_NAME);
        assert(parent);

        if (u->u_scope_type == COMPILER_SCOPE_FUNCTION
            || u->u_scope_type == COMPILER_SCOPE_ASYNC_FUNCTION
            || u->u_scope_type == COMPILER_SCOPE_CLASS) {
            assert(u->u_name);
            mangled = _Py_Mangle(parent->u_private, u->u_name);
            if (!mangled)
                return 0;
            scope = _PyST_GetScope(parent->u_ste, mangled);
            Py_DECREF(mangled);
            assert(scope != GLOBAL_IMPLICIT);
            if (scope == GLOBAL_EXPLICIT)
                force_global = 1;
        }

        if (!force_global) {
            if (parent->u_scope_type == COMPILER_SCOPE_FUNCTION
                || parent->u_scope_type == COMPILER_SCOPE_ASYNC_FUNCTION
                || parent->u_scope_type == COMPILER_SCOPE_LAMBDA) {
                dot_locals_str = _PyUnicode_FromId(&dot_locals);
                if (dot_locals_str == NULL)
                    return 0;
                base = PyUnicode_Concat(parent->u_qualname, dot_locals_str);
                if (base == NULL)
                    return 0;
            }
            else {
                Py_INCREF(parent->u_qualname);
                base = parent->u_qualname;
            }
        }
    }

    if (base != NULL) {
        dot_str = _PyUnicode_FromId(&dot);
        if (dot_str == NULL) {
            Py_DECREF(base);
            return 0;
        }
        name = PyUnicode_Concat(base, dot_str);
        Py_DECREF(base);
        if (name == NULL)
            return 0;
        PyUnicode_Append(&name, u->u_name);
        if (name == NULL)
            return 0;
    }
    else {
        Py_INCREF(u->u_name);
        name = u->u_name;
    }
    u->u_qualname = name;

    return 1;
}


/* Allocate a new block and return a pointer to it.
   Returns NULL on error.
*/

static basicblock *
compiler_new_block(struct compiler *c)
{
    basicblock *b;
    struct compiler_unit *u;

    u = c->u;
    b = (basicblock *)PyObject_Calloc(1, sizeof(basicblock));
    if (b == NULL) {
        PyErr_NoMemory();
        return NULL;
    }
    /* Extend the singly linked list of blocks with new block. */
    b->b_list = u->u_blocks;
    u->u_blocks = b;
    return b;
}

static basicblock *
compiler_next_block(struct compiler *c)
{
    basicblock *block = compiler_new_block(c);
    if (block == NULL)
        return NULL;
    c->u->u_curblock->b_next = block;
    c->u->u_curblock = block;
    return block;
}

static basicblock *
compiler_use_next_block(struct compiler *c, basicblock *block)
{
    assert(block != NULL);
    c->u->u_curblock->b_next = block;
    c->u->u_curblock = block;
    return block;
}

static basicblock *
compiler_copy_block(struct compiler *c, basicblock *block)
{
    /* Cannot copy a block if it has a fallthrough, since
     * a block can only have one fallthrough predecessor.
     */
    assert(block->b_nofallthrough);
    basicblock *result = compiler_new_block(c);
    if (result == NULL) {
        return NULL;
    }
    for (int i = 0; i < block->b_iused; i++) {
        int n = compiler_next_instr(result);
        if (n < 0) {
            return NULL;
        }
        result->b_instr[n] = block->b_instr[i];
    }
    result->b_exit = block->b_exit;
    result->b_nofallthrough = 1;
    return result;
}

/* Returns the offset of the next instruction in the current block's
   b_instr array.  Resizes the b_instr as necessary.
   Returns -1 on failure.
*/

static int
compiler_next_instr(basicblock *b)
{
    assert(b != NULL);
    if (b->b_instr == NULL) {
        b->b_instr = (struct instr *)PyObject_Calloc(
                         DEFAULT_BLOCK_SIZE, sizeof(struct instr));
        if (b->b_instr == NULL) {
            PyErr_NoMemory();
            return -1;
        }
        b->b_ialloc = DEFAULT_BLOCK_SIZE;
    }
    else if (b->b_iused == b->b_ialloc) {
        struct instr *tmp;
        size_t oldsize, newsize;
        oldsize = b->b_ialloc * sizeof(struct instr);
        newsize = oldsize << 1;

        if (oldsize > (SIZE_MAX >> 1)) {
            PyErr_NoMemory();
            return -1;
        }

        if (newsize == 0) {
            PyErr_NoMemory();
            return -1;
        }
        b->b_ialloc <<= 1;
        tmp = (struct instr *)PyObject_Realloc(
                                        (void *)b->b_instr, newsize);
        if (tmp == NULL) {
            PyErr_NoMemory();
            return -1;
        }
        b->b_instr = tmp;
        memset((char *)b->b_instr + oldsize, 0, newsize - oldsize);
    }
    return b->b_iused++;
}

/* Set the line number and column offset for the following instructions.

   The line number is reset in the following cases:
   - when entering a new scope
   - on each statement
   - on each expression and sub-expression
   - before the "except" and "finally" clauses
*/

#define SET_LOC(c, x)                           \
    (c)->u->u_lineno = (x)->lineno;             \
    (c)->u->u_col_offset = (x)->col_offset;     \
    (c)->u->u_end_lineno = (x)->end_lineno;     \
    (c)->u->u_end_col_offset = (x)->end_col_offset;

// Artificial instructions
#define UNSET_LOC(c)                            \
    (c)->u->u_lineno = -1;                      \
    (c)->u->u_col_offset = -1;                  \
    (c)->u->u_end_lineno = -1;                  \
    (c)->u->u_end_col_offset = -1;

#define COPY_INSTR_LOC(old, new)                         \
    (new).i_lineno = (old).i_lineno;                     \
    (new).i_col_offset = (old).i_col_offset;             \
    (new).i_end_lineno = (old).i_end_lineno;             \
    (new).i_end_col_offset = (old).i_end_col_offset;

/* Return the stack effect of opcode with argument oparg.

   Some opcodes have different stack effect when jump to the target and
   when not jump. The 'jump' parameter specifies the case:

   * 0 -- when not jump
   * 1 -- when jump
   * -1 -- maximal
 */
static int
stack_effect(int opcode, int oparg, int jump)
{
    switch (opcode) {
        case NOP:
        case EXTENDED_ARG:
            return 0;

        /* Stack manipulation */
        case POP_TOP:
            return -1;
        case ROT_TWO:
        case ROT_THREE:
        case ROT_FOUR:
            return 0;
        case DUP_TOP:
            return 1;
        case DUP_TOP_TWO:
            return 2;

        /* Unary operators */
        case UNARY_POSITIVE:
        case UNARY_NEGATIVE:
        case UNARY_NOT:
        case UNARY_INVERT:
            return 0;

        case SET_ADD:
        case LIST_APPEND:
            return -1;
        case MAP_ADD:
            return -2;

        case BINARY_SUBSCR:
            return -1;
        case STORE_SUBSCR:
            return -3;
        case DELETE_SUBSCR:
            return -2;

        case GET_ITER:
            return 0;

        case PRINT_EXPR:
            return -1;
        case LOAD_BUILD_CLASS:
            return 1;

        case RETURN_VALUE:
            return -1;
        case IMPORT_STAR:
            return -1;
        case SETUP_ANNOTATIONS:
            return 0;
        case YIELD_VALUE:
            return 0;
        case YIELD_FROM:
            return -1;
        case POP_BLOCK:
            return 0;
        case POP_EXCEPT:
            return -3;
        case POP_EXCEPT_AND_RERAISE:
            return -7;

        case STORE_NAME:
            return -1;
        case DELETE_NAME:
            return 0;
        case UNPACK_SEQUENCE:
            return oparg-1;
        case UNPACK_EX:
            return (oparg&0xFF) + (oparg>>8);
        case FOR_ITER:
            /* -1 at end of iterator, 1 if continue iterating. */
            return jump > 0 ? -1 : 1;

        case STORE_ATTR:
            return -2;
        case DELETE_ATTR:
            return -1;
        case STORE_GLOBAL:
            return -1;
        case DELETE_GLOBAL:
            return 0;
        case LOAD_CONST:
            return 1;
        case LOAD_NAME:
            return 1;
        case BUILD_TUPLE:
        case BUILD_LIST:
        case BUILD_SET:
        case BUILD_STRING:
            return 1-oparg;
        case BUILD_MAP:
            return 1 - 2*oparg;
        case BUILD_CONST_KEY_MAP:
            return -oparg;
        case LOAD_ATTR:
            return 0;
        case COMPARE_OP:
        case IS_OP:
        case CONTAINS_OP:
            return -1;
        case JUMP_IF_NOT_EXC_MATCH:
            return -1;
        case IMPORT_NAME:
            return -1;
        case IMPORT_FROM:
            return 1;

        /* Jumps */
        case JUMP_FORWARD:
        case JUMP_ABSOLUTE:
            return 0;

        case JUMP_IF_TRUE_OR_POP:
        case JUMP_IF_FALSE_OR_POP:
            return jump ? 0 : -1;

        case POP_JUMP_IF_FALSE:
        case POP_JUMP_IF_TRUE:
            return -1;

        case LOAD_GLOBAL:
            return 1;

        /* Exception handling pseudo-instructions */
        case SETUP_FINALLY:
            /* 0 in the normal flow.
             * Restore the stack position and push 3 values before jumping to
             * the handler if an exception be raised. */
            return jump ? 3 : 0;
        case SETUP_CLEANUP:
            /* As SETUP_FINALLY, but pushes lasti as well */
            return jump ? 4 : 0;
        case SETUP_WITH:
            /* 0 in the normal flow.
             * Restore the stack position to the position before the result
             * of __(a)enter__ and push 4 values before jumping to the handler
             * if an exception be raised. */
            return jump ? -1 + 4 : 0;

        case RERAISE:
            return -3;
        case PUSH_EXC_INFO:
            return 3;

        case WITH_EXCEPT_START:
            return 1;

        case LOAD_FAST:
            return 1;
        case STORE_FAST:
            return -1;
        case DELETE_FAST:
            return 0;

        case RAISE_VARARGS:
            return -oparg;

        /* Functions and calls */
        case PRECALL_METHOD:
            return -1;
        case CALL_NO_KW:
            return -oparg;
        case CALL_KW:
            return -oparg-1;
        case CALL_FUNCTION_EX:
            return -1 - ((oparg & 0x01) != 0);
        case MAKE_FUNCTION:
            return 0 - ((oparg & 0x01) != 0) - ((oparg & 0x02) != 0) -
                ((oparg & 0x04) != 0) - ((oparg & 0x08) != 0);
        case BUILD_SLICE:
            if (oparg == 3)
                return -2;
            else
                return -1;

        /* Closures */
        case MAKE_CELL:
        case COPY_FREE_VARS:
            return 0;
        case LOAD_CLOSURE:
            return 1;
        case LOAD_DEREF:
        case LOAD_CLASSDEREF:
            return 1;
        case STORE_DEREF:
            return -1;
        case DELETE_DEREF:
            return 0;

        /* Iterators and generators */
        case GET_AWAITABLE:
            return 0;

        case BEFORE_ASYNC_WITH:
        case BEFORE_WITH:
            return 1;
        case GET_AITER:
            return 0;
        case GET_ANEXT:
            return 1;
        case GET_YIELD_FROM_ITER:
            return 0;
        case END_ASYNC_FOR:
            return -4;
        case FORMAT_VALUE:
            /* If there's a fmt_spec on the stack, we go from 2->1,
               else 1->1. */
            return (oparg & FVS_MASK) == FVS_HAVE_SPEC ? -1 : 0;
        case LOAD_METHOD:
            return 1;
        case LOAD_ASSERTION_ERROR:
            return 1;
        case LIST_TO_TUPLE:
            return 0;
        case GEN_START:
            return -1;
        case LIST_EXTEND:
        case SET_UPDATE:
        case DICT_MERGE:
        case DICT_UPDATE:
            return -1;
        case MATCH_CLASS:
            return -2;
        case GET_LEN:
        case MATCH_MAPPING:
        case MATCH_SEQUENCE:
        case MATCH_KEYS:
            return 1;
        case ROT_N:
            return 0;
        case COPY:
            return 1;
        case BINARY_OP:
            return -1;
        default:
            return PY_INVALID_STACK_EFFECT;
    }
    return PY_INVALID_STACK_EFFECT; /* not reachable */
}

int
PyCompile_OpcodeStackEffectWithJump(int opcode, int oparg, int jump)
{
    return stack_effect(opcode, oparg, jump);
}

int
PyCompile_OpcodeStackEffect(int opcode, int oparg)
{
    return stack_effect(opcode, oparg, -1);
}

/* Add an opcode with no argument.
   Returns 0 on failure, 1 on success.
*/

static int
compiler_addop_line(struct compiler *c, int opcode, int line,
                    int end_line, int col_offset, int end_col_offset)
{
    basicblock *b;
    struct instr *i;
    int off;
    assert(!HAS_ARG(opcode) || IS_ARTIFICIAL(opcode));
    off = compiler_next_instr(c->u->u_curblock);
    if (off < 0)
        return 0;
    b = c->u->u_curblock;
    i = &b->b_instr[off];
    i->i_opcode = opcode;
    i->i_oparg = 0;
    if (opcode == RETURN_VALUE)
        b->b_return = 1;
    i->i_lineno = line;
    i->i_end_lineno = end_line;
    i->i_col_offset = col_offset;
    i->i_end_col_offset = end_col_offset;
    return 1;
}

static int
compiler_addop(struct compiler *c, int opcode)
{
    return compiler_addop_line(c, opcode, c->u->u_lineno, c->u->u_end_lineno,
                               c->u->u_col_offset, c->u->u_end_col_offset);
}

static int
compiler_addop_noline(struct compiler *c, int opcode)
{
    return compiler_addop_line(c, opcode, -1, 0, 0, 0);
}


static Py_ssize_t
compiler_add_o(PyObject *dict, PyObject *o)
{
    PyObject *v;
    Py_ssize_t arg;

    v = PyDict_GetItemWithError(dict, o);
    if (!v) {
        if (PyErr_Occurred()) {
            return -1;
        }
        arg = PyDict_GET_SIZE(dict);
        v = PyLong_FromSsize_t(arg);
        if (!v) {
            return -1;
        }
        if (PyDict_SetItem(dict, o, v) < 0) {
            Py_DECREF(v);
            return -1;
        }
        Py_DECREF(v);
    }
    else
        arg = PyLong_AsLong(v);
    return arg;
}

// Merge const *o* recursively and return constant key object.
static PyObject*
merge_consts_recursive(struct compiler *c, PyObject *o)
{
    // None and Ellipsis are singleton, and key is the singleton.
    // No need to merge object and key.
    if (o == Py_None || o == Py_Ellipsis) {
        Py_INCREF(o);
        return o;
    }

    PyObject *key = _PyCode_ConstantKey(o);
    if (key == NULL) {
        return NULL;
    }

    // t is borrowed reference
    PyObject *t = PyDict_SetDefault(c->c_const_cache, key, key);
    if (t != key) {
        // o is registered in c_const_cache.  Just use it.
        Py_XINCREF(t);
        Py_DECREF(key);
        return t;
    }

    // We registered o in c_const_cache.
    // When o is a tuple or frozenset, we want to merge its
    // items too.
    if (PyTuple_CheckExact(o)) {
        Py_ssize_t len = PyTuple_GET_SIZE(o);
        for (Py_ssize_t i = 0; i < len; i++) {
            PyObject *item = PyTuple_GET_ITEM(o, i);
            PyObject *u = merge_consts_recursive(c, item);
            if (u == NULL) {
                Py_DECREF(key);
                return NULL;
            }

            // See _PyCode_ConstantKey()
            PyObject *v;  // borrowed
            if (PyTuple_CheckExact(u)) {
                v = PyTuple_GET_ITEM(u, 1);
            }
            else {
                v = u;
            }
            if (v != item) {
                Py_INCREF(v);
                PyTuple_SET_ITEM(o, i, v);
                Py_DECREF(item);
            }

            Py_DECREF(u);
        }
    }
    else if (PyFrozenSet_CheckExact(o)) {
        // *key* is tuple. And its first item is frozenset of
        // constant keys.
        // See _PyCode_ConstantKey() for detail.
        assert(PyTuple_CheckExact(key));
        assert(PyTuple_GET_SIZE(key) == 2);

        Py_ssize_t len = PySet_GET_SIZE(o);
        if (len == 0) {  // empty frozenset should not be re-created.
            return key;
        }
        PyObject *tuple = PyTuple_New(len);
        if (tuple == NULL) {
            Py_DECREF(key);
            return NULL;
        }
        Py_ssize_t i = 0, pos = 0;
        PyObject *item;
        Py_hash_t hash;
        while (_PySet_NextEntry(o, &pos, &item, &hash)) {
            PyObject *k = merge_consts_recursive(c, item);
            if (k == NULL) {
                Py_DECREF(tuple);
                Py_DECREF(key);
                return NULL;
            }
            PyObject *u;
            if (PyTuple_CheckExact(k)) {
                u = PyTuple_GET_ITEM(k, 1);
                Py_INCREF(u);
                Py_DECREF(k);
            }
            else {
                u = k;
            }
            PyTuple_SET_ITEM(tuple, i, u);  // Steals reference of u.
            i++;
        }

        // Instead of rewriting o, we create new frozenset and embed in the
        // key tuple.  Caller should get merged frozenset from the key tuple.
        PyObject *new = PyFrozenSet_New(tuple);
        Py_DECREF(tuple);
        if (new == NULL) {
            Py_DECREF(key);
            return NULL;
        }
        assert(PyTuple_GET_ITEM(key, 1) == o);
        Py_DECREF(o);
        PyTuple_SET_ITEM(key, 1, new);
    }

    return key;
}

static Py_ssize_t
compiler_add_const(struct compiler *c, PyObject *o)
{
    PyObject *key = merge_consts_recursive(c, o);
    if (key == NULL) {
        return -1;
    }

    Py_ssize_t arg = compiler_add_o(c->u->u_consts, key);
    Py_DECREF(key);
    return arg;
}

static int
compiler_addop_load_const(struct compiler *c, PyObject *o)
{
    Py_ssize_t arg = compiler_add_const(c, o);
    if (arg < 0)
        return 0;
    return compiler_addop_i(c, LOAD_CONST, arg);
}

static int
compiler_addop_o(struct compiler *c, int opcode, PyObject *dict,
                     PyObject *o)
{
    Py_ssize_t arg = compiler_add_o(dict, o);
    if (arg < 0)
        return 0;
    return compiler_addop_i(c, opcode, arg);
}

static int
compiler_addop_name(struct compiler *c, int opcode, PyObject *dict,
                    PyObject *o)
{
    Py_ssize_t arg;

    PyObject *mangled = _Py_Mangle(c->u->u_private, o);
    if (!mangled)
        return 0;
    arg = compiler_add_o(dict, mangled);
    Py_DECREF(mangled);
    if (arg < 0)
        return 0;
    return compiler_addop_i(c, opcode, arg);
}

/* Add an opcode with an integer argument.
   Returns 0 on failure, 1 on success.
*/

static int
compiler_addop_i_line(struct compiler *c, int opcode, Py_ssize_t oparg,
                      int lineno, int end_lineno,
                      int col_offset, int end_col_offset)
{
    struct instr *i;
    int off;

    /* oparg value is unsigned, but a signed C int is usually used to store
       it in the C code (like Python/ceval.c).

       Limit to 32-bit signed C int (rather than INT_MAX) for portability.

       The argument of a concrete bytecode instruction is limited to 8-bit.
       EXTENDED_ARG is used for 16, 24, and 32-bit arguments. */
    assert(HAS_ARG(opcode));
    assert(0 <= oparg && oparg <= 2147483647);

    off = compiler_next_instr(c->u->u_curblock);
    if (off < 0)
        return 0;
    i = &c->u->u_curblock->b_instr[off];
    i->i_opcode = opcode;
    i->i_oparg = Py_SAFE_DOWNCAST(oparg, Py_ssize_t, int);
    i->i_lineno = lineno;
    i->i_end_lineno = end_lineno;
    i->i_col_offset = col_offset;
    i->i_end_col_offset = end_col_offset;
    return 1;
}

static int
compiler_addop_i(struct compiler *c, int opcode, Py_ssize_t oparg)
{
    return compiler_addop_i_line(c, opcode, oparg,
                                 c->u->u_lineno, c->u->u_end_lineno,
                                 c->u->u_col_offset, c->u->u_end_col_offset);
}

static int
compiler_addop_i_noline(struct compiler *c, int opcode, Py_ssize_t oparg)
{
    return compiler_addop_i_line(c, opcode, oparg, -1, 0, 0, 0);
}

static int add_jump_to_block(basicblock *b, int opcode,
                             int lineno, int end_lineno,
                             int col_offset, int end_col_offset,
                             basicblock *target)
{
    assert(HAS_ARG(opcode));
    assert(b != NULL);
    assert(target != NULL);

    int off = compiler_next_instr(b);
    struct instr *i = &b->b_instr[off];
    if (off < 0) {
        return 0;
    }
    i->i_opcode = opcode;
    i->i_target = target;
    i->i_lineno = lineno;
    i->i_end_lineno = end_lineno;
    i->i_col_offset = col_offset;
    i->i_end_col_offset = end_col_offset;
    return 1;
}

static int
compiler_addop_j(struct compiler *c, int opcode, basicblock *b)
{
    return add_jump_to_block(c->u->u_curblock, opcode, c->u->u_lineno,
                             c->u->u_end_lineno, c->u->u_col_offset,
                             c->u->u_end_col_offset, b);
}

static int
compiler_addop_j_noline(struct compiler *c, int opcode, basicblock *b)
{
    return add_jump_to_block(c->u->u_curblock, opcode, -1, 0, 0, 0, b);
}

/* NEXT_BLOCK() creates an implicit jump from the current block
   to the new block.

   The returns inside this macro make it impossible to decref objects
   created in the local function. Local objects should use the arena.
*/
#define NEXT_BLOCK(C) { \
    if (compiler_next_block((C)) == NULL) \
        return 0; \
}

#define ADDOP(C, OP) { \
    if (!compiler_addop((C), (OP))) \
        return 0; \
}

#define ADDOP_NOLINE(C, OP) { \
    if (!compiler_addop_noline((C), (OP))) \
        return 0; \
}

#define ADDOP_IN_SCOPE(C, OP) { \
    if (!compiler_addop((C), (OP))) { \
        compiler_exit_scope(c); \
        return 0; \
    } \
}

#define ADDOP_LOAD_CONST(C, O) { \
    if (!compiler_addop_load_const((C), (O))) \
        return 0; \
}

/* Same as ADDOP_LOAD_CONST, but steals a reference. */
#define ADDOP_LOAD_CONST_NEW(C, O) { \
    PyObject *__new_const = (O); \
    if (__new_const == NULL) { \
        return 0; \
    } \
    if (!compiler_addop_load_const((C), __new_const)) { \
        Py_DECREF(__new_const); \
        return 0; \
    } \
    Py_DECREF(__new_const); \
}

#define ADDOP_O(C, OP, O, TYPE) { \
    assert(!HAS_CONST(OP)); /* use ADDOP_LOAD_CONST */ \
    if (!compiler_addop_o((C), (OP), (C)->u->u_ ## TYPE, (O))) \
        return 0; \
}

/* Same as ADDOP_O, but steals a reference. */
#define ADDOP_N(C, OP, O, TYPE) { \
    assert(!HAS_CONST(OP)); /* use ADDOP_LOAD_CONST_NEW */ \
    if (!compiler_addop_o((C), (OP), (C)->u->u_ ## TYPE, (O))) { \
        Py_DECREF((O)); \
        return 0; \
    } \
    Py_DECREF((O)); \
}

#define ADDOP_NAME(C, OP, O, TYPE) { \
    if (!compiler_addop_name((C), (OP), (C)->u->u_ ## TYPE, (O))) \
        return 0; \
}

#define ADDOP_I(C, OP, O) { \
    if (!compiler_addop_i((C), (OP), (O))) \
        return 0; \
}

#define ADDOP_I_NOLINE(C, OP, O) { \
    if (!compiler_addop_i_noline((C), (OP), (O))) \
        return 0; \
}

#define ADDOP_JUMP(C, OP, O) { \
    if (!compiler_addop_j((C), (OP), (O))) \
        return 0; \
}

/* Add a jump with no line number.
 * Used for artificial jumps that have no corresponding
 * token in the source code. */
#define ADDOP_JUMP_NOLINE(C, OP, O) { \
    if (!compiler_addop_j_noline((C), (OP), (O))) \
        return 0; \
}

#define ADDOP_COMPARE(C, CMP) { \
    if (!compiler_addcompare((C), (cmpop_ty)(CMP))) \
        return 0; \
}

#define ADDOP_BINARY(C, BINOP) \
    RETURN_IF_FALSE(addop_binary((C), (BINOP), false))

#define ADDOP_INPLACE(C, BINOP) \
    RETURN_IF_FALSE(addop_binary((C), (BINOP), true))

/* VISIT and VISIT_SEQ takes an ASDL type as their second argument.  They use
   the ASDL name to synthesize the name of the C type and the visit function.
*/

#define VISIT(C, TYPE, V) {\
    if (!compiler_visit_ ## TYPE((C), (V))) \
        return 0; \
}

#define VISIT_IN_SCOPE(C, TYPE, V) {\
    if (!compiler_visit_ ## TYPE((C), (V))) { \
        compiler_exit_scope(c); \
        return 0; \
    } \
}

#define VISIT_SLICE(C, V, CTX) {\
    if (!compiler_visit_slice((C), (V), (CTX))) \
        return 0; \
}

#define VISIT_SEQ(C, TYPE, SEQ) { \
    int _i; \
    asdl_ ## TYPE ## _seq *seq = (SEQ); /* avoid variable capture */ \
    for (_i = 0; _i < asdl_seq_LEN(seq); _i++) { \
        TYPE ## _ty elt = (TYPE ## _ty)asdl_seq_GET(seq, _i); \
        if (!compiler_visit_ ## TYPE((C), elt)) \
            return 0; \
    } \
}

#define VISIT_SEQ_IN_SCOPE(C, TYPE, SEQ) { \
    int _i; \
    asdl_ ## TYPE ## _seq *seq = (SEQ); /* avoid variable capture */ \
    for (_i = 0; _i < asdl_seq_LEN(seq); _i++) { \
        TYPE ## _ty elt = (TYPE ## _ty)asdl_seq_GET(seq, _i); \
        if (!compiler_visit_ ## TYPE((C), elt)) { \
            compiler_exit_scope(c); \
            return 0; \
        } \
    } \
}

#define RETURN_IF_FALSE(X)  \
    if (!(X)) {             \
        return 0;           \
    }

/* Search if variable annotations are present statically in a block. */

static int
find_ann(asdl_stmt_seq *stmts)
{
    int i, j, res = 0;
    stmt_ty st;

    for (i = 0; i < asdl_seq_LEN(stmts); i++) {
        st = (stmt_ty)asdl_seq_GET(stmts, i);
        switch (st->kind) {
        case AnnAssign_kind:
            return 1;
        case For_kind:
            res = find_ann(st->v.For.body) ||
                  find_ann(st->v.For.orelse);
            break;
        case AsyncFor_kind:
            res = find_ann(st->v.AsyncFor.body) ||
                  find_ann(st->v.AsyncFor.orelse);
            break;
        case While_kind:
            res = find_ann(st->v.While.body) ||
                  find_ann(st->v.While.orelse);
            break;
        case If_kind:
            res = find_ann(st->v.If.body) ||
                  find_ann(st->v.If.orelse);
            break;
        case With_kind:
            res = find_ann(st->v.With.body);
            break;
        case AsyncWith_kind:
            res = find_ann(st->v.AsyncWith.body);
            break;
        case Try_kind:
            for (j = 0; j < asdl_seq_LEN(st->v.Try.handlers); j++) {
                excepthandler_ty handler = (excepthandler_ty)asdl_seq_GET(
                    st->v.Try.handlers, j);
                if (find_ann(handler->v.ExceptHandler.body)) {
                    return 1;
                }
            }
            res = find_ann(st->v.Try.body) ||
                  find_ann(st->v.Try.finalbody) ||
                  find_ann(st->v.Try.orelse);
            break;
        default:
            res = 0;
        }
        if (res) {
            break;
        }
    }
    return res;
}

/*
 * Frame block handling functions
 */

static int
compiler_push_fblock(struct compiler *c, enum fblocktype t, basicblock *b,
                     basicblock *exit, void *datum)
{
    struct fblockinfo *f;
    if (c->u->u_nfblocks >= CO_MAXBLOCKS) {
        return compiler_error(c, "too many statically nested blocks");
    }
    f = &c->u->u_fblock[c->u->u_nfblocks++];
    f->fb_type = t;
    f->fb_block = b;
    f->fb_exit = exit;
    f->fb_datum = datum;
    return 1;
}

static void
compiler_pop_fblock(struct compiler *c, enum fblocktype t, basicblock *b)
{
    struct compiler_unit *u = c->u;
    assert(u->u_nfblocks > 0);
    u->u_nfblocks--;
    assert(u->u_fblock[u->u_nfblocks].fb_type == t);
    assert(u->u_fblock[u->u_nfblocks].fb_block == b);
}

static int
compiler_call_exit_with_nones(struct compiler *c) {
    ADDOP_LOAD_CONST(c, Py_None);
    ADDOP(c, DUP_TOP);
    ADDOP(c, DUP_TOP);
    ADDOP_I(c, CALL_NO_KW, 3);
    return 1;
}

/* Unwind a frame block.  If preserve_tos is true, the TOS before
 * popping the blocks will be restored afterwards, unless another
 * return, break or continue is found. In which case, the TOS will
 * be popped.
 */
static int
compiler_unwind_fblock(struct compiler *c, struct fblockinfo *info,
                       int preserve_tos)
{
    switch (info->fb_type) {
        case WHILE_LOOP:
        case EXCEPTION_HANDLER:
        case ASYNC_COMPREHENSION_GENERATOR:
            return 1;

        case FOR_LOOP:
            /* Pop the iterator */
            if (preserve_tos) {
                ADDOP(c, ROT_TWO);
            }
            ADDOP(c, POP_TOP);
            return 1;

        case TRY_EXCEPT:
            ADDOP(c, POP_BLOCK);
            return 1;

        case FINALLY_TRY:
            /* This POP_BLOCK gets the line number of the unwinding statement */
            ADDOP(c, POP_BLOCK);
            if (preserve_tos) {
                if (!compiler_push_fblock(c, POP_VALUE, NULL, NULL, NULL)) {
                    return 0;
                }
            }
            /* Emit the finally block */
            VISIT_SEQ(c, stmt, info->fb_datum);
            if (preserve_tos) {
                compiler_pop_fblock(c, POP_VALUE, NULL);
            }
            /* The finally block should appear to execute after the
             * statement causing the unwinding, so make the unwinding
             * instruction artificial */
            UNSET_LOC(c);
            return 1;

        case FINALLY_END:
            if (preserve_tos) {
                ADDOP(c, ROT_FOUR);
            }
            ADDOP(c, POP_TOP);
            ADDOP(c, POP_TOP);
            ADDOP(c, POP_TOP);
            if (preserve_tos) {
                ADDOP(c, ROT_FOUR);
            }
            ADDOP(c, POP_BLOCK);
            ADDOP(c, POP_EXCEPT);
            return 1;

        case WITH:
        case ASYNC_WITH:
            SET_LOC(c, (stmt_ty)info->fb_datum);
            ADDOP(c, POP_BLOCK);
            if (preserve_tos) {
                ADDOP(c, ROT_TWO);
            }
            if(!compiler_call_exit_with_nones(c)) {
                return 0;
            }
            if (info->fb_type == ASYNC_WITH) {
                ADDOP(c, GET_AWAITABLE);
                ADDOP_LOAD_CONST(c, Py_None);
                ADDOP(c, YIELD_FROM);
            }
            ADDOP(c, POP_TOP);
            /* The exit block should appear to execute after the
             * statement causing the unwinding, so make the unwinding
             * instruction artificial */
            UNSET_LOC(c);
            return 1;

        case HANDLER_CLEANUP:
            if (info->fb_datum) {
                ADDOP(c, POP_BLOCK);
            }
            if (preserve_tos) {
                ADDOP(c, ROT_FOUR);
            }
            ADDOP(c, POP_BLOCK);
            ADDOP(c, POP_EXCEPT);
            if (info->fb_datum) {
                ADDOP_LOAD_CONST(c, Py_None);
                compiler_nameop(c, info->fb_datum, Store);
                compiler_nameop(c, info->fb_datum, Del);
            }
            return 1;

        case POP_VALUE:
            if (preserve_tos) {
                ADDOP(c, ROT_TWO);
            }
            ADDOP(c, POP_TOP);
            return 1;
    }
    Py_UNREACHABLE();
}

/** Unwind block stack. If loop is not NULL, then stop when the first loop is encountered. */
static int
compiler_unwind_fblock_stack(struct compiler *c, int preserve_tos, struct fblockinfo **loop) {
    if (c->u->u_nfblocks == 0) {
        return 1;
    }
    struct fblockinfo *top = &c->u->u_fblock[c->u->u_nfblocks-1];
    if (loop != NULL && (top->fb_type == WHILE_LOOP || top->fb_type == FOR_LOOP)) {
        *loop = top;
        return 1;
    }
    struct fblockinfo copy = *top;
    c->u->u_nfblocks--;
    if (!compiler_unwind_fblock(c, &copy, preserve_tos)) {
        return 0;
    }
    if (!compiler_unwind_fblock_stack(c, preserve_tos, loop)) {
        return 0;
    }
    c->u->u_fblock[c->u->u_nfblocks] = copy;
    c->u->u_nfblocks++;
    return 1;
}

/* Compile a sequence of statements, checking for a docstring
   and for annotations. */

static int
compiler_body(struct compiler *c, asdl_stmt_seq *stmts)
{
    int i = 0;
    stmt_ty st;
    PyObject *docstring;
    _Py_IDENTIFIER(__doc__);
    PyObject *__doc__ = _PyUnicode_FromId(&PyId___doc__);  /* borrowed ref*/
    if (__doc__ == NULL) {
        return 0;
    }

    /* Set current line number to the line number of first statement.
       This way line number for SETUP_ANNOTATIONS will always
       coincide with the line number of first "real" statement in module.
       If body is empty, then lineno will be set later in assemble. */
    if (c->u->u_scope_type == COMPILER_SCOPE_MODULE && asdl_seq_LEN(stmts)) {
        st = (stmt_ty)asdl_seq_GET(stmts, 0);
        SET_LOC(c, st);
    }
    /* Every annotated class and module should have __annotations__. */
    if (find_ann(stmts)) {
        ADDOP(c, SETUP_ANNOTATIONS);
    }
    if (!asdl_seq_LEN(stmts))
        return 1;
    /* if not -OO mode, set docstring */
    if (c->c_optimize < 2) {
        docstring = _PyAST_GetDocString(stmts);
        if (docstring) {
            i = 1;
            st = (stmt_ty)asdl_seq_GET(stmts, 0);
            assert(st->kind == Expr_kind);
            VISIT(c, expr, st->v.Expr.value);
            if (!compiler_nameop(c, __doc__, Store))
                return 0;
        }
    }
    for (; i < asdl_seq_LEN(stmts); i++)
        VISIT(c, stmt, (stmt_ty)asdl_seq_GET(stmts, i));
    return 1;
}

static PyCodeObject *
compiler_mod(struct compiler *c, mod_ty mod)
{
    PyCodeObject *co;
    int addNone = 1;
    _Py_static_string(PyId__module, "<module>");
    PyObject *module = _PyUnicode_FromId(&PyId__module); /* borrowed ref */
    if (module == NULL) {
        return 0;
    }
    /* Use 0 for firstlineno initially, will fixup in assemble(). */
    if (!compiler_enter_scope(c, module, COMPILER_SCOPE_MODULE, mod, 1))
        return NULL;
    switch (mod->kind) {
    case Module_kind:
        if (!compiler_body(c, mod->v.Module.body)) {
            compiler_exit_scope(c);
            return 0;
        }
        break;
    case Interactive_kind:
        if (find_ann(mod->v.Interactive.body)) {
            ADDOP(c, SETUP_ANNOTATIONS);
        }
        c->c_interactive = 1;
        VISIT_SEQ_IN_SCOPE(c, stmt, mod->v.Interactive.body);
        break;
    case Expression_kind:
        VISIT_IN_SCOPE(c, expr, mod->v.Expression.body);
        addNone = 0;
        break;
    default:
        PyErr_Format(PyExc_SystemError,
                     "module kind %d should not be possible",
                     mod->kind);
        return 0;
    }
    co = assemble(c, addNone);
    compiler_exit_scope(c);
    return co;
}

/* The test for LOCAL must come before the test for FREE in order to
   handle classes where name is both local and free.  The local var is
   a method and the free var is a free var referenced within a method.
*/

static int
get_ref_type(struct compiler *c, PyObject *name)
{
    int scope;
    if (c->u->u_scope_type == COMPILER_SCOPE_CLASS &&
        _PyUnicode_EqualToASCIIString(name, "__class__"))
        return CELL;
    scope = _PyST_GetScope(c->u->u_ste, name);
    if (scope == 0) {
        PyErr_Format(PyExc_SystemError,
                     "_PyST_GetScope(name=%R) failed: "
                     "unknown scope in unit %S (%R); "
                     "symbols: %R; locals: %R; globals: %R",
                     name,
                     c->u->u_name, c->u->u_ste->ste_id,
                     c->u->u_ste->ste_symbols, c->u->u_varnames, c->u->u_names);
        return -1;
    }
    return scope;
}

static int
compiler_lookup_arg(PyObject *dict, PyObject *name)
{
    PyObject *v;
    v = PyDict_GetItemWithError(dict, name);
    if (v == NULL)
        return -1;
    return PyLong_AS_LONG(v);
}

static int
compiler_make_closure(struct compiler *c, PyCodeObject *co, Py_ssize_t flags,
                      PyObject *qualname)
{
    if (qualname == NULL)
        qualname = co->co_name;

    if (co->co_nfreevars) {
        int i = co->co_nlocals + co->co_nplaincellvars;
        for (; i < co->co_nlocalsplus; ++i) {
            /* Bypass com_addop_varname because it will generate
               LOAD_DEREF but LOAD_CLOSURE is needed.
            */
            PyObject *name = PyTuple_GET_ITEM(co->co_localsplusnames, i);

            /* Special case: If a class contains a method with a
               free variable that has the same name as a method,
               the name will be considered free *and* local in the
               class.  It should be handled by the closure, as
               well as by the normal name lookup logic.
            */
            int reftype = get_ref_type(c, name);
            if (reftype == -1) {
                return 0;
            }
            int arg;
            if (reftype == CELL) {
                arg = compiler_lookup_arg(c->u->u_cellvars, name);
            }
            else {
                arg = compiler_lookup_arg(c->u->u_freevars, name);
            }
            if (arg == -1) {
                PyObject *freevars = _PyCode_GetFreevars(co);
                if (freevars == NULL) {
                    PyErr_Clear();
                }
                PyErr_Format(PyExc_SystemError,
                    "compiler_lookup_arg(name=%R) with reftype=%d failed in %S; "
                    "freevars of code %S: %R",
                    name,
                    reftype,
                    c->u->u_name,
                    co->co_name,
                    freevars);
                Py_DECREF(freevars);
                return 0;
            }
            ADDOP_I(c, LOAD_CLOSURE, arg);
        }
        flags |= 0x08;
        ADDOP_I(c, BUILD_TUPLE, co->co_nfreevars);
    }
    ADDOP_LOAD_CONST(c, (PyObject*)co);
    ADDOP_I(c, MAKE_FUNCTION, flags);
    return 1;
}

static int
compiler_decorators(struct compiler *c, asdl_expr_seq* decos)
{
    int i;

    if (!decos)
        return 1;

    for (i = 0; i < asdl_seq_LEN(decos); i++) {
        VISIT(c, expr, (expr_ty)asdl_seq_GET(decos, i));
    }
    return 1;
}

static int
compiler_apply_decorators(struct compiler *c, asdl_expr_seq* decos)
{
    if (!decos)
        return 1;

    int old_lineno = c->u->u_lineno;
    int old_end_lineno = c->u->u_end_lineno;
    int old_col_offset = c->u->u_col_offset;
    int old_end_col_offset = c->u->u_end_col_offset;
    for (Py_ssize_t i = asdl_seq_LEN(decos) - 1; i > -1; i--) {
        SET_LOC(c, (expr_ty)asdl_seq_GET(decos, i));
        ADDOP_I(c, CALL_FUNCTION, 1);
    }
    c->u->u_lineno = old_lineno;
    c->u->u_end_lineno = old_end_lineno;
    c->u->u_col_offset = old_col_offset;
    c->u->u_end_col_offset = old_end_col_offset;
    return 1;
}

static int
compiler_visit_kwonlydefaults(struct compiler *c, asdl_arg_seq *kwonlyargs,
                              asdl_expr_seq *kw_defaults)
{
    /* Push a dict of keyword-only default values.

       Return 0 on error, -1 if no dict pushed, 1 if a dict is pushed.
       */
    int i;
    PyObject *keys = NULL;

    for (i = 0; i < asdl_seq_LEN(kwonlyargs); i++) {
        arg_ty arg = asdl_seq_GET(kwonlyargs, i);
        expr_ty default_ = asdl_seq_GET(kw_defaults, i);
        if (default_) {
            PyObject *mangled = _Py_Mangle(c->u->u_private, arg->arg);
            if (!mangled) {
                goto error;
            }
            if (keys == NULL) {
                keys = PyList_New(1);
                if (keys == NULL) {
                    Py_DECREF(mangled);
                    return 0;
                }
                PyList_SET_ITEM(keys, 0, mangled);
            }
            else {
                int res = PyList_Append(keys, mangled);
                Py_DECREF(mangled);
                if (res == -1) {
                    goto error;
                }
            }
            if (!compiler_visit_expr(c, default_)) {
                goto error;
            }
        }
    }
    if (keys != NULL) {
        Py_ssize_t default_count = PyList_GET_SIZE(keys);
        PyObject *keys_tuple = PyList_AsTuple(keys);
        Py_DECREF(keys);
        ADDOP_LOAD_CONST_NEW(c, keys_tuple);
        ADDOP_I(c, BUILD_CONST_KEY_MAP, default_count);
        assert(default_count > 0);
        return 1;
    }
    else {
        return -1;
    }

error:
    Py_XDECREF(keys);
    return 0;
}

static int
compiler_visit_annexpr(struct compiler *c, expr_ty annotation)
{
    ADDOP_LOAD_CONST_NEW(c, _PyAST_ExprAsUnicode(annotation));
    return 1;
}

static int
compiler_visit_argannotation(struct compiler *c, identifier id,
    expr_ty annotation, Py_ssize_t *annotations_len)
{
    if (!annotation) {
        return 1;
    }

    PyObject *mangled = _Py_Mangle(c->u->u_private, id);
    if (!mangled) {
        return 0;
    }
    ADDOP_LOAD_CONST(c, mangled);
    Py_DECREF(mangled);

    if (c->c_future->ff_features & CO_FUTURE_ANNOTATIONS) {
        VISIT(c, annexpr, annotation)
    }
    else {
        VISIT(c, expr, annotation);
    }
    *annotations_len += 2;
    return 1;
}

static int
compiler_visit_argannotations(struct compiler *c, asdl_arg_seq* args,
                              Py_ssize_t *annotations_len)
{
    int i;
    for (i = 0; i < asdl_seq_LEN(args); i++) {
        arg_ty arg = (arg_ty)asdl_seq_GET(args, i);
        if (!compiler_visit_argannotation(
                        c,
                        arg->arg,
                        arg->annotation,
                        annotations_len))
            return 0;
    }
    return 1;
}

static int
compiler_visit_annotations(struct compiler *c, arguments_ty args,
                           expr_ty returns)
{
    /* Push arg annotation names and values.
       The expressions are evaluated out-of-order wrt the source code.

       Return 0 on error, -1 if no annotations pushed, 1 if a annotations is pushed.
       */
    _Py_IDENTIFIER(return);
    Py_ssize_t annotations_len = 0;

    if (!compiler_visit_argannotations(c, args->args, &annotations_len))
        return 0;
    if (!compiler_visit_argannotations(c, args->posonlyargs, &annotations_len))
        return 0;
    if (args->vararg && args->vararg->annotation &&
        !compiler_visit_argannotation(c, args->vararg->arg,
                                     args->vararg->annotation, &annotations_len))
        return 0;
    if (!compiler_visit_argannotations(c, args->kwonlyargs, &annotations_len))
        return 0;
    if (args->kwarg && args->kwarg->annotation &&
        !compiler_visit_argannotation(c, args->kwarg->arg,
                                     args->kwarg->annotation, &annotations_len))
        return 0;

    identifier return_str = _PyUnicode_FromId(&PyId_return); /* borrowed ref */
    if (return_str == NULL) {
        return 0;
    }
    if (!compiler_visit_argannotation(c, return_str, returns, &annotations_len)) {
        return 0;
    }

    if (annotations_len) {
        ADDOP_I(c, BUILD_TUPLE, annotations_len);
        return 1;
    }

    return -1;
}

static int
compiler_visit_defaults(struct compiler *c, arguments_ty args)
{
    VISIT_SEQ(c, expr, args->defaults);
    ADDOP_I(c, BUILD_TUPLE, asdl_seq_LEN(args->defaults));
    return 1;
}

static Py_ssize_t
compiler_default_arguments(struct compiler *c, arguments_ty args)
{
    Py_ssize_t funcflags = 0;
    if (args->defaults && asdl_seq_LEN(args->defaults) > 0) {
        if (!compiler_visit_defaults(c, args))
            return -1;
        funcflags |= 0x01;
    }
    if (args->kwonlyargs) {
        int res = compiler_visit_kwonlydefaults(c, args->kwonlyargs,
                                                args->kw_defaults);
        if (res == 0) {
            return -1;
        }
        else if (res > 0) {
            funcflags |= 0x02;
        }
    }
    return funcflags;
}

static int
forbidden_name(struct compiler *c, identifier name, expr_context_ty ctx)
{

    if (ctx == Store && _PyUnicode_EqualToASCIIString(name, "__debug__")) {
        compiler_error(c, "cannot assign to __debug__");
        return 1;
    }
    if (ctx == Del && _PyUnicode_EqualToASCIIString(name, "__debug__")) {
        compiler_error(c, "cannot delete __debug__");
        return 1;
    }
    return 0;
}

static int
compiler_check_debug_one_arg(struct compiler *c, arg_ty arg)
{
    if (arg != NULL) {
        if (forbidden_name(c, arg->arg, Store))
            return 0;
    }
    return 1;
}

static int
compiler_check_debug_args_seq(struct compiler *c, asdl_arg_seq *args)
{
    if (args != NULL) {
        for (Py_ssize_t i = 0, n = asdl_seq_LEN(args); i < n; i++) {
            if (!compiler_check_debug_one_arg(c, asdl_seq_GET(args, i)))
                return 0;
        }
    }
    return 1;
}

static int
compiler_check_debug_args(struct compiler *c, arguments_ty args)
{
    if (!compiler_check_debug_args_seq(c, args->posonlyargs))
        return 0;
    if (!compiler_check_debug_args_seq(c, args->args))
        return 0;
    if (!compiler_check_debug_one_arg(c, args->vararg))
        return 0;
    if (!compiler_check_debug_args_seq(c, args->kwonlyargs))
        return 0;
    if (!compiler_check_debug_one_arg(c, args->kwarg))
        return 0;
    return 1;
}

static int
compiler_function(struct compiler *c, stmt_ty s, int is_async)
{
    PyCodeObject *co;
    PyObject *qualname, *docstring = NULL;
    arguments_ty args;
    expr_ty returns;
    identifier name;
    asdl_expr_seq* decos;
    asdl_stmt_seq *body;
    Py_ssize_t i, funcflags;
    int annotations;
    int scope_type;
    int firstlineno;

    if (is_async) {
        assert(s->kind == AsyncFunctionDef_kind);

        args = s->v.AsyncFunctionDef.args;
        returns = s->v.AsyncFunctionDef.returns;
        decos = s->v.AsyncFunctionDef.decorator_list;
        name = s->v.AsyncFunctionDef.name;
        body = s->v.AsyncFunctionDef.body;

        scope_type = COMPILER_SCOPE_ASYNC_FUNCTION;
    } else {
        assert(s->kind == FunctionDef_kind);

        args = s->v.FunctionDef.args;
        returns = s->v.FunctionDef.returns;
        decos = s->v.FunctionDef.decorator_list;
        name = s->v.FunctionDef.name;
        body = s->v.FunctionDef.body;

        scope_type = COMPILER_SCOPE_FUNCTION;
    }

    if (!compiler_check_debug_args(c, args))
        return 0;

    if (!compiler_decorators(c, decos))
        return 0;

    firstlineno = s->lineno;
    if (asdl_seq_LEN(decos)) {
        firstlineno = ((expr_ty)asdl_seq_GET(decos, 0))->lineno;
    }

    funcflags = compiler_default_arguments(c, args);
    if (funcflags == -1) {
        return 0;
    }

    annotations = compiler_visit_annotations(c, args, returns);
    if (annotations == 0) {
        return 0;
    }
    else if (annotations > 0) {
        funcflags |= 0x04;
    }

    if (!compiler_enter_scope(c, name, scope_type, (void *)s, firstlineno)) {
        return 0;
    }

    /* if not -OO mode, add docstring */
    if (c->c_optimize < 2) {
        docstring = _PyAST_GetDocString(body);
    }
    if (compiler_add_const(c, docstring ? docstring : Py_None) < 0) {
        compiler_exit_scope(c);
        return 0;
    }

    c->u->u_argcount = asdl_seq_LEN(args->args);
    c->u->u_posonlyargcount = asdl_seq_LEN(args->posonlyargs);
    c->u->u_kwonlyargcount = asdl_seq_LEN(args->kwonlyargs);
    for (i = docstring ? 1 : 0; i < asdl_seq_LEN(body); i++) {
        VISIT_IN_SCOPE(c, stmt, (stmt_ty)asdl_seq_GET(body, i));
    }
    co = assemble(c, 1);
    qualname = c->u->u_qualname;
    Py_INCREF(qualname);
    compiler_exit_scope(c);
    if (co == NULL) {
        Py_XDECREF(qualname);
        Py_XDECREF(co);
        return 0;
    }

    if (!compiler_make_closure(c, co, funcflags, qualname)) {
        Py_DECREF(qualname);
        Py_DECREF(co);
        return 0;
    }
    Py_DECREF(qualname);
    Py_DECREF(co);

<<<<<<< HEAD
    /* decorators */
    for (i = 0; i < asdl_seq_LEN(decos); i++) {
        ADDOP_I(c, CALL_NO_KW, 1);
    }

=======
    if (!compiler_apply_decorators(c, decos))
        return 0;
>>>>>>> 9130a4d6
    return compiler_nameop(c, name, Store);
}

static int
compiler_class(struct compiler *c, stmt_ty s)
{
    PyCodeObject *co;
    PyObject *str;
    int i, firstlineno;
    asdl_expr_seq *decos = s->v.ClassDef.decorator_list;

    if (!compiler_decorators(c, decos))
        return 0;

    firstlineno = s->lineno;
    if (asdl_seq_LEN(decos)) {
        firstlineno = ((expr_ty)asdl_seq_GET(decos, 0))->lineno;
    }

    /* ultimately generate code for:
         <name> = __build_class__(<func>, <name>, *<bases>, **<keywords>)
       where:
         <func> is a function/closure created from the class body;
            it has a single argument (__locals__) where the dict
            (or MutableSequence) representing the locals is passed
         <name> is the class name
         <bases> is the positional arguments and *varargs argument
         <keywords> is the keyword arguments and **kwds argument
       This borrows from compiler_call.
    */

    /* 1. compile the class body into a code object */
    if (!compiler_enter_scope(c, s->v.ClassDef.name,
                              COMPILER_SCOPE_CLASS, (void *)s, firstlineno))
        return 0;
    /* this block represents what we do in the new scope */
    {
        /* use the class name for name mangling */
        Py_INCREF(s->v.ClassDef.name);
        Py_XSETREF(c->u->u_private, s->v.ClassDef.name);
        /* load (global) __name__ ... */
        str = PyUnicode_InternFromString("__name__");
        if (!str || !compiler_nameop(c, str, Load)) {
            Py_XDECREF(str);
            compiler_exit_scope(c);
            return 0;
        }
        Py_DECREF(str);
        /* ... and store it as __module__ */
        str = PyUnicode_InternFromString("__module__");
        if (!str || !compiler_nameop(c, str, Store)) {
            Py_XDECREF(str);
            compiler_exit_scope(c);
            return 0;
        }
        Py_DECREF(str);
        assert(c->u->u_qualname);
        ADDOP_LOAD_CONST(c, c->u->u_qualname);
        str = PyUnicode_InternFromString("__qualname__");
        if (!str || !compiler_nameop(c, str, Store)) {
            Py_XDECREF(str);
            compiler_exit_scope(c);
            return 0;
        }
        Py_DECREF(str);
        /* compile the body proper */
        if (!compiler_body(c, s->v.ClassDef.body)) {
            compiler_exit_scope(c);
            return 0;
        }
        /* The following code is artificial */
        UNSET_LOC(c);
        /* Return __classcell__ if it is referenced, otherwise return None */
        if (c->u->u_ste->ste_needs_class_closure) {
            /* Store __classcell__ into class namespace & return it */
            str = PyUnicode_InternFromString("__class__");
            if (str == NULL) {
                compiler_exit_scope(c);
                return 0;
            }
            i = compiler_lookup_arg(c->u->u_cellvars, str);
            Py_DECREF(str);
            if (i < 0) {
                compiler_exit_scope(c);
                return 0;
            }
            assert(i == 0);

            ADDOP_I(c, LOAD_CLOSURE, i);
            ADDOP(c, DUP_TOP);
            str = PyUnicode_InternFromString("__classcell__");
            if (!str || !compiler_nameop(c, str, Store)) {
                Py_XDECREF(str);
                compiler_exit_scope(c);
                return 0;
            }
            Py_DECREF(str);
        }
        else {
            /* No methods referenced __class__, so just return None */
            assert(PyDict_GET_SIZE(c->u->u_cellvars) == 0);
            ADDOP_LOAD_CONST(c, Py_None);
        }
        ADDOP_IN_SCOPE(c, RETURN_VALUE);
        /* create the code object */
        co = assemble(c, 1);
    }
    /* leave the new scope */
    compiler_exit_scope(c);
    if (co == NULL)
        return 0;

    /* 2. load the 'build_class' function */
    ADDOP(c, LOAD_BUILD_CLASS);

    /* 3. load a function (or closure) made from the code object */
    if (!compiler_make_closure(c, co, 0, NULL)) {
        Py_DECREF(co);
        return 0;
    }
    Py_DECREF(co);

    /* 4. load class name */
    ADDOP_LOAD_CONST(c, s->v.ClassDef.name);

    /* 5. generate the rest of the code for the call */
    if (!compiler_call_helper(c, 2, s->v.ClassDef.bases, s->v.ClassDef.keywords))
        return 0;

    /* 6. apply decorators */
<<<<<<< HEAD
    for (i = 0; i < asdl_seq_LEN(decos); i++) {
        ADDOP_I(c, CALL_NO_KW, 1);
    }
=======
    if (!compiler_apply_decorators(c, decos))
        return 0;
>>>>>>> 9130a4d6

    /* 7. store into <name> */
    if (!compiler_nameop(c, s->v.ClassDef.name, Store))
        return 0;
    return 1;
}

/* Return 0 if the expression is a constant value except named singletons.
   Return 1 otherwise. */
static int
check_is_arg(expr_ty e)
{
    if (e->kind != Constant_kind) {
        return 1;
    }
    PyObject *value = e->v.Constant.value;
    return (value == Py_None
         || value == Py_False
         || value == Py_True
         || value == Py_Ellipsis);
}

/* Check operands of identity chacks ("is" and "is not").
   Emit a warning if any operand is a constant except named singletons.
   Return 0 on error.
 */
static int
check_compare(struct compiler *c, expr_ty e)
{
    Py_ssize_t i, n;
    int left = check_is_arg(e->v.Compare.left);
    n = asdl_seq_LEN(e->v.Compare.ops);
    for (i = 0; i < n; i++) {
        cmpop_ty op = (cmpop_ty)asdl_seq_GET(e->v.Compare.ops, i);
        int right = check_is_arg((expr_ty)asdl_seq_GET(e->v.Compare.comparators, i));
        if (op == Is || op == IsNot) {
            if (!right || !left) {
                const char *msg = (op == Is)
                        ? "\"is\" with a literal. Did you mean \"==\"?"
                        : "\"is not\" with a literal. Did you mean \"!=\"?";
                return compiler_warn(c, msg);
            }
        }
        left = right;
    }
    return 1;
}

static int compiler_addcompare(struct compiler *c, cmpop_ty op)
{
    int cmp;
    switch (op) {
    case Eq:
        cmp = Py_EQ;
        break;
    case NotEq:
        cmp = Py_NE;
        break;
    case Lt:
        cmp = Py_LT;
        break;
    case LtE:
        cmp = Py_LE;
        break;
    case Gt:
        cmp = Py_GT;
        break;
    case GtE:
        cmp = Py_GE;
        break;
    case Is:
        ADDOP_I(c, IS_OP, 0);
        return 1;
    case IsNot:
        ADDOP_I(c, IS_OP, 1);
        return 1;
    case In:
        ADDOP_I(c, CONTAINS_OP, 0);
        return 1;
    case NotIn:
        ADDOP_I(c, CONTAINS_OP, 1);
        return 1;
    default:
        Py_UNREACHABLE();
    }
    ADDOP_I(c, COMPARE_OP, cmp);
    return 1;
}



static int
compiler_jump_if(struct compiler *c, expr_ty e, basicblock *next, int cond)
{
    switch (e->kind) {
    case UnaryOp_kind:
        if (e->v.UnaryOp.op == Not)
            return compiler_jump_if(c, e->v.UnaryOp.operand, next, !cond);
        /* fallback to general implementation */
        break;
    case BoolOp_kind: {
        asdl_expr_seq *s = e->v.BoolOp.values;
        Py_ssize_t i, n = asdl_seq_LEN(s) - 1;
        assert(n >= 0);
        int cond2 = e->v.BoolOp.op == Or;
        basicblock *next2 = next;
        if (!cond2 != !cond) {
            next2 = compiler_new_block(c);
            if (next2 == NULL)
                return 0;
        }
        for (i = 0; i < n; ++i) {
            if (!compiler_jump_if(c, (expr_ty)asdl_seq_GET(s, i), next2, cond2))
                return 0;
        }
        if (!compiler_jump_if(c, (expr_ty)asdl_seq_GET(s, n), next, cond))
            return 0;
        if (next2 != next)
            compiler_use_next_block(c, next2);
        return 1;
    }
    case IfExp_kind: {
        basicblock *end, *next2;
        end = compiler_new_block(c);
        if (end == NULL)
            return 0;
        next2 = compiler_new_block(c);
        if (next2 == NULL)
            return 0;
        if (!compiler_jump_if(c, e->v.IfExp.test, next2, 0))
            return 0;
        if (!compiler_jump_if(c, e->v.IfExp.body, next, cond))
            return 0;
        ADDOP_JUMP_NOLINE(c, JUMP_FORWARD, end);
        compiler_use_next_block(c, next2);
        if (!compiler_jump_if(c, e->v.IfExp.orelse, next, cond))
            return 0;
        compiler_use_next_block(c, end);
        return 1;
    }
    case Compare_kind: {
        Py_ssize_t i, n = asdl_seq_LEN(e->v.Compare.ops) - 1;
        if (n > 0) {
            if (!check_compare(c, e)) {
                return 0;
            }
            basicblock *cleanup = compiler_new_block(c);
            if (cleanup == NULL)
                return 0;
            VISIT(c, expr, e->v.Compare.left);
            for (i = 0; i < n; i++) {
                VISIT(c, expr,
                    (expr_ty)asdl_seq_GET(e->v.Compare.comparators, i));
                ADDOP(c, DUP_TOP);
                ADDOP(c, ROT_THREE);
                ADDOP_COMPARE(c, asdl_seq_GET(e->v.Compare.ops, i));
                ADDOP_JUMP(c, POP_JUMP_IF_FALSE, cleanup);
                NEXT_BLOCK(c);
            }
            VISIT(c, expr, (expr_ty)asdl_seq_GET(e->v.Compare.comparators, n));
            ADDOP_COMPARE(c, asdl_seq_GET(e->v.Compare.ops, n));
            ADDOP_JUMP(c, cond ? POP_JUMP_IF_TRUE : POP_JUMP_IF_FALSE, next);
            NEXT_BLOCK(c);
            basicblock *end = compiler_new_block(c);
            if (end == NULL)
                return 0;
            ADDOP_JUMP_NOLINE(c, JUMP_FORWARD, end);
            compiler_use_next_block(c, cleanup);
            ADDOP(c, POP_TOP);
            if (!cond) {
                ADDOP_JUMP_NOLINE(c, JUMP_FORWARD, next);
            }
            compiler_use_next_block(c, end);
            return 1;
        }
        /* fallback to general implementation */
        break;
    }
    default:
        /* fallback to general implementation */
        break;
    }

    /* general implementation */
    VISIT(c, expr, e);
    ADDOP_JUMP(c, cond ? POP_JUMP_IF_TRUE : POP_JUMP_IF_FALSE, next);
    NEXT_BLOCK(c);
    return 1;
}

static int
compiler_ifexp(struct compiler *c, expr_ty e)
{
    basicblock *end, *next;

    assert(e->kind == IfExp_kind);
    end = compiler_new_block(c);
    if (end == NULL)
        return 0;
    next = compiler_new_block(c);
    if (next == NULL)
        return 0;
    if (!compiler_jump_if(c, e->v.IfExp.test, next, 0))
        return 0;
    VISIT(c, expr, e->v.IfExp.body);
    ADDOP_JUMP_NOLINE(c, JUMP_FORWARD, end);
    compiler_use_next_block(c, next);
    VISIT(c, expr, e->v.IfExp.orelse);
    compiler_use_next_block(c, end);
    return 1;
}

static int
compiler_lambda(struct compiler *c, expr_ty e)
{
    PyCodeObject *co;
    PyObject *qualname;
    identifier name;
    Py_ssize_t funcflags;
    arguments_ty args = e->v.Lambda.args;
    assert(e->kind == Lambda_kind);

    if (!compiler_check_debug_args(c, args))
        return 0;

    _Py_static_string(PyId_lambda, "<lambda>");
    name = _PyUnicode_FromId(&PyId_lambda); /* borrowed ref */
    if (name == NULL) {
        return 0;
    }

    funcflags = compiler_default_arguments(c, args);
    if (funcflags == -1) {
        return 0;
    }

    if (!compiler_enter_scope(c, name, COMPILER_SCOPE_LAMBDA,
                              (void *)e, e->lineno))
        return 0;

    /* Make None the first constant, so the lambda can't have a
       docstring. */
    if (compiler_add_const(c, Py_None) < 0)
        return 0;

    c->u->u_argcount = asdl_seq_LEN(args->args);
    c->u->u_posonlyargcount = asdl_seq_LEN(args->posonlyargs);
    c->u->u_kwonlyargcount = asdl_seq_LEN(args->kwonlyargs);
    VISIT_IN_SCOPE(c, expr, e->v.Lambda.body);
    if (c->u->u_ste->ste_generator) {
        co = assemble(c, 0);
    }
    else {
        ADDOP_IN_SCOPE(c, RETURN_VALUE);
        co = assemble(c, 1);
    }
    qualname = c->u->u_qualname;
    Py_INCREF(qualname);
    compiler_exit_scope(c);
    if (co == NULL) {
        Py_DECREF(qualname);
        return 0;
    }

    if (!compiler_make_closure(c, co, funcflags, qualname)) {
        Py_DECREF(qualname);
        Py_DECREF(co);
        return 0;
    }
    Py_DECREF(qualname);
    Py_DECREF(co);

    return 1;
}

static int
compiler_if(struct compiler *c, stmt_ty s)
{
    basicblock *end, *next;
    assert(s->kind == If_kind);
    end = compiler_new_block(c);
    if (end == NULL) {
        return 0;
    }
    if (asdl_seq_LEN(s->v.If.orelse)) {
        next = compiler_new_block(c);
        if (next == NULL) {
            return 0;
        }
    }
    else {
        next = end;
    }
    if (!compiler_jump_if(c, s->v.If.test, next, 0)) {
        return 0;
    }
    VISIT_SEQ(c, stmt, s->v.If.body);
    if (asdl_seq_LEN(s->v.If.orelse)) {
        ADDOP_JUMP_NOLINE(c, JUMP_FORWARD, end);
        compiler_use_next_block(c, next);
        VISIT_SEQ(c, stmt, s->v.If.orelse);
    }
    compiler_use_next_block(c, end);
    return 1;
}

static int
compiler_for(struct compiler *c, stmt_ty s)
{
    basicblock *start, *body, *cleanup, *end;

    start = compiler_new_block(c);
    body = compiler_new_block(c);
    cleanup = compiler_new_block(c);
    end = compiler_new_block(c);
    if (start == NULL || body == NULL || end == NULL || cleanup == NULL) {
        return 0;
    }
    if (!compiler_push_fblock(c, FOR_LOOP, start, end, NULL)) {
        return 0;
    }
    VISIT(c, expr, s->v.For.iter);
    ADDOP(c, GET_ITER);
    compiler_use_next_block(c, start);
    ADDOP_JUMP(c, FOR_ITER, cleanup);
    compiler_use_next_block(c, body);
    VISIT(c, expr, s->v.For.target);
    VISIT_SEQ(c, stmt, s->v.For.body);
    /* Mark jump as artificial */
    UNSET_LOC(c);
    ADDOP_JUMP(c, JUMP_ABSOLUTE, start);
    compiler_use_next_block(c, cleanup);

    compiler_pop_fblock(c, FOR_LOOP, start);

    VISIT_SEQ(c, stmt, s->v.For.orelse);
    compiler_use_next_block(c, end);
    return 1;
}


static int
compiler_async_for(struct compiler *c, stmt_ty s)
{
    basicblock *start, *except, *end;
    if (IS_TOP_LEVEL_AWAIT(c)){
        c->u->u_ste->ste_coroutine = 1;
    } else if (c->u->u_scope_type != COMPILER_SCOPE_ASYNC_FUNCTION) {
        return compiler_error(c, "'async for' outside async function");
    }

    start = compiler_new_block(c);
    except = compiler_new_block(c);
    end = compiler_new_block(c);

    if (start == NULL || except == NULL || end == NULL) {
        return 0;
    }
    VISIT(c, expr, s->v.AsyncFor.iter);
    ADDOP(c, GET_AITER);

    compiler_use_next_block(c, start);
    if (!compiler_push_fblock(c, FOR_LOOP, start, end, NULL)) {
        return 0;
    }
    /* SETUP_FINALLY to guard the __anext__ call */
    ADDOP_JUMP(c, SETUP_FINALLY, except);
    ADDOP(c, GET_ANEXT);
    ADDOP_LOAD_CONST(c, Py_None);
    ADDOP(c, YIELD_FROM);
    ADDOP(c, POP_BLOCK);  /* for SETUP_FINALLY */

    /* Success block for __anext__ */
    VISIT(c, expr, s->v.AsyncFor.target);
    VISIT_SEQ(c, stmt, s->v.AsyncFor.body);
    ADDOP_JUMP(c, JUMP_ABSOLUTE, start);

    compiler_pop_fblock(c, FOR_LOOP, start);

    /* Except block for __anext__ */
    compiler_use_next_block(c, except);

    /* Use same line number as the iterator,
     * as the END_ASYNC_FOR succeeds the `for`, not the body. */
    SET_LOC(c, s->v.AsyncFor.iter);
    ADDOP(c, END_ASYNC_FOR);

    /* `else` block */
    VISIT_SEQ(c, stmt, s->v.For.orelse);

    compiler_use_next_block(c, end);

    return 1;
}

static int
compiler_while(struct compiler *c, stmt_ty s)
{
    basicblock *loop, *body, *end, *anchor = NULL;
    loop = compiler_new_block(c);
    body = compiler_new_block(c);
    anchor = compiler_new_block(c);
    end = compiler_new_block(c);
    if (loop == NULL || body == NULL || anchor == NULL || end == NULL) {
        return 0;
    }
    compiler_use_next_block(c, loop);
    if (!compiler_push_fblock(c, WHILE_LOOP, loop, end, NULL)) {
        return 0;
    }
    if (!compiler_jump_if(c, s->v.While.test, anchor, 0)) {
        return 0;
    }

    compiler_use_next_block(c, body);
    VISIT_SEQ(c, stmt, s->v.While.body);
    SET_LOC(c, s);
    if (!compiler_jump_if(c, s->v.While.test, body, 1)) {
        return 0;
    }

    compiler_pop_fblock(c, WHILE_LOOP, loop);

    compiler_use_next_block(c, anchor);
    if (s->v.While.orelse) {
        VISIT_SEQ(c, stmt, s->v.While.orelse);
    }
    compiler_use_next_block(c, end);

    return 1;
}

static int
compiler_return(struct compiler *c, stmt_ty s)
{
    int preserve_tos = ((s->v.Return.value != NULL) &&
                        (s->v.Return.value->kind != Constant_kind));
    if (c->u->u_ste->ste_type != FunctionBlock)
        return compiler_error(c, "'return' outside function");
    if (s->v.Return.value != NULL &&
        c->u->u_ste->ste_coroutine && c->u->u_ste->ste_generator)
    {
            return compiler_error(
                c, "'return' with value in async generator");
    }
    if (preserve_tos) {
        VISIT(c, expr, s->v.Return.value);
    } else {
        /* Emit instruction with line number for return value */
        if (s->v.Return.value != NULL) {
            SET_LOC(c, s->v.Return.value);
            ADDOP(c, NOP);
        }
    }
    if (s->v.Return.value == NULL || s->v.Return.value->lineno != s->lineno) {
        SET_LOC(c, s);
        ADDOP(c, NOP);
    }

    if (!compiler_unwind_fblock_stack(c, preserve_tos, NULL))
        return 0;
    if (s->v.Return.value == NULL) {
        ADDOP_LOAD_CONST(c, Py_None);
    }
    else if (!preserve_tos) {
        ADDOP_LOAD_CONST(c, s->v.Return.value->v.Constant.value);
    }
    ADDOP(c, RETURN_VALUE);
    NEXT_BLOCK(c);

    return 1;
}

static int
compiler_break(struct compiler *c)
{
    struct fblockinfo *loop = NULL;
    /* Emit instruction with line number */
    ADDOP(c, NOP);
    if (!compiler_unwind_fblock_stack(c, 0, &loop)) {
        return 0;
    }
    if (loop == NULL) {
        return compiler_error(c, "'break' outside loop");
    }
    if (!compiler_unwind_fblock(c, loop, 0)) {
        return 0;
    }
    ADDOP_JUMP(c, JUMP_ABSOLUTE, loop->fb_exit);
    NEXT_BLOCK(c);
    return 1;
}

static int
compiler_continue(struct compiler *c)
{
    struct fblockinfo *loop = NULL;
    /* Emit instruction with line number */
    ADDOP(c, NOP);
    if (!compiler_unwind_fblock_stack(c, 0, &loop)) {
        return 0;
    }
    if (loop == NULL) {
        return compiler_error(c, "'continue' not properly in loop");
    }
    ADDOP_JUMP(c, JUMP_ABSOLUTE, loop->fb_block);
    NEXT_BLOCK(c)
    return 1;
}


/* Code generated for "try: <body> finally: <finalbody>" is as follows:

        SETUP_FINALLY           L
        <code for body>
        POP_BLOCK
        <code for finalbody>
        JUMP E
    L:
        <code for finalbody>
    E:

   The special instructions use the block stack.  Each block
   stack entry contains the instruction that created it (here
   SETUP_FINALLY), the level of the value stack at the time the
   block stack entry was created, and a label (here L).

   SETUP_FINALLY:
    Pushes the current value stack level and the label
    onto the block stack.
   POP_BLOCK:
    Pops en entry from the block stack.

   The block stack is unwound when an exception is raised:
   when a SETUP_FINALLY entry is found, the raised and the caught
   exceptions are pushed onto the value stack (and the exception
   condition is cleared), and the interpreter jumps to the label
   gotten from the block stack.
*/

static int
compiler_try_finally(struct compiler *c, stmt_ty s)
{
    basicblock *body, *end, *exit, *cleanup;

    body = compiler_new_block(c);
    end = compiler_new_block(c);
    exit = compiler_new_block(c);
    cleanup = compiler_new_block(c);
    if (body == NULL || end == NULL || exit == NULL || cleanup == NULL) {
        return 0;
    }
    /* `try` block */
    ADDOP_JUMP(c, SETUP_FINALLY, end);
    compiler_use_next_block(c, body);
    if (!compiler_push_fblock(c, FINALLY_TRY, body, end, s->v.Try.finalbody))
        return 0;
    if (s->v.Try.handlers && asdl_seq_LEN(s->v.Try.handlers)) {
        if (!compiler_try_except(c, s))
            return 0;
    }
    else {
        VISIT_SEQ(c, stmt, s->v.Try.body);
    }
    ADDOP_NOLINE(c, POP_BLOCK);
    compiler_pop_fblock(c, FINALLY_TRY, body);
    VISIT_SEQ(c, stmt, s->v.Try.finalbody);
    ADDOP_JUMP_NOLINE(c, JUMP_FORWARD, exit);
    /* `finally` block */
    compiler_use_next_block(c, end);

    UNSET_LOC(c);
    ADDOP_JUMP(c, SETUP_CLEANUP, cleanup);
    ADDOP(c, PUSH_EXC_INFO);
    if (!compiler_push_fblock(c, FINALLY_END, end, NULL, NULL))
        return 0;
    VISIT_SEQ(c, stmt, s->v.Try.finalbody);
    compiler_pop_fblock(c, FINALLY_END, end);
    ADDOP_I(c, RERAISE, 0);
    compiler_use_next_block(c, cleanup);
    ADDOP(c, POP_EXCEPT_AND_RERAISE);
    compiler_use_next_block(c, exit);
    return 1;
}

/*
   Code generated for "try: S except E1 as V1: S1 except E2 as V2: S2 ...":
   (The contents of the value stack is shown in [], with the top
   at the right; 'tb' is trace-back info, 'val' the exception's
   associated value, and 'exc' the exception.)

   Value stack          Label   Instruction     Argument
   []                           SETUP_FINALLY   L1
   []                           <code for S>
   []                           POP_BLOCK
   []                           JUMP_FORWARD    L0

   [tb, val, exc]       L1:     <evaluate E1>                   )
   [tb, val, exc, E1]           JUMP_IF_NOT_EXC_MATCH L2        ) only if E1
   [tb, val, exc]               POP
   [tb, val]                    <assign to V1>  (or POP if no V1)
   [tb]                         POP
   []                           <code for S1>
                                JUMP_FORWARD    L0

   [tb, val, exc]       L2:     <evaluate E2>
   .............................etc.......................

   [tb, val, exc]       Ln+1:   RERAISE     # re-raise exception

   []                   L0:     <next statement>

   Of course, parts are not generated if Vi or Ei is not present.
*/
static int
compiler_try_except(struct compiler *c, stmt_ty s)
{
    basicblock *body, *orelse, *except, *end, *cleanup;
    Py_ssize_t i, n;

    body = compiler_new_block(c);
    except = compiler_new_block(c);
    orelse = compiler_new_block(c);
    end = compiler_new_block(c);
    cleanup = compiler_new_block(c);
    if (body == NULL || except == NULL || orelse == NULL || end == NULL || cleanup == NULL)
        return 0;
    ADDOP_JUMP(c, SETUP_FINALLY, except);
    compiler_use_next_block(c, body);
    if (!compiler_push_fblock(c, TRY_EXCEPT, body, NULL, NULL))
        return 0;
    VISIT_SEQ(c, stmt, s->v.Try.body);
    compiler_pop_fblock(c, TRY_EXCEPT, body);
    ADDOP_NOLINE(c, POP_BLOCK);
    ADDOP_JUMP_NOLINE(c, JUMP_FORWARD, orelse);
    n = asdl_seq_LEN(s->v.Try.handlers);
    compiler_use_next_block(c, except);

    UNSET_LOC(c);
    ADDOP_JUMP(c, SETUP_CLEANUP, cleanup);
    ADDOP(c, PUSH_EXC_INFO);
    /* Runtime will push a block here, so we need to account for that */
    if (!compiler_push_fblock(c, EXCEPTION_HANDLER, NULL, NULL, NULL))
        return 0;
    for (i = 0; i < n; i++) {
        excepthandler_ty handler = (excepthandler_ty)asdl_seq_GET(
            s->v.Try.handlers, i);
        SET_LOC(c, handler);
        if (!handler->v.ExceptHandler.type && i < n-1) {
            return compiler_error(c, "default 'except:' must be last");
        }
        except = compiler_new_block(c);
        if (except == NULL)
            return 0;
        if (handler->v.ExceptHandler.type) {
            VISIT(c, expr, handler->v.ExceptHandler.type);
            ADDOP_JUMP(c, JUMP_IF_NOT_EXC_MATCH, except);
            NEXT_BLOCK(c);
        }
        ADDOP(c, POP_TOP);
        if (handler->v.ExceptHandler.name) {
            basicblock *cleanup_end, *cleanup_body;

            cleanup_end = compiler_new_block(c);
            cleanup_body = compiler_new_block(c);
            if (cleanup_end == NULL || cleanup_body == NULL) {
                return 0;
            }

            compiler_nameop(c, handler->v.ExceptHandler.name, Store);
            ADDOP(c, POP_TOP);

            /*
              try:
                  # body
              except type as name:
                  try:
                      # body
                  finally:
                      name = None # in case body contains "del name"
                      del name
            */

            /* second try: */
            ADDOP_JUMP(c, SETUP_CLEANUP, cleanup_end);
            compiler_use_next_block(c, cleanup_body);
            if (!compiler_push_fblock(c, HANDLER_CLEANUP, cleanup_body, NULL, handler->v.ExceptHandler.name))
                return 0;

            /* second # body */
            VISIT_SEQ(c, stmt, handler->v.ExceptHandler.body);
            compiler_pop_fblock(c, HANDLER_CLEANUP, cleanup_body);
            /* name = None; del name; # Mark as artificial */
            UNSET_LOC(c);
            ADDOP(c, POP_BLOCK);
            ADDOP(c, POP_BLOCK);
            ADDOP(c, POP_EXCEPT);
            ADDOP_LOAD_CONST(c, Py_None);
            compiler_nameop(c, handler->v.ExceptHandler.name, Store);
            compiler_nameop(c, handler->v.ExceptHandler.name, Del);
            ADDOP_JUMP(c, JUMP_FORWARD, end);

            /* except: */
            compiler_use_next_block(c, cleanup_end);

            /* name = None; del name; # Mark as artificial */
            UNSET_LOC(c);

            ADDOP_LOAD_CONST(c, Py_None);
            compiler_nameop(c, handler->v.ExceptHandler.name, Store);
            compiler_nameop(c, handler->v.ExceptHandler.name, Del);

            ADDOP_I(c, RERAISE, 1);
        }
        else {
            basicblock *cleanup_body;

            cleanup_body = compiler_new_block(c);
            if (!cleanup_body)
                return 0;

            ADDOP(c, POP_TOP);
            ADDOP(c, POP_TOP);
            compiler_use_next_block(c, cleanup_body);
            if (!compiler_push_fblock(c, HANDLER_CLEANUP, cleanup_body, NULL, NULL))
                return 0;
            VISIT_SEQ(c, stmt, handler->v.ExceptHandler.body);
            compiler_pop_fblock(c, HANDLER_CLEANUP, cleanup_body);
            UNSET_LOC(c);
            ADDOP(c, POP_BLOCK);
            ADDOP(c, POP_EXCEPT);
            ADDOP_JUMP(c, JUMP_FORWARD, end);
        }
        compiler_use_next_block(c, except);
    }
    /* Mark as artificial */
    UNSET_LOC(c);
    compiler_pop_fblock(c, EXCEPTION_HANDLER, NULL);
    ADDOP_I(c, RERAISE, 0);
    compiler_use_next_block(c, cleanup);
    ADDOP(c, POP_EXCEPT_AND_RERAISE);
    compiler_use_next_block(c, orelse);
    VISIT_SEQ(c, stmt, s->v.Try.orelse);
    compiler_use_next_block(c, end);
    return 1;
}

static int
compiler_try(struct compiler *c, stmt_ty s) {
    if (s->v.Try.finalbody && asdl_seq_LEN(s->v.Try.finalbody))
        return compiler_try_finally(c, s);
    else
        return compiler_try_except(c, s);
}


static int
compiler_import_as(struct compiler *c, identifier name, identifier asname)
{
    /* The IMPORT_NAME opcode was already generated.  This function
       merely needs to bind the result to a name.

       If there is a dot in name, we need to split it and emit a
       IMPORT_FROM for each name.
    */
    Py_ssize_t len = PyUnicode_GET_LENGTH(name);
    Py_ssize_t dot = PyUnicode_FindChar(name, '.', 0, len, 1);
    if (dot == -2)
        return 0;
    if (dot != -1) {
        /* Consume the base module name to get the first attribute */
        while (1) {
            Py_ssize_t pos = dot + 1;
            PyObject *attr;
            dot = PyUnicode_FindChar(name, '.', pos, len, 1);
            if (dot == -2)
                return 0;
            attr = PyUnicode_Substring(name, pos, (dot != -1) ? dot : len);
            if (!attr)
                return 0;
            ADDOP_N(c, IMPORT_FROM, attr, names);
            if (dot == -1) {
                break;
            }
            ADDOP(c, ROT_TWO);
            ADDOP(c, POP_TOP);
        }
        if (!compiler_nameop(c, asname, Store)) {
            return 0;
        }
        ADDOP(c, POP_TOP);
        return 1;
    }
    return compiler_nameop(c, asname, Store);
}

static int
compiler_import(struct compiler *c, stmt_ty s)
{
    /* The Import node stores a module name like a.b.c as a single
       string.  This is convenient for all cases except
         import a.b.c as d
       where we need to parse that string to extract the individual
       module names.
       XXX Perhaps change the representation to make this case simpler?
     */
    Py_ssize_t i, n = asdl_seq_LEN(s->v.Import.names);

    PyObject *zero = _PyLong_GetZero();  // borrowed reference
    for (i = 0; i < n; i++) {
        alias_ty alias = (alias_ty)asdl_seq_GET(s->v.Import.names, i);
        int r;

        ADDOP_LOAD_CONST(c, zero);
        ADDOP_LOAD_CONST(c, Py_None);
        ADDOP_NAME(c, IMPORT_NAME, alias->name, names);

        if (alias->asname) {
            r = compiler_import_as(c, alias->name, alias->asname);
            if (!r)
                return r;
        }
        else {
            identifier tmp = alias->name;
            Py_ssize_t dot = PyUnicode_FindChar(
                alias->name, '.', 0, PyUnicode_GET_LENGTH(alias->name), 1);
            if (dot != -1) {
                tmp = PyUnicode_Substring(alias->name, 0, dot);
                if (tmp == NULL)
                    return 0;
            }
            r = compiler_nameop(c, tmp, Store);
            if (dot != -1) {
                Py_DECREF(tmp);
            }
            if (!r)
                return r;
        }
    }
    return 1;
}

static int
compiler_from_import(struct compiler *c, stmt_ty s)
{
    Py_ssize_t i, n = asdl_seq_LEN(s->v.ImportFrom.names);
    PyObject *names;
    _Py_static_string(PyId_empty_string, "");
    PyObject *empty_string = _PyUnicode_FromId(&PyId_empty_string); /* borrowed ref */

    if (empty_string == NULL) {
        return 0;
    }

    ADDOP_LOAD_CONST_NEW(c, PyLong_FromLong(s->v.ImportFrom.level));

    names = PyTuple_New(n);
    if (!names)
        return 0;

    /* build up the names */
    for (i = 0; i < n; i++) {
        alias_ty alias = (alias_ty)asdl_seq_GET(s->v.ImportFrom.names, i);
        Py_INCREF(alias->name);
        PyTuple_SET_ITEM(names, i, alias->name);
    }

    if (s->lineno > c->c_future->ff_lineno && s->v.ImportFrom.module &&
        _PyUnicode_EqualToASCIIString(s->v.ImportFrom.module, "__future__")) {
        Py_DECREF(names);
        return compiler_error(c, "from __future__ imports must occur "
                              "at the beginning of the file");
    }
    ADDOP_LOAD_CONST_NEW(c, names);

    if (s->v.ImportFrom.module) {
        ADDOP_NAME(c, IMPORT_NAME, s->v.ImportFrom.module, names);
    }
    else {
        ADDOP_NAME(c, IMPORT_NAME, empty_string, names);
    }
    for (i = 0; i < n; i++) {
        alias_ty alias = (alias_ty)asdl_seq_GET(s->v.ImportFrom.names, i);
        identifier store_name;

        if (i == 0 && PyUnicode_READ_CHAR(alias->name, 0) == '*') {
            assert(n == 1);
            ADDOP(c, IMPORT_STAR);
            return 1;
        }

        ADDOP_NAME(c, IMPORT_FROM, alias->name, names);
        store_name = alias->name;
        if (alias->asname)
            store_name = alias->asname;

        if (!compiler_nameop(c, store_name, Store)) {
            return 0;
        }
    }
    /* remove imported module */
    ADDOP(c, POP_TOP);
    return 1;
}

static int
compiler_assert(struct compiler *c, stmt_ty s)
{
    basicblock *end;

    /* Always emit a warning if the test is a non-zero length tuple */
    if ((s->v.Assert.test->kind == Tuple_kind &&
        asdl_seq_LEN(s->v.Assert.test->v.Tuple.elts) > 0) ||
        (s->v.Assert.test->kind == Constant_kind &&
         PyTuple_Check(s->v.Assert.test->v.Constant.value) &&
         PyTuple_Size(s->v.Assert.test->v.Constant.value) > 0))
    {
        if (!compiler_warn(c, "assertion is always true, "
                              "perhaps remove parentheses?"))
        {
            return 0;
        }
    }
    if (c->c_optimize)
        return 1;
    end = compiler_new_block(c);
    if (end == NULL)
        return 0;
    if (!compiler_jump_if(c, s->v.Assert.test, end, 1))
        return 0;
    ADDOP(c, LOAD_ASSERTION_ERROR);
    if (s->v.Assert.msg) {
        VISIT(c, expr, s->v.Assert.msg);
        ADDOP_I(c, CALL_NO_KW, 1);
    }
    ADDOP_I(c, RAISE_VARARGS, 1);
    compiler_use_next_block(c, end);
    return 1;
}

static int
compiler_visit_stmt_expr(struct compiler *c, expr_ty value)
{
    if (c->c_interactive && c->c_nestlevel <= 1) {
        VISIT(c, expr, value);
        ADDOP(c, PRINT_EXPR);
        return 1;
    }

    if (value->kind == Constant_kind) {
        /* ignore constant statement */
        ADDOP(c, NOP);
        return 1;
    }

    VISIT(c, expr, value);
    /* Mark POP_TOP as artificial */
    UNSET_LOC(c);
    ADDOP(c, POP_TOP);
    return 1;
}

static int
compiler_visit_stmt(struct compiler *c, stmt_ty s)
{
    Py_ssize_t i, n;

    /* Always assign a lineno to the next instruction for a stmt. */
    SET_LOC(c, s);

    switch (s->kind) {
    case FunctionDef_kind:
        return compiler_function(c, s, 0);
    case ClassDef_kind:
        return compiler_class(c, s);
    case Return_kind:
        return compiler_return(c, s);
    case Delete_kind:
        VISIT_SEQ(c, expr, s->v.Delete.targets)
        break;
    case Assign_kind:
        n = asdl_seq_LEN(s->v.Assign.targets);
        VISIT(c, expr, s->v.Assign.value);
        for (i = 0; i < n; i++) {
            if (i < n - 1)
                ADDOP(c, DUP_TOP);
            VISIT(c, expr,
                  (expr_ty)asdl_seq_GET(s->v.Assign.targets, i));
        }
        break;
    case AugAssign_kind:
        return compiler_augassign(c, s);
    case AnnAssign_kind:
        return compiler_annassign(c, s);
    case For_kind:
        return compiler_for(c, s);
    case While_kind:
        return compiler_while(c, s);
    case If_kind:
        return compiler_if(c, s);
    case Match_kind:
        return compiler_match(c, s);
    case Raise_kind:
        n = 0;
        if (s->v.Raise.exc) {
            VISIT(c, expr, s->v.Raise.exc);
            n++;
            if (s->v.Raise.cause) {
                VISIT(c, expr, s->v.Raise.cause);
                n++;
            }
        }
        ADDOP_I(c, RAISE_VARARGS, (int)n);
        NEXT_BLOCK(c);
        break;
    case Try_kind:
        return compiler_try(c, s);
    case Assert_kind:
        return compiler_assert(c, s);
    case Import_kind:
        return compiler_import(c, s);
    case ImportFrom_kind:
        return compiler_from_import(c, s);
    case Global_kind:
    case Nonlocal_kind:
        break;
    case Expr_kind:
        return compiler_visit_stmt_expr(c, s->v.Expr.value);
    case Pass_kind:
        ADDOP(c, NOP);
        break;
    case Break_kind:
        return compiler_break(c);
    case Continue_kind:
        return compiler_continue(c);
    case With_kind:
        return compiler_with(c, s, 0);
    case AsyncFunctionDef_kind:
        return compiler_function(c, s, 1);
    case AsyncWith_kind:
        return compiler_async_with(c, s, 0);
    case AsyncFor_kind:
        return compiler_async_for(c, s);
    }

    return 1;
}

static int
unaryop(unaryop_ty op)
{
    switch (op) {
    case Invert:
        return UNARY_INVERT;
    case Not:
        return UNARY_NOT;
    case UAdd:
        return UNARY_POSITIVE;
    case USub:
        return UNARY_NEGATIVE;
    default:
        PyErr_Format(PyExc_SystemError,
            "unary op %d should not be possible", op);
        return 0;
    }
}

static int
addop_binary(struct compiler *c, operator_ty binop, bool inplace)
{
    int oparg;
    switch (binop) {
        case Add:
            oparg = inplace ? NB_INPLACE_ADD : NB_ADD;
            break;
        case Sub:
            oparg = inplace ? NB_INPLACE_SUBTRACT : NB_SUBTRACT;
            break;
        case Mult:
            oparg = inplace ? NB_INPLACE_MULTIPLY : NB_MULTIPLY;
            break;
        case MatMult:
            oparg = inplace ? NB_INPLACE_MATRIX_MULTIPLY : NB_MATRIX_MULTIPLY;
            break;
        case Div:
            oparg = inplace ? NB_INPLACE_TRUE_DIVIDE : NB_TRUE_DIVIDE;
            break;
        case Mod:
            oparg = inplace ? NB_INPLACE_REMAINDER : NB_REMAINDER;
            break;
        case Pow:
            oparg = inplace ? NB_INPLACE_POWER : NB_POWER;
            break;
        case LShift:
            oparg = inplace ? NB_INPLACE_LSHIFT : NB_LSHIFT;
            break;
        case RShift:
            oparg = inplace ? NB_INPLACE_RSHIFT : NB_RSHIFT;
            break;
        case BitOr:
            oparg = inplace ? NB_INPLACE_OR : NB_OR;
            break;
        case BitXor:
            oparg = inplace ? NB_INPLACE_XOR : NB_XOR;
            break;
        case BitAnd:
            oparg = inplace ? NB_INPLACE_AND : NB_AND;
            break;
        case FloorDiv:
            oparg = inplace ? NB_INPLACE_FLOOR_DIVIDE : NB_FLOOR_DIVIDE;
            break;
        default:
            PyErr_Format(PyExc_SystemError, "%s op %d should not be possible",
                         inplace ? "inplace" : "binary", binop);
            return 0;
    }
    ADDOP_I(c, BINARY_OP, oparg);
    return 1;
}

static int
compiler_nameop(struct compiler *c, identifier name, expr_context_ty ctx)
{
    int op, scope;
    Py_ssize_t arg;
    enum { OP_FAST, OP_GLOBAL, OP_DEREF, OP_NAME } optype;

    PyObject *dict = c->u->u_names;
    PyObject *mangled;

    assert(!_PyUnicode_EqualToASCIIString(name, "None") &&
           !_PyUnicode_EqualToASCIIString(name, "True") &&
           !_PyUnicode_EqualToASCIIString(name, "False"));

    if (forbidden_name(c, name, ctx))
        return 0;

    mangled = _Py_Mangle(c->u->u_private, name);
    if (!mangled)
        return 0;

    op = 0;
    optype = OP_NAME;
    scope = _PyST_GetScope(c->u->u_ste, mangled);
    switch (scope) {
    case FREE:
        dict = c->u->u_freevars;
        optype = OP_DEREF;
        break;
    case CELL:
        dict = c->u->u_cellvars;
        optype = OP_DEREF;
        break;
    case LOCAL:
        if (c->u->u_ste->ste_type == FunctionBlock)
            optype = OP_FAST;
        break;
    case GLOBAL_IMPLICIT:
        if (c->u->u_ste->ste_type == FunctionBlock)
            optype = OP_GLOBAL;
        break;
    case GLOBAL_EXPLICIT:
        optype = OP_GLOBAL;
        break;
    default:
        /* scope can be 0 */
        break;
    }

    /* XXX Leave assert here, but handle __doc__ and the like better */
    assert(scope || PyUnicode_READ_CHAR(name, 0) == '_');

    switch (optype) {
    case OP_DEREF:
        switch (ctx) {
        case Load:
            op = (c->u->u_ste->ste_type == ClassBlock) ? LOAD_CLASSDEREF : LOAD_DEREF;
            break;
        case Store: op = STORE_DEREF; break;
        case Del: op = DELETE_DEREF; break;
        }
        break;
    case OP_FAST:
        switch (ctx) {
        case Load: op = LOAD_FAST; break;
        case Store: op = STORE_FAST; break;
        case Del: op = DELETE_FAST; break;
        }
        ADDOP_N(c, op, mangled, varnames);
        return 1;
    case OP_GLOBAL:
        switch (ctx) {
        case Load: op = LOAD_GLOBAL; break;
        case Store: op = STORE_GLOBAL; break;
        case Del: op = DELETE_GLOBAL; break;
        }
        break;
    case OP_NAME:
        switch (ctx) {
        case Load: op = LOAD_NAME; break;
        case Store: op = STORE_NAME; break;
        case Del: op = DELETE_NAME; break;
        }
        break;
    }

    assert(op);
    arg = compiler_add_o(dict, mangled);
    Py_DECREF(mangled);
    if (arg < 0)
        return 0;
    return compiler_addop_i(c, op, arg);
}

static int
compiler_boolop(struct compiler *c, expr_ty e)
{
    basicblock *end;
    int jumpi;
    Py_ssize_t i, n;
    asdl_expr_seq *s;

    assert(e->kind == BoolOp_kind);
    if (e->v.BoolOp.op == And)
        jumpi = JUMP_IF_FALSE_OR_POP;
    else
        jumpi = JUMP_IF_TRUE_OR_POP;
    end = compiler_new_block(c);
    if (end == NULL)
        return 0;
    s = e->v.BoolOp.values;
    n = asdl_seq_LEN(s) - 1;
    assert(n >= 0);
    for (i = 0; i < n; ++i) {
        VISIT(c, expr, (expr_ty)asdl_seq_GET(s, i));
        ADDOP_JUMP(c, jumpi, end);
        basicblock *next = compiler_new_block(c);
        if (next == NULL) {
            return 0;
        }
        compiler_use_next_block(c, next);
    }
    VISIT(c, expr, (expr_ty)asdl_seq_GET(s, n));
    compiler_use_next_block(c, end);
    return 1;
}

static int
starunpack_helper(struct compiler *c, asdl_expr_seq *elts, int pushed,
                  int build, int add, int extend, int tuple)
{
    Py_ssize_t n = asdl_seq_LEN(elts);
    if (n > 2 && are_all_items_const(elts, 0, n)) {
        PyObject *folded = PyTuple_New(n);
        if (folded == NULL) {
            return 0;
        }
        PyObject *val;
        for (Py_ssize_t i = 0; i < n; i++) {
            val = ((expr_ty)asdl_seq_GET(elts, i))->v.Constant.value;
            Py_INCREF(val);
            PyTuple_SET_ITEM(folded, i, val);
        }
        if (tuple) {
            ADDOP_LOAD_CONST_NEW(c, folded);
        } else {
            if (add == SET_ADD) {
                Py_SETREF(folded, PyFrozenSet_New(folded));
                if (folded == NULL) {
                    return 0;
                }
            }
            ADDOP_I(c, build, pushed);
            ADDOP_LOAD_CONST_NEW(c, folded);
            ADDOP_I(c, extend, 1);
        }
        return 1;
    }

    int big = n+pushed > STACK_USE_GUIDELINE;
    int seen_star = 0;
    for (Py_ssize_t i = 0; i < n; i++) {
        expr_ty elt = asdl_seq_GET(elts, i);
        if (elt->kind == Starred_kind) {
            seen_star = 1;
        }
    }
    if (!seen_star && !big) {
        for (Py_ssize_t i = 0; i < n; i++) {
            expr_ty elt = asdl_seq_GET(elts, i);
            VISIT(c, expr, elt);
        }
        if (tuple) {
            ADDOP_I(c, BUILD_TUPLE, n+pushed);
        } else {
            ADDOP_I(c, build, n+pushed);
        }
        return 1;
    }
    int sequence_built = 0;
    if (big) {
        ADDOP_I(c, build, pushed);
        sequence_built = 1;
    }
    for (Py_ssize_t i = 0; i < n; i++) {
        expr_ty elt = asdl_seq_GET(elts, i);
        if (elt->kind == Starred_kind) {
            if (sequence_built == 0) {
                ADDOP_I(c, build, i+pushed);
                sequence_built = 1;
            }
            VISIT(c, expr, elt->v.Starred.value);
            ADDOP_I(c, extend, 1);
        }
        else {
            VISIT(c, expr, elt);
            if (sequence_built) {
                ADDOP_I(c, add, 1);
            }
        }
    }
    assert(sequence_built);
    if (tuple) {
        ADDOP(c, LIST_TO_TUPLE);
    }
    return 1;
}

static int
unpack_helper(struct compiler *c, asdl_expr_seq *elts)
{
    Py_ssize_t n = asdl_seq_LEN(elts);
    int seen_star = 0;
    for (Py_ssize_t i = 0; i < n; i++) {
        expr_ty elt = asdl_seq_GET(elts, i);
        if (elt->kind == Starred_kind && !seen_star) {
            if ((i >= (1 << 8)) ||
                (n-i-1 >= (INT_MAX >> 8)))
                return compiler_error(c,
                    "too many expressions in "
                    "star-unpacking assignment");
            ADDOP_I(c, UNPACK_EX, (i + ((n-i-1) << 8)));
            seen_star = 1;
        }
        else if (elt->kind == Starred_kind) {
            return compiler_error(c,
                "multiple starred expressions in assignment");
        }
    }
    if (!seen_star) {
        ADDOP_I(c, UNPACK_SEQUENCE, n);
    }
    return 1;
}

static int
assignment_helper(struct compiler *c, asdl_expr_seq *elts)
{
    Py_ssize_t n = asdl_seq_LEN(elts);
    RETURN_IF_FALSE(unpack_helper(c, elts));
    for (Py_ssize_t i = 0; i < n; i++) {
        expr_ty elt = asdl_seq_GET(elts, i);
        VISIT(c, expr, elt->kind != Starred_kind ? elt : elt->v.Starred.value);
    }
    return 1;
}

static int
compiler_list(struct compiler *c, expr_ty e)
{
    asdl_expr_seq *elts = e->v.List.elts;
    if (e->v.List.ctx == Store) {
        return assignment_helper(c, elts);
    }
    else if (e->v.List.ctx == Load) {
        return starunpack_helper(c, elts, 0, BUILD_LIST,
                                 LIST_APPEND, LIST_EXTEND, 0);
    }
    else
        VISIT_SEQ(c, expr, elts);
    return 1;
}

static int
compiler_tuple(struct compiler *c, expr_ty e)
{
    asdl_expr_seq *elts = e->v.Tuple.elts;
    if (e->v.Tuple.ctx == Store) {
        return assignment_helper(c, elts);
    }
    else if (e->v.Tuple.ctx == Load) {
        return starunpack_helper(c, elts, 0, BUILD_LIST,
                                 LIST_APPEND, LIST_EXTEND, 1);
    }
    else
        VISIT_SEQ(c, expr, elts);
    return 1;
}

static int
compiler_set(struct compiler *c, expr_ty e)
{
    return starunpack_helper(c, e->v.Set.elts, 0, BUILD_SET,
                             SET_ADD, SET_UPDATE, 0);
}

static int
are_all_items_const(asdl_expr_seq *seq, Py_ssize_t begin, Py_ssize_t end)
{
    Py_ssize_t i;
    for (i = begin; i < end; i++) {
        expr_ty key = (expr_ty)asdl_seq_GET(seq, i);
        if (key == NULL || key->kind != Constant_kind)
            return 0;
    }
    return 1;
}

static int
compiler_subdict(struct compiler *c, expr_ty e, Py_ssize_t begin, Py_ssize_t end)
{
    Py_ssize_t i, n = end - begin;
    PyObject *keys, *key;
    int big = n*2 > STACK_USE_GUIDELINE;
    if (n > 1 && !big && are_all_items_const(e->v.Dict.keys, begin, end)) {
        for (i = begin; i < end; i++) {
            VISIT(c, expr, (expr_ty)asdl_seq_GET(e->v.Dict.values, i));
        }
        keys = PyTuple_New(n);
        if (keys == NULL) {
            return 0;
        }
        for (i = begin; i < end; i++) {
            key = ((expr_ty)asdl_seq_GET(e->v.Dict.keys, i))->v.Constant.value;
            Py_INCREF(key);
            PyTuple_SET_ITEM(keys, i - begin, key);
        }
        ADDOP_LOAD_CONST_NEW(c, keys);
        ADDOP_I(c, BUILD_CONST_KEY_MAP, n);
        return 1;
    }
    if (big) {
        ADDOP_I(c, BUILD_MAP, 0);
    }
    for (i = begin; i < end; i++) {
        VISIT(c, expr, (expr_ty)asdl_seq_GET(e->v.Dict.keys, i));
        VISIT(c, expr, (expr_ty)asdl_seq_GET(e->v.Dict.values, i));
        if (big) {
            ADDOP_I(c, MAP_ADD, 1);
        }
    }
    if (!big) {
        ADDOP_I(c, BUILD_MAP, n);
    }
    return 1;
}

static int
compiler_dict(struct compiler *c, expr_ty e)
{
    Py_ssize_t i, n, elements;
    int have_dict;
    int is_unpacking = 0;
    n = asdl_seq_LEN(e->v.Dict.values);
    have_dict = 0;
    elements = 0;
    for (i = 0; i < n; i++) {
        is_unpacking = (expr_ty)asdl_seq_GET(e->v.Dict.keys, i) == NULL;
        if (is_unpacking) {
            if (elements) {
                if (!compiler_subdict(c, e, i - elements, i)) {
                    return 0;
                }
                if (have_dict) {
                    ADDOP_I(c, DICT_UPDATE, 1);
                }
                have_dict = 1;
                elements = 0;
            }
            if (have_dict == 0) {
                ADDOP_I(c, BUILD_MAP, 0);
                have_dict = 1;
            }
            VISIT(c, expr, (expr_ty)asdl_seq_GET(e->v.Dict.values, i));
            ADDOP_I(c, DICT_UPDATE, 1);
        }
        else {
            if (elements*2 > STACK_USE_GUIDELINE) {
                if (!compiler_subdict(c, e, i - elements, i + 1)) {
                    return 0;
                }
                if (have_dict) {
                    ADDOP_I(c, DICT_UPDATE, 1);
                }
                have_dict = 1;
                elements = 0;
            }
            else {
                elements++;
            }
        }
    }
    if (elements) {
        if (!compiler_subdict(c, e, n - elements, n)) {
            return 0;
        }
        if (have_dict) {
            ADDOP_I(c, DICT_UPDATE, 1);
        }
        have_dict = 1;
    }
    if (!have_dict) {
        ADDOP_I(c, BUILD_MAP, 0);
    }
    return 1;
}

static int
compiler_compare(struct compiler *c, expr_ty e)
{
    Py_ssize_t i, n;

    if (!check_compare(c, e)) {
        return 0;
    }
    VISIT(c, expr, e->v.Compare.left);
    assert(asdl_seq_LEN(e->v.Compare.ops) > 0);
    n = asdl_seq_LEN(e->v.Compare.ops) - 1;
    if (n == 0) {
        VISIT(c, expr, (expr_ty)asdl_seq_GET(e->v.Compare.comparators, 0));
        ADDOP_COMPARE(c, asdl_seq_GET(e->v.Compare.ops, 0));
    }
    else {
        basicblock *cleanup = compiler_new_block(c);
        if (cleanup == NULL)
            return 0;
        for (i = 0; i < n; i++) {
            VISIT(c, expr,
                (expr_ty)asdl_seq_GET(e->v.Compare.comparators, i));
            ADDOP(c, DUP_TOP);
            ADDOP(c, ROT_THREE);
            ADDOP_COMPARE(c, asdl_seq_GET(e->v.Compare.ops, i));
            ADDOP_JUMP(c, JUMP_IF_FALSE_OR_POP, cleanup);
            NEXT_BLOCK(c);
        }
        VISIT(c, expr, (expr_ty)asdl_seq_GET(e->v.Compare.comparators, n));
        ADDOP_COMPARE(c, asdl_seq_GET(e->v.Compare.ops, n));
        basicblock *end = compiler_new_block(c);
        if (end == NULL)
            return 0;
        ADDOP_JUMP_NOLINE(c, JUMP_FORWARD, end);
        compiler_use_next_block(c, cleanup);
        ADDOP(c, ROT_TWO);
        ADDOP(c, POP_TOP);
        compiler_use_next_block(c, end);
    }
    return 1;
}

static PyTypeObject *
infer_type(expr_ty e)
{
    switch (e->kind) {
    case Tuple_kind:
        return &PyTuple_Type;
    case List_kind:
    case ListComp_kind:
        return &PyList_Type;
    case Dict_kind:
    case DictComp_kind:
        return &PyDict_Type;
    case Set_kind:
    case SetComp_kind:
        return &PySet_Type;
    case GeneratorExp_kind:
        return &PyGen_Type;
    case Lambda_kind:
        return &PyFunction_Type;
    case JoinedStr_kind:
    case FormattedValue_kind:
        return &PyUnicode_Type;
    case Constant_kind:
        return Py_TYPE(e->v.Constant.value);
    default:
        return NULL;
    }
}

static int
check_caller(struct compiler *c, expr_ty e)
{
    switch (e->kind) {
    case Constant_kind:
    case Tuple_kind:
    case List_kind:
    case ListComp_kind:
    case Dict_kind:
    case DictComp_kind:
    case Set_kind:
    case SetComp_kind:
    case GeneratorExp_kind:
    case JoinedStr_kind:
    case FormattedValue_kind:
        return compiler_warn(c, "'%.200s' object is not callable; "
                                "perhaps you missed a comma?",
                                infer_type(e)->tp_name);
    default:
        return 1;
    }
}

static int
check_subscripter(struct compiler *c, expr_ty e)
{
    PyObject *v;

    switch (e->kind) {
    case Constant_kind:
        v = e->v.Constant.value;
        if (!(v == Py_None || v == Py_Ellipsis ||
              PyLong_Check(v) || PyFloat_Check(v) || PyComplex_Check(v) ||
              PyAnySet_Check(v)))
        {
            return 1;
        }
        /* fall through */
    case Set_kind:
    case SetComp_kind:
    case GeneratorExp_kind:
    case Lambda_kind:
        return compiler_warn(c, "'%.200s' object is not subscriptable; "
                                "perhaps you missed a comma?",
                                infer_type(e)->tp_name);
    default:
        return 1;
    }
}

static int
check_index(struct compiler *c, expr_ty e, expr_ty s)
{
    PyObject *v;

    PyTypeObject *index_type = infer_type(s);
    if (index_type == NULL
        || PyType_FastSubclass(index_type, Py_TPFLAGS_LONG_SUBCLASS)
        || index_type == &PySlice_Type) {
        return 1;
    }

    switch (e->kind) {
    case Constant_kind:
        v = e->v.Constant.value;
        if (!(PyUnicode_Check(v) || PyBytes_Check(v) || PyTuple_Check(v))) {
            return 1;
        }
        /* fall through */
    case Tuple_kind:
    case List_kind:
    case ListComp_kind:
    case JoinedStr_kind:
    case FormattedValue_kind:
        return compiler_warn(c, "%.200s indices must be integers or slices, "
                                "not %.200s; "
                                "perhaps you missed a comma?",
                                infer_type(e)->tp_name,
                                index_type->tp_name);
    default:
        return 1;
    }
}

static int
is_import_originated(struct compiler *c, expr_ty e)
{
    /* Check whether the global scope has an import named
     e, if it is a Name object. For not traversing all the
     scope stack every time this function is called, it will
     only check the global scope to determine whether something
     is imported or not. */

    if (e->kind != Name_kind) {
        return 0;
    }

    long flags = _PyST_GetSymbol(c->c_st->st_top, e->v.Name.id);
    return flags & DEF_IMPORT;
}

// Return 1 if the method call was optimized, -1 if not, and 0 on error.
static int
maybe_optimize_method_call(struct compiler *c, expr_ty e)
{
    Py_ssize_t argsl, i, kwdsl;
    expr_ty meth = e->v.Call.func;
    asdl_expr_seq *args = e->v.Call.args;
    asdl_keyword_seq *kwds = e->v.Call.keywords;

    /* Check that the call node is an attribute access */
    if (meth->kind != Attribute_kind || meth->v.Attribute.ctx != Load) {
        return -1;
    }

    /* Check that the base object is not something that is imported */
    if (is_import_originated(c, meth->v.Attribute.value)) {
        return -1;
    }

    /* Check that there aren't too many arguments */
    argsl = asdl_seq_LEN(args);
    kwdsl = asdl_seq_LEN(kwds);
    if (argsl + kwdsl + (kwdsl != 0) >= STACK_USE_GUIDELINE) {
        return -1;
    }
    /* Check that there are no *varargs types of arguments. */
    for (i = 0; i < argsl; i++) {
        expr_ty elt = asdl_seq_GET(args, i);
        if (elt->kind == Starred_kind) {
            return -1;
        }
    }

    for (i = 0; i < kwdsl; i++) {
        keyword_ty kw = asdl_seq_GET(kwds, i);
        if (kw->arg == NULL) {
            return -1;
        }
    }
    /* Alright, we can optimize the code. */
    VISIT(c, expr, meth->v.Attribute.value);
    int old_lineno = c->u->u_lineno;
    c->u->u_lineno = meth->end_lineno;
    ADDOP_NAME(c, LOAD_METHOD, meth->v.Attribute.attr, names);
    VISIT_SEQ(c, expr, e->v.Call.args);

    if (kwdsl) {
        if (!compiler_call_simple_kw_helper(c, kwds, kwdsl)) {
            return 0;
        };
        ADDOP_I(c, PRECALL_METHOD, argsl + kwdsl+1);
        ADDOP_I(c, CALL_KW, argsl + kwdsl);
    }
    else {
        ADDOP_I(c, PRECALL_METHOD, argsl);
        ADDOP_I(c, CALL_NO_KW, argsl);
    }
    c->u->u_lineno = old_lineno;
    return 1;
}

static int
validate_keywords(struct compiler *c, asdl_keyword_seq *keywords)
{
    Py_ssize_t nkeywords = asdl_seq_LEN(keywords);
    for (Py_ssize_t i = 0; i < nkeywords; i++) {
        keyword_ty key = ((keyword_ty)asdl_seq_GET(keywords, i));
        if (key->arg == NULL) {
            continue;
        }
        if (forbidden_name(c, key->arg, Store)) {
            return -1;
        }
        for (Py_ssize_t j = i + 1; j < nkeywords; j++) {
            keyword_ty other = ((keyword_ty)asdl_seq_GET(keywords, j));
            if (other->arg && !PyUnicode_Compare(key->arg, other->arg)) {
                SET_LOC(c, other);
                compiler_error(c, "keyword argument repeated: %U", key->arg);
                return -1;
            }
        }
    }
    return 0;
}

static int
compiler_call(struct compiler *c, expr_ty e)
{
    if (validate_keywords(c, e->v.Call.keywords) == -1) {
        return 0;
    }
    int ret = maybe_optimize_method_call(c, e);
    if (ret >= 0) {
        return ret;
    }
    if (!check_caller(c, e->v.Call.func)) {
        return 0;
    }
    VISIT(c, expr, e->v.Call.func);
    return compiler_call_helper(c, 0,
                                e->v.Call.args,
                                e->v.Call.keywords);
}

static int
compiler_joined_str(struct compiler *c, expr_ty e)
{

    Py_ssize_t value_count = asdl_seq_LEN(e->v.JoinedStr.values);
    if (value_count > STACK_USE_GUIDELINE) {
        ADDOP_LOAD_CONST_NEW(c, _PyUnicode_FromASCII("", 0));
        PyObject *join = _PyUnicode_FromASCII("join", 4);
        if (join == NULL) {
            return 0;
        }
        ADDOP_NAME(c, LOAD_METHOD, join, names);
        Py_DECREF(join);
        ADDOP_I(c, BUILD_LIST, 0);
        for (Py_ssize_t i = 0; i < asdl_seq_LEN(e->v.JoinedStr.values); i++) {
            VISIT(c, expr, asdl_seq_GET(e->v.JoinedStr.values, i));
            ADDOP_I(c, LIST_APPEND, 1);
        }
        ADDOP_I(c, PRECALL_METHOD, 1);
        ADDOP_I(c, CALL_NO_KW, 1);
    }
    else {
        VISIT_SEQ(c, expr, e->v.JoinedStr.values);
        if (asdl_seq_LEN(e->v.JoinedStr.values) != 1) {
            ADDOP_I(c, BUILD_STRING, asdl_seq_LEN(e->v.JoinedStr.values));
        }
    }
    return 1;
}

/* Used to implement f-strings. Format a single value. */
static int
compiler_formatted_value(struct compiler *c, expr_ty e)
{
    /* Our oparg encodes 2 pieces of information: the conversion
       character, and whether or not a format_spec was provided.

       Convert the conversion char to 3 bits:
           : 000  0x0  FVC_NONE   The default if nothing specified.
       !s  : 001  0x1  FVC_STR
       !r  : 010  0x2  FVC_REPR
       !a  : 011  0x3  FVC_ASCII

       next bit is whether or not we have a format spec:
       yes : 100  0x4
       no  : 000  0x0
    */

    int conversion = e->v.FormattedValue.conversion;
    int oparg;

    /* The expression to be formatted. */
    VISIT(c, expr, e->v.FormattedValue.value);

    switch (conversion) {
    case 's': oparg = FVC_STR;   break;
    case 'r': oparg = FVC_REPR;  break;
    case 'a': oparg = FVC_ASCII; break;
    case -1:  oparg = FVC_NONE;  break;
    default:
        PyErr_Format(PyExc_SystemError,
                     "Unrecognized conversion character %d", conversion);
        return 0;
    }
    if (e->v.FormattedValue.format_spec) {
        /* Evaluate the format spec, and update our opcode arg. */
        VISIT(c, expr, e->v.FormattedValue.format_spec);
        oparg |= FVS_HAVE_SPEC;
    }

    /* And push our opcode and oparg */
    ADDOP_I(c, FORMAT_VALUE, oparg);

    return 1;
}

static int
compiler_subkwargs(struct compiler *c, asdl_keyword_seq *keywords, Py_ssize_t begin, Py_ssize_t end)
{
    Py_ssize_t i, n = end - begin;
    keyword_ty kw;
    PyObject *keys, *key;
    assert(n > 0);
    int big = n*2 > STACK_USE_GUIDELINE;
    if (n > 1 && !big) {
        for (i = begin; i < end; i++) {
            kw = asdl_seq_GET(keywords, i);
            VISIT(c, expr, kw->value);
        }
        keys = PyTuple_New(n);
        if (keys == NULL) {
            return 0;
        }
        for (i = begin; i < end; i++) {
            key = ((keyword_ty) asdl_seq_GET(keywords, i))->arg;
            Py_INCREF(key);
            PyTuple_SET_ITEM(keys, i - begin, key);
        }
        ADDOP_LOAD_CONST_NEW(c, keys);
        ADDOP_I(c, BUILD_CONST_KEY_MAP, n);
        return 1;
    }
    if (big) {
        ADDOP_I_NOLINE(c, BUILD_MAP, 0);
    }
    for (i = begin; i < end; i++) {
        kw = asdl_seq_GET(keywords, i);
        ADDOP_LOAD_CONST(c, kw->arg);
        VISIT(c, expr, kw->value);
        if (big) {
            ADDOP_I_NOLINE(c, MAP_ADD, 1);
        }
    }
    if (!big) {
        ADDOP_I(c, BUILD_MAP, n);
    }
    return 1;
}

/* Used by compiler_call_helper and maybe_optimize_method_call to emit
LOAD_CONST kw1
LOAD_CONST kw2
...
LOAD_CONST <tuple of kwnames>
before a CALL_(FUNCTION|METHOD)_KW.

Returns 1 on success, 0 on error.
*/
static int
compiler_call_simple_kw_helper(struct compiler *c,
                               asdl_keyword_seq *keywords,
                               Py_ssize_t nkwelts)
{
    PyObject *names;
    VISIT_SEQ(c, keyword, keywords);
    names = PyTuple_New(nkwelts);
    if (names == NULL) {
        return 0;
    }
    for (int i = 0; i < nkwelts; i++) {
        keyword_ty kw = asdl_seq_GET(keywords, i);
        Py_INCREF(kw->arg);
        PyTuple_SET_ITEM(names, i, kw->arg);
    }
    ADDOP_LOAD_CONST_NEW(c, names);
    return 1;
}


/* shared code between compiler_call and compiler_class */
static int
compiler_call_helper(struct compiler *c,
                     int n, /* Args already pushed */
                     asdl_expr_seq *args,
                     asdl_keyword_seq *keywords)
{
    Py_ssize_t i, nseen, nelts, nkwelts;

    if (validate_keywords(c, keywords) == -1) {
        return 0;
    }

    nelts = asdl_seq_LEN(args);
    nkwelts = asdl_seq_LEN(keywords);

    if (nelts + nkwelts*2 > STACK_USE_GUIDELINE) {
         goto ex_call;
    }
    for (i = 0; i < nelts; i++) {
        expr_ty elt = asdl_seq_GET(args, i);
        if (elt->kind == Starred_kind) {
            goto ex_call;
        }
    }
    for (i = 0; i < nkwelts; i++) {
        keyword_ty kw = asdl_seq_GET(keywords, i);
        if (kw->arg == NULL) {
            goto ex_call;
        }
    }

    /* No * or ** args, so can use faster calling sequence */
    for (i = 0; i < nelts; i++) {
        expr_ty elt = asdl_seq_GET(args, i);
        assert(elt->kind != Starred_kind);
        VISIT(c, expr, elt);
    }
    if (nkwelts) {
        if (!compiler_call_simple_kw_helper(c, keywords, nkwelts)) {
            return 0;
        };
        ADDOP_I(c, CALL_KW, n + nelts + nkwelts);
        return 1;
    }
    else {
        ADDOP_I(c, CALL_NO_KW, n + nelts);
        return 1;
    }

ex_call:

    /* Do positional arguments. */
    if (n ==0 && nelts == 1 && ((expr_ty)asdl_seq_GET(args, 0))->kind == Starred_kind) {
        VISIT(c, expr, ((expr_ty)asdl_seq_GET(args, 0))->v.Starred.value);
    }
    else if (starunpack_helper(c, args, n, BUILD_LIST,
                                 LIST_APPEND, LIST_EXTEND, 1) == 0) {
        return 0;
    }
    /* Then keyword arguments */
    if (nkwelts) {
        /* Has a new dict been pushed */
        int have_dict = 0;

        nseen = 0;  /* the number of keyword arguments on the stack following */
        for (i = 0; i < nkwelts; i++) {
            keyword_ty kw = asdl_seq_GET(keywords, i);
            if (kw->arg == NULL) {
                /* A keyword argument unpacking. */
                if (nseen) {
                    if (!compiler_subkwargs(c, keywords, i - nseen, i)) {
                        return 0;
                    }
                    if (have_dict) {
                        ADDOP_I(c, DICT_MERGE, 1);
                    }
                    have_dict = 1;
                    nseen = 0;
                }
                if (!have_dict) {
                    ADDOP_I(c, BUILD_MAP, 0);
                    have_dict = 1;
                }
                VISIT(c, expr, kw->value);
                ADDOP_I(c, DICT_MERGE, 1);
            }
            else {
                nseen++;
            }
        }
        if (nseen) {
            /* Pack up any trailing keyword arguments. */
            if (!compiler_subkwargs(c, keywords, nkwelts - nseen, nkwelts)) {
                return 0;
            }
            if (have_dict) {
                ADDOP_I(c, DICT_MERGE, 1);
            }
            have_dict = 1;
        }
        assert(have_dict);
    }
    ADDOP_I(c, CALL_FUNCTION_EX, nkwelts > 0);
    return 1;
}


/* List and set comprehensions and generator expressions work by creating a
  nested function to perform the actual iteration. This means that the
  iteration variables don't leak into the current scope.
  The defined function is called immediately following its definition, with the
  result of that call being the result of the expression.
  The LC/SC version returns the populated container, while the GE version is
  flagged in symtable.c as a generator, so it returns the generator object
  when the function is called.

  Possible cleanups:
    - iterate over the generator sequence instead of using recursion
*/


static int
compiler_comprehension_generator(struct compiler *c,
                                 asdl_comprehension_seq *generators, int gen_index,
                                 int depth,
                                 expr_ty elt, expr_ty val, int type)
{
    comprehension_ty gen;
    gen = (comprehension_ty)asdl_seq_GET(generators, gen_index);
    if (gen->is_async) {
        return compiler_async_comprehension_generator(
            c, generators, gen_index, depth, elt, val, type);
    } else {
        return compiler_sync_comprehension_generator(
            c, generators, gen_index, depth, elt, val, type);
    }
}

static int
compiler_sync_comprehension_generator(struct compiler *c,
                                      asdl_comprehension_seq *generators, int gen_index,
                                      int depth,
                                      expr_ty elt, expr_ty val, int type)
{
    /* generate code for the iterator, then each of the ifs,
       and then write to the element */

    comprehension_ty gen;
    basicblock *start, *anchor, *skip, *if_cleanup;
    Py_ssize_t i, n;

    start = compiler_new_block(c);
    skip = compiler_new_block(c);
    if_cleanup = compiler_new_block(c);
    anchor = compiler_new_block(c);

    if (start == NULL || skip == NULL || if_cleanup == NULL ||
        anchor == NULL)
        return 0;

    gen = (comprehension_ty)asdl_seq_GET(generators, gen_index);

    if (gen_index == 0) {
        /* Receive outermost iter as an implicit argument */
        c->u->u_argcount = 1;
        ADDOP_I(c, LOAD_FAST, 0);
    }
    else {
        /* Sub-iter - calculate on the fly */
        /* Fast path for the temporary variable assignment idiom:
             for y in [f(x)]
         */
        asdl_expr_seq *elts;
        switch (gen->iter->kind) {
            case List_kind:
                elts = gen->iter->v.List.elts;
                break;
            case Tuple_kind:
                elts = gen->iter->v.Tuple.elts;
                break;
            default:
                elts = NULL;
        }
        if (asdl_seq_LEN(elts) == 1) {
            expr_ty elt = asdl_seq_GET(elts, 0);
            if (elt->kind != Starred_kind) {
                VISIT(c, expr, elt);
                start = NULL;
            }
        }
        if (start) {
            VISIT(c, expr, gen->iter);
            ADDOP(c, GET_ITER);
        }
    }
    if (start) {
        depth++;
        compiler_use_next_block(c, start);
        ADDOP_JUMP(c, FOR_ITER, anchor);
        NEXT_BLOCK(c);
    }
    VISIT(c, expr, gen->target);

    /* XXX this needs to be cleaned up...a lot! */
    n = asdl_seq_LEN(gen->ifs);
    for (i = 0; i < n; i++) {
        expr_ty e = (expr_ty)asdl_seq_GET(gen->ifs, i);
        if (!compiler_jump_if(c, e, if_cleanup, 0))
            return 0;
        NEXT_BLOCK(c);
    }

    if (++gen_index < asdl_seq_LEN(generators))
        if (!compiler_comprehension_generator(c,
                                              generators, gen_index, depth,
                                              elt, val, type))
        return 0;

    /* only append after the last for generator */
    if (gen_index >= asdl_seq_LEN(generators)) {
        /* comprehension specific code */
        switch (type) {
        case COMP_GENEXP:
            VISIT(c, expr, elt);
            ADDOP(c, YIELD_VALUE);
            ADDOP(c, POP_TOP);
            break;
        case COMP_LISTCOMP:
            VISIT(c, expr, elt);
            ADDOP_I(c, LIST_APPEND, depth + 1);
            break;
        case COMP_SETCOMP:
            VISIT(c, expr, elt);
            ADDOP_I(c, SET_ADD, depth + 1);
            break;
        case COMP_DICTCOMP:
            /* With '{k: v}', k is evaluated before v, so we do
               the same. */
            VISIT(c, expr, elt);
            VISIT(c, expr, val);
            ADDOP_I(c, MAP_ADD, depth + 1);
            break;
        default:
            return 0;
        }

        compiler_use_next_block(c, skip);
    }
    compiler_use_next_block(c, if_cleanup);
    if (start) {
        ADDOP_JUMP(c, JUMP_ABSOLUTE, start);
        compiler_use_next_block(c, anchor);
    }

    return 1;
}

static int
compiler_async_comprehension_generator(struct compiler *c,
                                      asdl_comprehension_seq *generators, int gen_index,
                                      int depth,
                                      expr_ty elt, expr_ty val, int type)
{
    comprehension_ty gen;
    basicblock *start, *if_cleanup, *except;
    Py_ssize_t i, n;
    start = compiler_new_block(c);
    except = compiler_new_block(c);
    if_cleanup = compiler_new_block(c);

    if (start == NULL || if_cleanup == NULL || except == NULL) {
        return 0;
    }

    gen = (comprehension_ty)asdl_seq_GET(generators, gen_index);

    if (gen_index == 0) {
        /* Receive outermost iter as an implicit argument */
        c->u->u_argcount = 1;
        ADDOP_I(c, LOAD_FAST, 0);
    }
    else {
        /* Sub-iter - calculate on the fly */
        VISIT(c, expr, gen->iter);
        ADDOP(c, GET_AITER);
    }

    compiler_use_next_block(c, start);
    /* Runtime will push a block here, so we need to account for that */
    if (!compiler_push_fblock(c, ASYNC_COMPREHENSION_GENERATOR, start,
                              NULL, NULL)) {
        return 0;
    }

    ADDOP_JUMP(c, SETUP_FINALLY, except);
    ADDOP(c, GET_ANEXT);
    ADDOP_LOAD_CONST(c, Py_None);
    ADDOP(c, YIELD_FROM);
    ADDOP(c, POP_BLOCK);
    VISIT(c, expr, gen->target);

    n = asdl_seq_LEN(gen->ifs);
    for (i = 0; i < n; i++) {
        expr_ty e = (expr_ty)asdl_seq_GET(gen->ifs, i);
        if (!compiler_jump_if(c, e, if_cleanup, 0))
            return 0;
        NEXT_BLOCK(c);
    }

    depth++;
    if (++gen_index < asdl_seq_LEN(generators))
        if (!compiler_comprehension_generator(c,
                                              generators, gen_index, depth,
                                              elt, val, type))
        return 0;

    /* only append after the last for generator */
    if (gen_index >= asdl_seq_LEN(generators)) {
        /* comprehension specific code */
        switch (type) {
        case COMP_GENEXP:
            VISIT(c, expr, elt);
            ADDOP(c, YIELD_VALUE);
            ADDOP(c, POP_TOP);
            break;
        case COMP_LISTCOMP:
            VISIT(c, expr, elt);
            ADDOP_I(c, LIST_APPEND, depth + 1);
            break;
        case COMP_SETCOMP:
            VISIT(c, expr, elt);
            ADDOP_I(c, SET_ADD, depth + 1);
            break;
        case COMP_DICTCOMP:
            /* With '{k: v}', k is evaluated before v, so we do
               the same. */
            VISIT(c, expr, elt);
            VISIT(c, expr, val);
            ADDOP_I(c, MAP_ADD, depth + 1);
            break;
        default:
            return 0;
        }
    }
    compiler_use_next_block(c, if_cleanup);
    ADDOP_JUMP(c, JUMP_ABSOLUTE, start);

    compiler_pop_fblock(c, ASYNC_COMPREHENSION_GENERATOR, start);

    compiler_use_next_block(c, except);
    //UNSET_LOC(c);

    ADDOP(c, END_ASYNC_FOR);

    return 1;
}

static int
compiler_comprehension(struct compiler *c, expr_ty e, int type,
                       identifier name, asdl_comprehension_seq *generators, expr_ty elt,
                       expr_ty val)
{
    PyCodeObject *co = NULL;
    comprehension_ty outermost;
    PyObject *qualname = NULL;
    int scope_type = c->u->u_scope_type;
    int is_async_generator = 0;
    int is_top_level_await = IS_TOP_LEVEL_AWAIT(c);

    outermost = (comprehension_ty) asdl_seq_GET(generators, 0);
    if (!compiler_enter_scope(c, name, COMPILER_SCOPE_COMPREHENSION,
                              (void *)e, e->lineno))
    {
        goto error;
    }
    SET_LOC(c, e);

    is_async_generator = c->u->u_ste->ste_coroutine;

    if (is_async_generator && type != COMP_GENEXP &&
        scope_type != COMPILER_SCOPE_ASYNC_FUNCTION &&
        scope_type != COMPILER_SCOPE_COMPREHENSION &&
        !is_top_level_await)
    {
        compiler_error(c, "asynchronous comprehension outside of "
                          "an asynchronous function");
        goto error_in_scope;
    }

    if (type != COMP_GENEXP) {
        int op;
        switch (type) {
        case COMP_LISTCOMP:
            op = BUILD_LIST;
            break;
        case COMP_SETCOMP:
            op = BUILD_SET;
            break;
        case COMP_DICTCOMP:
            op = BUILD_MAP;
            break;
        default:
            PyErr_Format(PyExc_SystemError,
                         "unknown comprehension type %d", type);
            goto error_in_scope;
        }

        ADDOP_I(c, op, 0);
    }

    if (!compiler_comprehension_generator(c, generators, 0, 0, elt,
                                          val, type))
        goto error_in_scope;

    if (type != COMP_GENEXP) {
        ADDOP(c, RETURN_VALUE);
    }

    co = assemble(c, 1);
    qualname = c->u->u_qualname;
    Py_INCREF(qualname);
    compiler_exit_scope(c);
    if (is_top_level_await && is_async_generator){
        c->u->u_ste->ste_coroutine = 1;
    }
    if (co == NULL)
        goto error;

    if (!compiler_make_closure(c, co, 0, qualname)) {
        goto error;
    }
    Py_DECREF(qualname);
    Py_DECREF(co);

    VISIT(c, expr, outermost->iter);

    if (outermost->is_async) {
        ADDOP(c, GET_AITER);
    } else {
        ADDOP(c, GET_ITER);
    }

    ADDOP_I(c, CALL_NO_KW, 1);

    if (is_async_generator && type != COMP_GENEXP) {
        ADDOP(c, GET_AWAITABLE);
        ADDOP_LOAD_CONST(c, Py_None);
        ADDOP(c, YIELD_FROM);
    }

    return 1;
error_in_scope:
    compiler_exit_scope(c);
error:
    Py_XDECREF(qualname);
    Py_XDECREF(co);
    return 0;
}

static int
compiler_genexp(struct compiler *c, expr_ty e)
{
    _Py_static_string(PyId_genexpr, "<genexpr>");
    identifier name = _PyUnicode_FromId(&PyId_genexpr); /* borrowed ref */
    if (name == NULL) {
        return 0;
    }
    assert(e->kind == GeneratorExp_kind);
    return compiler_comprehension(c, e, COMP_GENEXP, name,
                                  e->v.GeneratorExp.generators,
                                  e->v.GeneratorExp.elt, NULL);
}

static int
compiler_listcomp(struct compiler *c, expr_ty e)
{
    _Py_static_string(PyId_listcomp, "<listcomp>");
    identifier name = _PyUnicode_FromId(&PyId_listcomp); /* borrowed ref */
    if (name == NULL) {
        return 0;
    }
    assert(e->kind == ListComp_kind);
    return compiler_comprehension(c, e, COMP_LISTCOMP, name,
                                  e->v.ListComp.generators,
                                  e->v.ListComp.elt, NULL);
}

static int
compiler_setcomp(struct compiler *c, expr_ty e)
{
    _Py_static_string(PyId_setcomp, "<setcomp>");
    identifier name = _PyUnicode_FromId(&PyId_setcomp); /* borrowed ref */
    if (name == NULL) {
        return 0;
    }
    assert(e->kind == SetComp_kind);
    return compiler_comprehension(c, e, COMP_SETCOMP, name,
                                  e->v.SetComp.generators,
                                  e->v.SetComp.elt, NULL);
}


static int
compiler_dictcomp(struct compiler *c, expr_ty e)
{
    _Py_static_string(PyId_dictcomp, "<dictcomp>");
    identifier name = _PyUnicode_FromId(&PyId_dictcomp); /* borrowed ref */
    if (name == NULL) {
        return 0;
    }
    assert(e->kind == DictComp_kind);
    return compiler_comprehension(c, e, COMP_DICTCOMP, name,
                                  e->v.DictComp.generators,
                                  e->v.DictComp.key, e->v.DictComp.value);
}


static int
compiler_visit_keyword(struct compiler *c, keyword_ty k)
{
    VISIT(c, expr, k->value);
    return 1;
}


static int
compiler_with_except_finish(struct compiler *c, basicblock * cleanup) {
    UNSET_LOC(c);
    basicblock *exit;
    exit = compiler_new_block(c);
    if (exit == NULL)
        return 0;
    ADDOP_JUMP(c, POP_JUMP_IF_TRUE, exit);
    NEXT_BLOCK(c);
    ADDOP_I(c, RERAISE, 4);
    compiler_use_next_block(c, cleanup);
    ADDOP(c, POP_EXCEPT_AND_RERAISE);
    compiler_use_next_block(c, exit);
    ADDOP(c, POP_TOP);
    ADDOP(c, POP_TOP);
    ADDOP(c, POP_TOP);
    ADDOP(c, POP_BLOCK);
    ADDOP(c, POP_EXCEPT);
    ADDOP(c, POP_TOP);
    ADDOP(c, POP_TOP);
    return 1;
}

/*
   Implements the async with statement.

   The semantics outlined in that PEP are as follows:

   async with EXPR as VAR:
       BLOCK

   It is implemented roughly as:

   context = EXPR
   exit = context.__aexit__  # not calling it
   value = await context.__aenter__()
   try:
       VAR = value  # if VAR present in the syntax
       BLOCK
   finally:
       if an exception was raised:
           exc = copy of (exception, instance, traceback)
       else:
           exc = (None, None, None)
       if not (await exit(*exc)):
           raise
 */
static int
compiler_async_with(struct compiler *c, stmt_ty s, int pos)
{
    basicblock *block, *final, *exit, *cleanup;
    withitem_ty item = asdl_seq_GET(s->v.AsyncWith.items, pos);

    assert(s->kind == AsyncWith_kind);
    if (IS_TOP_LEVEL_AWAIT(c)){
        c->u->u_ste->ste_coroutine = 1;
    } else if (c->u->u_scope_type != COMPILER_SCOPE_ASYNC_FUNCTION){
        return compiler_error(c, "'async with' outside async function");
    }

    block = compiler_new_block(c);
    final = compiler_new_block(c);
    exit = compiler_new_block(c);
    cleanup = compiler_new_block(c);
    if (!block || !final || !exit || !cleanup)
        return 0;

    /* Evaluate EXPR */
    VISIT(c, expr, item->context_expr);

    ADDOP(c, BEFORE_ASYNC_WITH);
    ADDOP(c, GET_AWAITABLE);
    ADDOP_LOAD_CONST(c, Py_None);
    ADDOP(c, YIELD_FROM);

    ADDOP_JUMP(c, SETUP_WITH, final);

    /* SETUP_WITH pushes a finally block. */
    compiler_use_next_block(c, block);
    if (!compiler_push_fblock(c, ASYNC_WITH, block, final, s)) {
        return 0;
    }

    if (item->optional_vars) {
        VISIT(c, expr, item->optional_vars);
    }
    else {
    /* Discard result from context.__aenter__() */
        ADDOP(c, POP_TOP);
    }

    pos++;
    if (pos == asdl_seq_LEN(s->v.AsyncWith.items))
        /* BLOCK code */
        VISIT_SEQ(c, stmt, s->v.AsyncWith.body)
    else if (!compiler_async_with(c, s, pos))
            return 0;

    compiler_pop_fblock(c, ASYNC_WITH, block);
    ADDOP(c, POP_BLOCK);
    /* End of body; start the cleanup */

    /* For successful outcome:
     * call __exit__(None, None, None)
     */
    SET_LOC(c, s);
    if(!compiler_call_exit_with_nones(c))
        return 0;
    ADDOP(c, GET_AWAITABLE);
    ADDOP_LOAD_CONST(c, Py_None);
    ADDOP(c, YIELD_FROM);

    ADDOP(c, POP_TOP);

    ADDOP_JUMP(c, JUMP_ABSOLUTE, exit);

    /* For exceptional outcome: */
    compiler_use_next_block(c, final);

    ADDOP_JUMP(c, SETUP_CLEANUP, cleanup);
    ADDOP(c, PUSH_EXC_INFO);
    ADDOP(c, WITH_EXCEPT_START);
    ADDOP(c, GET_AWAITABLE);
    ADDOP_LOAD_CONST(c, Py_None);
    ADDOP(c, YIELD_FROM);
    compiler_with_except_finish(c, cleanup);

    compiler_use_next_block(c, exit);
    return 1;
}


/*
   Implements the with statement from PEP 343.
   with EXPR as VAR:
       BLOCK
   is implemented as:
        <code for EXPR>
        SETUP_WITH  E
        <code to store to VAR> or POP_TOP
        <code for BLOCK>
        LOAD_CONST (None, None, None)
        CALL_FUNCTION_EX 0
        JUMP_FORWARD  EXIT
    E:  WITH_EXCEPT_START (calls EXPR.__exit__)
        POP_JUMP_IF_TRUE T:
        RERAISE
    T:  POP_TOP * 3 (remove exception from stack)
        POP_EXCEPT
        POP_TOP
    EXIT:
 */

static int
compiler_with(struct compiler *c, stmt_ty s, int pos)
{
    basicblock *block, *final, *exit, *cleanup;
    withitem_ty item = asdl_seq_GET(s->v.With.items, pos);

    assert(s->kind == With_kind);

    block = compiler_new_block(c);
    final = compiler_new_block(c);
    exit = compiler_new_block(c);
    cleanup = compiler_new_block(c);
    if (!block || !final || !exit || !cleanup)
        return 0;

    /* Evaluate EXPR */
    VISIT(c, expr, item->context_expr);
    /* Will push bound __exit__ */
    ADDOP(c, BEFORE_WITH);
    ADDOP_JUMP(c, SETUP_WITH, final);

    /* SETUP_WITH pushes a finally block. */
    compiler_use_next_block(c, block);
    if (!compiler_push_fblock(c, WITH, block, final, s)) {
        return 0;
    }

    if (item->optional_vars) {
        VISIT(c, expr, item->optional_vars);
    }
    else {
    /* Discard result from context.__enter__() */
        ADDOP(c, POP_TOP);
    }

    pos++;
    if (pos == asdl_seq_LEN(s->v.With.items))
        /* BLOCK code */
        VISIT_SEQ(c, stmt, s->v.With.body)
    else if (!compiler_with(c, s, pos))
            return 0;


    /* Mark all following code as artificial */
    UNSET_LOC(c);
    ADDOP(c, POP_BLOCK);
    compiler_pop_fblock(c, WITH, block);

    /* End of body; start the cleanup. */

    /* For successful outcome:
     * call __exit__(None, None, None)
     */
    SET_LOC(c, s);
    if (!compiler_call_exit_with_nones(c))
        return 0;
    ADDOP(c, POP_TOP);
    ADDOP_JUMP(c, JUMP_FORWARD, exit);

    /* For exceptional outcome: */
    compiler_use_next_block(c, final);

    ADDOP_JUMP(c, SETUP_CLEANUP, cleanup);
    ADDOP(c, PUSH_EXC_INFO);
    ADDOP(c, WITH_EXCEPT_START);
    compiler_with_except_finish(c, cleanup);

    compiler_use_next_block(c, exit);
    return 1;
}

static int
compiler_visit_expr1(struct compiler *c, expr_ty e)
{
    switch (e->kind) {
    case NamedExpr_kind:
        VISIT(c, expr, e->v.NamedExpr.value);
        ADDOP(c, DUP_TOP);
        VISIT(c, expr, e->v.NamedExpr.target);
        break;
    case BoolOp_kind:
        return compiler_boolop(c, e);
    case BinOp_kind:
        VISIT(c, expr, e->v.BinOp.left);
        VISIT(c, expr, e->v.BinOp.right);
        ADDOP_BINARY(c, e->v.BinOp.op);
        break;
    case UnaryOp_kind:
        VISIT(c, expr, e->v.UnaryOp.operand);
        ADDOP(c, unaryop(e->v.UnaryOp.op));
        break;
    case Lambda_kind:
        return compiler_lambda(c, e);
    case IfExp_kind:
        return compiler_ifexp(c, e);
    case Dict_kind:
        return compiler_dict(c, e);
    case Set_kind:
        return compiler_set(c, e);
    case GeneratorExp_kind:
        return compiler_genexp(c, e);
    case ListComp_kind:
        return compiler_listcomp(c, e);
    case SetComp_kind:
        return compiler_setcomp(c, e);
    case DictComp_kind:
        return compiler_dictcomp(c, e);
    case Yield_kind:
        if (c->u->u_ste->ste_type != FunctionBlock)
            return compiler_error(c, "'yield' outside function");
        if (e->v.Yield.value) {
            VISIT(c, expr, e->v.Yield.value);
        }
        else {
            ADDOP_LOAD_CONST(c, Py_None);
        }
        ADDOP(c, YIELD_VALUE);
        break;
    case YieldFrom_kind:
        if (c->u->u_ste->ste_type != FunctionBlock)
            return compiler_error(c, "'yield' outside function");

        if (c->u->u_scope_type == COMPILER_SCOPE_ASYNC_FUNCTION)
            return compiler_error(c, "'yield from' inside async function");

        VISIT(c, expr, e->v.YieldFrom.value);
        ADDOP(c, GET_YIELD_FROM_ITER);
        ADDOP_LOAD_CONST(c, Py_None);
        ADDOP(c, YIELD_FROM);
        break;
    case Await_kind:
        if (!IS_TOP_LEVEL_AWAIT(c)){
            if (c->u->u_ste->ste_type != FunctionBlock){
                return compiler_error(c, "'await' outside function");
            }

            if (c->u->u_scope_type != COMPILER_SCOPE_ASYNC_FUNCTION &&
                    c->u->u_scope_type != COMPILER_SCOPE_COMPREHENSION){
                return compiler_error(c, "'await' outside async function");
            }
        }

        VISIT(c, expr, e->v.Await.value);
        ADDOP(c, GET_AWAITABLE);
        ADDOP_LOAD_CONST(c, Py_None);
        ADDOP(c, YIELD_FROM);
        break;
    case Compare_kind:
        return compiler_compare(c, e);
    case Call_kind:
        return compiler_call(c, e);
    case Constant_kind:
        ADDOP_LOAD_CONST(c, e->v.Constant.value);
        break;
    case JoinedStr_kind:
        return compiler_joined_str(c, e);
    case FormattedValue_kind:
        return compiler_formatted_value(c, e);
    /* The following exprs can be assignment targets. */
    case Attribute_kind:
        VISIT(c, expr, e->v.Attribute.value);
        switch (e->v.Attribute.ctx) {
        case Load:
        {
            int old_lineno = c->u->u_lineno;
            c->u->u_lineno = e->end_lineno;
            ADDOP_NAME(c, LOAD_ATTR, e->v.Attribute.attr, names);
            c->u->u_lineno = old_lineno;
            break;
        }
        case Store:
            if (forbidden_name(c, e->v.Attribute.attr, e->v.Attribute.ctx)) {
                return 0;
            }
            int old_lineno = c->u->u_lineno;
            c->u->u_lineno = e->end_lineno;
            ADDOP_NAME(c, STORE_ATTR, e->v.Attribute.attr, names);
            c->u->u_lineno = old_lineno;
            break;
        case Del:
            ADDOP_NAME(c, DELETE_ATTR, e->v.Attribute.attr, names);
            break;
        }
        break;
    case Subscript_kind:
        return compiler_subscript(c, e);
    case Starred_kind:
        switch (e->v.Starred.ctx) {
        case Store:
            /* In all legitimate cases, the Starred node was already replaced
             * by compiler_list/compiler_tuple. XXX: is that okay? */
            return compiler_error(c,
                "starred assignment target must be in a list or tuple");
        default:
            return compiler_error(c,
                "can't use starred expression here");
        }
        break;
    case Slice_kind:
        return compiler_slice(c, e);
    case Name_kind:
        return compiler_nameop(c, e->v.Name.id, e->v.Name.ctx);
    /* child nodes of List and Tuple will have expr_context set */
    case List_kind:
        return compiler_list(c, e);
    case Tuple_kind:
        return compiler_tuple(c, e);
    }
    return 1;
}

static int
compiler_visit_expr(struct compiler *c, expr_ty e)
{
    int old_lineno = c->u->u_lineno;
    int old_end_lineno = c->u->u_end_lineno;
    int old_col_offset = c->u->u_col_offset;
    int old_end_col_offset = c->u->u_end_col_offset;
    SET_LOC(c, e);
    int res = compiler_visit_expr1(c, e);
    c->u->u_lineno = old_lineno;
    c->u->u_end_lineno = old_end_lineno;
    c->u->u_col_offset = old_col_offset;
    c->u->u_end_col_offset = old_end_col_offset;
    return res;
}

static int
compiler_augassign(struct compiler *c, stmt_ty s)
{
    assert(s->kind == AugAssign_kind);
    expr_ty e = s->v.AugAssign.target;

    int old_lineno = c->u->u_lineno;
    int old_end_lineno = c->u->u_end_lineno;
    int old_col_offset = c->u->u_col_offset;
    int old_end_col_offset = c->u->u_end_col_offset;
    SET_LOC(c, e);

    switch (e->kind) {
    case Attribute_kind:
        VISIT(c, expr, e->v.Attribute.value);
        ADDOP(c, DUP_TOP);
        int old_lineno = c->u->u_lineno;
        c->u->u_lineno = e->end_lineno;
        ADDOP_NAME(c, LOAD_ATTR, e->v.Attribute.attr, names);
        c->u->u_lineno = old_lineno;
        break;
    case Subscript_kind:
        VISIT(c, expr, e->v.Subscript.value);
        VISIT(c, expr, e->v.Subscript.slice);
        ADDOP(c, DUP_TOP_TWO);
        ADDOP(c, BINARY_SUBSCR);
        break;
    case Name_kind:
        if (!compiler_nameop(c, e->v.Name.id, Load))
            return 0;
        break;
    default:
        PyErr_Format(PyExc_SystemError,
            "invalid node type (%d) for augmented assignment",
            e->kind);
        return 0;
    }

    c->u->u_lineno = old_lineno;
    c->u->u_end_lineno = old_end_lineno;
    c->u->u_col_offset = old_col_offset;
    c->u->u_end_col_offset = old_end_col_offset;

    VISIT(c, expr, s->v.AugAssign.value);
    ADDOP_INPLACE(c, s->v.AugAssign.op);

    SET_LOC(c, e);

    switch (e->kind) {
    case Attribute_kind:
        c->u->u_lineno = e->end_lineno;
        ADDOP(c, ROT_TWO);
        ADDOP_NAME(c, STORE_ATTR, e->v.Attribute.attr, names);
        break;
    case Subscript_kind:
        ADDOP(c, ROT_THREE);
        ADDOP(c, STORE_SUBSCR);
        break;
    case Name_kind:
        return compiler_nameop(c, e->v.Name.id, Store);
    default:
        Py_UNREACHABLE();
    }
    return 1;
}

static int
check_ann_expr(struct compiler *c, expr_ty e)
{
    VISIT(c, expr, e);
    ADDOP(c, POP_TOP);
    return 1;
}

static int
check_annotation(struct compiler *c, stmt_ty s)
{
    /* Annotations of complex targets does not produce anything
       under annotations future */
    if (c->c_future->ff_features & CO_FUTURE_ANNOTATIONS) {
        return 1;
    }

    /* Annotations are only evaluated in a module or class. */
    if (c->u->u_scope_type == COMPILER_SCOPE_MODULE ||
        c->u->u_scope_type == COMPILER_SCOPE_CLASS) {
        return check_ann_expr(c, s->v.AnnAssign.annotation);
    }
    return 1;
}

static int
check_ann_subscr(struct compiler *c, expr_ty e)
{
    /* We check that everything in a subscript is defined at runtime. */
    switch (e->kind) {
    case Slice_kind:
        if (e->v.Slice.lower && !check_ann_expr(c, e->v.Slice.lower)) {
            return 0;
        }
        if (e->v.Slice.upper && !check_ann_expr(c, e->v.Slice.upper)) {
            return 0;
        }
        if (e->v.Slice.step && !check_ann_expr(c, e->v.Slice.step)) {
            return 0;
        }
        return 1;
    case Tuple_kind: {
        /* extended slice */
        asdl_expr_seq *elts = e->v.Tuple.elts;
        Py_ssize_t i, n = asdl_seq_LEN(elts);
        for (i = 0; i < n; i++) {
            if (!check_ann_subscr(c, asdl_seq_GET(elts, i))) {
                return 0;
            }
        }
        return 1;
    }
    default:
        return check_ann_expr(c, e);
    }
}

static int
compiler_annassign(struct compiler *c, stmt_ty s)
{
    expr_ty targ = s->v.AnnAssign.target;
    PyObject* mangled;
    _Py_IDENTIFIER(__annotations__);
    /* borrowed ref*/
    PyObject *__annotations__ = _PyUnicode_FromId(&PyId___annotations__);
    if (__annotations__ == NULL) {
        return 0;
    }

    assert(s->kind == AnnAssign_kind);

    /* We perform the actual assignment first. */
    if (s->v.AnnAssign.value) {
        VISIT(c, expr, s->v.AnnAssign.value);
        VISIT(c, expr, targ);
    }
    switch (targ->kind) {
    case Name_kind:
        if (forbidden_name(c, targ->v.Name.id, Store))
            return 0;
        /* If we have a simple name in a module or class, store annotation. */
        if (s->v.AnnAssign.simple &&
            (c->u->u_scope_type == COMPILER_SCOPE_MODULE ||
             c->u->u_scope_type == COMPILER_SCOPE_CLASS)) {
            if (c->c_future->ff_features & CO_FUTURE_ANNOTATIONS) {
                VISIT(c, annexpr, s->v.AnnAssign.annotation)
            }
            else {
                VISIT(c, expr, s->v.AnnAssign.annotation);
            }
            ADDOP_NAME(c, LOAD_NAME, __annotations__, names);
            mangled = _Py_Mangle(c->u->u_private, targ->v.Name.id);
            ADDOP_LOAD_CONST_NEW(c, mangled);
            ADDOP(c, STORE_SUBSCR);
        }
        break;
    case Attribute_kind:
        if (forbidden_name(c, targ->v.Attribute.attr, Store))
            return 0;
        if (!s->v.AnnAssign.value &&
            !check_ann_expr(c, targ->v.Attribute.value)) {
            return 0;
        }
        break;
    case Subscript_kind:
        if (!s->v.AnnAssign.value &&
            (!check_ann_expr(c, targ->v.Subscript.value) ||
             !check_ann_subscr(c, targ->v.Subscript.slice))) {
                return 0;
        }
        break;
    default:
        PyErr_Format(PyExc_SystemError,
                     "invalid node type (%d) for annotated assignment",
                     targ->kind);
            return 0;
    }
    /* Annotation is evaluated last. */
    if (!s->v.AnnAssign.simple && !check_annotation(c, s)) {
        return 0;
    }
    return 1;
}

/* Raises a SyntaxError and returns 0.
   If something goes wrong, a different exception may be raised.
*/

static int
compiler_error(struct compiler *c, const char *format, ...)
{
    va_list vargs;
#ifdef HAVE_STDARG_PROTOTYPES
    va_start(vargs, format);
#else
    va_start(vargs);
#endif
    PyObject *msg = PyUnicode_FromFormatV(format, vargs);
    va_end(vargs);
    if (msg == NULL) {
        return 0;
    }
    PyObject *loc = PyErr_ProgramTextObject(c->c_filename, c->u->u_lineno);
    if (loc == NULL) {
        Py_INCREF(Py_None);
        loc = Py_None;
    }
    PyObject *args = Py_BuildValue("O(OiiOii)", msg, c->c_filename,
                                   c->u->u_lineno, c->u->u_col_offset + 1, loc,
                                   c->u->u_end_lineno, c->u->u_end_col_offset + 1);
    Py_DECREF(msg);
    if (args == NULL) {
        goto exit;
    }
    PyErr_SetObject(PyExc_SyntaxError, args);
 exit:
    Py_DECREF(loc);
    Py_XDECREF(args);
    return 0;
}

/* Emits a SyntaxWarning and returns 1 on success.
   If a SyntaxWarning raised as error, replaces it with a SyntaxError
   and returns 0.
*/
static int
compiler_warn(struct compiler *c, const char *format, ...)
{
    va_list vargs;
#ifdef HAVE_STDARG_PROTOTYPES
    va_start(vargs, format);
#else
    va_start(vargs);
#endif
    PyObject *msg = PyUnicode_FromFormatV(format, vargs);
    va_end(vargs);
    if (msg == NULL) {
        return 0;
    }
    if (PyErr_WarnExplicitObject(PyExc_SyntaxWarning, msg, c->c_filename,
                                 c->u->u_lineno, NULL, NULL) < 0)
    {
        if (PyErr_ExceptionMatches(PyExc_SyntaxWarning)) {
            /* Replace the SyntaxWarning exception with a SyntaxError
               to get a more accurate error report */
            PyErr_Clear();
            assert(PyUnicode_AsUTF8(msg) != NULL);
            compiler_error(c, PyUnicode_AsUTF8(msg));
        }
        Py_DECREF(msg);
        return 0;
    }
    Py_DECREF(msg);
    return 1;
}

static int
compiler_subscript(struct compiler *c, expr_ty e)
{
    expr_context_ty ctx = e->v.Subscript.ctx;
    int op = 0;

    if (ctx == Load) {
        if (!check_subscripter(c, e->v.Subscript.value)) {
            return 0;
        }
        if (!check_index(c, e->v.Subscript.value, e->v.Subscript.slice)) {
            return 0;
        }
    }

    switch (ctx) {
        case Load:    op = BINARY_SUBSCR; break;
        case Store:   op = STORE_SUBSCR; break;
        case Del:     op = DELETE_SUBSCR; break;
    }
    assert(op);
    VISIT(c, expr, e->v.Subscript.value);
    VISIT(c, expr, e->v.Subscript.slice);
    ADDOP(c, op);
    return 1;
}

static int
compiler_slice(struct compiler *c, expr_ty s)
{
    int n = 2;
    assert(s->kind == Slice_kind);

    /* only handles the cases where BUILD_SLICE is emitted */
    if (s->v.Slice.lower) {
        VISIT(c, expr, s->v.Slice.lower);
    }
    else {
        ADDOP_LOAD_CONST(c, Py_None);
    }

    if (s->v.Slice.upper) {
        VISIT(c, expr, s->v.Slice.upper);
    }
    else {
        ADDOP_LOAD_CONST(c, Py_None);
    }

    if (s->v.Slice.step) {
        n++;
        VISIT(c, expr, s->v.Slice.step);
    }
    ADDOP_I(c, BUILD_SLICE, n);
    return 1;
}


// PEP 634: Structural Pattern Matching

// To keep things simple, all compiler_pattern_* and pattern_helper_* routines
// follow the convention of consuming TOS (the subject for the given pattern)
// and calling jump_to_fail_pop on failure (no match).

// When calling into these routines, it's important that pc->on_top be kept
// updated to reflect the current number of items that we are using on the top
// of the stack: they will be popped on failure, and any name captures will be
// stored *underneath* them on success. This lets us defer all names stores
// until the *entire* pattern matches.

#define WILDCARD_CHECK(N) \
    ((N)->kind == MatchAs_kind && !(N)->v.MatchAs.name)

#define WILDCARD_STAR_CHECK(N) \
    ((N)->kind == MatchStar_kind && !(N)->v.MatchStar.name)

// Limit permitted subexpressions, even if the parser & AST validator let them through
#define MATCH_VALUE_EXPR(N) \
    ((N)->kind == Constant_kind || (N)->kind == Attribute_kind)

// Allocate or resize pc->fail_pop to allow for n items to be popped on failure.
static int
ensure_fail_pop(struct compiler *c, pattern_context *pc, Py_ssize_t n)
{
    Py_ssize_t size = n + 1;
    if (size <= pc->fail_pop_size) {
        return 1;
    }
    Py_ssize_t needed = sizeof(basicblock*) * size;
    basicblock **resized = PyObject_Realloc(pc->fail_pop, needed);
    if (resized == NULL) {
        PyErr_NoMemory();
        return 0;
    }
    pc->fail_pop = resized;
    while (pc->fail_pop_size < size) {
        basicblock *new_block;
        RETURN_IF_FALSE(new_block = compiler_new_block(c));
        pc->fail_pop[pc->fail_pop_size++] = new_block;
    }
    return 1;
}

// Use op to jump to the correct fail_pop block.
static int
jump_to_fail_pop(struct compiler *c, pattern_context *pc, int op)
{
    // Pop any items on the top of the stack, plus any objects we were going to
    // capture on success:
    Py_ssize_t pops = pc->on_top + PyList_GET_SIZE(pc->stores);
    RETURN_IF_FALSE(ensure_fail_pop(c, pc, pops));
    ADDOP_JUMP(c, op, pc->fail_pop[pops]);
    NEXT_BLOCK(c);
    return 1;
}

// Build all of the fail_pop blocks and reset fail_pop.
static int
emit_and_reset_fail_pop(struct compiler *c, pattern_context *pc)
{
    if (!pc->fail_pop_size) {
        assert(pc->fail_pop == NULL);
        NEXT_BLOCK(c);
        return 1;
    }
    while (--pc->fail_pop_size) {
        compiler_use_next_block(c, pc->fail_pop[pc->fail_pop_size]);
        if (!compiler_addop(c, POP_TOP)) {
            pc->fail_pop_size = 0;
            PyObject_Free(pc->fail_pop);
            pc->fail_pop = NULL;
            return 0;
        }
    }
    compiler_use_next_block(c, pc->fail_pop[0]);
    PyObject_Free(pc->fail_pop);
    pc->fail_pop = NULL;
    return 1;
}

static int
compiler_error_duplicate_store(struct compiler *c, identifier n)
{
    return compiler_error(c, "multiple assignments to name %R in pattern", n);
}

static int
pattern_helper_store_name(struct compiler *c, identifier n, pattern_context *pc)
{
    if (n == NULL) {
        ADDOP(c, POP_TOP);
        return 1;
    }
    if (forbidden_name(c, n, Store)) {
        return 0;
    }
    // Can't assign to the same name twice:
    int duplicate = PySequence_Contains(pc->stores, n);
    if (duplicate < 0) {
        return 0;
    }
    if (duplicate) {
        return compiler_error_duplicate_store(c, n);
    }
    // Rotate this object underneath any items we need to preserve:
    ADDOP_I(c, ROT_N, pc->on_top + PyList_GET_SIZE(pc->stores) + 1);
    return !PyList_Append(pc->stores, n);
}


static int
pattern_unpack_helper(struct compiler *c, asdl_pattern_seq *elts)
{
    Py_ssize_t n = asdl_seq_LEN(elts);
    int seen_star = 0;
    for (Py_ssize_t i = 0; i < n; i++) {
        pattern_ty elt = asdl_seq_GET(elts, i);
        if (elt->kind == MatchStar_kind && !seen_star) {
            if ((i >= (1 << 8)) ||
                (n-i-1 >= (INT_MAX >> 8)))
                return compiler_error(c,
                    "too many expressions in "
                    "star-unpacking sequence pattern");
            ADDOP_I(c, UNPACK_EX, (i + ((n-i-1) << 8)));
            seen_star = 1;
        }
        else if (elt->kind == MatchStar_kind) {
            return compiler_error(c,
                "multiple starred expressions in sequence pattern");
        }
    }
    if (!seen_star) {
        ADDOP_I(c, UNPACK_SEQUENCE, n);
    }
    return 1;
}

static int
pattern_helper_sequence_unpack(struct compiler *c, asdl_pattern_seq *patterns,
                               Py_ssize_t star, pattern_context *pc)
{
    RETURN_IF_FALSE(pattern_unpack_helper(c, patterns));
    Py_ssize_t size = asdl_seq_LEN(patterns);
    // We've now got a bunch of new subjects on the stack. They need to remain
    // there after each subpattern match:
    pc->on_top += size;
    for (Py_ssize_t i = 0; i < size; i++) {
        // One less item to keep track of each time we loop through:
        pc->on_top--;
        pattern_ty pattern = asdl_seq_GET(patterns, i);
        RETURN_IF_FALSE(compiler_pattern_subpattern(c, pattern, pc));
    }
    return 1;
}

// Like pattern_helper_sequence_unpack, but uses BINARY_SUBSCR instead of
// UNPACK_SEQUENCE / UNPACK_EX. This is more efficient for patterns with a
// starred wildcard like [first, *_] / [first, *_, last] / [*_, last] / etc.
static int
pattern_helper_sequence_subscr(struct compiler *c, asdl_pattern_seq *patterns,
                               Py_ssize_t star, pattern_context *pc)
{
    // We need to keep the subject around for extracting elements:
    pc->on_top++;
    Py_ssize_t size = asdl_seq_LEN(patterns);
    for (Py_ssize_t i = 0; i < size; i++) {
        pattern_ty pattern = asdl_seq_GET(patterns, i);
        if (WILDCARD_CHECK(pattern)) {
            continue;
        }
        if (i == star) {
            assert(WILDCARD_STAR_CHECK(pattern));
            continue;
        }
        ADDOP(c, DUP_TOP);
        if (i < star) {
            ADDOP_LOAD_CONST_NEW(c, PyLong_FromSsize_t(i));
        }
        else {
            // The subject may not support negative indexing! Compute a
            // nonnegative index:
            ADDOP(c, GET_LEN);
            ADDOP_LOAD_CONST_NEW(c, PyLong_FromSsize_t(size - i));
            ADDOP_BINARY(c, Sub);
        }
        ADDOP(c, BINARY_SUBSCR);
        RETURN_IF_FALSE(compiler_pattern_subpattern(c, pattern, pc));
    }
    // Pop the subject, we're done with it:
    pc->on_top--;
    ADDOP(c, POP_TOP);
    return 1;
}

// Like compiler_pattern, but turn off checks for irrefutability.
static int
compiler_pattern_subpattern(struct compiler *c, pattern_ty p, pattern_context *pc)
{
    int allow_irrefutable = pc->allow_irrefutable;
    pc->allow_irrefutable = 1;
    RETURN_IF_FALSE(compiler_pattern(c, p, pc));
    pc->allow_irrefutable = allow_irrefutable;
    return 1;
}

static int
compiler_pattern_as(struct compiler *c, pattern_ty p, pattern_context *pc)
{
    assert(p->kind == MatchAs_kind);
    if (p->v.MatchAs.pattern == NULL) {
        // An irrefutable match:
        if (!pc->allow_irrefutable) {
            if (p->v.MatchAs.name) {
                const char *e = "name capture %R makes remaining patterns unreachable";
                return compiler_error(c, e, p->v.MatchAs.name);
            }
            const char *e = "wildcard makes remaining patterns unreachable";
            return compiler_error(c, e);
        }
        return pattern_helper_store_name(c, p->v.MatchAs.name, pc);
    }
    // Need to make a copy for (possibly) storing later:
    pc->on_top++;
    ADDOP(c, DUP_TOP);
    RETURN_IF_FALSE(compiler_pattern(c, p->v.MatchAs.pattern, pc));
    // Success! Store it:
    pc->on_top--;
    RETURN_IF_FALSE(pattern_helper_store_name(c, p->v.MatchAs.name, pc));
    return 1;
}

static int
compiler_pattern_star(struct compiler *c, pattern_ty p, pattern_context *pc)
{
    assert(p->kind == MatchStar_kind);
    RETURN_IF_FALSE(pattern_helper_store_name(c, p->v.MatchStar.name, pc));
    return 1;
}

static int
validate_kwd_attrs(struct compiler *c, asdl_identifier_seq *attrs, asdl_pattern_seq* patterns)
{
    // Any errors will point to the pattern rather than the arg name as the
    // parser is only supplying identifiers rather than Name or keyword nodes
    Py_ssize_t nattrs = asdl_seq_LEN(attrs);
    for (Py_ssize_t i = 0; i < nattrs; i++) {
        identifier attr = ((identifier)asdl_seq_GET(attrs, i));
        SET_LOC(c, ((pattern_ty) asdl_seq_GET(patterns, i)));
        if (forbidden_name(c, attr, Store)) {
            return -1;
        }
        for (Py_ssize_t j = i + 1; j < nattrs; j++) {
            identifier other = ((identifier)asdl_seq_GET(attrs, j));
            if (!PyUnicode_Compare(attr, other)) {
                SET_LOC(c, ((pattern_ty) asdl_seq_GET(patterns, j)));
                compiler_error(c, "attribute name repeated in class pattern: %U", attr);
                return -1;
            }
        }
    }
    return 0;
}

static int
compiler_pattern_class(struct compiler *c, pattern_ty p, pattern_context *pc)
{
    assert(p->kind == MatchClass_kind);
    asdl_pattern_seq *patterns = p->v.MatchClass.patterns;
    asdl_identifier_seq *kwd_attrs = p->v.MatchClass.kwd_attrs;
    asdl_pattern_seq *kwd_patterns = p->v.MatchClass.kwd_patterns;
    Py_ssize_t nargs = asdl_seq_LEN(patterns);
    Py_ssize_t nattrs = asdl_seq_LEN(kwd_attrs);
    Py_ssize_t nkwd_patterns = asdl_seq_LEN(kwd_patterns);
    if (nattrs != nkwd_patterns) {
        // AST validator shouldn't let this happen, but if it does,
        // just fail, don't crash out of the interpreter
        const char * e = "kwd_attrs (%d) / kwd_patterns (%d) length mismatch in class pattern";
        return compiler_error(c, e, nattrs, nkwd_patterns);
    }
    if (INT_MAX < nargs || INT_MAX < nargs + nattrs - 1) {
        const char *e = "too many sub-patterns in class pattern %R";
        return compiler_error(c, e, p->v.MatchClass.cls);
    }
    if (nattrs) {
        RETURN_IF_FALSE(!validate_kwd_attrs(c, kwd_attrs, kwd_patterns));
        SET_LOC(c, p);
    }
    VISIT(c, expr, p->v.MatchClass.cls);
    PyObject *attr_names;
    RETURN_IF_FALSE(attr_names = PyTuple_New(nattrs));
    Py_ssize_t i;
    for (i = 0; i < nattrs; i++) {
        PyObject *name = asdl_seq_GET(kwd_attrs, i);
        Py_INCREF(name);
        PyTuple_SET_ITEM(attr_names, i, name);
    }
    ADDOP_LOAD_CONST_NEW(c, attr_names);
    ADDOP_I(c, MATCH_CLASS, nargs);
    ADDOP(c, DUP_TOP);
    ADDOP_LOAD_CONST(c, Py_None);
    ADDOP_I(c, IS_OP, 1);
    // TOS is now a tuple of (nargs + nattrs) attributes (or None):
    pc->on_top++;
    RETURN_IF_FALSE(jump_to_fail_pop(c, pc, POP_JUMP_IF_FALSE));
    ADDOP_I(c, UNPACK_SEQUENCE, nargs + nattrs);
    pc->on_top += nargs + nattrs - 1;
    for (i = 0; i < nargs + nattrs; i++) {
        pc->on_top--;
        pattern_ty pattern;
        if (i < nargs) {
            // Positional:
            pattern = asdl_seq_GET(patterns, i);
        }
        else {
            // Keyword:
            pattern = asdl_seq_GET(kwd_patterns, i - nargs);
        }
        if (WILDCARD_CHECK(pattern)) {
            ADDOP(c, POP_TOP);
            continue;
        }
        RETURN_IF_FALSE(compiler_pattern_subpattern(c, pattern, pc));
    }
    // Success! Pop the tuple of attributes:
    return 1;
}

static int
compiler_pattern_mapping(struct compiler *c, pattern_ty p, pattern_context *pc)
{
    assert(p->kind == MatchMapping_kind);
    asdl_expr_seq *keys = p->v.MatchMapping.keys;
    asdl_pattern_seq *patterns = p->v.MatchMapping.patterns;
    Py_ssize_t size = asdl_seq_LEN(keys);
    Py_ssize_t npatterns = asdl_seq_LEN(patterns);
    if (size != npatterns) {
        // AST validator shouldn't let this happen, but if it does,
        // just fail, don't crash out of the interpreter
        const char * e = "keys (%d) / patterns (%d) length mismatch in mapping pattern";
        return compiler_error(c, e, size, npatterns);
    }
    // We have a double-star target if "rest" is set
    PyObject *star_target = p->v.MatchMapping.rest;
    // We need to keep the subject on top during the mapping and length checks:
    pc->on_top++;
    ADDOP(c, MATCH_MAPPING);
    RETURN_IF_FALSE(jump_to_fail_pop(c, pc, POP_JUMP_IF_FALSE));
    if (!size && !star_target) {
        // If the pattern is just "{}", we're done! Pop the subject:
        pc->on_top--;
        ADDOP(c, POP_TOP);
        return 1;
    }
    if (size) {
        // If the pattern has any keys in it, perform a length check:
        ADDOP(c, GET_LEN);
        ADDOP_LOAD_CONST_NEW(c, PyLong_FromSsize_t(size));
        ADDOP_COMPARE(c, GtE);
        RETURN_IF_FALSE(jump_to_fail_pop(c, pc, POP_JUMP_IF_FALSE));
    }
    if (INT_MAX < size - 1) {
        return compiler_error(c, "too many sub-patterns in mapping pattern");
    }
    // Collect all of the keys into a tuple for MATCH_KEYS and
    // **rest. They can either be dotted names or literals:

    // Maintaining a set of Constant_kind kind keys allows us to raise a
    // SyntaxError in the case of duplicates.
    PyObject *seen = PySet_New(NULL);
    if (seen == NULL) {
        return 0;
    }

    // NOTE: goto error on failure in the loop below to avoid leaking `seen`
    for (Py_ssize_t i = 0; i < size; i++) {
        expr_ty key = asdl_seq_GET(keys, i);
        if (key == NULL) {
            const char *e = "can't use NULL keys in MatchMapping "
                            "(set 'rest' parameter instead)";
            SET_LOC(c, ((pattern_ty) asdl_seq_GET(patterns, i)));
            compiler_error(c, e);
            goto error;
        }

        if (key->kind == Constant_kind) {
            int in_seen = PySet_Contains(seen, key->v.Constant.value);
            if (in_seen < 0) {
                goto error;
            }
            if (in_seen) {
                const char *e = "mapping pattern checks duplicate key (%R)";
                compiler_error(c, e, key->v.Constant.value);
                goto error;
            }
            if (PySet_Add(seen, key->v.Constant.value)) {
                goto error;
            }
        }

        else if (key->kind != Attribute_kind) {
            const char *e = "mapping pattern keys may only match literals and attribute lookups";
            compiler_error(c, e);
            goto error;
        }
        if (!compiler_visit_expr(c, key)) {
            goto error;
        }
    }

    // all keys have been checked; there are no duplicates
    Py_DECREF(seen);

    ADDOP_I(c, BUILD_TUPLE, size);
    ADDOP(c, MATCH_KEYS);
    // There's now a tuple of keys and a tuple of values on top of the subject:
    pc->on_top += 2;
    ADDOP(c, DUP_TOP);
    ADDOP_LOAD_CONST(c, Py_None);
    ADDOP_I(c, IS_OP, 1);
    RETURN_IF_FALSE(jump_to_fail_pop(c, pc, POP_JUMP_IF_FALSE));
    // So far so good. Use that tuple of values on the stack to match
    // sub-patterns against:
    ADDOP_I(c, UNPACK_SEQUENCE, size);
    pc->on_top += size - 1;
    for (Py_ssize_t i = 0; i < size; i++) {
        pc->on_top--;
        pattern_ty pattern = asdl_seq_GET(patterns, i);
        RETURN_IF_FALSE(compiler_pattern_subpattern(c, pattern, pc));
    }
    // If we get this far, it's a match! Whatever happens next should consume
    // the tuple of keys and the subject:
    pc->on_top -= 2;
    if (star_target) {
        // If we have a starred name, bind a dict of remaining items to it (this may
        // seem a bit inefficient, but keys is rarely big enough to actually impact
        // runtime):
        // rest = dict(TOS1)
        // for key in TOS:
        //     del rest[key]
        ADDOP_I(c, BUILD_MAP, 0);           // [subject, keys, empty]
        ADDOP(c, ROT_THREE);                // [empty, subject, keys]
        ADDOP(c, ROT_TWO);                  // [empty, keys, subject]
        ADDOP_I(c, DICT_UPDATE, 2);         // [copy, keys]
        ADDOP_I(c, UNPACK_SEQUENCE, size);  // [copy, keys...]
        while (size) {
            ADDOP_I(c, COPY, 1 + size--);   // [copy, keys..., copy]
            ADDOP(c, ROT_TWO);              // [copy, keys..., copy, key]
            ADDOP(c, DELETE_SUBSCR);        // [copy, keys...]
        }
        RETURN_IF_FALSE(pattern_helper_store_name(c, star_target, pc));
    }
    else {
        ADDOP(c, POP_TOP);  // Tuple of keys.
        ADDOP(c, POP_TOP);  // Subject.
    }
    return 1;

error:
    Py_DECREF(seen);
    return 0;
}

static int
compiler_pattern_or(struct compiler *c, pattern_ty p, pattern_context *pc)
{
    assert(p->kind == MatchOr_kind);
    basicblock *end;
    RETURN_IF_FALSE(end = compiler_new_block(c));
    Py_ssize_t size = asdl_seq_LEN(p->v.MatchOr.patterns);
    assert(size > 1);
    // We're going to be messing with pc. Keep the original info handy:
    pattern_context old_pc = *pc;
    Py_INCREF(pc->stores);
    // control is the list of names bound by the first alternative. It is used
    // for checking different name bindings in alternatives, and for correcting
    // the order in which extracted elements are placed on the stack.
    PyObject *control = NULL;
    // NOTE: We can't use returning macros anymore! goto error on error.
    for (Py_ssize_t i = 0; i < size; i++) {
        pattern_ty alt = asdl_seq_GET(p->v.MatchOr.patterns, i);
        SET_LOC(c, alt);
        PyObject *pc_stores = PyList_New(0);
        if (pc_stores == NULL) {
            goto error;
        }
        Py_SETREF(pc->stores, pc_stores);
        // An irrefutable sub-pattern must be last, if it is allowed at all:
        pc->allow_irrefutable = (i == size - 1) && old_pc.allow_irrefutable;
        pc->fail_pop = NULL;
        pc->fail_pop_size = 0;
        pc->on_top = 0;
        if (!compiler_addop(c, DUP_TOP) || !compiler_pattern(c, alt, pc)) {
            goto error;
        }
        // Success!
        Py_ssize_t nstores = PyList_GET_SIZE(pc->stores);
        if (!i) {
            // This is the first alternative, so save its stores as a "control"
            // for the others (they can't bind a different set of names, and
            // might need to be reordered):
            assert(control == NULL);
            control = pc->stores;
            Py_INCREF(control);
        }
        else if (nstores != PyList_GET_SIZE(control)) {
            goto diff;
        }
        else if (nstores) {
            // There were captures. Check to see if we differ from control:
            Py_ssize_t icontrol = nstores;
            while (icontrol--) {
                PyObject *name = PyList_GET_ITEM(control, icontrol);
                Py_ssize_t istores = PySequence_Index(pc->stores, name);
                if (istores < 0) {
                    PyErr_Clear();
                    goto diff;
                }
                if (icontrol != istores) {
                    // Reorder the names on the stack to match the order of the
                    // names in control. There's probably a better way of doing
                    // this; the current solution is potentially very
                    // inefficient when each alternative subpattern binds lots
                    // of names in different orders. It's fine for reasonable
                    // cases, though.
                    assert(istores < icontrol);
                    Py_ssize_t rotations = istores + 1;
                    // Perform the same rotation on pc->stores:
                    PyObject *rotated = PyList_GetSlice(pc->stores, 0,
                                                        rotations);
                    if (rotated == NULL ||
                        PyList_SetSlice(pc->stores, 0, rotations, NULL) ||
                        PyList_SetSlice(pc->stores, icontrol - istores,
                                        icontrol - istores, rotated))
                    {
                        Py_XDECREF(rotated);
                        goto error;
                    }
                    Py_DECREF(rotated);
                    // That just did:
                    // rotated = pc_stores[:rotations]
                    // del pc_stores[:rotations]
                    // pc_stores[icontrol-istores:icontrol-istores] = rotated
                    // Do the same thing to the stack, using several ROT_Ns:
                    while (rotations--) {
                        if (!compiler_addop_i(c, ROT_N, icontrol + 1)) {
                            goto error;
                        }
                    }
                }
            }
        }
        assert(control);
        if (!compiler_addop_j(c, JUMP_FORWARD, end) ||
            !compiler_next_block(c) ||
            !emit_and_reset_fail_pop(c, pc))
        {
            goto error;
        }
    }
    Py_DECREF(pc->stores);
    *pc = old_pc;
    Py_INCREF(pc->stores);
    // Need to NULL this for the PyObject_Free call in the error block.
    old_pc.fail_pop = NULL;
    // No match. Pop the remaining copy of the subject and fail:
    if (!compiler_addop(c, POP_TOP) || !jump_to_fail_pop(c, pc, JUMP_FORWARD)) {
        goto error;
    }
    compiler_use_next_block(c, end);
    Py_ssize_t nstores = PyList_GET_SIZE(control);
    // There's a bunch of stuff on the stack between any where the new stores
    // are and where they need to be:
    // - The other stores.
    // - A copy of the subject.
    // - Anything else that may be on top of the stack.
    // - Any previous stores we've already stashed away on the stack.
    Py_ssize_t nrots = nstores + 1 + pc->on_top + PyList_GET_SIZE(pc->stores);
    for (Py_ssize_t i = 0; i < nstores; i++) {
        // Rotate this capture to its proper place on the stack:
        if (!compiler_addop_i(c, ROT_N, nrots)) {
            goto error;
        }
        // Update the list of previous stores with this new name, checking for
        // duplicates:
        PyObject *name = PyList_GET_ITEM(control, i);
        int dupe = PySequence_Contains(pc->stores, name);
        if (dupe < 0) {
            goto error;
        }
        if (dupe) {
            compiler_error_duplicate_store(c, name);
            goto error;
        }
        if (PyList_Append(pc->stores, name)) {
            goto error;
        }
    }
    Py_DECREF(old_pc.stores);
    Py_DECREF(control);
    // NOTE: Returning macros are safe again.
    // Pop the copy of the subject:
    ADDOP(c, POP_TOP);
    return 1;
diff:
    compiler_error(c, "alternative patterns bind different names");
error:
    PyObject_Free(old_pc.fail_pop);
    Py_DECREF(old_pc.stores);
    Py_XDECREF(control);
    return 0;
}


static int
compiler_pattern_sequence(struct compiler *c, pattern_ty p, pattern_context *pc)
{
    assert(p->kind == MatchSequence_kind);
    asdl_pattern_seq *patterns = p->v.MatchSequence.patterns;
    Py_ssize_t size = asdl_seq_LEN(patterns);
    Py_ssize_t star = -1;
    int only_wildcard = 1;
    int star_wildcard = 0;
    // Find a starred name, if it exists. There may be at most one:
    for (Py_ssize_t i = 0; i < size; i++) {
        pattern_ty pattern = asdl_seq_GET(patterns, i);
        if (pattern->kind == MatchStar_kind) {
            if (star >= 0) {
                const char *e = "multiple starred names in sequence pattern";
                return compiler_error(c, e);
            }
            star_wildcard = WILDCARD_STAR_CHECK(pattern);
            only_wildcard &= star_wildcard;
            star = i;
            continue;
        }
        only_wildcard &= WILDCARD_CHECK(pattern);
    }
    // We need to keep the subject on top during the sequence and length checks:
    pc->on_top++;
    ADDOP(c, MATCH_SEQUENCE);
    RETURN_IF_FALSE(jump_to_fail_pop(c, pc, POP_JUMP_IF_FALSE));
    if (star < 0) {
        // No star: len(subject) == size
        ADDOP(c, GET_LEN);
        ADDOP_LOAD_CONST_NEW(c, PyLong_FromSsize_t(size));
        ADDOP_COMPARE(c, Eq);
        RETURN_IF_FALSE(jump_to_fail_pop(c, pc, POP_JUMP_IF_FALSE));
    }
    else if (size > 1) {
        // Star: len(subject) >= size - 1
        ADDOP(c, GET_LEN);
        ADDOP_LOAD_CONST_NEW(c, PyLong_FromSsize_t(size - 1));
        ADDOP_COMPARE(c, GtE);
        RETURN_IF_FALSE(jump_to_fail_pop(c, pc, POP_JUMP_IF_FALSE));
    }
    // Whatever comes next should consume the subject:
    pc->on_top--;
    if (only_wildcard) {
        // Patterns like: [] / [_] / [_, _] / [*_] / [_, *_] / [_, _, *_] / etc.
        ADDOP(c, POP_TOP);
    }
    else if (star_wildcard) {
        RETURN_IF_FALSE(pattern_helper_sequence_subscr(c, patterns, star, pc));
    }
    else {
        RETURN_IF_FALSE(pattern_helper_sequence_unpack(c, patterns, star, pc));
    }
    return 1;
}

static int
compiler_pattern_value(struct compiler *c, pattern_ty p, pattern_context *pc)
{
    assert(p->kind == MatchValue_kind);
    expr_ty value = p->v.MatchValue.value;
    if (!MATCH_VALUE_EXPR(value)) {
        const char *e = "patterns may only match literals and attribute lookups";
        return compiler_error(c, e);
    }
    VISIT(c, expr, value);
    ADDOP_COMPARE(c, Eq);
    RETURN_IF_FALSE(jump_to_fail_pop(c, pc, POP_JUMP_IF_FALSE));
    return 1;
}

static int
compiler_pattern_singleton(struct compiler *c, pattern_ty p, pattern_context *pc)
{
    assert(p->kind == MatchSingleton_kind);
    ADDOP_LOAD_CONST(c, p->v.MatchSingleton.value);
    ADDOP_COMPARE(c, Is);
    RETURN_IF_FALSE(jump_to_fail_pop(c, pc, POP_JUMP_IF_FALSE));
    return 1;
}

static int
compiler_pattern(struct compiler *c, pattern_ty p, pattern_context *pc)
{
    SET_LOC(c, p);
    switch (p->kind) {
        case MatchValue_kind:
            return compiler_pattern_value(c, p, pc);
        case MatchSingleton_kind:
            return compiler_pattern_singleton(c, p, pc);
        case MatchSequence_kind:
            return compiler_pattern_sequence(c, p, pc);
        case MatchMapping_kind:
            return compiler_pattern_mapping(c, p, pc);
        case MatchClass_kind:
            return compiler_pattern_class(c, p, pc);
        case MatchStar_kind:
            return compiler_pattern_star(c, p, pc);
        case MatchAs_kind:
            return compiler_pattern_as(c, p, pc);
        case MatchOr_kind:
            return compiler_pattern_or(c, p, pc);
    }
    // AST validator shouldn't let this happen, but if it does,
    // just fail, don't crash out of the interpreter
    const char *e = "invalid match pattern node in AST (kind=%d)";
    return compiler_error(c, e, p->kind);
}

static int
compiler_match_inner(struct compiler *c, stmt_ty s, pattern_context *pc)
{
    VISIT(c, expr, s->v.Match.subject);
    basicblock *end;
    RETURN_IF_FALSE(end = compiler_new_block(c));
    Py_ssize_t cases = asdl_seq_LEN(s->v.Match.cases);
    assert(cases > 0);
    match_case_ty m = asdl_seq_GET(s->v.Match.cases, cases - 1);
    int has_default = WILDCARD_CHECK(m->pattern) && 1 < cases;
    for (Py_ssize_t i = 0; i < cases - has_default; i++) {
        m = asdl_seq_GET(s->v.Match.cases, i);
        SET_LOC(c, m->pattern);
        // Only copy the subject if we're *not* on the last case:
        if (i != cases - has_default - 1) {
            ADDOP(c, DUP_TOP);
        }
        RETURN_IF_FALSE(pc->stores = PyList_New(0));
        // Irrefutable cases must be either guarded, last, or both:
        pc->allow_irrefutable = m->guard != NULL || i == cases - 1;
        pc->fail_pop = NULL;
        pc->fail_pop_size = 0;
        pc->on_top = 0;
        // NOTE: Can't use returning macros here (they'll leak pc->stores)!
        if (!compiler_pattern(c, m->pattern, pc)) {
            Py_DECREF(pc->stores);
            return 0;
        }
        assert(!pc->on_top);
        // It's a match! Store all of the captured names (they're on the stack).
        Py_ssize_t nstores = PyList_GET_SIZE(pc->stores);
        for (Py_ssize_t n = 0; n < nstores; n++) {
            PyObject *name = PyList_GET_ITEM(pc->stores, n);
            if (!compiler_nameop(c, name, Store)) {
                Py_DECREF(pc->stores);
                return 0;
            }
        }
        Py_DECREF(pc->stores);
        // NOTE: Returning macros are safe again.
        if (m->guard) {
            RETURN_IF_FALSE(ensure_fail_pop(c, pc, 0));
            RETURN_IF_FALSE(compiler_jump_if(c, m->guard, pc->fail_pop[0], 0));
        }
        // Success! Pop the subject off, we're done with it:
        if (i != cases - has_default - 1) {
            ADDOP(c, POP_TOP);
        }
        VISIT_SEQ(c, stmt, m->body);
        ADDOP_JUMP(c, JUMP_FORWARD, end);
        // If the pattern fails to match, we want the line number of the
        // cleanup to be associated with the failed pattern, not the last line
        // of the body
        SET_LOC(c, m->pattern);
        RETURN_IF_FALSE(emit_and_reset_fail_pop(c, pc));
    }
    if (has_default) {
        // A trailing "case _" is common, and lets us save a bit of redundant
        // pushing and popping in the loop above:
        m = asdl_seq_GET(s->v.Match.cases, cases - 1);
        SET_LOC(c, m->pattern);
        if (cases == 1) {
            // No matches. Done with the subject:
            ADDOP(c, POP_TOP);
        }
        else {
            // Show line coverage for default case (it doesn't create bytecode)
            ADDOP(c, NOP);
        }
        if (m->guard) {
            RETURN_IF_FALSE(compiler_jump_if(c, m->guard, end, 0));
        }
        VISIT_SEQ(c, stmt, m->body);
    }
    compiler_use_next_block(c, end);
    return 1;
}

static int
compiler_match(struct compiler *c, stmt_ty s)
{
    pattern_context pc;
    pc.fail_pop = NULL;
    int result = compiler_match_inner(c, s, &pc);
    PyObject_Free(pc.fail_pop);
    return result;
}

#undef WILDCARD_CHECK
#undef WILDCARD_STAR_CHECK

/* End of the compiler section, beginning of the assembler section */

/* do depth-first search of basic block graph, starting with block.
   post records the block indices in post-order.

   XXX must handle implicit jumps from one block to next
*/

struct assembler {
    PyObject *a_bytecode;  /* bytes containing bytecode */
    int a_offset;              /* offset into bytecode */
    int a_nblocks;             /* number of reachable blocks */
    PyObject *a_lnotab;    /* bytes containing lnotab */
    PyObject* a_enotab;    /* bytes containing enotab */
    PyObject* a_cnotab;    /* bytes containing cnotab */
    int a_lnotab_off;      /* offset into lnotab */
    int a_enotab_off;      /* offset into enotab */
    int a_cnotab_off;      /* offset into cnotab */
    PyObject *a_except_table;  /* bytes containing exception table */
    int a_except_table_off;    /* offset into exception table */
    int a_prevlineno;     /* lineno of last emitted line in line table */
    int a_prev_end_lineno; /* end_lineno of last emitted line in line table */
    int a_lineno;          /* lineno of last emitted instruction */
    int a_end_lineno;      /* end_lineno of last emitted instruction */
    int a_lineno_start;    /* bytecode start offset of current lineno */
    int a_end_lineno_start; /* bytecode start offset of current end_lineno */
    basicblock *a_entry;
};

Py_LOCAL_INLINE(void)
stackdepth_push(basicblock ***sp, basicblock *b, int depth)
{
    assert(b->b_startdepth < 0 || b->b_startdepth == depth);
    if (b->b_startdepth < depth && b->b_startdepth < 100) {
        assert(b->b_startdepth < 0);
        b->b_startdepth = depth;
        *(*sp)++ = b;
    }
}

/* Find the flow path that needs the largest stack.  We assume that
 * cycles in the flow graph have no net effect on the stack depth.
 */
static int
stackdepth(struct compiler *c)
{
    basicblock *b, *entryblock = NULL;
    basicblock **stack, **sp;
    int nblocks = 0, maxdepth = 0;
    for (b = c->u->u_blocks; b != NULL; b = b->b_list) {
        b->b_startdepth = INT_MIN;
        entryblock = b;
        nblocks++;
    }
    assert(entryblock!= NULL);
    stack = (basicblock **)PyObject_Malloc(sizeof(basicblock *) * nblocks);
    if (!stack) {
        PyErr_NoMemory();
        return -1;
    }

    sp = stack;
    if (c->u->u_ste->ste_generator || c->u->u_ste->ste_coroutine) {
        stackdepth_push(&sp, entryblock, 1);
    } else {
        stackdepth_push(&sp, entryblock, 0);
    }
    while (sp != stack) {
        b = *--sp;
        int depth = b->b_startdepth;
        assert(depth >= 0);
        basicblock *next = b->b_next;
        for (int i = 0; i < b->b_iused; i++) {
            struct instr *instr = &b->b_instr[i];
            int effect = stack_effect(instr->i_opcode, instr->i_oparg, 0);
            if (effect == PY_INVALID_STACK_EFFECT) {
                PyErr_Format(PyExc_SystemError,
                             "compiler stack_effect(opcode=%d, arg=%i) failed",
                             instr->i_opcode, instr->i_oparg);
                return -1;
            }
            int new_depth = depth + effect;
            if (new_depth > maxdepth) {
                maxdepth = new_depth;
            }
            assert(depth >= 0); /* invalid code or bug in stackdepth() */
            if (is_jump(instr)) {
                effect = stack_effect(instr->i_opcode, instr->i_oparg, 1);
                assert(effect != PY_INVALID_STACK_EFFECT);
                int target_depth = depth + effect;
                if (target_depth > maxdepth) {
                    maxdepth = target_depth;
                }
                assert(target_depth >= 0); /* invalid code or bug in stackdepth() */
                stackdepth_push(&sp, instr->i_target, target_depth);
            }
            depth = new_depth;
            if (instr->i_opcode == JUMP_ABSOLUTE ||
                instr->i_opcode == JUMP_FORWARD ||
                instr->i_opcode == RETURN_VALUE ||
                instr->i_opcode == RAISE_VARARGS ||
                instr->i_opcode == RERAISE ||
                instr->i_opcode == POP_EXCEPT_AND_RERAISE)
            {
                /* remaining code is dead */
                next = NULL;
                break;
            }
        }
        if (next != NULL) {
            assert(b->b_nofallthrough == 0);
            stackdepth_push(&sp, next, depth);
        }
    }
    PyObject_Free(stack);
    return maxdepth;
}

static int
assemble_init(struct assembler *a, int nblocks, int firstlineno)
{
    memset(a, 0, sizeof(struct assembler));
    a->a_prevlineno = a->a_lineno = firstlineno;
    a->a_prev_end_lineno = a->a_end_lineno = firstlineno;
    a->a_lnotab = NULL;
    a->a_enotab = NULL;
    a->a_cnotab = NULL;
    a->a_cnotab_off = 0;
    a->a_except_table = NULL;
    a->a_bytecode = PyBytes_FromStringAndSize(NULL, DEFAULT_CODE_SIZE);
    if (a->a_bytecode == NULL) {
        goto error;
    }
    a->a_lnotab = PyBytes_FromStringAndSize(NULL, DEFAULT_LNOTAB_SIZE);
    if (a->a_lnotab == NULL) {
        goto error;
    }
    a->a_enotab = PyBytes_FromStringAndSize(NULL, DEFAULT_LNOTAB_SIZE);
    if (a->a_enotab == NULL) {
        goto error;
    }
    a->a_cnotab = PyBytes_FromStringAndSize(NULL, DEFAULT_CNOTAB_SIZE);
    if (a->a_cnotab == NULL) {
        goto error;
    }
    a->a_except_table = PyBytes_FromStringAndSize(NULL, DEFAULT_LNOTAB_SIZE);
    if (a->a_except_table == NULL) {
        goto error;
    }
    if ((size_t)nblocks > SIZE_MAX / sizeof(basicblock *)) {
        PyErr_NoMemory();
        goto error;
    }
    return 1;
error:
    Py_XDECREF(a->a_bytecode);
    Py_XDECREF(a->a_lnotab);
    Py_XDECREF(a->a_enotab);
    Py_XDECREF(a->a_cnotab);
    Py_XDECREF(a->a_except_table);
    return 0;
}

static void
assemble_free(struct assembler *a)
{
    Py_XDECREF(a->a_bytecode);
    Py_XDECREF(a->a_lnotab);
    Py_XDECREF(a->a_enotab);
    Py_XDECREF(a->a_cnotab);
    Py_XDECREF(a->a_except_table);
}

static int
blocksize(basicblock *b)
{
    int i;
    int size = 0;

    for (i = 0; i < b->b_iused; i++)
        size += instrsize(b->b_instr[i].i_oparg);
    return size;
}

static int
assemble_emit_table_pair(struct assembler* a, PyObject** table, int* offset,
                         int left, int right)
{
    Py_ssize_t len = PyBytes_GET_SIZE(*table);
    if (*offset + 2 >= len) {
        if (_PyBytes_Resize(table, len * 2) < 0)
            return 0;
    }
    unsigned char* table_entry = (unsigned char*)PyBytes_AS_STRING(*table);

    table_entry += *offset;
    *offset += 2;

    *table_entry++ = left;
    *table_entry++ = right;
    return 1;
}

static int
is_block_push(struct instr *instr)
{
    int opcode = instr->i_opcode;
    return opcode == SETUP_FINALLY || opcode == SETUP_WITH || opcode == SETUP_CLEANUP;
}

static basicblock *
push_except_block(ExceptStack *stack, struct instr *setup) {
    assert(is_block_push(setup));
    int opcode = setup->i_opcode;
    basicblock * target = setup->i_target;
    if (opcode == SETUP_WITH || opcode == SETUP_CLEANUP) {
        target->b_preserve_lasti = 1;
    }
    stack->handlers[++stack->depth] = target;
    return target;
}

static basicblock *
pop_except_block(ExceptStack *stack) {
    assert(stack->depth > 0);
    return stack->handlers[--stack->depth];
}

static basicblock *
except_stack_top(ExceptStack *stack) {
    return stack->handlers[stack->depth];
}

static ExceptStack *
make_except_stack(void) {
    ExceptStack *new = PyMem_Malloc(sizeof(ExceptStack));
    if (new == NULL) {
        PyErr_NoMemory();
        return NULL;
    }
    new->depth = 0;
    new->handlers[0] = NULL;
    return new;
}

static ExceptStack *
copy_except_stack(ExceptStack *stack) {
    ExceptStack *copy = PyMem_Malloc(sizeof(ExceptStack));
    if (copy == NULL) {
        PyErr_NoMemory();
        return NULL;
    }
    memcpy(copy, stack, sizeof(ExceptStack));
    return copy;
}

static int
label_exception_targets(basicblock *entry) {
    int nblocks = 0;
    for (basicblock *b = entry; b != NULL; b = b->b_next) {
        b->b_visited = 0;
        nblocks++;
    }
    basicblock **todo_stack = PyMem_Malloc(sizeof(basicblock *)*nblocks);
    if (todo_stack == NULL) {
        PyErr_NoMemory();
        return -1;
    }
    ExceptStack *except_stack = make_except_stack();
    if (except_stack == NULL) {
        PyMem_Free(todo_stack);
        PyErr_NoMemory();
        return -1;
    }
    except_stack->depth = 0;
    todo_stack[0] = entry;
    entry->b_visited = 1;
    entry->b_exceptstack = except_stack;
    basicblock **todo = &todo_stack[1];
    basicblock *handler = NULL;
    while (todo > todo_stack) {
        todo--;
        basicblock *b = todo[0];
        assert(b->b_visited == 1);
        except_stack = b->b_exceptstack;
        assert(except_stack != NULL);
        b->b_exceptstack = NULL;
        handler = except_stack_top(except_stack);
        for (int i = 0; i < b->b_iused; i++) {
            struct instr *instr = &b->b_instr[i];
            if (is_block_push(instr)) {
                if (!instr->i_target->b_visited) {
                    ExceptStack *copy = copy_except_stack(except_stack);
                    if (copy == NULL) {
                        goto error;
                    }
                    instr->i_target->b_exceptstack = copy;
                    todo[0] = instr->i_target;
                    instr->i_target->b_visited = 1;
                    todo++;
                }
                handler = push_except_block(except_stack, instr);
            }
            else if (instr->i_opcode == POP_BLOCK) {
                handler = pop_except_block(except_stack);
            }
            else if (is_jump(instr)) {
                instr->i_except = handler;
                assert(i == b->b_iused -1);
                if (!instr->i_target->b_visited) {
                    if (b->b_nofallthrough == 0) {
                        ExceptStack *copy = copy_except_stack(except_stack);
                        if (copy == NULL) {
                            goto error;
                        }
                        instr->i_target->b_exceptstack = copy;
                    }
                    else {
                        instr->i_target->b_exceptstack = except_stack;
                        except_stack = NULL;
                    }
                    todo[0] = instr->i_target;
                    instr->i_target->b_visited = 1;
                    todo++;
                }
            }
            else {
                instr->i_except = handler;
            }
        }
        if (b->b_nofallthrough == 0 && !b->b_next->b_visited) {
            assert(except_stack != NULL);
            b->b_next->b_exceptstack = except_stack;
            todo[0] = b->b_next;
            b->b_next->b_visited = 1;
            todo++;
        }
        else if (except_stack != NULL) {
           PyMem_Free(except_stack);
        }
    }
#ifdef Py_DEBUG
    for (basicblock *b = entry; b != NULL; b = b->b_next) {
        assert(b->b_exceptstack == NULL);
    }
#endif
    PyMem_Free(todo_stack);
    return 0;
error:
    PyMem_Free(todo_stack);
    PyMem_Free(except_stack);
    return -1;
}


static void
convert_exception_handlers_to_nops(basicblock *entry) {
    for (basicblock *b = entry; b != NULL; b = b->b_next) {
        for (int i = 0; i < b->b_iused; i++) {
            struct instr *instr = &b->b_instr[i];
            if (is_block_push(instr) || instr->i_opcode == POP_BLOCK) {
                instr->i_opcode = NOP;
            }
        }
    }
}

static inline void
write_except_byte(struct assembler *a, int byte) {
    unsigned char *p = (unsigned char *) PyBytes_AS_STRING(a->a_except_table);
    p[a->a_except_table_off++] = byte;
}

#define CONTINUATION_BIT 64

static void
assemble_emit_exception_table_item(struct assembler *a, int value, int msb)
{
    assert ((msb | 128) == 128);
    assert(value >= 0 && value < (1 << 30));
    if (value >= 1 << 24) {
        write_except_byte(a, (value >> 24) | CONTINUATION_BIT | msb);
        msb = 0;
    }
    if (value >= 1 << 18) {
        write_except_byte(a, ((value >> 18)&0x3f) | CONTINUATION_BIT | msb);
        msb = 0;
    }
    if (value >= 1 << 12) {
        write_except_byte(a, ((value >> 12)&0x3f) | CONTINUATION_BIT | msb);
        msb = 0;
    }
    if (value >= 1 << 6) {
        write_except_byte(a, ((value >> 6)&0x3f) | CONTINUATION_BIT | msb);
        msb = 0;
    }
    write_except_byte(a, (value&0x3f) | msb);
}

/* See Objects/exception_handling_notes.txt for details of layout */
#define MAX_SIZE_OF_ENTRY 20

static int
assemble_emit_exception_table_entry(struct assembler *a, int start, int end, basicblock *handler)
{
    Py_ssize_t len = PyBytes_GET_SIZE(a->a_except_table);
    if (a->a_except_table_off + MAX_SIZE_OF_ENTRY >= len) {
        if (_PyBytes_Resize(&a->a_except_table, len * 2) < 0)
            return 0;
    }
    int size = end-start;
    assert(end > start);
    int target = handler->b_offset;
    int depth = handler->b_preserve_lasti ? handler->b_startdepth-4 : handler->b_startdepth-3;
    assert(depth >= 0);
    int depth_lasti = (depth<<1) | handler->b_preserve_lasti;
    assemble_emit_exception_table_item(a, start, (1<<7));
    assemble_emit_exception_table_item(a, size, 0);
    assemble_emit_exception_table_item(a, target, 0);
    assemble_emit_exception_table_item(a, depth_lasti, 0);
    return 1;
}

static int
assemble_exception_table(struct assembler *a)
{
    basicblock *b;
    int ioffset = 0;
    basicblock *handler = NULL;
    int start = -1;
    for (b = a->a_entry; b != NULL; b = b->b_next) {
        ioffset = b->b_offset;
        for (int i = 0; i < b->b_iused; i++) {
            struct instr *instr = &b->b_instr[i];
            if (instr->i_except != handler) {
                if (handler != NULL) {
                    RETURN_IF_FALSE(assemble_emit_exception_table_entry(a, start, ioffset, handler));
                }
                start = ioffset;
                handler = instr->i_except;
            }
            ioffset += instrsize(instr->i_oparg);
        }
    }
    if (handler != NULL) {
        RETURN_IF_FALSE(assemble_emit_exception_table_entry(a, start, ioffset, handler));
    }
    return 1;
}

/* Appends a range to the end of the line number table. See
 *  Objects/lnotab_notes.txt for the description of the line number table. */

static int
assemble_line_range(struct assembler* a, int current, PyObject** table,
                    int* prev, int* start, int* offset)
{
    int ldelta, bdelta;
    bdelta = (a->a_offset - *start) * sizeof(_Py_CODEUNIT);
    if (bdelta == 0) {
        return 1;
    }
    if (current < 0) {
        ldelta = -128;
    }
    else {
        ldelta = current - *prev;
        *prev = current;
        while (ldelta > 127) {
            if (!assemble_emit_table_pair(a, table, offset, 0, 127)) {
                return 0;
            }
            ldelta -= 127;
        }
        while (ldelta < -127) {
            if (!assemble_emit_table_pair(a, table, offset, 0, -127)) {
                return 0;
            }
            ldelta += 127;
        }
    }
    assert(-128 <= ldelta && ldelta < 128);
    while (bdelta > 254) {
        if (!assemble_emit_table_pair(a, table, offset, 254, ldelta)) {
            return 0;
        }
        ldelta = current < 0 ? -128 : 0;
        bdelta -= 254;
    }
    if (!assemble_emit_table_pair(a, table, offset, bdelta, ldelta)) {
        return 0;
    }
    *start = a->a_offset;
    return 1;
}

static int
assemble_start_line_range(struct assembler* a) {
    return assemble_line_range(a, a->a_lineno, &a->a_lnotab,
        &a->a_prevlineno, &a->a_lineno_start, &a->a_lnotab_off);
}

static int
assemble_end_line_range(struct assembler* a) {
    return assemble_line_range(a, a->a_end_lineno, &a->a_enotab,
        &a->a_prev_end_lineno, &a->a_end_lineno_start, &a->a_enotab_off);
}

static int
assemble_lnotab(struct assembler* a, struct instr* i)
{
    if (i->i_lineno == a->a_lineno) {
        return 1;
    }
    if (!assemble_start_line_range(a)) {
        return 0;
    }
    a->a_lineno = i->i_lineno;
    return 1;
}

static int
assemble_enotab(struct assembler* a, struct instr* i)
{
    if (i->i_end_lineno == a->a_end_lineno) {
        return 1;
    }
    if (!assemble_end_line_range(a)) {
        return 0;
    }
    a->a_end_lineno = i->i_end_lineno;
    return 1;
}

static int
assemble_cnotab(struct assembler* a, struct instr* i, int instr_size)
{
    Py_ssize_t len = PyBytes_GET_SIZE(a->a_cnotab);
    int difference = instr_size * 2;
    if (a->a_cnotab_off + difference >= len) {
        if (_PyBytes_Resize(&a->a_cnotab, difference + (len * 2)) < 0) {
            return 0;
        }
    }

    unsigned char* cnotab = (unsigned char*)PyBytes_AS_STRING(a->a_cnotab);
    cnotab += a->a_cnotab_off;
    a->a_cnotab_off += difference;

    for (int j = 0; j < instr_size; j++) {
        if (i->i_col_offset > 255 || i->i_end_col_offset > 255) {
            *cnotab++ = 0;
            *cnotab++ = 0;
            continue;
        }
        *cnotab++ = i->i_col_offset + 1;
        *cnotab++ = i->i_end_col_offset + 1;
    }
    return 1;
}


/* assemble_emit()
   Extend the bytecode with a new instruction.
   Update lnotab if necessary.
*/

static int
assemble_emit(struct assembler *a, struct instr *i)
{
    int size, arg = 0;
    Py_ssize_t len = PyBytes_GET_SIZE(a->a_bytecode);
    _Py_CODEUNIT *code;

    arg = i->i_oparg;
    size = instrsize(arg);
    if (i->i_lineno && !assemble_lnotab(a, i)) {
        return 0;
    }
    if (!assemble_enotab(a, i)) {
        return 0;
    }
    if (!assemble_cnotab(a, i, size)) {
        return 0;
    }
    if (a->a_offset + size >= len / (int)sizeof(_Py_CODEUNIT)) {
        if (len > PY_SSIZE_T_MAX / 2)
            return 0;
        if (_PyBytes_Resize(&a->a_bytecode, len * 2) < 0)
            return 0;
    }
    code = (_Py_CODEUNIT *)PyBytes_AS_STRING(a->a_bytecode) + a->a_offset;
    a->a_offset += size;
    write_op_arg(code, i->i_opcode, arg, size);
    return 1;
}

static void
normalize_jumps(struct assembler *a)
{
    for (basicblock *b = a->a_entry; b != NULL; b = b->b_next) {
        b->b_visited = 0;
    }
    for (basicblock *b = a->a_entry; b != NULL; b = b->b_next) {
        b->b_visited = 1;
        if (b->b_iused == 0) {
            continue;
        }
        struct instr *last = &b->b_instr[b->b_iused-1];
        if (last->i_opcode == JUMP_ABSOLUTE &&
            last->i_target->b_visited == 0
        ) {
            last->i_opcode = JUMP_FORWARD;
        }
    }
}

static void
assemble_jump_offsets(struct assembler *a, struct compiler *c)
{
    basicblock *b;
    int bsize, totsize, extended_arg_recompile;
    int i;

    /* Compute the size of each block and fixup jump args.
       Replace block pointer with position in bytecode. */
    do {
        totsize = 0;
        for (basicblock *b = a->a_entry; b != NULL; b = b->b_next) {
            bsize = blocksize(b);
            b->b_offset = totsize;
            totsize += bsize;
        }
        extended_arg_recompile = 0;
        for (b = c->u->u_blocks; b != NULL; b = b->b_list) {
            bsize = b->b_offset;
            for (i = 0; i < b->b_iused; i++) {
                struct instr *instr = &b->b_instr[i];
                int isize = instrsize(instr->i_oparg);
                /* Relative jumps are computed relative to
                   the instruction pointer after fetching
                   the jump instruction.
                */
                bsize += isize;
                if (is_jump(instr)) {
                    instr->i_oparg = instr->i_target->b_offset;
                    if (is_relative_jump(instr)) {
                        instr->i_oparg -= bsize;
                    }
                    if (instrsize(instr->i_oparg) != isize) {
                        extended_arg_recompile = 1;
                    }
                }
            }
        }

    /* XXX: This is an awful hack that could hurt performance, but
        on the bright side it should work until we come up
        with a better solution.

        The issue is that in the first loop blocksize() is called
        which calls instrsize() which requires i_oparg be set
        appropriately. There is a bootstrap problem because
        i_oparg is calculated in the second loop above.

        So we loop until we stop seeing new EXTENDED_ARGs.
        The only EXTENDED_ARGs that could be popping up are
        ones in jump instructions.  So this should converge
        fairly quickly.
    */
    } while (extended_arg_recompile);
}

static PyObject *
dict_keys_inorder(PyObject *dict, Py_ssize_t offset)
{
    PyObject *tuple, *k, *v;
    Py_ssize_t i, pos = 0, size = PyDict_GET_SIZE(dict);

    tuple = PyTuple_New(size);
    if (tuple == NULL)
        return NULL;
    while (PyDict_Next(dict, &pos, &k, &v)) {
        i = PyLong_AS_LONG(v);
        Py_INCREF(k);
        assert((i - offset) < size);
        assert((i - offset) >= 0);
        PyTuple_SET_ITEM(tuple, i - offset, k);
    }
    return tuple;
}

static PyObject *
consts_dict_keys_inorder(PyObject *dict)
{
    PyObject *consts, *k, *v;
    Py_ssize_t i, pos = 0, size = PyDict_GET_SIZE(dict);

    consts = PyList_New(size);   /* PyCode_Optimize() requires a list */
    if (consts == NULL)
        return NULL;
    while (PyDict_Next(dict, &pos, &k, &v)) {
        i = PyLong_AS_LONG(v);
        /* The keys of the dictionary can be tuples wrapping a constant.
         * (see compiler_add_o and _PyCode_ConstantKey). In that case
         * the object we want is always second. */
        if (PyTuple_CheckExact(k)) {
            k = PyTuple_GET_ITEM(k, 1);
        }
        Py_INCREF(k);
        assert(i < size);
        assert(i >= 0);
        PyList_SET_ITEM(consts, i, k);
    }
    return consts;
}

static int
compute_code_flags(struct compiler *c)
{
    PySTEntryObject *ste = c->u->u_ste;
    int flags = 0;
    if (ste->ste_type == FunctionBlock) {
        flags |= CO_NEWLOCALS | CO_OPTIMIZED;
        if (ste->ste_nested)
            flags |= CO_NESTED;
        if (ste->ste_generator && !ste->ste_coroutine)
            flags |= CO_GENERATOR;
        if (!ste->ste_generator && ste->ste_coroutine)
            flags |= CO_COROUTINE;
        if (ste->ste_generator && ste->ste_coroutine)
            flags |= CO_ASYNC_GENERATOR;
        if (ste->ste_varargs)
            flags |= CO_VARARGS;
        if (ste->ste_varkeywords)
            flags |= CO_VARKEYWORDS;
    }

    /* (Only) inherit compilerflags in PyCF_MASK */
    flags |= (c->c_flags->cf_flags & PyCF_MASK);

    if ((IS_TOP_LEVEL_AWAIT(c)) &&
         ste->ste_coroutine &&
         !ste->ste_generator) {
        flags |= CO_COROUTINE;
    }

    return flags;
}

// Merge *obj* with constant cache.
// Unlike merge_consts_recursive(), this function doesn't work recursively.
static int
merge_const_one(struct compiler *c, PyObject **obj)
{
    PyObject *key = _PyCode_ConstantKey(*obj);
    if (key == NULL) {
        return 0;
    }

    // t is borrowed reference
    PyObject *t = PyDict_SetDefault(c->c_const_cache, key, key);
    Py_DECREF(key);
    if (t == NULL) {
        return 0;
    }
    if (t == key) {  // obj is new constant.
        return 1;
    }

    if (PyTuple_CheckExact(t)) {
        // t is still borrowed reference
        t = PyTuple_GET_ITEM(t, 1);
    }

    Py_INCREF(t);
    Py_DECREF(*obj);
    *obj = t;
    return 1;
}

// This is in codeobject.c.
extern void _Py_set_localsplus_info(int, PyObject *, unsigned char,
                                   PyObject *, PyObject *);

static void
compute_localsplus_info(struct compiler *c, int nlocalsplus,
                        PyObject *names, PyObject *kinds)
{
    PyObject *k, *v;
    Py_ssize_t pos = 0;
    while (PyDict_Next(c->u->u_varnames, &pos, &k, &v)) {
        int offset = (int)PyLong_AS_LONG(v);
        assert(offset >= 0);
        assert(offset < nlocalsplus);
        // For now we do not distinguish arg kinds.
        _PyLocals_Kind kind = CO_FAST_LOCAL;
        if (PyDict_GetItem(c->u->u_cellvars, k) != NULL) {
            kind |= CO_FAST_CELL;
        }
        _Py_set_localsplus_info(offset, k, kind, names, kinds);
    }
    int nlocals = (int)PyDict_GET_SIZE(c->u->u_varnames);

    // This counter mirrors the fix done in fix_cell_offsets().
    int numdropped = 0;
    pos = 0;
    while (PyDict_Next(c->u->u_cellvars, &pos, &k, &v)) {
        if (PyDict_GetItem(c->u->u_varnames, k) != NULL) {
            // Skip cells that are already covered by locals.
            numdropped += 1;
            continue;
        }
        int offset = (int)PyLong_AS_LONG(v);
        assert(offset >= 0);
        offset += nlocals - numdropped;
        assert(offset < nlocalsplus);
        _Py_set_localsplus_info(offset, k, CO_FAST_CELL, names, kinds);
    }

    pos = 0;
    while (PyDict_Next(c->u->u_freevars, &pos, &k, &v)) {
        int offset = (int)PyLong_AS_LONG(v);
        assert(offset >= 0);
        offset += nlocals - numdropped;
        assert(offset < nlocalsplus);
        _Py_set_localsplus_info(offset, k, CO_FAST_FREE, names, kinds);
    }
}

static PyCodeObject *
makecode(struct compiler *c, struct assembler *a, PyObject *constslist,
         int maxdepth, int nlocalsplus)
{
    PyCodeObject *co = NULL;
    PyObject *names = NULL;
    PyObject *consts = NULL;
    PyObject *localsplusnames = NULL;
    PyObject *localspluskinds = NULL;

    names = dict_keys_inorder(c->u->u_names, 0);
    if (!names) {
        goto error;
    }
    if (!merge_const_one(c, &names)) {
        goto error;
    }

    int flags = compute_code_flags(c);
    if (flags < 0) {
        goto error;
    }

    consts = PyList_AsTuple(constslist); /* PyCode_New requires a tuple */
    if (consts == NULL) {
        goto error;
    }
    if (!merge_const_one(c, &consts)) {
        goto error;
    }

    assert(c->u->u_posonlyargcount < INT_MAX);
    assert(c->u->u_argcount < INT_MAX);
    assert(c->u->u_kwonlyargcount < INT_MAX);
    int posonlyargcount = (int)c->u->u_posonlyargcount;
    int posorkwargcount = (int)c->u->u_argcount;
    assert(INT_MAX - posonlyargcount - posorkwargcount > 0);
    int kwonlyargcount = (int)c->u->u_kwonlyargcount;

    localsplusnames = PyTuple_New(nlocalsplus);
    if (localsplusnames == NULL) {
        goto error;
    }
    localspluskinds = PyBytes_FromStringAndSize(NULL, nlocalsplus);
    if (localspluskinds == NULL) {
        goto error;
    }
    compute_localsplus_info(c, nlocalsplus, localsplusnames, localspluskinds);

    struct _PyCodeConstructor con = {
        .filename = c->c_filename,
        .name = c->u->u_name,
        .qualname = c->u->u_qualname ? c->u->u_qualname : c->u->u_name,
        .flags = flags,

        .code = a->a_bytecode,
        .firstlineno = c->u->u_firstlineno,
        .linetable = a->a_lnotab,
        .endlinetable = a->a_enotab,
        .columntable = a->a_cnotab,

        .consts = consts,
        .names = names,

        .localsplusnames = localsplusnames,
        .localspluskinds = localspluskinds,

        .argcount = posonlyargcount + posorkwargcount,
        .posonlyargcount = posonlyargcount,
        .kwonlyargcount = kwonlyargcount,

        .stacksize = maxdepth,

        .exceptiontable = a->a_except_table,
    };

    if (_PyCode_Validate(&con) < 0) {
        goto error;
    }

    if (!merge_const_one(c, &localsplusnames)) {
        goto error;
    }
    con.localsplusnames = localsplusnames;

    co = _PyCode_New(&con);
    if (co == NULL) {
        goto error;
    }

 error:
    Py_XDECREF(names);
    Py_XDECREF(consts);
    Py_XDECREF(localsplusnames);
    Py_XDECREF(localspluskinds);
    return co;
}


/* For debugging purposes only */
#if 0
static void
dump_instr(struct instr *i)
{
    const char *jrel = (is_relative_jump(i)) ? "jrel " : "";
    const char *jabs = (is_jump(i) && !is_relative_jump(i))? "jabs " : "";

    char arg[128];

    *arg = '\0';
    if (HAS_ARG(i->i_opcode)) {
        sprintf(arg, "arg: %d ", i->i_oparg);
    }
    fprintf(stderr, "line: %d, opcode: %d %s%s%s\n",
                    i->i_lineno, i->i_opcode, arg, jabs, jrel);
}

static void
dump_basicblock(const basicblock *b)
{
    const char *b_return = b->b_return ? "return " : "";
    fprintf(stderr, "used: %d, depth: %d, offset: %d %s\n",
        b->b_iused, b->b_startdepth, b->b_offset, b_return);
    if (b->b_instr) {
        int i;
        for (i = 0; i < b->b_iused; i++) {
            fprintf(stderr, "  [%02d] ", i);
            dump_instr(b->b_instr + i);
        }
    }
}
#endif


static int
normalize_basic_block(basicblock *bb);

static int
optimize_cfg(struct compiler *c, struct assembler *a, PyObject *consts);

static int
trim_unused_consts(struct compiler *c, struct assembler *a, PyObject *consts);

/* Duplicates exit BBs, so that line numbers can be propagated to them */
static int
duplicate_exits_without_lineno(struct compiler *c);

static int
extend_block(basicblock *bb);

static int *
build_cellfixedoffsets(struct compiler *c)
{
    int nlocals = (int)PyDict_GET_SIZE(c->u->u_varnames);
    int ncellvars = (int)PyDict_GET_SIZE(c->u->u_cellvars);
    int nfreevars = (int)PyDict_GET_SIZE(c->u->u_freevars);

    int noffsets = ncellvars + nfreevars;
    int *fixed = PyMem_New(int, noffsets);
    if (fixed == NULL) {
        PyErr_NoMemory();
        return NULL;
    }
    for (int i = 0; i < noffsets; i++) {
        fixed[i] = nlocals + i;
    }

    PyObject *varname, *cellindex;
    Py_ssize_t pos = 0;
    while (PyDict_Next(c->u->u_cellvars, &pos, &varname, &cellindex)) {
        PyObject *varindex = PyDict_GetItem(c->u->u_varnames, varname);
        if (varindex != NULL) {
            assert(PyLong_AS_LONG(cellindex) < INT_MAX);
            assert(PyLong_AS_LONG(varindex) < INT_MAX);
            int oldindex = (int)PyLong_AS_LONG(cellindex);
            int argoffset = (int)PyLong_AS_LONG(varindex);
            fixed[oldindex] = argoffset;
        }
    }

    return fixed;
}

static inline int
insert_instruction(basicblock *block, int pos, struct instr *instr) {
    if (compiler_next_instr(block) < 0) {
        return -1;
    }
    for (int i = block->b_iused-1; i > pos; i--) {
        block->b_instr[i] = block->b_instr[i-1];
    }
    block->b_instr[pos] = *instr;
    return 0;
}

static int
insert_prefix_instructions(struct compiler *c, basicblock *entryblock,
                           int *fixed, int nfreevars)
{

    int flags = compute_code_flags(c);
    if (flags < 0) {
        return -1;
    }

    /* Set up cells for any variable that escapes, to be put in a closure. */
    const int ncellvars = (int)PyDict_GET_SIZE(c->u->u_cellvars);
    if (ncellvars) {
        // c->u->u_cellvars has the cells out of order so we sort them
        // before adding the MAKE_CELL instructions.  Note that we
        // adjust for arg cells, which come first.
        const int nvars = ncellvars + (int)PyDict_GET_SIZE(c->u->u_varnames);
        int *sorted = PyMem_RawCalloc(nvars, sizeof(int));
        if (sorted == NULL) {
            PyErr_NoMemory();
            return -1;
        }
        for (int i = 0; i < ncellvars; i++) {
            sorted[fixed[i]] = i + 1;
        }
        for (int i = 0, ncellsused = 0; ncellsused < ncellvars; i++) {
            int oldindex = sorted[i] - 1;
            if (oldindex == -1) {
                continue;
            }
            struct instr make_cell = {
                .i_opcode = MAKE_CELL,
                // This will get fixed in offset_derefs().
                .i_oparg = oldindex,
                .i_lineno = -1,
                .i_col_offset = -1,
                .i_end_lineno = -1,
                .i_end_col_offset = -1,
                .i_target = NULL,
            };
            if (insert_instruction(entryblock, ncellsused, &make_cell) < 0) {
                return -1;
            }
            ncellsused += 1;
        }
        PyMem_RawFree(sorted);
    }

    /* Add the generator prefix instructions. */
    if (flags & (CO_GENERATOR | CO_COROUTINE | CO_ASYNC_GENERATOR)) {
        int kind;
        if (flags & CO_COROUTINE) {
            kind = 1;
        }
        else if (flags & CO_ASYNC_GENERATOR) {
            kind = 2;
        }
        else {
            kind = 0;
        }

        struct instr gen_start = {
            .i_opcode = GEN_START,
            .i_oparg = kind,
            .i_lineno = -1,
            .i_col_offset = -1,
            .i_end_lineno = -1,
            .i_end_col_offset = -1,
            .i_target = NULL,
        };
        if (insert_instruction(entryblock, 0, &gen_start) < 0) {
            return -1;
        }
    }

    if (nfreevars) {
        struct instr copy_frees = {
            .i_opcode = COPY_FREE_VARS,
            .i_oparg = nfreevars,
            .i_lineno = -1,
            .i_col_offset = -1,
            .i_end_lineno = -1,
            .i_end_col_offset = -1,
            .i_target = NULL,
        };
        if (insert_instruction(entryblock, 0, &copy_frees) < 0) {
            return -1;
        }

    }

    return 0;
}

/* Make sure that all returns have a line number, even if early passes
 * have failed to propagate a correct line number.
 * The resulting line number may not be correct according to PEP 626,
 * but should be "good enough", and no worse than in older versions. */
static void
guarantee_lineno_for_exits(struct assembler *a, int firstlineno) {
    int lineno = firstlineno;
    assert(lineno > 0);
    for (basicblock *b = a->a_entry; b != NULL; b = b->b_next) {
        if (b->b_iused == 0) {
            continue;
        }
        struct instr *last = &b->b_instr[b->b_iused-1];
        if (last->i_lineno < 0) {
            if (last->i_opcode == RETURN_VALUE) {
                for (int i = 0; i < b->b_iused; i++) {
                    assert(b->b_instr[i].i_lineno < 0);

                    b->b_instr[i].i_lineno = lineno;
                }
            }
        }
        else {
            lineno = last->i_lineno;
        }
    }
}

static int
fix_cell_offsets(struct compiler *c, basicblock *entryblock, int *fixedmap)
{
    int nlocals = (int)PyDict_GET_SIZE(c->u->u_varnames);
    int ncellvars = (int)PyDict_GET_SIZE(c->u->u_cellvars);
    int nfreevars = (int)PyDict_GET_SIZE(c->u->u_freevars);
    int noffsets = ncellvars + nfreevars;

    // First deal with duplicates (arg cells).
    int numdropped = 0;
    for (int i = 0; i < noffsets ; i++) {
        if (fixedmap[i] == i + nlocals) {
            fixedmap[i] -= numdropped;
        }
        else {
            // It was a duplicate (cell/arg).
            numdropped += 1;
        }
    }

    // Then update offsets, either relative to locals or by cell2arg.
    for (basicblock *b = entryblock; b != NULL; b = b->b_next) {
        for (int i = 0; i < b->b_iused; i++) {
            struct instr *inst = &b->b_instr[i];
            // This is called before extended args are generated.
            assert(inst->i_opcode != EXTENDED_ARG);
            int oldoffset = inst->i_oparg;
            switch(inst->i_opcode) {
                case MAKE_CELL:
                case LOAD_CLOSURE:
                case LOAD_DEREF:
                case STORE_DEREF:
                case DELETE_DEREF:
                case LOAD_CLASSDEREF:
                    assert(oldoffset >= 0);
                    assert(oldoffset < noffsets);
                    assert(fixedmap[oldoffset] >= 0);
                    inst->i_oparg = fixedmap[oldoffset];
            }
        }
    }

    return numdropped;
}

static void
propagate_line_numbers(struct assembler *a);

static PyCodeObject *
assemble(struct compiler *c, int addNone)
{
    basicblock *b, *entryblock;
    struct assembler a;
    int j, nblocks;
    PyCodeObject *co = NULL;
    PyObject *consts = NULL;

    /* Make sure every block that falls off the end returns None.
       XXX NEXT_BLOCK() isn't quite right, because if the last
       block ends with a jump or return b_next shouldn't set.
     */
    if (!c->u->u_curblock->b_return) {
        UNSET_LOC(c);
        if (addNone)
            ADDOP_LOAD_CONST(c, Py_None);
        ADDOP(c, RETURN_VALUE);
    }

    for (basicblock *b = c->u->u_blocks; b != NULL; b = b->b_list) {
        if (normalize_basic_block(b)) {
            return NULL;
        }
    }

    for (basicblock *b = c->u->u_blocks; b != NULL; b = b->b_list) {
        if (extend_block(b)) {
            return NULL;
        }
    }

    nblocks = 0;
    entryblock = NULL;
    for (b = c->u->u_blocks; b != NULL; b = b->b_list) {
        nblocks++;
        entryblock = b;
    }
    assert(entryblock != NULL);

    assert(PyDict_GET_SIZE(c->u->u_varnames) < INT_MAX);
    assert(PyDict_GET_SIZE(c->u->u_cellvars) < INT_MAX);
    assert(PyDict_GET_SIZE(c->u->u_freevars) < INT_MAX);
    int nlocals = (int)PyDict_GET_SIZE(c->u->u_varnames);
    int ncellvars = (int)PyDict_GET_SIZE(c->u->u_cellvars);
    int nfreevars = (int)PyDict_GET_SIZE(c->u->u_freevars);
    assert(INT_MAX - nlocals - ncellvars > 0);
    assert(INT_MAX - nlocals - ncellvars - nfreevars > 0);
    int nlocalsplus = nlocals + ncellvars + nfreevars;
    int *cellfixedoffsets = build_cellfixedoffsets(c);
    if (cellfixedoffsets == NULL) {
        goto error;
    }

    // This must be called before fix_cell_offsets().
    if (insert_prefix_instructions(c, entryblock, cellfixedoffsets, nfreevars)) {
        goto error;
    }

    /* Set firstlineno if it wasn't explicitly set. */
    if (!c->u->u_firstlineno) {
        if (entryblock->b_instr && entryblock->b_instr->i_lineno)
            c->u->u_firstlineno = entryblock->b_instr->i_lineno;
       else
            c->u->u_firstlineno = 1;
    }

    if (!assemble_init(&a, nblocks, c->u->u_firstlineno))
        goto error;
    a.a_entry = entryblock;
    a.a_nblocks = nblocks;

    int numdropped = fix_cell_offsets(c, entryblock, cellfixedoffsets);
    PyMem_Free(cellfixedoffsets);  // At this point we're done with it.
    cellfixedoffsets = NULL;
    if (numdropped < 0) {
        goto error;
    }
    nlocalsplus -= numdropped;

    consts = consts_dict_keys_inorder(c->u->u_consts);
    if (consts == NULL) {
        goto error;
    }

    if (optimize_cfg(c, &a, consts)) {
        goto error;
    }
    if (duplicate_exits_without_lineno(c)) {
        return NULL;
    }
    if (trim_unused_consts(c, &a, consts)) {
        goto error;
    }
    propagate_line_numbers(&a);
    guarantee_lineno_for_exits(&a, c->u->u_firstlineno);
    int maxdepth = stackdepth(c);
    if (maxdepth < 0) {
        goto error;
    }
    if (maxdepth > MAX_ALLOWED_STACK_USE) {
        PyErr_Format(PyExc_SystemError,
                     "excessive stack use: stack is %d deep",
                     maxdepth);
        goto error;
    }

    if (label_exception_targets(entryblock)) {
        goto error;
    }
    convert_exception_handlers_to_nops(entryblock);
    for (basicblock *b = a.a_entry; b != NULL; b = b->b_next) {
        clean_basic_block(b);
    }

    /* Order of basic blocks must have been determined by now */
    normalize_jumps(&a);

    /* Can't modify the bytecode after computing jump offsets. */
    assemble_jump_offsets(&a, c);

    /* Emit code. */
    for(b = entryblock; b != NULL; b = b->b_next) {
        for (j = 0; j < b->b_iused; j++)
            if (!assemble_emit(&a, &b->b_instr[j]))
                goto error;
    }

    if (!assemble_exception_table(&a)) {
        goto error;
    }
    if (_PyBytes_Resize(&a.a_except_table, a.a_except_table_off) < 0) {
        goto error;
    }
    if (!assemble_start_line_range(&a)) {
        return 0;
    }
    if (_PyBytes_Resize(&a.a_lnotab, a.a_lnotab_off) < 0) {
        goto error;
    }
    if (!merge_const_one(c, &a.a_lnotab)) {
        goto error;
    }
    if (!assemble_end_line_range(&a)) {
        return 0;
    }
    if (_PyBytes_Resize(&a.a_enotab, a.a_enotab_off) < 0) {
        goto error;
    }
    if (!merge_const_one(c, &a.a_enotab)) {
        goto error;
    }
    if (_PyBytes_Resize(&a.a_cnotab, a.a_cnotab_off) < 0) {
        goto error;
    }
    if (_PyBytes_Resize(&a.a_bytecode, a.a_offset * sizeof(_Py_CODEUNIT)) < 0) {
        goto error;
    }
    if (!merge_const_one(c, &a.a_bytecode)) {
        goto error;
    }

    co = makecode(c, &a, consts, maxdepth, nlocalsplus);
 error:
    Py_XDECREF(consts);
    assemble_free(&a);
    if (cellfixedoffsets != NULL) {
        PyMem_Free(cellfixedoffsets);
    }
    return co;
}

static PyObject*
get_const_value(int opcode, int oparg, PyObject *co_consts)
{
    PyObject *constant = NULL;
    assert(HAS_CONST(opcode));
    if (opcode == LOAD_CONST) {
        constant = PyList_GET_ITEM(co_consts, oparg);
    }

    if (constant == NULL) {
        PyErr_SetString(PyExc_SystemError,
                        "Internal error: failed to get value of a constant");
        return NULL;
    }
    Py_INCREF(constant);
    return constant;
}

/* Replace LOAD_CONST c1, LOAD_CONST c2 ... LOAD_CONST cn, BUILD_TUPLE n
   with    LOAD_CONST (c1, c2, ... cn).
   The consts table must still be in list form so that the
   new constant (c1, c2, ... cn) can be appended.
   Called with codestr pointing to the first LOAD_CONST.
*/
static int
fold_tuple_on_constants(struct compiler *c,
                        struct instr *inst,
                        int n, PyObject *consts)
{
    /* Pre-conditions */
    assert(PyList_CheckExact(consts));
    assert(inst[n].i_opcode == BUILD_TUPLE);
    assert(inst[n].i_oparg == n);

    for (int i = 0; i < n; i++) {
        if (!HAS_CONST(inst[i].i_opcode)) {
            return 0;
        }
    }

    /* Buildup new tuple of constants */
    PyObject *newconst = PyTuple_New(n);
    if (newconst == NULL) {
        return -1;
    }
    for (int i = 0; i < n; i++) {
        int op = inst[i].i_opcode;
        int arg = inst[i].i_oparg;
        PyObject *constant = get_const_value(op, arg, consts);
        if (constant == NULL) {
            return -1;
        }
        PyTuple_SET_ITEM(newconst, i, constant);
    }
    if (merge_const_one(c, &newconst) == 0) {
        Py_DECREF(newconst);
        return -1;
    }

    Py_ssize_t index;
    for (index = 0; index < PyList_GET_SIZE(consts); index++) {
        if (PyList_GET_ITEM(consts, index) == newconst) {
            break;
        }
    }
    if (index == PyList_GET_SIZE(consts)) {
        if ((size_t)index >= (size_t)INT_MAX - 1) {
            Py_DECREF(newconst);
            PyErr_SetString(PyExc_OverflowError, "too many constants");
            return -1;
        }
        if (PyList_Append(consts, newconst)) {
            Py_DECREF(newconst);
            return -1;
        }
    }
    Py_DECREF(newconst);
    for (int i = 0; i < n; i++) {
        inst[i].i_opcode = NOP;
    }
    inst[n].i_opcode = LOAD_CONST;
    inst[n].i_oparg = (int)index;
    return 0;
}


// Eliminate n * ROT_N(n).
static void
fold_rotations(struct instr *inst, int n)
{
    for (int i = 0; i < n; i++) {
        int rot;
        switch (inst[i].i_opcode) {
            case ROT_N:
                rot = inst[i].i_oparg;
                break;
            case ROT_FOUR:
                rot = 4;
                break;
            case ROT_THREE:
                rot = 3;
                break;
            case ROT_TWO:
                rot = 2;
                break;
            default:
                return;
        }
        if (rot != n) {
            return;
        }
    }
    for (int i = 0; i < n; i++) {
        inst[i].i_opcode = NOP;
    }
}

// Attempt to eliminate jumps to jumps by updating inst to jump to
// target->i_target using the provided opcode. Return whether or not the
// optimization was successful.
static bool
jump_thread(struct instr *inst, struct instr *target, int opcode)
{
    assert(is_jump(inst));
    assert(is_jump(target));
    // bpo-45773: If inst->i_target == target->i_target, then nothing actually
    // changes (and we fall into an infinite loop):
    if (inst->i_lineno == target->i_lineno &&
        inst->i_target != target->i_target)
    {
        inst->i_target = target->i_target;
        inst->i_opcode = opcode;
        return true;
    }
    return false;
}

/* Maximum size of basic block that should be copied in optimizer */
#define MAX_COPY_SIZE 4

/* Optimization */
static int
optimize_basic_block(struct compiler *c, basicblock *bb, PyObject *consts)
{
    assert(PyList_CheckExact(consts));
    struct instr nop;
    nop.i_opcode = NOP;
    struct instr *target;
    for (int i = 0; i < bb->b_iused; i++) {
        struct instr *inst = &bb->b_instr[i];
        int oparg = inst->i_oparg;
        int nextop = i+1 < bb->b_iused ? bb->b_instr[i+1].i_opcode : 0;
        if (is_jump(inst)) {
            /* Skip over empty basic blocks. */
            while (inst->i_target->b_iused == 0) {
                inst->i_target = inst->i_target->b_next;
            }
            target = &inst->i_target->b_instr[0];
        }
        else {
            target = &nop;
        }
        switch (inst->i_opcode) {
            /* Remove LOAD_CONST const; conditional jump */
            case LOAD_CONST:
            {
                PyObject* cnt;
                int is_true;
                int jump_if_true;
                switch(nextop) {
                    case POP_JUMP_IF_FALSE:
                    case POP_JUMP_IF_TRUE:
                        cnt = get_const_value(inst->i_opcode, oparg, consts);
                        if (cnt == NULL) {
                            goto error;
                        }
                        is_true = PyObject_IsTrue(cnt);
                        Py_DECREF(cnt);
                        if (is_true == -1) {
                            goto error;
                        }
                        inst->i_opcode = NOP;
                        jump_if_true = nextop == POP_JUMP_IF_TRUE;
                        if (is_true == jump_if_true) {
                            bb->b_instr[i+1].i_opcode = JUMP_ABSOLUTE;
                            bb->b_nofallthrough = 1;
                        }
                        else {
                            bb->b_instr[i+1].i_opcode = NOP;
                        }
                        break;
                    case JUMP_IF_FALSE_OR_POP:
                    case JUMP_IF_TRUE_OR_POP:
                        cnt = get_const_value(inst->i_opcode, oparg, consts);
                        if (cnt == NULL) {
                            goto error;
                        }
                        is_true = PyObject_IsTrue(cnt);
                        Py_DECREF(cnt);
                        if (is_true == -1) {
                            goto error;
                        }
                        jump_if_true = nextop == JUMP_IF_TRUE_OR_POP;
                        if (is_true == jump_if_true) {
                            bb->b_instr[i+1].i_opcode = JUMP_ABSOLUTE;
                            bb->b_nofallthrough = 1;
                        }
                        else {
                            inst->i_opcode = NOP;
                            bb->b_instr[i+1].i_opcode = NOP;
                        }
                        break;
                }
                break;
            }

                /* Try to fold tuples of constants.
                   Skip over BUILD_SEQN 1 UNPACK_SEQN 1.
                   Replace BUILD_SEQN 2 UNPACK_SEQN 2 with ROT2.
                   Replace BUILD_SEQN 3 UNPACK_SEQN 3 with ROT3 ROT2. */
            case BUILD_TUPLE:
                if (nextop == UNPACK_SEQUENCE && oparg == bb->b_instr[i+1].i_oparg) {
                    switch(oparg) {
                        case 1:
                            inst->i_opcode = NOP;
                            bb->b_instr[i+1].i_opcode = NOP;
                            break;
                        case 2:
                            inst->i_opcode = ROT_TWO;
                            bb->b_instr[i+1].i_opcode = NOP;
                            break;
                        case 3:
                            inst->i_opcode = ROT_THREE;
                            bb->b_instr[i+1].i_opcode = ROT_TWO;
                    }
                    break;
                }
                if (i >= oparg) {
                    if (fold_tuple_on_constants(c, inst-oparg, oparg, consts)) {
                        goto error;
                    }
                }
                break;

                /* Simplify conditional jump to conditional jump where the
                   result of the first test implies the success of a similar
                   test or the failure of the opposite test.
                   Arises in code like:
                   "a and b or c"
                   "(a and b) and c"
                   "(a or b) or c"
                   "(a or b) and c"
                   x:JUMP_IF_FALSE_OR_POP y   y:JUMP_IF_FALSE_OR_POP z
                      -->  x:JUMP_IF_FALSE_OR_POP z
                   x:JUMP_IF_FALSE_OR_POP y   y:JUMP_IF_TRUE_OR_POP z
                      -->  x:POP_JUMP_IF_FALSE y+1
                   where y+1 is the instruction following the second test.
                */
            case JUMP_IF_FALSE_OR_POP:
                switch (target->i_opcode) {
                    case POP_JUMP_IF_FALSE:
                        i -= jump_thread(inst, target, POP_JUMP_IF_FALSE);
                        break;
                    case JUMP_ABSOLUTE:
                    case JUMP_FORWARD:
                    case JUMP_IF_FALSE_OR_POP:
                        i -= jump_thread(inst, target, JUMP_IF_FALSE_OR_POP);
                        break;
                    case JUMP_IF_TRUE_OR_POP:
                    case POP_JUMP_IF_TRUE:
                        if (inst->i_lineno == target->i_lineno) {
                            // We don't need to bother checking for loops here,
                            // since a block's b_next cannot point to itself:
                            assert(inst->i_target != inst->i_target->b_next);
                            inst->i_opcode = POP_JUMP_IF_FALSE;
                            inst->i_target = inst->i_target->b_next;
                            --i;
                        }
                        break;
                }
                break;
            case JUMP_IF_TRUE_OR_POP:
                switch (target->i_opcode) {
                    case POP_JUMP_IF_TRUE:
                        i -= jump_thread(inst, target, POP_JUMP_IF_TRUE);
                        break;
                    case JUMP_ABSOLUTE:
                    case JUMP_FORWARD:
                    case JUMP_IF_TRUE_OR_POP:
                        i -= jump_thread(inst, target, JUMP_IF_TRUE_OR_POP);
                        break;
                    case JUMP_IF_FALSE_OR_POP:
                    case POP_JUMP_IF_FALSE:
                        if (inst->i_lineno == target->i_lineno) {
                            // We don't need to bother checking for loops here,
                            // since a block's b_next cannot point to itself:
                            assert(inst->i_target != inst->i_target->b_next);
                            inst->i_opcode = POP_JUMP_IF_TRUE;
                            inst->i_target = inst->i_target->b_next;
                            --i;
                        }
                        break;
                }
                break;
            case POP_JUMP_IF_FALSE:
                switch (target->i_opcode) {
                    case JUMP_ABSOLUTE:
                    case JUMP_FORWARD:
                    case JUMP_IF_FALSE_OR_POP:
                        i -= jump_thread(inst, target, POP_JUMP_IF_FALSE);
                }
                break;
            case POP_JUMP_IF_TRUE:
                switch (target->i_opcode) {
                    case JUMP_ABSOLUTE:
                    case JUMP_FORWARD:
                    case JUMP_IF_TRUE_OR_POP:
                        i -= jump_thread(inst, target, POP_JUMP_IF_TRUE);
                }
                break;
            case JUMP_ABSOLUTE:
            case JUMP_FORWARD:
                switch (target->i_opcode) {
                    case JUMP_ABSOLUTE:
                    case JUMP_FORWARD:
                        i -= jump_thread(inst, target, JUMP_ABSOLUTE);
                }
                break;
            case FOR_ITER:
                if (target->i_opcode == JUMP_FORWARD) {
                    i -= jump_thread(inst, target, FOR_ITER);
                }
                break;
            case ROT_N:
                switch (oparg) {
                    case 0:
                    case 1:
                        inst->i_opcode = NOP;
                        continue;
                    case 2:
                        inst->i_opcode = ROT_TWO;
                        break;
                    case 3:
                        inst->i_opcode = ROT_THREE;
                        break;
                    case 4:
                        inst->i_opcode = ROT_FOUR;
                        break;
                }
                if (i >= oparg - 1) {
                    fold_rotations(inst - oparg + 1, oparg);
                }
                break;
            case COPY:
                if (oparg == 1) {
                    inst->i_opcode = DUP_TOP;
                }
                break;
            default:
                /* All HAS_CONST opcodes should be handled with LOAD_CONST */
                assert (!HAS_CONST(inst->i_opcode));
        }
    }
    return 0;
error:
    return -1;
}

/* If this block ends with an unconditional jump to an exit block,
 * then remove the jump and extend this block with the target.
 */
static int
extend_block(basicblock *bb) {
    if (bb->b_iused == 0) {
        return 0;
    }
    struct instr *last = &bb->b_instr[bb->b_iused-1];
    if (last->i_opcode != JUMP_ABSOLUTE && last->i_opcode != JUMP_FORWARD) {
        return 0;
    }
    if (last->i_target->b_exit && last->i_target->b_iused <= MAX_COPY_SIZE) {
        basicblock *to_copy = last->i_target;
        last->i_opcode = NOP;
        for (int i = 0; i < to_copy->b_iused; i++) {
            int index = compiler_next_instr(bb);
            if (index < 0) {
                return -1;
            }
            bb->b_instr[index] = to_copy->b_instr[i];
        }
        bb->b_exit = 1;
    }
    return 0;
}

static void
clean_basic_block(basicblock *bb) {
    /* Remove NOPs when legal to do so. */
    int dest = 0;
    int prev_lineno = -1;
    for (int src = 0; src < bb->b_iused; src++) {
        int lineno = bb->b_instr[src].i_lineno;
        if (bb->b_instr[src].i_opcode == NOP) {
            /* Eliminate no-op if it doesn't have a line number */
            if (lineno < 0) {
                continue;
            }
            /* or, if the previous instruction had the same line number. */
            if (prev_lineno == lineno) {
                continue;
            }
            /* or, if the next instruction has same line number or no line number */
            if (src < bb->b_iused - 1) {
                int next_lineno = bb->b_instr[src+1].i_lineno;
                if (next_lineno < 0 || next_lineno == lineno) {
                    COPY_INSTR_LOC(bb->b_instr[src], bb->b_instr[src+1]);
                    continue;
                }
            }
            else {
                basicblock* next = bb->b_next;
                while (next && next->b_iused == 0) {
                    next = next->b_next;
                }
                /* or if last instruction in BB and next BB has same line number */
                if (next) {
                    if (lineno == next->b_instr[0].i_lineno) {
                        continue;
                    }
                }
            }

        }
        if (dest != src) {
            bb->b_instr[dest] = bb->b_instr[src];
        }
        dest++;
        prev_lineno = lineno;
    }
    assert(dest <= bb->b_iused);
    bb->b_iused = dest;
}

static int
normalize_basic_block(basicblock *bb) {
    /* Mark blocks as exit and/or nofallthrough.
     Raise SystemError if CFG is malformed. */
    for (int i = 0; i < bb->b_iused; i++) {
        switch(bb->b_instr[i].i_opcode) {
            case RETURN_VALUE:
            case RAISE_VARARGS:
            case RERAISE:
            case POP_EXCEPT_AND_RERAISE:
                bb->b_exit = 1;
                bb->b_nofallthrough = 1;
                break;
            case JUMP_ABSOLUTE:
            case JUMP_FORWARD:
                bb->b_nofallthrough = 1;
                /* fall through */
            case POP_JUMP_IF_FALSE:
            case POP_JUMP_IF_TRUE:
            case JUMP_IF_FALSE_OR_POP:
            case JUMP_IF_TRUE_OR_POP:
            case FOR_ITER:
                if (i != bb->b_iused-1) {
                    PyErr_SetString(PyExc_SystemError, "malformed control flow graph.");
                    return -1;
                }
                /* Skip over empty basic blocks. */
                while (bb->b_instr[i].i_target->b_iused == 0) {
                    bb->b_instr[i].i_target = bb->b_instr[i].i_target->b_next;
                }

        }
    }
    return 0;
}

static int
mark_reachable(struct assembler *a) {
    basicblock **stack, **sp;
    sp = stack = (basicblock **)PyObject_Malloc(sizeof(basicblock *) * a->a_nblocks);
    if (stack == NULL) {
        return -1;
    }
    a->a_entry->b_predecessors = 1;
    *sp++ = a->a_entry;
    while (sp > stack) {
        basicblock *b = *(--sp);
        if (b->b_next && !b->b_nofallthrough) {
            if (b->b_next->b_predecessors == 0) {
                *sp++ = b->b_next;
            }
            b->b_next->b_predecessors++;
        }
        for (int i = 0; i < b->b_iused; i++) {
            basicblock *target;
            if (is_jump(&b->b_instr[i])) {
                target = b->b_instr[i].i_target;
                if (target->b_predecessors == 0) {
                    *sp++ = target;
                }
                target->b_predecessors++;
            }
        }
    }
    PyObject_Free(stack);
    return 0;
}

static void
eliminate_empty_basic_blocks(basicblock *entry) {
    /* Eliminate empty blocks */
    for (basicblock *b = entry; b != NULL; b = b->b_next) {
        basicblock *next = b->b_next;
        if (next) {
            while (next->b_iused == 0 && next->b_next) {
                next = next->b_next;
            }
            b->b_next = next;
        }
    }
    for (basicblock *b = entry; b != NULL; b = b->b_next) {
        if (b->b_iused == 0) {
            continue;
        }
        if (is_jump(&b->b_instr[b->b_iused-1])) {
            basicblock *target = b->b_instr[b->b_iused-1].i_target;
            while (target->b_iused == 0) {
                target = target->b_next;
            }
            b->b_instr[b->b_iused-1].i_target = target;
        }
    }
}


/* If an instruction has no line number, but it's predecessor in the BB does,
 * then copy the line number. If a successor block has no line number, and only
 * one predecessor, then inherit the line number.
 * This ensures that all exit blocks (with one predecessor) receive a line number.
 * Also reduces the size of the line number table,
 * but has no impact on the generated line number events.
 */
static void
propagate_line_numbers(struct assembler *a) {
    for (basicblock *b = a->a_entry; b != NULL; b = b->b_next) {
        if (b->b_iused == 0) {
            continue;
        }

        // Not a real instruction, only to store positions
        // from previous instructions and propagate them.
        struct instr prev_instr = {
            .i_lineno = -1,
            .i_col_offset = -1,
            .i_end_lineno = -1,
            .i_end_col_offset = -1,
        };
        for (int i = 0; i < b->b_iused; i++) {
            if (b->b_instr[i].i_lineno < 0) {
                COPY_INSTR_LOC(prev_instr, b->b_instr[i]);
            }
            else {
                COPY_INSTR_LOC(b->b_instr[i], prev_instr);
            }
        }
        if (!b->b_nofallthrough && b->b_next->b_predecessors == 1) {
            assert(b->b_next->b_iused);
            if (b->b_next->b_instr[0].i_lineno < 0) {
                COPY_INSTR_LOC(prev_instr, b->b_next->b_instr[0]);
            }
        }
        if (is_jump(&b->b_instr[b->b_iused-1])) {
            switch (b->b_instr[b->b_iused-1].i_opcode) {
                /* Note: Only actual jumps, not exception handlers */
                case SETUP_WITH:
                case SETUP_FINALLY:
                case SETUP_CLEANUP:
                    continue;
            }
            basicblock *target = b->b_instr[b->b_iused-1].i_target;
            if (target->b_predecessors == 1) {
                if (target->b_instr[0].i_lineno < 0) {
                    COPY_INSTR_LOC(prev_instr, target->b_instr[0]);
                }
            }
        }
    }
}

/* Perform optimizations on a control flow graph.
   The consts object should still be in list form to allow new constants
   to be appended.

   All transformations keep the code size the same or smaller.
   For those that reduce size, the gaps are initially filled with
   NOPs.  Later those NOPs are removed.
*/

static int
optimize_cfg(struct compiler *c, struct assembler *a, PyObject *consts)
{
    for (basicblock *b = a->a_entry; b != NULL; b = b->b_next) {
        if (optimize_basic_block(c, b, consts)) {
            return -1;
        }
        clean_basic_block(b);
        assert(b->b_predecessors == 0);
    }
    for (basicblock *b = c->u->u_blocks; b != NULL; b = b->b_list) {
        if (extend_block(b)) {
            return -1;
        }
    }
    if (mark_reachable(a)) {
        return -1;
    }
    /* Delete unreachable instructions */
    for (basicblock *b = a->a_entry; b != NULL; b = b->b_next) {
       if (b->b_predecessors == 0) {
            b->b_iused = 0;
            b->b_nofallthrough = 0;
       }
    }
    eliminate_empty_basic_blocks(a->a_entry);
    for (basicblock *b = a->a_entry; b != NULL; b = b->b_next) {
        clean_basic_block(b);
    }
    /* Delete jump instructions made redundant by previous step. If a non-empty
       block ends with a jump instruction, check if the next non-empty block
       reached through normal flow control is the target of that jump. If it
       is, then the jump instruction is redundant and can be deleted.
    */
    int maybe_empty_blocks = 0;
    for (basicblock *b = a->a_entry; b != NULL; b = b->b_next) {
        if (b->b_iused > 0) {
            struct instr *b_last_instr = &b->b_instr[b->b_iused - 1];
            if (b_last_instr->i_opcode == JUMP_ABSOLUTE ||
                b_last_instr->i_opcode == JUMP_FORWARD) {
                if (b_last_instr->i_target == b->b_next) {
                    assert(b->b_next->b_iused);
                    b->b_nofallthrough = 0;
                    b_last_instr->i_opcode = NOP;
                    maybe_empty_blocks = 1;
                }
            }
        }
    }
    if (maybe_empty_blocks) {
        eliminate_empty_basic_blocks(a->a_entry);
    }
    return 0;
}

// Remove trailing unused constants.
static int
trim_unused_consts(struct compiler *c, struct assembler *a, PyObject *consts)
{
    assert(PyList_CheckExact(consts));

    // The first constant may be docstring; keep it always.
    int max_const_index = 0;
    for (basicblock *b = a->a_entry; b != NULL; b = b->b_next) {
        for (int i = 0; i < b->b_iused; i++) {
            if (b->b_instr[i].i_opcode == LOAD_CONST &&
                    b->b_instr[i].i_oparg > max_const_index) {
                max_const_index = b->b_instr[i].i_oparg;
            }
        }
    }
    if (max_const_index+1 < PyList_GET_SIZE(consts)) {
        //fprintf(stderr, "removing trailing consts: max=%d, size=%d\n",
        //        max_const_index, (int)PyList_GET_SIZE(consts));
        if (PyList_SetSlice(consts, max_const_index+1,
                            PyList_GET_SIZE(consts), NULL) < 0) {
            return 1;
        }
    }
    return 0;
}

static inline int
is_exit_without_lineno(basicblock *b) {
    return b->b_exit && b->b_instr[0].i_lineno < 0;
}

/* PEP 626 mandates that the f_lineno of a frame is correct
 * after a frame terminates. It would be prohibitively expensive
 * to continuously update the f_lineno field at runtime,
 * so we make sure that all exiting instruction (raises and returns)
 * have a valid line number, allowing us to compute f_lineno lazily.
 * We can do this by duplicating the exit blocks without line number
 * so that none have more than one predecessor. We can then safely
 * copy the line number from the sole predecessor block.
 */
static int
duplicate_exits_without_lineno(struct compiler *c)
{
    /* Copy all exit blocks without line number that are targets of a jump.
     */
    for (basicblock *b = c->u->u_blocks; b != NULL; b = b->b_list) {
        if (b->b_iused > 0 && is_jump(&b->b_instr[b->b_iused-1])) {
            switch (b->b_instr[b->b_iused-1].i_opcode) {
                /* Note: Only actual jumps, not exception handlers */
                case SETUP_WITH:
                case SETUP_FINALLY:
                case SETUP_CLEANUP:
                    continue;
            }
            basicblock *target = b->b_instr[b->b_iused-1].i_target;
            if (is_exit_without_lineno(target) && target->b_predecessors > 1) {
                basicblock *new_target = compiler_copy_block(c, target);
                if (new_target == NULL) {
                    return -1;
                }
                COPY_INSTR_LOC(b->b_instr[b->b_iused-1], new_target->b_instr[0]);
                b->b_instr[b->b_iused-1].i_target = new_target;
                target->b_predecessors--;
                new_target->b_predecessors = 1;
                new_target->b_next = target->b_next;
                target->b_next = new_target;
            }
        }
    }
    /* Eliminate empty blocks */
    for (basicblock *b = c->u->u_blocks; b != NULL; b = b->b_list) {
        while (b->b_next && b->b_next->b_iused == 0) {
            b->b_next = b->b_next->b_next;
        }
    }
    /* Any remaining reachable exit blocks without line number can only be reached by
     * fall through, and thus can only have a single predecessor */
    for (basicblock *b = c->u->u_blocks; b != NULL; b = b->b_list) {
        if (!b->b_nofallthrough && b->b_next && b->b_iused > 0) {
            if (is_exit_without_lineno(b->b_next)) {
                assert(b->b_next->b_iused > 0);
                COPY_INSTR_LOC(b->b_instr[b->b_iused-1],  b->b_next->b_instr[0]);
            }
        }
    }
    return 0;
}


/* Retained for API compatibility.
 * Optimization is now done in optimize_cfg */

PyObject *
PyCode_Optimize(PyObject *code, PyObject* Py_UNUSED(consts),
                PyObject *Py_UNUSED(names), PyObject *Py_UNUSED(lnotab_obj))
{
    Py_INCREF(code);
    return code;
}<|MERGE_RESOLUTION|>--- conflicted
+++ resolved
@@ -2142,7 +2142,7 @@
     int old_end_col_offset = c->u->u_end_col_offset;
     for (Py_ssize_t i = asdl_seq_LEN(decos) - 1; i > -1; i--) {
         SET_LOC(c, (expr_ty)asdl_seq_GET(decos, i));
-        ADDOP_I(c, CALL_FUNCTION, 1);
+        ADDOP_I(c, CALL_NO_KW, 1);
     }
     c->u->u_lineno = old_lineno;
     c->u->u_end_lineno = old_end_lineno;
@@ -2481,16 +2481,8 @@
     Py_DECREF(qualname);
     Py_DECREF(co);
 
-<<<<<<< HEAD
-    /* decorators */
-    for (i = 0; i < asdl_seq_LEN(decos); i++) {
-        ADDOP_I(c, CALL_NO_KW, 1);
-    }
-
-=======
     if (!compiler_apply_decorators(c, decos))
         return 0;
->>>>>>> 9130a4d6
     return compiler_nameop(c, name, Store);
 }
 
@@ -2621,14 +2613,8 @@
         return 0;
 
     /* 6. apply decorators */
-<<<<<<< HEAD
-    for (i = 0; i < asdl_seq_LEN(decos); i++) {
-        ADDOP_I(c, CALL_NO_KW, 1);
-    }
-=======
     if (!compiler_apply_decorators(c, decos))
         return 0;
->>>>>>> 9130a4d6
 
     /* 7. store into <name> */
     if (!compiler_nameop(c, s->v.ClassDef.name, Store))
