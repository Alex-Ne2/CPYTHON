/*
 * This file compiles an abstract syntax tree (AST) into Python bytecode.
 *
 * The primary entry point is _PyAST_Compile(), which returns a
 * PyCodeObject.  The compiler makes several passes to build the code
 * object:
 *   1. Checks for future statements.  See future.c
 *   2. Builds a symbol table.  See symtable.c.
 *   3. Generate an instruction sequence. See compiler_mod() in this file.
 *   4. Generate a control flow graph and run optimizations on it.  See flowgraph.c.
 *   5. Assemble the basic blocks into final code.  See optimize_and_assemble() in
 *      this file, and assembler.c.
 *
 * Note that compiler_mod() suggests module, but the module ast type
 * (mod_ty) has cases for expressions and interactive statements.
 *
 * CAUTION: The VISIT_* macros abort the current function when they
 * encounter a problem. So don't invoke them when there is memory
 * which needs to be released. Code blocks are OK, as the compiler
 * structure takes care of releasing those.  Use the arena to manage
 * objects.
 */

#include <stdbool.h>

#include "Python.h"
#include "opcode.h"
#include "pycore_ast.h"           // _PyAST_GetDocString()
#define NEED_OPCODE_TABLES
#include "pycore_opcode_utils.h"
#undef NEED_OPCODE_TABLES
#include "pycore_code.h"          // _PyCode_New()
#include "pycore_compile.h"
#include "pycore_flowgraph.h"
#include "pycore_instruction_sequence.h" // _PyInstructionSequence_New()
#include "pycore_intrinsics.h"
#include "pycore_long.h"          // _PyLong_GetZero()
#include "pycore_pystate.h"       // _Py_GetConfig()
#include "pycore_setobject.h"     // _PySet_NextEntry()
#include "pycore_symtable.h"      // PySTEntryObject, _PyFuture_FromAST()

#define NEED_OPCODE_METADATA
#include "pycore_opcode_metadata.h" // _PyOpcode_opcode_metadata, _PyOpcode_num_popped/pushed
#undef NEED_OPCODE_METADATA

#define COMP_GENEXP   0
#define COMP_LISTCOMP 1
#define COMP_SETCOMP  2
#define COMP_DICTCOMP 3

/* A soft limit for stack use, to avoid excessive
 * memory use for large constants, etc.
 *
 * The value 30 is plucked out of thin air.
 * Code that could use more stack than this is
 * rare, so the exact value is unimportant.
 */
#define STACK_USE_GUIDELINE 30

#undef SUCCESS
#undef ERROR
#define SUCCESS 0
#define ERROR -1

#define RETURN_IF_ERROR(X)  \
    if ((X) == -1) {        \
        return ERROR;       \
    }

#define IS_TOP_LEVEL_AWAIT(C) ( \
        ((C)->c_flags.cf_flags & PyCF_ALLOW_TOP_LEVEL_AWAIT) \
        && ((C)->u->u_ste->ste_type == ModuleBlock))

typedef _Py_SourceLocation location;
typedef struct _PyCfgBuilder cfg_builder;

#define LOCATION(LNO, END_LNO, COL, END_COL) \
    ((const _Py_SourceLocation){(LNO), (END_LNO), (COL), (END_COL)})

/* Return true if loc1 starts after loc2 ends. */
static inline bool
location_is_after(location loc1, location loc2) {
    return (loc1.lineno > loc2.end_lineno) ||
            ((loc1.lineno == loc2.end_lineno) &&
             (loc1.col_offset > loc2.end_col_offset));
}

#define LOC(x) SRC_LOCATION_FROM_AST(x)

typedef _PyJumpTargetLabel jump_target_label;

static jump_target_label NO_LABEL = {-1};

#define SAME_LABEL(L1, L2) ((L1).id == (L2).id)
#define IS_LABEL(L) (!SAME_LABEL((L), (NO_LABEL)))

#define NEW_JUMP_TARGET_LABEL(C, NAME) \
    jump_target_label NAME = _PyInstructionSequence_NewLabel(INSTR_SEQUENCE(C)); \
    if (!IS_LABEL(NAME)) { \
        return ERROR; \
    }

#define USE_LABEL(C, LBL) \
    RETURN_IF_ERROR(_PyInstructionSequence_UseLabel(INSTR_SEQUENCE(C), (LBL).id))


/* fblockinfo tracks the current frame block.

A frame block is used to handle loops, try/except, and try/finally.
It's called a frame block to distinguish it from a basic block in the
compiler IR.
*/

enum fblocktype { WHILE_LOOP, FOR_LOOP, TRY_EXCEPT, FINALLY_TRY, FINALLY_END,
                  WITH, ASYNC_WITH, HANDLER_CLEANUP, POP_VALUE, EXCEPTION_HANDLER,
                  EXCEPTION_GROUP_HANDLER, ASYNC_COMPREHENSION_GENERATOR,
                  STOP_ITERATION };

struct fblockinfo {
    enum fblocktype fb_type;
    jump_target_label fb_block;
    /* (optional) type-specific exit or cleanup block */
    jump_target_label fb_exit;
    /* (optional) additional information required for unwinding */
    void *fb_datum;
};

enum {
    COMPILER_SCOPE_MODULE,
    COMPILER_SCOPE_CLASS,
    COMPILER_SCOPE_FUNCTION,
    COMPILER_SCOPE_ASYNC_FUNCTION,
    COMPILER_SCOPE_LAMBDA,
    COMPILER_SCOPE_COMPREHENSION,
    COMPILER_SCOPE_ANNOTATIONS,
};


typedef _PyInstruction instruction;
typedef _PyInstructionSequence instr_sequence;

#define INITIAL_INSTR_SEQUENCE_SIZE 100
#define INITIAL_INSTR_SEQUENCE_LABELS_MAP_SIZE 10

static const int compare_masks[] = {
    [Py_LT] = COMPARISON_LESS_THAN,
    [Py_LE] = COMPARISON_LESS_THAN | COMPARISON_EQUALS,
    [Py_EQ] = COMPARISON_EQUALS,
    [Py_NE] = COMPARISON_NOT_EQUALS,
    [Py_GT] = COMPARISON_GREATER_THAN,
    [Py_GE] = COMPARISON_GREATER_THAN | COMPARISON_EQUALS,
};

/*
 * Resize the array if index is out of range.
 *
 * idx: the index we want to access
 * arr: pointer to the array
 * alloc: pointer to the capacity of the array
 * default_alloc: initial number of items
 * item_size: size of each item
 *
 */
int
_PyCompile_EnsureArrayLargeEnough(int idx, void **array, int *alloc,
                                  int default_alloc, size_t item_size)
{
    void *arr = *array;
    if (arr == NULL) {
        int new_alloc = default_alloc;
        if (idx >= new_alloc) {
            new_alloc = idx + default_alloc;
        }
        arr = PyMem_Calloc(new_alloc, item_size);
        if (arr == NULL) {
            PyErr_NoMemory();
            return ERROR;
        }
        *alloc = new_alloc;
    }
    else if (idx >= *alloc) {
        size_t oldsize = *alloc * item_size;
        int new_alloc = *alloc << 1;
        if (idx >= new_alloc) {
            new_alloc = idx + default_alloc;
        }
        size_t newsize = new_alloc * item_size;

        if (oldsize > (SIZE_MAX >> 1)) {
            PyErr_NoMemory();
            return ERROR;
        }

        assert(newsize > 0);
        void *tmp = PyMem_Realloc(arr, newsize);
        if (tmp == NULL) {
            PyErr_NoMemory();
            return ERROR;
        }
        *alloc = new_alloc;
        arr = tmp;
        memset((char *)arr + oldsize, 0, newsize - oldsize);
    }

    *array = arr;
    return SUCCESS;
}


/* The following items change on entry and exit of code blocks.
   They must be saved and restored when returning to a block.
*/
struct compiler_unit {
    PySTEntryObject *u_ste;

    int u_scope_type;

    PyObject *u_private;            /* for private name mangling */
    PyObject *u_static_attributes;  /* for class: attributes accessed via self.X */
    PyObject *u_deferred_annotations; /* AnnAssign nodes deferred to the end of compilation */

    instr_sequence *u_instr_sequence; /* codegen output */

    int u_nfblocks;
    int u_in_inlined_comp;

    struct fblockinfo u_fblock[CO_MAXBLOCKS];

    _PyCompile_CodeUnitMetadata u_metadata;
};

/* This struct captures the global state of a compilation.

The u pointer points to the current compilation unit, while units
for enclosing blocks are stored in c_stack.     The u and c_stack are
managed by compiler_enter_scope() and compiler_exit_scope().

Note that we don't track recursion levels during compilation - the
task of detecting and rejecting excessive levels of nesting is
handled by the symbol analysis pass.

*/

struct compiler {
    PyObject *c_filename;
    struct symtable *c_st;
    _PyFutureFeatures c_future;  /* module's __future__ */
    PyCompilerFlags c_flags;

    int c_optimize;              /* optimization level */
    int c_interactive;           /* true if in interactive mode */
    int c_nestlevel;
    PyObject *c_const_cache;     /* Python dict holding all constants,
                                    including names tuple */
    struct compiler_unit *u;     /* compiler state for current block */
    PyObject *c_stack;           /* Python list holding compiler_unit ptrs */
    PyArena *c_arena;            /* pointer to memory allocation arena */

    bool c_save_nested_seqs;     /* if true, construct recursive instruction sequences
                                  * (including instructions for nested code objects)
                                  */
};

#define INSTR_SEQUENCE(C) ((C)->u->u_instr_sequence)


typedef struct {
    // A list of strings corresponding to name captures. It is used to track:
    // - Repeated name assignments in the same pattern.
    // - Different name assignments in alternatives.
    // - The order of name assignments in alternatives.
    PyObject *stores;
    // If 0, any name captures against our subject will raise.
    int allow_irrefutable;
    // An array of blocks to jump to on failure. Jumping to fail_pop[i] will pop
    // i items off of the stack. The end result looks like this (with each block
    // falling through to the next):
    // fail_pop[4]: POP_TOP
    // fail_pop[3]: POP_TOP
    // fail_pop[2]: POP_TOP
    // fail_pop[1]: POP_TOP
    // fail_pop[0]: NOP
    jump_target_label *fail_pop;
    // The current length of fail_pop.
    Py_ssize_t fail_pop_size;
    // The number of items on top of the stack that need to *stay* on top of the
    // stack. Variable captures go beneath these. All of them will be popped on
    // failure.
    Py_ssize_t on_top;
} pattern_context;

static int codegen_addop_i(instr_sequence *seq, int opcode, Py_ssize_t oparg, location loc);

static void compiler_free(struct compiler *);
static int compiler_error(struct compiler *, location loc, const char *, ...);
static int compiler_warn(struct compiler *, location loc, const char *, ...);
static int compiler_nameop(struct compiler *, location, identifier, expr_context_ty);

static PyCodeObject *compiler_mod(struct compiler *, mod_ty);
static int compiler_visit_stmt(struct compiler *, stmt_ty);
static int compiler_visit_keyword(struct compiler *, keyword_ty);
static int compiler_visit_expr(struct compiler *, expr_ty);
static int compiler_augassign(struct compiler *, stmt_ty);
static int compiler_annassign(struct compiler *, stmt_ty);
static int compiler_subscript(struct compiler *, expr_ty);
static int compiler_slice(struct compiler *, expr_ty);

static bool are_all_items_const(asdl_expr_seq *, Py_ssize_t, Py_ssize_t);


static int compiler_with(struct compiler *, stmt_ty, int);
static int compiler_async_with(struct compiler *, stmt_ty, int);
static int compiler_async_for(struct compiler *, stmt_ty);
static int compiler_call_simple_kw_helper(struct compiler *c,
                                          location loc,
                                          asdl_keyword_seq *keywords,
                                          Py_ssize_t nkwelts);
static int compiler_call_helper(struct compiler *c, location loc,
                                int n, asdl_expr_seq *args,
                                asdl_keyword_seq *keywords);
static int compiler_try_except(struct compiler *, stmt_ty);
static int compiler_try_star_except(struct compiler *, stmt_ty);
static int compiler_set_qualname(struct compiler *);

static int compiler_sync_comprehension_generator(
                                      struct compiler *c, location loc,
                                      asdl_comprehension_seq *generators, int gen_index,
                                      int depth,
                                      expr_ty elt, expr_ty val, int type,
                                      int iter_on_stack);

static int compiler_async_comprehension_generator(
                                      struct compiler *c, location loc,
                                      asdl_comprehension_seq *generators, int gen_index,
                                      int depth,
                                      expr_ty elt, expr_ty val, int type,
                                      int iter_on_stack);

static int compiler_pattern(struct compiler *, pattern_ty, pattern_context *);
static int compiler_match(struct compiler *, stmt_ty);
static int compiler_pattern_subpattern(struct compiler *,
                                       pattern_ty, pattern_context *);
static int compiler_make_closure(struct compiler *c, location loc,
                                 PyCodeObject *co, Py_ssize_t flags);

static PyCodeObject *optimize_and_assemble(struct compiler *, int addNone);

#define CAPSULE_NAME "compile.c compiler unit"


static int
compiler_setup(struct compiler *c, mod_ty mod, PyObject *filename,
               PyCompilerFlags *flags, int optimize, PyArena *arena)
{
    PyCompilerFlags local_flags = _PyCompilerFlags_INIT;

    c->c_const_cache = PyDict_New();
    if (!c->c_const_cache) {
        return ERROR;
    }

    c->c_stack = PyList_New(0);
    if (!c->c_stack) {
        return ERROR;
    }

    c->c_filename = Py_NewRef(filename);
    c->c_arena = arena;
    if (!_PyFuture_FromAST(mod, filename, &c->c_future)) {
        return ERROR;
    }
    if (!flags) {
        flags = &local_flags;
    }
    int merged = c->c_future.ff_features | flags->cf_flags;
    c->c_future.ff_features = merged;
    flags->cf_flags = merged;
    c->c_flags = *flags;
    c->c_optimize = (optimize == -1) ? _Py_GetConfig()->optimization_level : optimize;
    c->c_nestlevel = 0;
    c->c_save_nested_seqs = false;

    if (!_PyAST_Optimize(mod, arena, c->c_optimize, merged)) {
        return ERROR;
    }
    c->c_st = _PySymtable_Build(mod, filename, &c->c_future);
    if (c->c_st == NULL) {
        if (!PyErr_Occurred()) {
            PyErr_SetString(PyExc_SystemError, "no symtable");
        }
        return ERROR;
    }
    return SUCCESS;
}

static struct compiler*
new_compiler(mod_ty mod, PyObject *filename, PyCompilerFlags *pflags,
             int optimize, PyArena *arena)
{
    struct compiler *c = PyMem_Calloc(1, sizeof(struct compiler));
    if (c == NULL) {
        return NULL;
    }
    if (compiler_setup(c, mod, filename, pflags, optimize, arena) < 0) {
        compiler_free(c);
        return NULL;
    }
    return c;
}

PyCodeObject *
_PyAST_Compile(mod_ty mod, PyObject *filename, PyCompilerFlags *pflags,
               int optimize, PyArena *arena)
{
    assert(!PyErr_Occurred());
    struct compiler *c = new_compiler(mod, filename, pflags, optimize, arena);
    if (c == NULL) {
        return NULL;
    }

    PyCodeObject *co = compiler_mod(c, mod);
    compiler_free(c);
    assert(co || PyErr_Occurred());
    return co;
}

int
_PyCompile_AstOptimize(mod_ty mod, PyObject *filename, PyCompilerFlags *cf,
                       int optimize, PyArena *arena)
{
    _PyFutureFeatures future;
    if (!_PyFuture_FromAST(mod, filename, &future)) {
        return -1;
    }
    int flags = future.ff_features | cf->cf_flags;
    if (optimize == -1) {
        optimize = _Py_GetConfig()->optimization_level;
    }
    if (!_PyAST_Optimize(mod, arena, optimize, flags)) {
        return -1;
    }
    return 0;
}

static void
compiler_free(struct compiler *c)
{
    if (c->c_st)
        _PySymtable_Free(c->c_st);
    Py_XDECREF(c->c_filename);
    Py_XDECREF(c->c_const_cache);
    Py_XDECREF(c->c_stack);
    PyMem_Free(c);
}

static PyObject *
list2dict(PyObject *list)
{
    Py_ssize_t i, n;
    PyObject *v, *k;
    PyObject *dict = PyDict_New();
    if (!dict) return NULL;

    n = PyList_Size(list);
    for (i = 0; i < n; i++) {
        v = PyLong_FromSsize_t(i);
        if (!v) {
            Py_DECREF(dict);
            return NULL;
        }
        k = PyList_GET_ITEM(list, i);
        if (PyDict_SetItem(dict, k, v) < 0) {
            Py_DECREF(v);
            Py_DECREF(dict);
            return NULL;
        }
        Py_DECREF(v);
    }
    return dict;
}

/* Return new dict containing names from src that match scope(s).

src is a symbol table dictionary.  If the scope of a name matches
either scope_type or flag is set, insert it into the new dict.  The
values are integers, starting at offset and increasing by one for
each key.
*/

static PyObject *
dictbytype(PyObject *src, int scope_type, int flag, Py_ssize_t offset)
{
    Py_ssize_t i = offset, scope, num_keys, key_i;
    PyObject *k, *v, *dest = PyDict_New();
    PyObject *sorted_keys;

    assert(offset >= 0);
    if (dest == NULL)
        return NULL;

    /* Sort the keys so that we have a deterministic order on the indexes
       saved in the returned dictionary.  These indexes are used as indexes
       into the free and cell var storage.  Therefore if they aren't
       deterministic, then the generated bytecode is not deterministic.
    */
    sorted_keys = PyDict_Keys(src);
    if (sorted_keys == NULL)
        return NULL;
    if (PyList_Sort(sorted_keys) != 0) {
        Py_DECREF(sorted_keys);
        return NULL;
    }
    num_keys = PyList_GET_SIZE(sorted_keys);

    for (key_i = 0; key_i < num_keys; key_i++) {
        /* XXX this should probably be a macro in symtable.h */
        long vi;
        k = PyList_GET_ITEM(sorted_keys, key_i);
        v = PyDict_GetItemWithError(src, k);
        assert(v && PyLong_Check(v));
        vi = PyLong_AS_LONG(v);
        scope = (vi >> SCOPE_OFFSET) & SCOPE_MASK;

        if (scope == scope_type || vi & flag) {
            PyObject *item = PyLong_FromSsize_t(i);
            if (item == NULL) {
                Py_DECREF(sorted_keys);
                Py_DECREF(dest);
                return NULL;
            }
            i++;
            if (PyDict_SetItem(dest, k, item) < 0) {
                Py_DECREF(sorted_keys);
                Py_DECREF(item);
                Py_DECREF(dest);
                return NULL;
            }
            Py_DECREF(item);
        }
    }
    Py_DECREF(sorted_keys);
    return dest;
}

static void
compiler_unit_free(struct compiler_unit *u)
{
    Py_CLEAR(u->u_instr_sequence);
    Py_CLEAR(u->u_ste);
    Py_CLEAR(u->u_metadata.u_name);
    Py_CLEAR(u->u_metadata.u_qualname);
    Py_CLEAR(u->u_metadata.u_consts);
    Py_CLEAR(u->u_metadata.u_names);
    Py_CLEAR(u->u_metadata.u_varnames);
    Py_CLEAR(u->u_metadata.u_freevars);
    Py_CLEAR(u->u_metadata.u_cellvars);
    Py_CLEAR(u->u_metadata.u_fasthidden);
    Py_CLEAR(u->u_private);
    Py_CLEAR(u->u_static_attributes);
    Py_CLEAR(u->u_deferred_annotations);
    PyMem_Free(u);
}

static struct compiler_unit *
get_class_compiler_unit(struct compiler *c)
{
    Py_ssize_t stack_size = PyList_GET_SIZE(c->c_stack);
    for (Py_ssize_t i = stack_size - 1; i >= 0; i--) {
        PyObject *capsule = PyList_GET_ITEM(c->c_stack, i);
        struct compiler_unit *u = (struct compiler_unit *)PyCapsule_GetPointer(
                                                              capsule, CAPSULE_NAME);
        assert(u);
        if (u->u_scope_type == COMPILER_SCOPE_CLASS) {
            return u;
        }
    }
    return NULL;
}

static int
compiler_set_qualname(struct compiler *c)
{
    Py_ssize_t stack_size;
    struct compiler_unit *u = c->u;
    PyObject *name, *base;

    base = NULL;
    stack_size = PyList_GET_SIZE(c->c_stack);
    assert(stack_size >= 1);
    if (stack_size > 1) {
        int scope, force_global = 0;
        struct compiler_unit *parent;
        PyObject *mangled, *capsule;

        capsule = PyList_GET_ITEM(c->c_stack, stack_size - 1);
        parent = (struct compiler_unit *)PyCapsule_GetPointer(capsule, CAPSULE_NAME);
        assert(parent);
        if (parent->u_scope_type == COMPILER_SCOPE_ANNOTATIONS) {
            /* The parent is an annotation scope, so we need to
               look at the grandparent. */
            if (stack_size == 2) {
                // If we're immediately within the module, we can skip
                // the rest and just set the qualname to be the same as name.
                u->u_metadata.u_qualname = Py_NewRef(u->u_metadata.u_name);
                return SUCCESS;
            }
            capsule = PyList_GET_ITEM(c->c_stack, stack_size - 2);
            parent = (struct compiler_unit *)PyCapsule_GetPointer(capsule, CAPSULE_NAME);
            assert(parent);
        }

        if (u->u_scope_type == COMPILER_SCOPE_FUNCTION
            || u->u_scope_type == COMPILER_SCOPE_ASYNC_FUNCTION
            || u->u_scope_type == COMPILER_SCOPE_CLASS) {
            assert(u->u_metadata.u_name);
            mangled = _Py_Mangle(parent->u_private, u->u_metadata.u_name);
            if (!mangled) {
                return ERROR;
            }

            scope = _PyST_GetScope(parent->u_ste, mangled);
            Py_DECREF(mangled);
            assert(scope != GLOBAL_IMPLICIT);
            if (scope == GLOBAL_EXPLICIT)
                force_global = 1;
        }

        if (!force_global) {
            if (parent->u_scope_type == COMPILER_SCOPE_FUNCTION
                || parent->u_scope_type == COMPILER_SCOPE_ASYNC_FUNCTION
                || parent->u_scope_type == COMPILER_SCOPE_LAMBDA)
            {
                _Py_DECLARE_STR(dot_locals, ".<locals>");
                base = PyUnicode_Concat(parent->u_metadata.u_qualname,
                                        &_Py_STR(dot_locals));
                if (base == NULL) {
                    return ERROR;
                }
            }
            else {
                base = Py_NewRef(parent->u_metadata.u_qualname);
            }
        }
    }

    if (base != NULL) {
        _Py_DECLARE_STR(dot, ".");
        name = PyUnicode_Concat(base, &_Py_STR(dot));
        Py_DECREF(base);
        if (name == NULL) {
            return ERROR;
        }
        PyUnicode_Append(&name, u->u_metadata.u_name);
        if (name == NULL) {
            return ERROR;
        }
    }
    else {
        name = Py_NewRef(u->u_metadata.u_name);
    }
    u->u_metadata.u_qualname = name;

    return SUCCESS;
}

int
_PyCompile_OpcodeIsValid(int opcode)
{
    return IS_VALID_OPCODE(opcode);
}

int
_PyCompile_OpcodeHasArg(int opcode)
{
    return OPCODE_HAS_ARG(opcode);
}

int
_PyCompile_OpcodeHasConst(int opcode)
{
    return OPCODE_HAS_CONST(opcode);
}

int
_PyCompile_OpcodeHasName(int opcode)
{
    return OPCODE_HAS_NAME(opcode);
}

int
_PyCompile_OpcodeHasJump(int opcode)
{
    return OPCODE_HAS_JUMP(opcode);
}

int
_PyCompile_OpcodeHasFree(int opcode)
{
    return OPCODE_HAS_FREE(opcode);
}

int
_PyCompile_OpcodeHasLocal(int opcode)
{
    return OPCODE_HAS_LOCAL(opcode);
}

int
_PyCompile_OpcodeHasExc(int opcode)
{
    return IS_BLOCK_PUSH_OPCODE(opcode);
}

static int
codegen_addop_noarg(instr_sequence *seq, int opcode, location loc)
{
    assert(!OPCODE_HAS_ARG(opcode));
    assert(!IS_ASSEMBLER_OPCODE(opcode));
    return _PyInstructionSequence_Addop(seq, opcode, 0, loc);
}

static Py_ssize_t
dict_add_o(PyObject *dict, PyObject *o)
{
    PyObject *v;
    Py_ssize_t arg;

    if (PyDict_GetItemRef(dict, o, &v) < 0) {
        return ERROR;
    }
    if (!v) {
        arg = PyDict_GET_SIZE(dict);
        v = PyLong_FromSsize_t(arg);
        if (!v) {
            return ERROR;
        }
        if (PyDict_SetItem(dict, o, v) < 0) {
            Py_DECREF(v);
            return ERROR;
        }
    }
    else
        arg = PyLong_AsLong(v);
    Py_DECREF(v);
    return arg;
}

// Merge const *o* recursively and return constant key object.
static PyObject*
merge_consts_recursive(PyObject *const_cache, PyObject *o)
{
    assert(PyDict_CheckExact(const_cache));
    // None and Ellipsis are immortal objects, and key is the singleton.
    // No need to merge object and key.
    if (o == Py_None || o == Py_Ellipsis) {
        return o;
    }

    PyObject *key = _PyCode_ConstantKey(o);
    if (key == NULL) {
        return NULL;
    }

    PyObject *t;
    int res = PyDict_SetDefaultRef(const_cache, key, key, &t);
    if (res != 0) {
        // o was not inserted into const_cache. t is either the existing value
        // or NULL (on error).
        Py_DECREF(key);
        return t;
    }
    Py_DECREF(t);

    // We registered o in const_cache.
    // When o is a tuple or frozenset, we want to merge its
    // items too.
    if (PyTuple_CheckExact(o)) {
        Py_ssize_t len = PyTuple_GET_SIZE(o);
        for (Py_ssize_t i = 0; i < len; i++) {
            PyObject *item = PyTuple_GET_ITEM(o, i);
            PyObject *u = merge_consts_recursive(const_cache, item);
            if (u == NULL) {
                Py_DECREF(key);
                return NULL;
            }

            // See _PyCode_ConstantKey()
            PyObject *v;  // borrowed
            if (PyTuple_CheckExact(u)) {
                v = PyTuple_GET_ITEM(u, 1);
            }
            else {
                v = u;
            }
            if (v != item) {
                PyTuple_SET_ITEM(o, i, Py_NewRef(v));
                Py_DECREF(item);
            }

            Py_DECREF(u);
        }
    }
    else if (PyFrozenSet_CheckExact(o)) {
        // *key* is tuple. And its first item is frozenset of
        // constant keys.
        // See _PyCode_ConstantKey() for detail.
        assert(PyTuple_CheckExact(key));
        assert(PyTuple_GET_SIZE(key) == 2);

        Py_ssize_t len = PySet_GET_SIZE(o);
        if (len == 0) {  // empty frozenset should not be re-created.
            return key;
        }
        PyObject *tuple = PyTuple_New(len);
        if (tuple == NULL) {
            Py_DECREF(key);
            return NULL;
        }
        Py_ssize_t i = 0, pos = 0;
        PyObject *item;
        Py_hash_t hash;
        while (_PySet_NextEntry(o, &pos, &item, &hash)) {
            PyObject *k = merge_consts_recursive(const_cache, item);
            if (k == NULL) {
                Py_DECREF(tuple);
                Py_DECREF(key);
                return NULL;
            }
            PyObject *u;
            if (PyTuple_CheckExact(k)) {
                u = Py_NewRef(PyTuple_GET_ITEM(k, 1));
                Py_DECREF(k);
            }
            else {
                u = k;
            }
            PyTuple_SET_ITEM(tuple, i, u);  // Steals reference of u.
            i++;
        }

        // Instead of rewriting o, we create new frozenset and embed in the
        // key tuple.  Caller should get merged frozenset from the key tuple.
        PyObject *new = PyFrozenSet_New(tuple);
        Py_DECREF(tuple);
        if (new == NULL) {
            Py_DECREF(key);
            return NULL;
        }
        assert(PyTuple_GET_ITEM(key, 1) == o);
        Py_DECREF(o);
        PyTuple_SET_ITEM(key, 1, new);
    }

    return key;
}

static Py_ssize_t
compiler_add_const(PyObject *const_cache, struct compiler_unit *u, PyObject *o)
{
    assert(PyDict_CheckExact(const_cache));
    PyObject *key = merge_consts_recursive(const_cache, o);
    if (key == NULL) {
        return ERROR;
    }

    Py_ssize_t arg = dict_add_o(u->u_metadata.u_consts, key);
    Py_DECREF(key);
    return arg;
}

static int
compiler_addop_load_const(PyObject *const_cache, struct compiler_unit *u, location loc, PyObject *o)
{
    Py_ssize_t arg = compiler_add_const(const_cache, u, o);
    if (arg < 0) {
        return ERROR;
    }
    return codegen_addop_i(u->u_instr_sequence, LOAD_CONST, arg, loc);
}

static int
compiler_addop_o(struct compiler_unit *u, location loc,
                 int opcode, PyObject *dict, PyObject *o)
{
    Py_ssize_t arg = dict_add_o(dict, o);
    if (arg < 0) {
        return ERROR;
    }
    return codegen_addop_i(u->u_instr_sequence, opcode, arg, loc);
}

#define LOAD_METHOD -1
#define LOAD_SUPER_METHOD -2
#define LOAD_ZERO_SUPER_ATTR -3
#define LOAD_ZERO_SUPER_METHOD -4

static int
compiler_addop_name(struct compiler_unit *u, location loc,
                    int opcode, PyObject *dict, PyObject *o)
{
    PyObject *mangled = _Py_MaybeMangle(u->u_private, u->u_ste, o);
    if (!mangled) {
        return ERROR;
    }
    Py_ssize_t arg = dict_add_o(dict, mangled);
    Py_DECREF(mangled);
    if (arg < 0) {
        return ERROR;
    }
    if (opcode == LOAD_ATTR) {
        arg <<= 1;
    }
    if (opcode == LOAD_METHOD) {
        opcode = LOAD_ATTR;
        arg <<= 1;
        arg |= 1;
    }
    if (opcode == LOAD_SUPER_ATTR) {
        arg <<= 2;
        arg |= 2;
    }
    if (opcode == LOAD_SUPER_METHOD) {
        opcode = LOAD_SUPER_ATTR;
        arg <<= 2;
        arg |= 3;
    }
    if (opcode == LOAD_ZERO_SUPER_ATTR) {
        opcode = LOAD_SUPER_ATTR;
        arg <<= 2;
    }
    if (opcode == LOAD_ZERO_SUPER_METHOD) {
        opcode = LOAD_SUPER_ATTR;
        arg <<= 2;
        arg |= 1;
    }
    return codegen_addop_i(u->u_instr_sequence, opcode, arg, loc);
}

/* Add an opcode with an integer argument */
static int
codegen_addop_i(instr_sequence *seq, int opcode, Py_ssize_t oparg, location loc)
{
    /* oparg value is unsigned, but a signed C int is usually used to store
       it in the C code (like Python/ceval.c).

       Limit to 32-bit signed C int (rather than INT_MAX) for portability.

       The argument of a concrete bytecode instruction is limited to 8-bit.
       EXTENDED_ARG is used for 16, 24, and 32-bit arguments. */

    int oparg_ = Py_SAFE_DOWNCAST(oparg, Py_ssize_t, int);
    assert(!IS_ASSEMBLER_OPCODE(opcode));
    return _PyInstructionSequence_Addop(seq, opcode, oparg_, loc);
}

static int
codegen_addop_j(instr_sequence *seq, location loc,
                int opcode, jump_target_label target)
{
    assert(IS_LABEL(target));
    assert(OPCODE_HAS_JUMP(opcode) || IS_BLOCK_PUSH_OPCODE(opcode));
    assert(!IS_ASSEMBLER_OPCODE(opcode));
    return _PyInstructionSequence_Addop(seq, opcode, target.id, loc);
}

#define RETURN_IF_ERROR_IN_SCOPE(C, CALL) { \
    if ((CALL) < 0) { \
        compiler_exit_scope((C)); \
        return ERROR; \
    } \
}

#define ADDOP(C, LOC, OP) \
    RETURN_IF_ERROR(codegen_addop_noarg(INSTR_SEQUENCE(C), (OP), (LOC)))

#define ADDOP_IN_SCOPE(C, LOC, OP) RETURN_IF_ERROR_IN_SCOPE((C), codegen_addop_noarg(INSTR_SEQUENCE(C), (OP), (LOC)))

#define ADDOP_LOAD_CONST(C, LOC, O) \
    RETURN_IF_ERROR(compiler_addop_load_const((C)->c_const_cache, (C)->u, (LOC), (O)))

/* Same as ADDOP_LOAD_CONST, but steals a reference. */
#define ADDOP_LOAD_CONST_NEW(C, LOC, O) { \
    PyObject *__new_const = (O); \
    if (__new_const == NULL) { \
        return ERROR; \
    } \
    if (compiler_addop_load_const((C)->c_const_cache, (C)->u, (LOC), __new_const) < 0) { \
        Py_DECREF(__new_const); \
        return ERROR; \
    } \
    Py_DECREF(__new_const); \
}

#define ADDOP_N(C, LOC, OP, O, TYPE) { \
    assert(!OPCODE_HAS_CONST(OP)); /* use ADDOP_LOAD_CONST_NEW */ \
    if (compiler_addop_o((C)->u, (LOC), (OP), (C)->u->u_metadata.u_ ## TYPE, (O)) < 0) { \
        Py_DECREF((O)); \
        return ERROR; \
    } \
    Py_DECREF((O)); \
}

#define ADDOP_NAME(C, LOC, OP, O, TYPE) \
    RETURN_IF_ERROR(compiler_addop_name((C)->u, (LOC), (OP), (C)->u->u_metadata.u_ ## TYPE, (O)))

#define ADDOP_I(C, LOC, OP, O) \
    RETURN_IF_ERROR(codegen_addop_i(INSTR_SEQUENCE(C), (OP), (O), (LOC)))

#define ADDOP_JUMP(C, LOC, OP, O) \
    RETURN_IF_ERROR(codegen_addop_j(INSTR_SEQUENCE(C), (LOC), (OP), (O)))

#define ADDOP_COMPARE(C, LOC, CMP) \
    RETURN_IF_ERROR(compiler_addcompare((C), (LOC), (cmpop_ty)(CMP)))

#define ADDOP_BINARY(C, LOC, BINOP) \
    RETURN_IF_ERROR(addop_binary((C), (LOC), (BINOP), false))

#define ADDOP_INPLACE(C, LOC, BINOP) \
    RETURN_IF_ERROR(addop_binary((C), (LOC), (BINOP), true))

#define ADD_YIELD_FROM(C, LOC, await) \
    RETURN_IF_ERROR(compiler_add_yield_from((C), (LOC), (await)))

#define POP_EXCEPT_AND_RERAISE(C, LOC) \
    RETURN_IF_ERROR(compiler_pop_except_and_reraise((C), (LOC)))

#define ADDOP_YIELD(C, LOC) \
    RETURN_IF_ERROR(addop_yield((C), (LOC)))

/* VISIT and VISIT_SEQ takes an ASDL type as their second argument.  They use
   the ASDL name to synthesize the name of the C type and the visit function.
*/

#define VISIT(C, TYPE, V) \
    RETURN_IF_ERROR(compiler_visit_ ## TYPE((C), (V)));

#define VISIT_IN_SCOPE(C, TYPE, V) \
    RETURN_IF_ERROR_IN_SCOPE((C), compiler_visit_ ## TYPE((C), (V)))

#define VISIT_SEQ(C, TYPE, SEQ) { \
    int _i; \
    asdl_ ## TYPE ## _seq *seq = (SEQ); /* avoid variable capture */ \
    for (_i = 0; _i < asdl_seq_LEN(seq); _i++) { \
        TYPE ## _ty elt = (TYPE ## _ty)asdl_seq_GET(seq, _i); \
        RETURN_IF_ERROR(compiler_visit_ ## TYPE((C), elt)); \
    } \
}

#define VISIT_SEQ_IN_SCOPE(C, TYPE, SEQ) { \
    int _i; \
    asdl_ ## TYPE ## _seq *seq = (SEQ); /* avoid variable capture */ \
    for (_i = 0; _i < asdl_seq_LEN(seq); _i++) { \
        TYPE ## _ty elt = (TYPE ## _ty)asdl_seq_GET(seq, _i); \
        if (compiler_visit_ ## TYPE((C), elt) < 0) { \
            compiler_exit_scope(C); \
            return ERROR; \
        } \
    } \
}


static int
compiler_enter_scope(struct compiler *c, identifier name,
                     int scope_type, void *key, int lineno)
{
    location loc = LOCATION(lineno, lineno, 0, 0);

    struct compiler_unit *u;

    u = (struct compiler_unit *)PyMem_Calloc(1, sizeof(struct compiler_unit));
    if (!u) {
        PyErr_NoMemory();
        return ERROR;
    }
    u->u_scope_type = scope_type;
    u->u_metadata.u_argcount = 0;
    u->u_metadata.u_posonlyargcount = 0;
    u->u_metadata.u_kwonlyargcount = 0;
    u->u_ste = _PySymtable_Lookup(c->c_st, key);
    if (!u->u_ste) {
        compiler_unit_free(u);
        return ERROR;
    }
    u->u_metadata.u_name = Py_NewRef(name);
    u->u_metadata.u_varnames = list2dict(u->u_ste->ste_varnames);
    if (!u->u_metadata.u_varnames) {
        compiler_unit_free(u);
        return ERROR;
    }
    u->u_metadata.u_cellvars = dictbytype(u->u_ste->ste_symbols, CELL, DEF_COMP_CELL, 0);
    if (!u->u_metadata.u_cellvars) {
        compiler_unit_free(u);
        return ERROR;
    }
    if (u->u_ste->ste_needs_class_closure) {
        /* Cook up an implicit __class__ cell. */
        Py_ssize_t res;
        assert(u->u_scope_type == COMPILER_SCOPE_CLASS);
        res = dict_add_o(u->u_metadata.u_cellvars, &_Py_ID(__class__));
        if (res < 0) {
            compiler_unit_free(u);
            return ERROR;
        }
    }
    if (u->u_ste->ste_needs_classdict) {
        /* Cook up an implicit __classdict__ cell. */
        Py_ssize_t res;
        assert(u->u_scope_type == COMPILER_SCOPE_CLASS);
        res = dict_add_o(u->u_metadata.u_cellvars, &_Py_ID(__classdict__));
        if (res < 0) {
            compiler_unit_free(u);
            return ERROR;
        }
    }

    u->u_metadata.u_freevars = dictbytype(u->u_ste->ste_symbols, FREE, DEF_FREE_CLASS,
                               PyDict_GET_SIZE(u->u_metadata.u_cellvars));
    if (!u->u_metadata.u_freevars) {
        compiler_unit_free(u);
        return ERROR;
    }

    u->u_metadata.u_fasthidden = PyDict_New();
    if (!u->u_metadata.u_fasthidden) {
        compiler_unit_free(u);
        return ERROR;
    }

    u->u_nfblocks = 0;
    u->u_in_inlined_comp = 0;
    u->u_metadata.u_firstlineno = lineno;
    u->u_metadata.u_consts = PyDict_New();
    if (!u->u_metadata.u_consts) {
        compiler_unit_free(u);
        return ERROR;
    }
    u->u_metadata.u_names = PyDict_New();
    if (!u->u_metadata.u_names) {
        compiler_unit_free(u);
        return ERROR;
    }

    u->u_private = NULL;
    u->u_deferred_annotations = NULL;
    if (scope_type == COMPILER_SCOPE_CLASS) {
        u->u_static_attributes = PySet_New(0);
        if (!u->u_static_attributes) {
            compiler_unit_free(u);
            return ERROR;
        }
    }
    else {
        u->u_static_attributes = NULL;
    }

    u->u_instr_sequence = (instr_sequence*)_PyInstructionSequence_New();

    /* Push the old compiler_unit on the stack. */
    if (c->u) {
        PyObject *capsule = PyCapsule_New(c->u, CAPSULE_NAME, NULL);
        if (!capsule || PyList_Append(c->c_stack, capsule) < 0) {
            Py_XDECREF(capsule);
            compiler_unit_free(u);
            return ERROR;
        }
        Py_DECREF(capsule);
        u->u_private = Py_XNewRef(c->u->u_private);
    }
    c->u = u;

    c->c_nestlevel++;

    if (u->u_scope_type == COMPILER_SCOPE_MODULE) {
        loc.lineno = 0;
    }
    else {
        RETURN_IF_ERROR(compiler_set_qualname(c));
    }
    ADDOP_I(c, loc, RESUME, RESUME_AT_FUNC_START);

    if (u->u_scope_type == COMPILER_SCOPE_MODULE) {
        loc.lineno = -1;
    }
    return SUCCESS;
}

static void
compiler_exit_scope(struct compiler *c)
{
    // Don't call PySequence_DelItem() with an exception raised
    PyObject *exc = PyErr_GetRaisedException();

    instr_sequence *nested_seq = NULL;
    if (c->c_save_nested_seqs) {
        nested_seq = c->u->u_instr_sequence;
        Py_INCREF(nested_seq);
    }
    c->c_nestlevel--;
    compiler_unit_free(c->u);
    /* Restore c->u to the parent unit. */
    Py_ssize_t n = PyList_GET_SIZE(c->c_stack) - 1;
    if (n >= 0) {
        PyObject *capsule = PyList_GET_ITEM(c->c_stack, n);
        c->u = (struct compiler_unit *)PyCapsule_GetPointer(capsule, CAPSULE_NAME);
        assert(c->u);
        /* we are deleting from a list so this really shouldn't fail */
        if (PySequence_DelItem(c->c_stack, n) < 0) {
            PyErr_FormatUnraisable("Exception ignored on removing "
                                   "the last compiler stack item");
        }
        if (nested_seq != NULL) {
            if (_PyInstructionSequence_AddNested(c->u->u_instr_sequence, nested_seq) < 0) {
                PyErr_FormatUnraisable("Exception ignored on appending "
                                       "nested instruction sequence");
            }
        }
    }
    else {
        c->u = NULL;
    }
    Py_XDECREF(nested_seq);

    PyErr_SetRaisedException(exc);
}

/*
 * Frame block handling functions
 */

static int
compiler_push_fblock(struct compiler *c, location loc,
                     enum fblocktype t, jump_target_label block_label,
                     jump_target_label exit, void *datum)
{
    struct fblockinfo *f;
    if (c->u->u_nfblocks >= CO_MAXBLOCKS) {
        return compiler_error(c, loc, "too many statically nested blocks");
    }
    f = &c->u->u_fblock[c->u->u_nfblocks++];
    f->fb_type = t;
    f->fb_block = block_label;
    f->fb_exit = exit;
    f->fb_datum = datum;
    return SUCCESS;
}

static void
compiler_pop_fblock(struct compiler *c, enum fblocktype t, jump_target_label block_label)
{
    struct compiler_unit *u = c->u;
    assert(u->u_nfblocks > 0);
    u->u_nfblocks--;
    assert(u->u_fblock[u->u_nfblocks].fb_type == t);
    assert(SAME_LABEL(u->u_fblock[u->u_nfblocks].fb_block, block_label));
}

static int
compiler_call_exit_with_nones(struct compiler *c, location loc)
{
    ADDOP_LOAD_CONST(c, loc, Py_None);
    ADDOP_LOAD_CONST(c, loc, Py_None);
    ADDOP_LOAD_CONST(c, loc, Py_None);
    ADDOP_I(c, loc, CALL, 2);
    return SUCCESS;
}

static int
compiler_add_yield_from(struct compiler *c, location loc, int await)
{
    NEW_JUMP_TARGET_LABEL(c, send);
    NEW_JUMP_TARGET_LABEL(c, fail);
    NEW_JUMP_TARGET_LABEL(c, exit);

    USE_LABEL(c, send);
    ADDOP_JUMP(c, loc, SEND, exit);
    // Set up a virtual try/except to handle when StopIteration is raised during
    // a close or throw call. The only way YIELD_VALUE raises if they do!
    ADDOP_JUMP(c, loc, SETUP_FINALLY, fail);
    ADDOP_I(c, loc, YIELD_VALUE, 1);
    ADDOP(c, NO_LOCATION, POP_BLOCK);
    ADDOP_I(c, loc, RESUME, await ? RESUME_AFTER_AWAIT : RESUME_AFTER_YIELD_FROM);
    ADDOP_JUMP(c, loc, JUMP_NO_INTERRUPT, send);

    USE_LABEL(c, fail);
    ADDOP(c, loc, CLEANUP_THROW);

    USE_LABEL(c, exit);
    ADDOP(c, loc, END_SEND);
    return SUCCESS;
}

static int
compiler_pop_except_and_reraise(struct compiler *c, location loc)
{
    /* Stack contents
     * [exc_info, lasti, exc]            COPY        3
     * [exc_info, lasti, exc, exc_info]  POP_EXCEPT
     * [exc_info, lasti, exc]            RERAISE      1
     * (exception_unwind clears the stack)
     */

    ADDOP_I(c, loc, COPY, 3);
    ADDOP(c, loc, POP_EXCEPT);
    ADDOP_I(c, loc, RERAISE, 1);
    return SUCCESS;
}

/* Unwind a frame block.  If preserve_tos is true, the TOS before
 * popping the blocks will be restored afterwards, unless another
 * return, break or continue is found. In which case, the TOS will
 * be popped.
 */
static int
compiler_unwind_fblock(struct compiler *c, location *ploc,
                       struct fblockinfo *info, int preserve_tos)
{
    switch (info->fb_type) {
        case WHILE_LOOP:
        case EXCEPTION_HANDLER:
        case EXCEPTION_GROUP_HANDLER:
        case ASYNC_COMPREHENSION_GENERATOR:
        case STOP_ITERATION:
            return SUCCESS;

        case FOR_LOOP:
            /* Pop the iterator */
            if (preserve_tos) {
                ADDOP_I(c, *ploc, SWAP, 2);
            }
            ADDOP(c, *ploc, POP_TOP);
            return SUCCESS;

        case TRY_EXCEPT:
            ADDOP(c, *ploc, POP_BLOCK);
            return SUCCESS;

        case FINALLY_TRY:
            /* This POP_BLOCK gets the line number of the unwinding statement */
            ADDOP(c, *ploc, POP_BLOCK);
            if (preserve_tos) {
                RETURN_IF_ERROR(
                    compiler_push_fblock(c, *ploc, POP_VALUE, NO_LABEL, NO_LABEL, NULL));
            }
            /* Emit the finally block */
            VISIT_SEQ(c, stmt, info->fb_datum);
            if (preserve_tos) {
                compiler_pop_fblock(c, POP_VALUE, NO_LABEL);
            }
            /* The finally block should appear to execute after the
             * statement causing the unwinding, so make the unwinding
             * instruction artificial */
            *ploc = NO_LOCATION;
            return SUCCESS;

        case FINALLY_END:
            if (preserve_tos) {
                ADDOP_I(c, *ploc, SWAP, 2);
            }
            ADDOP(c, *ploc, POP_TOP); /* exc_value */
            if (preserve_tos) {
                ADDOP_I(c, *ploc, SWAP, 2);
            }
            ADDOP(c, *ploc, POP_BLOCK);
            ADDOP(c, *ploc, POP_EXCEPT);
            return SUCCESS;

        case WITH:
        case ASYNC_WITH:
            *ploc = LOC((stmt_ty)info->fb_datum);
            ADDOP(c, *ploc, POP_BLOCK);
            if (preserve_tos) {
                ADDOP_I(c, *ploc, SWAP, 2);
            }
            RETURN_IF_ERROR(compiler_call_exit_with_nones(c, *ploc));
            if (info->fb_type == ASYNC_WITH) {
                ADDOP_I(c, *ploc, GET_AWAITABLE, 2);
                ADDOP_LOAD_CONST(c, *ploc, Py_None);
                ADD_YIELD_FROM(c, *ploc, 1);
            }
            ADDOP(c, *ploc, POP_TOP);
            /* The exit block should appear to execute after the
             * statement causing the unwinding, so make the unwinding
             * instruction artificial */
            *ploc = NO_LOCATION;
            return SUCCESS;

        case HANDLER_CLEANUP: {
            if (info->fb_datum) {
                ADDOP(c, *ploc, POP_BLOCK);
            }
            if (preserve_tos) {
                ADDOP_I(c, *ploc, SWAP, 2);
            }
            ADDOP(c, *ploc, POP_BLOCK);
            ADDOP(c, *ploc, POP_EXCEPT);
            if (info->fb_datum) {
                ADDOP_LOAD_CONST(c, *ploc, Py_None);
                RETURN_IF_ERROR(compiler_nameop(c, *ploc, info->fb_datum, Store));
                RETURN_IF_ERROR(compiler_nameop(c, *ploc, info->fb_datum, Del));
            }
            return SUCCESS;
        }
        case POP_VALUE: {
            if (preserve_tos) {
                ADDOP_I(c, *ploc, SWAP, 2);
            }
            ADDOP(c, *ploc, POP_TOP);
            return SUCCESS;
        }
    }
    Py_UNREACHABLE();
}

/** Unwind block stack. If loop is not NULL, then stop when the first loop is encountered. */
static int
compiler_unwind_fblock_stack(struct compiler *c, location *ploc,
                             int preserve_tos, struct fblockinfo **loop)
{
    if (c->u->u_nfblocks == 0) {
        return SUCCESS;
    }
    struct fblockinfo *top = &c->u->u_fblock[c->u->u_nfblocks-1];
    if (top->fb_type == EXCEPTION_GROUP_HANDLER) {
        return compiler_error(
            c, *ploc, "'break', 'continue' and 'return' cannot appear in an except* block");
    }
    if (loop != NULL && (top->fb_type == WHILE_LOOP || top->fb_type == FOR_LOOP)) {
        *loop = top;
        return SUCCESS;
    }
    struct fblockinfo copy = *top;
    c->u->u_nfblocks--;
    RETURN_IF_ERROR(compiler_unwind_fblock(c, ploc, &copy, preserve_tos));
    RETURN_IF_ERROR(compiler_unwind_fblock_stack(c, ploc, preserve_tos, loop));
    c->u->u_fblock[c->u->u_nfblocks] = copy;
    c->u->u_nfblocks++;
    return SUCCESS;
}

static int
compiler_setup_annotations_scope(struct compiler *c, location loc,
                                 void *key, PyObject *name)
{
    if (compiler_enter_scope(c, name, COMPILER_SCOPE_ANNOTATIONS,
                             key, loc.lineno) == -1) {
        return ERROR;
    }
    c->u->u_metadata.u_posonlyargcount = 1;
    // if .format != 1: raise NotImplementedError
    _Py_DECLARE_STR(format, ".format");
    ADDOP_I(c, loc, LOAD_FAST, 0);
    ADDOP_LOAD_CONST(c, loc, _PyLong_GetOne());
    ADDOP_I(c, loc, COMPARE_OP, (Py_NE << 5) | compare_masks[Py_NE]);
    NEW_JUMP_TARGET_LABEL(c, body);
    ADDOP_JUMP(c, loc, POP_JUMP_IF_FALSE, body);
    ADDOP_I(c, loc, LOAD_COMMON_CONSTANT, CONSTANT_NOTIMPLEMENTEDERROR);
    ADDOP_I(c, loc, RAISE_VARARGS, 1);
    USE_LABEL(c, body);
    return 0;
}

static int
compiler_leave_annotations_scope(struct compiler *c, location loc,
                                 Py_ssize_t annotations_len)
{
    ADDOP_I(c, loc, BUILD_MAP, annotations_len);
    ADDOP_IN_SCOPE(c, loc, RETURN_VALUE);
    PyCodeObject *co = optimize_and_assemble(c, 1);
    compiler_exit_scope(c);
    if (co == NULL) {
        return ERROR;
    }
    if (compiler_make_closure(c, loc, co, 0) < 0) {
        Py_DECREF(co);
        return ERROR;
    }
    Py_DECREF(co);
    return 0;
}

/* Compile a sequence of statements, checking for a docstring
   and for annotations. */

static int
compiler_body(struct compiler *c, location loc, asdl_stmt_seq *stmts)
{

    /* Set current line number to the line number of first statement.
       This way line number for SETUP_ANNOTATIONS will always
       coincide with the line number of first "real" statement in module.
       If body is empty, then lineno will be set later in optimize_and_assemble. */
    if (c->u->u_scope_type == COMPILER_SCOPE_MODULE && asdl_seq_LEN(stmts)) {
        stmt_ty st = (stmt_ty)asdl_seq_GET(stmts, 0);
        loc = LOC(st);
    }
    /* If from __future__ import annotations is active,
     * every annotated class and module should have __annotations__.
     * Else __annotate__ is created when necessary. */
    if ((c->c_future.ff_features & CO_FUTURE_ANNOTATIONS) && c->u->u_ste->ste_annotations_used) {
        ADDOP(c, loc, SETUP_ANNOTATIONS);
    }
    if (!asdl_seq_LEN(stmts)) {
        return SUCCESS;
    }
    Py_ssize_t first_instr = 0;
    if (!c->c_interactive) {
        PyObject *docstring = _PyAST_GetDocString(stmts);
        if (docstring) {
            first_instr = 1;
            /* if not -OO mode, set docstring */
            if (c->c_optimize < 2) {
                PyObject *cleandoc = _PyCompile_CleanDoc(docstring);
                if (cleandoc == NULL) {
                    return ERROR;
                }
                stmt_ty st = (stmt_ty)asdl_seq_GET(stmts, 0);
                assert(st->kind == Expr_kind);
                location loc = LOC(st->v.Expr.value);
                ADDOP_LOAD_CONST(c, loc, cleandoc);
                Py_DECREF(cleandoc);
                RETURN_IF_ERROR(compiler_nameop(c, NO_LOCATION, &_Py_ID(__doc__), Store));
            }
        }
    }
    for (Py_ssize_t i = first_instr; i < asdl_seq_LEN(stmts); i++) {
        VISIT(c, stmt, (stmt_ty)asdl_seq_GET(stmts, i));
    }
    // If there are annotations and the future import is not on, we
    // collect the annotations in a separate pass and generate an
    // __annotate__ function. See PEP 649.
    if (!(c->c_future.ff_features & CO_FUTURE_ANNOTATIONS) &&
         c->u->u_deferred_annotations != NULL) {

        // It's possible that ste_annotations_block is set but
        // u_deferred_annotations is not, because the former is still
        // set if there are only non-simple annotations (i.e., annotations
        // for attributes, subscripts, or parenthesized names). However, the
        // reverse should not be possible.
        assert(c->u->u_ste->ste_annotation_block != NULL);
        PyObject *deferred_anno = Py_NewRef(c->u->u_deferred_annotations);
        void *key = (void *)((uintptr_t)c->u->u_ste->ste_id + 1);
        if (compiler_setup_annotations_scope(c, loc, key,
                                             c->u->u_ste->ste_annotation_block->ste_name) == -1) {
            Py_DECREF(deferred_anno);
            return ERROR;
        }
        Py_ssize_t annotations_len = PyList_Size(deferred_anno);
        for (Py_ssize_t i = 0; i < annotations_len; i++) {
            PyObject *ptr = PyList_GET_ITEM(deferred_anno, i);
            stmt_ty st = (stmt_ty)PyLong_AsVoidPtr(ptr);
            if (st == NULL) {
                compiler_exit_scope(c);
                Py_DECREF(deferred_anno);
                return ERROR;
            }
            PyObject *mangled = _Py_Mangle(c->u->u_private, st->v.AnnAssign.target->v.Name.id);
            ADDOP_LOAD_CONST_NEW(c, LOC(st), mangled);
            VISIT(c, expr, st->v.AnnAssign.annotation);
        }
        Py_DECREF(deferred_anno);

        RETURN_IF_ERROR(
            compiler_leave_annotations_scope(c, loc, annotations_len)
        );
        RETURN_IF_ERROR(
            compiler_nameop(c, loc, &_Py_ID(__annotate__), Store)
        );
    }
    return SUCCESS;
}

static int
compiler_codegen(struct compiler *c, mod_ty mod)
{
    location loc = LOCATION(1, 1, 0, 0);
    switch (mod->kind) {
    case Module_kind:
        if (compiler_body(c, loc, mod->v.Module.body) < 0) {
            return ERROR;
        }
        break;
    case Interactive_kind:
        c->c_interactive = 1;
        if (compiler_body(c, loc, mod->v.Interactive.body) < 0) {
            return ERROR;
        }
        break;
    case Expression_kind:
        VISIT(c, expr, mod->v.Expression.body);
        break;
    default:
        PyErr_Format(PyExc_SystemError,
                     "module kind %d should not be possible",
                     mod->kind);
        return ERROR;
    }
    return SUCCESS;
}

static int
compiler_enter_anonymous_scope(struct compiler* c, mod_ty mod)
{
    _Py_DECLARE_STR(anon_module, "<module>");
    RETURN_IF_ERROR(
        compiler_enter_scope(c, &_Py_STR(anon_module), COMPILER_SCOPE_MODULE,
                             mod, 1));
    return SUCCESS;
}

static PyCodeObject *
compiler_mod(struct compiler *c, mod_ty mod)
{
    PyCodeObject *co = NULL;
    int addNone = mod->kind != Expression_kind;
    if (compiler_enter_anonymous_scope(c, mod) < 0) {
        return NULL;
    }
    if (compiler_codegen(c, mod) < 0) {
        goto finally;
    }
    co = optimize_and_assemble(c, addNone);
finally:
    compiler_exit_scope(c);
    return co;
}

/* The test for LOCAL must come before the test for FREE in order to
   handle classes where name is both local and free.  The local var is
   a method and the free var is a free var referenced within a method.
*/

static int
get_ref_type(struct compiler *c, PyObject *name)
{
    int scope;
    if (c->u->u_scope_type == COMPILER_SCOPE_CLASS &&
        (_PyUnicode_EqualToASCIIString(name, "__class__") ||
         _PyUnicode_EqualToASCIIString(name, "__classdict__"))) {
        return CELL;
    }
    scope = _PyST_GetScope(c->u->u_ste, name);
    if (scope == 0) {
        PyErr_Format(PyExc_SystemError,
                     "_PyST_GetScope(name=%R) failed: "
                     "unknown scope in unit %S (%R); "
                     "symbols: %R; locals: %R; globals: %R",
                     name,
                     c->u->u_metadata.u_name, c->u->u_ste->ste_id,
                     c->u->u_ste->ste_symbols, c->u->u_metadata.u_varnames, c->u->u_metadata.u_names);
        return ERROR;
    }
    return scope;
}

static int
compiler_lookup_arg(PyObject *dict, PyObject *name)
{
    PyObject *v = PyDict_GetItemWithError(dict, name);
    if (v == NULL) {
        return ERROR;
    }
    return PyLong_AS_LONG(v);
}

static int
compiler_make_closure(struct compiler *c, location loc,
                      PyCodeObject *co, Py_ssize_t flags)
{
    if (co->co_nfreevars) {
        int i = PyUnstable_Code_GetFirstFree(co);
        for (; i < co->co_nlocalsplus; ++i) {
            /* Bypass com_addop_varname because it will generate
               LOAD_DEREF but LOAD_CLOSURE is needed.
            */
            PyObject *name = PyTuple_GET_ITEM(co->co_localsplusnames, i);

            /* Special case: If a class contains a method with a
               free variable that has the same name as a method,
               the name will be considered free *and* local in the
               class.  It should be handled by the closure, as
               well as by the normal name lookup logic.
            */
            int reftype = get_ref_type(c, name);
            if (reftype == -1) {
                return ERROR;
            }
            int arg;
            if (reftype == CELL) {
                arg = compiler_lookup_arg(c->u->u_metadata.u_cellvars, name);
            }
            else {
                arg = compiler_lookup_arg(c->u->u_metadata.u_freevars, name);
            }
            if (arg == -1) {
                PyObject *freevars = _PyCode_GetFreevars(co);
                if (freevars == NULL) {
                    PyErr_Clear();
                }
                PyErr_Format(PyExc_SystemError,
                    "compiler_lookup_arg(name=%R) with reftype=%d failed in %S; "
                    "freevars of code %S: %R",
                    name,
                    reftype,
                    c->u->u_metadata.u_name,
                    co->co_name,
                    freevars);
                Py_DECREF(freevars);
                return ERROR;
            }
            ADDOP_I(c, loc, LOAD_CLOSURE, arg);
        }
        flags |= MAKE_FUNCTION_CLOSURE;
        ADDOP_I(c, loc, BUILD_TUPLE, co->co_nfreevars);
    }
    ADDOP_LOAD_CONST(c, loc, (PyObject*)co);

    ADDOP(c, loc, MAKE_FUNCTION);

    if (flags & MAKE_FUNCTION_CLOSURE) {
        ADDOP_I(c, loc, SET_FUNCTION_ATTRIBUTE, MAKE_FUNCTION_CLOSURE);
    }
    if (flags & MAKE_FUNCTION_ANNOTATIONS) {
        ADDOP_I(c, loc, SET_FUNCTION_ATTRIBUTE, MAKE_FUNCTION_ANNOTATIONS);
    }
    if (flags & MAKE_FUNCTION_ANNOTATE) {
        ADDOP_I(c, loc, SET_FUNCTION_ATTRIBUTE, MAKE_FUNCTION_ANNOTATE);
    }
    if (flags & MAKE_FUNCTION_KWDEFAULTS) {
        ADDOP_I(c, loc, SET_FUNCTION_ATTRIBUTE, MAKE_FUNCTION_KWDEFAULTS);
    }
    if (flags & MAKE_FUNCTION_DEFAULTS) {
        ADDOP_I(c, loc, SET_FUNCTION_ATTRIBUTE, MAKE_FUNCTION_DEFAULTS);
    }
    return SUCCESS;
}

static int
compiler_decorators(struct compiler *c, asdl_expr_seq* decos)
{
    if (!decos) {
        return SUCCESS;
    }

    for (Py_ssize_t i = 0; i < asdl_seq_LEN(decos); i++) {
        VISIT(c, expr, (expr_ty)asdl_seq_GET(decos, i));
    }
    return SUCCESS;
}

static int
compiler_apply_decorators(struct compiler *c, asdl_expr_seq* decos)
{
    if (!decos) {
        return SUCCESS;
    }

    for (Py_ssize_t i = asdl_seq_LEN(decos) - 1; i > -1; i--) {
        location loc = LOC((expr_ty)asdl_seq_GET(decos, i));
        ADDOP_I(c, loc, CALL, 0);
    }
    return SUCCESS;
}

static int
compiler_visit_kwonlydefaults(struct compiler *c, location loc,
                              asdl_arg_seq *kwonlyargs, asdl_expr_seq *kw_defaults)
{
    /* Push a dict of keyword-only default values.

       Return -1 on error, 0 if no dict pushed, 1 if a dict is pushed.
       */
    int i;
    PyObject *keys = NULL;

    for (i = 0; i < asdl_seq_LEN(kwonlyargs); i++) {
        arg_ty arg = asdl_seq_GET(kwonlyargs, i);
        expr_ty default_ = asdl_seq_GET(kw_defaults, i);
        if (default_) {
            PyObject *mangled = _Py_MaybeMangle(c->u->u_private, c->u->u_ste, arg->arg);
            if (!mangled) {
                goto error;
            }
            if (keys == NULL) {
                keys = PyList_New(1);
                if (keys == NULL) {
                    Py_DECREF(mangled);
                    return ERROR;
                }
                PyList_SET_ITEM(keys, 0, mangled);
            }
            else {
                int res = PyList_Append(keys, mangled);
                Py_DECREF(mangled);
                if (res == -1) {
                    goto error;
                }
            }
            if (compiler_visit_expr(c, default_) < 0) {
                goto error;
            }
        }
    }
    if (keys != NULL) {
        Py_ssize_t default_count = PyList_GET_SIZE(keys);
        PyObject *keys_tuple = PyList_AsTuple(keys);
        Py_DECREF(keys);
        ADDOP_LOAD_CONST_NEW(c, loc, keys_tuple);
        ADDOP_I(c, loc, BUILD_CONST_KEY_MAP, default_count);
        assert(default_count > 0);
        return 1;
    }
    else {
        return 0;
    }

error:
    Py_XDECREF(keys);
    return ERROR;
}

static int
compiler_visit_annexpr(struct compiler *c, expr_ty annotation)
{
    location loc = LOC(annotation);
    ADDOP_LOAD_CONST_NEW(c, loc, _PyAST_ExprAsUnicode(annotation));
    return SUCCESS;
}

static int
compiler_visit_argannotation(struct compiler *c, identifier id,
    expr_ty annotation, Py_ssize_t *annotations_len, location loc)
{
    if (!annotation) {
        return SUCCESS;
    }
    PyObject *mangled = _Py_MaybeMangle(c->u->u_private, c->u->u_ste, id);
    if (!mangled) {
        return ERROR;
    }
    ADDOP_LOAD_CONST(c, loc, mangled);
    Py_DECREF(mangled);

    if (c->c_future.ff_features & CO_FUTURE_ANNOTATIONS) {
        VISIT(c, annexpr, annotation);
    }
    else {
        if (annotation->kind == Starred_kind) {
            // *args: *Ts (where Ts is a TypeVarTuple).
            // Do [annotation_value] = [*Ts].
            // (Note that in theory we could end up here even for an argument
            // other than *args, but in practice the grammar doesn't allow it.)
            VISIT(c, expr, annotation->v.Starred.value);
            ADDOP_I(c, loc, UNPACK_SEQUENCE, (Py_ssize_t) 1);
        }
        else {
            VISIT(c, expr, annotation);
        }
    }
    *annotations_len += 1;
    return SUCCESS;
}

static int
compiler_visit_argannotations(struct compiler *c, asdl_arg_seq* args,
                              Py_ssize_t *annotations_len, location loc)
{
    int i;
    for (i = 0; i < asdl_seq_LEN(args); i++) {
        arg_ty arg = (arg_ty)asdl_seq_GET(args, i);
        RETURN_IF_ERROR(
            compiler_visit_argannotation(
                        c,
                        arg->arg,
                        arg->annotation,
                        annotations_len,
                        loc));
    }
    return SUCCESS;
}

static int
compiler_visit_annotations_in_scope(struct compiler *c, location loc,
                                    arguments_ty args, expr_ty returns,
                                    Py_ssize_t *annotations_len)
{
    RETURN_IF_ERROR(
        compiler_visit_argannotations(c, args->args, annotations_len, loc));

    RETURN_IF_ERROR(
        compiler_visit_argannotations(c, args->posonlyargs, annotations_len, loc));

    if (args->vararg && args->vararg->annotation) {
        RETURN_IF_ERROR(
            compiler_visit_argannotation(c, args->vararg->arg,
                                         args->vararg->annotation, annotations_len, loc));
    }

    RETURN_IF_ERROR(
        compiler_visit_argannotations(c, args->kwonlyargs, annotations_len, loc));

    if (args->kwarg && args->kwarg->annotation) {
        RETURN_IF_ERROR(
            compiler_visit_argannotation(c, args->kwarg->arg,
                                         args->kwarg->annotation, annotations_len, loc));
    }

    RETURN_IF_ERROR(
        compiler_visit_argannotation(c, &_Py_ID(return), returns, annotations_len, loc));

    return 0;
}

static int
compiler_visit_annotations(struct compiler *c, location loc,
                           arguments_ty args, expr_ty returns)
{
    /* Push arg annotation names and values.
       The expressions are evaluated separately from the rest of the source code.

       Return -1 on error, or a combination of flags to add to the function.
       */
    Py_ssize_t annotations_len = 0;
<<<<<<< HEAD
    int future_annotations = c->c_future.ff_features & CO_FUTURE_ANNOTATIONS;
=======
>>>>>>> bd469abc

    PySTEntryObject *ste;
    int result = _PySymtable_LookupOptional(c->c_st, args, &ste);
    if (result == -1) {
        return ERROR;
    }
    assert(ste != NULL);
    bool annotations_used = ste->ste_annotations_used;

<<<<<<< HEAD
    if (annotations_used && !future_annotations) {
=======
    if (annotations_used) {
>>>>>>> bd469abc
        if (compiler_setup_annotations_scope(c, loc, (void *)args,
                                             ste->ste_name) < 0) {
            Py_DECREF(ste);
            return ERROR;
        }
    }
    Py_DECREF(ste);

    if (compiler_visit_annotations_in_scope(c, loc, args, returns, &annotations_len) < 0) {
<<<<<<< HEAD
        if (annotations_used && !future_annotations) {
=======
        if (annotations_used) {
>>>>>>> bd469abc
            compiler_exit_scope(c);
        }
        return ERROR;
    }

<<<<<<< HEAD
    if (future_annotations) {
        if (annotations_len) {
            ADDOP_I(c, loc, BUILD_TUPLE, annotations_len * 2);
            return MAKE_FUNCTION_ANNOTATIONS;
        }
    }
    else {
        if (annotations_used) {
            RETURN_IF_ERROR(
                compiler_leave_annotations_scope(c, loc, annotations_len)
            );
            return MAKE_FUNCTION_ANNOTATE;
        }
=======
    if (annotations_used) {
        RETURN_IF_ERROR(
            compiler_leave_annotations_scope(c, loc, annotations_len)
        );
        return MAKE_FUNCTION_ANNOTATE;
>>>>>>> bd469abc
    }

    return 0;
}

static int
compiler_visit_defaults(struct compiler *c, arguments_ty args,
                        location loc)
{
    VISIT_SEQ(c, expr, args->defaults);
    ADDOP_I(c, loc, BUILD_TUPLE, asdl_seq_LEN(args->defaults));
    return SUCCESS;
}

static Py_ssize_t
compiler_default_arguments(struct compiler *c, location loc,
                           arguments_ty args)
{
    Py_ssize_t funcflags = 0;
    if (args->defaults && asdl_seq_LEN(args->defaults) > 0) {
        RETURN_IF_ERROR(compiler_visit_defaults(c, args, loc));
        funcflags |= MAKE_FUNCTION_DEFAULTS;
    }
    if (args->kwonlyargs) {
        int res = compiler_visit_kwonlydefaults(c, loc,
                                                args->kwonlyargs,
                                                args->kw_defaults);
        RETURN_IF_ERROR(res);
        if (res > 0) {
            funcflags |= MAKE_FUNCTION_KWDEFAULTS;
        }
    }
    return funcflags;
}

static bool
forbidden_name(struct compiler *c, location loc, identifier name,
               expr_context_ty ctx)
{
    if (ctx == Store && _PyUnicode_EqualToASCIIString(name, "__debug__")) {
        compiler_error(c, loc, "cannot assign to __debug__");
        return true;
    }
    if (ctx == Del && _PyUnicode_EqualToASCIIString(name, "__debug__")) {
        compiler_error(c, loc, "cannot delete __debug__");
        return true;
    }
    return false;
}

static int
compiler_check_debug_one_arg(struct compiler *c, arg_ty arg)
{
    if (arg != NULL) {
        if (forbidden_name(c, LOC(arg), arg->arg, Store)) {
            return ERROR;
        }
    }
    return SUCCESS;
}

static int
compiler_check_debug_args_seq(struct compiler *c, asdl_arg_seq *args)
{
    if (args != NULL) {
        for (Py_ssize_t i = 0, n = asdl_seq_LEN(args); i < n; i++) {
            RETURN_IF_ERROR(
                compiler_check_debug_one_arg(c, asdl_seq_GET(args, i)));
        }
    }
    return SUCCESS;
}

static int
compiler_check_debug_args(struct compiler *c, arguments_ty args)
{
    RETURN_IF_ERROR(compiler_check_debug_args_seq(c, args->posonlyargs));
    RETURN_IF_ERROR(compiler_check_debug_args_seq(c, args->args));
    RETURN_IF_ERROR(compiler_check_debug_one_arg(c, args->vararg));
    RETURN_IF_ERROR(compiler_check_debug_args_seq(c, args->kwonlyargs));
    RETURN_IF_ERROR(compiler_check_debug_one_arg(c, args->kwarg));
    return SUCCESS;
}

static int
wrap_in_stopiteration_handler(struct compiler *c)
{
    NEW_JUMP_TARGET_LABEL(c, handler);

    /* Insert SETUP_CLEANUP at start */
    RETURN_IF_ERROR(
        _PyInstructionSequence_InsertInstruction(
            INSTR_SEQUENCE(c), 0,
            SETUP_CLEANUP, handler.id, NO_LOCATION));

    ADDOP_LOAD_CONST(c, NO_LOCATION, Py_None);
    ADDOP(c, NO_LOCATION, RETURN_VALUE);
    USE_LABEL(c, handler);
    ADDOP_I(c, NO_LOCATION, CALL_INTRINSIC_1, INTRINSIC_STOPITERATION_ERROR);
    ADDOP_I(c, NO_LOCATION, RERAISE, 1);
    return SUCCESS;
}

static int
compiler_type_param_bound_or_default(struct compiler *c, expr_ty e,
                                     identifier name, void *key,
                                     bool allow_starred)
{
    if (compiler_enter_scope(c, name, COMPILER_SCOPE_ANNOTATIONS,
                             key, e->lineno) == -1) {
        return ERROR;
    }
    if (allow_starred && e->kind == Starred_kind) {
        VISIT(c, expr, e->v.Starred.value);
        ADDOP_I(c, LOC(e), UNPACK_SEQUENCE, (Py_ssize_t)1);
    }
    else {
        VISIT(c, expr, e);
    }
    ADDOP_IN_SCOPE(c, LOC(e), RETURN_VALUE);
    PyCodeObject *co = optimize_and_assemble(c, 1);
    compiler_exit_scope(c);
    if (co == NULL) {
        return ERROR;
    }
    if (compiler_make_closure(c, LOC(e), co, 0) < 0) {
        Py_DECREF(co);
        return ERROR;
    }
    Py_DECREF(co);
    return SUCCESS;
}

static int
compiler_type_params(struct compiler *c, asdl_type_param_seq *type_params)
{
    if (!type_params) {
        return SUCCESS;
    }
    Py_ssize_t n = asdl_seq_LEN(type_params);
    bool seen_default = false;

    for (Py_ssize_t i = 0; i < n; i++) {
        type_param_ty typeparam = asdl_seq_GET(type_params, i);
        location loc = LOC(typeparam);
        switch(typeparam->kind) {
        case TypeVar_kind:
            ADDOP_LOAD_CONST(c, loc, typeparam->v.TypeVar.name);
            if (typeparam->v.TypeVar.bound) {
                expr_ty bound = typeparam->v.TypeVar.bound;
                if (compiler_type_param_bound_or_default(c, bound, typeparam->v.TypeVar.name,
                                                         (void *)typeparam, false) < 0) {
                    return ERROR;
                }

                int intrinsic = bound->kind == Tuple_kind
                    ? INTRINSIC_TYPEVAR_WITH_CONSTRAINTS
                    : INTRINSIC_TYPEVAR_WITH_BOUND;
                ADDOP_I(c, loc, CALL_INTRINSIC_2, intrinsic);
            }
            else {
                ADDOP_I(c, loc, CALL_INTRINSIC_1, INTRINSIC_TYPEVAR);
            }
            if (typeparam->v.TypeVar.default_value) {
                seen_default = true;
                expr_ty default_ = typeparam->v.TypeVar.default_value;
                if (compiler_type_param_bound_or_default(c, default_, typeparam->v.TypeVar.name,
                                                         (void *)((uintptr_t)typeparam + 1), false) < 0) {
                    return ERROR;
                }
                ADDOP_I(c, loc, CALL_INTRINSIC_2, INTRINSIC_SET_TYPEPARAM_DEFAULT);
            }
            else if (seen_default) {
                return compiler_error(c, loc, "non-default type parameter '%U' "
                                      "follows default type parameter",
                                      typeparam->v.TypeVar.name);
            }
            ADDOP_I(c, loc, COPY, 1);
            RETURN_IF_ERROR(compiler_nameop(c, loc, typeparam->v.TypeVar.name, Store));
            break;
        case TypeVarTuple_kind:
            ADDOP_LOAD_CONST(c, loc, typeparam->v.TypeVarTuple.name);
            ADDOP_I(c, loc, CALL_INTRINSIC_1, INTRINSIC_TYPEVARTUPLE);
            if (typeparam->v.TypeVarTuple.default_value) {
                expr_ty default_ = typeparam->v.TypeVarTuple.default_value;
                if (compiler_type_param_bound_or_default(c, default_, typeparam->v.TypeVarTuple.name,
                                                         (void *)typeparam, true) < 0) {
                    return ERROR;
                }
                ADDOP_I(c, loc, CALL_INTRINSIC_2, INTRINSIC_SET_TYPEPARAM_DEFAULT);
                seen_default = true;
            }
            else if (seen_default) {
                return compiler_error(c, loc, "non-default type parameter '%U' "
                                      "follows default type parameter",
                                      typeparam->v.TypeVarTuple.name);
            }
            ADDOP_I(c, loc, COPY, 1);
            RETURN_IF_ERROR(compiler_nameop(c, loc, typeparam->v.TypeVarTuple.name, Store));
            break;
        case ParamSpec_kind:
            ADDOP_LOAD_CONST(c, loc, typeparam->v.ParamSpec.name);
            ADDOP_I(c, loc, CALL_INTRINSIC_1, INTRINSIC_PARAMSPEC);
            if (typeparam->v.ParamSpec.default_value) {
                expr_ty default_ = typeparam->v.ParamSpec.default_value;
                if (compiler_type_param_bound_or_default(c, default_, typeparam->v.ParamSpec.name,
                                                         (void *)typeparam, false) < 0) {
                    return ERROR;
                }
                ADDOP_I(c, loc, CALL_INTRINSIC_2, INTRINSIC_SET_TYPEPARAM_DEFAULT);
                seen_default = true;
            }
            else if (seen_default) {
                return compiler_error(c, loc, "non-default type parameter '%U' "
                                      "follows default type parameter",
                                      typeparam->v.ParamSpec.name);
            }
            ADDOP_I(c, loc, COPY, 1);
            RETURN_IF_ERROR(compiler_nameop(c, loc, typeparam->v.ParamSpec.name, Store));
            break;
        }
    }
    ADDOP_I(c, LOC(asdl_seq_GET(type_params, 0)), BUILD_TUPLE, n);
    return SUCCESS;
}

static int
compiler_function_body(struct compiler *c, stmt_ty s, int is_async, Py_ssize_t funcflags,
                       int firstlineno)
{
    arguments_ty args;
    identifier name;
    asdl_stmt_seq *body;
    int scope_type;

    if (is_async) {
        assert(s->kind == AsyncFunctionDef_kind);

        args = s->v.AsyncFunctionDef.args;
        name = s->v.AsyncFunctionDef.name;
        body = s->v.AsyncFunctionDef.body;

        scope_type = COMPILER_SCOPE_ASYNC_FUNCTION;
    } else {
        assert(s->kind == FunctionDef_kind);

        args = s->v.FunctionDef.args;
        name = s->v.FunctionDef.name;
        body = s->v.FunctionDef.body;

        scope_type = COMPILER_SCOPE_FUNCTION;
    }

    RETURN_IF_ERROR(
        compiler_enter_scope(c, name, scope_type, (void *)s, firstlineno));

    Py_ssize_t first_instr = 0;
    PyObject *docstring = _PyAST_GetDocString(body);
    if (docstring) {
        first_instr = 1;
        /* if not -OO mode, add docstring */
        if (c->c_optimize < 2) {
            docstring = _PyCompile_CleanDoc(docstring);
            if (docstring == NULL) {
                compiler_exit_scope(c);
                return ERROR;
            }
        }
        else {
            docstring = NULL;
        }
    }
    if (compiler_add_const(c->c_const_cache, c->u, docstring ? docstring : Py_None) < 0) {
        Py_XDECREF(docstring);
        compiler_exit_scope(c);
        return ERROR;
    }
    Py_CLEAR(docstring);

    c->u->u_metadata.u_argcount = asdl_seq_LEN(args->args);
    c->u->u_metadata.u_posonlyargcount = asdl_seq_LEN(args->posonlyargs);
    c->u->u_metadata.u_kwonlyargcount = asdl_seq_LEN(args->kwonlyargs);

    NEW_JUMP_TARGET_LABEL(c, start);
    USE_LABEL(c, start);
    bool add_stopiteration_handler = c->u->u_ste->ste_coroutine || c->u->u_ste->ste_generator;
    if (add_stopiteration_handler) {
        /* wrap_in_stopiteration_handler will push a block, so we need to account for that */
        RETURN_IF_ERROR(
            compiler_push_fblock(c, NO_LOCATION, STOP_ITERATION,
                                 start, NO_LABEL, NULL));
    }

    for (Py_ssize_t i = first_instr; i < asdl_seq_LEN(body); i++) {
        VISIT_IN_SCOPE(c, stmt, (stmt_ty)asdl_seq_GET(body, i));
    }
    if (add_stopiteration_handler) {
        if (wrap_in_stopiteration_handler(c) < 0) {
            compiler_exit_scope(c);
            return ERROR;
        }
        compiler_pop_fblock(c, STOP_ITERATION, start);
    }
    PyCodeObject *co = optimize_and_assemble(c, 1);
    compiler_exit_scope(c);
    if (co == NULL) {
        Py_XDECREF(co);
        return ERROR;
    }
    location loc = LOC(s);
    if (compiler_make_closure(c, loc, co, funcflags) < 0) {
        Py_DECREF(co);
        return ERROR;
    }
    Py_DECREF(co);
    return SUCCESS;
}

static int
compiler_function(struct compiler *c, stmt_ty s, int is_async)
{
    arguments_ty args;
    expr_ty returns;
    identifier name;
    asdl_expr_seq *decos;
    asdl_type_param_seq *type_params;
    Py_ssize_t funcflags;
    int firstlineno;

    if (is_async) {
        assert(s->kind == AsyncFunctionDef_kind);

        args = s->v.AsyncFunctionDef.args;
        returns = s->v.AsyncFunctionDef.returns;
        decos = s->v.AsyncFunctionDef.decorator_list;
        name = s->v.AsyncFunctionDef.name;
        type_params = s->v.AsyncFunctionDef.type_params;
    } else {
        assert(s->kind == FunctionDef_kind);

        args = s->v.FunctionDef.args;
        returns = s->v.FunctionDef.returns;
        decos = s->v.FunctionDef.decorator_list;
        name = s->v.FunctionDef.name;
        type_params = s->v.FunctionDef.type_params;
    }

    RETURN_IF_ERROR(compiler_check_debug_args(c, args));
    RETURN_IF_ERROR(compiler_decorators(c, decos));

    firstlineno = s->lineno;
    if (asdl_seq_LEN(decos)) {
        firstlineno = ((expr_ty)asdl_seq_GET(decos, 0))->lineno;
    }

    location loc = LOC(s);

    int is_generic = asdl_seq_LEN(type_params) > 0;

    funcflags = compiler_default_arguments(c, loc, args);
    if (funcflags == -1) {
        return ERROR;
    }

    int num_typeparam_args = 0;

    if (is_generic) {
        if (funcflags & MAKE_FUNCTION_DEFAULTS) {
            num_typeparam_args += 1;
        }
        if (funcflags & MAKE_FUNCTION_KWDEFAULTS) {
            num_typeparam_args += 1;
        }
        if (num_typeparam_args == 2) {
            ADDOP_I(c, loc, SWAP, 2);
        }
        PyObject *type_params_name = PyUnicode_FromFormat("<generic parameters of %U>", name);
        if (!type_params_name) {
            return ERROR;
        }
        if (compiler_enter_scope(c, type_params_name, COMPILER_SCOPE_ANNOTATIONS,
                                 (void *)type_params, firstlineno) == -1) {
            Py_DECREF(type_params_name);
            return ERROR;
        }
        Py_DECREF(type_params_name);
        RETURN_IF_ERROR_IN_SCOPE(c, compiler_type_params(c, type_params));
        for (int i = 0; i < num_typeparam_args; i++) {
            RETURN_IF_ERROR_IN_SCOPE(c, codegen_addop_i(INSTR_SEQUENCE(c), LOAD_FAST, i, loc));
        }
    }

    int annotations_flag = compiler_visit_annotations(c, loc, args, returns);
    if (annotations_flag < 0) {
        if (is_generic) {
            compiler_exit_scope(c);
        }
        return ERROR;
    }
    funcflags |= annotations_flag;

    if (compiler_function_body(c, s, is_async, funcflags, firstlineno) < 0) {
        if (is_generic) {
            compiler_exit_scope(c);
        }
        return ERROR;
    }

    if (is_generic) {
        RETURN_IF_ERROR_IN_SCOPE(c, codegen_addop_i(
            INSTR_SEQUENCE(c), SWAP, 2, loc));
        RETURN_IF_ERROR_IN_SCOPE(c, codegen_addop_i(
            INSTR_SEQUENCE(c), CALL_INTRINSIC_2, INTRINSIC_SET_FUNCTION_TYPE_PARAMS, loc));

        c->u->u_metadata.u_argcount = num_typeparam_args;
        PyCodeObject *co = optimize_and_assemble(c, 0);
        compiler_exit_scope(c);
        if (co == NULL) {
            return ERROR;
        }
        if (compiler_make_closure(c, loc, co, 0) < 0) {
            Py_DECREF(co);
            return ERROR;
        }
        Py_DECREF(co);
        if (num_typeparam_args > 0) {
            ADDOP_I(c, loc, SWAP, num_typeparam_args + 1);
            ADDOP_I(c, loc, CALL, num_typeparam_args - 1);
        }
        else {
            ADDOP(c, loc, PUSH_NULL);
            ADDOP_I(c, loc, CALL, 0);
        }
    }

    RETURN_IF_ERROR(compiler_apply_decorators(c, decos));
    return compiler_nameop(c, loc, name, Store);
}

static int
compiler_set_type_params_in_class(struct compiler *c, location loc)
{
    _Py_DECLARE_STR(type_params, ".type_params");
    RETURN_IF_ERROR(compiler_nameop(c, loc, &_Py_STR(type_params), Load));
    RETURN_IF_ERROR(compiler_nameop(c, loc, &_Py_ID(__type_params__), Store));
    return 1;
}

static int
compiler_class_body(struct compiler *c, stmt_ty s, int firstlineno)
{
    /* ultimately generate code for:
         <name> = __build_class__(<func>, <name>, *<bases>, **<keywords>)
       where:
         <func> is a zero arg function/closure created from the class body.
            It mutates its locals to build the class namespace.
         <name> is the class name
         <bases> is the positional arguments and *varargs argument
         <keywords> is the keyword arguments and **kwds argument
       This borrows from compiler_call.
    */

    /* 1. compile the class body into a code object */
    RETURN_IF_ERROR(
        compiler_enter_scope(c, s->v.ClassDef.name,
                             COMPILER_SCOPE_CLASS, (void *)s, firstlineno));

    location loc = LOCATION(firstlineno, firstlineno, 0, 0);
    /* use the class name for name mangling */
    Py_XSETREF(c->u->u_private, Py_NewRef(s->v.ClassDef.name));
    /* load (global) __name__ ... */
    if (compiler_nameop(c, loc, &_Py_ID(__name__), Load) < 0) {
        compiler_exit_scope(c);
        return ERROR;
    }
    /* ... and store it as __module__ */
    if (compiler_nameop(c, loc, &_Py_ID(__module__), Store) < 0) {
        compiler_exit_scope(c);
        return ERROR;
    }
    assert(c->u->u_metadata.u_qualname);
    ADDOP_LOAD_CONST(c, loc, c->u->u_metadata.u_qualname);
    if (compiler_nameop(c, loc, &_Py_ID(__qualname__), Store) < 0) {
        compiler_exit_scope(c);
        return ERROR;
    }
    ADDOP_LOAD_CONST_NEW(c, loc, PyLong_FromLong(c->u->u_metadata.u_firstlineno));
    if (compiler_nameop(c, loc, &_Py_ID(__firstlineno__), Store) < 0) {
        compiler_exit_scope(c);
        return ERROR;
    }
    asdl_type_param_seq *type_params = s->v.ClassDef.type_params;
    if (asdl_seq_LEN(type_params) > 0) {
        if (!compiler_set_type_params_in_class(c, loc)) {
            compiler_exit_scope(c);
            return ERROR;
        }
    }
    if (c->u->u_ste->ste_needs_classdict) {
        ADDOP(c, loc, LOAD_LOCALS);

        // We can't use compiler_nameop here because we need to generate a
        // STORE_DEREF in a class namespace, and compiler_nameop() won't do
        // that by default.
        PyObject *cellvars = c->u->u_metadata.u_cellvars;
        if (compiler_addop_o(c->u, loc, STORE_DEREF, cellvars,
                             &_Py_ID(__classdict__)) < 0) {
            compiler_exit_scope(c);
            return ERROR;
        }
    }
    /* compile the body proper */
    if (compiler_body(c, loc, s->v.ClassDef.body) < 0) {
        compiler_exit_scope(c);
        return ERROR;
    }
    assert(c->u->u_static_attributes);
    PyObject *static_attributes = PySequence_Tuple(c->u->u_static_attributes);
    if (static_attributes == NULL) {
        compiler_exit_scope(c);
        return ERROR;
    }
    ADDOP_LOAD_CONST(c, NO_LOCATION, static_attributes);
    Py_CLEAR(static_attributes);
    if (compiler_nameop(c, NO_LOCATION, &_Py_ID(__static_attributes__), Store) < 0) {
        compiler_exit_scope(c);
        return ERROR;
    }
    /* The following code is artificial */
    /* Set __classdictcell__ if necessary */
    if (c->u->u_ste->ste_needs_classdict) {
        /* Store __classdictcell__ into class namespace */
        int i = compiler_lookup_arg(c->u->u_metadata.u_cellvars, &_Py_ID(__classdict__));
        if (i < 0) {
            compiler_exit_scope(c);
            return ERROR;
        }
        ADDOP_I(c, NO_LOCATION, LOAD_CLOSURE, i);
        if (compiler_nameop(c, NO_LOCATION, &_Py_ID(__classdictcell__), Store) < 0) {
            compiler_exit_scope(c);
            return ERROR;
        }
    }
    /* Return __classcell__ if it is referenced, otherwise return None */
    if (c->u->u_ste->ste_needs_class_closure) {
        /* Store __classcell__ into class namespace & return it */
        int i = compiler_lookup_arg(c->u->u_metadata.u_cellvars, &_Py_ID(__class__));
        if (i < 0) {
            compiler_exit_scope(c);
            return ERROR;
        }
        ADDOP_I(c, NO_LOCATION, LOAD_CLOSURE, i);
        ADDOP_I(c, NO_LOCATION, COPY, 1);
        if (compiler_nameop(c, NO_LOCATION, &_Py_ID(__classcell__), Store) < 0) {
            compiler_exit_scope(c);
            return ERROR;
        }
    }
    else {
        /* No methods referenced __class__, so just return None */
        ADDOP_LOAD_CONST(c, NO_LOCATION, Py_None);
    }
    ADDOP_IN_SCOPE(c, NO_LOCATION, RETURN_VALUE);
    /* create the code object */
    PyCodeObject *co = optimize_and_assemble(c, 1);

    /* leave the new scope */
    compiler_exit_scope(c);
    if (co == NULL) {
        return ERROR;
    }

    /* 2. load the 'build_class' function */

    // these instructions should be attributed to the class line,
    // not a decorator line
    loc = LOC(s);
    ADDOP(c, loc, LOAD_BUILD_CLASS);
    ADDOP(c, loc, PUSH_NULL);

    /* 3. load a function (or closure) made from the code object */
    if (compiler_make_closure(c, loc, co, 0) < 0) {
        Py_DECREF(co);
        return ERROR;
    }
    Py_DECREF(co);

    /* 4. load class name */
    ADDOP_LOAD_CONST(c, loc, s->v.ClassDef.name);

    return SUCCESS;
}

static int
compiler_class(struct compiler *c, stmt_ty s)
{
    asdl_expr_seq *decos = s->v.ClassDef.decorator_list;

    RETURN_IF_ERROR(compiler_decorators(c, decos));

    int firstlineno = s->lineno;
    if (asdl_seq_LEN(decos)) {
        firstlineno = ((expr_ty)asdl_seq_GET(decos, 0))->lineno;
    }
    location loc = LOC(s);

    asdl_type_param_seq *type_params = s->v.ClassDef.type_params;
    int is_generic = asdl_seq_LEN(type_params) > 0;
    if (is_generic) {
        PyObject *type_params_name = PyUnicode_FromFormat("<generic parameters of %U>",
                                                         s->v.ClassDef.name);
        if (!type_params_name) {
            return ERROR;
        }
        if (compiler_enter_scope(c, type_params_name, COMPILER_SCOPE_ANNOTATIONS,
                                 (void *)type_params, firstlineno) == -1) {
            Py_DECREF(type_params_name);
            return ERROR;
        }
        Py_DECREF(type_params_name);
        Py_XSETREF(c->u->u_private, Py_NewRef(s->v.ClassDef.name));
        RETURN_IF_ERROR_IN_SCOPE(c, compiler_type_params(c, type_params));
        _Py_DECLARE_STR(type_params, ".type_params");
        RETURN_IF_ERROR_IN_SCOPE(c, compiler_nameop(c, loc, &_Py_STR(type_params), Store));
    }

    if (compiler_class_body(c, s, firstlineno) < 0) {
        if (is_generic) {
            compiler_exit_scope(c);
        }
        return ERROR;
    }

    /* generate the rest of the code for the call */

    if (is_generic) {
        _Py_DECLARE_STR(type_params, ".type_params");
        _Py_DECLARE_STR(generic_base, ".generic_base");
        RETURN_IF_ERROR_IN_SCOPE(c, compiler_nameop(c, loc, &_Py_STR(type_params), Load));
        RETURN_IF_ERROR_IN_SCOPE(
            c, codegen_addop_i(INSTR_SEQUENCE(c), CALL_INTRINSIC_1, INTRINSIC_SUBSCRIPT_GENERIC, loc)
        )
        RETURN_IF_ERROR_IN_SCOPE(c, compiler_nameop(c, loc, &_Py_STR(generic_base), Store));

        Py_ssize_t original_len = asdl_seq_LEN(s->v.ClassDef.bases);
        asdl_expr_seq *bases = _Py_asdl_expr_seq_new(
            original_len + 1, c->c_arena);
        if (bases == NULL) {
            compiler_exit_scope(c);
            return ERROR;
        }
        for (Py_ssize_t i = 0; i < original_len; i++) {
            asdl_seq_SET(bases, i, asdl_seq_GET(s->v.ClassDef.bases, i));
        }
        expr_ty name_node = _PyAST_Name(
            &_Py_STR(generic_base), Load,
            loc.lineno, loc.col_offset, loc.end_lineno, loc.end_col_offset, c->c_arena
        );
        if (name_node == NULL) {
            compiler_exit_scope(c);
            return ERROR;
        }
        asdl_seq_SET(bases, original_len, name_node);
        RETURN_IF_ERROR_IN_SCOPE(c, compiler_call_helper(c, loc, 2,
                                                         bases,
                                                         s->v.ClassDef.keywords));

        PyCodeObject *co = optimize_and_assemble(c, 0);

        compiler_exit_scope(c);
        if (co == NULL) {
            return ERROR;
        }
        if (compiler_make_closure(c, loc, co, 0) < 0) {
            Py_DECREF(co);
            return ERROR;
        }
        Py_DECREF(co);
        ADDOP(c, loc, PUSH_NULL);
        ADDOP_I(c, loc, CALL, 0);
    } else {
        RETURN_IF_ERROR(compiler_call_helper(c, loc, 2,
                                            s->v.ClassDef.bases,
                                            s->v.ClassDef.keywords));
    }

    /* 6. apply decorators */
    RETURN_IF_ERROR(compiler_apply_decorators(c, decos));

    /* 7. store into <name> */
    RETURN_IF_ERROR(compiler_nameop(c, loc, s->v.ClassDef.name, Store));
    return SUCCESS;
}

static int
compiler_typealias_body(struct compiler *c, stmt_ty s)
{
    location loc = LOC(s);
    PyObject *name = s->v.TypeAlias.name->v.Name.id;
    RETURN_IF_ERROR(
        compiler_enter_scope(c, name, COMPILER_SCOPE_FUNCTION, s, loc.lineno));
    /* Make None the first constant, so the evaluate function can't have a
        docstring. */
    RETURN_IF_ERROR(compiler_add_const(c->c_const_cache, c->u, Py_None));
    VISIT_IN_SCOPE(c, expr, s->v.TypeAlias.value);
    ADDOP_IN_SCOPE(c, loc, RETURN_VALUE);
    PyCodeObject *co = optimize_and_assemble(c, 0);
    compiler_exit_scope(c);
    if (co == NULL) {
        return ERROR;
    }
    if (compiler_make_closure(c, loc, co, 0) < 0) {
        Py_DECREF(co);
        return ERROR;
    }
    Py_DECREF(co);
    ADDOP_I(c, loc, BUILD_TUPLE, 3);
    ADDOP_I(c, loc, CALL_INTRINSIC_1, INTRINSIC_TYPEALIAS);
    return SUCCESS;
}

static int
compiler_typealias(struct compiler *c, stmt_ty s)
{
    location loc = LOC(s);
    asdl_type_param_seq *type_params = s->v.TypeAlias.type_params;
    int is_generic = asdl_seq_LEN(type_params) > 0;
    PyObject *name = s->v.TypeAlias.name->v.Name.id;
    if (is_generic) {
        PyObject *type_params_name = PyUnicode_FromFormat("<generic parameters of %U>",
                                                         name);
        if (!type_params_name) {
            return ERROR;
        }
        if (compiler_enter_scope(c, type_params_name, COMPILER_SCOPE_ANNOTATIONS,
                                 (void *)type_params, loc.lineno) == -1) {
            Py_DECREF(type_params_name);
            return ERROR;
        }
        Py_DECREF(type_params_name);
        RETURN_IF_ERROR_IN_SCOPE(
            c, compiler_addop_load_const(c->c_const_cache, c->u, loc, name)
        );
        RETURN_IF_ERROR_IN_SCOPE(c, compiler_type_params(c, type_params));
    }
    else {
        ADDOP_LOAD_CONST(c, loc, name);
        ADDOP_LOAD_CONST(c, loc, Py_None);
    }

    if (compiler_typealias_body(c, s) < 0) {
        if (is_generic) {
            compiler_exit_scope(c);
        }
        return ERROR;
    }

    if (is_generic) {
        PyCodeObject *co = optimize_and_assemble(c, 0);
        compiler_exit_scope(c);
        if (co == NULL) {
            return ERROR;
        }
        if (compiler_make_closure(c, loc, co, 0) < 0) {
            Py_DECREF(co);
            return ERROR;
        }
        Py_DECREF(co);
        ADDOP(c, loc, PUSH_NULL);
        ADDOP_I(c, loc, CALL, 0);
    }
    RETURN_IF_ERROR(compiler_nameop(c, loc, name, Store));
    return SUCCESS;
}

/* Return false if the expression is a constant value except named singletons.
   Return true otherwise. */
static bool
check_is_arg(expr_ty e)
{
    if (e->kind != Constant_kind) {
        return true;
    }
    PyObject *value = e->v.Constant.value;
    return (value == Py_None
         || value == Py_False
         || value == Py_True
         || value == Py_Ellipsis);
}

static PyTypeObject * infer_type(expr_ty e);

/* Check operands of identity checks ("is" and "is not").
   Emit a warning if any operand is a constant except named singletons.
 */
static int
check_compare(struct compiler *c, expr_ty e)
{
    Py_ssize_t i, n;
    bool left = check_is_arg(e->v.Compare.left);
    expr_ty left_expr = e->v.Compare.left;
    n = asdl_seq_LEN(e->v.Compare.ops);
    for (i = 0; i < n; i++) {
        cmpop_ty op = (cmpop_ty)asdl_seq_GET(e->v.Compare.ops, i);
        expr_ty right_expr = (expr_ty)asdl_seq_GET(e->v.Compare.comparators, i);
        bool right = check_is_arg(right_expr);
        if (op == Is || op == IsNot) {
            if (!right || !left) {
                const char *msg = (op == Is)
                        ? "\"is\" with '%.200s' literal. Did you mean \"==\"?"
                        : "\"is not\" with '%.200s' literal. Did you mean \"!=\"?";
                expr_ty literal = !left ? left_expr : right_expr;
                return compiler_warn(
                    c, LOC(e), msg, infer_type(literal)->tp_name
                );
            }
        }
        left = right;
        left_expr = right_expr;
    }
    return SUCCESS;
}

static int compiler_addcompare(struct compiler *c, location loc,
                               cmpop_ty op)
{
    int cmp;
    switch (op) {
    case Eq:
        cmp = Py_EQ;
        break;
    case NotEq:
        cmp = Py_NE;
        break;
    case Lt:
        cmp = Py_LT;
        break;
    case LtE:
        cmp = Py_LE;
        break;
    case Gt:
        cmp = Py_GT;
        break;
    case GtE:
        cmp = Py_GE;
        break;
    case Is:
        ADDOP_I(c, loc, IS_OP, 0);
        return SUCCESS;
    case IsNot:
        ADDOP_I(c, loc, IS_OP, 1);
        return SUCCESS;
    case In:
        ADDOP_I(c, loc, CONTAINS_OP, 0);
        return SUCCESS;
    case NotIn:
        ADDOP_I(c, loc, CONTAINS_OP, 1);
        return SUCCESS;
    default:
        Py_UNREACHABLE();
    }
    // cmp goes in top three bits of the oparg, while the low four bits are used
    // by quickened versions of this opcode to store the comparison mask. The
    // fifth-lowest bit indicates whether the result should be converted to bool
    // and is set later):
    ADDOP_I(c, loc, COMPARE_OP, (cmp << 5) | compare_masks[cmp]);
    return SUCCESS;
}



static int
compiler_jump_if(struct compiler *c, location loc,
                 expr_ty e, jump_target_label next, int cond)
{
    switch (e->kind) {
    case UnaryOp_kind:
        if (e->v.UnaryOp.op == Not) {
            return compiler_jump_if(c, loc, e->v.UnaryOp.operand, next, !cond);
        }
        /* fallback to general implementation */
        break;
    case BoolOp_kind: {
        asdl_expr_seq *s = e->v.BoolOp.values;
        Py_ssize_t i, n = asdl_seq_LEN(s) - 1;
        assert(n >= 0);
        int cond2 = e->v.BoolOp.op == Or;
        jump_target_label next2 = next;
        if (!cond2 != !cond) {
            NEW_JUMP_TARGET_LABEL(c, new_next2);
            next2 = new_next2;
        }
        for (i = 0; i < n; ++i) {
            RETURN_IF_ERROR(
                compiler_jump_if(c, loc, (expr_ty)asdl_seq_GET(s, i), next2, cond2));
        }
        RETURN_IF_ERROR(
            compiler_jump_if(c, loc, (expr_ty)asdl_seq_GET(s, n), next, cond));
        if (!SAME_LABEL(next2, next)) {
            USE_LABEL(c, next2);
        }
        return SUCCESS;
    }
    case IfExp_kind: {
        NEW_JUMP_TARGET_LABEL(c, end);
        NEW_JUMP_TARGET_LABEL(c, next2);
        RETURN_IF_ERROR(
            compiler_jump_if(c, loc, e->v.IfExp.test, next2, 0));
        RETURN_IF_ERROR(
            compiler_jump_if(c, loc, e->v.IfExp.body, next, cond));
        ADDOP_JUMP(c, NO_LOCATION, JUMP_NO_INTERRUPT, end);

        USE_LABEL(c, next2);
        RETURN_IF_ERROR(
            compiler_jump_if(c, loc, e->v.IfExp.orelse, next, cond));

        USE_LABEL(c, end);
        return SUCCESS;
    }
    case Compare_kind: {
        Py_ssize_t n = asdl_seq_LEN(e->v.Compare.ops) - 1;
        if (n > 0) {
            RETURN_IF_ERROR(check_compare(c, e));
            NEW_JUMP_TARGET_LABEL(c, cleanup);
            VISIT(c, expr, e->v.Compare.left);
            for (Py_ssize_t i = 0; i < n; i++) {
                VISIT(c, expr,
                    (expr_ty)asdl_seq_GET(e->v.Compare.comparators, i));
                ADDOP_I(c, LOC(e), SWAP, 2);
                ADDOP_I(c, LOC(e), COPY, 2);
                ADDOP_COMPARE(c, LOC(e), asdl_seq_GET(e->v.Compare.ops, i));
                ADDOP(c, LOC(e), TO_BOOL);
                ADDOP_JUMP(c, LOC(e), POP_JUMP_IF_FALSE, cleanup);
            }
            VISIT(c, expr, (expr_ty)asdl_seq_GET(e->v.Compare.comparators, n));
            ADDOP_COMPARE(c, LOC(e), asdl_seq_GET(e->v.Compare.ops, n));
            ADDOP(c, LOC(e), TO_BOOL);
            ADDOP_JUMP(c, LOC(e), cond ? POP_JUMP_IF_TRUE : POP_JUMP_IF_FALSE, next);
            NEW_JUMP_TARGET_LABEL(c, end);
            ADDOP_JUMP(c, NO_LOCATION, JUMP_NO_INTERRUPT, end);

            USE_LABEL(c, cleanup);
            ADDOP(c, LOC(e), POP_TOP);
            if (!cond) {
                ADDOP_JUMP(c, NO_LOCATION, JUMP_NO_INTERRUPT, next);
            }

            USE_LABEL(c, end);
            return SUCCESS;
        }
        /* fallback to general implementation */
        break;
    }
    default:
        /* fallback to general implementation */
        break;
    }

    /* general implementation */
    VISIT(c, expr, e);
    ADDOP(c, LOC(e), TO_BOOL);
    ADDOP_JUMP(c, LOC(e), cond ? POP_JUMP_IF_TRUE : POP_JUMP_IF_FALSE, next);
    return SUCCESS;
}

static int
compiler_ifexp(struct compiler *c, expr_ty e)
{
    assert(e->kind == IfExp_kind);
    NEW_JUMP_TARGET_LABEL(c, end);
    NEW_JUMP_TARGET_LABEL(c, next);

    RETURN_IF_ERROR(
        compiler_jump_if(c, LOC(e), e->v.IfExp.test, next, 0));

    VISIT(c, expr, e->v.IfExp.body);
    ADDOP_JUMP(c, NO_LOCATION, JUMP_NO_INTERRUPT, end);

    USE_LABEL(c, next);
    VISIT(c, expr, e->v.IfExp.orelse);

    USE_LABEL(c, end);
    return SUCCESS;
}

static int
compiler_lambda(struct compiler *c, expr_ty e)
{
    PyCodeObject *co;
    Py_ssize_t funcflags;
    arguments_ty args = e->v.Lambda.args;
    assert(e->kind == Lambda_kind);

    RETURN_IF_ERROR(compiler_check_debug_args(c, args));

    location loc = LOC(e);
    funcflags = compiler_default_arguments(c, loc, args);
    if (funcflags == -1) {
        return ERROR;
    }

    _Py_DECLARE_STR(anon_lambda, "<lambda>");
    RETURN_IF_ERROR(
        compiler_enter_scope(c, &_Py_STR(anon_lambda), COMPILER_SCOPE_LAMBDA,
                             (void *)e, e->lineno));

    /* Make None the first constant, so the lambda can't have a
       docstring. */
    RETURN_IF_ERROR(compiler_add_const(c->c_const_cache, c->u, Py_None));

    c->u->u_metadata.u_argcount = asdl_seq_LEN(args->args);
    c->u->u_metadata.u_posonlyargcount = asdl_seq_LEN(args->posonlyargs);
    c->u->u_metadata.u_kwonlyargcount = asdl_seq_LEN(args->kwonlyargs);
    VISIT_IN_SCOPE(c, expr, e->v.Lambda.body);
    if (c->u->u_ste->ste_generator) {
        co = optimize_and_assemble(c, 0);
    }
    else {
        location loc = LOCATION(e->lineno, e->lineno, 0, 0);
        ADDOP_IN_SCOPE(c, loc, RETURN_VALUE);
        co = optimize_and_assemble(c, 1);
    }
    compiler_exit_scope(c);
    if (co == NULL) {
        return ERROR;
    }

    if (compiler_make_closure(c, loc, co, funcflags) < 0) {
        Py_DECREF(co);
        return ERROR;
    }
    Py_DECREF(co);

    return SUCCESS;
}

static int
compiler_if(struct compiler *c, stmt_ty s)
{
    jump_target_label next;
    assert(s->kind == If_kind);
    NEW_JUMP_TARGET_LABEL(c, end);
    if (asdl_seq_LEN(s->v.If.orelse)) {
        NEW_JUMP_TARGET_LABEL(c, orelse);
        next = orelse;
    }
    else {
        next = end;
    }
    RETURN_IF_ERROR(
        compiler_jump_if(c, LOC(s), s->v.If.test, next, 0));

    VISIT_SEQ(c, stmt, s->v.If.body);
    if (asdl_seq_LEN(s->v.If.orelse)) {
        ADDOP_JUMP(c, NO_LOCATION, JUMP_NO_INTERRUPT, end);

        USE_LABEL(c, next);
        VISIT_SEQ(c, stmt, s->v.If.orelse);
    }

    USE_LABEL(c, end);
    return SUCCESS;
}

static int
compiler_for(struct compiler *c, stmt_ty s)
{
    location loc = LOC(s);
    NEW_JUMP_TARGET_LABEL(c, start);
    NEW_JUMP_TARGET_LABEL(c, body);
    NEW_JUMP_TARGET_LABEL(c, cleanup);
    NEW_JUMP_TARGET_LABEL(c, end);

    RETURN_IF_ERROR(compiler_push_fblock(c, loc, FOR_LOOP, start, end, NULL));

    VISIT(c, expr, s->v.For.iter);
    ADDOP(c, loc, GET_ITER);

    USE_LABEL(c, start);
    ADDOP_JUMP(c, loc, FOR_ITER, cleanup);

    USE_LABEL(c, body);
    VISIT(c, expr, s->v.For.target);
    VISIT_SEQ(c, stmt, s->v.For.body);
    /* Mark jump as artificial */
    ADDOP_JUMP(c, NO_LOCATION, JUMP, start);

    USE_LABEL(c, cleanup);
    /* It is important for instrumentation that the `END_FOR` comes first.
    * Iteration over a generator will jump to the first of these instructions,
    * but a non-generator will jump to a later instruction.
    */
    ADDOP(c, NO_LOCATION, END_FOR);
    ADDOP(c, NO_LOCATION, POP_TOP);

    compiler_pop_fblock(c, FOR_LOOP, start);

    VISIT_SEQ(c, stmt, s->v.For.orelse);

    USE_LABEL(c, end);
    return SUCCESS;
}


static int
compiler_async_for(struct compiler *c, stmt_ty s)
{
    location loc = LOC(s);
    if (IS_TOP_LEVEL_AWAIT(c)){
        c->u->u_ste->ste_coroutine = 1;
    } else if (c->u->u_scope_type != COMPILER_SCOPE_ASYNC_FUNCTION) {
        return compiler_error(c, loc, "'async for' outside async function");
    }

    NEW_JUMP_TARGET_LABEL(c, start);
    NEW_JUMP_TARGET_LABEL(c, except);
    NEW_JUMP_TARGET_LABEL(c, end);

    VISIT(c, expr, s->v.AsyncFor.iter);
    ADDOP(c, loc, GET_AITER);

    USE_LABEL(c, start);
    RETURN_IF_ERROR(compiler_push_fblock(c, loc, FOR_LOOP, start, end, NULL));

    /* SETUP_FINALLY to guard the __anext__ call */
    ADDOP_JUMP(c, loc, SETUP_FINALLY, except);
    ADDOP(c, loc, GET_ANEXT);
    ADDOP_LOAD_CONST(c, loc, Py_None);
    ADD_YIELD_FROM(c, loc, 1);
    ADDOP(c, loc, POP_BLOCK);  /* for SETUP_FINALLY */

    /* Success block for __anext__ */
    VISIT(c, expr, s->v.AsyncFor.target);
    VISIT_SEQ(c, stmt, s->v.AsyncFor.body);
    /* Mark jump as artificial */
    ADDOP_JUMP(c, NO_LOCATION, JUMP, start);

    compiler_pop_fblock(c, FOR_LOOP, start);

    /* Except block for __anext__ */
    USE_LABEL(c, except);

    /* Use same line number as the iterator,
     * as the END_ASYNC_FOR succeeds the `for`, not the body. */
    loc = LOC(s->v.AsyncFor.iter);
    ADDOP(c, loc, END_ASYNC_FOR);

    /* `else` block */
    VISIT_SEQ(c, stmt, s->v.For.orelse);

    USE_LABEL(c, end);
    return SUCCESS;
}

static int
compiler_while(struct compiler *c, stmt_ty s)
{
    NEW_JUMP_TARGET_LABEL(c, loop);
    NEW_JUMP_TARGET_LABEL(c, body);
    NEW_JUMP_TARGET_LABEL(c, end);
    NEW_JUMP_TARGET_LABEL(c, anchor);

    USE_LABEL(c, loop);

    RETURN_IF_ERROR(compiler_push_fblock(c, LOC(s), WHILE_LOOP, loop, end, NULL));
    RETURN_IF_ERROR(compiler_jump_if(c, LOC(s), s->v.While.test, anchor, 0));

    USE_LABEL(c, body);
    VISIT_SEQ(c, stmt, s->v.While.body);
    RETURN_IF_ERROR(compiler_jump_if(c, LOC(s), s->v.While.test, body, 1));

    compiler_pop_fblock(c, WHILE_LOOP, loop);

    USE_LABEL(c, anchor);
    if (s->v.While.orelse) {
        VISIT_SEQ(c, stmt, s->v.While.orelse);
    }

    USE_LABEL(c, end);
    return SUCCESS;
}

static int
compiler_return(struct compiler *c, stmt_ty s)
{
    location loc = LOC(s);
    int preserve_tos = ((s->v.Return.value != NULL) &&
                        (s->v.Return.value->kind != Constant_kind));
    if (!_PyST_IsFunctionLike(c->u->u_ste)) {
        return compiler_error(c, loc, "'return' outside function");
    }
    if (s->v.Return.value != NULL &&
        c->u->u_ste->ste_coroutine && c->u->u_ste->ste_generator)
    {
        return compiler_error(c, loc, "'return' with value in async generator");
    }

    if (preserve_tos) {
        VISIT(c, expr, s->v.Return.value);
    } else {
        /* Emit instruction with line number for return value */
        if (s->v.Return.value != NULL) {
            loc = LOC(s->v.Return.value);
            ADDOP(c, loc, NOP);
        }
    }
    if (s->v.Return.value == NULL || s->v.Return.value->lineno != s->lineno) {
        loc = LOC(s);
        ADDOP(c, loc, NOP);
    }

    RETURN_IF_ERROR(compiler_unwind_fblock_stack(c, &loc, preserve_tos, NULL));
    if (s->v.Return.value == NULL) {
        ADDOP_LOAD_CONST(c, loc, Py_None);
    }
    else if (!preserve_tos) {
        ADDOP_LOAD_CONST(c, loc, s->v.Return.value->v.Constant.value);
    }
    ADDOP(c, loc, RETURN_VALUE);

    return SUCCESS;
}

static int
compiler_break(struct compiler *c, location loc)
{
    struct fblockinfo *loop = NULL;
    location origin_loc = loc;
    /* Emit instruction with line number */
    ADDOP(c, loc, NOP);
    RETURN_IF_ERROR(compiler_unwind_fblock_stack(c, &loc, 0, &loop));
    if (loop == NULL) {
        return compiler_error(c, origin_loc, "'break' outside loop");
    }
    RETURN_IF_ERROR(compiler_unwind_fblock(c, &loc, loop, 0));
    ADDOP_JUMP(c, loc, JUMP, loop->fb_exit);
    return SUCCESS;
}

static int
compiler_continue(struct compiler *c, location loc)
{
    struct fblockinfo *loop = NULL;
    location origin_loc = loc;
    /* Emit instruction with line number */
    ADDOP(c, loc, NOP);
    RETURN_IF_ERROR(compiler_unwind_fblock_stack(c, &loc, 0, &loop));
    if (loop == NULL) {
        return compiler_error(c, origin_loc, "'continue' not properly in loop");
    }
    ADDOP_JUMP(c, loc, JUMP, loop->fb_block);
    return SUCCESS;
}


/* Code generated for "try: <body> finally: <finalbody>" is as follows:

        SETUP_FINALLY           L
        <code for body>
        POP_BLOCK
        <code for finalbody>
        JUMP E
    L:
        <code for finalbody>
    E:

   The special instructions use the block stack.  Each block
   stack entry contains the instruction that created it (here
   SETUP_FINALLY), the level of the value stack at the time the
   block stack entry was created, and a label (here L).

   SETUP_FINALLY:
    Pushes the current value stack level and the label
    onto the block stack.
   POP_BLOCK:
    Pops en entry from the block stack.

   The block stack is unwound when an exception is raised:
   when a SETUP_FINALLY entry is found, the raised and the caught
   exceptions are pushed onto the value stack (and the exception
   condition is cleared), and the interpreter jumps to the label
   gotten from the block stack.
*/

static int
compiler_try_finally(struct compiler *c, stmt_ty s)
{
    location loc = LOC(s);

    NEW_JUMP_TARGET_LABEL(c, body);
    NEW_JUMP_TARGET_LABEL(c, end);
    NEW_JUMP_TARGET_LABEL(c, exit);
    NEW_JUMP_TARGET_LABEL(c, cleanup);

    /* `try` block */
    ADDOP_JUMP(c, loc, SETUP_FINALLY, end);

    USE_LABEL(c, body);
    RETURN_IF_ERROR(
        compiler_push_fblock(c, loc, FINALLY_TRY, body, end,
                             s->v.Try.finalbody));

    if (s->v.Try.handlers && asdl_seq_LEN(s->v.Try.handlers)) {
        RETURN_IF_ERROR(compiler_try_except(c, s));
    }
    else {
        VISIT_SEQ(c, stmt, s->v.Try.body);
    }
    ADDOP(c, NO_LOCATION, POP_BLOCK);
    compiler_pop_fblock(c, FINALLY_TRY, body);
    VISIT_SEQ(c, stmt, s->v.Try.finalbody);

    ADDOP_JUMP(c, NO_LOCATION, JUMP_NO_INTERRUPT, exit);
    /* `finally` block */

    USE_LABEL(c, end);

    loc = NO_LOCATION;
    ADDOP_JUMP(c, loc, SETUP_CLEANUP, cleanup);
    ADDOP(c, loc, PUSH_EXC_INFO);
    RETURN_IF_ERROR(
        compiler_push_fblock(c, loc, FINALLY_END, end, NO_LABEL, NULL));
    VISIT_SEQ(c, stmt, s->v.Try.finalbody);
    compiler_pop_fblock(c, FINALLY_END, end);

    loc = NO_LOCATION;
    ADDOP_I(c, loc, RERAISE, 0);

    USE_LABEL(c, cleanup);
    POP_EXCEPT_AND_RERAISE(c, loc);

    USE_LABEL(c, exit);
    return SUCCESS;
}

static int
compiler_try_star_finally(struct compiler *c, stmt_ty s)
{
    location loc = LOC(s);

    NEW_JUMP_TARGET_LABEL(c, body);
    NEW_JUMP_TARGET_LABEL(c, end);
    NEW_JUMP_TARGET_LABEL(c, exit);
    NEW_JUMP_TARGET_LABEL(c, cleanup);
    /* `try` block */
    ADDOP_JUMP(c, loc, SETUP_FINALLY, end);

    USE_LABEL(c, body);
    RETURN_IF_ERROR(
        compiler_push_fblock(c, loc, FINALLY_TRY, body, end,
                             s->v.TryStar.finalbody));

    if (s->v.TryStar.handlers && asdl_seq_LEN(s->v.TryStar.handlers)) {
        RETURN_IF_ERROR(compiler_try_star_except(c, s));
    }
    else {
        VISIT_SEQ(c, stmt, s->v.TryStar.body);
    }
    ADDOP(c, NO_LOCATION, POP_BLOCK);
    compiler_pop_fblock(c, FINALLY_TRY, body);
    VISIT_SEQ(c, stmt, s->v.TryStar.finalbody);

    ADDOP_JUMP(c, NO_LOCATION, JUMP_NO_INTERRUPT, exit);

    /* `finally` block */
    USE_LABEL(c, end);

    loc = NO_LOCATION;
    ADDOP_JUMP(c, loc, SETUP_CLEANUP, cleanup);
    ADDOP(c, loc, PUSH_EXC_INFO);
    RETURN_IF_ERROR(
        compiler_push_fblock(c, loc, FINALLY_END, end, NO_LABEL, NULL));

    VISIT_SEQ(c, stmt, s->v.TryStar.finalbody);

    compiler_pop_fblock(c, FINALLY_END, end);
    loc = NO_LOCATION;
    ADDOP_I(c, loc, RERAISE, 0);

    USE_LABEL(c, cleanup);
    POP_EXCEPT_AND_RERAISE(c, loc);

    USE_LABEL(c, exit);
    return SUCCESS;
}


/*
   Code generated for "try: S except E1 as V1: S1 except E2 as V2: S2 ...":
   (The contents of the value stack is shown in [], with the top
   at the right; 'tb' is trace-back info, 'val' the exception's
   associated value, and 'exc' the exception.)

   Value stack          Label   Instruction     Argument
   []                           SETUP_FINALLY   L1
   []                           <code for S>
   []                           POP_BLOCK
   []                           JUMP            L0

   [exc]                L1:     <evaluate E1>           )
   [exc, E1]                    CHECK_EXC_MATCH         )
   [exc, bool]                  POP_JUMP_IF_FALSE L2    ) only if E1
   [exc]                        <assign to V1>  (or POP if no V1)
   []                           <code for S1>
                                JUMP            L0

   [exc]                L2:     <evaluate E2>
   .............................etc.......................

   [exc]                Ln+1:   RERAISE     # re-raise exception

   []                   L0:     <next statement>

   Of course, parts are not generated if Vi or Ei is not present.
*/
static int
compiler_try_except(struct compiler *c, stmt_ty s)
{
    location loc = LOC(s);
    Py_ssize_t i, n;

    NEW_JUMP_TARGET_LABEL(c, body);
    NEW_JUMP_TARGET_LABEL(c, except);
    NEW_JUMP_TARGET_LABEL(c, end);
    NEW_JUMP_TARGET_LABEL(c, cleanup);

    ADDOP_JUMP(c, loc, SETUP_FINALLY, except);

    USE_LABEL(c, body);
    RETURN_IF_ERROR(
        compiler_push_fblock(c, loc, TRY_EXCEPT, body, NO_LABEL, NULL));
    VISIT_SEQ(c, stmt, s->v.Try.body);
    compiler_pop_fblock(c, TRY_EXCEPT, body);
    ADDOP(c, NO_LOCATION, POP_BLOCK);
    if (s->v.Try.orelse && asdl_seq_LEN(s->v.Try.orelse)) {
        VISIT_SEQ(c, stmt, s->v.Try.orelse);
    }
    ADDOP_JUMP(c, NO_LOCATION, JUMP_NO_INTERRUPT, end);
    n = asdl_seq_LEN(s->v.Try.handlers);

    USE_LABEL(c, except);

    ADDOP_JUMP(c, NO_LOCATION, SETUP_CLEANUP, cleanup);
    ADDOP(c, NO_LOCATION, PUSH_EXC_INFO);

    /* Runtime will push a block here, so we need to account for that */
    RETURN_IF_ERROR(
        compiler_push_fblock(c, loc, EXCEPTION_HANDLER, NO_LABEL, NO_LABEL, NULL));

    for (i = 0; i < n; i++) {
        excepthandler_ty handler = (excepthandler_ty)asdl_seq_GET(
            s->v.Try.handlers, i);
        location loc = LOC(handler);
        if (!handler->v.ExceptHandler.type && i < n-1) {
            return compiler_error(c, loc, "default 'except:' must be last");
        }
        NEW_JUMP_TARGET_LABEL(c, next_except);
        except = next_except;
        if (handler->v.ExceptHandler.type) {
            VISIT(c, expr, handler->v.ExceptHandler.type);
            ADDOP(c, loc, CHECK_EXC_MATCH);
            ADDOP_JUMP(c, loc, POP_JUMP_IF_FALSE, except);
        }
        if (handler->v.ExceptHandler.name) {
            NEW_JUMP_TARGET_LABEL(c, cleanup_end);
            NEW_JUMP_TARGET_LABEL(c, cleanup_body);

            RETURN_IF_ERROR(
                compiler_nameop(c, loc, handler->v.ExceptHandler.name, Store));

            /*
              try:
                  # body
              except type as name:
                  try:
                      # body
                  finally:
                      name = None # in case body contains "del name"
                      del name
            */

            /* second try: */
            ADDOP_JUMP(c, loc, SETUP_CLEANUP, cleanup_end);

            USE_LABEL(c, cleanup_body);
            RETURN_IF_ERROR(
                compiler_push_fblock(c, loc, HANDLER_CLEANUP, cleanup_body,
                                     NO_LABEL, handler->v.ExceptHandler.name));

            /* second # body */
            VISIT_SEQ(c, stmt, handler->v.ExceptHandler.body);
            compiler_pop_fblock(c, HANDLER_CLEANUP, cleanup_body);
            /* name = None; del name; # Mark as artificial */
            ADDOP(c, NO_LOCATION, POP_BLOCK);
            ADDOP(c, NO_LOCATION, POP_BLOCK);
            ADDOP(c, NO_LOCATION, POP_EXCEPT);
            ADDOP_LOAD_CONST(c, NO_LOCATION, Py_None);
            RETURN_IF_ERROR(
                compiler_nameop(c, NO_LOCATION, handler->v.ExceptHandler.name, Store));
            RETURN_IF_ERROR(
                compiler_nameop(c, NO_LOCATION, handler->v.ExceptHandler.name, Del));
            ADDOP_JUMP(c, NO_LOCATION, JUMP_NO_INTERRUPT, end);

            /* except: */
            USE_LABEL(c, cleanup_end);

            /* name = None; del name; # artificial */
            ADDOP_LOAD_CONST(c, NO_LOCATION, Py_None);
            RETURN_IF_ERROR(
                compiler_nameop(c, NO_LOCATION, handler->v.ExceptHandler.name, Store));
            RETURN_IF_ERROR(
                compiler_nameop(c, NO_LOCATION, handler->v.ExceptHandler.name, Del));

            ADDOP_I(c, NO_LOCATION, RERAISE, 1);
        }
        else {
            NEW_JUMP_TARGET_LABEL(c, cleanup_body);

            ADDOP(c, loc, POP_TOP); /* exc_value */

            USE_LABEL(c, cleanup_body);
            RETURN_IF_ERROR(
                compiler_push_fblock(c, loc, HANDLER_CLEANUP, cleanup_body,
                                     NO_LABEL, NULL));

            VISIT_SEQ(c, stmt, handler->v.ExceptHandler.body);
            compiler_pop_fblock(c, HANDLER_CLEANUP, cleanup_body);
            ADDOP(c, NO_LOCATION, POP_BLOCK);
            ADDOP(c, NO_LOCATION, POP_EXCEPT);
            ADDOP_JUMP(c, NO_LOCATION, JUMP_NO_INTERRUPT, end);
        }

        USE_LABEL(c, except);
    }
    /* artificial */
    compiler_pop_fblock(c, EXCEPTION_HANDLER, NO_LABEL);
    ADDOP_I(c, NO_LOCATION, RERAISE, 0);

    USE_LABEL(c, cleanup);
    POP_EXCEPT_AND_RERAISE(c, NO_LOCATION);

    USE_LABEL(c, end);
    return SUCCESS;
}

/*
   Code generated for "try: S except* E1 as V1: S1 except* E2 as V2: S2 ...":
   (The contents of the value stack is shown in [], with the top
   at the right; 'tb' is trace-back info, 'val' the exception instance,
   and 'typ' the exception's type.)

   Value stack                   Label         Instruction     Argument
   []                                         SETUP_FINALLY         L1
   []                                         <code for S>
   []                                         POP_BLOCK
   []                                         JUMP                  L0

   [exc]                            L1:       BUILD_LIST   )  list for raised/reraised excs ("result")
   [orig, res]                                COPY 2       )  make a copy of the original EG

   [orig, res, exc]                           <evaluate E1>
   [orig, res, exc, E1]                       CHECK_EG_MATCH
   [orig, res, rest/exc, match?]              COPY 1
   [orig, res, rest/exc, match?, match?]      POP_JUMP_IF_NONE      C1

   [orig, res, rest, match]                   <assign to V1>  (or POP if no V1)

   [orig, res, rest]                          SETUP_FINALLY         R1
   [orig, res, rest]                          <code for S1>
   [orig, res, rest]                          JUMP                  L2

   [orig, res, rest, i, v]          R1:       LIST_APPEND   3 ) exc raised in except* body - add to res
   [orig, res, rest, i]                       POP
   [orig, res, rest]                          JUMP                  LE2

   [orig, res, rest]                L2:       NOP  ) for lineno
   [orig, res, rest]                          JUMP                  LE2

   [orig, res, rest/exc, None]      C1:       POP

   [orig, res, rest]               LE2:       <evaluate E2>
   .............................etc.......................

   [orig, res, rest]                Ln+1:     LIST_APPEND 1  ) add unhandled exc to res (could be None)

   [orig, res]                                CALL_INTRINSIC_2 PREP_RERAISE_STAR
   [exc]                                      COPY 1
   [exc, exc]                                 POP_JUMP_IF_NOT_NONE  RER
   [exc]                                      POP_TOP
   []                                         JUMP                  L0

   [exc]                            RER:      SWAP 2
   [exc, prev_exc_info]                       POP_EXCEPT
   [exc]                                      RERAISE               0

   []                               L0:       <next statement>
*/
static int
compiler_try_star_except(struct compiler *c, stmt_ty s)
{
    location loc = LOC(s);

    NEW_JUMP_TARGET_LABEL(c, body);
    NEW_JUMP_TARGET_LABEL(c, except);
    NEW_JUMP_TARGET_LABEL(c, orelse);
    NEW_JUMP_TARGET_LABEL(c, end);
    NEW_JUMP_TARGET_LABEL(c, cleanup);
    NEW_JUMP_TARGET_LABEL(c, reraise_star);

    ADDOP_JUMP(c, loc, SETUP_FINALLY, except);

    USE_LABEL(c, body);
    RETURN_IF_ERROR(
        compiler_push_fblock(c, loc, TRY_EXCEPT, body, NO_LABEL, NULL));
    VISIT_SEQ(c, stmt, s->v.TryStar.body);
    compiler_pop_fblock(c, TRY_EXCEPT, body);
    ADDOP(c, NO_LOCATION, POP_BLOCK);
    ADDOP_JUMP(c, NO_LOCATION, JUMP_NO_INTERRUPT, orelse);
    Py_ssize_t n = asdl_seq_LEN(s->v.TryStar.handlers);

    USE_LABEL(c, except);

    ADDOP_JUMP(c, NO_LOCATION, SETUP_CLEANUP, cleanup);
    ADDOP(c, NO_LOCATION, PUSH_EXC_INFO);

    /* Runtime will push a block here, so we need to account for that */
    RETURN_IF_ERROR(
        compiler_push_fblock(c, loc, EXCEPTION_GROUP_HANDLER,
                             NO_LABEL, NO_LABEL, "except handler"));

    for (Py_ssize_t i = 0; i < n; i++) {
        excepthandler_ty handler = (excepthandler_ty)asdl_seq_GET(
            s->v.TryStar.handlers, i);
        location loc = LOC(handler);
        NEW_JUMP_TARGET_LABEL(c, next_except);
        except = next_except;
        NEW_JUMP_TARGET_LABEL(c, except_with_error);
        NEW_JUMP_TARGET_LABEL(c, no_match);
        if (i == 0) {
            /* create empty list for exceptions raised/reraise in the except* blocks */
            /*
               [orig]       BUILD_LIST
            */
            /* Create a copy of the original EG */
            /*
               [orig, []]   COPY 2
               [orig, [], exc]
            */
            ADDOP_I(c, loc, BUILD_LIST, 0);
            ADDOP_I(c, loc, COPY, 2);
        }
        if (handler->v.ExceptHandler.type) {
            VISIT(c, expr, handler->v.ExceptHandler.type);
            ADDOP(c, loc, CHECK_EG_MATCH);
            ADDOP_I(c, loc, COPY, 1);
            ADDOP_JUMP(c, loc, POP_JUMP_IF_NONE, no_match);
        }

        NEW_JUMP_TARGET_LABEL(c, cleanup_end);
        NEW_JUMP_TARGET_LABEL(c, cleanup_body);

        if (handler->v.ExceptHandler.name) {
            RETURN_IF_ERROR(
                compiler_nameop(c, loc, handler->v.ExceptHandler.name, Store));
        }
        else {
            ADDOP(c, loc, POP_TOP);  // match
        }

        /*
          try:
              # body
          except type as name:
              try:
                  # body
              finally:
                  name = None # in case body contains "del name"
                  del name
        */
        /* second try: */
        ADDOP_JUMP(c, loc, SETUP_CLEANUP, cleanup_end);

        USE_LABEL(c, cleanup_body);
        RETURN_IF_ERROR(
            compiler_push_fblock(c, loc, HANDLER_CLEANUP, cleanup_body,
                                 NO_LABEL, handler->v.ExceptHandler.name));

        /* second # body */
        VISIT_SEQ(c, stmt, handler->v.ExceptHandler.body);
        compiler_pop_fblock(c, HANDLER_CLEANUP, cleanup_body);
        /* name = None; del name; # artificial */
        ADDOP(c, NO_LOCATION, POP_BLOCK);
        if (handler->v.ExceptHandler.name) {
            ADDOP_LOAD_CONST(c, NO_LOCATION, Py_None);
            RETURN_IF_ERROR(
                compiler_nameop(c, NO_LOCATION, handler->v.ExceptHandler.name, Store));
            RETURN_IF_ERROR(
                compiler_nameop(c, NO_LOCATION, handler->v.ExceptHandler.name, Del));
        }
        ADDOP_JUMP(c, NO_LOCATION, JUMP_NO_INTERRUPT, except);

        /* except: */
        USE_LABEL(c, cleanup_end);

        /* name = None; del name; # artificial */
        if (handler->v.ExceptHandler.name) {
            ADDOP_LOAD_CONST(c, NO_LOCATION, Py_None);
            RETURN_IF_ERROR(
                compiler_nameop(c, NO_LOCATION, handler->v.ExceptHandler.name, Store));
            RETURN_IF_ERROR(
                compiler_nameop(c, NO_LOCATION, handler->v.ExceptHandler.name, Del));
        }

        /* add exception raised to the res list */
        ADDOP_I(c, NO_LOCATION, LIST_APPEND, 3); // exc
        ADDOP(c, NO_LOCATION, POP_TOP); // lasti
        ADDOP_JUMP(c, NO_LOCATION, JUMP_NO_INTERRUPT, except_with_error);

        USE_LABEL(c, except);
        ADDOP(c, NO_LOCATION, NOP);  // to hold a propagated location info
        ADDOP_JUMP(c, NO_LOCATION, JUMP_NO_INTERRUPT, except_with_error);

        USE_LABEL(c, no_match);
        ADDOP(c, loc, POP_TOP);  // match (None)

        USE_LABEL(c, except_with_error);

        if (i == n - 1) {
            /* Add exc to the list (if not None it's the unhandled part of the EG) */
            ADDOP_I(c, NO_LOCATION, LIST_APPEND, 1);
            ADDOP_JUMP(c, NO_LOCATION, JUMP_NO_INTERRUPT, reraise_star);
        }
    }
    /* artificial */
    compiler_pop_fblock(c, EXCEPTION_GROUP_HANDLER, NO_LABEL);
    NEW_JUMP_TARGET_LABEL(c, reraise);

    USE_LABEL(c, reraise_star);
    ADDOP_I(c, NO_LOCATION, CALL_INTRINSIC_2, INTRINSIC_PREP_RERAISE_STAR);
    ADDOP_I(c, NO_LOCATION, COPY, 1);
    ADDOP_JUMP(c, NO_LOCATION, POP_JUMP_IF_NOT_NONE, reraise);

    /* Nothing to reraise */
    ADDOP(c, NO_LOCATION, POP_TOP);
    ADDOP(c, NO_LOCATION, POP_BLOCK);
    ADDOP(c, NO_LOCATION, POP_EXCEPT);
    ADDOP_JUMP(c, NO_LOCATION, JUMP_NO_INTERRUPT, end);

    USE_LABEL(c, reraise);
    ADDOP(c, NO_LOCATION, POP_BLOCK);
    ADDOP_I(c, NO_LOCATION, SWAP, 2);
    ADDOP(c, NO_LOCATION, POP_EXCEPT);
    ADDOP_I(c, NO_LOCATION, RERAISE, 0);

    USE_LABEL(c, cleanup);
    POP_EXCEPT_AND_RERAISE(c, NO_LOCATION);

    USE_LABEL(c, orelse);
    VISIT_SEQ(c, stmt, s->v.TryStar.orelse);

    USE_LABEL(c, end);
    return SUCCESS;
}

static int
compiler_try(struct compiler *c, stmt_ty s) {
    if (s->v.Try.finalbody && asdl_seq_LEN(s->v.Try.finalbody))
        return compiler_try_finally(c, s);
    else
        return compiler_try_except(c, s);
}

static int
compiler_try_star(struct compiler *c, stmt_ty s)
{
    if (s->v.TryStar.finalbody && asdl_seq_LEN(s->v.TryStar.finalbody)) {
        return compiler_try_star_finally(c, s);
    }
    else {
        return compiler_try_star_except(c, s);
    }
}

static int
compiler_import_as(struct compiler *c, location loc,
                   identifier name, identifier asname)
{
    /* The IMPORT_NAME opcode was already generated.  This function
       merely needs to bind the result to a name.

       If there is a dot in name, we need to split it and emit a
       IMPORT_FROM for each name.
    */
    Py_ssize_t len = PyUnicode_GET_LENGTH(name);
    Py_ssize_t dot = PyUnicode_FindChar(name, '.', 0, len, 1);
    if (dot == -2) {
        return ERROR;
    }
    if (dot != -1) {
        /* Consume the base module name to get the first attribute */
        while (1) {
            Py_ssize_t pos = dot + 1;
            PyObject *attr;
            dot = PyUnicode_FindChar(name, '.', pos, len, 1);
            if (dot == -2) {
                return ERROR;
            }
            attr = PyUnicode_Substring(name, pos, (dot != -1) ? dot : len);
            if (!attr) {
                return ERROR;
            }
            ADDOP_N(c, loc, IMPORT_FROM, attr, names);
            if (dot == -1) {
                break;
            }
            ADDOP_I(c, loc, SWAP, 2);
            ADDOP(c, loc, POP_TOP);
        }
        RETURN_IF_ERROR(compiler_nameop(c, loc, asname, Store));
        ADDOP(c, loc, POP_TOP);
        return SUCCESS;
    }
    return compiler_nameop(c, loc, asname, Store);
}

static int
compiler_import(struct compiler *c, stmt_ty s)
{
    location loc = LOC(s);
    /* The Import node stores a module name like a.b.c as a single
       string.  This is convenient for all cases except
         import a.b.c as d
       where we need to parse that string to extract the individual
       module names.
       XXX Perhaps change the representation to make this case simpler?
     */
    Py_ssize_t i, n = asdl_seq_LEN(s->v.Import.names);

    PyObject *zero = _PyLong_GetZero();  // borrowed reference
    for (i = 0; i < n; i++) {
        alias_ty alias = (alias_ty)asdl_seq_GET(s->v.Import.names, i);
        int r;

        ADDOP_LOAD_CONST(c, loc, zero);
        ADDOP_LOAD_CONST(c, loc, Py_None);
        ADDOP_NAME(c, loc, IMPORT_NAME, alias->name, names);

        if (alias->asname) {
            r = compiler_import_as(c, loc, alias->name, alias->asname);
            RETURN_IF_ERROR(r);
        }
        else {
            identifier tmp = alias->name;
            Py_ssize_t dot = PyUnicode_FindChar(
                alias->name, '.', 0, PyUnicode_GET_LENGTH(alias->name), 1);
            if (dot != -1) {
                tmp = PyUnicode_Substring(alias->name, 0, dot);
                if (tmp == NULL) {
                    return ERROR;
                }
            }
            r = compiler_nameop(c, loc, tmp, Store);
            if (dot != -1) {
                Py_DECREF(tmp);
            }
            RETURN_IF_ERROR(r);
        }
    }
    return SUCCESS;
}

static int
compiler_from_import(struct compiler *c, stmt_ty s)
{
    Py_ssize_t n = asdl_seq_LEN(s->v.ImportFrom.names);

    ADDOP_LOAD_CONST_NEW(c, LOC(s), PyLong_FromLong(s->v.ImportFrom.level));

    PyObject *names = PyTuple_New(n);
    if (!names) {
        return ERROR;
    }

    /* build up the names */
    for (Py_ssize_t i = 0; i < n; i++) {
        alias_ty alias = (alias_ty)asdl_seq_GET(s->v.ImportFrom.names, i);
        PyTuple_SET_ITEM(names, i, Py_NewRef(alias->name));
    }

    if (location_is_after(LOC(s), c->c_future.ff_location) &&
        s->v.ImportFrom.module && s->v.ImportFrom.level == 0 &&
        _PyUnicode_EqualToASCIIString(s->v.ImportFrom.module, "__future__"))
    {
        Py_DECREF(names);
        return compiler_error(c, LOC(s), "from __future__ imports must occur "
                              "at the beginning of the file");
    }
    ADDOP_LOAD_CONST_NEW(c, LOC(s), names);

    if (s->v.ImportFrom.module) {
        ADDOP_NAME(c, LOC(s), IMPORT_NAME, s->v.ImportFrom.module, names);
    }
    else {
        _Py_DECLARE_STR(empty, "");
        ADDOP_NAME(c, LOC(s), IMPORT_NAME, &_Py_STR(empty), names);
    }
    for (Py_ssize_t i = 0; i < n; i++) {
        alias_ty alias = (alias_ty)asdl_seq_GET(s->v.ImportFrom.names, i);
        identifier store_name;

        if (i == 0 && PyUnicode_READ_CHAR(alias->name, 0) == '*') {
            assert(n == 1);
            ADDOP_I(c, LOC(s), CALL_INTRINSIC_1, INTRINSIC_IMPORT_STAR);
            ADDOP(c, NO_LOCATION, POP_TOP);
            return SUCCESS;
        }

        ADDOP_NAME(c, LOC(s), IMPORT_FROM, alias->name, names);
        store_name = alias->name;
        if (alias->asname) {
            store_name = alias->asname;
        }

        RETURN_IF_ERROR(compiler_nameop(c, LOC(s), store_name, Store));
    }
    /* remove imported module */
    ADDOP(c, LOC(s), POP_TOP);
    return SUCCESS;
}

static int
compiler_assert(struct compiler *c, stmt_ty s)
{
    /* Always emit a warning if the test is a non-zero length tuple */
    if ((s->v.Assert.test->kind == Tuple_kind &&
        asdl_seq_LEN(s->v.Assert.test->v.Tuple.elts) > 0) ||
        (s->v.Assert.test->kind == Constant_kind &&
         PyTuple_Check(s->v.Assert.test->v.Constant.value) &&
         PyTuple_Size(s->v.Assert.test->v.Constant.value) > 0))
    {
        RETURN_IF_ERROR(
            compiler_warn(c, LOC(s), "assertion is always true, "
                                     "perhaps remove parentheses?"));
    }
    if (c->c_optimize) {
        return SUCCESS;
    }
    NEW_JUMP_TARGET_LABEL(c, end);
    RETURN_IF_ERROR(compiler_jump_if(c, LOC(s), s->v.Assert.test, end, 1));
    ADDOP_I(c, LOC(s), LOAD_COMMON_CONSTANT, CONSTANT_ASSERTIONERROR);
    if (s->v.Assert.msg) {
        VISIT(c, expr, s->v.Assert.msg);
        ADDOP_I(c, LOC(s), CALL, 0);
    }
    ADDOP_I(c, LOC(s->v.Assert.test), RAISE_VARARGS, 1);

    USE_LABEL(c, end);
    return SUCCESS;
}

static int
compiler_stmt_expr(struct compiler *c, location loc, expr_ty value)
{
    if (c->c_interactive && c->c_nestlevel <= 1) {
        VISIT(c, expr, value);
        ADDOP_I(c, loc, CALL_INTRINSIC_1, INTRINSIC_PRINT);
        ADDOP(c, NO_LOCATION, POP_TOP);
        return SUCCESS;
    }

    if (value->kind == Constant_kind) {
        /* ignore constant statement */
        ADDOP(c, loc, NOP);
        return SUCCESS;
    }

    VISIT(c, expr, value);
    ADDOP(c, NO_LOCATION, POP_TOP); /* artificial */
    return SUCCESS;
}

static int
compiler_visit_stmt(struct compiler *c, stmt_ty s)
{

    switch (s->kind) {
    case FunctionDef_kind:
        return compiler_function(c, s, 0);
    case ClassDef_kind:
        return compiler_class(c, s);
    case TypeAlias_kind:
        return compiler_typealias(c, s);
    case Return_kind:
        return compiler_return(c, s);
    case Delete_kind:
        VISIT_SEQ(c, expr, s->v.Delete.targets)
        break;
    case Assign_kind:
    {
        Py_ssize_t n = asdl_seq_LEN(s->v.Assign.targets);
        VISIT(c, expr, s->v.Assign.value);
        for (Py_ssize_t i = 0; i < n; i++) {
            if (i < n - 1) {
                ADDOP_I(c, LOC(s), COPY, 1);
            }
            VISIT(c, expr,
                  (expr_ty)asdl_seq_GET(s->v.Assign.targets, i));
        }
        break;
    }
    case AugAssign_kind:
        return compiler_augassign(c, s);
    case AnnAssign_kind:
        return compiler_annassign(c, s);
    case For_kind:
        return compiler_for(c, s);
    case While_kind:
        return compiler_while(c, s);
    case If_kind:
        return compiler_if(c, s);
    case Match_kind:
        return compiler_match(c, s);
    case Raise_kind:
    {
        Py_ssize_t n = 0;
        if (s->v.Raise.exc) {
            VISIT(c, expr, s->v.Raise.exc);
            n++;
            if (s->v.Raise.cause) {
                VISIT(c, expr, s->v.Raise.cause);
                n++;
            }
        }
        ADDOP_I(c, LOC(s), RAISE_VARARGS, (int)n);
        break;
    }
    case Try_kind:
        return compiler_try(c, s);
    case TryStar_kind:
        return compiler_try_star(c, s);
    case Assert_kind:
        return compiler_assert(c, s);
    case Import_kind:
        return compiler_import(c, s);
    case ImportFrom_kind:
        return compiler_from_import(c, s);
    case Global_kind:
    case Nonlocal_kind:
        break;
    case Expr_kind:
    {
        return compiler_stmt_expr(c, LOC(s), s->v.Expr.value);
    }
    case Pass_kind:
    {
        ADDOP(c, LOC(s), NOP);
        break;
    }
    case Break_kind:
    {
        return compiler_break(c, LOC(s));
    }
    case Continue_kind:
    {
        return compiler_continue(c, LOC(s));
    }
    case With_kind:
        return compiler_with(c, s, 0);
    case AsyncFunctionDef_kind:
        return compiler_function(c, s, 1);
    case AsyncWith_kind:
        return compiler_async_with(c, s, 0);
    case AsyncFor_kind:
        return compiler_async_for(c, s);
    }

    return SUCCESS;
}

static int
unaryop(unaryop_ty op)
{
    switch (op) {
    case Invert:
        return UNARY_INVERT;
    case USub:
        return UNARY_NEGATIVE;
    default:
        PyErr_Format(PyExc_SystemError,
            "unary op %d should not be possible", op);
        return 0;
    }
}

static int
addop_binary(struct compiler *c, location loc, operator_ty binop,
             bool inplace)
{
    int oparg;
    switch (binop) {
        case Add:
            oparg = inplace ? NB_INPLACE_ADD : NB_ADD;
            break;
        case Sub:
            oparg = inplace ? NB_INPLACE_SUBTRACT : NB_SUBTRACT;
            break;
        case Mult:
            oparg = inplace ? NB_INPLACE_MULTIPLY : NB_MULTIPLY;
            break;
        case MatMult:
            oparg = inplace ? NB_INPLACE_MATRIX_MULTIPLY : NB_MATRIX_MULTIPLY;
            break;
        case Div:
            oparg = inplace ? NB_INPLACE_TRUE_DIVIDE : NB_TRUE_DIVIDE;
            break;
        case Mod:
            oparg = inplace ? NB_INPLACE_REMAINDER : NB_REMAINDER;
            break;
        case Pow:
            oparg = inplace ? NB_INPLACE_POWER : NB_POWER;
            break;
        case LShift:
            oparg = inplace ? NB_INPLACE_LSHIFT : NB_LSHIFT;
            break;
        case RShift:
            oparg = inplace ? NB_INPLACE_RSHIFT : NB_RSHIFT;
            break;
        case BitOr:
            oparg = inplace ? NB_INPLACE_OR : NB_OR;
            break;
        case BitXor:
            oparg = inplace ? NB_INPLACE_XOR : NB_XOR;
            break;
        case BitAnd:
            oparg = inplace ? NB_INPLACE_AND : NB_AND;
            break;
        case FloorDiv:
            oparg = inplace ? NB_INPLACE_FLOOR_DIVIDE : NB_FLOOR_DIVIDE;
            break;
        default:
            PyErr_Format(PyExc_SystemError, "%s op %d should not be possible",
                         inplace ? "inplace" : "binary", binop);
            return ERROR;
    }
    ADDOP_I(c, loc, BINARY_OP, oparg);
    return SUCCESS;
}


static int
addop_yield(struct compiler *c, location loc) {
    if (c->u->u_ste->ste_generator && c->u->u_ste->ste_coroutine) {
        ADDOP_I(c, loc, CALL_INTRINSIC_1, INTRINSIC_ASYNC_GEN_WRAP);
    }
    ADDOP_I(c, loc, YIELD_VALUE, 0);
    ADDOP_I(c, loc, RESUME, RESUME_AFTER_YIELD);
    return SUCCESS;
}

static int
compiler_nameop(struct compiler *c, location loc,
                identifier name, expr_context_ty ctx)
{
    int op, scope;
    Py_ssize_t arg;
    enum { OP_FAST, OP_GLOBAL, OP_DEREF, OP_NAME } optype;

    PyObject *dict = c->u->u_metadata.u_names;
    PyObject *mangled;

    assert(!_PyUnicode_EqualToASCIIString(name, "None") &&
           !_PyUnicode_EqualToASCIIString(name, "True") &&
           !_PyUnicode_EqualToASCIIString(name, "False"));

    if (forbidden_name(c, loc, name, ctx)) {
        return ERROR;
    }

    mangled = _Py_MaybeMangle(c->u->u_private, c->u->u_ste, name);
    if (!mangled) {
        return ERROR;
    }

    op = 0;
    optype = OP_NAME;
    scope = _PyST_GetScope(c->u->u_ste, mangled);
    switch (scope) {
    case FREE:
        dict = c->u->u_metadata.u_freevars;
        optype = OP_DEREF;
        break;
    case CELL:
        dict = c->u->u_metadata.u_cellvars;
        optype = OP_DEREF;
        break;
    case LOCAL:
        if (_PyST_IsFunctionLike(c->u->u_ste)) {
            optype = OP_FAST;
        }
        else {
            PyObject *item;
            if (PyDict_GetItemRef(c->u->u_metadata.u_fasthidden, mangled,
                                  &item) < 0) {
                goto error;
            }
            if (item == Py_True) {
                optype = OP_FAST;
            }
            Py_XDECREF(item);
        }
        break;
    case GLOBAL_IMPLICIT:
        if (_PyST_IsFunctionLike(c->u->u_ste))
            optype = OP_GLOBAL;
        break;
    case GLOBAL_EXPLICIT:
        optype = OP_GLOBAL;
        break;
    default:
        /* scope can be 0 */
        break;
    }

    /* XXX Leave assert here, but handle __doc__ and the like better */
    assert(scope || PyUnicode_READ_CHAR(name, 0) == '_');

    switch (optype) {
    case OP_DEREF:
        switch (ctx) {
        case Load:
            if (c->u->u_ste->ste_type == ClassBlock && !c->u->u_in_inlined_comp) {
                op = LOAD_FROM_DICT_OR_DEREF;
                // First load the locals
                if (codegen_addop_noarg(INSTR_SEQUENCE(c), LOAD_LOCALS, loc) < 0) {
                    goto error;
                }
            }
            else if (c->u->u_ste->ste_can_see_class_scope) {
                op = LOAD_FROM_DICT_OR_DEREF;
                // First load the classdict
                if (compiler_addop_o(c->u, loc, LOAD_DEREF,
                                     c->u->u_metadata.u_freevars, &_Py_ID(__classdict__)) < 0) {
                    goto error;
                }
            }
            else {
                op = LOAD_DEREF;
            }
            break;
        case Store: op = STORE_DEREF; break;
        case Del: op = DELETE_DEREF; break;
        }
        break;
    case OP_FAST:
        switch (ctx) {
        case Load: op = LOAD_FAST; break;
        case Store: op = STORE_FAST; break;
        case Del: op = DELETE_FAST; break;
        }
        ADDOP_N(c, loc, op, mangled, varnames);
        return SUCCESS;
    case OP_GLOBAL:
        switch (ctx) {
        case Load:
            if (c->u->u_ste->ste_can_see_class_scope && scope == GLOBAL_IMPLICIT) {
                op = LOAD_FROM_DICT_OR_GLOBALS;
                // First load the classdict
                if (compiler_addop_o(c->u, loc, LOAD_DEREF,
                                     c->u->u_metadata.u_freevars, &_Py_ID(__classdict__)) < 0) {
                    goto error;
                }
            } else {
                op = LOAD_GLOBAL;
            }
            break;
        case Store: op = STORE_GLOBAL; break;
        case Del: op = DELETE_GLOBAL; break;
        }
        break;
    case OP_NAME:
        switch (ctx) {
        case Load:
            op = (c->u->u_ste->ste_type == ClassBlock
                    && c->u->u_in_inlined_comp)
                ? LOAD_GLOBAL
                : LOAD_NAME;
            break;
        case Store: op = STORE_NAME; break;
        case Del: op = DELETE_NAME; break;
        }
        break;
    }

    assert(op);
    arg = dict_add_o(dict, mangled);
    Py_DECREF(mangled);
    if (arg < 0) {
        return ERROR;
    }
    if (op == LOAD_GLOBAL) {
        arg <<= 1;
    }
    return codegen_addop_i(INSTR_SEQUENCE(c), op, arg, loc);

error:
    Py_DECREF(mangled);
    return ERROR;
}

static int
compiler_boolop(struct compiler *c, expr_ty e)
{
    int jumpi;
    Py_ssize_t i, n;
    asdl_expr_seq *s;

    location loc = LOC(e);
    assert(e->kind == BoolOp_kind);
    if (e->v.BoolOp.op == And)
        jumpi = POP_JUMP_IF_FALSE;
    else
        jumpi = POP_JUMP_IF_TRUE;
    NEW_JUMP_TARGET_LABEL(c, end);
    s = e->v.BoolOp.values;
    n = asdl_seq_LEN(s) - 1;
    assert(n >= 0);
    for (i = 0; i < n; ++i) {
        VISIT(c, expr, (expr_ty)asdl_seq_GET(s, i));
        ADDOP_I(c, loc, COPY, 1);
        ADDOP(c, loc, TO_BOOL);
        ADDOP_JUMP(c, loc, jumpi, end);
        ADDOP(c, loc, POP_TOP);
    }
    VISIT(c, expr, (expr_ty)asdl_seq_GET(s, n));

    USE_LABEL(c, end);
    return SUCCESS;
}

static int
starunpack_helper(struct compiler *c, location loc,
                  asdl_expr_seq *elts, int pushed,
                  int build, int add, int extend, int tuple)
{
    Py_ssize_t n = asdl_seq_LEN(elts);
    if (n > 2 && are_all_items_const(elts, 0, n)) {
        PyObject *folded = PyTuple_New(n);
        if (folded == NULL) {
            return ERROR;
        }
        PyObject *val;
        for (Py_ssize_t i = 0; i < n; i++) {
            val = ((expr_ty)asdl_seq_GET(elts, i))->v.Constant.value;
            PyTuple_SET_ITEM(folded, i, Py_NewRef(val));
        }
        if (tuple && !pushed) {
            ADDOP_LOAD_CONST_NEW(c, loc, folded);
        } else {
            if (add == SET_ADD) {
                Py_SETREF(folded, PyFrozenSet_New(folded));
                if (folded == NULL) {
                    return ERROR;
                }
            }
            ADDOP_I(c, loc, build, pushed);
            ADDOP_LOAD_CONST_NEW(c, loc, folded);
            ADDOP_I(c, loc, extend, 1);
            if (tuple) {
                ADDOP_I(c, loc, CALL_INTRINSIC_1, INTRINSIC_LIST_TO_TUPLE);
            }
        }
        return SUCCESS;
    }

    int big = n+pushed > STACK_USE_GUIDELINE;
    int seen_star = 0;
    for (Py_ssize_t i = 0; i < n; i++) {
        expr_ty elt = asdl_seq_GET(elts, i);
        if (elt->kind == Starred_kind) {
            seen_star = 1;
            break;
        }
    }
    if (!seen_star && !big) {
        for (Py_ssize_t i = 0; i < n; i++) {
            expr_ty elt = asdl_seq_GET(elts, i);
            VISIT(c, expr, elt);
        }
        if (tuple) {
            ADDOP_I(c, loc, BUILD_TUPLE, n+pushed);
        } else {
            ADDOP_I(c, loc, build, n+pushed);
        }
        return SUCCESS;
    }
    int sequence_built = 0;
    if (big) {
        ADDOP_I(c, loc, build, pushed);
        sequence_built = 1;
    }
    for (Py_ssize_t i = 0; i < n; i++) {
        expr_ty elt = asdl_seq_GET(elts, i);
        if (elt->kind == Starred_kind) {
            if (sequence_built == 0) {
                ADDOP_I(c, loc, build, i+pushed);
                sequence_built = 1;
            }
            VISIT(c, expr, elt->v.Starred.value);
            ADDOP_I(c, loc, extend, 1);
        }
        else {
            VISIT(c, expr, elt);
            if (sequence_built) {
                ADDOP_I(c, loc, add, 1);
            }
        }
    }
    assert(sequence_built);
    if (tuple) {
        ADDOP_I(c, loc, CALL_INTRINSIC_1, INTRINSIC_LIST_TO_TUPLE);
    }
    return SUCCESS;
}

static int
unpack_helper(struct compiler *c, location loc, asdl_expr_seq *elts)
{
    Py_ssize_t n = asdl_seq_LEN(elts);
    int seen_star = 0;
    for (Py_ssize_t i = 0; i < n; i++) {
        expr_ty elt = asdl_seq_GET(elts, i);
        if (elt->kind == Starred_kind && !seen_star) {
            if ((i >= (1 << 8)) ||
                (n-i-1 >= (INT_MAX >> 8))) {
                return compiler_error(c, loc,
                    "too many expressions in "
                    "star-unpacking assignment");
            }
            ADDOP_I(c, loc, UNPACK_EX, (i + ((n-i-1) << 8)));
            seen_star = 1;
        }
        else if (elt->kind == Starred_kind) {
            return compiler_error(c, loc,
                "multiple starred expressions in assignment");
        }
    }
    if (!seen_star) {
        ADDOP_I(c, loc, UNPACK_SEQUENCE, n);
    }
    return SUCCESS;
}

static int
assignment_helper(struct compiler *c, location loc, asdl_expr_seq *elts)
{
    Py_ssize_t n = asdl_seq_LEN(elts);
    RETURN_IF_ERROR(unpack_helper(c, loc, elts));
    for (Py_ssize_t i = 0; i < n; i++) {
        expr_ty elt = asdl_seq_GET(elts, i);
        VISIT(c, expr, elt->kind != Starred_kind ? elt : elt->v.Starred.value);
    }
    return SUCCESS;
}

static int
compiler_list(struct compiler *c, expr_ty e)
{
    location loc = LOC(e);
    asdl_expr_seq *elts = e->v.List.elts;
    if (e->v.List.ctx == Store) {
        return assignment_helper(c, loc, elts);
    }
    else if (e->v.List.ctx == Load) {
        return starunpack_helper(c, loc, elts, 0,
                                 BUILD_LIST, LIST_APPEND, LIST_EXTEND, 0);
    }
    else {
        VISIT_SEQ(c, expr, elts);
    }
    return SUCCESS;
}

static int
compiler_tuple(struct compiler *c, expr_ty e)
{
    location loc = LOC(e);
    asdl_expr_seq *elts = e->v.Tuple.elts;
    if (e->v.Tuple.ctx == Store) {
        return assignment_helper(c, loc, elts);
    }
    else if (e->v.Tuple.ctx == Load) {
        return starunpack_helper(c, loc, elts, 0,
                                 BUILD_LIST, LIST_APPEND, LIST_EXTEND, 1);
    }
    else {
        VISIT_SEQ(c, expr, elts);
    }
    return SUCCESS;
}

static int
compiler_set(struct compiler *c, expr_ty e)
{
    location loc = LOC(e);
    return starunpack_helper(c, loc, e->v.Set.elts, 0,
                             BUILD_SET, SET_ADD, SET_UPDATE, 0);
}

static bool
are_all_items_const(asdl_expr_seq *seq, Py_ssize_t begin, Py_ssize_t end)
{
    for (Py_ssize_t i = begin; i < end; i++) {
        expr_ty key = (expr_ty)asdl_seq_GET(seq, i);
        if (key == NULL || key->kind != Constant_kind) {
            return false;
        }
    }
    return true;
}

static int
compiler_subdict(struct compiler *c, expr_ty e, Py_ssize_t begin, Py_ssize_t end)
{
    Py_ssize_t i, n = end - begin;
    PyObject *keys, *key;
    int big = n*2 > STACK_USE_GUIDELINE;
    location loc = LOC(e);
    if (n > 1 && !big && are_all_items_const(e->v.Dict.keys, begin, end)) {
        for (i = begin; i < end; i++) {
            VISIT(c, expr, (expr_ty)asdl_seq_GET(e->v.Dict.values, i));
        }
        keys = PyTuple_New(n);
        if (keys == NULL) {
            return SUCCESS;
        }
        for (i = begin; i < end; i++) {
            key = ((expr_ty)asdl_seq_GET(e->v.Dict.keys, i))->v.Constant.value;
            PyTuple_SET_ITEM(keys, i - begin, Py_NewRef(key));
        }
        ADDOP_LOAD_CONST_NEW(c, loc, keys);
        ADDOP_I(c, loc, BUILD_CONST_KEY_MAP, n);
        return SUCCESS;
    }
    if (big) {
        ADDOP_I(c, loc, BUILD_MAP, 0);
    }
    for (i = begin; i < end; i++) {
        VISIT(c, expr, (expr_ty)asdl_seq_GET(e->v.Dict.keys, i));
        VISIT(c, expr, (expr_ty)asdl_seq_GET(e->v.Dict.values, i));
        if (big) {
            ADDOP_I(c, loc, MAP_ADD, 1);
        }
    }
    if (!big) {
        ADDOP_I(c, loc, BUILD_MAP, n);
    }
    return SUCCESS;
}

static int
compiler_dict(struct compiler *c, expr_ty e)
{
    location loc = LOC(e);
    Py_ssize_t i, n, elements;
    int have_dict;
    int is_unpacking = 0;
    n = asdl_seq_LEN(e->v.Dict.values);
    have_dict = 0;
    elements = 0;
    for (i = 0; i < n; i++) {
        is_unpacking = (expr_ty)asdl_seq_GET(e->v.Dict.keys, i) == NULL;
        if (is_unpacking) {
            if (elements) {
                RETURN_IF_ERROR(compiler_subdict(c, e, i - elements, i));
                if (have_dict) {
                    ADDOP_I(c, loc, DICT_UPDATE, 1);
                }
                have_dict = 1;
                elements = 0;
            }
            if (have_dict == 0) {
                ADDOP_I(c, loc, BUILD_MAP, 0);
                have_dict = 1;
            }
            VISIT(c, expr, (expr_ty)asdl_seq_GET(e->v.Dict.values, i));
            ADDOP_I(c, loc, DICT_UPDATE, 1);
        }
        else {
            if (elements*2 > STACK_USE_GUIDELINE) {
                RETURN_IF_ERROR(compiler_subdict(c, e, i - elements, i + 1));
                if (have_dict) {
                    ADDOP_I(c, loc, DICT_UPDATE, 1);
                }
                have_dict = 1;
                elements = 0;
            }
            else {
                elements++;
            }
        }
    }
    if (elements) {
        RETURN_IF_ERROR(compiler_subdict(c, e, n - elements, n));
        if (have_dict) {
            ADDOP_I(c, loc, DICT_UPDATE, 1);
        }
        have_dict = 1;
    }
    if (!have_dict) {
        ADDOP_I(c, loc, BUILD_MAP, 0);
    }
    return SUCCESS;
}

static int
compiler_compare(struct compiler *c, expr_ty e)
{
    location loc = LOC(e);
    Py_ssize_t i, n;

    RETURN_IF_ERROR(check_compare(c, e));
    VISIT(c, expr, e->v.Compare.left);
    assert(asdl_seq_LEN(e->v.Compare.ops) > 0);
    n = asdl_seq_LEN(e->v.Compare.ops) - 1;
    if (n == 0) {
        VISIT(c, expr, (expr_ty)asdl_seq_GET(e->v.Compare.comparators, 0));
        ADDOP_COMPARE(c, loc, asdl_seq_GET(e->v.Compare.ops, 0));
    }
    else {
        NEW_JUMP_TARGET_LABEL(c, cleanup);
        for (i = 0; i < n; i++) {
            VISIT(c, expr,
                (expr_ty)asdl_seq_GET(e->v.Compare.comparators, i));
            ADDOP_I(c, loc, SWAP, 2);
            ADDOP_I(c, loc, COPY, 2);
            ADDOP_COMPARE(c, loc, asdl_seq_GET(e->v.Compare.ops, i));
            ADDOP_I(c, loc, COPY, 1);
            ADDOP(c, loc, TO_BOOL);
            ADDOP_JUMP(c, loc, POP_JUMP_IF_FALSE, cleanup);
            ADDOP(c, loc, POP_TOP);
        }
        VISIT(c, expr, (expr_ty)asdl_seq_GET(e->v.Compare.comparators, n));
        ADDOP_COMPARE(c, loc, asdl_seq_GET(e->v.Compare.ops, n));
        NEW_JUMP_TARGET_LABEL(c, end);
        ADDOP_JUMP(c, NO_LOCATION, JUMP_NO_INTERRUPT, end);

        USE_LABEL(c, cleanup);
        ADDOP_I(c, loc, SWAP, 2);
        ADDOP(c, loc, POP_TOP);

        USE_LABEL(c, end);
    }
    return SUCCESS;
}

static PyTypeObject *
infer_type(expr_ty e)
{
    switch (e->kind) {
    case Tuple_kind:
        return &PyTuple_Type;
    case List_kind:
    case ListComp_kind:
        return &PyList_Type;
    case Dict_kind:
    case DictComp_kind:
        return &PyDict_Type;
    case Set_kind:
    case SetComp_kind:
        return &PySet_Type;
    case GeneratorExp_kind:
        return &PyGen_Type;
    case Lambda_kind:
        return &PyFunction_Type;
    case JoinedStr_kind:
    case FormattedValue_kind:
        return &PyUnicode_Type;
    case Constant_kind:
        return Py_TYPE(e->v.Constant.value);
    default:
        return NULL;
    }
}

static int
check_caller(struct compiler *c, expr_ty e)
{
    switch (e->kind) {
    case Constant_kind:
    case Tuple_kind:
    case List_kind:
    case ListComp_kind:
    case Dict_kind:
    case DictComp_kind:
    case Set_kind:
    case SetComp_kind:
    case GeneratorExp_kind:
    case JoinedStr_kind:
    case FormattedValue_kind: {
        location loc = LOC(e);
        return compiler_warn(c, loc, "'%.200s' object is not callable; "
                                     "perhaps you missed a comma?",
                                     infer_type(e)->tp_name);
    }
    default:
        return SUCCESS;
    }
}

static int
check_subscripter(struct compiler *c, expr_ty e)
{
    PyObject *v;

    switch (e->kind) {
    case Constant_kind:
        v = e->v.Constant.value;
        if (!(v == Py_None || v == Py_Ellipsis ||
              PyLong_Check(v) || PyFloat_Check(v) || PyComplex_Check(v) ||
              PyAnySet_Check(v)))
        {
            return SUCCESS;
        }
        /* fall through */
    case Set_kind:
    case SetComp_kind:
    case GeneratorExp_kind:
    case Lambda_kind: {
        location loc = LOC(e);
        return compiler_warn(c, loc, "'%.200s' object is not subscriptable; "
                                     "perhaps you missed a comma?",
                                     infer_type(e)->tp_name);
    }
    default:
        return SUCCESS;
    }
}

static int
check_index(struct compiler *c, expr_ty e, expr_ty s)
{
    PyObject *v;

    PyTypeObject *index_type = infer_type(s);
    if (index_type == NULL
        || PyType_FastSubclass(index_type, Py_TPFLAGS_LONG_SUBCLASS)
        || index_type == &PySlice_Type) {
        return SUCCESS;
    }

    switch (e->kind) {
    case Constant_kind:
        v = e->v.Constant.value;
        if (!(PyUnicode_Check(v) || PyBytes_Check(v) || PyTuple_Check(v))) {
            return SUCCESS;
        }
        /* fall through */
    case Tuple_kind:
    case List_kind:
    case ListComp_kind:
    case JoinedStr_kind:
    case FormattedValue_kind: {
        location loc = LOC(e);
        return compiler_warn(c, loc, "%.200s indices must be integers "
                                     "or slices, not %.200s; "
                                     "perhaps you missed a comma?",
                                     infer_type(e)->tp_name,
                                     index_type->tp_name);
    }
    default:
        return SUCCESS;
    }
}

static int
is_import_originated(struct compiler *c, expr_ty e)
{
    /* Check whether the global scope has an import named
     e, if it is a Name object. For not traversing all the
     scope stack every time this function is called, it will
     only check the global scope to determine whether something
     is imported or not. */

    if (e->kind != Name_kind) {
        return 0;
    }

    long flags = _PyST_GetSymbol(c->c_st->st_top, e->v.Name.id);
    return flags & DEF_IMPORT;
}

static int
can_optimize_super_call(struct compiler *c, expr_ty attr)
{
    expr_ty e = attr->v.Attribute.value;
    if (e->kind != Call_kind ||
        e->v.Call.func->kind != Name_kind ||
        !_PyUnicode_EqualToASCIIString(e->v.Call.func->v.Name.id, "super") ||
        _PyUnicode_EqualToASCIIString(attr->v.Attribute.attr, "__class__") ||
        asdl_seq_LEN(e->v.Call.keywords) != 0) {
        return 0;
    }
    Py_ssize_t num_args = asdl_seq_LEN(e->v.Call.args);

    PyObject *super_name = e->v.Call.func->v.Name.id;
    // detect statically-visible shadowing of 'super' name
    int scope = _PyST_GetScope(c->u->u_ste, super_name);
    if (scope != GLOBAL_IMPLICIT) {
        return 0;
    }
    scope = _PyST_GetScope(c->c_st->st_top, super_name);
    if (scope != 0) {
        return 0;
    }

    if (num_args == 2) {
        for (Py_ssize_t i = 0; i < num_args; i++) {
            expr_ty elt = asdl_seq_GET(e->v.Call.args, i);
            if (elt->kind == Starred_kind) {
                return 0;
            }
        }
        // exactly two non-starred args; we can just load
        // the provided args
        return 1;
    }

    if (num_args != 0) {
        return 0;
    }
    // we need the following for zero-arg super():

    // enclosing function should have at least one argument
    if (c->u->u_metadata.u_argcount == 0 &&
        c->u->u_metadata.u_posonlyargcount == 0) {
        return 0;
    }
    // __class__ cell should be available
    if (get_ref_type(c, &_Py_ID(__class__)) == FREE) {
        return 1;
    }
    return 0;
}

static int
load_args_for_super(struct compiler *c, expr_ty e) {
    location loc = LOC(e);

    // load super() global
    PyObject *super_name = e->v.Call.func->v.Name.id;
    RETURN_IF_ERROR(compiler_nameop(c, LOC(e->v.Call.func), super_name, Load));

    if (asdl_seq_LEN(e->v.Call.args) == 2) {
        VISIT(c, expr, asdl_seq_GET(e->v.Call.args, 0));
        VISIT(c, expr, asdl_seq_GET(e->v.Call.args, 1));
        return SUCCESS;
    }

    // load __class__ cell
    PyObject *name = &_Py_ID(__class__);
    assert(get_ref_type(c, name) == FREE);
    RETURN_IF_ERROR(compiler_nameop(c, loc, name, Load));

    // load self (first argument)
    Py_ssize_t i = 0;
    PyObject *key, *value;
    if (!PyDict_Next(c->u->u_metadata.u_varnames, &i, &key, &value)) {
        return ERROR;
    }
    RETURN_IF_ERROR(compiler_nameop(c, loc, key, Load));

    return SUCCESS;
}

// If an attribute access spans multiple lines, update the current start
// location to point to the attribute name.
static location
update_start_location_to_match_attr(struct compiler *c, location loc,
                                    expr_ty attr)
{
    assert(attr->kind == Attribute_kind);
    if (loc.lineno != attr->end_lineno) {
        loc.lineno = attr->end_lineno;
        int len = (int)PyUnicode_GET_LENGTH(attr->v.Attribute.attr);
        if (len <= attr->end_col_offset) {
            loc.col_offset = attr->end_col_offset - len;
        }
        else {
            // GH-94694: Somebody's compiling weird ASTs. Just drop the columns:
            loc.col_offset = -1;
            loc.end_col_offset = -1;
        }
        // Make sure the end position still follows the start position, even for
        // weird ASTs:
        loc.end_lineno = Py_MAX(loc.lineno, loc.end_lineno);
        if (loc.lineno == loc.end_lineno) {
            loc.end_col_offset = Py_MAX(loc.col_offset, loc.end_col_offset);
        }
    }
    return loc;
}

// Return 1 if the method call was optimized, 0 if not, and -1 on error.
static int
maybe_optimize_method_call(struct compiler *c, expr_ty e)
{
    Py_ssize_t argsl, i, kwdsl;
    expr_ty meth = e->v.Call.func;
    asdl_expr_seq *args = e->v.Call.args;
    asdl_keyword_seq *kwds = e->v.Call.keywords;

    /* Check that the call node is an attribute access */
    if (meth->kind != Attribute_kind || meth->v.Attribute.ctx != Load) {
        return 0;
    }

    /* Check that the base object is not something that is imported */
    if (is_import_originated(c, meth->v.Attribute.value)) {
        return 0;
    }

    /* Check that there aren't too many arguments */
    argsl = asdl_seq_LEN(args);
    kwdsl = asdl_seq_LEN(kwds);
    if (argsl + kwdsl + (kwdsl != 0) >= STACK_USE_GUIDELINE) {
        return 0;
    }
    /* Check that there are no *varargs types of arguments. */
    for (i = 0; i < argsl; i++) {
        expr_ty elt = asdl_seq_GET(args, i);
        if (elt->kind == Starred_kind) {
            return 0;
        }
    }

    for (i = 0; i < kwdsl; i++) {
        keyword_ty kw = asdl_seq_GET(kwds, i);
        if (kw->arg == NULL) {
            return 0;
        }
    }

    /* Alright, we can optimize the code. */
    location loc = LOC(meth);

    if (can_optimize_super_call(c, meth)) {
        RETURN_IF_ERROR(load_args_for_super(c, meth->v.Attribute.value));
        int opcode = asdl_seq_LEN(meth->v.Attribute.value->v.Call.args) ?
            LOAD_SUPER_METHOD : LOAD_ZERO_SUPER_METHOD;
        ADDOP_NAME(c, loc, opcode, meth->v.Attribute.attr, names);
        loc = update_start_location_to_match_attr(c, loc, meth);
        ADDOP(c, loc, NOP);
    } else {
        VISIT(c, expr, meth->v.Attribute.value);
        loc = update_start_location_to_match_attr(c, loc, meth);
        ADDOP_NAME(c, loc, LOAD_METHOD, meth->v.Attribute.attr, names);
    }

    VISIT_SEQ(c, expr, e->v.Call.args);

    if (kwdsl) {
        VISIT_SEQ(c, keyword, kwds);
        RETURN_IF_ERROR(
            compiler_call_simple_kw_helper(c, loc, kwds, kwdsl));
        loc = update_start_location_to_match_attr(c, LOC(e), meth);
        ADDOP_I(c, loc, CALL_KW, argsl + kwdsl);
    }
    else {
        loc = update_start_location_to_match_attr(c, LOC(e), meth);
        ADDOP_I(c, loc, CALL, argsl);
    }
    return 1;
}

static int
validate_keywords(struct compiler *c, asdl_keyword_seq *keywords)
{
    Py_ssize_t nkeywords = asdl_seq_LEN(keywords);
    for (Py_ssize_t i = 0; i < nkeywords; i++) {
        keyword_ty key = ((keyword_ty)asdl_seq_GET(keywords, i));
        if (key->arg == NULL) {
            continue;
        }
        location loc = LOC(key);
        if (forbidden_name(c, loc, key->arg, Store)) {
            return ERROR;
        }
        for (Py_ssize_t j = i + 1; j < nkeywords; j++) {
            keyword_ty other = ((keyword_ty)asdl_seq_GET(keywords, j));
            if (other->arg && !PyUnicode_Compare(key->arg, other->arg)) {
                compiler_error(c, LOC(other), "keyword argument repeated: %U", key->arg);
                return ERROR;
            }
        }
    }
    return SUCCESS;
}

static int
compiler_call(struct compiler *c, expr_ty e)
{
    RETURN_IF_ERROR(validate_keywords(c, e->v.Call.keywords));
    int ret = maybe_optimize_method_call(c, e);
    if (ret < 0) {
        return ERROR;
    }
    if (ret == 1) {
        return SUCCESS;
    }
    RETURN_IF_ERROR(check_caller(c, e->v.Call.func));
    VISIT(c, expr, e->v.Call.func);
    location loc = LOC(e->v.Call.func);
    ADDOP(c, loc, PUSH_NULL);
    loc = LOC(e);
    return compiler_call_helper(c, loc, 0,
                                e->v.Call.args,
                                e->v.Call.keywords);
}

static int
compiler_joined_str(struct compiler *c, expr_ty e)
{
    location loc = LOC(e);
    Py_ssize_t value_count = asdl_seq_LEN(e->v.JoinedStr.values);
    if (value_count > STACK_USE_GUIDELINE) {
        _Py_DECLARE_STR(empty, "");
        ADDOP_LOAD_CONST_NEW(c, loc, Py_NewRef(&_Py_STR(empty)));
        ADDOP_NAME(c, loc, LOAD_METHOD, &_Py_ID(join), names);
        ADDOP_I(c, loc, BUILD_LIST, 0);
        for (Py_ssize_t i = 0; i < asdl_seq_LEN(e->v.JoinedStr.values); i++) {
            VISIT(c, expr, asdl_seq_GET(e->v.JoinedStr.values, i));
            ADDOP_I(c, loc, LIST_APPEND, 1);
        }
        ADDOP_I(c, loc, CALL, 1);
    }
    else {
        VISIT_SEQ(c, expr, e->v.JoinedStr.values);
        if (value_count > 1) {
            ADDOP_I(c, loc, BUILD_STRING, value_count);
        }
        else if (value_count == 0) {
            _Py_DECLARE_STR(empty, "");
            ADDOP_LOAD_CONST_NEW(c, loc, Py_NewRef(&_Py_STR(empty)));
        }
    }
    return SUCCESS;
}

/* Used to implement f-strings. Format a single value. */
static int
compiler_formatted_value(struct compiler *c, expr_ty e)
{
    /* Our oparg encodes 2 pieces of information: the conversion
       character, and whether or not a format_spec was provided.

       Convert the conversion char to 3 bits:
           : 000  0x0  FVC_NONE   The default if nothing specified.
       !s  : 001  0x1  FVC_STR
       !r  : 010  0x2  FVC_REPR
       !a  : 011  0x3  FVC_ASCII

       next bit is whether or not we have a format spec:
       yes : 100  0x4
       no  : 000  0x0
    */

    int conversion = e->v.FormattedValue.conversion;
    int oparg;

    /* The expression to be formatted. */
    VISIT(c, expr, e->v.FormattedValue.value);

    location loc = LOC(e);
    if (conversion != -1) {
        switch (conversion) {
        case 's': oparg = FVC_STR;   break;
        case 'r': oparg = FVC_REPR;  break;
        case 'a': oparg = FVC_ASCII; break;
        default:
            PyErr_Format(PyExc_SystemError,
                     "Unrecognized conversion character %d", conversion);
            return ERROR;
        }
        ADDOP_I(c, loc, CONVERT_VALUE, oparg);
    }
    if (e->v.FormattedValue.format_spec) {
        /* Evaluate the format spec, and update our opcode arg. */
        VISIT(c, expr, e->v.FormattedValue.format_spec);
        ADDOP(c, loc, FORMAT_WITH_SPEC);
    } else {
        ADDOP(c, loc, FORMAT_SIMPLE);
    }
    return SUCCESS;
}

static int
compiler_subkwargs(struct compiler *c, location loc,
                   asdl_keyword_seq *keywords,
                   Py_ssize_t begin, Py_ssize_t end)
{
    Py_ssize_t i, n = end - begin;
    keyword_ty kw;
    PyObject *keys, *key;
    assert(n > 0);
    int big = n*2 > STACK_USE_GUIDELINE;
    if (n > 1 && !big) {
        for (i = begin; i < end; i++) {
            kw = asdl_seq_GET(keywords, i);
            VISIT(c, expr, kw->value);
        }
        keys = PyTuple_New(n);
        if (keys == NULL) {
            return ERROR;
        }
        for (i = begin; i < end; i++) {
            key = ((keyword_ty) asdl_seq_GET(keywords, i))->arg;
            PyTuple_SET_ITEM(keys, i - begin, Py_NewRef(key));
        }
        ADDOP_LOAD_CONST_NEW(c, loc, keys);
        ADDOP_I(c, loc, BUILD_CONST_KEY_MAP, n);
        return SUCCESS;
    }
    if (big) {
        ADDOP_I(c, NO_LOCATION, BUILD_MAP, 0);
    }
    for (i = begin; i < end; i++) {
        kw = asdl_seq_GET(keywords, i);
        ADDOP_LOAD_CONST(c, loc, kw->arg);
        VISIT(c, expr, kw->value);
        if (big) {
            ADDOP_I(c, NO_LOCATION, MAP_ADD, 1);
        }
    }
    if (!big) {
        ADDOP_I(c, loc, BUILD_MAP, n);
    }
    return SUCCESS;
}

/* Used by compiler_call_helper and maybe_optimize_method_call to emit
 * a tuple of keyword names before CALL.
 */
static int
compiler_call_simple_kw_helper(struct compiler *c, location loc,
                               asdl_keyword_seq *keywords, Py_ssize_t nkwelts)
{
    PyObject *names;
    names = PyTuple_New(nkwelts);
    if (names == NULL) {
        return ERROR;
    }
    for (int i = 0; i < nkwelts; i++) {
        keyword_ty kw = asdl_seq_GET(keywords, i);
        PyTuple_SET_ITEM(names, i, Py_NewRef(kw->arg));
    }
    ADDOP_LOAD_CONST_NEW(c, loc, names);
    return SUCCESS;
}


/* shared code between compiler_call and compiler_class */
static int
compiler_call_helper(struct compiler *c, location loc,
                     int n, /* Args already pushed */
                     asdl_expr_seq *args,
                     asdl_keyword_seq *keywords)
{
    Py_ssize_t i, nseen, nelts, nkwelts;

    RETURN_IF_ERROR(validate_keywords(c, keywords));

    nelts = asdl_seq_LEN(args);
    nkwelts = asdl_seq_LEN(keywords);

    if (nelts + nkwelts*2 > STACK_USE_GUIDELINE) {
         goto ex_call;
    }
    for (i = 0; i < nelts; i++) {
        expr_ty elt = asdl_seq_GET(args, i);
        if (elt->kind == Starred_kind) {
            goto ex_call;
        }
    }
    for (i = 0; i < nkwelts; i++) {
        keyword_ty kw = asdl_seq_GET(keywords, i);
        if (kw->arg == NULL) {
            goto ex_call;
        }
    }

    /* No * or ** args, so can use faster calling sequence */
    for (i = 0; i < nelts; i++) {
        expr_ty elt = asdl_seq_GET(args, i);
        assert(elt->kind != Starred_kind);
        VISIT(c, expr, elt);
    }
    if (nkwelts) {
        VISIT_SEQ(c, keyword, keywords);
        RETURN_IF_ERROR(
            compiler_call_simple_kw_helper(c, loc, keywords, nkwelts));
        ADDOP_I(c, loc, CALL_KW, n + nelts + nkwelts);
    }
    else {
        ADDOP_I(c, loc, CALL, n + nelts);
    }
    return SUCCESS;

ex_call:

    /* Do positional arguments. */
    if (n ==0 && nelts == 1 && ((expr_ty)asdl_seq_GET(args, 0))->kind == Starred_kind) {
        VISIT(c, expr, ((expr_ty)asdl_seq_GET(args, 0))->v.Starred.value);
    }
    else {
        RETURN_IF_ERROR(starunpack_helper(c, loc, args, n, BUILD_LIST,
                                          LIST_APPEND, LIST_EXTEND, 1));
    }
    /* Then keyword arguments */
    if (nkwelts) {
        /* Has a new dict been pushed */
        int have_dict = 0;

        nseen = 0;  /* the number of keyword arguments on the stack following */
        for (i = 0; i < nkwelts; i++) {
            keyword_ty kw = asdl_seq_GET(keywords, i);
            if (kw->arg == NULL) {
                /* A keyword argument unpacking. */
                if (nseen) {
                    RETURN_IF_ERROR(compiler_subkwargs(c, loc, keywords, i - nseen, i));
                    if (have_dict) {
                        ADDOP_I(c, loc, DICT_MERGE, 1);
                    }
                    have_dict = 1;
                    nseen = 0;
                }
                if (!have_dict) {
                    ADDOP_I(c, loc, BUILD_MAP, 0);
                    have_dict = 1;
                }
                VISIT(c, expr, kw->value);
                ADDOP_I(c, loc, DICT_MERGE, 1);
            }
            else {
                nseen++;
            }
        }
        if (nseen) {
            /* Pack up any trailing keyword arguments. */
            RETURN_IF_ERROR(compiler_subkwargs(c, loc, keywords, nkwelts - nseen, nkwelts));
            if (have_dict) {
                ADDOP_I(c, loc, DICT_MERGE, 1);
            }
            have_dict = 1;
        }
        assert(have_dict);
    }
    ADDOP_I(c, loc, CALL_FUNCTION_EX, nkwelts > 0);
    return SUCCESS;
}


/* List and set comprehensions and generator expressions work by creating a
  nested function to perform the actual iteration. This means that the
  iteration variables don't leak into the current scope.
  The defined function is called immediately following its definition, with the
  result of that call being the result of the expression.
  The LC/SC version returns the populated container, while the GE version is
  flagged in symtable.c as a generator, so it returns the generator object
  when the function is called.

  Possible cleanups:
    - iterate over the generator sequence instead of using recursion
*/


static int
compiler_comprehension_generator(struct compiler *c, location loc,
                                 asdl_comprehension_seq *generators, int gen_index,
                                 int depth,
                                 expr_ty elt, expr_ty val, int type,
                                 int iter_on_stack)
{
    comprehension_ty gen;
    gen = (comprehension_ty)asdl_seq_GET(generators, gen_index);
    if (gen->is_async) {
        return compiler_async_comprehension_generator(
            c, loc, generators, gen_index, depth, elt, val, type,
            iter_on_stack);
    } else {
        return compiler_sync_comprehension_generator(
            c, loc, generators, gen_index, depth, elt, val, type,
            iter_on_stack);
    }
}

static int
compiler_sync_comprehension_generator(struct compiler *c, location loc,
                                      asdl_comprehension_seq *generators,
                                      int gen_index, int depth,
                                      expr_ty elt, expr_ty val, int type,
                                      int iter_on_stack)
{
    /* generate code for the iterator, then each of the ifs,
       and then write to the element */

    NEW_JUMP_TARGET_LABEL(c, start);
    NEW_JUMP_TARGET_LABEL(c, if_cleanup);
    NEW_JUMP_TARGET_LABEL(c, anchor);

    comprehension_ty gen = (comprehension_ty)asdl_seq_GET(generators,
                                                          gen_index);

    if (!iter_on_stack) {
        if (gen_index == 0) {
            /* Receive outermost iter as an implicit argument */
            c->u->u_metadata.u_argcount = 1;
            ADDOP_I(c, loc, LOAD_FAST, 0);
        }
        else {
            /* Sub-iter - calculate on the fly */
            /* Fast path for the temporary variable assignment idiom:
                for y in [f(x)]
            */
            asdl_expr_seq *elts;
            switch (gen->iter->kind) {
                case List_kind:
                    elts = gen->iter->v.List.elts;
                    break;
                case Tuple_kind:
                    elts = gen->iter->v.Tuple.elts;
                    break;
                default:
                    elts = NULL;
            }
            if (asdl_seq_LEN(elts) == 1) {
                expr_ty elt = asdl_seq_GET(elts, 0);
                if (elt->kind != Starred_kind) {
                    VISIT(c, expr, elt);
                    start = NO_LABEL;
                }
            }
            if (IS_LABEL(start)) {
                VISIT(c, expr, gen->iter);
                ADDOP(c, loc, GET_ITER);
            }
        }
    }
    if (IS_LABEL(start)) {
        depth++;
        USE_LABEL(c, start);
        ADDOP_JUMP(c, loc, FOR_ITER, anchor);
    }
    VISIT(c, expr, gen->target);

    /* XXX this needs to be cleaned up...a lot! */
    Py_ssize_t n = asdl_seq_LEN(gen->ifs);
    for (Py_ssize_t i = 0; i < n; i++) {
        expr_ty e = (expr_ty)asdl_seq_GET(gen->ifs, i);
        RETURN_IF_ERROR(compiler_jump_if(c, loc, e, if_cleanup, 0));
    }

    if (++gen_index < asdl_seq_LEN(generators)) {
        RETURN_IF_ERROR(
            compiler_comprehension_generator(c, loc,
                                             generators, gen_index, depth,
                                             elt, val, type, 0));
    }

    location elt_loc = LOC(elt);

    /* only append after the last for generator */
    if (gen_index >= asdl_seq_LEN(generators)) {
        /* comprehension specific code */
        switch (type) {
        case COMP_GENEXP:
            VISIT(c, expr, elt);
            ADDOP_YIELD(c, elt_loc);
            ADDOP(c, elt_loc, POP_TOP);
            break;
        case COMP_LISTCOMP:
            VISIT(c, expr, elt);
            ADDOP_I(c, elt_loc, LIST_APPEND, depth + 1);
            break;
        case COMP_SETCOMP:
            VISIT(c, expr, elt);
            ADDOP_I(c, elt_loc, SET_ADD, depth + 1);
            break;
        case COMP_DICTCOMP:
            /* With '{k: v}', k is evaluated before v, so we do
               the same. */
            VISIT(c, expr, elt);
            VISIT(c, expr, val);
            elt_loc = LOCATION(elt->lineno,
                               val->end_lineno,
                               elt->col_offset,
                               val->end_col_offset);
            ADDOP_I(c, elt_loc, MAP_ADD, depth + 1);
            break;
        default:
            return ERROR;
        }
    }

    USE_LABEL(c, if_cleanup);
    if (IS_LABEL(start)) {
        ADDOP_JUMP(c, elt_loc, JUMP, start);

        USE_LABEL(c, anchor);
        /* It is important for instrumentation that the `END_FOR` comes first.
        * Iteration over a generator will jump to the first of these instructions,
        * but a non-generator will jump to a later instruction.
        */
        ADDOP(c, NO_LOCATION, END_FOR);
        ADDOP(c, NO_LOCATION, POP_TOP);
    }

    return SUCCESS;
}

static int
compiler_async_comprehension_generator(struct compiler *c, location loc,
                                      asdl_comprehension_seq *generators,
                                      int gen_index, int depth,
                                      expr_ty elt, expr_ty val, int type,
                                      int iter_on_stack)
{
    NEW_JUMP_TARGET_LABEL(c, start);
    NEW_JUMP_TARGET_LABEL(c, except);
    NEW_JUMP_TARGET_LABEL(c, if_cleanup);

    comprehension_ty gen = (comprehension_ty)asdl_seq_GET(generators,
                                                          gen_index);

    if (!iter_on_stack) {
        if (gen_index == 0) {
            /* Receive outermost iter as an implicit argument */
            c->u->u_metadata.u_argcount = 1;
            ADDOP_I(c, loc, LOAD_FAST, 0);
        }
        else {
            /* Sub-iter - calculate on the fly */
            VISIT(c, expr, gen->iter);
            ADDOP(c, loc, GET_AITER);
        }
    }

    USE_LABEL(c, start);
    /* Runtime will push a block here, so we need to account for that */
    RETURN_IF_ERROR(
        compiler_push_fblock(c, loc, ASYNC_COMPREHENSION_GENERATOR,
                             start, NO_LABEL, NULL));

    ADDOP_JUMP(c, loc, SETUP_FINALLY, except);
    ADDOP(c, loc, GET_ANEXT);
    ADDOP_LOAD_CONST(c, loc, Py_None);
    ADD_YIELD_FROM(c, loc, 1);
    ADDOP(c, loc, POP_BLOCK);
    VISIT(c, expr, gen->target);

    Py_ssize_t n = asdl_seq_LEN(gen->ifs);
    for (Py_ssize_t i = 0; i < n; i++) {
        expr_ty e = (expr_ty)asdl_seq_GET(gen->ifs, i);
        RETURN_IF_ERROR(compiler_jump_if(c, loc, e, if_cleanup, 0));
    }

    depth++;
    if (++gen_index < asdl_seq_LEN(generators)) {
        RETURN_IF_ERROR(
            compiler_comprehension_generator(c, loc,
                                             generators, gen_index, depth,
                                             elt, val, type, 0));
    }

    location elt_loc = LOC(elt);
    /* only append after the last for generator */
    if (gen_index >= asdl_seq_LEN(generators)) {
        /* comprehension specific code */
        switch (type) {
        case COMP_GENEXP:
            VISIT(c, expr, elt);
            ADDOP_YIELD(c, elt_loc);
            ADDOP(c, elt_loc, POP_TOP);
            break;
        case COMP_LISTCOMP:
            VISIT(c, expr, elt);
            ADDOP_I(c, elt_loc, LIST_APPEND, depth + 1);
            break;
        case COMP_SETCOMP:
            VISIT(c, expr, elt);
            ADDOP_I(c, elt_loc, SET_ADD, depth + 1);
            break;
        case COMP_DICTCOMP:
            /* With '{k: v}', k is evaluated before v, so we do
               the same. */
            VISIT(c, expr, elt);
            VISIT(c, expr, val);
            elt_loc = LOCATION(elt->lineno,
                               val->end_lineno,
                               elt->col_offset,
                               val->end_col_offset);
            ADDOP_I(c, elt_loc, MAP_ADD, depth + 1);
            break;
        default:
            return ERROR;
        }
    }

    USE_LABEL(c, if_cleanup);
    ADDOP_JUMP(c, elt_loc, JUMP, start);

    compiler_pop_fblock(c, ASYNC_COMPREHENSION_GENERATOR, start);

    USE_LABEL(c, except);

    ADDOP(c, loc, END_ASYNC_FOR);

    return SUCCESS;
}

typedef struct {
    PyObject *pushed_locals;
    PyObject *temp_symbols;
    PyObject *fast_hidden;
    jump_target_label cleanup;
    jump_target_label end;
} inlined_comprehension_state;

static int
push_inlined_comprehension_state(struct compiler *c, location loc,
                                 PySTEntryObject *entry,
                                 inlined_comprehension_state *state)
{
    int in_class_block = (c->u->u_ste->ste_type == ClassBlock) && !c->u->u_in_inlined_comp;
    c->u->u_in_inlined_comp++;
    // iterate over names bound in the comprehension and ensure we isolate
    // them from the outer scope as needed
    PyObject *k, *v;
    Py_ssize_t pos = 0;
    while (PyDict_Next(entry->ste_symbols, &pos, &k, &v)) {
        assert(PyLong_Check(v));
        long symbol = PyLong_AS_LONG(v);
        long scope = (symbol >> SCOPE_OFFSET) & SCOPE_MASK;
        PyObject *outv = PyDict_GetItemWithError(c->u->u_ste->ste_symbols, k);
        if (outv == NULL) {
            if (PyErr_Occurred()) {
                return ERROR;
            }
            outv = _PyLong_GetZero();
        }
        assert(PyLong_CheckExact(outv));
        long outsc = (PyLong_AS_LONG(outv) >> SCOPE_OFFSET) & SCOPE_MASK;
        // If a name has different scope inside than outside the comprehension,
        // we need to temporarily handle it with the right scope while
        // compiling the comprehension. If it's free in the comprehension
        // scope, no special handling; it should be handled the same as the
        // enclosing scope. (If it's free in outer scope and cell in inner
        // scope, we can't treat it as both cell and free in the same function,
        // but treating it as free throughout is fine; it's *_DEREF
        // either way.)
        if ((scope != outsc && scope != FREE && !(scope == CELL && outsc == FREE))
                || in_class_block) {
            if (state->temp_symbols == NULL) {
                state->temp_symbols = PyDict_New();
                if (state->temp_symbols == NULL) {
                    return ERROR;
                }
            }
            // update the symbol to the in-comprehension version and save
            // the outer version; we'll restore it after running the
            // comprehension
            Py_INCREF(outv);
            if (PyDict_SetItem(c->u->u_ste->ste_symbols, k, v) < 0) {
                Py_DECREF(outv);
                return ERROR;
            }
            if (PyDict_SetItem(state->temp_symbols, k, outv) < 0) {
                Py_DECREF(outv);
                return ERROR;
            }
            Py_DECREF(outv);
        }
        // locals handling for names bound in comprehension (DEF_LOCAL |
        // DEF_NONLOCAL occurs in assignment expression to nonlocal)
        if ((symbol & DEF_LOCAL && !(symbol & DEF_NONLOCAL)) || in_class_block) {
            if (!_PyST_IsFunctionLike(c->u->u_ste)) {
                // non-function scope: override this name to use fast locals
                PyObject *orig;
                if (PyDict_GetItemRef(c->u->u_metadata.u_fasthidden, k, &orig) < 0) {
                    return ERROR;
                }
                int orig_is_true = (orig == Py_True);
                Py_XDECREF(orig);
                if (!orig_is_true) {
                    if (PyDict_SetItem(c->u->u_metadata.u_fasthidden, k, Py_True) < 0) {
                        return ERROR;
                    }
                    if (state->fast_hidden == NULL) {
                        state->fast_hidden = PySet_New(NULL);
                        if (state->fast_hidden == NULL) {
                            return ERROR;
                        }
                    }
                    if (PySet_Add(state->fast_hidden, k) < 0) {
                        return ERROR;
                    }
                }
            }
            // local names bound in comprehension must be isolated from
            // outer scope; push existing value (which may be NULL if
            // not defined) on stack
            if (state->pushed_locals == NULL) {
                state->pushed_locals = PyList_New(0);
                if (state->pushed_locals == NULL) {
                    return ERROR;
                }
            }
            // in the case of a cell, this will actually push the cell
            // itself to the stack, then we'll create a new one for the
            // comprehension and restore the original one after
            ADDOP_NAME(c, loc, LOAD_FAST_AND_CLEAR, k, varnames);
            if (scope == CELL) {
                if (outsc == FREE) {
                    ADDOP_NAME(c, loc, MAKE_CELL, k, freevars);
                } else {
                    ADDOP_NAME(c, loc, MAKE_CELL, k, cellvars);
                }
            }
            if (PyList_Append(state->pushed_locals, k) < 0) {
                return ERROR;
            }
        }
    }
    if (state->pushed_locals) {
        // Outermost iterable expression was already evaluated and is on the
        // stack, we need to swap it back to TOS. This also rotates the order of
        // `pushed_locals` on the stack, but this will be reversed when we swap
        // out the comprehension result in pop_inlined_comprehension_state
        ADDOP_I(c, loc, SWAP, PyList_GET_SIZE(state->pushed_locals) + 1);

        // Add our own cleanup handler to restore comprehension locals in case
        // of exception, so they have the correct values inside an exception
        // handler or finally block.
        NEW_JUMP_TARGET_LABEL(c, cleanup);
        state->cleanup = cleanup;
        NEW_JUMP_TARGET_LABEL(c, end);
        state->end = end;

        // no need to push an fblock for this "virtual" try/finally; there can't
        // be return/continue/break inside a comprehension
        ADDOP_JUMP(c, loc, SETUP_FINALLY, cleanup);
    }

    return SUCCESS;
}

static int
restore_inlined_comprehension_locals(struct compiler *c, location loc,
                                     inlined_comprehension_state state)
{
    PyObject *k;
    // pop names we pushed to stack earlier
    Py_ssize_t npops = PyList_GET_SIZE(state.pushed_locals);
    // Preserve the comprehension result (or exception) as TOS. This
    // reverses the SWAP we did in push_inlined_comprehension_state to get
    // the outermost iterable to TOS, so we can still just iterate
    // pushed_locals in simple reverse order
    ADDOP_I(c, loc, SWAP, npops + 1);
    for (Py_ssize_t i = npops - 1; i >= 0; --i) {
        k = PyList_GetItem(state.pushed_locals, i);
        if (k == NULL) {
            return ERROR;
        }
        ADDOP_NAME(c, loc, STORE_FAST_MAYBE_NULL, k, varnames);
    }
    return SUCCESS;
}

static int
pop_inlined_comprehension_state(struct compiler *c, location loc,
                                inlined_comprehension_state state)
{
    c->u->u_in_inlined_comp--;
    PyObject *k, *v;
    Py_ssize_t pos = 0;
    if (state.temp_symbols) {
        while (PyDict_Next(state.temp_symbols, &pos, &k, &v)) {
            if (PyDict_SetItem(c->u->u_ste->ste_symbols, k, v)) {
                return ERROR;
            }
        }
        Py_CLEAR(state.temp_symbols);
    }
    if (state.pushed_locals) {
        ADDOP(c, NO_LOCATION, POP_BLOCK);
        ADDOP_JUMP(c, NO_LOCATION, JUMP_NO_INTERRUPT, state.end);

        // cleanup from an exception inside the comprehension
        USE_LABEL(c, state.cleanup);
        // discard incomplete comprehension result (beneath exc on stack)
        ADDOP_I(c, NO_LOCATION, SWAP, 2);
        ADDOP(c, NO_LOCATION, POP_TOP);
        if (restore_inlined_comprehension_locals(c, loc, state) < 0) {
            return ERROR;
        }
        ADDOP_I(c, NO_LOCATION, RERAISE, 0);

        USE_LABEL(c, state.end);
        if (restore_inlined_comprehension_locals(c, loc, state) < 0) {
            return ERROR;
        }
        Py_CLEAR(state.pushed_locals);
    }
    if (state.fast_hidden) {
        while (PySet_Size(state.fast_hidden) > 0) {
            PyObject *k = PySet_Pop(state.fast_hidden);
            if (k == NULL) {
                return ERROR;
            }
            // we set to False instead of clearing, so we can track which names
            // were temporarily fast-locals and should use CO_FAST_HIDDEN
            if (PyDict_SetItem(c->u->u_metadata.u_fasthidden, k, Py_False)) {
                Py_DECREF(k);
                return ERROR;
            }
            Py_DECREF(k);
        }
        Py_CLEAR(state.fast_hidden);
    }
    return SUCCESS;
}

static inline int
compiler_comprehension_iter(struct compiler *c, location loc,
                            comprehension_ty comp)
{
    VISIT(c, expr, comp->iter);
    if (comp->is_async) {
        ADDOP(c, loc, GET_AITER);
    }
    else {
        ADDOP(c, loc, GET_ITER);
    }
    return SUCCESS;
}

static int
compiler_comprehension(struct compiler *c, expr_ty e, int type,
                       identifier name, asdl_comprehension_seq *generators, expr_ty elt,
                       expr_ty val)
{
    PyCodeObject *co = NULL;
    inlined_comprehension_state inline_state = {NULL, NULL, NULL, NO_LABEL, NO_LABEL};
    comprehension_ty outermost;
    int scope_type = c->u->u_scope_type;
    int is_top_level_await = IS_TOP_LEVEL_AWAIT(c);
    PySTEntryObject *entry = _PySymtable_Lookup(c->c_st, (void *)e);
    if (entry == NULL) {
        goto error;
    }
    int is_inlined = entry->ste_comp_inlined;
    int is_async_generator = entry->ste_coroutine;

    location loc = LOC(e);

    outermost = (comprehension_ty) asdl_seq_GET(generators, 0);
    if (is_inlined) {
        if (compiler_comprehension_iter(c, loc, outermost)) {
            goto error;
        }
        if (push_inlined_comprehension_state(c, loc, entry, &inline_state)) {
            goto error;
        }
    }
    else {
        if (compiler_enter_scope(c, name, COMPILER_SCOPE_COMPREHENSION,
                                (void *)e, e->lineno) < 0)
        {
            goto error;
        }
    }
    Py_CLEAR(entry);

    if (is_async_generator && type != COMP_GENEXP &&
        scope_type != COMPILER_SCOPE_ASYNC_FUNCTION &&
        scope_type != COMPILER_SCOPE_COMPREHENSION &&
        !is_top_level_await)
    {
        compiler_error(c, loc, "asynchronous comprehension outside of "
                               "an asynchronous function");
        goto error_in_scope;
    }

    if (type != COMP_GENEXP) {
        int op;
        switch (type) {
        case COMP_LISTCOMP:
            op = BUILD_LIST;
            break;
        case COMP_SETCOMP:
            op = BUILD_SET;
            break;
        case COMP_DICTCOMP:
            op = BUILD_MAP;
            break;
        default:
            PyErr_Format(PyExc_SystemError,
                         "unknown comprehension type %d", type);
            goto error_in_scope;
        }

        ADDOP_I(c, loc, op, 0);
        if (is_inlined) {
            ADDOP_I(c, loc, SWAP, 2);
        }
    }

    if (compiler_comprehension_generator(c, loc, generators, 0, 0,
                                         elt, val, type, is_inlined) < 0) {
        goto error_in_scope;
    }

    if (is_inlined) {
        if (pop_inlined_comprehension_state(c, loc, inline_state)) {
            goto error;
        }
        return SUCCESS;
    }

    if (type != COMP_GENEXP) {
        ADDOP(c, LOC(e), RETURN_VALUE);
    }
    if (type == COMP_GENEXP) {
        if (wrap_in_stopiteration_handler(c) < 0) {
            goto error_in_scope;
        }
    }

    co = optimize_and_assemble(c, 1);
    compiler_exit_scope(c);
    if (is_top_level_await && is_async_generator){
        c->u->u_ste->ste_coroutine = 1;
    }
    if (co == NULL) {
        goto error;
    }

    loc = LOC(e);
    if (compiler_make_closure(c, loc, co, 0) < 0) {
        goto error;
    }
    Py_CLEAR(co);

    if (compiler_comprehension_iter(c, loc, outermost)) {
        goto error;
    }

    ADDOP_I(c, loc, CALL, 0);

    if (is_async_generator && type != COMP_GENEXP) {
        ADDOP_I(c, loc, GET_AWAITABLE, 0);
        ADDOP_LOAD_CONST(c, loc, Py_None);
        ADD_YIELD_FROM(c, loc, 1);
    }

    return SUCCESS;
error_in_scope:
    if (!is_inlined) {
        compiler_exit_scope(c);
    }
error:
    Py_XDECREF(co);
    Py_XDECREF(entry);
    Py_XDECREF(inline_state.pushed_locals);
    Py_XDECREF(inline_state.temp_symbols);
    Py_XDECREF(inline_state.fast_hidden);
    return ERROR;
}

static int
compiler_genexp(struct compiler *c, expr_ty e)
{
    assert(e->kind == GeneratorExp_kind);
    _Py_DECLARE_STR(anon_genexpr, "<genexpr>");
    return compiler_comprehension(c, e, COMP_GENEXP, &_Py_STR(anon_genexpr),
                                  e->v.GeneratorExp.generators,
                                  e->v.GeneratorExp.elt, NULL);
}

static int
compiler_listcomp(struct compiler *c, expr_ty e)
{
    assert(e->kind == ListComp_kind);
    _Py_DECLARE_STR(anon_listcomp, "<listcomp>");
    return compiler_comprehension(c, e, COMP_LISTCOMP, &_Py_STR(anon_listcomp),
                                  e->v.ListComp.generators,
                                  e->v.ListComp.elt, NULL);
}

static int
compiler_setcomp(struct compiler *c, expr_ty e)
{
    assert(e->kind == SetComp_kind);
    _Py_DECLARE_STR(anon_setcomp, "<setcomp>");
    return compiler_comprehension(c, e, COMP_SETCOMP, &_Py_STR(anon_setcomp),
                                  e->v.SetComp.generators,
                                  e->v.SetComp.elt, NULL);
}


static int
compiler_dictcomp(struct compiler *c, expr_ty e)
{
    assert(e->kind == DictComp_kind);
    _Py_DECLARE_STR(anon_dictcomp, "<dictcomp>");
    return compiler_comprehension(c, e, COMP_DICTCOMP, &_Py_STR(anon_dictcomp),
                                  e->v.DictComp.generators,
                                  e->v.DictComp.key, e->v.DictComp.value);
}


static int
compiler_visit_keyword(struct compiler *c, keyword_ty k)
{
    VISIT(c, expr, k->value);
    return SUCCESS;
}


static int
compiler_with_except_finish(struct compiler *c, jump_target_label cleanup) {
    NEW_JUMP_TARGET_LABEL(c, suppress);
    ADDOP(c, NO_LOCATION, TO_BOOL);
    ADDOP_JUMP(c, NO_LOCATION, POP_JUMP_IF_TRUE, suppress);
    ADDOP_I(c, NO_LOCATION, RERAISE, 2);

    USE_LABEL(c, suppress);
    ADDOP(c, NO_LOCATION, POP_TOP); /* exc_value */
    ADDOP(c, NO_LOCATION, POP_BLOCK);
    ADDOP(c, NO_LOCATION, POP_EXCEPT);
    ADDOP(c, NO_LOCATION, POP_TOP);
    ADDOP(c, NO_LOCATION, POP_TOP);
    NEW_JUMP_TARGET_LABEL(c, exit);
    ADDOP_JUMP(c, NO_LOCATION, JUMP_NO_INTERRUPT, exit);

    USE_LABEL(c, cleanup);
    POP_EXCEPT_AND_RERAISE(c, NO_LOCATION);

    USE_LABEL(c, exit);
    return SUCCESS;
}

/*
   Implements the async with statement.

   The semantics outlined in that PEP are as follows:

   async with EXPR as VAR:
       BLOCK

   It is implemented roughly as:

   context = EXPR
   exit = context.__aexit__  # not calling it
   value = await context.__aenter__()
   try:
       VAR = value  # if VAR present in the syntax
       BLOCK
   finally:
       if an exception was raised:
           exc = copy of (exception, instance, traceback)
       else:
           exc = (None, None, None)
       if not (await exit(*exc)):
           raise
 */
static int
compiler_async_with(struct compiler *c, stmt_ty s, int pos)
{
    location loc = LOC(s);
    withitem_ty item = asdl_seq_GET(s->v.AsyncWith.items, pos);

    assert(s->kind == AsyncWith_kind);
    if (IS_TOP_LEVEL_AWAIT(c)){
        c->u->u_ste->ste_coroutine = 1;
    } else if (c->u->u_scope_type != COMPILER_SCOPE_ASYNC_FUNCTION){
        return compiler_error(c, loc, "'async with' outside async function");
    }

    NEW_JUMP_TARGET_LABEL(c, block);
    NEW_JUMP_TARGET_LABEL(c, final);
    NEW_JUMP_TARGET_LABEL(c, exit);
    NEW_JUMP_TARGET_LABEL(c, cleanup);

    /* Evaluate EXPR */
    VISIT(c, expr, item->context_expr);

    ADDOP(c, loc, BEFORE_ASYNC_WITH);
    ADDOP_I(c, loc, GET_AWAITABLE, 1);
    ADDOP_LOAD_CONST(c, loc, Py_None);
    ADD_YIELD_FROM(c, loc, 1);

    ADDOP_JUMP(c, loc, SETUP_WITH, final);

    /* SETUP_WITH pushes a finally block. */
    USE_LABEL(c, block);
    RETURN_IF_ERROR(compiler_push_fblock(c, loc, ASYNC_WITH, block, final, s));

    if (item->optional_vars) {
        VISIT(c, expr, item->optional_vars);
    }
    else {
        /* Discard result from context.__aenter__() */
        ADDOP(c, loc, POP_TOP);
    }

    pos++;
    if (pos == asdl_seq_LEN(s->v.AsyncWith.items)) {
        /* BLOCK code */
        VISIT_SEQ(c, stmt, s->v.AsyncWith.body)
    }
    else {
        RETURN_IF_ERROR(compiler_async_with(c, s, pos));
    }

    compiler_pop_fblock(c, ASYNC_WITH, block);

    ADDOP(c, loc, POP_BLOCK);
    /* End of body; start the cleanup */

    /* For successful outcome:
     * call __exit__(None, None, None)
     */
    RETURN_IF_ERROR(compiler_call_exit_with_nones(c, loc));
    ADDOP_I(c, loc, GET_AWAITABLE, 2);
    ADDOP_LOAD_CONST(c, loc, Py_None);
    ADD_YIELD_FROM(c, loc, 1);

    ADDOP(c, loc, POP_TOP);

    ADDOP_JUMP(c, loc, JUMP, exit);

    /* For exceptional outcome: */
    USE_LABEL(c, final);

    ADDOP_JUMP(c, loc, SETUP_CLEANUP, cleanup);
    ADDOP(c, loc, PUSH_EXC_INFO);
    ADDOP(c, loc, WITH_EXCEPT_START);
    ADDOP_I(c, loc, GET_AWAITABLE, 2);
    ADDOP_LOAD_CONST(c, loc, Py_None);
    ADD_YIELD_FROM(c, loc, 1);
    RETURN_IF_ERROR(compiler_with_except_finish(c, cleanup));

    USE_LABEL(c, exit);
    return SUCCESS;
}


/*
   Implements the with statement from PEP 343.
   with EXPR as VAR:
       BLOCK
   is implemented as:
        <code for EXPR>
        SETUP_WITH  E
        <code to store to VAR> or POP_TOP
        <code for BLOCK>
        LOAD_CONST (None, None, None)
        CALL_FUNCTION_EX 0
        JUMP  EXIT
    E:  WITH_EXCEPT_START (calls EXPR.__exit__)
        POP_JUMP_IF_TRUE T:
        RERAISE
    T:  POP_TOP (remove exception from stack)
        POP_EXCEPT
        POP_TOP
    EXIT:
 */

static int
compiler_with(struct compiler *c, stmt_ty s, int pos)
{
    withitem_ty item = asdl_seq_GET(s->v.With.items, pos);

    assert(s->kind == With_kind);

    NEW_JUMP_TARGET_LABEL(c, block);
    NEW_JUMP_TARGET_LABEL(c, final);
    NEW_JUMP_TARGET_LABEL(c, exit);
    NEW_JUMP_TARGET_LABEL(c, cleanup);

    /* Evaluate EXPR */
    VISIT(c, expr, item->context_expr);
    /* Will push bound __exit__ */
    location loc = LOC(s);
    ADDOP(c, loc, BEFORE_WITH);
    ADDOP_JUMP(c, loc, SETUP_WITH, final);

    /* SETUP_WITH pushes a finally block. */
    USE_LABEL(c, block);
    RETURN_IF_ERROR(compiler_push_fblock(c, loc, WITH, block, final, s));

    if (item->optional_vars) {
        VISIT(c, expr, item->optional_vars);
    }
    else {
    /* Discard result from context.__enter__() */
        ADDOP(c, loc, POP_TOP);
    }

    pos++;
    if (pos == asdl_seq_LEN(s->v.With.items)) {
        /* BLOCK code */
        VISIT_SEQ(c, stmt, s->v.With.body)
    }
    else {
        RETURN_IF_ERROR(compiler_with(c, s, pos));
    }

    ADDOP(c, NO_LOCATION, POP_BLOCK);
    compiler_pop_fblock(c, WITH, block);

    /* End of body; start the cleanup. */

    /* For successful outcome:
     * call __exit__(None, None, None)
     */
    loc = LOC(s);
    RETURN_IF_ERROR(compiler_call_exit_with_nones(c, loc));
    ADDOP(c, loc, POP_TOP);
    ADDOP_JUMP(c, loc, JUMP, exit);

    /* For exceptional outcome: */
    USE_LABEL(c, final);

    ADDOP_JUMP(c, loc, SETUP_CLEANUP, cleanup);
    ADDOP(c, loc, PUSH_EXC_INFO);
    ADDOP(c, loc, WITH_EXCEPT_START);
    RETURN_IF_ERROR(compiler_with_except_finish(c, cleanup));

    USE_LABEL(c, exit);
    return SUCCESS;
}

static int
compiler_visit_expr1(struct compiler *c, expr_ty e)
{
    location loc = LOC(e);
    switch (e->kind) {
    case NamedExpr_kind:
        VISIT(c, expr, e->v.NamedExpr.value);
        ADDOP_I(c, loc, COPY, 1);
        VISIT(c, expr, e->v.NamedExpr.target);
        break;
    case BoolOp_kind:
        return compiler_boolop(c, e);
    case BinOp_kind:
        VISIT(c, expr, e->v.BinOp.left);
        VISIT(c, expr, e->v.BinOp.right);
        ADDOP_BINARY(c, loc, e->v.BinOp.op);
        break;
    case UnaryOp_kind:
        VISIT(c, expr, e->v.UnaryOp.operand);
        if (e->v.UnaryOp.op == UAdd) {
            ADDOP_I(c, loc, CALL_INTRINSIC_1, INTRINSIC_UNARY_POSITIVE);
        }
        else if (e->v.UnaryOp.op == Not) {
            ADDOP(c, loc, TO_BOOL);
            ADDOP(c, loc, UNARY_NOT);
        }
        else {
            ADDOP(c, loc, unaryop(e->v.UnaryOp.op));
        }
        break;
    case Lambda_kind:
        return compiler_lambda(c, e);
    case IfExp_kind:
        return compiler_ifexp(c, e);
    case Dict_kind:
        return compiler_dict(c, e);
    case Set_kind:
        return compiler_set(c, e);
    case GeneratorExp_kind:
        return compiler_genexp(c, e);
    case ListComp_kind:
        return compiler_listcomp(c, e);
    case SetComp_kind:
        return compiler_setcomp(c, e);
    case DictComp_kind:
        return compiler_dictcomp(c, e);
    case Yield_kind:
        if (!_PyST_IsFunctionLike(c->u->u_ste)) {
            return compiler_error(c, loc, "'yield' outside function");
        }
        if (e->v.Yield.value) {
            VISIT(c, expr, e->v.Yield.value);
        }
        else {
            ADDOP_LOAD_CONST(c, loc, Py_None);
        }
        ADDOP_YIELD(c, loc);
        break;
    case YieldFrom_kind:
        if (!_PyST_IsFunctionLike(c->u->u_ste)) {
            return compiler_error(c, loc, "'yield' outside function");
        }
        if (c->u->u_scope_type == COMPILER_SCOPE_ASYNC_FUNCTION) {
            return compiler_error(c, loc, "'yield from' inside async function");
        }
        VISIT(c, expr, e->v.YieldFrom.value);
        ADDOP(c, loc, GET_YIELD_FROM_ITER);
        ADDOP_LOAD_CONST(c, loc, Py_None);
        ADD_YIELD_FROM(c, loc, 0);
        break;
    case Await_kind:
        if (!IS_TOP_LEVEL_AWAIT(c)){
            if (!_PyST_IsFunctionLike(c->u->u_ste)) {
                return compiler_error(c, loc, "'await' outside function");
            }

            if (c->u->u_scope_type != COMPILER_SCOPE_ASYNC_FUNCTION &&
                    c->u->u_scope_type != COMPILER_SCOPE_COMPREHENSION) {
                return compiler_error(c, loc, "'await' outside async function");
            }
        }

        VISIT(c, expr, e->v.Await.value);
        ADDOP_I(c, loc, GET_AWAITABLE, 0);
        ADDOP_LOAD_CONST(c, loc, Py_None);
        ADD_YIELD_FROM(c, loc, 1);
        break;
    case Compare_kind:
        return compiler_compare(c, e);
    case Call_kind:
        return compiler_call(c, e);
    case Constant_kind:
        ADDOP_LOAD_CONST(c, loc, e->v.Constant.value);
        break;
    case JoinedStr_kind:
        return compiler_joined_str(c, e);
    case FormattedValue_kind:
        return compiler_formatted_value(c, e);
    /* The following exprs can be assignment targets. */
    case Attribute_kind:
        if (e->v.Attribute.ctx == Load && can_optimize_super_call(c, e)) {
            RETURN_IF_ERROR(load_args_for_super(c, e->v.Attribute.value));
            int opcode = asdl_seq_LEN(e->v.Attribute.value->v.Call.args) ?
                LOAD_SUPER_ATTR : LOAD_ZERO_SUPER_ATTR;
            ADDOP_NAME(c, loc, opcode, e->v.Attribute.attr, names);
            loc = update_start_location_to_match_attr(c, loc, e);
            ADDOP(c, loc, NOP);
            return SUCCESS;
        }
        if (e->v.Attribute.value->kind == Name_kind &&
            _PyUnicode_EqualToASCIIString(e->v.Attribute.value->v.Name.id, "self"))
        {
            struct compiler_unit *class_u = get_class_compiler_unit(c);
            if (class_u != NULL) {
                assert(class_u->u_scope_type == COMPILER_SCOPE_CLASS);
                assert(class_u->u_static_attributes);
                RETURN_IF_ERROR(
                    PySet_Add(class_u->u_static_attributes, e->v.Attribute.attr));
            }
        }
        VISIT(c, expr, e->v.Attribute.value);
        loc = LOC(e);
        loc = update_start_location_to_match_attr(c, loc, e);
        switch (e->v.Attribute.ctx) {
        case Load:
            ADDOP_NAME(c, loc, LOAD_ATTR, e->v.Attribute.attr, names);
            break;
        case Store:
            if (forbidden_name(c, loc, e->v.Attribute.attr, e->v.Attribute.ctx)) {
                return ERROR;
            }
            ADDOP_NAME(c, loc, STORE_ATTR, e->v.Attribute.attr, names);
            break;
        case Del:
            ADDOP_NAME(c, loc, DELETE_ATTR, e->v.Attribute.attr, names);
            break;
        }
        break;
    case Subscript_kind:
        return compiler_subscript(c, e);
    case Starred_kind:
        switch (e->v.Starred.ctx) {
        case Store:
            /* In all legitimate cases, the Starred node was already replaced
             * by compiler_list/compiler_tuple. XXX: is that okay? */
            return compiler_error(c, loc,
                "starred assignment target must be in a list or tuple");
        default:
            return compiler_error(c, loc,
                "can't use starred expression here");
        }
        break;
    case Slice_kind:
    {
        int n = compiler_slice(c, e);
        RETURN_IF_ERROR(n);
        ADDOP_I(c, loc, BUILD_SLICE, n);
        break;
    }
    case Name_kind:
        return compiler_nameop(c, loc, e->v.Name.id, e->v.Name.ctx);
    /* child nodes of List and Tuple will have expr_context set */
    case List_kind:
        return compiler_list(c, e);
    case Tuple_kind:
        return compiler_tuple(c, e);
    }
    return SUCCESS;
}

static int
compiler_visit_expr(struct compiler *c, expr_ty e)
{
    int res = compiler_visit_expr1(c, e);
    return res;
}

static bool
is_two_element_slice(expr_ty s)
{
    return s->kind == Slice_kind &&
           s->v.Slice.step == NULL;
}

static int
compiler_augassign(struct compiler *c, stmt_ty s)
{
    assert(s->kind == AugAssign_kind);
    expr_ty e = s->v.AugAssign.target;

    location loc = LOC(e);

    switch (e->kind) {
    case Attribute_kind:
        VISIT(c, expr, e->v.Attribute.value);
        ADDOP_I(c, loc, COPY, 1);
        loc = update_start_location_to_match_attr(c, loc, e);
        ADDOP_NAME(c, loc, LOAD_ATTR, e->v.Attribute.attr, names);
        break;
    case Subscript_kind:
        VISIT(c, expr, e->v.Subscript.value);
        if (is_two_element_slice(e->v.Subscript.slice)) {
            RETURN_IF_ERROR(compiler_slice(c, e->v.Subscript.slice));
            ADDOP_I(c, loc, COPY, 3);
            ADDOP_I(c, loc, COPY, 3);
            ADDOP_I(c, loc, COPY, 3);
            ADDOP(c, loc, BINARY_SLICE);
        }
        else {
            VISIT(c, expr, e->v.Subscript.slice);
            ADDOP_I(c, loc, COPY, 2);
            ADDOP_I(c, loc, COPY, 2);
            ADDOP(c, loc, BINARY_SUBSCR);
        }
        break;
    case Name_kind:
        RETURN_IF_ERROR(compiler_nameop(c, loc, e->v.Name.id, Load));
        break;
    default:
        PyErr_Format(PyExc_SystemError,
            "invalid node type (%d) for augmented assignment",
            e->kind);
        return ERROR;
    }

    loc = LOC(s);

    VISIT(c, expr, s->v.AugAssign.value);
    ADDOP_INPLACE(c, loc, s->v.AugAssign.op);

    loc = LOC(e);

    switch (e->kind) {
    case Attribute_kind:
        loc = update_start_location_to_match_attr(c, loc, e);
        ADDOP_I(c, loc, SWAP, 2);
        ADDOP_NAME(c, loc, STORE_ATTR, e->v.Attribute.attr, names);
        break;
    case Subscript_kind:
        if (is_two_element_slice(e->v.Subscript.slice)) {
            ADDOP_I(c, loc, SWAP, 4);
            ADDOP_I(c, loc, SWAP, 3);
            ADDOP_I(c, loc, SWAP, 2);
            ADDOP(c, loc, STORE_SLICE);
        }
        else {
            ADDOP_I(c, loc, SWAP, 3);
            ADDOP_I(c, loc, SWAP, 2);
            ADDOP(c, loc, STORE_SUBSCR);
        }
        break;
    case Name_kind:
        return compiler_nameop(c, loc, e->v.Name.id, Store);
    default:
        Py_UNREACHABLE();
    }
    return SUCCESS;
}

static int
check_ann_expr(struct compiler *c, expr_ty e)
{
    VISIT(c, expr, e);
    ADDOP(c, LOC(e), POP_TOP);
    return SUCCESS;
}

static int
check_annotation(struct compiler *c, stmt_ty s)
{
    /* Annotations of complex targets does not produce anything
       under annotations future */
    if (c->c_future.ff_features & CO_FUTURE_ANNOTATIONS) {
        return SUCCESS;
    }

    /* Annotations are only evaluated in a module or class. */
    if (c->u->u_scope_type == COMPILER_SCOPE_MODULE ||
        c->u->u_scope_type == COMPILER_SCOPE_CLASS) {
        return check_ann_expr(c, s->v.AnnAssign.annotation);
    }
    return SUCCESS;
}

static int
check_ann_subscr(struct compiler *c, expr_ty e)
{
    /* We check that everything in a subscript is defined at runtime. */
    switch (e->kind) {
    case Slice_kind:
        if (e->v.Slice.lower && check_ann_expr(c, e->v.Slice.lower) < 0) {
            return ERROR;
        }
        if (e->v.Slice.upper && check_ann_expr(c, e->v.Slice.upper) < 0) {
            return ERROR;
        }
        if (e->v.Slice.step && check_ann_expr(c, e->v.Slice.step) < 0) {
            return ERROR;
        }
        return SUCCESS;
    case Tuple_kind: {
        /* extended slice */
        asdl_expr_seq *elts = e->v.Tuple.elts;
        Py_ssize_t i, n = asdl_seq_LEN(elts);
        for (i = 0; i < n; i++) {
            RETURN_IF_ERROR(check_ann_subscr(c, asdl_seq_GET(elts, i)));
        }
        return SUCCESS;
    }
    default:
        return check_ann_expr(c, e);
    }
}

static int
compiler_annassign(struct compiler *c, stmt_ty s)
{
    location loc = LOC(s);
    expr_ty targ = s->v.AnnAssign.target;
    bool future_annotations = c->c_future.ff_features & CO_FUTURE_ANNOTATIONS;
    PyObject *mangled;

    assert(s->kind == AnnAssign_kind);

    /* We perform the actual assignment first. */
    if (s->v.AnnAssign.value) {
        VISIT(c, expr, s->v.AnnAssign.value);
        VISIT(c, expr, targ);
    }
    switch (targ->kind) {
    case Name_kind:
        if (forbidden_name(c, loc, targ->v.Name.id, Store)) {
            return ERROR;
        }
        /* If we have a simple name in a module or class, store annotation. */
        if (s->v.AnnAssign.simple &&
            (c->u->u_scope_type == COMPILER_SCOPE_MODULE ||
             c->u->u_scope_type == COMPILER_SCOPE_CLASS)) {
            if (future_annotations) {
                VISIT(c, annexpr, s->v.AnnAssign.annotation);
                ADDOP_NAME(c, loc, LOAD_NAME, &_Py_ID(__annotations__), names);
                mangled = _Py_MaybeMangle(c->u->u_private, c->u->u_ste, targ->v.Name.id);
                ADDOP_LOAD_CONST_NEW(c, loc, mangled);
                ADDOP(c, loc, STORE_SUBSCR);
            }
            else {
                if (c->u->u_deferred_annotations == NULL) {
                    c->u->u_deferred_annotations = PyList_New(0);
                    if (c->u->u_deferred_annotations == NULL) {
                        return ERROR;
                    }
                }
                PyObject *ptr = PyLong_FromVoidPtr((void *)s);
                if (ptr == NULL) {
                    return ERROR;
                }
                if (PyList_Append(c->u->u_deferred_annotations, ptr) < 0) {
                    Py_DECREF(ptr);
                    return ERROR;
                }
                Py_DECREF(ptr);
            }
        }
        break;
    case Attribute_kind:
        if (forbidden_name(c, loc, targ->v.Attribute.attr, Store)) {
            return ERROR;
        }
        if (!s->v.AnnAssign.value &&
            check_ann_expr(c, targ->v.Attribute.value) < 0) {
            return ERROR;
        }
        break;
    case Subscript_kind:
        if (!s->v.AnnAssign.value &&
            (check_ann_expr(c, targ->v.Subscript.value) < 0 ||
             check_ann_subscr(c, targ->v.Subscript.slice) < 0)) {
                return ERROR;
        }
        break;
    default:
        PyErr_Format(PyExc_SystemError,
                     "invalid node type (%d) for annotated assignment",
                     targ->kind);
        return ERROR;
    }
    /* Annotation is evaluated last. */
    if (future_annotations && !s->v.AnnAssign.simple && check_annotation(c, s) < 0) {
        return ERROR;
    }
    return SUCCESS;
}

/* Raises a SyntaxError and returns 0.
   If something goes wrong, a different exception may be raised.
*/

static int
compiler_error(struct compiler *c, location loc,
               const char *format, ...)
{
    va_list vargs;
    va_start(vargs, format);
    PyObject *msg = PyUnicode_FromFormatV(format, vargs);
    va_end(vargs);
    if (msg == NULL) {
        return ERROR;
    }
    PyObject *loc_obj = PyErr_ProgramTextObject(c->c_filename, loc.lineno);
    if (loc_obj == NULL) {
        loc_obj = Py_None;
    }
    PyObject *args = Py_BuildValue("O(OiiOii)", msg, c->c_filename,
                                   loc.lineno, loc.col_offset + 1, loc_obj,
                                   loc.end_lineno, loc.end_col_offset + 1);
    Py_DECREF(msg);
    if (args == NULL) {
        goto exit;
    }
    PyErr_SetObject(PyExc_SyntaxError, args);
 exit:
    Py_DECREF(loc_obj);
    Py_XDECREF(args);
    return ERROR;
}

/* Emits a SyntaxWarning and returns 1 on success.
   If a SyntaxWarning raised as error, replaces it with a SyntaxError
   and returns 0.
*/
static int
compiler_warn(struct compiler *c, location loc,
              const char *format, ...)
{
    va_list vargs;
    va_start(vargs, format);
    PyObject *msg = PyUnicode_FromFormatV(format, vargs);
    va_end(vargs);
    if (msg == NULL) {
        return ERROR;
    }
    if (PyErr_WarnExplicitObject(PyExc_SyntaxWarning, msg, c->c_filename,
                                 loc.lineno, NULL, NULL) < 0)
    {
        if (PyErr_ExceptionMatches(PyExc_SyntaxWarning)) {
            /* Replace the SyntaxWarning exception with a SyntaxError
               to get a more accurate error report */
            PyErr_Clear();
            assert(PyUnicode_AsUTF8(msg) != NULL);
            compiler_error(c, loc, PyUnicode_AsUTF8(msg));
        }
        Py_DECREF(msg);
        return ERROR;
    }
    Py_DECREF(msg);
    return SUCCESS;
}

static int
compiler_subscript(struct compiler *c, expr_ty e)
{
    location loc = LOC(e);
    expr_context_ty ctx = e->v.Subscript.ctx;
    int op = 0;

    if (ctx == Load) {
        RETURN_IF_ERROR(check_subscripter(c, e->v.Subscript.value));
        RETURN_IF_ERROR(check_index(c, e->v.Subscript.value, e->v.Subscript.slice));
    }

    VISIT(c, expr, e->v.Subscript.value);
    if (is_two_element_slice(e->v.Subscript.slice) && ctx != Del) {
        RETURN_IF_ERROR(compiler_slice(c, e->v.Subscript.slice));
        if (ctx == Load) {
            ADDOP(c, loc, BINARY_SLICE);
        }
        else {
            assert(ctx == Store);
            ADDOP(c, loc, STORE_SLICE);
        }
    }
    else {
        VISIT(c, expr, e->v.Subscript.slice);
        switch (ctx) {
            case Load:    op = BINARY_SUBSCR; break;
            case Store:   op = STORE_SUBSCR; break;
            case Del:     op = DELETE_SUBSCR; break;
        }
        assert(op);
        ADDOP(c, loc, op);
    }
    return SUCCESS;
}

/* Returns the number of the values emitted,
 * thus are needed to build the slice, or -1 if there is an error. */
static int
compiler_slice(struct compiler *c, expr_ty s)
{
    int n = 2;
    assert(s->kind == Slice_kind);

    /* only handles the cases where BUILD_SLICE is emitted */
    if (s->v.Slice.lower) {
        VISIT(c, expr, s->v.Slice.lower);
    }
    else {
        ADDOP_LOAD_CONST(c, LOC(s), Py_None);
    }

    if (s->v.Slice.upper) {
        VISIT(c, expr, s->v.Slice.upper);
    }
    else {
        ADDOP_LOAD_CONST(c, LOC(s), Py_None);
    }

    if (s->v.Slice.step) {
        n++;
        VISIT(c, expr, s->v.Slice.step);
    }
    return n;
}


// PEP 634: Structural Pattern Matching

// To keep things simple, all compiler_pattern_* and pattern_helper_* routines
// follow the convention of consuming TOS (the subject for the given pattern)
// and calling jump_to_fail_pop on failure (no match).

// When calling into these routines, it's important that pc->on_top be kept
// updated to reflect the current number of items that we are using on the top
// of the stack: they will be popped on failure, and any name captures will be
// stored *underneath* them on success. This lets us defer all names stores
// until the *entire* pattern matches.

#define WILDCARD_CHECK(N) \
    ((N)->kind == MatchAs_kind && !(N)->v.MatchAs.name)

#define WILDCARD_STAR_CHECK(N) \
    ((N)->kind == MatchStar_kind && !(N)->v.MatchStar.name)

// Limit permitted subexpressions, even if the parser & AST validator let them through
#define MATCH_VALUE_EXPR(N) \
    ((N)->kind == Constant_kind || (N)->kind == Attribute_kind)

// Allocate or resize pc->fail_pop to allow for n items to be popped on failure.
static int
ensure_fail_pop(struct compiler *c, pattern_context *pc, Py_ssize_t n)
{
    Py_ssize_t size = n + 1;
    if (size <= pc->fail_pop_size) {
        return SUCCESS;
    }
    Py_ssize_t needed = sizeof(jump_target_label) * size;
    jump_target_label *resized = PyMem_Realloc(pc->fail_pop, needed);
    if (resized == NULL) {
        PyErr_NoMemory();
        return ERROR;
    }
    pc->fail_pop = resized;
    while (pc->fail_pop_size < size) {
        NEW_JUMP_TARGET_LABEL(c, new_block);
        pc->fail_pop[pc->fail_pop_size++] = new_block;
    }
    return SUCCESS;
}

// Use op to jump to the correct fail_pop block.
static int
jump_to_fail_pop(struct compiler *c, location loc,
                 pattern_context *pc, int op)
{
    // Pop any items on the top of the stack, plus any objects we were going to
    // capture on success:
    Py_ssize_t pops = pc->on_top + PyList_GET_SIZE(pc->stores);
    RETURN_IF_ERROR(ensure_fail_pop(c, pc, pops));
    ADDOP_JUMP(c, loc, op, pc->fail_pop[pops]);
    return SUCCESS;
}

// Build all of the fail_pop blocks and reset fail_pop.
static int
emit_and_reset_fail_pop(struct compiler *c, location loc,
                        pattern_context *pc)
{
    if (!pc->fail_pop_size) {
        assert(pc->fail_pop == NULL);
        return SUCCESS;
    }
    while (--pc->fail_pop_size) {
        USE_LABEL(c, pc->fail_pop[pc->fail_pop_size]);
        if (codegen_addop_noarg(INSTR_SEQUENCE(c), POP_TOP, loc) < 0) {
            pc->fail_pop_size = 0;
            PyMem_Free(pc->fail_pop);
            pc->fail_pop = NULL;
            return ERROR;
        }
    }
    USE_LABEL(c, pc->fail_pop[0]);
    PyMem_Free(pc->fail_pop);
    pc->fail_pop = NULL;
    return SUCCESS;
}

static int
compiler_error_duplicate_store(struct compiler *c, location loc, identifier n)
{
    return compiler_error(c, loc,
        "multiple assignments to name %R in pattern", n);
}

// Duplicate the effect of 3.10's ROT_* instructions using SWAPs.
static int
pattern_helper_rotate(struct compiler *c, location loc, Py_ssize_t count)
{
    while (1 < count) {
        ADDOP_I(c, loc, SWAP, count--);
    }
    return SUCCESS;
}

static int
pattern_helper_store_name(struct compiler *c, location loc,
                          identifier n, pattern_context *pc)
{
    if (n == NULL) {
        ADDOP(c, loc, POP_TOP);
        return SUCCESS;
    }
    if (forbidden_name(c, loc, n, Store)) {
        return ERROR;
    }
    // Can't assign to the same name twice:
    int duplicate = PySequence_Contains(pc->stores, n);
    RETURN_IF_ERROR(duplicate);
    if (duplicate) {
        return compiler_error_duplicate_store(c, loc, n);
    }
    // Rotate this object underneath any items we need to preserve:
    Py_ssize_t rotations = pc->on_top + PyList_GET_SIZE(pc->stores) + 1;
    RETURN_IF_ERROR(pattern_helper_rotate(c, loc, rotations));
    RETURN_IF_ERROR(PyList_Append(pc->stores, n));
    return SUCCESS;
}


static int
pattern_unpack_helper(struct compiler *c, location loc,
                      asdl_pattern_seq *elts)
{
    Py_ssize_t n = asdl_seq_LEN(elts);
    int seen_star = 0;
    for (Py_ssize_t i = 0; i < n; i++) {
        pattern_ty elt = asdl_seq_GET(elts, i);
        if (elt->kind == MatchStar_kind && !seen_star) {
            if ((i >= (1 << 8)) ||
                (n-i-1 >= (INT_MAX >> 8))) {
                return compiler_error(c, loc,
                    "too many expressions in "
                    "star-unpacking sequence pattern");
            }
            ADDOP_I(c, loc, UNPACK_EX, (i + ((n-i-1) << 8)));
            seen_star = 1;
        }
        else if (elt->kind == MatchStar_kind) {
            return compiler_error(c, loc,
                "multiple starred expressions in sequence pattern");
        }
    }
    if (!seen_star) {
        ADDOP_I(c, loc, UNPACK_SEQUENCE, n);
    }
    return SUCCESS;
}

static int
pattern_helper_sequence_unpack(struct compiler *c, location loc,
                               asdl_pattern_seq *patterns, Py_ssize_t star,
                               pattern_context *pc)
{
    RETURN_IF_ERROR(pattern_unpack_helper(c, loc, patterns));
    Py_ssize_t size = asdl_seq_LEN(patterns);
    // We've now got a bunch of new subjects on the stack. They need to remain
    // there after each subpattern match:
    pc->on_top += size;
    for (Py_ssize_t i = 0; i < size; i++) {
        // One less item to keep track of each time we loop through:
        pc->on_top--;
        pattern_ty pattern = asdl_seq_GET(patterns, i);
        RETURN_IF_ERROR(compiler_pattern_subpattern(c, pattern, pc));
    }
    return SUCCESS;
}

// Like pattern_helper_sequence_unpack, but uses BINARY_SUBSCR instead of
// UNPACK_SEQUENCE / UNPACK_EX. This is more efficient for patterns with a
// starred wildcard like [first, *_] / [first, *_, last] / [*_, last] / etc.
static int
pattern_helper_sequence_subscr(struct compiler *c, location loc,
                               asdl_pattern_seq *patterns, Py_ssize_t star,
                               pattern_context *pc)
{
    // We need to keep the subject around for extracting elements:
    pc->on_top++;
    Py_ssize_t size = asdl_seq_LEN(patterns);
    for (Py_ssize_t i = 0; i < size; i++) {
        pattern_ty pattern = asdl_seq_GET(patterns, i);
        if (WILDCARD_CHECK(pattern)) {
            continue;
        }
        if (i == star) {
            assert(WILDCARD_STAR_CHECK(pattern));
            continue;
        }
        ADDOP_I(c, loc, COPY, 1);
        if (i < star) {
            ADDOP_LOAD_CONST_NEW(c, loc, PyLong_FromSsize_t(i));
        }
        else {
            // The subject may not support negative indexing! Compute a
            // nonnegative index:
            ADDOP(c, loc, GET_LEN);
            ADDOP_LOAD_CONST_NEW(c, loc, PyLong_FromSsize_t(size - i));
            ADDOP_BINARY(c, loc, Sub);
        }
        ADDOP(c, loc, BINARY_SUBSCR);
        RETURN_IF_ERROR(compiler_pattern_subpattern(c, pattern, pc));
    }
    // Pop the subject, we're done with it:
    pc->on_top--;
    ADDOP(c, loc, POP_TOP);
    return SUCCESS;
}

// Like compiler_pattern, but turn off checks for irrefutability.
static int
compiler_pattern_subpattern(struct compiler *c,
                            pattern_ty p, pattern_context *pc)
{
    int allow_irrefutable = pc->allow_irrefutable;
    pc->allow_irrefutable = 1;
    RETURN_IF_ERROR(compiler_pattern(c, p, pc));
    pc->allow_irrefutable = allow_irrefutable;
    return SUCCESS;
}

static int
compiler_pattern_as(struct compiler *c, pattern_ty p, pattern_context *pc)
{
    assert(p->kind == MatchAs_kind);
    if (p->v.MatchAs.pattern == NULL) {
        // An irrefutable match:
        if (!pc->allow_irrefutable) {
            if (p->v.MatchAs.name) {
                const char *e = "name capture %R makes remaining patterns unreachable";
                return compiler_error(c, LOC(p), e, p->v.MatchAs.name);
            }
            const char *e = "wildcard makes remaining patterns unreachable";
            return compiler_error(c, LOC(p), e);
        }
        return pattern_helper_store_name(c, LOC(p), p->v.MatchAs.name, pc);
    }
    // Need to make a copy for (possibly) storing later:
    pc->on_top++;
    ADDOP_I(c, LOC(p), COPY, 1);
    RETURN_IF_ERROR(compiler_pattern(c, p->v.MatchAs.pattern, pc));
    // Success! Store it:
    pc->on_top--;
    RETURN_IF_ERROR(pattern_helper_store_name(c, LOC(p), p->v.MatchAs.name, pc));
    return SUCCESS;
}

static int
compiler_pattern_star(struct compiler *c, pattern_ty p, pattern_context *pc)
{
    assert(p->kind == MatchStar_kind);
    RETURN_IF_ERROR(
        pattern_helper_store_name(c, LOC(p), p->v.MatchStar.name, pc));
    return SUCCESS;
}

static int
validate_kwd_attrs(struct compiler *c, asdl_identifier_seq *attrs, asdl_pattern_seq* patterns)
{
    // Any errors will point to the pattern rather than the arg name as the
    // parser is only supplying identifiers rather than Name or keyword nodes
    Py_ssize_t nattrs = asdl_seq_LEN(attrs);
    for (Py_ssize_t i = 0; i < nattrs; i++) {
        identifier attr = ((identifier)asdl_seq_GET(attrs, i));
        location loc = LOC((pattern_ty) asdl_seq_GET(patterns, i));
        if (forbidden_name(c, loc, attr, Store)) {
            return ERROR;
        }
        for (Py_ssize_t j = i + 1; j < nattrs; j++) {
            identifier other = ((identifier)asdl_seq_GET(attrs, j));
            if (!PyUnicode_Compare(attr, other)) {
                location loc = LOC((pattern_ty) asdl_seq_GET(patterns, j));
                compiler_error(c, loc, "attribute name repeated in class pattern: %U", attr);
                return ERROR;
            }
        }
    }
    return SUCCESS;
}

static int
compiler_pattern_class(struct compiler *c, pattern_ty p, pattern_context *pc)
{
    assert(p->kind == MatchClass_kind);
    asdl_pattern_seq *patterns = p->v.MatchClass.patterns;
    asdl_identifier_seq *kwd_attrs = p->v.MatchClass.kwd_attrs;
    asdl_pattern_seq *kwd_patterns = p->v.MatchClass.kwd_patterns;
    Py_ssize_t nargs = asdl_seq_LEN(patterns);
    Py_ssize_t nattrs = asdl_seq_LEN(kwd_attrs);
    Py_ssize_t nkwd_patterns = asdl_seq_LEN(kwd_patterns);
    if (nattrs != nkwd_patterns) {
        // AST validator shouldn't let this happen, but if it does,
        // just fail, don't crash out of the interpreter
        const char * e = "kwd_attrs (%d) / kwd_patterns (%d) length mismatch in class pattern";
        return compiler_error(c, LOC(p), e, nattrs, nkwd_patterns);
    }
    if (INT_MAX < nargs || INT_MAX < nargs + nattrs - 1) {
        const char *e = "too many sub-patterns in class pattern %R";
        return compiler_error(c, LOC(p), e, p->v.MatchClass.cls);
    }
    if (nattrs) {
        RETURN_IF_ERROR(validate_kwd_attrs(c, kwd_attrs, kwd_patterns));
    }
    VISIT(c, expr, p->v.MatchClass.cls);
    PyObject *attr_names = PyTuple_New(nattrs);
    if (attr_names == NULL) {
        return ERROR;
    }
    Py_ssize_t i;
    for (i = 0; i < nattrs; i++) {
        PyObject *name = asdl_seq_GET(kwd_attrs, i);
        PyTuple_SET_ITEM(attr_names, i, Py_NewRef(name));
    }
    ADDOP_LOAD_CONST_NEW(c, LOC(p), attr_names);
    ADDOP_I(c, LOC(p), MATCH_CLASS, nargs);
    ADDOP_I(c, LOC(p), COPY, 1);
    ADDOP_LOAD_CONST(c, LOC(p), Py_None);
    ADDOP_I(c, LOC(p), IS_OP, 1);
    // TOS is now a tuple of (nargs + nattrs) attributes (or None):
    pc->on_top++;
    RETURN_IF_ERROR(jump_to_fail_pop(c, LOC(p), pc, POP_JUMP_IF_FALSE));
    ADDOP_I(c, LOC(p), UNPACK_SEQUENCE, nargs + nattrs);
    pc->on_top += nargs + nattrs - 1;
    for (i = 0; i < nargs + nattrs; i++) {
        pc->on_top--;
        pattern_ty pattern;
        if (i < nargs) {
            // Positional:
            pattern = asdl_seq_GET(patterns, i);
        }
        else {
            // Keyword:
            pattern = asdl_seq_GET(kwd_patterns, i - nargs);
        }
        if (WILDCARD_CHECK(pattern)) {
            ADDOP(c, LOC(p), POP_TOP);
            continue;
        }
        RETURN_IF_ERROR(compiler_pattern_subpattern(c, pattern, pc));
    }
    // Success! Pop the tuple of attributes:
    return SUCCESS;
}

static int
compiler_pattern_mapping(struct compiler *c, pattern_ty p,
                         pattern_context *pc)
{
    assert(p->kind == MatchMapping_kind);
    asdl_expr_seq *keys = p->v.MatchMapping.keys;
    asdl_pattern_seq *patterns = p->v.MatchMapping.patterns;
    Py_ssize_t size = asdl_seq_LEN(keys);
    Py_ssize_t npatterns = asdl_seq_LEN(patterns);
    if (size != npatterns) {
        // AST validator shouldn't let this happen, but if it does,
        // just fail, don't crash out of the interpreter
        const char * e = "keys (%d) / patterns (%d) length mismatch in mapping pattern";
        return compiler_error(c, LOC(p), e, size, npatterns);
    }
    // We have a double-star target if "rest" is set
    PyObject *star_target = p->v.MatchMapping.rest;
    // We need to keep the subject on top during the mapping and length checks:
    pc->on_top++;
    ADDOP(c, LOC(p), MATCH_MAPPING);
    RETURN_IF_ERROR(jump_to_fail_pop(c, LOC(p), pc, POP_JUMP_IF_FALSE));
    if (!size && !star_target) {
        // If the pattern is just "{}", we're done! Pop the subject:
        pc->on_top--;
        ADDOP(c, LOC(p), POP_TOP);
        return SUCCESS;
    }
    if (size) {
        // If the pattern has any keys in it, perform a length check:
        ADDOP(c, LOC(p), GET_LEN);
        ADDOP_LOAD_CONST_NEW(c, LOC(p), PyLong_FromSsize_t(size));
        ADDOP_COMPARE(c, LOC(p), GtE);
        RETURN_IF_ERROR(jump_to_fail_pop(c, LOC(p), pc, POP_JUMP_IF_FALSE));
    }
    if (INT_MAX < size - 1) {
        return compiler_error(c, LOC(p), "too many sub-patterns in mapping pattern");
    }
    // Collect all of the keys into a tuple for MATCH_KEYS and
    // **rest. They can either be dotted names or literals:

    // Maintaining a set of Constant_kind kind keys allows us to raise a
    // SyntaxError in the case of duplicates.
    PyObject *seen = PySet_New(NULL);
    if (seen == NULL) {
        return ERROR;
    }

    // NOTE: goto error on failure in the loop below to avoid leaking `seen`
    for (Py_ssize_t i = 0; i < size; i++) {
        expr_ty key = asdl_seq_GET(keys, i);
        if (key == NULL) {
            const char *e = "can't use NULL keys in MatchMapping "
                            "(set 'rest' parameter instead)";
            location loc = LOC((pattern_ty) asdl_seq_GET(patterns, i));
            compiler_error(c, loc, e);
            goto error;
        }

        if (key->kind == Constant_kind) {
            int in_seen = PySet_Contains(seen, key->v.Constant.value);
            if (in_seen < 0) {
                goto error;
            }
            if (in_seen) {
                const char *e = "mapping pattern checks duplicate key (%R)";
                compiler_error(c, LOC(p), e, key->v.Constant.value);
                goto error;
            }
            if (PySet_Add(seen, key->v.Constant.value)) {
                goto error;
            }
        }

        else if (key->kind != Attribute_kind) {
            const char *e = "mapping pattern keys may only match literals and attribute lookups";
            compiler_error(c, LOC(p), e);
            goto error;
        }
        if (compiler_visit_expr(c, key) < 0) {
            goto error;
        }
    }

    // all keys have been checked; there are no duplicates
    Py_DECREF(seen);

    ADDOP_I(c, LOC(p), BUILD_TUPLE, size);
    ADDOP(c, LOC(p), MATCH_KEYS);
    // There's now a tuple of keys and a tuple of values on top of the subject:
    pc->on_top += 2;
    ADDOP_I(c, LOC(p), COPY, 1);
    ADDOP_LOAD_CONST(c, LOC(p), Py_None);
    ADDOP_I(c, LOC(p), IS_OP, 1);
    RETURN_IF_ERROR(jump_to_fail_pop(c, LOC(p), pc, POP_JUMP_IF_FALSE));
    // So far so good. Use that tuple of values on the stack to match
    // sub-patterns against:
    ADDOP_I(c, LOC(p), UNPACK_SEQUENCE, size);
    pc->on_top += size - 1;
    for (Py_ssize_t i = 0; i < size; i++) {
        pc->on_top--;
        pattern_ty pattern = asdl_seq_GET(patterns, i);
        RETURN_IF_ERROR(compiler_pattern_subpattern(c, pattern, pc));
    }
    // If we get this far, it's a match! Whatever happens next should consume
    // the tuple of keys and the subject:
    pc->on_top -= 2;
    if (star_target) {
        // If we have a starred name, bind a dict of remaining items to it (this may
        // seem a bit inefficient, but keys is rarely big enough to actually impact
        // runtime):
        // rest = dict(TOS1)
        // for key in TOS:
        //     del rest[key]
        ADDOP_I(c, LOC(p), BUILD_MAP, 0);           // [subject, keys, empty]
        ADDOP_I(c, LOC(p), SWAP, 3);                // [empty, keys, subject]
        ADDOP_I(c, LOC(p), DICT_UPDATE, 2);         // [copy, keys]
        ADDOP_I(c, LOC(p), UNPACK_SEQUENCE, size);  // [copy, keys...]
        while (size) {
            ADDOP_I(c, LOC(p), COPY, 1 + size--);   // [copy, keys..., copy]
            ADDOP_I(c, LOC(p), SWAP, 2);            // [copy, keys..., copy, key]
            ADDOP(c, LOC(p), DELETE_SUBSCR);        // [copy, keys...]
        }
        RETURN_IF_ERROR(pattern_helper_store_name(c, LOC(p), star_target, pc));
    }
    else {
        ADDOP(c, LOC(p), POP_TOP);  // Tuple of keys.
        ADDOP(c, LOC(p), POP_TOP);  // Subject.
    }
    return SUCCESS;

error:
    Py_DECREF(seen);
    return ERROR;
}

static int
compiler_pattern_or(struct compiler *c, pattern_ty p, pattern_context *pc)
{
    assert(p->kind == MatchOr_kind);
    NEW_JUMP_TARGET_LABEL(c, end);
    Py_ssize_t size = asdl_seq_LEN(p->v.MatchOr.patterns);
    assert(size > 1);
    // We're going to be messing with pc. Keep the original info handy:
    pattern_context old_pc = *pc;
    Py_INCREF(pc->stores);
    // control is the list of names bound by the first alternative. It is used
    // for checking different name bindings in alternatives, and for correcting
    // the order in which extracted elements are placed on the stack.
    PyObject *control = NULL;
    // NOTE: We can't use returning macros anymore! goto error on error.
    for (Py_ssize_t i = 0; i < size; i++) {
        pattern_ty alt = asdl_seq_GET(p->v.MatchOr.patterns, i);
        PyObject *pc_stores = PyList_New(0);
        if (pc_stores == NULL) {
            goto error;
        }
        Py_SETREF(pc->stores, pc_stores);
        // An irrefutable sub-pattern must be last, if it is allowed at all:
        pc->allow_irrefutable = (i == size - 1) && old_pc.allow_irrefutable;
        pc->fail_pop = NULL;
        pc->fail_pop_size = 0;
        pc->on_top = 0;
        if (codegen_addop_i(INSTR_SEQUENCE(c), COPY, 1, LOC(alt)) < 0 ||
            compiler_pattern(c, alt, pc) < 0) {
            goto error;
        }
        // Success!
        Py_ssize_t nstores = PyList_GET_SIZE(pc->stores);
        if (!i) {
            // This is the first alternative, so save its stores as a "control"
            // for the others (they can't bind a different set of names, and
            // might need to be reordered):
            assert(control == NULL);
            control = Py_NewRef(pc->stores);
        }
        else if (nstores != PyList_GET_SIZE(control)) {
            goto diff;
        }
        else if (nstores) {
            // There were captures. Check to see if we differ from control:
            Py_ssize_t icontrol = nstores;
            while (icontrol--) {
                PyObject *name = PyList_GET_ITEM(control, icontrol);
                Py_ssize_t istores = PySequence_Index(pc->stores, name);
                if (istores < 0) {
                    PyErr_Clear();
                    goto diff;
                }
                if (icontrol != istores) {
                    // Reorder the names on the stack to match the order of the
                    // names in control. There's probably a better way of doing
                    // this; the current solution is potentially very
                    // inefficient when each alternative subpattern binds lots
                    // of names in different orders. It's fine for reasonable
                    // cases, though, and the peephole optimizer will ensure
                    // that the final code is as efficient as possible.
                    assert(istores < icontrol);
                    Py_ssize_t rotations = istores + 1;
                    // Perform the same rotation on pc->stores:
                    PyObject *rotated = PyList_GetSlice(pc->stores, 0,
                                                        rotations);
                    if (rotated == NULL ||
                        PyList_SetSlice(pc->stores, 0, rotations, NULL) ||
                        PyList_SetSlice(pc->stores, icontrol - istores,
                                        icontrol - istores, rotated))
                    {
                        Py_XDECREF(rotated);
                        goto error;
                    }
                    Py_DECREF(rotated);
                    // That just did:
                    // rotated = pc_stores[:rotations]
                    // del pc_stores[:rotations]
                    // pc_stores[icontrol-istores:icontrol-istores] = rotated
                    // Do the same thing to the stack, using several
                    // rotations:
                    while (rotations--) {
                        if (pattern_helper_rotate(c, LOC(alt), icontrol + 1) < 0) {
                            goto error;
                        }
                    }
                }
            }
        }
        assert(control);
        if (codegen_addop_j(INSTR_SEQUENCE(c), LOC(alt), JUMP, end) < 0 ||
            emit_and_reset_fail_pop(c, LOC(alt), pc) < 0)
        {
            goto error;
        }
    }
    Py_DECREF(pc->stores);
    *pc = old_pc;
    Py_INCREF(pc->stores);
    // Need to NULL this for the PyMem_Free call in the error block.
    old_pc.fail_pop = NULL;
    // No match. Pop the remaining copy of the subject and fail:
    if (codegen_addop_noarg(INSTR_SEQUENCE(c), POP_TOP, LOC(p)) < 0 ||
        jump_to_fail_pop(c, LOC(p), pc, JUMP) < 0) {
        goto error;
    }

    USE_LABEL(c, end);
    Py_ssize_t nstores = PyList_GET_SIZE(control);
    // There's a bunch of stuff on the stack between where the new stores
    // are and where they need to be:
    // - The other stores.
    // - A copy of the subject.
    // - Anything else that may be on top of the stack.
    // - Any previous stores we've already stashed away on the stack.
    Py_ssize_t nrots = nstores + 1 + pc->on_top + PyList_GET_SIZE(pc->stores);
    for (Py_ssize_t i = 0; i < nstores; i++) {
        // Rotate this capture to its proper place on the stack:
        if (pattern_helper_rotate(c, LOC(p), nrots) < 0) {
            goto error;
        }
        // Update the list of previous stores with this new name, checking for
        // duplicates:
        PyObject *name = PyList_GET_ITEM(control, i);
        int dupe = PySequence_Contains(pc->stores, name);
        if (dupe < 0) {
            goto error;
        }
        if (dupe) {
            compiler_error_duplicate_store(c, LOC(p), name);
            goto error;
        }
        if (PyList_Append(pc->stores, name)) {
            goto error;
        }
    }
    Py_DECREF(old_pc.stores);
    Py_DECREF(control);
    // NOTE: Returning macros are safe again.
    // Pop the copy of the subject:
    ADDOP(c, LOC(p), POP_TOP);
    return SUCCESS;
diff:
    compiler_error(c, LOC(p), "alternative patterns bind different names");
error:
    PyMem_Free(old_pc.fail_pop);
    Py_DECREF(old_pc.stores);
    Py_XDECREF(control);
    return ERROR;
}


static int
compiler_pattern_sequence(struct compiler *c, pattern_ty p,
                          pattern_context *pc)
{
    assert(p->kind == MatchSequence_kind);
    asdl_pattern_seq *patterns = p->v.MatchSequence.patterns;
    Py_ssize_t size = asdl_seq_LEN(patterns);
    Py_ssize_t star = -1;
    int only_wildcard = 1;
    int star_wildcard = 0;
    // Find a starred name, if it exists. There may be at most one:
    for (Py_ssize_t i = 0; i < size; i++) {
        pattern_ty pattern = asdl_seq_GET(patterns, i);
        if (pattern->kind == MatchStar_kind) {
            if (star >= 0) {
                const char *e = "multiple starred names in sequence pattern";
                return compiler_error(c, LOC(p), e);
            }
            star_wildcard = WILDCARD_STAR_CHECK(pattern);
            only_wildcard &= star_wildcard;
            star = i;
            continue;
        }
        only_wildcard &= WILDCARD_CHECK(pattern);
    }
    // We need to keep the subject on top during the sequence and length checks:
    pc->on_top++;
    ADDOP(c, LOC(p), MATCH_SEQUENCE);
    RETURN_IF_ERROR(jump_to_fail_pop(c, LOC(p), pc, POP_JUMP_IF_FALSE));
    if (star < 0) {
        // No star: len(subject) == size
        ADDOP(c, LOC(p), GET_LEN);
        ADDOP_LOAD_CONST_NEW(c, LOC(p), PyLong_FromSsize_t(size));
        ADDOP_COMPARE(c, LOC(p), Eq);
        RETURN_IF_ERROR(jump_to_fail_pop(c, LOC(p), pc, POP_JUMP_IF_FALSE));
    }
    else if (size > 1) {
        // Star: len(subject) >= size - 1
        ADDOP(c, LOC(p), GET_LEN);
        ADDOP_LOAD_CONST_NEW(c, LOC(p), PyLong_FromSsize_t(size - 1));
        ADDOP_COMPARE(c, LOC(p), GtE);
        RETURN_IF_ERROR(jump_to_fail_pop(c, LOC(p), pc, POP_JUMP_IF_FALSE));
    }
    // Whatever comes next should consume the subject:
    pc->on_top--;
    if (only_wildcard) {
        // Patterns like: [] / [_] / [_, _] / [*_] / [_, *_] / [_, _, *_] / etc.
        ADDOP(c, LOC(p), POP_TOP);
    }
    else if (star_wildcard) {
        RETURN_IF_ERROR(pattern_helper_sequence_subscr(c, LOC(p), patterns, star, pc));
    }
    else {
        RETURN_IF_ERROR(pattern_helper_sequence_unpack(c, LOC(p), patterns, star, pc));
    }
    return SUCCESS;
}

static int
compiler_pattern_value(struct compiler *c, pattern_ty p, pattern_context *pc)
{
    assert(p->kind == MatchValue_kind);
    expr_ty value = p->v.MatchValue.value;
    if (!MATCH_VALUE_EXPR(value)) {
        const char *e = "patterns may only match literals and attribute lookups";
        return compiler_error(c, LOC(p), e);
    }
    VISIT(c, expr, value);
    ADDOP_COMPARE(c, LOC(p), Eq);
    ADDOP(c, LOC(p), TO_BOOL);
    RETURN_IF_ERROR(jump_to_fail_pop(c, LOC(p), pc, POP_JUMP_IF_FALSE));
    return SUCCESS;
}

static int
compiler_pattern_singleton(struct compiler *c, pattern_ty p, pattern_context *pc)
{
    assert(p->kind == MatchSingleton_kind);
    ADDOP_LOAD_CONST(c, LOC(p), p->v.MatchSingleton.value);
    ADDOP_COMPARE(c, LOC(p), Is);
    RETURN_IF_ERROR(jump_to_fail_pop(c, LOC(p), pc, POP_JUMP_IF_FALSE));
    return SUCCESS;
}

static int
compiler_pattern(struct compiler *c, pattern_ty p, pattern_context *pc)
{
    switch (p->kind) {
        case MatchValue_kind:
            return compiler_pattern_value(c, p, pc);
        case MatchSingleton_kind:
            return compiler_pattern_singleton(c, p, pc);
        case MatchSequence_kind:
            return compiler_pattern_sequence(c, p, pc);
        case MatchMapping_kind:
            return compiler_pattern_mapping(c, p, pc);
        case MatchClass_kind:
            return compiler_pattern_class(c, p, pc);
        case MatchStar_kind:
            return compiler_pattern_star(c, p, pc);
        case MatchAs_kind:
            return compiler_pattern_as(c, p, pc);
        case MatchOr_kind:
            return compiler_pattern_or(c, p, pc);
    }
    // AST validator shouldn't let this happen, but if it does,
    // just fail, don't crash out of the interpreter
    const char *e = "invalid match pattern node in AST (kind=%d)";
    return compiler_error(c, LOC(p), e, p->kind);
}

static int
compiler_match_inner(struct compiler *c, stmt_ty s, pattern_context *pc)
{
    VISIT(c, expr, s->v.Match.subject);
    NEW_JUMP_TARGET_LABEL(c, end);
    Py_ssize_t cases = asdl_seq_LEN(s->v.Match.cases);
    assert(cases > 0);
    match_case_ty m = asdl_seq_GET(s->v.Match.cases, cases - 1);
    int has_default = WILDCARD_CHECK(m->pattern) && 1 < cases;
    for (Py_ssize_t i = 0; i < cases - has_default; i++) {
        m = asdl_seq_GET(s->v.Match.cases, i);
        // Only copy the subject if we're *not* on the last case:
        if (i != cases - has_default - 1) {
            ADDOP_I(c, LOC(m->pattern), COPY, 1);
        }
        pc->stores = PyList_New(0);
        if (pc->stores == NULL) {
            return ERROR;
        }
        // Irrefutable cases must be either guarded, last, or both:
        pc->allow_irrefutable = m->guard != NULL || i == cases - 1;
        pc->fail_pop = NULL;
        pc->fail_pop_size = 0;
        pc->on_top = 0;
        // NOTE: Can't use returning macros here (they'll leak pc->stores)!
        if (compiler_pattern(c, m->pattern, pc) < 0) {
            Py_DECREF(pc->stores);
            return ERROR;
        }
        assert(!pc->on_top);
        // It's a match! Store all of the captured names (they're on the stack).
        Py_ssize_t nstores = PyList_GET_SIZE(pc->stores);
        for (Py_ssize_t n = 0; n < nstores; n++) {
            PyObject *name = PyList_GET_ITEM(pc->stores, n);
            if (compiler_nameop(c, LOC(m->pattern), name, Store) < 0) {
                Py_DECREF(pc->stores);
                return ERROR;
            }
        }
        Py_DECREF(pc->stores);
        // NOTE: Returning macros are safe again.
        if (m->guard) {
            RETURN_IF_ERROR(ensure_fail_pop(c, pc, 0));
            RETURN_IF_ERROR(compiler_jump_if(c, LOC(m->pattern), m->guard, pc->fail_pop[0], 0));
        }
        // Success! Pop the subject off, we're done with it:
        if (i != cases - has_default - 1) {
            ADDOP(c, LOC(m->pattern), POP_TOP);
        }
        VISIT_SEQ(c, stmt, m->body);
        ADDOP_JUMP(c, NO_LOCATION, JUMP_NO_INTERRUPT, end);
        // If the pattern fails to match, we want the line number of the
        // cleanup to be associated with the failed pattern, not the last line
        // of the body
        RETURN_IF_ERROR(emit_and_reset_fail_pop(c, LOC(m->pattern), pc));
    }
    if (has_default) {
        // A trailing "case _" is common, and lets us save a bit of redundant
        // pushing and popping in the loop above:
        m = asdl_seq_GET(s->v.Match.cases, cases - 1);
        if (cases == 1) {
            // No matches. Done with the subject:
            ADDOP(c, LOC(m->pattern), POP_TOP);
        }
        else {
            // Show line coverage for default case (it doesn't create bytecode)
            ADDOP(c, LOC(m->pattern), NOP);
        }
        if (m->guard) {
            RETURN_IF_ERROR(compiler_jump_if(c, LOC(m->pattern), m->guard, end, 0));
        }
        VISIT_SEQ(c, stmt, m->body);
    }
    USE_LABEL(c, end);
    return SUCCESS;
}

static int
compiler_match(struct compiler *c, stmt_ty s)
{
    pattern_context pc;
    pc.fail_pop = NULL;
    int result = compiler_match_inner(c, s, &pc);
    PyMem_Free(pc.fail_pop);
    return result;
}

#undef WILDCARD_CHECK
#undef WILDCARD_STAR_CHECK

static PyObject *
consts_dict_keys_inorder(PyObject *dict)
{
    PyObject *consts, *k, *v;
    Py_ssize_t i, pos = 0, size = PyDict_GET_SIZE(dict);

    consts = PyList_New(size);   /* PyCode_Optimize() requires a list */
    if (consts == NULL)
        return NULL;
    while (PyDict_Next(dict, &pos, &k, &v)) {
        i = PyLong_AS_LONG(v);
        /* The keys of the dictionary can be tuples wrapping a constant.
         * (see dict_add_o and _PyCode_ConstantKey). In that case
         * the object we want is always second. */
        if (PyTuple_CheckExact(k)) {
            k = PyTuple_GET_ITEM(k, 1);
        }
        assert(i < size);
        assert(i >= 0);
        PyList_SET_ITEM(consts, i, Py_NewRef(k));
    }
    return consts;
}

static int
compute_code_flags(struct compiler *c)
{
    PySTEntryObject *ste = c->u->u_ste;
    int flags = 0;
    if (_PyST_IsFunctionLike(c->u->u_ste)) {
        flags |= CO_NEWLOCALS | CO_OPTIMIZED;
        if (ste->ste_nested)
            flags |= CO_NESTED;
        if (ste->ste_generator && !ste->ste_coroutine)
            flags |= CO_GENERATOR;
        if (!ste->ste_generator && ste->ste_coroutine)
            flags |= CO_COROUTINE;
        if (ste->ste_generator && ste->ste_coroutine)
            flags |= CO_ASYNC_GENERATOR;
        if (ste->ste_varargs)
            flags |= CO_VARARGS;
        if (ste->ste_varkeywords)
            flags |= CO_VARKEYWORDS;
    }

    /* (Only) inherit compilerflags in PyCF_MASK */
    flags |= (c->c_flags.cf_flags & PyCF_MASK);

    if ((IS_TOP_LEVEL_AWAIT(c)) &&
         ste->ste_coroutine &&
         !ste->ste_generator) {
        flags |= CO_COROUTINE;
    }

    return flags;
}

// Merge *obj* with constant cache.
// Unlike merge_consts_recursive(), this function doesn't work recursively.
int
_PyCompile_ConstCacheMergeOne(PyObject *const_cache, PyObject **obj)
{
    assert(PyDict_CheckExact(const_cache));
    PyObject *key = _PyCode_ConstantKey(*obj);
    if (key == NULL) {
        return ERROR;
    }

    PyObject *t;
    int res = PyDict_SetDefaultRef(const_cache, key, key, &t);
    Py_DECREF(key);
    if (res < 0) {
        return ERROR;
    }
    if (res == 0) {  // inserted: obj is new constant.
        Py_DECREF(t);
        return SUCCESS;
    }

    if (PyTuple_CheckExact(t)) {
        PyObject *item = PyTuple_GET_ITEM(t, 1);
        Py_SETREF(*obj, Py_NewRef(item));
        Py_DECREF(t);
    }
    else {
        Py_SETREF(*obj, t);
    }

    return SUCCESS;
}

static int
add_return_at_end(struct compiler *c, int addNone)
{
    /* Make sure every instruction stream that falls off the end returns None.
     * This also ensures that no jump target offsets are out of bounds.
     */
    if (addNone) {
        ADDOP_LOAD_CONST(c, NO_LOCATION, Py_None);
    }
    ADDOP(c, NO_LOCATION, RETURN_VALUE);
    return SUCCESS;
}

static PyCodeObject *
optimize_and_assemble_code_unit(struct compiler_unit *u, PyObject *const_cache,
                   int code_flags, PyObject *filename)
{
    cfg_builder *g = NULL;
    instr_sequence optimized_instrs;
    memset(&optimized_instrs, 0, sizeof(instr_sequence));

    PyCodeObject *co = NULL;
    PyObject *consts = consts_dict_keys_inorder(u->u_metadata.u_consts);
    if (consts == NULL) {
        goto error;
    }
    g = _PyCfg_FromInstructionSequence(u->u_instr_sequence);
    if (g == NULL) {
        goto error;
    }
    int nlocals = (int)PyDict_GET_SIZE(u->u_metadata.u_varnames);
    int nparams = (int)PyList_GET_SIZE(u->u_ste->ste_varnames);
    assert(u->u_metadata.u_firstlineno);

    if (_PyCfg_OptimizeCodeUnit(g, consts, const_cache, nlocals,
                                nparams, u->u_metadata.u_firstlineno) < 0) {
        goto error;
    }

    int stackdepth;
    int nlocalsplus;
    if (_PyCfg_OptimizedCfgToInstructionSequence(g, &u->u_metadata, code_flags,
                                                 &stackdepth, &nlocalsplus,
                                                 &optimized_instrs) < 0) {
        goto error;
    }

    /** Assembly **/

    co = _PyAssemble_MakeCodeObject(&u->u_metadata, const_cache, consts,
                                    stackdepth, &optimized_instrs, nlocalsplus,
                                    code_flags, filename);

error:
    Py_XDECREF(consts);
    PyInstructionSequence_Fini(&optimized_instrs);
    _PyCfgBuilder_Free(g);
    return co;
}

static PyCodeObject *
optimize_and_assemble(struct compiler *c, int addNone)
{
    struct compiler_unit *u = c->u;
    PyObject *const_cache = c->c_const_cache;
    PyObject *filename = c->c_filename;

    int code_flags = compute_code_flags(c);
    if (code_flags < 0) {
        return NULL;
    }

    if (add_return_at_end(c, addNone) < 0) {
        return NULL;
    }

    return optimize_and_assemble_code_unit(u, const_cache, code_flags, filename);
}

// C implementation of inspect.cleandoc()
//
// Difference from inspect.cleandoc():
// - Do not remove leading and trailing blank lines to keep lineno.
PyObject *
_PyCompile_CleanDoc(PyObject *doc)
{
    doc = PyObject_CallMethod(doc, "expandtabs", NULL);
    if (doc == NULL) {
        return NULL;
    }

    Py_ssize_t doc_size;
    const char *doc_utf8 = PyUnicode_AsUTF8AndSize(doc, &doc_size);
    if (doc_utf8 == NULL) {
        Py_DECREF(doc);
        return NULL;
    }
    const char *p = doc_utf8;
    const char *pend = p + doc_size;

    // First pass: find minimum indentation of any non-blank lines
    // after first line.
    while (p < pend && *p++ != '\n') {
    }

    Py_ssize_t margin = PY_SSIZE_T_MAX;
    while (p < pend) {
        const char *s = p;
        while (*p == ' ') p++;
        if (p < pend && *p != '\n') {
            margin = Py_MIN(margin, p - s);
        }
        while (p < pend && *p++ != '\n') {
        }
    }
    if (margin == PY_SSIZE_T_MAX) {
        margin = 0;
    }

    // Second pass: write cleandoc into buff.

    // copy first line without leading spaces.
    p = doc_utf8;
    while (*p == ' ') {
        p++;
    }
    if (p == doc_utf8 && margin == 0 ) {
        // doc is already clean.
        return doc;
    }

    char *buff = PyMem_Malloc(doc_size);
    if (buff == NULL){
        Py_DECREF(doc);
        PyErr_NoMemory();
        return NULL;
    }

    char *w = buff;

    while (p < pend) {
        int ch = *w++ = *p++;
        if (ch == '\n') {
            break;
        }
    }

    // copy subsequent lines without margin.
    while (p < pend) {
        for (Py_ssize_t i = 0; i < margin; i++, p++) {
            if (*p != ' ') {
                assert(*p == '\n' || *p == '\0');
                break;
            }
        }
        while (p < pend) {
            int ch = *w++ = *p++;
            if (ch == '\n') {
                break;
            }
        }
    }

    Py_DECREF(doc);
    PyObject *res = PyUnicode_FromStringAndSize(buff, w - buff);
    PyMem_Free(buff);
    return res;
}

/* Access to compiler optimizations for unit tests.
 *
 * _PyCompile_CodeGen takes an AST, applies code-gen and
 * returns the unoptimized CFG as an instruction list.
 *
 */

PyObject *
_PyCompile_CodeGen(PyObject *ast, PyObject *filename, PyCompilerFlags *pflags,
                   int optimize, int compile_mode)
{
    PyObject *res = NULL;
    PyObject *metadata = NULL;

    if (!PyAST_Check(ast)) {
        PyErr_SetString(PyExc_TypeError, "expected an AST");
        return NULL;
    }

    PyArena *arena = _PyArena_New();
    if (arena == NULL) {
        return NULL;
    }

    mod_ty mod = PyAST_obj2mod(ast, arena, compile_mode);
    if (mod == NULL || !_PyAST_Validate(mod)) {
        _PyArena_Free(arena);
        return NULL;
    }

    struct compiler *c = new_compiler(mod, filename, pflags, optimize, arena);
    if (c == NULL) {
        _PyArena_Free(arena);
        return NULL;
    }
    c->c_save_nested_seqs = true;

    metadata = PyDict_New();
    if (metadata == NULL) {
        return NULL;
    }

    if (compiler_enter_anonymous_scope(c, mod) < 0) {
        return NULL;
    }
    if (compiler_codegen(c, mod) < 0) {
        goto finally;
    }

    _PyCompile_CodeUnitMetadata *umd = &c->u->u_metadata;

#define SET_MATADATA_ITEM(key, value) \
    if (value != NULL) { \
        if (PyDict_SetItemString(metadata, key, value) < 0) goto finally; \
    }

    SET_MATADATA_ITEM("name", umd->u_name);
    SET_MATADATA_ITEM("qualname", umd->u_qualname);
    SET_MATADATA_ITEM("consts", umd->u_consts);
    SET_MATADATA_ITEM("names", umd->u_names);
    SET_MATADATA_ITEM("varnames", umd->u_varnames);
    SET_MATADATA_ITEM("cellvars", umd->u_cellvars);
    SET_MATADATA_ITEM("freevars", umd->u_freevars);
#undef SET_MATADATA_ITEM

#define SET_MATADATA_INT(key, value) do { \
        PyObject *v = PyLong_FromLong((long)value); \
        if (v == NULL) goto finally; \
        int res = PyDict_SetItemString(metadata, key, v); \
        Py_XDECREF(v); \
        if (res < 0) goto finally; \
    } while (0);

    SET_MATADATA_INT("argcount", umd->u_argcount);
    SET_MATADATA_INT("posonlyargcount", umd->u_posonlyargcount);
    SET_MATADATA_INT("kwonlyargcount", umd->u_kwonlyargcount);
#undef SET_MATADATA_INT

    int addNone = mod->kind != Expression_kind;
    if (add_return_at_end(c, addNone) < 0) {
        goto finally;
    }

    if (_PyInstructionSequence_ApplyLabelMap(INSTR_SEQUENCE(c)) < 0) {
        return NULL;
    }
    /* Allocate a copy of the instruction sequence on the heap */
    res = PyTuple_Pack(2, INSTR_SEQUENCE(c), metadata);

finally:
    Py_XDECREF(metadata);
    compiler_exit_scope(c);
    compiler_free(c);
    _PyArena_Free(arena);
    return res;
}

int _PyCfg_JumpLabelsToTargets(cfg_builder *g);

PyCodeObject *
_PyCompile_Assemble(_PyCompile_CodeUnitMetadata *umd, PyObject *filename,
                    PyObject *seq)
{
    if (!_PyInstructionSequence_Check(seq)) {
        PyErr_SetString(PyExc_TypeError, "expected an instruction sequence");
        return NULL;
    }
    cfg_builder *g = NULL;
    PyCodeObject *co = NULL;
    instr_sequence optimized_instrs;
    memset(&optimized_instrs, 0, sizeof(instr_sequence));

    PyObject *const_cache = PyDict_New();
    if (const_cache == NULL) {
        return NULL;
    }

    g = _PyCfg_FromInstructionSequence((instr_sequence*)seq);
    if (g == NULL) {
        goto error;
    }

    if (_PyCfg_JumpLabelsToTargets(g) < 0) {
        goto error;
    }

    int code_flags = 0;
    int stackdepth, nlocalsplus;
    if (_PyCfg_OptimizedCfgToInstructionSequence(g, umd, code_flags,
                                                 &stackdepth, &nlocalsplus,
                                                 &optimized_instrs) < 0) {
        goto error;
    }

    PyObject *consts = consts_dict_keys_inorder(umd->u_consts);
    if (consts == NULL) {
        goto error;
    }
    co = _PyAssemble_MakeCodeObject(umd, const_cache,
                                    consts, stackdepth, &optimized_instrs,
                                    nlocalsplus, code_flags, filename);
    Py_DECREF(consts);

error:
    Py_DECREF(const_cache);
    _PyCfgBuilder_Free(g);
    PyInstructionSequence_Fini(&optimized_instrs);
    return co;
}


/* Retained for API compatibility.
 * Optimization is now done in _PyCfg_OptimizeCodeUnit */

PyObject *
PyCode_Optimize(PyObject *code, PyObject* Py_UNUSED(consts),
                PyObject *Py_UNUSED(names), PyObject *Py_UNUSED(lnotab_obj))
{
    return Py_NewRef(code);
}<|MERGE_RESOLUTION|>--- conflicted
+++ resolved
@@ -1920,10 +1920,6 @@
        Return -1 on error, or a combination of flags to add to the function.
        */
     Py_ssize_t annotations_len = 0;
-<<<<<<< HEAD
-    int future_annotations = c->c_future.ff_features & CO_FUTURE_ANNOTATIONS;
-=======
->>>>>>> bd469abc
 
     PySTEntryObject *ste;
     int result = _PySymtable_LookupOptional(c->c_st, args, &ste);
@@ -1933,11 +1929,7 @@
     assert(ste != NULL);
     bool annotations_used = ste->ste_annotations_used;
 
-<<<<<<< HEAD
-    if (annotations_used && !future_annotations) {
-=======
     if (annotations_used) {
->>>>>>> bd469abc
         if (compiler_setup_annotations_scope(c, loc, (void *)args,
                                              ste->ste_name) < 0) {
             Py_DECREF(ste);
@@ -1947,37 +1939,17 @@
     Py_DECREF(ste);
 
     if (compiler_visit_annotations_in_scope(c, loc, args, returns, &annotations_len) < 0) {
-<<<<<<< HEAD
-        if (annotations_used && !future_annotations) {
-=======
         if (annotations_used) {
->>>>>>> bd469abc
             compiler_exit_scope(c);
         }
         return ERROR;
     }
 
-<<<<<<< HEAD
-    if (future_annotations) {
-        if (annotations_len) {
-            ADDOP_I(c, loc, BUILD_TUPLE, annotations_len * 2);
-            return MAKE_FUNCTION_ANNOTATIONS;
-        }
-    }
-    else {
-        if (annotations_used) {
-            RETURN_IF_ERROR(
-                compiler_leave_annotations_scope(c, loc, annotations_len)
-            );
-            return MAKE_FUNCTION_ANNOTATE;
-        }
-=======
     if (annotations_used) {
         RETURN_IF_ERROR(
             compiler_leave_annotations_scope(c, loc, annotations_len)
         );
         return MAKE_FUNCTION_ANNOTATE;
->>>>>>> bd469abc
     }
 
     return 0;
