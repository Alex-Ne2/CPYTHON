--- conflicted
+++ resolved
@@ -212,12 +212,8 @@
 static int compiler_addop(struct compiler *, int);
 static int compiler_addop_i(struct compiler *, int, Py_ssize_t);
 static int compiler_addop_j(struct compiler *, int, basicblock *);
-<<<<<<< HEAD
+static int compiler_addop_j_noline(struct compiler *, int, basicblock *);
 static int compiler_error(struct compiler *, const char *, ...);
-=======
-static int compiler_addop_j_noline(struct compiler *, int, basicblock *);
-static int compiler_error(struct compiler *, const char *);
->>>>>>> ee9f98d9
 static int compiler_warn(struct compiler *, const char *, ...);
 static int compiler_nameop(struct compiler *, identifier, expr_context_ty);
 
