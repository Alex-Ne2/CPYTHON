/*
 * This file compiles an abstract syntax tree (AST) into Python bytecode.
 *
 * The primary entry point is _PyAST_Compile(), which returns a
 * PyCodeObject.  The compiler makes several passes to build the code
 * object:
 *   1. Checks for future statements.  See future.c
 *   2. Builds a symbol table.  See symtable.c.
 *   3. Generate code for basic blocks.  See compiler_mod() in this file.
 *   4. Assemble the basic blocks into final code.  See assemble() in
 *      this file.
 *   5. Optimize the byte code (peephole optimizations).
 *
 * Note that compiler_mod() suggests module, but the module ast type
 * (mod_ty) has cases for expressions and interactive statements.
 *
 * CAUTION: The VISIT_* macros abort the current function when they
 * encounter a problem. So don't invoke them when there is memory
 * which needs to be released. Code blocks are OK, as the compiler
 * structure takes care of releasing those.  Use the arena to manage
 * objects.
 */

#include "Python.h"
#include "pycore_ast.h"           // _PyAST_GetDocString()
#include "pycore_compile.h"       // _PyFuture_FromAST()
#include "pycore_pymem.h"         // _PyMem_IsPtrFreed()
#include "pycore_long.h"          // _PyLong_GetZero()
#include "pycore_symtable.h"      // PySTEntryObject

#define NEED_OPCODE_JUMP_TABLES
#include "opcode.h"               // EXTENDED_ARG
#include "wordcode_helpers.h"     // instrsize()


#define DEFAULT_BLOCK_SIZE 16
#define DEFAULT_BLOCKS 8
#define DEFAULT_CODE_SIZE 128
#define DEFAULT_LNOTAB_SIZE 16

#define COMP_GENEXP   0
#define COMP_LISTCOMP 1
#define COMP_SETCOMP  2
#define COMP_DICTCOMP 3

/* A soft limit for stack use, to avoid excessive
 * memory use for large constants, etc.
 *
 * The value 30 is plucked out of thin air.
 * Code that could use more stack than this is
 * rare, so the exact value is unimportant.
 */
#define STACK_USE_GUIDELINE 30

/* If we exceed this limit, it should
 * be considered a compiler bug.
 * Currently it should be impossible
 * to exceed STACK_USE_GUIDELINE * 100,
 * as 100 is the maximum parse depth.
 * For performance reasons we will
 * want to reduce this to a
 * few hundred in the future.
 *
 * NOTE: Whatever MAX_ALLOWED_STACK_USE is
 * set to, it should never restrict what Python
 * we can write, just how we compile it.
 */
#define MAX_ALLOWED_STACK_USE (STACK_USE_GUIDELINE * 100)

#define IS_TOP_LEVEL_AWAIT(c) ( \
        (c->c_flags->cf_flags & PyCF_ALLOW_TOP_LEVEL_AWAIT) \
        && (c->u->u_ste->ste_type == ModuleBlock))

struct instr {
    unsigned char i_opcode;
    int i_oparg;
    /* target block (if jump instruction) */
    struct basicblock_ *i_target;
     /* target block when exception is raised, should not be set by front-end. */
    struct basicblock_ *i_except;
    int i_lineno;
};

typedef struct excepthandler {
    struct instr *setup;
    int offset;
} ExceptHandler;

typedef struct exceptstack {
    struct basicblock_ *handlers[CO_MAXBLOCKS+1];
    int depth;
} ExceptStack;

#define LOG_BITS_PER_INT 5
#define MASK_LOW_LOG_BITS 31

static inline int
is_bit_set_in_table(uint32_t *table, int bitindex) {
    /* Is the relevant bit set in the relevant word? */
    /* 256 bits fit into 8 32-bits words.
     * Word is indexed by (bitindex>>ln(size of int in bits)).
     * Bit within word is the low bits of bitindex.
     */
    uint32_t word = table[bitindex >> LOG_BITS_PER_INT];
    return (word >> (bitindex & MASK_LOW_LOG_BITS)) & 1;
}

static inline int
is_relative_jump(struct instr *i)
{
    return is_bit_set_in_table(_PyOpcode_RelativeJump, i->i_opcode);
}

static inline int
is_jump(struct instr *i)
{
    return is_bit_set_in_table(_PyOpcode_Jump, i->i_opcode);
}

typedef struct basicblock_ {
    /* Each basicblock in a compilation unit is linked via b_list in the
       reverse order that the block are allocated.  b_list points to the next
       block, not to be confused with b_next, which is next by control flow. */
    struct basicblock_ *b_list;
    /* number of instructions used */
    int b_iused;
    /* length of instruction array (b_instr) */
    int b_ialloc;
    /* pointer to an array of instructions, initially NULL */
    struct instr *b_instr;
    /* If b_next is non-NULL, it is a pointer to the next
       block reached by normal control flow. */
    struct basicblock_ *b_next;
    /* b_return is true if a RETURN_VALUE opcode is inserted. */
    unsigned b_return : 1;
    /* Number of predecssors that a block has. */
    int b_predecessors;
    /* Basic block has no fall through (it ends with a return, raise or jump) */
    unsigned b_nofallthrough : 1;
    /* Basic block is an exception handler that preserves lasti */
    unsigned b_preserve_lasti : 1;
    /* Used by compiler passes to mark whether they have visited a basic block. */
    unsigned b_visited : 1;
    /* Basic block exits scope (it ends with a return or raise) */
    unsigned b_exit : 1;
    /* depth of stack upon entry of block, computed by stackdepth() */
    int b_startdepth;
    /* instruction offset for block, computed by assemble_jump_offsets() */
    int b_offset;
    /* Exception stack at start of block, used by assembler to create the exception handling table */
    ExceptStack *b_exceptstack;
} basicblock;

/* fblockinfo tracks the current frame block.

A frame block is used to handle loops, try/except, and try/finally.
It's called a frame block to distinguish it from a basic block in the
compiler IR.
*/

enum fblocktype { WHILE_LOOP, FOR_LOOP, TRY_EXCEPT, FINALLY_TRY, FINALLY_END,
                  WITH, ASYNC_WITH, HANDLER_CLEANUP, POP_VALUE, EXCEPTION_HANDLER,
                  ASYNC_COMPREHENSION_GENERATOR };

struct fblockinfo {
    enum fblocktype fb_type;
    basicblock *fb_block;
    /* (optional) type-specific exit or cleanup block */
    basicblock *fb_exit;
    /* (optional) additional information required for unwinding */
    void *fb_datum;
};

enum {
    COMPILER_SCOPE_MODULE,
    COMPILER_SCOPE_CLASS,
    COMPILER_SCOPE_FUNCTION,
    COMPILER_SCOPE_ASYNC_FUNCTION,
    COMPILER_SCOPE_LAMBDA,
    COMPILER_SCOPE_COMPREHENSION,
};

/* The following items change on entry and exit of code blocks.
   They must be saved and restored when returning to a block.
*/
struct compiler_unit {
    PySTEntryObject *u_ste;

    PyObject *u_name;
    PyObject *u_qualname;  /* dot-separated qualified name (lazy) */
    int u_scope_type;

    /* The following fields are dicts that map objects to
       the index of them in co_XXX.      The index is used as
       the argument for opcodes that refer to those collections.
    */
    PyObject *u_consts;    /* all constants */
    PyObject *u_names;     /* all names */
    PyObject *u_varnames;  /* local variables */
    PyObject *u_cellvars;  /* cell variables */
    PyObject *u_freevars;  /* free variables */

    PyObject *u_private;        /* for private name mangling */

    Py_ssize_t u_argcount;        /* number of arguments for block */
    Py_ssize_t u_posonlyargcount;        /* number of positional only arguments for block */
    Py_ssize_t u_kwonlyargcount; /* number of keyword only arguments for block */
    /* Pointer to the most recently allocated block.  By following b_list
       members, you can reach all early allocated blocks. */
    basicblock *u_blocks;
    basicblock *u_curblock; /* pointer to current block */

    int u_nfblocks;
    struct fblockinfo u_fblock[CO_MAXBLOCKS];

    int u_firstlineno; /* the first lineno of the block */
    int u_lineno;          /* the lineno for the current stmt */
    int u_col_offset;      /* the offset of the current stmt */
    int u_end_lineno;      /* the end line of the current stmt */
    int u_end_col_offset;  /* the end offset of the current stmt */
};

/* This struct captures the global state of a compilation.

The u pointer points to the current compilation unit, while units
for enclosing blocks are stored in c_stack.     The u and c_stack are
managed by compiler_enter_scope() and compiler_exit_scope().

Note that we don't track recursion levels during compilation - the
task of detecting and rejecting excessive levels of nesting is
handled by the symbol analysis pass.

*/

struct compiler {
    PyObject *c_filename;
    struct symtable *c_st;
    PyFutureFeatures *c_future; /* pointer to module's __future__ */
    PyCompilerFlags *c_flags;

    int c_optimize;              /* optimization level */
    int c_interactive;           /* true if in interactive mode */
    int c_nestlevel;
    PyObject *c_const_cache;     /* Python dict holding all constants,
                                    including names tuple */
    struct compiler_unit *u; /* compiler state for current block */
    PyObject *c_stack;           /* Python list holding compiler_unit ptrs */
    PyArena *c_arena;            /* pointer to memory allocation arena */
};

typedef struct {
    PyObject *stores;
    int allow_irrefutable;
} pattern_context;

static int compiler_enter_scope(struct compiler *, identifier, int, void *, int);
static void compiler_free(struct compiler *);
static basicblock *compiler_new_block(struct compiler *);
static int compiler_next_instr(basicblock *);
static int compiler_addop(struct compiler *, int);
static int compiler_addop_i(struct compiler *, int, Py_ssize_t);
static int compiler_addop_j(struct compiler *, int, basicblock *);
static int compiler_addop_j_noline(struct compiler *, int, basicblock *);
static int compiler_error(struct compiler *, const char *, ...);
static int compiler_warn(struct compiler *, const char *, ...);
static int compiler_nameop(struct compiler *, identifier, expr_context_ty);

static PyCodeObject *compiler_mod(struct compiler *, mod_ty);
static int compiler_visit_stmt(struct compiler *, stmt_ty);
static int compiler_visit_keyword(struct compiler *, keyword_ty);
static int compiler_visit_expr(struct compiler *, expr_ty);
static int compiler_augassign(struct compiler *, stmt_ty);
static int compiler_annassign(struct compiler *, stmt_ty);
static int compiler_subscript(struct compiler *, expr_ty);
static int compiler_slice(struct compiler *, expr_ty);

static int inplace_binop(operator_ty);
static int are_all_items_const(asdl_expr_seq *, Py_ssize_t, Py_ssize_t);


static int compiler_with(struct compiler *, stmt_ty, int);
static int compiler_async_with(struct compiler *, stmt_ty, int);
static int compiler_async_for(struct compiler *, stmt_ty);
static int compiler_call_helper(struct compiler *c, int n,
                                asdl_expr_seq *args,
                                asdl_keyword_seq *keywords);
static int compiler_try_except(struct compiler *, stmt_ty);
static int compiler_set_qualname(struct compiler *);

static int compiler_sync_comprehension_generator(
                                      struct compiler *c,
                                      asdl_comprehension_seq *generators, int gen_index,
                                      int depth,
                                      expr_ty elt, expr_ty val, int type);

static int compiler_async_comprehension_generator(
                                      struct compiler *c,
                                      asdl_comprehension_seq *generators, int gen_index,
                                      int depth,
                                      expr_ty elt, expr_ty val, int type);

static int compiler_pattern(struct compiler *, pattern_ty, pattern_context *);
static int compiler_match(struct compiler *, stmt_ty);
static int compiler_pattern_subpattern(struct compiler *, pattern_ty,
                                       pattern_context *);

static PyCodeObject *assemble(struct compiler *, int addNone);
static PyObject *__doc__, *__annotations__;

#define CAPSULE_NAME "compile.c compiler unit"

PyObject *
_Py_Mangle(PyObject *privateobj, PyObject *ident)
{
    /* Name mangling: __private becomes _classname__private.
       This is independent from how the name is used. */
    PyObject *result;
    size_t nlen, plen, ipriv;
    Py_UCS4 maxchar;
    if (privateobj == NULL || !PyUnicode_Check(privateobj) ||
        PyUnicode_READ_CHAR(ident, 0) != '_' ||
        PyUnicode_READ_CHAR(ident, 1) != '_') {
        Py_INCREF(ident);
        return ident;
    }
    nlen = PyUnicode_GET_LENGTH(ident);
    plen = PyUnicode_GET_LENGTH(privateobj);
    /* Don't mangle __id__ or names with dots.

       The only time a name with a dot can occur is when
       we are compiling an import statement that has a
       package name.

       TODO(jhylton): Decide whether we want to support
       mangling of the module name, e.g. __M.X.
    */
    if ((PyUnicode_READ_CHAR(ident, nlen-1) == '_' &&
         PyUnicode_READ_CHAR(ident, nlen-2) == '_') ||
        PyUnicode_FindChar(ident, '.', 0, nlen, 1) != -1) {
        Py_INCREF(ident);
        return ident; /* Don't mangle __whatever__ */
    }
    /* Strip leading underscores from class name */
    ipriv = 0;
    while (PyUnicode_READ_CHAR(privateobj, ipriv) == '_')
        ipriv++;
    if (ipriv == plen) {
        Py_INCREF(ident);
        return ident; /* Don't mangle if class is just underscores */
    }
    plen -= ipriv;

    if (plen + nlen >= PY_SSIZE_T_MAX - 1) {
        PyErr_SetString(PyExc_OverflowError,
                        "private identifier too large to be mangled");
        return NULL;
    }

    maxchar = PyUnicode_MAX_CHAR_VALUE(ident);
    if (PyUnicode_MAX_CHAR_VALUE(privateobj) > maxchar)
        maxchar = PyUnicode_MAX_CHAR_VALUE(privateobj);

    result = PyUnicode_New(1 + nlen + plen, maxchar);
    if (!result)
        return 0;
    /* ident = "_" + priv[ipriv:] + ident # i.e. 1+plen+nlen bytes */
    PyUnicode_WRITE(PyUnicode_KIND(result), PyUnicode_DATA(result), 0, '_');
    if (PyUnicode_CopyCharacters(result, 1, privateobj, ipriv, plen) < 0) {
        Py_DECREF(result);
        return NULL;
    }
    if (PyUnicode_CopyCharacters(result, plen+1, ident, 0, nlen) < 0) {
        Py_DECREF(result);
        return NULL;
    }
    assert(_PyUnicode_CheckConsistency(result, 1));
    return result;
}

static int
compiler_init(struct compiler *c)
{
    memset(c, 0, sizeof(struct compiler));

    c->c_const_cache = PyDict_New();
    if (!c->c_const_cache) {
        return 0;
    }

    c->c_stack = PyList_New(0);
    if (!c->c_stack) {
        Py_CLEAR(c->c_const_cache);
        return 0;
    }

    return 1;
}

PyCodeObject *
_PyAST_Compile(mod_ty mod, PyObject *filename, PyCompilerFlags *flags,
               int optimize, PyArena *arena)
{
    struct compiler c;
    PyCodeObject *co = NULL;
    PyCompilerFlags local_flags = _PyCompilerFlags_INIT;
    int merged;

    if (!__doc__) {
        __doc__ = PyUnicode_InternFromString("__doc__");
        if (!__doc__)
            return NULL;
    }
    if (!__annotations__) {
        __annotations__ = PyUnicode_InternFromString("__annotations__");
        if (!__annotations__)
            return NULL;
    }
    if (!compiler_init(&c))
        return NULL;
    Py_INCREF(filename);
    c.c_filename = filename;
    c.c_arena = arena;
    c.c_future = _PyFuture_FromAST(mod, filename);
    if (c.c_future == NULL)
        goto finally;
    if (!flags) {
        flags = &local_flags;
    }
    merged = c.c_future->ff_features | flags->cf_flags;
    c.c_future->ff_features = merged;
    flags->cf_flags = merged;
    c.c_flags = flags;
    c.c_optimize = (optimize == -1) ? _Py_GetConfig()->optimization_level : optimize;
    c.c_nestlevel = 0;

    _PyASTOptimizeState state;
    state.optimize = c.c_optimize;
    state.ff_features = merged;

    if (!_PyAST_Optimize(mod, arena, &state)) {
        goto finally;
    }

    c.c_st = _PySymtable_Build(mod, filename, c.c_future);
    if (c.c_st == NULL) {
        if (!PyErr_Occurred())
            PyErr_SetString(PyExc_SystemError, "no symtable");
        goto finally;
    }

    co = compiler_mod(&c, mod);

 finally:
    compiler_free(&c);
    assert(co || PyErr_Occurred());
    return co;
}

static void
compiler_free(struct compiler *c)
{
    if (c->c_st)
        _PySymtable_Free(c->c_st);
    if (c->c_future)
        PyObject_Free(c->c_future);
    Py_XDECREF(c->c_filename);
    Py_DECREF(c->c_const_cache);
    Py_DECREF(c->c_stack);
}

static PyObject *
list2dict(PyObject *list)
{
    Py_ssize_t i, n;
    PyObject *v, *k;
    PyObject *dict = PyDict_New();
    if (!dict) return NULL;

    n = PyList_Size(list);
    for (i = 0; i < n; i++) {
        v = PyLong_FromSsize_t(i);
        if (!v) {
            Py_DECREF(dict);
            return NULL;
        }
        k = PyList_GET_ITEM(list, i);
        if (PyDict_SetItem(dict, k, v) < 0) {
            Py_DECREF(v);
            Py_DECREF(dict);
            return NULL;
        }
        Py_DECREF(v);
    }
    return dict;
}

/* Return new dict containing names from src that match scope(s).

src is a symbol table dictionary.  If the scope of a name matches
either scope_type or flag is set, insert it into the new dict.  The
values are integers, starting at offset and increasing by one for
each key.
*/

static PyObject *
dictbytype(PyObject *src, int scope_type, int flag, Py_ssize_t offset)
{
    Py_ssize_t i = offset, scope, num_keys, key_i;
    PyObject *k, *v, *dest = PyDict_New();
    PyObject *sorted_keys;

    assert(offset >= 0);
    if (dest == NULL)
        return NULL;

    /* Sort the keys so that we have a deterministic order on the indexes
       saved in the returned dictionary.  These indexes are used as indexes
       into the free and cell var storage.  Therefore if they aren't
       deterministic, then the generated bytecode is not deterministic.
    */
    sorted_keys = PyDict_Keys(src);
    if (sorted_keys == NULL)
        return NULL;
    if (PyList_Sort(sorted_keys) != 0) {
        Py_DECREF(sorted_keys);
        return NULL;
    }
    num_keys = PyList_GET_SIZE(sorted_keys);

    for (key_i = 0; key_i < num_keys; key_i++) {
        /* XXX this should probably be a macro in symtable.h */
        long vi;
        k = PyList_GET_ITEM(sorted_keys, key_i);
        v = PyDict_GetItemWithError(src, k);
        assert(v && PyLong_Check(v));
        vi = PyLong_AS_LONG(v);
        scope = (vi >> SCOPE_OFFSET) & SCOPE_MASK;

        if (scope == scope_type || vi & flag) {
            PyObject *item = PyLong_FromSsize_t(i);
            if (item == NULL) {
                Py_DECREF(sorted_keys);
                Py_DECREF(dest);
                return NULL;
            }
            i++;
            if (PyDict_SetItem(dest, k, item) < 0) {
                Py_DECREF(sorted_keys);
                Py_DECREF(item);
                Py_DECREF(dest);
                return NULL;
            }
            Py_DECREF(item);
        }
    }
    Py_DECREF(sorted_keys);
    return dest;
}

static void
compiler_unit_check(struct compiler_unit *u)
{
    basicblock *block;
    for (block = u->u_blocks; block != NULL; block = block->b_list) {
        assert(!_PyMem_IsPtrFreed(block));
        if (block->b_instr != NULL) {
            assert(block->b_ialloc > 0);
            assert(block->b_iused >= 0);
            assert(block->b_ialloc >= block->b_iused);
        }
        else {
            assert (block->b_iused == 0);
            assert (block->b_ialloc == 0);
        }
    }
}

static void
compiler_unit_free(struct compiler_unit *u)
{
    basicblock *b, *next;

    compiler_unit_check(u);
    b = u->u_blocks;
    while (b != NULL) {
        if (b->b_instr)
            PyObject_Free((void *)b->b_instr);
        next = b->b_list;
        PyObject_Free((void *)b);
        b = next;
    }
    Py_CLEAR(u->u_ste);
    Py_CLEAR(u->u_name);
    Py_CLEAR(u->u_qualname);
    Py_CLEAR(u->u_consts);
    Py_CLEAR(u->u_names);
    Py_CLEAR(u->u_varnames);
    Py_CLEAR(u->u_freevars);
    Py_CLEAR(u->u_cellvars);
    Py_CLEAR(u->u_private);
    PyObject_Free(u);
}

static int
compiler_enter_scope(struct compiler *c, identifier name,
                     int scope_type, void *key, int lineno)
{
    struct compiler_unit *u;
    basicblock *block;

    u = (struct compiler_unit *)PyObject_Calloc(1, sizeof(
                                            struct compiler_unit));
    if (!u) {
        PyErr_NoMemory();
        return 0;
    }
    u->u_scope_type = scope_type;
    u->u_argcount = 0;
    u->u_posonlyargcount = 0;
    u->u_kwonlyargcount = 0;
    u->u_ste = PySymtable_Lookup(c->c_st, key);
    if (!u->u_ste) {
        compiler_unit_free(u);
        return 0;
    }
    Py_INCREF(name);
    u->u_name = name;
    u->u_varnames = list2dict(u->u_ste->ste_varnames);
    u->u_cellvars = dictbytype(u->u_ste->ste_symbols, CELL, 0, 0);
    if (!u->u_varnames || !u->u_cellvars) {
        compiler_unit_free(u);
        return 0;
    }
    if (u->u_ste->ste_needs_class_closure) {
        /* Cook up an implicit __class__ cell. */
        _Py_IDENTIFIER(__class__);
        PyObject *name;
        int res;
        assert(u->u_scope_type == COMPILER_SCOPE_CLASS);
        assert(PyDict_GET_SIZE(u->u_cellvars) == 0);
        name = _PyUnicode_FromId(&PyId___class__);
        if (!name) {
            compiler_unit_free(u);
            return 0;
        }
        res = PyDict_SetItem(u->u_cellvars, name, _PyLong_GetZero());
        if (res < 0) {
            compiler_unit_free(u);
            return 0;
        }
    }

    u->u_freevars = dictbytype(u->u_ste->ste_symbols, FREE, DEF_FREE_CLASS,
                               PyDict_GET_SIZE(u->u_cellvars));
    if (!u->u_freevars) {
        compiler_unit_free(u);
        return 0;
    }

    u->u_blocks = NULL;
    u->u_nfblocks = 0;
    u->u_firstlineno = lineno;
    u->u_lineno = 0;
    u->u_col_offset = 0;
    u->u_end_lineno = 0;
    u->u_end_col_offset = 0;
    u->u_consts = PyDict_New();
    if (!u->u_consts) {
        compiler_unit_free(u);
        return 0;
    }
    u->u_names = PyDict_New();
    if (!u->u_names) {
        compiler_unit_free(u);
        return 0;
    }

    u->u_private = NULL;

    /* Push the old compiler_unit on the stack. */
    if (c->u) {
        PyObject *capsule = PyCapsule_New(c->u, CAPSULE_NAME, NULL);
        if (!capsule || PyList_Append(c->c_stack, capsule) < 0) {
            Py_XDECREF(capsule);
            compiler_unit_free(u);
            return 0;
        }
        Py_DECREF(capsule);
        u->u_private = c->u->u_private;
        Py_XINCREF(u->u_private);
    }
    c->u = u;

    c->c_nestlevel++;

    block = compiler_new_block(c);
    if (block == NULL)
        return 0;
    c->u->u_curblock = block;

    if (u->u_scope_type != COMPILER_SCOPE_MODULE) {
        if (!compiler_set_qualname(c))
            return 0;
    }

    return 1;
}

static void
compiler_exit_scope(struct compiler *c)
{
    // Don't call PySequence_DelItem() with an exception raised
    PyObject *exc_type, *exc_val, *exc_tb;
    PyErr_Fetch(&exc_type, &exc_val, &exc_tb);

    c->c_nestlevel--;
    compiler_unit_free(c->u);
    /* Restore c->u to the parent unit. */
    Py_ssize_t n = PyList_GET_SIZE(c->c_stack) - 1;
    if (n >= 0) {
        PyObject *capsule = PyList_GET_ITEM(c->c_stack, n);
        c->u = (struct compiler_unit *)PyCapsule_GetPointer(capsule, CAPSULE_NAME);
        assert(c->u);
        /* we are deleting from a list so this really shouldn't fail */
        if (PySequence_DelItem(c->c_stack, n) < 0) {
            _PyErr_WriteUnraisableMsg("on removing the last compiler "
                                      "stack item", NULL);
        }
        compiler_unit_check(c->u);
    }
    else {
        c->u = NULL;
    }

    PyErr_Restore(exc_type, exc_val, exc_tb);
}

static int
compiler_set_qualname(struct compiler *c)
{
    _Py_static_string(dot, ".");
    _Py_static_string(dot_locals, ".<locals>");
    Py_ssize_t stack_size;
    struct compiler_unit *u = c->u;
    PyObject *name, *base, *dot_str, *dot_locals_str;

    base = NULL;
    stack_size = PyList_GET_SIZE(c->c_stack);
    assert(stack_size >= 1);
    if (stack_size > 1) {
        int scope, force_global = 0;
        struct compiler_unit *parent;
        PyObject *mangled, *capsule;

        capsule = PyList_GET_ITEM(c->c_stack, stack_size - 1);
        parent = (struct compiler_unit *)PyCapsule_GetPointer(capsule, CAPSULE_NAME);
        assert(parent);

        if (u->u_scope_type == COMPILER_SCOPE_FUNCTION
            || u->u_scope_type == COMPILER_SCOPE_ASYNC_FUNCTION
            || u->u_scope_type == COMPILER_SCOPE_CLASS) {
            assert(u->u_name);
            mangled = _Py_Mangle(parent->u_private, u->u_name);
            if (!mangled)
                return 0;
            scope = _PyST_GetScope(parent->u_ste, mangled);
            Py_DECREF(mangled);
            assert(scope != GLOBAL_IMPLICIT);
            if (scope == GLOBAL_EXPLICIT)
                force_global = 1;
        }

        if (!force_global) {
            if (parent->u_scope_type == COMPILER_SCOPE_FUNCTION
                || parent->u_scope_type == COMPILER_SCOPE_ASYNC_FUNCTION
                || parent->u_scope_type == COMPILER_SCOPE_LAMBDA) {
                dot_locals_str = _PyUnicode_FromId(&dot_locals);
                if (dot_locals_str == NULL)
                    return 0;
                base = PyUnicode_Concat(parent->u_qualname, dot_locals_str);
                if (base == NULL)
                    return 0;
            }
            else {
                Py_INCREF(parent->u_qualname);
                base = parent->u_qualname;
            }
        }
    }

    if (base != NULL) {
        dot_str = _PyUnicode_FromId(&dot);
        if (dot_str == NULL) {
            Py_DECREF(base);
            return 0;
        }
        name = PyUnicode_Concat(base, dot_str);
        Py_DECREF(base);
        if (name == NULL)
            return 0;
        PyUnicode_Append(&name, u->u_name);
        if (name == NULL)
            return 0;
    }
    else {
        Py_INCREF(u->u_name);
        name = u->u_name;
    }
    u->u_qualname = name;

    return 1;
}


/* Allocate a new block and return a pointer to it.
   Returns NULL on error.
*/

static basicblock *
compiler_new_block(struct compiler *c)
{
    basicblock *b;
    struct compiler_unit *u;

    u = c->u;
    b = (basicblock *)PyObject_Calloc(1, sizeof(basicblock));
    if (b == NULL) {
        PyErr_NoMemory();
        return NULL;
    }
    /* Extend the singly linked list of blocks with new block. */
    b->b_list = u->u_blocks;
    u->u_blocks = b;
    return b;
}

static basicblock *
compiler_next_block(struct compiler *c)
{
    basicblock *block = compiler_new_block(c);
    if (block == NULL)
        return NULL;
    c->u->u_curblock->b_next = block;
    c->u->u_curblock = block;
    return block;
}

static basicblock *
compiler_use_next_block(struct compiler *c, basicblock *block)
{
    assert(block != NULL);
    c->u->u_curblock->b_next = block;
    c->u->u_curblock = block;
    return block;
}

static basicblock *
compiler_copy_block(struct compiler *c, basicblock *block)
{
    /* Cannot copy a block if it has a fallthrough, since
     * a block can only have one fallthrough predecessor.
     */
    assert(block->b_nofallthrough);
    basicblock *result = compiler_next_block(c);
    if (result == NULL) {
        return NULL;
    }
    for (int i = 0; i < block->b_iused; i++) {
        int n = compiler_next_instr(result);
        if (n < 0) {
            return NULL;
        }
        result->b_instr[n] = block->b_instr[i];
    }
    result->b_exit = block->b_exit;
    result->b_nofallthrough = 1;
    return result;
}

/* Returns the offset of the next instruction in the current block's
   b_instr array.  Resizes the b_instr as necessary.
   Returns -1 on failure.
*/

static int
compiler_next_instr(basicblock *b)
{
    assert(b != NULL);
    if (b->b_instr == NULL) {
        b->b_instr = (struct instr *)PyObject_Calloc(
                         DEFAULT_BLOCK_SIZE, sizeof(struct instr));
        if (b->b_instr == NULL) {
            PyErr_NoMemory();
            return -1;
        }
        b->b_ialloc = DEFAULT_BLOCK_SIZE;
    }
    else if (b->b_iused == b->b_ialloc) {
        struct instr *tmp;
        size_t oldsize, newsize;
        oldsize = b->b_ialloc * sizeof(struct instr);
        newsize = oldsize << 1;

        if (oldsize > (SIZE_MAX >> 1)) {
            PyErr_NoMemory();
            return -1;
        }

        if (newsize == 0) {
            PyErr_NoMemory();
            return -1;
        }
        b->b_ialloc <<= 1;
        tmp = (struct instr *)PyObject_Realloc(
                                        (void *)b->b_instr, newsize);
        if (tmp == NULL) {
            PyErr_NoMemory();
            return -1;
        }
        b->b_instr = tmp;
        memset((char *)b->b_instr + oldsize, 0, newsize - oldsize);
    }
    return b->b_iused++;
}

/* Set the line number and column offset for the following instructions.

   The line number is reset in the following cases:
   - when entering a new scope
   - on each statement
   - on each expression and sub-expression
   - before the "except" and "finally" clauses
*/

#define SET_LOC(c, x)                           \
    (c)->u->u_lineno = (x)->lineno;             \
    (c)->u->u_col_offset = (x)->col_offset;     \
    (c)->u->u_end_lineno = (x)->end_lineno;     \
    (c)->u->u_end_col_offset = (x)->end_col_offset;

/* Return the stack effect of opcode with argument oparg.

   Some opcodes have different stack effect when jump to the target and
   when not jump. The 'jump' parameter specifies the case:

   * 0 -- when not jump
   * 1 -- when jump
   * -1 -- maximal
 */
static int
stack_effect(int opcode, int oparg, int jump)
{
    switch (opcode) {
        case NOP:
        case EXTENDED_ARG:
            return 0;

        /* Stack manipulation */
        case POP_TOP:
            return -1;
        case ROT_TWO:
        case ROT_THREE:
        case ROT_FOUR:
            return 0;
        case DUP_TOP:
            return 1;
        case DUP_TOP_TWO:
            return 2;

        /* Unary operators */
        case UNARY_POSITIVE:
        case UNARY_NEGATIVE:
        case UNARY_NOT:
        case UNARY_INVERT:
            return 0;

        case SET_ADD:
        case LIST_APPEND:
            return -1;
        case MAP_ADD:
            return -2;

        /* Binary operators */
        case BINARY_POWER:
        case BINARY_MULTIPLY:
        case BINARY_MATRIX_MULTIPLY:
        case BINARY_MODULO:
        case BINARY_ADD:
        case BINARY_SUBTRACT:
        case BINARY_SUBSCR:
        case BINARY_FLOOR_DIVIDE:
        case BINARY_TRUE_DIVIDE:
            return -1;
        case INPLACE_FLOOR_DIVIDE:
        case INPLACE_TRUE_DIVIDE:
            return -1;

        case INPLACE_ADD:
        case INPLACE_SUBTRACT:
        case INPLACE_MULTIPLY:
        case INPLACE_MATRIX_MULTIPLY:
        case INPLACE_MODULO:
            return -1;
        case STORE_SUBSCR:
            return -3;
        case DELETE_SUBSCR:
            return -2;

        case BINARY_LSHIFT:
        case BINARY_RSHIFT:
        case BINARY_AND:
        case BINARY_XOR:
        case BINARY_OR:
            return -1;
        case INPLACE_POWER:
            return -1;
        case GET_ITER:
            return 0;

        case PRINT_EXPR:
            return -1;
        case LOAD_BUILD_CLASS:
            return 1;
        case INPLACE_LSHIFT:
        case INPLACE_RSHIFT:
        case INPLACE_AND:
        case INPLACE_XOR:
        case INPLACE_OR:
            return -1;

        case RETURN_VALUE:
            return -1;
        case IMPORT_STAR:
            return -1;
        case SETUP_ANNOTATIONS:
            return 0;
        case YIELD_VALUE:
            return 0;
        case YIELD_FROM:
            return -1;
        case POP_BLOCK:
            return 0;
        case POP_EXCEPT:
            return -3;
        case POP_EXCEPT_AND_RERAISE:
            return -7;

        case STORE_NAME:
            return -1;
        case DELETE_NAME:
            return 0;
        case UNPACK_SEQUENCE:
            return oparg-1;
        case UNPACK_EX:
            return (oparg&0xFF) + (oparg>>8);
        case FOR_ITER:
            /* -1 at end of iterator, 1 if continue iterating. */
            return jump > 0 ? -1 : 1;

        case STORE_ATTR:
            return -2;
        case DELETE_ATTR:
            return -1;
        case STORE_GLOBAL:
            return -1;
        case DELETE_GLOBAL:
            return 0;
        case LOAD_CONST:
            return 1;
        case LOAD_NAME:
            return 1;
        case BUILD_TUPLE:
        case BUILD_LIST:
        case BUILD_SET:
        case BUILD_STRING:
            return 1-oparg;
        case BUILD_MAP:
            return 1 - 2*oparg;
        case BUILD_CONST_KEY_MAP:
            return -oparg;
        case LOAD_ATTR:
            return 0;
        case COMPARE_OP:
        case IS_OP:
        case CONTAINS_OP:
            return -1;
        case JUMP_IF_NOT_EXC_MATCH:
            return -2;
        case IMPORT_NAME:
            return -1;
        case IMPORT_FROM:
            return 1;

        /* Jumps */
        case JUMP_FORWARD:
        case JUMP_ABSOLUTE:
            return 0;

        case JUMP_IF_TRUE_OR_POP:
        case JUMP_IF_FALSE_OR_POP:
            return jump ? 0 : -1;

        case POP_JUMP_IF_FALSE:
        case POP_JUMP_IF_TRUE:
            return -1;

        case LOAD_GLOBAL:
            return 1;

        /* Exception handling */
        case SETUP_FINALLY:
            /* 0 in the normal flow.
             * Restore the stack position and push 6 values before jumping to
             * the handler if an exception be raised. */
            return jump ? 3 : 0;
        case SETUP_CLEANUP:
            return jump ? 4 : 0;

        case RERAISE:
            return -3;
        case PUSH_EXC_INFO:
            return 3;

        case WITH_EXCEPT_START:
            return 1;

        case LOAD_FAST:
            return 1;
        case STORE_FAST:
            return -1;
        case DELETE_FAST:
            return 0;

        case RAISE_VARARGS:
            return -oparg;

        /* Functions and calls */
        case CALL_FUNCTION:
            return -oparg;
        case CALL_METHOD:
            return -oparg-1;
        case CALL_FUNCTION_KW:
            return -oparg-1;
        case CALL_FUNCTION_EX:
            return -1 - ((oparg & 0x01) != 0);
        case MAKE_FUNCTION:
            return -1 - ((oparg & 0x01) != 0) - ((oparg & 0x02) != 0) -
                ((oparg & 0x04) != 0) - ((oparg & 0x08) != 0);
        case BUILD_SLICE:
            if (oparg == 3)
                return -2;
            else
                return -1;

        /* Closures */
        case LOAD_CLOSURE:
            return 1;
        case LOAD_DEREF:
        case LOAD_CLASSDEREF:
            return 1;
        case STORE_DEREF:
            return -1;
        case DELETE_DEREF:
            return 0;

        /* Iterators and generators */
        case GET_AWAITABLE:
            return 0;
        case SETUP_ASYNC_WITH:
            /* 0 in the normal flow.
             * Restore the stack position to the position before the result
             * of __aenter__ and push 7 values before jumping to the handler
             * if an exception be raised. */
            return jump ? -1 + 4 : 0;

        case BEFORE_ASYNC_WITH:
        case BEFORE_WITH:
            return 1;
        case GET_AITER:
            return 0;
        case GET_ANEXT:
            return 1;
        case GET_YIELD_FROM_ITER:
            return 0;
        case END_ASYNC_FOR:
            return -4;
        case FORMAT_VALUE:
            /* If there's a fmt_spec on the stack, we go from 2->1,
               else 1->1. */
            return (oparg & FVS_MASK) == FVS_HAVE_SPEC ? -1 : 0;
        case LOAD_METHOD:
            return 1;
        case LOAD_ASSERTION_ERROR:
            return 1;
        case LIST_TO_TUPLE:
            return 0;
        case GEN_START:
            return -1;
        case LIST_EXTEND:
        case SET_UPDATE:
        case DICT_MERGE:
        case DICT_UPDATE:
            return -1;
        case COPY_DICT_WITHOUT_KEYS:
            return 0;
        case MATCH_CLASS:
            return -1;
        case GET_LEN:
        case MATCH_MAPPING:
        case MATCH_SEQUENCE:
            return 1;
        case MATCH_KEYS:
            return 2;
        default:
            return PY_INVALID_STACK_EFFECT;
    }
    return PY_INVALID_STACK_EFFECT; /* not reachable */
}

int
PyCompile_OpcodeStackEffectWithJump(int opcode, int oparg, int jump)
{
    return stack_effect(opcode, oparg, jump);
}

int
PyCompile_OpcodeStackEffect(int opcode, int oparg)
{
    return stack_effect(opcode, oparg, -1);
}

/* Add an opcode with no argument.
   Returns 0 on failure, 1 on success.
*/

static int
compiler_addop_line(struct compiler *c, int opcode, int line)
{
    basicblock *b;
    struct instr *i;
    int off;
    assert(!HAS_ARG(opcode));
    off = compiler_next_instr(c->u->u_curblock);
    if (off < 0)
        return 0;
    b = c->u->u_curblock;
    i = &b->b_instr[off];
    i->i_opcode = opcode;
    i->i_oparg = 0;
    if (opcode == RETURN_VALUE)
        b->b_return = 1;
    i->i_lineno = line;
    return 1;
}

static int
compiler_addop(struct compiler *c, int opcode)
{
    return compiler_addop_line(c, opcode, c->u->u_lineno);
}

static int
compiler_addop_noline(struct compiler *c, int opcode)
{
    return compiler_addop_line(c, opcode, -1);
}


static Py_ssize_t
compiler_add_o(PyObject *dict, PyObject *o)
{
    PyObject *v;
    Py_ssize_t arg;

    v = PyDict_GetItemWithError(dict, o);
    if (!v) {
        if (PyErr_Occurred()) {
            return -1;
        }
        arg = PyDict_GET_SIZE(dict);
        v = PyLong_FromSsize_t(arg);
        if (!v) {
            return -1;
        }
        if (PyDict_SetItem(dict, o, v) < 0) {
            Py_DECREF(v);
            return -1;
        }
        Py_DECREF(v);
    }
    else
        arg = PyLong_AsLong(v);
    return arg;
}

// Merge const *o* recursively and return constant key object.
static PyObject*
merge_consts_recursive(struct compiler *c, PyObject *o)
{
    // None and Ellipsis are singleton, and key is the singleton.
    // No need to merge object and key.
    if (o == Py_None || o == Py_Ellipsis) {
        Py_INCREF(o);
        return o;
    }

    PyObject *key = _PyCode_ConstantKey(o);
    if (key == NULL) {
        return NULL;
    }

    // t is borrowed reference
    PyObject *t = PyDict_SetDefault(c->c_const_cache, key, key);
    if (t != key) {
        // o is registered in c_const_cache.  Just use it.
        Py_XINCREF(t);
        Py_DECREF(key);
        return t;
    }

    // We registered o in c_const_cache.
    // When o is a tuple or frozenset, we want to merge its
    // items too.
    if (PyTuple_CheckExact(o)) {
        Py_ssize_t len = PyTuple_GET_SIZE(o);
        for (Py_ssize_t i = 0; i < len; i++) {
            PyObject *item = PyTuple_GET_ITEM(o, i);
            PyObject *u = merge_consts_recursive(c, item);
            if (u == NULL) {
                Py_DECREF(key);
                return NULL;
            }

            // See _PyCode_ConstantKey()
            PyObject *v;  // borrowed
            if (PyTuple_CheckExact(u)) {
                v = PyTuple_GET_ITEM(u, 1);
            }
            else {
                v = u;
            }
            if (v != item) {
                Py_INCREF(v);
                PyTuple_SET_ITEM(o, i, v);
                Py_DECREF(item);
            }

            Py_DECREF(u);
        }
    }
    else if (PyFrozenSet_CheckExact(o)) {
        // *key* is tuple. And its first item is frozenset of
        // constant keys.
        // See _PyCode_ConstantKey() for detail.
        assert(PyTuple_CheckExact(key));
        assert(PyTuple_GET_SIZE(key) == 2);

        Py_ssize_t len = PySet_GET_SIZE(o);
        if (len == 0) {  // empty frozenset should not be re-created.
            return key;
        }
        PyObject *tuple = PyTuple_New(len);
        if (tuple == NULL) {
            Py_DECREF(key);
            return NULL;
        }
        Py_ssize_t i = 0, pos = 0;
        PyObject *item;
        Py_hash_t hash;
        while (_PySet_NextEntry(o, &pos, &item, &hash)) {
            PyObject *k = merge_consts_recursive(c, item);
            if (k == NULL) {
                Py_DECREF(tuple);
                Py_DECREF(key);
                return NULL;
            }
            PyObject *u;
            if (PyTuple_CheckExact(k)) {
                u = PyTuple_GET_ITEM(k, 1);
                Py_INCREF(u);
                Py_DECREF(k);
            }
            else {
                u = k;
            }
            PyTuple_SET_ITEM(tuple, i, u);  // Steals reference of u.
            i++;
        }

        // Instead of rewriting o, we create new frozenset and embed in the
        // key tuple.  Caller should get merged frozenset from the key tuple.
        PyObject *new = PyFrozenSet_New(tuple);
        Py_DECREF(tuple);
        if (new == NULL) {
            Py_DECREF(key);
            return NULL;
        }
        assert(PyTuple_GET_ITEM(key, 1) == o);
        Py_DECREF(o);
        PyTuple_SET_ITEM(key, 1, new);
    }

    return key;
}

static Py_ssize_t
compiler_add_const(struct compiler *c, PyObject *o)
{
    PyObject *key = merge_consts_recursive(c, o);
    if (key == NULL) {
        return -1;
    }

    Py_ssize_t arg = compiler_add_o(c->u->u_consts, key);
    Py_DECREF(key);
    return arg;
}

static int
compiler_addop_load_const(struct compiler *c, PyObject *o)
{
    Py_ssize_t arg = compiler_add_const(c, o);
    if (arg < 0)
        return 0;
    return compiler_addop_i(c, LOAD_CONST, arg);
}

static int
compiler_addop_o(struct compiler *c, int opcode, PyObject *dict,
                     PyObject *o)
{
    Py_ssize_t arg = compiler_add_o(dict, o);
    if (arg < 0)
        return 0;
    return compiler_addop_i(c, opcode, arg);
}

static int
compiler_addop_name(struct compiler *c, int opcode, PyObject *dict,
                    PyObject *o)
{
    Py_ssize_t arg;

    PyObject *mangled = _Py_Mangle(c->u->u_private, o);
    if (!mangled)
        return 0;
    arg = compiler_add_o(dict, mangled);
    Py_DECREF(mangled);
    if (arg < 0)
        return 0;
    return compiler_addop_i(c, opcode, arg);
}

/* Add an opcode with an integer argument.
   Returns 0 on failure, 1 on success.
*/

static int
compiler_addop_i_line(struct compiler *c, int opcode, Py_ssize_t oparg, int lineno)
{
    struct instr *i;
    int off;

    /* oparg value is unsigned, but a signed C int is usually used to store
       it in the C code (like Python/ceval.c).

       Limit to 32-bit signed C int (rather than INT_MAX) for portability.

       The argument of a concrete bytecode instruction is limited to 8-bit.
       EXTENDED_ARG is used for 16, 24, and 32-bit arguments. */
    assert(HAS_ARG(opcode));
    assert(0 <= oparg && oparg <= 2147483647);

    off = compiler_next_instr(c->u->u_curblock);
    if (off < 0)
        return 0;
    i = &c->u->u_curblock->b_instr[off];
    i->i_opcode = opcode;
    i->i_oparg = Py_SAFE_DOWNCAST(oparg, Py_ssize_t, int);
    i->i_lineno = lineno;
    return 1;
}

static int
compiler_addop_i(struct compiler *c, int opcode, Py_ssize_t oparg)
{
    return compiler_addop_i_line(c, opcode, oparg, c->u->u_lineno);
}

static int
compiler_addop_i_noline(struct compiler *c, int opcode, Py_ssize_t oparg)
{
    return compiler_addop_i_line(c, opcode, oparg, -1);
}

static int add_jump_to_block(basicblock *b, int opcode, int lineno, basicblock *target)
{
    assert(HAS_ARG(opcode));
    assert(b != NULL);
    assert(target != NULL);

    int off = compiler_next_instr(b);
    struct instr *i = &b->b_instr[off];
    if (off < 0) {
        return 0;
    }
    i->i_opcode = opcode;
    i->i_target = target;
    i->i_lineno = lineno;
    return 1;
}

static int
compiler_addop_j(struct compiler *c, int opcode, basicblock *b)
{
    return add_jump_to_block(c->u->u_curblock, opcode, c->u->u_lineno, b);
}

static int
compiler_addop_j_noline(struct compiler *c, int opcode, basicblock *b)
{
    return add_jump_to_block(c->u->u_curblock, opcode, -1, b);
}

/* NEXT_BLOCK() creates an implicit jump from the current block
   to the new block.

   The returns inside this macro make it impossible to decref objects
   created in the local function. Local objects should use the arena.
*/
#define NEXT_BLOCK(C) { \
    if (compiler_next_block((C)) == NULL) \
        return 0; \
}

#define ADDOP(C, OP) { \
    if (!compiler_addop((C), (OP))) \
        return 0; \
}

#define ADDOP_NOLINE(C, OP) { \
    if (!compiler_addop_noline((C), (OP))) \
        return 0; \
}

#define ADDOP_IN_SCOPE(C, OP) { \
    if (!compiler_addop((C), (OP))) { \
        compiler_exit_scope(c); \
        return 0; \
    } \
}

#define ADDOP_LOAD_CONST(C, O) { \
    if (!compiler_addop_load_const((C), (O))) \
        return 0; \
}

/* Same as ADDOP_LOAD_CONST, but steals a reference. */
#define ADDOP_LOAD_CONST_NEW(C, O) { \
    PyObject *__new_const = (O); \
    if (__new_const == NULL) { \
        return 0; \
    } \
    if (!compiler_addop_load_const((C), __new_const)) { \
        Py_DECREF(__new_const); \
        return 0; \
    } \
    Py_DECREF(__new_const); \
}

#define ADDOP_O(C, OP, O, TYPE) { \
    if (!compiler_addop_o((C), (OP), (C)->u->u_ ## TYPE, (O))) \
        return 0; \
}

/* Same as ADDOP_O, but steals a reference. */
#define ADDOP_N(C, OP, O, TYPE) { \
    if (!compiler_addop_o((C), (OP), (C)->u->u_ ## TYPE, (O))) { \
        Py_DECREF((O)); \
        return 0; \
    } \
    Py_DECREF((O)); \
}

#define ADDOP_NAME(C, OP, O, TYPE) { \
    if (!compiler_addop_name((C), (OP), (C)->u->u_ ## TYPE, (O))) \
        return 0; \
}

#define ADDOP_I(C, OP, O) { \
    if (!compiler_addop_i((C), (OP), (O))) \
        return 0; \
}

#define ADDOP_I_NOLINE(C, OP, O) { \
    if (!compiler_addop_i_noline((C), (OP), (O))) \
        return 0; \
}

#define ADDOP_JUMP(C, OP, O) { \
    if (!compiler_addop_j((C), (OP), (O))) \
        return 0; \
}

/* Add a jump with no line number.
 * Used for artificial jumps that have no corresponding
 * token in the source code. */
#define ADDOP_JUMP_NOLINE(C, OP, O) { \
    if (!compiler_addop_j_noline((C), (OP), (O))) \
        return 0; \
}

#define ADDOP_COMPARE(C, CMP) { \
    if (!compiler_addcompare((C), (cmpop_ty)(CMP))) \
        return 0; \
}

/* VISIT and VISIT_SEQ takes an ASDL type as their second argument.  They use
   the ASDL name to synthesize the name of the C type and the visit function.
*/

#define VISIT(C, TYPE, V) {\
    if (!compiler_visit_ ## TYPE((C), (V))) \
        return 0; \
}

#define VISIT_IN_SCOPE(C, TYPE, V) {\
    if (!compiler_visit_ ## TYPE((C), (V))) { \
        compiler_exit_scope(c); \
        return 0; \
    } \
}

#define VISIT_SLICE(C, V, CTX) {\
    if (!compiler_visit_slice((C), (V), (CTX))) \
        return 0; \
}

#define VISIT_SEQ(C, TYPE, SEQ) { \
    int _i; \
    asdl_ ## TYPE ## _seq *seq = (SEQ); /* avoid variable capture */ \
    for (_i = 0; _i < asdl_seq_LEN(seq); _i++) { \
        TYPE ## _ty elt = (TYPE ## _ty)asdl_seq_GET(seq, _i); \
        if (!compiler_visit_ ## TYPE((C), elt)) \
            return 0; \
    } \
}

#define VISIT_SEQ_IN_SCOPE(C, TYPE, SEQ) { \
    int _i; \
    asdl_ ## TYPE ## _seq *seq = (SEQ); /* avoid variable capture */ \
    for (_i = 0; _i < asdl_seq_LEN(seq); _i++) { \
        TYPE ## _ty elt = (TYPE ## _ty)asdl_seq_GET(seq, _i); \
        if (!compiler_visit_ ## TYPE((C), elt)) { \
            compiler_exit_scope(c); \
            return 0; \
        } \
    } \
}

#define RETURN_IF_FALSE(X)  \
    if (!(X)) {             \
        return 0;           \
    }

/* Search if variable annotations are present statically in a block. */

static int
find_ann(asdl_stmt_seq *stmts)
{
    int i, j, res = 0;
    stmt_ty st;

    for (i = 0; i < asdl_seq_LEN(stmts); i++) {
        st = (stmt_ty)asdl_seq_GET(stmts, i);
        switch (st->kind) {
        case AnnAssign_kind:
            return 1;
        case For_kind:
            res = find_ann(st->v.For.body) ||
                  find_ann(st->v.For.orelse);
            break;
        case AsyncFor_kind:
            res = find_ann(st->v.AsyncFor.body) ||
                  find_ann(st->v.AsyncFor.orelse);
            break;
        case While_kind:
            res = find_ann(st->v.While.body) ||
                  find_ann(st->v.While.orelse);
            break;
        case If_kind:
            res = find_ann(st->v.If.body) ||
                  find_ann(st->v.If.orelse);
            break;
        case With_kind:
            res = find_ann(st->v.With.body);
            break;
        case AsyncWith_kind:
            res = find_ann(st->v.AsyncWith.body);
            break;
        case Try_kind:
            for (j = 0; j < asdl_seq_LEN(st->v.Try.handlers); j++) {
                excepthandler_ty handler = (excepthandler_ty)asdl_seq_GET(
                    st->v.Try.handlers, j);
                if (find_ann(handler->v.ExceptHandler.body)) {
                    return 1;
                }
            }
            res = find_ann(st->v.Try.body) ||
                  find_ann(st->v.Try.finalbody) ||
                  find_ann(st->v.Try.orelse);
            break;
        default:
            res = 0;
        }
        if (res) {
            break;
        }
    }
    return res;
}

/*
 * Frame block handling functions
 */

static int
compiler_push_fblock(struct compiler *c, enum fblocktype t, basicblock *b,
                     basicblock *exit, void *datum)
{
    struct fblockinfo *f;
    if (c->u->u_nfblocks >= CO_MAXBLOCKS) {
        return compiler_error(c, "too many statically nested blocks");
    }
    f = &c->u->u_fblock[c->u->u_nfblocks++];
    f->fb_type = t;
    f->fb_block = b;
    f->fb_exit = exit;
    f->fb_datum = datum;
    return 1;
}

static void
compiler_pop_fblock(struct compiler *c, enum fblocktype t, basicblock *b)
{
    struct compiler_unit *u = c->u;
    assert(u->u_nfblocks > 0);
    u->u_nfblocks--;
    assert(u->u_fblock[u->u_nfblocks].fb_type == t);
    assert(u->u_fblock[u->u_nfblocks].fb_block == b);
}

static int
compiler_call_exit_with_nones(struct compiler *c) {
    ADDOP_O(c, LOAD_CONST, Py_None, consts);
    ADDOP(c, DUP_TOP);
    ADDOP(c, DUP_TOP);
    ADDOP_I(c, CALL_FUNCTION, 3);
    return 1;
}

/* Unwind a frame block.  If preserve_tos is true, the TOS before
 * popping the blocks will be restored afterwards, unless another
 * return, break or continue is found. In which case, the TOS will
 * be popped.
 */
static int
compiler_unwind_fblock(struct compiler *c, struct fblockinfo *info,
                       int preserve_tos)
{
    int loc;
    switch (info->fb_type) {
        case WHILE_LOOP:
        case EXCEPTION_HANDLER:
        case ASYNC_COMPREHENSION_GENERATOR:
            return 1;

        case FOR_LOOP:
            /* Pop the iterator */
            if (preserve_tos) {
                ADDOP(c, ROT_TWO);
            }
            ADDOP(c, POP_TOP);
            return 1;

        case TRY_EXCEPT:
            ADDOP(c, POP_BLOCK);
            return 1;

        case FINALLY_TRY:
            /* This POP_BLOCK gets the line number of the unwinding statement */
            ADDOP(c, POP_BLOCK);
            if (preserve_tos) {
                if (!compiler_push_fblock(c, POP_VALUE, NULL, NULL, NULL)) {
                    return 0;
                }
            }
            /* Emit the finally block */
            VISIT_SEQ(c, stmt, info->fb_datum);
            if (preserve_tos) {
                compiler_pop_fblock(c, POP_VALUE, NULL);
            }
            /* The finally block should appear to execute after the
             * statement causing the unwinding, so make the unwinding
             * instruction artificial */
            c->u->u_lineno = -1;
            return 1;

        case FINALLY_END:
            if (preserve_tos) {
                ADDOP(c, ROT_FOUR);
            }
            ADDOP(c, POP_TOP);
            ADDOP(c, POP_TOP);
            ADDOP(c, POP_TOP);
            if (preserve_tos) {
                ADDOP(c, ROT_FOUR);
            }
            ADDOP(c, POP_BLOCK);
            ADDOP(c, POP_EXCEPT);
            return 1;

        case WITH:
        case ASYNC_WITH:
            loc = c->u->u_lineno;
            SET_LOC(c, (stmt_ty)info->fb_datum);
            ADDOP(c, POP_BLOCK);
            if (preserve_tos) {
                ADDOP(c, ROT_TWO);
            }
            if(!compiler_call_exit_with_nones(c)) {
                return 0;
            }
            if (info->fb_type == ASYNC_WITH) {
                ADDOP(c, GET_AWAITABLE);
                ADDOP_LOAD_CONST(c, Py_None);
                ADDOP(c, YIELD_FROM);
            }
            ADDOP(c, POP_TOP);
            c->u->u_lineno = loc;
            return 1;

        case HANDLER_CLEANUP:
            if (info->fb_datum) {
                ADDOP(c, POP_BLOCK);
            }
            if (preserve_tos) {
                ADDOP(c, ROT_FOUR);
            }
            ADDOP(c, POP_BLOCK);
            ADDOP(c, POP_EXCEPT);
            if (info->fb_datum) {
                ADDOP_LOAD_CONST(c, Py_None);
                compiler_nameop(c, info->fb_datum, Store);
                compiler_nameop(c, info->fb_datum, Del);
            }
            return 1;

        case POP_VALUE:
            if (preserve_tos) {
                ADDOP(c, ROT_TWO);
            }
            ADDOP(c, POP_TOP);
            return 1;
    }
    Py_UNREACHABLE();
}

/** Unwind block stack. If loop is not NULL, then stop when the first loop is encountered. */
static int
compiler_unwind_fblock_stack(struct compiler *c, int preserve_tos, struct fblockinfo **loop) {
    if (c->u->u_nfblocks == 0) {
        return 1;
    }
    struct fblockinfo *top = &c->u->u_fblock[c->u->u_nfblocks-1];
    if (loop != NULL && (top->fb_type == WHILE_LOOP || top->fb_type == FOR_LOOP)) {
        *loop = top;
        return 1;
    }
    struct fblockinfo copy = *top;
    c->u->u_nfblocks--;
    if (!compiler_unwind_fblock(c, &copy, preserve_tos)) {
        return 0;
    }
    if (!compiler_unwind_fblock_stack(c, preserve_tos, loop)) {
        return 0;
    }
    c->u->u_fblock[c->u->u_nfblocks] = copy;
    c->u->u_nfblocks++;
    return 1;
}

/* Compile a sequence of statements, checking for a docstring
   and for annotations. */

static int
compiler_body(struct compiler *c, asdl_stmt_seq *stmts)
{
    int i = 0;
    stmt_ty st;
    PyObject *docstring;

    /* Set current line number to the line number of first statement.
       This way line number for SETUP_ANNOTATIONS will always
       coincide with the line number of first "real" statement in module.
       If body is empty, then lineno will be set later in assemble. */
    if (c->u->u_scope_type == COMPILER_SCOPE_MODULE && asdl_seq_LEN(stmts)) {
        st = (stmt_ty)asdl_seq_GET(stmts, 0);
        SET_LOC(c, st);
    }
    /* Every annotated class and module should have __annotations__. */
    if (find_ann(stmts)) {
        ADDOP(c, SETUP_ANNOTATIONS);
    }
    if (!asdl_seq_LEN(stmts))
        return 1;
    /* if not -OO mode, set docstring */
    if (c->c_optimize < 2) {
        docstring = _PyAST_GetDocString(stmts);
        if (docstring) {
            i = 1;
            st = (stmt_ty)asdl_seq_GET(stmts, 0);
            assert(st->kind == Expr_kind);
            VISIT(c, expr, st->v.Expr.value);
            if (!compiler_nameop(c, __doc__, Store))
                return 0;
        }
    }
    for (; i < asdl_seq_LEN(stmts); i++)
        VISIT(c, stmt, (stmt_ty)asdl_seq_GET(stmts, i));
    return 1;
}

static PyCodeObject *
compiler_mod(struct compiler *c, mod_ty mod)
{
    PyCodeObject *co;
    int addNone = 1;
    static PyObject *module;
    if (!module) {
        module = PyUnicode_InternFromString("<module>");
        if (!module)
            return NULL;
    }
    /* Use 0 for firstlineno initially, will fixup in assemble(). */
    if (!compiler_enter_scope(c, module, COMPILER_SCOPE_MODULE, mod, 1))
        return NULL;
    switch (mod->kind) {
    case Module_kind:
        if (!compiler_body(c, mod->v.Module.body)) {
            compiler_exit_scope(c);
            return 0;
        }
        break;
    case Interactive_kind:
        if (find_ann(mod->v.Interactive.body)) {
            ADDOP(c, SETUP_ANNOTATIONS);
        }
        c->c_interactive = 1;
        VISIT_SEQ_IN_SCOPE(c, stmt, mod->v.Interactive.body);
        break;
    case Expression_kind:
        VISIT_IN_SCOPE(c, expr, mod->v.Expression.body);
        addNone = 0;
        break;
    default:
        PyErr_Format(PyExc_SystemError,
                     "module kind %d should not be possible",
                     mod->kind);
        return 0;
    }
    co = assemble(c, addNone);
    compiler_exit_scope(c);
    return co;
}

/* The test for LOCAL must come before the test for FREE in order to
   handle classes where name is both local and free.  The local var is
   a method and the free var is a free var referenced within a method.
*/

static int
get_ref_type(struct compiler *c, PyObject *name)
{
    int scope;
    if (c->u->u_scope_type == COMPILER_SCOPE_CLASS &&
        _PyUnicode_EqualToASCIIString(name, "__class__"))
        return CELL;
    scope = _PyST_GetScope(c->u->u_ste, name);
    if (scope == 0) {
        PyErr_Format(PyExc_SystemError,
                     "_PyST_GetScope(name=%R) failed: "
                     "unknown scope in unit %S (%R); "
                     "symbols: %R; locals: %R; globals: %R",
                     name,
                     c->u->u_name, c->u->u_ste->ste_id,
                     c->u->u_ste->ste_symbols, c->u->u_varnames, c->u->u_names);
        return -1;
    }
    return scope;
}

static int
compiler_lookup_arg(PyObject *dict, PyObject *name)
{
    PyObject *v;
    v = PyDict_GetItemWithError(dict, name);
    if (v == NULL)
        return -1;
    return PyLong_AS_LONG(v);
}

static int
compiler_make_closure(struct compiler *c, PyCodeObject *co, Py_ssize_t flags,
                      PyObject *qualname)
{
    Py_ssize_t i, free = PyCode_GetNumFree(co);
    if (qualname == NULL)
        qualname = co->co_name;

    if (free) {
        for (i = 0; i < free; ++i) {
            /* Bypass com_addop_varname because it will generate
               LOAD_DEREF but LOAD_CLOSURE is needed.
            */
            PyObject *name = PyTuple_GET_ITEM(co->co_freevars, i);

            /* Special case: If a class contains a method with a
               free variable that has the same name as a method,
               the name will be considered free *and* local in the
               class.  It should be handled by the closure, as
               well as by the normal name lookup logic.
            */
            int reftype = get_ref_type(c, name);
            if (reftype == -1) {
                return 0;
            }
            int arg;
            if (reftype == CELL) {
                arg = compiler_lookup_arg(c->u->u_cellvars, name);
            }
            else {
                arg = compiler_lookup_arg(c->u->u_freevars, name);
            }
            if (arg == -1) {
                PyErr_Format(PyExc_SystemError,
                    "compiler_lookup_arg(name=%R) with reftype=%d failed in %S; "
                    "freevars of code %S: %R",
                    name,
                    reftype,
                    c->u->u_name,
                    co->co_name,
                    co->co_freevars);
                return 0;
            }
            ADDOP_I(c, LOAD_CLOSURE, arg);
        }
        flags |= 0x08;
        ADDOP_I(c, BUILD_TUPLE, free);
    }
    ADDOP_LOAD_CONST(c, (PyObject*)co);
    ADDOP_LOAD_CONST(c, qualname);
    ADDOP_I(c, MAKE_FUNCTION, flags);
    return 1;
}

static int
compiler_decorators(struct compiler *c, asdl_expr_seq* decos)
{
    int i;

    if (!decos)
        return 1;

    for (i = 0; i < asdl_seq_LEN(decos); i++) {
        VISIT(c, expr, (expr_ty)asdl_seq_GET(decos, i));
    }
    return 1;
}

static int
compiler_visit_kwonlydefaults(struct compiler *c, asdl_arg_seq *kwonlyargs,
                              asdl_expr_seq *kw_defaults)
{
    /* Push a dict of keyword-only default values.

       Return 0 on error, -1 if no dict pushed, 1 if a dict is pushed.
       */
    int i;
    PyObject *keys = NULL;

    for (i = 0; i < asdl_seq_LEN(kwonlyargs); i++) {
        arg_ty arg = asdl_seq_GET(kwonlyargs, i);
        expr_ty default_ = asdl_seq_GET(kw_defaults, i);
        if (default_) {
            PyObject *mangled = _Py_Mangle(c->u->u_private, arg->arg);
            if (!mangled) {
                goto error;
            }
            if (keys == NULL) {
                keys = PyList_New(1);
                if (keys == NULL) {
                    Py_DECREF(mangled);
                    return 0;
                }
                PyList_SET_ITEM(keys, 0, mangled);
            }
            else {
                int res = PyList_Append(keys, mangled);
                Py_DECREF(mangled);
                if (res == -1) {
                    goto error;
                }
            }
            if (!compiler_visit_expr(c, default_)) {
                goto error;
            }
        }
    }
    if (keys != NULL) {
        Py_ssize_t default_count = PyList_GET_SIZE(keys);
        PyObject *keys_tuple = PyList_AsTuple(keys);
        Py_DECREF(keys);
        ADDOP_LOAD_CONST_NEW(c, keys_tuple);
        ADDOP_I(c, BUILD_CONST_KEY_MAP, default_count);
        assert(default_count > 0);
        return 1;
    }
    else {
        return -1;
    }

error:
    Py_XDECREF(keys);
    return 0;
}

static int
compiler_visit_annexpr(struct compiler *c, expr_ty annotation)
{
    ADDOP_LOAD_CONST_NEW(c, _PyAST_ExprAsUnicode(annotation));
    return 1;
}

static int
compiler_visit_argannotation(struct compiler *c, identifier id,
    expr_ty annotation, Py_ssize_t *annotations_len)
{
    if (!annotation) {
        return 1;
    }

    PyObject *mangled = _Py_Mangle(c->u->u_private, id);
    if (!mangled) {
        return 0;
    }
    ADDOP_LOAD_CONST(c, mangled);
    Py_DECREF(mangled);

    if (c->c_future->ff_features & CO_FUTURE_ANNOTATIONS) {
        VISIT(c, annexpr, annotation)
    }
    else {
        VISIT(c, expr, annotation);
    }
    *annotations_len += 2;
    return 1;
}

static int
compiler_visit_argannotations(struct compiler *c, asdl_arg_seq* args,
                              Py_ssize_t *annotations_len)
{
    int i;
    for (i = 0; i < asdl_seq_LEN(args); i++) {
        arg_ty arg = (arg_ty)asdl_seq_GET(args, i);
        if (!compiler_visit_argannotation(
                        c,
                        arg->arg,
                        arg->annotation,
                        annotations_len))
            return 0;
    }
    return 1;
}

static int
compiler_visit_annotations(struct compiler *c, arguments_ty args,
                           expr_ty returns)
{
    /* Push arg annotation names and values.
       The expressions are evaluated out-of-order wrt the source code.

       Return 0 on error, -1 if no annotations pushed, 1 if a annotations is pushed.
       */
    static identifier return_str;
    Py_ssize_t annotations_len = 0;

    if (!compiler_visit_argannotations(c, args->args, &annotations_len))
        return 0;
    if (!compiler_visit_argannotations(c, args->posonlyargs, &annotations_len))
        return 0;
    if (args->vararg && args->vararg->annotation &&
        !compiler_visit_argannotation(c, args->vararg->arg,
                                     args->vararg->annotation, &annotations_len))
        return 0;
    if (!compiler_visit_argannotations(c, args->kwonlyargs, &annotations_len))
        return 0;
    if (args->kwarg && args->kwarg->annotation &&
        !compiler_visit_argannotation(c, args->kwarg->arg,
                                     args->kwarg->annotation, &annotations_len))
        return 0;

    if (!return_str) {
        return_str = PyUnicode_InternFromString("return");
        if (!return_str)
            return 0;
    }
    if (!compiler_visit_argannotation(c, return_str, returns, &annotations_len)) {
        return 0;
    }

    if (annotations_len) {
        ADDOP_I(c, BUILD_TUPLE, annotations_len);
        return 1;
    }

    return -1;
}

static int
compiler_visit_defaults(struct compiler *c, arguments_ty args)
{
    VISIT_SEQ(c, expr, args->defaults);
    ADDOP_I(c, BUILD_TUPLE, asdl_seq_LEN(args->defaults));
    return 1;
}

static Py_ssize_t
compiler_default_arguments(struct compiler *c, arguments_ty args)
{
    Py_ssize_t funcflags = 0;
    if (args->defaults && asdl_seq_LEN(args->defaults) > 0) {
        if (!compiler_visit_defaults(c, args))
            return -1;
        funcflags |= 0x01;
    }
    if (args->kwonlyargs) {
        int res = compiler_visit_kwonlydefaults(c, args->kwonlyargs,
                                                args->kw_defaults);
        if (res == 0) {
            return -1;
        }
        else if (res > 0) {
            funcflags |= 0x02;
        }
    }
    return funcflags;
}

static int
forbidden_name(struct compiler *c, identifier name, expr_context_ty ctx)
{

    if (ctx == Store && _PyUnicode_EqualToASCIIString(name, "__debug__")) {
        compiler_error(c, "cannot assign to __debug__");
        return 1;
    }
    return 0;
}

static int
compiler_check_debug_one_arg(struct compiler *c, arg_ty arg)
{
    if (arg != NULL) {
        if (forbidden_name(c, arg->arg, Store))
            return 0;
    }
    return 1;
}

static int
compiler_check_debug_args_seq(struct compiler *c, asdl_arg_seq *args)
{
    if (args != NULL) {
        for (Py_ssize_t i = 0, n = asdl_seq_LEN(args); i < n; i++) {
            if (!compiler_check_debug_one_arg(c, asdl_seq_GET(args, i)))
                return 0;
        }
    }
    return 1;
}

static int
compiler_check_debug_args(struct compiler *c, arguments_ty args)
{
    if (!compiler_check_debug_args_seq(c, args->posonlyargs))
        return 0;
    if (!compiler_check_debug_args_seq(c, args->args))
        return 0;
    if (!compiler_check_debug_one_arg(c, args->vararg))
        return 0;
    if (!compiler_check_debug_args_seq(c, args->kwonlyargs))
        return 0;
    if (!compiler_check_debug_one_arg(c, args->kwarg))
        return 0;
    return 1;
}

static int
compiler_function(struct compiler *c, stmt_ty s, int is_async)
{
    PyCodeObject *co;
    PyObject *qualname, *docstring = NULL;
    arguments_ty args;
    expr_ty returns;
    identifier name;
    asdl_expr_seq* decos;
    asdl_stmt_seq *body;
    Py_ssize_t i, funcflags;
    int annotations;
    int scope_type;
    int firstlineno;

    if (is_async) {
        assert(s->kind == AsyncFunctionDef_kind);

        args = s->v.AsyncFunctionDef.args;
        returns = s->v.AsyncFunctionDef.returns;
        decos = s->v.AsyncFunctionDef.decorator_list;
        name = s->v.AsyncFunctionDef.name;
        body = s->v.AsyncFunctionDef.body;

        scope_type = COMPILER_SCOPE_ASYNC_FUNCTION;
    } else {
        assert(s->kind == FunctionDef_kind);

        args = s->v.FunctionDef.args;
        returns = s->v.FunctionDef.returns;
        decos = s->v.FunctionDef.decorator_list;
        name = s->v.FunctionDef.name;
        body = s->v.FunctionDef.body;

        scope_type = COMPILER_SCOPE_FUNCTION;
    }

    if (!compiler_check_debug_args(c, args))
        return 0;

    if (!compiler_decorators(c, decos))
        return 0;

    firstlineno = s->lineno;
    if (asdl_seq_LEN(decos)) {
        firstlineno = ((expr_ty)asdl_seq_GET(decos, 0))->lineno;
    }

    funcflags = compiler_default_arguments(c, args);
    if (funcflags == -1) {
        return 0;
    }

    annotations = compiler_visit_annotations(c, args, returns);
    if (annotations == 0) {
        return 0;
    }
    else if (annotations > 0) {
        funcflags |= 0x04;
    }

    if (!compiler_enter_scope(c, name, scope_type, (void *)s, firstlineno)) {
        return 0;
    }

    /* if not -OO mode, add docstring */
    if (c->c_optimize < 2) {
        docstring = _PyAST_GetDocString(body);
    }
    if (compiler_add_const(c, docstring ? docstring : Py_None) < 0) {
        compiler_exit_scope(c);
        return 0;
    }

    c->u->u_argcount = asdl_seq_LEN(args->args);
    c->u->u_posonlyargcount = asdl_seq_LEN(args->posonlyargs);
    c->u->u_kwonlyargcount = asdl_seq_LEN(args->kwonlyargs);
    for (i = docstring ? 1 : 0; i < asdl_seq_LEN(body); i++) {
        VISIT_IN_SCOPE(c, stmt, (stmt_ty)asdl_seq_GET(body, i));
    }
    co = assemble(c, 1);
    qualname = c->u->u_qualname;
    Py_INCREF(qualname);
    compiler_exit_scope(c);
    if (co == NULL) {
        Py_XDECREF(qualname);
        Py_XDECREF(co);
        return 0;
    }

    if (!compiler_make_closure(c, co, funcflags, qualname)) {
        Py_DECREF(qualname);
        Py_DECREF(co);
        return 0;
    }
    Py_DECREF(qualname);
    Py_DECREF(co);

    /* decorators */
    for (i = 0; i < asdl_seq_LEN(decos); i++) {
        ADDOP_I(c, CALL_FUNCTION, 1);
    }

    return compiler_nameop(c, name, Store);
}

static int
compiler_class(struct compiler *c, stmt_ty s)
{
    PyCodeObject *co;
    PyObject *str;
    int i, firstlineno;
    asdl_expr_seq *decos = s->v.ClassDef.decorator_list;

    if (!compiler_decorators(c, decos))
        return 0;

    firstlineno = s->lineno;
    if (asdl_seq_LEN(decos)) {
        firstlineno = ((expr_ty)asdl_seq_GET(decos, 0))->lineno;
    }

    /* ultimately generate code for:
         <name> = __build_class__(<func>, <name>, *<bases>, **<keywords>)
       where:
         <func> is a function/closure created from the class body;
            it has a single argument (__locals__) where the dict
            (or MutableSequence) representing the locals is passed
         <name> is the class name
         <bases> is the positional arguments and *varargs argument
         <keywords> is the keyword arguments and **kwds argument
       This borrows from compiler_call.
    */

    /* 1. compile the class body into a code object */
    if (!compiler_enter_scope(c, s->v.ClassDef.name,
                              COMPILER_SCOPE_CLASS, (void *)s, firstlineno))
        return 0;
    /* this block represents what we do in the new scope */
    {
        /* use the class name for name mangling */
        Py_INCREF(s->v.ClassDef.name);
        Py_XSETREF(c->u->u_private, s->v.ClassDef.name);
        /* load (global) __name__ ... */
        str = PyUnicode_InternFromString("__name__");
        if (!str || !compiler_nameop(c, str, Load)) {
            Py_XDECREF(str);
            compiler_exit_scope(c);
            return 0;
        }
        Py_DECREF(str);
        /* ... and store it as __module__ */
        str = PyUnicode_InternFromString("__module__");
        if (!str || !compiler_nameop(c, str, Store)) {
            Py_XDECREF(str);
            compiler_exit_scope(c);
            return 0;
        }
        Py_DECREF(str);
        assert(c->u->u_qualname);
        ADDOP_LOAD_CONST(c, c->u->u_qualname);
        str = PyUnicode_InternFromString("__qualname__");
        if (!str || !compiler_nameop(c, str, Store)) {
            Py_XDECREF(str);
            compiler_exit_scope(c);
            return 0;
        }
        Py_DECREF(str);
        /* compile the body proper */
        if (!compiler_body(c, s->v.ClassDef.body)) {
            compiler_exit_scope(c);
            return 0;
        }
        /* The following code is artificial */
        c->u->u_lineno = -1;
        /* Return __classcell__ if it is referenced, otherwise return None */
        if (c->u->u_ste->ste_needs_class_closure) {
            /* Store __classcell__ into class namespace & return it */
            str = PyUnicode_InternFromString("__class__");
            if (str == NULL) {
                compiler_exit_scope(c);
                return 0;
            }
            i = compiler_lookup_arg(c->u->u_cellvars, str);
            Py_DECREF(str);
            if (i < 0) {
                compiler_exit_scope(c);
                return 0;
            }
            assert(i == 0);

            ADDOP_I(c, LOAD_CLOSURE, i);
            ADDOP(c, DUP_TOP);
            str = PyUnicode_InternFromString("__classcell__");
            if (!str || !compiler_nameop(c, str, Store)) {
                Py_XDECREF(str);
                compiler_exit_scope(c);
                return 0;
            }
            Py_DECREF(str);
        }
        else {
            /* No methods referenced __class__, so just return None */
            assert(PyDict_GET_SIZE(c->u->u_cellvars) == 0);
            ADDOP_LOAD_CONST(c, Py_None);
        }
        ADDOP_IN_SCOPE(c, RETURN_VALUE);
        /* create the code object */
        co = assemble(c, 1);
    }
    /* leave the new scope */
    compiler_exit_scope(c);
    if (co == NULL)
        return 0;

    /* 2. load the 'build_class' function */
    ADDOP(c, LOAD_BUILD_CLASS);

    /* 3. load a function (or closure) made from the code object */
    if (!compiler_make_closure(c, co, 0, NULL)) {
        Py_DECREF(co);
        return 0;
    }
    Py_DECREF(co);

    /* 4. load class name */
    ADDOP_LOAD_CONST(c, s->v.ClassDef.name);

    /* 5. generate the rest of the code for the call */
    if (!compiler_call_helper(c, 2, s->v.ClassDef.bases, s->v.ClassDef.keywords))
        return 0;

    /* 6. apply decorators */
    for (i = 0; i < asdl_seq_LEN(decos); i++) {
        ADDOP_I(c, CALL_FUNCTION, 1);
    }

    /* 7. store into <name> */
    if (!compiler_nameop(c, s->v.ClassDef.name, Store))
        return 0;
    return 1;
}

/* Return 0 if the expression is a constant value except named singletons.
   Return 1 otherwise. */
static int
check_is_arg(expr_ty e)
{
    if (e->kind != Constant_kind) {
        return 1;
    }
    PyObject *value = e->v.Constant.value;
    return (value == Py_None
         || value == Py_False
         || value == Py_True
         || value == Py_Ellipsis);
}

/* Check operands of identity chacks ("is" and "is not").
   Emit a warning if any operand is a constant except named singletons.
   Return 0 on error.
 */
static int
check_compare(struct compiler *c, expr_ty e)
{
    Py_ssize_t i, n;
    int left = check_is_arg(e->v.Compare.left);
    n = asdl_seq_LEN(e->v.Compare.ops);
    for (i = 0; i < n; i++) {
        cmpop_ty op = (cmpop_ty)asdl_seq_GET(e->v.Compare.ops, i);
        int right = check_is_arg((expr_ty)asdl_seq_GET(e->v.Compare.comparators, i));
        if (op == Is || op == IsNot) {
            if (!right || !left) {
                const char *msg = (op == Is)
                        ? "\"is\" with a literal. Did you mean \"==\"?"
                        : "\"is not\" with a literal. Did you mean \"!=\"?";
                return compiler_warn(c, msg);
            }
        }
        left = right;
    }
    return 1;
}

static int compiler_addcompare(struct compiler *c, cmpop_ty op)
{
    int cmp;
    switch (op) {
    case Eq:
        cmp = Py_EQ;
        break;
    case NotEq:
        cmp = Py_NE;
        break;
    case Lt:
        cmp = Py_LT;
        break;
    case LtE:
        cmp = Py_LE;
        break;
    case Gt:
        cmp = Py_GT;
        break;
    case GtE:
        cmp = Py_GE;
        break;
    case Is:
        ADDOP_I(c, IS_OP, 0);
        return 1;
    case IsNot:
        ADDOP_I(c, IS_OP, 1);
        return 1;
    case In:
        ADDOP_I(c, CONTAINS_OP, 0);
        return 1;
    case NotIn:
        ADDOP_I(c, CONTAINS_OP, 1);
        return 1;
    default:
        Py_UNREACHABLE();
    }
    ADDOP_I(c, COMPARE_OP, cmp);
    return 1;
}



static int
compiler_jump_if(struct compiler *c, expr_ty e, basicblock *next, int cond)
{
    switch (e->kind) {
    case UnaryOp_kind:
        if (e->v.UnaryOp.op == Not)
            return compiler_jump_if(c, e->v.UnaryOp.operand, next, !cond);
        /* fallback to general implementation */
        break;
    case BoolOp_kind: {
        asdl_expr_seq *s = e->v.BoolOp.values;
        Py_ssize_t i, n = asdl_seq_LEN(s) - 1;
        assert(n >= 0);
        int cond2 = e->v.BoolOp.op == Or;
        basicblock *next2 = next;
        if (!cond2 != !cond) {
            next2 = compiler_new_block(c);
            if (next2 == NULL)
                return 0;
        }
        for (i = 0; i < n; ++i) {
            if (!compiler_jump_if(c, (expr_ty)asdl_seq_GET(s, i), next2, cond2))
                return 0;
        }
        if (!compiler_jump_if(c, (expr_ty)asdl_seq_GET(s, n), next, cond))
            return 0;
        if (next2 != next)
            compiler_use_next_block(c, next2);
        return 1;
    }
    case IfExp_kind: {
        basicblock *end, *next2;
        end = compiler_new_block(c);
        if (end == NULL)
            return 0;
        next2 = compiler_new_block(c);
        if (next2 == NULL)
            return 0;
        if (!compiler_jump_if(c, e->v.IfExp.test, next2, 0))
            return 0;
        if (!compiler_jump_if(c, e->v.IfExp.body, next, cond))
            return 0;
        ADDOP_JUMP_NOLINE(c, JUMP_FORWARD, end);
        compiler_use_next_block(c, next2);
        if (!compiler_jump_if(c, e->v.IfExp.orelse, next, cond))
            return 0;
        compiler_use_next_block(c, end);
        return 1;
    }
    case Compare_kind: {
        Py_ssize_t i, n = asdl_seq_LEN(e->v.Compare.ops) - 1;
        if (n > 0) {
            if (!check_compare(c, e)) {
                return 0;
            }
            basicblock *cleanup = compiler_new_block(c);
            if (cleanup == NULL)
                return 0;
            VISIT(c, expr, e->v.Compare.left);
            for (i = 0; i < n; i++) {
                VISIT(c, expr,
                    (expr_ty)asdl_seq_GET(e->v.Compare.comparators, i));
                ADDOP(c, DUP_TOP);
                ADDOP(c, ROT_THREE);
                ADDOP_COMPARE(c, asdl_seq_GET(e->v.Compare.ops, i));
                ADDOP_JUMP(c, POP_JUMP_IF_FALSE, cleanup);
                NEXT_BLOCK(c);
            }
            VISIT(c, expr, (expr_ty)asdl_seq_GET(e->v.Compare.comparators, n));
            ADDOP_COMPARE(c, asdl_seq_GET(e->v.Compare.ops, n));
            ADDOP_JUMP(c, cond ? POP_JUMP_IF_TRUE : POP_JUMP_IF_FALSE, next);
            NEXT_BLOCK(c);
            basicblock *end = compiler_new_block(c);
            if (end == NULL)
                return 0;
            ADDOP_JUMP_NOLINE(c, JUMP_FORWARD, end);
            compiler_use_next_block(c, cleanup);
            ADDOP(c, POP_TOP);
            if (!cond) {
                ADDOP_JUMP_NOLINE(c, JUMP_FORWARD, next);
            }
            compiler_use_next_block(c, end);
            return 1;
        }
        /* fallback to general implementation */
        break;
    }
    default:
        /* fallback to general implementation */
        break;
    }

    /* general implementation */
    VISIT(c, expr, e);
    ADDOP_JUMP(c, cond ? POP_JUMP_IF_TRUE : POP_JUMP_IF_FALSE, next);
    NEXT_BLOCK(c);
    return 1;
}

static int
compiler_ifexp(struct compiler *c, expr_ty e)
{
    basicblock *end, *next;

    assert(e->kind == IfExp_kind);
    end = compiler_new_block(c);
    if (end == NULL)
        return 0;
    next = compiler_new_block(c);
    if (next == NULL)
        return 0;
    if (!compiler_jump_if(c, e->v.IfExp.test, next, 0))
        return 0;
    VISIT(c, expr, e->v.IfExp.body);
    ADDOP_JUMP_NOLINE(c, JUMP_FORWARD, end);
    compiler_use_next_block(c, next);
    VISIT(c, expr, e->v.IfExp.orelse);
    compiler_use_next_block(c, end);
    return 1;
}

static int
compiler_lambda(struct compiler *c, expr_ty e)
{
    PyCodeObject *co;
    PyObject *qualname;
    static identifier name;
    Py_ssize_t funcflags;
    arguments_ty args = e->v.Lambda.args;
    assert(e->kind == Lambda_kind);

    if (!compiler_check_debug_args(c, args))
        return 0;

    if (!name) {
        name = PyUnicode_InternFromString("<lambda>");
        if (!name)
            return 0;
    }

    funcflags = compiler_default_arguments(c, args);
    if (funcflags == -1) {
        return 0;
    }

    if (!compiler_enter_scope(c, name, COMPILER_SCOPE_LAMBDA,
                              (void *)e, e->lineno))
        return 0;

    /* Make None the first constant, so the lambda can't have a
       docstring. */
    if (compiler_add_const(c, Py_None) < 0)
        return 0;

    c->u->u_argcount = asdl_seq_LEN(args->args);
    c->u->u_posonlyargcount = asdl_seq_LEN(args->posonlyargs);
    c->u->u_kwonlyargcount = asdl_seq_LEN(args->kwonlyargs);
    VISIT_IN_SCOPE(c, expr, e->v.Lambda.body);
    if (c->u->u_ste->ste_generator) {
        co = assemble(c, 0);
    }
    else {
        ADDOP_IN_SCOPE(c, RETURN_VALUE);
        co = assemble(c, 1);
    }
    qualname = c->u->u_qualname;
    Py_INCREF(qualname);
    compiler_exit_scope(c);
    if (co == NULL) {
        Py_DECREF(qualname);
        return 0;
    }

    if (!compiler_make_closure(c, co, funcflags, qualname)) {
        Py_DECREF(qualname);
        Py_DECREF(co);
        return 0;
    }
    Py_DECREF(qualname);
    Py_DECREF(co);

    return 1;
}

static int
compiler_if(struct compiler *c, stmt_ty s)
{
    basicblock *end, *next;
    assert(s->kind == If_kind);
    end = compiler_new_block(c);
    if (end == NULL) {
        return 0;
    }
    if (asdl_seq_LEN(s->v.If.orelse)) {
        next = compiler_new_block(c);
        if (next == NULL) {
            return 0;
        }
    }
    else {
        next = end;
    }
    if (!compiler_jump_if(c, s->v.If.test, next, 0)) {
        return 0;
    }
    VISIT_SEQ(c, stmt, s->v.If.body);
    if (asdl_seq_LEN(s->v.If.orelse)) {
        ADDOP_JUMP_NOLINE(c, JUMP_FORWARD, end);
        compiler_use_next_block(c, next);
        VISIT_SEQ(c, stmt, s->v.If.orelse);
    }
    compiler_use_next_block(c, end);
    return 1;
}

static int
compiler_for(struct compiler *c, stmt_ty s)
{
    basicblock *start, *body, *cleanup, *end;

    start = compiler_new_block(c);
    body = compiler_new_block(c);
    cleanup = compiler_new_block(c);
    end = compiler_new_block(c);
    if (start == NULL || body == NULL || end == NULL || cleanup == NULL) {
        return 0;
    }
    if (!compiler_push_fblock(c, FOR_LOOP, start, end, NULL)) {
        return 0;
    }
    VISIT(c, expr, s->v.For.iter);
    ADDOP(c, GET_ITER);
    compiler_use_next_block(c, start);
    ADDOP_JUMP(c, FOR_ITER, cleanup);
    compiler_use_next_block(c, body);
    VISIT(c, expr, s->v.For.target);
    VISIT_SEQ(c, stmt, s->v.For.body);
    /* Mark jump as artificial */
    c->u->u_lineno = -1;
    ADDOP_JUMP(c, JUMP_ABSOLUTE, start);
    compiler_use_next_block(c, cleanup);

    compiler_pop_fblock(c, FOR_LOOP, start);

    VISIT_SEQ(c, stmt, s->v.For.orelse);
    compiler_use_next_block(c, end);
    return 1;
}


static int
compiler_async_for(struct compiler *c, stmt_ty s)
{
    basicblock *start, *except, *end;
    if (IS_TOP_LEVEL_AWAIT(c)){
        c->u->u_ste->ste_coroutine = 1;
    } else if (c->u->u_scope_type != COMPILER_SCOPE_ASYNC_FUNCTION) {
        return compiler_error(c, "'async for' outside async function");
    }

    start = compiler_new_block(c);
    except = compiler_new_block(c);
    end = compiler_new_block(c);

    if (start == NULL || except == NULL || end == NULL) {
        return 0;
    }
    VISIT(c, expr, s->v.AsyncFor.iter);
    ADDOP(c, GET_AITER);

    compiler_use_next_block(c, start);
    if (!compiler_push_fblock(c, FOR_LOOP, start, end, NULL)) {
        return 0;
    }
    /* SETUP_FINALLY to guard the __anext__ call */
    ADDOP_JUMP(c, SETUP_FINALLY, except);
    ADDOP(c, GET_ANEXT);
    ADDOP_LOAD_CONST(c, Py_None);
    ADDOP(c, YIELD_FROM);
    ADDOP(c, POP_BLOCK);  /* for SETUP_FINALLY */

    /* Success block for __anext__ */
    VISIT(c, expr, s->v.AsyncFor.target);
    VISIT_SEQ(c, stmt, s->v.AsyncFor.body);
    ADDOP_JUMP(c, JUMP_ABSOLUTE, start);

    compiler_pop_fblock(c, FOR_LOOP, start);

    /* Except block for __anext__ */
    compiler_use_next_block(c, except);

    c->u->u_lineno = -1;
    ADDOP(c, END_ASYNC_FOR);

    /* `else` block */
    VISIT_SEQ(c, stmt, s->v.For.orelse);

    compiler_use_next_block(c, end);

    return 1;
}

static int
compiler_while(struct compiler *c, stmt_ty s)
{
    basicblock *loop, *body, *end, *anchor = NULL;
    loop = compiler_new_block(c);
    body = compiler_new_block(c);
    anchor = compiler_new_block(c);
    end = compiler_new_block(c);
    if (loop == NULL || body == NULL || anchor == NULL || end == NULL) {
        return 0;
    }
    compiler_use_next_block(c, loop);
    if (!compiler_push_fblock(c, WHILE_LOOP, loop, end, NULL)) {
        return 0;
    }
    if (!compiler_jump_if(c, s->v.While.test, anchor, 0)) {
        return 0;
    }

    compiler_use_next_block(c, body);
    VISIT_SEQ(c, stmt, s->v.While.body);
    SET_LOC(c, s);
    if (!compiler_jump_if(c, s->v.While.test, body, 1)) {
        return 0;
    }

    compiler_pop_fblock(c, WHILE_LOOP, loop);

    compiler_use_next_block(c, anchor);
    if (s->v.While.orelse) {
        VISIT_SEQ(c, stmt, s->v.While.orelse);
    }
    compiler_use_next_block(c, end);

    return 1;
}

static int
compiler_return(struct compiler *c, stmt_ty s)
{
    int preserve_tos = ((s->v.Return.value != NULL) &&
                        (s->v.Return.value->kind != Constant_kind));
    if (c->u->u_ste->ste_type != FunctionBlock)
        return compiler_error(c, "'return' outside function");
    if (s->v.Return.value != NULL &&
        c->u->u_ste->ste_coroutine && c->u->u_ste->ste_generator)
    {
            return compiler_error(
                c, "'return' with value in async generator");
    }
    if (preserve_tos) {
        VISIT(c, expr, s->v.Return.value);
    } else {
        /* Emit instruction with line number for expression */
        if (s->v.Return.value != NULL) {
            SET_LOC(c, s->v.Return.value);
            ADDOP(c, NOP);
        }
    }
    if (!compiler_unwind_fblock_stack(c, preserve_tos, NULL))
        return 0;
    if (s->v.Return.value == NULL) {
        ADDOP_LOAD_CONST(c, Py_None);
    }
    else if (!preserve_tos) {
        ADDOP_LOAD_CONST(c, s->v.Return.value->v.Constant.value);
    }
    ADDOP(c, RETURN_VALUE);
    NEXT_BLOCK(c);

    return 1;
}

static int
compiler_break(struct compiler *c)
{
    struct fblockinfo *loop = NULL;
    if (!compiler_unwind_fblock_stack(c, 0, &loop)) {
        return 0;
    }
    if (loop == NULL) {
        return compiler_error(c, "'break' outside loop");
    }
    if (!compiler_unwind_fblock(c, loop, 0)) {
        return 0;
    }
    ADDOP_JUMP(c, JUMP_ABSOLUTE, loop->fb_exit);
    NEXT_BLOCK(c);
    return 1;
}

static int
compiler_continue(struct compiler *c)
{
    struct fblockinfo *loop = NULL;
    if (!compiler_unwind_fblock_stack(c, 0, &loop)) {
        return 0;
    }
    if (loop == NULL) {
        return compiler_error(c, "'continue' not properly in loop");
    }
    ADDOP_JUMP(c, JUMP_ABSOLUTE, loop->fb_block);
    NEXT_BLOCK(c)
    return 1;
}


/* Code generated for "try: <body> finally: <finalbody>" is as follows:

        SETUP_FINALLY           L
        <code for body>
        POP_BLOCK
        <code for finalbody>
        JUMP E
    L:
        <code for finalbody>
    E:

   The special instructions use the block stack.  Each block
   stack entry contains the instruction that created it (here
   SETUP_FINALLY), the level of the value stack at the time the
   block stack entry was created, and a label (here L).

   SETUP_FINALLY:
    Pushes the current value stack level and the label
    onto the block stack.
   POP_BLOCK:
    Pops en entry from the block stack.

   The block stack is unwound when an exception is raised:
   when a SETUP_FINALLY entry is found, the raised and the caught
   exceptions are pushed onto the value stack (and the exception
   condition is cleared), and the interpreter jumps to the label
   gotten from the block stack.
*/

static int
compiler_try_finally(struct compiler *c, stmt_ty s)
{
    basicblock *body, *end, *exit, *cleanup;

    body = compiler_new_block(c);
    end = compiler_new_block(c);
    exit = compiler_new_block(c);
    cleanup = compiler_new_block(c);
    if (body == NULL || end == NULL || exit == NULL || cleanup == NULL) {
        return 0;
    }
    /* `try` block */
    ADDOP_JUMP(c, SETUP_FINALLY, end);
    compiler_use_next_block(c, body);
    if (!compiler_push_fblock(c, FINALLY_TRY, body, end, s->v.Try.finalbody))
        return 0;
    if (s->v.Try.handlers && asdl_seq_LEN(s->v.Try.handlers)) {
        if (!compiler_try_except(c, s))
            return 0;
    }
    else {
        VISIT_SEQ(c, stmt, s->v.Try.body);
    }
    ADDOP_NOLINE(c, POP_BLOCK);
    compiler_pop_fblock(c, FINALLY_TRY, body);
    VISIT_SEQ(c, stmt, s->v.Try.finalbody);
    ADDOP_JUMP_NOLINE(c, JUMP_FORWARD, exit);
    /* `finally` block */
    compiler_use_next_block(c, end);

    c->u->u_lineno = -1;
    ADDOP_JUMP(c, SETUP_CLEANUP, cleanup);
    ADDOP(c, PUSH_EXC_INFO);
    if (!compiler_push_fblock(c, FINALLY_END, end, NULL, NULL))
        return 0;
    VISIT_SEQ(c, stmt, s->v.Try.finalbody);
    compiler_pop_fblock(c, FINALLY_END, end);
    ADDOP_I(c, RERAISE, 0);
    compiler_use_next_block(c, cleanup);
    ADDOP(c, POP_EXCEPT_AND_RERAISE);
    compiler_use_next_block(c, exit);
    return 1;
}

/*
   Code generated for "try: S except E1 as V1: S1 except E2 as V2: S2 ...":
   (The contents of the value stack is shown in [], with the top
   at the right; 'tb' is trace-back info, 'val' the exception's
   associated value, and 'exc' the exception.)

   Value stack          Label   Instruction     Argument
   []                           SETUP_FINALLY   L1
   []                           <code for S>
   []                           POP_BLOCK
   []                           JUMP_FORWARD    L0

   [tb, val, exc]       L1:     DUP                             )
   [tb, val, exc, exc]          <evaluate E1>                   )
   [tb, val, exc, exc, E1]      JUMP_IF_NOT_EXC_MATCH L2        ) only if E1
   [tb, val, exc]               POP
   [tb, val]                    <assign to V1>  (or POP if no V1)
   [tb]                         POP
   []                           <code for S1>
                                JUMP_FORWARD    L0

   [tb, val, exc]       L2:     DUP
   .............................etc.......................

   [tb, val, exc]       Ln+1:   RERAISE     # re-raise exception

   []                   L0:     <next statement>

   Of course, parts are not generated if Vi or Ei is not present.
*/
static int
compiler_try_except(struct compiler *c, stmt_ty s)
{
    basicblock *body, *orelse, *except, *end, *cleanup;
    Py_ssize_t i, n;

    body = compiler_new_block(c);
    except = compiler_new_block(c);
    orelse = compiler_new_block(c);
    end = compiler_new_block(c);
    cleanup = compiler_new_block(c);
    if (body == NULL || except == NULL || orelse == NULL || end == NULL || cleanup == NULL)
        return 0;
    ADDOP_JUMP(c, SETUP_FINALLY, except);
    compiler_use_next_block(c, body);
    if (!compiler_push_fblock(c, TRY_EXCEPT, body, NULL, NULL))
        return 0;
    VISIT_SEQ(c, stmt, s->v.Try.body);
    compiler_pop_fblock(c, TRY_EXCEPT, body);
    ADDOP_NOLINE(c, POP_BLOCK);
    ADDOP_JUMP_NOLINE(c, JUMP_FORWARD, orelse);
    n = asdl_seq_LEN(s->v.Try.handlers);
    compiler_use_next_block(c, except);

    c->u->u_lineno = -1;
    ADDOP_JUMP(c, SETUP_CLEANUP, cleanup);
    ADDOP(c, PUSH_EXC_INFO);
    /* Runtime will push a block here, so we need to account for that */
    if (!compiler_push_fblock(c, EXCEPTION_HANDLER, NULL, NULL, NULL))
        return 0;
    for (i = 0; i < n; i++) {
        excepthandler_ty handler = (excepthandler_ty)asdl_seq_GET(
            s->v.Try.handlers, i);
        SET_LOC(c, handler);
        if (!handler->v.ExceptHandler.type && i < n-1) {
            return compiler_error(c, "default 'except:' must be last");
        }
        except = compiler_new_block(c);
        if (except == NULL)
            return 0;
        if (handler->v.ExceptHandler.type) {
            ADDOP(c, DUP_TOP);
            VISIT(c, expr, handler->v.ExceptHandler.type);
            ADDOP_JUMP(c, JUMP_IF_NOT_EXC_MATCH, except);
            NEXT_BLOCK(c);
        }
        ADDOP(c, POP_TOP);
        if (handler->v.ExceptHandler.name) {
            basicblock *cleanup_end, *cleanup_body;

            cleanup_end = compiler_new_block(c);
            cleanup_body = compiler_new_block(c);
            if (cleanup_end == NULL || cleanup_body == NULL) {
                return 0;
            }

            compiler_nameop(c, handler->v.ExceptHandler.name, Store);
            ADDOP(c, POP_TOP);

            /*
              try:
                  # body
              except type as name:
                  try:
                      # body
                  finally:
                      name = None # in case body contains "del name"
                      del name
            */

            /* second try: */
            ADDOP_JUMP(c, SETUP_CLEANUP, cleanup_end);
            compiler_use_next_block(c, cleanup_body);
            if (!compiler_push_fblock(c, HANDLER_CLEANUP, cleanup_body, NULL, handler->v.ExceptHandler.name))
                return 0;

            /* second # body */
            VISIT_SEQ(c, stmt, handler->v.ExceptHandler.body);
            compiler_pop_fblock(c, HANDLER_CLEANUP, cleanup_body);
            ADDOP(c, POP_BLOCK);
            ADDOP(c, POP_BLOCK);
            ADDOP(c, POP_EXCEPT);
            /* name = None; del name; # Mark as artificial */
            c->u->u_lineno = -1;
            ADDOP_LOAD_CONST(c, Py_None);
            compiler_nameop(c, handler->v.ExceptHandler.name, Store);
            compiler_nameop(c, handler->v.ExceptHandler.name, Del);
            ADDOP_JUMP(c, JUMP_FORWARD, end);

            /* except: */
            compiler_use_next_block(c, cleanup_end);

            /* name = None; del name; # Mark as artificial */
            c->u->u_lineno = -1;

            ADDOP_LOAD_CONST(c, Py_None);
            compiler_nameop(c, handler->v.ExceptHandler.name, Store);
            compiler_nameop(c, handler->v.ExceptHandler.name, Del);

            ADDOP_I(c, RERAISE, 1);
        }
        else {
            basicblock *cleanup_body;

            cleanup_body = compiler_new_block(c);
            if (!cleanup_body)
                return 0;

            ADDOP(c, POP_TOP);
            ADDOP(c, POP_TOP);
            compiler_use_next_block(c, cleanup_body);
            if (!compiler_push_fblock(c, HANDLER_CLEANUP, cleanup_body, NULL, NULL))
                return 0;
            VISIT_SEQ(c, stmt, handler->v.ExceptHandler.body);
            compiler_pop_fblock(c, HANDLER_CLEANUP, cleanup_body);
            /* name = None; del name; # Mark as artificial */
            c->u->u_lineno = -1;
            ADDOP(c, POP_BLOCK);
            ADDOP(c, POP_EXCEPT);
            ADDOP_JUMP(c, JUMP_FORWARD, end);
        }
        compiler_use_next_block(c, except);
    }
    /* Mark as artificial */
    c->u->u_lineno = -1;
    compiler_pop_fblock(c, EXCEPTION_HANDLER, NULL);
    ADDOP_I(c, RERAISE, 0);
    compiler_use_next_block(c, cleanup);
    ADDOP(c, POP_EXCEPT_AND_RERAISE);
    compiler_use_next_block(c, orelse);
    VISIT_SEQ(c, stmt, s->v.Try.orelse);
    compiler_use_next_block(c, end);
    return 1;
}

static int
compiler_try(struct compiler *c, stmt_ty s) {
    if (s->v.Try.finalbody && asdl_seq_LEN(s->v.Try.finalbody))
        return compiler_try_finally(c, s);
    else
        return compiler_try_except(c, s);
}


static int
compiler_import_as(struct compiler *c, identifier name, identifier asname)
{
    /* The IMPORT_NAME opcode was already generated.  This function
       merely needs to bind the result to a name.

       If there is a dot in name, we need to split it and emit a
       IMPORT_FROM for each name.
    */
    Py_ssize_t len = PyUnicode_GET_LENGTH(name);
    Py_ssize_t dot = PyUnicode_FindChar(name, '.', 0, len, 1);
    if (dot == -2)
        return 0;
    if (dot != -1) {
        /* Consume the base module name to get the first attribute */
        while (1) {
            Py_ssize_t pos = dot + 1;
            PyObject *attr;
            dot = PyUnicode_FindChar(name, '.', pos, len, 1);
            if (dot == -2)
                return 0;
            attr = PyUnicode_Substring(name, pos, (dot != -1) ? dot : len);
            if (!attr)
                return 0;
            ADDOP_N(c, IMPORT_FROM, attr, names);
            if (dot == -1) {
                break;
            }
            ADDOP(c, ROT_TWO);
            ADDOP(c, POP_TOP);
        }
        if (!compiler_nameop(c, asname, Store)) {
            return 0;
        }
        ADDOP(c, POP_TOP);
        return 1;
    }
    return compiler_nameop(c, asname, Store);
}

static int
compiler_import(struct compiler *c, stmt_ty s)
{
    /* The Import node stores a module name like a.b.c as a single
       string.  This is convenient for all cases except
         import a.b.c as d
       where we need to parse that string to extract the individual
       module names.
       XXX Perhaps change the representation to make this case simpler?
     */
    Py_ssize_t i, n = asdl_seq_LEN(s->v.Import.names);

    PyObject *zero = _PyLong_GetZero();  // borrowed reference
    for (i = 0; i < n; i++) {
        alias_ty alias = (alias_ty)asdl_seq_GET(s->v.Import.names, i);
        int r;

        ADDOP_LOAD_CONST(c, zero);
        ADDOP_LOAD_CONST(c, Py_None);
        ADDOP_NAME(c, IMPORT_NAME, alias->name, names);

        if (alias->asname) {
            r = compiler_import_as(c, alias->name, alias->asname);
            if (!r)
                return r;
        }
        else {
            identifier tmp = alias->name;
            Py_ssize_t dot = PyUnicode_FindChar(
                alias->name, '.', 0, PyUnicode_GET_LENGTH(alias->name), 1);
            if (dot != -1) {
                tmp = PyUnicode_Substring(alias->name, 0, dot);
                if (tmp == NULL)
                    return 0;
            }
            r = compiler_nameop(c, tmp, Store);
            if (dot != -1) {
                Py_DECREF(tmp);
            }
            if (!r)
                return r;
        }
    }
    return 1;
}

static int
compiler_from_import(struct compiler *c, stmt_ty s)
{
    Py_ssize_t i, n = asdl_seq_LEN(s->v.ImportFrom.names);
    PyObject *names;
    static PyObject *empty_string;

    if (!empty_string) {
        empty_string = PyUnicode_FromString("");
        if (!empty_string)
            return 0;
    }

    ADDOP_LOAD_CONST_NEW(c, PyLong_FromLong(s->v.ImportFrom.level));

    names = PyTuple_New(n);
    if (!names)
        return 0;

    /* build up the names */
    for (i = 0; i < n; i++) {
        alias_ty alias = (alias_ty)asdl_seq_GET(s->v.ImportFrom.names, i);
        Py_INCREF(alias->name);
        PyTuple_SET_ITEM(names, i, alias->name);
    }

    if (s->lineno > c->c_future->ff_lineno && s->v.ImportFrom.module &&
        _PyUnicode_EqualToASCIIString(s->v.ImportFrom.module, "__future__")) {
        Py_DECREF(names);
        return compiler_error(c, "from __future__ imports must occur "
                              "at the beginning of the file");
    }
    ADDOP_LOAD_CONST_NEW(c, names);

    if (s->v.ImportFrom.module) {
        ADDOP_NAME(c, IMPORT_NAME, s->v.ImportFrom.module, names);
    }
    else {
        ADDOP_NAME(c, IMPORT_NAME, empty_string, names);
    }
    for (i = 0; i < n; i++) {
        alias_ty alias = (alias_ty)asdl_seq_GET(s->v.ImportFrom.names, i);
        identifier store_name;

        if (i == 0 && PyUnicode_READ_CHAR(alias->name, 0) == '*') {
            assert(n == 1);
            ADDOP(c, IMPORT_STAR);
            return 1;
        }

        ADDOP_NAME(c, IMPORT_FROM, alias->name, names);
        store_name = alias->name;
        if (alias->asname)
            store_name = alias->asname;

        if (!compiler_nameop(c, store_name, Store)) {
            return 0;
        }
    }
    /* remove imported module */
    ADDOP(c, POP_TOP);
    return 1;
}

static int
compiler_assert(struct compiler *c, stmt_ty s)
{
    basicblock *end;

    /* Always emit a warning if the test is a non-zero length tuple */
    if ((s->v.Assert.test->kind == Tuple_kind &&
        asdl_seq_LEN(s->v.Assert.test->v.Tuple.elts) > 0) ||
        (s->v.Assert.test->kind == Constant_kind &&
         PyTuple_Check(s->v.Assert.test->v.Constant.value) &&
         PyTuple_Size(s->v.Assert.test->v.Constant.value) > 0))
    {
        if (!compiler_warn(c, "assertion is always true, "
                              "perhaps remove parentheses?"))
        {
            return 0;
        }
    }
    if (c->c_optimize)
        return 1;
    end = compiler_new_block(c);
    if (end == NULL)
        return 0;
    if (!compiler_jump_if(c, s->v.Assert.test, end, 1))
        return 0;
    ADDOP(c, LOAD_ASSERTION_ERROR);
    if (s->v.Assert.msg) {
        VISIT(c, expr, s->v.Assert.msg);
        ADDOP_I(c, CALL_FUNCTION, 1);
    }
    ADDOP_I(c, RAISE_VARARGS, 1);
    compiler_use_next_block(c, end);
    return 1;
}

static int
compiler_visit_stmt_expr(struct compiler *c, expr_ty value)
{
    if (c->c_interactive && c->c_nestlevel <= 1) {
        VISIT(c, expr, value);
        ADDOP(c, PRINT_EXPR);
        return 1;
    }

    if (value->kind == Constant_kind) {
        /* ignore constant statement */
        ADDOP(c, NOP);
        return 1;
    }

    VISIT(c, expr, value);
    /* Mark POP_TOP as artificial */
    c->u->u_lineno = -1;
    ADDOP(c, POP_TOP);
    return 1;
}

static int
compiler_visit_stmt(struct compiler *c, stmt_ty s)
{
    Py_ssize_t i, n;

    /* Always assign a lineno to the next instruction for a stmt. */
    SET_LOC(c, s);

    switch (s->kind) {
    case FunctionDef_kind:
        return compiler_function(c, s, 0);
    case ClassDef_kind:
        return compiler_class(c, s);
    case Return_kind:
        return compiler_return(c, s);
    case Delete_kind:
        VISIT_SEQ(c, expr, s->v.Delete.targets)
        break;
    case Assign_kind:
        n = asdl_seq_LEN(s->v.Assign.targets);
        VISIT(c, expr, s->v.Assign.value);
        for (i = 0; i < n; i++) {
            if (i < n - 1)
                ADDOP(c, DUP_TOP);
            VISIT(c, expr,
                  (expr_ty)asdl_seq_GET(s->v.Assign.targets, i));
        }
        break;
    case AugAssign_kind:
        return compiler_augassign(c, s);
    case AnnAssign_kind:
        return compiler_annassign(c, s);
    case For_kind:
        return compiler_for(c, s);
    case While_kind:
        return compiler_while(c, s);
    case If_kind:
        return compiler_if(c, s);
    case Match_kind:
        return compiler_match(c, s);
    case Raise_kind:
        n = 0;
        if (s->v.Raise.exc) {
            VISIT(c, expr, s->v.Raise.exc);
            n++;
            if (s->v.Raise.cause) {
                VISIT(c, expr, s->v.Raise.cause);
                n++;
            }
        }
        ADDOP_I(c, RAISE_VARARGS, (int)n);
        NEXT_BLOCK(c);
        break;
    case Try_kind:
        return compiler_try(c, s);
    case Assert_kind:
        return compiler_assert(c, s);
    case Import_kind:
        return compiler_import(c, s);
    case ImportFrom_kind:
        return compiler_from_import(c, s);
    case Global_kind:
    case Nonlocal_kind:
        break;
    case Expr_kind:
        return compiler_visit_stmt_expr(c, s->v.Expr.value);
    case Pass_kind:
        ADDOP(c, NOP);
        break;
    case Break_kind:
        return compiler_break(c);
    case Continue_kind:
        return compiler_continue(c);
    case With_kind:
        return compiler_with(c, s, 0);
    case AsyncFunctionDef_kind:
        return compiler_function(c, s, 1);
    case AsyncWith_kind:
        return compiler_async_with(c, s, 0);
    case AsyncFor_kind:
        return compiler_async_for(c, s);
    }

    return 1;
}

static int
unaryop(unaryop_ty op)
{
    switch (op) {
    case Invert:
        return UNARY_INVERT;
    case Not:
        return UNARY_NOT;
    case UAdd:
        return UNARY_POSITIVE;
    case USub:
        return UNARY_NEGATIVE;
    default:
        PyErr_Format(PyExc_SystemError,
            "unary op %d should not be possible", op);
        return 0;
    }
}

static int
binop(operator_ty op)
{
    switch (op) {
    case Add:
        return BINARY_ADD;
    case Sub:
        return BINARY_SUBTRACT;
    case Mult:
        return BINARY_MULTIPLY;
    case MatMult:
        return BINARY_MATRIX_MULTIPLY;
    case Div:
        return BINARY_TRUE_DIVIDE;
    case Mod:
        return BINARY_MODULO;
    case Pow:
        return BINARY_POWER;
    case LShift:
        return BINARY_LSHIFT;
    case RShift:
        return BINARY_RSHIFT;
    case BitOr:
        return BINARY_OR;
    case BitXor:
        return BINARY_XOR;
    case BitAnd:
        return BINARY_AND;
    case FloorDiv:
        return BINARY_FLOOR_DIVIDE;
    default:
        PyErr_Format(PyExc_SystemError,
            "binary op %d should not be possible", op);
        return 0;
    }
}

static int
inplace_binop(operator_ty op)
{
    switch (op) {
    case Add:
        return INPLACE_ADD;
    case Sub:
        return INPLACE_SUBTRACT;
    case Mult:
        return INPLACE_MULTIPLY;
    case MatMult:
        return INPLACE_MATRIX_MULTIPLY;
    case Div:
        return INPLACE_TRUE_DIVIDE;
    case Mod:
        return INPLACE_MODULO;
    case Pow:
        return INPLACE_POWER;
    case LShift:
        return INPLACE_LSHIFT;
    case RShift:
        return INPLACE_RSHIFT;
    case BitOr:
        return INPLACE_OR;
    case BitXor:
        return INPLACE_XOR;
    case BitAnd:
        return INPLACE_AND;
    case FloorDiv:
        return INPLACE_FLOOR_DIVIDE;
    default:
        PyErr_Format(PyExc_SystemError,
            "inplace binary op %d should not be possible", op);
        return 0;
    }
}

static int
compiler_nameop(struct compiler *c, identifier name, expr_context_ty ctx)
{
    int op, scope;
    Py_ssize_t arg;
    enum { OP_FAST, OP_GLOBAL, OP_DEREF, OP_NAME } optype;

    PyObject *dict = c->u->u_names;
    PyObject *mangled;

    assert(!_PyUnicode_EqualToASCIIString(name, "None") &&
           !_PyUnicode_EqualToASCIIString(name, "True") &&
           !_PyUnicode_EqualToASCIIString(name, "False"));

    if (forbidden_name(c, name, ctx))
        return 0;

    mangled = _Py_Mangle(c->u->u_private, name);
    if (!mangled)
        return 0;

    op = 0;
    optype = OP_NAME;
    scope = _PyST_GetScope(c->u->u_ste, mangled);
    switch (scope) {
    case FREE:
        dict = c->u->u_freevars;
        optype = OP_DEREF;
        break;
    case CELL:
        dict = c->u->u_cellvars;
        optype = OP_DEREF;
        break;
    case LOCAL:
        if (c->u->u_ste->ste_type == FunctionBlock)
            optype = OP_FAST;
        break;
    case GLOBAL_IMPLICIT:
        if (c->u->u_ste->ste_type == FunctionBlock)
            optype = OP_GLOBAL;
        break;
    case GLOBAL_EXPLICIT:
        optype = OP_GLOBAL;
        break;
    default:
        /* scope can be 0 */
        break;
    }

    /* XXX Leave assert here, but handle __doc__ and the like better */
    assert(scope || PyUnicode_READ_CHAR(name, 0) == '_');

    switch (optype) {
    case OP_DEREF:
        switch (ctx) {
        case Load:
            op = (c->u->u_ste->ste_type == ClassBlock) ? LOAD_CLASSDEREF : LOAD_DEREF;
            break;
        case Store: op = STORE_DEREF; break;
        case Del: op = DELETE_DEREF; break;
        }
        break;
    case OP_FAST:
        switch (ctx) {
        case Load: op = LOAD_FAST; break;
        case Store: op = STORE_FAST; break;
        case Del: op = DELETE_FAST; break;
        }
        ADDOP_N(c, op, mangled, varnames);
        return 1;
    case OP_GLOBAL:
        switch (ctx) {
        case Load: op = LOAD_GLOBAL; break;
        case Store: op = STORE_GLOBAL; break;
        case Del: op = DELETE_GLOBAL; break;
        }
        break;
    case OP_NAME:
        switch (ctx) {
        case Load: op = LOAD_NAME; break;
        case Store: op = STORE_NAME; break;
        case Del: op = DELETE_NAME; break;
        }
        break;
    }

    assert(op);
    arg = compiler_add_o(dict, mangled);
    Py_DECREF(mangled);
    if (arg < 0)
        return 0;
    return compiler_addop_i(c, op, arg);
}

static int
compiler_boolop(struct compiler *c, expr_ty e)
{
    basicblock *end;
    int jumpi;
    Py_ssize_t i, n;
    asdl_expr_seq *s;

    assert(e->kind == BoolOp_kind);
    if (e->v.BoolOp.op == And)
        jumpi = JUMP_IF_FALSE_OR_POP;
    else
        jumpi = JUMP_IF_TRUE_OR_POP;
    end = compiler_new_block(c);
    if (end == NULL)
        return 0;
    s = e->v.BoolOp.values;
    n = asdl_seq_LEN(s) - 1;
    assert(n >= 0);
    for (i = 0; i < n; ++i) {
        VISIT(c, expr, (expr_ty)asdl_seq_GET(s, i));
        ADDOP_JUMP(c, jumpi, end);
        basicblock *next = compiler_new_block(c);
        if (next == NULL) {
            return 0;
        }
        compiler_use_next_block(c, next);
    }
    VISIT(c, expr, (expr_ty)asdl_seq_GET(s, n));
    compiler_use_next_block(c, end);
    return 1;
}

static int
starunpack_helper(struct compiler *c, asdl_expr_seq *elts, int pushed,
                  int build, int add, int extend, int tuple)
{
    Py_ssize_t n = asdl_seq_LEN(elts);
    if (n > 2 && are_all_items_const(elts, 0, n)) {
        PyObject *folded = PyTuple_New(n);
        if (folded == NULL) {
            return 0;
        }
        PyObject *val;
        for (Py_ssize_t i = 0; i < n; i++) {
            val = ((expr_ty)asdl_seq_GET(elts, i))->v.Constant.value;
            Py_INCREF(val);
            PyTuple_SET_ITEM(folded, i, val);
        }
        if (tuple) {
            ADDOP_LOAD_CONST_NEW(c, folded);
        } else {
            if (add == SET_ADD) {
                Py_SETREF(folded, PyFrozenSet_New(folded));
                if (folded == NULL) {
                    return 0;
                }
            }
            ADDOP_I(c, build, pushed);
            ADDOP_LOAD_CONST_NEW(c, folded);
            ADDOP_I(c, extend, 1);
        }
        return 1;
    }

    int big = n+pushed > STACK_USE_GUIDELINE;
    int seen_star = 0;
    for (Py_ssize_t i = 0; i < n; i++) {
        expr_ty elt = asdl_seq_GET(elts, i);
        if (elt->kind == Starred_kind) {
            seen_star = 1;
        }
    }
    if (!seen_star && !big) {
        for (Py_ssize_t i = 0; i < n; i++) {
            expr_ty elt = asdl_seq_GET(elts, i);
            VISIT(c, expr, elt);
        }
        if (tuple) {
            ADDOP_I(c, BUILD_TUPLE, n+pushed);
        } else {
            ADDOP_I(c, build, n+pushed);
        }
        return 1;
    }
    int sequence_built = 0;
    if (big) {
        ADDOP_I(c, build, pushed);
        sequence_built = 1;
    }
    for (Py_ssize_t i = 0; i < n; i++) {
        expr_ty elt = asdl_seq_GET(elts, i);
        if (elt->kind == Starred_kind) {
            if (sequence_built == 0) {
                ADDOP_I(c, build, i+pushed);
                sequence_built = 1;
            }
            VISIT(c, expr, elt->v.Starred.value);
            ADDOP_I(c, extend, 1);
        }
        else {
            VISIT(c, expr, elt);
            if (sequence_built) {
                ADDOP_I(c, add, 1);
            }
        }
    }
    assert(sequence_built);
    if (tuple) {
        ADDOP(c, LIST_TO_TUPLE);
    }
    return 1;
}

static int
unpack_helper(struct compiler *c, asdl_expr_seq *elts)
{
    Py_ssize_t n = asdl_seq_LEN(elts);
    int seen_star = 0;
    for (Py_ssize_t i = 0; i < n; i++) {
        expr_ty elt = asdl_seq_GET(elts, i);
        if (elt->kind == Starred_kind && !seen_star) {
            if ((i >= (1 << 8)) ||
                (n-i-1 >= (INT_MAX >> 8)))
                return compiler_error(c,
                    "too many expressions in "
                    "star-unpacking assignment");
            ADDOP_I(c, UNPACK_EX, (i + ((n-i-1) << 8)));
            seen_star = 1;
        }
        else if (elt->kind == Starred_kind) {
            return compiler_error(c,
                "multiple starred expressions in assignment");
        }
    }
    if (!seen_star) {
        ADDOP_I(c, UNPACK_SEQUENCE, n);
    }
    return 1;
}

static int
assignment_helper(struct compiler *c, asdl_expr_seq *elts)
{
    Py_ssize_t n = asdl_seq_LEN(elts);
    RETURN_IF_FALSE(unpack_helper(c, elts));
    for (Py_ssize_t i = 0; i < n; i++) {
        expr_ty elt = asdl_seq_GET(elts, i);
        VISIT(c, expr, elt->kind != Starred_kind ? elt : elt->v.Starred.value);
    }
    return 1;
}

static int
compiler_list(struct compiler *c, expr_ty e)
{
    asdl_expr_seq *elts = e->v.List.elts;
    if (e->v.List.ctx == Store) {
        return assignment_helper(c, elts);
    }
    else if (e->v.List.ctx == Load) {
        return starunpack_helper(c, elts, 0, BUILD_LIST,
                                 LIST_APPEND, LIST_EXTEND, 0);
    }
    else
        VISIT_SEQ(c, expr, elts);
    return 1;
}

static int
compiler_tuple(struct compiler *c, expr_ty e)
{
    asdl_expr_seq *elts = e->v.Tuple.elts;
    if (e->v.Tuple.ctx == Store) {
        return assignment_helper(c, elts);
    }
    else if (e->v.Tuple.ctx == Load) {
        return starunpack_helper(c, elts, 0, BUILD_LIST,
                                 LIST_APPEND, LIST_EXTEND, 1);
    }
    else
        VISIT_SEQ(c, expr, elts);
    return 1;
}

static int
compiler_set(struct compiler *c, expr_ty e)
{
    return starunpack_helper(c, e->v.Set.elts, 0, BUILD_SET,
                             SET_ADD, SET_UPDATE, 0);
}

static int
are_all_items_const(asdl_expr_seq *seq, Py_ssize_t begin, Py_ssize_t end)
{
    Py_ssize_t i;
    for (i = begin; i < end; i++) {
        expr_ty key = (expr_ty)asdl_seq_GET(seq, i);
        if (key == NULL || key->kind != Constant_kind)
            return 0;
    }
    return 1;
}

static int
compiler_subdict(struct compiler *c, expr_ty e, Py_ssize_t begin, Py_ssize_t end)
{
    Py_ssize_t i, n = end - begin;
    PyObject *keys, *key;
    int big = n*2 > STACK_USE_GUIDELINE;
    if (n > 1 && !big && are_all_items_const(e->v.Dict.keys, begin, end)) {
        for (i = begin; i < end; i++) {
            VISIT(c, expr, (expr_ty)asdl_seq_GET(e->v.Dict.values, i));
        }
        keys = PyTuple_New(n);
        if (keys == NULL) {
            return 0;
        }
        for (i = begin; i < end; i++) {
            key = ((expr_ty)asdl_seq_GET(e->v.Dict.keys, i))->v.Constant.value;
            Py_INCREF(key);
            PyTuple_SET_ITEM(keys, i - begin, key);
        }
        ADDOP_LOAD_CONST_NEW(c, keys);
        ADDOP_I(c, BUILD_CONST_KEY_MAP, n);
        return 1;
    }
    if (big) {
        ADDOP_I(c, BUILD_MAP, 0);
    }
    for (i = begin; i < end; i++) {
        VISIT(c, expr, (expr_ty)asdl_seq_GET(e->v.Dict.keys, i));
        VISIT(c, expr, (expr_ty)asdl_seq_GET(e->v.Dict.values, i));
        if (big) {
            ADDOP_I(c, MAP_ADD, 1);
        }
    }
    if (!big) {
        ADDOP_I(c, BUILD_MAP, n);
    }
    return 1;
}

static int
compiler_dict(struct compiler *c, expr_ty e)
{
    Py_ssize_t i, n, elements;
    int have_dict;
    int is_unpacking = 0;
    n = asdl_seq_LEN(e->v.Dict.values);
    have_dict = 0;
    elements = 0;
    for (i = 0; i < n; i++) {
        is_unpacking = (expr_ty)asdl_seq_GET(e->v.Dict.keys, i) == NULL;
        if (is_unpacking) {
            if (elements) {
                if (!compiler_subdict(c, e, i - elements, i)) {
                    return 0;
                }
                if (have_dict) {
                    ADDOP_I(c, DICT_UPDATE, 1);
                }
                have_dict = 1;
                elements = 0;
            }
            if (have_dict == 0) {
                ADDOP_I(c, BUILD_MAP, 0);
                have_dict = 1;
            }
            VISIT(c, expr, (expr_ty)asdl_seq_GET(e->v.Dict.values, i));
            ADDOP_I(c, DICT_UPDATE, 1);
        }
        else {
            if (elements*2 > STACK_USE_GUIDELINE) {
                if (!compiler_subdict(c, e, i - elements, i + 1)) {
                    return 0;
                }
                if (have_dict) {
                    ADDOP_I(c, DICT_UPDATE, 1);
                }
                have_dict = 1;
                elements = 0;
            }
            else {
                elements++;
            }
        }
    }
    if (elements) {
        if (!compiler_subdict(c, e, n - elements, n)) {
            return 0;
        }
        if (have_dict) {
            ADDOP_I(c, DICT_UPDATE, 1);
        }
        have_dict = 1;
    }
    if (!have_dict) {
        ADDOP_I(c, BUILD_MAP, 0);
    }
    return 1;
}

static int
compiler_compare(struct compiler *c, expr_ty e)
{
    Py_ssize_t i, n;

    if (!check_compare(c, e)) {
        return 0;
    }
    VISIT(c, expr, e->v.Compare.left);
    assert(asdl_seq_LEN(e->v.Compare.ops) > 0);
    n = asdl_seq_LEN(e->v.Compare.ops) - 1;
    if (n == 0) {
        VISIT(c, expr, (expr_ty)asdl_seq_GET(e->v.Compare.comparators, 0));
        ADDOP_COMPARE(c, asdl_seq_GET(e->v.Compare.ops, 0));
    }
    else {
        basicblock *cleanup = compiler_new_block(c);
        if (cleanup == NULL)
            return 0;
        for (i = 0; i < n; i++) {
            VISIT(c, expr,
                (expr_ty)asdl_seq_GET(e->v.Compare.comparators, i));
            ADDOP(c, DUP_TOP);
            ADDOP(c, ROT_THREE);
            ADDOP_COMPARE(c, asdl_seq_GET(e->v.Compare.ops, i));
            ADDOP_JUMP(c, JUMP_IF_FALSE_OR_POP, cleanup);
            NEXT_BLOCK(c);
        }
        VISIT(c, expr, (expr_ty)asdl_seq_GET(e->v.Compare.comparators, n));
        ADDOP_COMPARE(c, asdl_seq_GET(e->v.Compare.ops, n));
        basicblock *end = compiler_new_block(c);
        if (end == NULL)
            return 0;
        ADDOP_JUMP_NOLINE(c, JUMP_FORWARD, end);
        compiler_use_next_block(c, cleanup);
        ADDOP(c, ROT_TWO);
        ADDOP(c, POP_TOP);
        compiler_use_next_block(c, end);
    }
    return 1;
}

static PyTypeObject *
infer_type(expr_ty e)
{
    switch (e->kind) {
    case Tuple_kind:
        return &PyTuple_Type;
    case List_kind:
    case ListComp_kind:
        return &PyList_Type;
    case Dict_kind:
    case DictComp_kind:
        return &PyDict_Type;
    case Set_kind:
    case SetComp_kind:
        return &PySet_Type;
    case GeneratorExp_kind:
        return &PyGen_Type;
    case Lambda_kind:
        return &PyFunction_Type;
    case JoinedStr_kind:
    case FormattedValue_kind:
        return &PyUnicode_Type;
    case Constant_kind:
        return Py_TYPE(e->v.Constant.value);
    default:
        return NULL;
    }
}

static int
check_caller(struct compiler *c, expr_ty e)
{
    switch (e->kind) {
    case Constant_kind:
    case Tuple_kind:
    case List_kind:
    case ListComp_kind:
    case Dict_kind:
    case DictComp_kind:
    case Set_kind:
    case SetComp_kind:
    case GeneratorExp_kind:
    case JoinedStr_kind:
    case FormattedValue_kind:
        return compiler_warn(c, "'%.200s' object is not callable; "
                                "perhaps you missed a comma?",
                                infer_type(e)->tp_name);
    default:
        return 1;
    }
}

static int
check_subscripter(struct compiler *c, expr_ty e)
{
    PyObject *v;

    switch (e->kind) {
    case Constant_kind:
        v = e->v.Constant.value;
        if (!(v == Py_None || v == Py_Ellipsis ||
              PyLong_Check(v) || PyFloat_Check(v) || PyComplex_Check(v) ||
              PyAnySet_Check(v)))
        {
            return 1;
        }
        /* fall through */
    case Set_kind:
    case SetComp_kind:
    case GeneratorExp_kind:
    case Lambda_kind:
        return compiler_warn(c, "'%.200s' object is not subscriptable; "
                                "perhaps you missed a comma?",
                                infer_type(e)->tp_name);
    default:
        return 1;
    }
}

static int
check_index(struct compiler *c, expr_ty e, expr_ty s)
{
    PyObject *v;

    PyTypeObject *index_type = infer_type(s);
    if (index_type == NULL
        || PyType_FastSubclass(index_type, Py_TPFLAGS_LONG_SUBCLASS)
        || index_type == &PySlice_Type) {
        return 1;
    }

    switch (e->kind) {
    case Constant_kind:
        v = e->v.Constant.value;
        if (!(PyUnicode_Check(v) || PyBytes_Check(v) || PyTuple_Check(v))) {
            return 1;
        }
        /* fall through */
    case Tuple_kind:
    case List_kind:
    case ListComp_kind:
    case JoinedStr_kind:
    case FormattedValue_kind:
        return compiler_warn(c, "%.200s indices must be integers or slices, "
                                "not %.200s; "
                                "perhaps you missed a comma?",
                                infer_type(e)->tp_name,
                                index_type->tp_name);
    default:
        return 1;
    }
}

// Return 1 if the method call was optimized, -1 if not, and 0 on error.
static int
maybe_optimize_method_call(struct compiler *c, expr_ty e)
{
    Py_ssize_t argsl, i;
    expr_ty meth = e->v.Call.func;
    asdl_expr_seq *args = e->v.Call.args;

    /* Check that the call node is an attribute access, and that
       the call doesn't have keyword parameters. */
    if (meth->kind != Attribute_kind || meth->v.Attribute.ctx != Load ||
            asdl_seq_LEN(e->v.Call.keywords)) {
        return -1;
    }
    /* Check that there aren't too many arguments */
    argsl = asdl_seq_LEN(args);
    if (argsl >= STACK_USE_GUIDELINE) {
        return -1;
    }
    /* Check that there are no *varargs types of arguments. */
    for (i = 0; i < argsl; i++) {
        expr_ty elt = asdl_seq_GET(args, i);
        if (elt->kind == Starred_kind) {
            return -1;
        }
    }

    /* Alright, we can optimize the code. */
    VISIT(c, expr, meth->v.Attribute.value);
    int old_lineno = c->u->u_lineno;
    c->u->u_lineno = meth->end_lineno;
    ADDOP_NAME(c, LOAD_METHOD, meth->v.Attribute.attr, names);
    VISIT_SEQ(c, expr, e->v.Call.args);
    ADDOP_I(c, CALL_METHOD, asdl_seq_LEN(e->v.Call.args));
    c->u->u_lineno = old_lineno;
    return 1;
}

static int
validate_keywords(struct compiler *c, asdl_keyword_seq *keywords)
{
    Py_ssize_t nkeywords = asdl_seq_LEN(keywords);
    for (Py_ssize_t i = 0; i < nkeywords; i++) {
        keyword_ty key = ((keyword_ty)asdl_seq_GET(keywords, i));
        if (key->arg == NULL) {
            continue;
        }
        if (forbidden_name(c, key->arg, Store)) {
            return -1;
        }
        for (Py_ssize_t j = i + 1; j < nkeywords; j++) {
            keyword_ty other = ((keyword_ty)asdl_seq_GET(keywords, j));
            if (other->arg && !PyUnicode_Compare(key->arg, other->arg)) {
                c->u->u_col_offset = other->col_offset;
                compiler_error(c, "keyword argument repeated: %U", key->arg);
                return -1;
            }
        }
    }
    return 0;
}

static int
compiler_call(struct compiler *c, expr_ty e)
{
    int ret = maybe_optimize_method_call(c, e);
    if (ret >= 0) {
        return ret;
    }
    if (!check_caller(c, e->v.Call.func)) {
        return 0;
    }
    VISIT(c, expr, e->v.Call.func);
    return compiler_call_helper(c, 0,
                                e->v.Call.args,
                                e->v.Call.keywords);
}

static int
compiler_joined_str(struct compiler *c, expr_ty e)
{

    Py_ssize_t value_count = asdl_seq_LEN(e->v.JoinedStr.values);
    if (value_count > STACK_USE_GUIDELINE) {
        ADDOP_LOAD_CONST_NEW(c, _PyUnicode_FromASCII("", 0));
        PyObject *join = _PyUnicode_FromASCII("join", 4);
        if (join == NULL) {
            return 0;
        }
        ADDOP_NAME(c, LOAD_METHOD, join, names);
        Py_DECREF(join);
        ADDOP_I(c, BUILD_LIST, 0);
        for (Py_ssize_t i = 0; i < asdl_seq_LEN(e->v.JoinedStr.values); i++) {
            VISIT(c, expr, asdl_seq_GET(e->v.JoinedStr.values, i));
            ADDOP_I(c, LIST_APPEND, 1);
        }
        ADDOP_I(c, CALL_METHOD, 1);
    }
    else {
        VISIT_SEQ(c, expr, e->v.JoinedStr.values);
        if (asdl_seq_LEN(e->v.JoinedStr.values) != 1) {
            ADDOP_I(c, BUILD_STRING, asdl_seq_LEN(e->v.JoinedStr.values));
        }
    }
    return 1;
}

/* Used to implement f-strings. Format a single value. */
static int
compiler_formatted_value(struct compiler *c, expr_ty e)
{
    /* Our oparg encodes 2 pieces of information: the conversion
       character, and whether or not a format_spec was provided.

       Convert the conversion char to 3 bits:
           : 000  0x0  FVC_NONE   The default if nothing specified.
       !s  : 001  0x1  FVC_STR
       !r  : 010  0x2  FVC_REPR
       !a  : 011  0x3  FVC_ASCII

       next bit is whether or not we have a format spec:
       yes : 100  0x4
       no  : 000  0x0
    */

    int conversion = e->v.FormattedValue.conversion;
    int oparg;

    /* The expression to be formatted. */
    VISIT(c, expr, e->v.FormattedValue.value);

    switch (conversion) {
    case 's': oparg = FVC_STR;   break;
    case 'r': oparg = FVC_REPR;  break;
    case 'a': oparg = FVC_ASCII; break;
    case -1:  oparg = FVC_NONE;  break;
    default:
        PyErr_Format(PyExc_SystemError,
                     "Unrecognized conversion character %d", conversion);
        return 0;
    }
    if (e->v.FormattedValue.format_spec) {
        /* Evaluate the format spec, and update our opcode arg. */
        VISIT(c, expr, e->v.FormattedValue.format_spec);
        oparg |= FVS_HAVE_SPEC;
    }

    /* And push our opcode and oparg */
    ADDOP_I(c, FORMAT_VALUE, oparg);

    return 1;
}

static int
compiler_subkwargs(struct compiler *c, asdl_keyword_seq *keywords, Py_ssize_t begin, Py_ssize_t end)
{
    Py_ssize_t i, n = end - begin;
    keyword_ty kw;
    PyObject *keys, *key;
    assert(n > 0);
    int big = n*2 > STACK_USE_GUIDELINE;
    if (n > 1 && !big) {
        for (i = begin; i < end; i++) {
            kw = asdl_seq_GET(keywords, i);
            VISIT(c, expr, kw->value);
        }
        keys = PyTuple_New(n);
        if (keys == NULL) {
            return 0;
        }
        for (i = begin; i < end; i++) {
            key = ((keyword_ty) asdl_seq_GET(keywords, i))->arg;
            Py_INCREF(key);
            PyTuple_SET_ITEM(keys, i - begin, key);
        }
        ADDOP_LOAD_CONST_NEW(c, keys);
        ADDOP_I(c, BUILD_CONST_KEY_MAP, n);
        return 1;
    }
    if (big) {
        ADDOP_I_NOLINE(c, BUILD_MAP, 0);
    }
    for (i = begin; i < end; i++) {
        kw = asdl_seq_GET(keywords, i);
        ADDOP_LOAD_CONST(c, kw->arg);
        VISIT(c, expr, kw->value);
        if (big) {
            ADDOP_I_NOLINE(c, MAP_ADD, 1);
        }
    }
    if (!big) {
        ADDOP_I(c, BUILD_MAP, n);
    }
    return 1;
}

/* shared code between compiler_call and compiler_class */
static int
compiler_call_helper(struct compiler *c,
                     int n, /* Args already pushed */
                     asdl_expr_seq *args,
                     asdl_keyword_seq *keywords)
{
    Py_ssize_t i, nseen, nelts, nkwelts;

    if (validate_keywords(c, keywords) == -1) {
        return 0;
    }

    nelts = asdl_seq_LEN(args);
    nkwelts = asdl_seq_LEN(keywords);

    if (nelts + nkwelts*2 > STACK_USE_GUIDELINE) {
         goto ex_call;
    }
    for (i = 0; i < nelts; i++) {
        expr_ty elt = asdl_seq_GET(args, i);
        if (elt->kind == Starred_kind) {
            goto ex_call;
        }
    }
    for (i = 0; i < nkwelts; i++) {
        keyword_ty kw = asdl_seq_GET(keywords, i);
        if (kw->arg == NULL) {
            goto ex_call;
        }
    }

    /* No * or ** args, so can use faster calling sequence */
    for (i = 0; i < nelts; i++) {
        expr_ty elt = asdl_seq_GET(args, i);
        assert(elt->kind != Starred_kind);
        VISIT(c, expr, elt);
    }
    if (nkwelts) {
        PyObject *names;
        VISIT_SEQ(c, keyword, keywords);
        names = PyTuple_New(nkwelts);
        if (names == NULL) {
            return 0;
        }
        for (i = 0; i < nkwelts; i++) {
            keyword_ty kw = asdl_seq_GET(keywords, i);
            Py_INCREF(kw->arg);
            PyTuple_SET_ITEM(names, i, kw->arg);
        }
        ADDOP_LOAD_CONST_NEW(c, names);
        ADDOP_I(c, CALL_FUNCTION_KW, n + nelts + nkwelts);
        return 1;
    }
    else {
        ADDOP_I(c, CALL_FUNCTION, n + nelts);
        return 1;
    }

ex_call:

    /* Do positional arguments. */
    if (n ==0 && nelts == 1 && ((expr_ty)asdl_seq_GET(args, 0))->kind == Starred_kind) {
        VISIT(c, expr, ((expr_ty)asdl_seq_GET(args, 0))->v.Starred.value);
    }
    else if (starunpack_helper(c, args, n, BUILD_LIST,
                                 LIST_APPEND, LIST_EXTEND, 1) == 0) {
        return 0;
    }
    /* Then keyword arguments */
    if (nkwelts) {
        /* Has a new dict been pushed */
        int have_dict = 0;

        nseen = 0;  /* the number of keyword arguments on the stack following */
        for (i = 0; i < nkwelts; i++) {
            keyword_ty kw = asdl_seq_GET(keywords, i);
            if (kw->arg == NULL) {
                /* A keyword argument unpacking. */
                if (nseen) {
                    if (!compiler_subkwargs(c, keywords, i - nseen, i)) {
                        return 0;
                    }
                    if (have_dict) {
                        ADDOP_I(c, DICT_MERGE, 1);
                    }
                    have_dict = 1;
                    nseen = 0;
                }
                if (!have_dict) {
                    ADDOP_I(c, BUILD_MAP, 0);
                    have_dict = 1;
                }
                VISIT(c, expr, kw->value);
                ADDOP_I(c, DICT_MERGE, 1);
            }
            else {
                nseen++;
            }
        }
        if (nseen) {
            /* Pack up any trailing keyword arguments. */
            if (!compiler_subkwargs(c, keywords, nkwelts - nseen, nkwelts)) {
                return 0;
            }
            if (have_dict) {
                ADDOP_I(c, DICT_MERGE, 1);
            }
            have_dict = 1;
        }
        assert(have_dict);
    }
    ADDOP_I(c, CALL_FUNCTION_EX, nkwelts > 0);
    return 1;
}


/* List and set comprehensions and generator expressions work by creating a
  nested function to perform the actual iteration. This means that the
  iteration variables don't leak into the current scope.
  The defined function is called immediately following its definition, with the
  result of that call being the result of the expression.
  The LC/SC version returns the populated container, while the GE version is
  flagged in symtable.c as a generator, so it returns the generator object
  when the function is called.

  Possible cleanups:
    - iterate over the generator sequence instead of using recursion
*/


static int
compiler_comprehension_generator(struct compiler *c,
                                 asdl_comprehension_seq *generators, int gen_index,
                                 int depth,
                                 expr_ty elt, expr_ty val, int type)
{
    comprehension_ty gen;
    gen = (comprehension_ty)asdl_seq_GET(generators, gen_index);
    if (gen->is_async) {
        return compiler_async_comprehension_generator(
            c, generators, gen_index, depth, elt, val, type);
    } else {
        return compiler_sync_comprehension_generator(
            c, generators, gen_index, depth, elt, val, type);
    }
}

static int
compiler_sync_comprehension_generator(struct compiler *c,
                                      asdl_comprehension_seq *generators, int gen_index,
                                      int depth,
                                      expr_ty elt, expr_ty val, int type)
{
    /* generate code for the iterator, then each of the ifs,
       and then write to the element */

    comprehension_ty gen;
    basicblock *start, *anchor, *skip, *if_cleanup;
    Py_ssize_t i, n;

    start = compiler_new_block(c);
    skip = compiler_new_block(c);
    if_cleanup = compiler_new_block(c);
    anchor = compiler_new_block(c);

    if (start == NULL || skip == NULL || if_cleanup == NULL ||
        anchor == NULL)
        return 0;

    gen = (comprehension_ty)asdl_seq_GET(generators, gen_index);

    if (gen_index == 0) {
        /* Receive outermost iter as an implicit argument */
        c->u->u_argcount = 1;
        ADDOP_I(c, LOAD_FAST, 0);
    }
    else {
        /* Sub-iter - calculate on the fly */
        /* Fast path for the temporary variable assignment idiom:
             for y in [f(x)]
         */
        asdl_expr_seq *elts;
        switch (gen->iter->kind) {
            case List_kind:
                elts = gen->iter->v.List.elts;
                break;
            case Tuple_kind:
                elts = gen->iter->v.Tuple.elts;
                break;
            default:
                elts = NULL;
        }
        if (asdl_seq_LEN(elts) == 1) {
            expr_ty elt = asdl_seq_GET(elts, 0);
            if (elt->kind != Starred_kind) {
                VISIT(c, expr, elt);
                start = NULL;
            }
        }
        if (start) {
            VISIT(c, expr, gen->iter);
            ADDOP(c, GET_ITER);
        }
    }
    if (start) {
        depth++;
        compiler_use_next_block(c, start);
        ADDOP_JUMP(c, FOR_ITER, anchor);
        NEXT_BLOCK(c);
    }
    VISIT(c, expr, gen->target);

    /* XXX this needs to be cleaned up...a lot! */
    n = asdl_seq_LEN(gen->ifs);
    for (i = 0; i < n; i++) {
        expr_ty e = (expr_ty)asdl_seq_GET(gen->ifs, i);
        if (!compiler_jump_if(c, e, if_cleanup, 0))
            return 0;
        NEXT_BLOCK(c);
    }

    if (++gen_index < asdl_seq_LEN(generators))
        if (!compiler_comprehension_generator(c,
                                              generators, gen_index, depth,
                                              elt, val, type))
        return 0;

    /* only append after the last for generator */
    if (gen_index >= asdl_seq_LEN(generators)) {
        /* comprehension specific code */
        switch (type) {
        case COMP_GENEXP:
            VISIT(c, expr, elt);
            ADDOP(c, YIELD_VALUE);
            ADDOP(c, POP_TOP);
            break;
        case COMP_LISTCOMP:
            VISIT(c, expr, elt);
            ADDOP_I(c, LIST_APPEND, depth + 1);
            break;
        case COMP_SETCOMP:
            VISIT(c, expr, elt);
            ADDOP_I(c, SET_ADD, depth + 1);
            break;
        case COMP_DICTCOMP:
            /* With '{k: v}', k is evaluated before v, so we do
               the same. */
            VISIT(c, expr, elt);
            VISIT(c, expr, val);
            ADDOP_I(c, MAP_ADD, depth + 1);
            break;
        default:
            return 0;
        }

        compiler_use_next_block(c, skip);
    }
    compiler_use_next_block(c, if_cleanup);
    if (start) {
        ADDOP_JUMP(c, JUMP_ABSOLUTE, start);
        compiler_use_next_block(c, anchor);
    }

    return 1;
}

static int
compiler_async_comprehension_generator(struct compiler *c,
                                      asdl_comprehension_seq *generators, int gen_index,
                                      int depth,
                                      expr_ty elt, expr_ty val, int type)
{
    comprehension_ty gen;
    basicblock *start, *if_cleanup, *except;
    Py_ssize_t i, n;
    start = compiler_new_block(c);
    except = compiler_new_block(c);
    if_cleanup = compiler_new_block(c);

    if (start == NULL || if_cleanup == NULL || except == NULL) {
        return 0;
    }

    gen = (comprehension_ty)asdl_seq_GET(generators, gen_index);

    if (gen_index == 0) {
        /* Receive outermost iter as an implicit argument */
        c->u->u_argcount = 1;
        ADDOP_I(c, LOAD_FAST, 0);
    }
    else {
        /* Sub-iter - calculate on the fly */
        VISIT(c, expr, gen->iter);
        ADDOP(c, GET_AITER);
    }

    compiler_use_next_block(c, start);
    /* Runtime will push a block here, so we need to account for that */
    if (!compiler_push_fblock(c, ASYNC_COMPREHENSION_GENERATOR, start,
                              NULL, NULL)) {
        return 0;
    }

    ADDOP_JUMP(c, SETUP_FINALLY, except);
    ADDOP(c, GET_ANEXT);
    ADDOP_LOAD_CONST(c, Py_None);
    ADDOP(c, YIELD_FROM);
    ADDOP(c, POP_BLOCK);
    VISIT(c, expr, gen->target);

    n = asdl_seq_LEN(gen->ifs);
    for (i = 0; i < n; i++) {
        expr_ty e = (expr_ty)asdl_seq_GET(gen->ifs, i);
        if (!compiler_jump_if(c, e, if_cleanup, 0))
            return 0;
        NEXT_BLOCK(c);
    }

    depth++;
    if (++gen_index < asdl_seq_LEN(generators))
        if (!compiler_comprehension_generator(c,
                                              generators, gen_index, depth,
                                              elt, val, type))
        return 0;

    /* only append after the last for generator */
    if (gen_index >= asdl_seq_LEN(generators)) {
        /* comprehension specific code */
        switch (type) {
        case COMP_GENEXP:
            VISIT(c, expr, elt);
            ADDOP(c, YIELD_VALUE);
            ADDOP(c, POP_TOP);
            break;
        case COMP_LISTCOMP:
            VISIT(c, expr, elt);
            ADDOP_I(c, LIST_APPEND, depth + 1);
            break;
        case COMP_SETCOMP:
            VISIT(c, expr, elt);
            ADDOP_I(c, SET_ADD, depth + 1);
            break;
        case COMP_DICTCOMP:
            /* With '{k: v}', k is evaluated before v, so we do
               the same. */
            VISIT(c, expr, elt);
            VISIT(c, expr, val);
            ADDOP_I(c, MAP_ADD, depth + 1);
            break;
        default:
            return 0;
        }
    }
    compiler_use_next_block(c, if_cleanup);
    ADDOP_JUMP(c, JUMP_ABSOLUTE, start);

    compiler_pop_fblock(c, ASYNC_COMPREHENSION_GENERATOR, start);

    compiler_use_next_block(c, except);
    c->u->u_lineno = -1;

    ADDOP(c, END_ASYNC_FOR);

    return 1;
}

static int
compiler_comprehension(struct compiler *c, expr_ty e, int type,
                       identifier name, asdl_comprehension_seq *generators, expr_ty elt,
                       expr_ty val)
{
    PyCodeObject *co = NULL;
    comprehension_ty outermost;
    PyObject *qualname = NULL;
    int is_async_generator = 0;
    int top_level_await = IS_TOP_LEVEL_AWAIT(c);


    int is_async_function = c->u->u_ste->ste_coroutine;

    outermost = (comprehension_ty) asdl_seq_GET(generators, 0);
    if (!compiler_enter_scope(c, name, COMPILER_SCOPE_COMPREHENSION,
                              (void *)e, e->lineno))
    {
        goto error;
    }

    is_async_generator = c->u->u_ste->ste_coroutine;

    if (is_async_generator && !is_async_function && type != COMP_GENEXP  && !top_level_await) {
        compiler_error(c, "asynchronous comprehension outside of "
                          "an asynchronous function");
        goto error_in_scope;
    }

    if (type != COMP_GENEXP) {
        int op;
        switch (type) {
        case COMP_LISTCOMP:
            op = BUILD_LIST;
            break;
        case COMP_SETCOMP:
            op = BUILD_SET;
            break;
        case COMP_DICTCOMP:
            op = BUILD_MAP;
            break;
        default:
            PyErr_Format(PyExc_SystemError,
                         "unknown comprehension type %d", type);
            goto error_in_scope;
        }

        ADDOP_I(c, op, 0);
    }

    if (!compiler_comprehension_generator(c, generators, 0, 0, elt,
                                          val, type))
        goto error_in_scope;

    if (type != COMP_GENEXP) {
        ADDOP(c, RETURN_VALUE);
    }

    co = assemble(c, 1);
    qualname = c->u->u_qualname;
    Py_INCREF(qualname);
    compiler_exit_scope(c);
    if (top_level_await && is_async_generator){
        c->u->u_ste->ste_coroutine = 1;
    }
    if (co == NULL)
        goto error;

    if (!compiler_make_closure(c, co, 0, qualname)) {
        goto error;
    }
    Py_DECREF(qualname);
    Py_DECREF(co);

    VISIT(c, expr, outermost->iter);

    if (outermost->is_async) {
        ADDOP(c, GET_AITER);
    } else {
        ADDOP(c, GET_ITER);
    }

    ADDOP_I(c, CALL_FUNCTION, 1);

    if (is_async_generator && type != COMP_GENEXP) {
        ADDOP(c, GET_AWAITABLE);
        ADDOP_LOAD_CONST(c, Py_None);
        ADDOP(c, YIELD_FROM);
    }

    return 1;
error_in_scope:
    compiler_exit_scope(c);
error:
    Py_XDECREF(qualname);
    Py_XDECREF(co);
    return 0;
}

static int
compiler_genexp(struct compiler *c, expr_ty e)
{
    static identifier name;
    if (!name) {
        name = PyUnicode_InternFromString("<genexpr>");
        if (!name)
            return 0;
    }
    assert(e->kind == GeneratorExp_kind);
    return compiler_comprehension(c, e, COMP_GENEXP, name,
                                  e->v.GeneratorExp.generators,
                                  e->v.GeneratorExp.elt, NULL);
}

static int
compiler_listcomp(struct compiler *c, expr_ty e)
{
    static identifier name;
    if (!name) {
        name = PyUnicode_InternFromString("<listcomp>");
        if (!name)
            return 0;
    }
    assert(e->kind == ListComp_kind);
    return compiler_comprehension(c, e, COMP_LISTCOMP, name,
                                  e->v.ListComp.generators,
                                  e->v.ListComp.elt, NULL);
}

static int
compiler_setcomp(struct compiler *c, expr_ty e)
{
    static identifier name;
    if (!name) {
        name = PyUnicode_InternFromString("<setcomp>");
        if (!name)
            return 0;
    }
    assert(e->kind == SetComp_kind);
    return compiler_comprehension(c, e, COMP_SETCOMP, name,
                                  e->v.SetComp.generators,
                                  e->v.SetComp.elt, NULL);
}


static int
compiler_dictcomp(struct compiler *c, expr_ty e)
{
    static identifier name;
    if (!name) {
        name = PyUnicode_InternFromString("<dictcomp>");
        if (!name)
            return 0;
    }
    assert(e->kind == DictComp_kind);
    return compiler_comprehension(c, e, COMP_DICTCOMP, name,
                                  e->v.DictComp.generators,
                                  e->v.DictComp.key, e->v.DictComp.value);
}


static int
compiler_visit_keyword(struct compiler *c, keyword_ty k)
{
    VISIT(c, expr, k->value);
    return 1;
}

/* Test whether expression is constant.  For constants, report
   whether they are true or false.

   Return values: 1 for true, 0 for false, -1 for non-constant.
 */

static int
compiler_with_except_finish(struct compiler *c, basicblock * cleanup) {
    basicblock *exit;
    exit = compiler_new_block(c);
    if (exit == NULL)
        return 0;
    ADDOP_JUMP(c, POP_JUMP_IF_TRUE, exit);
    NEXT_BLOCK(c);
    ADDOP_I(c, RERAISE, 4);
    compiler_use_next_block(c, cleanup);
    ADDOP(c, POP_EXCEPT_AND_RERAISE);
    compiler_use_next_block(c, exit);
    ADDOP(c, POP_TOP);
    ADDOP(c, POP_TOP);
    ADDOP(c, POP_TOP);
    ADDOP(c, POP_BLOCK);
    ADDOP(c, POP_EXCEPT);
    ADDOP(c, POP_TOP);
    ADDOP(c, POP_TOP);
    return 1;
}

/*
   Implements the async with statement.

   The semantics outlined in that PEP are as follows:

   async with EXPR as VAR:
       BLOCK

   It is implemented roughly as:

   context = EXPR
   exit = context.__aexit__  # not calling it
   value = await context.__aenter__()
   try:
       VAR = value  # if VAR present in the syntax
       BLOCK
   finally:
       if an exception was raised:
           exc = copy of (exception, instance, traceback)
       else:
           exc = (None, None, None)
       if not (await exit(*exc)):
           raise
 */
static int
compiler_async_with(struct compiler *c, stmt_ty s, int pos)
{
    basicblock *block, *final, *exit, *cleanup;
    withitem_ty item = asdl_seq_GET(s->v.AsyncWith.items, pos);

    assert(s->kind == AsyncWith_kind);
    if (IS_TOP_LEVEL_AWAIT(c)){
        c->u->u_ste->ste_coroutine = 1;
    } else if (c->u->u_scope_type != COMPILER_SCOPE_ASYNC_FUNCTION){
        return compiler_error(c, "'async with' outside async function");
    }

    block = compiler_new_block(c);
    final = compiler_new_block(c);
    exit = compiler_new_block(c);
    cleanup = compiler_new_block(c);
    if (!block || !final || !exit || !cleanup)
        return 0;

    /* Evaluate EXPR */
    VISIT(c, expr, item->context_expr);

    ADDOP(c, BEFORE_ASYNC_WITH);
    ADDOP(c, GET_AWAITABLE);
    ADDOP_LOAD_CONST(c, Py_None);
    ADDOP(c, YIELD_FROM);

    ADDOP_JUMP(c, SETUP_ASYNC_WITH, final);

    /* SETUP_ASYNC_WITH pushes a finally block. */
    compiler_use_next_block(c, block);
    if (!compiler_push_fblock(c, ASYNC_WITH, block, final, s)) {
        return 0;
    }

    if (item->optional_vars) {
        VISIT(c, expr, item->optional_vars);
    }
    else {
    /* Discard result from context.__aenter__() */
        ADDOP(c, POP_TOP);
    }

    pos++;
    if (pos == asdl_seq_LEN(s->v.AsyncWith.items))
        /* BLOCK code */
        VISIT_SEQ(c, stmt, s->v.AsyncWith.body)
    else if (!compiler_async_with(c, s, pos))
            return 0;

    compiler_pop_fblock(c, ASYNC_WITH, block);
    ADDOP(c, POP_BLOCK);
    /* End of body; start the cleanup */

    /* For successful outcome:
     * call __exit__(None, None, None)
     */
    SET_LOC(c, s);
    if(!compiler_call_exit_with_nones(c))
        return 0;
    ADDOP(c, GET_AWAITABLE);
    ADDOP_O(c, LOAD_CONST, Py_None, consts);
    ADDOP(c, YIELD_FROM);

    ADDOP(c, POP_TOP);

    ADDOP_JUMP(c, JUMP_ABSOLUTE, exit);

    /* For exceptional outcome: */
    compiler_use_next_block(c, final);
<<<<<<< HEAD
    c->u->u_lineno = -1;

    ADDOP_JUMP(c, SETUP_CLEANUP, cleanup);
    ADDOP(c, PUSH_EXC_INFO);

=======
>>>>>>> 5979e81a
    ADDOP(c, WITH_EXCEPT_START);
    ADDOP(c, GET_AWAITABLE);
    ADDOP_LOAD_CONST(c, Py_None);
    ADDOP(c, YIELD_FROM);
    compiler_with_except_finish(c, cleanup);

    compiler_use_next_block(c, exit);
    return 1;
}


/*
   Implements the with statement from PEP 343.
   with EXPR as VAR:
       BLOCK
   is implemented as:
        <code for EXPR>
        SETUP_WITH  E
        <code to store to VAR> or POP_TOP
        <code for BLOCK>
        LOAD_CONST (None, None, None)
        CALL_FUNCTION_EX 0
        JUMP_FORWARD  EXIT
    E:  WITH_EXCEPT_START (calls EXPR.__exit__)
        POP_JUMP_IF_TRUE T:
        RERAISE
    T:  POP_TOP * 3 (remove exception from stack)
        POP_EXCEPT
        POP_TOP
    EXIT:
 */

static int
compiler_with(struct compiler *c, stmt_ty s, int pos)
{
    basicblock *block, *final, *exit, *cleanup;
    withitem_ty item = asdl_seq_GET(s->v.With.items, pos);

    assert(s->kind == With_kind);

    block = compiler_new_block(c);
    final = compiler_new_block(c);
    exit = compiler_new_block(c);
    cleanup = compiler_new_block(c);
    if (!block || !final || !exit || !cleanup)
        return 0;

    /* Evaluate EXPR */
    VISIT(c, expr, item->context_expr);
    /* Will push bound __exit__ */
    ADDOP(c, BEFORE_WITH);
    ADDOP_JUMP(c, SETUP_ASYNC_WITH, final);

    /* SETUP_ASYNC_WITH pushes a finally block. */
    compiler_use_next_block(c, block);
    if (!compiler_push_fblock(c, WITH, block, final, s)) {
        return 0;
    }

    if (item->optional_vars) {
        VISIT(c, expr, item->optional_vars);
    }
    else {
    /* Discard result from context.__enter__() */
        ADDOP(c, POP_TOP);
    }

    pos++;
    if (pos == asdl_seq_LEN(s->v.With.items))
        /* BLOCK code */
        VISIT_SEQ(c, stmt, s->v.With.body)
    else if (!compiler_with(c, s, pos))
            return 0;


    /* Mark all following code as artificial */
    c->u->u_lineno = -1;
    ADDOP(c, POP_BLOCK);
    compiler_pop_fblock(c, WITH, block);

    /* End of body; start the cleanup. */

    /* For successful outcome:
     * call __exit__(None, None, None)
     */
    SET_LOC(c, s);
    if (!compiler_call_exit_with_nones(c))
        return 0;
    ADDOP(c, POP_TOP);
    ADDOP_JUMP(c, JUMP_FORWARD, exit);

    /* For exceptional outcome: */
    compiler_use_next_block(c, final);
<<<<<<< HEAD
    c->u->u_lineno = -1;

    ADDOP_JUMP(c, SETUP_CLEANUP, cleanup);
    ADDOP(c, PUSH_EXC_INFO);

=======
>>>>>>> 5979e81a
    ADDOP(c, WITH_EXCEPT_START);
    compiler_with_except_finish(c, cleanup);

    compiler_use_next_block(c, exit);
    return 1;
}

static int
compiler_visit_expr1(struct compiler *c, expr_ty e)
{
    switch (e->kind) {
    case NamedExpr_kind:
        VISIT(c, expr, e->v.NamedExpr.value);
        ADDOP(c, DUP_TOP);
        VISIT(c, expr, e->v.NamedExpr.target);
        break;
    case BoolOp_kind:
        return compiler_boolop(c, e);
    case BinOp_kind:
        VISIT(c, expr, e->v.BinOp.left);
        VISIT(c, expr, e->v.BinOp.right);
        ADDOP(c, binop(e->v.BinOp.op));
        break;
    case UnaryOp_kind:
        VISIT(c, expr, e->v.UnaryOp.operand);
        ADDOP(c, unaryop(e->v.UnaryOp.op));
        break;
    case Lambda_kind:
        return compiler_lambda(c, e);
    case IfExp_kind:
        return compiler_ifexp(c, e);
    case Dict_kind:
        return compiler_dict(c, e);
    case Set_kind:
        return compiler_set(c, e);
    case GeneratorExp_kind:
        return compiler_genexp(c, e);
    case ListComp_kind:
        return compiler_listcomp(c, e);
    case SetComp_kind:
        return compiler_setcomp(c, e);
    case DictComp_kind:
        return compiler_dictcomp(c, e);
    case Yield_kind:
        if (c->u->u_ste->ste_type != FunctionBlock)
            return compiler_error(c, "'yield' outside function");
        if (e->v.Yield.value) {
            VISIT(c, expr, e->v.Yield.value);
        }
        else {
            ADDOP_LOAD_CONST(c, Py_None);
        }
        ADDOP(c, YIELD_VALUE);
        break;
    case YieldFrom_kind:
        if (c->u->u_ste->ste_type != FunctionBlock)
            return compiler_error(c, "'yield' outside function");

        if (c->u->u_scope_type == COMPILER_SCOPE_ASYNC_FUNCTION)
            return compiler_error(c, "'yield from' inside async function");

        VISIT(c, expr, e->v.YieldFrom.value);
        ADDOP(c, GET_YIELD_FROM_ITER);
        ADDOP_LOAD_CONST(c, Py_None);
        ADDOP(c, YIELD_FROM);
        break;
    case Await_kind:
        if (!IS_TOP_LEVEL_AWAIT(c)){
            if (c->u->u_ste->ste_type != FunctionBlock){
                return compiler_error(c, "'await' outside function");
            }

            if (c->u->u_scope_type != COMPILER_SCOPE_ASYNC_FUNCTION &&
                    c->u->u_scope_type != COMPILER_SCOPE_COMPREHENSION){
                return compiler_error(c, "'await' outside async function");
            }
        }

        VISIT(c, expr, e->v.Await.value);
        ADDOP(c, GET_AWAITABLE);
        ADDOP_LOAD_CONST(c, Py_None);
        ADDOP(c, YIELD_FROM);
        break;
    case Compare_kind:
        return compiler_compare(c, e);
    case Call_kind:
        return compiler_call(c, e);
    case Constant_kind:
        ADDOP_LOAD_CONST(c, e->v.Constant.value);
        break;
    case JoinedStr_kind:
        return compiler_joined_str(c, e);
    case FormattedValue_kind:
        return compiler_formatted_value(c, e);
    /* The following exprs can be assignment targets. */
    case Attribute_kind:
        VISIT(c, expr, e->v.Attribute.value);
        switch (e->v.Attribute.ctx) {
        case Load:
        {
            int old_lineno = c->u->u_lineno;
            c->u->u_lineno = e->end_lineno;
            ADDOP_NAME(c, LOAD_ATTR, e->v.Attribute.attr, names);
            c->u->u_lineno = old_lineno;
            break;
        }
        case Store:
            if (forbidden_name(c, e->v.Attribute.attr, e->v.Attribute.ctx)) {
                return 0;
            }
            int old_lineno = c->u->u_lineno;
            c->u->u_lineno = e->end_lineno;
            ADDOP_NAME(c, STORE_ATTR, e->v.Attribute.attr, names);
            c->u->u_lineno = old_lineno;
            break;
        case Del:
            ADDOP_NAME(c, DELETE_ATTR, e->v.Attribute.attr, names);
            break;
        }
        break;
    case Subscript_kind:
        return compiler_subscript(c, e);
    case Starred_kind:
        switch (e->v.Starred.ctx) {
        case Store:
            /* In all legitimate cases, the Starred node was already replaced
             * by compiler_list/compiler_tuple. XXX: is that okay? */
            return compiler_error(c,
                "starred assignment target must be in a list or tuple");
        default:
            return compiler_error(c,
                "can't use starred expression here");
        }
        break;
    case Slice_kind:
        return compiler_slice(c, e);
    case Name_kind:
        return compiler_nameop(c, e->v.Name.id, e->v.Name.ctx);
    /* child nodes of List and Tuple will have expr_context set */
    case List_kind:
        return compiler_list(c, e);
    case Tuple_kind:
        return compiler_tuple(c, e);
    }
    return 1;
}

static int
compiler_visit_expr(struct compiler *c, expr_ty e)
{
    int old_lineno = c->u->u_lineno;
    int old_col_offset = c->u->u_col_offset;
    SET_LOC(c, e);
    int res = compiler_visit_expr1(c, e);
    c->u->u_lineno = old_lineno;
    c->u->u_col_offset = old_col_offset;
    return res;
}

static int
compiler_augassign(struct compiler *c, stmt_ty s)
{
    assert(s->kind == AugAssign_kind);
    expr_ty e = s->v.AugAssign.target;

    int old_lineno = c->u->u_lineno;
    int old_col_offset = c->u->u_col_offset;
    SET_LOC(c, e);

    switch (e->kind) {
    case Attribute_kind:
        VISIT(c, expr, e->v.Attribute.value);
        ADDOP(c, DUP_TOP);
        int old_lineno = c->u->u_lineno;
        c->u->u_lineno = e->end_lineno;
        ADDOP_NAME(c, LOAD_ATTR, e->v.Attribute.attr, names);
        c->u->u_lineno = old_lineno;
        break;
    case Subscript_kind:
        VISIT(c, expr, e->v.Subscript.value);
        VISIT(c, expr, e->v.Subscript.slice);
        ADDOP(c, DUP_TOP_TWO);
        ADDOP(c, BINARY_SUBSCR);
        break;
    case Name_kind:
        if (!compiler_nameop(c, e->v.Name.id, Load))
            return 0;
        break;
    default:
        PyErr_Format(PyExc_SystemError,
            "invalid node type (%d) for augmented assignment",
            e->kind);
        return 0;
    }

    c->u->u_lineno = old_lineno;
    c->u->u_col_offset = old_col_offset;

    VISIT(c, expr, s->v.AugAssign.value);
    ADDOP(c, inplace_binop(s->v.AugAssign.op));

    SET_LOC(c, e);

    switch (e->kind) {
    case Attribute_kind:
        c->u->u_lineno = e->end_lineno;
        ADDOP(c, ROT_TWO);
        ADDOP_NAME(c, STORE_ATTR, e->v.Attribute.attr, names);
        break;
    case Subscript_kind:
        ADDOP(c, ROT_THREE);
        ADDOP(c, STORE_SUBSCR);
        break;
    case Name_kind:
        return compiler_nameop(c, e->v.Name.id, Store);
    default:
        Py_UNREACHABLE();
    }
    return 1;
}

static int
check_ann_expr(struct compiler *c, expr_ty e)
{
    VISIT(c, expr, e);
    ADDOP(c, POP_TOP);
    return 1;
}

static int
check_annotation(struct compiler *c, stmt_ty s)
{
    /* Annotations of complex targets does not produce anything
       under annotations future */
    if (c->c_future->ff_features & CO_FUTURE_ANNOTATIONS) {
        return 1;
    }

    /* Annotations are only evaluated in a module or class. */
    if (c->u->u_scope_type == COMPILER_SCOPE_MODULE ||
        c->u->u_scope_type == COMPILER_SCOPE_CLASS) {
        return check_ann_expr(c, s->v.AnnAssign.annotation);
    }
    return 1;
}

static int
check_ann_subscr(struct compiler *c, expr_ty e)
{
    /* We check that everything in a subscript is defined at runtime. */
    switch (e->kind) {
    case Slice_kind:
        if (e->v.Slice.lower && !check_ann_expr(c, e->v.Slice.lower)) {
            return 0;
        }
        if (e->v.Slice.upper && !check_ann_expr(c, e->v.Slice.upper)) {
            return 0;
        }
        if (e->v.Slice.step && !check_ann_expr(c, e->v.Slice.step)) {
            return 0;
        }
        return 1;
    case Tuple_kind: {
        /* extended slice */
        asdl_expr_seq *elts = e->v.Tuple.elts;
        Py_ssize_t i, n = asdl_seq_LEN(elts);
        for (i = 0; i < n; i++) {
            if (!check_ann_subscr(c, asdl_seq_GET(elts, i))) {
                return 0;
            }
        }
        return 1;
    }
    default:
        return check_ann_expr(c, e);
    }
}

static int
compiler_annassign(struct compiler *c, stmt_ty s)
{
    expr_ty targ = s->v.AnnAssign.target;
    PyObject* mangled;

    assert(s->kind == AnnAssign_kind);

    /* We perform the actual assignment first. */
    if (s->v.AnnAssign.value) {
        VISIT(c, expr, s->v.AnnAssign.value);
        VISIT(c, expr, targ);
    }
    switch (targ->kind) {
    case Name_kind:
        if (forbidden_name(c, targ->v.Name.id, Store))
            return 0;
        /* If we have a simple name in a module or class, store annotation. */
        if (s->v.AnnAssign.simple &&
            (c->u->u_scope_type == COMPILER_SCOPE_MODULE ||
             c->u->u_scope_type == COMPILER_SCOPE_CLASS)) {
            if (c->c_future->ff_features & CO_FUTURE_ANNOTATIONS) {
                VISIT(c, annexpr, s->v.AnnAssign.annotation)
            }
            else {
                VISIT(c, expr, s->v.AnnAssign.annotation);
            }
            ADDOP_NAME(c, LOAD_NAME, __annotations__, names);
            mangled = _Py_Mangle(c->u->u_private, targ->v.Name.id);
            ADDOP_LOAD_CONST_NEW(c, mangled);
            ADDOP(c, STORE_SUBSCR);
        }
        break;
    case Attribute_kind:
        if (forbidden_name(c, targ->v.Attribute.attr, Store))
            return 0;
        if (!s->v.AnnAssign.value &&
            !check_ann_expr(c, targ->v.Attribute.value)) {
            return 0;
        }
        break;
    case Subscript_kind:
        if (!s->v.AnnAssign.value &&
            (!check_ann_expr(c, targ->v.Subscript.value) ||
             !check_ann_subscr(c, targ->v.Subscript.slice))) {
                return 0;
        }
        break;
    default:
        PyErr_Format(PyExc_SystemError,
                     "invalid node type (%d) for annotated assignment",
                     targ->kind);
            return 0;
    }
    /* Annotation is evaluated last. */
    if (!s->v.AnnAssign.simple && !check_annotation(c, s)) {
        return 0;
    }
    return 1;
}

/* Raises a SyntaxError and returns 0.
   If something goes wrong, a different exception may be raised.
*/

static int
compiler_error(struct compiler *c, const char *format, ...)
{
    va_list vargs;
#ifdef HAVE_STDARG_PROTOTYPES
    va_start(vargs, format);
#else
    va_start(vargs);
#endif
    PyObject *msg = PyUnicode_FromFormatV(format, vargs);
    va_end(vargs);
    if (msg == NULL) {
        return 0;
    }
    PyObject *loc = PyErr_ProgramTextObject(c->c_filename, c->u->u_lineno);
    if (loc == NULL) {
        Py_INCREF(Py_None);
        loc = Py_None;
    }
    PyObject *args = Py_BuildValue("O(OiiOii)", msg, c->c_filename,
                                   c->u->u_lineno, c->u->u_col_offset + 1, loc,
                                   c->u->u_end_lineno, c->u->u_end_col_offset + 1);
    Py_DECREF(msg);
    if (args == NULL) {
        goto exit;
    }
    PyErr_SetObject(PyExc_SyntaxError, args);
 exit:
    Py_DECREF(loc);
    Py_XDECREF(args);
    return 0;
}

/* Emits a SyntaxWarning and returns 1 on success.
   If a SyntaxWarning raised as error, replaces it with a SyntaxError
   and returns 0.
*/
static int
compiler_warn(struct compiler *c, const char *format, ...)
{
    va_list vargs;
#ifdef HAVE_STDARG_PROTOTYPES
    va_start(vargs, format);
#else
    va_start(vargs);
#endif
    PyObject *msg = PyUnicode_FromFormatV(format, vargs);
    va_end(vargs);
    if (msg == NULL) {
        return 0;
    }
    if (PyErr_WarnExplicitObject(PyExc_SyntaxWarning, msg, c->c_filename,
                                 c->u->u_lineno, NULL, NULL) < 0)
    {
        if (PyErr_ExceptionMatches(PyExc_SyntaxWarning)) {
            /* Replace the SyntaxWarning exception with a SyntaxError
               to get a more accurate error report */
            PyErr_Clear();
            assert(PyUnicode_AsUTF8(msg) != NULL);
            compiler_error(c, PyUnicode_AsUTF8(msg));
        }
        Py_DECREF(msg);
        return 0;
    }
    Py_DECREF(msg);
    return 1;
}

static int
compiler_subscript(struct compiler *c, expr_ty e)
{
    expr_context_ty ctx = e->v.Subscript.ctx;
    int op = 0;

    if (ctx == Load) {
        if (!check_subscripter(c, e->v.Subscript.value)) {
            return 0;
        }
        if (!check_index(c, e->v.Subscript.value, e->v.Subscript.slice)) {
            return 0;
        }
    }

    switch (ctx) {
        case Load:    op = BINARY_SUBSCR; break;
        case Store:   op = STORE_SUBSCR; break;
        case Del:     op = DELETE_SUBSCR; break;
    }
    assert(op);
    VISIT(c, expr, e->v.Subscript.value);
    VISIT(c, expr, e->v.Subscript.slice);
    ADDOP(c, op);
    return 1;
}

static int
compiler_slice(struct compiler *c, expr_ty s)
{
    int n = 2;
    assert(s->kind == Slice_kind);

    /* only handles the cases where BUILD_SLICE is emitted */
    if (s->v.Slice.lower) {
        VISIT(c, expr, s->v.Slice.lower);
    }
    else {
        ADDOP_LOAD_CONST(c, Py_None);
    }

    if (s->v.Slice.upper) {
        VISIT(c, expr, s->v.Slice.upper);
    }
    else {
        ADDOP_LOAD_CONST(c, Py_None);
    }

    if (s->v.Slice.step) {
        n++;
        VISIT(c, expr, s->v.Slice.step);
    }
    ADDOP_I(c, BUILD_SLICE, n);
    return 1;
}


// PEP 634: Structural Pattern Matching

// To keep things simple, all compiler_pattern_* routines follow the convention
// of replacing TOS (the subject for the given pattern) with either True (match)
// or False (no match). We do this even for irrefutable patterns; the idea is
// that it's much easier to smooth out any redundant pushing, popping, and
// jumping in the peephole optimizer than to detect or predict it here.

#define WILDCARD_CHECK(N) \
    ((N)->kind == MatchAs_kind && !(N)->v.MatchAs.name)

#define WILDCARD_STAR_CHECK(N) \
    ((N)->kind == MatchStar_kind && !(N)->v.MatchStar.name)

// Limit permitted subexpressions, even if the parser & AST validator let them through
#define MATCH_VALUE_EXPR(N) \
    ((N)->kind == Constant_kind || (N)->kind == Attribute_kind)

static int
pattern_helper_store_name(struct compiler *c, identifier n, pattern_context *pc)
{
    if (n == NULL) {
        ADDOP(c, POP_TOP);
        return 1;
    }
    if (forbidden_name(c, n, Store)) {
        return 0;
    }
    // Can't assign to the same name twice:
    if (pc->stores == NULL) {
        RETURN_IF_FALSE(pc->stores = PySet_New(NULL));
    }
    else {
        int duplicate = PySet_Contains(pc->stores, n);
        if (duplicate < 0) {
            return 0;
        }
        if (duplicate) {
            const char *e = "multiple assignments to name %R in pattern";
            return compiler_error(c, e, n);
        }
    }
    RETURN_IF_FALSE(!PySet_Add(pc->stores, n));
    RETURN_IF_FALSE(compiler_nameop(c, n, Store));
    return 1;
}


static int
pattern_unpack_helper(struct compiler *c, asdl_pattern_seq *elts)
{
    Py_ssize_t n = asdl_seq_LEN(elts);
    int seen_star = 0;
    for (Py_ssize_t i = 0; i < n; i++) {
        pattern_ty elt = asdl_seq_GET(elts, i);
        if (elt->kind == MatchStar_kind && !seen_star) {
            if ((i >= (1 << 8)) ||
                (n-i-1 >= (INT_MAX >> 8)))
                return compiler_error(c,
                    "too many expressions in "
                    "star-unpacking sequence pattern");
            ADDOP_I(c, UNPACK_EX, (i + ((n-i-1) << 8)));
            seen_star = 1;
        }
        else if (elt->kind == MatchStar_kind) {
            return compiler_error(c,
                "multiple starred expressions in sequence pattern");
        }
    }
    if (!seen_star) {
        ADDOP_I(c, UNPACK_SEQUENCE, n);
    }
    return 1;
}

static int
pattern_helper_sequence_unpack(struct compiler *c, asdl_pattern_seq *patterns,
                               Py_ssize_t star, pattern_context *pc)
{
    RETURN_IF_FALSE(pattern_unpack_helper(c, patterns));
    // We've now got a bunch of new subjects on the stack. If any of them fail
    // to match, we need to pop everything else off, then finally push False.
    // fails is an array of blocks that correspond to the necessary amount of
    // popping for each element:
    basicblock **fails;
    Py_ssize_t size = asdl_seq_LEN(patterns);
    fails = (basicblock **)PyObject_Malloc(sizeof(basicblock*) * size);
    if (fails == NULL) {
        PyErr_NoMemory();
        return 0;
    }
    // NOTE: Can't use our nice returning macros anymore: they'll leak memory!
    // goto error on error.
    for (Py_ssize_t i = 0; i < size; i++) {
        fails[i] = compiler_new_block(c);
        if (fails[i] == NULL) {
            goto error;
        }
    }
    for (Py_ssize_t i = 0; i < size; i++) {
        pattern_ty pattern = asdl_seq_GET(patterns, i);
        assert((i == star) == (pattern->kind == MatchStar_kind));
        if (!compiler_pattern_subpattern(c, pattern, pc) ||
            !compiler_addop_j(c, POP_JUMP_IF_FALSE, fails[i]) ||
            compiler_next_block(c) == NULL)
        {
            goto error;
        }
    }
    // Success!
    basicblock *end = compiler_new_block(c);
    if (end == NULL ||
        !compiler_addop_load_const(c, Py_True) ||
        !compiler_addop_j(c, JUMP_FORWARD, end))
    {
        goto error;
    }
    // This is where we handle failed sub-patterns. For a sequence pattern like
    // [a, b, c, d], this will look like:
    // fails[0]: POP_TOP
    // fails[1]: POP_TOP
    // fails[2]: POP_TOP
    // fails[3]: LOAD_CONST False
    for (Py_ssize_t i = 0; i < size - 1; i++) {
        compiler_use_next_block(c, fails[i]);
        if (!compiler_addop(c, POP_TOP)) {
            goto error;
        }
    }
    compiler_use_next_block(c, fails[size - 1]);
    if (!compiler_addop_load_const(c, Py_False)) {
        goto error;
    }
    compiler_use_next_block(c, end);
    PyObject_Free(fails);
    return 1;
error:
    PyObject_Free(fails);
    return 0;
}

// Like pattern_helper_sequence_unpack, but uses BINARY_SUBSCR instead of
// UNPACK_SEQUENCE / UNPACK_EX. This is more efficient for patterns with a
// starred wildcard like [first, *_] / [first, *_, last] / [*_, last] / etc.
static int
pattern_helper_sequence_subscr(struct compiler *c, asdl_pattern_seq *patterns,
                               Py_ssize_t star, pattern_context *pc)
{
    basicblock *end, *fail_pop_1;
    RETURN_IF_FALSE(end = compiler_new_block(c));
    RETURN_IF_FALSE(fail_pop_1 = compiler_new_block(c));
    Py_ssize_t size = asdl_seq_LEN(patterns);
    for (Py_ssize_t i = 0; i < size; i++) {
        pattern_ty pattern = asdl_seq_GET(patterns, i);
        if (WILDCARD_CHECK(pattern)) {
            continue;
        }
        if (i == star) {
            assert(WILDCARD_STAR_CHECK(pattern));
            continue;
        }
        ADDOP(c, DUP_TOP);
        if (i < star) {
            ADDOP_LOAD_CONST_NEW(c, PyLong_FromSsize_t(i));
        }
        else {
            // The subject may not support negative indexing! Compute a
            // nonnegative index:
            ADDOP(c, GET_LEN);
            ADDOP_LOAD_CONST_NEW(c, PyLong_FromSsize_t(size - i));
            ADDOP(c, BINARY_SUBTRACT);
        }
        ADDOP(c, BINARY_SUBSCR);
        RETURN_IF_FALSE(compiler_pattern_subpattern(c, pattern, pc));
        ADDOP_JUMP(c, POP_JUMP_IF_FALSE, fail_pop_1);
        NEXT_BLOCK(c);
    }
    ADDOP(c, POP_TOP);
    ADDOP_LOAD_CONST(c, Py_True);
    ADDOP_JUMP(c, JUMP_FORWARD, end);
    compiler_use_next_block(c, fail_pop_1);
    ADDOP(c, POP_TOP);
    ADDOP_LOAD_CONST(c, Py_False);
    compiler_use_next_block(c, end);
    return 1;
}

// Like compiler_pattern, but turn off checks for irrefutability.
static int
compiler_pattern_subpattern(struct compiler *c, pattern_ty p, pattern_context *pc)
{
    int allow_irrefutable = pc->allow_irrefutable;
    pc->allow_irrefutable = 1;
    RETURN_IF_FALSE(compiler_pattern(c, p, pc));
    pc->allow_irrefutable = allow_irrefutable;
    return 1;
}

static int
compiler_pattern_as(struct compiler *c, pattern_ty p, pattern_context *pc)
{
    assert(p->kind == MatchAs_kind);
    if (p->v.MatchAs.pattern == NULL) {
        // An irrefutable match:
        if (!pc->allow_irrefutable) {
            if (p->v.MatchAs.name) {
                const char *e = "name capture %R makes remaining patterns unreachable";
                return compiler_error(c, e, p->v.MatchAs.name);
            }
            const char *e = "wildcard makes remaining patterns unreachable";
            return compiler_error(c, e);
        }
        RETURN_IF_FALSE(pattern_helper_store_name(c, p->v.MatchAs.name, pc));
        ADDOP_LOAD_CONST(c, Py_True);
        return 1;
    }
    basicblock *end, *fail_pop_1;
    RETURN_IF_FALSE(end = compiler_new_block(c));
    RETURN_IF_FALSE(fail_pop_1 = compiler_new_block(c));
    // Need to make a copy for (possibly) storing later:
    ADDOP(c, DUP_TOP);
    RETURN_IF_FALSE(compiler_pattern(c, p->v.MatchAs.pattern, pc));
    ADDOP_JUMP(c, POP_JUMP_IF_FALSE, fail_pop_1);
    NEXT_BLOCK(c);
    RETURN_IF_FALSE(pattern_helper_store_name(c, p->v.MatchAs.name, pc));
    ADDOP_LOAD_CONST(c, Py_True);
    ADDOP_JUMP(c, JUMP_FORWARD, end);
    compiler_use_next_block(c, fail_pop_1);
    // Need to pop that unused copy from before:
    ADDOP(c, POP_TOP);
    ADDOP_LOAD_CONST(c, Py_False);
    compiler_use_next_block(c, end);
    return 1;
}

static int
compiler_pattern_star(struct compiler *c, pattern_ty p, pattern_context *pc)
{
    assert(p->kind == MatchStar_kind);
    RETURN_IF_FALSE(pattern_helper_store_name(c, p->v.MatchStar.name, pc));
    ADDOP_LOAD_CONST(c, Py_True);
    return 1;
}

static int
validate_kwd_attrs(struct compiler *c, asdl_identifier_seq *attrs, asdl_pattern_seq* patterns)
{
    // Any errors will point to the pattern rather than the arg name as the
    // parser is only supplying identifiers rather than Name or keyword nodes
    Py_ssize_t nattrs = asdl_seq_LEN(attrs);
    for (Py_ssize_t i = 0; i < nattrs; i++) {
        identifier attr = ((identifier)asdl_seq_GET(attrs, i));
        c->u->u_col_offset = ((pattern_ty) asdl_seq_GET(patterns, i))->col_offset;
        if (forbidden_name(c, attr, Store)) {
            return -1;
        }
        for (Py_ssize_t j = i + 1; j < nattrs; j++) {
            identifier other = ((identifier)asdl_seq_GET(attrs, j));
            if (!PyUnicode_Compare(attr, other)) {
                c->u->u_col_offset = ((pattern_ty) asdl_seq_GET(patterns, j))->col_offset;
                compiler_error(c, "attribute name repeated in class pattern: %U", attr);
                return -1;
            }
        }
    }
    return 0;
}

static int
compiler_pattern_class(struct compiler *c, pattern_ty p, pattern_context *pc)
{
    assert(p->kind == MatchClass_kind);
    asdl_pattern_seq *patterns = p->v.MatchClass.patterns;
    asdl_identifier_seq *kwd_attrs = p->v.MatchClass.kwd_attrs;
    asdl_pattern_seq *kwd_patterns = p->v.MatchClass.kwd_patterns;
    Py_ssize_t nargs = asdl_seq_LEN(patterns);
    Py_ssize_t nattrs = asdl_seq_LEN(kwd_attrs);
    Py_ssize_t nkwd_patterns = asdl_seq_LEN(kwd_patterns);
    if (nattrs != nkwd_patterns) {
        // AST validator shouldn't let this happen, but if it does,
        // just fail, don't crash out of the interpreter
        const char * e = "kwd_attrs (%d) / kwd_patterns (%d) length mismatch in class pattern";
        return compiler_error(c, e, nattrs, nkwd_patterns);
    }
    if (INT_MAX < nargs || INT_MAX < nargs + nattrs - 1) {
        const char *e = "too many sub-patterns in class pattern %R";
        return compiler_error(c, e, p->v.MatchClass.cls);
    }
    if (nattrs) {
        RETURN_IF_FALSE(!validate_kwd_attrs(c, kwd_attrs, kwd_patterns));
        c->u->u_col_offset = p->col_offset; // validate_kwd_attrs moves this
    }
    basicblock *end, *fail_pop_1;
    RETURN_IF_FALSE(end = compiler_new_block(c));
    RETURN_IF_FALSE(fail_pop_1 = compiler_new_block(c));
    VISIT(c, expr, p->v.MatchClass.cls);
    PyObject *attr_names;
    RETURN_IF_FALSE(attr_names = PyTuple_New(nattrs));
    Py_ssize_t i;
    for (i = 0; i < nattrs; i++) {
        PyObject *name = asdl_seq_GET(kwd_attrs, i);
        Py_INCREF(name);
        PyTuple_SET_ITEM(attr_names, i, name);
    }
    ADDOP_LOAD_CONST_NEW(c, attr_names);
    ADDOP_I(c, MATCH_CLASS, nargs);
    ADDOP_JUMP(c, POP_JUMP_IF_FALSE, fail_pop_1);
    NEXT_BLOCK(c);
    // TOS is now a tuple of (nargs + nkwargs) attributes.
    for (i = 0; i < nargs + nattrs; i++) {
        pattern_ty pattern;
        if (i < nargs) {
            // Positional:
            pattern = asdl_seq_GET(patterns, i);
        }
        else {
            // Keyword:
            pattern = asdl_seq_GET(kwd_patterns, i - nargs);
        }
        if (WILDCARD_CHECK(pattern)) {
            continue;
        }
        // Get the i-th attribute, and match it against the i-th pattern:
        ADDOP(c, DUP_TOP);
        ADDOP_LOAD_CONST_NEW(c, PyLong_FromSsize_t(i));
        ADDOP(c, BINARY_SUBSCR);
        RETURN_IF_FALSE(compiler_pattern_subpattern(c, pattern, pc));
        ADDOP_JUMP(c, POP_JUMP_IF_FALSE, fail_pop_1);
        NEXT_BLOCK(c);
    }
    // Success! Pop the tuple of attributes:
    ADDOP(c, POP_TOP);
    ADDOP_LOAD_CONST(c, Py_True);
    ADDOP_JUMP(c, JUMP_FORWARD, end);
    compiler_use_next_block(c, fail_pop_1);
    ADDOP(c, POP_TOP);
    ADDOP_LOAD_CONST(c, Py_False);
    compiler_use_next_block(c, end);
    return 1;
}

static int
compiler_pattern_mapping(struct compiler *c, pattern_ty p, pattern_context *pc)
{
    assert(p->kind == MatchMapping_kind);
    basicblock *end, *fail_pop_1, *fail_pop_3;
    RETURN_IF_FALSE(end = compiler_new_block(c));
    RETURN_IF_FALSE(fail_pop_1 = compiler_new_block(c));
    RETURN_IF_FALSE(fail_pop_3 = compiler_new_block(c));
    asdl_expr_seq *keys = p->v.MatchMapping.keys;
    asdl_pattern_seq *patterns = p->v.MatchMapping.patterns;
    Py_ssize_t size = asdl_seq_LEN(keys);
    Py_ssize_t npatterns = asdl_seq_LEN(patterns);
    if (size != npatterns) {
        // AST validator shouldn't let this happen, but if it does,
        // just fail, don't crash out of the interpreter
        const char * e = "keys (%d) / patterns (%d) length mismatch in mapping pattern";
        return compiler_error(c, e, size, npatterns);
    }
    // We have a double-star target if "rest" is set
    PyObject *star_target = p->v.MatchMapping.rest;
    ADDOP(c, MATCH_MAPPING);
    ADDOP_JUMP(c, POP_JUMP_IF_FALSE, fail_pop_1);
    NEXT_BLOCK(c);
    if (!size && !star_target) {
        // If the pattern is just "{}", we're done!
        ADDOP(c, POP_TOP);
        ADDOP_LOAD_CONST(c, Py_True);
        ADDOP_JUMP(c, JUMP_FORWARD, end);
        compiler_use_next_block(c, fail_pop_1);
        ADDOP(c, POP_TOP);
        ADDOP_LOAD_CONST(c, Py_False);
        compiler_use_next_block(c, end);
        return 1;
    }
    if (size) {
        // If the pattern has any keys in it, perform a length check:
        ADDOP(c, GET_LEN);
        ADDOP_LOAD_CONST_NEW(c, PyLong_FromSsize_t(size));
        ADDOP_COMPARE(c, GtE);
        ADDOP_JUMP(c, POP_JUMP_IF_FALSE, fail_pop_1);
        NEXT_BLOCK(c);
    }
    if (INT_MAX < size - 1) {
        return compiler_error(c, "too many sub-patterns in mapping pattern");
    }
    // Collect all of the keys into a tuple for MATCH_KEYS and
    // COPY_DICT_WITHOUT_KEYS. They can either be dotted names or literals:
    for (Py_ssize_t i = 0; i < size; i++) {
        expr_ty key = asdl_seq_GET(keys, i);
        if (key == NULL) {
            const char *e = "can't use NULL keys in MatchMapping "
                            "(set 'rest' parameter instead)";
            c->u->u_col_offset = ((pattern_ty) asdl_seq_GET(patterns, i))->col_offset;
            return compiler_error(c, e);
        }
        if (!MATCH_VALUE_EXPR(key)) {
            const char *e = "mapping pattern keys may only match literals and attribute lookups";
            return compiler_error(c, e);
        }
        VISIT(c, expr, key);
    }
    ADDOP_I(c, BUILD_TUPLE, size);
    ADDOP(c, MATCH_KEYS);
    ADDOP_JUMP(c, POP_JUMP_IF_FALSE, fail_pop_3);
    NEXT_BLOCK(c);
    // So far so good. There's now a tuple of values on the stack to match
    // sub-patterns against:
    for (Py_ssize_t i = 0; i < size; i++) {
        pattern_ty pattern = asdl_seq_GET(patterns, i);
        if (WILDCARD_CHECK(pattern)) {
            continue;
        }
        ADDOP(c, DUP_TOP);
        ADDOP_LOAD_CONST_NEW(c, PyLong_FromSsize_t(i));
        ADDOP(c, BINARY_SUBSCR);
        RETURN_IF_FALSE(compiler_pattern_subpattern(c, pattern, pc));
        ADDOP_JUMP(c, POP_JUMP_IF_FALSE, fail_pop_3);
        NEXT_BLOCK(c);
    }
    // If we get this far, it's a match! We're done with that tuple of values.
    ADDOP(c, POP_TOP);
    if (star_target) {
        // If we have a starred name, bind a dict of remaining items to it:
        ADDOP(c, COPY_DICT_WITHOUT_KEYS);
        RETURN_IF_FALSE(pattern_helper_store_name(c, star_target, pc));
    }
    else {
        // Otherwise, we don't care about this tuple of keys anymore:
        ADDOP(c, POP_TOP);
    }
    // Pop the subject:
    ADDOP(c, POP_TOP);
    ADDOP_LOAD_CONST(c, Py_True);
    ADDOP_JUMP(c, JUMP_FORWARD, end);
    // The top two items are a tuple of values or None, followed by a tuple of
    // keys. Pop them both:
    compiler_use_next_block(c, fail_pop_3);
    ADDOP(c, POP_TOP);
    ADDOP(c, POP_TOP);
    compiler_use_next_block(c, fail_pop_1);
    // Pop the subject:
    ADDOP(c, POP_TOP);
    ADDOP_LOAD_CONST(c, Py_False);
    compiler_use_next_block(c, end);
    return 1;
}

static int
compiler_pattern_or(struct compiler *c, pattern_ty p, pattern_context *pc)
{
    assert(p->kind == MatchOr_kind);
    // control is the set of names bound by the first alternative. If all of the
    // others bind the same names (they should), then this becomes pc->stores.
    PyObject *control = NULL;
    basicblock *end, *pass_pop_1;
    RETURN_IF_FALSE(end = compiler_new_block(c));
    RETURN_IF_FALSE(pass_pop_1 = compiler_new_block(c));
    Py_ssize_t size = asdl_seq_LEN(p->v.MatchOr.patterns);
    assert(size > 1);
    // We're going to be messing with pc. Keep the original info handy:
    PyObject *stores_init = pc->stores;
    int allow_irrefutable = pc->allow_irrefutable;
    for (Py_ssize_t i = 0; i < size; i++) {
        // NOTE: Can't use our nice returning macros in here: they'll leak sets!
        pattern_ty alt = asdl_seq_GET(p->v.MatchOr.patterns, i);
        pc->stores = PySet_New(stores_init);
        // An irrefutable sub-pattern must be last, if it is allowed at all:
        int is_last = i == size - 1;
        pc->allow_irrefutable = allow_irrefutable && is_last;
        SET_LOC(c, alt);
        if (pc->stores == NULL ||
            // Only copy the subject if we're *not* on the last alternative:
            (!is_last && !compiler_addop(c, DUP_TOP)) ||
            !compiler_pattern(c, alt, pc) ||
            // Only jump if we're *not* on the last alternative:
            (!is_last && !compiler_addop_j(c, POP_JUMP_IF_TRUE, pass_pop_1)) ||
            !compiler_next_block(c))
        {
            goto fail;
        }
        if (!i) {
            // If this is the first alternative, save its stores as a "control"
            // for the others (they can't bind a different set of names):
            control = pc->stores;
            continue;
        }
        if (PySet_GET_SIZE(pc->stores) || PySet_GET_SIZE(control)) {
            // Otherwise, check to see if we differ from the control set:
            PyObject *diff = PyNumber_InPlaceXor(pc->stores, control);
            if (diff == NULL) {
                goto fail;
            }
            if (PySet_GET_SIZE(diff)) {
                // The names differ! Raise.
                Py_DECREF(diff);
                compiler_error(c, "alternative patterns bind different names");
                goto fail;
            }
            Py_DECREF(diff);
        }
        Py_DECREF(pc->stores);
    }
    Py_XDECREF(stores_init);
    // Update pc->stores and restore pc->allow_irrefutable:
    pc->stores = control;
    pc->allow_irrefutable = allow_irrefutable;
    ADDOP_JUMP(c, JUMP_FORWARD, end);
    compiler_use_next_block(c, pass_pop_1);
    ADDOP(c, POP_TOP);
    ADDOP_LOAD_CONST(c, Py_True);
    compiler_use_next_block(c, end);
    return 1;
fail:
    Py_XDECREF(stores_init);
    Py_XDECREF(control);
    return 0;
}


static int
compiler_pattern_sequence(struct compiler *c, pattern_ty p, pattern_context *pc)
{
    assert(p->kind == MatchSequence_kind);
    asdl_pattern_seq *patterns = p->v.MatchSequence.patterns;
    Py_ssize_t size = asdl_seq_LEN(patterns);
    Py_ssize_t star = -1;
    int only_wildcard = 1;
    int star_wildcard = 0;
    // Find a starred name, if it exists. There may be at most one:
    for (Py_ssize_t i = 0; i < size; i++) {
        pattern_ty pattern = asdl_seq_GET(patterns, i);
        if (pattern->kind == MatchStar_kind) {
            if (star >= 0) {
                const char *e = "multiple starred names in sequence pattern";
                return compiler_error(c, e);
            }
            star_wildcard = WILDCARD_STAR_CHECK(pattern);
            only_wildcard &= star_wildcard;
            star = i;
            continue;
        }
        only_wildcard &= WILDCARD_CHECK(pattern);
    }
    basicblock *end, *fail_pop_1;
    RETURN_IF_FALSE(end = compiler_new_block(c));
    RETURN_IF_FALSE(fail_pop_1 = compiler_new_block(c));
    ADDOP(c, MATCH_SEQUENCE);
    ADDOP_JUMP(c, POP_JUMP_IF_FALSE, fail_pop_1);
    NEXT_BLOCK(c);
    if (star < 0) {
        // No star: len(subject) == size
        ADDOP(c, GET_LEN);
        ADDOP_LOAD_CONST_NEW(c, PyLong_FromSsize_t(size));
        ADDOP_COMPARE(c, Eq);
        ADDOP_JUMP(c, POP_JUMP_IF_FALSE, fail_pop_1);
        NEXT_BLOCK(c);
    }
    else if (size > 1) {
        // Star: len(subject) >= size - 1
        ADDOP(c, GET_LEN);
        ADDOP_LOAD_CONST_NEW(c, PyLong_FromSsize_t(size - 1));
        ADDOP_COMPARE(c, GtE);
        ADDOP_JUMP(c, POP_JUMP_IF_FALSE, fail_pop_1);
        NEXT_BLOCK(c);
    }
    if (only_wildcard) {
        // Patterns like: [] / [_] / [_, _] / [*_] / [_, *_] / [_, _, *_] / etc.
        ADDOP(c, POP_TOP);
        ADDOP_LOAD_CONST(c, Py_True);
    }
    else if (star_wildcard) {
        RETURN_IF_FALSE(pattern_helper_sequence_subscr(c, patterns, star, pc));
    }
    else {
        RETURN_IF_FALSE(pattern_helper_sequence_unpack(c, patterns, star, pc));
    }
    ADDOP_JUMP(c, JUMP_FORWARD, end);
    compiler_use_next_block(c, fail_pop_1);
    ADDOP(c, POP_TOP)
    ADDOP_LOAD_CONST(c, Py_False);
    compiler_use_next_block(c, end);
    return 1;
}

static int
compiler_pattern_value(struct compiler *c, pattern_ty p, pattern_context *pc)
{
    assert(p->kind == MatchValue_kind);
    expr_ty value = p->v.MatchValue.value;
    if (!MATCH_VALUE_EXPR(value)) {
        const char *e = "patterns may only match literals and attribute lookups";
        return compiler_error(c, e);
    }
    VISIT(c, expr, value);
    ADDOP_COMPARE(c, Eq);
    return 1;
}

static int
compiler_pattern_singleton(struct compiler *c, pattern_ty p, pattern_context *pc)
{
    assert(p->kind == MatchSingleton_kind);
    ADDOP_LOAD_CONST(c, p->v.MatchSingleton.value);
    ADDOP_COMPARE(c, Is);
    return 1;
}

static int
compiler_pattern(struct compiler *c, pattern_ty p, pattern_context *pc)
{
    SET_LOC(c, p);
    switch (p->kind) {
        case MatchValue_kind:
            return compiler_pattern_value(c, p, pc);
        case MatchSingleton_kind:
            return compiler_pattern_singleton(c, p, pc);
        case MatchSequence_kind:
            return compiler_pattern_sequence(c, p, pc);
        case MatchMapping_kind:
            return compiler_pattern_mapping(c, p, pc);
        case MatchClass_kind:
            return compiler_pattern_class(c, p, pc);
        case MatchStar_kind:
            return compiler_pattern_star(c, p, pc);
        case MatchAs_kind:
            return compiler_pattern_as(c, p, pc);
        case MatchOr_kind:
            return compiler_pattern_or(c, p, pc);
    }
    // AST validator shouldn't let this happen, but if it does,
    // just fail, don't crash out of the interpreter
    const char *e = "invalid match pattern node in AST (kind=%d)";
    return compiler_error(c, e, p->kind);
}

static int
compiler_match(struct compiler *c, stmt_ty s)
{
    VISIT(c, expr, s->v.Match.subject);
    basicblock *next, *end;
    RETURN_IF_FALSE(end = compiler_new_block(c));
    Py_ssize_t cases = asdl_seq_LEN(s->v.Match.cases);
    assert(cases > 0);
    pattern_context pc;
    // We use pc.stores to track:
    // - Repeated name assignments in the same pattern.
    // - Different name assignments in alternatives.
    // It's a set of names, but we don't create it until it's needed:
    pc.stores = NULL;
    match_case_ty m = asdl_seq_GET(s->v.Match.cases, cases - 1);
    int has_default = WILDCARD_CHECK(m->pattern) && 1 < cases;
    for (Py_ssize_t i = 0; i < cases - has_default; i++) {
        m = asdl_seq_GET(s->v.Match.cases, i);
        SET_LOC(c, m->pattern);
        RETURN_IF_FALSE(next = compiler_new_block(c));
        // If pc.allow_irrefutable is 0, any name captures against our subject
        // will raise. Irrefutable cases must be either guarded, last, or both:
        pc.allow_irrefutable = m->guard != NULL || i == cases - 1;
        // Only copy the subject if we're *not* on the last case:
        if (i != cases - has_default - 1) {
            ADDOP(c, DUP_TOP);
        }
        int result = compiler_pattern(c, m->pattern, &pc);
        Py_CLEAR(pc.stores);
        RETURN_IF_FALSE(result);
        ADDOP_JUMP(c, POP_JUMP_IF_FALSE, next);
        NEXT_BLOCK(c);
        if (m->guard) {
            RETURN_IF_FALSE(compiler_jump_if(c, m->guard, next, 0));
        }
        // Success! Pop the subject off, we're done with it:
        if (i != cases - has_default - 1) {
            ADDOP(c, POP_TOP);
        }
        VISIT_SEQ(c, stmt, m->body);
        ADDOP_JUMP(c, JUMP_FORWARD, end);
        compiler_use_next_block(c, next);
    }
    if (has_default) {
        if (cases == 1) {
            // No matches. Done with the subject:
            ADDOP(c, POP_TOP);
        }
        // A trailing "case _" is common, and lets us save a bit of redundant
        // pushing and popping in the loop above:
        m = asdl_seq_GET(s->v.Match.cases, cases - 1);
        SET_LOC(c, m->pattern);
        if (m->guard) {
            RETURN_IF_FALSE(compiler_jump_if(c, m->guard, end, 0));
        }
        VISIT_SEQ(c, stmt, m->body);
    }
    compiler_use_next_block(c, end);
    return 1;
}

#undef WILDCARD_CHECK
#undef WILDCARD_STAR_CHECK

/* End of the compiler section, beginning of the assembler section */

/* do depth-first search of basic block graph, starting with block.
   post records the block indices in post-order.

   XXX must handle implicit jumps from one block to next
*/

struct assembler {
    PyObject *a_bytecode;  /* bytes containing bytecode */
    int a_offset;              /* offset into bytecode */
    int a_nblocks;             /* number of reachable blocks */
    PyObject *a_lnotab;    /* bytes containing lnotab */
    int a_lnotab_off;      /* offset into lnotab */
    PyObject *a_except_table;  /* bytes containing exception table */
    int a_except_table_off;    /* offset into exception table */
    int a_prevlineno;     /* lineno of last emitted line in line table */
    int a_lineno;          /* lineno of last emitted instruction */
    int a_lineno_start;    /* bytecode start offset of current lineno */
    basicblock *a_entry;
};

Py_LOCAL_INLINE(void)
stackdepth_push(basicblock ***sp, basicblock *b, int depth)
{
    assert(b->b_startdepth < 0 || b->b_startdepth == depth);
    if (b->b_startdepth < depth && b->b_startdepth < 100) {
        assert(b->b_startdepth < 0);
        b->b_startdepth = depth;
        *(*sp)++ = b;
    }
}

/* Find the flow path that needs the largest stack.  We assume that
 * cycles in the flow graph have no net effect on the stack depth.
 */
static int
stackdepth(struct compiler *c)
{
    basicblock *b, *entryblock = NULL;
    basicblock **stack, **sp;
    int nblocks = 0, maxdepth = 0;
    for (b = c->u->u_blocks; b != NULL; b = b->b_list) {
        b->b_startdepth = INT_MIN;
        entryblock = b;
        nblocks++;
    }
    assert(entryblock!= NULL);
    stack = (basicblock **)PyObject_Malloc(sizeof(basicblock *) * nblocks);
    if (!stack) {
        PyErr_NoMemory();
        return -1;
    }

    sp = stack;
    if (c->u->u_ste->ste_generator || c->u->u_ste->ste_coroutine) {
        stackdepth_push(&sp, entryblock, 1);
    } else {
        stackdepth_push(&sp, entryblock, 0);
    }
    while (sp != stack) {
        b = *--sp;
        int depth = b->b_startdepth;
        assert(depth >= 0);
        basicblock *next = b->b_next;
        for (int i = 0; i < b->b_iused; i++) {
            struct instr *instr = &b->b_instr[i];
            int effect = stack_effect(instr->i_opcode, instr->i_oparg, 0);
            if (effect == PY_INVALID_STACK_EFFECT) {
                PyErr_Format(PyExc_SystemError,
                             "compiler stack_effect(opcode=%d, arg=%i) failed",
                             instr->i_opcode, instr->i_oparg);
                return -1;
            }
            int new_depth = depth + effect;
            if (new_depth > maxdepth) {
                maxdepth = new_depth;
            }
            assert(depth >= 0); /* invalid code or bug in stackdepth() */
            if (is_jump(instr)) {
                effect = stack_effect(instr->i_opcode, instr->i_oparg, 1);
                assert(effect != PY_INVALID_STACK_EFFECT);
                int target_depth = depth + effect;
                if (target_depth > maxdepth) {
                    maxdepth = target_depth;
                }
                assert(target_depth >= 0); /* invalid code or bug in stackdepth() */
                stackdepth_push(&sp, instr->i_target, target_depth);
            }
            depth = new_depth;
            if (instr->i_opcode == JUMP_ABSOLUTE ||
                instr->i_opcode == JUMP_FORWARD ||
                instr->i_opcode == RETURN_VALUE ||
                instr->i_opcode == RAISE_VARARGS ||
                instr->i_opcode == RERAISE ||
                instr->i_opcode == POP_EXCEPT_AND_RERAISE)
            {
                /* remaining code is dead */
                next = NULL;
                break;
            }
        }
        if (next != NULL) {
            assert(b->b_nofallthrough == 0);
            stackdepth_push(&sp, next, depth);
        }
    }
    PyObject_Free(stack);
    return maxdepth;
}

static int
assemble_init(struct assembler *a, int nblocks, int firstlineno)
{
    memset(a, 0, sizeof(struct assembler));
    a->a_prevlineno = a->a_lineno = firstlineno;
    a->a_lnotab = NULL;
    a->a_except_table = NULL;
    a->a_bytecode = PyBytes_FromStringAndSize(NULL, DEFAULT_CODE_SIZE);
    if (a->a_bytecode == NULL) {
        goto error;
    }
    a->a_lnotab = PyBytes_FromStringAndSize(NULL, DEFAULT_LNOTAB_SIZE);
    if (a->a_lnotab == NULL) {
        goto error;
    }
    a->a_except_table = PyBytes_FromStringAndSize(NULL, DEFAULT_LNOTAB_SIZE);
    if (a->a_except_table == NULL) {
        goto error;
    }
    if ((size_t)nblocks > SIZE_MAX / sizeof(basicblock *)) {
        PyErr_NoMemory();
        goto error;
    }
    return 1;
error:
    Py_XDECREF(a->a_bytecode);
    Py_XDECREF(a->a_lnotab);
    Py_XDECREF(a->a_except_table);
    return 0;
}

static void
assemble_free(struct assembler *a)
{
    Py_XDECREF(a->a_bytecode);
    Py_XDECREF(a->a_lnotab);
}

static int
blocksize(basicblock *b)
{
    int i;
    int size = 0;

    for (i = 0; i < b->b_iused; i++)
        size += instrsize(b->b_instr[i].i_oparg);
    return size;
}

static int
assemble_emit_linetable_pair(struct assembler *a, int bdelta, int ldelta)
{
    Py_ssize_t len = PyBytes_GET_SIZE(a->a_lnotab);
    if (a->a_lnotab_off + 2 >= len) {
        if (_PyBytes_Resize(&a->a_lnotab, len * 2) < 0)
            return 0;
    }
    unsigned char *lnotab = (unsigned char *) PyBytes_AS_STRING(a->a_lnotab);
    lnotab += a->a_lnotab_off;
    a->a_lnotab_off += 2;
    *lnotab++ = bdelta;
    *lnotab++ = ldelta;
    return 1;
}

static int
is_block_push(struct instr *instr)
{
    int opcode = instr->i_opcode;
    return opcode == SETUP_FINALLY || opcode == SETUP_ASYNC_WITH || opcode == SETUP_CLEANUP;
}

static basicblock *
push_except_block(ExceptStack *stack, struct instr *setup) {
    assert(is_block_push(setup));
    int opcode = setup->i_opcode;
    basicblock * target = setup->i_target;
    if (opcode == SETUP_ASYNC_WITH || opcode == SETUP_CLEANUP) {
        target->b_preserve_lasti = 1;
    }
    stack->handlers[++stack->depth] = target;
    return target;
}

static basicblock *
pop_except_block(ExceptStack *stack) {
    assert(stack->depth > 0);
    return stack->handlers[--stack->depth];
}

static basicblock *
except_stack_top(ExceptStack *stack) {
    return stack->handlers[stack->depth];
}

static ExceptStack *
make_except_stack(void) {
    ExceptStack *new = PyMem_Malloc(sizeof(ExceptStack));
    if (new == NULL) {
        PyErr_NoMemory();
        return NULL;
    }
    new->depth = 0;
    new->handlers[0] = NULL;
    return new;
}

static ExceptStack *
copy_except_stack(ExceptStack *stack) {
    ExceptStack *copy = PyMem_Malloc(sizeof(ExceptStack));
    if (copy == NULL) {
        PyErr_NoMemory();
        return NULL;
    }
    memcpy(copy, stack, sizeof(ExceptStack));
    return copy;
}

static int
label_exception_targets(basicblock *entry) {
    int nblocks = 0;
    for (basicblock *b = entry; b != NULL; b = b->b_next) {
        b->b_visited = 0;
        nblocks++;
    }
    basicblock **todo_stack = PyMem_Malloc(sizeof(basicblock *)*nblocks);
    if (todo_stack == NULL) {
        PyErr_NoMemory();
        return -1;
    }
    ExceptStack *except_stack = make_except_stack();
    if (except_stack == NULL) {
        PyMem_Free(todo_stack);
        PyErr_NoMemory();
        return -1;
    }
    except_stack->depth = 0;
    todo_stack[0] = entry;
    entry->b_visited = 1;
    entry->b_exceptstack = except_stack;
    basicblock **todo = &todo_stack[1];
    basicblock *handler = NULL;
    while (todo > todo_stack) {
        todo--;
        basicblock *b = todo[0];
        assert(b->b_visited == 1);
        except_stack = b->b_exceptstack;
        assert(except_stack != NULL);
        b->b_exceptstack = NULL;
        handler = except_stack_top(except_stack);
        for (int i = 0; i < b->b_iused; i++) {
            struct instr *instr = &b->b_instr[i];
            if (is_block_push(instr)) {
                if (!instr->i_target->b_visited) {
                    ExceptStack *copy = copy_except_stack(except_stack);
                    if (copy == NULL) {
                        PyMem_Free(todo_stack);
                        PyMem_Free(except_stack);
                        return 0;
                    }
                    instr->i_target->b_exceptstack = copy;
                    todo[0] = instr->i_target;
                    instr->i_target->b_visited = 1;
                    todo++;
                }
                handler = push_except_block(except_stack, instr);
            }
            else if (instr->i_opcode == POP_BLOCK) {
                handler = pop_except_block(except_stack);
            }
            else if (is_jump(instr)) {
                instr->i_except = handler;
                assert(i == b->b_iused -1);
                if (!instr->i_target->b_visited) {
                    if (b->b_nofallthrough == 0) {
                        ExceptStack *copy = copy_except_stack(except_stack);
                        if (copy == NULL) {
                            return 0;
                        }
                        instr->i_target->b_exceptstack = copy;
                    }
                    else {
                        instr->i_target->b_exceptstack = except_stack;
                        except_stack = NULL;
                    }
                    todo[0] = instr->i_target;
                    instr->i_target->b_visited = 1;
                    todo++;
                }
            }
            else {
                instr->i_except = handler;
            }
        }
        if (b->b_nofallthrough == 0 && !b->b_next->b_visited) {
            assert(except_stack != NULL);
            b->b_next->b_exceptstack = except_stack;
            todo[0] = b->b_next;
            b->b_next->b_visited = 1;
            todo++;
        }
        else if (except_stack != NULL) {
           PyMem_Free(except_stack);
        }
    }
    return 0;
}


static void
convert_exception_handlers_to_nops(basicblock *entry) {
    for (basicblock *b = entry; b != NULL; b = b->b_next) {
        for (int i = 0; i < b->b_iused; i++) {
            struct instr *instr = &b->b_instr[i];
            if (is_block_push(instr) || instr->i_opcode == POP_BLOCK) {
                instr->i_opcode = NOP;
            }
        }
    }
}

static inline void
write_except_byte(struct assembler *a, int byte) {
    unsigned char *p = (unsigned char *) PyBytes_AS_STRING(a->a_except_table);
    p[a->a_except_table_off++] = byte;
}

#define CONTINUATION_BIT 64

static void
assemble_emit_exception_table_item(struct assembler *a, int value, int msb)
{
    assert ((msb | 128) == 128);
    assert(value >= 0 && value < (1 << 30));
    if (value >= 1 << 24) {
        write_except_byte(a, (value >> 24) | CONTINUATION_BIT | msb);
        msb = 0;
    }
    if (value >= 1 << 18) {
        write_except_byte(a, ((value >> 18)&0x3f) | CONTINUATION_BIT | msb);
        msb = 0;
    }
    if (value >= 1 << 12) {
        write_except_byte(a, ((value >> 12)&0x3f) | CONTINUATION_BIT | msb);
        msb = 0;
    }
    if (value >= 1 << 6) {
        write_except_byte(a, ((value >> 6)&0x3f) | CONTINUATION_BIT | msb);
        msb = 0;
    }
    write_except_byte(a, (value&0x3f) | msb);
}

/* See Objects/exception_table_notes.txt for details of layout */
#define MAX_SIZE_OF_ENTRY 20

static int
assemble_emit_exception_table_entry(struct assembler *a, int start, int end, basicblock *handler)
{
    Py_ssize_t len = PyBytes_GET_SIZE(a->a_except_table);
    if (a->a_except_table_off + MAX_SIZE_OF_ENTRY >= len) {
        if (_PyBytes_Resize(&a->a_except_table, len * 2) < 0)
            return 0;
    }
    int size = end-start;
    assert(end > start);
    int target = handler->b_offset;
    int depth = handler->b_preserve_lasti ? handler->b_startdepth-4 : handler->b_startdepth-3;
    assert(depth >= 0);
    int depth_lasti = (depth<<1) | handler->b_preserve_lasti;
    assemble_emit_exception_table_item(a, start, (1<<7));
    assemble_emit_exception_table_item(a, size, 0);
    assemble_emit_exception_table_item(a, target, 0);
    assemble_emit_exception_table_item(a, depth_lasti, 0);
    return 1;
}

static int
assemble_exception_table(struct assembler *a)
{
    basicblock *b;
    int ioffset = 0;
    basicblock *handler = NULL;
    int start = -1;
    for (b = a->a_entry; b != NULL; b = b->b_next) {
        ioffset = b->b_offset;
        for (int i = 0; i < b->b_iused; i++) {
            struct instr *instr = &b->b_instr[i];
            if (instr->i_except != handler) {
                if (handler != NULL) {
                    RETURN_IF_FALSE(assemble_emit_exception_table_entry(a, start, ioffset, handler));
                }
                start = ioffset;
                handler = instr->i_except;
            }
            ioffset += instrsize(instr->i_oparg);
        }
    }
    if (handler != NULL) {
        RETURN_IF_FALSE(assemble_emit_exception_table_entry(a, start, ioffset, handler));
    }
    return 1;
}

/* Appends a range to the end of the line number table. See
 *  Objects/lnotab_notes.txt for the description of the line number table. */

static int
assemble_line_range(struct assembler *a)
{
    int ldelta, bdelta;
    bdelta =  (a->a_offset - a->a_lineno_start) * 2;
    if (bdelta == 0) {
        return 1;
    }
    if (a->a_lineno < 0) {
        ldelta = -128;
    }
    else {
        ldelta = a->a_lineno - a->a_prevlineno;
        a->a_prevlineno = a->a_lineno;
        while (ldelta > 127) {
            if (!assemble_emit_linetable_pair(a, 0, 127)) {
                return 0;
            }
            ldelta -= 127;
        }
        while (ldelta < -127) {
            if (!assemble_emit_linetable_pair(a, 0, -127)) {
                return 0;
            }
            ldelta += 127;
        }
    }
    assert(-128 <= ldelta && ldelta < 128);
    while (bdelta > 254) {
        if (!assemble_emit_linetable_pair(a, 254, ldelta)) {
            return 0;
        }
        ldelta = a->a_lineno < 0 ? -128 : 0;
        bdelta -= 254;
    }
    if (!assemble_emit_linetable_pair(a, bdelta, ldelta)) {
        return 0;
    }
    a->a_lineno_start = a->a_offset;
    return 1;
}

static int
assemble_lnotab(struct assembler *a, struct instr *i)
{
    if (i->i_lineno == a->a_lineno) {
        return 1;
    }
    if (!assemble_line_range(a)) {
        return 0;
    }
    a->a_lineno = i->i_lineno;
    return 1;
}


/* assemble_emit()
   Extend the bytecode with a new instruction.
   Update lnotab if necessary.
*/

static int
assemble_emit(struct assembler *a, struct instr *i)
{
    int size, arg = 0;
    Py_ssize_t len = PyBytes_GET_SIZE(a->a_bytecode);
    _Py_CODEUNIT *code;

    arg = i->i_oparg;
    size = instrsize(arg);
    if (i->i_lineno && !assemble_lnotab(a, i))
        return 0;
    if (a->a_offset + size >= len / (int)sizeof(_Py_CODEUNIT)) {
        if (len > PY_SSIZE_T_MAX / 2)
            return 0;
        if (_PyBytes_Resize(&a->a_bytecode, len * 2) < 0)
            return 0;
    }
    code = (_Py_CODEUNIT *)PyBytes_AS_STRING(a->a_bytecode) + a->a_offset;
    a->a_offset += size;
    write_op_arg(code, i->i_opcode, arg, size);
    return 1;
}

static void
assemble_jump_offsets(struct assembler *a, struct compiler *c)
{
    basicblock *b;
    int bsize, totsize, extended_arg_recompile;
    int i;

    /* Compute the size of each block and fixup jump args.
       Replace block pointer with position in bytecode. */
    do {
        totsize = 0;
        for (basicblock *b = a->a_entry; b != NULL; b = b->b_next) {
            bsize = blocksize(b);
            b->b_offset = totsize;
            totsize += bsize;
        }
        extended_arg_recompile = 0;
        for (b = c->u->u_blocks; b != NULL; b = b->b_list) {
            bsize = b->b_offset;
            for (i = 0; i < b->b_iused; i++) {
                struct instr *instr = &b->b_instr[i];
                int isize = instrsize(instr->i_oparg);
                /* Relative jumps are computed relative to
                   the instruction pointer after fetching
                   the jump instruction.
                */
                bsize += isize;
                if (is_jump(instr)) {
                    instr->i_oparg = instr->i_target->b_offset;
                    if (is_relative_jump(instr)) {
                        instr->i_oparg -= bsize;
                    }
                    if (instrsize(instr->i_oparg) != isize) {
                        extended_arg_recompile = 1;
                    }
                }
            }
        }

    /* XXX: This is an awful hack that could hurt performance, but
        on the bright side it should work until we come up
        with a better solution.

        The issue is that in the first loop blocksize() is called
        which calls instrsize() which requires i_oparg be set
        appropriately. There is a bootstrap problem because
        i_oparg is calculated in the second loop above.

        So we loop until we stop seeing new EXTENDED_ARGs.
        The only EXTENDED_ARGs that could be popping up are
        ones in jump instructions.  So this should converge
        fairly quickly.
    */
    } while (extended_arg_recompile);
}

static PyObject *
dict_keys_inorder(PyObject *dict, Py_ssize_t offset)
{
    PyObject *tuple, *k, *v;
    Py_ssize_t i, pos = 0, size = PyDict_GET_SIZE(dict);

    tuple = PyTuple_New(size);
    if (tuple == NULL)
        return NULL;
    while (PyDict_Next(dict, &pos, &k, &v)) {
        i = PyLong_AS_LONG(v);
        Py_INCREF(k);
        assert((i - offset) < size);
        assert((i - offset) >= 0);
        PyTuple_SET_ITEM(tuple, i - offset, k);
    }
    return tuple;
}

static PyObject *
consts_dict_keys_inorder(PyObject *dict)
{
    PyObject *consts, *k, *v;
    Py_ssize_t i, pos = 0, size = PyDict_GET_SIZE(dict);

    consts = PyList_New(size);   /* PyCode_Optimize() requires a list */
    if (consts == NULL)
        return NULL;
    while (PyDict_Next(dict, &pos, &k, &v)) {
        i = PyLong_AS_LONG(v);
        /* The keys of the dictionary can be tuples wrapping a contant.
         * (see compiler_add_o and _PyCode_ConstantKey). In that case
         * the object we want is always second. */
        if (PyTuple_CheckExact(k)) {
            k = PyTuple_GET_ITEM(k, 1);
        }
        Py_INCREF(k);
        assert(i < size);
        assert(i >= 0);
        PyList_SET_ITEM(consts, i, k);
    }
    return consts;
}

static int
compute_code_flags(struct compiler *c)
{
    PySTEntryObject *ste = c->u->u_ste;
    int flags = 0;
    if (ste->ste_type == FunctionBlock) {
        flags |= CO_NEWLOCALS | CO_OPTIMIZED;
        if (ste->ste_nested)
            flags |= CO_NESTED;
        if (ste->ste_generator && !ste->ste_coroutine)
            flags |= CO_GENERATOR;
        if (!ste->ste_generator && ste->ste_coroutine)
            flags |= CO_COROUTINE;
        if (ste->ste_generator && ste->ste_coroutine)
            flags |= CO_ASYNC_GENERATOR;
        if (ste->ste_varargs)
            flags |= CO_VARARGS;
        if (ste->ste_varkeywords)
            flags |= CO_VARKEYWORDS;
    }

    /* (Only) inherit compilerflags in PyCF_MASK */
    flags |= (c->c_flags->cf_flags & PyCF_MASK);

    if ((IS_TOP_LEVEL_AWAIT(c)) &&
         ste->ste_coroutine &&
         !ste->ste_generator) {
        flags |= CO_COROUTINE;
    }

    return flags;
}

// Merge *obj* with constant cache.
// Unlike merge_consts_recursive(), this function doesn't work recursively.
static int
merge_const_one(struct compiler *c, PyObject **obj)
{
    PyObject *key = _PyCode_ConstantKey(*obj);
    if (key == NULL) {
        return 0;
    }

    // t is borrowed reference
    PyObject *t = PyDict_SetDefault(c->c_const_cache, key, key);
    Py_DECREF(key);
    if (t == NULL) {
        return 0;
    }
    if (t == key) {  // obj is new constant.
        return 1;
    }

    if (PyTuple_CheckExact(t)) {
        // t is still borrowed reference
        t = PyTuple_GET_ITEM(t, 1);
    }

    Py_INCREF(t);
    Py_DECREF(*obj);
    *obj = t;
    return 1;
}

static PyCodeObject *
makecode(struct compiler *c, struct assembler *a, PyObject *consts, int maxdepth)
{
    PyCodeObject *co = NULL;
    PyObject *names = NULL;
    PyObject *varnames = NULL;
    PyObject *name = NULL;
    PyObject *freevars = NULL;
    PyObject *cellvars = NULL;
    Py_ssize_t nlocals;
    int nlocals_int;
    int flags;
    int posorkeywordargcount, posonlyargcount, kwonlyargcount;

    names = dict_keys_inorder(c->u->u_names, 0);
    varnames = dict_keys_inorder(c->u->u_varnames, 0);
    if (!names || !varnames) {
        goto error;
    }
    cellvars = dict_keys_inorder(c->u->u_cellvars, 0);
    if (!cellvars)
        goto error;
    freevars = dict_keys_inorder(c->u->u_freevars, PyTuple_GET_SIZE(cellvars));
    if (!freevars)
        goto error;

    if (!merge_const_one(c, &names) ||
            !merge_const_one(c, &varnames) ||
            !merge_const_one(c, &cellvars) ||
            !merge_const_one(c, &freevars))
    {
        goto error;
    }

    nlocals = PyDict_GET_SIZE(c->u->u_varnames);
    assert(nlocals < INT_MAX);
    nlocals_int = Py_SAFE_DOWNCAST(nlocals, Py_ssize_t, int);

    flags = compute_code_flags(c);
    if (flags < 0)
        goto error;

    consts = PyList_AsTuple(consts); /* PyCode_New requires a tuple */
    if (consts == NULL) {
        goto error;
    }
    if (!merge_const_one(c, &consts)) {
        Py_DECREF(consts);
        goto error;
    }

    posonlyargcount = Py_SAFE_DOWNCAST(c->u->u_posonlyargcount, Py_ssize_t, int);
    posorkeywordargcount = Py_SAFE_DOWNCAST(c->u->u_argcount, Py_ssize_t, int);
    kwonlyargcount = Py_SAFE_DOWNCAST(c->u->u_kwonlyargcount, Py_ssize_t, int);
    co = PyCode_NewWithPosOnlyArgs(posonlyargcount+posorkeywordargcount,
                                   posonlyargcount, kwonlyargcount, nlocals_int,
                                   maxdepth, flags, a->a_bytecode, consts, names,
                                   varnames, freevars, cellvars, c->c_filename,
                                   c->u->u_name, c->u->u_firstlineno, a->a_lnotab, a->a_except_table);
    Py_DECREF(consts);
 error:
    Py_XDECREF(names);
    Py_XDECREF(varnames);
    Py_XDECREF(name);
    Py_XDECREF(freevars);
    Py_XDECREF(cellvars);
    return co;
}


/* For debugging purposes only */
#if 0
static void
dump_instr(const struct instr *i)
{
    const char *jrel = (is_relative_jump(instr)) ? "jrel " : "";
    const char *jabs = (is_jump(instr) && !is_relative_jump(instr))? "jabs " : "";
    char arg[128];

    *arg = '\0';
    if (HAS_ARG(i->i_opcode)) {
        sprintf(arg, "arg: %d ", i->i_oparg);
    }
    fprintf(stderr, "line: %d, opcode: %d %s%s%s\n",
                    i->i_lineno, i->i_opcode, arg, jabs, jrel);
}

static void
dump_basicblock(const basicblock *b)
{
    const char *b_return = b->b_return ? "return " : "";
    fprintf(stderr, "used: %d, depth: %d, offset: %d %s\n",
        b->b_iused, b->b_startdepth, b->b_offset, b_return);
    if (b->b_instr) {
        int i;
        for (i = 0; i < b->b_iused; i++) {
            fprintf(stderr, "  [%02d] ", i);
            dump_instr(b->b_instr + i);
        }
    }
}
#endif


static int
normalize_basic_block(basicblock *bb);

static int
optimize_cfg(struct compiler *c, struct assembler *a, PyObject *consts);

static int
ensure_exits_have_lineno(struct compiler *c);

static int
insert_generator_prefix(struct compiler *c, basicblock *entryblock) {

    int flags = compute_code_flags(c);
    if (flags < 0) {
        return -1;
    }
    int kind;
    if (flags & (CO_GENERATOR | CO_COROUTINE | CO_ASYNC_GENERATOR)) {
        if (flags & CO_COROUTINE) {
            kind = 1;
        }
        else if (flags & CO_ASYNC_GENERATOR) {
            kind = 2;
        }
        else {
            kind = 0;
        }
    }
    else {
        return 0;
    }
    if (compiler_next_instr(entryblock) < 0) {
        return -1;
    }
    for (int i = entryblock->b_iused-1; i > 0; i--) {
        entryblock->b_instr[i] = entryblock->b_instr[i-1];
    }
    entryblock->b_instr[0].i_opcode = GEN_START;
    entryblock->b_instr[0].i_oparg = kind;
    entryblock->b_instr[0].i_lineno = -1;
    entryblock->b_instr[0].i_target = NULL;
    return 0;
}

static PyCodeObject *
assemble(struct compiler *c, int addNone)
{
    basicblock *b, *entryblock;
    struct assembler a;
    int j, nblocks;
    PyCodeObject *co = NULL;
    PyObject *consts = NULL;

    /* Make sure every block that falls off the end returns None.
       XXX NEXT_BLOCK() isn't quite right, because if the last
       block ends with a jump or return b_next shouldn't set.
     */
    if (!c->u->u_curblock->b_return) {
        c->u->u_lineno = -1;
        if (addNone)
            ADDOP_LOAD_CONST(c, Py_None);
        ADDOP(c, RETURN_VALUE);
    }

    for (basicblock *b = c->u->u_blocks; b != NULL; b = b->b_list) {
        if (normalize_basic_block(b)) {
            return NULL;
        }
    }

    if (ensure_exits_have_lineno(c)) {
        return NULL;
    }

    nblocks = 0;
    entryblock = NULL;
    for (b = c->u->u_blocks; b != NULL; b = b->b_list) {
        nblocks++;
        entryblock = b;
    }
    assert(entryblock != NULL);

    if (insert_generator_prefix(c, entryblock)) {
        goto error;
    }

    /* Set firstlineno if it wasn't explicitly set. */
    if (!c->u->u_firstlineno) {
        if (entryblock->b_instr && entryblock->b_instr->i_lineno)
            c->u->u_firstlineno = entryblock->b_instr->i_lineno;
       else
            c->u->u_firstlineno = 1;
    }

    if (!assemble_init(&a, nblocks, c->u->u_firstlineno))
        goto error;
    a.a_entry = entryblock;
    a.a_nblocks = nblocks;

    consts = consts_dict_keys_inorder(c->u->u_consts);
    if (consts == NULL) {
        goto error;
    }
    if (optimize_cfg(c, &a, consts)) {
        goto error;
    }

    if (label_exception_targets(entryblock)) {
        goto error;
    }

    /* Can't modify the bytecode after computing jump offsets. */
    assemble_jump_offsets(&a, c);

    int maxdepth = stackdepth(c);
    if (maxdepth < 0) {
        goto error;
    }
    if (maxdepth > MAX_ALLOWED_STACK_USE) {
        PyErr_Format(PyExc_SystemError,
                     "excessive stack use: stack is %d deep",
                     maxdepth);
        goto error;
    }
    convert_exception_handlers_to_nops(entryblock);

    /* Emit code. */
    for(b = entryblock; b != NULL; b = b->b_next) {
        for (j = 0; j < b->b_iused; j++)
            if (!assemble_emit(&a, &b->b_instr[j]))
                goto error;
    }

    if (!assemble_exception_table(&a)) {
        return 0;
    }
    if (!assemble_line_range(&a)) {
        return 0;
    }

    if (_PyBytes_Resize(&a.a_lnotab, a.a_lnotab_off) < 0) {
        goto error;
    }

    if (_PyBytes_Resize(&a.a_except_table, a.a_except_table_off) < 0) {
        goto error;
    }

    if (!merge_const_one(c, &a.a_lnotab)) {
        goto error;
    }
    if (_PyBytes_Resize(&a.a_bytecode, a.a_offset * sizeof(_Py_CODEUNIT)) < 0) {
        goto error;
    }
    if (!merge_const_one(c, &a.a_bytecode)) {
        goto error;
    }

    co = makecode(c, &a, consts, maxdepth);
 error:
    Py_XDECREF(consts);
    assemble_free(&a);
    return co;
}

/* Replace LOAD_CONST c1, LOAD_CONST c2 ... LOAD_CONST cn, BUILD_TUPLE n
   with    LOAD_CONST (c1, c2, ... cn).
   The consts table must still be in list form so that the
   new constant (c1, c2, ... cn) can be appended.
   Called with codestr pointing to the first LOAD_CONST.
*/
static int
fold_tuple_on_constants(struct compiler *c,
                        struct instr *inst,
                        int n, PyObject *consts)
{
    /* Pre-conditions */
    assert(PyList_CheckExact(consts));
    assert(inst[n].i_opcode == BUILD_TUPLE);
    assert(inst[n].i_oparg == n);

    for (int i = 0; i < n; i++) {
        if (inst[i].i_opcode != LOAD_CONST) {
            return 0;
        }
    }

    /* Buildup new tuple of constants */
    PyObject *newconst = PyTuple_New(n);
    if (newconst == NULL) {
        return -1;
    }
    for (int i = 0; i < n; i++) {
        int arg = inst[i].i_oparg;
        PyObject *constant = PyList_GET_ITEM(consts, arg);
        Py_INCREF(constant);
        PyTuple_SET_ITEM(newconst, i, constant);
    }
    if (merge_const_one(c, &newconst) == 0) {
        Py_DECREF(newconst);
        return -1;
    }

    Py_ssize_t index;
    for (index = 0; index < PyList_GET_SIZE(consts); index++) {
        if (PyList_GET_ITEM(consts, index) == newconst) {
            break;
        }
    }
    if (index == PyList_GET_SIZE(consts)) {
        if ((size_t)index >= (size_t)INT_MAX - 1) {
            Py_DECREF(newconst);
            PyErr_SetString(PyExc_OverflowError, "too many constants");
            return -1;
        }
        if (PyList_Append(consts, newconst)) {
            Py_DECREF(newconst);
            return -1;
        }
    }
    Py_DECREF(newconst);
    for (int i = 0; i < n; i++) {
        inst[i].i_opcode = NOP;
    }
    inst[n].i_opcode = LOAD_CONST;
    inst[n].i_oparg = (int)index;
    return 0;
}


static int
eliminate_jump_to_jump(basicblock *bb, int opcode) {
    assert (bb->b_iused > 0);
    struct instr *inst = &bb->b_instr[bb->b_iused-1];
    assert (is_jump(inst));
    assert (inst->i_target->b_iused > 0);
    struct instr *target = &inst->i_target->b_instr[0];
    if (inst->i_target == target->i_target) {
        /* Nothing to do */
        return 0;
    }
    int lineno = target->i_lineno;
    if (add_jump_to_block(bb, opcode, lineno, target->i_target) == 0) {
        return -1;
    }
    assert (bb->b_iused >= 2);
    bb->b_instr[bb->b_iused-2].i_opcode = NOP;
    return 0;
}

/* Maximum size of basic block that should be copied in optimizer */
#define MAX_COPY_SIZE 4

/* Optimization */
static int
optimize_basic_block(struct compiler *c, basicblock *bb, PyObject *consts)
{
    assert(PyList_CheckExact(consts));
    struct instr nop;
    nop.i_opcode = NOP;
    struct instr *target;
    for (int i = 0; i < bb->b_iused; i++) {
        struct instr *inst = &bb->b_instr[i];
        int oparg = inst->i_oparg;
        int nextop = i+1 < bb->b_iused ? bb->b_instr[i+1].i_opcode : 0;
        if (is_jump(inst)) {
            /* Skip over empty basic blocks. */
            while (inst->i_target->b_iused == 0) {
                inst->i_target = inst->i_target->b_next;
            }
            target = &inst->i_target->b_instr[0];
        }
        else {
            target = &nop;
        }
        switch (inst->i_opcode) {
            /* Remove LOAD_CONST const; conditional jump */
            case LOAD_CONST:
            {
                PyObject* cnt;
                int is_true;
                int jump_if_true;
                switch(nextop) {
                    case POP_JUMP_IF_FALSE:
                    case POP_JUMP_IF_TRUE:
                        cnt = PyList_GET_ITEM(consts, oparg);
                        is_true = PyObject_IsTrue(cnt);
                        if (is_true == -1) {
                            goto error;
                        }
                        inst->i_opcode = NOP;
                        jump_if_true = nextop == POP_JUMP_IF_TRUE;
                        if (is_true == jump_if_true) {
                            bb->b_instr[i+1].i_opcode = JUMP_ABSOLUTE;
                            bb->b_nofallthrough = 1;
                        }
                        else {
                            bb->b_instr[i+1].i_opcode = NOP;
                        }
                        break;
                    case JUMP_IF_FALSE_OR_POP:
                    case JUMP_IF_TRUE_OR_POP:
                        cnt = PyList_GET_ITEM(consts, oparg);
                        is_true = PyObject_IsTrue(cnt);
                        if (is_true == -1) {
                            goto error;
                        }
                        jump_if_true = nextop == JUMP_IF_TRUE_OR_POP;
                        if (is_true == jump_if_true) {
                            bb->b_instr[i+1].i_opcode = JUMP_ABSOLUTE;
                            bb->b_nofallthrough = 1;
                        }
                        else {
                            inst->i_opcode = NOP;
                            bb->b_instr[i+1].i_opcode = NOP;
                        }
                        break;
                }
                break;
            }

                /* Try to fold tuples of constants.
                   Skip over BUILD_SEQN 1 UNPACK_SEQN 1.
                   Replace BUILD_SEQN 2 UNPACK_SEQN 2 with ROT2.
                   Replace BUILD_SEQN 3 UNPACK_SEQN 3 with ROT3 ROT2. */
            case BUILD_TUPLE:
                if (nextop == UNPACK_SEQUENCE && oparg == bb->b_instr[i+1].i_oparg) {
                    switch(oparg) {
                        case 1:
                            inst->i_opcode = NOP;
                            bb->b_instr[i+1].i_opcode = NOP;
                            break;
                        case 2:
                            inst->i_opcode = ROT_TWO;
                            bb->b_instr[i+1].i_opcode = NOP;
                            break;
                        case 3:
                            inst->i_opcode = ROT_THREE;
                            bb->b_instr[i+1].i_opcode = ROT_TWO;
                    }
                    break;
                }
                if (i >= oparg) {
                    if (fold_tuple_on_constants(c, inst-oparg, oparg, consts)) {
                        goto error;
                    }
                }
                break;

                /* Simplify conditional jump to conditional jump where the
                   result of the first test implies the success of a similar
                   test or the failure of the opposite test.
                   Arises in code like:
                   "a and b or c"
                   "(a and b) and c"
                   "(a or b) or c"
                   "(a or b) and c"
                   x:JUMP_IF_FALSE_OR_POP y   y:JUMP_IF_FALSE_OR_POP z
                      -->  x:JUMP_IF_FALSE_OR_POP z
                   x:JUMP_IF_FALSE_OR_POP y   y:JUMP_IF_TRUE_OR_POP z
                      -->  x:POP_JUMP_IF_FALSE y+1
                   where y+1 is the instruction following the second test.
                */
            case JUMP_IF_FALSE_OR_POP:
                switch(target->i_opcode) {
                    case POP_JUMP_IF_FALSE:
                        if (inst->i_lineno == target->i_lineno) {
                            *inst = *target;
                            i--;
                        }
                        break;
                    case JUMP_ABSOLUTE:
                    case JUMP_FORWARD:
                    case JUMP_IF_FALSE_OR_POP:
                        if (inst->i_lineno == target->i_lineno &&
                            inst->i_target != target->i_target) {
                            inst->i_target = target->i_target;
                            i--;
                        }
                        break;
                    case JUMP_IF_TRUE_OR_POP:
                        assert (inst->i_target->b_iused == 1);
                        if (inst->i_lineno == target->i_lineno) {
                            inst->i_opcode = POP_JUMP_IF_FALSE;
                            inst->i_target = inst->i_target->b_next;
                            --i;
                        }
                        break;
                }
                break;

            case JUMP_IF_TRUE_OR_POP:
                switch(target->i_opcode) {
                    case POP_JUMP_IF_TRUE:
                        if (inst->i_lineno == target->i_lineno) {
                            *inst = *target;
                            i--;
                        }
                        break;
                    case JUMP_ABSOLUTE:
                    case JUMP_FORWARD:
                    case JUMP_IF_TRUE_OR_POP:
                        if (inst->i_lineno == target->i_lineno &&
                            inst->i_target != target->i_target) {
                            inst->i_target = target->i_target;
                            i--;
                        }
                        break;
                    case JUMP_IF_FALSE_OR_POP:
                        assert (inst->i_target->b_iused == 1);
                        if (inst->i_lineno == target->i_lineno) {
                            inst->i_opcode = POP_JUMP_IF_TRUE;
                            inst->i_target = inst->i_target->b_next;
                            --i;
                        }
                        break;
                }
                break;

            case POP_JUMP_IF_FALSE:
                switch(target->i_opcode) {
                    case JUMP_ABSOLUTE:
                    case JUMP_FORWARD:
                        if (inst->i_lineno == target->i_lineno) {
                            inst->i_target = target->i_target;
                            i--;
                        }
                        break;
                }
                break;

            case POP_JUMP_IF_TRUE:
                switch(target->i_opcode) {
                    case JUMP_ABSOLUTE:
                    case JUMP_FORWARD:
                        if (inst->i_lineno == target->i_lineno) {
                            inst->i_target = target->i_target;
                            i--;
                        }
                        break;
                }
                break;

            case JUMP_ABSOLUTE:
            case JUMP_FORWARD:
                assert (i == bb->b_iused-1);
                switch(target->i_opcode) {
                    case JUMP_FORWARD:
                        if (eliminate_jump_to_jump(bb, inst->i_opcode)) {
                            goto error;
                        }
                        break;

                    case JUMP_ABSOLUTE:
                        if (eliminate_jump_to_jump(bb, JUMP_ABSOLUTE)) {
                            goto error;
                        }
                        break;
                    default:
                        if (inst->i_target->b_exit && inst->i_target->b_iused <= MAX_COPY_SIZE) {
                            basicblock *to_copy = inst->i_target;
                            inst->i_opcode = NOP;
                            for (i = 0; i < to_copy->b_iused; i++) {
                                int index = compiler_next_instr(bb);
                                if (index < 0) {
                                    return -1;
                                }
                                bb->b_instr[index] = to_copy->b_instr[i];
                            }
                            bb->b_exit = 1;
                        }
                }
        }
    }
    return 0;
error:
    return -1;
}


static void
clean_basic_block(basicblock *bb, int prev_lineno) {
    /* Remove NOPs when legal to do so. */
    int dest = 0;
    for (int src = 0; src < bb->b_iused; src++) {
        int lineno = bb->b_instr[src].i_lineno;
        if (bb->b_instr[src].i_opcode == NOP) {
            /* Eliminate no-op if it doesn't have a line number */
            if (lineno < 0) {
                continue;
            }
            /* or, if the previous instruction had the same line number. */
            if (prev_lineno == lineno) {
                continue;
            }
            /* or, if the next instruction has same line number or no line number */
            if (src < bb->b_iused - 1) {
                int next_lineno = bb->b_instr[src+1].i_lineno;
                if (next_lineno < 0 || next_lineno == lineno) {
                    bb->b_instr[src+1].i_lineno = lineno;
                    continue;
                }
            }
            else {
                basicblock* next = bb->b_next;
                while (next && next->b_iused == 0) {
                    next = next->b_next;
                }
                /* or if last instruction in BB and next BB has same line number */
                if (next) {
                    if (lineno == next->b_instr[0].i_lineno) {
                        continue;
                    }
                }
            }

        }
        if (dest != src) {
            bb->b_instr[dest] = bb->b_instr[src];
        }
        dest++;
        prev_lineno = lineno;
    }
    assert(dest <= bb->b_iused);
    bb->b_iused = dest;
}

static int
normalize_basic_block(basicblock *bb) {
    /* Mark blocks as exit and/or nofallthrough.
     Raise SystemError if CFG is malformed. */
    for (int i = 0; i < bb->b_iused; i++) {
        switch(bb->b_instr[i].i_opcode) {
            case RETURN_VALUE:
            case RAISE_VARARGS:
            case RERAISE:
            case POP_EXCEPT_AND_RERAISE:
                bb->b_exit = 1;
                bb->b_nofallthrough = 1;
                break;
            case JUMP_ABSOLUTE:
            case JUMP_FORWARD:
                bb->b_nofallthrough = 1;
                /* fall through */
            case POP_JUMP_IF_FALSE:
            case POP_JUMP_IF_TRUE:
            case JUMP_IF_FALSE_OR_POP:
            case JUMP_IF_TRUE_OR_POP:
            case FOR_ITER:
                if (i != bb->b_iused-1) {
                    PyErr_SetString(PyExc_SystemError, "malformed control flow graph.");
                    return -1;
                }
                /* Skip over empty basic blocks. */
                while (bb->b_instr[i].i_target->b_iused == 0) {
                    bb->b_instr[i].i_target = bb->b_instr[i].i_target->b_next;
                }

        }
    }
    return 0;
}

static int
mark_reachable(struct assembler *a) {
    basicblock **stack, **sp;
    sp = stack = (basicblock **)PyObject_Malloc(sizeof(basicblock *) * a->a_nblocks);
    if (stack == NULL) {
        return -1;
    }
    a->a_entry->b_predecessors = 1;
    *sp++ = a->a_entry;
    while (sp > stack) {
        basicblock *b = *(--sp);
        if (b->b_next && !b->b_nofallthrough) {
            if (b->b_next->b_predecessors == 0) {
                *sp++ = b->b_next;
            }
            b->b_next->b_predecessors++;
        }
        for (int i = 0; i < b->b_iused; i++) {
            basicblock *target;
            if (is_jump(&b->b_instr[i])) {
                target = b->b_instr[i].i_target;
                if (target->b_predecessors == 0) {
                    *sp++ = target;
                }
                target->b_predecessors++;
            }
        }
    }
    PyObject_Free(stack);
    return 0;
}

static void
eliminate_empty_basic_blocks(basicblock *entry) {
    /* Eliminate empty blocks */
    for (basicblock *b = entry; b != NULL; b = b->b_next) {
        basicblock *next = b->b_next;
        if (next) {
            while (next->b_iused == 0 && next->b_next) {
                next = next->b_next;
            }
            b->b_next = next;
        }
    }
    for (basicblock *b = entry; b != NULL; b = b->b_next) {
        if (b->b_iused == 0) {
            continue;
        }
        if (is_jump(&b->b_instr[b->b_iused-1])) {
            basicblock *target = b->b_instr[b->b_iused-1].i_target;
            while (target->b_iused == 0) {
                target = target->b_next;
            }
            b->b_instr[b->b_iused-1].i_target = target;
        }
    }
}


/* If an instruction has no line number, but it's predecessor in the BB does,
 * then copy the line number. If a successor block has no line number, and only
 * one predecessor, then inherit the line number.
 * This ensures that all exit blocks (with one predecessor) receive a line number.
 * Also reduces the size of the line number table,
 * but has no impact on the generated line number events.
 */
static void
propogate_line_numbers(struct assembler *a) {
    for (basicblock *b = a->a_entry; b != NULL; b = b->b_next) {
        if (b->b_iused == 0) {
            continue;
        }
        int prev_lineno = -1;
        for (int i = 0; i < b->b_iused; i++) {
            if (b->b_instr[i].i_lineno < 0) {
                b->b_instr[i].i_lineno = prev_lineno;
            }
            else {
                prev_lineno = b->b_instr[i].i_lineno;
            }
        }
        if (!b->b_nofallthrough && b->b_next->b_predecessors == 1) {
            assert(b->b_next->b_iused);
            if (b->b_next->b_instr[0].i_lineno < 0) {
                b->b_next->b_instr[0].i_lineno = prev_lineno;
            }
        }
        if (is_jump(&b->b_instr[b->b_iused-1])) {
            switch (b->b_instr[b->b_iused-1].i_opcode) {
                /* Note: Only actual jumps, not exception handlers */
                case SETUP_ASYNC_WITH:
                case SETUP_FINALLY:
                case SETUP_CLEANUP:
                    continue;
            }
            basicblock *target = b->b_instr[b->b_iused-1].i_target;
            if (target->b_predecessors == 1) {
                if (target->b_instr[0].i_lineno < 0) {
                    target->b_instr[0].i_lineno = prev_lineno;
                }
            }
        }
    }
}

/* Perform optimizations on a control flow graph.
   The consts object should still be in list form to allow new constants
   to be appended.

   All transformations keep the code size the same or smaller.
   For those that reduce size, the gaps are initially filled with
   NOPs.  Later those NOPs are removed.
*/

static int
optimize_cfg(struct compiler *c, struct assembler *a, PyObject *consts)
{
    for (basicblock *b = a->a_entry; b != NULL; b = b->b_next) {
        if (optimize_basic_block(c, b, consts)) {
            return -1;
        }
        clean_basic_block(b, -1);
        assert(b->b_predecessors == 0);
    }
    if (mark_reachable(a)) {
        return -1;
    }
    /* Delete unreachable instructions */
    for (basicblock *b = a->a_entry; b != NULL; b = b->b_next) {
       if (b->b_predecessors == 0) {
            b->b_iused = 0;
            b->b_nofallthrough = 0;
       }
    }
    basicblock *pred = NULL;
    for (basicblock *b = a->a_entry; b != NULL; b = b->b_next) {
        int prev_lineno = -1;
        if (pred && pred->b_iused) {
            prev_lineno = pred->b_instr[pred->b_iused-1].i_lineno;
        }
        clean_basic_block(b, prev_lineno);
        pred = b->b_nofallthrough ? NULL : b;
    }
    eliminate_empty_basic_blocks(a->a_entry);
    /* Delete jump instructions made redundant by previous step. If a non-empty
       block ends with a jump instruction, check if the next non-empty block
       reached through normal flow control is the target of that jump. If it
       is, then the jump instruction is redundant and can be deleted.
    */
    int maybe_empty_blocks = 0;
    for (basicblock *b = a->a_entry; b != NULL; b = b->b_next) {
        if (b->b_iused > 0) {
            struct instr *b_last_instr = &b->b_instr[b->b_iused - 1];
            if (b_last_instr->i_opcode == JUMP_ABSOLUTE ||
                b_last_instr->i_opcode == JUMP_FORWARD) {
                if (b_last_instr->i_target == b->b_next) {
                    assert(b->b_next->b_iused);
                    b->b_nofallthrough = 0;
                    b_last_instr->i_opcode = NOP;
                    clean_basic_block(b, -1);
                    maybe_empty_blocks = 1;
                }
            }
        }
    }
    if (maybe_empty_blocks) {
        eliminate_empty_basic_blocks(a->a_entry);
    }
    propogate_line_numbers(a);
    return 0;
}

static inline int
is_exit_without_lineno(basicblock *b) {
    return b->b_exit && b->b_instr[0].i_lineno < 0;
}

/* PEP 626 mandates that the f_lineno of a frame is correct
 * after a frame terminates. It would be prohibitively expensive
 * to continuously update the f_lineno field at runtime,
 * so we make sure that all exiting instruction (raises and returns)
 * have a valid line number, allowing us to compute f_lineno lazily.
 * We can do this by duplicating the exit blocks without line number
 * so that none have more than one predecessor. We can then safely
 * copy the line number from the sole predecessor block.
 */
static int
ensure_exits_have_lineno(struct compiler *c)
{
    basicblock *entry = NULL;
    /* Copy all exit blocks without line number that are targets of a jump.
     */
    for (basicblock *b = c->u->u_blocks; b != NULL; b = b->b_list) {
        entry = b;
        if (b->b_iused > 0 && is_jump(&b->b_instr[b->b_iused-1])) {
            switch (b->b_instr[b->b_iused-1].i_opcode) {
                /* Note: Only actual jumps, not exception handlers */
                case SETUP_ASYNC_WITH:
                case SETUP_FINALLY:
                case SETUP_CLEANUP:
                    continue;
            }
            basicblock *target = b->b_instr[b->b_iused-1].i_target;
            if (is_exit_without_lineno(target)) {
                basicblock *new_target = compiler_copy_block(c, target);
                if (new_target == NULL) {
                    return -1;
                }
                new_target->b_instr[0].i_lineno = b->b_instr[b->b_iused-1].i_lineno;
                b->b_instr[b->b_iused-1].i_target = new_target;
            }
        }
    }
    assert(entry != NULL);
    if (is_exit_without_lineno(entry)) {
        entry->b_instr[0].i_lineno = c->u->u_firstlineno;
    }
    /* Eliminate empty blocks */
    for (basicblock *b = c->u->u_blocks; b != NULL; b = b->b_list) {
        while (b->b_next && b->b_next->b_iused == 0) {
            b->b_next = b->b_next->b_next;
        }
    }
    /* Any remaining reachable exit blocks without line number can only be reached by
     * fall through, and thus can only have a single predecessor */
    for (basicblock *b = c->u->u_blocks; b != NULL; b = b->b_list) {
        if (!b->b_nofallthrough && b->b_next && b->b_iused > 0) {
            if (is_exit_without_lineno(b->b_next)) {
                assert(b->b_next->b_iused > 0);
                b->b_next->b_instr[0].i_lineno = b->b_instr[b->b_iused-1].i_lineno;
            }
        }
    }
    return 0;
}


/* Retained for API compatibility.
 * Optimization is now done in optimize_cfg */

PyObject *
PyCode_Optimize(PyObject *code, PyObject* Py_UNUSED(consts),
                PyObject *Py_UNUSED(names), PyObject *Py_UNUSED(lnotab_obj))
{
    Py_INCREF(code);
    return code;
}<|MERGE_RESOLUTION|>--- conflicted
+++ resolved
@@ -5083,14 +5083,10 @@
 
     /* For exceptional outcome: */
     compiler_use_next_block(c, final);
-<<<<<<< HEAD
     c->u->u_lineno = -1;
 
     ADDOP_JUMP(c, SETUP_CLEANUP, cleanup);
     ADDOP(c, PUSH_EXC_INFO);
-
-=======
->>>>>>> 5979e81a
     ADDOP(c, WITH_EXCEPT_START);
     ADDOP(c, GET_AWAITABLE);
     ADDOP_LOAD_CONST(c, Py_None);
@@ -5184,14 +5180,10 @@
 
     /* For exceptional outcome: */
     compiler_use_next_block(c, final);
-<<<<<<< HEAD
     c->u->u_lineno = -1;
 
     ADDOP_JUMP(c, SETUP_CLEANUP, cleanup);
     ADDOP(c, PUSH_EXC_INFO);
-
-=======
->>>>>>> 5979e81a
     ADDOP(c, WITH_EXCEPT_START);
     compiler_with_except_finish(c, cleanup);
 
