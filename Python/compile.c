--- conflicted
+++ resolved
@@ -5618,6 +5618,7 @@
 // stored *underneath* them on success. This lets us defer all names stores
 // until the *entire* pattern matches.
 
+
 #define WILDCARD_CHECK(N) \
     ((N)->kind == MatchAs_kind && !(N)->v.MatchAs.name)
 
@@ -5627,6 +5628,7 @@
 // Limit permitted subexpressions, even if the parser & AST validator let them through
 #define MATCH_VALUE_EXPR(N) \
     ((N)->kind == Constant_kind || (N)->kind == Attribute_kind)
+
 
 // Allocate or resize pc->fail_pop to allow for n items to be popped on failure.
 static int
@@ -5752,80 +5754,21 @@
     return 1;
 }
 
+
 static int
 pattern_helper_sequence_unpack(struct compiler *c, asdl_pattern_seq *patterns,
                                Py_ssize_t star, pattern_context *pc)
 {
-<<<<<<< HEAD
-    RETURN_IF_FALSE(unpack_helper(c, values));
-    Py_ssize_t size = asdl_seq_LEN(values);
+    RETURN_IF_FALSE(pattern_unpack_helper(c, patterns));
+    Py_ssize_t size = asdl_seq_LEN(patterns);
     // We've now got a bunch of new subjects on the stack. They need to remain
     // there after each subpattern match:
     pc->on_top += size;
     for (Py_ssize_t i = 0; i < size; i++) {
         // One less item to keep track of each time we loop through:
         pc->on_top--;
-        expr_ty value = asdl_seq_GET(values, i);
-        if (i == star) {
-            assert(value->kind == Starred_kind);
-            value = value->v.Starred.value;
-        }
-        RETURN_IF_FALSE(compiler_pattern_subpattern(c, value, pc));
-=======
-    RETURN_IF_FALSE(pattern_unpack_helper(c, patterns));
-    // We've now got a bunch of new subjects on the stack. If any of them fail
-    // to match, we need to pop everything else off, then finally push False.
-    // fails is an array of blocks that correspond to the necessary amount of
-    // popping for each element:
-    basicblock **fails;
-    Py_ssize_t size = asdl_seq_LEN(patterns);
-    fails = (basicblock **)PyObject_Malloc(sizeof(basicblock*) * size);
-    if (fails == NULL) {
-        PyErr_NoMemory();
-        return 0;
-    }
-    // NOTE: Can't use our nice returning macros anymore: they'll leak memory!
-    // goto error on error.
-    for (Py_ssize_t i = 0; i < size; i++) {
-        fails[i] = compiler_new_block(c);
-        if (fails[i] == NULL) {
-            goto error;
-        }
-    }
-    for (Py_ssize_t i = 0; i < size; i++) {
         pattern_ty pattern = asdl_seq_GET(patterns, i);
-        assert((i == star) == (pattern->kind == MatchStar_kind));
-        if (!compiler_pattern_subpattern(c, pattern, pc) ||
-            !compiler_addop_j(c, POP_JUMP_IF_FALSE, fails[i]) ||
-            compiler_next_block(c) == NULL)
-        {
-            goto error;
-        }
-    }
-    // Success!
-    basicblock *end = compiler_new_block(c);
-    if (end == NULL ||
-        !compiler_addop_load_const(c, Py_True) ||
-        !compiler_addop_j(c, JUMP_FORWARD, end))
-    {
-        goto error;
-    }
-    // This is where we handle failed sub-patterns. For a sequence pattern like
-    // [a, b, c, d], this will look like:
-    // fails[0]: POP_TOP
-    // fails[1]: POP_TOP
-    // fails[2]: POP_TOP
-    // fails[3]: LOAD_CONST False
-    for (Py_ssize_t i = 0; i < size - 1; i++) {
-        compiler_use_next_block(c, fails[i]);
-        if (!compiler_addop(c, POP_TOP)) {
-            goto error;
-        }
-    }
-    compiler_use_next_block(c, fails[size - 1]);
-    if (!compiler_addop_load_const(c, Py_False)) {
-        goto error;
->>>>>>> dbe60ee0
+        RETURN_IF_FALSE(compiler_pattern_subpattern(c, pattern, pc));
     }
     return 1;
 }
@@ -5838,16 +5781,9 @@
 pattern_helper_sequence_subscr(struct compiler *c, asdl_pattern_seq *patterns,
                                Py_ssize_t star, pattern_context *pc)
 {
-<<<<<<< HEAD
     // We need to keep the subject around for extracting elements:
     pc->on_top++;
-    Py_ssize_t size = asdl_seq_LEN(values);
-=======
-    basicblock *end, *fail_pop_1;
-    RETURN_IF_FALSE(end = compiler_new_block(c));
-    RETURN_IF_FALSE(fail_pop_1 = compiler_new_block(c));
     Py_ssize_t size = asdl_seq_LEN(patterns);
->>>>>>> dbe60ee0
     for (Py_ssize_t i = 0; i < size; i++) {
         pattern_ty pattern = asdl_seq_GET(patterns, i);
         if (WILDCARD_CHECK(pattern)) {
@@ -5869,19 +5805,14 @@
             ADDOP(c, BINARY_SUBTRACT);
         }
         ADDOP(c, BINARY_SUBSCR);
-<<<<<<< HEAD
-        RETURN_IF_FALSE(compiler_pattern_subpattern(c, value, pc));
-=======
         RETURN_IF_FALSE(compiler_pattern_subpattern(c, pattern, pc));
-        ADDOP_JUMP(c, POP_JUMP_IF_FALSE, fail_pop_1);
-        NEXT_BLOCK(c);
->>>>>>> dbe60ee0
     }
     // Pop the subject, we're done with it:
     pc->on_top--;
     ADDOP(c, POP_TOP);
     return 1;
 }
+
 
 // Like compiler_pattern, but turn off checks for irrefutability.
 static int
@@ -5894,12 +5825,11 @@
     return 1;
 }
 
+
 static int
 compiler_pattern_as(struct compiler *c, pattern_ty p, pattern_context *pc)
 {
     assert(p->kind == MatchAs_kind);
-<<<<<<< HEAD
-=======
     if (p->v.MatchAs.pattern == NULL) {
         // An irrefutable match:
         if (!pc->allow_irrefutable) {
@@ -5910,14 +5840,8 @@
             const char *e = "wildcard makes remaining patterns unreachable";
             return compiler_error(c, e);
         }
-        RETURN_IF_FALSE(pattern_helper_store_name(c, p->v.MatchAs.name, pc));
-        ADDOP_LOAD_CONST(c, Py_True);
-        return 1;
-    }
-    basicblock *end, *fail_pop_1;
-    RETURN_IF_FALSE(end = compiler_new_block(c));
-    RETURN_IF_FALSE(fail_pop_1 = compiler_new_block(c));
->>>>>>> dbe60ee0
+        return pattern_helper_store_name(c, p->v.MatchAs.name, pc);
+    }
     // Need to make a copy for (possibly) storing later:
     pc->on_top++;
     ADDOP(c, DUP_TOP);
@@ -5928,26 +5852,15 @@
     return 1;
 }
 
+
 static int
 compiler_pattern_star(struct compiler *c, pattern_ty p, pattern_context *pc)
 {
-<<<<<<< HEAD
-    assert(p->kind == Name_kind);
-    assert(p->v.Name.ctx == Store);
-    assert(!WILDCARD_CHECK(p));
-    if (!pc->allow_irrefutable) {
-        // Whoops, can't have a name capture here!
-        const char *e = "name capture %R makes remaining patterns unreachable";
-        return compiler_error(c, e, p->v.Name.id);
-    }
-    RETURN_IF_FALSE(pattern_helper_store_name(c, p->v.Name.id, pc));
-=======
     assert(p->kind == MatchStar_kind);
     RETURN_IF_FALSE(pattern_helper_store_name(c, p->v.MatchStar.name, pc));
-    ADDOP_LOAD_CONST(c, Py_True);
->>>>>>> dbe60ee0
-    return 1;
-}
+    return 1;
+}
+
 
 static int
 validate_kwd_attrs(struct compiler *c, asdl_identifier_seq *attrs, asdl_pattern_seq* patterns)
@@ -5972,6 +5885,7 @@
     }
     return 0;
 }
+
 
 static int
 compiler_pattern_class(struct compiler *c, pattern_ty p, pattern_context *pc)
@@ -5997,19 +5911,9 @@
         RETURN_IF_FALSE(!validate_kwd_attrs(c, kwd_attrs, kwd_patterns));
         c->u->u_col_offset = p->col_offset; // validate_kwd_attrs moves this
     }
-<<<<<<< HEAD
-    RETURN_IF_FALSE(!validate_keywords(c, kwargs));
-    VISIT(c, expr, p->v.Call.func);
-    PyObject *kwnames;
-    RETURN_IF_FALSE(kwnames = PyTuple_New(nkwargs));
-=======
-    basicblock *end, *fail_pop_1;
-    RETURN_IF_FALSE(end = compiler_new_block(c));
-    RETURN_IF_FALSE(fail_pop_1 = compiler_new_block(c));
     VISIT(c, expr, p->v.MatchClass.cls);
     PyObject *attr_names;
     RETURN_IF_FALSE(attr_names = PyTuple_New(nattrs));
->>>>>>> dbe60ee0
     Py_ssize_t i;
     for (i = 0; i < nattrs; i++) {
         PyObject *name = asdl_seq_GET(kwd_attrs, i);
@@ -6018,19 +5922,10 @@
     }
     ADDOP_LOAD_CONST_NEW(c, attr_names);
     ADDOP_I(c, MATCH_CLASS, nargs);
-<<<<<<< HEAD
-    // TOS is now a tuple of (nargs + nkwargs) attributes. Preserve it:
+    // TOS is now a tuple of (nargs + nattrs) attributes. Preserve it:
     pc->on_top++;
-    RETURN_IF_FALSE(jump_to_fail_pop(c, pc, POP_JUMP_IF_FALSE));
-    for (i = 0; i < nargs + nkwargs; i++) {
-        expr_ty arg;
-=======
-    ADDOP_JUMP(c, POP_JUMP_IF_FALSE, fail_pop_1);
-    NEXT_BLOCK(c);
-    // TOS is now a tuple of (nargs + nkwargs) attributes.
     for (i = 0; i < nargs + nattrs; i++) {
         pattern_ty pattern;
->>>>>>> dbe60ee0
         if (i < nargs) {
             // Positional:
             pattern = asdl_seq_GET(patterns, i);
@@ -6046,13 +5941,7 @@
         ADDOP(c, DUP_TOP);
         ADDOP_LOAD_CONST_NEW(c, PyLong_FromSsize_t(i));
         ADDOP(c, BINARY_SUBSCR);
-<<<<<<< HEAD
-        RETURN_IF_FALSE(compiler_pattern_subpattern(c, arg, pc));
-=======
         RETURN_IF_FALSE(compiler_pattern_subpattern(c, pattern, pc));
-        ADDOP_JUMP(c, POP_JUMP_IF_FALSE, fail_pop_1);
-        NEXT_BLOCK(c);
->>>>>>> dbe60ee0
     }
     // Success! Pop the tuple of attributes:
     pc->on_top--;
@@ -6060,45 +5949,11 @@
     return 1;
 }
 
-static int
-<<<<<<< HEAD
-compiler_pattern_literal(struct compiler *c, expr_ty p, pattern_context *pc)
-{
-    assert(p->kind == Constant_kind);
-    PyObject *v = p->v.Constant.value;
-    ADDOP_LOAD_CONST(c, v);
-    // Literal True, False, and None are compared by identity. All others use
-    // equality:
-    ADDOP_COMPARE(c, (v == Py_None || PyBool_Check(v)) ? Is : Eq);
-    RETURN_IF_FALSE(jump_to_fail_pop(c, pc, POP_JUMP_IF_FALSE));
-    NEXT_BLOCK(c);
-    return 1;
-}
-
-
-static int
-compiler_pattern_mapping(struct compiler *c, expr_ty p, pattern_context *pc)
-{
-    asdl_expr_seq *keys = p->v.Dict.keys;
-    asdl_expr_seq *values = p->v.Dict.values;
-    Py_ssize_t size = asdl_seq_LEN(values);
-    // A starred pattern will be a keyless value. It is guaranteed to be last:
-    int star = size ? !asdl_seq_GET(keys, size - 1) : 0;
-    // We need to keep the subject on top during the mapping and length checks:
-    pc->on_top++;
-    ADDOP(c, MATCH_MAPPING);
-    RETURN_IF_FALSE(jump_to_fail_pop(c, pc, POP_JUMP_IF_FALSE));
-    if (!size) {
-        // If the pattern is just "{}", we're done! Pop the subject:
-        pc->on_top--;
-=======
+
+static int
 compiler_pattern_mapping(struct compiler *c, pattern_ty p, pattern_context *pc)
 {
     assert(p->kind == MatchMapping_kind);
-    basicblock *end, *fail_pop_1, *fail_pop_3;
-    RETURN_IF_FALSE(end = compiler_new_block(c));
-    RETURN_IF_FALSE(fail_pop_1 = compiler_new_block(c));
-    RETURN_IF_FALSE(fail_pop_3 = compiler_new_block(c));
     asdl_expr_seq *keys = p->v.MatchMapping.keys;
     asdl_pattern_seq *patterns = p->v.MatchMapping.patterns;
     Py_ssize_t size = asdl_seq_LEN(keys);
@@ -6111,16 +5966,13 @@
     }
     // We have a double-star target if "rest" is set
     PyObject *star_target = p->v.MatchMapping.rest;
+    // We need to keep the subject on top during the mapping and length checks:
+    pc->on_top++;
     ADDOP(c, MATCH_MAPPING);
-    ADDOP_JUMP(c, POP_JUMP_IF_FALSE, fail_pop_1);
-    NEXT_BLOCK(c);
+    RETURN_IF_FALSE(jump_to_fail_pop(c, pc, POP_JUMP_IF_FALSE));
     if (!size && !star_target) {
-        // If the pattern is just "{}", we're done!
-        ADDOP(c, POP_TOP);
-        ADDOP_LOAD_CONST(c, Py_True);
-        ADDOP_JUMP(c, JUMP_FORWARD, end);
-        compiler_use_next_block(c, fail_pop_1);
->>>>>>> dbe60ee0
+        // If the pattern is just "{}", we're done! Pop the subject:
+        pc->on_top--;
         ADDOP(c, POP_TOP);
         return 1;
     }
@@ -6165,13 +6017,7 @@
         ADDOP(c, DUP_TOP);
         ADDOP_LOAD_CONST_NEW(c, PyLong_FromSsize_t(i));
         ADDOP(c, BINARY_SUBSCR);
-<<<<<<< HEAD
-        RETURN_IF_FALSE(compiler_pattern_subpattern(c, value, pc));
-=======
         RETURN_IF_FALSE(compiler_pattern_subpattern(c, pattern, pc));
-        ADDOP_JUMP(c, POP_JUMP_IF_FALSE, fail_pop_3);
-        NEXT_BLOCK(c);
->>>>>>> dbe60ee0
     }
     // If we get this far, it's a match! We're done with the tuple of values,
     // and whatever happens next should consume the tuple of keys underneath it:
@@ -6191,6 +6037,7 @@
     ADDOP(c, POP_TOP);
     return 1;
 }
+
 
 static int
 compiler_pattern_or(struct compiler *c, pattern_ty p, pattern_context *pc)
@@ -6209,16 +6056,7 @@
     PyObject *control = NULL;
     // NOTE: We can't use returning macros anymore! goto error on error.
     for (Py_ssize_t i = 0; i < size; i++) {
-<<<<<<< HEAD
-        expr_ty alt = asdl_seq_GET(p->v.MatchOr.patterns, i);
-=======
-        // NOTE: Can't use our nice returning macros in here: they'll leak sets!
         pattern_ty alt = asdl_seq_GET(p->v.MatchOr.patterns, i);
-        pc->stores = PySet_New(stores_init);
-        // An irrefutable sub-pattern must be last, if it is allowed at all:
-        int is_last = i == size - 1;
-        pc->allow_irrefutable = allow_irrefutable && is_last;
->>>>>>> dbe60ee0
         SET_LOC(c, alt);
         PyObject *pc_stores = PyList_New(0);
         if (pc_stores == NULL) {
@@ -6401,6 +6239,7 @@
     return 1;
 }
 
+
 static int
 compiler_pattern_value(struct compiler *c, pattern_ty p, pattern_context *pc)
 {
@@ -6416,26 +6255,17 @@
     return 1;
 }
 
+
 static int
 compiler_pattern_singleton(struct compiler *c, pattern_ty p, pattern_context *pc)
 {
-<<<<<<< HEAD
-    assert(p->kind == Name_kind);
-    assert(p->v.Name.ctx == Store);
-    assert(WILDCARD_CHECK(p));
-    if (!pc->allow_irrefutable) {
-        // Whoops, can't have a wildcard here!
-        const char *e = "wildcard makes remaining patterns unreachable";
-        return compiler_error(c, e);
-    }
-    ADDOP(c, POP_TOP);
-=======
     assert(p->kind == MatchSingleton_kind);
     ADDOP_LOAD_CONST(c, p->v.MatchSingleton.value);
     ADDOP_COMPARE(c, Is);
->>>>>>> dbe60ee0
-    return 1;
-}
+    RETURN_IF_FALSE(jump_to_fail_pop(c, pc, POP_JUMP_IF_FALSE));
+    return 1;
+}
+
 
 static int
 compiler_pattern(struct compiler *c, pattern_ty p, pattern_context *pc)
@@ -6465,6 +6295,7 @@
     return compiler_error(c, e, p->kind);
 }
 
+
 static int
 compiler_match_inner(struct compiler *c, stmt_ty s, pattern_context *pc)
 {
@@ -6472,17 +6303,7 @@
     basicblock *end;
     RETURN_IF_FALSE(end = compiler_new_block(c));
     Py_ssize_t cases = asdl_seq_LEN(s->v.Match.cases);
-<<<<<<< HEAD
-    assert(cases);
-=======
     assert(cases > 0);
-    pattern_context pc;
-    // We use pc.stores to track:
-    // - Repeated name assignments in the same pattern.
-    // - Different name assignments in alternatives.
-    // It's a set of names, but we don't create it until it's needed:
-    pc.stores = NULL;
->>>>>>> dbe60ee0
     match_case_ty m = asdl_seq_GET(s->v.Match.cases, cases - 1);
     int has_default = WILDCARD_CHECK(m->pattern) && 1 < cases;
     for (Py_ssize_t i = 0; i < cases - has_default; i++) {
@@ -6546,7 +6367,6 @@
     return 1;
 }
 
-<<<<<<< HEAD
 
 static int
 compiler_match(struct compiler *c, stmt_ty s)
@@ -6559,8 +6379,6 @@
 }
 
 
-=======
->>>>>>> dbe60ee0
 #undef WILDCARD_CHECK
 #undef WILDCARD_STAR_CHECK
 
