/*
 * This file compiles an abstract syntax tree (AST) into Python bytecode.
 *
 * The primary entry point is PyAST_Compile(), which returns a
 * PyCodeObject.  The compiler makes several passes to build the code
 * object:
 *   1. Checks for future statements.  See future.c
 *   2. Builds a symbol table.  See symtable.c.
 *   3. Generate code for basic blocks.  See compiler_mod() in this file.
 *   4. Assemble the basic blocks into final code.  See assemble() in
 *      this file.
 *   5. Optimize the byte code (peephole optimizations).  See peephole.c
 *
 * Note that compiler_mod() suggests module, but the module ast type
 * (mod_ty) has cases for expressions and interactive statements.
 *
 * CAUTION: The VISIT_* macros abort the current function when they
 * encounter a problem. So don't invoke them when there is memory
 * which needs to be released. Code blocks are OK, as the compiler
 * structure takes care of releasing those.  Use the arena to manage
 * objects.
 */

#include "Python.h"

#include "pycore_pystate.h"   /* _PyInterpreterState_GET_UNSAFE() */
#include "Python-ast.h"
#include "ast.h"
#include "code.h"
#include "symtable.h"
#include "opcode.h"
#include "wordcode_helpers.h"

#define DEFAULT_BLOCK_SIZE 16
#define DEFAULT_BLOCKS 8
#define DEFAULT_CODE_SIZE 128
#define DEFAULT_LNOTAB_SIZE 16

#define COMP_GENEXP   0
#define COMP_LISTCOMP 1
#define COMP_SETCOMP  2
#define COMP_DICTCOMP 3

#define IS_TOP_LEVEL_AWAIT(c) ( \
        (c->c_flags->cf_flags & PyCF_ALLOW_TOP_LEVEL_AWAIT) \
        && (c->u->u_ste->ste_type == ModuleBlock))

struct instr {
    unsigned i_jabs : 1;
    unsigned i_jrel : 1;
    unsigned char i_opcode;
    int i_oparg;
    struct basicblock_ *i_target; /* target block (if jump instruction) */
    int i_lineno;
};

typedef struct basicblock_ {
    /* Each basicblock in a compilation unit is linked via b_list in the
       reverse order that the block are allocated.  b_list points to the next
       block, not to be confused with b_next, which is next by control flow. */
    struct basicblock_ *b_list;
    /* number of instructions used */
    int b_iused;
    /* length of instruction array (b_instr) */
    int b_ialloc;
    /* pointer to an array of instructions, initially NULL */
    struct instr *b_instr;
    /* If b_next is non-NULL, it is a pointer to the next
       block reached by normal control flow. */
    struct basicblock_ *b_next;
    /* b_seen is used to perform a DFS of basicblocks. */
    unsigned b_seen : 1;
    /* b_return is true if a RETURN_VALUE opcode is inserted. */
    unsigned b_return : 1;
    /* depth of stack upon entry of block, computed by stackdepth() */
    int b_startdepth;
    /* instruction offset for block, computed by assemble_jump_offsets() */
    int b_offset;
} basicblock;

/* fblockinfo tracks the current frame block.

A frame block is used to handle loops, try/except, and try/finally.
It's called a frame block to distinguish it from a basic block in the
compiler IR.
*/

enum fblocktype { WHILE_LOOP, FOR_LOOP, EXCEPT, FINALLY_TRY, FINALLY_END,
                  WITH, ASYNC_WITH, HANDLER_CLEANUP, POP_VALUE };

struct fblockinfo {
    enum fblocktype fb_type;
    basicblock *fb_block;
    /* (optional) type-specific exit or cleanup block */
    basicblock *fb_exit;
    /* (optional) additional information required for unwinding */
    void *fb_datum;
};

enum {
    COMPILER_SCOPE_MODULE,
    COMPILER_SCOPE_CLASS,
    COMPILER_SCOPE_FUNCTION,
    COMPILER_SCOPE_ASYNC_FUNCTION,
    COMPILER_SCOPE_LAMBDA,
    COMPILER_SCOPE_COMPREHENSION,
};

/* The following items change on entry and exit of code blocks.
   They must be saved and restored when returning to a block.
*/
struct compiler_unit {
    PySTEntryObject *u_ste;

    PyObject *u_name;
    PyObject *u_qualname;  /* dot-separated qualified name (lazy) */
    int u_scope_type;

    /* The following fields are dicts that map objects to
       the index of them in co_XXX.      The index is used as
       the argument for opcodes that refer to those collections.
    */
    PyObject *u_consts;    /* all constants */
    PyObject *u_names;     /* all names */
    PyObject *u_varnames;  /* local variables */
    PyObject *u_cellvars;  /* cell variables */
    PyObject *u_freevars;  /* free variables */

    PyObject *u_private;        /* for private name mangling */

    Py_ssize_t u_argcount;        /* number of arguments for block */
    Py_ssize_t u_posonlyargcount;        /* number of positional only arguments for block */
    Py_ssize_t u_kwonlyargcount; /* number of keyword only arguments for block */
    /* Pointer to the most recently allocated block.  By following b_list
       members, you can reach all early allocated blocks. */
    basicblock *u_blocks;
    basicblock *u_entryblock; /* pointer to first block */
    basicblock *u_curblock; /* pointer to current block */

    int u_nfblocks;
    struct fblockinfo u_fblock[CO_MAXBLOCKS];

    int u_firstlineno; /* the first lineno of the block */
    int u_lineno;          /* the lineno for the current stmt */
    int u_col_offset;      /* the offset of the current stmt */
};

/* This struct captures the global state of a compilation.

The u pointer points to the current compilation unit, while units
for enclosing blocks are stored in c_stack.     The u and c_stack are
managed by compiler_enter_scope() and compiler_exit_scope().

Note that we don't track recursion levels during compilation - the
task of detecting and rejecting excessive levels of nesting is
handled by the symbol analysis pass.

*/

struct compiler {
    PyObject *c_filename;
    struct symtable *c_st;
    PyFutureFeatures *c_future; /* pointer to module's __future__ */
    PyCompilerFlags *c_flags;

    int c_optimize;              /* optimization level */
    int c_interactive;           /* true if in interactive mode */
    int c_nestlevel;
    int c_do_not_emit_bytecode;  /* The compiler won't emit any bytecode
                                    if this value is different from zero.
                                    This can be used to temporarily visit
                                    nodes without emitting bytecode to
                                    check only errors. */

    PyObject *c_const_cache;     /* Python dict holding all constants,
                                    including names tuple */
    struct compiler_unit *u; /* compiler state for current block */
    PyObject *c_stack;           /* Python list holding compiler_unit ptrs */
    PyArena *c_arena;            /* pointer to memory allocation arena */
};

static int compiler_enter_scope(struct compiler *, identifier, int, void *, int);
static void compiler_free(struct compiler *);
static basicblock *compiler_new_block(struct compiler *);
static int compiler_next_instr(basicblock *);
static int compiler_addop(struct compiler *, int);
static int compiler_addop_i(struct compiler *, int, Py_ssize_t);
static int compiler_addop_j(struct compiler *, int, basicblock *, int);
static int compiler_error(struct compiler *, const char *);
static int compiler_warn(struct compiler *, const char *, ...);
static int compiler_nameop(struct compiler *, identifier, expr_context_ty);

static PyCodeObject *compiler_mod(struct compiler *, mod_ty);
static int compiler_visit_stmt(struct compiler *, stmt_ty);
static int compiler_visit_keyword(struct compiler *, keyword_ty);
static int compiler_visit_expr(struct compiler *, expr_ty);
static int compiler_augassign(struct compiler *, stmt_ty);
static int compiler_annassign(struct compiler *, stmt_ty);
static int compiler_subscript(struct compiler *, expr_ty);
static int compiler_slice(struct compiler *, expr_ty);

static int inplace_binop(operator_ty);
static int are_all_items_const(asdl_seq *, Py_ssize_t, Py_ssize_t);
static int expr_constant(expr_ty);

static int compiler_with(struct compiler *, stmt_ty, int);
static int compiler_async_with(struct compiler *, stmt_ty, int);
static int compiler_async_for(struct compiler *, stmt_ty);
static int compiler_call_helper(struct compiler *c, int n,
                                asdl_seq *args,
                                asdl_seq *keywords);
static int compiler_try_except(struct compiler *, stmt_ty);
static int compiler_set_qualname(struct compiler *);

static int compiler_sync_comprehension_generator(
                                      struct compiler *c,
                                      asdl_seq *generators, int gen_index,
                                      int depth,
                                      expr_ty elt, expr_ty val, int type);

static int compiler_async_comprehension_generator(
                                      struct compiler *c,
                                      asdl_seq *generators, int gen_index,
                                      int depth,
                                      expr_ty elt, expr_ty val, int type);

static PyCodeObject *assemble(struct compiler *, int addNone);
static PyObject *__doc__, *__annotations__;

#define CAPSULE_NAME "compile.c compiler unit"

PyObject *
_Py_Mangle(PyObject *privateobj, PyObject *ident)
{
    /* Name mangling: __private becomes _classname__private.
       This is independent from how the name is used. */
    PyObject *result;
    size_t nlen, plen, ipriv;
    Py_UCS4 maxchar;
    if (privateobj == NULL || !PyUnicode_Check(privateobj) ||
        PyUnicode_READ_CHAR(ident, 0) != '_' ||
        PyUnicode_READ_CHAR(ident, 1) != '_') {
        Py_INCREF(ident);
        return ident;
    }
    nlen = PyUnicode_GET_LENGTH(ident);
    plen = PyUnicode_GET_LENGTH(privateobj);
    /* Don't mangle __id__ or names with dots.

       The only time a name with a dot can occur is when
       we are compiling an import statement that has a
       package name.

       TODO(jhylton): Decide whether we want to support
       mangling of the module name, e.g. __M.X.
    */
    if ((PyUnicode_READ_CHAR(ident, nlen-1) == '_' &&
         PyUnicode_READ_CHAR(ident, nlen-2) == '_') ||
        PyUnicode_FindChar(ident, '.', 0, nlen, 1) != -1) {
        Py_INCREF(ident);
        return ident; /* Don't mangle __whatever__ */
    }
    /* Strip leading underscores from class name */
    ipriv = 0;
    while (PyUnicode_READ_CHAR(privateobj, ipriv) == '_')
        ipriv++;
    if (ipriv == plen) {
        Py_INCREF(ident);
        return ident; /* Don't mangle if class is just underscores */
    }
    plen -= ipriv;

    if (plen + nlen >= PY_SSIZE_T_MAX - 1) {
        PyErr_SetString(PyExc_OverflowError,
                        "private identifier too large to be mangled");
        return NULL;
    }

    maxchar = PyUnicode_MAX_CHAR_VALUE(ident);
    if (PyUnicode_MAX_CHAR_VALUE(privateobj) > maxchar)
        maxchar = PyUnicode_MAX_CHAR_VALUE(privateobj);

    result = PyUnicode_New(1 + nlen + plen, maxchar);
    if (!result)
        return 0;
    /* ident = "_" + priv[ipriv:] + ident # i.e. 1+plen+nlen bytes */
    PyUnicode_WRITE(PyUnicode_KIND(result), PyUnicode_DATA(result), 0, '_');
    if (PyUnicode_CopyCharacters(result, 1, privateobj, ipriv, plen) < 0) {
        Py_DECREF(result);
        return NULL;
    }
    if (PyUnicode_CopyCharacters(result, plen+1, ident, 0, nlen) < 0) {
        Py_DECREF(result);
        return NULL;
    }
    assert(_PyUnicode_CheckConsistency(result, 1));
    return result;
}

static int
compiler_init(struct compiler *c)
{
    memset(c, 0, sizeof(struct compiler));

    c->c_const_cache = PyDict_New();
    if (!c->c_const_cache) {
        return 0;
    }

    c->c_stack = PyList_New(0);
    if (!c->c_stack) {
        Py_CLEAR(c->c_const_cache);
        return 0;
    }

    return 1;
}

PyCodeObject *
PyAST_CompileObject(mod_ty mod, PyObject *filename, PyCompilerFlags *flags,
                   int optimize, PyArena *arena)
{
    struct compiler c;
    PyCodeObject *co = NULL;
    PyCompilerFlags local_flags = _PyCompilerFlags_INIT;
    int merged;
    PyConfig *config = &_PyInterpreterState_GET_UNSAFE()->config;

    if (!__doc__) {
        __doc__ = PyUnicode_InternFromString("__doc__");
        if (!__doc__)
            return NULL;
    }
    if (!__annotations__) {
        __annotations__ = PyUnicode_InternFromString("__annotations__");
        if (!__annotations__)
            return NULL;
    }
    if (!compiler_init(&c))
        return NULL;
    Py_INCREF(filename);
    c.c_filename = filename;
    c.c_arena = arena;
    c.c_future = PyFuture_FromASTObject(mod, filename);
    if (c.c_future == NULL)
        goto finally;
    if (!flags) {
        flags = &local_flags;
    }
    merged = c.c_future->ff_features | flags->cf_flags;
    c.c_future->ff_features = merged;
    flags->cf_flags = merged;
    c.c_flags = flags;
    c.c_optimize = (optimize == -1) ? config->optimization_level : optimize;
    c.c_nestlevel = 0;
    c.c_do_not_emit_bytecode = 0;

    _PyASTOptimizeState state;
    state.optimize = c.c_optimize;
    state.ff_features = merged;

    if (!_PyAST_Optimize(mod, arena, &state)) {
        goto finally;
    }

    c.c_st = PySymtable_BuildObject(mod, filename, c.c_future);
    if (c.c_st == NULL) {
        if (!PyErr_Occurred())
            PyErr_SetString(PyExc_SystemError, "no symtable");
        goto finally;
    }

    co = compiler_mod(&c, mod);

 finally:
    compiler_free(&c);
    assert(co || PyErr_Occurred());
    return co;
}

PyCodeObject *
PyAST_CompileEx(mod_ty mod, const char *filename_str, PyCompilerFlags *flags,
                int optimize, PyArena *arena)
{
    PyObject *filename;
    PyCodeObject *co;
    filename = PyUnicode_DecodeFSDefault(filename_str);
    if (filename == NULL)
        return NULL;
    co = PyAST_CompileObject(mod, filename, flags, optimize, arena);
    Py_DECREF(filename);
    return co;

}

PyCodeObject *
PyNode_Compile(struct _node *n, const char *filename)
{
    PyCodeObject *co = NULL;
    mod_ty mod;
    PyArena *arena = PyArena_New();
    if (!arena)
        return NULL;
    mod = PyAST_FromNode(n, NULL, filename, arena);
    if (mod)
        co = PyAST_Compile(mod, filename, NULL, arena);
    PyArena_Free(arena);
    return co;
}

static void
compiler_free(struct compiler *c)
{
    if (c->c_st)
        PySymtable_Free(c->c_st);
    if (c->c_future)
        PyObject_Free(c->c_future);
    Py_XDECREF(c->c_filename);
    Py_DECREF(c->c_const_cache);
    Py_DECREF(c->c_stack);
}

static PyObject *
list2dict(PyObject *list)
{
    Py_ssize_t i, n;
    PyObject *v, *k;
    PyObject *dict = PyDict_New();
    if (!dict) return NULL;

    n = PyList_Size(list);
    for (i = 0; i < n; i++) {
        v = PyLong_FromSsize_t(i);
        if (!v) {
            Py_DECREF(dict);
            return NULL;
        }
        k = PyList_GET_ITEM(list, i);
        if (PyDict_SetItem(dict, k, v) < 0) {
            Py_DECREF(v);
            Py_DECREF(dict);
            return NULL;
        }
        Py_DECREF(v);
    }
    return dict;
}

/* Return new dict containing names from src that match scope(s).

src is a symbol table dictionary.  If the scope of a name matches
either scope_type or flag is set, insert it into the new dict.  The
values are integers, starting at offset and increasing by one for
each key.
*/

static PyObject *
dictbytype(PyObject *src, int scope_type, int flag, Py_ssize_t offset)
{
    Py_ssize_t i = offset, scope, num_keys, key_i;
    PyObject *k, *v, *dest = PyDict_New();
    PyObject *sorted_keys;

    assert(offset >= 0);
    if (dest == NULL)
        return NULL;

    /* Sort the keys so that we have a deterministic order on the indexes
       saved in the returned dictionary.  These indexes are used as indexes
       into the free and cell var storage.  Therefore if they aren't
       deterministic, then the generated bytecode is not deterministic.
    */
    sorted_keys = PyDict_Keys(src);
    if (sorted_keys == NULL)
        return NULL;
    if (PyList_Sort(sorted_keys) != 0) {
        Py_DECREF(sorted_keys);
        return NULL;
    }
    num_keys = PyList_GET_SIZE(sorted_keys);

    for (key_i = 0; key_i < num_keys; key_i++) {
        /* XXX this should probably be a macro in symtable.h */
        long vi;
        k = PyList_GET_ITEM(sorted_keys, key_i);
        v = PyDict_GetItem(src, k);
        assert(PyLong_Check(v));
        vi = PyLong_AS_LONG(v);
        scope = (vi >> SCOPE_OFFSET) & SCOPE_MASK;

        if (scope == scope_type || vi & flag) {
            PyObject *item = PyLong_FromSsize_t(i);
            if (item == NULL) {
                Py_DECREF(sorted_keys);
                Py_DECREF(dest);
                return NULL;
            }
            i++;
            if (PyDict_SetItem(dest, k, item) < 0) {
                Py_DECREF(sorted_keys);
                Py_DECREF(item);
                Py_DECREF(dest);
                return NULL;
            }
            Py_DECREF(item);
        }
    }
    Py_DECREF(sorted_keys);
    return dest;
}

static void
compiler_unit_check(struct compiler_unit *u)
{
    basicblock *block;
    for (block = u->u_blocks; block != NULL; block = block->b_list) {
        assert((uintptr_t)block != 0xcbcbcbcbU);
        assert((uintptr_t)block != 0xfbfbfbfbU);
        assert((uintptr_t)block != 0xdbdbdbdbU);
        if (block->b_instr != NULL) {
            assert(block->b_ialloc > 0);
            assert(block->b_iused > 0);
            assert(block->b_ialloc >= block->b_iused);
        }
        else {
            assert (block->b_iused == 0);
            assert (block->b_ialloc == 0);
        }
    }
}

static void
compiler_unit_free(struct compiler_unit *u)
{
    basicblock *b, *next;

    compiler_unit_check(u);
    b = u->u_blocks;
    while (b != NULL) {
        if (b->b_instr)
            PyObject_Free((void *)b->b_instr);
        next = b->b_list;
        PyObject_Free((void *)b);
        b = next;
    }
    Py_CLEAR(u->u_ste);
    Py_CLEAR(u->u_name);
    Py_CLEAR(u->u_qualname);
    Py_CLEAR(u->u_consts);
    Py_CLEAR(u->u_names);
    Py_CLEAR(u->u_varnames);
    Py_CLEAR(u->u_freevars);
    Py_CLEAR(u->u_cellvars);
    Py_CLEAR(u->u_private);
    PyObject_Free(u);
}

static int
compiler_enter_scope(struct compiler *c, identifier name,
                     int scope_type, void *key, int lineno)
{
    struct compiler_unit *u;
    basicblock *block;

    u = (struct compiler_unit *)PyObject_Malloc(sizeof(
                                            struct compiler_unit));
    if (!u) {
        PyErr_NoMemory();
        return 0;
    }
    memset(u, 0, sizeof(struct compiler_unit));
    u->u_scope_type = scope_type;
    u->u_argcount = 0;
    u->u_posonlyargcount = 0;
    u->u_kwonlyargcount = 0;
    u->u_ste = PySymtable_Lookup(c->c_st, key);
    if (!u->u_ste) {
        compiler_unit_free(u);
        return 0;
    }
    Py_INCREF(name);
    u->u_name = name;
    u->u_varnames = list2dict(u->u_ste->ste_varnames);
    u->u_cellvars = dictbytype(u->u_ste->ste_symbols, CELL, 0, 0);
    if (!u->u_varnames || !u->u_cellvars) {
        compiler_unit_free(u);
        return 0;
    }
    if (u->u_ste->ste_needs_class_closure) {
        /* Cook up an implicit __class__ cell. */
        _Py_IDENTIFIER(__class__);
        PyObject *name;
        int res;
        assert(u->u_scope_type == COMPILER_SCOPE_CLASS);
        assert(PyDict_GET_SIZE(u->u_cellvars) == 0);
        name = _PyUnicode_FromId(&PyId___class__);
        if (!name) {
            compiler_unit_free(u);
            return 0;
        }
        res = PyDict_SetItem(u->u_cellvars, name, _PyLong_Zero);
        if (res < 0) {
            compiler_unit_free(u);
            return 0;
        }
    }

    u->u_freevars = dictbytype(u->u_ste->ste_symbols, FREE, DEF_FREE_CLASS,
                               PyDict_GET_SIZE(u->u_cellvars));
    if (!u->u_freevars) {
        compiler_unit_free(u);
        return 0;
    }

    u->u_blocks = NULL;
    u->u_entryblock = NULL;
    u->u_nfblocks = 0;
    u->u_firstlineno = lineno;
    u->u_lineno = 0;
    u->u_col_offset = 0;
    u->u_consts = PyDict_New();
    if (!u->u_consts) {
        compiler_unit_free(u);
        return 0;
    }
    u->u_names = PyDict_New();
    if (!u->u_names) {
        compiler_unit_free(u);
        return 0;
    }

    u->u_private = NULL;

    /* Push the old compiler_unit on the stack. */
    if (c->u) {
        PyObject *capsule = PyCapsule_New(c->u, CAPSULE_NAME, NULL);
        if (!capsule || PyList_Append(c->c_stack, capsule) < 0) {
            Py_XDECREF(capsule);
            compiler_unit_free(u);
            return 0;
        }
        Py_DECREF(capsule);
        u->u_private = c->u->u_private;
        Py_XINCREF(u->u_private);
    }
    c->u = u;

    c->c_nestlevel++;

    block = compiler_new_block(c);
    if (block == NULL)
        return 0;
    c->u->u_curblock = block;

    if (u->u_scope_type != COMPILER_SCOPE_MODULE) {
        if (!compiler_set_qualname(c))
            return 0;
    }

    return 1;
}

static void
compiler_exit_scope(struct compiler *c)
{
    Py_ssize_t n;
    PyObject *capsule;

    c->c_nestlevel--;
    compiler_unit_free(c->u);
    /* Restore c->u to the parent unit. */
    n = PyList_GET_SIZE(c->c_stack) - 1;
    if (n >= 0) {
        capsule = PyList_GET_ITEM(c->c_stack, n);
        c->u = (struct compiler_unit *)PyCapsule_GetPointer(capsule, CAPSULE_NAME);
        assert(c->u);
        /* we are deleting from a list so this really shouldn't fail */
        if (PySequence_DelItem(c->c_stack, n) < 0)
            Py_FatalError("compiler_exit_scope()");
        compiler_unit_check(c->u);
    }
    else
        c->u = NULL;

}

static int
compiler_set_qualname(struct compiler *c)
{
    _Py_static_string(dot, ".");
    _Py_static_string(dot_locals, ".<locals>");
    Py_ssize_t stack_size;
    struct compiler_unit *u = c->u;
    PyObject *name, *base, *dot_str, *dot_locals_str;

    base = NULL;
    stack_size = PyList_GET_SIZE(c->c_stack);
    assert(stack_size >= 1);
    if (stack_size > 1) {
        int scope, force_global = 0;
        struct compiler_unit *parent;
        PyObject *mangled, *capsule;

        capsule = PyList_GET_ITEM(c->c_stack, stack_size - 1);
        parent = (struct compiler_unit *)PyCapsule_GetPointer(capsule, CAPSULE_NAME);
        assert(parent);

        if (u->u_scope_type == COMPILER_SCOPE_FUNCTION
            || u->u_scope_type == COMPILER_SCOPE_ASYNC_FUNCTION
            || u->u_scope_type == COMPILER_SCOPE_CLASS) {
            assert(u->u_name);
            mangled = _Py_Mangle(parent->u_private, u->u_name);
            if (!mangled)
                return 0;
            scope = PyST_GetScope(parent->u_ste, mangled);
            Py_DECREF(mangled);
            assert(scope != GLOBAL_IMPLICIT);
            if (scope == GLOBAL_EXPLICIT)
                force_global = 1;
        }

        if (!force_global) {
            if (parent->u_scope_type == COMPILER_SCOPE_FUNCTION
                || parent->u_scope_type == COMPILER_SCOPE_ASYNC_FUNCTION
                || parent->u_scope_type == COMPILER_SCOPE_LAMBDA) {
                dot_locals_str = _PyUnicode_FromId(&dot_locals);
                if (dot_locals_str == NULL)
                    return 0;
                base = PyUnicode_Concat(parent->u_qualname, dot_locals_str);
                if (base == NULL)
                    return 0;
            }
            else {
                Py_INCREF(parent->u_qualname);
                base = parent->u_qualname;
            }
        }
    }

    if (base != NULL) {
        dot_str = _PyUnicode_FromId(&dot);
        if (dot_str == NULL) {
            Py_DECREF(base);
            return 0;
        }
        name = PyUnicode_Concat(base, dot_str);
        Py_DECREF(base);
        if (name == NULL)
            return 0;
        PyUnicode_Append(&name, u->u_name);
        if (name == NULL)
            return 0;
    }
    else {
        Py_INCREF(u->u_name);
        name = u->u_name;
    }
    u->u_qualname = name;

    return 1;
}


/* Allocate a new block and return a pointer to it.
   Returns NULL on error.
*/

static basicblock *
compiler_new_block(struct compiler *c)
{
    basicblock *b;
    struct compiler_unit *u;

    u = c->u;
    b = (basicblock *)PyObject_Malloc(sizeof(basicblock));
    if (b == NULL) {
        PyErr_NoMemory();
        return NULL;
    }
    memset((void *)b, 0, sizeof(basicblock));
    /* Extend the singly linked list of blocks with new block. */
    b->b_list = u->u_blocks;
    u->u_blocks = b;
    if (u->u_entryblock == NULL) {
        u->u_entryblock = b;
    }
    return b;
}

static basicblock *
compiler_next_block(struct compiler *c)
{
    basicblock *block = compiler_new_block(c);
    if (block == NULL)
        return NULL;
    c->u->u_curblock->b_next = block;
    c->u->u_curblock = block;
    return block;
}

static basicblock *
compiler_use_next_block(struct compiler *c, basicblock *block)
{
    assert(block != NULL);
    c->u->u_curblock->b_next = block;
    c->u->u_curblock = block;
    return block;
}

/* Returns the offset of the next instruction in the current block's
   b_instr array.  Resizes the b_instr as necessary.
   Returns -1 on failure.
*/

static int
compiler_next_instr(basicblock *b)
{
    assert(b != NULL);
    if (b->b_instr == NULL) {
        b->b_instr = (struct instr *)PyObject_Malloc(
                         sizeof(struct instr) * DEFAULT_BLOCK_SIZE);
        if (b->b_instr == NULL) {
            PyErr_NoMemory();
            return -1;
        }
        b->b_ialloc = DEFAULT_BLOCK_SIZE;
        memset((char *)b->b_instr, 0,
               sizeof(struct instr) * DEFAULT_BLOCK_SIZE);
    }
    else if (b->b_iused == b->b_ialloc) {
        struct instr *tmp;
        size_t oldsize, newsize;
        oldsize = b->b_ialloc * sizeof(struct instr);
        newsize = oldsize << 1;

        if (oldsize > (SIZE_MAX >> 1)) {
            PyErr_NoMemory();
            return -1;
        }

        if (newsize == 0) {
            PyErr_NoMemory();
            return -1;
        }
        b->b_ialloc <<= 1;
        tmp = (struct instr *)PyObject_Realloc(
                                        (void *)b->b_instr, newsize);
        if (tmp == NULL) {
            PyErr_NoMemory();
            return -1;
        }
        b->b_instr = tmp;
        memset((char *)b->b_instr + oldsize, 0, newsize - oldsize);
    }
    return b->b_iused++;
}

/* Set the line number and column offset for the following instructions.

   The line number is reset in the following cases:
   - when entering a new scope
   - on each statement
   - on each expression and sub-expression
   - before the "except" and "finally" clauses
*/

#define SET_LOC(c, x)                           \
    (c)->u->u_lineno = (x)->lineno;             \
    (c)->u->u_col_offset = (x)->col_offset;

/* Return the stack effect of opcode with argument oparg.

   Some opcodes have different stack effect when jump to the target and
   when not jump. The 'jump' parameter specifies the case:

   * 0 -- when not jump
   * 1 -- when jump
   * -1 -- maximal
 */
/* XXX Make the stack effect of WITH_CLEANUP_START and
   WITH_CLEANUP_FINISH deterministic. */
static int
stack_effect(int opcode, int oparg, int jump)
{
    switch (opcode) {
        case NOP:
        case EXTENDED_ARG:
            return 0;

        /* Stack manipulation */
        case POP_TOP:
            return -1;
        case ROT_TWO:
        case ROT_THREE:
        case ROT_FOUR:
            return 0;
        case DUP_TOP:
            return 1;
        case DUP_TOP_TWO:
            return 2;

        /* Unary operators */
        case UNARY_POSITIVE:
        case UNARY_NEGATIVE:
        case UNARY_NOT:
        case UNARY_INVERT:
            return 0;

        case SET_ADD:
        case LIST_APPEND:
            return -1;
        case MAP_ADD:
            return -2;

        /* Binary operators */
        case BINARY_POWER:
        case BINARY_MULTIPLY:
        case BINARY_MATRIX_MULTIPLY:
        case BINARY_MODULO:
        case BINARY_ADD:
        case BINARY_SUBTRACT:
        case BINARY_SUBSCR:
        case BINARY_FLOOR_DIVIDE:
        case BINARY_TRUE_DIVIDE:
            return -1;
        case INPLACE_FLOOR_DIVIDE:
        case INPLACE_TRUE_DIVIDE:
            return -1;

        case INPLACE_ADD:
        case INPLACE_SUBTRACT:
        case INPLACE_MULTIPLY:
        case INPLACE_MATRIX_MULTIPLY:
        case INPLACE_MODULO:
            return -1;
        case STORE_SUBSCR:
            return -3;
        case DELETE_SUBSCR:
            return -2;

        case BINARY_LSHIFT:
        case BINARY_RSHIFT:
        case BINARY_AND:
        case BINARY_XOR:
        case BINARY_OR:
            return -1;
        case INPLACE_POWER:
            return -1;
        case GET_ITER:
            return 0;

        case PRINT_EXPR:
            return -1;
        case LOAD_BUILD_CLASS:
            return 1;
        case INPLACE_LSHIFT:
        case INPLACE_RSHIFT:
        case INPLACE_AND:
        case INPLACE_XOR:
        case INPLACE_OR:
            return -1;

        case SETUP_WITH:
            /* 1 in the normal flow.
             * Restore the stack position and push 6 values before jumping to
             * the handler if an exception be raised. */
            return jump ? 6 : 1;
        case RETURN_VALUE:
            return -1;
        case IMPORT_STAR:
            return -1;
        case SETUP_ANNOTATIONS:
            return 0;
        case YIELD_VALUE:
            return 0;
        case YIELD_FROM:
            return -1;
        case POP_BLOCK:
            return 0;
        case POP_EXCEPT:
            return -3;

        case STORE_NAME:
            return -1;
        case DELETE_NAME:
            return 0;
        case UNPACK_SEQUENCE:
            return oparg-1;
        case UNPACK_EX:
            return (oparg&0xFF) + (oparg>>8);
        case FOR_ITER:
            /* -1 at end of iterator, 1 if continue iterating. */
            return jump > 0 ? -1 : 1;

        case STORE_ATTR:
            return -2;
        case DELETE_ATTR:
            return -1;
        case STORE_GLOBAL:
            return -1;
        case DELETE_GLOBAL:
            return 0;
        case LOAD_CONST:
            return 1;
        case LOAD_NAME:
            return 1;
        case BUILD_TUPLE:
        case BUILD_LIST:
        case BUILD_SET:
        case BUILD_STRING:
            return 1-oparg;
        case BUILD_MAP:
            return 1 - 2*oparg;
        case BUILD_CONST_KEY_MAP:
            return -oparg;
        case LOAD_ATTR:
            return 0;
        case COMPARE_OP:
        case IS_OP:
        case CONTAINS_OP:
            return -1;
        case JUMP_IF_NOT_EXC_MATCH:
            return -2;
        case IMPORT_NAME:
            return -1;
        case IMPORT_FROM:
            return 1;

        /* Jumps */
        case JUMP_FORWARD:
        case JUMP_ABSOLUTE:
            return 0;

        case JUMP_IF_TRUE_OR_POP:
        case JUMP_IF_FALSE_OR_POP:
            return jump ? 0 : -1;

        case POP_JUMP_IF_FALSE:
        case POP_JUMP_IF_TRUE:
            return -1;

        case LOAD_GLOBAL:
            return 1;

        /* Exception handling */
        case SETUP_FINALLY:
            /* 0 in the normal flow.
             * Restore the stack position and push 6 values before jumping to
             * the handler if an exception be raised. */
            return jump ? 6 : 0;
        case RERAISE:
            return -3;

        case WITH_EXCEPT_START:
            return 1;

        case LOAD_FAST:
            return 1;
        case STORE_FAST:
            return -1;
        case DELETE_FAST:
            return 0;

        case RAISE_VARARGS:
            return -oparg;

        /* Functions and calls */
        case CALL_FUNCTION:
            return -oparg;
        case CALL_METHOD:
            return -oparg-1;
        case CALL_FUNCTION_KW:
            return -oparg-1;
        case CALL_FUNCTION_EX:
            return -1 - ((oparg & 0x01) != 0);
        case MAKE_FUNCTION:
            return -1 - ((oparg & 0x01) != 0) - ((oparg & 0x02) != 0) -
                ((oparg & 0x04) != 0) - ((oparg & 0x08) != 0);
        case BUILD_SLICE:
            if (oparg == 3)
                return -2;
            else
                return -1;

        /* Closures */
        case LOAD_CLOSURE:
            return 1;
        case LOAD_DEREF:
        case LOAD_CLASSDEREF:
            return 1;
        case STORE_DEREF:
            return -1;
        case DELETE_DEREF:
            return 0;

        /* Iterators and generators */
        case GET_AWAITABLE:
            return 0;
        case SETUP_ASYNC_WITH:
            /* 0 in the normal flow.
             * Restore the stack position to the position before the result
             * of __aenter__ and push 6 values before jumping to the handler
             * if an exception be raised. */
            return jump ? -1 + 6 : 0;
        case BEFORE_ASYNC_WITH:
            return 1;
        case GET_AITER:
            return 0;
        case GET_ANEXT:
            return 1;
        case GET_YIELD_FROM_ITER:
            return 0;
        case END_ASYNC_FOR:
            return -7;
        case FORMAT_VALUE:
            /* If there's a fmt_spec on the stack, we go from 2->1,
               else 1->1. */
            return (oparg & FVS_MASK) == FVS_HAVE_SPEC ? -1 : 0;
        case LOAD_METHOD:
            return 1;
        case LOAD_ASSERTION_ERROR:
            return 1;
        case LIST_TO_TUPLE:
            return 0;
        case LIST_EXTEND:
        case SET_UPDATE:
        case DICT_MERGE:
        case DICT_UPDATE:
            return -1;
        default:
            return PY_INVALID_STACK_EFFECT;
    }
    return PY_INVALID_STACK_EFFECT; /* not reachable */
}

int
PyCompile_OpcodeStackEffectWithJump(int opcode, int oparg, int jump)
{
    return stack_effect(opcode, oparg, jump);
}

int
PyCompile_OpcodeStackEffect(int opcode, int oparg)
{
    return stack_effect(opcode, oparg, -1);
}

/* Add an opcode with no argument.
   Returns 0 on failure, 1 on success.
*/

static int
compiler_addop(struct compiler *c, int opcode)
{
    basicblock *b;
    struct instr *i;
    int off;
    assert(!HAS_ARG(opcode));
    if (c->c_do_not_emit_bytecode) {
        return 1;
    }
    off = compiler_next_instr(c->u->u_curblock);
    if (off < 0)
        return 0;
    b = c->u->u_curblock;
    i = &b->b_instr[off];
    i->i_opcode = opcode;
    i->i_oparg = 0;
    if (opcode == RETURN_VALUE)
        b->b_return = 1;
    i->i_lineno = c->u->u_lineno;
    return 1;
}

static Py_ssize_t
compiler_add_o(PyObject *dict, PyObject *o)
{
    PyObject *v;
    Py_ssize_t arg;

    v = PyDict_GetItemWithError(dict, o);
    if (!v) {
        if (PyErr_Occurred()) {
            return -1;
        }
        arg = PyDict_GET_SIZE(dict);
        v = PyLong_FromSsize_t(arg);
        if (!v) {
            return -1;
        }
        if (PyDict_SetItem(dict, o, v) < 0) {
            Py_DECREF(v);
            return -1;
        }
        Py_DECREF(v);
    }
    else
        arg = PyLong_AsLong(v);
    return arg;
}

// Merge const *o* recursively and return constant key object.
static PyObject*
merge_consts_recursive(struct compiler *c, PyObject *o)
{
    // None and Ellipsis are singleton, and key is the singleton.
    // No need to merge object and key.
    if (o == Py_None || o == Py_Ellipsis) {
        Py_INCREF(o);
        return o;
    }

    PyObject *key = _PyCode_ConstantKey(o);
    if (key == NULL) {
        return NULL;
    }

    // t is borrowed reference
    PyObject *t = PyDict_SetDefault(c->c_const_cache, key, key);
    if (t != key) {
        // o is registered in c_const_cache.  Just use it.
        Py_XINCREF(t);
        Py_DECREF(key);
        return t;
    }

    // We registered o in c_const_cache.
    // When o is a tuple or frozenset, we want to merge its
    // items too.
    if (PyTuple_CheckExact(o)) {
        Py_ssize_t len = PyTuple_GET_SIZE(o);
        for (Py_ssize_t i = 0; i < len; i++) {
            PyObject *item = PyTuple_GET_ITEM(o, i);
            PyObject *u = merge_consts_recursive(c, item);
            if (u == NULL) {
                Py_DECREF(key);
                return NULL;
            }

            // See _PyCode_ConstantKey()
            PyObject *v;  // borrowed
            if (PyTuple_CheckExact(u)) {
                v = PyTuple_GET_ITEM(u, 1);
            }
            else {
                v = u;
            }
            if (v != item) {
                Py_INCREF(v);
                PyTuple_SET_ITEM(o, i, v);
                Py_DECREF(item);
            }

            Py_DECREF(u);
        }
    }
    else if (PyFrozenSet_CheckExact(o)) {
        // *key* is tuple. And its first item is frozenset of
        // constant keys.
        // See _PyCode_ConstantKey() for detail.
        assert(PyTuple_CheckExact(key));
        assert(PyTuple_GET_SIZE(key) == 2);

        Py_ssize_t len = PySet_GET_SIZE(o);
        if (len == 0) {  // empty frozenset should not be re-created.
            return key;
        }
        PyObject *tuple = PyTuple_New(len);
        if (tuple == NULL) {
            Py_DECREF(key);
            return NULL;
        }
        Py_ssize_t i = 0, pos = 0;
        PyObject *item;
        Py_hash_t hash;
        while (_PySet_NextEntry(o, &pos, &item, &hash)) {
            PyObject *k = merge_consts_recursive(c, item);
            if (k == NULL) {
                Py_DECREF(tuple);
                Py_DECREF(key);
                return NULL;
            }
            PyObject *u;
            if (PyTuple_CheckExact(k)) {
                u = PyTuple_GET_ITEM(k, 1);
                Py_INCREF(u);
                Py_DECREF(k);
            }
            else {
                u = k;
            }
            PyTuple_SET_ITEM(tuple, i, u);  // Steals reference of u.
            i++;
        }

        // Instead of rewriting o, we create new frozenset and embed in the
        // key tuple.  Caller should get merged frozenset from the key tuple.
        PyObject *new = PyFrozenSet_New(tuple);
        Py_DECREF(tuple);
        if (new == NULL) {
            Py_DECREF(key);
            return NULL;
        }
        assert(PyTuple_GET_ITEM(key, 1) == o);
        Py_DECREF(o);
        PyTuple_SET_ITEM(key, 1, new);
    }

    return key;
}

static Py_ssize_t
compiler_add_const(struct compiler *c, PyObject *o)
{
    if (c->c_do_not_emit_bytecode) {
        return 0;
    }

    PyObject *key = merge_consts_recursive(c, o);
    if (key == NULL) {
        return -1;
    }

    Py_ssize_t arg = compiler_add_o(c->u->u_consts, key);
    Py_DECREF(key);
    return arg;
}

static int
compiler_addop_load_const(struct compiler *c, PyObject *o)
{
    if (c->c_do_not_emit_bytecode) {
        return 1;
    }

    Py_ssize_t arg = compiler_add_const(c, o);
    if (arg < 0)
        return 0;
    return compiler_addop_i(c, LOAD_CONST, arg);
}

static int
compiler_addop_o(struct compiler *c, int opcode, PyObject *dict,
                     PyObject *o)
{
    if (c->c_do_not_emit_bytecode) {
        return 1;
    }

    Py_ssize_t arg = compiler_add_o(dict, o);
    if (arg < 0)
        return 0;
    return compiler_addop_i(c, opcode, arg);
}

static int
compiler_addop_name(struct compiler *c, int opcode, PyObject *dict,
                    PyObject *o)
{
    Py_ssize_t arg;

    if (c->c_do_not_emit_bytecode) {
        return 1;
    }

    PyObject *mangled = _Py_Mangle(c->u->u_private, o);
    if (!mangled)
        return 0;
    arg = compiler_add_o(dict, mangled);
    Py_DECREF(mangled);
    if (arg < 0)
        return 0;
    return compiler_addop_i(c, opcode, arg);
}

/* Add an opcode with an integer argument.
   Returns 0 on failure, 1 on success.
*/

static int
compiler_addop_i(struct compiler *c, int opcode, Py_ssize_t oparg)
{
    struct instr *i;
    int off;

    if (c->c_do_not_emit_bytecode) {
        return 1;
    }

    /* oparg value is unsigned, but a signed C int is usually used to store
       it in the C code (like Python/ceval.c).

       Limit to 32-bit signed C int (rather than INT_MAX) for portability.

       The argument of a concrete bytecode instruction is limited to 8-bit.
       EXTENDED_ARG is used for 16, 24, and 32-bit arguments. */
    assert(HAS_ARG(opcode));
    assert(0 <= oparg && oparg <= 2147483647);

    off = compiler_next_instr(c->u->u_curblock);
    if (off < 0)
        return 0;
    i = &c->u->u_curblock->b_instr[off];
    i->i_opcode = opcode;
    i->i_oparg = Py_SAFE_DOWNCAST(oparg, Py_ssize_t, int);
    i->i_lineno = c->u->u_lineno;
    return 1;
}

static int
compiler_addop_j(struct compiler *c, int opcode, basicblock *b, int absolute)
{
    struct instr *i;
    int off;

    if (c->c_do_not_emit_bytecode) {
        return 1;
    }

    assert(HAS_ARG(opcode));
    assert(b != NULL);
    off = compiler_next_instr(c->u->u_curblock);
    if (off < 0)
        return 0;
    i = &c->u->u_curblock->b_instr[off];
    i->i_opcode = opcode;
    i->i_target = b;
    if (absolute)
        i->i_jabs = 1;
    else
        i->i_jrel = 1;
    i->i_lineno = c->u->u_lineno;
    return 1;
}

/* NEXT_BLOCK() creates an implicit jump from the current block
   to the new block.

   The returns inside this macro make it impossible to decref objects
   created in the local function. Local objects should use the arena.
*/
#define NEXT_BLOCK(C) { \
    if (compiler_next_block((C)) == NULL) \
        return 0; \
}

#define ADDOP(C, OP) { \
    if (!compiler_addop((C), (OP))) \
        return 0; \
}

#define ADDOP_IN_SCOPE(C, OP) { \
    if (!compiler_addop((C), (OP))) { \
        compiler_exit_scope(c); \
        return 0; \
    } \
}

#define ADDOP_LOAD_CONST(C, O) { \
    if (!compiler_addop_load_const((C), (O))) \
        return 0; \
}

/* Same as ADDOP_LOAD_CONST, but steals a reference. */
#define ADDOP_LOAD_CONST_NEW(C, O) { \
    PyObject *__new_const = (O); \
    if (__new_const == NULL) { \
        return 0; \
    } \
    if (!compiler_addop_load_const((C), __new_const)) { \
        Py_DECREF(__new_const); \
        return 0; \
    } \
    Py_DECREF(__new_const); \
}

#define ADDOP_O(C, OP, O, TYPE) { \
    if (!compiler_addop_o((C), (OP), (C)->u->u_ ## TYPE, (O))) \
        return 0; \
}

/* Same as ADDOP_O, but steals a reference. */
#define ADDOP_N(C, OP, O, TYPE) { \
    if (!compiler_addop_o((C), (OP), (C)->u->u_ ## TYPE, (O))) { \
        Py_DECREF((O)); \
        return 0; \
    } \
    Py_DECREF((O)); \
}

#define ADDOP_NAME(C, OP, O, TYPE) { \
    if (!compiler_addop_name((C), (OP), (C)->u->u_ ## TYPE, (O))) \
        return 0; \
}

#define ADDOP_I(C, OP, O) { \
    if (!compiler_addop_i((C), (OP), (O))) \
        return 0; \
}

#define ADDOP_JABS(C, OP, O) { \
    if (!compiler_addop_j((C), (OP), (O), 1)) \
        return 0; \
}

#define ADDOP_JREL(C, OP, O) { \
    if (!compiler_addop_j((C), (OP), (O), 0)) \
        return 0; \
}


#define ADDOP_COMPARE(C, CMP) { \
    if (!compiler_addcompare((C), (cmpop_ty)(CMP))) \
        return 0; \
}

/* VISIT and VISIT_SEQ takes an ASDL type as their second argument.  They use
   the ASDL name to synthesize the name of the C type and the visit function.
*/

#define VISIT(C, TYPE, V) {\
    if (!compiler_visit_ ## TYPE((C), (V))) \
        return 0; \
}

#define VISIT_IN_SCOPE(C, TYPE, V) {\
    if (!compiler_visit_ ## TYPE((C), (V))) { \
        compiler_exit_scope(c); \
        return 0; \
    } \
}

#define VISIT_SLICE(C, V, CTX) {\
    if (!compiler_visit_slice((C), (V), (CTX))) \
        return 0; \
}

#define VISIT_SEQ(C, TYPE, SEQ) { \
    int _i; \
    asdl_seq *seq = (SEQ); /* avoid variable capture */ \
    for (_i = 0; _i < asdl_seq_LEN(seq); _i++) { \
        TYPE ## _ty elt = (TYPE ## _ty)asdl_seq_GET(seq, _i); \
        if (!compiler_visit_ ## TYPE((C), elt)) \
            return 0; \
    } \
}

#define VISIT_SEQ_IN_SCOPE(C, TYPE, SEQ) { \
    int _i; \
    asdl_seq *seq = (SEQ); /* avoid variable capture */ \
    for (_i = 0; _i < asdl_seq_LEN(seq); _i++) { \
        TYPE ## _ty elt = (TYPE ## _ty)asdl_seq_GET(seq, _i); \
        if (!compiler_visit_ ## TYPE((C), elt)) { \
            compiler_exit_scope(c); \
            return 0; \
        } \
    } \
}

/* These macros allows to check only for errors and not emmit bytecode
 * while visiting nodes.
*/

#define BEGIN_DO_NOT_EMIT_BYTECODE { \
    c->c_do_not_emit_bytecode++;

#define END_DO_NOT_EMIT_BYTECODE \
    c->c_do_not_emit_bytecode--; \
}

/* Search if variable annotations are present statically in a block. */

static int
find_ann(asdl_seq *stmts)
{
    int i, j, res = 0;
    stmt_ty st;

    for (i = 0; i < asdl_seq_LEN(stmts); i++) {
        st = (stmt_ty)asdl_seq_GET(stmts, i);
        switch (st->kind) {
        case AnnAssign_kind:
            return 1;
        case For_kind:
            res = find_ann(st->v.For.body) ||
                  find_ann(st->v.For.orelse);
            break;
        case AsyncFor_kind:
            res = find_ann(st->v.AsyncFor.body) ||
                  find_ann(st->v.AsyncFor.orelse);
            break;
        case While_kind:
            res = find_ann(st->v.While.body) ||
                  find_ann(st->v.While.orelse);
            break;
        case If_kind:
            res = find_ann(st->v.If.body) ||
                  find_ann(st->v.If.orelse);
            break;
        case With_kind:
            res = find_ann(st->v.With.body);
            break;
        case AsyncWith_kind:
            res = find_ann(st->v.AsyncWith.body);
            break;
        case Try_kind:
            for (j = 0; j < asdl_seq_LEN(st->v.Try.handlers); j++) {
                excepthandler_ty handler = (excepthandler_ty)asdl_seq_GET(
                    st->v.Try.handlers, j);
                if (find_ann(handler->v.ExceptHandler.body)) {
                    return 1;
                }
            }
            res = find_ann(st->v.Try.body) ||
                  find_ann(st->v.Try.finalbody) ||
                  find_ann(st->v.Try.orelse);
            break;
        default:
            res = 0;
        }
        if (res) {
            break;
        }
    }
    return res;
}

/*
 * Frame block handling functions
 */

static int
compiler_push_fblock(struct compiler *c, enum fblocktype t, basicblock *b,
                     basicblock *exit, void *datum)
{
    struct fblockinfo *f;
    if (c->u->u_nfblocks >= CO_MAXBLOCKS) {
        PyErr_SetString(PyExc_SyntaxError,
                        "too many statically nested blocks");
        return 0;
    }
    f = &c->u->u_fblock[c->u->u_nfblocks++];
    f->fb_type = t;
    f->fb_block = b;
    f->fb_exit = exit;
    f->fb_datum = datum;
    return 1;
}

static void
compiler_pop_fblock(struct compiler *c, enum fblocktype t, basicblock *b)
{
    struct compiler_unit *u = c->u;
    assert(u->u_nfblocks > 0);
    u->u_nfblocks--;
    assert(u->u_fblock[u->u_nfblocks].fb_type == t);
    assert(u->u_fblock[u->u_nfblocks].fb_block == b);
}

static int
compiler_call_exit_with_nones(struct compiler *c) {
    ADDOP_O(c, LOAD_CONST, Py_None, consts);
    ADDOP(c, DUP_TOP);
    ADDOP(c, DUP_TOP);
    ADDOP_I(c, CALL_FUNCTION, 3);
    return 1;
}

/* Unwind a frame block.  If preserve_tos is true, the TOS before
 * popping the blocks will be restored afterwards, unless another
 * return, break or continue is found. In which case, the TOS will
 * be popped.
 */
static int
compiler_unwind_fblock(struct compiler *c, struct fblockinfo *info,
                       int preserve_tos)
{
    switch (info->fb_type) {
        case WHILE_LOOP:
            return 1;

        case FOR_LOOP:
            /* Pop the iterator */
            if (preserve_tos) {
                ADDOP(c, ROT_TWO);
            }
            ADDOP(c, POP_TOP);
            return 1;

        case EXCEPT:
            ADDOP(c, POP_BLOCK);
            return 1;

        case FINALLY_TRY:
            ADDOP(c, POP_BLOCK);
            if (preserve_tos) {
                if (!compiler_push_fblock(c, POP_VALUE, NULL, NULL, NULL)) {
                    return 0;
                }
            }
            /* Emit the finally block, restoring the line number when done */
            int saved_lineno = c->u->u_lineno;
            VISIT_SEQ(c, stmt, info->fb_datum);
            c->u->u_lineno = saved_lineno;
            if (preserve_tos) {
                compiler_pop_fblock(c, POP_VALUE, NULL);
            }
            return 1;

        case FINALLY_END:
            if (preserve_tos) {
                ADDOP(c, ROT_FOUR);
            }
            ADDOP(c, POP_TOP);
            ADDOP(c, POP_TOP);
            ADDOP(c, POP_TOP);
            if (preserve_tos) {
                ADDOP(c, ROT_FOUR);
            }
            ADDOP(c, POP_EXCEPT);
            return 1;

        case WITH:
        case ASYNC_WITH:
            ADDOP(c, POP_BLOCK);
            if (preserve_tos) {
                ADDOP(c, ROT_TWO);
            }
            if(!compiler_call_exit_with_nones(c)) {
                return 0;
            }
            if (info->fb_type == ASYNC_WITH) {
                ADDOP(c, GET_AWAITABLE);
                ADDOP_LOAD_CONST(c, Py_None);
                ADDOP(c, YIELD_FROM);
            }
            ADDOP(c, POP_TOP);
            return 1;

        case HANDLER_CLEANUP:
            if (info->fb_datum) {
                ADDOP(c, POP_BLOCK);
            }
            if (preserve_tos) {
                ADDOP(c, ROT_FOUR);
            }
            ADDOP(c, POP_EXCEPT);
            if (info->fb_datum) {
                ADDOP_LOAD_CONST(c, Py_None);
                compiler_nameop(c, info->fb_datum, Store);
                compiler_nameop(c, info->fb_datum, Del);
            }
            return 1;

        case POP_VALUE:
            if (preserve_tos) {
                ADDOP(c, ROT_TWO);
            }
            ADDOP(c, POP_TOP);
            return 1;
    }
    Py_UNREACHABLE();
}

/** Unwind block stack. If loop is not NULL, then stop when the first loop is encountered. */
static int
compiler_unwind_fblock_stack(struct compiler *c, int preserve_tos, struct fblockinfo **loop) {
    if (c->u->u_nfblocks == 0) {
        return 1;
    }
    struct fblockinfo *top = &c->u->u_fblock[c->u->u_nfblocks-1];
    if (loop != NULL && (top->fb_type == WHILE_LOOP || top->fb_type == FOR_LOOP)) {
        *loop = top;
        return 1;
    }
    struct fblockinfo copy = *top;
    c->u->u_nfblocks--;
    if (!compiler_unwind_fblock(c, &copy, preserve_tos)) {
        return 0;
    }
    if (!compiler_unwind_fblock_stack(c, preserve_tos, loop)) {
        return 0;
    }
    c->u->u_fblock[c->u->u_nfblocks] = copy;
    c->u->u_nfblocks++;
    return 1;
}

/* Compile a sequence of statements, checking for a docstring
   and for annotations. */

static int
compiler_body(struct compiler *c, asdl_seq *stmts)
{
    int i = 0;
    stmt_ty st;
    PyObject *docstring;

    /* Set current line number to the line number of first statement.
       This way line number for SETUP_ANNOTATIONS will always
       coincide with the line number of first "real" statement in module.
       If body is empty, then lineno will be set later in assemble. */
    if (c->u->u_scope_type == COMPILER_SCOPE_MODULE && asdl_seq_LEN(stmts)) {
        st = (stmt_ty)asdl_seq_GET(stmts, 0);
        SET_LOC(c, st);
    }
    /* Every annotated class and module should have __annotations__. */
    if (find_ann(stmts)) {
        ADDOP(c, SETUP_ANNOTATIONS);
    }
    if (!asdl_seq_LEN(stmts))
        return 1;
    /* if not -OO mode, set docstring */
    if (c->c_optimize < 2) {
        docstring = _PyAST_GetDocString(stmts);
        if (docstring) {
            i = 1;
            st = (stmt_ty)asdl_seq_GET(stmts, 0);
            assert(st->kind == Expr_kind);
            VISIT(c, expr, st->v.Expr.value);
            if (!compiler_nameop(c, __doc__, Store))
                return 0;
        }
    }
    for (; i < asdl_seq_LEN(stmts); i++)
        VISIT(c, stmt, (stmt_ty)asdl_seq_GET(stmts, i));
    return 1;
}

static PyCodeObject *
compiler_mod(struct compiler *c, mod_ty mod)
{
    PyCodeObject *co;
    int addNone = 1;
    static PyObject *module;
    if (!module) {
        module = PyUnicode_InternFromString("<module>");
        if (!module)
            return NULL;
    }
    /* Use 0 for firstlineno initially, will fixup in assemble(). */
    if (!compiler_enter_scope(c, module, COMPILER_SCOPE_MODULE, mod, 0))
        return NULL;
    switch (mod->kind) {
    case Module_kind:
        if (!compiler_body(c, mod->v.Module.body)) {
            compiler_exit_scope(c);
            return 0;
        }
        break;
    case Interactive_kind:
        if (find_ann(mod->v.Interactive.body)) {
            ADDOP(c, SETUP_ANNOTATIONS);
        }
        c->c_interactive = 1;
        VISIT_SEQ_IN_SCOPE(c, stmt,
                                mod->v.Interactive.body);
        break;
    case Expression_kind:
        VISIT_IN_SCOPE(c, expr, mod->v.Expression.body);
        addNone = 0;
        break;
    default:
        PyErr_Format(PyExc_SystemError,
                     "module kind %d should not be possible",
                     mod->kind);
        return 0;
    }
    co = assemble(c, addNone);
    compiler_exit_scope(c);
    return co;
}

/* The test for LOCAL must come before the test for FREE in order to
   handle classes where name is both local and free.  The local var is
   a method and the free var is a free var referenced within a method.
*/

static int
get_ref_type(struct compiler *c, PyObject *name)
{
    int scope;
    if (c->u->u_scope_type == COMPILER_SCOPE_CLASS &&
        _PyUnicode_EqualToASCIIString(name, "__class__"))
        return CELL;
    scope = PyST_GetScope(c->u->u_ste, name);
    if (scope == 0) {
        char buf[350];
        PyOS_snprintf(buf, sizeof(buf),
                      "unknown scope for %.100s in %.100s(%s)\n"
                      "symbols: %s\nlocals: %s\nglobals: %s",
                      PyUnicode_AsUTF8(name),
                      PyUnicode_AsUTF8(c->u->u_name),
                      PyUnicode_AsUTF8(PyObject_Repr(c->u->u_ste->ste_id)),
                      PyUnicode_AsUTF8(PyObject_Repr(c->u->u_ste->ste_symbols)),
                      PyUnicode_AsUTF8(PyObject_Repr(c->u->u_varnames)),
                      PyUnicode_AsUTF8(PyObject_Repr(c->u->u_names))
        );
        Py_FatalError(buf);
    }

    return scope;
}

static int
compiler_lookup_arg(PyObject *dict, PyObject *name)
{
    PyObject *v;
    v = PyDict_GetItem(dict, name);
    if (v == NULL)
        return -1;
    return PyLong_AS_LONG(v);
}

static int
compiler_make_closure(struct compiler *c, PyCodeObject *co, Py_ssize_t flags, PyObject *qualname)
{
    Py_ssize_t i, free = PyCode_GetNumFree(co);
    if (qualname == NULL)
        qualname = co->co_name;

    if (free) {
        for (i = 0; i < free; ++i) {
            /* Bypass com_addop_varname because it will generate
               LOAD_DEREF but LOAD_CLOSURE is needed.
            */
            PyObject *name = PyTuple_GET_ITEM(co->co_freevars, i);
            int arg, reftype;

            /* Special case: If a class contains a method with a
               free variable that has the same name as a method,
               the name will be considered free *and* local in the
               class.  It should be handled by the closure, as
               well as by the normal name lookup logic.
            */
            reftype = get_ref_type(c, name);
            if (reftype == CELL)
                arg = compiler_lookup_arg(c->u->u_cellvars, name);
            else /* (reftype == FREE) */
                arg = compiler_lookup_arg(c->u->u_freevars, name);
            if (arg == -1) {
                fprintf(stderr,
                    "lookup %s in %s %d %d\n"
                    "freevars of %s: %s\n",
                    PyUnicode_AsUTF8(PyObject_Repr(name)),
                    PyUnicode_AsUTF8(c->u->u_name),
                    reftype, arg,
                    PyUnicode_AsUTF8(co->co_name),
                    PyUnicode_AsUTF8(PyObject_Repr(co->co_freevars)));
                Py_FatalError("compiler_make_closure()");
            }
            ADDOP_I(c, LOAD_CLOSURE, arg);
        }
        flags |= 0x08;
        ADDOP_I(c, BUILD_TUPLE, free);
    }
    ADDOP_LOAD_CONST(c, (PyObject*)co);
    ADDOP_LOAD_CONST(c, qualname);
    ADDOP_I(c, MAKE_FUNCTION, flags);
    return 1;
}

static int
compiler_decorators(struct compiler *c, asdl_seq* decos)
{
    int i;

    if (!decos)
        return 1;

    for (i = 0; i < asdl_seq_LEN(decos); i++) {
        VISIT(c, expr, (expr_ty)asdl_seq_GET(decos, i));
    }
    return 1;
}

static int
compiler_visit_kwonlydefaults(struct compiler *c, asdl_seq *kwonlyargs,
                              asdl_seq *kw_defaults)
{
    /* Push a dict of keyword-only default values.

       Return 0 on error, -1 if no dict pushed, 1 if a dict is pushed.
       */
    int i;
    PyObject *keys = NULL;

    for (i = 0; i < asdl_seq_LEN(kwonlyargs); i++) {
        arg_ty arg = asdl_seq_GET(kwonlyargs, i);
        expr_ty default_ = asdl_seq_GET(kw_defaults, i);
        if (default_) {
            PyObject *mangled = _Py_Mangle(c->u->u_private, arg->arg);
            if (!mangled) {
                goto error;
            }
            if (keys == NULL) {
                keys = PyList_New(1);
                if (keys == NULL) {
                    Py_DECREF(mangled);
                    return 0;
                }
                PyList_SET_ITEM(keys, 0, mangled);
            }
            else {
                int res = PyList_Append(keys, mangled);
                Py_DECREF(mangled);
                if (res == -1) {
                    goto error;
                }
            }
            if (!compiler_visit_expr(c, default_)) {
                goto error;
            }
        }
    }
    if (keys != NULL) {
        Py_ssize_t default_count = PyList_GET_SIZE(keys);
        PyObject *keys_tuple = PyList_AsTuple(keys);
        Py_DECREF(keys);
        ADDOP_LOAD_CONST_NEW(c, keys_tuple);
        ADDOP_I(c, BUILD_CONST_KEY_MAP, default_count);
        assert(default_count > 0);
        return 1;
    }
    else {
        return -1;
    }

error:
    Py_XDECREF(keys);
    return 0;
}

static int
compiler_visit_annexpr(struct compiler *c, expr_ty annotation)
{
    ADDOP_LOAD_CONST_NEW(c, _PyAST_ExprAsUnicode(annotation));
    return 1;
}

static int
compiler_visit_argannotation(struct compiler *c, identifier id,
    expr_ty annotation, PyObject *names)
{
    if (annotation) {
        PyObject *mangled;
        if (c->c_future->ff_features & CO_FUTURE_ANNOTATIONS) {
            VISIT(c, annexpr, annotation)
        }
        else {
            VISIT(c, expr, annotation);
        }
        mangled = _Py_Mangle(c->u->u_private, id);
        if (!mangled)
            return 0;
        if (PyList_Append(names, mangled) < 0) {
            Py_DECREF(mangled);
            return 0;
        }
        Py_DECREF(mangled);
    }
    return 1;
}

static int
compiler_visit_argannotations(struct compiler *c, asdl_seq* args,
                              PyObject *names)
{
    int i;
    for (i = 0; i < asdl_seq_LEN(args); i++) {
        arg_ty arg = (arg_ty)asdl_seq_GET(args, i);
        if (!compiler_visit_argannotation(
                        c,
                        arg->arg,
                        arg->annotation,
                        names))
            return 0;
    }
    return 1;
}

static int
compiler_visit_annotations(struct compiler *c, arguments_ty args,
                           expr_ty returns)
{
    /* Push arg annotation dict.
       The expressions are evaluated out-of-order wrt the source code.

       Return 0 on error, -1 if no dict pushed, 1 if a dict is pushed.
       */
    static identifier return_str;
    PyObject *names;
    Py_ssize_t len;
    names = PyList_New(0);
    if (!names)
        return 0;

    if (!compiler_visit_argannotations(c, args->args, names))
        goto error;
    if (!compiler_visit_argannotations(c, args->posonlyargs, names))
        goto error;
    if (args->vararg && args->vararg->annotation &&
        !compiler_visit_argannotation(c, args->vararg->arg,
                                     args->vararg->annotation, names))
        goto error;
    if (!compiler_visit_argannotations(c, args->kwonlyargs, names))
        goto error;
    if (args->kwarg && args->kwarg->annotation &&
        !compiler_visit_argannotation(c, args->kwarg->arg,
                                     args->kwarg->annotation, names))
        goto error;

    if (!return_str) {
        return_str = PyUnicode_InternFromString("return");
        if (!return_str)
            goto error;
    }
    if (!compiler_visit_argannotation(c, return_str, returns, names)) {
        goto error;
    }

    len = PyList_GET_SIZE(names);
    if (len) {
        PyObject *keytuple = PyList_AsTuple(names);
        Py_DECREF(names);
        ADDOP_LOAD_CONST_NEW(c, keytuple);
        ADDOP_I(c, BUILD_CONST_KEY_MAP, len);
        return 1;
    }
    else {
        Py_DECREF(names);
        return -1;
    }

error:
    Py_DECREF(names);
    return 0;
}

static int
compiler_visit_defaults(struct compiler *c, arguments_ty args)
{
    VISIT_SEQ(c, expr, args->defaults);
    ADDOP_I(c, BUILD_TUPLE, asdl_seq_LEN(args->defaults));
    return 1;
}

static Py_ssize_t
compiler_default_arguments(struct compiler *c, arguments_ty args)
{
    Py_ssize_t funcflags = 0;
    if (args->defaults && asdl_seq_LEN(args->defaults) > 0) {
        if (!compiler_visit_defaults(c, args))
            return -1;
        funcflags |= 0x01;
    }
    if (args->kwonlyargs) {
        int res = compiler_visit_kwonlydefaults(c, args->kwonlyargs,
                                                args->kw_defaults);
        if (res == 0) {
            return -1;
        }
        else if (res > 0) {
            funcflags |= 0x02;
        }
    }
    return funcflags;
}

static int
compiler_function(struct compiler *c, stmt_ty s, int is_async)
{
    PyCodeObject *co;
    PyObject *qualname, *docstring = NULL;
    arguments_ty args;
    expr_ty returns;
    identifier name;
    asdl_seq* decos;
    asdl_seq *body;
    Py_ssize_t i, funcflags;
    int annotations;
    int scope_type;
    int firstlineno;

    if (is_async) {
        assert(s->kind == AsyncFunctionDef_kind);

        args = s->v.AsyncFunctionDef.args;
        returns = s->v.AsyncFunctionDef.returns;
        decos = s->v.AsyncFunctionDef.decorator_list;
        name = s->v.AsyncFunctionDef.name;
        body = s->v.AsyncFunctionDef.body;

        scope_type = COMPILER_SCOPE_ASYNC_FUNCTION;
    } else {
        assert(s->kind == FunctionDef_kind);

        args = s->v.FunctionDef.args;
        returns = s->v.FunctionDef.returns;
        decos = s->v.FunctionDef.decorator_list;
        name = s->v.FunctionDef.name;
        body = s->v.FunctionDef.body;

        scope_type = COMPILER_SCOPE_FUNCTION;
    }

    if (!compiler_decorators(c, decos))
        return 0;

    firstlineno = s->lineno;
    if (asdl_seq_LEN(decos)) {
        firstlineno = ((expr_ty)asdl_seq_GET(decos, 0))->lineno;
    }

    funcflags = compiler_default_arguments(c, args);
    if (funcflags == -1) {
        return 0;
    }

    annotations = compiler_visit_annotations(c, args, returns);
    if (annotations == 0) {
        return 0;
    }
    else if (annotations > 0) {
        funcflags |= 0x04;
    }

    if (!compiler_enter_scope(c, name, scope_type, (void *)s, firstlineno)) {
        return 0;
    }

    /* if not -OO mode, add docstring */
    if (c->c_optimize < 2) {
        docstring = _PyAST_GetDocString(body);
    }
    if (compiler_add_const(c, docstring ? docstring : Py_None) < 0) {
        compiler_exit_scope(c);
        return 0;
    }

    c->u->u_argcount = asdl_seq_LEN(args->args);
    c->u->u_posonlyargcount = asdl_seq_LEN(args->posonlyargs);
    c->u->u_kwonlyargcount = asdl_seq_LEN(args->kwonlyargs);
    VISIT_SEQ_IN_SCOPE(c, stmt, body);
    co = assemble(c, 1);
    qualname = c->u->u_qualname;
    Py_INCREF(qualname);
    compiler_exit_scope(c);
    if (co == NULL) {
        Py_XDECREF(qualname);
        Py_XDECREF(co);
        return 0;
    }

    compiler_make_closure(c, co, funcflags, qualname);
    Py_DECREF(qualname);
    Py_DECREF(co);

    /* decorators */
    for (i = 0; i < asdl_seq_LEN(decos); i++) {
        ADDOP_I(c, CALL_FUNCTION, 1);
    }

    return compiler_nameop(c, name, Store);
}

static int
compiler_class(struct compiler *c, stmt_ty s)
{
    PyCodeObject *co;
    PyObject *str;
    int i, firstlineno;
    asdl_seq* decos = s->v.ClassDef.decorator_list;

    if (!compiler_decorators(c, decos))
        return 0;

    firstlineno = s->lineno;
    if (asdl_seq_LEN(decos)) {
        firstlineno = ((expr_ty)asdl_seq_GET(decos, 0))->lineno;
    }

    /* ultimately generate code for:
         <name> = __build_class__(<func>, <name>, *<bases>, **<keywords>)
       where:
         <func> is a function/closure created from the class body;
            it has a single argument (__locals__) where the dict
            (or MutableSequence) representing the locals is passed
         <name> is the class name
         <bases> is the positional arguments and *varargs argument
         <keywords> is the keyword arguments and **kwds argument
       This borrows from compiler_call.
    */

    /* 1. compile the class body into a code object */
    if (!compiler_enter_scope(c, s->v.ClassDef.name,
                              COMPILER_SCOPE_CLASS, (void *)s, firstlineno))
        return 0;
    /* this block represents what we do in the new scope */
    {
        /* use the class name for name mangling */
        Py_INCREF(s->v.ClassDef.name);
        Py_XSETREF(c->u->u_private, s->v.ClassDef.name);
        /* load (global) __name__ ... */
        str = PyUnicode_InternFromString("__name__");
        if (!str || !compiler_nameop(c, str, Load)) {
            Py_XDECREF(str);
            compiler_exit_scope(c);
            return 0;
        }
        Py_DECREF(str);
        /* ... and store it as __module__ */
        str = PyUnicode_InternFromString("__module__");
        if (!str || !compiler_nameop(c, str, Store)) {
            Py_XDECREF(str);
            compiler_exit_scope(c);
            return 0;
        }
        Py_DECREF(str);
        assert(c->u->u_qualname);
        ADDOP_LOAD_CONST(c, c->u->u_qualname);
        str = PyUnicode_InternFromString("__qualname__");
        if (!str || !compiler_nameop(c, str, Store)) {
            Py_XDECREF(str);
            compiler_exit_scope(c);
            return 0;
        }
        Py_DECREF(str);
        /* compile the body proper */
        if (!compiler_body(c, s->v.ClassDef.body)) {
            compiler_exit_scope(c);
            return 0;
        }
        /* Return __classcell__ if it is referenced, otherwise return None */
        if (c->u->u_ste->ste_needs_class_closure) {
            /* Store __classcell__ into class namespace & return it */
            str = PyUnicode_InternFromString("__class__");
            if (str == NULL) {
                compiler_exit_scope(c);
                return 0;
            }
            i = compiler_lookup_arg(c->u->u_cellvars, str);
            Py_DECREF(str);
            if (i < 0) {
                compiler_exit_scope(c);
                return 0;
            }
            assert(i == 0);

            ADDOP_I(c, LOAD_CLOSURE, i);
            ADDOP(c, DUP_TOP);
            str = PyUnicode_InternFromString("__classcell__");
            if (!str || !compiler_nameop(c, str, Store)) {
                Py_XDECREF(str);
                compiler_exit_scope(c);
                return 0;
            }
            Py_DECREF(str);
        }
        else {
            /* No methods referenced __class__, so just return None */
            assert(PyDict_GET_SIZE(c->u->u_cellvars) == 0);
            ADDOP_LOAD_CONST(c, Py_None);
        }
        ADDOP_IN_SCOPE(c, RETURN_VALUE);
        /* create the code object */
        co = assemble(c, 1);
    }
    /* leave the new scope */
    compiler_exit_scope(c);
    if (co == NULL)
        return 0;

    /* 2. load the 'build_class' function */
    ADDOP(c, LOAD_BUILD_CLASS);

    /* 3. load a function (or closure) made from the code object */
    compiler_make_closure(c, co, 0, NULL);
    Py_DECREF(co);

    /* 4. load class name */
    ADDOP_LOAD_CONST(c, s->v.ClassDef.name);

    /* 5. generate the rest of the code for the call */
    if (!compiler_call_helper(c, 2,
                              s->v.ClassDef.bases,
                              s->v.ClassDef.keywords))
        return 0;

    /* 6. apply decorators */
    for (i = 0; i < asdl_seq_LEN(decos); i++) {
        ADDOP_I(c, CALL_FUNCTION, 1);
    }

    /* 7. store into <name> */
    if (!compiler_nameop(c, s->v.ClassDef.name, Store))
        return 0;
    return 1;
}

/* Return 0 if the expression is a constant value except named singletons.
   Return 1 otherwise. */
static int
check_is_arg(expr_ty e)
{
    if (e->kind != Constant_kind) {
        return 1;
    }
    PyObject *value = e->v.Constant.value;
    return (value == Py_None
         || value == Py_False
         || value == Py_True
         || value == Py_Ellipsis);
}

/* Check operands of identity chacks ("is" and "is not").
   Emit a warning if any operand is a constant except named singletons.
   Return 0 on error.
 */
static int
check_compare(struct compiler *c, expr_ty e)
{
    Py_ssize_t i, n;
    int left = check_is_arg(e->v.Compare.left);
    n = asdl_seq_LEN(e->v.Compare.ops);
    for (i = 0; i < n; i++) {
        cmpop_ty op = (cmpop_ty)asdl_seq_GET(e->v.Compare.ops, i);
        int right = check_is_arg((expr_ty)asdl_seq_GET(e->v.Compare.comparators, i));
        if (op == Is || op == IsNot) {
            if (!right || !left) {
                const char *msg = (op == Is)
                        ? "\"is\" with a literal. Did you mean \"==\"?"
                        : "\"is not\" with a literal. Did you mean \"!=\"?";
                return compiler_warn(c, msg);
            }
        }
        left = right;
    }
    return 1;
}

static int compiler_addcompare(struct compiler *c, cmpop_ty op)
{
    int cmp;
    switch (op) {
    case Eq:
        cmp = Py_EQ;
        break;
    case NotEq:
        cmp = Py_NE;
        break;
    case Lt:
        cmp = Py_LT;
        break;
    case LtE:
        cmp = Py_LE;
        break;
    case Gt:
        cmp = Py_GT;
        break;
    case GtE:
        cmp = Py_GE;
        break;
    case Is:
        ADDOP_I(c, IS_OP, 0);
        return 1;
    case IsNot:
        ADDOP_I(c, IS_OP, 1);
        return 1;
    case In:
        ADDOP_I(c, CONTAINS_OP, 0);
        return 1;
    case NotIn:
        ADDOP_I(c, CONTAINS_OP, 1);
        return 1;
    default:
        Py_UNREACHABLE();
    }
    ADDOP_I(c, COMPARE_OP, cmp);
    return 1;
}



static int
compiler_jump_if(struct compiler *c, expr_ty e, basicblock *next, int cond)
{
    switch (e->kind) {
    case UnaryOp_kind:
        if (e->v.UnaryOp.op == Not)
            return compiler_jump_if(c, e->v.UnaryOp.operand, next, !cond);
        /* fallback to general implementation */
        break;
    case BoolOp_kind: {
        asdl_seq *s = e->v.BoolOp.values;
        Py_ssize_t i, n = asdl_seq_LEN(s) - 1;
        assert(n >= 0);
        int cond2 = e->v.BoolOp.op == Or;
        basicblock *next2 = next;
        if (!cond2 != !cond) {
            next2 = compiler_new_block(c);
            if (next2 == NULL)
                return 0;
        }
        for (i = 0; i < n; ++i) {
            if (!compiler_jump_if(c, (expr_ty)asdl_seq_GET(s, i), next2, cond2))
                return 0;
        }
        if (!compiler_jump_if(c, (expr_ty)asdl_seq_GET(s, n), next, cond))
            return 0;
        if (next2 != next)
            compiler_use_next_block(c, next2);
        return 1;
    }
    case IfExp_kind: {
        basicblock *end, *next2;
        end = compiler_new_block(c);
        if (end == NULL)
            return 0;
        next2 = compiler_new_block(c);
        if (next2 == NULL)
            return 0;
        if (!compiler_jump_if(c, e->v.IfExp.test, next2, 0))
            return 0;
        if (!compiler_jump_if(c, e->v.IfExp.body, next, cond))
            return 0;
        ADDOP_JREL(c, JUMP_FORWARD, end);
        compiler_use_next_block(c, next2);
        if (!compiler_jump_if(c, e->v.IfExp.orelse, next, cond))
            return 0;
        compiler_use_next_block(c, end);
        return 1;
    }
    case Compare_kind: {
        Py_ssize_t i, n = asdl_seq_LEN(e->v.Compare.ops) - 1;
        if (n > 0) {
            if (!check_compare(c, e)) {
                return 0;
            }
            basicblock *cleanup = compiler_new_block(c);
            if (cleanup == NULL)
                return 0;
            VISIT(c, expr, e->v.Compare.left);
            for (i = 0; i < n; i++) {
                VISIT(c, expr,
                    (expr_ty)asdl_seq_GET(e->v.Compare.comparators, i));
                ADDOP(c, DUP_TOP);
                ADDOP(c, ROT_THREE);
                ADDOP_COMPARE(c, asdl_seq_GET(e->v.Compare.ops, i));
                ADDOP_JABS(c, POP_JUMP_IF_FALSE, cleanup);
                NEXT_BLOCK(c);
            }
            VISIT(c, expr, (expr_ty)asdl_seq_GET(e->v.Compare.comparators, n));
            ADDOP_COMPARE(c, asdl_seq_GET(e->v.Compare.ops, n));
            ADDOP_JABS(c, cond ? POP_JUMP_IF_TRUE : POP_JUMP_IF_FALSE, next);
            NEXT_BLOCK(c);
            basicblock *end = compiler_new_block(c);
            if (end == NULL)
                return 0;
            ADDOP_JREL(c, JUMP_FORWARD, end);
            compiler_use_next_block(c, cleanup);
            ADDOP(c, POP_TOP);
            if (!cond) {
                ADDOP_JREL(c, JUMP_FORWARD, next);
            }
            compiler_use_next_block(c, end);
            return 1;
        }
        /* fallback to general implementation */
        break;
    }
    default: {
        int constant = expr_constant(e);
        if (constant >= 0) {
            if (constant == cond) {
                ADDOP_JABS(c, JUMP_ABSOLUTE, next);
                NEXT_BLOCK(c);
            }
            return 1;
        }
        /* fallback to general implementation */
        break;
    }
    }

    /* general implementation */
    VISIT(c, expr, e);
    ADDOP_JABS(c, cond ? POP_JUMP_IF_TRUE : POP_JUMP_IF_FALSE, next);
    NEXT_BLOCK(c);
    return 1;
}

static int
compiler_ifexp(struct compiler *c, expr_ty e)
{
    basicblock *end, *next;

    assert(e->kind == IfExp_kind);
    end = compiler_new_block(c);
    if (end == NULL)
        return 0;
    next = compiler_new_block(c);
    if (next == NULL)
        return 0;
    if (!compiler_jump_if(c, e->v.IfExp.test, next, 0))
        return 0;
    VISIT(c, expr, e->v.IfExp.body);
    ADDOP_JREL(c, JUMP_FORWARD, end);
    compiler_use_next_block(c, next);
    VISIT(c, expr, e->v.IfExp.orelse);
    compiler_use_next_block(c, end);
    return 1;
}

static int
compiler_lambda(struct compiler *c, expr_ty e)
{
    PyCodeObject *co;
    PyObject *qualname;
    static identifier name;
    Py_ssize_t funcflags;
    arguments_ty args = e->v.Lambda.args;
    assert(e->kind == Lambda_kind);

    if (!name) {
        name = PyUnicode_InternFromString("<lambda>");
        if (!name)
            return 0;
    }

    funcflags = compiler_default_arguments(c, args);
    if (funcflags == -1) {
        return 0;
    }

    if (!compiler_enter_scope(c, name, COMPILER_SCOPE_LAMBDA,
                              (void *)e, e->lineno))
        return 0;

    /* Make None the first constant, so the lambda can't have a
       docstring. */
    if (compiler_add_const(c, Py_None) < 0)
        return 0;

    c->u->u_argcount = asdl_seq_LEN(args->args);
    c->u->u_posonlyargcount = asdl_seq_LEN(args->posonlyargs);
    c->u->u_kwonlyargcount = asdl_seq_LEN(args->kwonlyargs);
    VISIT_IN_SCOPE(c, expr, e->v.Lambda.body);
    if (c->u->u_ste->ste_generator) {
        co = assemble(c, 0);
    }
    else {
        ADDOP_IN_SCOPE(c, RETURN_VALUE);
        co = assemble(c, 1);
    }
    qualname = c->u->u_qualname;
    Py_INCREF(qualname);
    compiler_exit_scope(c);
    if (co == NULL)
        return 0;

    compiler_make_closure(c, co, funcflags, qualname);
    Py_DECREF(qualname);
    Py_DECREF(co);

    return 1;
}

static int
compiler_if(struct compiler *c, stmt_ty s)
{
    basicblock *end, *next;
    int constant;
    assert(s->kind == If_kind);
    end = compiler_new_block(c);
    if (end == NULL)
        return 0;

    constant = expr_constant(s->v.If.test);
    /* constant = 0: "if 0"
     * constant = 1: "if 1", "if 2", ...
     * constant = -1: rest */
    if (constant == 0) {
        BEGIN_DO_NOT_EMIT_BYTECODE
        VISIT_SEQ(c, stmt, s->v.If.body);
        END_DO_NOT_EMIT_BYTECODE
        if (s->v.If.orelse) {
            VISIT_SEQ(c, stmt, s->v.If.orelse);
        }
    } else if (constant == 1) {
        VISIT_SEQ(c, stmt, s->v.If.body);
        if (s->v.If.orelse) {
            BEGIN_DO_NOT_EMIT_BYTECODE
            VISIT_SEQ(c, stmt, s->v.If.orelse);
            END_DO_NOT_EMIT_BYTECODE
        }
    } else {
        if (asdl_seq_LEN(s->v.If.orelse)) {
            next = compiler_new_block(c);
            if (next == NULL)
                return 0;
        }
        else {
            next = end;
        }
        if (!compiler_jump_if(c, s->v.If.test, next, 0)) {
            return 0;
        }
        VISIT_SEQ(c, stmt, s->v.If.body);
        if (asdl_seq_LEN(s->v.If.orelse)) {
            ADDOP_JREL(c, JUMP_FORWARD, end);
            compiler_use_next_block(c, next);
            VISIT_SEQ(c, stmt, s->v.If.orelse);
        }
    }
    compiler_use_next_block(c, end);
    return 1;
}

static int
compiler_for(struct compiler *c, stmt_ty s)
{
    basicblock *start, *cleanup, *end;

    start = compiler_new_block(c);
    cleanup = compiler_new_block(c);
    end = compiler_new_block(c);
    if (start == NULL || end == NULL || cleanup == NULL) {
        return 0;
    }
    if (!compiler_push_fblock(c, FOR_LOOP, start, end, NULL)) {
        return 0;
    }
    VISIT(c, expr, s->v.For.iter);
    ADDOP(c, GET_ITER);
    compiler_use_next_block(c, start);
    ADDOP_JREL(c, FOR_ITER, cleanup);
    VISIT(c, expr, s->v.For.target);
    VISIT_SEQ(c, stmt, s->v.For.body);
    ADDOP_JABS(c, JUMP_ABSOLUTE, start);
    compiler_use_next_block(c, cleanup);

    compiler_pop_fblock(c, FOR_LOOP, start);

    VISIT_SEQ(c, stmt, s->v.For.orelse);
    compiler_use_next_block(c, end);
    return 1;
}


static int
compiler_async_for(struct compiler *c, stmt_ty s)
{
    basicblock *start, *except, *end;
    if (IS_TOP_LEVEL_AWAIT(c)){
        c->u->u_ste->ste_coroutine = 1;
    } else if (c->u->u_scope_type != COMPILER_SCOPE_ASYNC_FUNCTION) {
        return compiler_error(c, "'async for' outside async function");
    }

    start = compiler_new_block(c);
    except = compiler_new_block(c);
    end = compiler_new_block(c);

    if (start == NULL || except == NULL || end == NULL) {
        return 0;
    }
    VISIT(c, expr, s->v.AsyncFor.iter);
    ADDOP(c, GET_AITER);

    compiler_use_next_block(c, start);
    if (!compiler_push_fblock(c, FOR_LOOP, start, end, NULL)) {
        return 0;
    }
    /* SETUP_FINALLY to guard the __anext__ call */
    ADDOP_JREL(c, SETUP_FINALLY, except);
    ADDOP(c, GET_ANEXT);
    ADDOP_LOAD_CONST(c, Py_None);
    ADDOP(c, YIELD_FROM);
    ADDOP(c, POP_BLOCK);  /* for SETUP_FINALLY */

    /* Success block for __anext__ */
    VISIT(c, expr, s->v.AsyncFor.target);
    VISIT_SEQ(c, stmt, s->v.AsyncFor.body);
    ADDOP_JABS(c, JUMP_ABSOLUTE, start);

    compiler_pop_fblock(c, FOR_LOOP, start);

    /* Except block for __anext__ */
    compiler_use_next_block(c, except);
    ADDOP(c, END_ASYNC_FOR);

    /* `else` block */
    VISIT_SEQ(c, stmt, s->v.For.orelse);

    compiler_use_next_block(c, end);

    return 1;
}

static int
compiler_while(struct compiler *c, stmt_ty s)
{
    basicblock *loop, *orelse, *end, *anchor = NULL;
    int constant = expr_constant(s->v.While.test);

    if (constant == 0) {
        BEGIN_DO_NOT_EMIT_BYTECODE
        // Push a dummy block so the VISIT_SEQ knows that we are
        // inside a while loop so it can correctly evaluate syntax
        // errors.
        if (!compiler_push_fblock(c, WHILE_LOOP, NULL, NULL, NULL)) {
            return 0;
        }
        VISIT_SEQ(c, stmt, s->v.While.body);
        // Remove the dummy block now that is not needed.
        compiler_pop_fblock(c, WHILE_LOOP, NULL);
        END_DO_NOT_EMIT_BYTECODE
        if (s->v.While.orelse) {
            VISIT_SEQ(c, stmt, s->v.While.orelse);
        }
        return 1;
    }
    loop = compiler_new_block(c);
    end = compiler_new_block(c);
    if (constant == -1) {
        anchor = compiler_new_block(c);
        if (anchor == NULL)
            return 0;
    }
    if (loop == NULL || end == NULL)
        return 0;
    if (s->v.While.orelse) {
        orelse = compiler_new_block(c);
        if (orelse == NULL)
            return 0;
    }
    else
        orelse = NULL;

    compiler_use_next_block(c, loop);
    if (!compiler_push_fblock(c, WHILE_LOOP, loop, end, NULL))
        return 0;
    if (constant == -1) {
        if (!compiler_jump_if(c, s->v.While.test, anchor, 0))
            return 0;
    }
    VISIT_SEQ(c, stmt, s->v.While.body);
    ADDOP_JABS(c, JUMP_ABSOLUTE, loop);

    /* XXX should the two POP instructions be in a separate block
       if there is no else clause ?
    */

    if (constant == -1)
        compiler_use_next_block(c, anchor);
    else if (orelse != NULL)
        NEXT_BLOCK(c);
    compiler_pop_fblock(c, WHILE_LOOP, loop);

    if (orelse != NULL) /* what if orelse is just pass? */
        VISIT_SEQ(c, stmt, s->v.While.orelse);
    compiler_use_next_block(c, end);

    return 1;
}

static int
compiler_return(struct compiler *c, stmt_ty s)
{
    int preserve_tos = ((s->v.Return.value != NULL) &&
                        (s->v.Return.value->kind != Constant_kind));
    if (c->u->u_ste->ste_type != FunctionBlock)
        return compiler_error(c, "'return' outside function");
    if (s->v.Return.value != NULL &&
        c->u->u_ste->ste_coroutine && c->u->u_ste->ste_generator)
    {
            return compiler_error(
                c, "'return' with value in async generator");
    }
    if (preserve_tos) {
        VISIT(c, expr, s->v.Return.value);
    }
    if (!compiler_unwind_fblock_stack(c, preserve_tos, NULL))
        return 0;
    if (s->v.Return.value == NULL) {
        ADDOP_LOAD_CONST(c, Py_None);
    }
    else if (!preserve_tos) {
        VISIT(c, expr, s->v.Return.value);
    }
    ADDOP(c, RETURN_VALUE);

    return 1;
}

static int
compiler_break(struct compiler *c)
{
<<<<<<< HEAD
    for (int depth = c->u->u_nfblocks; depth--;) {
        struct fblockinfo *info = &c->u->u_fblock[depth];

        if (!compiler_unwind_fblock(c, info, 0))
            return 0;
        if (info->fb_type == WHILE_LOOP || info->fb_type == FOR_LOOP) {
            ADDOP_JABS(c, JUMP_ABSOLUTE, info->fb_exit);
            NEXT_BLOCK(c);
            return 1;
        }
=======
    struct fblockinfo *loop = NULL;
    if (!compiler_unwind_fblock_stack(c, 0, &loop)) {
        return 0;
    }
    if (loop == NULL) {
        return compiler_error(c, "'break' outside loop");
>>>>>>> b33e5251
    }
    if (!compiler_unwind_fblock(c, loop, 0)) {
        return 0;
    }
    ADDOP_JABS(c, JUMP_ABSOLUTE, loop->fb_exit);
    return 1;
}

static int
compiler_continue(struct compiler *c)
{
<<<<<<< HEAD
    for (int depth = c->u->u_nfblocks; depth--;) {
        struct fblockinfo *info = &c->u->u_fblock[depth];

        if (info->fb_type == WHILE_LOOP || info->fb_type == FOR_LOOP) {
            ADDOP_JABS(c, JUMP_ABSOLUTE, info->fb_block);
            NEXT_BLOCK(c);
            return 1;
        }
        if (!compiler_unwind_fblock(c, info, 0))
            return 0;
=======
    struct fblockinfo *loop = NULL;
    if (!compiler_unwind_fblock_stack(c, 0, &loop)) {
        return 0;
>>>>>>> b33e5251
    }
    if (loop == NULL) {
        return compiler_error(c, "'continue' not properly in loop");
    }
    ADDOP_JABS(c, JUMP_ABSOLUTE, loop->fb_block);
    return 1;
}


/* Code generated for "try: <body> finally: <finalbody>" is as follows:

        SETUP_FINALLY           L
        <code for body>
        POP_BLOCK
        <code for finalbody>
        JUMP E
    L:
        <code for finalbody>
    E:

   The special instructions use the block stack.  Each block
   stack entry contains the instruction that created it (here
   SETUP_FINALLY), the level of the value stack at the time the
   block stack entry was created, and a label (here L).

   SETUP_FINALLY:
    Pushes the current value stack level and the label
    onto the block stack.
   POP_BLOCK:
    Pops en entry from the block stack.

   The block stack is unwound when an exception is raised:
   when a SETUP_FINALLY entry is found, the raised and the caught
   exceptions are pushed onto the value stack (and the exception
   condition is cleared), and the interpreter jumps to the label
   gotten from the block stack.
*/

static int
compiler_try_finally(struct compiler *c, stmt_ty s)
{
    basicblock *body, *end, *exit;

    body = compiler_new_block(c);
    end = compiler_new_block(c);
    exit = compiler_new_block(c);
    if (body == NULL || end == NULL || exit == NULL)
        return 0;

    /* `try` block */
    ADDOP_JREL(c, SETUP_FINALLY, end);
    compiler_use_next_block(c, body);
    if (!compiler_push_fblock(c, FINALLY_TRY, body, end, s->v.Try.finalbody))
        return 0;
    if (s->v.Try.handlers && asdl_seq_LEN(s->v.Try.handlers)) {
        if (!compiler_try_except(c, s))
            return 0;
    }
    else {
        VISIT_SEQ(c, stmt, s->v.Try.body);
    }
    ADDOP(c, POP_BLOCK);
    compiler_pop_fblock(c, FINALLY_TRY, body);
    VISIT_SEQ(c, stmt, s->v.Try.finalbody);
    ADDOP_JREL(c, JUMP_FORWARD, exit);
    /* `finally` block */
    compiler_use_next_block(c, end);
    if (!compiler_push_fblock(c, FINALLY_END, end, NULL, NULL))
        return 0;
    VISIT_SEQ(c, stmt, s->v.Try.finalbody);
    compiler_pop_fblock(c, FINALLY_END, end);
    ADDOP(c, RERAISE);
    compiler_use_next_block(c, exit);
    return 1;
}

/*
   Code generated for "try: S except E1 as V1: S1 except E2 as V2: S2 ...":
   (The contents of the value stack is shown in [], with the top
   at the right; 'tb' is trace-back info, 'val' the exception's
   associated value, and 'exc' the exception.)

   Value stack          Label   Instruction     Argument
   []                           SETUP_FINALLY   L1
   []                           <code for S>
   []                           POP_BLOCK
   []                           JUMP_FORWARD    L0

   [tb, val, exc]       L1:     DUP                             )
   [tb, val, exc, exc]          <evaluate E1>                   )
   [tb, val, exc, exc, E1]      JUMP_IF_NOT_EXC_MATCH L2        ) only if E1
   [tb, val, exc]               POP
   [tb, val]                    <assign to V1>  (or POP if no V1)
   [tb]                         POP
   []                           <code for S1>
                                JUMP_FORWARD    L0

   [tb, val, exc]       L2:     DUP
   .............................etc.......................

   [tb, val, exc]       Ln+1:   RERAISE     # re-raise exception

   []                   L0:     <next statement>

   Of course, parts are not generated if Vi or Ei is not present.
*/
static int
compiler_try_except(struct compiler *c, stmt_ty s)
{
    basicblock *body, *orelse, *except, *end;
    Py_ssize_t i, n;

    body = compiler_new_block(c);
    except = compiler_new_block(c);
    orelse = compiler_new_block(c);
    end = compiler_new_block(c);
    if (body == NULL || except == NULL || orelse == NULL || end == NULL)
        return 0;
    ADDOP_JREL(c, SETUP_FINALLY, except);
    compiler_use_next_block(c, body);
    if (!compiler_push_fblock(c, EXCEPT, body, NULL, NULL))
        return 0;
    VISIT_SEQ(c, stmt, s->v.Try.body);
    ADDOP(c, POP_BLOCK);
    compiler_pop_fblock(c, EXCEPT, body);
    ADDOP_JREL(c, JUMP_FORWARD, orelse);
    n = asdl_seq_LEN(s->v.Try.handlers);
    compiler_use_next_block(c, except);
    for (i = 0; i < n; i++) {
        excepthandler_ty handler = (excepthandler_ty)asdl_seq_GET(
            s->v.Try.handlers, i);
        if (!handler->v.ExceptHandler.type && i < n-1)
            return compiler_error(c, "default 'except:' must be last");
        SET_LOC(c, handler);
        except = compiler_new_block(c);
        if (except == NULL)
            return 0;
        if (handler->v.ExceptHandler.type) {
            ADDOP(c, DUP_TOP);
            VISIT(c, expr, handler->v.ExceptHandler.type);
<<<<<<< HEAD
            ADDOP_I(c, COMPARE_OP, PyCmp_EXC_MATCH);
            ADDOP_JABS(c, POP_JUMP_IF_FALSE, except);
            NEXT_BLOCK(c);
=======
            ADDOP_JABS(c, JUMP_IF_NOT_EXC_MATCH, except);
>>>>>>> b33e5251
        }
        ADDOP(c, POP_TOP);
        if (handler->v.ExceptHandler.name) {
            basicblock *cleanup_end, *cleanup_body;

            cleanup_end = compiler_new_block(c);
            cleanup_body = compiler_new_block(c);
            if (cleanup_end == NULL || cleanup_body == NULL) {
                return 0;
            }

            compiler_nameop(c, handler->v.ExceptHandler.name, Store);
            ADDOP(c, POP_TOP);

            /*
              try:
                  # body
              except type as name:
                  try:
                      # body
                  finally:
                      name = None # in case body contains "del name"
                      del name
            */

            /* second try: */
            ADDOP_JREL(c, SETUP_FINALLY, cleanup_end);
            compiler_use_next_block(c, cleanup_body);
            if (!compiler_push_fblock(c, HANDLER_CLEANUP, cleanup_body, NULL, handler->v.ExceptHandler.name))
                return 0;

            /* second # body */
            VISIT_SEQ(c, stmt, handler->v.ExceptHandler.body);
            compiler_pop_fblock(c, HANDLER_CLEANUP, cleanup_body);
            ADDOP(c, POP_BLOCK);
            ADDOP(c, POP_EXCEPT);
            /* name = None; del name */
            ADDOP_LOAD_CONST(c, Py_None);
            compiler_nameop(c, handler->v.ExceptHandler.name, Store);
            compiler_nameop(c, handler->v.ExceptHandler.name, Del);
            ADDOP_JREL(c, JUMP_FORWARD, end);

            /* except: */
            compiler_use_next_block(c, cleanup_end);

            /* name = None; del name */
            ADDOP_LOAD_CONST(c, Py_None);
            compiler_nameop(c, handler->v.ExceptHandler.name, Store);
            compiler_nameop(c, handler->v.ExceptHandler.name, Del);

            ADDOP(c, RERAISE);
        }
        else {
            basicblock *cleanup_body;

            cleanup_body = compiler_new_block(c);
            if (!cleanup_body)
                return 0;

            ADDOP(c, POP_TOP);
            ADDOP(c, POP_TOP);
            compiler_use_next_block(c, cleanup_body);
            if (!compiler_push_fblock(c, HANDLER_CLEANUP, cleanup_body, NULL, NULL))
                return 0;
            VISIT_SEQ(c, stmt, handler->v.ExceptHandler.body);
            compiler_pop_fblock(c, HANDLER_CLEANUP, cleanup_body);
            ADDOP(c, POP_EXCEPT);
            ADDOP_JREL(c, JUMP_FORWARD, end);
        }
        compiler_use_next_block(c, except);
    }
    ADDOP(c, RERAISE);
    compiler_use_next_block(c, orelse);
    VISIT_SEQ(c, stmt, s->v.Try.orelse);
    compiler_use_next_block(c, end);
    return 1;
}

static int
compiler_try(struct compiler *c, stmt_ty s) {
    if (s->v.Try.finalbody && asdl_seq_LEN(s->v.Try.finalbody))
        return compiler_try_finally(c, s);
    else
        return compiler_try_except(c, s);
}


static int
compiler_import_as(struct compiler *c, identifier name, identifier asname)
{
    /* The IMPORT_NAME opcode was already generated.  This function
       merely needs to bind the result to a name.

       If there is a dot in name, we need to split it and emit a
       IMPORT_FROM for each name.
    */
    Py_ssize_t len = PyUnicode_GET_LENGTH(name);
    Py_ssize_t dot = PyUnicode_FindChar(name, '.', 0, len, 1);
    if (dot == -2)
        return 0;
    if (dot != -1) {
        /* Consume the base module name to get the first attribute */
        while (1) {
            Py_ssize_t pos = dot + 1;
            PyObject *attr;
            dot = PyUnicode_FindChar(name, '.', pos, len, 1);
            if (dot == -2)
                return 0;
            attr = PyUnicode_Substring(name, pos, (dot != -1) ? dot : len);
            if (!attr)
                return 0;
            ADDOP_N(c, IMPORT_FROM, attr, names);
            if (dot == -1) {
                break;
            }
            ADDOP(c, ROT_TWO);
            ADDOP(c, POP_TOP);
        }
        if (!compiler_nameop(c, asname, Store)) {
            return 0;
        }
        ADDOP(c, POP_TOP);
        return 1;
    }
    return compiler_nameop(c, asname, Store);
}

static int
compiler_import(struct compiler *c, stmt_ty s)
{
    /* The Import node stores a module name like a.b.c as a single
       string.  This is convenient for all cases except
         import a.b.c as d
       where we need to parse that string to extract the individual
       module names.
       XXX Perhaps change the representation to make this case simpler?
     */
    Py_ssize_t i, n = asdl_seq_LEN(s->v.Import.names);

    for (i = 0; i < n; i++) {
        alias_ty alias = (alias_ty)asdl_seq_GET(s->v.Import.names, i);
        int r;

        ADDOP_LOAD_CONST(c, _PyLong_Zero);
        ADDOP_LOAD_CONST(c, Py_None);
        ADDOP_NAME(c, IMPORT_NAME, alias->name, names);

        if (alias->asname) {
            r = compiler_import_as(c, alias->name, alias->asname);
            if (!r)
                return r;
        }
        else {
            identifier tmp = alias->name;
            Py_ssize_t dot = PyUnicode_FindChar(
                alias->name, '.', 0, PyUnicode_GET_LENGTH(alias->name), 1);
            if (dot != -1) {
                tmp = PyUnicode_Substring(alias->name, 0, dot);
                if (tmp == NULL)
                    return 0;
            }
            r = compiler_nameop(c, tmp, Store);
            if (dot != -1) {
                Py_DECREF(tmp);
            }
            if (!r)
                return r;
        }
    }
    return 1;
}

static int
compiler_from_import(struct compiler *c, stmt_ty s)
{
    Py_ssize_t i, n = asdl_seq_LEN(s->v.ImportFrom.names);
    PyObject *names;
    static PyObject *empty_string;

    if (!empty_string) {
        empty_string = PyUnicode_FromString("");
        if (!empty_string)
            return 0;
    }

    ADDOP_LOAD_CONST_NEW(c, PyLong_FromLong(s->v.ImportFrom.level));

    names = PyTuple_New(n);
    if (!names)
        return 0;

    /* build up the names */
    for (i = 0; i < n; i++) {
        alias_ty alias = (alias_ty)asdl_seq_GET(s->v.ImportFrom.names, i);
        Py_INCREF(alias->name);
        PyTuple_SET_ITEM(names, i, alias->name);
    }

    if (s->lineno > c->c_future->ff_lineno && s->v.ImportFrom.module &&
        _PyUnicode_EqualToASCIIString(s->v.ImportFrom.module, "__future__")) {
        Py_DECREF(names);
        return compiler_error(c, "from __future__ imports must occur "
                              "at the beginning of the file");
    }
    ADDOP_LOAD_CONST_NEW(c, names);

    if (s->v.ImportFrom.module) {
        ADDOP_NAME(c, IMPORT_NAME, s->v.ImportFrom.module, names);
    }
    else {
        ADDOP_NAME(c, IMPORT_NAME, empty_string, names);
    }
    for (i = 0; i < n; i++) {
        alias_ty alias = (alias_ty)asdl_seq_GET(s->v.ImportFrom.names, i);
        identifier store_name;

        if (i == 0 && PyUnicode_READ_CHAR(alias->name, 0) == '*') {
            assert(n == 1);
            ADDOP(c, IMPORT_STAR);
            return 1;
        }

        ADDOP_NAME(c, IMPORT_FROM, alias->name, names);
        store_name = alias->name;
        if (alias->asname)
            store_name = alias->asname;

        if (!compiler_nameop(c, store_name, Store)) {
            return 0;
        }
    }
    /* remove imported module */
    ADDOP(c, POP_TOP);
    return 1;
}

static int
compiler_assert(struct compiler *c, stmt_ty s)
{
    basicblock *end;

    if (c->c_optimize)
        return 1;
    if (s->v.Assert.test->kind == Tuple_kind &&
        asdl_seq_LEN(s->v.Assert.test->v.Tuple.elts) > 0)
    {
        if (!compiler_warn(c, "assertion is always true, "
                              "perhaps remove parentheses?"))
        {
            return 0;
        }
    }
    end = compiler_new_block(c);
    if (end == NULL)
        return 0;
    if (!compiler_jump_if(c, s->v.Assert.test, end, 1))
        return 0;
    ADDOP(c, LOAD_ASSERTION_ERROR);
    if (s->v.Assert.msg) {
        VISIT(c, expr, s->v.Assert.msg);
        ADDOP_I(c, CALL_FUNCTION, 1);
    }
    ADDOP_I(c, RAISE_VARARGS, 1);
    compiler_use_next_block(c, end);
    return 1;
}

static int
compiler_visit_stmt_expr(struct compiler *c, expr_ty value)
{
    if (c->c_interactive && c->c_nestlevel <= 1) {
        VISIT(c, expr, value);
        ADDOP(c, PRINT_EXPR);
        return 1;
    }

    if (value->kind == Constant_kind) {
        /* ignore constant statement */
        return 1;
    }

    VISIT(c, expr, value);
    ADDOP(c, POP_TOP);
    return 1;
}

static int
compiler_visit_stmt(struct compiler *c, stmt_ty s)
{
    Py_ssize_t i, n;

    /* Always assign a lineno to the next instruction for a stmt. */
    SET_LOC(c, s);

    switch (s->kind) {
    case FunctionDef_kind:
        return compiler_function(c, s, 0);
    case ClassDef_kind:
        return compiler_class(c, s);
    case Return_kind:
        return compiler_return(c, s);
    case Delete_kind:
        VISIT_SEQ(c, expr, s->v.Delete.targets)
        break;
    case Assign_kind:
        n = asdl_seq_LEN(s->v.Assign.targets);
        VISIT(c, expr, s->v.Assign.value);
        for (i = 0; i < n; i++) {
            if (i < n - 1)
                ADDOP(c, DUP_TOP);
            VISIT(c, expr,
                  (expr_ty)asdl_seq_GET(s->v.Assign.targets, i));
        }
        break;
    case AugAssign_kind:
        return compiler_augassign(c, s);
    case AnnAssign_kind:
        return compiler_annassign(c, s);
    case For_kind:
        return compiler_for(c, s);
    case While_kind:
        return compiler_while(c, s);
    case If_kind:
        return compiler_if(c, s);
    case Raise_kind:
        n = 0;
        if (s->v.Raise.exc) {
            VISIT(c, expr, s->v.Raise.exc);
            n++;
            if (s->v.Raise.cause) {
                VISIT(c, expr, s->v.Raise.cause);
                n++;
            }
        }
        ADDOP_I(c, RAISE_VARARGS, (int)n);
        break;
    case Try_kind:
        return compiler_try(c, s);
    case Assert_kind:
        return compiler_assert(c, s);
    case Import_kind:
        return compiler_import(c, s);
    case ImportFrom_kind:
        return compiler_from_import(c, s);
    case Global_kind:
    case Nonlocal_kind:
        break;
    case Expr_kind:
        return compiler_visit_stmt_expr(c, s->v.Expr.value);
    case Pass_kind:
        break;
    case Break_kind:
        return compiler_break(c);
    case Continue_kind:
        return compiler_continue(c);
    case With_kind:
        return compiler_with(c, s, 0);
    case AsyncFunctionDef_kind:
        return compiler_function(c, s, 1);
    case AsyncWith_kind:
        return compiler_async_with(c, s, 0);
    case AsyncFor_kind:
        return compiler_async_for(c, s);
    }

    return 1;
}

static int
unaryop(unaryop_ty op)
{
    switch (op) {
    case Invert:
        return UNARY_INVERT;
    case Not:
        return UNARY_NOT;
    case UAdd:
        return UNARY_POSITIVE;
    case USub:
        return UNARY_NEGATIVE;
    default:
        PyErr_Format(PyExc_SystemError,
            "unary op %d should not be possible", op);
        return 0;
    }
}

static int
binop(operator_ty op)
{
    switch (op) {
    case Add:
        return BINARY_ADD;
    case Sub:
        return BINARY_SUBTRACT;
    case Mult:
        return BINARY_MULTIPLY;
    case MatMult:
        return BINARY_MATRIX_MULTIPLY;
    case Div:
        return BINARY_TRUE_DIVIDE;
    case Mod:
        return BINARY_MODULO;
    case Pow:
        return BINARY_POWER;
    case LShift:
        return BINARY_LSHIFT;
    case RShift:
        return BINARY_RSHIFT;
    case BitOr:
        return BINARY_OR;
    case BitXor:
        return BINARY_XOR;
    case BitAnd:
        return BINARY_AND;
    case FloorDiv:
        return BINARY_FLOOR_DIVIDE;
    default:
        PyErr_Format(PyExc_SystemError,
            "binary op %d should not be possible", op);
        return 0;
    }
}

static int
inplace_binop(operator_ty op)
{
    switch (op) {
    case Add:
        return INPLACE_ADD;
    case Sub:
        return INPLACE_SUBTRACT;
    case Mult:
        return INPLACE_MULTIPLY;
    case MatMult:
        return INPLACE_MATRIX_MULTIPLY;
    case Div:
        return INPLACE_TRUE_DIVIDE;
    case Mod:
        return INPLACE_MODULO;
    case Pow:
        return INPLACE_POWER;
    case LShift:
        return INPLACE_LSHIFT;
    case RShift:
        return INPLACE_RSHIFT;
    case BitOr:
        return INPLACE_OR;
    case BitXor:
        return INPLACE_XOR;
    case BitAnd:
        return INPLACE_AND;
    case FloorDiv:
        return INPLACE_FLOOR_DIVIDE;
    default:
        PyErr_Format(PyExc_SystemError,
            "inplace binary op %d should not be possible", op);
        return 0;
    }
}

static int
compiler_nameop(struct compiler *c, identifier name, expr_context_ty ctx)
{
    int op, scope;
    Py_ssize_t arg;
    enum { OP_FAST, OP_GLOBAL, OP_DEREF, OP_NAME } optype;

    PyObject *dict = c->u->u_names;
    PyObject *mangled;

    assert(!_PyUnicode_EqualToASCIIString(name, "None") &&
           !_PyUnicode_EqualToASCIIString(name, "True") &&
           !_PyUnicode_EqualToASCIIString(name, "False"));

    mangled = _Py_Mangle(c->u->u_private, name);
    if (!mangled)
        return 0;

    op = 0;
    optype = OP_NAME;
    scope = PyST_GetScope(c->u->u_ste, mangled);
    switch (scope) {
    case FREE:
        dict = c->u->u_freevars;
        optype = OP_DEREF;
        break;
    case CELL:
        dict = c->u->u_cellvars;
        optype = OP_DEREF;
        break;
    case LOCAL:
        if (c->u->u_ste->ste_type == FunctionBlock)
            optype = OP_FAST;
        break;
    case GLOBAL_IMPLICIT:
        if (c->u->u_ste->ste_type == FunctionBlock)
            optype = OP_GLOBAL;
        break;
    case GLOBAL_EXPLICIT:
        optype = OP_GLOBAL;
        break;
    default:
        /* scope can be 0 */
        break;
    }

    /* XXX Leave assert here, but handle __doc__ and the like better */
    assert(scope || PyUnicode_READ_CHAR(name, 0) == '_');

    switch (optype) {
    case OP_DEREF:
        switch (ctx) {
        case Load:
            op = (c->u->u_ste->ste_type == ClassBlock) ? LOAD_CLASSDEREF : LOAD_DEREF;
            break;
        case Store: op = STORE_DEREF; break;
        case Del: op = DELETE_DEREF; break;
        }
        break;
    case OP_FAST:
        switch (ctx) {
        case Load: op = LOAD_FAST; break;
        case Store: op = STORE_FAST; break;
        case Del: op = DELETE_FAST; break;
        }
        ADDOP_N(c, op, mangled, varnames);
        return 1;
    case OP_GLOBAL:
        switch (ctx) {
        case Load: op = LOAD_GLOBAL; break;
        case Store: op = STORE_GLOBAL; break;
        case Del: op = DELETE_GLOBAL; break;
        }
        break;
    case OP_NAME:
        switch (ctx) {
        case Load: op = LOAD_NAME; break;
        case Store: op = STORE_NAME; break;
        case Del: op = DELETE_NAME; break;
        }
        break;
    }

    assert(op);
    arg = compiler_add_o(dict, mangled);
    Py_DECREF(mangled);
    if (arg < 0)
        return 0;
    return compiler_addop_i(c, op, arg);
}

static int
compiler_boolop(struct compiler *c, expr_ty e)
{
    basicblock *end;
    int jumpi;
    Py_ssize_t i, n;
    asdl_seq *s;

    assert(e->kind == BoolOp_kind);
    if (e->v.BoolOp.op == And)
        jumpi = JUMP_IF_FALSE_OR_POP;
    else
        jumpi = JUMP_IF_TRUE_OR_POP;
    end = compiler_new_block(c);
    if (end == NULL)
        return 0;
    s = e->v.BoolOp.values;
    n = asdl_seq_LEN(s) - 1;
    assert(n >= 0);
    for (i = 0; i < n; ++i) {
        VISIT(c, expr, (expr_ty)asdl_seq_GET(s, i));
        ADDOP_JABS(c, jumpi, end);
        NEXT_BLOCK(c);
    }
    VISIT(c, expr, (expr_ty)asdl_seq_GET(s, n));
    compiler_use_next_block(c, end);
    return 1;
}

static int
starunpack_helper(struct compiler *c, asdl_seq *elts, int pushed,
                  int build, int add, int extend, int tuple)
{
    Py_ssize_t n = asdl_seq_LEN(elts);
    Py_ssize_t i, seen_star = 0;
    if (n > 2 && are_all_items_const(elts, 0, n)) {
        PyObject *folded = PyTuple_New(n);
        if (folded == NULL) {
            return 0;
        }
        PyObject *val;
        for (i = 0; i < n; i++) {
            val = ((expr_ty)asdl_seq_GET(elts, i))->v.Constant.value;
            Py_INCREF(val);
            PyTuple_SET_ITEM(folded, i, val);
        }
        if (tuple) {
            ADDOP_LOAD_CONST_NEW(c, folded);
        } else {
            if (add == SET_ADD) {
                Py_SETREF(folded, PyFrozenSet_New(folded));
                if (folded == NULL) {
                    return 0;
                }
            }
            ADDOP_I(c, build, pushed);
            ADDOP_LOAD_CONST_NEW(c, folded);
            ADDOP_I(c, extend, 1);
        }
        return 1;
    }

    for (i = 0; i < n; i++) {
        expr_ty elt = asdl_seq_GET(elts, i);
        if (elt->kind == Starred_kind) {
            seen_star = 1;
        }
    }
    if (seen_star) {
        seen_star = 0;
        for (i = 0; i < n; i++) {
            expr_ty elt = asdl_seq_GET(elts, i);
            if (elt->kind == Starred_kind) {
                if (seen_star == 0) {
                    ADDOP_I(c, build, i+pushed);
                    seen_star = 1;
                }
                VISIT(c, expr, elt->v.Starred.value);
                ADDOP_I(c, extend, 1);
            }
            else {
                VISIT(c, expr, elt);
                if (seen_star) {
                    ADDOP_I(c, add, 1);
                }
            }
        }
        assert(seen_star);
        if (tuple) {
            ADDOP(c, LIST_TO_TUPLE);
        }
    }
    else {
        for (i = 0; i < n; i++) {
            expr_ty elt = asdl_seq_GET(elts, i);
            VISIT(c, expr, elt);
        }
        if (tuple) {
            ADDOP_I(c, BUILD_TUPLE, n+pushed);
        } else {
            ADDOP_I(c, build, n+pushed);
        }
    }
    return 1;
}

static int
assignment_helper(struct compiler *c, asdl_seq *elts)
{
    Py_ssize_t n = asdl_seq_LEN(elts);
    Py_ssize_t i;
    int seen_star = 0;
    for (i = 0; i < n; i++) {
        expr_ty elt = asdl_seq_GET(elts, i);
        if (elt->kind == Starred_kind && !seen_star) {
            if ((i >= (1 << 8)) ||
                (n-i-1 >= (INT_MAX >> 8)))
                return compiler_error(c,
                    "too many expressions in "
                    "star-unpacking assignment");
            ADDOP_I(c, UNPACK_EX, (i + ((n-i-1) << 8)));
            seen_star = 1;
        }
        else if (elt->kind == Starred_kind) {
            return compiler_error(c,
                "two starred expressions in assignment");
        }
    }
    if (!seen_star) {
        ADDOP_I(c, UNPACK_SEQUENCE, n);
    }
    for (i = 0; i < n; i++) {
        expr_ty elt = asdl_seq_GET(elts, i);
        VISIT(c, expr, elt->kind != Starred_kind ? elt : elt->v.Starred.value);
    }
    return 1;
}

static int
compiler_list(struct compiler *c, expr_ty e)
{
    asdl_seq *elts = e->v.List.elts;
    if (e->v.List.ctx == Store) {
        return assignment_helper(c, elts);
    }
    else if (e->v.List.ctx == Load) {
        return starunpack_helper(c, elts, 0, BUILD_LIST,
                                 LIST_APPEND, LIST_EXTEND, 0);
    }
    else
        VISIT_SEQ(c, expr, elts);
    return 1;
}

static int
compiler_tuple(struct compiler *c, expr_ty e)
{
    asdl_seq *elts = e->v.Tuple.elts;
    if (e->v.Tuple.ctx == Store) {
        return assignment_helper(c, elts);
    }
    else if (e->v.Tuple.ctx == Load) {
        return starunpack_helper(c, elts, 0, BUILD_LIST,
                                 LIST_APPEND, LIST_EXTEND, 1);
    }
    else
        VISIT_SEQ(c, expr, elts);
    return 1;
}

static int
compiler_set(struct compiler *c, expr_ty e)
{
    return starunpack_helper(c, e->v.Set.elts, 0, BUILD_SET,
                             SET_ADD, SET_UPDATE, 0);
}

static int
are_all_items_const(asdl_seq *seq, Py_ssize_t begin, Py_ssize_t end)
{
    Py_ssize_t i;
    for (i = begin; i < end; i++) {
        expr_ty key = (expr_ty)asdl_seq_GET(seq, i);
        if (key == NULL || key->kind != Constant_kind)
            return 0;
    }
    return 1;
}

static int
compiler_subdict(struct compiler *c, expr_ty e, Py_ssize_t begin, Py_ssize_t end)
{
    Py_ssize_t i, n = end - begin;
    PyObject *keys, *key;
    if (n > 1 && are_all_items_const(e->v.Dict.keys, begin, end)) {
        for (i = begin; i < end; i++) {
            VISIT(c, expr, (expr_ty)asdl_seq_GET(e->v.Dict.values, i));
        }
        keys = PyTuple_New(n);
        if (keys == NULL) {
            return 0;
        }
        for (i = begin; i < end; i++) {
            key = ((expr_ty)asdl_seq_GET(e->v.Dict.keys, i))->v.Constant.value;
            Py_INCREF(key);
            PyTuple_SET_ITEM(keys, i - begin, key);
        }
        ADDOP_LOAD_CONST_NEW(c, keys);
        ADDOP_I(c, BUILD_CONST_KEY_MAP, n);
    }
    else {
        for (i = begin; i < end; i++) {
            VISIT(c, expr, (expr_ty)asdl_seq_GET(e->v.Dict.keys, i));
            VISIT(c, expr, (expr_ty)asdl_seq_GET(e->v.Dict.values, i));
        }
        ADDOP_I(c, BUILD_MAP, n);
    }
    return 1;
}

static int
compiler_dict(struct compiler *c, expr_ty e)
{
    Py_ssize_t i, n, elements;
    int have_dict;
    int is_unpacking = 0;
    n = asdl_seq_LEN(e->v.Dict.values);
    have_dict = 0;
    elements = 0;
    for (i = 0; i < n; i++) {
        is_unpacking = (expr_ty)asdl_seq_GET(e->v.Dict.keys, i) == NULL;
        if (is_unpacking) {
            if (elements) {
                if (!compiler_subdict(c, e, i - elements, i)) {
                    return 0;
                }
                if (have_dict) {
                    ADDOP_I(c, DICT_UPDATE, 1);
                }
                have_dict = 1;
                elements = 0;
            }
            if (have_dict == 0) {
                ADDOP_I(c, BUILD_MAP, 0);
                have_dict = 1;
            }
            VISIT(c, expr, (expr_ty)asdl_seq_GET(e->v.Dict.values, i));
            ADDOP_I(c, DICT_UPDATE, 1);
        }
        else {
            if (elements == 0xFFFF) {
                if (!compiler_subdict(c, e, i - elements, i)) {
                    return 0;
                }
                if (have_dict) {
                    ADDOP_I(c, DICT_UPDATE, 1);
                }
                have_dict = 1;
                elements = 0;
            }
            else {
                elements++;
            }
        }
    }
    if (elements) {
        if (!compiler_subdict(c, e, n - elements, n)) {
            return 0;
        }
        if (have_dict) {
            ADDOP_I(c, DICT_UPDATE, 1);
        }
        have_dict = 1;
    }
    if (!have_dict) {
        ADDOP_I(c, BUILD_MAP, 0);
    }
    return 1;
}

static int
compiler_compare(struct compiler *c, expr_ty e)
{
    Py_ssize_t i, n;

    if (!check_compare(c, e)) {
        return 0;
    }
    VISIT(c, expr, e->v.Compare.left);
    assert(asdl_seq_LEN(e->v.Compare.ops) > 0);
    n = asdl_seq_LEN(e->v.Compare.ops) - 1;
    if (n == 0) {
        VISIT(c, expr, (expr_ty)asdl_seq_GET(e->v.Compare.comparators, 0));
        ADDOP_COMPARE(c, asdl_seq_GET(e->v.Compare.ops, 0));
    }
    else {
        basicblock *cleanup = compiler_new_block(c);
        if (cleanup == NULL)
            return 0;
        for (i = 0; i < n; i++) {
            VISIT(c, expr,
                (expr_ty)asdl_seq_GET(e->v.Compare.comparators, i));
            ADDOP(c, DUP_TOP);
            ADDOP(c, ROT_THREE);
            ADDOP_COMPARE(c, asdl_seq_GET(e->v.Compare.ops, i));
            ADDOP_JABS(c, JUMP_IF_FALSE_OR_POP, cleanup);
            NEXT_BLOCK(c);
        }
        VISIT(c, expr, (expr_ty)asdl_seq_GET(e->v.Compare.comparators, n));
        ADDOP_COMPARE(c, asdl_seq_GET(e->v.Compare.ops, n));
        basicblock *end = compiler_new_block(c);
        if (end == NULL)
            return 0;
        ADDOP_JREL(c, JUMP_FORWARD, end);
        compiler_use_next_block(c, cleanup);
        ADDOP(c, ROT_TWO);
        ADDOP(c, POP_TOP);
        compiler_use_next_block(c, end);
    }
    return 1;
}

static PyTypeObject *
infer_type(expr_ty e)
{
    switch (e->kind) {
    case Tuple_kind:
        return &PyTuple_Type;
    case List_kind:
    case ListComp_kind:
        return &PyList_Type;
    case Dict_kind:
    case DictComp_kind:
        return &PyDict_Type;
    case Set_kind:
    case SetComp_kind:
        return &PySet_Type;
    case GeneratorExp_kind:
        return &PyGen_Type;
    case Lambda_kind:
        return &PyFunction_Type;
    case JoinedStr_kind:
    case FormattedValue_kind:
        return &PyUnicode_Type;
    case Constant_kind:
        return Py_TYPE(e->v.Constant.value);
    default:
        return NULL;
    }
}

static int
check_caller(struct compiler *c, expr_ty e)
{
    switch (e->kind) {
    case Constant_kind:
    case Tuple_kind:
    case List_kind:
    case ListComp_kind:
    case Dict_kind:
    case DictComp_kind:
    case Set_kind:
    case SetComp_kind:
    case GeneratorExp_kind:
    case JoinedStr_kind:
    case FormattedValue_kind:
        return compiler_warn(c, "'%.200s' object is not callable; "
                                "perhaps you missed a comma?",
                                infer_type(e)->tp_name);
    default:
        return 1;
    }
}

static int
check_subscripter(struct compiler *c, expr_ty e)
{
    PyObject *v;

    switch (e->kind) {
    case Constant_kind:
        v = e->v.Constant.value;
        if (!(v == Py_None || v == Py_Ellipsis ||
              PyLong_Check(v) || PyFloat_Check(v) || PyComplex_Check(v) ||
              PyAnySet_Check(v)))
        {
            return 1;
        }
        /* fall through */
    case Set_kind:
    case SetComp_kind:
    case GeneratorExp_kind:
    case Lambda_kind:
        return compiler_warn(c, "'%.200s' object is not subscriptable; "
                                "perhaps you missed a comma?",
                                infer_type(e)->tp_name);
    default:
        return 1;
    }
}

static int
check_index(struct compiler *c, expr_ty e, expr_ty s)
{
    PyObject *v;

    PyTypeObject *index_type = infer_type(s);
    if (index_type == NULL
        || PyType_FastSubclass(index_type, Py_TPFLAGS_LONG_SUBCLASS)
        || index_type == &PySlice_Type) {
        return 1;
    }

    switch (e->kind) {
    case Constant_kind:
        v = e->v.Constant.value;
        if (!(PyUnicode_Check(v) || PyBytes_Check(v) || PyTuple_Check(v))) {
            return 1;
        }
        /* fall through */
    case Tuple_kind:
    case List_kind:
    case ListComp_kind:
    case JoinedStr_kind:
    case FormattedValue_kind:
        return compiler_warn(c, "%.200s indices must be integers or slices, "
                                "not %.200s; "
                                "perhaps you missed a comma?",
                                infer_type(e)->tp_name,
                                index_type->tp_name);
    default:
        return 1;
    }
}

// Return 1 if the method call was optimized, -1 if not, and 0 on error.
static int
maybe_optimize_method_call(struct compiler *c, expr_ty e)
{
    Py_ssize_t argsl, i;
    expr_ty meth = e->v.Call.func;
    asdl_seq *args = e->v.Call.args;

    /* Check that the call node is an attribute access, and that
       the call doesn't have keyword parameters. */
    if (meth->kind != Attribute_kind || meth->v.Attribute.ctx != Load ||
            asdl_seq_LEN(e->v.Call.keywords))
        return -1;

    /* Check that there are no *varargs types of arguments. */
    argsl = asdl_seq_LEN(args);
    for (i = 0; i < argsl; i++) {
        expr_ty elt = asdl_seq_GET(args, i);
        if (elt->kind == Starred_kind) {
            return -1;
        }
    }

    /* Alright, we can optimize the code. */
    VISIT(c, expr, meth->v.Attribute.value);
    ADDOP_NAME(c, LOAD_METHOD, meth->v.Attribute.attr, names);
    VISIT_SEQ(c, expr, e->v.Call.args);
    ADDOP_I(c, CALL_METHOD, asdl_seq_LEN(e->v.Call.args));
    return 1;
}

static int
compiler_call(struct compiler *c, expr_ty e)
{
    int ret = maybe_optimize_method_call(c, e);
    if (ret >= 0) {
        return ret;
    }
    if (!check_caller(c, e->v.Call.func)) {
        return 0;
    }
    VISIT(c, expr, e->v.Call.func);
    return compiler_call_helper(c, 0,
                                e->v.Call.args,
                                e->v.Call.keywords);
}

static int
compiler_joined_str(struct compiler *c, expr_ty e)
{
    VISIT_SEQ(c, expr, e->v.JoinedStr.values);
    if (asdl_seq_LEN(e->v.JoinedStr.values) != 1)
        ADDOP_I(c, BUILD_STRING, asdl_seq_LEN(e->v.JoinedStr.values));
    return 1;
}

/* Used to implement f-strings. Format a single value. */
static int
compiler_formatted_value(struct compiler *c, expr_ty e)
{
    /* Our oparg encodes 2 pieces of information: the conversion
       character, and whether or not a format_spec was provided.

       Convert the conversion char to 3 bits:
           : 000  0x0  FVC_NONE   The default if nothing specified.
       !s  : 001  0x1  FVC_STR
       !r  : 010  0x2  FVC_REPR
       !a  : 011  0x3  FVC_ASCII

       next bit is whether or not we have a format spec:
       yes : 100  0x4
       no  : 000  0x0
    */

    int conversion = e->v.FormattedValue.conversion;
    int oparg;

    /* The expression to be formatted. */
    VISIT(c, expr, e->v.FormattedValue.value);

    switch (conversion) {
    case 's': oparg = FVC_STR;   break;
    case 'r': oparg = FVC_REPR;  break;
    case 'a': oparg = FVC_ASCII; break;
    case -1:  oparg = FVC_NONE;  break;
    default:
        PyErr_Format(PyExc_SystemError,
                     "Unrecognized conversion character %d", conversion);
        return 0;
    }
    if (e->v.FormattedValue.format_spec) {
        /* Evaluate the format spec, and update our opcode arg. */
        VISIT(c, expr, e->v.FormattedValue.format_spec);
        oparg |= FVS_HAVE_SPEC;
    }

    /* And push our opcode and oparg */
    ADDOP_I(c, FORMAT_VALUE, oparg);

    return 1;
}

static int
compiler_subkwargs(struct compiler *c, asdl_seq *keywords, Py_ssize_t begin, Py_ssize_t end)
{
    Py_ssize_t i, n = end - begin;
    keyword_ty kw;
    PyObject *keys, *key;
    assert(n > 0);
    if (n > 1) {
        for (i = begin; i < end; i++) {
            kw = asdl_seq_GET(keywords, i);
            VISIT(c, expr, kw->value);
        }
        keys = PyTuple_New(n);
        if (keys == NULL) {
            return 0;
        }
        for (i = begin; i < end; i++) {
            key = ((keyword_ty) asdl_seq_GET(keywords, i))->arg;
            Py_INCREF(key);
            PyTuple_SET_ITEM(keys, i - begin, key);
        }
        ADDOP_LOAD_CONST_NEW(c, keys);
        ADDOP_I(c, BUILD_CONST_KEY_MAP, n);
    }
    else {
        /* a for loop only executes once */
        for (i = begin; i < end; i++) {
            kw = asdl_seq_GET(keywords, i);
            ADDOP_LOAD_CONST(c, kw->arg);
            VISIT(c, expr, kw->value);
        }
        ADDOP_I(c, BUILD_MAP, n);
    }
    return 1;
}

/* shared code between compiler_call and compiler_class */
static int
compiler_call_helper(struct compiler *c,
                     int n, /* Args already pushed */
                     asdl_seq *args,
                     asdl_seq *keywords)
{
    Py_ssize_t i, nseen, nelts, nkwelts;

    nelts = asdl_seq_LEN(args);
    nkwelts = asdl_seq_LEN(keywords);

    for (i = 0; i < nelts; i++) {
        expr_ty elt = asdl_seq_GET(args, i);
        if (elt->kind == Starred_kind) {
            goto ex_call;
        }
    }
    for (i = 0; i < nkwelts; i++) {
        keyword_ty kw = asdl_seq_GET(keywords, i);
        if (kw->arg == NULL) {
            goto ex_call;
        }
    }

    /* No * or ** args, so can use faster calling sequence */
    for (i = 0; i < nelts; i++) {
        expr_ty elt = asdl_seq_GET(args, i);
        assert(elt->kind != Starred_kind);
        VISIT(c, expr, elt);
    }
    if (nkwelts) {
        PyObject *names;
        VISIT_SEQ(c, keyword, keywords);
        names = PyTuple_New(nkwelts);
        if (names == NULL) {
            return 0;
        }
        for (i = 0; i < nkwelts; i++) {
            keyword_ty kw = asdl_seq_GET(keywords, i);
            Py_INCREF(kw->arg);
            PyTuple_SET_ITEM(names, i, kw->arg);
        }
        ADDOP_LOAD_CONST_NEW(c, names);
        ADDOP_I(c, CALL_FUNCTION_KW, n + nelts + nkwelts);
        return 1;
    }
    else {
        ADDOP_I(c, CALL_FUNCTION, n + nelts);
        return 1;
    }

ex_call:

    /* Do positional arguments. */
    if (n ==0 && nelts == 1 && ((expr_ty)asdl_seq_GET(args, 0))->kind == Starred_kind) {
        VISIT(c, expr, ((expr_ty)asdl_seq_GET(args, 0))->v.Starred.value);
    }
    else if (starunpack_helper(c, args, n, BUILD_LIST,
                                 LIST_APPEND, LIST_EXTEND, 1) == 0) {
        return 0;
    }
    /* Then keyword arguments */
    if (nkwelts) {
        /* Has a new dict been pushed */
        int have_dict = 0;

        nseen = 0;  /* the number of keyword arguments on the stack following */
        for (i = 0; i < nkwelts; i++) {
            keyword_ty kw = asdl_seq_GET(keywords, i);
            if (kw->arg == NULL) {
                /* A keyword argument unpacking. */
                if (nseen) {
                    if (!compiler_subkwargs(c, keywords, i - nseen, i)) {
                        return 0;
                    }
                    have_dict = 1;
                    nseen = 0;
                }
                if (!have_dict) {
                    ADDOP_I(c, BUILD_MAP, 0);
                    have_dict = 1;
                }
                VISIT(c, expr, kw->value);
                ADDOP_I(c, DICT_MERGE, 1);
            }
            else {
                nseen++;
            }
        }
        if (nseen) {
            /* Pack up any trailing keyword arguments. */
            if (!compiler_subkwargs(c, keywords, nkwelts - nseen, nkwelts)) {
                return 0;
            }
            if (have_dict) {
                ADDOP_I(c, DICT_MERGE, 1);
            }
            have_dict = 1;
        }
        assert(have_dict);
    }
    ADDOP_I(c, CALL_FUNCTION_EX, nkwelts > 0);
    return 1;
}


/* List and set comprehensions and generator expressions work by creating a
  nested function to perform the actual iteration. This means that the
  iteration variables don't leak into the current scope.
  The defined function is called immediately following its definition, with the
  result of that call being the result of the expression.
  The LC/SC version returns the populated container, while the GE version is
  flagged in symtable.c as a generator, so it returns the generator object
  when the function is called.

  Possible cleanups:
    - iterate over the generator sequence instead of using recursion
*/


static int
compiler_comprehension_generator(struct compiler *c,
                                 asdl_seq *generators, int gen_index,
                                 int depth,
                                 expr_ty elt, expr_ty val, int type)
{
    comprehension_ty gen;
    gen = (comprehension_ty)asdl_seq_GET(generators, gen_index);
    if (gen->is_async) {
        return compiler_async_comprehension_generator(
            c, generators, gen_index, depth, elt, val, type);
    } else {
        return compiler_sync_comprehension_generator(
            c, generators, gen_index, depth, elt, val, type);
    }
}

static int
compiler_sync_comprehension_generator(struct compiler *c,
                                      asdl_seq *generators, int gen_index,
                                      int depth,
                                      expr_ty elt, expr_ty val, int type)
{
    /* generate code for the iterator, then each of the ifs,
       and then write to the element */

    comprehension_ty gen;
    basicblock *start, *anchor, *skip, *if_cleanup;
    Py_ssize_t i, n;

    start = compiler_new_block(c);
    skip = compiler_new_block(c);
    if_cleanup = compiler_new_block(c);
    anchor = compiler_new_block(c);

    if (start == NULL || skip == NULL || if_cleanup == NULL ||
        anchor == NULL)
        return 0;

    gen = (comprehension_ty)asdl_seq_GET(generators, gen_index);

    if (gen_index == 0) {
        /* Receive outermost iter as an implicit argument */
        c->u->u_argcount = 1;
        ADDOP_I(c, LOAD_FAST, 0);
    }
    else {
        /* Sub-iter - calculate on the fly */
        /* Fast path for the temporary variable assignment idiom:
             for y in [f(x)]
         */
        asdl_seq *elts;
        switch (gen->iter->kind) {
            case List_kind:
                elts = gen->iter->v.List.elts;
                break;
            case Tuple_kind:
                elts = gen->iter->v.Tuple.elts;
                break;
            default:
                elts = NULL;
        }
        if (asdl_seq_LEN(elts) == 1) {
            expr_ty elt = asdl_seq_GET(elts, 0);
            if (elt->kind != Starred_kind) {
                VISIT(c, expr, elt);
                start = NULL;
            }
        }
        if (start) {
            VISIT(c, expr, gen->iter);
            ADDOP(c, GET_ITER);
        }
    }
    if (start) {
        depth++;
        compiler_use_next_block(c, start);
        ADDOP_JREL(c, FOR_ITER, anchor);
        NEXT_BLOCK(c);
    }
    VISIT(c, expr, gen->target);

    /* XXX this needs to be cleaned up...a lot! */
    n = asdl_seq_LEN(gen->ifs);
    for (i = 0; i < n; i++) {
        expr_ty e = (expr_ty)asdl_seq_GET(gen->ifs, i);
        if (!compiler_jump_if(c, e, if_cleanup, 0))
            return 0;
        NEXT_BLOCK(c);
    }

    if (++gen_index < asdl_seq_LEN(generators))
        if (!compiler_comprehension_generator(c,
                                              generators, gen_index, depth,
                                              elt, val, type))
        return 0;

    /* only append after the last for generator */
    if (gen_index >= asdl_seq_LEN(generators)) {
        /* comprehension specific code */
        switch (type) {
        case COMP_GENEXP:
            VISIT(c, expr, elt);
            ADDOP(c, YIELD_VALUE);
            ADDOP(c, POP_TOP);
            break;
        case COMP_LISTCOMP:
            VISIT(c, expr, elt);
            ADDOP_I(c, LIST_APPEND, depth + 1);
            break;
        case COMP_SETCOMP:
            VISIT(c, expr, elt);
            ADDOP_I(c, SET_ADD, depth + 1);
            break;
        case COMP_DICTCOMP:
            /* With '{k: v}', k is evaluated before v, so we do
               the same. */
            VISIT(c, expr, elt);
            VISIT(c, expr, val);
            ADDOP_I(c, MAP_ADD, depth + 1);
            break;
        default:
            return 0;
        }

        compiler_use_next_block(c, skip);
    }
    compiler_use_next_block(c, if_cleanup);
    if (start) {
        ADDOP_JABS(c, JUMP_ABSOLUTE, start);
        compiler_use_next_block(c, anchor);
    }

    return 1;
}

static int
compiler_async_comprehension_generator(struct compiler *c,
                                      asdl_seq *generators, int gen_index,
                                      int depth,
                                      expr_ty elt, expr_ty val, int type)
{
    comprehension_ty gen;
    basicblock *start, *if_cleanup, *except;
    Py_ssize_t i, n;
    start = compiler_new_block(c);
    except = compiler_new_block(c);
    if_cleanup = compiler_new_block(c);

    if (start == NULL || if_cleanup == NULL || except == NULL) {
        return 0;
    }

    gen = (comprehension_ty)asdl_seq_GET(generators, gen_index);

    if (gen_index == 0) {
        /* Receive outermost iter as an implicit argument */
        c->u->u_argcount = 1;
        ADDOP_I(c, LOAD_FAST, 0);
    }
    else {
        /* Sub-iter - calculate on the fly */
        VISIT(c, expr, gen->iter);
        ADDOP(c, GET_AITER);
    }

    compiler_use_next_block(c, start);

    ADDOP_JREL(c, SETUP_FINALLY, except);
    ADDOP(c, GET_ANEXT);
    ADDOP_LOAD_CONST(c, Py_None);
    ADDOP(c, YIELD_FROM);
    ADDOP(c, POP_BLOCK);
    VISIT(c, expr, gen->target);

    n = asdl_seq_LEN(gen->ifs);
    for (i = 0; i < n; i++) {
        expr_ty e = (expr_ty)asdl_seq_GET(gen->ifs, i);
        if (!compiler_jump_if(c, e, if_cleanup, 0))
            return 0;
        NEXT_BLOCK(c);
    }

    depth++;
    if (++gen_index < asdl_seq_LEN(generators))
        if (!compiler_comprehension_generator(c,
                                              generators, gen_index, depth,
                                              elt, val, type))
        return 0;

    /* only append after the last for generator */
    if (gen_index >= asdl_seq_LEN(generators)) {
        /* comprehension specific code */
        switch (type) {
        case COMP_GENEXP:
            VISIT(c, expr, elt);
            ADDOP(c, YIELD_VALUE);
            ADDOP(c, POP_TOP);
            break;
        case COMP_LISTCOMP:
            VISIT(c, expr, elt);
            ADDOP_I(c, LIST_APPEND, depth + 1);
            break;
        case COMP_SETCOMP:
            VISIT(c, expr, elt);
            ADDOP_I(c, SET_ADD, depth + 1);
            break;
        case COMP_DICTCOMP:
            /* With '{k: v}', k is evaluated before v, so we do
               the same. */
            VISIT(c, expr, elt);
            VISIT(c, expr, val);
            ADDOP_I(c, MAP_ADD, depth + 1);
            break;
        default:
            return 0;
        }
    }
    compiler_use_next_block(c, if_cleanup);
    ADDOP_JABS(c, JUMP_ABSOLUTE, start);

    compiler_use_next_block(c, except);
    ADDOP(c, END_ASYNC_FOR);

    return 1;
}

static int
compiler_comprehension(struct compiler *c, expr_ty e, int type,
                       identifier name, asdl_seq *generators, expr_ty elt,
                       expr_ty val)
{
    PyCodeObject *co = NULL;
    comprehension_ty outermost;
    PyObject *qualname = NULL;
    int is_async_generator = 0;

    if (IS_TOP_LEVEL_AWAIT(c)) {
        c->u->u_ste->ste_coroutine = 1;
    }
    int is_async_function = c->u->u_ste->ste_coroutine;

    outermost = (comprehension_ty) asdl_seq_GET(generators, 0);
    if (!compiler_enter_scope(c, name, COMPILER_SCOPE_COMPREHENSION,
                              (void *)e, e->lineno))
    {
        goto error;
    }

    is_async_generator = c->u->u_ste->ste_coroutine;

    if (is_async_generator && !is_async_function && type != COMP_GENEXP) {
        compiler_error(c, "asynchronous comprehension outside of "
                          "an asynchronous function");
        goto error_in_scope;
    }

    if (type != COMP_GENEXP) {
        int op;
        switch (type) {
        case COMP_LISTCOMP:
            op = BUILD_LIST;
            break;
        case COMP_SETCOMP:
            op = BUILD_SET;
            break;
        case COMP_DICTCOMP:
            op = BUILD_MAP;
            break;
        default:
            PyErr_Format(PyExc_SystemError,
                         "unknown comprehension type %d", type);
            goto error_in_scope;
        }

        ADDOP_I(c, op, 0);
    }

    if (!compiler_comprehension_generator(c, generators, 0, 0, elt,
                                          val, type))
        goto error_in_scope;

    if (type != COMP_GENEXP) {
        ADDOP(c, RETURN_VALUE);
    }

    co = assemble(c, 1);
    qualname = c->u->u_qualname;
    Py_INCREF(qualname);
    compiler_exit_scope(c);
    if (co == NULL)
        goto error;

    if (!compiler_make_closure(c, co, 0, qualname))
        goto error;
    Py_DECREF(qualname);
    Py_DECREF(co);

    VISIT(c, expr, outermost->iter);

    if (outermost->is_async) {
        ADDOP(c, GET_AITER);
    } else {
        ADDOP(c, GET_ITER);
    }

    ADDOP_I(c, CALL_FUNCTION, 1);

    if (is_async_generator && type != COMP_GENEXP) {
        ADDOP(c, GET_AWAITABLE);
        ADDOP_LOAD_CONST(c, Py_None);
        ADDOP(c, YIELD_FROM);
    }

    return 1;
error_in_scope:
    compiler_exit_scope(c);
error:
    Py_XDECREF(qualname);
    Py_XDECREF(co);
    return 0;
}

static int
compiler_genexp(struct compiler *c, expr_ty e)
{
    static identifier name;
    if (!name) {
        name = PyUnicode_InternFromString("<genexpr>");
        if (!name)
            return 0;
    }
    assert(e->kind == GeneratorExp_kind);
    return compiler_comprehension(c, e, COMP_GENEXP, name,
                                  e->v.GeneratorExp.generators,
                                  e->v.GeneratorExp.elt, NULL);
}

static int
compiler_listcomp(struct compiler *c, expr_ty e)
{
    static identifier name;
    if (!name) {
        name = PyUnicode_InternFromString("<listcomp>");
        if (!name)
            return 0;
    }
    assert(e->kind == ListComp_kind);
    return compiler_comprehension(c, e, COMP_LISTCOMP, name,
                                  e->v.ListComp.generators,
                                  e->v.ListComp.elt, NULL);
}

static int
compiler_setcomp(struct compiler *c, expr_ty e)
{
    static identifier name;
    if (!name) {
        name = PyUnicode_InternFromString("<setcomp>");
        if (!name)
            return 0;
    }
    assert(e->kind == SetComp_kind);
    return compiler_comprehension(c, e, COMP_SETCOMP, name,
                                  e->v.SetComp.generators,
                                  e->v.SetComp.elt, NULL);
}


static int
compiler_dictcomp(struct compiler *c, expr_ty e)
{
    static identifier name;
    if (!name) {
        name = PyUnicode_InternFromString("<dictcomp>");
        if (!name)
            return 0;
    }
    assert(e->kind == DictComp_kind);
    return compiler_comprehension(c, e, COMP_DICTCOMP, name,
                                  e->v.DictComp.generators,
                                  e->v.DictComp.key, e->v.DictComp.value);
}


static int
compiler_visit_keyword(struct compiler *c, keyword_ty k)
{
    VISIT(c, expr, k->value);
    return 1;
}

/* Test whether expression is constant.  For constants, report
   whether they are true or false.

   Return values: 1 for true, 0 for false, -1 for non-constant.
 */

static int
expr_constant(expr_ty e)
{
    if (e->kind == Constant_kind) {
        return PyObject_IsTrue(e->v.Constant.value);
    }
    return -1;
}

static int
compiler_with_except_finish(struct compiler *c) {
    basicblock *exit;
    exit = compiler_new_block(c);
    if (exit == NULL)
        return 0;
    ADDOP_JABS(c, POP_JUMP_IF_TRUE, exit);
    ADDOP(c, RERAISE);
    compiler_use_next_block(c, exit);
    ADDOP(c, POP_TOP);
    ADDOP(c, POP_TOP);
    ADDOP(c, POP_TOP);
    ADDOP(c, POP_EXCEPT);
    ADDOP(c, POP_TOP);
    return 1;
}

/*
   Implements the async with statement.

   The semantics outlined in that PEP are as follows:

   async with EXPR as VAR:
       BLOCK

   It is implemented roughly as:

   context = EXPR
   exit = context.__aexit__  # not calling it
   value = await context.__aenter__()
   try:
       VAR = value  # if VAR present in the syntax
       BLOCK
   finally:
       if an exception was raised:
           exc = copy of (exception, instance, traceback)
       else:
           exc = (None, None, None)
       if not (await exit(*exc)):
           raise
 */
static int
compiler_async_with(struct compiler *c, stmt_ty s, int pos)
{
    basicblock *block, *final, *exit;
    withitem_ty item = asdl_seq_GET(s->v.AsyncWith.items, pos);

    assert(s->kind == AsyncWith_kind);
    if (IS_TOP_LEVEL_AWAIT(c)){
        c->u->u_ste->ste_coroutine = 1;
    } else if (c->u->u_scope_type != COMPILER_SCOPE_ASYNC_FUNCTION){
        return compiler_error(c, "'async with' outside async function");
    }

    block = compiler_new_block(c);
    final = compiler_new_block(c);
    exit = compiler_new_block(c);
    if (!block || !final || !exit)
        return 0;

    /* Evaluate EXPR */
    VISIT(c, expr, item->context_expr);

    ADDOP(c, BEFORE_ASYNC_WITH);
    ADDOP(c, GET_AWAITABLE);
    ADDOP_LOAD_CONST(c, Py_None);
    ADDOP(c, YIELD_FROM);

    ADDOP_JREL(c, SETUP_ASYNC_WITH, final);

    /* SETUP_ASYNC_WITH pushes a finally block. */
    compiler_use_next_block(c, block);
    if (!compiler_push_fblock(c, ASYNC_WITH, block, final, NULL)) {
        return 0;
    }

    if (item->optional_vars) {
        VISIT(c, expr, item->optional_vars);
    }
    else {
    /* Discard result from context.__aenter__() */
        ADDOP(c, POP_TOP);
    }

    pos++;
    if (pos == asdl_seq_LEN(s->v.AsyncWith.items))
        /* BLOCK code */
        VISIT_SEQ(c, stmt, s->v.AsyncWith.body)
    else if (!compiler_async_with(c, s, pos))
            return 0;

    compiler_pop_fblock(c, ASYNC_WITH, block);
    ADDOP(c, POP_BLOCK);
    /* End of body; start the cleanup */

    /* For successful outcome:
     * call __exit__(None, None, None)
     */
    if(!compiler_call_exit_with_nones(c))
        return 0;
    ADDOP(c, GET_AWAITABLE);
    ADDOP_O(c, LOAD_CONST, Py_None, consts);
    ADDOP(c, YIELD_FROM);

    ADDOP(c, POP_TOP);

    ADDOP_JABS(c, JUMP_ABSOLUTE, exit);

    /* For exceptional outcome: */
    compiler_use_next_block(c, final);

    ADDOP(c, WITH_EXCEPT_START);
    ADDOP(c, GET_AWAITABLE);
    ADDOP_LOAD_CONST(c, Py_None);
    ADDOP(c, YIELD_FROM);
    compiler_with_except_finish(c);

compiler_use_next_block(c, exit);
    return 1;
}


/*
   Implements the with statement from PEP 343.
   with EXPR as VAR:
       BLOCK
   is implemented as:
        <code for EXPR>
        SETUP_WITH  E
        <code to store to VAR> or POP_TOP
        <code for BLOCK>
        LOAD_CONST (None, None, None)
        CALL_FUNCTION_EX 0
        JUMP_FORWARD  EXIT
    E:  WITH_EXCEPT_START (calls EXPR.__exit__)
        POP_JUMP_IF_TRUE T:
        RERAISE
    T:  POP_TOP * 3 (remove exception from stack)
        POP_EXCEPT
        POP_TOP
    EXIT:
 */

static int
compiler_with(struct compiler *c, stmt_ty s, int pos)
{
    basicblock *block, *final, *exit;
    withitem_ty item = asdl_seq_GET(s->v.With.items, pos);

    assert(s->kind == With_kind);

    block = compiler_new_block(c);
    final = compiler_new_block(c);
    exit = compiler_new_block(c);
    if (!block || !final || !exit)
        return 0;

    /* Evaluate EXPR */
    VISIT(c, expr, item->context_expr);
    /* Will push bound __exit__ */
    ADDOP_JREL(c, SETUP_WITH, final);

    /* SETUP_WITH pushes a finally block. */
    compiler_use_next_block(c, block);
    if (!compiler_push_fblock(c, WITH, block, final, NULL)) {
        return 0;
    }

    if (item->optional_vars) {
        VISIT(c, expr, item->optional_vars);
    }
    else {
    /* Discard result from context.__enter__() */
        ADDOP(c, POP_TOP);
    }

    pos++;
    if (pos == asdl_seq_LEN(s->v.With.items))
        /* BLOCK code */
        VISIT_SEQ(c, stmt, s->v.With.body)
    else if (!compiler_with(c, s, pos))
            return 0;

    ADDOP(c, POP_BLOCK);
    compiler_pop_fblock(c, WITH, block);

    /* End of body; start the cleanup. */

    /* For successful outcome:
     * call __exit__(None, None, None)
     */
    if (!compiler_call_exit_with_nones(c))
        return 0;
    ADDOP(c, POP_TOP);
    ADDOP_JREL(c, JUMP_FORWARD, exit);

    /* For exceptional outcome: */
    compiler_use_next_block(c, final);

    ADDOP(c, WITH_EXCEPT_START);
    compiler_with_except_finish(c);

    compiler_use_next_block(c, exit);
    return 1;
}

static int
compiler_visit_expr1(struct compiler *c, expr_ty e)
{
    switch (e->kind) {
    case NamedExpr_kind:
        VISIT(c, expr, e->v.NamedExpr.value);
        ADDOP(c, DUP_TOP);
        VISIT(c, expr, e->v.NamedExpr.target);
        break;
    case BoolOp_kind:
        return compiler_boolop(c, e);
    case BinOp_kind:
        VISIT(c, expr, e->v.BinOp.left);
        VISIT(c, expr, e->v.BinOp.right);
        ADDOP(c, binop(e->v.BinOp.op));
        break;
    case UnaryOp_kind:
        VISIT(c, expr, e->v.UnaryOp.operand);
        ADDOP(c, unaryop(e->v.UnaryOp.op));
        break;
    case Lambda_kind:
        return compiler_lambda(c, e);
    case IfExp_kind:
        return compiler_ifexp(c, e);
    case Dict_kind:
        return compiler_dict(c, e);
    case Set_kind:
        return compiler_set(c, e);
    case GeneratorExp_kind:
        return compiler_genexp(c, e);
    case ListComp_kind:
        return compiler_listcomp(c, e);
    case SetComp_kind:
        return compiler_setcomp(c, e);
    case DictComp_kind:
        return compiler_dictcomp(c, e);
    case Yield_kind:
        if (c->u->u_ste->ste_type != FunctionBlock)
            return compiler_error(c, "'yield' outside function");
        if (e->v.Yield.value) {
            VISIT(c, expr, e->v.Yield.value);
        }
        else {
            ADDOP_LOAD_CONST(c, Py_None);
        }
        ADDOP(c, YIELD_VALUE);
        break;
    case YieldFrom_kind:
        if (c->u->u_ste->ste_type != FunctionBlock)
            return compiler_error(c, "'yield' outside function");

        if (c->u->u_scope_type == COMPILER_SCOPE_ASYNC_FUNCTION)
            return compiler_error(c, "'yield from' inside async function");

        VISIT(c, expr, e->v.YieldFrom.value);
        ADDOP(c, GET_YIELD_FROM_ITER);
        ADDOP_LOAD_CONST(c, Py_None);
        ADDOP(c, YIELD_FROM);
        break;
    case Await_kind:
        if (!IS_TOP_LEVEL_AWAIT(c)){
            if (c->u->u_ste->ste_type != FunctionBlock){
                return compiler_error(c, "'await' outside function");
            }

            if (c->u->u_scope_type != COMPILER_SCOPE_ASYNC_FUNCTION &&
                    c->u->u_scope_type != COMPILER_SCOPE_COMPREHENSION){
                return compiler_error(c, "'await' outside async function");
            }
        }

        VISIT(c, expr, e->v.Await.value);
        ADDOP(c, GET_AWAITABLE);
        ADDOP_LOAD_CONST(c, Py_None);
        ADDOP(c, YIELD_FROM);
        break;
    case Compare_kind:
        return compiler_compare(c, e);
    case Call_kind:
        return compiler_call(c, e);
    case Constant_kind:
        ADDOP_LOAD_CONST(c, e->v.Constant.value);
        break;
    case JoinedStr_kind:
        return compiler_joined_str(c, e);
    case FormattedValue_kind:
        return compiler_formatted_value(c, e);
    /* The following exprs can be assignment targets. */
    case Attribute_kind:
        VISIT(c, expr, e->v.Attribute.value);
        switch (e->v.Attribute.ctx) {
        case Load:
            ADDOP_NAME(c, LOAD_ATTR, e->v.Attribute.attr, names);
            break;
        case Store:
            ADDOP_NAME(c, STORE_ATTR, e->v.Attribute.attr, names);
            break;
        case Del:
            ADDOP_NAME(c, DELETE_ATTR, e->v.Attribute.attr, names);
            break;
        }
        break;
    case Subscript_kind:
        return compiler_subscript(c, e);
    case Starred_kind:
        switch (e->v.Starred.ctx) {
        case Store:
            /* In all legitimate cases, the Starred node was already replaced
             * by compiler_list/compiler_tuple. XXX: is that okay? */
            return compiler_error(c,
                "starred assignment target must be in a list or tuple");
        default:
            return compiler_error(c,
                "can't use starred expression here");
        }
        break;
    case Slice_kind:
        return compiler_slice(c, e);
    case Name_kind:
        return compiler_nameop(c, e->v.Name.id, e->v.Name.ctx);
    /* child nodes of List and Tuple will have expr_context set */
    case List_kind:
        return compiler_list(c, e);
    case Tuple_kind:
        return compiler_tuple(c, e);
    }
    return 1;
}

static int
compiler_visit_expr(struct compiler *c, expr_ty e)
{
    int old_lineno = c->u->u_lineno;
    int old_col_offset = c->u->u_col_offset;
    SET_LOC(c, e);
    int res = compiler_visit_expr1(c, e);
    c->u->u_lineno = old_lineno;
    c->u->u_col_offset = old_col_offset;
    return res;
}

static int
compiler_augassign(struct compiler *c, stmt_ty s)
{
    assert(s->kind == AugAssign_kind);
    expr_ty e = s->v.AugAssign.target;

    int old_lineno = c->u->u_lineno;
    int old_col_offset = c->u->u_col_offset;
    SET_LOC(c, e);

    switch (e->kind) {
    case Attribute_kind:
        VISIT(c, expr, e->v.Attribute.value);
        ADDOP(c, DUP_TOP);
        ADDOP_NAME(c, LOAD_ATTR, e->v.Attribute.attr, names);
        break;
    case Subscript_kind:
        VISIT(c, expr, e->v.Subscript.value);
        VISIT(c, expr, e->v.Subscript.slice);
        ADDOP(c, DUP_TOP_TWO);
        ADDOP(c, BINARY_SUBSCR);
        break;
    case Name_kind:
        if (!compiler_nameop(c, e->v.Name.id, Load))
            return 0;
        break;
    default:
        PyErr_Format(PyExc_SystemError,
            "invalid node type (%d) for augmented assignment",
            e->kind);
        return 0;
    }

    c->u->u_lineno = old_lineno;
    c->u->u_col_offset = old_col_offset;

    VISIT(c, expr, s->v.AugAssign.value);
    ADDOP(c, inplace_binop(s->v.AugAssign.op));

    SET_LOC(c, e);

    switch (e->kind) {
    case Attribute_kind:
        ADDOP(c, ROT_TWO);
        ADDOP_NAME(c, STORE_ATTR, e->v.Attribute.attr, names);
        break;
    case Subscript_kind:
        ADDOP(c, ROT_THREE);
        ADDOP(c, STORE_SUBSCR);
        break;
    case Name_kind:
        return compiler_nameop(c, e->v.Name.id, Store);
    default:
        Py_UNREACHABLE();
    }
    return 1;
}

static int
check_ann_expr(struct compiler *c, expr_ty e)
{
    VISIT(c, expr, e);
    ADDOP(c, POP_TOP);
    return 1;
}

static int
check_annotation(struct compiler *c, stmt_ty s)
{
    /* Annotations are only evaluated in a module or class. */
    if (c->u->u_scope_type == COMPILER_SCOPE_MODULE ||
        c->u->u_scope_type == COMPILER_SCOPE_CLASS) {
        return check_ann_expr(c, s->v.AnnAssign.annotation);
    }
    return 1;
}

static int
check_ann_subscr(struct compiler *c, expr_ty e)
{
    /* We check that everything in a subscript is defined at runtime. */
    switch (e->kind) {
    case Slice_kind:
        if (e->v.Slice.lower && !check_ann_expr(c, e->v.Slice.lower)) {
            return 0;
        }
        if (e->v.Slice.upper && !check_ann_expr(c, e->v.Slice.upper)) {
            return 0;
        }
        if (e->v.Slice.step && !check_ann_expr(c, e->v.Slice.step)) {
            return 0;
        }
        return 1;
    case Tuple_kind: {
        /* extended slice */
        asdl_seq *elts = e->v.Tuple.elts;
        Py_ssize_t i, n = asdl_seq_LEN(elts);
        for (i = 0; i < n; i++) {
            if (!check_ann_subscr(c, asdl_seq_GET(elts, i))) {
                return 0;
            }
        }
        return 1;
    }
    default:
        return check_ann_expr(c, e);
    }
}

static int
compiler_annassign(struct compiler *c, stmt_ty s)
{
    expr_ty targ = s->v.AnnAssign.target;
    PyObject* mangled;

    assert(s->kind == AnnAssign_kind);

    /* We perform the actual assignment first. */
    if (s->v.AnnAssign.value) {
        VISIT(c, expr, s->v.AnnAssign.value);
        VISIT(c, expr, targ);
    }
    switch (targ->kind) {
    case Name_kind:
        /* If we have a simple name in a module or class, store annotation. */
        if (s->v.AnnAssign.simple &&
            (c->u->u_scope_type == COMPILER_SCOPE_MODULE ||
             c->u->u_scope_type == COMPILER_SCOPE_CLASS)) {
            if (c->c_future->ff_features & CO_FUTURE_ANNOTATIONS) {
                VISIT(c, annexpr, s->v.AnnAssign.annotation)
            }
            else {
                VISIT(c, expr, s->v.AnnAssign.annotation);
            }
            ADDOP_NAME(c, LOAD_NAME, __annotations__, names);
            mangled = _Py_Mangle(c->u->u_private, targ->v.Name.id);
            ADDOP_LOAD_CONST_NEW(c, mangled);
            ADDOP(c, STORE_SUBSCR);
        }
        break;
    case Attribute_kind:
        if (!s->v.AnnAssign.value &&
            !check_ann_expr(c, targ->v.Attribute.value)) {
            return 0;
        }
        break;
    case Subscript_kind:
        if (!s->v.AnnAssign.value &&
            (!check_ann_expr(c, targ->v.Subscript.value) ||
             !check_ann_subscr(c, targ->v.Subscript.slice))) {
                return 0;
        }
        break;
    default:
        PyErr_Format(PyExc_SystemError,
                     "invalid node type (%d) for annotated assignment",
                     targ->kind);
            return 0;
    }
    /* Annotation is evaluated last. */
    if (!s->v.AnnAssign.simple && !check_annotation(c, s)) {
        return 0;
    }
    return 1;
}

/* Raises a SyntaxError and returns 0.
   If something goes wrong, a different exception may be raised.
*/

static int
compiler_error(struct compiler *c, const char *errstr)
{
    PyObject *loc;
    PyObject *u = NULL, *v = NULL;

    loc = PyErr_ProgramTextObject(c->c_filename, c->u->u_lineno);
    if (!loc) {
        Py_INCREF(Py_None);
        loc = Py_None;
    }
    u = Py_BuildValue("(OiiO)", c->c_filename, c->u->u_lineno,
                      c->u->u_col_offset + 1, loc);
    if (!u)
        goto exit;
    v = Py_BuildValue("(zO)", errstr, u);
    if (!v)
        goto exit;
    PyErr_SetObject(PyExc_SyntaxError, v);
 exit:
    Py_DECREF(loc);
    Py_XDECREF(u);
    Py_XDECREF(v);
    return 0;
}

/* Emits a SyntaxWarning and returns 1 on success.
   If a SyntaxWarning raised as error, replaces it with a SyntaxError
   and returns 0.
*/
static int
compiler_warn(struct compiler *c, const char *format, ...)
{
    va_list vargs;
#ifdef HAVE_STDARG_PROTOTYPES
    va_start(vargs, format);
#else
    va_start(vargs);
#endif
    PyObject *msg = PyUnicode_FromFormatV(format, vargs);
    va_end(vargs);
    if (msg == NULL) {
        return 0;
    }
    if (PyErr_WarnExplicitObject(PyExc_SyntaxWarning, msg, c->c_filename,
                                 c->u->u_lineno, NULL, NULL) < 0)
    {
        if (PyErr_ExceptionMatches(PyExc_SyntaxWarning)) {
            /* Replace the SyntaxWarning exception with a SyntaxError
               to get a more accurate error report */
            PyErr_Clear();
            assert(PyUnicode_AsUTF8(msg) != NULL);
            compiler_error(c, PyUnicode_AsUTF8(msg));
        }
        Py_DECREF(msg);
        return 0;
    }
    Py_DECREF(msg);
    return 1;
}

static int
compiler_subscript(struct compiler *c, expr_ty e)
{
    expr_context_ty ctx = e->v.Subscript.ctx;
    int op = 0;

    if (ctx == Load) {
        if (!check_subscripter(c, e->v.Subscript.value)) {
            return 0;
        }
        if (!check_index(c, e->v.Subscript.value, e->v.Subscript.slice)) {
            return 0;
        }
    }

    switch (ctx) {
        case Load:    op = BINARY_SUBSCR; break;
        case Store:   op = STORE_SUBSCR; break;
        case Del:     op = DELETE_SUBSCR; break;
    }
    assert(op);
    VISIT(c, expr, e->v.Subscript.value);
    VISIT(c, expr, e->v.Subscript.slice);
    ADDOP(c, op);
    return 1;
}

static int
compiler_slice(struct compiler *c, expr_ty s)
{
    int n = 2;
    assert(s->kind == Slice_kind);

    /* only handles the cases where BUILD_SLICE is emitted */
    if (s->v.Slice.lower) {
        VISIT(c, expr, s->v.Slice.lower);
    }
    else {
        ADDOP_LOAD_CONST(c, Py_None);
    }

    if (s->v.Slice.upper) {
        VISIT(c, expr, s->v.Slice.upper);
    }
    else {
        ADDOP_LOAD_CONST(c, Py_None);
    }

    if (s->v.Slice.step) {
        n++;
        VISIT(c, expr, s->v.Slice.step);
    }
    ADDOP_I(c, BUILD_SLICE, n);
    return 1;
}

/* End of the compiler section, beginning of the assembler section */

/* do depth-first search of basic block graph, starting with block.
   post records the block indices in post-order.

   XXX must handle implicit jumps from one block to next
*/

struct assembler {
    PyObject *a_bytecode;  /* string containing bytecode */
    int a_offset;              /* offset into bytecode */
    int a_nblocks;             /* number of reachable blocks */
    basicblock **a_postorder; /* list of blocks in dfs postorder */
    PyObject *a_lnotab;    /* string containing lnotab */
    int a_lnotab_off;      /* offset into lnotab */
    int a_lineno;              /* last lineno of emitted instruction */
    int a_lineno_off;      /* bytecode offset of last lineno */
};

static void
dfs(struct compiler *c, basicblock *b, struct assembler *a, int end)
{
    int i, j;

    /* Get rid of recursion for normal control flow.
       Since the number of blocks is limited, unused space in a_postorder
       (from a_nblocks to end) can be used as a stack for still not ordered
       blocks. */
    for (j = end; b && !b->b_seen; b = b->b_next) {
        b->b_seen = 1;
        assert(a->a_nblocks < j);
        a->a_postorder[--j] = b;
    }
    while (j < end) {
        b = a->a_postorder[j++];
        for (i = 0; i < b->b_iused; i++) {
            struct instr *instr = &b->b_instr[i];
            if (instr->i_jrel || instr->i_jabs)
                dfs(c, instr->i_target, a, j);
        }
        assert(a->a_nblocks < j);
        a->a_postorder[a->a_nblocks++] = b;
    }
}

Py_LOCAL_INLINE(void)
stackdepth_push(basicblock ***sp, basicblock *b, int depth)
{
    assert(b->b_startdepth < 0 || b->b_startdepth == depth);
    if (b->b_startdepth < depth && b->b_startdepth < 100) {
        assert(b->b_startdepth < 0);
        b->b_startdepth = depth;
        *(*sp)++ = b;
    }
}

/* Find the flow path that needs the largest stack.  We assume that
 * cycles in the flow graph have no net effect on the stack depth.
 */
static int
stackdepth(struct compiler *c)
{
    basicblock *b, *entryblock;
    basicblock **stack, **sp;
    int nblocks = 0, maxdepth = 0;
    for (b = c->u->u_blocks; b != NULL; b = b->b_list) {
        b->b_startdepth = INT_MIN;
        nblocks++;
    }
    entryblock = c->u->u_entryblock;
    if (!entryblock)
        return 0;
    stack = (basicblock **)PyObject_Malloc(sizeof(basicblock *) * nblocks);
    if (!stack) {
        PyErr_NoMemory();
        return -1;
    }

    sp = stack;
    stackdepth_push(&sp, entryblock, 0);
    while (sp != stack) {
        b = *--sp;
        int depth = b->b_startdepth;
        assert(depth >= 0);
        basicblock *next = b->b_next;
        for (int i = 0; i < b->b_iused; i++) {
            struct instr *instr = &b->b_instr[i];
            int effect = stack_effect(instr->i_opcode, instr->i_oparg, 0);
            if (effect == PY_INVALID_STACK_EFFECT) {
                fprintf(stderr, "opcode = %d\n", instr->i_opcode);
                Py_FatalError("PyCompile_OpcodeStackEffect()");
            }
            int new_depth = depth + effect;
            if (new_depth > maxdepth) {
                maxdepth = new_depth;
            }
            assert(depth >= 0); /* invalid code or bug in stackdepth() */
            if (instr->i_jrel || instr->i_jabs) {
                effect = stack_effect(instr->i_opcode, instr->i_oparg, 1);
                assert(effect != PY_INVALID_STACK_EFFECT);
                int target_depth = depth + effect;
                if (target_depth > maxdepth) {
                    maxdepth = target_depth;
                }
                assert(target_depth >= 0); /* invalid code or bug in stackdepth() */
                stackdepth_push(&sp, instr->i_target, target_depth);
            }
            depth = new_depth;
            if (instr->i_opcode == JUMP_ABSOLUTE ||
                instr->i_opcode == JUMP_FORWARD ||
                instr->i_opcode == RETURN_VALUE ||
                instr->i_opcode == RAISE_VARARGS ||
                instr->i_opcode == RERAISE)
            {
                /* remaining code is dead */
                next = NULL;
                break;
            }
        }
        if (next != NULL) {
            stackdepth_push(&sp, next, depth);
        }
    }
    PyObject_Free(stack);
    return maxdepth;
}

static int
assemble_init(struct assembler *a, int nblocks, int firstlineno)
{
    memset(a, 0, sizeof(struct assembler));
    a->a_lineno = firstlineno;
    a->a_bytecode = PyBytes_FromStringAndSize(NULL, DEFAULT_CODE_SIZE);
    if (!a->a_bytecode)
        return 0;
    a->a_lnotab = PyBytes_FromStringAndSize(NULL, DEFAULT_LNOTAB_SIZE);
    if (!a->a_lnotab)
        return 0;
    if ((size_t)nblocks > SIZE_MAX / sizeof(basicblock *)) {
        PyErr_NoMemory();
        return 0;
    }
    a->a_postorder = (basicblock **)PyObject_Malloc(
                                        sizeof(basicblock *) * nblocks);
    if (!a->a_postorder) {
        PyErr_NoMemory();
        return 0;
    }
    return 1;
}

static void
assemble_free(struct assembler *a)
{
    Py_XDECREF(a->a_bytecode);
    Py_XDECREF(a->a_lnotab);
    if (a->a_postorder)
        PyObject_Free(a->a_postorder);
}

static int
blocksize(basicblock *b)
{
    int i;
    int size = 0;

    for (i = 0; i < b->b_iused; i++)
        size += instrsize(b->b_instr[i].i_oparg);
    return size;
}

/* Appends a pair to the end of the line number table, a_lnotab, representing
   the instruction's bytecode offset and line number.  See
   Objects/lnotab_notes.txt for the description of the line number table. */

static int
assemble_lnotab(struct assembler *a, struct instr *i)
{
    int d_bytecode, d_lineno;
    Py_ssize_t len;
    unsigned char *lnotab;

    d_lineno = i->i_lineno - a->a_lineno;
    if (d_lineno == 0) {
        return 1;
    }

    d_bytecode = (a->a_offset - a->a_lineno_off) * sizeof(_Py_CODEUNIT);
    assert(d_bytecode >= 0);

    if (d_bytecode > 255) {
        int j, nbytes, ncodes = d_bytecode / 255;
        nbytes = a->a_lnotab_off + 2 * ncodes;
        len = PyBytes_GET_SIZE(a->a_lnotab);
        if (nbytes >= len) {
            if ((len <= INT_MAX / 2) && (len * 2 < nbytes))
                len = nbytes;
            else if (len <= INT_MAX / 2)
                len *= 2;
            else {
                PyErr_NoMemory();
                return 0;
            }
            if (_PyBytes_Resize(&a->a_lnotab, len) < 0)
                return 0;
        }
        lnotab = (unsigned char *)
                   PyBytes_AS_STRING(a->a_lnotab) + a->a_lnotab_off;
        for (j = 0; j < ncodes; j++) {
            *lnotab++ = 255;
            *lnotab++ = 0;
        }
        d_bytecode -= ncodes * 255;
        a->a_lnotab_off += ncodes * 2;
    }
    assert(0 <= d_bytecode && d_bytecode <= 255);

    if (d_lineno < -128 || 127 < d_lineno) {
        int j, nbytes, ncodes, k;
        if (d_lineno < 0) {
            k = -128;
            /* use division on positive numbers */
            ncodes = (-d_lineno) / 128;
        }
        else {
            k = 127;
            ncodes = d_lineno / 127;
        }
        d_lineno -= ncodes * k;
        assert(ncodes >= 1);
        nbytes = a->a_lnotab_off + 2 * ncodes;
        len = PyBytes_GET_SIZE(a->a_lnotab);
        if (nbytes >= len) {
            if ((len <= INT_MAX / 2) && len * 2 < nbytes)
                len = nbytes;
            else if (len <= INT_MAX / 2)
                len *= 2;
            else {
                PyErr_NoMemory();
                return 0;
            }
            if (_PyBytes_Resize(&a->a_lnotab, len) < 0)
                return 0;
        }
        lnotab = (unsigned char *)
                   PyBytes_AS_STRING(a->a_lnotab) + a->a_lnotab_off;
        *lnotab++ = d_bytecode;
        *lnotab++ = k;
        d_bytecode = 0;
        for (j = 1; j < ncodes; j++) {
            *lnotab++ = 0;
            *lnotab++ = k;
        }
        a->a_lnotab_off += ncodes * 2;
    }
    assert(-128 <= d_lineno && d_lineno <= 127);

    len = PyBytes_GET_SIZE(a->a_lnotab);
    if (a->a_lnotab_off + 2 >= len) {
        if (_PyBytes_Resize(&a->a_lnotab, len * 2) < 0)
            return 0;
    }
    lnotab = (unsigned char *)
                    PyBytes_AS_STRING(a->a_lnotab) + a->a_lnotab_off;

    a->a_lnotab_off += 2;
    if (d_bytecode) {
        *lnotab++ = d_bytecode;
        *lnotab++ = d_lineno;
    }
    else {      /* First line of a block; def stmt, etc. */
        *lnotab++ = 0;
        *lnotab++ = d_lineno;
    }
    a->a_lineno = i->i_lineno;
    a->a_lineno_off = a->a_offset;
    return 1;
}

/* assemble_emit()
   Extend the bytecode with a new instruction.
   Update lnotab if necessary.
*/

static int
assemble_emit(struct assembler *a, struct instr *i)
{
    int size, arg = 0;
    Py_ssize_t len = PyBytes_GET_SIZE(a->a_bytecode);
    _Py_CODEUNIT *code;

    arg = i->i_oparg;
    size = instrsize(arg);
    if (i->i_lineno && !assemble_lnotab(a, i))
        return 0;
    if (a->a_offset + size >= len / (int)sizeof(_Py_CODEUNIT)) {
        if (len > PY_SSIZE_T_MAX / 2)
            return 0;
        if (_PyBytes_Resize(&a->a_bytecode, len * 2) < 0)
            return 0;
    }
    code = (_Py_CODEUNIT *)PyBytes_AS_STRING(a->a_bytecode) + a->a_offset;
    a->a_offset += size;
    write_op_arg(code, i->i_opcode, arg, size);
    return 1;
}

static void
assemble_jump_offsets(struct assembler *a, struct compiler *c)
{
    basicblock *b;
    int bsize, totsize, extended_arg_recompile;
    int i;

    /* Compute the size of each block and fixup jump args.
       Replace block pointer with position in bytecode. */
    do {
        totsize = 0;
        for (i = a->a_nblocks - 1; i >= 0; i--) {
            b = a->a_postorder[i];
            bsize = blocksize(b);
            b->b_offset = totsize;
            totsize += bsize;
        }
        extended_arg_recompile = 0;
        for (b = c->u->u_blocks; b != NULL; b = b->b_list) {
            bsize = b->b_offset;
            for (i = 0; i < b->b_iused; i++) {
                struct instr *instr = &b->b_instr[i];
                int isize = instrsize(instr->i_oparg);
                /* Relative jumps are computed relative to
                   the instruction pointer after fetching
                   the jump instruction.
                */
                bsize += isize;
                if (instr->i_jabs || instr->i_jrel) {
                    instr->i_oparg = instr->i_target->b_offset;
                    if (instr->i_jrel) {
                        instr->i_oparg -= bsize;
                    }
                    instr->i_oparg *= sizeof(_Py_CODEUNIT);
                    if (instrsize(instr->i_oparg) != isize) {
                        extended_arg_recompile = 1;
                    }
                }
            }
        }

    /* XXX: This is an awful hack that could hurt performance, but
        on the bright side it should work until we come up
        with a better solution.

        The issue is that in the first loop blocksize() is called
        which calls instrsize() which requires i_oparg be set
        appropriately. There is a bootstrap problem because
        i_oparg is calculated in the second loop above.

        So we loop until we stop seeing new EXTENDED_ARGs.
        The only EXTENDED_ARGs that could be popping up are
        ones in jump instructions.  So this should converge
        fairly quickly.
    */
    } while (extended_arg_recompile);
}

#define UNCONDITIONAL_JUMP(op)  (op==JUMP_ABSOLUTE || op==JUMP_FORWARD)
#define CONDITIONAL_JUMP(op) (op==POP_JUMP_IF_FALSE || op==POP_JUMP_IF_TRUE \
    || op==JUMP_IF_FALSE_OR_POP || op==JUMP_IF_TRUE_OR_POP)
#define JUMPS_ON_TRUE(op) (op==POP_JUMP_IF_TRUE || op==JUMP_IF_TRUE_OR_POP)

static void
optimize_jumps(struct compiler *c)
{
    for (basicblock *b = c->u->u_blocks; b != NULL; b = b->b_list) {
        for (int i = 0; i < b->b_iused; i++) {
            struct instr *instr = &b->b_instr[i];
            switch (instr->i_opcode) {
            case JUMP_IF_FALSE_OR_POP:
            case JUMP_IF_TRUE_OR_POP:
            case POP_JUMP_IF_FALSE:
            case POP_JUMP_IF_TRUE:
            case JUMP_FORWARD:
            case JUMP_ABSOLUTE:
                assert(instr->i_target != NULL);
                int count = 10;
                while (count--) {
                    /* Skip empty blocks. */
                    while (!instr->i_target->b_iused) {
                        assert(instr->i_target->b_next);
                        instr->i_target = instr->i_target->b_next;
                    }

                    struct instr *tgt = &instr->i_target->b_instr[0];
                    if (tgt == instr) {
                        break;
                    }

                    /* Replace jumps to unconditional jumps. */
                    if (UNCONDITIONAL_JUMP(tgt->i_opcode)) {
                        if (instr->i_opcode == JUMP_FORWARD) {
                            /* JUMP_ABSOLUTE can go backwards */
                            *instr = *tgt;
                        }
                        else {
                            instr->i_target = tgt->i_target;
                        }
                        continue;
                    }

                    /* Replace JUMP_* to a RETURN into just a RETURN.
                       Arises in code like "return a if b else c". */
                    if (UNCONDITIONAL_JUMP(instr->i_opcode)) {
                        if (tgt->i_opcode == RETURN_VALUE) {
                            *instr = *tgt;
                            break;
                        }
                    }

                    /* Simplify conditional jump to conditional jump where the
                       result of the first test implies the success of a similar
                       test or the failure of the opposite test.
                       Arises in code like:
                       "a and b or c"
                       "(a and b) and c"
                       "(a or b) or c"
                       "(a or b) and c"
                       x:JUMP_IF_FALSE_OR_POP y   y:JUMP_IF_FALSE_OR_POP z
                          -->  x:JUMP_IF_FALSE_OR_POP z
                       x:JUMP_IF_FALSE_OR_POP y   y:JUMP_IF_TRUE_OR_POP z
                          -->  x:POP_JUMP_IF_FALSE y+1
                       where y+1 is the instruction following the second test.
                     */
                    if ((instr->i_opcode == JUMP_IF_FALSE_OR_POP ||
                         instr->i_opcode == JUMP_IF_TRUE_OR_POP) &&
                        CONDITIONAL_JUMP(tgt->i_opcode))
                    {
                        /* NOTE: all possible jumps here are absolute. */
                        if (JUMPS_ON_TRUE(tgt->i_opcode) == JUMPS_ON_TRUE(instr->i_opcode)) {
                            /* The second jump will be taken iff the first is.
                               The current opcode inherits its target's
                               stack effect. */
                            instr->i_target = tgt->i_target;
                            continue;
                        }
                        else if (instr->i_target->b_iused == 1) {
                            /* The second jump is not taken if the first is (so
                               jump past it), and all conditional jumps pop their
                               argument when they're not taken (so change the
                               first jump to pop its argument when it's taken). */
                            instr->i_target = instr->i_target->b_next;
                            instr->i_opcode = instr->i_opcode == JUMP_IF_TRUE_OR_POP ?
                                    POP_JUMP_IF_TRUE : POP_JUMP_IF_FALSE;
                            continue;
                        }
                    }
                    break;
                }
                break;
            }
        }
    }
}

static PyObject *
dict_keys_inorder(PyObject *dict, Py_ssize_t offset)
{
    PyObject *tuple, *k, *v;
    Py_ssize_t i, pos = 0, size = PyDict_GET_SIZE(dict);

    tuple = PyTuple_New(size);
    if (tuple == NULL)
        return NULL;
    while (PyDict_Next(dict, &pos, &k, &v)) {
        i = PyLong_AS_LONG(v);
        Py_INCREF(k);
        assert((i - offset) < size);
        assert((i - offset) >= 0);
        PyTuple_SET_ITEM(tuple, i - offset, k);
    }
    return tuple;
}

static PyObject *
consts_dict_keys_inorder(PyObject *dict)
{
    PyObject *consts, *k, *v;
    Py_ssize_t i, pos = 0, size = PyDict_GET_SIZE(dict);

    consts = PyList_New(size);   /* PyCode_Optimize() requires a list */
    if (consts == NULL)
        return NULL;
    while (PyDict_Next(dict, &pos, &k, &v)) {
        i = PyLong_AS_LONG(v);
        /* The keys of the dictionary can be tuples wrapping a contant.
         * (see compiler_add_o and _PyCode_ConstantKey). In that case
         * the object we want is always second. */
        if (PyTuple_CheckExact(k)) {
            k = PyTuple_GET_ITEM(k, 1);
        }
        Py_INCREF(k);
        assert(i < size);
        assert(i >= 0);
        PyList_SET_ITEM(consts, i, k);
    }
    return consts;
}

static int
compute_code_flags(struct compiler *c)
{
    PySTEntryObject *ste = c->u->u_ste;
    int flags = 0;
    if (ste->ste_type == FunctionBlock) {
        flags |= CO_NEWLOCALS | CO_OPTIMIZED;
        if (ste->ste_nested)
            flags |= CO_NESTED;
        if (ste->ste_generator && !ste->ste_coroutine)
            flags |= CO_GENERATOR;
        if (!ste->ste_generator && ste->ste_coroutine)
            flags |= CO_COROUTINE;
        if (ste->ste_generator && ste->ste_coroutine)
            flags |= CO_ASYNC_GENERATOR;
        if (ste->ste_varargs)
            flags |= CO_VARARGS;
        if (ste->ste_varkeywords)
            flags |= CO_VARKEYWORDS;
    }

    /* (Only) inherit compilerflags in PyCF_MASK */
    flags |= (c->c_flags->cf_flags & PyCF_MASK);

    if ((IS_TOP_LEVEL_AWAIT(c)) &&
         ste->ste_coroutine &&
         !ste->ste_generator) {
        flags |= CO_COROUTINE;
    }

    return flags;
}

// Merge *tuple* with constant cache.
// Unlike merge_consts_recursive(), this function doesn't work recursively.
static int
merge_const_tuple(struct compiler *c, PyObject **tuple)
{
    assert(PyTuple_CheckExact(*tuple));

    PyObject *key = _PyCode_ConstantKey(*tuple);
    if (key == NULL) {
        return 0;
    }

    // t is borrowed reference
    PyObject *t = PyDict_SetDefault(c->c_const_cache, key, key);
    Py_DECREF(key);
    if (t == NULL) {
        return 0;
    }
    if (t == key) {  // tuple is new constant.
        return 1;
    }

    PyObject *u = PyTuple_GET_ITEM(t, 1);
    Py_INCREF(u);
    Py_DECREF(*tuple);
    *tuple = u;
    return 1;
}

static PyCodeObject *
makecode(struct compiler *c, struct assembler *a)
{
    PyObject *tmp;
    PyCodeObject *co = NULL;
    PyObject *consts = NULL;
    PyObject *names = NULL;
    PyObject *varnames = NULL;
    PyObject *name = NULL;
    PyObject *freevars = NULL;
    PyObject *cellvars = NULL;
    PyObject *bytecode = NULL;
    Py_ssize_t nlocals;
    int nlocals_int;
    int flags;
    int posorkeywordargcount, posonlyargcount, kwonlyargcount, maxdepth;

    consts = consts_dict_keys_inorder(c->u->u_consts);
    names = dict_keys_inorder(c->u->u_names, 0);
    varnames = dict_keys_inorder(c->u->u_varnames, 0);
    if (!consts || !names || !varnames)
        goto error;

    cellvars = dict_keys_inorder(c->u->u_cellvars, 0);
    if (!cellvars)
        goto error;
    freevars = dict_keys_inorder(c->u->u_freevars, PyTuple_GET_SIZE(cellvars));
    if (!freevars)
        goto error;

    if (!merge_const_tuple(c, &names) ||
            !merge_const_tuple(c, &varnames) ||
            !merge_const_tuple(c, &cellvars) ||
            !merge_const_tuple(c, &freevars))
    {
        goto error;
    }

    nlocals = PyDict_GET_SIZE(c->u->u_varnames);
    assert(nlocals < INT_MAX);
    nlocals_int = Py_SAFE_DOWNCAST(nlocals, Py_ssize_t, int);

    flags = compute_code_flags(c);
    if (flags < 0)
        goto error;

    bytecode = PyCode_Optimize(a->a_bytecode, consts, names, a->a_lnotab);
    if (!bytecode)
        goto error;

    tmp = PyList_AsTuple(consts); /* PyCode_New requires a tuple */
    if (!tmp)
        goto error;
    Py_DECREF(consts);
    consts = tmp;
    if (!merge_const_tuple(c, &consts)) {
        goto error;
    }

    posonlyargcount = Py_SAFE_DOWNCAST(c->u->u_posonlyargcount, Py_ssize_t, int);
    posorkeywordargcount = Py_SAFE_DOWNCAST(c->u->u_argcount, Py_ssize_t, int);
    kwonlyargcount = Py_SAFE_DOWNCAST(c->u->u_kwonlyargcount, Py_ssize_t, int);
    maxdepth = stackdepth(c);
    if (maxdepth < 0) {
        goto error;
    }
    co = PyCode_NewWithPosOnlyArgs(posonlyargcount+posorkeywordargcount,
                                   posonlyargcount, kwonlyargcount, nlocals_int,
                                   maxdepth, flags, bytecode, consts, names,
                                   varnames, freevars, cellvars, c->c_filename,
                                   c->u->u_name, c->u->u_firstlineno, a->a_lnotab);
 error:
    Py_XDECREF(consts);
    Py_XDECREF(names);
    Py_XDECREF(varnames);
    Py_XDECREF(name);
    Py_XDECREF(freevars);
    Py_XDECREF(cellvars);
    Py_XDECREF(bytecode);
    return co;
}


/* For debugging purposes only */
#if 0
static void
dump_instr(const struct instr *i)
{
    const char *jrel = i->i_jrel ? "jrel " : "";
    const char *jabs = i->i_jabs ? "jabs " : "";
    char arg[128];

    *arg = '\0';
    if (HAS_ARG(i->i_opcode)) {
        sprintf(arg, "arg: %d ", i->i_oparg);
    }
    fprintf(stderr, "line: %d, opcode: %d %s%s%s\n",
                    i->i_lineno, i->i_opcode, arg, jabs, jrel);
}

static void
dump_basicblock(const basicblock *b)
{
    const char *seen = b->b_seen ? "seen " : "";
    const char *b_return = b->b_return ? "return " : "";
    fprintf(stderr, "used: %d, depth: %d, offset: %d %s%s\n",
        b->b_iused, b->b_startdepth, b->b_offset, seen, b_return);
    if (b->b_instr) {
        int i;
        for (i = 0; i < b->b_iused; i++) {
            fprintf(stderr, "  [%02d] ", i);
            dump_instr(b->b_instr + i);
        }
    }
}
#endif

static PyCodeObject *
assemble(struct compiler *c, int addNone)
{
    basicblock *b, *entryblock;
    struct assembler a;
    int i, j, nblocks;
    PyCodeObject *co = NULL;

    /* Make sure every block that falls off the end returns None.
       XXX NEXT_BLOCK() isn't quite right, because if the last
       block ends with a jump or return b_next shouldn't set.
     */
    if (!c->u->u_curblock->b_return) {
        NEXT_BLOCK(c);
        if (addNone)
            ADDOP_LOAD_CONST(c, Py_None);
        ADDOP(c, RETURN_VALUE);
    }

    optimize_jumps(c);

    nblocks = 0;
    for (b = c->u->u_blocks; b != NULL; b = b->b_list) {
        nblocks++;
    }

    entryblock = c->u->u_entryblock;
    assert(entryblock != NULL);
    /* Set firstlineno if it wasn't explicitly set. */
    if (!c->u->u_firstlineno) {
        if (entryblock->b_instr && entryblock->b_instr->i_lineno)
            c->u->u_firstlineno = entryblock->b_instr->i_lineno;
        else
            c->u->u_firstlineno = 1;
    }
    if (!assemble_init(&a, nblocks, c->u->u_firstlineno))
        goto error;
    dfs(c, entryblock, &a, nblocks);

    /* Can't modify the bytecode after computing jump offsets. */
    assemble_jump_offsets(&a, c);

    /* Emit code in reverse postorder from dfs. */
    for (i = a.a_nblocks - 1; i >= 0; i--) {
        b = a.a_postorder[i];
        for (j = 0; j < b->b_iused; j++)
            if (!assemble_emit(&a, &b->b_instr[j]))
                goto error;
    }

    if (_PyBytes_Resize(&a.a_lnotab, a.a_lnotab_off) < 0)
        goto error;
    if (_PyBytes_Resize(&a.a_bytecode, a.a_offset * sizeof(_Py_CODEUNIT)) < 0)
        goto error;

    co = makecode(c, &a);
 error:
    assemble_free(&a);
    return co;
}

#undef PyAST_Compile
PyCodeObject *
PyAST_Compile(mod_ty mod, const char *filename, PyCompilerFlags *flags,
              PyArena *arena)
{
    return PyAST_CompileEx(mod, filename, flags, -1, arena);
}<|MERGE_RESOLUTION|>--- conflicted
+++ resolved
@@ -2897,57 +2897,33 @@
 static int
 compiler_break(struct compiler *c)
 {
-<<<<<<< HEAD
-    for (int depth = c->u->u_nfblocks; depth--;) {
-        struct fblockinfo *info = &c->u->u_fblock[depth];
-
-        if (!compiler_unwind_fblock(c, info, 0))
-            return 0;
-        if (info->fb_type == WHILE_LOOP || info->fb_type == FOR_LOOP) {
-            ADDOP_JABS(c, JUMP_ABSOLUTE, info->fb_exit);
-            NEXT_BLOCK(c);
-            return 1;
-        }
-=======
     struct fblockinfo *loop = NULL;
     if (!compiler_unwind_fblock_stack(c, 0, &loop)) {
         return 0;
     }
     if (loop == NULL) {
         return compiler_error(c, "'break' outside loop");
->>>>>>> b33e5251
     }
     if (!compiler_unwind_fblock(c, loop, 0)) {
         return 0;
     }
     ADDOP_JABS(c, JUMP_ABSOLUTE, loop->fb_exit);
+    NEXT_BLOCK(c);
     return 1;
 }
 
 static int
 compiler_continue(struct compiler *c)
 {
-<<<<<<< HEAD
-    for (int depth = c->u->u_nfblocks; depth--;) {
-        struct fblockinfo *info = &c->u->u_fblock[depth];
-
-        if (info->fb_type == WHILE_LOOP || info->fb_type == FOR_LOOP) {
-            ADDOP_JABS(c, JUMP_ABSOLUTE, info->fb_block);
-            NEXT_BLOCK(c);
-            return 1;
-        }
-        if (!compiler_unwind_fblock(c, info, 0))
-            return 0;
-=======
     struct fblockinfo *loop = NULL;
     if (!compiler_unwind_fblock_stack(c, 0, &loop)) {
         return 0;
->>>>>>> b33e5251
     }
     if (loop == NULL) {
         return compiler_error(c, "'continue' not properly in loop");
     }
     ADDOP_JABS(c, JUMP_ABSOLUTE, loop->fb_block);
+    NEXT_BLOCK(c);
     return 1;
 }
 
@@ -3083,13 +3059,8 @@
         if (handler->v.ExceptHandler.type) {
             ADDOP(c, DUP_TOP);
             VISIT(c, expr, handler->v.ExceptHandler.type);
-<<<<<<< HEAD
-            ADDOP_I(c, COMPARE_OP, PyCmp_EXC_MATCH);
-            ADDOP_JABS(c, POP_JUMP_IF_FALSE, except);
+            ADDOP_JABS(c, JUMP_IF_NOT_EXC_MATCH, except);
             NEXT_BLOCK(c);
-=======
-            ADDOP_JABS(c, JUMP_IF_NOT_EXC_MATCH, except);
->>>>>>> b33e5251
         }
         ADDOP(c, POP_TOP);
         if (handler->v.ExceptHandler.name) {
