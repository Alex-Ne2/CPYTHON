/*
 * This file compiles an abstract syntax tree (AST) into Python bytecode.
 *
 * The primary entry point is PyAST_Compile(), which returns a
 * PyCodeObject.  The compiler makes several passes to build the code
 * object:
 *   1. Checks for future statements.  See future.c
 *   2. Builds a symbol table.  See symtable.c.
 *   3. Generate code for basic blocks.  See compiler_mod() in this file.
 *   4. Assemble the basic blocks into final code.  See assemble() in
 *      this file.
 *   5. Optimize the byte code (peephole optimizations).  See peephole.c
 *
 * Note that compiler_mod() suggests module, but the module ast type
 * (mod_ty) has cases for expressions and interactive statements.
 *
 * CAUTION: The VISIT_* macros abort the current function when they
 * encounter a problem. So don't invoke them when there is memory
 * which needs to be released. Code blocks are OK, as the compiler
 * structure takes care of releasing those.  Use the arena to manage
 * objects.
 */

#include "Python.h"

#include "Python-ast.h"
#include "node.h"
#include "ast.h"
#include "code.h"
#include "symtable.h"
#include "opcode.h"
#include "wordcode_helpers.h"

#define DEFAULT_BLOCK_SIZE 16
#define DEFAULT_BLOCKS 8
#define DEFAULT_CODE_SIZE 128
#define DEFAULT_LNOTAB_SIZE 16

#define COMP_GENEXP   0
#define COMP_LISTCOMP 1
#define COMP_SETCOMP  2
#define COMP_DICTCOMP 3

struct instr {
    unsigned i_jabs : 1;
    unsigned i_jrel : 1;
    unsigned char i_opcode;
    int i_oparg;
    struct basicblock_ *i_target; /* target block (if jump instruction) */
    int i_lineno;
};

typedef struct basicblock_ {
    /* Each basicblock in a compilation unit is linked via b_list in the
       reverse order that the block are allocated.  b_list points to the next
       block, not to be confused with b_next, which is next by control flow. */
    struct basicblock_ *b_list;
    /* number of instructions used */
    int b_iused;
    /* length of instruction array (b_instr) */
    int b_ialloc;
    /* pointer to an array of instructions, initially NULL */
    struct instr *b_instr;
    /* If b_next is non-NULL, it is a pointer to the next
       block reached by normal control flow. */
    struct basicblock_ *b_next;
    /* b_seen is used to perform a DFS of basicblocks. */
    unsigned b_seen : 1;
    /* b_return is true if a RETURN_VALUE opcode is inserted. */
    unsigned b_return : 1;
    /* depth of stack upon entry of block, computed by stackdepth() */
    int b_startdepth;
    /* instruction offset for block, computed by assemble_jump_offsets() */
    int b_offset;
} basicblock;

/* fblockinfo tracks the current frame block.

A frame block is used to handle loops, try/except, and try/finally.
It's called a frame block to distinguish it from a basic block in the
compiler IR.
*/

enum fblocktype { WHILE_LOOP, FOR_LOOP, EXCEPT, FINALLY_TRY, FINALLY_END,
                  WITH, ASYNC_WITH, HANDLER_CLEANUP };

struct fblockinfo {
    enum fblocktype fb_type;
    basicblock *fb_block;
    /* (optional) type-specific exit or cleanup block */
    basicblock *fb_exit;
};

enum {
    COMPILER_SCOPE_MODULE,
    COMPILER_SCOPE_CLASS,
    COMPILER_SCOPE_FUNCTION,
    COMPILER_SCOPE_ASYNC_FUNCTION,
    COMPILER_SCOPE_LAMBDA,
    COMPILER_SCOPE_COMPREHENSION,
};

/* The following items change on entry and exit of code blocks.
   They must be saved and restored when returning to a block.
*/
struct compiler_unit {
    PySTEntryObject *u_ste;

    PyObject *u_name;
    PyObject *u_qualname;  /* dot-separated qualified name (lazy) */
    int u_scope_type;

    /* The following fields are dicts that map objects to
       the index of them in co_XXX.      The index is used as
       the argument for opcodes that refer to those collections.
    */
    PyObject *u_consts;    /* all constants */
    PyObject *u_names;     /* all names */
    PyObject *u_varnames;  /* local variables */
    PyObject *u_cellvars;  /* cell variables */
    PyObject *u_freevars;  /* free variables */

    PyObject *u_private;        /* for private name mangling */

    Py_ssize_t u_argcount;        /* number of arguments for block */
    Py_ssize_t u_kwonlyargcount; /* number of keyword only arguments for block */
    /* Pointer to the most recently allocated block.  By following b_list
       members, you can reach all early allocated blocks. */
    basicblock *u_blocks;
    basicblock *u_curblock; /* pointer to current block */

    int u_nfblocks;
    struct fblockinfo u_fblock[CO_MAXBLOCKS];

    int u_firstlineno; /* the first lineno of the block */
    int u_lineno;          /* the lineno for the current stmt */
    int u_col_offset;      /* the offset of the current stmt */
    int u_lineno_set;  /* boolean to indicate whether instr
                          has been generated with current lineno */
};

/* This struct captures the global state of a compilation.

The u pointer points to the current compilation unit, while units
for enclosing blocks are stored in c_stack.     The u and c_stack are
managed by compiler_enter_scope() and compiler_exit_scope().

Note that we don't track recursion levels during compilation - the
task of detecting and rejecting excessive levels of nesting is
handled by the symbol analysis pass.

*/

struct compiler {
    PyObject *c_filename;
    struct symtable *c_st;
    PyFutureFeatures *c_future; /* pointer to module's __future__ */
    PyCompilerFlags *c_flags;

    int c_optimize;              /* optimization level */
    int c_interactive;           /* true if in interactive mode */
    int c_nestlevel;

    struct compiler_unit *u; /* compiler state for current block */
    PyObject *c_stack;           /* Python list holding compiler_unit ptrs */
    PyArena *c_arena;            /* pointer to memory allocation arena */
};

static int compiler_enter_scope(struct compiler *, identifier, int, void *, int);
static void compiler_free(struct compiler *);
static basicblock *compiler_new_block(struct compiler *);
static int compiler_next_instr(struct compiler *, basicblock *);
static int compiler_addop(struct compiler *, int);
static int compiler_addop_i(struct compiler *, int, Py_ssize_t);
static int compiler_addop_j(struct compiler *, int, basicblock *, int);
static int compiler_error(struct compiler *, const char *);
static int compiler_warn(struct compiler *, const char *);
static int compiler_nameop(struct compiler *, identifier, expr_context_ty);

static PyCodeObject *compiler_mod(struct compiler *, mod_ty);
static int compiler_visit_stmt(struct compiler *, stmt_ty);
static int compiler_visit_keyword(struct compiler *, keyword_ty);
static int compiler_visit_expr(struct compiler *, expr_ty);
static int compiler_augassign(struct compiler *, stmt_ty);
static int compiler_annassign(struct compiler *, stmt_ty);
static int compiler_visit_slice(struct compiler *, slice_ty,
                                expr_context_ty);

static int inplace_binop(struct compiler *, operator_ty);
static int expr_constant(expr_ty);

static int compiler_with(struct compiler *, stmt_ty, int);
static int compiler_async_with(struct compiler *, stmt_ty, int);
static int compiler_async_for(struct compiler *, stmt_ty);
static int compiler_call_helper(struct compiler *c, int n,
                                asdl_seq *args,
                                asdl_seq *keywords);
static int compiler_try_except(struct compiler *, stmt_ty);
static int compiler_set_qualname(struct compiler *);

static int compiler_sync_comprehension_generator(
                                      struct compiler *c,
                                      asdl_seq *generators, int gen_index,
                                      expr_ty elt, expr_ty val, int type);

static int compiler_async_comprehension_generator(
                                      struct compiler *c,
                                      asdl_seq *generators, int gen_index,
                                      expr_ty elt, expr_ty val, int type);

static PyCodeObject *assemble(struct compiler *, int addNone);
static PyObject *__doc__, *__annotations__;

#define CAPSULE_NAME "compile.c compiler unit"

PyObject *
_Py_Mangle(PyObject *privateobj, PyObject *ident)
{
    /* Name mangling: __private becomes _classname__private.
       This is independent from how the name is used. */
    PyObject *result;
    size_t nlen, plen, ipriv;
    Py_UCS4 maxchar;
    if (privateobj == NULL || !PyUnicode_Check(privateobj) ||
        PyUnicode_READ_CHAR(ident, 0) != '_' ||
        PyUnicode_READ_CHAR(ident, 1) != '_') {
        Py_INCREF(ident);
        return ident;
    }
    nlen = PyUnicode_GET_LENGTH(ident);
    plen = PyUnicode_GET_LENGTH(privateobj);
    /* Don't mangle __id__ or names with dots.

       The only time a name with a dot can occur is when
       we are compiling an import statement that has a
       package name.

       TODO(jhylton): Decide whether we want to support
       mangling of the module name, e.g. __M.X.
    */
    if ((PyUnicode_READ_CHAR(ident, nlen-1) == '_' &&
         PyUnicode_READ_CHAR(ident, nlen-2) == '_') ||
        PyUnicode_FindChar(ident, '.', 0, nlen, 1) != -1) {
        Py_INCREF(ident);
        return ident; /* Don't mangle __whatever__ */
    }
    /* Strip leading underscores from class name */
    ipriv = 0;
    while (PyUnicode_READ_CHAR(privateobj, ipriv) == '_')
        ipriv++;
    if (ipriv == plen) {
        Py_INCREF(ident);
        return ident; /* Don't mangle if class is just underscores */
    }
    plen -= ipriv;

    if (plen + nlen >= PY_SSIZE_T_MAX - 1) {
        PyErr_SetString(PyExc_OverflowError,
                        "private identifier too large to be mangled");
        return NULL;
    }

    maxchar = PyUnicode_MAX_CHAR_VALUE(ident);
    if (PyUnicode_MAX_CHAR_VALUE(privateobj) > maxchar)
        maxchar = PyUnicode_MAX_CHAR_VALUE(privateobj);

    result = PyUnicode_New(1 + nlen + plen, maxchar);
    if (!result)
        return 0;
    /* ident = "_" + priv[ipriv:] + ident # i.e. 1+plen+nlen bytes */
    PyUnicode_WRITE(PyUnicode_KIND(result), PyUnicode_DATA(result), 0, '_');
    if (PyUnicode_CopyCharacters(result, 1, privateobj, ipriv, plen) < 0) {
        Py_DECREF(result);
        return NULL;
    }
    if (PyUnicode_CopyCharacters(result, plen+1, ident, 0, nlen) < 0) {
        Py_DECREF(result);
        return NULL;
    }
    assert(_PyUnicode_CheckConsistency(result, 1));
    return result;
}

static int
compiler_init(struct compiler *c)
{
    memset(c, 0, sizeof(struct compiler));

    c->c_stack = PyList_New(0);
    if (!c->c_stack)
        return 0;

    return 1;
}

PyCodeObject *
PyAST_CompileObject(mod_ty mod, PyObject *filename, PyCompilerFlags *flags,
                   int optimize, PyArena *arena)
{
    struct compiler c;
    PyCodeObject *co = NULL;
    PyCompilerFlags local_flags;
    int merged;

    if (!__doc__) {
        __doc__ = PyUnicode_InternFromString("__doc__");
        if (!__doc__)
            return NULL;
    }
    if (!__annotations__) {
        __annotations__ = PyUnicode_InternFromString("__annotations__");
        if (!__annotations__)
            return NULL;
    }
    if (!compiler_init(&c))
        return NULL;
    Py_INCREF(filename);
    c.c_filename = filename;
    c.c_arena = arena;
    c.c_future = PyFuture_FromASTObject(mod, filename);
    if (c.c_future == NULL)
        goto finally;
    if (!flags) {
        local_flags.cf_flags = 0;
        flags = &local_flags;
    }
    merged = c.c_future->ff_features | flags->cf_flags;
    c.c_future->ff_features = merged;
    flags->cf_flags = merged;
    c.c_flags = flags;
    c.c_optimize = (optimize == -1) ? Py_OptimizeFlag : optimize;
    c.c_nestlevel = 0;

    if (!_PyAST_Optimize(mod, arena, c.c_optimize)) {
        goto finally;
    }

    c.c_st = PySymtable_BuildObject(mod, filename, c.c_future);
    if (c.c_st == NULL) {
        if (!PyErr_Occurred())
            PyErr_SetString(PyExc_SystemError, "no symtable");
        goto finally;
    }

    co = compiler_mod(&c, mod);

 finally:
    compiler_free(&c);
    assert(co || PyErr_Occurred());
    return co;
}

PyCodeObject *
PyAST_CompileEx(mod_ty mod, const char *filename_str, PyCompilerFlags *flags,
                int optimize, PyArena *arena)
{
    PyObject *filename;
    PyCodeObject *co;
    filename = PyUnicode_DecodeFSDefault(filename_str);
    if (filename == NULL)
        return NULL;
    co = PyAST_CompileObject(mod, filename, flags, optimize, arena);
    Py_DECREF(filename);
    return co;

}

PyCodeObject *
PyNode_Compile(struct _node *n, const char *filename)
{
    PyCodeObject *co = NULL;
    mod_ty mod;
    PyArena *arena = PyArena_New();
    if (!arena)
        return NULL;
    mod = PyAST_FromNode(n, NULL, filename, arena);
    if (mod)
        co = PyAST_Compile(mod, filename, NULL, arena);
    PyArena_Free(arena);
    return co;
}

static void
compiler_free(struct compiler *c)
{
    if (c->c_st)
        PySymtable_Free(c->c_st);
    if (c->c_future)
        PyObject_Free(c->c_future);
    Py_XDECREF(c->c_filename);
    Py_DECREF(c->c_stack);
}

static PyObject *
list2dict(PyObject *list)
{
    Py_ssize_t i, n;
    PyObject *v, *k;
    PyObject *dict = PyDict_New();
    if (!dict) return NULL;

    n = PyList_Size(list);
    for (i = 0; i < n; i++) {
        v = PyLong_FromSsize_t(i);
        if (!v) {
            Py_DECREF(dict);
            return NULL;
        }
        k = PyList_GET_ITEM(list, i);
        if (PyDict_SetItem(dict, k, v) < 0) {
            Py_DECREF(v);
            Py_DECREF(dict);
            return NULL;
        }
        Py_DECREF(v);
    }
    return dict;
}

/* Return new dict containing names from src that match scope(s).

src is a symbol table dictionary.  If the scope of a name matches
either scope_type or flag is set, insert it into the new dict.  The
values are integers, starting at offset and increasing by one for
each key.
*/

static PyObject *
dictbytype(PyObject *src, int scope_type, int flag, Py_ssize_t offset)
{
    Py_ssize_t i = offset, scope, num_keys, key_i;
    PyObject *k, *v, *dest = PyDict_New();
    PyObject *sorted_keys;

    assert(offset >= 0);
    if (dest == NULL)
        return NULL;

    /* Sort the keys so that we have a deterministic order on the indexes
       saved in the returned dictionary.  These indexes are used as indexes
       into the free and cell var storage.  Therefore if they aren't
       deterministic, then the generated bytecode is not deterministic.
    */
    sorted_keys = PyDict_Keys(src);
    if (sorted_keys == NULL)
        return NULL;
    if (PyList_Sort(sorted_keys) != 0) {
        Py_DECREF(sorted_keys);
        return NULL;
    }
    num_keys = PyList_GET_SIZE(sorted_keys);

    for (key_i = 0; key_i < num_keys; key_i++) {
        /* XXX this should probably be a macro in symtable.h */
        long vi;
        k = PyList_GET_ITEM(sorted_keys, key_i);
        v = PyDict_GetItem(src, k);
        assert(PyLong_Check(v));
        vi = PyLong_AS_LONG(v);
        scope = (vi >> SCOPE_OFFSET) & SCOPE_MASK;

        if (scope == scope_type || vi & flag) {
            PyObject *item = PyLong_FromSsize_t(i);
            if (item == NULL) {
                Py_DECREF(sorted_keys);
                Py_DECREF(dest);
                return NULL;
            }
            i++;
            if (PyDict_SetItem(dest, k, item) < 0) {
                Py_DECREF(sorted_keys);
                Py_DECREF(item);
                Py_DECREF(dest);
                return NULL;
            }
            Py_DECREF(item);
        }
    }
    Py_DECREF(sorted_keys);
    return dest;
}

static void
compiler_unit_check(struct compiler_unit *u)
{
    basicblock *block;
    for (block = u->u_blocks; block != NULL; block = block->b_list) {
        assert((uintptr_t)block != 0xcbcbcbcbU);
        assert((uintptr_t)block != 0xfbfbfbfbU);
        assert((uintptr_t)block != 0xdbdbdbdbU);
        if (block->b_instr != NULL) {
            assert(block->b_ialloc > 0);
            assert(block->b_iused > 0);
            assert(block->b_ialloc >= block->b_iused);
        }
        else {
            assert (block->b_iused == 0);
            assert (block->b_ialloc == 0);
        }
    }
}

static void
compiler_unit_free(struct compiler_unit *u)
{
    basicblock *b, *next;

    compiler_unit_check(u);
    b = u->u_blocks;
    while (b != NULL) {
        if (b->b_instr)
            PyObject_Free((void *)b->b_instr);
        next = b->b_list;
        PyObject_Free((void *)b);
        b = next;
    }
    Py_CLEAR(u->u_ste);
    Py_CLEAR(u->u_name);
    Py_CLEAR(u->u_qualname);
    Py_CLEAR(u->u_consts);
    Py_CLEAR(u->u_names);
    Py_CLEAR(u->u_varnames);
    Py_CLEAR(u->u_freevars);
    Py_CLEAR(u->u_cellvars);
    Py_CLEAR(u->u_private);
    PyObject_Free(u);
}

static int
compiler_enter_scope(struct compiler *c, identifier name,
                     int scope_type, void *key, int lineno)
{
    struct compiler_unit *u;
    basicblock *block;

    u = (struct compiler_unit *)PyObject_Malloc(sizeof(
                                            struct compiler_unit));
    if (!u) {
        PyErr_NoMemory();
        return 0;
    }
    memset(u, 0, sizeof(struct compiler_unit));
    u->u_scope_type = scope_type;
    u->u_argcount = 0;
    u->u_kwonlyargcount = 0;
    u->u_ste = PySymtable_Lookup(c->c_st, key);
    if (!u->u_ste) {
        compiler_unit_free(u);
        return 0;
    }
    Py_INCREF(name);
    u->u_name = name;
    u->u_varnames = list2dict(u->u_ste->ste_varnames);
    u->u_cellvars = dictbytype(u->u_ste->ste_symbols, CELL, 0, 0);
    if (!u->u_varnames || !u->u_cellvars) {
        compiler_unit_free(u);
        return 0;
    }
    if (u->u_ste->ste_needs_class_closure) {
        /* Cook up an implicit __class__ cell. */
        _Py_IDENTIFIER(__class__);
        PyObject *name;
        int res;
        assert(u->u_scope_type == COMPILER_SCOPE_CLASS);
        assert(PyDict_GET_SIZE(u->u_cellvars) == 0);
        name = _PyUnicode_FromId(&PyId___class__);
        if (!name) {
            compiler_unit_free(u);
            return 0;
        }
        res = PyDict_SetItem(u->u_cellvars, name, _PyLong_Zero);
        if (res < 0) {
            compiler_unit_free(u);
            return 0;
        }
    }

    u->u_freevars = dictbytype(u->u_ste->ste_symbols, FREE, DEF_FREE_CLASS,
                               PyDict_GET_SIZE(u->u_cellvars));
    if (!u->u_freevars) {
        compiler_unit_free(u);
        return 0;
    }

    u->u_blocks = NULL;
    u->u_nfblocks = 0;
    u->u_firstlineno = lineno;
    u->u_lineno = 0;
    u->u_col_offset = 0;
    u->u_lineno_set = 0;
    u->u_consts = PyDict_New();
    if (!u->u_consts) {
        compiler_unit_free(u);
        return 0;
    }
    u->u_names = PyDict_New();
    if (!u->u_names) {
        compiler_unit_free(u);
        return 0;
    }

    u->u_private = NULL;

    /* Push the old compiler_unit on the stack. */
    if (c->u) {
        PyObject *capsule = PyCapsule_New(c->u, CAPSULE_NAME, NULL);
        if (!capsule || PyList_Append(c->c_stack, capsule) < 0) {
            Py_XDECREF(capsule);
            compiler_unit_free(u);
            return 0;
        }
        Py_DECREF(capsule);
        u->u_private = c->u->u_private;
        Py_XINCREF(u->u_private);
    }
    c->u = u;

    c->c_nestlevel++;

    block = compiler_new_block(c);
    if (block == NULL)
        return 0;
    c->u->u_curblock = block;

    if (u->u_scope_type != COMPILER_SCOPE_MODULE) {
        if (!compiler_set_qualname(c))
            return 0;
    }

    return 1;
}

static void
compiler_exit_scope(struct compiler *c)
{
    Py_ssize_t n;
    PyObject *capsule;

    c->c_nestlevel--;
    compiler_unit_free(c->u);
    /* Restore c->u to the parent unit. */
    n = PyList_GET_SIZE(c->c_stack) - 1;
    if (n >= 0) {
        capsule = PyList_GET_ITEM(c->c_stack, n);
        c->u = (struct compiler_unit *)PyCapsule_GetPointer(capsule, CAPSULE_NAME);
        assert(c->u);
        /* we are deleting from a list so this really shouldn't fail */
        if (PySequence_DelItem(c->c_stack, n) < 0)
            Py_FatalError("compiler_exit_scope()");
        compiler_unit_check(c->u);
    }
    else
        c->u = NULL;

}

static int
compiler_set_qualname(struct compiler *c)
{
    _Py_static_string(dot, ".");
    _Py_static_string(dot_locals, ".<locals>");
    Py_ssize_t stack_size;
    struct compiler_unit *u = c->u;
    PyObject *name, *base, *dot_str, *dot_locals_str;

    base = NULL;
    stack_size = PyList_GET_SIZE(c->c_stack);
    assert(stack_size >= 1);
    if (stack_size > 1) {
        int scope, force_global = 0;
        struct compiler_unit *parent;
        PyObject *mangled, *capsule;

        capsule = PyList_GET_ITEM(c->c_stack, stack_size - 1);
        parent = (struct compiler_unit *)PyCapsule_GetPointer(capsule, CAPSULE_NAME);
        assert(parent);

        if (u->u_scope_type == COMPILER_SCOPE_FUNCTION
            || u->u_scope_type == COMPILER_SCOPE_ASYNC_FUNCTION
            || u->u_scope_type == COMPILER_SCOPE_CLASS) {
            assert(u->u_name);
            mangled = _Py_Mangle(parent->u_private, u->u_name);
            if (!mangled)
                return 0;
            scope = PyST_GetScope(parent->u_ste, mangled);
            Py_DECREF(mangled);
            assert(scope != GLOBAL_IMPLICIT);
            if (scope == GLOBAL_EXPLICIT)
                force_global = 1;
        }

        if (!force_global) {
            if (parent->u_scope_type == COMPILER_SCOPE_FUNCTION
                || parent->u_scope_type == COMPILER_SCOPE_ASYNC_FUNCTION
                || parent->u_scope_type == COMPILER_SCOPE_LAMBDA) {
                dot_locals_str = _PyUnicode_FromId(&dot_locals);
                if (dot_locals_str == NULL)
                    return 0;
                base = PyUnicode_Concat(parent->u_qualname, dot_locals_str);
                if (base == NULL)
                    return 0;
            }
            else {
                Py_INCREF(parent->u_qualname);
                base = parent->u_qualname;
            }
        }
    }

    if (base != NULL) {
        dot_str = _PyUnicode_FromId(&dot);
        if (dot_str == NULL) {
            Py_DECREF(base);
            return 0;
        }
        name = PyUnicode_Concat(base, dot_str);
        Py_DECREF(base);
        if (name == NULL)
            return 0;
        PyUnicode_Append(&name, u->u_name);
        if (name == NULL)
            return 0;
    }
    else {
        Py_INCREF(u->u_name);
        name = u->u_name;
    }
    u->u_qualname = name;

    return 1;
}


/* Allocate a new block and return a pointer to it.
   Returns NULL on error.
*/

static basicblock *
compiler_new_block(struct compiler *c)
{
    basicblock *b;
    struct compiler_unit *u;

    u = c->u;
    b = (basicblock *)PyObject_Malloc(sizeof(basicblock));
    if (b == NULL) {
        PyErr_NoMemory();
        return NULL;
    }
    memset((void *)b, 0, sizeof(basicblock));
    /* Extend the singly linked list of blocks with new block. */
    b->b_list = u->u_blocks;
    u->u_blocks = b;
    return b;
}

static basicblock *
compiler_next_block(struct compiler *c)
{
    basicblock *block = compiler_new_block(c);
    if (block == NULL)
        return NULL;
    c->u->u_curblock->b_next = block;
    c->u->u_curblock = block;
    return block;
}

static basicblock *
compiler_use_next_block(struct compiler *c, basicblock *block)
{
    assert(block != NULL);
    c->u->u_curblock->b_next = block;
    c->u->u_curblock = block;
    return block;
}

/* Returns the offset of the next instruction in the current block's
   b_instr array.  Resizes the b_instr as necessary.
   Returns -1 on failure.
*/

static int
compiler_next_instr(struct compiler *c, basicblock *b)
{
    assert(b != NULL);
    if (b->b_instr == NULL) {
        b->b_instr = (struct instr *)PyObject_Malloc(
                         sizeof(struct instr) * DEFAULT_BLOCK_SIZE);
        if (b->b_instr == NULL) {
            PyErr_NoMemory();
            return -1;
        }
        b->b_ialloc = DEFAULT_BLOCK_SIZE;
        memset((char *)b->b_instr, 0,
               sizeof(struct instr) * DEFAULT_BLOCK_SIZE);
    }
    else if (b->b_iused == b->b_ialloc) {
        struct instr *tmp;
        size_t oldsize, newsize;
        oldsize = b->b_ialloc * sizeof(struct instr);
        newsize = oldsize << 1;

        if (oldsize > (SIZE_MAX >> 1)) {
            PyErr_NoMemory();
            return -1;
        }

        if (newsize == 0) {
            PyErr_NoMemory();
            return -1;
        }
        b->b_ialloc <<= 1;
        tmp = (struct instr *)PyObject_Realloc(
                                        (void *)b->b_instr, newsize);
        if (tmp == NULL) {
            PyErr_NoMemory();
            return -1;
        }
        b->b_instr = tmp;
        memset((char *)b->b_instr + oldsize, 0, newsize - oldsize);
    }
    return b->b_iused++;
}

/* Set the i_lineno member of the instruction at offset off if the
   line number for the current expression/statement has not
   already been set.  If it has been set, the call has no effect.

   The line number is reset in the following cases:
   - when entering a new scope
   - on each statement
   - on each expression that start a new line
   - before the "except" and "finally" clauses
   - before the "for" and "while" expressions
*/

static void
compiler_set_lineno(struct compiler *c, int off)
{
    basicblock *b;
    if (c->u->u_lineno_set)
        return;
    c->u->u_lineno_set = 1;
    b = c->u->u_curblock;
    b->b_instr[off].i_lineno = c->u->u_lineno;
}

/* Return the stack effect of opcode with argument oparg.

   Some opcodes have different stack effect when jump to the target and
   when not jump. The 'jump' parameter specifies the case:

   * 0 -- when not jump
   * 1 -- when jump
   * -1 -- maximal
 */
/* XXX Make the stack effect of WITH_CLEANUP_START and
   WITH_CLEANUP_FINISH deterministic. */
static int
stack_effect(int opcode, int oparg, int jump)
{
    switch (opcode) {
        case NOP:
        case EXTENDED_ARG:
            return 0;

        /* Stack manipulation */
        case POP_TOP:
            return -1;
        case ROT_TWO:
        case ROT_THREE:
        case ROT_FOUR:
            return 0;
        case DUP_TOP:
            return 1;
        case DUP_TOP_TWO:
            return 2;

        /* Unary operators */
        case UNARY_POSITIVE:
        case UNARY_NEGATIVE:
        case UNARY_NOT:
        case UNARY_INVERT:
            return 0;

        case SET_ADD:
        case LIST_APPEND:
            return -1;
        case MAP_ADD:
            return -2;

        /* Binary operators */
        case BINARY_POWER:
        case BINARY_MULTIPLY:
        case BINARY_MATRIX_MULTIPLY:
        case BINARY_MODULO:
        case BINARY_ADD:
        case BINARY_SUBTRACT:
        case BINARY_SUBSCR:
        case BINARY_FLOOR_DIVIDE:
        case BINARY_TRUE_DIVIDE:
            return -1;
        case INPLACE_FLOOR_DIVIDE:
        case INPLACE_TRUE_DIVIDE:
            return -1;

        case INPLACE_ADD:
        case INPLACE_SUBTRACT:
        case INPLACE_MULTIPLY:
        case INPLACE_MATRIX_MULTIPLY:
        case INPLACE_MODULO:
            return -1;
        case STORE_SUBSCR:
            return -3;
        case DELETE_SUBSCR:
            return -2;

        case BINARY_LSHIFT:
        case BINARY_RSHIFT:
        case BINARY_AND:
        case BINARY_XOR:
        case BINARY_OR:
            return -1;
        case INPLACE_POWER:
            return -1;
        case GET_ITER:
            return 0;

        case PRINT_EXPR:
            return -1;
        case LOAD_BUILD_CLASS:
            return 1;
        case INPLACE_LSHIFT:
        case INPLACE_RSHIFT:
        case INPLACE_AND:
        case INPLACE_XOR:
        case INPLACE_OR:
            return -1;

        case SETUP_WITH:
            /* 1 in the normal flow.
             * Restore the stack position and push 6 values before jumping to
             * the handler if an exception be raised. */
            return jump ? 6 : 1;
        case WITH_CLEANUP_START:
            return 2; /* or 1, depending on TOS */
        case WITH_CLEANUP_FINISH:
            /* Pop a variable number of values pushed by WITH_CLEANUP_START
             * + __exit__ or __aexit__. */
            return -3;
        case RETURN_VALUE:
            return -1;
        case IMPORT_STAR:
            return -1;
        case SETUP_ANNOTATIONS:
            return 0;
        case YIELD_VALUE:
            return 0;
        case YIELD_FROM:
            return -1;
        case POP_BLOCK:
            return 0;
        case POP_EXCEPT:
            return -3;
        case END_FINALLY:
        case POP_FINALLY:
            /* Pop 6 values when an exception was raised. */
            return -6;

        case STORE_NAME:
            return -1;
        case DELETE_NAME:
            return 0;
        case UNPACK_SEQUENCE:
            return oparg-1;
        case UNPACK_EX:
            return (oparg&0xFF) + (oparg>>8);
        case FOR_ITER:
            /* -1 at end of iterator, 1 if continue iterating. */
            return jump > 0 ? -1 : 1;

        case STORE_ATTR:
            return -2;
        case DELETE_ATTR:
            return -1;
        case STORE_GLOBAL:
            return -1;
        case DELETE_GLOBAL:
            return 0;
        case LOAD_CONST:
            return 1;
        case LOAD_NAME:
            return 1;
        case BUILD_TUPLE:
        case BUILD_LIST:
        case BUILD_SET:
        case BUILD_STRING:
            return 1-oparg;
        case BUILD_LIST_UNPACK:
        case BUILD_TUPLE_UNPACK:
        case BUILD_TUPLE_UNPACK_WITH_CALL:
        case BUILD_SET_UNPACK:
        case BUILD_MAP_UNPACK:
        case BUILD_MAP_UNPACK_WITH_CALL:
            return 1 - oparg;
        case BUILD_MAP:
            return 1 - 2*oparg;
        case BUILD_CONST_KEY_MAP:
            return -oparg;
        case LOAD_ATTR:
            return 0;
        case COMPARE_OP:
            return -1;
        case IMPORT_NAME:
            return -1;
        case IMPORT_FROM:
            return 1;

        /* Jumps */
        case JUMP_FORWARD:
        case JUMP_ABSOLUTE:
            return 0;

        case JUMP_IF_TRUE_OR_POP:
        case JUMP_IF_FALSE_OR_POP:
            return jump ? 0 : -1;

        case POP_JUMP_IF_FALSE:
        case POP_JUMP_IF_TRUE:
            return -1;

        case LOAD_GLOBAL:
            return 1;

        /* Exception handling */
        case SETUP_FINALLY:
            /* 0 in the normal flow.
             * Restore the stack position and push 6 values before jumping to
             * the handler if an exception be raised. */
            return jump ? 6 : 0;
        case BEGIN_FINALLY:
            /* Actually pushes 1 value, but count 6 for balancing with
             * END_FINALLY and POP_FINALLY.
             * This is the main reason of using this opcode instead of
             * "LOAD_CONST None". */
            return 6;
        case CALL_FINALLY:
            return jump ? 1 : 0;

        case LOAD_FAST:
            return 1;
        case STORE_FAST:
            return -1;
        case DELETE_FAST:
            return 0;

        case RAISE_VARARGS:
            return -oparg;

        /* Functions and calls */
        case CALL_FUNCTION:
            return -oparg;
        case CALL_METHOD:
            return -oparg-1;
        case CALL_FUNCTION_KW:
            return -oparg-1;
        case CALL_FUNCTION_EX:
            return -1 - ((oparg & 0x01) != 0);
        case MAKE_FUNCTION:
            return -1 - ((oparg & 0x01) != 0) - ((oparg & 0x02) != 0) -
                ((oparg & 0x04) != 0) - ((oparg & 0x08) != 0);
        case BUILD_SLICE:
            if (oparg == 3)
                return -2;
            else
                return -1;

        /* Closures */
        case LOAD_CLOSURE:
            return 1;
        case LOAD_DEREF:
        case LOAD_CLASSDEREF:
            return 1;
        case STORE_DEREF:
            return -1;
        case DELETE_DEREF:
            return 0;

        /* Iterators and generators */
        case GET_AWAITABLE:
            return 0;
        case SETUP_ASYNC_WITH:
            /* 0 in the normal flow.
             * Restore the stack position to the position before the result
             * of __aenter__ and push 6 values before jumping to the handler
             * if an exception be raised. */
            return jump ? -1 + 6 : 0;
        case BEFORE_ASYNC_WITH:
            return 1;
        case GET_AITER:
            return 0;
        case GET_ANEXT:
            return 1;
        case GET_YIELD_FROM_ITER:
            return 0;
        case END_ASYNC_FOR:
            return -7;
        case FORMAT_VALUE:
            /* If there's a fmt_spec on the stack, we go from 2->1,
               else 1->1. */
            return (oparg & FVS_MASK) == FVS_HAVE_SPEC ? -1 : 0;
        case LOAD_METHOD:
            return 1;
        default:
            return PY_INVALID_STACK_EFFECT;
    }
    return PY_INVALID_STACK_EFFECT; /* not reachable */
}

int
PyCompile_OpcodeStackEffectWithJump(int opcode, int oparg, int jump)
{
    return stack_effect(opcode, oparg, jump);
}

int
PyCompile_OpcodeStackEffect(int opcode, int oparg)
{
    return stack_effect(opcode, oparg, -1);
}

/* Add an opcode with no argument.
   Returns 0 on failure, 1 on success.
*/

static int
compiler_addop(struct compiler *c, int opcode)
{
    basicblock *b;
    struct instr *i;
    int off;
    assert(!HAS_ARG(opcode));
    off = compiler_next_instr(c, c->u->u_curblock);
    if (off < 0)
        return 0;
    b = c->u->u_curblock;
    i = &b->b_instr[off];
    i->i_opcode = opcode;
    i->i_oparg = 0;
    if (opcode == RETURN_VALUE)
        b->b_return = 1;
    compiler_set_lineno(c, off);
    return 1;
}

static Py_ssize_t
compiler_add_o(struct compiler *c, PyObject *dict, PyObject *o)
{
    PyObject *v;
    Py_ssize_t arg;

    v = PyDict_GetItemWithError(dict, o);
    if (!v) {
        if (PyErr_Occurred()) {
            return -1;
        }
        arg = PyDict_GET_SIZE(dict);
        v = PyLong_FromSsize_t(arg);
        if (!v) {
            return -1;
        }
        if (PyDict_SetItem(dict, o, v) < 0) {
            Py_DECREF(v);
            return -1;
        }
        Py_DECREF(v);
    }
    else
        arg = PyLong_AsLong(v);
    return arg;
}

static Py_ssize_t
compiler_add_const(struct compiler *c, PyObject *o)
{
    PyObject *t;
    Py_ssize_t arg;

    t = _PyCode_ConstantKey(o);
    if (t == NULL)
        return -1;

    arg = compiler_add_o(c, c->u->u_consts, t);
    Py_DECREF(t);
    return arg;
}

static int
compiler_addop_load_const(struct compiler *c, PyObject *o)
{
    Py_ssize_t arg = compiler_add_const(c, o);
    if (arg < 0)
        return 0;
    return compiler_addop_i(c, LOAD_CONST, arg);
}

static int
compiler_addop_o(struct compiler *c, int opcode, PyObject *dict,
                     PyObject *o)
{
    Py_ssize_t arg = compiler_add_o(c, dict, o);
    if (arg < 0)
        return 0;
    return compiler_addop_i(c, opcode, arg);
}

static int
compiler_addop_name(struct compiler *c, int opcode, PyObject *dict,
                    PyObject *o)
{
    Py_ssize_t arg;
    PyObject *mangled = _Py_Mangle(c->u->u_private, o);
    if (!mangled)
        return 0;
    arg = compiler_add_o(c, dict, mangled);
    Py_DECREF(mangled);
    if (arg < 0)
        return 0;
    return compiler_addop_i(c, opcode, arg);
}

/* Add an opcode with an integer argument.
   Returns 0 on failure, 1 on success.
*/

static int
compiler_addop_i(struct compiler *c, int opcode, Py_ssize_t oparg)
{
    struct instr *i;
    int off;

    /* oparg value is unsigned, but a signed C int is usually used to store
       it in the C code (like Python/ceval.c).

       Limit to 32-bit signed C int (rather than INT_MAX) for portability.

       The argument of a concrete bytecode instruction is limited to 8-bit.
       EXTENDED_ARG is used for 16, 24, and 32-bit arguments. */
    assert(HAS_ARG(opcode));
    assert(0 <= oparg && oparg <= 2147483647);

    off = compiler_next_instr(c, c->u->u_curblock);
    if (off < 0)
        return 0;
    i = &c->u->u_curblock->b_instr[off];
    i->i_opcode = opcode;
    i->i_oparg = Py_SAFE_DOWNCAST(oparg, Py_ssize_t, int);
    compiler_set_lineno(c, off);
    return 1;
}

static int
compiler_addop_j(struct compiler *c, int opcode, basicblock *b, int absolute)
{
    struct instr *i;
    int off;

    assert(HAS_ARG(opcode));
    assert(b != NULL);
    off = compiler_next_instr(c, c->u->u_curblock);
    if (off < 0)
        return 0;
    i = &c->u->u_curblock->b_instr[off];
    i->i_opcode = opcode;
    i->i_target = b;
    if (absolute)
        i->i_jabs = 1;
    else
        i->i_jrel = 1;
    compiler_set_lineno(c, off);
    return 1;
}

/* NEXT_BLOCK() creates an implicit jump from the current block
   to the new block.

   The returns inside this macro make it impossible to decref objects
   created in the local function. Local objects should use the arena.
*/
#define NEXT_BLOCK(C) { \
    if (compiler_next_block((C)) == NULL) \
        return 0; \
}

#define ADDOP(C, OP) { \
    if (!compiler_addop((C), (OP))) \
        return 0; \
}

#define ADDOP_IN_SCOPE(C, OP) { \
    if (!compiler_addop((C), (OP))) { \
        compiler_exit_scope(c); \
        return 0; \
    } \
}

#define ADDOP_LOAD_CONST(C, O) { \
    if (!compiler_addop_load_const((C), (O))) \
        return 0; \
}

/* Same as ADDOP_LOAD_CONST, but steals a reference. */
#define ADDOP_LOAD_CONST_NEW(C, O) { \
    PyObject *__new_const = (O); \
    if (__new_const == NULL) { \
        return 0; \
    } \
    if (!compiler_addop_load_const((C), __new_const)) { \
        Py_DECREF(__new_const); \
        return 0; \
    } \
    Py_DECREF(__new_const); \
}

#define ADDOP_O(C, OP, O, TYPE) { \
    if (!compiler_addop_o((C), (OP), (C)->u->u_ ## TYPE, (O))) \
        return 0; \
}

/* Same as ADDOP_O, but steals a reference. */
#define ADDOP_N(C, OP, O, TYPE) { \
    if (!compiler_addop_o((C), (OP), (C)->u->u_ ## TYPE, (O))) { \
        Py_DECREF((O)); \
        return 0; \
    } \
    Py_DECREF((O)); \
}

#define ADDOP_NAME(C, OP, O, TYPE) { \
    if (!compiler_addop_name((C), (OP), (C)->u->u_ ## TYPE, (O))) \
        return 0; \
}

#define ADDOP_I(C, OP, O) { \
    if (!compiler_addop_i((C), (OP), (O))) \
        return 0; \
}

#define ADDOP_JABS(C, OP, O) { \
    if (!compiler_addop_j((C), (OP), (O), 1)) \
        return 0; \
}

#define ADDOP_JREL(C, OP, O) { \
    if (!compiler_addop_j((C), (OP), (O), 0)) \
        return 0; \
}

/* VISIT and VISIT_SEQ takes an ASDL type as their second argument.  They use
   the ASDL name to synthesize the name of the C type and the visit function.
*/

#define VISIT(C, TYPE, V) {\
    if (!compiler_visit_ ## TYPE((C), (V))) \
        return 0; \
}

#define VISIT_IN_SCOPE(C, TYPE, V) {\
    if (!compiler_visit_ ## TYPE((C), (V))) { \
        compiler_exit_scope(c); \
        return 0; \
    } \
}

#define VISIT_SLICE(C, V, CTX) {\
    if (!compiler_visit_slice((C), (V), (CTX))) \
        return 0; \
}

#define VISIT_SEQ(C, TYPE, SEQ) { \
    int _i; \
    asdl_seq *seq = (SEQ); /* avoid variable capture */ \
    for (_i = 0; _i < asdl_seq_LEN(seq); _i++) { \
        TYPE ## _ty elt = (TYPE ## _ty)asdl_seq_GET(seq, _i); \
        if (!compiler_visit_ ## TYPE((C), elt)) \
            return 0; \
    } \
}

#define VISIT_SEQ_IN_SCOPE(C, TYPE, SEQ) { \
    int _i; \
    asdl_seq *seq = (SEQ); /* avoid variable capture */ \
    for (_i = 0; _i < asdl_seq_LEN(seq); _i++) { \
        TYPE ## _ty elt = (TYPE ## _ty)asdl_seq_GET(seq, _i); \
        if (!compiler_visit_ ## TYPE((C), elt)) { \
            compiler_exit_scope(c); \
            return 0; \
        } \
    } \
}

/* Search if variable annotations are present statically in a block. */

static int
find_ann(asdl_seq *stmts)
{
    int i, j, res = 0;
    stmt_ty st;

    for (i = 0; i < asdl_seq_LEN(stmts); i++) {
        st = (stmt_ty)asdl_seq_GET(stmts, i);
        switch (st->kind) {
        case AnnAssign_kind:
            return 1;
        case For_kind:
            res = find_ann(st->v.For.body) ||
                  find_ann(st->v.For.orelse);
            break;
        case AsyncFor_kind:
            res = find_ann(st->v.AsyncFor.body) ||
                  find_ann(st->v.AsyncFor.orelse);
            break;
        case While_kind:
            res = find_ann(st->v.While.body) ||
                  find_ann(st->v.While.orelse);
            break;
        case If_kind:
            res = find_ann(st->v.If.body) ||
                  find_ann(st->v.If.orelse);
            break;
        case With_kind:
            res = find_ann(st->v.With.body);
            break;
        case AsyncWith_kind:
            res = find_ann(st->v.AsyncWith.body);
            break;
        case Try_kind:
            for (j = 0; j < asdl_seq_LEN(st->v.Try.handlers); j++) {
                excepthandler_ty handler = (excepthandler_ty)asdl_seq_GET(
                    st->v.Try.handlers, j);
                if (find_ann(handler->v.ExceptHandler.body)) {
                    return 1;
                }
            }
            res = find_ann(st->v.Try.body) ||
                  find_ann(st->v.Try.finalbody) ||
                  find_ann(st->v.Try.orelse);
            break;
        default:
            res = 0;
        }
        if (res) {
            break;
        }
    }
    return res;
}

/*
 * Frame block handling functions
 */

static int
compiler_push_fblock(struct compiler *c, enum fblocktype t, basicblock *b,
                     basicblock *exit)
{
    struct fblockinfo *f;
    if (c->u->u_nfblocks >= CO_MAXBLOCKS) {
        PyErr_SetString(PyExc_SyntaxError,
                        "too many statically nested blocks");
        return 0;
    }
    f = &c->u->u_fblock[c->u->u_nfblocks++];
    f->fb_type = t;
    f->fb_block = b;
    f->fb_exit = exit;
    return 1;
}

static void
compiler_pop_fblock(struct compiler *c, enum fblocktype t, basicblock *b)
{
    struct compiler_unit *u = c->u;
    assert(u->u_nfblocks > 0);
    u->u_nfblocks--;
    assert(u->u_fblock[u->u_nfblocks].fb_type == t);
    assert(u->u_fblock[u->u_nfblocks].fb_block == b);
}

/* Unwind a frame block.  If preserve_tos is true, the TOS before
 * popping the blocks will be restored afterwards.
 */
static int
compiler_unwind_fblock(struct compiler *c, struct fblockinfo *info,
                       int preserve_tos)
{
    switch (info->fb_type) {
        case WHILE_LOOP:
            return 1;

        case FINALLY_END:
            ADDOP_I(c, POP_FINALLY, preserve_tos);
            return 1;

        case FOR_LOOP:
            /* Pop the iterator */
            if (preserve_tos) {
                ADDOP(c, ROT_TWO);
            }
            ADDOP(c, POP_TOP);
            return 1;

        case EXCEPT:
            ADDOP(c, POP_BLOCK);
            return 1;

        case FINALLY_TRY:
            ADDOP(c, POP_BLOCK);
            ADDOP_JREL(c, CALL_FINALLY, info->fb_exit);
            return 1;

        case WITH:
        case ASYNC_WITH:
            ADDOP(c, POP_BLOCK);
            if (preserve_tos) {
                ADDOP(c, ROT_TWO);
            }
            ADDOP(c, BEGIN_FINALLY);
            ADDOP(c, WITH_CLEANUP_START);
            if (info->fb_type == ASYNC_WITH) {
                ADDOP(c, GET_AWAITABLE);
                ADDOP_LOAD_CONST(c, Py_None);
                ADDOP(c, YIELD_FROM);
            }
            ADDOP(c, WITH_CLEANUP_FINISH);
            ADDOP_I(c, POP_FINALLY, 0);
            return 1;

        case HANDLER_CLEANUP:
            if (preserve_tos) {
                ADDOP(c, ROT_FOUR);
            }
            if (info->fb_exit) {
                ADDOP(c, POP_BLOCK);
                ADDOP(c, POP_EXCEPT);
                ADDOP_JREL(c, CALL_FINALLY, info->fb_exit);
            }
            else {
                ADDOP(c, POP_EXCEPT);
            }
            return 1;
    }
    Py_UNREACHABLE();
}

/* Compile a sequence of statements, checking for a docstring
   and for annotations. */

static int
compiler_body(struct compiler *c, asdl_seq *stmts)
{
    int i = 0;
    stmt_ty st;
    PyObject *docstring;

    /* Set current line number to the line number of first statement.
       This way line number for SETUP_ANNOTATIONS will always
       coincide with the line number of first "real" statement in module.
       If body is empy, then lineno will be set later in assemble. */
    if (c->u->u_scope_type == COMPILER_SCOPE_MODULE &&
        !c->u->u_lineno && asdl_seq_LEN(stmts)) {
        st = (stmt_ty)asdl_seq_GET(stmts, 0);
        c->u->u_lineno = st->lineno;
    }
    /* Every annotated class and module should have __annotations__. */
    if (find_ann(stmts)) {
        ADDOP(c, SETUP_ANNOTATIONS);
    }
    if (!asdl_seq_LEN(stmts))
        return 1;
    /* if not -OO mode, set docstring */
    if (c->c_optimize < 2) {
        docstring = _PyAST_GetDocString(stmts);
        if (docstring) {
            i = 1;
            st = (stmt_ty)asdl_seq_GET(stmts, 0);
            assert(st->kind == Expr_kind);
            VISIT(c, expr, st->v.Expr.value);
            if (!compiler_nameop(c, __doc__, Store))
                return 0;
        }
    }
    for (; i < asdl_seq_LEN(stmts); i++)
        VISIT(c, stmt, (stmt_ty)asdl_seq_GET(stmts, i));
    return 1;
}

static PyCodeObject *
compiler_mod(struct compiler *c, mod_ty mod)
{
    PyCodeObject *co;
    int addNone = 1;
    static PyObject *module;
    if (!module) {
        module = PyUnicode_InternFromString("<module>");
        if (!module)
            return NULL;
    }
    /* Use 0 for firstlineno initially, will fixup in assemble(). */
    if (!compiler_enter_scope(c, module, COMPILER_SCOPE_MODULE, mod, 0))
        return NULL;
    switch (mod->kind) {
    case Module_kind:
        if (!compiler_body(c, mod->v.Module.body)) {
            compiler_exit_scope(c);
            return 0;
        }
        break;
    case Interactive_kind:
        if (find_ann(mod->v.Interactive.body)) {
            ADDOP(c, SETUP_ANNOTATIONS);
        }
        c->c_interactive = 1;
        VISIT_SEQ_IN_SCOPE(c, stmt,
                                mod->v.Interactive.body);
        break;
    case Expression_kind:
        VISIT_IN_SCOPE(c, expr, mod->v.Expression.body);
        addNone = 0;
        break;
    case Suite_kind:
        PyErr_SetString(PyExc_SystemError,
                        "suite should not be possible");
        return 0;
    default:
        PyErr_Format(PyExc_SystemError,
                     "module kind %d should not be possible",
                     mod->kind);
        return 0;
    }
    co = assemble(c, addNone);
    compiler_exit_scope(c);
    return co;
}

/* The test for LOCAL must come before the test for FREE in order to
   handle classes where name is both local and free.  The local var is
   a method and the free var is a free var referenced within a method.
*/

static int
get_ref_type(struct compiler *c, PyObject *name)
{
    int scope;
    if (c->u->u_scope_type == COMPILER_SCOPE_CLASS &&
        _PyUnicode_EqualToASCIIString(name, "__class__"))
        return CELL;
    scope = PyST_GetScope(c->u->u_ste, name);
    if (scope == 0) {
        char buf[350];
        PyOS_snprintf(buf, sizeof(buf),
                      "unknown scope for %.100s in %.100s(%s)\n"
                      "symbols: %s\nlocals: %s\nglobals: %s",
                      PyUnicode_AsUTF8(name),
                      PyUnicode_AsUTF8(c->u->u_name),
                      PyUnicode_AsUTF8(PyObject_Repr(c->u->u_ste->ste_id)),
                      PyUnicode_AsUTF8(PyObject_Repr(c->u->u_ste->ste_symbols)),
                      PyUnicode_AsUTF8(PyObject_Repr(c->u->u_varnames)),
                      PyUnicode_AsUTF8(PyObject_Repr(c->u->u_names))
        );
        Py_FatalError(buf);
    }

    return scope;
}

static int
compiler_lookup_arg(PyObject *dict, PyObject *name)
{
    PyObject *v;
    v = PyDict_GetItem(dict, name);
    if (v == NULL)
        return -1;
    return PyLong_AS_LONG(v);
}

static int
compiler_make_closure(struct compiler *c, PyCodeObject *co, Py_ssize_t flags, PyObject *qualname)
{
    Py_ssize_t i, free = PyCode_GetNumFree(co);
    if (qualname == NULL)
        qualname = co->co_name;

    if (free) {
        for (i = 0; i < free; ++i) {
            /* Bypass com_addop_varname because it will generate
               LOAD_DEREF but LOAD_CLOSURE is needed.
            */
            PyObject *name = PyTuple_GET_ITEM(co->co_freevars, i);
            int arg, reftype;

            /* Special case: If a class contains a method with a
               free variable that has the same name as a method,
               the name will be considered free *and* local in the
               class.  It should be handled by the closure, as
               well as by the normal name loookup logic.
            */
            reftype = get_ref_type(c, name);
            if (reftype == CELL)
                arg = compiler_lookup_arg(c->u->u_cellvars, name);
            else /* (reftype == FREE) */
                arg = compiler_lookup_arg(c->u->u_freevars, name);
            if (arg == -1) {
                fprintf(stderr,
                    "lookup %s in %s %d %d\n"
                    "freevars of %s: %s\n",
                    PyUnicode_AsUTF8(PyObject_Repr(name)),
                    PyUnicode_AsUTF8(c->u->u_name),
                    reftype, arg,
                    PyUnicode_AsUTF8(co->co_name),
                    PyUnicode_AsUTF8(PyObject_Repr(co->co_freevars)));
                Py_FatalError("compiler_make_closure()");
            }
            ADDOP_I(c, LOAD_CLOSURE, arg);
        }
        flags |= 0x08;
        ADDOP_I(c, BUILD_TUPLE, free);
    }
    ADDOP_LOAD_CONST(c, (PyObject*)co);
    ADDOP_LOAD_CONST(c, qualname);
    ADDOP_I(c, MAKE_FUNCTION, flags);
    return 1;
}

static int
compiler_decorators(struct compiler *c, asdl_seq* decos)
{
    int i;

    if (!decos)
        return 1;

    for (i = 0; i < asdl_seq_LEN(decos); i++) {
        VISIT(c, expr, (expr_ty)asdl_seq_GET(decos, i));
    }
    return 1;
}

static int
compiler_visit_kwonlydefaults(struct compiler *c, asdl_seq *kwonlyargs,
                              asdl_seq *kw_defaults)
{
    /* Push a dict of keyword-only default values.

       Return 0 on error, -1 if no dict pushed, 1 if a dict is pushed.
       */
    int i;
    PyObject *keys = NULL;

    for (i = 0; i < asdl_seq_LEN(kwonlyargs); i++) {
        arg_ty arg = asdl_seq_GET(kwonlyargs, i);
        expr_ty default_ = asdl_seq_GET(kw_defaults, i);
        if (default_) {
            PyObject *mangled = _Py_Mangle(c->u->u_private, arg->arg);
            if (!mangled) {
                goto error;
            }
            if (keys == NULL) {
                keys = PyList_New(1);
                if (keys == NULL) {
                    Py_DECREF(mangled);
                    return 0;
                }
                PyList_SET_ITEM(keys, 0, mangled);
            }
            else {
                int res = PyList_Append(keys, mangled);
                Py_DECREF(mangled);
                if (res == -1) {
                    goto error;
                }
            }
            if (!compiler_visit_expr(c, default_)) {
                goto error;
            }
        }
    }
    if (keys != NULL) {
        Py_ssize_t default_count = PyList_GET_SIZE(keys);
        PyObject *keys_tuple = PyList_AsTuple(keys);
        Py_DECREF(keys);
        ADDOP_LOAD_CONST_NEW(c, keys_tuple);
        ADDOP_I(c, BUILD_CONST_KEY_MAP, default_count);
        assert(default_count > 0);
        return 1;
    }
    else {
        return -1;
    }

error:
    Py_XDECREF(keys);
    return 0;
}

static int
compiler_visit_annexpr(struct compiler *c, expr_ty annotation)
{
    ADDOP_LOAD_CONST_NEW(c, _PyAST_ExprAsUnicode(annotation));
    return 1;
}

static int
compiler_visit_argannotation(struct compiler *c, identifier id,
    expr_ty annotation, PyObject *names)
{
    if (annotation) {
        PyObject *mangled;
        if (c->c_future->ff_features & CO_FUTURE_ANNOTATIONS) {
            VISIT(c, annexpr, annotation)
        }
        else {
            VISIT(c, expr, annotation);
        }
        mangled = _Py_Mangle(c->u->u_private, id);
        if (!mangled)
            return 0;
        if (PyList_Append(names, mangled) < 0) {
            Py_DECREF(mangled);
            return 0;
        }
        Py_DECREF(mangled);
    }
    return 1;
}

static int
compiler_visit_argannotations(struct compiler *c, asdl_seq* args,
                              PyObject *names)
{
    int i;
    for (i = 0; i < asdl_seq_LEN(args); i++) {
        arg_ty arg = (arg_ty)asdl_seq_GET(args, i);
        if (!compiler_visit_argannotation(
                        c,
                        arg->arg,
                        arg->annotation,
                        names))
            return 0;
    }
    return 1;
}

static int
compiler_visit_annotations(struct compiler *c, arguments_ty args,
                           expr_ty returns)
{
    /* Push arg annotation dict.
       The expressions are evaluated out-of-order wrt the source code.

       Return 0 on error, -1 if no dict pushed, 1 if a dict is pushed.
       */
    static identifier return_str;
    PyObject *names;
    Py_ssize_t len;
    names = PyList_New(0);
    if (!names)
        return 0;

    if (!compiler_visit_argannotations(c, args->args, names))
        goto error;
    if (args->vararg && args->vararg->annotation &&
        !compiler_visit_argannotation(c, args->vararg->arg,
                                     args->vararg->annotation, names))
        goto error;
    if (!compiler_visit_argannotations(c, args->kwonlyargs, names))
        goto error;
    if (args->kwarg && args->kwarg->annotation &&
        !compiler_visit_argannotation(c, args->kwarg->arg,
                                     args->kwarg->annotation, names))
        goto error;

    if (!return_str) {
        return_str = PyUnicode_InternFromString("return");
        if (!return_str)
            goto error;
    }
    if (!compiler_visit_argannotation(c, return_str, returns, names)) {
        goto error;
    }

    len = PyList_GET_SIZE(names);
    if (len) {
        PyObject *keytuple = PyList_AsTuple(names);
        Py_DECREF(names);
        ADDOP_LOAD_CONST_NEW(c, keytuple);
        ADDOP_I(c, BUILD_CONST_KEY_MAP, len);
        return 1;
    }
    else {
        Py_DECREF(names);
        return -1;
    }

error:
    Py_DECREF(names);
    return 0;
}

static int
compiler_visit_defaults(struct compiler *c, arguments_ty args)
{
    VISIT_SEQ(c, expr, args->defaults);
    ADDOP_I(c, BUILD_TUPLE, asdl_seq_LEN(args->defaults));
    return 1;
}

static Py_ssize_t
compiler_default_arguments(struct compiler *c, arguments_ty args)
{
    Py_ssize_t funcflags = 0;
    if (args->defaults && asdl_seq_LEN(args->defaults) > 0) {
        if (!compiler_visit_defaults(c, args))
            return -1;
        funcflags |= 0x01;
    }
    if (args->kwonlyargs) {
        int res = compiler_visit_kwonlydefaults(c, args->kwonlyargs,
                                                args->kw_defaults);
        if (res == 0) {
            return -1;
        }
        else if (res > 0) {
            funcflags |= 0x02;
        }
    }
    return funcflags;
}

static int
compiler_function(struct compiler *c, stmt_ty s, int is_async)
{
    PyCodeObject *co;
    PyObject *qualname, *docstring = NULL;
    arguments_ty args;
    expr_ty returns;
    identifier name;
    asdl_seq* decos;
    asdl_seq *body;
    Py_ssize_t i, funcflags;
    int annotations;
    int scope_type;

    if (is_async) {
        assert(s->kind == AsyncFunctionDef_kind);

        args = s->v.AsyncFunctionDef.args;
        returns = s->v.AsyncFunctionDef.returns;
        decos = s->v.AsyncFunctionDef.decorator_list;
        name = s->v.AsyncFunctionDef.name;
        body = s->v.AsyncFunctionDef.body;

        scope_type = COMPILER_SCOPE_ASYNC_FUNCTION;
    } else {
        assert(s->kind == FunctionDef_kind);

        args = s->v.FunctionDef.args;
        returns = s->v.FunctionDef.returns;
        decos = s->v.FunctionDef.decorator_list;
        name = s->v.FunctionDef.name;
        body = s->v.FunctionDef.body;

        scope_type = COMPILER_SCOPE_FUNCTION;
    }

    if (!compiler_decorators(c, decos))
        return 0;

    funcflags = compiler_default_arguments(c, args);
    if (funcflags == -1) {
        return 0;
    }

    annotations = compiler_visit_annotations(c, args, returns);
    if (annotations == 0) {
        return 0;
    }
    else if (annotations > 0) {
        funcflags |= 0x04;
    }

    if (!compiler_enter_scope(c, name, scope_type, (void *)s, s->lineno)) {
        return 0;
    }

    /* if not -OO mode, add docstring */
    if (c->c_optimize < 2) {
        docstring = _PyAST_GetDocString(body);
    }
    if (compiler_add_const(c, docstring ? docstring : Py_None) < 0) {
        compiler_exit_scope(c);
        return 0;
    }

    c->u->u_argcount = asdl_seq_LEN(args->args);
    c->u->u_kwonlyargcount = asdl_seq_LEN(args->kwonlyargs);
    VISIT_SEQ_IN_SCOPE(c, stmt, body);
    co = assemble(c, 1);
    qualname = c->u->u_qualname;
    Py_INCREF(qualname);
    compiler_exit_scope(c);
    if (co == NULL) {
        Py_XDECREF(qualname);
        Py_XDECREF(co);
        return 0;
    }

    compiler_make_closure(c, co, funcflags, qualname);
    Py_DECREF(qualname);
    Py_DECREF(co);

    /* decorators */
    for (i = 0; i < asdl_seq_LEN(decos); i++) {
        ADDOP_I(c, CALL_FUNCTION, 1);
    }

    return compiler_nameop(c, name, Store);
}

static int
compiler_class(struct compiler *c, stmt_ty s)
{
    PyCodeObject *co;
    PyObject *str;
    int i;
    asdl_seq* decos = s->v.ClassDef.decorator_list;

    if (!compiler_decorators(c, decos))
        return 0;

    /* ultimately generate code for:
         <name> = __build_class__(<func>, <name>, *<bases>, **<keywords>)
       where:
         <func> is a function/closure created from the class body;
            it has a single argument (__locals__) where the dict
            (or MutableSequence) representing the locals is passed
         <name> is the class name
         <bases> is the positional arguments and *varargs argument
         <keywords> is the keyword arguments and **kwds argument
       This borrows from compiler_call.
    */

    /* 1. compile the class body into a code object */
    if (!compiler_enter_scope(c, s->v.ClassDef.name,
                              COMPILER_SCOPE_CLASS, (void *)s, s->lineno))
        return 0;
    /* this block represents what we do in the new scope */
    {
        /* use the class name for name mangling */
        Py_INCREF(s->v.ClassDef.name);
        Py_XSETREF(c->u->u_private, s->v.ClassDef.name);
        /* load (global) __name__ ... */
        str = PyUnicode_InternFromString("__name__");
        if (!str || !compiler_nameop(c, str, Load)) {
            Py_XDECREF(str);
            compiler_exit_scope(c);
            return 0;
        }
        Py_DECREF(str);
        /* ... and store it as __module__ */
        str = PyUnicode_InternFromString("__module__");
        if (!str || !compiler_nameop(c, str, Store)) {
            Py_XDECREF(str);
            compiler_exit_scope(c);
            return 0;
        }
        Py_DECREF(str);
        assert(c->u->u_qualname);
        ADDOP_LOAD_CONST(c, c->u->u_qualname);
        str = PyUnicode_InternFromString("__qualname__");
        if (!str || !compiler_nameop(c, str, Store)) {
            Py_XDECREF(str);
            compiler_exit_scope(c);
            return 0;
        }
        Py_DECREF(str);
        /* compile the body proper */
        if (!compiler_body(c, s->v.ClassDef.body)) {
            compiler_exit_scope(c);
            return 0;
        }
        /* Return __classcell__ if it is referenced, otherwise return None */
        if (c->u->u_ste->ste_needs_class_closure) {
            /* Store __classcell__ into class namespace & return it */
            str = PyUnicode_InternFromString("__class__");
            if (str == NULL) {
                compiler_exit_scope(c);
                return 0;
            }
            i = compiler_lookup_arg(c->u->u_cellvars, str);
            Py_DECREF(str);
            if (i < 0) {
                compiler_exit_scope(c);
                return 0;
            }
            assert(i == 0);

            ADDOP_I(c, LOAD_CLOSURE, i);
            ADDOP(c, DUP_TOP);
            str = PyUnicode_InternFromString("__classcell__");
            if (!str || !compiler_nameop(c, str, Store)) {
                Py_XDECREF(str);
                compiler_exit_scope(c);
                return 0;
            }
            Py_DECREF(str);
        }
        else {
            /* No methods referenced __class__, so just return None */
            assert(PyDict_GET_SIZE(c->u->u_cellvars) == 0);
            ADDOP_LOAD_CONST(c, Py_None);
        }
        ADDOP_IN_SCOPE(c, RETURN_VALUE);
        /* create the code object */
        co = assemble(c, 1);
    }
    /* leave the new scope */
    compiler_exit_scope(c);
    if (co == NULL)
        return 0;

    /* 2. load the 'build_class' function */
    ADDOP(c, LOAD_BUILD_CLASS);

    /* 3. load a function (or closure) made from the code object */
    compiler_make_closure(c, co, 0, NULL);
    Py_DECREF(co);

    /* 4. load class name */
    ADDOP_LOAD_CONST(c, s->v.ClassDef.name);

    /* 5. generate the rest of the code for the call */
    if (!compiler_call_helper(c, 2,
                              s->v.ClassDef.bases,
                              s->v.ClassDef.keywords))
        return 0;

    /* 6. apply decorators */
    for (i = 0; i < asdl_seq_LEN(decos); i++) {
        ADDOP_I(c, CALL_FUNCTION, 1);
    }

    /* 7. store into <name> */
    if (!compiler_nameop(c, s->v.ClassDef.name, Store))
        return 0;
    return 1;
}

static int
check_is_arg(expr_ty e)
{
    if (e->kind != Constant_kind) {
        return 1;
    }
    PyObject *value = e->v.Constant.value;
    return (value == Py_None
         || value == Py_False
         || value == Py_True
         || value == Py_Ellipsis);
}

static int
check_compare(struct compiler *c, expr_ty e)
{
    Py_ssize_t i, n;
    int left = check_is_arg(e->v.Compare.left);
    n = asdl_seq_LEN(e->v.Compare.ops);
    for (i = 0; i < n; i++) {
        cmpop_ty op = (cmpop_ty)asdl_seq_GET(e->v.Compare.ops, i);
        int right = check_is_arg((expr_ty)asdl_seq_GET(e->v.Compare.comparators, i));
        if (op == Is || op == IsNot) {
            if (!right || !left) {
                const char *msg = (op == Is)
                        ? "\"is\" with a literal. Did you mean \"==\"?"
                        : "\"is not\" with a literal. Did you mean \"!=\"?";
                return compiler_warn(c, msg);
            }
        }
        left = right;
    }
    return 1;
}

static int
cmpop(cmpop_ty op)
{
    switch (op) {
    case Eq:
        return PyCmp_EQ;
    case NotEq:
        return PyCmp_NE;
    case Lt:
        return PyCmp_LT;
    case LtE:
        return PyCmp_LE;
    case Gt:
        return PyCmp_GT;
    case GtE:
        return PyCmp_GE;
    case Is:
        return PyCmp_IS;
    case IsNot:
        return PyCmp_IS_NOT;
    case In:
        return PyCmp_IN;
    case NotIn:
        return PyCmp_NOT_IN;
    default:
        return PyCmp_BAD;
    }
}

static int
compiler_jump_if(struct compiler *c, expr_ty e, basicblock *next, int cond)
{
    switch (e->kind) {
    case UnaryOp_kind:
        if (e->v.UnaryOp.op == Not)
            return compiler_jump_if(c, e->v.UnaryOp.operand, next, !cond);
        /* fallback to general implementation */
        break;
    case BoolOp_kind: {
        asdl_seq *s = e->v.BoolOp.values;
        Py_ssize_t i, n = asdl_seq_LEN(s) - 1;
        assert(n >= 0);
        int cond2 = e->v.BoolOp.op == Or;
        basicblock *next2 = next;
        if (!cond2 != !cond) {
            next2 = compiler_new_block(c);
            if (next2 == NULL)
                return 0;
        }
        for (i = 0; i < n; ++i) {
            if (!compiler_jump_if(c, (expr_ty)asdl_seq_GET(s, i), next2, cond2))
                return 0;
        }
        if (!compiler_jump_if(c, (expr_ty)asdl_seq_GET(s, n), next, cond))
            return 0;
        if (next2 != next)
            compiler_use_next_block(c, next2);
        return 1;
    }
    case IfExp_kind: {
        basicblock *end, *next2;
        end = compiler_new_block(c);
        if (end == NULL)
            return 0;
        next2 = compiler_new_block(c);
        if (next2 == NULL)
            return 0;
        if (!compiler_jump_if(c, e->v.IfExp.test, next2, 0))
            return 0;
        if (!compiler_jump_if(c, e->v.IfExp.body, next, cond))
            return 0;
        ADDOP_JREL(c, JUMP_FORWARD, end);
        compiler_use_next_block(c, next2);
        if (!compiler_jump_if(c, e->v.IfExp.orelse, next, cond))
            return 0;
        compiler_use_next_block(c, end);
        return 1;
    }
    case Compare_kind: {
        if (!check_compare(c, e)) {
            return 0;
        }
        Py_ssize_t i, n = asdl_seq_LEN(e->v.Compare.ops) - 1;
        if (n > 0) {
            basicblock *cleanup = compiler_new_block(c);
            if (cleanup == NULL)
                return 0;
            VISIT(c, expr, e->v.Compare.left);
            for (i = 0; i < n; i++) {
                VISIT(c, expr,
                    (expr_ty)asdl_seq_GET(e->v.Compare.comparators, i));
                ADDOP(c, DUP_TOP);
                ADDOP(c, ROT_THREE);
                ADDOP_I(c, COMPARE_OP,
                    cmpop((cmpop_ty)(asdl_seq_GET(e->v.Compare.ops, i))));
                ADDOP_JABS(c, POP_JUMP_IF_FALSE, cleanup);
                NEXT_BLOCK(c);
            }
            VISIT(c, expr, (expr_ty)asdl_seq_GET(e->v.Compare.comparators, n));
            ADDOP_I(c, COMPARE_OP,
                   cmpop((cmpop_ty)(asdl_seq_GET(e->v.Compare.ops, n))));
            ADDOP_JABS(c, cond ? POP_JUMP_IF_TRUE : POP_JUMP_IF_FALSE, next);
            basicblock *end = compiler_new_block(c);
            if (end == NULL)
                return 0;
            ADDOP_JREL(c, JUMP_FORWARD, end);
            compiler_use_next_block(c, cleanup);
            ADDOP(c, POP_TOP);
            if (!cond) {
                ADDOP_JREL(c, JUMP_FORWARD, next);
            }
            compiler_use_next_block(c, end);
            return 1;
        }
        /* fallback to general implementation */
        break;
    }
    default:
        /* fallback to general implementation */
        break;
    }

    /* general implementation */
    VISIT(c, expr, e);
    ADDOP_JABS(c, cond ? POP_JUMP_IF_TRUE : POP_JUMP_IF_FALSE, next);
    return 1;
}

static int
compiler_ifexp(struct compiler *c, expr_ty e)
{
    basicblock *end, *next;

    assert(e->kind == IfExp_kind);
    end = compiler_new_block(c);
    if (end == NULL)
        return 0;
    next = compiler_new_block(c);
    if (next == NULL)
        return 0;
    if (!compiler_jump_if(c, e->v.IfExp.test, next, 0))
        return 0;
    VISIT(c, expr, e->v.IfExp.body);
    ADDOP_JREL(c, JUMP_FORWARD, end);
    compiler_use_next_block(c, next);
    VISIT(c, expr, e->v.IfExp.orelse);
    compiler_use_next_block(c, end);
    return 1;
}

static int
compiler_lambda(struct compiler *c, expr_ty e)
{
    PyCodeObject *co;
    PyObject *qualname;
    static identifier name;
    Py_ssize_t funcflags;
    arguments_ty args = e->v.Lambda.args;
    assert(e->kind == Lambda_kind);

    if (!name) {
        name = PyUnicode_InternFromString("<lambda>");
        if (!name)
            return 0;
    }

    funcflags = compiler_default_arguments(c, args);
    if (funcflags == -1) {
        return 0;
    }

    if (!compiler_enter_scope(c, name, COMPILER_SCOPE_LAMBDA,
                              (void *)e, e->lineno))
        return 0;

    /* Make None the first constant, so the lambda can't have a
       docstring. */
    if (compiler_add_const(c, Py_None) < 0)
        return 0;

    c->u->u_argcount = asdl_seq_LEN(args->args);
    c->u->u_kwonlyargcount = asdl_seq_LEN(args->kwonlyargs);
    VISIT_IN_SCOPE(c, expr, e->v.Lambda.body);
    if (c->u->u_ste->ste_generator) {
        co = assemble(c, 0);
    }
    else {
        ADDOP_IN_SCOPE(c, RETURN_VALUE);
        co = assemble(c, 1);
    }
    qualname = c->u->u_qualname;
    Py_INCREF(qualname);
    compiler_exit_scope(c);
    if (co == NULL)
        return 0;

    compiler_make_closure(c, co, funcflags, qualname);
    Py_DECREF(qualname);
    Py_DECREF(co);

    return 1;
}

static int
compiler_if(struct compiler *c, stmt_ty s)
{
    basicblock *end, *next;
    int constant;
    assert(s->kind == If_kind);
    end = compiler_new_block(c);
    if (end == NULL)
        return 0;

    constant = expr_constant(s->v.If.test);
    /* constant = 0: "if 0"
     * constant = 1: "if 1", "if 2", ...
     * constant = -1: rest */
    if (constant == 0) {
        if (s->v.If.orelse)
            VISIT_SEQ(c, stmt, s->v.If.orelse);
    } else if (constant == 1) {
        VISIT_SEQ(c, stmt, s->v.If.body);
    } else {
        if (asdl_seq_LEN(s->v.If.orelse)) {
            next = compiler_new_block(c);
            if (next == NULL)
                return 0;
        }
        else
            next = end;
        if (!compiler_jump_if(c, s->v.If.test, next, 0))
            return 0;
        VISIT_SEQ(c, stmt, s->v.If.body);
        if (asdl_seq_LEN(s->v.If.orelse)) {
            ADDOP_JREL(c, JUMP_FORWARD, end);
            compiler_use_next_block(c, next);
            VISIT_SEQ(c, stmt, s->v.If.orelse);
        }
    }
    compiler_use_next_block(c, end);
    return 1;
}

static int
compiler_for(struct compiler *c, stmt_ty s)
{
    basicblock *start, *cleanup, *end;

    start = compiler_new_block(c);
    cleanup = compiler_new_block(c);
    end = compiler_new_block(c);
    if (start == NULL || end == NULL || cleanup == NULL)
        return 0;

    if (!compiler_push_fblock(c, FOR_LOOP, start, end))
        return 0;

    VISIT(c, expr, s->v.For.iter);
    ADDOP(c, GET_ITER);
    compiler_use_next_block(c, start);
    ADDOP_JREL(c, FOR_ITER, cleanup);
    VISIT(c, expr, s->v.For.target);
    VISIT_SEQ(c, stmt, s->v.For.body);
    ADDOP_JABS(c, JUMP_ABSOLUTE, start);
    compiler_use_next_block(c, cleanup);

    compiler_pop_fblock(c, FOR_LOOP, start);

    VISIT_SEQ(c, stmt, s->v.For.orelse);
    compiler_use_next_block(c, end);
    return 1;
}


static int
compiler_async_for(struct compiler *c, stmt_ty s)
{
    basicblock *start, *except, *end;
    if (c->u->u_scope_type != COMPILER_SCOPE_ASYNC_FUNCTION) {
        return compiler_error(c, "'async for' outside async function");
    }

    start = compiler_new_block(c);
    except = compiler_new_block(c);
    end = compiler_new_block(c);

    if (start == NULL || except == NULL || end == NULL)
        return 0;

    VISIT(c, expr, s->v.AsyncFor.iter);
    ADDOP(c, GET_AITER);

    compiler_use_next_block(c, start);
    if (!compiler_push_fblock(c, FOR_LOOP, start, end))
        return 0;

    /* SETUP_FINALLY to guard the __anext__ call */
    ADDOP_JREL(c, SETUP_FINALLY, except);
    ADDOP(c, GET_ANEXT);
    ADDOP_LOAD_CONST(c, Py_None);
    ADDOP(c, YIELD_FROM);
    ADDOP(c, POP_BLOCK);  /* for SETUP_FINALLY */

    /* Success block for __anext__ */
    VISIT(c, expr, s->v.AsyncFor.target);
    VISIT_SEQ(c, stmt, s->v.AsyncFor.body);
    ADDOP_JABS(c, JUMP_ABSOLUTE, start);

    compiler_pop_fblock(c, FOR_LOOP, start);

    /* Except block for __anext__ */
    compiler_use_next_block(c, except);
    ADDOP(c, END_ASYNC_FOR);

    /* `else` block */
    VISIT_SEQ(c, stmt, s->v.For.orelse);

    compiler_use_next_block(c, end);

    return 1;
}

static int
compiler_while(struct compiler *c, stmt_ty s)
{
    basicblock *loop, *orelse, *end, *anchor = NULL;
    int constant = expr_constant(s->v.While.test);

    if (constant == 0) {
        if (s->v.While.orelse)
            VISIT_SEQ(c, stmt, s->v.While.orelse);
        return 1;
    }
    loop = compiler_new_block(c);
    end = compiler_new_block(c);
    if (constant == -1) {
        anchor = compiler_new_block(c);
        if (anchor == NULL)
            return 0;
    }
    if (loop == NULL || end == NULL)
        return 0;
    if (s->v.While.orelse) {
        orelse = compiler_new_block(c);
        if (orelse == NULL)
            return 0;
    }
    else
        orelse = NULL;

    compiler_use_next_block(c, loop);
    if (!compiler_push_fblock(c, WHILE_LOOP, loop, end))
        return 0;
    if (constant == -1) {
        if (!compiler_jump_if(c, s->v.While.test, anchor, 0))
            return 0;
    }
    VISIT_SEQ(c, stmt, s->v.While.body);
    ADDOP_JABS(c, JUMP_ABSOLUTE, loop);

    /* XXX should the two POP instructions be in a separate block
       if there is no else clause ?
    */

    if (constant == -1)
        compiler_use_next_block(c, anchor);
    compiler_pop_fblock(c, WHILE_LOOP, loop);

    if (orelse != NULL) /* what if orelse is just pass? */
        VISIT_SEQ(c, stmt, s->v.While.orelse);
    compiler_use_next_block(c, end);

    return 1;
}

static int
compiler_return(struct compiler *c, stmt_ty s)
{
    int preserve_tos = ((s->v.Return.value != NULL) &&
                        (s->v.Return.value->kind != Constant_kind));
    if (c->u->u_ste->ste_type != FunctionBlock)
        return compiler_error(c, "'return' outside function");
    if (s->v.Return.value != NULL &&
        c->u->u_ste->ste_coroutine && c->u->u_ste->ste_generator)
    {
            return compiler_error(
                c, "'return' with value in async generator");
    }
    if (preserve_tos) {
        VISIT(c, expr, s->v.Return.value);
    }
    for (int depth = c->u->u_nfblocks; depth--;) {
        struct fblockinfo *info = &c->u->u_fblock[depth];

        if (!compiler_unwind_fblock(c, info, preserve_tos))
            return 0;
    }
    if (s->v.Return.value == NULL) {
        ADDOP_LOAD_CONST(c, Py_None);
    }
    else if (!preserve_tos) {
        VISIT(c, expr, s->v.Return.value);
    }
    ADDOP(c, RETURN_VALUE);

    return 1;
}

static int
compiler_break(struct compiler *c)
{
    for (int depth = c->u->u_nfblocks; depth--;) {
        struct fblockinfo *info = &c->u->u_fblock[depth];

        if (!compiler_unwind_fblock(c, info, 0))
            return 0;
        if (info->fb_type == WHILE_LOOP || info->fb_type == FOR_LOOP) {
            ADDOP_JABS(c, JUMP_ABSOLUTE, info->fb_exit);
            return 1;
        }
    }
    return compiler_error(c, "'break' outside loop");
}

static int
compiler_continue(struct compiler *c)
{
    for (int depth = c->u->u_nfblocks; depth--;) {
        struct fblockinfo *info = &c->u->u_fblock[depth];

        if (info->fb_type == WHILE_LOOP || info->fb_type == FOR_LOOP) {
            ADDOP_JABS(c, JUMP_ABSOLUTE, info->fb_block);
            return 1;
        }
        if (!compiler_unwind_fblock(c, info, 0))
            return 0;
    }
    return compiler_error(c, "'continue' not properly in loop");
}


/* Code generated for "try: <body> finally: <finalbody>" is as follows:

        SETUP_FINALLY           L
        <code for body>
        POP_BLOCK
        BEGIN_FINALLY
    L:
        <code for finalbody>
        END_FINALLY

   The special instructions use the block stack.  Each block
   stack entry contains the instruction that created it (here
   SETUP_FINALLY), the level of the value stack at the time the
   block stack entry was created, and a label (here L).

   SETUP_FINALLY:
    Pushes the current value stack level and the label
    onto the block stack.
   POP_BLOCK:
    Pops en entry from the block stack.
   BEGIN_FINALLY
    Pushes NULL onto the value stack.
   END_FINALLY:
    Pops 1 (NULL or int) or 6 entries from the *value* stack and restore
    the raised and the caught exceptions they specify.

   The block stack is unwound when an exception is raised:
   when a SETUP_FINALLY entry is found, the raised and the caught
   exceptions are pushed onto the value stack (and the exception
   condition is cleared), and the interpreter jumps to the label
   gotten from the block stack.
*/

static int
compiler_try_finally(struct compiler *c, stmt_ty s)
{
    basicblock *body, *end;

    body = compiler_new_block(c);
    end = compiler_new_block(c);
    if (body == NULL || end == NULL)
        return 0;

    /* `try` block */
    ADDOP_JREL(c, SETUP_FINALLY, end);
    compiler_use_next_block(c, body);
    if (!compiler_push_fblock(c, FINALLY_TRY, body, end))
        return 0;
    if (s->v.Try.handlers && asdl_seq_LEN(s->v.Try.handlers)) {
        if (!compiler_try_except(c, s))
            return 0;
    }
    else {
        VISIT_SEQ(c, stmt, s->v.Try.body);
    }
    ADDOP(c, POP_BLOCK);
    ADDOP(c, BEGIN_FINALLY);
    compiler_pop_fblock(c, FINALLY_TRY, body);

    /* `finally` block */
    compiler_use_next_block(c, end);
    if (!compiler_push_fblock(c, FINALLY_END, end, NULL))
        return 0;
    VISIT_SEQ(c, stmt, s->v.Try.finalbody);
    ADDOP(c, END_FINALLY);
    compiler_pop_fblock(c, FINALLY_END, end);
    return 1;
}

/*
   Code generated for "try: S except E1 as V1: S1 except E2 as V2: S2 ...":
   (The contents of the value stack is shown in [], with the top
   at the right; 'tb' is trace-back info, 'val' the exception's
   associated value, and 'exc' the exception.)

   Value stack          Label   Instruction     Argument
   []                           SETUP_FINALLY   L1
   []                           <code for S>
   []                           POP_BLOCK
   []                           JUMP_FORWARD    L0

   [tb, val, exc]       L1:     DUP                             )
   [tb, val, exc, exc]          <evaluate E1>                   )
   [tb, val, exc, exc, E1]      COMPARE_OP      EXC_MATCH       ) only if E1
   [tb, val, exc, 1-or-0]       POP_JUMP_IF_FALSE       L2      )
   [tb, val, exc]               POP
   [tb, val]                    <assign to V1>  (or POP if no V1)
   [tb]                         POP
   []                           <code for S1>
                                JUMP_FORWARD    L0

   [tb, val, exc]       L2:     DUP
   .............................etc.......................

   [tb, val, exc]       Ln+1:   END_FINALLY     # re-raise exception

   []                   L0:     <next statement>

   Of course, parts are not generated if Vi or Ei is not present.
*/
static int
compiler_try_except(struct compiler *c, stmt_ty s)
{
    basicblock *body, *orelse, *except, *end;
    Py_ssize_t i, n;

    body = compiler_new_block(c);
    except = compiler_new_block(c);
    orelse = compiler_new_block(c);
    end = compiler_new_block(c);
    if (body == NULL || except == NULL || orelse == NULL || end == NULL)
        return 0;
    ADDOP_JREL(c, SETUP_FINALLY, except);
    compiler_use_next_block(c, body);
    if (!compiler_push_fblock(c, EXCEPT, body, NULL))
        return 0;
    VISIT_SEQ(c, stmt, s->v.Try.body);
    ADDOP(c, POP_BLOCK);
    compiler_pop_fblock(c, EXCEPT, body);
    ADDOP_JREL(c, JUMP_FORWARD, orelse);
    n = asdl_seq_LEN(s->v.Try.handlers);
    compiler_use_next_block(c, except);
    for (i = 0; i < n; i++) {
        excepthandler_ty handler = (excepthandler_ty)asdl_seq_GET(
            s->v.Try.handlers, i);
        if (!handler->v.ExceptHandler.type && i < n-1)
            return compiler_error(c, "default 'except:' must be last");
        c->u->u_lineno_set = 0;
        c->u->u_lineno = handler->lineno;
        c->u->u_col_offset = handler->col_offset;
        except = compiler_new_block(c);
        if (except == NULL)
            return 0;
        if (handler->v.ExceptHandler.type) {
            ADDOP(c, DUP_TOP);
            VISIT(c, expr, handler->v.ExceptHandler.type);
            ADDOP_I(c, COMPARE_OP, PyCmp_EXC_MATCH);
            ADDOP_JABS(c, POP_JUMP_IF_FALSE, except);
        }
        ADDOP(c, POP_TOP);
        if (handler->v.ExceptHandler.name) {
            basicblock *cleanup_end, *cleanup_body;

            cleanup_end = compiler_new_block(c);
            cleanup_body = compiler_new_block(c);
            if (cleanup_end == NULL || cleanup_body == NULL) {
                return 0;
            }

            compiler_nameop(c, handler->v.ExceptHandler.name, Store);
            ADDOP(c, POP_TOP);

            /*
              try:
                  # body
              except type as name:
                  try:
                      # body
                  finally:
                      name = None
                      del name
            */

            /* second try: */
            ADDOP_JREL(c, SETUP_FINALLY, cleanup_end);
            compiler_use_next_block(c, cleanup_body);
            if (!compiler_push_fblock(c, HANDLER_CLEANUP, cleanup_body, cleanup_end))
                return 0;

            /* second # body */
            VISIT_SEQ(c, stmt, handler->v.ExceptHandler.body);
            ADDOP(c, POP_BLOCK);
            ADDOP(c, BEGIN_FINALLY);
            compiler_pop_fblock(c, HANDLER_CLEANUP, cleanup_body);

            /* finally: */
            compiler_use_next_block(c, cleanup_end);
            if (!compiler_push_fblock(c, FINALLY_END, cleanup_end, NULL))
                return 0;

            /* name = None; del name */
            ADDOP_LOAD_CONST(c, Py_None);
            compiler_nameop(c, handler->v.ExceptHandler.name, Store);
            compiler_nameop(c, handler->v.ExceptHandler.name, Del);

            ADDOP(c, END_FINALLY);
            ADDOP(c, POP_EXCEPT);
            compiler_pop_fblock(c, FINALLY_END, cleanup_end);
        }
        else {
            basicblock *cleanup_body;

            cleanup_body = compiler_new_block(c);
            if (!cleanup_body)
                return 0;

            ADDOP(c, POP_TOP);
            ADDOP(c, POP_TOP);
            compiler_use_next_block(c, cleanup_body);
            if (!compiler_push_fblock(c, HANDLER_CLEANUP, cleanup_body, NULL))
                return 0;
            VISIT_SEQ(c, stmt, handler->v.ExceptHandler.body);
            ADDOP(c, POP_EXCEPT);
            compiler_pop_fblock(c, HANDLER_CLEANUP, cleanup_body);
        }
        ADDOP_JREL(c, JUMP_FORWARD, end);
        compiler_use_next_block(c, except);
    }
    ADDOP(c, END_FINALLY);
    compiler_use_next_block(c, orelse);
    VISIT_SEQ(c, stmt, s->v.Try.orelse);
    compiler_use_next_block(c, end);
    return 1;
}

static int
compiler_try(struct compiler *c, stmt_ty s) {
    if (s->v.Try.finalbody && asdl_seq_LEN(s->v.Try.finalbody))
        return compiler_try_finally(c, s);
    else
        return compiler_try_except(c, s);
}


static int
compiler_import_as(struct compiler *c, identifier name, identifier asname)
{
    /* The IMPORT_NAME opcode was already generated.  This function
       merely needs to bind the result to a name.

       If there is a dot in name, we need to split it and emit a
       IMPORT_FROM for each name.
    */
    Py_ssize_t len = PyUnicode_GET_LENGTH(name);
    Py_ssize_t dot = PyUnicode_FindChar(name, '.', 0, len, 1);
    if (dot == -2)
        return 0;
    if (dot != -1) {
        /* Consume the base module name to get the first attribute */
        while (1) {
            Py_ssize_t pos = dot + 1;
            PyObject *attr;
            dot = PyUnicode_FindChar(name, '.', pos, len, 1);
            if (dot == -2)
                return 0;
            attr = PyUnicode_Substring(name, pos, (dot != -1) ? dot : len);
            if (!attr)
                return 0;
            ADDOP_N(c, IMPORT_FROM, attr, names);
            if (dot == -1) {
                break;
            }
            ADDOP(c, ROT_TWO);
            ADDOP(c, POP_TOP);
        }
        if (!compiler_nameop(c, asname, Store)) {
            return 0;
        }
        ADDOP(c, POP_TOP);
        return 1;
    }
    return compiler_nameop(c, asname, Store);
}

static int
compiler_import(struct compiler *c, stmt_ty s)
{
    /* The Import node stores a module name like a.b.c as a single
       string.  This is convenient for all cases except
         import a.b.c as d
       where we need to parse that string to extract the individual
       module names.
       XXX Perhaps change the representation to make this case simpler?
     */
    Py_ssize_t i, n = asdl_seq_LEN(s->v.Import.names);

    for (i = 0; i < n; i++) {
        alias_ty alias = (alias_ty)asdl_seq_GET(s->v.Import.names, i);
        int r;

        ADDOP_LOAD_CONST(c, _PyLong_Zero);
        ADDOP_LOAD_CONST(c, Py_None);
        ADDOP_NAME(c, IMPORT_NAME, alias->name, names);

        if (alias->asname) {
            r = compiler_import_as(c, alias->name, alias->asname);
            if (!r)
                return r;
        }
        else {
            identifier tmp = alias->name;
            Py_ssize_t dot = PyUnicode_FindChar(
                alias->name, '.', 0, PyUnicode_GET_LENGTH(alias->name), 1);
            if (dot != -1) {
                tmp = PyUnicode_Substring(alias->name, 0, dot);
                if (tmp == NULL)
                    return 0;
            }
            r = compiler_nameop(c, tmp, Store);
            if (dot != -1) {
                Py_DECREF(tmp);
            }
            if (!r)
                return r;
        }
    }
    return 1;
}

static int
compiler_from_import(struct compiler *c, stmt_ty s)
{
    Py_ssize_t i, n = asdl_seq_LEN(s->v.ImportFrom.names);
    PyObject *names;
    static PyObject *empty_string;

    if (!empty_string) {
        empty_string = PyUnicode_FromString("");
        if (!empty_string)
            return 0;
    }

    ADDOP_LOAD_CONST_NEW(c, PyLong_FromLong(s->v.ImportFrom.level));

    names = PyTuple_New(n);
    if (!names)
        return 0;

    /* build up the names */
    for (i = 0; i < n; i++) {
        alias_ty alias = (alias_ty)asdl_seq_GET(s->v.ImportFrom.names, i);
        Py_INCREF(alias->name);
        PyTuple_SET_ITEM(names, i, alias->name);
    }

    if (s->lineno > c->c_future->ff_lineno && s->v.ImportFrom.module &&
        _PyUnicode_EqualToASCIIString(s->v.ImportFrom.module, "__future__")) {
        Py_DECREF(names);
        return compiler_error(c, "from __future__ imports must occur "
                              "at the beginning of the file");
    }
    ADDOP_LOAD_CONST_NEW(c, names);

    if (s->v.ImportFrom.module) {
        ADDOP_NAME(c, IMPORT_NAME, s->v.ImportFrom.module, names);
    }
    else {
        ADDOP_NAME(c, IMPORT_NAME, empty_string, names);
    }
    for (i = 0; i < n; i++) {
        alias_ty alias = (alias_ty)asdl_seq_GET(s->v.ImportFrom.names, i);
        identifier store_name;

        if (i == 0 && PyUnicode_READ_CHAR(alias->name, 0) == '*') {
            assert(n == 1);
            ADDOP(c, IMPORT_STAR);
            return 1;
        }

        ADDOP_NAME(c, IMPORT_FROM, alias->name, names);
        store_name = alias->name;
        if (alias->asname)
            store_name = alias->asname;

        if (!compiler_nameop(c, store_name, Store)) {
            return 0;
        }
    }
    /* remove imported module */
    ADDOP(c, POP_TOP);
    return 1;
}

static int
compiler_assert(struct compiler *c, stmt_ty s)
{
    static PyObject *assertion_error = NULL;
    basicblock *end;

    if (c->c_optimize)
        return 1;
    if (assertion_error == NULL) {
        assertion_error = PyUnicode_InternFromString("AssertionError");
        if (assertion_error == NULL)
            return 0;
    }
    if (s->v.Assert.test->kind == Tuple_kind &&
        asdl_seq_LEN(s->v.Assert.test->v.Tuple.elts) > 0)
    {
        if (!compiler_warn(c, "assertion is always true, "
                              "perhaps remove parentheses?"))
        {
            return 0;
        }
    }
    end = compiler_new_block(c);
    if (end == NULL)
        return 0;
    if (!compiler_jump_if(c, s->v.Assert.test, end, 1))
        return 0;
    ADDOP_O(c, LOAD_GLOBAL, assertion_error, names);
    if (s->v.Assert.msg) {
        VISIT(c, expr, s->v.Assert.msg);
        ADDOP_I(c, CALL_FUNCTION, 1);
    }
    ADDOP_I(c, RAISE_VARARGS, 1);
    compiler_use_next_block(c, end);
    return 1;
}

static int
compiler_visit_stmt_expr(struct compiler *c, expr_ty value)
{
    if (c->c_interactive && c->c_nestlevel <= 1) {
        VISIT(c, expr, value);
        ADDOP(c, PRINT_EXPR);
        return 1;
    }

    if (value->kind == Constant_kind) {
        /* ignore constant statement */
        return 1;
    }

    VISIT(c, expr, value);
    ADDOP(c, POP_TOP);
    return 1;
}

static int
compiler_visit_stmt(struct compiler *c, stmt_ty s)
{
    Py_ssize_t i, n;

    /* Always assign a lineno to the next instruction for a stmt. */
    c->u->u_lineno = s->lineno;
    c->u->u_col_offset = s->col_offset;
    c->u->u_lineno_set = 0;

    switch (s->kind) {
    case FunctionDef_kind:
        return compiler_function(c, s, 0);
    case ClassDef_kind:
        return compiler_class(c, s);
    case Return_kind:
        return compiler_return(c, s);
    case Delete_kind:
        VISIT_SEQ(c, expr, s->v.Delete.targets)
        break;
    case Assign_kind:
        n = asdl_seq_LEN(s->v.Assign.targets);
        VISIT(c, expr, s->v.Assign.value);
        for (i = 0; i < n; i++) {
            if (i < n - 1)
                ADDOP(c, DUP_TOP);
            VISIT(c, expr,
                  (expr_ty)asdl_seq_GET(s->v.Assign.targets, i));
        }
        break;
    case AugAssign_kind:
        return compiler_augassign(c, s);
    case AnnAssign_kind:
        return compiler_annassign(c, s);
    case For_kind:
        return compiler_for(c, s);
    case While_kind:
        return compiler_while(c, s);
    case If_kind:
        return compiler_if(c, s);
    case Raise_kind:
        n = 0;
        if (s->v.Raise.exc) {
            VISIT(c, expr, s->v.Raise.exc);
            n++;
            if (s->v.Raise.cause) {
                VISIT(c, expr, s->v.Raise.cause);
                n++;
            }
        }
        ADDOP_I(c, RAISE_VARARGS, (int)n);
        break;
    case Try_kind:
        return compiler_try(c, s);
    case Assert_kind:
        return compiler_assert(c, s);
    case Import_kind:
        return compiler_import(c, s);
    case ImportFrom_kind:
        return compiler_from_import(c, s);
    case Global_kind:
    case Nonlocal_kind:
        break;
    case Expr_kind:
        return compiler_visit_stmt_expr(c, s->v.Expr.value);
    case Pass_kind:
        break;
    case Break_kind:
        return compiler_break(c);
    case Continue_kind:
        return compiler_continue(c);
    case With_kind:
        return compiler_with(c, s, 0);
    case AsyncFunctionDef_kind:
        return compiler_function(c, s, 1);
    case AsyncWith_kind:
        return compiler_async_with(c, s, 0);
    case AsyncFor_kind:
        return compiler_async_for(c, s);
    }

    return 1;
}

static int
unaryop(unaryop_ty op)
{
    switch (op) {
    case Invert:
        return UNARY_INVERT;
    case Not:
        return UNARY_NOT;
    case UAdd:
        return UNARY_POSITIVE;
    case USub:
        return UNARY_NEGATIVE;
    default:
        PyErr_Format(PyExc_SystemError,
            "unary op %d should not be possible", op);
        return 0;
    }
}

static int
binop(struct compiler *c, operator_ty op)
{
    switch (op) {
    case Add:
        return BINARY_ADD;
    case Sub:
        return BINARY_SUBTRACT;
    case Mult:
        return BINARY_MULTIPLY;
    case MatMult:
        return BINARY_MATRIX_MULTIPLY;
    case Div:
        return BINARY_TRUE_DIVIDE;
    case Mod:
        return BINARY_MODULO;
    case Pow:
        return BINARY_POWER;
    case LShift:
        return BINARY_LSHIFT;
    case RShift:
        return BINARY_RSHIFT;
    case BitOr:
        return BINARY_OR;
    case BitXor:
        return BINARY_XOR;
    case BitAnd:
        return BINARY_AND;
    case FloorDiv:
        return BINARY_FLOOR_DIVIDE;
    default:
        PyErr_Format(PyExc_SystemError,
            "binary op %d should not be possible", op);
        return 0;
    }
}

static int
inplace_binop(struct compiler *c, operator_ty op)
{
    switch (op) {
    case Add:
        return INPLACE_ADD;
    case Sub:
        return INPLACE_SUBTRACT;
    case Mult:
        return INPLACE_MULTIPLY;
    case MatMult:
        return INPLACE_MATRIX_MULTIPLY;
    case Div:
        return INPLACE_TRUE_DIVIDE;
    case Mod:
        return INPLACE_MODULO;
    case Pow:
        return INPLACE_POWER;
    case LShift:
        return INPLACE_LSHIFT;
    case RShift:
        return INPLACE_RSHIFT;
    case BitOr:
        return INPLACE_OR;
    case BitXor:
        return INPLACE_XOR;
    case BitAnd:
        return INPLACE_AND;
    case FloorDiv:
        return INPLACE_FLOOR_DIVIDE;
    default:
        PyErr_Format(PyExc_SystemError,
            "inplace binary op %d should not be possible", op);
        return 0;
    }
}

static int
compiler_nameop(struct compiler *c, identifier name, expr_context_ty ctx)
{
    int op, scope;
    Py_ssize_t arg;
    enum { OP_FAST, OP_GLOBAL, OP_DEREF, OP_NAME } optype;

    PyObject *dict = c->u->u_names;
    PyObject *mangled;
    /* XXX AugStore isn't used anywhere! */

    assert(!_PyUnicode_EqualToASCIIString(name, "None") &&
           !_PyUnicode_EqualToASCIIString(name, "True") &&
           !_PyUnicode_EqualToASCIIString(name, "False"));

    mangled = _Py_Mangle(c->u->u_private, name);
    if (!mangled)
        return 0;

    op = 0;
    optype = OP_NAME;
    scope = PyST_GetScope(c->u->u_ste, mangled);
    switch (scope) {
    case FREE:
        dict = c->u->u_freevars;
        optype = OP_DEREF;
        break;
    case CELL:
        dict = c->u->u_cellvars;
        optype = OP_DEREF;
        break;
    case LOCAL:
        if (c->u->u_ste->ste_type == FunctionBlock)
            optype = OP_FAST;
        break;
    case GLOBAL_IMPLICIT:
        if (c->u->u_ste->ste_type == FunctionBlock)
            optype = OP_GLOBAL;
        break;
    case GLOBAL_EXPLICIT:
        optype = OP_GLOBAL;
        break;
    default:
        /* scope can be 0 */
        break;
    }

    /* XXX Leave assert here, but handle __doc__ and the like better */
    assert(scope || PyUnicode_READ_CHAR(name, 0) == '_');

    switch (optype) {
    case OP_DEREF:
        switch (ctx) {
        case Load:
            op = (c->u->u_ste->ste_type == ClassBlock) ? LOAD_CLASSDEREF : LOAD_DEREF;
            break;
        case Store: op = STORE_DEREF; break;
        case AugLoad:
        case AugStore:
            break;
        case Del: op = DELETE_DEREF; break;
        case Param:
        default:
            PyErr_SetString(PyExc_SystemError,
                            "param invalid for deref variable");
            return 0;
        }
        break;
    case OP_FAST:
        switch (ctx) {
        case Load: op = LOAD_FAST; break;
        case Store: op = STORE_FAST; break;
        case Del: op = DELETE_FAST; break;
        case AugLoad:
        case AugStore:
            break;
        case Param:
        default:
            PyErr_SetString(PyExc_SystemError,
                            "param invalid for local variable");
            return 0;
        }
        ADDOP_N(c, op, mangled, varnames);
        return 1;
    case OP_GLOBAL:
        switch (ctx) {
        case Load: op = LOAD_GLOBAL; break;
        case Store: op = STORE_GLOBAL; break;
        case Del: op = DELETE_GLOBAL; break;
        case AugLoad:
        case AugStore:
            break;
        case Param:
        default:
            PyErr_SetString(PyExc_SystemError,
                            "param invalid for global variable");
            return 0;
        }
        break;
    case OP_NAME:
        switch (ctx) {
        case Load: op = LOAD_NAME; break;
        case Store: op = STORE_NAME; break;
        case Del: op = DELETE_NAME; break;
        case AugLoad:
        case AugStore:
            break;
        case Param:
        default:
            PyErr_SetString(PyExc_SystemError,
                            "param invalid for name variable");
            return 0;
        }
        break;
    }

    assert(op);
    arg = compiler_add_o(c, dict, mangled);
    Py_DECREF(mangled);
    if (arg < 0)
        return 0;
    return compiler_addop_i(c, op, arg);
}

static int
compiler_boolop(struct compiler *c, expr_ty e)
{
    basicblock *end;
    int jumpi;
    Py_ssize_t i, n;
    asdl_seq *s;

    assert(e->kind == BoolOp_kind);
    if (e->v.BoolOp.op == And)
        jumpi = JUMP_IF_FALSE_OR_POP;
    else
        jumpi = JUMP_IF_TRUE_OR_POP;
    end = compiler_new_block(c);
    if (end == NULL)
        return 0;
    s = e->v.BoolOp.values;
    n = asdl_seq_LEN(s) - 1;
    assert(n >= 0);
    for (i = 0; i < n; ++i) {
        VISIT(c, expr, (expr_ty)asdl_seq_GET(s, i));
        ADDOP_JABS(c, jumpi, end);
    }
    VISIT(c, expr, (expr_ty)asdl_seq_GET(s, n));
    compiler_use_next_block(c, end);
    return 1;
}

static int
starunpack_helper(struct compiler *c, asdl_seq *elts,
                  int single_op, int inner_op, int outer_op)
{
    Py_ssize_t n = asdl_seq_LEN(elts);
    Py_ssize_t i, nsubitems = 0, nseen = 0;
    for (i = 0; i < n; i++) {
        expr_ty elt = asdl_seq_GET(elts, i);
        if (elt->kind == Starred_kind) {
            if (nseen) {
                ADDOP_I(c, inner_op, nseen);
                nseen = 0;
                nsubitems++;
            }
            VISIT(c, expr, elt->v.Starred.value);
            nsubitems++;
        }
        else {
            VISIT(c, expr, elt);
            nseen++;
        }
    }
    if (nsubitems) {
        if (nseen) {
            ADDOP_I(c, inner_op, nseen);
            nsubitems++;
        }
        ADDOP_I(c, outer_op, nsubitems);
    }
    else
        ADDOP_I(c, single_op, nseen);
    return 1;
}

static int
assignment_helper(struct compiler *c, asdl_seq *elts)
{
    Py_ssize_t n = asdl_seq_LEN(elts);
    Py_ssize_t i;
    int seen_star = 0;
    for (i = 0; i < n; i++) {
        expr_ty elt = asdl_seq_GET(elts, i);
        if (elt->kind == Starred_kind && !seen_star) {
            if ((i >= (1 << 8)) ||
                (n-i-1 >= (INT_MAX >> 8)))
                return compiler_error(c,
                    "too many expressions in "
                    "star-unpacking assignment");
            ADDOP_I(c, UNPACK_EX, (i + ((n-i-1) << 8)));
            seen_star = 1;
            asdl_seq_SET(elts, i, elt->v.Starred.value);
        }
        else if (elt->kind == Starred_kind) {
            return compiler_error(c,
                "two starred expressions in assignment");
        }
    }
    if (!seen_star) {
        ADDOP_I(c, UNPACK_SEQUENCE, n);
    }
    VISIT_SEQ(c, expr, elts);
    return 1;
}

static int
compiler_list(struct compiler *c, expr_ty e)
{
    asdl_seq *elts = e->v.List.elts;
    if (e->v.List.ctx == Store) {
        return assignment_helper(c, elts);
    }
    else if (e->v.List.ctx == Load) {
        return starunpack_helper(c, elts,
                                 BUILD_LIST, BUILD_TUPLE, BUILD_LIST_UNPACK);
    }
    else
        VISIT_SEQ(c, expr, elts);
    return 1;
}

static int
compiler_tuple(struct compiler *c, expr_ty e)
{
    asdl_seq *elts = e->v.Tuple.elts;
    if (e->v.Tuple.ctx == Store) {
        return assignment_helper(c, elts);
    }
    else if (e->v.Tuple.ctx == Load) {
        return starunpack_helper(c, elts,
                                 BUILD_TUPLE, BUILD_TUPLE, BUILD_TUPLE_UNPACK);
    }
    else
        VISIT_SEQ(c, expr, elts);
    return 1;
}

static int
compiler_set(struct compiler *c, expr_ty e)
{
    return starunpack_helper(c, e->v.Set.elts, BUILD_SET,
                             BUILD_SET, BUILD_SET_UNPACK);
}

static int
are_all_items_const(asdl_seq *seq, Py_ssize_t begin, Py_ssize_t end)
{
    Py_ssize_t i;
    for (i = begin; i < end; i++) {
        expr_ty key = (expr_ty)asdl_seq_GET(seq, i);
        if (key == NULL || key->kind != Constant_kind)
            return 0;
    }
    return 1;
}

static int
compiler_subdict(struct compiler *c, expr_ty e, Py_ssize_t begin, Py_ssize_t end)
{
    Py_ssize_t i, n = end - begin;
    PyObject *keys, *key;
    if (n > 1 && are_all_items_const(e->v.Dict.keys, begin, end)) {
        for (i = begin; i < end; i++) {
            VISIT(c, expr, (expr_ty)asdl_seq_GET(e->v.Dict.values, i));
        }
        keys = PyTuple_New(n);
        if (keys == NULL) {
            return 0;
        }
        for (i = begin; i < end; i++) {
            key = ((expr_ty)asdl_seq_GET(e->v.Dict.keys, i))->v.Constant.value;
            Py_INCREF(key);
            PyTuple_SET_ITEM(keys, i - begin, key);
        }
        ADDOP_LOAD_CONST_NEW(c, keys);
        ADDOP_I(c, BUILD_CONST_KEY_MAP, n);
    }
    else {
        for (i = begin; i < end; i++) {
            VISIT(c, expr, (expr_ty)asdl_seq_GET(e->v.Dict.keys, i));
            VISIT(c, expr, (expr_ty)asdl_seq_GET(e->v.Dict.values, i));
        }
        ADDOP_I(c, BUILD_MAP, n);
    }
    return 1;
}

static int
compiler_dict(struct compiler *c, expr_ty e)
{
    Py_ssize_t i, n, elements;
    int containers;
    int is_unpacking = 0;
    n = asdl_seq_LEN(e->v.Dict.values);
    containers = 0;
    elements = 0;
    for (i = 0; i < n; i++) {
        is_unpacking = (expr_ty)asdl_seq_GET(e->v.Dict.keys, i) == NULL;
        if (elements == 0xFFFF || (elements && is_unpacking)) {
            if (!compiler_subdict(c, e, i - elements, i))
                return 0;
            containers++;
            elements = 0;
        }
        if (is_unpacking) {
            VISIT(c, expr, (expr_ty)asdl_seq_GET(e->v.Dict.values, i));
            containers++;
        }
        else {
            elements++;
        }
    }
    if (elements || containers == 0) {
        if (!compiler_subdict(c, e, n - elements, n))
            return 0;
        containers++;
    }
    /* If there is more than one dict, they need to be merged into a new
     * dict.  If there is one dict and it's an unpacking, then it needs
     * to be copied into a new dict." */
    if (containers > 1 || is_unpacking) {
        ADDOP_I(c, BUILD_MAP_UNPACK, containers);
    }
    return 1;
}

static int
compiler_compare(struct compiler *c, expr_ty e)
{
    Py_ssize_t i, n;

    if (!check_compare(c, e)) {
        return 0;
    }
    VISIT(c, expr, e->v.Compare.left);
    assert(asdl_seq_LEN(e->v.Compare.ops) > 0);
    n = asdl_seq_LEN(e->v.Compare.ops) - 1;
    if (n == 0) {
        VISIT(c, expr, (expr_ty)asdl_seq_GET(e->v.Compare.comparators, 0));
        ADDOP_I(c, COMPARE_OP,
            cmpop((cmpop_ty)(asdl_seq_GET(e->v.Compare.ops, 0))));
    }
    else {
        basicblock *cleanup = compiler_new_block(c);
        if (cleanup == NULL)
            return 0;
        for (i = 0; i < n; i++) {
            VISIT(c, expr,
                (expr_ty)asdl_seq_GET(e->v.Compare.comparators, i));
            ADDOP(c, DUP_TOP);
            ADDOP(c, ROT_THREE);
            ADDOP_I(c, COMPARE_OP,
                cmpop((cmpop_ty)(asdl_seq_GET(e->v.Compare.ops, i))));
            ADDOP_JABS(c, JUMP_IF_FALSE_OR_POP, cleanup);
            NEXT_BLOCK(c);
        }
        VISIT(c, expr, (expr_ty)asdl_seq_GET(e->v.Compare.comparators, n));
        ADDOP_I(c, COMPARE_OP,
            cmpop((cmpop_ty)(asdl_seq_GET(e->v.Compare.ops, n))));
        basicblock *end = compiler_new_block(c);
        if (end == NULL)
            return 0;
        ADDOP_JREL(c, JUMP_FORWARD, end);
        compiler_use_next_block(c, cleanup);
        ADDOP(c, ROT_TWO);
        ADDOP(c, POP_TOP);
        compiler_use_next_block(c, end);
    }
    return 1;
}

static int
maybe_optimize_method_call(struct compiler *c, expr_ty e)
{
    Py_ssize_t argsl, i;
    expr_ty meth = e->v.Call.func;
    asdl_seq *args = e->v.Call.args;

    /* Check that the call node is an attribute access, and that
       the call doesn't have keyword parameters. */
    if (meth->kind != Attribute_kind || meth->v.Attribute.ctx != Load ||
            asdl_seq_LEN(e->v.Call.keywords))
        return -1;

    /* Check that there are no *varargs types of arguments. */
    argsl = asdl_seq_LEN(args);
    for (i = 0; i < argsl; i++) {
        expr_ty elt = asdl_seq_GET(args, i);
        if (elt->kind == Starred_kind) {
            return -1;
        }
    }

    /* Alright, we can optimize the code. */
    VISIT(c, expr, meth->v.Attribute.value);
    ADDOP_NAME(c, LOAD_METHOD, meth->v.Attribute.attr, names);
    VISIT_SEQ(c, expr, e->v.Call.args);
    ADDOP_I(c, CALL_METHOD, asdl_seq_LEN(e->v.Call.args));
    return 1;
}

static int
compiler_call(struct compiler *c, expr_ty e)
{
    if (maybe_optimize_method_call(c, e) > 0)
        return 1;

    VISIT(c, expr, e->v.Call.func);
    return compiler_call_helper(c, 0,
                                e->v.Call.args,
                                e->v.Call.keywords);
}

static int
compiler_joined_str(struct compiler *c, expr_ty e)
{
    VISIT_SEQ(c, expr, e->v.JoinedStr.values);
    if (asdl_seq_LEN(e->v.JoinedStr.values) != 1)
        ADDOP_I(c, BUILD_STRING, asdl_seq_LEN(e->v.JoinedStr.values));
    return 1;
}

/* Used to implement f-strings. Format a single value. */
static int
compiler_formatted_value(struct compiler *c, expr_ty e)
{
    /* Our oparg encodes 2 pieces of information: the conversion
       character, and whether or not a format_spec was provided.

       Convert the conversion char to 2 bits:
       None: 000  0x0  FVC_NONE
       !s  : 001  0x1  FVC_STR
       !r  : 010  0x2  FVC_REPR
       !a  : 011  0x3  FVC_ASCII

       next bit is whether or not we have a format spec:
       yes : 100  0x4
       no  : 000  0x0
    */

    int oparg;

    /* Evaluate the expression to be formatted. */
    VISIT(c, expr, e->v.FormattedValue.value);

    switch (e->v.FormattedValue.conversion) {
    case 's': oparg = FVC_STR;   break;
    case 'r': oparg = FVC_REPR;  break;
    case 'a': oparg = FVC_ASCII; break;
    case -1:  oparg = FVC_NONE;  break;
    default:
        PyErr_SetString(PyExc_SystemError,
                        "Unrecognized conversion character");
        return 0;
    }
    if (e->v.FormattedValue.format_spec) {
        /* Evaluate the format spec, and update our opcode arg. */
        VISIT(c, expr, e->v.FormattedValue.format_spec);
        oparg |= FVS_HAVE_SPEC;
    }

    /* And push our opcode and oparg */
    ADDOP_I(c, FORMAT_VALUE, oparg);
    return 1;
}

static int
compiler_subkwargs(struct compiler *c, asdl_seq *keywords, Py_ssize_t begin, Py_ssize_t end)
{
    Py_ssize_t i, n = end - begin;
    keyword_ty kw;
    PyObject *keys, *key;
    assert(n > 0);
    if (n > 1) {
        for (i = begin; i < end; i++) {
            kw = asdl_seq_GET(keywords, i);
            VISIT(c, expr, kw->value);
        }
        keys = PyTuple_New(n);
        if (keys == NULL) {
            return 0;
        }
        for (i = begin; i < end; i++) {
            key = ((keyword_ty) asdl_seq_GET(keywords, i))->arg;
            Py_INCREF(key);
            PyTuple_SET_ITEM(keys, i - begin, key);
        }
        ADDOP_LOAD_CONST_NEW(c, keys);
        ADDOP_I(c, BUILD_CONST_KEY_MAP, n);
    }
    else {
        /* a for loop only executes once */
        for (i = begin; i < end; i++) {
            kw = asdl_seq_GET(keywords, i);
            ADDOP_LOAD_CONST(c, kw->arg);
            VISIT(c, expr, kw->value);
        }
        ADDOP_I(c, BUILD_MAP, n);
    }
    return 1;
}

/* shared code between compiler_call and compiler_class */
static int
compiler_call_helper(struct compiler *c,
                     int n, /* Args already pushed */
                     asdl_seq *args,
                     asdl_seq *keywords)
{
    Py_ssize_t i, nseen, nelts, nkwelts;
    int mustdictunpack = 0;

    /* the number of tuples and dictionaries on the stack */
    Py_ssize_t nsubargs = 0, nsubkwargs = 0;

    nelts = asdl_seq_LEN(args);
    nkwelts = asdl_seq_LEN(keywords);

    for (i = 0; i < nkwelts; i++) {
        keyword_ty kw = asdl_seq_GET(keywords, i);
        if (kw->arg == NULL) {
            mustdictunpack = 1;
            break;
        }
    }

    nseen = n;  /* the number of positional arguments on the stack */
    for (i = 0; i < nelts; i++) {
        expr_ty elt = asdl_seq_GET(args, i);
        if (elt->kind == Starred_kind) {
            /* A star-arg. If we've seen positional arguments,
               pack the positional arguments into a tuple. */
            if (nseen) {
                ADDOP_I(c, BUILD_TUPLE, nseen);
                nseen = 0;
                nsubargs++;
            }
            VISIT(c, expr, elt->v.Starred.value);
            nsubargs++;
        }
        else {
            VISIT(c, expr, elt);
            nseen++;
        }
    }

    /* Same dance again for keyword arguments */
    if (nsubargs || mustdictunpack) {
        if (nseen) {
            /* Pack up any trailing positional arguments. */
            ADDOP_I(c, BUILD_TUPLE, nseen);
            nsubargs++;
        }
        if (nsubargs > 1) {
            /* If we ended up with more than one stararg, we need
               to concatenate them into a single sequence. */
            ADDOP_I(c, BUILD_TUPLE_UNPACK_WITH_CALL, nsubargs);
        }
        else if (nsubargs == 0) {
            ADDOP_I(c, BUILD_TUPLE, 0);
        }
        nseen = 0;  /* the number of keyword arguments on the stack following */
        for (i = 0; i < nkwelts; i++) {
            keyword_ty kw = asdl_seq_GET(keywords, i);
            if (kw->arg == NULL) {
                /* A keyword argument unpacking. */
                if (nseen) {
                    if (!compiler_subkwargs(c, keywords, i - nseen, i))
                        return 0;
                    nsubkwargs++;
                    nseen = 0;
                }
                VISIT(c, expr, kw->value);
                nsubkwargs++;
            }
            else {
                nseen++;
            }
        }
        if (nseen) {
            /* Pack up any trailing keyword arguments. */
            if (!compiler_subkwargs(c, keywords, nkwelts - nseen, nkwelts))
                return 0;
            nsubkwargs++;
        }
        if (nsubkwargs > 1) {
            /* Pack it all up */
            ADDOP_I(c, BUILD_MAP_UNPACK_WITH_CALL, nsubkwargs);
        }
        ADDOP_I(c, CALL_FUNCTION_EX, nsubkwargs > 0);
        return 1;
    }
    else if (nkwelts) {
        PyObject *names;
        VISIT_SEQ(c, keyword, keywords);
        names = PyTuple_New(nkwelts);
        if (names == NULL) {
            return 0;
        }
        for (i = 0; i < nkwelts; i++) {
            keyword_ty kw = asdl_seq_GET(keywords, i);
            Py_INCREF(kw->arg);
            PyTuple_SET_ITEM(names, i, kw->arg);
        }
        ADDOP_LOAD_CONST_NEW(c, names);
        ADDOP_I(c, CALL_FUNCTION_KW, n + nelts + nkwelts);
        return 1;
    }
    else {
        ADDOP_I(c, CALL_FUNCTION, n + nelts);
        return 1;
    }
}


/* List and set comprehensions and generator expressions work by creating a
  nested function to perform the actual iteration. This means that the
  iteration variables don't leak into the current scope.
  The defined function is called immediately following its definition, with the
  result of that call being the result of the expression.
  The LC/SC version returns the populated container, while the GE version is
  flagged in symtable.c as a generator, so it returns the generator object
  when the function is called.

  Possible cleanups:
    - iterate over the generator sequence instead of using recursion
*/


static int
compiler_comprehension_generator(struct compiler *c,
                                 asdl_seq *generators, int gen_index,
                                 expr_ty elt, expr_ty val, int type)
{
    comprehension_ty gen;
    gen = (comprehension_ty)asdl_seq_GET(generators, gen_index);
    if (gen->is_async) {
        return compiler_async_comprehension_generator(
            c, generators, gen_index, elt, val, type);
    } else {
        return compiler_sync_comprehension_generator(
            c, generators, gen_index, elt, val, type);
    }
}

static int
compiler_sync_comprehension_generator(struct compiler *c,
                                      asdl_seq *generators, int gen_index,
                                      expr_ty elt, expr_ty val, int type)
{
    /* generate code for the iterator, then each of the ifs,
       and then write to the element */

    comprehension_ty gen;
    basicblock *start, *anchor, *skip, *if_cleanup;
    Py_ssize_t i, n;

    start = compiler_new_block(c);
    skip = compiler_new_block(c);
    if_cleanup = compiler_new_block(c);
    anchor = compiler_new_block(c);

    if (start == NULL || skip == NULL || if_cleanup == NULL ||
        anchor == NULL)
        return 0;

    gen = (comprehension_ty)asdl_seq_GET(generators, gen_index);

    if (gen_index == 0) {
        /* Receive outermost iter as an implicit argument */
        c->u->u_argcount = 1;
        ADDOP_I(c, LOAD_FAST, 0);
    }
    else {
        /* Sub-iter - calculate on the fly */
        VISIT(c, expr, gen->iter);
        ADDOP(c, GET_ITER);
    }
    compiler_use_next_block(c, start);
    ADDOP_JREL(c, FOR_ITER, anchor);
    NEXT_BLOCK(c);
    VISIT(c, expr, gen->target);

    /* XXX this needs to be cleaned up...a lot! */
    n = asdl_seq_LEN(gen->ifs);
    for (i = 0; i < n; i++) {
        expr_ty e = (expr_ty)asdl_seq_GET(gen->ifs, i);
        if (!compiler_jump_if(c, e, if_cleanup, 0))
            return 0;
        NEXT_BLOCK(c);
    }

    if (++gen_index < asdl_seq_LEN(generators))
        if (!compiler_comprehension_generator(c,
                                              generators, gen_index,
                                              elt, val, type))
        return 0;

    /* only append after the last for generator */
    if (gen_index >= asdl_seq_LEN(generators)) {
        /* comprehension specific code */
        switch (type) {
        case COMP_GENEXP:
            VISIT(c, expr, elt);
            ADDOP(c, YIELD_VALUE);
            ADDOP(c, POP_TOP);
            break;
        case COMP_LISTCOMP:
            VISIT(c, expr, elt);
            ADDOP_I(c, LIST_APPEND, gen_index + 1);
            break;
        case COMP_SETCOMP:
            VISIT(c, expr, elt);
            ADDOP_I(c, SET_ADD, gen_index + 1);
            break;
        case COMP_DICTCOMP:
            /* With 'd[k] = v', v is evaluated before k, so we do
               the same. */
            VISIT(c, expr, val);
            VISIT(c, expr, elt);
            ADDOP_I(c, MAP_ADD, gen_index + 1);
            break;
        default:
            return 0;
        }

        compiler_use_next_block(c, skip);
    }
    compiler_use_next_block(c, if_cleanup);
    ADDOP_JABS(c, JUMP_ABSOLUTE, start);
    compiler_use_next_block(c, anchor);

    return 1;
}

static int
compiler_async_comprehension_generator(struct compiler *c,
                                      asdl_seq *generators, int gen_index,
                                      expr_ty elt, expr_ty val, int type)
{
    comprehension_ty gen;
    basicblock *start, *if_cleanup, *except;
    Py_ssize_t i, n;
    start = compiler_new_block(c);
    except = compiler_new_block(c);
    if_cleanup = compiler_new_block(c);

    if (start == NULL || if_cleanup == NULL || except == NULL) {
        return 0;
    }

    gen = (comprehension_ty)asdl_seq_GET(generators, gen_index);

    if (gen_index == 0) {
        /* Receive outermost iter as an implicit argument */
        c->u->u_argcount = 1;
        ADDOP_I(c, LOAD_FAST, 0);
    }
    else {
        /* Sub-iter - calculate on the fly */
        VISIT(c, expr, gen->iter);
        ADDOP(c, GET_AITER);
    }

    compiler_use_next_block(c, start);

    ADDOP_JREL(c, SETUP_FINALLY, except);
    ADDOP(c, GET_ANEXT);
    ADDOP_LOAD_CONST(c, Py_None);
    ADDOP(c, YIELD_FROM);
    ADDOP(c, POP_BLOCK);
    VISIT(c, expr, gen->target);

    n = asdl_seq_LEN(gen->ifs);
    for (i = 0; i < n; i++) {
        expr_ty e = (expr_ty)asdl_seq_GET(gen->ifs, i);
        if (!compiler_jump_if(c, e, if_cleanup, 0))
            return 0;
        NEXT_BLOCK(c);
    }

    if (++gen_index < asdl_seq_LEN(generators))
        if (!compiler_comprehension_generator(c,
                                              generators, gen_index,
                                              elt, val, type))
        return 0;

    /* only append after the last for generator */
    if (gen_index >= asdl_seq_LEN(generators)) {
        /* comprehension specific code */
        switch (type) {
        case COMP_GENEXP:
            VISIT(c, expr, elt);
            ADDOP(c, YIELD_VALUE);
            ADDOP(c, POP_TOP);
            break;
        case COMP_LISTCOMP:
            VISIT(c, expr, elt);
            ADDOP_I(c, LIST_APPEND, gen_index + 1);
            break;
        case COMP_SETCOMP:
            VISIT(c, expr, elt);
            ADDOP_I(c, SET_ADD, gen_index + 1);
            break;
        case COMP_DICTCOMP:
            /* With 'd[k] = v', v is evaluated before k, so we do
               the same. */
            VISIT(c, expr, val);
            VISIT(c, expr, elt);
            ADDOP_I(c, MAP_ADD, gen_index + 1);
            break;
        default:
            return 0;
        }
    }
    compiler_use_next_block(c, if_cleanup);
    ADDOP_JABS(c, JUMP_ABSOLUTE, start);

    compiler_use_next_block(c, except);
    ADDOP(c, END_ASYNC_FOR);

    return 1;
}

static int
compiler_comprehension(struct compiler *c, expr_ty e, int type,
                       identifier name, asdl_seq *generators, expr_ty elt,
                       expr_ty val)
{
    PyCodeObject *co = NULL;
    comprehension_ty outermost;
    PyObject *qualname = NULL;
    int is_async_function = c->u->u_ste->ste_coroutine;
    int is_async_generator = 0;

    outermost = (comprehension_ty) asdl_seq_GET(generators, 0);

    if (!compiler_enter_scope(c, name, COMPILER_SCOPE_COMPREHENSION,
                              (void *)e, e->lineno))
    {
        goto error;
    }

    is_async_generator = c->u->u_ste->ste_coroutine;

    if (is_async_generator && !is_async_function && type != COMP_GENEXP) {
        compiler_error(c, "asynchronous comprehension outside of "
                          "an asynchronous function");
        goto error_in_scope;
    }

    if (type != COMP_GENEXP) {
        int op;
        switch (type) {
        case COMP_LISTCOMP:
            op = BUILD_LIST;
            break;
        case COMP_SETCOMP:
            op = BUILD_SET;
            break;
        case COMP_DICTCOMP:
            op = BUILD_MAP;
            break;
        default:
            PyErr_Format(PyExc_SystemError,
                         "unknown comprehension type %d", type);
            goto error_in_scope;
        }

        ADDOP_I(c, op, 0);
    }

    if (!compiler_comprehension_generator(c, generators, 0, elt,
                                          val, type))
        goto error_in_scope;

    if (type != COMP_GENEXP) {
        ADDOP(c, RETURN_VALUE);
    }

    co = assemble(c, 1);
    qualname = c->u->u_qualname;
    Py_INCREF(qualname);
    compiler_exit_scope(c);
    if (co == NULL)
        goto error;

    if (!compiler_make_closure(c, co, 0, qualname))
        goto error;
    Py_DECREF(qualname);
    Py_DECREF(co);

    VISIT(c, expr, outermost->iter);

    if (outermost->is_async) {
        ADDOP(c, GET_AITER);
    } else {
        ADDOP(c, GET_ITER);
    }

    ADDOP_I(c, CALL_FUNCTION, 1);

    if (is_async_generator && type != COMP_GENEXP) {
        ADDOP(c, GET_AWAITABLE);
        ADDOP_LOAD_CONST(c, Py_None);
        ADDOP(c, YIELD_FROM);
    }

    return 1;
error_in_scope:
    compiler_exit_scope(c);
error:
    Py_XDECREF(qualname);
    Py_XDECREF(co);
    return 0;
}

static int
compiler_genexp(struct compiler *c, expr_ty e)
{
    static identifier name;
    if (!name) {
        name = PyUnicode_InternFromString("<genexpr>");
        if (!name)
            return 0;
    }
    assert(e->kind == GeneratorExp_kind);
    return compiler_comprehension(c, e, COMP_GENEXP, name,
                                  e->v.GeneratorExp.generators,
                                  e->v.GeneratorExp.elt, NULL);
}

static int
compiler_listcomp(struct compiler *c, expr_ty e)
{
    static identifier name;
    if (!name) {
        name = PyUnicode_InternFromString("<listcomp>");
        if (!name)
            return 0;
    }
    assert(e->kind == ListComp_kind);
    return compiler_comprehension(c, e, COMP_LISTCOMP, name,
                                  e->v.ListComp.generators,
                                  e->v.ListComp.elt, NULL);
}

static int
compiler_setcomp(struct compiler *c, expr_ty e)
{
    static identifier name;
    if (!name) {
        name = PyUnicode_InternFromString("<setcomp>");
        if (!name)
            return 0;
    }
    assert(e->kind == SetComp_kind);
    return compiler_comprehension(c, e, COMP_SETCOMP, name,
                                  e->v.SetComp.generators,
                                  e->v.SetComp.elt, NULL);
}


static int
compiler_dictcomp(struct compiler *c, expr_ty e)
{
    static identifier name;
    if (!name) {
        name = PyUnicode_InternFromString("<dictcomp>");
        if (!name)
            return 0;
    }
    assert(e->kind == DictComp_kind);
    return compiler_comprehension(c, e, COMP_DICTCOMP, name,
                                  e->v.DictComp.generators,
                                  e->v.DictComp.key, e->v.DictComp.value);
}


static int
compiler_visit_keyword(struct compiler *c, keyword_ty k)
{
    VISIT(c, expr, k->value);
    return 1;
}

/* Test whether expression is constant.  For constants, report
   whether they are true or false.

   Return values: 1 for true, 0 for false, -1 for non-constant.
 */

static int
expr_constant(expr_ty e)
{
    if (e->kind == Constant_kind) {
        return PyObject_IsTrue(e->v.Constant.value);
    }
    return -1;
}


/*
   Implements the async with statement.

   The semantics outlined in that PEP are as follows:

   async with EXPR as VAR:
       BLOCK

   It is implemented roughly as:

   context = EXPR
   exit = context.__aexit__  # not calling it
   value = await context.__aenter__()
   try:
       VAR = value  # if VAR present in the syntax
       BLOCK
   finally:
       if an exception was raised:
           exc = copy of (exception, instance, traceback)
       else:
           exc = (None, None, None)
       if not (await exit(*exc)):
           raise
 */
static int
compiler_async_with(struct compiler *c, stmt_ty s, int pos)
{
    basicblock *block, *finally;
    withitem_ty item = asdl_seq_GET(s->v.AsyncWith.items, pos);

    assert(s->kind == AsyncWith_kind);
    if (c->u->u_scope_type != COMPILER_SCOPE_ASYNC_FUNCTION) {
        return compiler_error(c, "'async with' outside async function");
    }

    block = compiler_new_block(c);
    finally = compiler_new_block(c);
    if (!block || !finally)
        return 0;

    /* Evaluate EXPR */
    VISIT(c, expr, item->context_expr);

    ADDOP(c, BEFORE_ASYNC_WITH);
    ADDOP(c, GET_AWAITABLE);
    ADDOP_LOAD_CONST(c, Py_None);
    ADDOP(c, YIELD_FROM);

    ADDOP_JREL(c, SETUP_ASYNC_WITH, finally);

    /* SETUP_ASYNC_WITH pushes a finally block. */
    compiler_use_next_block(c, block);
    if (!compiler_push_fblock(c, ASYNC_WITH, block, finally)) {
        return 0;
    }

    if (item->optional_vars) {
        VISIT(c, expr, item->optional_vars);
    }
    else {
    /* Discard result from context.__aenter__() */
        ADDOP(c, POP_TOP);
    }

    pos++;
    if (pos == asdl_seq_LEN(s->v.AsyncWith.items))
        /* BLOCK code */
        VISIT_SEQ(c, stmt, s->v.AsyncWith.body)
    else if (!compiler_async_with(c, s, pos))
            return 0;

    /* End of try block; start the finally block */
    ADDOP(c, POP_BLOCK);
    ADDOP(c, BEGIN_FINALLY);
    compiler_pop_fblock(c, ASYNC_WITH, block);

    compiler_use_next_block(c, finally);
    if (!compiler_push_fblock(c, FINALLY_END, finally, NULL))
        return 0;

    /* Finally block starts; context.__exit__ is on the stack under
       the exception or return information. Just issue our magic
       opcode. */
    ADDOP(c, WITH_CLEANUP_START);

    ADDOP(c, GET_AWAITABLE);
    ADDOP_LOAD_CONST(c, Py_None);
    ADDOP(c, YIELD_FROM);

    ADDOP(c, WITH_CLEANUP_FINISH);

    /* Finally block ends. */
    ADDOP(c, END_FINALLY);
    compiler_pop_fblock(c, FINALLY_END, finally);
    return 1;
}


/*
   Implements the with statement from PEP 343.

   The semantics outlined in that PEP are as follows:

   with EXPR as VAR:
       BLOCK

   It is implemented roughly as:

   context = EXPR
   exit = context.__exit__  # not calling it
   value = context.__enter__()
   try:
       VAR = value  # if VAR present in the syntax
       BLOCK
   finally:
       if an exception was raised:
           exc = copy of (exception, instance, traceback)
       else:
           exc = (None, None, None)
       exit(*exc)
 */
static int
compiler_with(struct compiler *c, stmt_ty s, int pos)
{
    basicblock *block, *finally;
    withitem_ty item = asdl_seq_GET(s->v.With.items, pos);

    assert(s->kind == With_kind);

    block = compiler_new_block(c);
    finally = compiler_new_block(c);
    if (!block || !finally)
        return 0;

    /* Evaluate EXPR */
    VISIT(c, expr, item->context_expr);
    ADDOP_JREL(c, SETUP_WITH, finally);

    /* SETUP_WITH pushes a finally block. */
    compiler_use_next_block(c, block);
    if (!compiler_push_fblock(c, WITH, block, finally)) {
        return 0;
    }

    if (item->optional_vars) {
        VISIT(c, expr, item->optional_vars);
    }
    else {
    /* Discard result from context.__enter__() */
        ADDOP(c, POP_TOP);
    }

    pos++;
    if (pos == asdl_seq_LEN(s->v.With.items))
        /* BLOCK code */
        VISIT_SEQ(c, stmt, s->v.With.body)
    else if (!compiler_with(c, s, pos))
            return 0;

    /* End of try block; start the finally block */
    ADDOP(c, POP_BLOCK);
    ADDOP(c, BEGIN_FINALLY);
    compiler_pop_fblock(c, WITH, block);

    compiler_use_next_block(c, finally);
    if (!compiler_push_fblock(c, FINALLY_END, finally, NULL))
        return 0;

    /* Finally block starts; context.__exit__ is on the stack under
       the exception or return information. Just issue our magic
       opcode. */
    ADDOP(c, WITH_CLEANUP_START);
    ADDOP(c, WITH_CLEANUP_FINISH);

    /* Finally block ends. */
    ADDOP(c, END_FINALLY);
    compiler_pop_fblock(c, FINALLY_END, finally);
    return 1;
}

static int
compiler_visit_expr1(struct compiler *c, expr_ty e)
{
    switch (e->kind) {
    case BoolOp_kind:
        return compiler_boolop(c, e);
    case BinOp_kind:
        VISIT(c, expr, e->v.BinOp.left);
        VISIT(c, expr, e->v.BinOp.right);
        ADDOP(c, binop(c, e->v.BinOp.op));
        break;
    case UnaryOp_kind:
        VISIT(c, expr, e->v.UnaryOp.operand);
        ADDOP(c, unaryop(e->v.UnaryOp.op));
        break;
    case Lambda_kind:
        return compiler_lambda(c, e);
    case IfExp_kind:
        return compiler_ifexp(c, e);
    case Dict_kind:
        return compiler_dict(c, e);
    case Set_kind:
        return compiler_set(c, e);
    case GeneratorExp_kind:
        return compiler_genexp(c, e);
    case ListComp_kind:
        return compiler_listcomp(c, e);
    case SetComp_kind:
        return compiler_setcomp(c, e);
    case DictComp_kind:
        return compiler_dictcomp(c, e);
    case Yield_kind:
        if (c->u->u_ste->ste_type != FunctionBlock)
            return compiler_error(c, "'yield' outside function");
        if (e->v.Yield.value) {
            VISIT(c, expr, e->v.Yield.value);
        }
        else {
            ADDOP_LOAD_CONST(c, Py_None);
        }
        ADDOP(c, YIELD_VALUE);
        break;
    case YieldFrom_kind:
        if (c->u->u_ste->ste_type != FunctionBlock)
            return compiler_error(c, "'yield' outside function");

        if (c->u->u_scope_type == COMPILER_SCOPE_ASYNC_FUNCTION)
            return compiler_error(c, "'yield from' inside async function");

        VISIT(c, expr, e->v.YieldFrom.value);
        ADDOP(c, GET_YIELD_FROM_ITER);
        ADDOP_LOAD_CONST(c, Py_None);
        ADDOP(c, YIELD_FROM);
        break;
    case Await_kind:
        if (c->u->u_ste->ste_type != FunctionBlock)
            return compiler_error(c, "'await' outside function");

        if (c->u->u_scope_type != COMPILER_SCOPE_ASYNC_FUNCTION &&
                c->u->u_scope_type != COMPILER_SCOPE_COMPREHENSION)
            return compiler_error(c, "'await' outside async function");

        VISIT(c, expr, e->v.Await.value);
        ADDOP(c, GET_AWAITABLE);
        ADDOP_LOAD_CONST(c, Py_None);
        ADDOP(c, YIELD_FROM);
        break;
    case Compare_kind:
        return compiler_compare(c, e);
    case Call_kind:
        return compiler_call(c, e);
    case Constant_kind:
        ADDOP_LOAD_CONST(c, e->v.Constant.value);
        break;
    case JoinedStr_kind:
        return compiler_joined_str(c, e);
    case FormattedValue_kind:
        return compiler_formatted_value(c, e);
    /* The following exprs can be assignment targets. */
    case Attribute_kind:
        if (e->v.Attribute.ctx != AugStore)
            VISIT(c, expr, e->v.Attribute.value);
        switch (e->v.Attribute.ctx) {
        case AugLoad:
            ADDOP(c, DUP_TOP);
            /* Fall through */
        case Load:
            ADDOP_NAME(c, LOAD_ATTR, e->v.Attribute.attr, names);
            break;
        case AugStore:
            ADDOP(c, ROT_TWO);
            /* Fall through */
        case Store:
            ADDOP_NAME(c, STORE_ATTR, e->v.Attribute.attr, names);
            break;
        case Del:
            ADDOP_NAME(c, DELETE_ATTR, e->v.Attribute.attr, names);
            break;
        case Param:
        default:
            PyErr_SetString(PyExc_SystemError,
                            "param invalid in attribute expression");
            return 0;
        }
        break;
    case Subscript_kind:
        switch (e->v.Subscript.ctx) {
        case AugLoad:
            VISIT(c, expr, e->v.Subscript.value);
            VISIT_SLICE(c, e->v.Subscript.slice, AugLoad);
            break;
        case Load:
            VISIT(c, expr, e->v.Subscript.value);
            VISIT_SLICE(c, e->v.Subscript.slice, Load);
            break;
        case AugStore:
            VISIT_SLICE(c, e->v.Subscript.slice, AugStore);
            break;
        case Store:
            VISIT(c, expr, e->v.Subscript.value);
            VISIT_SLICE(c, e->v.Subscript.slice, Store);
            break;
        case Del:
            VISIT(c, expr, e->v.Subscript.value);
            VISIT_SLICE(c, e->v.Subscript.slice, Del);
            break;
        case Param:
        default:
            PyErr_SetString(PyExc_SystemError,
                "param invalid in subscript expression");
            return 0;
        }
        break;
    case Starred_kind:
        switch (e->v.Starred.ctx) {
        case Store:
            /* In all legitimate cases, the Starred node was already replaced
             * by compiler_list/compiler_tuple. XXX: is that okay? */
            return compiler_error(c,
                "starred assignment target must be in a list or tuple");
        default:
            return compiler_error(c,
                "can't use starred expression here");
        }
        break;
    case Name_kind:
        return compiler_nameop(c, e->v.Name.id, e->v.Name.ctx);
    /* child nodes of List and Tuple will have expr_context set */
    case List_kind:
        return compiler_list(c, e);
    case Tuple_kind:
        return compiler_tuple(c, e);
    }
    return 1;
}

static int
compiler_visit_expr(struct compiler *c, expr_ty e)
{
    /* If expr e has a different line number than the last expr/stmt,
       set a new line number for the next instruction.
    */
    int old_lineno = c->u->u_lineno;
    int old_col_offset = c->u->u_col_offset;
    if (e->lineno != c->u->u_lineno) {
        c->u->u_lineno = e->lineno;
        c->u->u_lineno_set = 0;
    }
    /* Updating the column offset is always harmless. */
    c->u->u_col_offset = e->col_offset;

    int res = compiler_visit_expr1(c, e);

    if (old_lineno != c->u->u_lineno) {
        c->u->u_lineno = old_lineno;
        c->u->u_lineno_set = 0;
    }
    c->u->u_col_offset = old_col_offset;
    return res;
}

static int
compiler_augassign(struct compiler *c, stmt_ty s)
{
    expr_ty e = s->v.AugAssign.target;
    expr_ty auge;

    assert(s->kind == AugAssign_kind);

    switch (e->kind) {
    case Attribute_kind:
        auge = Attribute(e->v.Attribute.value, e->v.Attribute.attr,
                         AugLoad, e->lineno, e->col_offset, c->c_arena);
        if (auge == NULL)
            return 0;
        VISIT(c, expr, auge);
        VISIT(c, expr, s->v.AugAssign.value);
        ADDOP(c, inplace_binop(c, s->v.AugAssign.op));
        auge->v.Attribute.ctx = AugStore;
        VISIT(c, expr, auge);
        break;
    case Subscript_kind:
        auge = Subscript(e->v.Subscript.value, e->v.Subscript.slice,
                         AugLoad, e->lineno, e->col_offset, c->c_arena);
        if (auge == NULL)
            return 0;
        VISIT(c, expr, auge);
        VISIT(c, expr, s->v.AugAssign.value);
        ADDOP(c, inplace_binop(c, s->v.AugAssign.op));
        auge->v.Subscript.ctx = AugStore;
        VISIT(c, expr, auge);
        break;
    case Name_kind:
        if (!compiler_nameop(c, e->v.Name.id, Load))
            return 0;
        VISIT(c, expr, s->v.AugAssign.value);
        ADDOP(c, inplace_binop(c, s->v.AugAssign.op));
        return compiler_nameop(c, e->v.Name.id, Store);
    default:
        PyErr_Format(PyExc_SystemError,
            "invalid node type (%d) for augmented assignment",
            e->kind);
        return 0;
    }
    return 1;
}

static int
check_ann_expr(struct compiler *c, expr_ty e)
{
    VISIT(c, expr, e);
    ADDOP(c, POP_TOP);
    return 1;
}

static int
check_annotation(struct compiler *c, stmt_ty s)
{
    /* Annotations are only evaluated in a module or class. */
    if (c->u->u_scope_type == COMPILER_SCOPE_MODULE ||
        c->u->u_scope_type == COMPILER_SCOPE_CLASS) {
        return check_ann_expr(c, s->v.AnnAssign.annotation);
    }
    return 1;
}

static int
check_ann_slice(struct compiler *c, slice_ty sl)
{
    switch(sl->kind) {
    case Index_kind:
        return check_ann_expr(c, sl->v.Index.value);
    case Slice_kind:
        if (sl->v.Slice.lower && !check_ann_expr(c, sl->v.Slice.lower)) {
            return 0;
        }
        if (sl->v.Slice.upper && !check_ann_expr(c, sl->v.Slice.upper)) {
            return 0;
        }
        if (sl->v.Slice.step && !check_ann_expr(c, sl->v.Slice.step)) {
            return 0;
        }
        break;
    default:
        PyErr_SetString(PyExc_SystemError,
                        "unexpected slice kind");
        return 0;
    }
    return 1;
}

static int
check_ann_subscr(struct compiler *c, slice_ty sl)
{
    /* We check that everything in a subscript is defined at runtime. */
    Py_ssize_t i, n;

    switch (sl->kind) {
    case Index_kind:
    case Slice_kind:
        if (!check_ann_slice(c, sl)) {
            return 0;
        }
        break;
    case ExtSlice_kind:
        n = asdl_seq_LEN(sl->v.ExtSlice.dims);
        for (i = 0; i < n; i++) {
            slice_ty subsl = (slice_ty)asdl_seq_GET(sl->v.ExtSlice.dims, i);
            switch (subsl->kind) {
            case Index_kind:
            case Slice_kind:
                if (!check_ann_slice(c, subsl)) {
                    return 0;
                }
                break;
            case ExtSlice_kind:
            default:
                PyErr_SetString(PyExc_SystemError,
                                "extended slice invalid in nested slice");
                return 0;
            }
        }
        break;
    default:
        PyErr_Format(PyExc_SystemError,
                     "invalid subscript kind %d", sl->kind);
        return 0;
    }
    return 1;
}

static int
compiler_annassign(struct compiler *c, stmt_ty s)
{
    expr_ty targ = s->v.AnnAssign.target;
    PyObject* mangled;

    assert(s->kind == AnnAssign_kind);

    /* We perform the actual assignment first. */
    if (s->v.AnnAssign.value) {
        VISIT(c, expr, s->v.AnnAssign.value);
        VISIT(c, expr, targ);
    }
    switch (targ->kind) {
    case Name_kind:
        /* If we have a simple name in a module or class, store annotation. */
        if (s->v.AnnAssign.simple &&
            (c->u->u_scope_type == COMPILER_SCOPE_MODULE ||
             c->u->u_scope_type == COMPILER_SCOPE_CLASS)) {
            if (c->c_future->ff_features & CO_FUTURE_ANNOTATIONS) {
                VISIT(c, annexpr, s->v.AnnAssign.annotation)
            }
            else {
                VISIT(c, expr, s->v.AnnAssign.annotation);
            }
            ADDOP_NAME(c, LOAD_NAME, __annotations__, names);
            mangled = _Py_Mangle(c->u->u_private, targ->v.Name.id);
            ADDOP_LOAD_CONST_NEW(c, mangled);
            ADDOP(c, STORE_SUBSCR);
        }
        break;
    case Attribute_kind:
        if (!s->v.AnnAssign.value &&
            !check_ann_expr(c, targ->v.Attribute.value)) {
            return 0;
        }
        break;
    case Subscript_kind:
        if (!s->v.AnnAssign.value &&
            (!check_ann_expr(c, targ->v.Subscript.value) ||
             !check_ann_subscr(c, targ->v.Subscript.slice))) {
                return 0;
        }
        break;
    default:
        PyErr_Format(PyExc_SystemError,
                     "invalid node type (%d) for annotated assignment",
                     targ->kind);
            return 0;
    }
    /* Annotation is evaluated last. */
    if (!s->v.AnnAssign.simple && !check_annotation(c, s)) {
        return 0;
    }
    return 1;
}

/* Raises a SyntaxError and returns 0.
   If something goes wrong, a different exception may be raised.
*/

static int
compiler_error(struct compiler *c, const char *errstr)
{
    PyObject *loc;
    PyObject *u = NULL, *v = NULL;

    loc = PyErr_ProgramTextObject(c->c_filename, c->u->u_lineno);
    if (!loc) {
        Py_INCREF(Py_None);
        loc = Py_None;
    }
    u = Py_BuildValue("(OiiO)", c->c_filename, c->u->u_lineno,
                      c->u->u_col_offset + 1, loc);
    if (!u)
        goto exit;
    v = Py_BuildValue("(zO)", errstr, u);
    if (!v)
        goto exit;
    PyErr_SetObject(PyExc_SyntaxError, v);
 exit:
    Py_DECREF(loc);
    Py_XDECREF(u);
    Py_XDECREF(v);
    return 0;
}

/* Emits a SyntaxWarning and returns 1 on success.
<<<<<<< HEAD
   If a SyntaxWarning is raised as error, replaces it with a SyntaxError
   and returns 0.
*/

=======
   If a SyntaxWarning raised as error, replaces it with a SyntaxError
   and returns 0.
*/
>>>>>>> d31e7730
static int
compiler_warn(struct compiler *c, const char *errstr)
{
    PyObject *msg = PyUnicode_FromString(errstr);
    if (msg == NULL) {
        return 0;
    }
    if (PyErr_WarnExplicitObject(PyExc_SyntaxWarning, msg, c->c_filename,
                                 c->u->u_lineno, NULL, NULL) < 0)
    {
        Py_DECREF(msg);
        if (PyErr_ExceptionMatches(PyExc_SyntaxWarning)) {
            PyErr_Clear();
            return compiler_error(c, errstr);
        }
        return 0;
    }
    Py_DECREF(msg);
    return 1;
}

static int
compiler_handle_subscr(struct compiler *c, const char *kind,
                       expr_context_ty ctx)
{
    int op = 0;

    /* XXX this code is duplicated */
    switch (ctx) {
        case AugLoad: /* fall through to Load */
        case Load:    op = BINARY_SUBSCR; break;
        case AugStore:/* fall through to Store */
        case Store:   op = STORE_SUBSCR; break;
        case Del:     op = DELETE_SUBSCR; break;
        case Param:
            PyErr_Format(PyExc_SystemError,
                         "invalid %s kind %d in subscript\n",
                         kind, ctx);
            return 0;
    }
    if (ctx == AugLoad) {
        ADDOP(c, DUP_TOP_TWO);
    }
    else if (ctx == AugStore) {
        ADDOP(c, ROT_THREE);
    }
    ADDOP(c, op);
    return 1;
}

static int
compiler_slice(struct compiler *c, slice_ty s, expr_context_ty ctx)
{
    int n = 2;
    assert(s->kind == Slice_kind);

    /* only handles the cases where BUILD_SLICE is emitted */
    if (s->v.Slice.lower) {
        VISIT(c, expr, s->v.Slice.lower);
    }
    else {
        ADDOP_LOAD_CONST(c, Py_None);
    }

    if (s->v.Slice.upper) {
        VISIT(c, expr, s->v.Slice.upper);
    }
    else {
        ADDOP_LOAD_CONST(c, Py_None);
    }

    if (s->v.Slice.step) {
        n++;
        VISIT(c, expr, s->v.Slice.step);
    }
    ADDOP_I(c, BUILD_SLICE, n);
    return 1;
}

static int
compiler_visit_nested_slice(struct compiler *c, slice_ty s,
                            expr_context_ty ctx)
{
    switch (s->kind) {
    case Slice_kind:
        return compiler_slice(c, s, ctx);
    case Index_kind:
        VISIT(c, expr, s->v.Index.value);
        break;
    case ExtSlice_kind:
    default:
        PyErr_SetString(PyExc_SystemError,
                        "extended slice invalid in nested slice");
        return 0;
    }
    return 1;
}

static int
compiler_visit_slice(struct compiler *c, slice_ty s, expr_context_ty ctx)
{
    const char * kindname = NULL;
    switch (s->kind) {
    case Index_kind:
        kindname = "index";
        if (ctx != AugStore) {
            VISIT(c, expr, s->v.Index.value);
        }
        break;
    case Slice_kind:
        kindname = "slice";
        if (ctx != AugStore) {
            if (!compiler_slice(c, s, ctx))
                return 0;
        }
        break;
    case ExtSlice_kind:
        kindname = "extended slice";
        if (ctx != AugStore) {
            Py_ssize_t i, n = asdl_seq_LEN(s->v.ExtSlice.dims);
            for (i = 0; i < n; i++) {
                slice_ty sub = (slice_ty)asdl_seq_GET(
                    s->v.ExtSlice.dims, i);
                if (!compiler_visit_nested_slice(c, sub, ctx))
                    return 0;
            }
            ADDOP_I(c, BUILD_TUPLE, n);
        }
        break;
    default:
        PyErr_Format(PyExc_SystemError,
                     "invalid subscript kind %d", s->kind);
        return 0;
    }
    return compiler_handle_subscr(c, kindname, ctx);
}

/* End of the compiler section, beginning of the assembler section */

/* do depth-first search of basic block graph, starting with block.
   post records the block indices in post-order.

   XXX must handle implicit jumps from one block to next
*/

struct assembler {
    PyObject *a_bytecode;  /* string containing bytecode */
    int a_offset;              /* offset into bytecode */
    int a_nblocks;             /* number of reachable blocks */
    basicblock **a_postorder; /* list of blocks in dfs postorder */
    PyObject *a_lnotab;    /* string containing lnotab */
    int a_lnotab_off;      /* offset into lnotab */
    int a_lineno;              /* last lineno of emitted instruction */
    int a_lineno_off;      /* bytecode offset of last lineno */
};

static void
dfs(struct compiler *c, basicblock *b, struct assembler *a, int end)
{
    int i, j;

    /* Get rid of recursion for normal control flow.
       Since the number of blocks is limited, unused space in a_postorder
       (from a_nblocks to end) can be used as a stack for still not ordered
       blocks. */
    for (j = end; b && !b->b_seen; b = b->b_next) {
        b->b_seen = 1;
        assert(a->a_nblocks < j);
        a->a_postorder[--j] = b;
    }
    while (j < end) {
        b = a->a_postorder[j++];
        for (i = 0; i < b->b_iused; i++) {
            struct instr *instr = &b->b_instr[i];
            if (instr->i_jrel || instr->i_jabs)
                dfs(c, instr->i_target, a, j);
        }
        assert(a->a_nblocks < j);
        a->a_postorder[a->a_nblocks++] = b;
    }
}

Py_LOCAL_INLINE(void)
stackdepth_push(basicblock ***sp, basicblock *b, int depth)
{
    assert(b->b_startdepth < 0 || b->b_startdepth == depth);
    if (b->b_startdepth < depth) {
        assert(b->b_startdepth < 0);
        b->b_startdepth = depth;
        *(*sp)++ = b;
    }
}

/* Find the flow path that needs the largest stack.  We assume that
 * cycles in the flow graph have no net effect on the stack depth.
 */
static int
stackdepth(struct compiler *c)
{
    basicblock *b, *entryblock = NULL;
    basicblock **stack, **sp;
    int nblocks = 0, maxdepth = 0;
    for (b = c->u->u_blocks; b != NULL; b = b->b_list) {
        b->b_startdepth = INT_MIN;
        entryblock = b;
        nblocks++;
    }
    if (!entryblock)
        return 0;
    stack = (basicblock **)PyObject_Malloc(sizeof(basicblock *) * nblocks);
    if (!stack) {
        PyErr_NoMemory();
        return -1;
    }

    sp = stack;
    stackdepth_push(&sp, entryblock, 0);
    while (sp != stack) {
        b = *--sp;
        int depth = b->b_startdepth;
        assert(depth >= 0);
        basicblock *next = b->b_next;
        for (int i = 0; i < b->b_iused; i++) {
            struct instr *instr = &b->b_instr[i];
            int effect = stack_effect(instr->i_opcode, instr->i_oparg, 0);
            if (effect == PY_INVALID_STACK_EFFECT) {
                fprintf(stderr, "opcode = %d\n", instr->i_opcode);
                Py_FatalError("PyCompile_OpcodeStackEffect()");
            }
            int new_depth = depth + effect;
            if (new_depth > maxdepth) {
                maxdepth = new_depth;
            }
            assert(depth >= 0); /* invalid code or bug in stackdepth() */
            if (instr->i_jrel || instr->i_jabs) {
                effect = stack_effect(instr->i_opcode, instr->i_oparg, 1);
                assert(effect != PY_INVALID_STACK_EFFECT);
                int target_depth = depth + effect;
                if (target_depth > maxdepth) {
                    maxdepth = target_depth;
                }
                assert(target_depth >= 0); /* invalid code or bug in stackdepth() */
                if (instr->i_opcode == CALL_FINALLY) {
                    assert(instr->i_target->b_startdepth >= 0);
                    assert(instr->i_target->b_startdepth >= target_depth);
                    depth = new_depth;
                    continue;
                }
                stackdepth_push(&sp, instr->i_target, target_depth);
            }
            depth = new_depth;
            if (instr->i_opcode == JUMP_ABSOLUTE ||
                instr->i_opcode == JUMP_FORWARD ||
                instr->i_opcode == RETURN_VALUE ||
                instr->i_opcode == RAISE_VARARGS)
            {
                /* remaining code is dead */
                next = NULL;
                break;
            }
        }
        if (next != NULL) {
            stackdepth_push(&sp, next, depth);
        }
    }
    PyObject_Free(stack);
    return maxdepth;
}

static int
assemble_init(struct assembler *a, int nblocks, int firstlineno)
{
    memset(a, 0, sizeof(struct assembler));
    a->a_lineno = firstlineno;
    a->a_bytecode = PyBytes_FromStringAndSize(NULL, DEFAULT_CODE_SIZE);
    if (!a->a_bytecode)
        return 0;
    a->a_lnotab = PyBytes_FromStringAndSize(NULL, DEFAULT_LNOTAB_SIZE);
    if (!a->a_lnotab)
        return 0;
    if ((size_t)nblocks > SIZE_MAX / sizeof(basicblock *)) {
        PyErr_NoMemory();
        return 0;
    }
    a->a_postorder = (basicblock **)PyObject_Malloc(
                                        sizeof(basicblock *) * nblocks);
    if (!a->a_postorder) {
        PyErr_NoMemory();
        return 0;
    }
    return 1;
}

static void
assemble_free(struct assembler *a)
{
    Py_XDECREF(a->a_bytecode);
    Py_XDECREF(a->a_lnotab);
    if (a->a_postorder)
        PyObject_Free(a->a_postorder);
}

static int
blocksize(basicblock *b)
{
    int i;
    int size = 0;

    for (i = 0; i < b->b_iused; i++)
        size += instrsize(b->b_instr[i].i_oparg);
    return size;
}

/* Appends a pair to the end of the line number table, a_lnotab, representing
   the instruction's bytecode offset and line number.  See
   Objects/lnotab_notes.txt for the description of the line number table. */

static int
assemble_lnotab(struct assembler *a, struct instr *i)
{
    int d_bytecode, d_lineno;
    Py_ssize_t len;
    unsigned char *lnotab;

    d_bytecode = (a->a_offset - a->a_lineno_off) * sizeof(_Py_CODEUNIT);
    d_lineno = i->i_lineno - a->a_lineno;

    assert(d_bytecode >= 0);

    if(d_bytecode == 0 && d_lineno == 0)
        return 1;

    if (d_bytecode > 255) {
        int j, nbytes, ncodes = d_bytecode / 255;
        nbytes = a->a_lnotab_off + 2 * ncodes;
        len = PyBytes_GET_SIZE(a->a_lnotab);
        if (nbytes >= len) {
            if ((len <= INT_MAX / 2) && (len * 2 < nbytes))
                len = nbytes;
            else if (len <= INT_MAX / 2)
                len *= 2;
            else {
                PyErr_NoMemory();
                return 0;
            }
            if (_PyBytes_Resize(&a->a_lnotab, len) < 0)
                return 0;
        }
        lnotab = (unsigned char *)
                   PyBytes_AS_STRING(a->a_lnotab) + a->a_lnotab_off;
        for (j = 0; j < ncodes; j++) {
            *lnotab++ = 255;
            *lnotab++ = 0;
        }
        d_bytecode -= ncodes * 255;
        a->a_lnotab_off += ncodes * 2;
    }
    assert(0 <= d_bytecode && d_bytecode <= 255);

    if (d_lineno < -128 || 127 < d_lineno) {
        int j, nbytes, ncodes, k;
        if (d_lineno < 0) {
            k = -128;
            /* use division on positive numbers */
            ncodes = (-d_lineno) / 128;
        }
        else {
            k = 127;
            ncodes = d_lineno / 127;
        }
        d_lineno -= ncodes * k;
        assert(ncodes >= 1);
        nbytes = a->a_lnotab_off + 2 * ncodes;
        len = PyBytes_GET_SIZE(a->a_lnotab);
        if (nbytes >= len) {
            if ((len <= INT_MAX / 2) && len * 2 < nbytes)
                len = nbytes;
            else if (len <= INT_MAX / 2)
                len *= 2;
            else {
                PyErr_NoMemory();
                return 0;
            }
            if (_PyBytes_Resize(&a->a_lnotab, len) < 0)
                return 0;
        }
        lnotab = (unsigned char *)
                   PyBytes_AS_STRING(a->a_lnotab) + a->a_lnotab_off;
        *lnotab++ = d_bytecode;
        *lnotab++ = k;
        d_bytecode = 0;
        for (j = 1; j < ncodes; j++) {
            *lnotab++ = 0;
            *lnotab++ = k;
        }
        a->a_lnotab_off += ncodes * 2;
    }
    assert(-128 <= d_lineno && d_lineno <= 127);

    len = PyBytes_GET_SIZE(a->a_lnotab);
    if (a->a_lnotab_off + 2 >= len) {
        if (_PyBytes_Resize(&a->a_lnotab, len * 2) < 0)
            return 0;
    }
    lnotab = (unsigned char *)
                    PyBytes_AS_STRING(a->a_lnotab) + a->a_lnotab_off;

    a->a_lnotab_off += 2;
    if (d_bytecode) {
        *lnotab++ = d_bytecode;
        *lnotab++ = d_lineno;
    }
    else {      /* First line of a block; def stmt, etc. */
        *lnotab++ = 0;
        *lnotab++ = d_lineno;
    }
    a->a_lineno = i->i_lineno;
    a->a_lineno_off = a->a_offset;
    return 1;
}

/* assemble_emit()
   Extend the bytecode with a new instruction.
   Update lnotab if necessary.
*/

static int
assemble_emit(struct assembler *a, struct instr *i)
{
    int size, arg = 0;
    Py_ssize_t len = PyBytes_GET_SIZE(a->a_bytecode);
    _Py_CODEUNIT *code;

    arg = i->i_oparg;
    size = instrsize(arg);
    if (i->i_lineno && !assemble_lnotab(a, i))
        return 0;
    if (a->a_offset + size >= len / (int)sizeof(_Py_CODEUNIT)) {
        if (len > PY_SSIZE_T_MAX / 2)
            return 0;
        if (_PyBytes_Resize(&a->a_bytecode, len * 2) < 0)
            return 0;
    }
    code = (_Py_CODEUNIT *)PyBytes_AS_STRING(a->a_bytecode) + a->a_offset;
    a->a_offset += size;
    write_op_arg(code, i->i_opcode, arg, size);
    return 1;
}

static void
assemble_jump_offsets(struct assembler *a, struct compiler *c)
{
    basicblock *b;
    int bsize, totsize, extended_arg_recompile;
    int i;

    /* Compute the size of each block and fixup jump args.
       Replace block pointer with position in bytecode. */
    do {
        totsize = 0;
        for (i = a->a_nblocks - 1; i >= 0; i--) {
            b = a->a_postorder[i];
            bsize = blocksize(b);
            b->b_offset = totsize;
            totsize += bsize;
        }
        extended_arg_recompile = 0;
        for (b = c->u->u_blocks; b != NULL; b = b->b_list) {
            bsize = b->b_offset;
            for (i = 0; i < b->b_iused; i++) {
                struct instr *instr = &b->b_instr[i];
                int isize = instrsize(instr->i_oparg);
                /* Relative jumps are computed relative to
                   the instruction pointer after fetching
                   the jump instruction.
                */
                bsize += isize;
                if (instr->i_jabs || instr->i_jrel) {
                    instr->i_oparg = instr->i_target->b_offset;
                    if (instr->i_jrel) {
                        instr->i_oparg -= bsize;
                    }
                    instr->i_oparg *= sizeof(_Py_CODEUNIT);
                    if (instrsize(instr->i_oparg) != isize) {
                        extended_arg_recompile = 1;
                    }
                }
            }
        }

    /* XXX: This is an awful hack that could hurt performance, but
        on the bright side it should work until we come up
        with a better solution.

        The issue is that in the first loop blocksize() is called
        which calls instrsize() which requires i_oparg be set
        appropriately. There is a bootstrap problem because
        i_oparg is calculated in the second loop above.

        So we loop until we stop seeing new EXTENDED_ARGs.
        The only EXTENDED_ARGs that could be popping up are
        ones in jump instructions.  So this should converge
        fairly quickly.
    */
    } while (extended_arg_recompile);
}

static PyObject *
dict_keys_inorder(PyObject *dict, Py_ssize_t offset)
{
    PyObject *tuple, *k, *v;
    Py_ssize_t i, pos = 0, size = PyDict_GET_SIZE(dict);

    tuple = PyTuple_New(size);
    if (tuple == NULL)
        return NULL;
    while (PyDict_Next(dict, &pos, &k, &v)) {
        i = PyLong_AS_LONG(v);
        Py_INCREF(k);
        assert((i - offset) < size);
        assert((i - offset) >= 0);
        PyTuple_SET_ITEM(tuple, i - offset, k);
    }
    return tuple;
}

static PyObject *
consts_dict_keys_inorder(PyObject *dict)
{
    PyObject *consts, *k, *v;
    Py_ssize_t i, pos = 0, size = PyDict_GET_SIZE(dict);

    consts = PyList_New(size);   /* PyCode_Optimize() requires a list */
    if (consts == NULL)
        return NULL;
    while (PyDict_Next(dict, &pos, &k, &v)) {
        i = PyLong_AS_LONG(v);
        /* The keys of the dictionary can be tuples wrapping a contant.
         * (see compiler_add_o and _PyCode_ConstantKey). In that case
         * the object we want is always second. */
        if (PyTuple_CheckExact(k)) {
            k = PyTuple_GET_ITEM(k, 1);
        }
        Py_INCREF(k);
        assert(i < size);
        assert(i >= 0);
        PyList_SET_ITEM(consts, i, k);
    }
    return consts;
}

static int
compute_code_flags(struct compiler *c)
{
    PySTEntryObject *ste = c->u->u_ste;
    int flags = 0;
    if (ste->ste_type == FunctionBlock) {
        flags |= CO_NEWLOCALS | CO_OPTIMIZED;
        if (ste->ste_nested)
            flags |= CO_NESTED;
        if (ste->ste_generator && !ste->ste_coroutine)
            flags |= CO_GENERATOR;
        if (!ste->ste_generator && ste->ste_coroutine)
            flags |= CO_COROUTINE;
        if (ste->ste_generator && ste->ste_coroutine)
            flags |= CO_ASYNC_GENERATOR;
        if (ste->ste_varargs)
            flags |= CO_VARARGS;
        if (ste->ste_varkeywords)
            flags |= CO_VARKEYWORDS;
    }

    /* (Only) inherit compilerflags in PyCF_MASK */
    flags |= (c->c_flags->cf_flags & PyCF_MASK);

    return flags;
}

static PyCodeObject *
makecode(struct compiler *c, struct assembler *a)
{
    PyObject *tmp;
    PyCodeObject *co = NULL;
    PyObject *consts = NULL;
    PyObject *names = NULL;
    PyObject *varnames = NULL;
    PyObject *name = NULL;
    PyObject *freevars = NULL;
    PyObject *cellvars = NULL;
    PyObject *bytecode = NULL;
    Py_ssize_t nlocals;
    int nlocals_int;
    int flags;
    int argcount, kwonlyargcount, maxdepth;

    consts = consts_dict_keys_inorder(c->u->u_consts);
    names = dict_keys_inorder(c->u->u_names, 0);
    varnames = dict_keys_inorder(c->u->u_varnames, 0);
    if (!consts || !names || !varnames)
        goto error;

    cellvars = dict_keys_inorder(c->u->u_cellvars, 0);
    if (!cellvars)
        goto error;
    freevars = dict_keys_inorder(c->u->u_freevars, PyTuple_GET_SIZE(cellvars));
    if (!freevars)
        goto error;

    nlocals = PyDict_GET_SIZE(c->u->u_varnames);
    assert(nlocals < INT_MAX);
    nlocals_int = Py_SAFE_DOWNCAST(nlocals, Py_ssize_t, int);

    flags = compute_code_flags(c);
    if (flags < 0)
        goto error;

    bytecode = PyCode_Optimize(a->a_bytecode, consts, names, a->a_lnotab);
    if (!bytecode)
        goto error;

    tmp = PyList_AsTuple(consts); /* PyCode_New requires a tuple */
    if (!tmp)
        goto error;
    Py_DECREF(consts);
    consts = tmp;

    argcount = Py_SAFE_DOWNCAST(c->u->u_argcount, Py_ssize_t, int);
    kwonlyargcount = Py_SAFE_DOWNCAST(c->u->u_kwonlyargcount, Py_ssize_t, int);
    maxdepth = stackdepth(c);
    if (maxdepth < 0) {
        goto error;
    }
    co = PyCode_New(argcount, kwonlyargcount,
                    nlocals_int, maxdepth, flags,
                    bytecode, consts, names, varnames,
                    freevars, cellvars,
                    c->c_filename, c->u->u_name,
                    c->u->u_firstlineno,
                    a->a_lnotab);
 error:
    Py_XDECREF(consts);
    Py_XDECREF(names);
    Py_XDECREF(varnames);
    Py_XDECREF(name);
    Py_XDECREF(freevars);
    Py_XDECREF(cellvars);
    Py_XDECREF(bytecode);
    return co;
}


/* For debugging purposes only */
#if 0
static void
dump_instr(const struct instr *i)
{
    const char *jrel = i->i_jrel ? "jrel " : "";
    const char *jabs = i->i_jabs ? "jabs " : "";
    char arg[128];

    *arg = '\0';
    if (HAS_ARG(i->i_opcode)) {
        sprintf(arg, "arg: %d ", i->i_oparg);
    }
    fprintf(stderr, "line: %d, opcode: %d %s%s%s\n",
                    i->i_lineno, i->i_opcode, arg, jabs, jrel);
}

static void
dump_basicblock(const basicblock *b)
{
    const char *seen = b->b_seen ? "seen " : "";
    const char *b_return = b->b_return ? "return " : "";
    fprintf(stderr, "used: %d, depth: %d, offset: %d %s%s\n",
        b->b_iused, b->b_startdepth, b->b_offset, seen, b_return);
    if (b->b_instr) {
        int i;
        for (i = 0; i < b->b_iused; i++) {
            fprintf(stderr, "  [%02d] ", i);
            dump_instr(b->b_instr + i);
        }
    }
}
#endif

static PyCodeObject *
assemble(struct compiler *c, int addNone)
{
    basicblock *b, *entryblock;
    struct assembler a;
    int i, j, nblocks;
    PyCodeObject *co = NULL;

    /* Make sure every block that falls off the end returns None.
       XXX NEXT_BLOCK() isn't quite right, because if the last
       block ends with a jump or return b_next shouldn't set.
     */
    if (!c->u->u_curblock->b_return) {
        NEXT_BLOCK(c);
        if (addNone)
            ADDOP_LOAD_CONST(c, Py_None);
        ADDOP(c, RETURN_VALUE);
    }

    nblocks = 0;
    entryblock = NULL;
    for (b = c->u->u_blocks; b != NULL; b = b->b_list) {
        nblocks++;
        entryblock = b;
    }

    /* Set firstlineno if it wasn't explicitly set. */
    if (!c->u->u_firstlineno) {
        if (entryblock && entryblock->b_instr && entryblock->b_instr->i_lineno)
            c->u->u_firstlineno = entryblock->b_instr->i_lineno;
        else
            c->u->u_firstlineno = 1;
    }
    if (!assemble_init(&a, nblocks, c->u->u_firstlineno))
        goto error;
    dfs(c, entryblock, &a, nblocks);

    /* Can't modify the bytecode after computing jump offsets. */
    assemble_jump_offsets(&a, c);

    /* Emit code in reverse postorder from dfs. */
    for (i = a.a_nblocks - 1; i >= 0; i--) {
        b = a.a_postorder[i];
        for (j = 0; j < b->b_iused; j++)
            if (!assemble_emit(&a, &b->b_instr[j]))
                goto error;
    }

    if (_PyBytes_Resize(&a.a_lnotab, a.a_lnotab_off) < 0)
        goto error;
    if (_PyBytes_Resize(&a.a_bytecode, a.a_offset * sizeof(_Py_CODEUNIT)) < 0)
        goto error;

    co = makecode(c, &a);
 error:
    assemble_free(&a);
    return co;
}

#undef PyAST_Compile
PyCodeObject *
PyAST_Compile(mod_ty mod, const char *filename, PyCompilerFlags *flags,
              PyArena *arena)
{
    return PyAST_CompileEx(mod, filename, flags, -1, arena);
}<|MERGE_RESOLUTION|>--- conflicted
+++ resolved
@@ -4830,16 +4830,9 @@
 }
 
 /* Emits a SyntaxWarning and returns 1 on success.
-<<<<<<< HEAD
-   If a SyntaxWarning is raised as error, replaces it with a SyntaxError
-   and returns 0.
-*/
-
-=======
    If a SyntaxWarning raised as error, replaces it with a SyntaxError
    and returns 0.
 */
->>>>>>> d31e7730
 static int
 compiler_warn(struct compiler *c, const char *errstr)
 {
